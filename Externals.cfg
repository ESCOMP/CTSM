[clm]
local_path = .
protocol = externals_only
externals = Externals_CLM.cfg
required = True

[cism]
tag = cf4f792
protocol = git
<<<<<<< HEAD
repo_url = https://github.com/mvertens/cism-wrapper
local_path = components/cism
=======
repo_url = https://github.com/ESCOMP/CISM-wrapper
tag = cism2_1_69
>>>>>>> 622a196b
externals = Externals_CISM.cfg
required = True

[rtm]
tag = 03a804e
protocol = git
<<<<<<< HEAD
repo_url = https://github.com/ekluzek/rtm.git
local_path = components/rtm
=======
repo_url = https://github.com/ESCOMP/RTM
tag = rtm1_0_73
>>>>>>> 622a196b
required = True

[mosart]
tag = b1cdccd
protocol = git
repo_url = https://github.com/ekluzek/MOSART.git
local_path = components/mosart
required = True

[mizuRoute]
tag = 34723c2
local_path = components/mizuRoute
protocol = git
<<<<<<< HEAD
repo_url = https://github.com/nmizukami/mizuRoute
=======
repo_url = https://github.com/ESCOMP/MOSART
tag = mosart1_0_38
required = True

[cdeps]
hash = 45b7a85
protocol = git
repo_url = https://github.com/ESCOMP/CDEPS.git
local_path = components/cdeps
>>>>>>> 622a196b
required = True

[cime]
tag = 1fca5af08
protocol = git
repo_url = https://github.com/ESMCI/cime
<<<<<<< HEAD
local_path = cime
=======
tag = branch_tags/cime5.8.32_a01
>>>>>>> 622a196b
externals = ../Externals_cime.cfg
required = True

[doc-builder]
local_path = doc/doc-builder
protocol = git
repo_url = https://github.com/ESMCI/doc-builder
tag = v1.0.4
required = False

[externals_description]
schema_version = 1.0.0
<|MERGE_RESOLUTION|>--- conflicted
+++ resolved
@@ -5,44 +5,23 @@
 required = True
 
 [cism]
-tag = cf4f792
+local_path = components/cism
 protocol = git
-<<<<<<< HEAD
-repo_url = https://github.com/mvertens/cism-wrapper
-local_path = components/cism
-=======
 repo_url = https://github.com/ESCOMP/CISM-wrapper
 tag = cism2_1_69
->>>>>>> 622a196b
 externals = Externals_CISM.cfg
 required = True
 
 [rtm]
-tag = 03a804e
+local_path = components/rtm
 protocol = git
-<<<<<<< HEAD
-repo_url = https://github.com/ekluzek/rtm.git
-local_path = components/rtm
-=======
 repo_url = https://github.com/ESCOMP/RTM
 tag = rtm1_0_73
->>>>>>> 622a196b
 required = True
 
 [mosart]
-tag = b1cdccd
+local_path = components/mosart
 protocol = git
-repo_url = https://github.com/ekluzek/MOSART.git
-local_path = components/mosart
-required = True
-
-[mizuRoute]
-tag = 34723c2
-local_path = components/mizuRoute
-protocol = git
-<<<<<<< HEAD
-repo_url = https://github.com/nmizukami/mizuRoute
-=======
 repo_url = https://github.com/ESCOMP/MOSART
 tag = mosart1_0_38
 required = True
@@ -52,18 +31,13 @@
 protocol = git
 repo_url = https://github.com/ESCOMP/CDEPS.git
 local_path = components/cdeps
->>>>>>> 622a196b
 required = True
 
 [cime]
-tag = 1fca5af08
+local_path = cime
 protocol = git
 repo_url = https://github.com/ESMCI/cime
-<<<<<<< HEAD
-local_path = cime
-=======
 tag = branch_tags/cime5.8.32_a01
->>>>>>> 622a196b
 externals = ../Externals_cime.cfg
 required = True
 
