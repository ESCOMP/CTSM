--- conflicted
+++ resolved
@@ -44,11 +44,7 @@
 local_path = cime
 protocol = git
 repo_url = https://github.com/ESMCI/cime
-<<<<<<< HEAD
-tag = cime6.0.12
-=======
 tag = cime6.0.15
->>>>>>> fd2beef5
 required = True
 
 [cmeps]
