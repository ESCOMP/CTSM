[clm]
local_path = .
protocol = externals_only
externals = Externals_CLM.cfg
required = True

[cism]
local_path = components/cism
protocol = git
repo_url = https://github.com/ESCOMP/CISM-wrapper
tag = cismwrap_2_1_87
externals = Externals_CISM.cfg
required = True

[rtm]
local_path = components/rtm
protocol = git
repo_url = https://github.com/ESCOMP/RTM
tag = rtm1_0_77
required = True

[mosart]
local_path = components/mosart
protocol = git
<<<<<<< HEAD
repo_url = https://github.com/swensosc/mosart
branch = pass_tdepth
=======
repo_url = https://github.com/ESCOMP/MOSART
tag = mosart1_0_43
>>>>>>> dd9e6d71
required = True

[mizuRoute]
local_path = components/mizuRoute
protocol = git
repo_url = https://github.com/nmizukami/mizuRoute
hash = 34723c2
required = True

[cime]
local_path = cime
protocol = git
<<<<<<< HEAD
repo_url = https://github.com/swensosc/cime
branch = hillslope_hydrology
required = True

[cmeps]
local_path = components/cmeps
protocol = git
repo_url = https://github.com/ESCOMP/CMEPS.git
tag = cmeps0.13.23
=======
repo_url = https://github.com/ESMCI/cime
tag = cime6.0.4
required = True

[cmeps]
tag = cmeps0.13.23
protocol = git
repo_url = https://github.com/ESCOMP/CMEPS.git
local_path = components/cmeps
>>>>>>> dd9e6d71
required = True

[cdeps]
tag = cdeps0.12.19
protocol = git
repo_url = https://github.com/ESCOMP/CDEPS.git
<<<<<<< HEAD
tag = cdeps0.12.19
externals = Externals_CDEPS.cfg
=======
local_path = components/cdeps
externals =  Externals_CDEPS.cfg
required = True

[cpl7]
tag = cpl7.0.3
protocol = git
repo_url = https://github.com/ESCOMP/CESM_CPL7andDataComps
local_path = components/cpl7
required = True

[share]
tag = share1.0.2
protocol = git
repo_url = https://github.com/ESCOMP/CESM_share
local_path = share
required = True

[mct]
tag = MCT_2.11.0
protocol = git
repo_url = https://github.com/MCSclimate/MCT
local_path = libraries/mct
required = True

[parallelio]
tag = pio2_5_4
protocol = git
repo_url = https://github.com/NCAR/ParallelIO
local_path = libraries/parallelio
>>>>>>> dd9e6d71
required = True

[cpl7]
tag = cpl7.0.3
protocol = git
repo_url = https://github.com/ESCOMP/CESM_CPL7andDataComps
local_path = components/cpl7
required = True

[share]
tag = share1.0.2
protocol = git
repo_url = https://github.com/ESCOMP/CESM_share
local_path = share
required = True

[mct]
tag = MCT_2.11.0
protocol = git
repo_url = https://github.com/MCSclimate/MCT
local_path = libraries/mct
required = True

[parallelio]
tag = pio2_5_4
protocol = git
repo_url = https://github.com/NCAR/ParallelIO
local_path = libraries/parallelio
required = True

[doc-builder]
local_path = doc/doc-builder
protocol = git
repo_url = https://github.com/ESMCI/doc-builder
tag = v1.0.5
required = False

[externals_description]
schema_version = 1.0.0<|MERGE_RESOLUTION|>--- conflicted
+++ resolved
@@ -22,13 +22,8 @@
 [mosart]
 local_path = components/mosart
 protocol = git
-<<<<<<< HEAD
 repo_url = https://github.com/swensosc/mosart
 branch = pass_tdepth
-=======
-repo_url = https://github.com/ESCOMP/MOSART
-tag = mosart1_0_43
->>>>>>> dd9e6d71
 required = True
 
 [mizuRoute]
@@ -41,19 +36,8 @@
 [cime]
 local_path = cime
 protocol = git
-<<<<<<< HEAD
 repo_url = https://github.com/swensosc/cime
 branch = hillslope_hydrology
-required = True
-
-[cmeps]
-local_path = components/cmeps
-protocol = git
-repo_url = https://github.com/ESCOMP/CMEPS.git
-tag = cmeps0.13.23
-=======
-repo_url = https://github.com/ESMCI/cime
-tag = cime6.0.4
 required = True
 
 [cmeps]
@@ -61,19 +45,21 @@
 protocol = git
 repo_url = https://github.com/ESCOMP/CMEPS.git
 local_path = components/cmeps
->>>>>>> dd9e6d71
 required = True
 
 [cdeps]
 tag = cdeps0.12.19
 protocol = git
 repo_url = https://github.com/ESCOMP/CDEPS.git
-<<<<<<< HEAD
-tag = cdeps0.12.19
+local_path = components/cdeps
 externals = Externals_CDEPS.cfg
-=======
-local_path = components/cdeps
-externals =  Externals_CDEPS.cfg
+required = True
+
+[parallelio]
+tag = pio2_5_4
+protocol = git
+repo_url = https://github.com/NCAR/ParallelIO
+local_path = libraries/parallelio
 required = True
 
 [cpl7]
@@ -97,42 +83,6 @@
 local_path = libraries/mct
 required = True
 
-[parallelio]
-tag = pio2_5_4
-protocol = git
-repo_url = https://github.com/NCAR/ParallelIO
-local_path = libraries/parallelio
->>>>>>> dd9e6d71
-required = True
-
-[cpl7]
-tag = cpl7.0.3
-protocol = git
-repo_url = https://github.com/ESCOMP/CESM_CPL7andDataComps
-local_path = components/cpl7
-required = True
-
-[share]
-tag = share1.0.2
-protocol = git
-repo_url = https://github.com/ESCOMP/CESM_share
-local_path = share
-required = True
-
-[mct]
-tag = MCT_2.11.0
-protocol = git
-repo_url = https://github.com/MCSclimate/MCT
-local_path = libraries/mct
-required = True
-
-[parallelio]
-tag = pio2_5_4
-protocol = git
-repo_url = https://github.com/NCAR/ParallelIO
-local_path = libraries/parallelio
-required = True
-
 [doc-builder]
 local_path = doc/doc-builder
 protocol = git
