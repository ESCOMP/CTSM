[clm]
local_path = .
protocol = externals_only
externals = Externals_CLM.cfg
required = True

[cism]
local_path = components/cism
protocol = git
repo_url = https://github.com/ESCOMP/CISM-wrapper
tag = cismwrap_2_1_85
externals = Externals_CISM.cfg
required = True

[rtm]
local_path = components/rtm
protocol = git
repo_url = https://github.com/ESCOMP/RTM
tag = rtm1_0_77
required = True

[mosart]
local_path = components/mosart
protocol = git
repo_url = https://github.com/ESCOMP/MOSART
tag = mosart1_0_43
required = True

[mizuRoute]
local_path = components/mizuRoute
protocol = git
repo_url = https://github.com/nmizukami/mizuRoute
hash = 34723c2
required = True

[cime]
local_path = cime
protocol = git
repo_url = https://github.com/ESMCI/cime
tag = cime6.0.3
required = True

[cmeps]
tag = cmeps0.13.15
protocol = git
repo_url = https://github.com/ESCOMP/CMEPS.git
<<<<<<< HEAD
tag = cmeps0.13.10
=======
local_path = components/cmeps
>>>>>>> 56403484
required = True

[cdeps]
tag = cdeps0.12.14
protocol = git
repo_url = https://github.com/ESCOMP/CDEPS.git
<<<<<<< HEAD
tag = cdeps0.12.9
externals = Externals_CDEPS.cfg
=======
local_path = components/cdeps
externals =  Externals_CDEPS.cfg
required = True

[cpl7]
tag = cpl7.0.3
protocol = git
repo_url = https://github.com/ESCOMP/CESM_CPL7andDataComps
local_path = components/cpl7
required = True

[share]
tag = share1.0.2
protocol = git
repo_url = https://github.com/ESCOMP/CESM_share
local_path = share
required = True

[mct]
tag = MCT_2.11.0
protocol = git
repo_url = https://github.com/MCSclimate/MCT
local_path = libraries/mct
required = True

[parallelio]
tag = pio2_5_4
protocol = git
repo_url = https://github.com/NCAR/ParallelIO
local_path = libraries/parallelio
>>>>>>> 56403484
required = True

[doc-builder]
local_path = doc/doc-builder
protocol = git
repo_url = https://github.com/ESMCI/doc-builder
tag = v1.0.5
required = False

[externals_description]
schema_version = 1.0.0<|MERGE_RESOLUTION|>--- conflicted
+++ resolved
@@ -44,21 +44,13 @@
 tag = cmeps0.13.15
 protocol = git
 repo_url = https://github.com/ESCOMP/CMEPS.git
-<<<<<<< HEAD
-tag = cmeps0.13.10
-=======
 local_path = components/cmeps
->>>>>>> 56403484
 required = True
 
 [cdeps]
 tag = cdeps0.12.14
 protocol = git
 repo_url = https://github.com/ESCOMP/CDEPS.git
-<<<<<<< HEAD
-tag = cdeps0.12.9
-externals = Externals_CDEPS.cfg
-=======
 local_path = components/cdeps
 externals =  Externals_CDEPS.cfg
 required = True
@@ -89,7 +81,6 @@
 protocol = git
 repo_url = https://github.com/NCAR/ParallelIO
 local_path = libraries/parallelio
->>>>>>> 56403484
 required = True
 
 [doc-builder]
