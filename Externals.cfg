--- conflicted
+++ resolved
@@ -8,11 +8,7 @@
 local_path = components/cism
 protocol = git
 repo_url = https://github.com/ESCOMP/CISM-wrapper
-<<<<<<< HEAD
-tag = cism2_1_77
-=======
 tag = cism2_1_78
->>>>>>> 30ca1849
 externals = Externals_CISM.cfg
 required = True
 
