[clm]
local_path = .
protocol = externals_only
externals = Externals_CLM.cfg
required = True

[cism]
local_path = components/cism
protocol = git
repo_url = https://github.com/ESCOMP/CISM-wrapper
tag = cismwrap_2_1_95
externals = Externals_CISM.cfg
required = True

[rtm]
local_path = components/rtm
protocol = git
repo_url = https://github.com/ESCOMP/RTM
tag = rtm1_0_78
required = True

[mosart]
local_path = components/mosart
protocol = git
repo_url = https://github.com/ESCOMP/MOSART
tag = mosart1_0_48
required = True

[mizuRoute]
local_path = components/mizuRoute
protocol = git
repo_url = https://github.com/nmizukami/mizuRoute
hash = 34723c2
required = True

[ccs_config]
<<<<<<< HEAD
tag = ccs_config_cesm0.0.60
=======
tag = ccs_config_cesm0.0.58
>>>>>>> 0b98af47
protocol = git
repo_url = https://github.com/ESMCI/ccs_config_cesm.git
local_path = ccs_config
required = True

[cime]
local_path = cime
protocol = git
repo_url = https://github.com/ESMCI/cime
tag = cime6.0.100
required = True

[cmeps]
tag = cmeps0.14.17
protocol = git
repo_url = https://github.com/ESCOMP/CMEPS.git
local_path = components/cmeps
required = True

[cdeps]
tag = cdeps1.0.7
protocol = git
repo_url = https://github.com/ESCOMP/CDEPS.git
local_path = components/cdeps
externals =  Externals_CDEPS.cfg
required = True

[cpl7]
tag = cpl7.0.14
protocol = git
repo_url = https://github.com/ESCOMP/CESM_CPL7andDataComps
local_path = components/cpl7
required = True

[share]
tag = share1.0.16
protocol = git
repo_url = https://github.com/ESCOMP/CESM_share
local_path = share
required = True

[mct]
tag = MCT_2.11.0
protocol = git
repo_url = https://github.com/MCSclimate/MCT
local_path = libraries/mct
required = True

[parallelio]
tag = pio2_5_10
protocol = git
repo_url = https://github.com/NCAR/ParallelIO
local_path = libraries/parallelio
required = True

[doc-builder]
local_path = doc/doc-builder
protocol = git
repo_url = https://github.com/ESMCI/doc-builder
tag = v1.0.8
required = False

[externals_description]
schema_version = 1.0.0<|MERGE_RESOLUTION|>--- conflicted
+++ resolved
@@ -34,11 +34,7 @@
 required = True
 
 [ccs_config]
-<<<<<<< HEAD
 tag = ccs_config_cesm0.0.60
-=======
-tag = ccs_config_cesm0.0.58
->>>>>>> 0b98af47
 protocol = git
 repo_url = https://github.com/ESMCI/ccs_config_cesm.git
 local_path = ccs_config
