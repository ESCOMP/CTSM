--- conflicted
+++ resolved
@@ -23,11 +23,7 @@
 local_path = components/mosart
 protocol = git
 repo_url = https://github.com/ESCOMP/mosart
-<<<<<<< HEAD
-tag = a4baa3c
-=======
-tag = mosart1_0_36
->>>>>>> 0dea14e0
+hash = a108912c6b2fb2294abbfb720ad151cde76f9845
 required = True
 
 [cime]
