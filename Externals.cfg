--- conflicted
+++ resolved
@@ -34,11 +34,7 @@
 required = True
 
 [ccs_config]
-<<<<<<< HEAD
-tag = ccs_config_cesm0.0.82
-=======
 tag = ccs_config_cesm0.0.84
->>>>>>> a73a1706
 protocol = git
 repo_url = https://github.com/ESMCI/ccs_config_cesm.git
 local_path = ccs_config
@@ -59,11 +55,7 @@
 required = True
 
 [cdeps]
-<<<<<<< HEAD
-tag = cdeps1.0.23
-=======
 tag = cdeps1.0.24
->>>>>>> a73a1706
 protocol = git
 repo_url = https://github.com/ESCOMP/CDEPS.git
 local_path = components/cdeps
