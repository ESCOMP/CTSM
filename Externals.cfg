--- conflicted
+++ resolved
@@ -36,13 +36,8 @@
 [cime]
 local_path = cime
 protocol = git
-<<<<<<< HEAD
 repo_url = https://github.com/ekluzek/cime
-hash = 269de69afca4b3a54deadeab2cf030a674fdb80e
-=======
-repo_url = https://github.com/ESMCI/cime
-tag = cime6.0.4
->>>>>>> 3dcbc749
+hash = 855329a7bdf65c9e658eb5f7b675bdc49ca60fb7
 required = True
 
 [cmeps]
