--- conflicted
+++ resolved
@@ -30,11 +30,7 @@
 local_path = cime
 protocol = git
 repo_url = https://github.com/ESMCI/cime
-<<<<<<< HEAD
-tag = branch_tags/cime5.8.23_a02
-=======
 tag = branch_tags/cime5.8.24_a01
->>>>>>> 488860d6
 externals = ../Externals_cime.cfg
 required = True
 
