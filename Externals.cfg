--- conflicted
+++ resolved
@@ -48,24 +48,16 @@
 required = True
 
 [cmeps]
-<<<<<<< HEAD
-tag = cmeps0.13.70-3-g2a3f929f8
-=======
 tag = cmeps0.13.71
->>>>>>> 95a1e8bf
 protocol = git
-repo_url = https://github.com/adrifoster/CMEPS.git
+repo_url = https://github.com/ESCOMP/CMEPS.git
 local_path = components/cmeps
 required = True
 
 [cdeps]
-<<<<<<< HEAD
-tag = cdeps0.12.60-24-g7f47d60
-=======
 tag = cdeps0.12.63
->>>>>>> 95a1e8bf
 protocol = git
-repo_url = https://github.com/adrifoster/CDEPS.git
+repo_url = https://github.com/ESCOMP/CDEPS.git
 local_path = components/cdeps
 externals =  Externals_CDEPS.cfg
 required = True
