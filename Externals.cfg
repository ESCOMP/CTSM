[clm]
local_path = .
protocol = externals_only
externals = Externals_CLM.cfg
required = True

[cism]
local_path = components/cism
protocol = git
repo_url = https://github.com/ESCOMP/CISM-wrapper
tag = cismwrap_2_1_93
externals = Externals_CISM.cfg
required = True

[rtm]
local_path = components/rtm
protocol = git
repo_url = https://github.com/ESCOMP/RTM
tag = rtm1_0_78
required = True

[mosart]
local_path = components/mosart
protocol = git
repo_url = https://github.com/ESCOMP/MOSART
tag = mosart1_0_45
required = True

[mizuRoute]
local_path = components/mizuRoute
protocol = git
repo_url = https://github.com/nmizukami/mizuRoute
hash = 34723c2
required = True

[cime]
local_path = cime
protocol = git
<<<<<<< HEAD
repo_url = https://github.com/ekluzek/cime
branch = fancpl2-up-merge
#hash =1f69e637ce6c8a25583be115eb8b2877d652a241
=======
repo_url = https://github.com/ESMCI/cime
tag = cime6.0.11
>>>>>>> c4c387b9
required = True

[cmeps]
tag = cmeps0.13.40
protocol = git
repo_url = https://github.com/ESCOMP/CMEPS.git
local_path = components/cmeps
required = True

[cdeps]
tag = cdeps0.12.32
protocol = git
repo_url = https://github.com/ESCOMP/CDEPS.git
local_path = components/cdeps
externals =  Externals_CDEPS.cfg
required = True

[cpl7]
tag = cpl7.0.5
protocol = git
repo_url = https://github.com/ESCOMP/CESM_CPL7andDataComps
local_path = components/cpl7
required = True

[share]
tag = share1.0.8
protocol = git
repo_url = https://github.com/ESCOMP/CESM_share
local_path = share
required = True

[mct]
tag = MCT_2.11.0
protocol = git
repo_url = https://github.com/MCSclimate/MCT
local_path = libraries/mct
required = True

[parallelio]
tag = pio2_5_4
protocol = git
repo_url = https://github.com/NCAR/ParallelIO
local_path = libraries/parallelio
required = True

[doc-builder]
local_path = doc/doc-builder
protocol = git
repo_url = https://github.com/ESMCI/doc-builder
tag = v1.0.5
required = False

[externals_description]
schema_version = 1.0.0<|MERGE_RESOLUTION|>--- conflicted
+++ resolved
@@ -36,14 +36,8 @@
 [cime]
 local_path = cime
 protocol = git
-<<<<<<< HEAD
-repo_url = https://github.com/ekluzek/cime
-branch = fancpl2-up-merge
-#hash =1f69e637ce6c8a25583be115eb8b2877d652a241
-=======
 repo_url = https://github.com/ESMCI/cime
 tag = cime6.0.11
->>>>>>> c4c387b9
 required = True
 
 [cmeps]
@@ -62,14 +56,18 @@
 required = True
 
 [cpl7]
-tag = cpl7.0.5
+#tag = cpl7.0.5
 protocol = git
 repo_url = https://github.com/ESCOMP/CESM_CPL7andDataComps
 local_path = components/cpl7
+#branch = fancpl2-up-merge
+hash = 3030a0b4c709c55bde9da6acce4decaabbb9073d
 required = True
 
 [share]
-tag = share1.0.8
+hash = 9a77c51f8b6e9c2ed96f579848efe3553b2abc3a
+#tag = share1.0.8
+#branch = fancpl2-up-merge
 protocol = git
 repo_url = https://github.com/ESCOMP/CESM_share
 local_path = share
