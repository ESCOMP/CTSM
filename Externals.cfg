[clm]
local_path = .
protocol = externals_only
externals = Externals_CLM.cfg
required = True

[cism]
local_path = components/cism
protocol = git
repo_url = https://github.com/ESCOMP/CISM-wrapper
tag = cismwrap_2_1_95
externals = Externals_CISM.cfg
required = True

[rtm]
local_path = components/rtm
protocol = git
repo_url = https://github.com/ESCOMP/RTM
tag = rtm1_0_78
required = True

[mosart]
local_path = components/mosart
protocol = git
<<<<<<< HEAD
repo_url = https://github.com/swensosc/mosart
branch = pass_tdepth
=======
repo_url = https://github.com/ESCOMP/MOSART
tag = mosart1_0_45
>>>>>>> 449345ee
required = True

[mizuRoute]
local_path = components/mizuRoute
protocol = git
repo_url = https://github.com/nmizukami/mizuRoute
hash = 34723c2
required = True

[ccs_config]
tag = ccs_config_cesm0.0.15
protocol = git
repo_url = https://github.com/ESMCI/ccs_config_cesm.git
local_path = ccs_config
required = True

[cime]
local_path = cime
protocol = git
<<<<<<< HEAD
repo_url = https://github.com/swensosc/cime
branch = hillslope_hydrology
=======
repo_url = https://github.com/ESMCI/cime
tag = cime6.0.15
>>>>>>> 449345ee
required = True

[cmeps]
tag = cmeps0.13.47
protocol = git
repo_url = https://github.com/ESCOMP/CMEPS.git
local_path = components/cmeps
required = True

[cdeps]
tag = cdeps0.12.41
protocol = git
repo_url = https://github.com/ESCOMP/CDEPS.git
local_path = components/cdeps
externals = Externals_CDEPS.cfg
required = True

[parallelio]
tag = pio2_5_4
protocol = git
repo_url = https://github.com/NCAR/ParallelIO
local_path = libraries/parallelio
required = True

[cpl7]
tag = cpl7.0.12
protocol = git
repo_url = https://github.com/ESCOMP/CESM_CPL7andDataComps
local_path = components/cpl7
required = True

[share]
tag = share1.0.10
protocol = git
repo_url = https://github.com/ESCOMP/CESM_share
local_path = share
required = True

[mct]
tag = MCT_2.11.0
protocol = git
repo_url = https://github.com/MCSclimate/MCT
local_path = libraries/mct
required = True

<<<<<<< HEAD
=======
[parallelio]
tag = pio2_5_6
protocol = git
repo_url = https://github.com/NCAR/ParallelIO
local_path = libraries/parallelio
required = True

>>>>>>> 449345ee
[doc-builder]
local_path = doc/doc-builder
protocol = git
repo_url = https://github.com/ESMCI/doc-builder
tag = v1.0.8
required = False

[externals_description]
schema_version = 1.0.0<|MERGE_RESOLUTION|>--- conflicted
+++ resolved
@@ -22,13 +22,8 @@
 [mosart]
 local_path = components/mosart
 protocol = git
-<<<<<<< HEAD
-repo_url = https://github.com/swensosc/mosart
-branch = pass_tdepth
-=======
 repo_url = https://github.com/ESCOMP/MOSART
 tag = mosart1_0_45
->>>>>>> 449345ee
 required = True
 
 [mizuRoute]
@@ -48,13 +43,8 @@
 [cime]
 local_path = cime
 protocol = git
-<<<<<<< HEAD
-repo_url = https://github.com/swensosc/cime
-branch = hillslope_hydrology
-=======
 repo_url = https://github.com/ESMCI/cime
 tag = cime6.0.15
->>>>>>> 449345ee
 required = True
 
 [cmeps]
@@ -65,18 +55,11 @@
 required = True
 
 [cdeps]
-tag = cdeps0.12.41
+tag = cdeps0.12.43
 protocol = git
 repo_url = https://github.com/ESCOMP/CDEPS.git
 local_path = components/cdeps
 externals = Externals_CDEPS.cfg
-required = True
-
-[parallelio]
-tag = pio2_5_4
-protocol = git
-repo_url = https://github.com/NCAR/ParallelIO
-local_path = libraries/parallelio
 required = True
 
 [cpl7]
@@ -87,10 +70,10 @@
 required = True
 
 [share]
-tag = share1.0.10
 protocol = git
 repo_url = https://github.com/ESCOMP/CESM_share
 local_path = share
+hash = e4d7817
 required = True
 
 [mct]
@@ -100,8 +83,6 @@
 local_path = libraries/mct
 required = True
 
-<<<<<<< HEAD
-=======
 [parallelio]
 tag = pio2_5_6
 protocol = git
@@ -109,7 +90,6 @@
 local_path = libraries/parallelio
 required = True
 
->>>>>>> 449345ee
 [doc-builder]
 local_path = doc/doc-builder
 protocol = git
