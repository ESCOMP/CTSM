--- conflicted
+++ resolved
@@ -8,11 +8,7 @@
 local_path = components/cism
 protocol = git
 repo_url = https://github.com/ESCOMP/CISM-wrapper
-<<<<<<< HEAD
-tag = cism-release-cesm2.1.2_01
-=======
 tag = cism2_1_68
->>>>>>> 8265b774
 externals = Externals_CISM.cfg
 required = True
 
@@ -20,34 +16,22 @@
 local_path = components/rtm
 protocol = git
 repo_url = https://github.com/ESCOMP/RTM
-<<<<<<< HEAD
-tag = release-cesm2.0.04
-=======
 tag = rtm1_0_71
->>>>>>> 8265b774
 required = True
 
 [mosart]
 local_path = components/mosart
 protocol = git
 repo_url = https://github.com/ESCOMP/MOSART
-<<<<<<< HEAD
-tag = release-cesm2.0.04
-=======
 tag = mosart1_0_36
->>>>>>> 8265b774
 required = True
 
 [cime]
 local_path = cime
 protocol = git
 repo_url = https://github.com/ESMCI/cime
-<<<<<<< HEAD
-tag = cime5.6.28
-=======
 tag = cime5.8.19
 externals = ../Externals_cime.cfg
->>>>>>> 8265b774
 required = True
 
 [externals_description]
