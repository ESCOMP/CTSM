--- conflicted
+++ resolved
@@ -29,13 +29,8 @@
 [cime]
 local_path = cime
 protocol = git
-<<<<<<< HEAD
 repo_url = https://github.com/juliusvira/cime
 branch = fancpl2-up-merge
-=======
-repo_url = https://github.com/ESMCI/cime
-tag = branch_tags/cime5.8.3_chint17-05
->>>>>>> 395548be
 required = True
 
 [externals_description]
