--- conflicted
+++ resolved
@@ -34,11 +34,7 @@
 required = True
 
 [ccs_config]
-<<<<<<< HEAD
 tag = ccs_config_noresm0.0.22
-=======
-tag = ccs_config_cesm0.0.84
->>>>>>> 50bfc43d
 protocol = git
 repo_url = https://github.com/NorESMhub/ccs_config_noresm.git
 local_path = ccs_config
