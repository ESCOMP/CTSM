[clm]
local_path = .
protocol = externals_only
externals = Externals_CLM.cfg
required = True

[cism]
tag = cf4f792
protocol = git
repo_url = https://github.com/mvertens/cism-wrapper
local_path = components/cism
externals = Externals_CISM.cfg
required = True

[rtm]
tag = 03a804e
protocol = git
repo_url = https://github.com/ekluzek/rtm.git
local_path = components/rtm
required = True

[mosart]
tag = b1cdccd
protocol = git
<<<<<<< HEAD
repo_url = https://github.com/ekluzek/MOSART.git
local_path = components/mosart
=======
repo_url = https://github.com/ESCOMP/MOSART
tag = mosart1_0_37
>>>>>>> e8b3e3f6
required = True

[mizuRoute]
tag = 34723c2
local_path = components/mizuRoute
protocol = git
repo_url = https://github.com/NCAR/mizuRoute
branch = cesm-coupling
required = True

[cime]
tag = 1fca5af08
protocol = git
repo_url = https://github.com/ESMCI/cime
local_path = cime
externals = ../Externals_cime.cfg
required = True

[externals_description]
schema_version = 1.0.0
<|MERGE_RESOLUTION|>--- conflicted
+++ resolved
@@ -13,26 +13,20 @@
 required = True
 
 [rtm]
-tag = 03a804e
+tag = rtm1_0_72
 protocol = git
-repo_url = https://github.com/ekluzek/rtm.git
+repo_url = https://github.com/ESCOMP/RTM.git
 local_path = components/rtm
 required = True
 
 [mosart]
-tag = b1cdccd
 protocol = git
-<<<<<<< HEAD
-repo_url = https://github.com/ekluzek/MOSART.git
-local_path = components/mosart
-=======
 repo_url = https://github.com/ESCOMP/MOSART
 tag = mosart1_0_37
->>>>>>> e8b3e3f6
+local_path = components/mosart
 required = True
 
 [mizuRoute]
-tag = 34723c2
 local_path = components/mizuRoute
 protocol = git
 repo_url = https://github.com/NCAR/mizuRoute
@@ -40,11 +34,11 @@
 required = True
 
 [cime]
-tag = 1fca5af08
 protocol = git
-repo_url = https://github.com/ESMCI/cime
+repo_url = https://github.com/ekluzek/cime
 local_path = cime
 externals = ../Externals_cime.cfg
+branch = mizuRoute
 required = True
 
 [externals_description]
