--- conflicted
+++ resolved
@@ -29,13 +29,8 @@
 [cime]
 local_path = cime
 protocol = git
-<<<<<<< HEAD
 repo_url = https://github.com/juliusvira/cime
 branch = fancpl2
-=======
-repo_url = https://github.com/ESMCI/cime
-tag = ctsm/ctsm1.0/cime5.7.5/n01
->>>>>>> aedda97e
 required = True
 
 [externals_description]
