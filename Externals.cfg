[clm]
local_path = .
protocol = externals_only
externals = Externals_CLM.cfg
required = True

[cism]
local_path = components/cism
protocol = git
repo_url = https://github.com/ESCOMP/CISM-wrapper
tag = cismwrap_2_1_95
externals = Externals_CISM.cfg
required = True

[rtm]
local_path = components/rtm
protocol = git
repo_url = https://github.com/ESCOMP/RTM
tag = rtm1_0_78
required = True

[mosart]
local_path = components/mosart
protocol = git
repo_url = https://github.com/ESCOMP/MOSART
tag = mosart1_0_48
required = True

[mizuRoute]
local_path = components/mizuRoute
protocol = git
repo_url = https://github.com/nmizukami/mizuRoute
hash = 34723c2
required = True

[ccs_config]
<<<<<<< HEAD
tag = ccs_config_cesm0.0.45
=======
tag = ccs_config_cesm0.0.64
>>>>>>> 8df94cb6
protocol = git
repo_url = https://github.com/ESMCI/ccs_config_cesm.git
local_path = ccs_config
required = True

[cime]
local_path = cime
protocol = git
repo_url = https://github.com/ESMCI/cime
tag = cime6.0.108
required = True

[cmeps]
tag = cmeps0.14.21
protocol = git
repo_url = https://github.com/ESCOMP/CMEPS.git
local_path = components/cmeps
required = True

[cdeps]
tag = cdeps1.0.9
protocol = git
repo_url = https://github.com/ESCOMP/CDEPS.git
local_path = components/cdeps
externals =  Externals_CDEPS.cfg
required = True

[cpl7]
tag = cpl77.0.5
protocol = git
repo_url = https://github.com/ESCOMP/CESM_CPL7andDataComps
local_path = components/cpl7
required = True

[share]
tag = share1.0.17
protocol = git
repo_url = https://github.com/ESCOMP/CESM_share
local_path = share
required = True

[mct]
tag = MCT_2.11.0
protocol = git
repo_url = https://github.com/MCSclimate/MCT
local_path = libraries/mct
required = True

[parallelio]
tag = pio2_5_10
protocol = git
repo_url = https://github.com/NCAR/ParallelIO
local_path = libraries/parallelio
required = True

[doc-builder]
local_path = doc/doc-builder
protocol = git
repo_url = https://github.com/ESMCI/doc-builder
tag = v1.0.8
required = False

[externals_description]
schema_version = 1.0.0<|MERGE_RESOLUTION|>--- conflicted
+++ resolved
@@ -34,11 +34,7 @@
 required = True
 
 [ccs_config]
-<<<<<<< HEAD
-tag = ccs_config_cesm0.0.45
-=======
 tag = ccs_config_cesm0.0.64
->>>>>>> 8df94cb6
 protocol = git
 repo_url = https://github.com/ESMCI/ccs_config_cesm.git
 local_path = ccs_config
