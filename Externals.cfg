[clm]
local_path = .
protocol = externals_only
externals = Externals_CLM.cfg
required = True

[cism]
local_path = components/cism
protocol = git
repo_url = https://github.com/ESCOMP/CISM-wrapper
tag = cismwrap_2_1_93
externals = Externals_CISM.cfg
required = True

[rtm]
local_path = components/rtm
protocol = git
repo_url = https://github.com/ESCOMP/RTM
tag = rtm1_0_78
required = True

[mosart]
local_path = components/mosart
protocol = git
repo_url = https://github.com/ESCOMP/MOSART
tag = mosart1_0_44
required = True

[mizuRoute]
local_path = components/mizuRoute
protocol = git
repo_url = https://github.com/NCAR/mizuRoute
branch = cesm-coupling
required = True

[cime]
local_path = cime
protocol = git
<<<<<<< HEAD
repo_url = https://github.com/ekluzek/cime
hash = 8dfd2188c2719bf63aba55a3cb04f6ffffbf06fa
=======
repo_url = https://github.com/ESMCI/cime
tag = cime6.0.11
>>>>>>> 43cc1b1c
required = True

[cmeps]
tag = cmeps0.13.40
protocol = git
repo_url = https://github.com/ESCOMP/CMEPS.git
local_path = components/cmeps
required = True

[cdeps]
tag = cdeps0.12.32
protocol = git
repo_url = https://github.com/ESCOMP/CDEPS.git
local_path = components/cdeps
externals =  Externals_CDEPS.cfg
required = True

[cpl7]
tag = cpl7.0.5
protocol = git
repo_url = https://github.com/ESCOMP/CESM_CPL7andDataComps
local_path = components/cpl7
required = True

[share]
tag = share1.0.8
protocol = git
repo_url = https://github.com/ESCOMP/CESM_share
local_path = share
required = True

[mct]
tag = MCT_2.11.0
protocol = git
repo_url = https://github.com/MCSclimate/MCT
local_path = libraries/mct
required = True

[parallelio]
tag = pio2_5_4
protocol = git
repo_url = https://github.com/NCAR/ParallelIO
local_path = libraries/parallelio
required = True

[doc-builder]
local_path = doc/doc-builder
protocol = git
repo_url = https://github.com/ESMCI/doc-builder
tag = v1.0.5
required = False

[externals_description]
schema_version = 1.0.0<|MERGE_RESOLUTION|>--- conflicted
+++ resolved
@@ -36,13 +36,8 @@
 [cime]
 local_path = cime
 protocol = git
-<<<<<<< HEAD
-repo_url = https://github.com/ekluzek/cime
-hash = 8dfd2188c2719bf63aba55a3cb04f6ffffbf06fa
-=======
 repo_url = https://github.com/ESMCI/cime
-tag = cime6.0.11
->>>>>>> 43cc1b1c
+hash = 5a98a511b52abd131a4ab5698f0f9d44a889fb71
 required = True
 
 [cmeps]
