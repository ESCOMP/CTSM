#
#  NOTE: Changes here should be coordinated with the cgd python environment file
#
# To install this on cheyenne with conda loaded in modules
<<<<<<< HEAD
# conda create  -n ctsm_py  # Do this one time
# conda install -n ctsm_py --file conda_env_ctsm_py.txt
# conda activate ctsm_py
python=3.7.0
=======
# use the top level bash script:
# ../manage_python_env                                    # Do this each time you update your CTSM Version
# conda activate ctsm_py                                  # Do this anytime you want to run a CTSM python script
# Or the individual conda commands:
# conda create  -n ctsm_py                                # Do this one time for each machine
# conda install -n ctsm_py --file conda_env_ctsm_py.txt   # Do this each time you update your CTSM Version
# conda activate ctsm_py                                  # Do this anytime you want to run a CTSM python script
#
python=3.7.9
>>>>>>> bc7f6831
scipy
netcdf4
requests
numpy=1.18.5
xarray=0.16.2
pylint=2.8.3
black=22.3.0       # NOTE: The version here needs to be coordinated with the black github action under ../.github/workflows<|MERGE_RESOLUTION|>--- conflicted
+++ resolved
@@ -2,12 +2,6 @@
 #  NOTE: Changes here should be coordinated with the cgd python environment file
 #
 # To install this on cheyenne with conda loaded in modules
-<<<<<<< HEAD
-# conda create  -n ctsm_py  # Do this one time
-# conda install -n ctsm_py --file conda_env_ctsm_py.txt
-# conda activate ctsm_py
-python=3.7.0
-=======
 # use the top level bash script:
 # ../manage_python_env                                    # Do this each time you update your CTSM Version
 # conda activate ctsm_py                                  # Do this anytime you want to run a CTSM python script
@@ -17,7 +11,6 @@
 # conda activate ctsm_py                                  # Do this anytime you want to run a CTSM python script
 #
 python=3.7.9
->>>>>>> bc7f6831
 scipy
 netcdf4
 requests
