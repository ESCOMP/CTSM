--- conflicted
+++ resolved
@@ -192,7 +192,6 @@
     file.close()
 
 
-<<<<<<< HEAD
 # Import 1-d latitude or longitude variable from a CESM history file (e.g., name lat or lon) and return it as a DataArray that can be used for writing CESM input files
 def import_coord_1d(ds, coordName):
     da = ds[coordName]
@@ -220,7 +219,8 @@
     da.attrs["long_name"] = "coordinate " + da.attrs["long_name"]
     da.attrs["units"] = da.attrs["units"].replace(" ", "_")
     return da, len(da)
-=======
+
+
 def get_isosplit(iso_string, split):
     """
     Split a string (iso_string) by the character sent in from split
@@ -248,5 +248,4 @@
 
     # Convert all to timedelta
     delta_t = timedelta(days=int(days) + 365 * int(years) + 30 * int(months))
-    return int(delta_t.total_seconds() / 86400)
->>>>>>> 20fe922b
+    return int(delta_t.total_seconds() / 86400)