"""Functions implementing run_sys_tests command"""

import argparse
import logging
import os
import sys
import subprocess
from datetime import datetime

from CIME.test_utils import get_tests_from_xml  # pylint: disable=import-error
from CIME.cs_status_creator import create_cs_status  # pylint: disable=import-error

from ctsm.ctsm_logging import (
    setup_logging_pre_config,
    add_logging_args,
    process_logging_args,
)
from ctsm.machine_utils import get_machine_name
from ctsm.machine import (create_machine, get_possibly_overridden_mach_value,
                          CREATE_TEST_QUEUE_UNSPECIFIED)
from ctsm.machine_defaults import MACHINE_DEFAULTS
from ctsm.os_utils import make_link
from ctsm.path_utils import path_to_ctsm_root
from ctsm.joblauncher.job_launcher_factory import JOB_LAUNCHER_NOBATCH

logger = logging.getLogger(__name__)

# Number of initial characters from the compiler name to use in a testid
_NUM_COMPILER_CHARS = 3

# For job launchers that use 'nice', the level of niceness we should use
_NICE_LEVEL = 19

# Extra arguments for the cs.status.fails command
_CS_STATUS_FAILS_EXTRA_ARGS = "--fails-only --count-performance-fails"

# ========================================================================
# Public functions
# ========================================================================


def main(cime_path):
    """Main function called when run_sys_tests is run from the command-line

    Args:
    cime_path (str): path to the cime that we're using (this is passed in explicitly
        rather than relying on calling path_to_cime so that we can be absolutely sure that
        the scripts called here are coming from the same cime as the cime library we're
        using).
    """
    setup_logging_pre_config()
    args = _commandline_args()
    process_logging_args(args)
    logger.info("Running on machine: %s", args.machine_name)
    if args.job_launcher_nobatch:
        job_launcher_type = JOB_LAUNCHER_NOBATCH
    else:
        job_launcher_type = None
    machine = create_machine(
        machine_name=args.machine_name,
        job_launcher_type=job_launcher_type,
        defaults=MACHINE_DEFAULTS,
        account=args.account,
        job_launcher_queue=args.job_launcher_queue,
        job_launcher_walltime=args.job_launcher_walltime,
        job_launcher_nice_level=_NICE_LEVEL,
        job_launcher_extra_args=args.job_launcher_extra_args,
    )
    logger.debug("Machine info: %s", machine)

    run_sys_tests(
        machine=machine,
        cime_path=cime_path,
        skip_testroot_creation=args.skip_testroot_creation,
        skip_git_status=args.skip_git_status,
        dry_run=args.dry_run,
        suite_name=args.suite_name,
        testfile=args.testfile,
        testlist=args.testname,
        suite_compilers=args.suite_compiler,
        testid_base=args.testid_base,
        testroot_base=args.testroot_base,
        rerun_existing_failures=args.rerun_existing_failures,
        compare_name=args.compare,
        generate_name=args.generate,
        baseline_root=args.baseline_root,
        walltime=args.walltime,
        queue=args.queue,
        retry=args.retry,
        extra_create_test_args=args.extra_create_test_args,
    )


def run_sys_tests(
    machine,
    cime_path,
    skip_testroot_creation=False,
    skip_git_status=False,
    dry_run=False,
    suite_name=None,
    testfile=None,
    testlist=None,
    suite_compilers=None,
    testid_base=None,
    testroot_base=None,
    rerun_existing_failures=False,
    compare_name=None,
    generate_name=None,
    baseline_root=None,
    walltime=None,
    queue=None,
    retry=None,
    extra_create_test_args="",
):
    """Implementation of run_sys_tests command

    Exactly one of suite_name, testfile or testlist should be provided

    Args:
    machine: Machine object, as defined in machine.py
    cime_path (str): path to root of cime
    skip_testroot_creation (bool): if True, assume the testroot directory has already been
        created, so don't try to recreate it or re-make the link to it
    skip_git_status (bool): if True, skip printing git and manage_externals status
    dry_run (bool): if True, print commands to be run but don't run them
    suite_name (str): name of test suite/category to run
    testfile (str): path to file containing list of tests to run
    testlist (list of strings): names of tests to run
    suite_compilers (list of strings): compilers to use in the test suite; only applicable
        with suite_name; if not specified, use all compilers that are defined for this
        test suite
    testid_base (str): test id, or start of the test id in the case of a test suite (if
        not provided, will be generated automatically)
    testroot_base (str): path to the directory that will contain the testroot (if not
        provided, will be determined based on machine defaults)
    rerun_existing_failures (bool): if True, add the '--use-existing' option to create_test
        If specified, then --testid-base should also be specified. This also implies
        skip_testroot_creation.
    compare_name (str): if not None, baseline name to compare against
    generate_name (str): if not None, baseline name to generate
    baseline_root (str): path in which baselines should be compared and generated (if not
        provided, this will be obtained from the default value in the machine object; if
        that is None, then the test suite will determine it automatically)
    walltime (str): walltime to use for each test (if not provided, the test suite will
        determine it automatically)
    queue (str): queue to use for each test (if not provided, will use the default for
        this machine based on the passed-in machine object; if that is unspecified, then
        the test suite will determine it automatically)
    retry (int): retry value to pass to create_test (if not provided, will use the default
        for this machine)
    extra_create_test_args (str): any extra arguments to create_test, as a single,
        space-delimited string
    testlist: list of strings giving test names to run

    """
    num_provided_options = (
        (suite_name is not None)
        + (testfile is not None)
        + (testlist is not None and len(testlist) > 0)
    )
    if num_provided_options != 1:
        raise RuntimeError(
            "Exactly one of suite_name, testfile or testlist must be provided"
        )

    if testid_base is None:
        testid_base = _get_testid_base(machine.name)
    if testroot_base is None:
        testroot_base = _get_testroot_base(machine)
    testroot = _get_testroot(testroot_base, testid_base)
    if not (skip_testroot_creation or rerun_existing_failures):
        _make_testroot(testroot, testid_base, dry_run)
    else:
        if not os.path.exists(testroot):
            raise RuntimeError(
                "testroot directory does NOT exist as expected when a rerun"
                + " option is used: directory expected = "
                + testroot
            )
    print("Testroot: {}\n".format(testroot))
<<<<<<< HEAD
    retry_final = get_possibly_overridden_mach_value(
        machine, varname="create_test_retry", value=retry
    )
    if not skip_git_status:
        _record_git_status(testroot, retry_final, dry_run)

    baseline_root_final = get_possibly_overridden_mach_value(
        machine, varname="baseline_dir", value=baseline_root
    )
    create_test_args = _get_create_test_args(
        compare_name=compare_name,
        generate_name=generate_name,
        baseline_root=baseline_root_final,
        account=machine.account,
        walltime=walltime,
        queue=queue,
        retry=retry_final,
        rerun_existing_failures=rerun_existing_failures,
        extra_create_test_args=extra_create_test_args,
    )
=======
    retry_final = get_possibly_overridden_mach_value(machine,
                                                     varname='create_test_retry',
                                                     value=retry)
    # Note the distinction between a queue of None and a queue of
    # CREATE_TEST_QUEUE_UNSPECIFIED in the following: If queue is None (meaning that the
    # user hasn't specified a '--queue' argument to run_sys_tests), then we'll use the
    # queue specified in the machine object; if queue is CREATE_TEST_QUEUE_UNSPECIFIED,
    # then we'll force queue_final to be None, which means we won't add a '--queue'
    # argument to create_test, regardless of what is specified in the machine object.
    # (It's also possible for the machine object to specify a queue of
    # CREATE_TEST_QUEUE_UNSPECIFIED, which means that we won't use a '--queue' argument to
    # create_test unless the user specifies a '--queue' argument to run_sys_tests.)
    queue_final = get_possibly_overridden_mach_value(machine,
                                                     varname='create_test_queue',
                                                     value=queue)
    if queue_final == CREATE_TEST_QUEUE_UNSPECIFIED:
        queue_final = None
    if not skip_git_status:
        _record_git_status(testroot, retry_final, dry_run)

    baseline_root_final = get_possibly_overridden_mach_value(machine,
                                                             varname='baseline_dir',
                                                             value=baseline_root)
    create_test_args = _get_create_test_args(compare_name=compare_name,
                                             generate_name=generate_name,
                                             baseline_root=baseline_root_final,
                                             account=machine.account,
                                             walltime=walltime,
                                             queue=queue_final,
                                             retry=retry_final,
                                             rerun_existing_failures=rerun_existing_failures,
                                             extra_create_test_args=extra_create_test_args)
>>>>>>> bf958ac2
    if suite_name:
        if not dry_run:
            _make_cs_status_for_suite(testroot, testid_base)
        _run_test_suite(
            cime_path=cime_path,
            suite_name=suite_name,
            suite_compilers=suite_compilers,
            machine=machine,
            testid_base=testid_base,
            testroot=testroot,
            create_test_args=create_test_args,
            dry_run=dry_run,
        )
    else:
        if not dry_run:
            _make_cs_status_non_suite(testroot, testid_base)
        if testfile:
            test_args = ["--testfile", os.path.abspath(testfile)]
        elif testlist:
            test_args = testlist
        else:
            raise RuntimeError("None of suite_name, testfile or testlist were provided")
        _run_create_test(
            cime_path=cime_path,
            test_args=test_args,
            machine=machine,
            testid=testid_base,
            testroot=testroot,
            create_test_args=create_test_args,
            dry_run=dry_run,
        )


# ========================================================================
# Private functions
# ========================================================================


def _commandline_args():
    """Parse and return command-line arguments"""

    description = """
Driver for running CTSM system tests

Typical usage:

./run_sys_tests -s aux_clm -c COMPARE_NAME -g GENERATE_NAME

    This automatically detects the machine and launches the appropriate components of the
    aux_clm test suite on that machine. This script also implements other aspects of the
    typical CTSM system testing workflow, such as running create_test via qsub on
    cheyenne, and setting up a directory to hold all of the tests in the test suite. A
    symbolic link will be created in the current directory pointing to the testroot
    directory containing all of the test directories in the test suite.

    Note that the -c/--compare and -g/--generate arguments are required, unless you specify
    --skip-compare and/or --skip-generate.

    Any other test suite can be given as well: clm_short, aux_glc, etc.

This can also be used to run tests listed in a text file (via the -f/--testfile argument),
or tests listed individually on the command line (via the -t/--testname argument).
"""

    parser = argparse.ArgumentParser(
        description=description, formatter_class=argparse.RawTextHelpFormatter
    )

    machine_name = get_machine_name()

    default_machine = create_machine(
        machine_name, defaults=MACHINE_DEFAULTS, allow_missing_entries=True
    )

    tests_to_run = parser.add_mutually_exclusive_group(required=True)

    tests_to_run.add_argument("-s", "--suite-name", help="Name of test suite to run")

    tests_to_run.add_argument(
        "-f", "--testfile", help="Path to file listing tests to run"
    )

    tests_to_run.add_argument(
        "-t",
        "--testname",
        "--testnames",
        nargs="+",
        help="One or more test names to run (space-delimited)",
    )

    compare = parser.add_mutually_exclusive_group(required=True)

    compare.add_argument(
        "-c",
        "--compare",
        metavar="COMPARE_NAME",
        help="Baseline name (often tag) to compare against\n"
        "(required unless --skip-compare is given)",
    )

    compare.add_argument(
        "--skip-compare", action="store_true", help="Do not compare against baselines"
    )

    generate = parser.add_mutually_exclusive_group(required=True)

    generate.add_argument(
        "-g",
        "--generate",
        metavar="GENERATE_NAME",
        help="Baseline name (often tag) to generate\n"
        "(required unless --skip-generate is given)",
    )

    generate.add_argument(
        "--skip-generate", action="store_true", help="Do not generate baselines"
    )

    parser.add_argument(
        "--suite-compiler",
        "--suite-compilers",
        nargs="+",
        help="Compiler(s) from the given test suite for which tests are run\n"
        "Only valid in conjunction with -s/--suite-name;\n"
        "if not specified, use all compilers defined for this suite and machine\n",
    )

    parser.add_argument(
        "--account",
        help="Account number to use for job submission.\n"
        "This is needed on some machines; if not provided explicitly,\n"
        "the script will attempt to guess it using the same rules as in CIME.\n"
        "Default for this machine: {}".format(default_machine.account),
    )

    parser.add_argument(
        "--testid-base",
        help="Base string used for the test id.\n"
        "Default is to auto-generate this with a date and time stamp.",
    )

    parser.add_argument(
        "--testroot-base",
        help="Path in which testroot should be put.\n"
        "For supported machines, this can be left out;\n"
        "for non-supported machines, it must be provided.\n"
        "Default for this machine: {}".format(default_machine.scratch_dir),
    )

    parser.add_argument(
        "--rerun-existing-failures",
        action="store_true",
        help="Rerun failed tests from the last PEND or FAIL state.\n"
        "This triggers the --use-existing option to create_test.\n"
        "To use this option, provide the same options to run_sys_tests\n"
        "as in the initial run, but also adding --testid-base\n"
        "corresponding to the base testid used initially.\n"
        "(However, many of the arguments to create_test are ignored,\n"
        "so it is not important for all of the options to exactly match\n"
        "those in the initial run.)\n"
        "This option implies --skip-testroot-creation (that option does not\n"
        "need to be specified separately if using --rerun-existing-failures).",
    )

    if default_machine.baseline_dir:
        baseline_root_default_msg = "Default for this machine: {}".format(
            default_machine.baseline_dir
        )
    else:
        baseline_root_default_msg = "Default for this machine: use cime's default"
<<<<<<< HEAD
    parser.add_argument(
        "--baseline-root",
        help="Path in which baselines should be compared and generated.\n"
        + baseline_root_default_msg,
    )

    parser.add_argument(
        "--walltime",
        help="Walltime for each test.\n"
        "If running a test suite, you can generally leave this unset,\n"
        "because it is set in the file defining the test suite.\n"
        "For other uses, providing this helps decrease the time spent\n"
        "waiting in the queue.",
    )

    parser.add_argument(
        "--queue",
        help="Queue to which tests are submitted.\n"
        "If not provided, uses machine default.",
    )

    parser.add_argument(
        "--retry",
        type=int,
        help="Argument to create_test: Number of times to retry failed tests.\n"
        "Default for this machine: {}".format(default_machine.create_test_retry),
    )

    parser.add_argument(
        "--extra-create-test-args",
        default="",
        help="String giving extra arguments to pass to create_test\n"
        "(To allow the argument parsing to accept this, enclose the string\n"
        'in quotes, with a leading space, as in " --my-arg foo".)',
    )

    parser.add_argument(
        "--job-launcher-nobatch",
        action="store_true",
        help="Run create_test on the login node, even if this machine\n"
        "is set up to submit create_test to a compute node by default.",
    )

    parser.add_argument(
        "--job-launcher-queue",
        help="Queue to which the create_test command is submitted.\n"
        "Only applies on machines for which we submit the create_test command\n"
        "rather than running it on the login node.\n"
        "Default for this machine: {}".format(default_machine.job_launcher.get_queue()),
    )

    parser.add_argument(
        "--job-launcher-walltime",
        help="Walltime for the create_test command.\n"
        "Only applies on machines for which we submit the create_test command\n"
        "rather than running it on the login node.\n"
        "Default for this machine: {}".format(
            default_machine.job_launcher.get_walltime()
        ),
    )

    parser.add_argument(
        "--job-launcher-extra-args",
        help="Extra arguments for the command that launches the\n"
        "create_test command.\n"
        "(To allow the argument parsing to accept this, enclose the string\n"
        'in quotes, with a leading space, as in " --my-arg foo".)\n'
        "Default for this machine: {}".format(
            default_machine.job_launcher.get_extra_args()
        ),
    )

    parser.add_argument(
        "--skip-testroot-creation",
        action="store_true",
        help="Do not create the directory that will hold the tests.\n"
        "This should be used if the desired testroot directory already exists.",
    )

    parser.add_argument(
        "--skip-git-status",
        action="store_true",
        help="Skip printing git and manage_externals status,\n"
        "both to screen and to the SRCROOT_GIT_STATUS file in TESTROOT.\n"
        "This printing can often be helpful, but this option can be used to\n"
        "avoid extraneous output, to reduce the time needed to run this script,\n"
        "or if git or manage_externals are currently broken in your sandbox.\n",
    )

    parser.add_argument(
        "--dry-run",
        action="store_true",
        help="Print what would happen, but do not run any commands.\n"
        "(Generally should be run with --verbose.)\n",
    )

    parser.add_argument(
        "--machine-name",
        default=machine_name,
        help="Name of machine for which create_test is run.\n"
        "This typically is not needed, but can be provided\n"
        "for the sake of testing this script.\n"
        "Defaults to current machine: {}".format(machine_name),
    )
=======
    parser.add_argument('--baseline-root',
                        help='Path in which baselines should be compared and generated.\n' +
                        baseline_root_default_msg)

    parser.add_argument('--walltime',
                        help='Walltime for each test.\n'
                        'If running a test suite, you can generally leave this unset,\n'
                        'because it is set in the file defining the test suite.\n'
                        'For other uses, providing this helps decrease the time spent\n'
                        'waiting in the queue.')

    parser.add_argument('--queue',
                        help='Queue to which tests are submitted.\n'
                        'The special value "{}" means do not add a --queue option to create_test,\n'
                        'instead allowing CIME to pick an appropriate queue for each test\n'
                        'using its standard mechanisms.\n'
                        'Default for this machine: {}'.format(
                            CREATE_TEST_QUEUE_UNSPECIFIED, default_machine.create_test_queue))

    parser.add_argument('--retry', type=int,
                        help='Argument to create_test: Number of times to retry failed tests.\n'
                        'Default for this machine: {}'.format(
                            default_machine.create_test_retry))

    parser.add_argument('--extra-create-test-args', default='',
                        help='String giving extra arguments to pass to create_test\n'
                        '(To allow the argument parsing to accept this, enclose the string\n'
                        'in quotes, with a leading space, as in " --my-arg foo".)')

    parser.add_argument('--job-launcher-nobatch', action='store_true',
                        help='Run create_test on the login node, even if this machine\n'
                        'is set up to submit create_test to a compute node by default.')

    parser.add_argument('--job-launcher-queue',
                        help='Queue to which the create_test command is submitted.\n'
                        'Only applies on machines for which we submit the create_test command\n'
                        'rather than running it on the login node.\n'
                        'Default for this machine: {}'.format(
                            default_machine.job_launcher.get_queue()))

    parser.add_argument('--job-launcher-walltime',
                        help='Walltime for the create_test command.\n'
                        'Only applies on machines for which we submit the create_test command\n'
                        'rather than running it on the login node.\n'
                        'Default for this machine: {}'.format(
                            default_machine.job_launcher.get_walltime()))

    parser.add_argument('--job-launcher-extra-args',
                        help='Extra arguments for the command that launches the\n'
                        'create_test command.\n'
                        '(To allow the argument parsing to accept this, enclose the string\n'
                        'in quotes, with a leading space, as in " --my-arg foo".)\n'
                        'Default for this machine: {}'.format(
                            default_machine.job_launcher.get_extra_args()))

    parser.add_argument('--skip-testroot-creation', action='store_true',
                        help='Do not create the directory that will hold the tests.\n'
                        'This should be used if the desired testroot directory already exists.')

    parser.add_argument('--skip-git-status', action='store_true',
                        help='Skip printing git and manage_externals status,\n'
                        'both to screen and to the SRCROOT_GIT_STATUS file in TESTROOT.\n'
                        'This printing can often be helpful, but this option can be used to\n'
                        'avoid extraneous output, to reduce the time needed to run this script,\n'
                        'or if git or manage_externals are currently broken in your sandbox.\n')

    parser.add_argument('--dry-run', action='store_true',
                        help='Print what would happen, but do not run any commands.\n'
                        '(Generally should be run with --verbose.)\n')

    parser.add_argument('--machine-name', default=machine_name,
                        help='Name of machine for which create_test is run.\n'
                        'This typically is not needed, but can be provided\n'
                        'for the sake of testing this script.\n'
                        'Defaults to current machine: {}'.format(machine_name))
>>>>>>> bf958ac2

    add_logging_args(parser)

    args = parser.parse_args()

    _check_arg_validity(args)

    return args


def _check_arg_validity(args):
    if args.suite_compiler and not args.suite_name:
        raise RuntimeError(
            "--suite-compiler can only be specified if using --suite-name"
        )
    if args.rerun_existing_failures and not args.testid_base:
        raise RuntimeError(
            "With --rerun-existing-failures, must also specify --testid-base"
        )


def _get_testid_base(machine_name):
    """Returns a base testid based on the current date and time and the machine name"""
    now = datetime.now()
    now_str = now.strftime("%m%d-%H%M%S")
    machine_start = machine_name[0:2]
    return "{}{}".format(now_str, machine_start)


def _get_testroot_base(machine):
    scratch_dir = machine.scratch_dir
    if scratch_dir is None:
        raise RuntimeError(
            "For a machine without a default specified for the scratch directory, "
            "must specify --testroot-base"
        )
    return scratch_dir


def _get_testroot(testroot_base, testid_base):
    """Get the path to the test root, given a base test id"""
    return os.path.join(testroot_base, _get_testdir_name(testid_base))


def _get_testdir_name(testid_base):
    return "tests_{}".format(testid_base)


def _make_testroot(testroot, testid_base, dry_run):
    """Make the testroot directory at the given location, as well as a link in the current
    directory
    """
    if os.path.exists(testroot):
        raise RuntimeError("{} already exists".format(testroot))
    logger.info("Making directory: %s", testroot)
    if not dry_run:
        os.makedirs(testroot)
        make_link(testroot, _get_testdir_name(testid_base))


def _record_git_status(testroot, retry, dry_run):
    """Record git status and related information to stdout and a file"""
    output = ""
    ctsm_root = path_to_ctsm_root()

    output += "create_test --retry: {}\n\n".format(retry)

    current_hash = subprocess.check_output(
        ["git", "show", "--no-patch", "--format=format:%h (%an, %ad) %s\n", "HEAD"],
        cwd=ctsm_root,
        universal_newlines=True,
    )
    output += "Current hash: {}".format(current_hash)
    git_status = subprocess.check_output(
        ["git", "-c", "color.ui=always", "status", "--short", "--branch"],
        cwd=ctsm_root,
        universal_newlines=True,
    )
    output += git_status
    if git_status.count("\n") == 1:
        # Only line in git status is the branch info
        output += "(clean sandbox)\n"
    manic = os.path.join("manage_externals", "checkout_externals")
    manage_externals_status = subprocess.check_output(
        [manic, "--status", "--verbose"], cwd=ctsm_root, universal_newlines=True
    )
    output += 72 * "-" + "\n" + "manage_externals status:" + "\n"
    output += manage_externals_status
    output += 72 * "-" + "\n"

    print(output)

    if not dry_run:
        git_status_filepath = os.path.join(testroot, "SRCROOT_GIT_STATUS")
        if os.path.exists(git_status_filepath):
            # If we're reusing an existing directory, it could happen that
            # SRCROOT_GIT_STATUS already exists. It's still helpful to record the current
            # SRCROOT_GIT_STATUS information, but we don't want to clobber the old. So
            # make a new file with a date/time-stamp.
            now = datetime.now()
            now_str = now.strftime("%m%d-%H%M%S")
            git_status_filepath = git_status_filepath + "_" + now_str
        with open(git_status_filepath, "w") as git_status_file:
            git_status_file.write(" ".join(sys.argv) + "\n\n")
            git_status_file.write("SRCROOT: {}\n".format(ctsm_root))
            git_status_file.write(output)


def _get_create_test_args(
    compare_name,
    generate_name,
    baseline_root,
    account,
    walltime,
    queue,
    retry,
    rerun_existing_failures,
    extra_create_test_args,
):
    args = []
    if compare_name:
        args.extend(["--compare", compare_name])
    if generate_name:
        args.extend(["--generate", generate_name])
    if baseline_root:
        args.extend(["--baseline-root", baseline_root])
    if account:
        args.extend(["--project", account])
    if walltime:
        args.extend(["--walltime", walltime])
    if queue:
        args.extend(["--queue", queue])
    args.extend(["--retry", str(retry)])
    if rerun_existing_failures:
        # In addition to --use-existing, we also need --allow-baseline-overwrite in this
        # case; otherwise, create_test throws an error saying that the baseline
        # directories already exist.
        args.extend(["--use-existing", "--allow-baseline-overwrite"])
    args.extend(extra_create_test_args.split())
    return args


def _make_cs_status_for_suite(testroot, testid_base):
    """Makes a cs.status file that can be run for the entire test suite"""
    testid_pattern = testid_base + "_" + _NUM_COMPILER_CHARS * "?"
    # The basic cs.status just aggregates results from all of the individual create_tests
    create_cs_status(
        test_root=testroot,
        test_id=testid_pattern,
        extra_args=_cs_status_xfail_arg(),
        filename="cs.status",
    )
    # cs.status.fails additionally filters the results so that only failures are shown
    create_cs_status(
        test_root=testroot,
        test_id=testid_pattern,
        extra_args=(_CS_STATUS_FAILS_EXTRA_ARGS + " " + _cs_status_xfail_arg()),
        filename="cs.status.fails",
    )


def _make_cs_status_non_suite(testroot, testid_base):
    """Makes a cs.status file for a single run of create_test - not a whole test suite"""
    create_cs_status(
        test_root=testroot,
        test_id=testid_base,
        extra_args=(_CS_STATUS_FAILS_EXTRA_ARGS + " " + _cs_status_xfail_arg()),
        filename="cs.status.fails",
    )


def _cs_status_xfail_arg():
    """Returns a string giving the argument to cs_status that will point to CTSM's
    expected fails xml file
    """
    ctsm_root = path_to_ctsm_root()
    xfail_path = os.path.join(
        ctsm_root, "cime_config", "testdefs", "ExpectedTestFails.xml"
    )
    return "--expected-fails-file {}".format(xfail_path)


def _run_test_suite(
    cime_path,
    suite_name,
    suite_compilers,
    machine,
    testid_base,
    testroot,
    create_test_args,
    dry_run,
):
    if not suite_compilers:
        suite_compilers = _get_compilers_for_suite(suite_name, machine.name)
    for compiler in suite_compilers:
        test_args = [
            "--xml-category",
            suite_name,
            "--xml-machine",
            machine.name,
            "--xml-compiler",
            compiler,
        ]
        testid = testid_base + "_" + compiler[0:_NUM_COMPILER_CHARS]
        _run_create_test(
            cime_path=cime_path,
            test_args=test_args,
            machine=machine,
            testid=testid,
            testroot=testroot,
            create_test_args=create_test_args,
            dry_run=dry_run,
        )


def _get_compilers_for_suite(suite_name, machine_name):
    test_data = get_tests_from_xml(xml_machine=machine_name, xml_category=suite_name)
    if not test_data:
        raise RuntimeError(
            "No tests found for suite {} on machine {}".format(suite_name, machine_name)
        )
    compilers = sorted({one_test["compiler"] for one_test in test_data})
    logger.info("Running with compilers: %s", compilers)
    return compilers


def _run_create_test(
    cime_path, test_args, machine, testid, testroot, create_test_args, dry_run
):
    create_test_cmd = _build_create_test_cmd(
        cime_path=cime_path,
        test_args=test_args,
        testid=testid,
        testroot=testroot,
        create_test_args=create_test_args,
    )
    stdout_path = os.path.join(testroot, "STDOUT.{}".format(testid))
    stderr_path = os.path.join(testroot, "STDERR.{}".format(testid))
    machine.job_launcher.run_command(
        create_test_cmd,
        stdout_path=stdout_path,
        stderr_path=stderr_path,
        dry_run=dry_run,
    )


def _build_create_test_cmd(cime_path, test_args, testid, testroot, create_test_args):
    """Builds and returns the create_test command

    This is a list, where each element of the list is one argument
    """
    command = [
        os.path.join(cime_path, "scripts", "create_test"),
        "--test-id",
        testid,
        "--output-root",
        testroot,
    ]
    command.extend(test_args)
    command.extend(create_test_args)
    return command<|MERGE_RESOLUTION|>--- conflicted
+++ resolved
@@ -10,11 +10,7 @@
 from CIME.test_utils import get_tests_from_xml  # pylint: disable=import-error
 from CIME.cs_status_creator import create_cs_status  # pylint: disable=import-error
 
-from ctsm.ctsm_logging import (
-    setup_logging_pre_config,
-    add_logging_args,
-    process_logging_args,
-)
+from ctsm.ctsm_logging import setup_logging_pre_config, add_logging_args, process_logging_args
 from ctsm.machine_utils import get_machine_name
 from ctsm.machine import (create_machine, get_possibly_overridden_mach_value,
                           CREATE_TEST_QUEUE_UNSPECIFIED)
@@ -32,12 +28,11 @@
 _NICE_LEVEL = 19
 
 # Extra arguments for the cs.status.fails command
-_CS_STATUS_FAILS_EXTRA_ARGS = "--fails-only --count-performance-fails"
+_CS_STATUS_FAILS_EXTRA_ARGS = '--fails-only --count-performance-fails'
 
 # ========================================================================
 # Public functions
 # ========================================================================
-
 
 def main(cime_path):
     """Main function called when run_sys_tests is run from the command-line
@@ -51,67 +46,48 @@
     setup_logging_pre_config()
     args = _commandline_args()
     process_logging_args(args)
-    logger.info("Running on machine: %s", args.machine_name)
+    logger.info('Running on machine: %s', args.machine_name)
     if args.job_launcher_nobatch:
         job_launcher_type = JOB_LAUNCHER_NOBATCH
     else:
         job_launcher_type = None
-    machine = create_machine(
-        machine_name=args.machine_name,
-        job_launcher_type=job_launcher_type,
-        defaults=MACHINE_DEFAULTS,
-        account=args.account,
-        job_launcher_queue=args.job_launcher_queue,
-        job_launcher_walltime=args.job_launcher_walltime,
-        job_launcher_nice_level=_NICE_LEVEL,
-        job_launcher_extra_args=args.job_launcher_extra_args,
-    )
+    machine = create_machine(machine_name=args.machine_name,
+                             job_launcher_type=job_launcher_type,
+                             defaults=MACHINE_DEFAULTS,
+                             account=args.account,
+                             job_launcher_queue=args.job_launcher_queue,
+                             job_launcher_walltime=args.job_launcher_walltime,
+                             job_launcher_nice_level=_NICE_LEVEL,
+                             job_launcher_extra_args=args.job_launcher_extra_args)
     logger.debug("Machine info: %s", machine)
 
-    run_sys_tests(
-        machine=machine,
-        cime_path=cime_path,
-        skip_testroot_creation=args.skip_testroot_creation,
-        skip_git_status=args.skip_git_status,
-        dry_run=args.dry_run,
-        suite_name=args.suite_name,
-        testfile=args.testfile,
-        testlist=args.testname,
-        suite_compilers=args.suite_compiler,
-        testid_base=args.testid_base,
-        testroot_base=args.testroot_base,
-        rerun_existing_failures=args.rerun_existing_failures,
-        compare_name=args.compare,
-        generate_name=args.generate,
-        baseline_root=args.baseline_root,
-        walltime=args.walltime,
-        queue=args.queue,
-        retry=args.retry,
-        extra_create_test_args=args.extra_create_test_args,
-    )
-
-
-def run_sys_tests(
-    machine,
-    cime_path,
-    skip_testroot_creation=False,
-    skip_git_status=False,
-    dry_run=False,
-    suite_name=None,
-    testfile=None,
-    testlist=None,
-    suite_compilers=None,
-    testid_base=None,
-    testroot_base=None,
-    rerun_existing_failures=False,
-    compare_name=None,
-    generate_name=None,
-    baseline_root=None,
-    walltime=None,
-    queue=None,
-    retry=None,
-    extra_create_test_args="",
-):
+    run_sys_tests(machine=machine, cime_path=cime_path,
+                  skip_testroot_creation=args.skip_testroot_creation,
+                  skip_git_status=args.skip_git_status,
+                  dry_run=args.dry_run,
+                  suite_name=args.suite_name, testfile=args.testfile, testlist=args.testname,
+                  suite_compilers=args.suite_compiler,
+                  testid_base=args.testid_base, testroot_base=args.testroot_base,
+                  rerun_existing_failures=args.rerun_existing_failures,
+                  compare_name=args.compare, generate_name=args.generate,
+                  baseline_root=args.baseline_root,
+                  walltime=args.walltime, queue=args.queue,
+                  retry=args.retry,
+                  extra_create_test_args=args.extra_create_test_args)
+
+def run_sys_tests(machine, cime_path,
+                  skip_testroot_creation=False,
+                  skip_git_status=False,
+                  dry_run=False,
+                  suite_name=None, testfile=None, testlist=None,
+                  suite_compilers=None,
+                  testid_base=None, testroot_base=None,
+                  rerun_existing_failures=False,
+                  compare_name=None, generate_name=None,
+                  baseline_root=None,
+                  walltime=None, queue=None,
+                  retry=None,
+                  extra_create_test_args=''):
     """Implementation of run_sys_tests command
 
     Exactly one of suite_name, testfile or testlist should be provided
@@ -153,15 +129,11 @@
     testlist: list of strings giving test names to run
 
     """
-    num_provided_options = (
-        (suite_name is not None)
-        + (testfile is not None)
-        + (testlist is not None and len(testlist) > 0)
-    )
+    num_provided_options = ((suite_name is not None) +
+                            (testfile is not None) +
+                            (testlist is not None and len(testlist) > 0))
     if num_provided_options != 1:
-        raise RuntimeError(
-            "Exactly one of suite_name, testfile or testlist must be provided"
-        )
+        raise RuntimeError("Exactly one of suite_name, testfile or testlist must be provided")
 
     if testid_base is None:
         testid_base = _get_testid_base(machine.name)
@@ -172,34 +144,9 @@
         _make_testroot(testroot, testid_base, dry_run)
     else:
         if not os.path.exists(testroot):
-            raise RuntimeError(
-                "testroot directory does NOT exist as expected when a rerun"
-                + " option is used: directory expected = "
-                + testroot
-            )
+            raise RuntimeError("testroot directory does NOT exist as expected when a rerun" +
+                               " option is used: directory expected = "+testroot )
     print("Testroot: {}\n".format(testroot))
-<<<<<<< HEAD
-    retry_final = get_possibly_overridden_mach_value(
-        machine, varname="create_test_retry", value=retry
-    )
-    if not skip_git_status:
-        _record_git_status(testroot, retry_final, dry_run)
-
-    baseline_root_final = get_possibly_overridden_mach_value(
-        machine, varname="baseline_dir", value=baseline_root
-    )
-    create_test_args = _get_create_test_args(
-        compare_name=compare_name,
-        generate_name=generate_name,
-        baseline_root=baseline_root_final,
-        account=machine.account,
-        walltime=walltime,
-        queue=queue,
-        retry=retry_final,
-        rerun_existing_failures=rerun_existing_failures,
-        extra_create_test_args=extra_create_test_args,
-    )
-=======
     retry_final = get_possibly_overridden_mach_value(machine,
                                                      varname='create_test_retry',
                                                      value=retry)
@@ -232,47 +179,38 @@
                                              retry=retry_final,
                                              rerun_existing_failures=rerun_existing_failures,
                                              extra_create_test_args=extra_create_test_args)
->>>>>>> bf958ac2
     if suite_name:
         if not dry_run:
             _make_cs_status_for_suite(testroot, testid_base)
-        _run_test_suite(
-            cime_path=cime_path,
-            suite_name=suite_name,
-            suite_compilers=suite_compilers,
-            machine=machine,
-            testid_base=testid_base,
-            testroot=testroot,
-            create_test_args=create_test_args,
-            dry_run=dry_run,
-        )
+        _run_test_suite(cime_path=cime_path,
+                        suite_name=suite_name,
+                        suite_compilers=suite_compilers,
+                        machine=machine,
+                        testid_base=testid_base, testroot=testroot,
+                        create_test_args=create_test_args,
+                        dry_run=dry_run)
     else:
         if not dry_run:
             _make_cs_status_non_suite(testroot, testid_base)
         if testfile:
-            test_args = ["--testfile", os.path.abspath(testfile)]
+            test_args = ['--testfile', os.path.abspath(testfile)]
         elif testlist:
             test_args = testlist
         else:
             raise RuntimeError("None of suite_name, testfile or testlist were provided")
-        _run_create_test(
-            cime_path=cime_path,
-            test_args=test_args,
-            machine=machine,
-            testid=testid_base,
-            testroot=testroot,
-            create_test_args=create_test_args,
-            dry_run=dry_run,
-        )
-
+        _run_create_test(cime_path=cime_path,
+                         test_args=test_args, machine=machine,
+                         testid=testid_base, testroot=testroot,
+                         create_test_args=create_test_args,
+                         dry_run=dry_run)
 
 # ========================================================================
 # Private functions
 # ========================================================================
 
-
 def _commandline_args():
-    """Parse and return command-line arguments"""
+    """Parse and return command-line arguments
+    """
 
     description = """
 Driver for running CTSM system tests
@@ -298,217 +236,82 @@
 """
 
     parser = argparse.ArgumentParser(
-        description=description, formatter_class=argparse.RawTextHelpFormatter
-    )
+        description=description,
+        formatter_class=argparse.RawTextHelpFormatter)
 
     machine_name = get_machine_name()
 
-    default_machine = create_machine(
-        machine_name, defaults=MACHINE_DEFAULTS, allow_missing_entries=True
-    )
+    default_machine = create_machine(machine_name,
+                                     defaults=MACHINE_DEFAULTS,
+                                     allow_missing_entries=True)
 
     tests_to_run = parser.add_mutually_exclusive_group(required=True)
 
-    tests_to_run.add_argument("-s", "--suite-name", help="Name of test suite to run")
-
-    tests_to_run.add_argument(
-        "-f", "--testfile", help="Path to file listing tests to run"
-    )
-
-    tests_to_run.add_argument(
-        "-t",
-        "--testname",
-        "--testnames",
-        nargs="+",
-        help="One or more test names to run (space-delimited)",
-    )
+    tests_to_run.add_argument('-s', '--suite-name',
+                              help='Name of test suite to run')
+
+    tests_to_run.add_argument('-f', '--testfile',
+                              help='Path to file listing tests to run')
+
+    tests_to_run.add_argument('-t', '--testname', '--testnames', nargs='+',
+                              help='One or more test names to run (space-delimited)')
 
     compare = parser.add_mutually_exclusive_group(required=True)
 
-    compare.add_argument(
-        "-c",
-        "--compare",
-        metavar="COMPARE_NAME",
-        help="Baseline name (often tag) to compare against\n"
-        "(required unless --skip-compare is given)",
-    )
-
-    compare.add_argument(
-        "--skip-compare", action="store_true", help="Do not compare against baselines"
-    )
+    compare.add_argument('-c', '--compare', metavar='COMPARE_NAME',
+                         help='Baseline name (often tag) to compare against\n'
+                         '(required unless --skip-compare is given)')
+
+    compare.add_argument('--skip-compare', action='store_true',
+                         help='Do not compare against baselines')
 
     generate = parser.add_mutually_exclusive_group(required=True)
 
-    generate.add_argument(
-        "-g",
-        "--generate",
-        metavar="GENERATE_NAME",
-        help="Baseline name (often tag) to generate\n"
-        "(required unless --skip-generate is given)",
-    )
-
-    generate.add_argument(
-        "--skip-generate", action="store_true", help="Do not generate baselines"
-    )
-
-    parser.add_argument(
-        "--suite-compiler",
-        "--suite-compilers",
-        nargs="+",
-        help="Compiler(s) from the given test suite for which tests are run\n"
-        "Only valid in conjunction with -s/--suite-name;\n"
-        "if not specified, use all compilers defined for this suite and machine\n",
-    )
-
-    parser.add_argument(
-        "--account",
-        help="Account number to use for job submission.\n"
-        "This is needed on some machines; if not provided explicitly,\n"
-        "the script will attempt to guess it using the same rules as in CIME.\n"
-        "Default for this machine: {}".format(default_machine.account),
-    )
-
-    parser.add_argument(
-        "--testid-base",
-        help="Base string used for the test id.\n"
-        "Default is to auto-generate this with a date and time stamp.",
-    )
-
-    parser.add_argument(
-        "--testroot-base",
-        help="Path in which testroot should be put.\n"
-        "For supported machines, this can be left out;\n"
-        "for non-supported machines, it must be provided.\n"
-        "Default for this machine: {}".format(default_machine.scratch_dir),
-    )
-
-    parser.add_argument(
-        "--rerun-existing-failures",
-        action="store_true",
-        help="Rerun failed tests from the last PEND or FAIL state.\n"
-        "This triggers the --use-existing option to create_test.\n"
-        "To use this option, provide the same options to run_sys_tests\n"
-        "as in the initial run, but also adding --testid-base\n"
-        "corresponding to the base testid used initially.\n"
-        "(However, many of the arguments to create_test are ignored,\n"
-        "so it is not important for all of the options to exactly match\n"
-        "those in the initial run.)\n"
-        "This option implies --skip-testroot-creation (that option does not\n"
-        "need to be specified separately if using --rerun-existing-failures).",
-    )
+    generate.add_argument('-g', '--generate', metavar='GENERATE_NAME',
+                          help='Baseline name (often tag) to generate\n'
+                          '(required unless --skip-generate is given)')
+
+    generate.add_argument('--skip-generate', action='store_true',
+                          help='Do not generate baselines')
+
+    parser.add_argument('--suite-compiler', '--suite-compilers', nargs='+',
+                        help='Compiler(s) from the given test suite for which tests are run\n'
+                        'Only valid in conjunction with -s/--suite-name;\n'
+                        'if not specified, use all compilers defined for this suite and machine\n')
+
+    parser.add_argument('--account',
+                        help='Account number to use for job submission.\n'
+                        'This is needed on some machines; if not provided explicitly,\n'
+                        'the script will attempt to guess it using the same rules as in CIME.\n'
+                        'Default for this machine: {}'.format(default_machine.account))
+
+    parser.add_argument('--testid-base',
+                        help='Base string used for the test id.\n'
+                        'Default is to auto-generate this with a date and time stamp.')
+
+    parser.add_argument('--testroot-base',
+                        help='Path in which testroot should be put.\n'
+                        'For supported machines, this can be left out;\n'
+                        'for non-supported machines, it must be provided.\n'
+                        'Default for this machine: {}'.format(default_machine.scratch_dir))
+
+    parser.add_argument('--rerun-existing-failures', action='store_true',
+                        help='Rerun failed tests from the last PEND or FAIL state.\n'
+                        'This triggers the --use-existing option to create_test.\n'
+                        'To use this option, provide the same options to run_sys_tests\n'
+                        'as in the initial run, but also adding --testid-base\n'
+                        'corresponding to the base testid used initially.\n'
+                        '(However, many of the arguments to create_test are ignored,\n'
+                        'so it is not important for all of the options to exactly match\n'
+                        'those in the initial run.)\n'
+                        'This option implies --skip-testroot-creation (that option does not\n'
+                        'need to be specified separately if using --rerun-existing-failures).')
 
     if default_machine.baseline_dir:
-        baseline_root_default_msg = "Default for this machine: {}".format(
-            default_machine.baseline_dir
-        )
+        baseline_root_default_msg = 'Default for this machine: {}'.format(
+            default_machine.baseline_dir)
     else:
         baseline_root_default_msg = "Default for this machine: use cime's default"
-<<<<<<< HEAD
-    parser.add_argument(
-        "--baseline-root",
-        help="Path in which baselines should be compared and generated.\n"
-        + baseline_root_default_msg,
-    )
-
-    parser.add_argument(
-        "--walltime",
-        help="Walltime for each test.\n"
-        "If running a test suite, you can generally leave this unset,\n"
-        "because it is set in the file defining the test suite.\n"
-        "For other uses, providing this helps decrease the time spent\n"
-        "waiting in the queue.",
-    )
-
-    parser.add_argument(
-        "--queue",
-        help="Queue to which tests are submitted.\n"
-        "If not provided, uses machine default.",
-    )
-
-    parser.add_argument(
-        "--retry",
-        type=int,
-        help="Argument to create_test: Number of times to retry failed tests.\n"
-        "Default for this machine: {}".format(default_machine.create_test_retry),
-    )
-
-    parser.add_argument(
-        "--extra-create-test-args",
-        default="",
-        help="String giving extra arguments to pass to create_test\n"
-        "(To allow the argument parsing to accept this, enclose the string\n"
-        'in quotes, with a leading space, as in " --my-arg foo".)',
-    )
-
-    parser.add_argument(
-        "--job-launcher-nobatch",
-        action="store_true",
-        help="Run create_test on the login node, even if this machine\n"
-        "is set up to submit create_test to a compute node by default.",
-    )
-
-    parser.add_argument(
-        "--job-launcher-queue",
-        help="Queue to which the create_test command is submitted.\n"
-        "Only applies on machines for which we submit the create_test command\n"
-        "rather than running it on the login node.\n"
-        "Default for this machine: {}".format(default_machine.job_launcher.get_queue()),
-    )
-
-    parser.add_argument(
-        "--job-launcher-walltime",
-        help="Walltime for the create_test command.\n"
-        "Only applies on machines for which we submit the create_test command\n"
-        "rather than running it on the login node.\n"
-        "Default for this machine: {}".format(
-            default_machine.job_launcher.get_walltime()
-        ),
-    )
-
-    parser.add_argument(
-        "--job-launcher-extra-args",
-        help="Extra arguments for the command that launches the\n"
-        "create_test command.\n"
-        "(To allow the argument parsing to accept this, enclose the string\n"
-        'in quotes, with a leading space, as in " --my-arg foo".)\n'
-        "Default for this machine: {}".format(
-            default_machine.job_launcher.get_extra_args()
-        ),
-    )
-
-    parser.add_argument(
-        "--skip-testroot-creation",
-        action="store_true",
-        help="Do not create the directory that will hold the tests.\n"
-        "This should be used if the desired testroot directory already exists.",
-    )
-
-    parser.add_argument(
-        "--skip-git-status",
-        action="store_true",
-        help="Skip printing git and manage_externals status,\n"
-        "both to screen and to the SRCROOT_GIT_STATUS file in TESTROOT.\n"
-        "This printing can often be helpful, but this option can be used to\n"
-        "avoid extraneous output, to reduce the time needed to run this script,\n"
-        "or if git or manage_externals are currently broken in your sandbox.\n",
-    )
-
-    parser.add_argument(
-        "--dry-run",
-        action="store_true",
-        help="Print what would happen, but do not run any commands.\n"
-        "(Generally should be run with --verbose.)\n",
-    )
-
-    parser.add_argument(
-        "--machine-name",
-        default=machine_name,
-        help="Name of machine for which create_test is run.\n"
-        "This typically is not needed, but can be provided\n"
-        "for the sake of testing this script.\n"
-        "Defaults to current machine: {}".format(machine_name),
-    )
-=======
     parser.add_argument('--baseline-root',
                         help='Path in which baselines should be compared and generated.\n' +
                         baseline_root_default_msg)
@@ -584,7 +387,6 @@
                         'This typically is not needed, but can be provided\n'
                         'for the sake of testing this script.\n'
                         'Defaults to current machine: {}'.format(machine_name))
->>>>>>> bf958ac2
 
     add_logging_args(parser)
 
@@ -593,45 +395,33 @@
     _check_arg_validity(args)
 
     return args
-
 
 def _check_arg_validity(args):
     if args.suite_compiler and not args.suite_name:
-        raise RuntimeError(
-            "--suite-compiler can only be specified if using --suite-name"
-        )
+        raise RuntimeError('--suite-compiler can only be specified if using --suite-name')
     if args.rerun_existing_failures and not args.testid_base:
-        raise RuntimeError(
-            "With --rerun-existing-failures, must also specify --testid-base"
-        )
-
+        raise RuntimeError('With --rerun-existing-failures, must also specify --testid-base')
 
 def _get_testid_base(machine_name):
     """Returns a base testid based on the current date and time and the machine name"""
     now = datetime.now()
     now_str = now.strftime("%m%d-%H%M%S")
     machine_start = machine_name[0:2]
-    return "{}{}".format(now_str, machine_start)
-
+    return '{}{}'.format(now_str, machine_start)
 
 def _get_testroot_base(machine):
     scratch_dir = machine.scratch_dir
     if scratch_dir is None:
-        raise RuntimeError(
-            "For a machine without a default specified for the scratch directory, "
-            "must specify --testroot-base"
-        )
+        raise RuntimeError('For a machine without a default specified for the scratch directory, '
+                           'must specify --testroot-base')
     return scratch_dir
-
 
 def _get_testroot(testroot_base, testid_base):
     """Get the path to the test root, given a base test id"""
     return os.path.join(testroot_base, _get_testdir_name(testid_base))
 
-
 def _get_testdir_name(testid_base):
-    return "tests_{}".format(testid_base)
-
+    return 'tests_{}'.format(testid_base)
 
 def _make_testroot(testroot, testid_base, dry_run):
     """Make the testroot directory at the given location, as well as a link in the current
@@ -644,41 +434,38 @@
         os.makedirs(testroot)
         make_link(testroot, _get_testdir_name(testid_base))
 
-
 def _record_git_status(testroot, retry, dry_run):
     """Record git status and related information to stdout and a file"""
-    output = ""
+    output = ''
     ctsm_root = path_to_ctsm_root()
 
     output += "create_test --retry: {}\n\n".format(retry)
 
-    current_hash = subprocess.check_output(
-        ["git", "show", "--no-patch", "--format=format:%h (%an, %ad) %s\n", "HEAD"],
-        cwd=ctsm_root,
-        universal_newlines=True,
-    )
+    current_hash = subprocess.check_output(['git', 'show', '--no-patch',
+                                            '--format=format:%h (%an, %ad) %s\n', 'HEAD'],
+                                           cwd=ctsm_root,
+                                           universal_newlines=True)
     output += "Current hash: {}".format(current_hash)
-    git_status = subprocess.check_output(
-        ["git", "-c", "color.ui=always", "status", "--short", "--branch"],
-        cwd=ctsm_root,
-        universal_newlines=True,
-    )
+    git_status = subprocess.check_output(['git', '-c', 'color.ui=always',
+                                          'status', '--short', '--branch'],
+                                         cwd=ctsm_root,
+                                         universal_newlines=True)
     output += git_status
-    if git_status.count("\n") == 1:
+    if git_status.count('\n') == 1:
         # Only line in git status is the branch info
         output += "(clean sandbox)\n"
-    manic = os.path.join("manage_externals", "checkout_externals")
-    manage_externals_status = subprocess.check_output(
-        [manic, "--status", "--verbose"], cwd=ctsm_root, universal_newlines=True
-    )
-    output += 72 * "-" + "\n" + "manage_externals status:" + "\n"
+    manic = os.path.join('manage_externals', 'checkout_externals')
+    manage_externals_status = subprocess.check_output([manic, '--status', '--verbose'],
+                                                      cwd=ctsm_root,
+                                                      universal_newlines=True)
+    output += 72*'-' + '\n' + 'manage_externals status:' + '\n'
     output += manage_externals_status
-    output += 72 * "-" + "\n"
+    output += 72*'-' + '\n'
 
     print(output)
 
     if not dry_run:
-        git_status_filepath = os.path.join(testroot, "SRCROOT_GIT_STATUS")
+        git_status_filepath = os.path.join(testroot, 'SRCROOT_GIT_STATUS')
         if os.path.exists(git_status_filepath):
             # If we're reusing an existing directory, it could happen that
             # SRCROOT_GIT_STATUS already exists. It's still helpful to record the current
@@ -686,163 +473,117 @@
             # make a new file with a date/time-stamp.
             now = datetime.now()
             now_str = now.strftime("%m%d-%H%M%S")
-            git_status_filepath = git_status_filepath + "_" + now_str
-        with open(git_status_filepath, "w") as git_status_file:
-            git_status_file.write(" ".join(sys.argv) + "\n\n")
+            git_status_filepath = git_status_filepath + '_' + now_str
+        with open(git_status_filepath, 'w') as git_status_file:
+            git_status_file.write(' '.join(sys.argv) + '\n\n')
             git_status_file.write("SRCROOT: {}\n".format(ctsm_root))
             git_status_file.write(output)
 
-
-def _get_create_test_args(
-    compare_name,
-    generate_name,
-    baseline_root,
-    account,
-    walltime,
-    queue,
-    retry,
-    rerun_existing_failures,
-    extra_create_test_args,
-):
+def _get_create_test_args(compare_name, generate_name, baseline_root,
+                          account, walltime, queue, retry,
+                          rerun_existing_failures,
+                          extra_create_test_args):
     args = []
     if compare_name:
-        args.extend(["--compare", compare_name])
+        args.extend(['--compare', compare_name])
     if generate_name:
-        args.extend(["--generate", generate_name])
+        args.extend(['--generate', generate_name])
     if baseline_root:
-        args.extend(["--baseline-root", baseline_root])
+        args.extend(['--baseline-root', baseline_root])
     if account:
-        args.extend(["--project", account])
+        args.extend(['--project', account])
     if walltime:
-        args.extend(["--walltime", walltime])
+        args.extend(['--walltime', walltime])
     if queue:
-        args.extend(["--queue", queue])
-    args.extend(["--retry", str(retry)])
+        args.extend(['--queue', queue])
+    args.extend(['--retry', str(retry)])
     if rerun_existing_failures:
         # In addition to --use-existing, we also need --allow-baseline-overwrite in this
         # case; otherwise, create_test throws an error saying that the baseline
         # directories already exist.
-        args.extend(["--use-existing", "--allow-baseline-overwrite"])
+        args.extend(['--use-existing', '--allow-baseline-overwrite'])
     args.extend(extra_create_test_args.split())
     return args
 
-
 def _make_cs_status_for_suite(testroot, testid_base):
     """Makes a cs.status file that can be run for the entire test suite"""
-    testid_pattern = testid_base + "_" + _NUM_COMPILER_CHARS * "?"
+    testid_pattern = testid_base + '_' + _NUM_COMPILER_CHARS*'?'
     # The basic cs.status just aggregates results from all of the individual create_tests
-    create_cs_status(
-        test_root=testroot,
-        test_id=testid_pattern,
-        extra_args=_cs_status_xfail_arg(),
-        filename="cs.status",
-    )
+    create_cs_status(test_root=testroot,
+                     test_id=testid_pattern,
+                     extra_args=_cs_status_xfail_arg(),
+                     filename='cs.status')
     # cs.status.fails additionally filters the results so that only failures are shown
-    create_cs_status(
-        test_root=testroot,
-        test_id=testid_pattern,
-        extra_args=(_CS_STATUS_FAILS_EXTRA_ARGS + " " + _cs_status_xfail_arg()),
-        filename="cs.status.fails",
-    )
-
+    create_cs_status(test_root=testroot,
+                     test_id=testid_pattern,
+                     extra_args=(_CS_STATUS_FAILS_EXTRA_ARGS + ' ' + _cs_status_xfail_arg()),
+                     filename='cs.status.fails')
 
 def _make_cs_status_non_suite(testroot, testid_base):
     """Makes a cs.status file for a single run of create_test - not a whole test suite"""
-    create_cs_status(
-        test_root=testroot,
-        test_id=testid_base,
-        extra_args=(_CS_STATUS_FAILS_EXTRA_ARGS + " " + _cs_status_xfail_arg()),
-        filename="cs.status.fails",
-    )
-
+    create_cs_status(test_root=testroot,
+                     test_id=testid_base,
+                     extra_args=(_CS_STATUS_FAILS_EXTRA_ARGS + ' ' + _cs_status_xfail_arg()),
+                     filename='cs.status.fails')
 
 def _cs_status_xfail_arg():
     """Returns a string giving the argument to cs_status that will point to CTSM's
     expected fails xml file
     """
     ctsm_root = path_to_ctsm_root()
-    xfail_path = os.path.join(
-        ctsm_root, "cime_config", "testdefs", "ExpectedTestFails.xml"
-    )
+    xfail_path = os.path.join(ctsm_root, 'cime_config', 'testdefs', 'ExpectedTestFails.xml')
     return "--expected-fails-file {}".format(xfail_path)
 
-
-def _run_test_suite(
-    cime_path,
-    suite_name,
-    suite_compilers,
-    machine,
-    testid_base,
-    testroot,
-    create_test_args,
-    dry_run,
-):
+def _run_test_suite(cime_path, suite_name, suite_compilers,
+                    machine, testid_base, testroot, create_test_args,
+                    dry_run):
     if not suite_compilers:
         suite_compilers = _get_compilers_for_suite(suite_name, machine.name)
     for compiler in suite_compilers:
-        test_args = [
-            "--xml-category",
-            suite_name,
-            "--xml-machine",
-            machine.name,
-            "--xml-compiler",
-            compiler,
-        ]
-        testid = testid_base + "_" + compiler[0:_NUM_COMPILER_CHARS]
-        _run_create_test(
-            cime_path=cime_path,
-            test_args=test_args,
-            machine=machine,
-            testid=testid,
-            testroot=testroot,
-            create_test_args=create_test_args,
-            dry_run=dry_run,
-        )
-
+        test_args = ['--xml-category', suite_name,
+                     '--xml-machine', machine.name,
+                     '--xml-compiler', compiler]
+        testid = testid_base + '_' + compiler[0:_NUM_COMPILER_CHARS]
+        _run_create_test(cime_path=cime_path,
+                         test_args=test_args, machine=machine,
+                         testid=testid, testroot=testroot,
+                         create_test_args=create_test_args,
+                         dry_run=dry_run)
 
 def _get_compilers_for_suite(suite_name, machine_name):
-    test_data = get_tests_from_xml(xml_machine=machine_name, xml_category=suite_name)
+    test_data = get_tests_from_xml(
+        xml_machine=machine_name,
+        xml_category=suite_name)
     if not test_data:
-        raise RuntimeError(
-            "No tests found for suite {} on machine {}".format(suite_name, machine_name)
-        )
-    compilers = sorted({one_test["compiler"] for one_test in test_data})
+        raise RuntimeError('No tests found for suite {} on machine {}'.format(
+            suite_name, machine_name))
+    compilers = sorted({one_test['compiler'] for one_test in test_data})
     logger.info("Running with compilers: %s", compilers)
     return compilers
 
-
-def _run_create_test(
-    cime_path, test_args, machine, testid, testroot, create_test_args, dry_run
-):
-    create_test_cmd = _build_create_test_cmd(
-        cime_path=cime_path,
-        test_args=test_args,
-        testid=testid,
-        testroot=testroot,
-        create_test_args=create_test_args,
-    )
-    stdout_path = os.path.join(testroot, "STDOUT.{}".format(testid))
-    stderr_path = os.path.join(testroot, "STDERR.{}".format(testid))
-    machine.job_launcher.run_command(
-        create_test_cmd,
-        stdout_path=stdout_path,
-        stderr_path=stderr_path,
-        dry_run=dry_run,
-    )
-
+def _run_create_test(cime_path, test_args, machine, testid, testroot, create_test_args, dry_run):
+    create_test_cmd = _build_create_test_cmd(cime_path=cime_path,
+                                             test_args=test_args,
+                                             testid=testid,
+                                             testroot=testroot,
+                                             create_test_args=create_test_args)
+    stdout_path = os.path.join(testroot,
+                               'STDOUT.{}'.format(testid))
+    stderr_path = os.path.join(testroot,
+                               'STDERR.{}'.format(testid))
+    machine.job_launcher.run_command(create_test_cmd,
+                                     stdout_path=stdout_path,
+                                     stderr_path=stderr_path,
+                                     dry_run=dry_run)
 
 def _build_create_test_cmd(cime_path, test_args, testid, testroot, create_test_args):
     """Builds and returns the create_test command
 
     This is a list, where each element of the list is one argument
     """
-    command = [
-        os.path.join(cime_path, "scripts", "create_test"),
-        "--test-id",
-        testid,
-        "--output-root",
-        testroot,
-    ]
+    command = [os.path.join(cime_path, 'scripts', 'create_test'),
+               '--test-id', testid,
+               '--output-root', testroot]
     command.extend(test_args)
     command.extend(create_test_args)
     return command