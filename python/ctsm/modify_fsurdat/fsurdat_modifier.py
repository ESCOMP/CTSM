--- conflicted
+++ resolved
@@ -220,11 +220,7 @@
         modify_fsurdat.zero_nonveg()
         logger.info("zero_nonveg complete")
 
-<<<<<<< HEAD
-    # set_dom_plant follows zero_nonveg because it modifies PCT_NATVEG
-=======
     # set_dom_pft follows zero_nonveg because it modifies PCT_NATVEG
->>>>>>> 7a534fb8
     # and PCT_CROP in the user-defined rectangle
     if dom_pft is not None:
         modify_fsurdat.set_dom_pft(
