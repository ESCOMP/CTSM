--- conflicted
+++ resolved
@@ -55,24 +55,6 @@
 
     # required but fallback values available for variables omitted
     # entirely from the .cfg file
-<<<<<<< HEAD
-    idealized = get_config_value(config=config, section=section,
-        item='idealized', file_path=cfg_path, convert_to_type=bool)
-    include_nonveg = get_config_value(config=config, section=section,
-        item='include_nonveg', file_path=cfg_path, convert_to_type=bool)
-
-    lnd_lat_1 = get_config_value(config=config, section=section,
-        item='lnd_lat_1', file_path=cfg_path, convert_to_type=float)
-    lnd_lat_2 = get_config_value(config=config, section=section,
-        item='lnd_lat_2', file_path=cfg_path, convert_to_type=float)
-    lnd_lon_1 = get_config_value(config=config, section=section,
-        item='lnd_lon_1', file_path=cfg_path, convert_to_type=float)
-    lnd_lon_2 = get_config_value(config=config, section=section,
-        item='lnd_lon_2', file_path=cfg_path, convert_to_type=float)
-
-    landmask_file = get_config_value(config=config, section=section,
-        item='landmask_file', file_path=cfg_path, can_be_unset=True)
-=======
     idealized = get_config_value(
         config=config,
         section=section,
@@ -80,12 +62,12 @@
         file_path=cfg_path,
         convert_to_type=bool,
     )
-    zero_nonveg = get_config_value(
-        config=config,
-        section=section,
-        item="zero_nonveg",
-        file_path=cfg_path,
-        convert_to_type=bool,
+    include_nonveg = get_config_value(
+        config=config,
+        section=section,
+        item='include_nonveg',
+        file_path=cfg_path,
+        convert_to_type=bool
     )
 
     lnd_lat_1 = get_config_value(
@@ -124,7 +106,6 @@
         file_path=cfg_path,
         can_be_unset=True,
     )
->>>>>>> bc7f6831
 
     # Create ModifyFsurdat object
     modify_fsurdat = ModifyFsurdat.init_from_file(
