#! /usr/bin/env python3

"""
|------------------------------------------------------------------|
|---------------------  Instructions  -----------------------------|
|------------------------------------------------------------------|
This is a wrapper script for running CTSM simulation for one or more
neon sites.

This script is only for neon site and we will develop a more general
code later.

This script first creates and builds a generic base case.
Next, it will clone the base_case for different neon sites and run
types to reduce the need to build ctsm everytime.

This script will do the following:
    1) Create a generic base case for cloning.
    2) Make the case for the specific neon site(s).
    3) Make changes to the case, for:
        a. AD spinup
	b. post-AD spinup
        c. transient
    	#---------------
    	d. SASU or Matrix spinup
    4) Build and submit the case.

-------------------------------------------------------------------
Instructions for running using conda python environments:

../../py_env_create
conda activate ctsm_py

-------------------------------------------------------------------
To see the available options:
    ./run_neon.py --help
-------------------------------------------------------------------
"""
# TODO (NS)
# - [ ]
# - [ ] Case dependency and the ability to check case status
# - [ ] If Case dependency works we don't need finidat given explicilty for post-ad and transient.

# - [ ] checkout_externals instead of using env varaiable
# - [ ] wget the fields available and run for those available

# - [ ] Matrix spin-up if (SASU) Eric merged it in
# - [ ] Make sure both AD and SASU are not on at the same time

# - [ ] Make sure CIME and other dependencies is checked out.


# Import libraries
import argparse
import datetime
import glob
import logging
import os
import re
import shutil
import sys
import time
import pandas as pd

from standard_script_setup import *

# Get the ctsm util tools and then the cime tools.
_CTSM_PYTHON = os.path.abspath(os.path.join(os.path.dirname(__file__), "..", "..", "python"))
sys.path.insert(1, _CTSM_PYTHON)

from ctsm import add_cime_to_path

from CIME import build
from CIME.case import Case
from CIME.utils import safe_copy, expect, symlink_force

from ctsm.path_utils import path_to_ctsm_root
from ctsm.utils import parse_isoduration
from ctsm.download_utils import download_file

<<<<<<< HEAD
=======
from standard_script_setup import *

>>>>>>> 18c2a501
logger = logging.getLogger(__name__)


def get_parser(args, description, valid_neon_sites):
    """
    Get parser object for this script.
    """
    parser = argparse.ArgumentParser(
        description=description, formatter_class=argparse.RawDescriptionHelpFormatter
    )

    CIME.utils.setup_standard_logging_options(parser)

    parser.print_usage = parser.print_help

    parser.add_argument(
        "--neon-sites",
        help="4-letter neon site code.",
        action="store",
        required=False,
        choices=valid_neon_sites + ["all"],
        dest="neon_sites",
        default=["OSBS"],
        nargs="+",
    )

    parser.add_argument(
        "--base-case",
        help="""
                Root Directory of base case build
                [default: %(default)s]
                """,
        action="store",
        dest="base_case_root",
        type=str,
        required=False,
        default=None,
    )

    parser.add_argument(
        "--output-root",
        help="""
                Root output directory of cases
                [default: %(default)s]
                """,
        action="store",
        dest="output_root",
        type=str,
        required=False,
        default="CIME_OUTPUT_ROOT as defined in cime",
    )

    parser.add_argument(
        "--overwrite",
        help="""
                overwrite existing case directories
                [default: %(default)s]
                """,
        action="store_true",
        dest="overwrite",
        required=False,
        default=False,
    )

    parser.add_argument(
        "--setup-only",
        help="""
                Only setup the requested cases, do not build or run
                [default: %(default)s]
                """,
        action="store_true",
        dest="setup_only",
        required=False,
        default=False,
    )

    parser.add_argument(
        "--rerun",
        help="""
                If the case exists but does not appear to be complete, restart it.
                [default: %(default)s]
                """,
        action="store_true",
        dest="rerun",
        required=False,
        default=False,
    )

    parser.add_argument(
        "--no-batch",
        help="""
                Run locally, do not use batch queueing system (if defined for Machine)
                [default: %(default)s]
                """,
        action="store_true",
        dest="no_batch",
        required=False,
        default=False,
    )

    parser.add_argument(
        "--run-type",
        help="""
                        Type of run to do
                        [default: %(default)s]
                        """,
        choices=["ad", "postad", "transient", "sasu"],
        default="transient",
    )

    parser.add_argument(
        "--prism",
        help="""
                Uses the PRISM reanaylsis precipitation data for the site instead of the NEON data
                (only available over Continental US)
                """,
        action="store_true",
        dest="prism",
        required=False,
        default=False,
    )

    parser.add_argument(
        "--experiment",
        help="""
                Appends the case name with string for model experiment
                """,
        action="store",
        dest="experiment",
        type=str,
        required=False,
        default=None,
    )

    parser.add_argument(
        "--run-length",
        help="""
                How long to run (modified ISO 8601 duration)
                [default: %(default)s]
                """,
        required=False,
        type=str,
        default="0Y",
    )

    parser.add_argument(
        "--start-date",
        help="""
                Start date for running CTSM simulation in ISO format.
                [default: %(default)s]
                (currently non-functional)
                """,
        action="store",
        dest="start_date",
        required=False,
        type=datetime.date.fromisoformat,
        default=datetime.datetime.strptime("2018-01-01", "%Y-%m-%d"),
    )

    parser.add_argument(
        "--end-date",
        help="""
                End date for running CTSM simulation in ISO format.
                [default: %(default)s]
                """,
        action="store",
        dest="end_date",
        required=False,
        type=datetime.date.fromisoformat,
        default=datetime.datetime.strptime("2021-01-01", "%Y-%m-%d"),
    )

    parser.add_argument(
        "--run-from-postad",
        help="""
                        For transient runs only - should we start from the postad spinup or finidat?
                        By default start from finidat, if this flag is used the postad run must be available.
                        """,
        action="store_true",
        required=False,
        default=False,
    )
    parser.add_argument(
        "--neon-version",
        help="""
                Neon data version to use for this simulation.
                [default: use the latest data available]
                """,
        action="store",
        dest="user_version",
        required=False,
        type=str,
        choices=["v1", "v2", "v3"],
    )

    args = CIME.utils.parse_args_and_handle_standard_logging_options(args, parser)

    if "all" in args.neon_sites:
        neon_sites = valid_neon_sites
    else:
        neon_sites = args.neon_sites
        for site in neon_sites:
            if site not in valid_neon_sites:
                raise ValueError("Invalid site name {}".format(site))

    if "CIME_OUTPUT_ROOT" in args.output_root:
        args.output_root = None

    if args.run_length == "0Y":
        if args.run_type == "ad":
            run_length = "100Y"
        elif args.run_type == "postad":
            run_length = "100Y"
        else:
            # The transient run length is set by cdeps atm buildnml to
            # the last date of the available tower data
            # this value is not used
            run_length = "4Y"
    else:
        run_length = args.run_length

    run_length = parse_isoduration(run_length)
    base_case_root = None
    if args.base_case_root:
        base_case_root = os.path.abspath(args.base_case_root)

    # Reduce output level for this script unless --debug or
    # --verbose is provided on the command line
    if not args.debug and not args.verbose:
        root_logger = logging.getLogger()
        root_logger.setLevel(logging.WARN)

    return (
        neon_sites,
        args.output_root,
        args.run_type,
        args.experiment,
        args.prism,
        args.overwrite,
        run_length,
        base_case_root,
        args.run_from_postad,
        args.setup_only,
        args.no_batch,
        args.rerun,
        args.user_version,
    )


class NeonSite:
    """
    A class for encapsulating neon sites.

    ...

    Attributes
    ----------

    Methods
    -------
    """

    def __init__(self, name, start_year, end_year, start_month, end_month, finidat):
        self.name = name
        self.start_year = int(start_year)
        self.end_year = int(end_year)
        self.start_month = int(start_month)
        self.end_month = int(end_month)
        self.cesmroot = path_to_ctsm_root()
        self.finidat = finidat

    def __str__(self):
        return str(self.__class__) + "\n" + "\n".join((str(item) + " = " for item in self.__dict__))

    def build_base_case(
        self, cesmroot, output_root, res, compset, overwrite=False, setup_only=False
    ):
        """
        Function for building a base_case to clone.
        To spend less time on building ctsm for the neon cases,
        all the other cases are cloned from this case

        Args:
        self:
            The NeonSite object
        base_root (str):
            root of the base_case CIME
        res (str):
            base_case resolution or gridname
        compset (str):
            base case compset
        overwrite (bool) :
            Flag to overwrite the case if exists
        """
        print("---- building a base case -------")
        self.base_case_root = output_root
        user_mods_dirs = [os.path.join(cesmroot, "cime_config", "usermods_dirs", "NEON", self.name)]
        if not output_root:
            output_root = os.getcwd()
        case_path = os.path.join(output_root, self.name)

        logger.info("base_case_name : %s", self.name)
        logger.info("user_mods_dir  : %s", user_mods_dirs[0])

        if overwrite and os.path.isdir(case_path):
            print("Removing the existing case at: {}".format(case_path))
            shutil.rmtree(case_path)

        with Case(case_path, read_only=False) as case:
            if not os.path.isdir(case_path):
                print("---- creating a base case -------")

                case.create(
                    case_path,
                    cesmroot,
                    compset,
                    res,
                    run_unsupported=True,
                    answer="r",
                    output_root=output_root,
                    user_mods_dirs=user_mods_dirs,
                    driver="nuopc",
                )

                print("---- base case created ------")

                # --change any config for base_case:
                # case.set_value("RUN_TYPE","startup")
                print("---- base case setup ------")
                case.case_setup()
            else:
                # For existing case check that the compset name is correct
                existingcompname = case.get_value("COMPSET")
                match = re.search("^HIST", existingcompname, flags=re.IGNORECASE)
                if re.search("^HIST", compset, flags=re.IGNORECASE) is None:
                    expect(
                        match is None,
                        "Existing base case is a historical type and should "
                        + "not be  -- rerun with the --overwrite option",
                    )
                else:
                    expect(
                        match is not None,
                        "Existing base case should be a historical type and "
                        + "is not -- rerun with the --overwrite option",
                    )
                # reset the case
                case.case_setup(reset=True)
            case_path = case.get_value("CASEROOT")

            if setup_only:
                return case_path

            print("---- base case build ------")
            print("--- This may take a while and you may see WARNING messages ---")
            # always walk through the build process to make sure it's up to date.
            t_0 = time.time()
            build.case_build(case_path, case=case)
            t_1 = time.time()
            total = t_1 - t_0
            print("Time required to building the base case: {} s.".format(total))
            # update case_path to be the full path to the base case
        return case_path

    def diff_month(self):
        """
        Determine difference between two dates in months
        """
        d_1 = datetime.datetime(self.end_year, self.end_month, 1)
        d_2 = datetime.datetime(self.start_year, self.start_month, 1)
        return (d_1.year - d_2.year) * 12 + d_1.month - d_2.month

    def run_case(
        self,
        base_case_root,
        run_type,
        prism,
        run_length,
        user_version,
        overwrite=False,
        setup_only=False,
        no_batch=False,
        rerun=False,
        experiment=False,
    ):
        """
        Run case.

        Args:
        self
        base_case_root: str, opt
            file path of base case
        run_type: str, opt
            transient, post_ad, or ad case, default transient
        prism: bool, opt
            if True, use PRISM precipitation, default False
        run_length: str, opt
            length of run, default '4Y'
        user_version: str, opt
            default 'latest'
        overwrite: bool, opt
            default False
        setup_only: bool, opt
            default False; if True, set up but do not run case
        no_batch: bool, opt
            default False
        rerun: bool, opt
            default False
        experiment: str, opt
            name of experiment, default False
        """
        user_mods_dirs = [
            os.path.join(self.cesmroot, "cime_config", "usermods_dirs", "NEON", self.name)
        ]
        expect(
            os.path.isdir(base_case_root),
            "Error base case does not exist in {}".format(base_case_root),
        )
        # -- if user gives a version:
        if user_version:
            version = user_version
        else:
            version = "latest"

        print("using this version:", version)

        if experiment is not None:
            self.name = self.name + "." + experiment
        case_root = os.path.abspath(os.path.join(base_case_root, "..", self.name + "." + run_type))

        rundir = None
        if os.path.isdir(case_root):
            if overwrite:
                print("---- removing the existing case -------")
                shutil.rmtree(case_root)
            elif rerun:
                with Case(case_root, read_only=False) as case:
                    rundir = case.get_value("RUNDIR")
                    # For existing case check that the compset name is correct
                    existingcompname = case.get_value("COMPSET")
                    match = re.search("^HIST", existingcompname, flags=re.IGNORECASE)
                    if re.search("^HIST", compset, flags=re.IGNORECASE) is None:
                        expect(
                            match is None,
                            "Existing base case is a historical type and "
                            + "should not be  -- rerun with the --overwrite option",
                        )
                    else:
                        expect(
                            match is not None,
                            "Existing base case should be a historical type "
                            + "and is not -- rerun with the --overwrite option",
                        )
                    if os.path.isfile(os.path.join(rundir, "ESMF_Profile.summary")):
                        print("Case {} appears to be complete, not rerunning.".format(case_root))
                    elif not setup_only:
                        print("Resubmitting case {}".format(case_root))
                        case.submit(no_batch=no_batch)
                        print("-----------------------------------")
                        print("Successfully submitted case!")
                        batch_query = self.get_batch_query(case)
                        if batch_query != "none":
                            print(f"Use {batch_query} to check its run status")
                    return
            else:
                logger.warning("Case already exists in %s, not overwritting.", case_root)
                return

        if run_type == "postad":
            adcase_root = case_root.replace(".postad", ".ad")
            if not os.path.isdir(adcase_root):
                logger.warning("postad requested but no ad case found in %s", adcase_root)
                return

        if not os.path.isdir(case_root):
            # read_only = False should not be required here
            with Case(base_case_root, read_only=False) as basecase:
                print("---- cloning the base case in {}".format(case_root))
                #
                # EBK: 11/05/2022 -- Note keeping the user_mods_dirs argument is important. Although
                # it causes some of the user_nl_* files to have duplicated inputs. It also ensures
                # that the shell_commands file is copied, as well as taking care of the DATM inputs.
                # See https://github.com/ESCOMP/CTSM/pull/1872#pullrequestreview-1169407493
                #
                basecase.create_clone(case_root, keepexe=True, user_mods_dirs=user_mods_dirs)

        with Case(case_root, read_only=False) as case:
            if run_type != "transient":
                # in order to avoid the complication of leap years,
                # we always set the run_length in units of days.
                case.set_value("STOP_OPTION", "ndays")
                case.set_value("REST_OPTION", "end")
            case.set_value("CONTINUE_RUN", False)
            case.set_value("NEONVERSION", version)
            if prism:
                case.set_value("CLM_USRDAT_NAME", "NEON.PRISM")

            if run_type == "ad":
                case.set_value("CLM_FORCE_COLDSTART", "on")
                case.set_value("CLM_ACCELERATED_SPINUP", "on")
                case.set_value("RUN_REFDATE", "0018-01-01")
                case.set_value("RUN_STARTDATE", "0018-01-01")
                case.set_value("RESUBMIT", 1)
                case.set_value("STOP_N", run_length)

            else:
                case.set_value("CLM_FORCE_COLDSTART", "off")
                case.set_value("CLM_ACCELERATED_SPINUP", "off")
                case.set_value("RUN_TYPE", "hybrid")

            if run_type == "postad":
                self.set_ref_case(case)
                case.set_value("STOP_N", run_length)

            # For transient cases STOP will be set in the user_mod_directory
            if run_type == "transient":
                if self.finidat:
                    case.set_value("RUN_TYPE", "startup")
                else:
                    if not self.set_ref_case(case):
                        return
                case.set_value("CALENDAR", "GREGORIAN")
                case.set_value("RESUBMIT", 0)
                case.set_value("STOP_OPTION", "nmonths")

            if not rundir:
                rundir = case.get_value("RUNDIR")

            self.modify_user_nl(case_root, run_type, rundir)

            case.create_namelists()
            # explicitly run check_input_data
            case.check_all_input_data()
            if not setup_only:
                case.submit(no_batch=no_batch)
                print("-----------------------------------")
                print("Successfully submitted case!")
                batch_query = self.get_batch_query(case)
                if batch_query != "none":
                    print(f"Use {batch_query} to check its run status")

    def set_ref_case(self, case):
        """
        Set an existing case as the reference case, eg for use with spinup.
        """
        rundir = case.get_value("RUNDIR")
        case_root = case.get_value("CASEROOT")
        if case_root.endswith(".postad"):
            ref_case_root = case_root.replace(".postad", ".ad")
            root = ".ad"
        else:
            ref_case_root = case_root.replace(".transient", ".postad")
            root = ".postad"
        if not os.path.isdir(ref_case_root):
            logger.warning(
                "ERROR: spinup must be completed first, could not find directory %s", ref_case_root
            )
            return False

        with Case(ref_case_root) as refcase:
            refrundir = refcase.get_value("RUNDIR")
        case.set_value("RUN_REFDIR", refrundir)
        case.set_value("RUN_REFCASE", os.path.basename(ref_case_root))
        refdate = None
        for reffile in glob.iglob(refrundir + "/{}{}.clm2.r.*.nc".format(self.name, root)):
            mon = re.search(r"(\d\d\d\d-\d\d-\d\d)-\d\d\d\d\d.nc", reffile)
            if mon:
                refdate = mon.group(1)
            symlink_force(reffile, os.path.join(rundir, os.path.basename(reffile)))
        logger.info("Found refdate of %s", refdate)
        if not refdate:
            logger.warning("Could not find refcase for %s", case_root)
            return False

        for rpfile in glob.iglob(refrundir + "/rpointer*"):
            safe_copy(rpfile, rundir)
        if not os.path.isdir(os.path.join(rundir, "inputdata")) and os.path.isdir(
            os.path.join(refrundir, "inputdata")
        ):
            symlink_force(os.path.join(refrundir, "inputdata"), os.path.join(rundir, "inputdata"))

        case.set_value("RUN_REFDATE", refdate)
        if case_root.endswith(".postad"):
            case.set_value("RUN_STARTDATE", refdate)
        # NOTE: if start options are set, RUN_STARTDATE should be modified here
        return True

    def modify_user_nl(self, case_root, run_type, rundir):
        """
        Modify user namelist. If transient, include finidat in user_nl;
        Otherwise, adjust user_nl to include different mfilt, nhtfrq, and variables in hist_fincl1.
        """
        user_nl_fname = os.path.join(case_root, "user_nl_clm")
        user_nl_lines = None
        if run_type == "transient":
            if self.finidat:
                user_nl_lines = [
                    "finidat = '{}/inputdata/lnd/ctsm/initdata/{}'".format(rundir, self.finidat)
                ]
        else:
            user_nl_lines = [
                "hist_fincl2 = ''",
                "hist_mfilt = 20",
                "hist_nhtfrq = -8760",
                "hist_empty_htapes = .true.",
                "hist_fincl1 = 'TOTECOSYSC', 'TOTECOSYSN', 'TOTSOMC', "
                + "'TOTSOMN', 'TOTVEGC', 'TOTVEGN', 'TLAI', "
                + "'GPP', 'CPOOL', 'NPP', 'TWS', 'H2OSNO'",
            ]

        if user_nl_lines:
            with open(user_nl_fname, "a") as f_d:
                for line in user_nl_lines:
                    f_d.write("{}\n".format(line))


def get_batch_query(case):
    """
    Function for querying the batch queue query command for a case, depending on the
    user's batch system.

    Args:
    case:
        case object
    """

    if case.get_value("BATCH_SYSTEM") == "none":
        return "none"
    return case.get_value("batch_query")


def check_neon_listing(valid_neon_sites):
    """
    A function to download and parse neon listing file.
    """
    listing_file = "listing.csv"
    url = "https://storage.neonscience.org/neon-ncar/listing.csv"

    download_file(url, listing_file)
    available_list = parse_neon_listing(listing_file, valid_neon_sites)
    return available_list


def parse_neon_listing(listing_file, valid_neon_sites):
    """
    A function to parse neon listing file
    and find neon sites with the dates
    where data is available.

    Args:
        listing_file (str): downloaded listing file

    Returns:
        available_list :
            list of neon_site objects that is found
            on the downloaded listing file.
    """

    # pd.set_option("display.max_rows", None, "display.max_columns", None)

    available_list = []

    d_f = pd.read_csv(listing_file)

    # check for finidat files for transient run
    finidatlist = d_f[d_f["object"].str.contains("lnd/ctsm")]

    # -- filter lines with atm/cdep
    d_f = d_f[d_f["object"].str.contains("atm/cdeps/")]

    # -- split the object str to extract site name
    d_f = d_f["object"].str.split("/", expand=True)

    # -- groupby site name
    grouped_df = d_f.groupby(8)
    for key, _ in grouped_df:
        # -- check if it is a valid neon site
        if any(key in x for x in valid_neon_sites):
            site_name = key
            tmp_df = grouped_df.get_group(key)

            # -- filter files only ending with YYYY-MM.nc
            tmp_df = tmp_df[tmp_df[9].str.contains(r"\d\d\d\d-\d\d.nc")]

            # -- find all the data versions
            # versions = tmp_df[7].unique()
            # print ("all versions available for ", site_name,":", *versions)
            latest_version = tmp_df[7].iloc[-1]
            # print ("latests version available for ", site_name,":", latest_version)

            tmp_df = tmp_df[tmp_df[7].str.contains(latest_version)]
            # -- remove .nc from the file names
            tmp_df[9] = tmp_df[9].str.replace(".nc", "", regex=False)

            tmp_df2 = tmp_df[9].str.split("-", expand=True)

            # ignore any prefix in file name and just get year
            tmp_df2[0] = tmp_df2[0].str.slice(-4)

            # -- figure out start_year and end_year
            start_year = tmp_df2[0].iloc[0]
            end_year = tmp_df2[0].iloc[-1]

            # -- figure out start_month and end_month
            start_month = tmp_df2[1].iloc[0]
            end_month = tmp_df2[1].iloc[-1]

            logger.debug("Valid neon site found: %s", site_name)
            logger.debug("File version %s", latest_version)
            logger.debug("start_year=%s", start_year)
            logger.debug("end_year=%s", end_year)
            logger.debug("start_month=%s", start_month)
            logger.debug("end_month=%s", end_month)
            finidat = None
            for line in finidatlist["object"]:
                if site_name in line:
                    finidat = line.split(",")[0].split("/")[-1]

            neon_site = NeonSite(site_name, start_year, end_year, start_month, end_month, finidat)
            logger.debug(neon_site)
            available_list.append(neon_site)

    return available_list


def main(description):
    """
    Determine valid neon sites. Make an output directory if it does not exist.
    Loop through requested sites and run CTSM at that site.
    """
    cesmroot = path_to_ctsm_root()
    # Get the list of supported neon sites from usermods
    valid_neon_sites = glob.glob(
        os.path.join(cesmroot, "cime_config", "usermods_dirs", "NEON", "[!d]*")
    )
    valid_neon_sites = sorted([v.split("/")[-1] for v in valid_neon_sites])

    (
        site_list,
        output_root,
        run_type,
        experiment,
        prism,
        overwrite,
        run_length,
        base_case_root,
        run_from_postad,
        setup_only,
        no_batch,
        rerun,
        user_version,
    ) = get_parser(sys.argv, description, valid_neon_sites)

    if output_root:
        logger.debug("output_root : %s", output_root)
        if not os.path.exists(output_root):
            os.makedirs(output_root)

    # -- check neon listing file for available data:
    available_list = check_neon_listing(valid_neon_sites)

    # =================================
    # -- all neon sites can be cloned from one generic case
    # -- so no need to define a base_case for every site.

    res = "CLM_USRDAT"
    if run_type == "transient":
        compset = "IHist1PtClm51Bgc"
    else:
        compset = "I1PtClm51Bgc"

    # --  Looping over neon sites

    for neon_site in available_list:
        if neon_site.name in site_list:
            if run_from_postad:
                neon_site.finidat = None
            if not base_case_root:
                base_case_root = neon_site.build_base_case(
                    cesmroot, output_root, res, compset, overwrite, setup_only
                )
            logger.info("-----------------------------------")
            logger.info("Running CTSM for neon site : %s", neon_site.name)
            neon_site.run_case(
                base_case_root,
                run_type,
                prism,
                run_length,
                user_version,
                overwrite,
                setup_only,
                no_batch,
                rerun,
                experiment,
            )<|MERGE_RESOLUTION|>--- conflicted
+++ resolved
@@ -78,11 +78,8 @@
 from ctsm.utils import parse_isoduration
 from ctsm.download_utils import download_file
 
-<<<<<<< HEAD
-=======
 from standard_script_setup import *
 
->>>>>>> 18c2a501
 logger = logging.getLogger(__name__)
 
 
