--- conflicted
+++ resolved
@@ -318,10 +318,7 @@
         if self.create_user_mods:
             with open(os.path.join(user_mods_dir, "user_nl_clm"), "a") as nl_clm:
                 # line = "landuse = '${}'".format(os.path.join(USRDAT_DIR, fluse_out))
-<<<<<<< HEAD
-                line = "flanduse_timeseries = '${}'".format(
-                    os.path.join(USRDAT_DIR, fluse_out)
-                )
+                line = "flanduse_timeseries = '${}'".format(os.path.join(USRDAT_DIR, fluse_out))
                 self.write_to_file(line, nl_clm)
 
     def create_mesh_at_reg(self, mesh_dir, mesh_surf):
@@ -562,8 +559,4 @@
             )
             self.write_to_file(
                 "./xmlchange MASK_MESH={}".format(str(str(self.mesh))), nl_file
-            )
-=======
-                line = "flanduse_timeseries = '${}'".format(os.path.join(USRDAT_DIR, fluse_out))
-                self.write_to_file(line, nl_clm)
->>>>>>> 979c71f7
+            )