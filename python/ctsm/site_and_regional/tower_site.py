--- conflicted
+++ resolved
@@ -78,17 +78,13 @@
         all the other cases are cloned from this case
         Args:
         self:
-<<<<<<< HEAD
             The TowerSite object
         base_root (str):
             root of the base_case CIME
-=======
-            The NeonSite object
         cesmroot (str):
             root of the CESM code to run
         output_root (str):
             root of the output directory to write to
->>>>>>> 6b49dc2a
         res (str):
             base_case resolution or gridname
         compset (str):
