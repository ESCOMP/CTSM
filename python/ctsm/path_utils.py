"""Utility functions related to getting paths to various important places
"""

from __future__ import print_function

import os
import sys

# ========================================================================
# Constants that may need to be changed if directory structures change
# ========================================================================

# Path to the root directory of CTSM, based on the path of this file
#
# Note: It's important that this NOT end with a trailing slash;
# os.path.normpath guarantees this.
_CTSM_ROOT = os.path.normpath(
    os.path.join(os.path.dirname(os.path.abspath(__file__)), os.pardir, os.pardir)
)

# Candidates for the last path components to the CTSM directory within a
# CESM checkout
_CESM_CTSM_PATHS = [
    os.path.join("components", "ctsm"),
    os.path.join("components", "clm"),
]

# ========================================================================
# Public functions
# ========================================================================


def path_to_ctsm_root():
    """Returns the path to the root directory of CTSM"""
    return _CTSM_ROOT


def path_to_cime(standalone_only=False):
    """Returns the path to cime, if it can be found

    Raises a RuntimeError if it cannot be found

    We first check in the location where cime should be in a standalone
    checkout. If standalone_only is True, then we ONLY look for cime in
    that location. If standalone_only is False, then we fall back to
    checking where cime should be in a full CESM checkout.
    """
    cime_standalone_path = os.path.join(path_to_ctsm_root(), "cime")
    if os.path.isdir(cime_standalone_path):
        return cime_standalone_path

    if standalone_only:
        raise RuntimeError("Cannot find cime within standalone CTSM checkout")

    cesm_path = _path_to_cesm_root()
    if cesm_path is None:
        raise RuntimeError(
            "Cannot find cime within standalone CTSM checkout, "
            "and we don't seem to be within a CESM checkout."
        )

    cime_in_cesm_path = os.path.join(cesm_path, "cime")
    if os.path.isdir(cime_in_cesm_path):
        return cime_in_cesm_path

    raise RuntimeError(
        "Cannot find cime within standalone CTSM checkout, "
        "or within CESM checkout rooted at {}".format(cesm_path)
    )


def prepend_to_python_path(path):
    """Adds the given path to python's sys.path if it isn't already in the path

    The path is added near the beginning, so that it takes precedence over existing
    entries in the path
    """
    if not path in sys.path:
        # Insert at location 1 rather than 0, because 0 is special
        sys.path.insert(1, path)


def add_cime_lib_to_path(standalone_only=False):
    """Adds the CIME python library to the python path, to allow importing
    modules from that library

    Returns the path to the top-level cime directory

    For documentation on standalone_only: See documentation in
    path_to_cime
    """
    cime_path = path_to_cime(standalone_only=standalone_only)
<<<<<<< HEAD
    cime_lib_path = os.path.join(cime_path, "scripts", "lib")
    prepend_to_python_path(cime_lib_path)
    cime_lib_path = os.path.join(cime_path, "scripts", "Tools")
=======
    prepend_to_python_path(cime_path)
    cime_lib_path = os.path.join(cime_path,
                                 'CIME',
                                 'Tools')
>>>>>>> 19c57a73
    prepend_to_python_path(cime_lib_path)
    return cime_path


# ========================================================================
# Private functions
# ========================================================================


def _path_to_cesm_root():
    """Returns the path to the root directory of CESM, if we appear to
    be inside a CESM checkout. If we don't appear to be inside a CESM
    checkout, then returns None.
    """
    ctsm_root = path_to_ctsm_root()
    for candidate_path in _CESM_CTSM_PATHS:
        if ctsm_root.endswith(candidate_path):
            return os.path.normpath(ctsm_root[: -len(candidate_path)])

    return None<|MERGE_RESOLUTION|>--- conflicted
+++ resolved
@@ -90,16 +90,8 @@
     path_to_cime
     """
     cime_path = path_to_cime(standalone_only=standalone_only)
-<<<<<<< HEAD
-    cime_lib_path = os.path.join(cime_path, "scripts", "lib")
-    prepend_to_python_path(cime_lib_path)
-    cime_lib_path = os.path.join(cime_path, "scripts", "Tools")
-=======
     prepend_to_python_path(cime_path)
-    cime_lib_path = os.path.join(cime_path,
-                                 'CIME',
-                                 'Tools')
->>>>>>> 19c57a73
+    cime_lib_path = os.path.join(cime_path, 'CIME', 'Tools')
     prepend_to_python_path(cime_lib_path)
     return cime_path
 
