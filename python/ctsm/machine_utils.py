"""Various machine-related utility functions
"""

from __future__ import print_function

import getpass
import socket
import re

# ========================================================================
# Public functions
# ========================================================================


def get_user():
    """Return the current user name (string)"""
    return getpass.getuser()


def get_machine_name():
    """Return the current machine name (string)"""
<<<<<<< HEAD
    full_hostname = socket.gethostname()
    hostname = full_hostname.split(".")[0]
=======
    # NOTE(wjs, 2021-12-13) The following line needs a "disable=no-member" to workaround a
    # problem on my Mac (probably similar to
    # https://stackoverflow.com/questions/68719442/why-do-i-get-the-pylint-error-module-socket-has-no-gethostname-member-no-m)
    full_hostname = socket.gethostname() # pylint: disable=no-member
    hostname = full_hostname.split('.')[0]
>>>>>>> bf958ac2
    return _machine_from_hostname(hostname)


# ========================================================================
# Private functions
# ========================================================================


def _machine_from_hostname(hostname):
    """Given a hostname (string), return the machine name (string)

    This uses some machine-specific rules. The logic here will need to
    be extended if there are other machines with special translation
    rules from hostname to machine name.
    """
    if re.match(r"cheyenne\d+", hostname):
        machine = "cheyenne"
    else:
        machine = hostname

    return machine<|MERGE_RESOLUTION|>--- conflicted
+++ resolved
@@ -11,31 +11,22 @@
 # Public functions
 # ========================================================================
 
-
 def get_user():
     """Return the current user name (string)"""
     return getpass.getuser()
 
-
 def get_machine_name():
     """Return the current machine name (string)"""
-<<<<<<< HEAD
-    full_hostname = socket.gethostname()
-    hostname = full_hostname.split(".")[0]
-=======
     # NOTE(wjs, 2021-12-13) The following line needs a "disable=no-member" to workaround a
     # problem on my Mac (probably similar to
     # https://stackoverflow.com/questions/68719442/why-do-i-get-the-pylint-error-module-socket-has-no-gethostname-member-no-m)
     full_hostname = socket.gethostname() # pylint: disable=no-member
     hostname = full_hostname.split('.')[0]
->>>>>>> bf958ac2
     return _machine_from_hostname(hostname)
-
 
 # ========================================================================
 # Private functions
 # ========================================================================
-
 
 def _machine_from_hostname(hostname):
     """Given a hostname (string), return the machine name (string)
@@ -44,8 +35,8 @@
     be extended if there are other machines with special translation
     rules from hostname to machine name.
     """
-    if re.match(r"cheyenne\d+", hostname):
-        machine = "cheyenne"
+    if re.match(r'cheyenne\d+', hostname):
+        machine = 'cheyenne'
     else:
         machine = hostname
 
