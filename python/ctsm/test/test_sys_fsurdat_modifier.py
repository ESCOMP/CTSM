#!/usr/bin/env python3

"""System tests for fsurdat_modifier

"""

import os
import re

import unittest
import tempfile
import shutil
import sys

import xarray as xr
import numpy as np

from ctsm.path_utils import path_to_ctsm_root
from ctsm import unit_testing
from ctsm.modify_input_files.fsurdat_modifier import fsurdat_modifier
from ctsm.modify_input_files.fsurdat_modifier import fsurdat_modifier_arg_process

# Allow test names that pylint doesn't like; otherwise hard to make them
# readable
# pylint: disable=invalid-name


class TestSysFsurdatModifier(unittest.TestCase):
    """System tests for fsurdat_modifier"""

    def setUp(self):
        """
        Obtain path to the existing:
        - modify_fsurdat_template.cfg file
        - /testinputs directory and fsurdat_in, located in /testinputs
        Make /_tempdir for use by these tests.
        Obtain path and names for the files being created in /_tempdir:
        - modify_fsurdat.cfg
        - fsurdat_out.nc
        """
        self._cfg_template_path = os.path.join(
            path_to_ctsm_root(), "tools/modify_input_files/modify_fsurdat_template.cfg"
        )
        testinputs_path = os.path.join(path_to_ctsm_root(), "python/ctsm/test/testinputs")
        self._testinputs_path = testinputs_path
        self._fsurdat_in = os.path.join(
            testinputs_path,
            "surfdata_5x5_amazon_hist_16pfts_CMIP6_2000_c231031.nc",
        )
        self._tempdir = tempfile.mkdtemp()
        self._cfg_file_path = os.path.join(self._tempdir, "modify_fsurdat.cfg")
        self._fsurdat_out = os.path.join(self._tempdir, "fsurdat_out.nc")

    def tearDown(self):
        """
        Remove temporary directory
        """
        shutil.rmtree(self._tempdir, ignore_errors=True)

    def test_no_files_given_fail(self):
        """
        Test that if no input or output files are given that it will gracefully fail
        """
        self._cfg_file_path = os.path.join(
            self._testinputs_path, "modify_fsurdat_short_nofiles.cfg"
        )
        sys.argv = ["fsurdat_modifier", self._cfg_file_path]
        parser = fsurdat_modifier_arg_process()
        with self.assertRaisesRegex(SystemExit, "must contain item 'fsurdat_in'"):
            fsurdat_modifier(parser)

    def test_short_config(self):
        """
        Test that a short config file works
        """
        self._cfg_file_path = os.path.join(self._testinputs_path, "modify_fsurdat_short.cfg")
        sys.argv = ["fsurdat_modifier", self._cfg_file_path]
        parser = fsurdat_modifier_arg_process()
        fsurdat_out = os.path.join(
            self._testinputs_path, "surfdata_5x5_amazon_hist_16pfts_CMIP6_2000_c231031.out.nc"
        )
        if os.path.exists(fsurdat_out):
            os.remove(fsurdat_out)
        fsurdat_modifier(parser)
        # Run it again with the overwrite option so that it will overwrite the file just created
        sys.argv = ["fsurdat_modifier", self._cfg_file_path, "--overwrite"]
        parser = fsurdat_modifier_arg_process()
        fsurdat_modifier(parser)
        # Cleanup
        os.remove(fsurdat_out)

    def test_short_infile_both_cmdline_and_cfg(self):
        """
        Test that a graceful fail happens when the infile
        is given both in the command line and the config file
        """
        self._cfg_file_path = os.path.join(self._testinputs_path, "modify_fsurdat_short.cfg")
        sys.argv = [
            "fsurdat_modifier",
            self._cfg_file_path,
            "-i",
            "specify_fsurdat_in_on_cmd_line.nc",
        ]
        parser = fsurdat_modifier_arg_process()
        with self.assertRaisesRegex(
            SystemExit,
            "fsurdat_in is specified in both the command line and the config file, pick one",
        ):
            fsurdat_modifier(parser)

    def test_short_outfile_both_cmdline_and_cfg(self):
        """
        Test that a graceful fail happens when the outfile is given
        both in the command line and the config file
        """
        self._cfg_file_path = os.path.join(self._testinputs_path, "modify_fsurdat_short.cfg")
        sys.argv = [
            "fsurdat_modifier",
            self._cfg_file_path,
            "-o",
            "specify_fsurdat_out_on_cmd_line.nc",
        ]
        parser = fsurdat_modifier_arg_process()
        with self.assertRaisesRegex(
            SystemExit,
            "fsurdat_out is specified in both the command line and the config file, pick one",
        ):
            fsurdat_modifier(parser)

    def test_opt_sections(self):
        """
        Test that a simple file with the optional sections works
        """
        self._cfg_file_path = os.path.join(self._testinputs_path, "modify_fsurdat_opt_sections.cfg")
        outfile = os.path.join(
            self._tempdir,
            "surfdata_5x5_amazon_hist_16pfts_CMIP6_2000_c231031_output_urban.nc",
        )
        sys.argv = [
            "fsurdat_modifier",
            self._cfg_file_path,
            "-i",
            os.path.join(
                self._testinputs_path, "surfdata_5x5_amazon_hist_16pfts_CMIP6_2000_c231031.nc"
            ),
            "-o",
            outfile,
        ]
        parser = fsurdat_modifier_arg_process()
        fsurdat_modifier(parser)
        # Read the resultant output file and make sure the fields are changed as expected
        fsurdat_out_data = xr.open_dataset(outfile)
        zero0d = np.zeros((5, 5))
        one0d = np.ones((5, 5))
        pct_urban = np.array(
            [
                [
                    [100.0, 100.0, 100.0, 100.0, 100.0],
                    [100.0, 100.0, 100.0, 100.0, 100.0],
                    [100.0, 100.0, 100.0, 100.0, 100.0],
                    [100.0, 100.0, 100.0, 100.0, 100.0],
                    [100.0, 100.0, 100.0, 100.0, 100.0],
                ],
                [
                    [0.0, 0.0, 0.0, 0.0, 0.0],
                    [0.0, 0.0, 0.0, 0.0, 0.0],
                    [0.0, 0.0, 0.0, 0.0, 0.0],
                    [0.0, 0.0, 0.0, 0.0, 0.0],
                    [0.0, 0.0, 0.0, 0.0, 0.0],
                ],
                [
                    [0.0, 0.0, 0.0, 0.0, 0.0],
                    [0.0, 0.0, 0.0, 0.0, 0.0],
                    [0.0, 0.0, 0.0, 0.0, 0.0],
                    [0.0, 0.0, 0.0, 0.0, 0.0],
                    [0.0, 0.0, 0.0, 0.0, 0.0],
                ],
            ]
        )
        lev2_two = np.empty((2, 3, 5, 5))
        lev2_two[0, :, :, :] = 200.0
        lev2_two[1, :, :, :] = 100.0
        lev2_ten = np.empty((10, 3, 5, 5))
        for x in range(10):
            lev2_ten[x, :, :, :] = float(x + 1)
        lev1 = np.array(
            [
                [
                    [200.0, 200.0, 200.0, 200.0, 200.0],
                    [200.0, 200.0, 200.0, 200.0, 200.0],
                    [200.0, 200.0, 200.0, 200.0, 200.0],
                    [200.0, 200.0, 200.0, 200.0, 200.0],
                    [200.0, 200.0, 200.0, 200.0, 200.0],
                ],
                [
                    [150.0, 150.0, 150.0, 150.0, 150.0],
                    [150.0, 150.0, 150.0, 150.0, 150.0],
                    [150.0, 150.0, 150.0, 150.0, 150.0],
                    [150.0, 150.0, 150.0, 150.0, 150.0],
                    [150.0, 150.0, 150.0, 150.0, 150.0],
                ],
                [
                    [100.0, 100.0, 100.0, 100.0, 100.0],
                    [100.0, 100.0, 100.0, 100.0, 100.0],
                    [100.0, 100.0, 100.0, 100.0, 100.0],
                    [100.0, 100.0, 100.0, 100.0, 100.0],
                    [100.0, 100.0, 100.0, 100.0, 100.0],
                ],
            ]
        )
        np.testing.assert_array_equal(fsurdat_out_data.PCT_NATVEG, zero0d)
        np.testing.assert_array_equal(fsurdat_out_data.PCT_CROP, zero0d)
        np.testing.assert_array_equal(fsurdat_out_data.PCT_LAKE, zero0d)
        np.testing.assert_array_equal(fsurdat_out_data.PCT_WETLAND, zero0d)
<<<<<<< HEAD
        np.testing.assert_array_equal(fsurdat_out_data.PCT_OCEAN, zero0d)
=======
>>>>>>> 438bcc68
        np.testing.assert_array_equal(fsurdat_out_data.PCT_GLACIER, zero0d)
        np.testing.assert_array_equal(fsurdat_out_data.PCT_URBAN, pct_urban)
        np.testing.assert_array_equal(fsurdat_out_data.LAKEDEPTH, one0d * 200.0)
        np.testing.assert_array_equal(fsurdat_out_data.T_BUILDING_MIN, lev1)
        np.testing.assert_array_equal(fsurdat_out_data.ALB_ROOF_DIR, lev2_two)
        np.testing.assert_array_equal(fsurdat_out_data.TK_ROOF, lev2_ten)

    def test_evenly_split_cropland(self):
        """
        Test that evenly splitting cropland works
        """
        self._create_config_file_evenlysplitcrop()
        sys.argv = [
            "fsurdat_modifier",
            self._cfg_file_path,
        ]
        parser = fsurdat_modifier_arg_process()
        fsurdat_modifier(parser)
        # Read the resultant output file and make sure the fields are changed as expected
        fsurdat_in_data = xr.open_dataset(self._fsurdat_in)
        fsurdat_out_data = xr.open_dataset(self._fsurdat_out)
        Ncrops = fsurdat_out_data.dims["cft"]
        pct_cft = np.full_like(fsurdat_out_data.PCT_CFT, 100 / Ncrops)
        np.testing.assert_array_equal(fsurdat_in_data.PCT_NATVEG, fsurdat_out_data.PCT_NATVEG)
        np.testing.assert_array_equal(fsurdat_in_data.PCT_CROP, fsurdat_out_data.PCT_CROP)
        np.testing.assert_array_equal(fsurdat_in_data.PCT_LAKE, fsurdat_out_data.PCT_LAKE)
        np.testing.assert_array_equal(fsurdat_in_data.PCT_WETLAND, fsurdat_out_data.PCT_WETLAND)
        np.testing.assert_array_equal(fsurdat_in_data.PCT_GLACIER, fsurdat_out_data.PCT_GLACIER)
        np.testing.assert_array_equal(fsurdat_in_data.PCT_URBAN, fsurdat_out_data.PCT_URBAN)
        np.testing.assert_array_equal(fsurdat_out_data.PCT_CFT, pct_cft)

    def test_1x1_mexicocity(self):
        """
        Test that the mexicocity file is handled correctly
        """
        self._cfg_file_path = os.path.join(
            self._testinputs_path, "modify_fsurdat_1x1mexicocity.cfg"
        )
        expectfile = os.path.join(
            self._testinputs_path,
            "surfdata_1x1_mexicocityMEX_hist_16pfts_CMIP6_2000_c231103_modified.nc",
        )
        outfile = os.path.join(
            self._tempdir,
            "surfdata_1x1_mexicocityMEX_hist_16pfts_CMIP6_2000_c231103_modified.nc",
        )
        infile = os.path.join(
            self._testinputs_path,
            "surfdata_1x1_mexicocityMEX_hist_16pfts_CMIP6_2000_c231103.nc",
        )
        sys.argv = [
            "fsurdat_modifier",
            self._cfg_file_path,
            "-i",
            infile,
            "-o",
            outfile,
        ]
        parser = fsurdat_modifier_arg_process()
        fsurdat_modifier(parser)

        # Read the resultant output file and make sure the fields are changed as expected
        fsurdat_out_data = xr.open_dataset(outfile)
        fsurdat_inp_data = xr.open_dataset(infile)
        fsurdat_exp_data = xr.open_dataset(expectfile)

        self.assertFalse(fsurdat_out_data.equals(fsurdat_inp_data))
        # assert that fsurdat_out equals fsurdat_out_baseline
        self.assertTrue(fsurdat_out_data.equals(fsurdat_exp_data))

    def test_cfg_file_DNE_fail(self):
        """
        Test that if the config file does not exist that it gracefully fails
        """
        self._cfg_file_path = os.path.join(self._tempdir, "FILE_DOES_NOT_EXIST.cfg")
        sys.argv = ["fsurdat_modifier", self._cfg_file_path]
        with self.assertRaisesRegex(SystemExit, "Config file does NOT exist"):
            fsurdat_modifier_arg_process()

    def test_input_fsurdat_DNE_fail(self):
        """
        Test that if the input fsurdat  file does not exist that it gracefully fails
        """
        self._cfg_file_path = os.path.join(
            self._testinputs_path, "modify_fsurdat_short_nofiles.cfg"
        )
        sys.argv = ["fsurdat_modifier", self._cfg_file_path, "-i", "FILE_DOES_NOT_EXIST.nc"]
        parser = fsurdat_modifier_arg_process()
        with self.assertRaisesRegex(SystemExit, "Input fsurdat_in file does NOT exist"):
            fsurdat_modifier(parser)

    def test_output_fsurdat_EXISTS_fail(self):
        """
        Test that if the output fsurdat file does exist that it gracefully fails
        without --overwrite option
        """
        self._cfg_file_path = os.path.join(
            self._testinputs_path, "modify_fsurdat_short_nofiles.cfg"
        )
        sys.argv = [
            "fsurdat_modifier",
            self._cfg_file_path,
            "-i",
            self._cfg_file_path,
            "-o",
            self._cfg_file_path,
        ]
        parser = fsurdat_modifier_arg_process()
        with self.assertRaisesRegex(SystemExit, "Output file already exists"):
            fsurdat_modifier(parser)

    def test_cfg_file_empty_fail(self):
        """
        Test that if the config file is empty it gracefully fails
        """
        self._cfg_file_path = os.path.join(self._tempdir, "EMPTY_FILE.cfg")
        fil = open(self._cfg_file_path, "w")
        fil.close()
        sys.argv = ["fsurdat_modifier", self._cfg_file_path]
        parser = fsurdat_modifier_arg_process()
        with self.assertRaisesRegex(SystemExit, "Config file does not have the expected section"):
            fsurdat_modifier(parser)

    def test_minimalInfo(self):
        """
        This test specifies a minimal amount of information
        Create .cfg file, run the tool, compare fsurdat_in to fsurdat_out
        """

        self._create_config_file_minimal()

        # run the fsurdat_modifier tool
        sys.argv = ["fsurdat_modifier", self._cfg_file_path]
        parser = fsurdat_modifier_arg_process()
        fsurdat_modifier(parser)
        # the critical piece of this test is that the above command
        # doesn't generate errors; however, we also do some assertions below

        fsurdat_in_data = xr.open_dataset(self._fsurdat_in)
        fsurdat_out_data = xr.open_dataset(self._fsurdat_out)
        # assert that fsurdat_out equals fsurdat_in
        self.assertTrue(fsurdat_out_data.equals(fsurdat_in_data))

    def test_crop(self):
        """
        This version replaces the vegetation with a crop
        Create .cfg file, run the tool, compare fsurdat_in to fsurdat_out
        """

        self._create_config_file_crop()

        # run the fsurdat_modifier tool
        sys.argv = ["fsurdat_modifier", self._cfg_file_path]
        parser = fsurdat_modifier_arg_process()
        fsurdat_modifier(parser)
        # the critical piece of this test is that the above command
        # doesn't generate errors; however, we also do some assertions below

        # compare fsurdat_out to fsurdat_in
        fsurdat_in_data = xr.open_dataset(self._fsurdat_in)
        fsurdat_out_data = xr.open_dataset(self._fsurdat_out)
        # assert that fsurdat_out does not equal fsurdat_in
        self.assertFalse(fsurdat_out_data.equals(fsurdat_in_data))

        # compare fsurdat_out to fsurdat_out_baseline located in /testinputs
        fsurdat_out_baseline = self._fsurdat_in[:-3] + "_modified_with_crop" + self._fsurdat_in[-3:]
        fsurdat_out_base_data = xr.open_dataset(fsurdat_out_baseline)
        # assert that fsurdat_out equals fsurdat_out_baseline
        self.assertTrue(fsurdat_out_data.equals(fsurdat_out_base_data))

    def test_allInfo(self):
        """
        This version specifies all possible information
        Create .cfg file, run the tool, compare fsurdat_in to fsurdat_out
        """

        self._create_config_file_complete()

        # run the fsurdat_modifier tool
        sys.argv = [
            "fsurdat_modifier",
            self._cfg_file_path,
        ]
        parser = fsurdat_modifier_arg_process()
        fsurdat_modifier(parser)
        # the critical piece of this test is that the above command
        # doesn't generate errors; however, we also do some assertions below

        # compare fsurdat_out to fsurdat_in
        fsurdat_in_data = xr.open_dataset(self._fsurdat_in)
        fsurdat_out_data = xr.open_dataset(self._fsurdat_out)
        # assert that fsurdat_out does not equal fsurdat_in
        self.assertFalse(fsurdat_out_data.equals(fsurdat_in_data))

        # compare fsurdat_out to fsurdat_out_baseline located in /testinputs
        fsurdat_out_baseline = self._fsurdat_in[:-3] + "_modified" + self._fsurdat_in[-3:]
        fsurdat_out_base_data = xr.open_dataset(fsurdat_out_baseline)
        # assert that fsurdat_out equals fsurdat_out_baseline
        self.assertTrue(fsurdat_out_data.equals(fsurdat_out_base_data))

    def _create_config_file_minimal(self):
        """
        Open the new and the template .cfg files
        Loop line by line through the template .cfg file
        When string matches, replace that line's content
        """
        with open(self._cfg_file_path, "w", encoding="utf-8") as cfg_out:
            with open(self._cfg_template_path, "r", encoding="utf-8") as cfg_in:
                for line in cfg_in:
                    if re.match(r" *fsurdat_in *=", line):
                        line = f"fsurdat_in = {self._fsurdat_in}"
                    elif re.match(r" *fsurdat_out *=", line):
                        line = f"fsurdat_out = {self._fsurdat_out}"
                    cfg_out.write(line)

    def _create_config_file_evenlysplitcrop(self):
        """
        Open the new and the template .cfg files
        Loop line by line through the template .cfg file
        When string matches, replace that line's content
        """
        with open(self._cfg_file_path, "w", encoding="utf-8") as cfg_out:
            with open(self._cfg_template_path, "r", encoding="utf-8") as cfg_in:
                for line in cfg_in:
                    if re.match(r" *evenly_split_cropland *=", line):
                        line = "evenly_split_cropland = True"
                    elif re.match(r" *fsurdat_in *=", line):
                        line = f"fsurdat_in = {self._fsurdat_in}"
                    elif re.match(r" *fsurdat_out *=", line):
                        line = f"fsurdat_out = {self._fsurdat_out}"
                    cfg_out.write(line)

    def _create_config_file_crop(self):
        """
        Open the new and the template .cfg files
        Loop line by line through the template .cfg file
        When string matches, replace that line's content
        """
        with open(self._cfg_file_path, "w", encoding="utf-8") as cfg_out:
            with open(self._cfg_template_path, "r", encoding="utf-8") as cfg_in:
                for line in cfg_in:
                    if re.match(r" *fsurdat_in *=", line):
                        line = f"fsurdat_in = {self._fsurdat_in}"
                    elif re.match(r" *fsurdat_out *=", line):
                        line = f"fsurdat_out = {self._fsurdat_out}"
                    elif re.match(r" *lnd_lat_1 *=", line):
                        line = "lnd_lat_1 = -10\n"
                    elif re.match(r" *lnd_lat_2 *=", line):
                        line = "lnd_lat_2 = -7\n"
                    elif re.match(r" *lnd_lon_1 *=", line):
                        line = "lnd_lon_1 = 295\n"
                    elif re.match(r" *lnd_lon_2 *=", line):
                        line = "lnd_lon_2 = 300\n"
                    elif re.match(r" *dom_pft *=", line):
                        line = "dom_pft = 15"
                    elif re.match(r" *evenly_split_cropland *=", line):
                        line = "evenly_split_cropland = False"
                    elif re.match(r" *lai *=", line):
                        line = "lai = 0 1 2 3 4 5 5 4 3 2 1 0\n"
                    elif re.match(r" *sai *=", line):
                        line = "sai = 1 1 1 1 1 1 1 1 1 1 1 1\n"
                    elif re.match(r" *hgt_top *=", line):
                        line = "hgt_top = 0.5 0.5 0.5 0.5 0.5 0.5 0.5 0.5 0.5 0.5 0.5 0.5\n"
                    elif re.match(r" *hgt_bot *=", line):
                        line = "hgt_bot = 0.1 0.1 0.1 0.1 0.1 0.1 0.1 0.1 0.1 0.1 0.1 0.1\n"
                    cfg_out.write(line)

    def _create_config_file_complete(self):
        """
        Open the new and the template .cfg files
        Loop line by line through the template .cfg file
        When string matches, replace that line's content
        """
        with open(self._cfg_file_path, "w", encoding="utf-8") as cfg_out:
            with open(self._cfg_template_path, "r", encoding="utf-8") as cfg_in:
                for line in cfg_in:
                    if re.match(r" *fsurdat_in *=", line):
                        line = f"fsurdat_in = {self._fsurdat_in}"
                    elif re.match(r" *fsurdat_out *=", line):
                        line = f"fsurdat_out = {self._fsurdat_out}"
                    elif re.match(r" *idealized *=", line):
                        line = "idealized = True"
                    elif re.match(r" *lnd_lat_1 *=", line):
                        line = "lnd_lat_1 = -10\n"
                    elif re.match(r" *lnd_lat_2 *=", line):
                        line = "lnd_lat_2 = -7\n"
                    elif re.match(r" *lnd_lon_1 *=", line):
                        line = "lnd_lon_1 = 295\n"
                    elif re.match(r" *lnd_lon_2 *=", line):
                        line = "lnd_lon_2 = 300\n"
                    elif re.match(r" *dom_pft *=", line):
                        line = "dom_pft = 1"
                    elif re.match(r" *evenly_split_cropland *=", line):
                        line = "evenly_split_cropland = False"
                    elif re.match(r" *lai *=", line):
                        line = "lai = 0 1 2 3 4 5 5 4 3 2 1 0\n"
                    elif re.match(r" *sai *=", line):
                        line = "sai = 1 1 1 1 1 1 1 1 1 1 1 1\n"
                    elif re.match(r" *hgt_top *=", line):
                        line = "hgt_top = 5 5 5 5 5 5 5 5 5 5 5 5\n"
                    elif re.match(r" *hgt_bot *=", line):
                        line = "hgt_bot = 0.5 0.5 0.5 0.5 0.5 0.5 0.5 0.5 0.5 0.5 0.5 0.5\n"
                    elif re.match(r" *soil_color *=", line):
                        line = "soil_color = 5"
                    elif re.match(r" *std_elev *=", line):
                        line = "std_elev = 0.1"
                    elif re.match(r" *max_sat_area *=", line):
                        line = "max_sat_area = 0.2"
                    cfg_out.write(line)


if __name__ == "__main__":
    unit_testing.setup_for_tests()
    unittest.main()<|MERGE_RESOLUTION|>--- conflicted
+++ resolved
@@ -212,10 +212,7 @@
         np.testing.assert_array_equal(fsurdat_out_data.PCT_CROP, zero0d)
         np.testing.assert_array_equal(fsurdat_out_data.PCT_LAKE, zero0d)
         np.testing.assert_array_equal(fsurdat_out_data.PCT_WETLAND, zero0d)
-<<<<<<< HEAD
         np.testing.assert_array_equal(fsurdat_out_data.PCT_OCEAN, zero0d)
-=======
->>>>>>> 438bcc68
         np.testing.assert_array_equal(fsurdat_out_data.PCT_GLACIER, zero0d)
         np.testing.assert_array_equal(fsurdat_out_data.PCT_URBAN, pct_urban)
         np.testing.assert_array_equal(fsurdat_out_data.LAKEDEPTH, one0d * 200.0)
