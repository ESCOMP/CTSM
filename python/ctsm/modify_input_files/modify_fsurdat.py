--- conflicted
+++ resolved
@@ -26,9 +26,9 @@
     """
 
     def __init__(
-<<<<<<< HEAD
         self,
         my_data,
+        *,
         lon_1,
         lon_2,
         lat_1,
@@ -37,9 +37,6 @@
         lat_dimname,
         lon_dimname,
         lon_type=None,
-=======
-        self, my_data, *, lon_1, lon_2, lat_1, lat_2, landmask_file, lat_dimname, lon_dimname
->>>>>>> f3ccd240
     ):
 
         if lon_type is not None:
@@ -89,8 +86,8 @@
 
     @classmethod
     def init_from_file(
-<<<<<<< HEAD
         cls,
+        *,
         fsurdat_in,
         lon_1,
         lon_2,
@@ -100,21 +97,11 @@
         lat_dimname,
         lon_dimname,
         lon_type,
-=======
-        cls, *, fsurdat_in, lon_1, lon_2, lat_1, lat_2, landmask_file, lat_dimname, lon_dimname
->>>>>>> f3ccd240
     ):
         """Initialize a ModifyFsurdat object from file fsurdat_in"""
         logger.info("Opening fsurdat_in file to be modified: %s", fsurdat_in)
         my_file = xr.open_dataset(fsurdat_in)
         return cls(
-<<<<<<< HEAD
-            my_file, lon_1, lon_2, lat_1, lat_2, landmask_file, lat_dimname, lon_dimname, lon_type
-        )
-
-    @staticmethod
-    def _get_rectangle(lon_1: Longitude, lon_2: Longitude, lat_1, lat_2, longxy, latixy):
-=======
             my_file,
             lon_1=lon_1,
             lon_2=lon_2,
@@ -123,11 +110,11 @@
             landmask_file=landmask_file,
             lat_dimname=lat_dimname,
             lon_dimname=lon_dimname,
+            lon_type=lon_type,
         )
 
     @staticmethod
-    def _get_rectangle(*, lon_1, lon_2, lat_1, lat_2, longxy, latixy):
->>>>>>> f3ccd240
+    def _get_rectangle(*, lon_1: Longitude, lon_2: Longitude, lat_1, lat_2, longxy, latixy):
         """
         Description
         -----------
