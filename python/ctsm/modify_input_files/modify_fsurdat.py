--- conflicted
+++ resolved
@@ -273,17 +273,12 @@
                     abort(
                         "Variable "
                         + varname
-<<<<<<< HEAD
+                        + " is "
+                        + str(len(val))
                         + " is of the wrong size. It should be = "
                         + str(dim1)
                         + " in "
                         + source
-=======
-                        + " is "
-                        + str(len(val))
-                        + ". It should be = "
-                        + str(dim1)
->>>>>>> 9583b221
                     )
         return settings_return
 
