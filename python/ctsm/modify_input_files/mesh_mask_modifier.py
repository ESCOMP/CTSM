"""
Run this code by using the following wrapper script:
tools/modify_input_files/mesh_mask_modifier

The wrapper script includes a full description and instructions.
"""

import os
import logging
import argparse
from configparser import ConfigParser

from ctsm.utils import abort, write_output
from ctsm.config_utils import get_config_value
from ctsm.ctsm_logging import setup_logging_pre_config, add_logging_args, process_logging_args
from ctsm.modify_input_files.modify_mesh_mask import ModifyMeshMask

logger = logging.getLogger(__name__)


def main():
    """
    Description
    -----------
    Calls function that modifies mesh mask
    """

    # set up logging allowing user control
    setup_logging_pre_config()

    # read the command line argument to obtain the path to the .cfg file
    parser = argparse.ArgumentParser()
    parser.add_argument("cfg_path", help="/path/name.cfg of input file, eg ./modify.cfg")
    add_logging_args(parser)
    args = parser.parse_args()
    process_logging_args(args)
    mesh_mask_modifier(args.cfg_path)


def mesh_mask_modifier(cfg_path):
    """Implementation of mesh_mask_modifier command"""
    # read the .cfg (config) file
    config = ConfigParser()
    config.read(cfg_path)
    section = config.sections()[0]  # name of the first section

    # required: user must set these in the .cfg file
    mesh_mask_in = get_config_value(
        config=config, section=section, item="mesh_mask_in", file_path=cfg_path
    )
    mesh_mask_out = get_config_value(
        config=config, section=section, item="mesh_mask_out", file_path=cfg_path
    )
    landmask_file = get_config_value(
        config=config, section=section, item="landmask_file", file_path=cfg_path
    )
    lat_dimname = get_config_value(
        config=config, section=section, item="lat_dimname", file_path=cfg_path
    )
    lon_dimname = get_config_value(
        config=config, section=section, item="lon_dimname", file_path=cfg_path
    )
    lat_varname = get_config_value(
        config=config, section=section, item="lat_varname", file_path=cfg_path
    )
    lon_varname = get_config_value(
        config=config, section=section, item="lon_varname", file_path=cfg_path
    )
    lon_type = get_config_value(config=config, section=section, item="lon_type", file_path=cfg_path)

    # Create ModifyMeshMask object
    modify_mesh_mask = ModifyMeshMask.init_from_file(
<<<<<<< HEAD
        mesh_mask_in, landmask_file, lat_dimname, lon_dimname, lat_varname, lon_varname, lon_type
=======
        file_in=mesh_mask_in,
        landmask_file=landmask_file,
        lat_dimname=lat_dimname,
        lon_dimname=lon_dimname,
        lat_varname=lat_varname,
        lon_varname=lon_varname,
>>>>>>> f3ccd240
    )

    # If output file exists, abort before starting work
    if os.path.exists(mesh_mask_out):
        errmsg = "Output file already exists: " + mesh_mask_out
        abort(errmsg)

    # ----------------
    # modify mesh mask
    # ----------------

    # Modify mesh mask
    modify_mesh_mask.set_mesh_mask("elementMask")

    # ----------------------------------------------
    # Output the now modified CTSM surface data file
    # ----------------------------------------------
    write_output(modify_mesh_mask.file, mesh_mask_in, mesh_mask_out, "mesh")<|MERGE_RESOLUTION|>--- conflicted
+++ resolved
@@ -70,16 +70,13 @@
 
     # Create ModifyMeshMask object
     modify_mesh_mask = ModifyMeshMask.init_from_file(
-<<<<<<< HEAD
-        mesh_mask_in, landmask_file, lat_dimname, lon_dimname, lat_varname, lon_varname, lon_type
-=======
         file_in=mesh_mask_in,
         landmask_file=landmask_file,
         lat_dimname=lat_dimname,
         lon_dimname=lon_dimname,
         lat_varname=lat_varname,
         lon_varname=lon_varname,
->>>>>>> f3ccd240
+        lon_type=lon_type,
     )
 
     # If output file exists, abort before starting work
