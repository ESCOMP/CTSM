"""
Run this code by using the following wrapper script:
tools/modify_input_files/fsurdat_modifier

The wrapper script includes a full description and instructions.
"""

import os
import logging
import argparse
from configparser import ConfigParser

from ctsm.utils import abort, write_output
from ctsm.config_utils import get_config_value, get_config_value_or_array
from ctsm.ctsm_logging import (
    setup_logging_pre_config,
    add_logging_args,
    process_logging_args,
)
from ctsm.modify_input_files.modify_fsurdat import ModifyFsurdat

logger = logging.getLogger(__name__)


def main():
    """
    Description
    -----------
    Calls function that modifies an fsurdat (surface dataset)
    """

    args = fsurdat_modifier_arg_process()
    fsurdat_modifier(args)


def fsurdat_modifier_arg_process():
    """Argument processing for fsurdat_modifier script"""
    # set up logging allowing user control
    setup_logging_pre_config()

    # read the command line argument to obtain the path to the .cfg file
    parser = argparse.ArgumentParser()
    parser.add_argument("cfg_path", help="/path/name.cfg of input file, eg ./modify.cfg")
    parser.add_argument(
        "-i",
        "--fsurdat_in",
        default="UNSET",
        required=False,
        type=str,
        help="The input surface dataset to modify. ",
    )
    parser.add_argument(
        "-o",
        "--fsurdat_out",
        required=False,
        default="UNSET",
        type=str,
        help="The output surface dataset with the modifications. ",
    )
    parser.add_argument(
        "--overwrite",
        required=False,
        default=False,
        action="store_true",
        help="Overwrite the output file if it already exists. ",
    )
    add_logging_args(parser)
    args = parser.parse_args()
    process_logging_args(args)
    # Error checking of arguments
    if not os.path.exists(args.cfg_path):
        abort("Config file does NOT exist: " + str(args.cfg_path))

    return args


def check_no_subgrid_section(config):
    """Check that there isn't a subgrid section when it's processing is turned off"""
    section = "modify_fsurdat_subgrid_fractions"
    if config.has_section(section):
        abort(
            "Config file does have a section: "
            + section
            + " that should NOT be there since it is turned off"
        )


def check_no_varlist_section(config):
    """Check that there isn't a var list section when it's processing is turned off"""
    section = "modify_fsurdat_variable_list"
    if config.has_section(section):
        abort(
            "Config file does have a section: "
            + section
            + " that should NOT be there since it is turned off"
        )


def check_range(var, section, value, minval, maxval):
    """Check that the value is within range"""
    if value < minval or value > maxval:
        abort("Variable " + var + " in " + section + " is out of range of 0 to 100 = " + str(value))


def read_cfg_subgrid(config, cfg_path, numurbl=3):
    """Read the subgrid fraction section from the config file"""
    section = "modify_fsurdat_subgrid_fractions"
    if not config.has_section(section):
        abort("Config file does not have the expected section: " + section)

    subgrid_settings = {}
    var_list = config.options(section)
    valid_list = [
        "pct_natveg",
        "pct_crop",
        "pct_lake",
        "pct_glacier",
        "pct_wetland",
        "pct_urban",
        "pct_ocean",
    ]
    varsum = 0
    for var in var_list:
        if valid_list.count(var) == 0:
            abort(
                "Variable "
                + var
                + " in "
                + section
                + " is not a valid variable name. Valid vars ="
                + str(valid_list)
            )
        # Urban is multidimensional
        if var == "pct_urban":
            vallist = get_config_value(
                config=config,
                section=section,
                item=var,
                file_path=cfg_path,
                is_list=True,
                convert_to_type=float,
            )
            if len(vallist) != numurbl:
                abort("PCT_URBAN is not a list of the expected size of " + str(numurbl))
            # so if a scalar value, must be multiplied # by the density dimension
            for val in vallist:
                check_range(var, section, val, 0.0, 100.0)
                varsum += val
            value = vallist
        else:
            value = get_config_value(
                config=config, section=section, item=var, file_path=cfg_path, convert_to_type=float
            )
            check_range(var, section, value, 0.0, 100.0)
            varsum += value

        subgrid_settings[var.upper()] = value

    if varsum != 100.0:
        abort(
            "PCT fractions in subgrid section do NOT sum to a hundred as they should. Sum = "
            + str(varsum)
        )

    return subgrid_settings


def read_cfg_var_list(config, idealized=True):
    """Read the variable list section from the config file"""
    section = "modify_fsurdat_variable_list"
    if not config.has_section(section):
        abort("Config file does not have the expected section: " + section)

    varlist_settings = {}
    var_list = config.options(section)
    ideal_list = [
        "soil_color",
        "pct_sand",
        "pct_clay",
        "organic",
        "pct_cft",
        "pct_nat_pft",
        "fmax",
        "std_elev",
    ]
    subgrid_list = ["pct_natveg", "pct_crop", "pct_lake", "pct_glacier", "pct_wetland", "pct_urban"]
    # List of variables that should be excluded because they are changed elsewhere,
    # or they shouldn't be changed # Ds, Dsmax, and Ws are excluded because they
    # are of mixed case and we only search for varaibles in lowercase
    # or uppercase and not mixed case.
    monthly_list = [
        "monthly_lai",
        "monthly_sai",
        "monthly_height_top",
        "monthly_height_bot",
        "ds",
        "mxsoil_color",
        "natpft",
        "cft",
        "time",
        "longxy",
        "latixy",
        "dsmax",
        "area",
        "ws",
    ]
    for var in var_list:
        if idealized and ideal_list.count(var) != 0:
            abort(
                var
                + " is a special variable handled in the idealized section."
                + " This should NOT be handled in the variable list section."
                + " Special idealized vars ="
                + str(ideal_list)
            )
        if subgrid_list.count(var) != 0:
            abort(
                var
                + " is a variable handled in the subgrid section."
                + " This should NOT be handled in the variable list section."
                + " Subgrid vars ="
                + str(subgrid_list)
            )
        if monthly_list.count(var) != 0:
            abort(
                var
                + " is a variable handled as part of the dom_pft handling."
                + " This should NOT be handled in the variable list section."
                + " Monthly vars handled this way ="
                + str(monthly_list)
            )
        value = get_config_value_or_array(
            config=config, section=section, item=var, convert_to_type=float
        )
        varlist_settings[var] = value

    return varlist_settings


def modify_optional(
    *,
    modify_fsurdat,
    idealized,
    include_nonveg,
    max_sat_area,
    std_elev,
    soil_color,
    dom_pft,
    evenly_split_cropland,
    lai,
    sai,
    hgt_top,
    hgt_bot,
):
    """Modify the dataset according to the optional settings"""

    # Set fsurdat variables in a rectangle that could be global (default).
    # Note that the land/ocean mask gets specified in
    # the ocean mesh files. Here the user may specify
    # fsurdat variables inside a box but cannot change which points will
    # run as land and which as ocean.
    if idealized:
        modify_fsurdat.set_idealized()  # set 2D variables
        # set 3D and 4D variables pertaining to natural vegetation
        # to default values here; allow override values with the later call
        # to set_dom_pft
        modify_fsurdat.set_dom_pft(dom_pft=0, lai=[], sai=[], hgt_top=[], hgt_bot=[])
        logger.info("idealized complete")

    if max_sat_area is not None:  # overwrite "idealized" value
        modify_fsurdat.setvar_lev0("FMAX", max_sat_area)
        logger.info("max_sat_area complete")

    if std_elev is not None:  # overwrite "idealized" value
        modify_fsurdat.setvar_lev0("STD_ELEV", std_elev)
        logger.info("std_elev complete")

    if soil_color is not None:  # overwrite "idealized" value
        modify_fsurdat.setvar_lev0("SOIL_COLOR", soil_color)
        logger.info("soil_color complete")

    if not include_nonveg:
        modify_fsurdat.zero_nonveg()
        logger.info("zero_nonveg complete")

    # set_dom_pft follows idealized and zero_nonveg because it modifies
    # PCT_NATVEG and PCT_CROP in the user-defined rectangle
    if dom_pft is not None:
        modify_fsurdat.set_dom_pft(
            dom_pft=dom_pft, lai=lai, sai=sai, hgt_top=hgt_top, hgt_bot=hgt_bot
        )
        logger.info("dom_pft complete")

    if evenly_split_cropland:
        modify_fsurdat.evenly_split_cropland()
        logger.info("evenly_split_cropland complete")


def read_cfg_optional_basic_opts(modify_fsurdat, config, cfg_path, section):
    """Read the optional parts of the main section of the config file.
    The main section is called modify_fsurdat_basic_options.
    Users may set these optional parts but are not required to do so."""

    lai = get_config_value(
        config=config,
        section=section,
        item="lai",
        file_path=cfg_path,
        is_list=True,
        convert_to_type=float,
        can_be_unset=True,
    )
    sai = get_config_value(
        config=config,
        section=section,
        item="sai",
        file_path=cfg_path,
        is_list=True,
        convert_to_type=float,
        can_be_unset=True,
    )
    hgt_top = get_config_value(
        config=config,
        section=section,
        item="hgt_top",
        file_path=cfg_path,
        is_list=True,
        convert_to_type=float,
        can_be_unset=True,
    )
    hgt_bot = get_config_value(
        config=config,
        section=section,
        item="hgt_bot",
        file_path=cfg_path,
        is_list=True,
        convert_to_type=float,
        can_be_unset=True,
    )

    max_soil_color = int(modify_fsurdat.file.mxsoil_color)
    soil_color = get_config_value(
        config=config,
        section=section,
        item="soil_color",
        file_path=cfg_path,
        allowed_values=range(1, max_soil_color + 1),  # 1 to max_soil_color
        convert_to_type=int,
        can_be_unset=True,
    )

    std_elev = get_config_value(
        config=config,
        section=section,
        item="std_elev",
        file_path=cfg_path,
        convert_to_type=float,
        can_be_unset=True,
    )
    max_sat_area = get_config_value(
        config=config,
        section=section,
        item="max_sat_area",
        file_path=cfg_path,
        convert_to_type=float,
        can_be_unset=True,
    )
    return (
        max_sat_area,
        std_elev,
        soil_color,
        lai,
        sai,
        hgt_top,
        hgt_bot,
    )


def read_cfg_option_control(
    modify_fsurdat,
    config,
    section,
    cfg_path,
):
    """Read the option control section"""
    # required but fallback values available for variables omitted
    # entirely from the .cfg file
    idealized = get_config_value(
        config=config,
        section=section,
        item="idealized",
        file_path=cfg_path,
        convert_to_type=bool,
    )
    if idealized:
        logger.info("idealized option is on")
    else:
        logger.info("idealized option is off")
    process_subgrid = get_config_value(
        config=config,
        section=section,
        item="process_subgrid_section",
        file_path=cfg_path,
        convert_to_type=bool,
    )
    if process_subgrid:
        logger.info("process_subgrid_section option is on")
    else:
        logger.info("process_subgrid_section option is off")
    process_var_list = get_config_value(
        config=config,
        section=section,
        item="process_var_list_section",
        file_path=cfg_path,
        convert_to_type=bool,
    )
    if process_var_list:
        logger.info("process_var_list_section option is on")
    else:
        logger.info("process_var_list_section option is off")
    include_nonveg = get_config_value(
        config=config,
        section=section,
        item="include_nonveg",
        file_path=cfg_path,
        convert_to_type=bool,
    )
    if include_nonveg:
        logger.info("include_nonveg option is on")
    else:
        logger.info("include_nonveg option is off")
    max_pft = int(max(modify_fsurdat.file.lsmpft))
    dom_pft = get_config_value(
        config=config,
        section=section,
        item="dom_pft",
        file_path=cfg_path,
        allowed_values=range(max_pft + 1),  # integers from 0 to max_pft
        convert_to_type=int,
        can_be_unset=True,
    )
    if dom_pft:
        logger.info("dom_pft option is on and = %s", str(dom_pft))
    else:
        logger.info("dom_pft option is off")
    evenly_split_cropland = get_config_value(
        config=config,
        section=section,
        item="evenly_split_cropland",
        file_path=cfg_path,
        convert_to_type=bool,
    )
    if (
        evenly_split_cropland
        and dom_pft is not None
        and dom_pft > int(max(modify_fsurdat.file.natpft.values))
    ):
        abort("dom_pft must not be set to a crop PFT when evenly_split_cropland is True")
    if process_subgrid and idealized:
        abort("idealized AND process_subgrid_section can NOT both be on, pick one or the other")

    return (
        idealized,
        process_subgrid,
        process_var_list,
        include_nonveg,
        dom_pft,
        evenly_split_cropland,
    )


def read_cfg_required_basic_opts(config, section, cfg_path):
    """Read the required part of the control section"""
    lnd_lat_1 = get_config_value(
        config=config,
        section=section,
        item="lnd_lat_1",
        file_path=cfg_path,
        convert_to_type=float,
    )
    lnd_lat_2 = get_config_value(
        config=config,
        section=section,
        item="lnd_lat_2",
        file_path=cfg_path,
        convert_to_type=float,
    )
    lnd_lon_1 = get_config_value(
        config=config,
        section=section,
        item="lnd_lon_1",
        file_path=cfg_path,
        convert_to_type=float,
    )
    lnd_lon_2 = get_config_value(
        config=config,
        section=section,
        item="lnd_lon_2",
        file_path=cfg_path,
        convert_to_type=float,
    )
    lon_type = get_config_value(
        config=config,
        section=section,
        item="lon_type",
        file_path=cfg_path,
        convert_to_type=int,
    )

    landmask_file = get_config_value(
        config=config,
        section=section,
        item="landmask_file",
        file_path=cfg_path,
        can_be_unset=True,
    )

    lat_dimname = get_config_value(
        config=config, section=section, item="lat_dimname", file_path=cfg_path, can_be_unset=True
    )
    lon_dimname = get_config_value(
        config=config, section=section, item="lon_dimname", file_path=cfg_path, can_be_unset=True
    )
    return (
        lnd_lat_1,
        lnd_lat_2,
        lnd_lon_1,
        lnd_lon_2,
        landmask_file,
        lat_dimname,
        lon_dimname,
        lon_type,
    )


def fsurdat_modifier(parser):
    """Implementation of fsurdat_modifier command"""
    # read the .cfg (config) file
    cfg_path = str(parser.cfg_path)
    config = ConfigParser()
    config.read(cfg_path)
    section = "modify_fsurdat_basic_options"
    if not config.has_section(section):
        abort("Config file does not have the expected section: " + section)

    if parser.fsurdat_in == "UNSET":
        # required: user must set these in the .cfg file
        fsurdat_in = get_config_value(
            config=config, section=section, item="fsurdat_in", file_path=cfg_path
        )
    else:
        if config.has_option(section=section, option="fsurdat_in"):
            abort("fsurdat_in is specified in both the command line and the config file, pick one")
        fsurdat_in = str(parser.fsurdat_in)

    # Error checking of input file
    if not os.path.exists(fsurdat_in):
        abort("Input fsurdat_in file does NOT exist: " + str(fsurdat_in))

    if parser.fsurdat_out == "UNSET":
        fsurdat_out = get_config_value(
            config=config, section=section, item="fsurdat_out", file_path=cfg_path
        )
    else:
        if config.has_option(section=section, option="fsurdat_out"):
            abort("fsurdat_out is specified in both the command line and the config file, pick one")
        fsurdat_out = str(parser.fsurdat_out)

    # If output file exists, abort before starting work
    if os.path.exists(fsurdat_out):
        if not parser.overwrite:
            errmsg = "Output file already exists: " + fsurdat_out
            abort(errmsg)
        else:
            warnmsg = (
                "Output file already exists"
                + ", but the overwrite option was selected so the file will be overwritten."
            )
            logger.warning(warnmsg)
    (
        lnd_lat_1,
        lnd_lat_2,
        lnd_lon_1,
        lnd_lon_2,
        landmask_file,
        lat_dimname,
        lon_dimname,
        lon_type,
    ) = read_cfg_required_basic_opts(config, section, cfg_path)
    # Create ModifyFsurdat object
    modify_fsurdat = ModifyFsurdat.init_from_file(
<<<<<<< HEAD
        fsurdat_in,
        lnd_lon_1,
        lnd_lon_2,
        lnd_lat_1,
        lnd_lat_2,
        landmask_file,
        lat_dimname,
        lon_dimname,
        lon_type,
=======
        fsurdat_in=fsurdat_in,
        lon_1=lnd_lon_1,
        lon_2=lnd_lon_2,
        lat_1=lnd_lat_1,
        lat_2=lnd_lat_2,
        landmask_file=landmask_file,
        lat_dimname=lat_dimname,
        lon_dimname=lon_dimname,
>>>>>>> f3ccd240
    )

    # Read control information about the optional sections
    (
        idealized,
        process_subgrid,
        process_var_list,
        include_nonveg,
        dom_pft,
        evenly_split_cropland,
    ) = read_cfg_option_control(
        modify_fsurdat,
        config,
        section,
        cfg_path,
    )

    # Read parts that are optional
    (
        max_sat_area,
        std_elev,
        soil_color,
        lai,
        sai,
        hgt_top,
        hgt_bot,
    ) = read_cfg_optional_basic_opts(modify_fsurdat, config, cfg_path, section)
    # ------------------------------
    # modify surface data properties
    # ------------------------------

    modify_optional(
        modify_fsurdat=modify_fsurdat,
        idealized=idealized,
        include_nonveg=include_nonveg,
        max_sat_area=max_sat_area,
        std_elev=std_elev,
        soil_color=soil_color,
        dom_pft=dom_pft,
        evenly_split_cropland=evenly_split_cropland,
        lai=lai,
        sai=sai,
        hgt_top=hgt_top,
        hgt_bot=hgt_bot,
    )
    #
    # Handle optional sections
    #
    if process_subgrid:
        subgrid = read_cfg_subgrid(config, cfg_path, numurbl=modify_fsurdat.get_urb_dens())
        modify_fsurdat.set_varlist(subgrid, cfg_path)
        logger.info("process_subgrid is complete")
    else:
        check_no_subgrid_section(config)

    if process_var_list:
        varlist = read_cfg_var_list(config, idealized=idealized)
        update_list = modify_fsurdat.check_varlist(
            varlist, allow_uppercase_vars=True, source="Config file: " + cfg_path
        )
        modify_fsurdat.set_varlist(update_list, cfg_path)
        logger.info("process_var_list is complete")
    else:
        check_no_varlist_section(config)

    # ----------------------------------------------
    # Output the now modified CTSM surface data file
    # ----------------------------------------------
    write_output(modify_fsurdat.file, fsurdat_in, fsurdat_out, "fsurdat")<|MERGE_RESOLUTION|>--- conflicted
+++ resolved
@@ -589,17 +589,6 @@
     ) = read_cfg_required_basic_opts(config, section, cfg_path)
     # Create ModifyFsurdat object
     modify_fsurdat = ModifyFsurdat.init_from_file(
-<<<<<<< HEAD
-        fsurdat_in,
-        lnd_lon_1,
-        lnd_lon_2,
-        lnd_lat_1,
-        lnd_lat_2,
-        landmask_file,
-        lat_dimname,
-        lon_dimname,
-        lon_type,
-=======
         fsurdat_in=fsurdat_in,
         lon_1=lnd_lon_1,
         lon_2=lnd_lon_2,
@@ -608,7 +597,7 @@
         landmask_file=landmask_file,
         lat_dimname=lat_dimname,
         lon_dimname=lon_dimname,
->>>>>>> f3ccd240
+        lon_type=lon_type,
     )
 
     # Read control information about the optional sections
