--- conflicted
+++ resolved
@@ -43,22 +43,17 @@
 from __future__ import print_function
 import sys
 import os
+import string
 import logging
 import subprocess
 import argparse
-<<<<<<< HEAD
 import configparser
-=======
-
-import numpy as np
-import xarray as xr
-import textwrap
->>>>>>> db56dc53
 
 from datetime import date
 from getpass import getuser
 from logging.handlers import RotatingFileHandler
 from argparse import ArgumentParser
+import textwrap
 
 from ctsm.site_and_regional.base_case import USRDAT_DIR
 from ctsm.site_and_regional.regional_case import RegionalCase
@@ -68,11 +63,8 @@
 _CTSM_PYTHON = os.path.abspath(os.path.join(os.path.dirname(__file__), "..", "..", 'python'))
 sys.path.insert(1, _CTSM_PYTHON)
 
-<<<<<<< HEAD
-# -- Globals and Default Values ---
 DEFAULTS_FILE = "default_data.cfg"
-myname = getuser()
-=======
+
 from ctsm.ctsm_logging import (
     setup_logging_pre_config,
     add_logging_args,
@@ -80,7 +72,6 @@
 )
 
 logger = logging.getLogger(__name__)
->>>>>>> db56dc53
 
 
 def get_parser():
@@ -98,11 +89,7 @@
         "point", help="Run script for a single point.")
     rg_parser = subparsers.add_parser("reg", help="Run script for a region.")
 
-<<<<<<< HEAD
-    # First add arguments specific to a point or regional parser
-=======
     # -- signle point parser options
->>>>>>> db56dc53
     pt_parser.add_argument(
         "--lat",
         help="Single point latitude. [default: %(default)s]",
@@ -131,15 +118,6 @@
         default="",
     )
     pt_parser.add_argument(
-<<<<<<< HEAD
-        "--outdir",
-        help="Output directory. [default: %(default)s]",
-        action="store",
-        dest="out_dir",
-        type=str,
-        default="/glade/scratch/" + myname + "/single_point/",
-    )
-=======
         "--unisnow",
         help="Flag for creating datasets using uniform snowpack. [default: %(default)s]",
         action="store",
@@ -184,7 +162,6 @@
         default=True,
     )
     # -- region-specific parser options
->>>>>>> db56dc53
     rg_parser.add_argument(
         "--lat1",
         help="Region start latitude. [default: %(default)s]",
@@ -230,21 +207,12 @@
         type=str,
         default="",
     )
-<<<<<<< HEAD
-    rg_parser.add_argument(
-        "--outdir",
-        help="Output directory. [default: %(default)s]",
-        action="store",
-        dest="out_dir",
-        type=str,
-        default="/glade/scratch/" + myname + "/region/",
-    )
-
-    # Now add arguments shared between pt_parser and rg_parser
+
+    # -- common options between both subparsers
     for subparser in [pt_parser, rg_parser]:
         subparser.add_argument(
             "--create-domain",
-            help="Create CLM domain file at single point or region. [default: %(default)s]",
+            help="Flag for creating CLM domain file at single point/region. [default: %(default)s]",
             action="store",
             dest="create_domain",
             type=str2bool,
@@ -255,7 +223,7 @@
         )
         subparser.add_argument(
             "--create-surface",
-            help="Create surface data file at single point or region. [default: %(default)s]",
+            help="Flag for creating surface data file at single point/region. [default: %(default)s]",
             action="store",
             dest="create_surfdata",
             type=str2bool,
@@ -266,7 +234,7 @@
         )
         subparser.add_argument(
             "--create-landuse",
-            help="Create landuse data file at single point or region. [default: %(default)s]",
+            help="Flag for creating landuse data file at single point/region. [default: %(default)s]",
             action="store",
             dest="create_landuse",
             type=str2bool,
@@ -277,7 +245,7 @@
         )
         subparser.add_argument(
             "--create-datm",
-            help="Create DATM forcing data at single point or region. [default: %(default)s]",
+            help="Flag for creating DATM forcing data at single point/region. [default: %(default)s]",
             action="store",
             dest="create_datm",
             type=str2bool,
@@ -287,131 +255,10 @@
             default=False,
         )
         subparser.add_argument(
-            "--datm-syr",
-            help="Start year for creating DATM forcing. [default: %(default)s]",
-            action="store",
-            dest="datm_syr",
-            required=False,
-            type=int,
-            default=1901,
-        )
-        subparser.add_argument(
-            "--datm-eyr",
-            help="End year for creating DATM forcing. [default: %(default)s]",
-            action="store",
-            dest="datm_eyr",
-            required=False,
-            type=int,
-            default=2014,
-        )
-        subparser.add_argument(
-            "--crop",
-            help="Create datasets using the extensive list of prognostic crop types. [default: %(default)s]",
-            action="store_true",
-            dest="crop_flag",
-            default=False,
-        )
-        subparser.add_argument(
-            "--dompft",
-            help="Dominant PFT type. [default: %(default)s] ",
-            action="store",
-            dest="dom_pft",
-            type=int,
-            default=7,
-        )
-        subparser.add_argument(
-            "--no-unisnow",
-            help="Turn off the flag for create uniform snowpack. [default: %(default)s]",
-            action="store_false",
-            dest="uni_snow",
-            default=True,
-        )
-        subparser.add_argument(
-            "--no-overwrite-single-pft",
-            help="Turn off the flag for making the whole grid 100%% single PFT. [default: %(default)s]",
-            action="store_false",
-            dest="overwrite_single_pft",
-            default=True,
-        )
-        subparser.add_argument(
-            "--zero-nonveg",
-            help="Set all non-vegetation landunits to zero. [default: %(default)s]",
-            action="store",
-            dest="zero_nonveg",
-            type=bool,
-            default=True,
-        )
-        subparser.add_argument(
-            "--no-saturation-excess",
-            help="Turn off the flag for saturation excess. [default: %(default)s]",
-            action="store",
-            dest="no_saturation_excess",
-            type=bool,
-            default=True,
-        )
-        subparser.add_argument(
             "--create-user-mods",
-            help="Create a user mods directory for running CTSM. [default: %(default)s]",
+            help="Flag for creating a user mods directory for running CTSM. [default: %(default)s]",
             action="store",
             dest="create_user_mods",
-            type=str2bool,
-            default=False,
-
-        )
-        subparser.add_argument(
-            "--user-mods-dir",
-            help="Path to user mods directory. [default: %(default)s]",
-            action="store",
-            dest="user_mods_dir",
-            type=str,
-            default="/glade/scratch/" + myname + "/subset_data/user_mods",
-        )
-
-    newline = "\n"
-    parser.epilog = f"""==================================={newline}{newline}{pt_parser.format_help()}{newline}{newline}{rg_parser.format_help()}"""
-=======
->>>>>>> db56dc53
-
-    # -- common options between both subparsers
-    for subparser in [pt_parser, rg_parser]:
-        subparser.add_argument(
-            "--create-domain",
-            help="Flag for creating CLM domain file at single point/region. [default: %(default)s]",
-            action="store",
-            dest="create_domain",
-            type=str2bool,
-            nargs="?",
-            const=True,
-            required=False,
-            default=False,
-        )
-        subparser.add_argument(
-            "--create-surface",
-            help="Flag for creating surface data file at single point/region. [default: %(default)s]",
-            action="store",
-            dest="create_surfdata",
-            type=str2bool,
-            nargs="?",
-            const=True,
-            required=False,
-            default=True,
-        )
-        subparser.add_argument(
-            "--create-landuse",
-            help="Flag for creating landuse data file at single point/region. [default: %(default)s]",
-            action="store",
-            dest="create_landuse",
-            type=str2bool,
-            nargs="?",
-            const=True,
-            required=False,
-            default=False,
-        )
-        subparser.add_argument(
-            "--create-datm",
-            help="Flag for creating DATM forcing data at single point/region. [default: %(default)s]",
-            action="store",
-            dest="create_datm",
             type=str2bool,
             nargs="?",
             const=True,
@@ -468,6 +315,14 @@
             dest="out_dir",
             type=str,
             default=os.path.join(os.getcwd(), "subset_data_" + parser_name),
+        )
+        subparser.add_argument(
+            "--user-mods-dir",
+            help="User mods directory. \n [default: %(default)s]",
+            action="store",
+            dest="user_mods_dir",
+            type=str,
+            default="",
         )
 
     # -- print help for both subparsers
@@ -550,116 +405,26 @@
     try:
 
         # os.abspath(__file__)
-<<<<<<< HEAD
-        sha = (subprocess.check_output(["git", "rev-parse", "--short", "HEAD"]).strip().decode())
-=======
         sha = (
             subprocess.check_output(["git", "rev-parse", "--short", "HEAD"])
             .strip()
             .decode()
         )
->>>>>>> db56dc53
     except subprocess.CalledProcessError:
         sha = "NOT-A-GIT-REPOSITORY"
     return sha
 
 
-<<<<<<< HEAD
-def setup_logging(log_file, log_level):
-    """
-    Setup logging to log to console and log file.
-    """
-
-    root_logger = logging.getLogger()
-    root_logger.setLevel(log_level)
-
-    # setup log file
-    one_mb = 1000000
-    handler = logging.handlers.RotatingFileHandler(log_file, maxBytes=one_mb, backupCount=10)
-
-    fmt = logging.Formatter("%(asctime)s %(name)-12s %(levelname)-8s %(message)s", datefmt="%y-%m-%d %H:%M:%S")
-
-    handler.setFormatter(fmt)
-    root_logger.addHandler(handler)
-
-    # setup logging to console
-    stream_handler = logging.StreamHandler(sys.stdout)
-    stream_handler.setFormatter(fmt)
-    root_logger.addHandler(stream_handler)
-
-    # redirect stdout/err to log file
-    StreamToLogger.setup_stdout()
-    StreamToLogger.setup_stderr()
-
-
-class StreamToLogger(object):
-    """
-    Custom class to log all stdout and stderr streams.
-    modified from:
-    https://www.electricmonk.nl/log/2011/08/14/redirect-stdout-and-stderr-to-a-logger-in-python/
-    """
-
-    def __init__(
-            self, stream, logger, log_level=logging.INFO, also_log_to_stream=False
-    ):
-        self.logger = logger
-        self.stream = stream
-        self.log_level = log_level
-        self.linebuf = ""
-        self.also_log_to_stream = also_log_to_stream
-
-    @classmethod
-    def setup_stdout(cls, also_log_to_stream=True):
-        """
-        Setup logger for stdout
-        """
-        stdout_logger = logging.getLogger("STDOUT")
-        sl = StreamToLogger(sys.stdout, stdout_logger,
-                            logging.INFO, also_log_to_stream)
-        sys.stdout = sl
-
-    @classmethod
-    def setup_stderr(cls, also_log_to_stream=True):
-        """
-        Setup logger for stdout
-        """
-        stderr_logger = logging.getLogger("STDERR")
-        sl = StreamToLogger(
-            sys.stderr, stderr_logger, logging.ERROR, also_log_to_stream
-        )
-        sys.stderr = sl
-
-    def write(self, buf):
-        temp_linebuf = self.linebuf + buf
-        self.linebuf = ""
-        for line in temp_linebuf.splitlines(True):
-            if line[-1] == "\n":
-                self.logger.log(self.log_level, line.rstrip())
-            else:
-                self.linebuf += line
-
-    def flush(self):
-        if self.linebuf != "":
-            self.logger.log(self.log_level, self.linebuf.rstrip())
-        self.linebuf = ""
-=======
 def main():
->>>>>>> db56dc53
 
     # -- add logging flags from ctsm_logging
     setup_logging_pre_config()
     parser = get_parser()
     add_logging_args(parser)
 
-<<<<<<< HEAD
-def main():
-    # parse command-line arguments
-    args = get_parser().parse_args()
-=======
     args = parser.parse_args()
 
     process_logging_args(args)
->>>>>>> db56dc53
 
     # parse defaults file
     defaults = configparser.ConfigParser()
@@ -676,21 +441,15 @@
 
     # log_file = os.path.join(pwd, today_string + ".log")
 
-<<<<<<< HEAD
-    log_level = logging.DEBUG
-    setup_logging(log_file, log_level)
-=======
     # log_level = logging.DEBUG
     # setup_logging(log_file, log_level)
     # log = logging.getLogger(__name__)
->>>>>>> db56dc53
 
     logging.info("User = " + myname)
     logging.info("Current directory = " + pwd)
 
     # --------------------------------- #
 
-<<<<<<< HEAD
     # print help and exit when no option is chosen
     if (args.run_type != "point" and args.run_type != "reg"):
         get_parser().print_help()
@@ -707,7 +466,7 @@
         fsurf_in = defaults.get("surfdat", "surfdat_16pft")
         fluse_in = defaults.get("landuse", "landuse_16pft")
 
-    print("crop_flag = {} => num_pft = {}".format(args.crop_flag.__str__(), num_pft))
+    logging.debug("crop_flag = {} => num_pft = {}".format(args.crop_flag.__str__(), num_pft))
 
     # --  Specify input and output directories and files
 
@@ -721,11 +480,13 @@
     if args.create_datm:
         if not os.path.isdir(os.path.join(args.out_dir, dir_output_datm)):
             os.mkdir(os.path.join(args.out_dir, dir_output_datm))
-        print("dir_input_datm : ", dir_input_datm)
-        print("dir_output_datm: ", os.path.join(args.out_dir, dir_output_datm))
+        logging.info("dir_input_datm : ", dir_input_datm)
+        logging.info("dir_output_datm: ", os.path.join(args.out_dir, dir_output_datm))
 
     # -- Set up user mods directories and base files
     if args.create_user_mods:
+        if args.user_mods_dir == "":
+            args.user_mods_dir = os.path.join(args.out_dir, "user_mods")
         if not os.path.isdir(args.user_mods_dir):
             os.mkdir(args.user_mods_dir)
 
@@ -764,8 +525,8 @@
     datm_tpqwname = defaults.get("datm_gswp3", "tpqwname")
 
     if args.run_type == "point":
-        print("----------------------------------------------------------------------------")
-        print("This script extracts a single point from the global CTSM datasets.")
+        logging.info("----------------------------------------------------------------------------")
+        logging.info("This script extracts a single point from the global CTSM datasets.")
 
         # --  Create SinglePoint Object
         single_point = SinglePointCase(
@@ -781,174 +542,23 @@
             args.dom_pft,
             args.zero_nonveg,
             args.uni_snow,
-            args.no_saturation_excess,
+            args.saturation_excess,
             args.out_dir,
         )
         single_point.create_tag()
 
         if single_point.create_user_mods and single_point.create_datm:
             single_point.datm_streams_file = nl_datm
-=======
-    if args.run_type == "point":
-        logging.info(
-            "----------------------------------------------------------------------------"
-        )
-        logging.info(
-            "This script extracts a single point from the global CTSM inputdata datasets."
-        )
-
-        # --  Specify point to extract
-        plon = args.plon
-        plat = args.plat
-
-        # --  Create regional CLM domain file
-        create_domain = args.create_domain
-        # --  Create CLM surface data file
-        create_surfdata = args.create_surfdata
-        # --  Create CLM surface data file
-        create_landuse = args.create_landuse
-        # --  Create single point DATM atmospheric forcing data
-        create_datm = args.create_datm
-        datm_syr = args.datm_syr
-        datm_eyr = args.datm_eyr
-
-        crop_flag = args.crop_flag
-
-        site_name = args.site_name
-
-        # --  Modify landunit structure
-        overwrite_single_pft = args.overwrite_single_pft
-        dominant_pft = args.dom_pft
-        zero_nonveg_landunits = args.zero_nonveg
-        uniform_snowpack = args.uni_snow
-        saturation_excess = args.saturation_excess
-
-        # --  Create SinglePoint Object
-        single_point = SinglePointCase(
-            plat,
-            plon,
-            site_name,
-            create_domain,
-            create_surfdata,
-            create_landuse,
-            create_datm,
-            overwrite_single_pft,
-            dominant_pft,
-            zero_nonveg_landunits,
-            uniform_snowpack,
-            saturation_excess,
-        )
-        single_point.create_tag()
 
         logging.debug(single_point)
-        # output_to_logger (single_point)
-
-        if crop_flag:
-            num_pft = "78"
-        else:
-            num_pft = "16"
-
-        logging.debug("crop_flag = " + crop_flag.__str__() + " => num_pft =" + num_pft)
-
-        # --  Set input and output filenames
-        # --  Specify input and output directories
-        dir_output = args.out_dir
-        if not os.path.isdir(dir_output):
-            os.mkdir(dir_output)
-
-        dir_inputdata = "/glade/p/cesmdata/cseg/inputdata/"
-        dir_clm_forcedata = "/glade/p/cgd/tss/CTSM_datm_forcing_data/"
-        dir_input_datm = os.path.join(
-            dir_clm_forcedata, "atm_forcing.datm7.GSWP3.0.5d.v1.c170516/"
-        )
-
-        dir_output_datm = os.path.join(dir_output, "datmdata/")
-        # -- create output dir if it does not exist
-        if not os.path.isdir(dir_output_datm):
-            os.mkdir(dir_output_datm)
-
-        logging.info("dir_input_datm  : " + dir_input_datm)  #
-        logging.info("dir_output_datm : " + dir_output_datm)  #
-
-        # --  Set time stamp
-        today = date.today()
-        timetag = today.strftime("%y%m%d")
-
-        # --  Specify land domain file  ---------------------------------
-        fdomain_in = os.path.join(
-            dir_inputdata, "share/domains/domain.lnd.fv0.9x1.25_gx1v7.151020.nc"
-        )
-        fdomain_out = dir_output + single_point.add_tag_to_filename(
-            fdomain_in, single_point.tag
-        )
-        single_point.fdomain_in = fdomain_in
-        single_point.fdomain_out = fdomain_out
-        logging.info("fdomain_in  : " + fdomain_in)  #
-        logging.info("fdomain_out : " + fdomain_out)  #
-
-        # --  Specify surface data file  --------------------------------
-        if crop_flag:
-            fsurf_in = os.path.join(
-                dir_inputdata,
-                "lnd/clm2/surfdata_map/release-clm5.0.18/surfdata_0.9x1.25_hist_78pfts_CMIP6_simyr2000_c190214.nc",
-            )
-        else:
-            fsurf_in = os.path.join(
-                dir_inputdata,
-                "lnd/clm2/surfdata_map/release-clm5.0.18/surfdata_0.9x1.25_hist_16pfts_Irrig_CMIP6_simyr2000_c190214.nc",
-            )
-
-        # fsurf_out  = dir_output + single_point.add_tag_to_filename(fsurf_in, single_point.tag) # remove res from filename for singlept
-        fsurf_out = dir_output + single_point.create_fileout_name(
-            fsurf_in, single_point.tag
-        )
-        single_point.fsurf_in = fsurf_in
-        single_point.fsurf_out = fsurf_out
-
-        logging.info("fsurf_in   : " + fsurf_in)  #
-        logging.info("fsurf_out  : " + fsurf_out)  #
-
-        # --  Specify landuse file  -------------------------------------
-        if crop_flag:
-            fluse_in = os.path.join(
-                dir_inputdata,
-                "lnd/clm2/surfdata_map/release-clm5.0.18/landuse.timeseries_0.9x1.25_hist_16pfts_Irrig_CMIP6_simyr1850-2015_c190214.nc",
-            )
-        else:
-            fluse_in = os.path.join(
-                dir_inputdata,
-                "lnd/clm2/surfdata_map/release-clm5.0.18/landuse.timeseries_0.9x1.25_hist_78pfts_CMIP6_simyr1850-2015_c190214.nc",
-            )
-        # fluse_out   = dir_output + single_point.add_tag_to_filename( fluse_in, single_point.tag ) # remove resolution from filename for singlept cases
-        fluse_out = dir_output + single_point.create_fileout_name(
-            fluse_in, single_point.tag
-        )
-        single_point.fluse_in = fluse_in
-        single_point.fluse_out = fluse_out
-        logging.info("fluse_in   : " + fluse_in)  #
-        logging.info("fluse_out  : " + fluse_out)  #
-
-        # --  Specify datm domain file  ---------------------------------
-        fdatmdomain_in = os.path.join(
-            dir_clm_forcedata,
-            "atm_forcing.datm7.GSWP3.0.5d.v1.c170516/domain.lnd.360x720_gswp3.0v1.c170606.nc",
-        )
-        fdatmdomain_out = dir_output_datm + single_point.add_tag_to_filename(
-            fdatmdomain_in, single_point.tag
-        )
-        single_point.fdatmdomain_in = fdatmdomain_in
-        single_point.fdatmdomain_out = fdatmdomain_out
-        logging.info("fdatmdomain_in   : " + fdatmdomain_in)  #
-        logging.info("fdatmdomain out  : " + fdatmdomain_out)  #
->>>>>>> db56dc53
 
         # --  Create CTSM domain file
         if single_point.create_domain:
             # --  Specify land domain file  ---------------------------------
             single_point.fdomain_in = os.path.join(dir_inputdata, fdomain_in)
             single_point.fdomain_out = single_point.add_tag_to_filename(fdomain_in, single_point.tag)
-            print("fdomain_in:  ", single_point.fdomain_in)
-            print("fdomain_out: ", os.path.join(single_point.output_dir, single_point.fdomain_out))
+            logging.info("fdomain_in:  ", single_point.fdomain_in)
+            logging.info("fdomain_out: ", os.path.join(single_point.output_dir, single_point.fdomain_out))
             single_point.create_domain_at_point()
 
         # --  Create CTSM surface data file
@@ -956,8 +566,8 @@
             # --  Specify surface file  ---------------------------------
             single_point.fsurf_in = os.path.join(dir_inputdata, dir_inputsurf, fsurf_in)
             single_point.fsurf_out = single_point.create_fileout_name(fsurf_in, single_point.tag)
-            print("fsurf_in:  ", single_point.fsurf_in)
-            print("fsurf_out: ", single_point.fsurf_out)
+            logging.info("fsurf_in:  ", single_point.fsurf_in)
+            logging.info("fsurf_out: ", os.path.join(single_point.output_dir, single_point.fsurf_out))
             single_point.create_surfdata_at_point()
 
             # write to user_nl_clm if specified
@@ -972,8 +582,8 @@
             # --  Specify surface file  ---------------------------------
             single_point.fluse_in = os.path.join(dir_inputdata, dir_inputluse, fluse_in)
             single_point.fluse_out = single_point.create_fileout_name(fluse_in, single_point.tag)
-            print("fluse_in:  ", single_point.fluse_in)
-            print("fluse_out: ", single_point.fluse_out)
+            logging.info("fluse_in:  ", single_point.fluse_in)
+            logging.info("fluse_out: ", os.path.join(single_point.output_dir, single_point.fluse_out))
             single_point.create_landuse_at_point()
 
             # write to user_nl_clm data if specified
@@ -989,8 +599,8 @@
             single_point.fdatmdomain_in = os.path.join(dir_input_datm, fdatmdomain_in)
             datm_file = single_point.add_tag_to_filename(single_point.fdatmdomain_in, single_point.tag)
             single_point.fdatmdomain_out = os.path.join(dir_output_datm, datm_file)
-            print("fdatmdomain_in:  ", single_point.fdatmdomain_in)
-            print("fdatmdomain out: ", single_point.fdatmdomain_out)
+            logging.info("fdatmdomain_in:  ", single_point.fdatmdomain_in)
+            logging.info("fdatmdomain out: ", os.path.join(single_point.output_dir, single_point.fdatmdomain_out))
             single_point.create_datmdomain_at_point()
 
             # -- Specify DATM directories, tags, and stream names
@@ -1009,44 +619,17 @@
             single_point.name_tpqw = datm_tpqwname
             single_point.create_datm_at_point()
 
-<<<<<<< HEAD
         # -- Write shell commands
         if single_point.create_user_mods:
             shell_commands_file = open(os.path.join(args.user_mods_dir, "shell_commands"), "w")
             single_point.write_shell_commands(shell_commands_file)
 
-        print("Successfully ran script for single point.")
-        exit()
-
-    elif args.run_type == "reg":
-        print("----------------------------------------------------------------------------")
-        print("This script extracts a region from the global CTSM datasets.")
-=======
         logging.info("Successfully ran script for single point.")
         exit()
 
     elif args.run_type == "reg":
-        logging.info("Running the script for the region")
-        # --  Specify region to extract
-        lat1 = args.lat1
-        lat2 = args.lat2
-
-        lon1 = args.lon1
-        lon2 = args.lon2
-
-        # --  Create regional CLM domain file
-        create_domain = args.create_domain
-        # --  Create CLM surface data file
-        create_surfdata = args.create_surfdata
-        # --  Create CLM surface data file
-        create_landuse = args.create_landuse
-        # --  Create DATM atmospheric forcing data
-        create_datm = args.create_datm
-
-        crop_flag = args.crop_flag
-
-        reg_name = args.reg_name
->>>>>>> db56dc53
+        logging.info("----------------------------------------------------------------------------")
+        logging.info("This script extracts a region from the global CTSM datasets.")
 
         # --  Create Region Object
         region = RegionalCase(
@@ -1062,85 +645,17 @@
             args.create_user_mods,
             args.out_dir,
         )
-<<<<<<< HEAD
         region.create_tag()
 
-=======
-
         logging.debug(region)
 
-        if crop_flag:
-            num_pft = "78"
-        else:
-            num_pft = "16"
-
-        logging.debug("crop_flag = " + crop_flag.__str__() + " => num_pft =" + num_pft)
-
-        region.create_tag()
-
-        # --  Set input and output filenames
-        # --  Specify input and output directories
-        dir_output = "/glade/scratch/" + myname + "/region/"
-        if not os.path.isdir(dir_output):
-            os.mkdir(dir_output)
-
-        dir_inputdata = "/glade/p/cesmdata/cseg/inputdata/"
-        dir_clm_forcedata = "/glade/p/cgd/tss/CTSM_datm_forcing_data/"
-
-        # --  Set time stamp
-        command = 'date "+%y%m%d"'
-        x2 = subprocess.Popen(command, stdout=subprocess.PIPE, shell="True")
-        x = x2.communicate()
-        timetag = x[0].strip()
-        logging.info(timetag)
-
-        # --  Specify land domain file  ---------------------------------
-        fdomain_in = (
-            dir_inputdata + "share/domains/domain.lnd.fv1.9x2.5_gx1v7.170518.nc"
-        )
-        fdomain_out = (
-            dir_output + "domain.lnd.fv1.9x2.5_gx1v7." + region.tag + "_170518.nc"
-        )
-        # SinglePointCase.set_fdomain (fdomain)
-        region.fdomain_in = fdomain_in
-        region.fdomain_out = fdomain_out
-
-        # --  Specify surface data file  --------------------------------
-        fsurf_in = (
-            dir_inputdata
-            + "lnd/clm2/surfdata_map/surfdata_1.9x2.5_78pfts_CMIP6_simyr1850_c170824.nc"
-        )
-        fsurf_out = (
-            dir_output
-            + "surfdata_1.9x2.5_78pfts_CMIP6_simyr1850_"
-            + region.tag
-            + "_c170824.nc"
-        )
-        region.fsurf_in = fsurf_in
-        region.fsurf_out = fsurf_out
-
-        # --  Specify landuse file  -------------------------------------
-        fluse_in = (
-            dir_inputdata
-            + "lnd/clm2/surfdata_map/landuse.timeseries_1.9x2.5_hist_78pfts_CMIP6_simyr1850-2015_c170824.nc"
-        )
-        fluse_out = (
-            dir_output
-            + "landuse.timeseries_1.9x2.5_hist_78pfts_CMIP6_simyr1850-2015_"
-            + region.tag
-            + ".c170824.nc"
-        )
-        region.fluse_in = fluse_in
-        region.fluse_out = fluse_out
-
->>>>>>> db56dc53
         # --  Create CTSM domain file
         if region.create_domain:
             # --  Specify land domain file  ---------------------------------
             region.fdomain_in = os.path.join(dir_inputdata, fdomain_in)
             region.fdomain_out = os.path.join(args.out_dir, "domain.lnd.fv1.9x2.5_gx1v7." + region.tag + "_170518.nc")
-            print("fdomain_in:  ", region.fdomain_in)
-            print("fdomain_out: ", os.path.join(region.output_dir, region.fdomain_out))
+            logging.info("fdomain_in:  ", region.fdomain_in)
+            logging.info("fdomain_out: ", region.fdomain_out)
             region.create_domain_at_reg()
 
         # --  Create CTSM surface data file
@@ -1149,8 +664,8 @@
             region.fsurf_in = os.path.join(dir_inputdata, dir_inputsurf, fsurf_in)
             region.fsurf_out = os.path.join(args.out_dir, "surfdata_1.9x2.5_78pfts_CMIP6_simyr1850_" + region.tag
                                             + "_c170824.nc")
-            print("fsurf_in:  ", region.fsurf_in)
-            print("fsurf_out: ", region.fsurf_out)
+            logging.info("fsurf_in:  ", region.fsurf_in)
+            logging.info("fsurf_out: ", region.fsurf_out)
             region.create_surfdata_at_reg()
 
             # write to user_nl_clm if specified
@@ -1167,13 +682,9 @@
             region.fluse_out = os.path.join(args.out_dir,
                                             "landuse.timeseries_1.9x2.5_hist_78pfts_CMIP6_simyr1850-2015_" +
                                             region.tag + ".c170824.nc")
-            print("fluse_in:  ", region.fluse_in)
-            print("fluse_out: ", region.fluse_out)
+            logging.info("fluse_in:  ", region.fluse_in)
+            logging.info("fluse_out: ", region.fluse_out)
             region.create_landuse_at_reg()
-<<<<<<< HEAD
-=======
-        logging.info("Successfully ran script for a regional case.")
->>>>>>> db56dc53
 
             # write to user_nl_clm data if specified
             if region.create_user_mods:
@@ -1182,5 +693,5 @@
                 region.write_to_file(line, nl_clm)
                 nl_clm.close()
 
-        print("Successfully ran script for a regional case.")
+        logging.info("Successfully ran script for a regional case.")
         exit()