<?xml version="1.0"?>

<namelist_defaults>

<use_case_desc            >Simulate transient land-use, and aerosol deposition changes from 1850 to 2015</use_case_desc>
<use_case_desc bgc="cn"   >Simulate transient land-use, aerosol deposition, and Nitrogen deposition changes from 1850 to 2015</use_case_desc>
<<<<<<< HEAD
<use_case_desc phys="clm4_0" bgc="cndv" >Simulate transient land-use, aerosol deposition, and Nitrogen deposition changes from 1850 to 2015</use_case_desc>
=======
>>>>>>> 8265b774
<use_case_desc use_cn=".true." >Simulate transient land-use, aerosol deposition, and Nitrogen deposition changes from 1850 to 2015</use_case_desc>

<sim_year>1850</sim_year>

<sim_year_range>1850-2000</sim_year_range>

<clm_start_type>arb_ic</clm_start_type>

<clm_demand >flanduse_timeseries</clm_demand>

<irrigate use_crop=".true." phys="clm5_0" use_cndv=".false.">.true.</irrigate>
<irrigate use_crop=".true." phys="clm5_0" use_cndv=".true." >.false.</irrigate>
<irrigate use_crop=".true." phys="clm4_5"                   >.false.</irrigate>

<stream_year_first_ndep phys="clm4_5" use_cn=".true."   >1850</stream_year_first_ndep>
<stream_year_last_ndep  phys="clm4_5" use_cn=".true."   >2005</stream_year_last_ndep>
<model_year_align_ndep  phys="clm4_5" use_cn=".true."   >1850</model_year_align_ndep>
<ndep_taxmode           phys="clm4_5" use_cn=".true." >extend</ndep_taxmode>

<stream_year_first_ndep phys="clm5_0" use_cn=".true."   >1850</stream_year_first_ndep>
<stream_year_last_ndep  phys="clm5_0" use_cn=".true."   >2015</stream_year_last_ndep>
<model_year_align_ndep  phys="clm5_0" use_cn=".true."   >1850</model_year_align_ndep>
<ndep_taxmode           phys="clm5_0" use_cn=".true." >extend</ndep_taxmode>

<stream_year_first_popdens phys="clm4_5" cnfireson=".true."   >1850</stream_year_first_popdens>
<stream_year_last_popdens  phys="clm4_5" cnfireson=".true."   >2016</stream_year_last_popdens>
<model_year_align_popdens  phys="clm4_5" cnfireson=".true."   >1850</model_year_align_popdens>

<stream_year_first_popdens phys="clm5_0" cnfireson=".true."   >1850</stream_year_first_popdens>
<stream_year_last_popdens  phys="clm5_0" cnfireson=".true."   >2016</stream_year_last_popdens>
<model_year_align_popdens  phys="clm5_0" cnfireson=".true."   >1850</model_year_align_popdens>

<stream_year_first_urbantv phys="clm4_5"  >1850</stream_year_first_urbantv>
<stream_year_last_urbantv  phys="clm4_5"  >2106</stream_year_last_urbantv>
<model_year_align_urbantv  phys="clm4_5"  >1850</model_year_align_urbantv>

<stream_year_first_urbantv phys="clm5_0"  >1850</stream_year_first_urbantv>
<stream_year_last_urbantv  phys="clm5_0"  >2106</stream_year_last_urbantv>
<model_year_align_urbantv  phys="clm5_0"  >1850</model_year_align_urbantv>

<stream_year_first_urbantv phys="clm4_5"  >1850</stream_year_first_urbantv>
<stream_year_last_urbantv  phys="clm4_5"  >2106</stream_year_last_urbantv>
<model_year_align_urbantv  phys="clm4_5"  >1850</model_year_align_urbantv>

</namelist_defaults><|MERGE_RESOLUTION|>--- conflicted
+++ resolved
@@ -4,10 +4,6 @@
 
 <use_case_desc            >Simulate transient land-use, and aerosol deposition changes from 1850 to 2015</use_case_desc>
 <use_case_desc bgc="cn"   >Simulate transient land-use, aerosol deposition, and Nitrogen deposition changes from 1850 to 2015</use_case_desc>
-<<<<<<< HEAD
-<use_case_desc phys="clm4_0" bgc="cndv" >Simulate transient land-use, aerosol deposition, and Nitrogen deposition changes from 1850 to 2015</use_case_desc>
-=======
->>>>>>> 8265b774
 <use_case_desc use_cn=".true." >Simulate transient land-use, aerosol deposition, and Nitrogen deposition changes from 1850 to 2015</use_case_desc>
 
 <sim_year>1850</sim_year>
