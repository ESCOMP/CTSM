<?xml version="1.0"?>

<?xml-stylesheet type="text/xsl" href="namelist_definition.xsl"?>

<namelist_definition version="1.0">

  <entry id="drv_flds_in_files"
	 type="char*256(10)"
	 category="drv_physics"
	 group="default_settings"
	 valid_values="" >
    List of files to merge together that contains drv_flds_in namelists
    The paths are relative to the case directory. drv_flds_in include the namelists that
    the driver reads and gives information on additional fields to be passed to different
    components that need to look at the same data.
  </entry>

  <!-- ========================================================================================  -->
  <!-- MEGAN VOC emissions namelist options                                                      -->
  <!-- ========================================================================================  -->

  <entry id="megan_factors_file"
	 type="char*256"
	 input_pathname="abs"
	 category="drv_physics"
	 group="megan_emis_nl"
	 valid_values="" >
    File containing MEGAN emissions factors. Includes the list of MEGAN compounds that can be
    used in the Comp_Name variable on the file.
  </entry>

  <entry id="megan_specifier"
	 type="char*1024(100)"
	 category="drv_physics"
	 group="megan_emis_nl"
	 valid_values="" >
    MEGAN specifier. This is in the form of: Chem-compound = megan_compound(s)
    where megan_compound(s) can be an equation with megan compounds added or subtracted together with multiplication
    In each equation, the item to the left of the equal sign is a CAM chemistry compound, the
    items to the right are compounds known to the MEGAN model (single or combinations).
    Long lines for equations can be split into multiple specifiers
    For example: megan_specifier = 'ISOP = isoprene', 'C10H16 = pinene_a + carene_3 + thujene_a'
    or...        megan_specifier = 'SOAE = 0.5954*isoprene + 5.1004*(carene_3 + pinene_a + thujene_a + bornene +',
                                   ' terpineol_4 + terpineol_a + terpinyl_ACT_a + myrtenal + sabinene + pinene_b + camphene +',
    and etcetera...
  </entry>

  <entry id="megan_mapped_emisfctrs"
	 type="logical"
	 category="drv_physics"
	 group="megan_emis_nl" >
    MEGAN mapped isoprene emissions factors switch
    If TRUE then use mapped MEGAN emissions factors for isoprene.
  </entry>

  <entry id="megan_cmpds"
	 type="char*32(150)"
	 category="drv_physics"
	 group="drv_physics"
	 valid_values=
"isoprene,myrcene,sabinene,limonene,carene_3,ocimene_t_b,pinene_b,pinene_a,2met_styrene,cymene_p,cymene_o,phellandrene_a,thujene_a,terpinene_a,terpinene_g,terpinolene,phellandrene_b,camphene,bornene,fenchene_a,ocimene_al,ocimene_c_b,tricyclene,estragole,camphor,fenchone,piperitone,thujone_a,thujone_b,cineole_1_8,borneol,linalool,terpineol_4,terpineol_a,linalool_OXD_c,linalool_OXD_t,ionone_b,bornyl_ACT,farnescene_a,caryophyllene_b,acoradiene,aromadendrene,bergamotene_a,bergamotene_b,bisabolene_a,bisabolene_b,bourbonene_b,cadinene_d,cadinene_g,cedrene_a,copaene_a,cubebene_a,cubebene_b,elemene_b,farnescene_b,germacrene_B,germacrene_D,gurjunene_b,humulene_a,humulene_g,isolongifolene,longifolene,longipinene,muurolene_a,muurolene_g,selinene_b,selinene_d,nerolidol_c,nerolidol_t,cedrol,MBO_2m3e2ol,methanol,acetone,methane,ammonia,nitrous_OXD,nitric_OXD,acetaldehyde,ethanol,formic_acid,formaldehyde,acetic_acid,MBO_3m2e1ol,MBO_3m3e1ol,benzaldehyde,butanone_2,decanal,dodecene_1,geranyl_acetone,heptanal,heptane,hexane,met_benzoate,met_heptenone,neryl_acetone,nonanal,nonenal,octanal,octanol,octenol_1e3ol,oxopentanal,pentane,phenyl_CCO,pyruvic_acid,terpinyl_ACT_a,tetradecene_1,toluene,carbon_monoxide,butene,ethane,ethene,hydrogen_cyanide,propane,propene,carbon_2s,carbonyl_s,diallyl_2s,2met_2s,2met_s,met_chloride,met_bromide,met_iodide,hydrogen_s,met_mercaptan,met_propenyl_2s,PPPP_2s,2met_nonatriene,met_salicylate,indole,jasmone,met_jasmonate,3met_3DCTT,hexanal,hexanol_1,hexenal_c3,hexenal_t2,hexenol_c3,hexenyl_ACT_c3,homosalate,Ehsalate,pentanal,heptanone,anisole,verbenene,benzyl-acetate,myrtenal,benzyl-alcohol,meta-cymenene,ipsenol,Napthalene">
    List of possible MEGAN compounds to use
    (the list used by the simulation is on the megan_factors_file as the Comp_Name)
  </entry>

  <!-- ========================================================================================  -->
  <!-- drydep Namelists                                                                          -->
  <!-- ========================================================================================  -->

  <entry id="drydep_list"
       type="char*32(300)"
       category="dry-deposition"
       group="drydep_inparm"
       valid_values="">
    List of species that undergo dry deposition.
  </entry>

  <entry id="dep_data_file"
         type="char*500"
         input_pathname="abs"
         category="dry_deposition"
         group="drydep_inparm"
         valid_values="" >
    Full pathname of file containing gas phase deposition data including effective
    Henry's law coefficients.
  </entry>

  <!-- ========================================================================================  -->
  <!-- Fire emissions fluxes                                                                     -->
  <!-- ========================================================================================  -->

  <entry id="fire_emis_factors_file"
	 type="char*256"
	 input_pathname="abs"
	 category="Fire_emissions"
	 group="fire_emis_nl"
	 valid_values="" >
    File containing fire emissions factors.
    Default: none
  </entry>

  <entry id="fire_emis_specifier"
	 type="char*1024(100)"
	 category="Fire_emissions"
	 group="fire_emis_nl"
	 valid_values="" >
    Fire emissions specifier.
    Default: none
  </entry>

  <entry id="fire_emis_elevated"
	 type="logical"
	 category="Fire_emissions"
	 group="fire_emis_nl"
	 valid_values="" >
    If true fire emissions are input into atmosphere as elevated forcings.
    Otherwise they are treated as surface emissions.
    Default: TRUE
  </entry>

  <!-- ========================================================================================  -->
  <!-- CARMA fields                                                                              -->
  <!-- ========================================================================================  -->

  <entry id="carma_fields" type="char*256" category="carma"
	 group="carma_inparm" valid_values="" >
    List of fluxes needed by the CARMA model, from CLM to CAM.
  </entry>

  <!-- ========================================================================================  -->
<<<<<<< HEAD
  <!-- Liquid tracers sent to river model                                                        -->
  <!-- ========================================================================================  -->

  <entry id="lnd2rof_tracers"
	 type="char*256"
	 category="lnd2rof_tracers  "
	 group="lnd2rof_tracers_inparm"
	 valid_values="" >
    Liquid lnd2rof tracers (other than water)
    Default: ""
=======
  <!-- DUST Emission fields                                                                      -->
  <!-- ========================================================================================  -->

  <entry id="dust_emis_method" type="char*80" category="dust_emissions"
    group="dust_emis_inparm" valid_values="Zender_2003,Leung_2023" >
     Which dust emission method is going to be used. Either the Zender 2003 scheme or the Leung 2023 scheme.
     (NOTE: The Leung 2023 method is NOT currently available)
  </entry>

  <entry id="zender_soil_erod_source" type="char*80" category="dust_emissions"
    group="dust_emis_inparm" valid_values="none,lnd,atm" >
     Option only applying for the Zender_2003 method for whether the soil erodibility file is handled
     in the active LAND model or in the ATM model.
     (only used when dust_emis_method is Zender_2003)
  </entry>

  <!-- ========================================================================================  -->
  <!-- Ozone to surface                                                                          -->
  <!-- ========================================================================================  -->

  <entry id="atm_ozone_frequency" type="char*64" category="ozone_coupling"
         group="ozone_coupling_nl" valid_values="subdaily,multiday_average">
         Frequency of surface ozone field passed from CAM to surface components.
         Surface ozone is passed every coupling interval, but this namelist flag
         indicates whether the timestep-level values are interpolated from a
         coarser temporal resolution.
         Default: set by CAM
  </entry>

  <!-- ========================================================================================  -->
  <!-- Lightning                                                                                 -->
  <!-- ========================================================================================  -->

  <entry id="atm_provides_lightning" type="logical" category="lightning_coupling"
         group="lightning_coupling_nl" valid_values="">
         If TRUE atmosphere model will provide prognosed lightning flash frequency.
         (NOTE: NOT CONNECTED INTO CTSM YET)
>>>>>>> 2f4b355c
  </entry>

</namelist_definition><|MERGE_RESOLUTION|>--- conflicted
+++ resolved
@@ -128,7 +128,6 @@
   </entry>
 
   <!-- ========================================================================================  -->
-<<<<<<< HEAD
   <!-- Liquid tracers sent to river model                                                        -->
   <!-- ========================================================================================  -->
 
@@ -139,7 +138,9 @@
 	 valid_values="" >
     Liquid lnd2rof tracers (other than water)
     Default: ""
-=======
+  </entry>
+
+  <!-- ========================================================================================  -->
   <!-- DUST Emission fields                                                                      -->
   <!-- ========================================================================================  -->
 
@@ -177,7 +178,6 @@
          group="lightning_coupling_nl" valid_values="">
          If TRUE atmosphere model will provide prognosed lightning flash frequency.
          (NOTE: NOT CONNECTED INTO CTSM YET)
->>>>>>> 2f4b355c
   </entry>
 
 </namelist_definition>