--- conflicted
+++ resolved
@@ -355,12 +355,7 @@
 <!-- FATES default parameter file                                       -->
 <!-- ================================================================== -->
 
-<<<<<<< HEAD
 <fates_paramfile>lnd/clm2/paramdata/fates_params_default_2trop.c190114.nc</fates_paramfile>
-=======
-<fates_paramfile>lnd/clm2/paramdata/fates_params_default_2trop.c190111.nc</fates_paramfile>
->>>>>>> 2342ece1
-
 
 <!-- ========================================================================================  -->
 <!-- clm 5.0 BGC nitrogen model                                                                -->
