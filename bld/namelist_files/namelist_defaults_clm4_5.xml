<?xml version="1.0"?>

<?xml-stylesheet type="text/xsl" href="namelist_defaults.xsl"?>

<namelist_defaults>


<!--
Values to use by default for creation of CLM model namelists.
The element names are the same as the corresponding namelist
variables.  Values that depend on the model configuration use
attributes to express the dependency.  The recognized attributes
are: hgrid, defaults, mask, ic_ymd, ic_tod, sim_year and all configuration
attributes from the config_cache.xml file (with keys converted to upper-case).
-->

<!-- Default resolution -->
<res>0.9x1.25</res>

<sim_year>2000</sim_year>

<!-- Default time step -->
<dtime>1800</dtime>

<!-- CO2 volume mixing ratio -->
<co2_ppmv sim_year="1000"      >379.0</co2_ppmv>
<co2_ppmv sim_year="2000"      >379.0</co2_ppmv>
<co2_ppmv sim_year="1850"      >284.7</co2_ppmv>

<!-- CO2 type -->
<co2_type>constant</co2_type>

<!-- Default Biogeochemistry mode -->
<bgc_mode >sp</bgc_mode>

<lnd_tuning_mode phys="clm4_0">clm4_0_cam6.0</lnd_tuning_mode>
<lnd_tuning_mode phys="clm4_5">clm4_5_CRUv7</lnd_tuning_mode>
<lnd_tuning_mode phys="clm5_0">clm5_0_cam6.0</lnd_tuning_mode>

<!-- Accelerated spinup mode -->
<clm_accelerated_spinup>off</clm_accelerated_spinup>

<!-- Spinup state for BGC -->
<spinup_state clm_accelerated_spinup="on"  use_cn=".true." phys="clm5_0" >2</spinup_state>
<spinup_state clm_accelerated_spinup="on"  use_cn=".true." phys="clm4_5" >1</spinup_state>
<spinup_state clm_accelerated_spinup="on"  use_fates=".true." phys="clm5_0" >2</spinup_state>
<spinup_state clm_accelerated_spinup="on"  use_fates=".true." phys="clm4_5" >1</spinup_state>
<spinup_state clm_accelerated_spinup="off"                               >0</spinup_state>

<!-- In accelerated spinup mode reduce the amount of history output -->
<hist_empty_htapes clm_accelerated_spinup="on">.true.</hist_empty_htapes>
<hist_fincl1 clm_accelerated_spinup="on" use_cn=".true." use_cndv=".true."
>'TOTECOSYSC','TOTECOSYSN','TOTSOMC','TOTSOMN','TOTVEGC','TOTVEGN','TLAI','GPP','NPP','TWS','TSAI','HTOP','HBOT'</hist_fincl1>
<hist_fincl1 clm_accelerated_spinup="on" use_cn=".true."
>'TOTECOSYSC','TOTECOSYSN','TOTSOMC','TOTSOMN','TOTVEGC','TOTVEGN','TLAI','GPP','CPOOL','NPP','TWS'</hist_fincl1>
<hist_fincl1 clm_accelerated_spinup="on" use_fates=".true."
>'TOTSOMC','TOTSOMN','TLAI','GPP','NPP','TWS'</hist_fincl1>
<hist_fincl1 clm_accelerated_spinup="on" use_cn=".false."
>'TLAI','TWS'</hist_fincl1>
<hist_nhtfrq clm_accelerated_spinup="on">-8760</hist_nhtfrq>
<hist_mfilt  clm_accelerated_spinup="on">20</hist_mfilt>

<!-- Root and stem acclimation -->
<rootstem_acc phys="clm5_0">.false.</rootstem_acc>
<rootstem_acc phys="clm4_5">.false.</rootstem_acc>

<!-- Light inhibition of photosynthesis -->
<light_inhibit phys="clm5_0">.true.</light_inhibit>
<light_inhibit phys="clm4_5">.false.</light_inhibit>

<!-- Light inhibition of photosynthesis -->
<light_inhibit phys="clm5_0">.true.</light_inhibit>

<!-- Method to calculate leaf maintenance respiration for canopy top at 25C -->
<leafresp_method phys="clm5_0" use_cn=".true." >2</leafresp_method>
<leafresp_method phys="clm4_5" use_cn=".true." >1</leafresp_method>
<leafresp_method               use_cn=".false.">0</leafresp_method>

<!-- Modfy photosyntheiss and LMR for crop -->
<modifyphoto_and_lmr_forcrop phys="clm5_0" >.true.</modifyphoto_and_lmr_forcrop>
<modifyphoto_and_lmr_forcrop phys="clm4_5" >.false.</modifyphoto_and_lmr_forcrop>

<!-- Method to use for stomatal conducatance -->
<stomatalcond_method phys="clm5_0" use_hydrstress=".true." >Medlyn2011</stomatalcond_method>
<stomatalcond_method phys="clm5_0" use_hydrstress=".false.">Ball-Berry1987</stomatalcond_method>
<stomatalcond_method phys="clm4_5"                         >Ball-Berry1987</stomatalcond_method>

<!-- Carbon isotope concentration files -->
<atm_c13_filename use_c13=".true." use_c13_timeseries=".true." >lnd/clm2/isotopes/atm_delta_C13_CMIP6_1850-2015_yearly_v2.0_c171012.nc</atm_c13_filename>
<atm_c14_filename use_c14=".true." use_c14_bombspike =".true." >lnd/clm2/isotopes/atm_delta_C14_CMIP6_3x1_global_1850-2015_yearly_v2.0_c171012.nc</atm_c14_filename>

<!-- Irrigation default -->
<irrigate use_crop=".true." >.false.</irrigate>
<irrigate use_crop=".false.">.true.</irrigate>

<!-- MEGAN model -->
<megan clm_accelerated_spinup="on" >0</megan>
<megan clm_accelerated_spinup="off">1</megan>

<!-- Supplmental Nitrogen mode -->
<suplnitro use_cn=".true." >NONE</suplnitro>
<suplnitro use_fates=".true." >NONE</suplnitro>

<!-- Albedo for glaciers -->
<albice phys="clm5_0">0.50,0.30</albice>
<albice phys="clm4_5">0.60,0.40</albice>

<!-- Default urban air conditioning/heating and wasteheat -->
<urban_hac phys="clm5_0" >ON_WASTEHEAT</urban_hac>
<urban_hac phys="clm4_5" >ON</urban_hac>

<building_temp_method phys="clm5_0">1</building_temp_method>
<building_temp_method phys="clm4_5">0</building_temp_method>

<calc_human_stress_indices phys="clm5_0">FAST</calc_human_stress_indices>
<calc_human_stress_indices phys="clm4_5">NONE</calc_human_stress_indices>

<!-- Default urban traffic flux -->
<urban_traffic>.false.</urban_traffic>

<!-- Soil state settings -->
<organic_frac_squared phys="clm4_5" >.true.</organic_frac_squared>
<organic_frac_squared phys="clm5_0" >.false.</organic_frac_squared>

<soil_layerstruct phys="clm5_0">20SL_8.5m</soil_layerstruct>
<soil_layerstruct phys="clm4_5">10SL_3.5m</soil_layerstruct>

<use_bedrock phys="clm5_0" use_fates =".true.">.false.</use_bedrock>
<use_bedrock phys="clm5_0" vichydro ="1"      >.false.</use_bedrock>
<use_bedrock phys="clm5_0">.true.</use_bedrock>
<use_bedrock phys="clm4_5">.false.</use_bedrock>


<!-- Rooting profile namelist defaults -->
<rooting_profile_method_water  phys="clm5_0">1</rooting_profile_method_water>
<rooting_profile_method_water  phys="clm4_5">0</rooting_profile_method_water>

<rooting_profile_method_carbon phys="clm5_0">1</rooting_profile_method_carbon>
<rooting_profile_method_carbon phys="clm4_5">1</rooting_profile_method_carbon>

<!-- Soil evaporative resistance namelist defaults -->
<soil_resis_method phys="clm5_0">1</soil_resis_method>
<soil_resis_method phys="clm4_5">0</soil_resis_method>

<!-- Soil hydrology -->
<baseflow_scalar phys="clm5_0" lower_boundary_condition="1">1.d-2</baseflow_scalar>
<baseflow_scalar phys="clm5_0" lower_boundary_condition="2">0.001d00</baseflow_scalar>
<baseflow_scalar phys="clm4_5" lower_boundary_condition="1">1.d-2</baseflow_scalar>
<baseflow_scalar phys="clm4_5" lower_boundary_condition="2">1.d-2</baseflow_scalar>

<!-- Friction velocity -->
<zetamaxstable phys="clm4_5">2.0d00</zetamaxstable>
<zetamaxstable phys="clm5_0">0.5d00</zetamaxstable>

<!-- atm2lnd defaults -->
<repartition_rain_snow phys="clm5_0">.true.</repartition_rain_snow>
<repartition_rain_snow phys="clm4_5">.false.</repartition_rain_snow>

<glcmec_downscale_longwave>.true.</glcmec_downscale_longwave>

<!-- Pritchard et al. (GRL, 35, 2008) use 0.006 -->
<lapse_rate>0.006</lapse_rate>

<!-- Based on Van Tricht et al. (2016, TC) Figure 6, doi:10.5194/tc-10-2379-2016 -->
<lapse_rate_longwave>0.032</lapse_rate_longwave>

<longwave_downscaling_limit>0.5</longwave_downscaling_limit>

<precip_repartition_nonglc_all_snow_t>0.</precip_repartition_nonglc_all_snow_t>
<precip_repartition_nonglc_all_rain_t>2.</precip_repartition_nonglc_all_rain_t>
<!-- For CLM45, we used the same rain-snow partitioning for glaciers as for other landunits -->
<precip_repartition_glc_all_snow_t phys="clm4_5">0.</precip_repartition_glc_all_snow_t>
<precip_repartition_glc_all_rain_t phys="clm4_5">2.</precip_repartition_glc_all_rain_t>
<!-- For CLM5, we assume rain at somewhat cooler temperatures. The main
     motivation is to increase glacier melt, which otherwise is too low in
     CESM2. The physical justification is that the 0 - 2 C ramp used elsewhere
     makes sense for typical atmospheric profiles; but over glaciers, inversions
     are more common, so it is more reasonable to expect rain despite
     below-freezing near-surface temperatures. -->
<precip_repartition_glc_all_snow_t phys="clm5_0">-2.</precip_repartition_glc_all_snow_t>
<precip_repartition_glc_all_rain_t phys="clm5_0">0.</precip_repartition_glc_all_rain_t>

<!-- lnd2atm defaults -->
<melt_non_icesheet_ice_runoff phys="clm4_5">.false.</melt_non_icesheet_ice_runoff>
<melt_non_icesheet_ice_runoff phys="clm5_0">.true.</melt_non_icesheet_ice_runoff>

<!-- CN Fire model method defaults -->
<fire_method phys="clm5_0">li2016crufrc</fire_method>
<fire_method phys="clm4_5">li2014qianfrc</fire_method>

<rh_low                   fire_method="li2014qianfrc" >30.0d00</rh_low>
<rh_hgh                   fire_method="li2014qianfrc" >80.0d00</rh_hgh>
<bt_min                   fire_method="li2014qianfrc" >0.3d00</bt_min>
<bt_max                   fire_method="li2014qianfrc" >0.7d00</bt_max>
<cli_scale                fire_method="li2014qianfrc" >0.035d00</cli_scale>
<boreal_peatfire_c        fire_method="li2014qianfrc" >4.2d-5</boreal_peatfire_c>
<pot_hmn_ign_counts_alpha fire_method="li2014qianfrc" >0.0035d00</pot_hmn_ign_counts_alpha>
<non_boreal_peatfire_c    fire_method="li2014qianfrc" >0.001d00</non_boreal_peatfire_c>
<cropfire_a1              fire_method="li2014qianfrc" >0.3d00</cropfire_a1>
<occur_hi_gdp_tree        fire_method="li2014qianfrc" >0.39d00</occur_hi_gdp_tree>
<lfuel                    fire_method="li2014qianfrc" >75.d00</lfuel>
<ufuel                    fire_method="li2014qianfrc" >1050.d00</ufuel>
<cmb_cmplt_fact           fire_method="li2014qianfrc" >0.5d00, 0.25d00</cmb_cmplt_fact>

<rh_low                   fire_method="li2016crufrc" lnd_tuning_mode="clm5_0_GSWP3v1"
>30.0d00</rh_low>
<rh_low                   fire_method="li2016crufrc" lnd_tuning_mode="clm5_0_CRUv7"
>30.0d00</rh_low>
<rh_low                   fire_method="li2016crufrc" lnd_tuning_mode="clm5_0_cam6.0"
>20.0d00</rh_low>
<rh_hgh                   fire_method="li2016crufrc" >80.0d00</rh_hgh>
<bt_min                   fire_method="li2016crufrc" >0.85d00</bt_min>
<bt_max                   fire_method="li2016crufrc" >0.98d00</bt_max>
<cli_scale                fire_method="li2016crufrc" >0.033d00</cli_scale>
<boreal_peatfire_c        fire_method="li2016crufrc" >0.09d-4</boreal_peatfire_c>
<pot_hmn_ign_counts_alpha fire_method="li2016crufrc" lnd_tuning_mode="clm5_0_GSWP3v1"
>0.010d00</pot_hmn_ign_counts_alpha>
<pot_hmn_ign_counts_alpha fire_method="li2016crufrc" lnd_tuning_mode="clm5_0_CRUv7"
>0.010d00</pot_hmn_ign_counts_alpha>
<pot_hmn_ign_counts_alpha fire_method="li2016crufrc" lnd_tuning_mode="clm5_0_cam6.0"
>0.008d00</pot_hmn_ign_counts_alpha>
<non_boreal_peatfire_c    fire_method="li2016crufrc" >0.17d-3</non_boreal_peatfire_c>
<cropfire_a1              fire_method="li2016crufrc" >1.6d-4</cropfire_a1>
<occur_hi_gdp_tree        fire_method="li2016crufrc" >0.33d00</occur_hi_gdp_tree>
<lfuel                    fire_method="li2016crufrc" >105.d00</lfuel>
<ufuel                    fire_method="li2016crufrc" >1050.d00</ufuel>
<cmb_cmplt_fact           fire_method="li2016crufrc" >0.5d00, 0.28d00</cmb_cmplt_fact>

<!-- Canopy fluxes namelist defaults -->
<use_undercanopy_stability phys="clm5_0">.false.</use_undercanopy_stability>
<use_undercanopy_stability phys="clm4_5">.true.</use_undercanopy_stability>

<!-- Canopy hydrology namelist defaults -->
<use_clm5_fpi phys="clm5_0">.true.</use_clm5_fpi>
<interception_fraction phys="clm5_0">1.0</interception_fraction>
<maximum_leaf_wetted_fraction phys="clm5_0">0.05</maximum_leaf_wetted_fraction>

<use_clm5_fpi phys="clm4_5">.false.</use_clm5_fpi>
<interception_fraction phys="clm4_5">0.25</interception_fraction>
<maximum_leaf_wetted_fraction phys="clm4_5">1.0</maximum_leaf_wetted_fraction>

<!-- Soilwater movement namelist defaults -->
<soilwater_movement_method phys="clm4_5">0</soilwater_movement_method>
<soilwater_movement_method phys="clm5_0">1</soilwater_movement_method>

<upper_boundary_condition phys="clm4_5" >1</upper_boundary_condition>
<upper_boundary_condition phys="clm5_0" >1</upper_boundary_condition>

<lower_boundary_condition soilwater_movement_method="0"                       >4</lower_boundary_condition>
<lower_boundary_condition soilwater_movement_method="1" use_bedrock=".true."  >2</lower_boundary_condition>
<lower_boundary_condition soilwater_movement_method="1" use_bedrock=".false." >2</lower_boundary_condition>
<lower_boundary_condition soilwater_movement_method="1" use_bedrock=".false." vichydro="1" >3</lower_boundary_condition>

<dtmin>60.</dtmin>      
<verySmall>1.e-8</verySmall>
<xTolerUpper>1.e-1</xTolerUpper> 
<xTolerLower>1.e-2</xTolerLower> 
<expensive>42</expensive>
<inexpensive>1</inexpensive>
<flux_calculation>1</flux_calculation>

<!-- Irrigation namelist defaults -->
<irrig_min_lai>0.0</irrig_min_lai>
<irrig_start_time>21600</irrig_start_time>
<irrig_length>14400</irrig_length>
<irrig_target_smp>-3400.</irrig_target_smp>  <!-- -3400 is a standard value for field capacity -->
<irrig_depth>0.6</irrig_depth>
<irrig_threshold_fraction phys="clm5_0">1.0</irrig_threshold_fraction>
<irrig_threshold_fraction phys="clm4_5">0.5</irrig_threshold_fraction>
<irrig_river_volume_threshold>0.1</irrig_river_volume_threshold>

<!--  River storage derived lake evaporation and irrigation limitation  -->
<limit_irrigation_if_rof_enabled phys="clm5_0">.false.</limit_irrigation_if_rof_enabled>
<limit_irrigation_if_rof_enabled              >.false.</limit_irrigation_if_rof_enabled>

<!-- Snow veg treatment -->
<snowveg_flag phys="clm4_5" >OFF</snowveg_flag>
<snowveg_flag phys="clm5_0" >ON_RAD</snowveg_flag>

<!-- Snow pack settings-->
<nlevsno phys="clm5_0" >12</nlevsno>
<nlevsno phys="clm4_5" >5</nlevsno>
<h2osno_max phys="clm5_0" >10000.0</h2osno_max>
<h2osno_max phys="clm4_5" >1000.0</h2osno_max>

<int_snow_max phys="clm5_0">2000.</int_snow_max>
<!-- For clm4_5, make this effectively unlimited -->
<int_snow_max phys="clm4_5">1.e30</int_snow_max>

<n_melt_glcmec phys="clm5_0">10.0d00</n_melt_glcmec>
<n_melt_glcmec phys="clm4_5">10.0</n_melt_glcmec>

<wind_dependent_snow_density phys="clm5_0" >.true.</wind_dependent_snow_density>
<wind_dependent_snow_density phys="clm4_5" >.false.</wind_dependent_snow_density>

<snow_overburden_compaction_method phys="clm5_0">'Vionnet2012'</snow_overburden_compaction_method>
<snow_overburden_compaction_method phys="clm4_5">'Anderson1976'</snow_overburden_compaction_method>

<lotmp_snowdensity_method phys="clm5_0">'Slater2017'</lotmp_snowdensity_method>
<lotmp_snowdensity_method phys="clm4_5">'TruncatedAnderson1976'</lotmp_snowdensity_method>

<upplim_destruct_metamorph   phys="clm4_5">100.d00</upplim_destruct_metamorph>
<upplim_destruct_metamorph   phys="clm5_0">175.d00</upplim_destruct_metamorph>

<fresh_snw_rds_max phys="clm4_5">54.526d00</fresh_snw_rds_max>
<fresh_snw_rds_max phys="clm5_0">204.526d00</fresh_snw_rds_max>

<overburden_compress_tfactor>0.08d00</overburden_compress_tfactor>

<reset_snow>.false.</reset_snow>
<reset_snow_glc>.false.</reset_snow_glc>
<!-- Set default reset_snow_glc_ela value to very large so that, by
     default, all glacier columns will be reset if reset_snow_glc is set
     to .true. -->
<reset_snow_glc_ela>1.e9</reset_snow_glc_ela>

<!-- Default glacier behavior is:
     Mountain glaciers: single_at_atm_topo
     Greenland - inside CISM grid but outside Greenland itself: virtual
     Greenland itself: virtual
     Antarctica: multiple -->
<glacier_region_behavior>'single_at_atm_topo','virtual','virtual','multiple'</glacier_region_behavior>

<!-- Default glacier melt behavior is:
     Mountain glaciers: remains_in_place
     Greenland - inside CISM grid but outside Greenland itself: replaced_by_ice
     Greenland itself: replaced_by_ice
     Antarctica: replaced_by_ice -->
<glacier_region_melt_behavior>'remains_in_place','replaced_by_ice','replaced_by_ice','replaced_by_ice'</glacier_region_melt_behavior>

<!-- Default glacier ice runoff behavior is:
     Mountain glaciers: melted
     Greenland - inside CISM grid but outside Greenland itself: melted
     Greenland itself: remains_ice
     Antarctica: remains_ice -->
<glacier_region_ice_runoff_behavior>'melted','melted','remains_ice','remains_ice'</glacier_region_ice_runoff_behavior>

<!-- This parameter is tied (in a scientific sense) to h2osno_max: For large
     values of h2osno_max, glc_snow_persistence_max_days should be 0; for small
     values of h2osno_max, glc_snow_persistence_max_days should be non-zero. For
     simplicity, we tie the defaults for both of these options to the overall
     CLM phys version, rather than having some intermediate option that controls
     the defaults for both h2osno_max and glc_snow_persistence_max_days. -->
<glc_snow_persistence_max_days phys="clm5_0" >0</glc_snow_persistence_max_days>
<glc_snow_persistence_max_days phys="clm4_5" >7300</glc_snow_persistence_max_days>

<!-- ================================================================== -->
<!-- The default filenames are given relative to the root directory
     for the CLM2 data in the CESM distribution -->
<!-- Plant function types (relative to {csmdata}) -->
<paramfile phys="clm5_0">lnd/clm2/paramdata/clm5_params.c171117.nc</paramfile>
<paramfile phys="clm4_5">lnd/clm2/paramdata/clm_params.c170913.nc</paramfile>

<!-- ================================================================== -->
<!-- FATES default parameter file                                       -->
<!-- ================================================================== -->

<fates_paramfile>lnd/clm2/paramdata/fates_params_2troppftclones.c171018.nc</fates_paramfile>

<!-- ========================================================================================  -->
<!-- clm 5.0 BGC nitrogen model                                                                -->
<!-- ========================================================================================  -->
<use_flexibleCN phys="clm5_0" use_cn=".true.">.true.</use_flexibleCN>
<use_flexibleCN phys="clm5_0"                >.false.</use_flexibleCN>
<use_flexibleCN phys="clm4_5"                >.false.</use_flexibleCN>

<!-- LUNA model: Leaf Utilization of Nitrogen for Assimilation -->
<use_luna phys="clm5_0"  >.true.</use_luna>
<use_luna phys="clm5_0" use_fates=".true." >.false.</use_luna>
<use_luna phys="clm4_5"  >.false.</use_luna>

<!-- Flexible CN options -->
<MM_Nuptake_opt             use_flexibleCN=".true." >.true.</MM_Nuptake_opt>
<downreg_opt                use_flexibleCN=".true." >.false.</downreg_opt>
<plant_ndemand_opt          use_flexibleCN=".true." >3</plant_ndemand_opt>
<substrate_term_opt         use_flexibleCN=".true." >.true.</substrate_term_opt>
<nscalar_opt                use_flexibleCN=".true." >.true.</nscalar_opt>
<temp_scalar_opt            use_flexibleCN=".true." >.true.</temp_scalar_opt>
<CNratio_floating           use_flexibleCN=".true." >.true.</CNratio_floating>
<reduce_dayl_factor         use_flexibleCN=".true." >.false.</reduce_dayl_factor>
<vcmax_opt                  use_flexibleCN=".true." >3</vcmax_opt>
<CN_residual_opt            use_flexibleCN=".true." >1</CN_residual_opt>
<CN_partition_opt           use_flexibleCN=".true." >1</CN_partition_opt>
<CN_evergreen_phenology_opt use_flexibleCN=".true." >1</CN_evergreen_phenology_opt>
<carbon_resp_opt            use_flexibleCN=".true." use_fun=".false.">1</carbon_resp_opt>
<carbon_resp_opt            use_flexibleCN=".true." use_fun=".true." >0</carbon_resp_opt>


<!-- LUNA options -->
<!-- lnc_opt determines how nitrogen is made available for luna -->
<!-- lnc_opt true means use leaf-N from BGC model -->
<!-- lnc_opt false means base on LAI and CN ratio from parameter file -->
<lnc_opt use_cn=".true."   >.true.</lnc_opt>
<lnc_opt use_cn=".false."  >.false.</lnc_opt>

<use_fertilizer>.false.</use_fertilizer>
<use_fertilizer use_crop=".true." phys="clm4_5">.true.</use_fertilizer>
<use_fertilizer use_crop=".true." phys="clm5_0">.true.</use_fertilizer>

<jmaxb1 use_luna=".true." phys="clm5_0">0.093563</jmaxb1>

<use_grainproduct>.false.</use_grainproduct>
<use_grainproduct use_crop=".true." phys="clm4_5">.false.</use_grainproduct> <!-- 1-year grain product pool default to off for clm45 if crop is turned on -->
<use_grainproduct use_crop=".true." phys="clm5_0">.true.</use_grainproduct> <!-- 1-year grain product pool default to on for clm50 if crop is turned on -->

<!-- Crop model options -->
<baset_mapping           use_crop=".true." phys="clm4_5">constant</baset_mapping>
<baset_mapping           use_crop=".true." phys="clm5_0">varytropicsbylat</baset_mapping>
<baset_latvary_intercept use_crop=".true." phys="clm5_0" baset_mapping="varytropicsbylat">12.0d00</baset_latvary_intercept>
<baset_latvary_slope     use_crop=".true." phys="clm5_0" baset_mapping="varytropicsbylat">0.4d00</baset_latvary_slope>

<initial_seed_at_planting use_crop=".true." phys="clm5_0">3.d00</initial_seed_at_planting>
<initial_seed_at_planting use_crop=".true." phys="clm4_5">1.d00</initial_seed_at_planting>


<!-- turnover time modifications    -->
<decomp_depth_efolding phys="clm4_5">0.5</decomp_depth_efolding>
<decomp_depth_efolding phys="clm5_0">10.0</decomp_depth_efolding>

<!-- use additional stress deciduous onset trigger    -->
<constrain_stress_deciduous_onset phys="clm4_5">.false.</constrain_stress_deciduous_onset>
<constrain_stress_deciduous_onset phys="clm5_0">.true.</constrain_stress_deciduous_onset>

<!-- dynamic roots -->
<use_dynroot phys="clm4_5">.false.</use_dynroot>
<use_dynroot phys="clm5_0" bgc_mode="sp">.false.</use_dynroot>
<use_dynroot phys="clm5_0" bgc_mode="cn">.false.</use_dynroot>
<use_dynroot phys="clm5_0" bgc_mode="fates">.false.</use_dynroot>
<use_dynroot phys="clm5_0" bgc_mode="bgc">.false.</use_dynroot>

<!-- Guardrail for ensuring leaf-Nitrogen doesn't go too small or negative on updates -->
<use_nguardrail phys="clm4_5"                 >.false.</use_nguardrail>
<use_nguardrail phys="clm5_0" use_cn=".false.">.false.</use_nguardrail>
<use_nguardrail phys="clm5_0" use_cn=".true." >.true.</use_nguardrail>

<ncrit    phys="clm5_0" use_cn=".true.">1.d-9</ncrit>
<ncrit    phys="clm4_5" use_cn=".true.">1.d-8</ncrit>
<cnegcrit phys="clm5_0" use_cn=".true.">-6.d+1</cnegcrit>
<nnegcrit phys="clm5_0" use_cn=".true.">-6.d+0</nnegcrit>
<cnegcrit phys="clm4_5" use_cn=".true.">-6.d+2</cnegcrit>
<nnegcrit phys="clm4_5" use_cn=".true.">-6.d+1</nnegcrit>

<!-- Plant hydraulic stress -->
<use_hydrstress phys="clm4_5"                 >.false.</use_hydrstress>
<use_hydrstress phys="clm5_0" use_fates=".true." >.false.</use_hydrstress>
<use_hydrstress phys="clm5_0" use_fates=".false.">.true.</use_hydrstress>
<!--

     Initial condition files to use and or interpolate from

-->

<!-- How close in years should the date be to use initial conditions -->
<init_interp_how_close>75</init_interp_how_close>

<!-- What simulation years can find initial conditions to interpolate from (find one that's within the how_close years above)-->
<init_interp_sim_years>1850,2000</init_interp_sim_years>

<!-- Interpolate from an initial condition file at startup? -->
<use_init_interp  use_cndv=".false." use_fates=".false." sim_year="1850">.true.</use_init_interp>
<use_init_interp  use_cndv=".false." use_fates=".false." sim_year="2000">.true.</use_init_interp>
<use_init_interp                                                        >.false.</use_init_interp>

<!--
  Set attributes to find specific matching finidat files below
  Each of these settings will correspond to a specific finidat that is
  set up. If more finidat files are added you may need to add more of these.
  Or one specific file will be chosen over another.
-->
<init_interp_attributes sim_year="1850" use_cndv=".false." use_fates=".false." lnd_tuning_mode="clm4_5_GSWP3v1"
>hgrid=0.9x1.25 maxpft=17 mask=gx1v6 use_cn=.true. use_nitrif_denitrif=.true. use_vertsoilc=.true. use_crop=.false. irrigate=.false. glc_nec=10
</init_interp_attributes>

<init_interp_attributes sim_year="1850" use_cndv=".false." use_fates=".false." lnd_tuning_mode="clm4_5_CRUv7"
>hgrid=0.9x1.25 maxpft=17 mask=gx1v6 use_cn=.true. use_nitrif_denitrif=.true. use_vertsoilc=.true. use_crop=.false. irrigate=.false. glc_nec=10
</init_interp_attributes>

<init_interp_attributes sim_year="1850" use_cndv=".false." use_fates=".false." lnd_tuning_mode="clm4_5_cam6.0"
>hgrid=0.9x1.25 maxpft=79 mask=gx1v7 use_cn=.true. use_nitrif_denitrif=.true. use_vertsoilc=.true. use_crop=.true. irrigate=.false. glc_nec=10
</init_interp_attributes>

<<<<<<< HEAD
<init_interp_attributes sim_year="1850" use_cndv=".false." use_fates=".false." lnd_tuning_mode="clm5_0_GSWP3v1"
>hgrid=0.9x1.25 maxpft=17 mask=gx1v6 use_cn=.false. use_nitrif_denitrif=.false. use_vertsoilc=.false. use_crop=.false. irrigate=.true. glc_nec=10
</init_interp_attributes>

<init_interp_attributes sim_year="1850" use_cndv=".false." use_fates=".false." lnd_tuning_mode="clm5_0_GSWP3v1"
>hgrid=0.9x1.25 maxpft=79 mask=gx1v6 use_cn=.true. use_nitrif_denitrif=.true. use_vertsoilc=.true. use_crop=.true. irrigate=.false. glc_nec=10
</init_interp_attributes>

<init_interp_attributes sim_year="1850" use_cndv=".false." use_fates=".false." lnd_tuning_mode="clm5_0_CRUv7"
>hgrid=0.9x1.25 maxpft=79 mask=gx1v6 use_cn=.true. use_nitrif_denitrif=.true. use_vertsoilc=.true. use_crop=.true. irrigate=.false. glc_nec=10
</init_interp_attributes>

<init_interp_attributes sim_year="1850" use_cndv=".false." use_fates=".false." lnd_tuning_mode="clm5_0_CRUv7"
=======
<!-- These two needs to specify use_cn=F/T since there is a version for both, other files just use the BGC version -->
<init_interp_attributes sim_year="1850" use_cndv=".false." use_fates=".false." lnd_tuning_mode="clm5_0_GSWP3v1" use_cn=".false."
>hgrid=0.9x1.25 maxpft=17 mask=gx1v6 use_cn=.false. use_nitrif_denitrif=.false. use_vertsoilc=.false. use_crop=.false. irrigate=.true. glc_nec=10
</init_interp_attributes>

<init_interp_attributes sim_year="1850" use_cndv=".false." use_fates=".false." lnd_tuning_mode="clm5_0_GSWP3v1" use_cn=".true."
>hgrid=0.9x1.25 maxpft=79 mask=gx1v6 use_cn=.true. use_nitrif_denitrif=.true. use_vertsoilc=.true. use_crop=.true. irrigate=.false. glc_nec=10
</init_interp_attributes>

<!-- These two needs to specify use_cn=F/T since there is a version for both, other files just use the BGC version -->
<init_interp_attributes sim_year="1850" use_cndv=".false." use_fates=".false." lnd_tuning_mode="clm5_0_CRUv7" use_cn=".true."
>hgrid=0.9x1.25 maxpft=79 mask=gx1v6 use_cn=.true. use_nitrif_denitrif=.true. use_vertsoilc=.true. use_crop=.true. irrigate=.false. glc_nec=10
</init_interp_attributes>

<init_interp_attributes sim_year="1850" use_cndv=".false." use_fates=".false." lnd_tuning_mode="clm5_0_CRUv7" use_cn=".false."
>>>>>>> 527f3262
>hgrid=0.9x1.25 maxpft=17 mask=gx1v6 use_cn=.false. use_nitrif_denitrif=.false. use_vertsoilc=.false. use_crop=.false. irrigate=.true. glc_nec=10
</init_interp_attributes>

<init_interp_attributes sim_year="1850" use_cndv=".false." use_fates=".false." lnd_tuning_mode="clm5_0_cam6.0"
>hgrid=0.9x1.25 maxpft=79 mask=gx1v7 use_cn=.true. use_nitrif_denitrif=.true. use_vertsoilc=.true. use_crop=.true. irrigate=.false. glc_nec=10
</init_interp_attributes>

<init_interp_attributes sim_year="2000" use_cndv=".false." use_fates=".false."
>hgrid=1.9x2.5 maxpft=79 mask=gx1v7 use_cn=.true. use_nitrif_denitrif=.true. use_vertsoilc=.true. use_crop=.true. irrigate=.true. glc_nec=10
</init_interp_attributes>

<!--
     1850 preindustrial IC (if use_init_interp is added and set to .true. then MUST still interpolate even on an exact match)
                           (if it will work on an exact match, leave use_init_interp off)
-->

<finidat hgrid="0.9x1.25"  maxpft="17"  mask="gx1v6" use_cn=".true." use_cndv=".false." use_fates=".false."
         ic_ymd="18500101" use_nitrif_denitrif=".true." use_vertsoilc=".true." sim_year="1850"
<<<<<<< HEAD
         ic_tod="0" glc_nec="10" use_crop=".false." irrigate=".false."
=======
         ic_tod="0" glc_nec="10" use_crop=".false." irrigate=".false." use_init_interp=".true."
>>>>>>> 527f3262
         lnd_tuning_mode="clm4_5_GSWP3v1"
>lnd/clm2/initdata_map/clmi.I1850Clm45BgcGs.0901-01-01.0.9x1.25_gx1v6_simyr1850_c180204.nc
</finidat>

<finidat hgrid="0.9x1.25"  maxpft="17"  mask="gx1v6" use_cn=".true." use_cndv=".false." use_fates=".false."
         ic_ymd="18500101" use_nitrif_denitrif=".true." use_vertsoilc=".true." sim_year="1850"
<<<<<<< HEAD
         ic_tod="0" glc_nec="10" use_crop=".false." irrigate=".false."
=======
         ic_tod="0" glc_nec="10" use_crop=".false." irrigate=".false." use_init_interp=".true."
>>>>>>> 527f3262
         lnd_tuning_mode="clm4_5_CRUv7"
>lnd/clm2/initdata_map/clmi.I1850Clm45BgcCruGs.1101-01-01.0.9x1.25_gx1v6_simyr1850_c180204.nc
</finidat>

<finidat hgrid="0.9x1.25"  maxpft="79"  mask="gx1v7" use_cn=".true." use_cndv=".false." use_fates=".false."
         ic_ymd="18500101" use_nitrif_denitrif=".true." use_vertsoilc=".true." sim_year="1850"
<<<<<<< HEAD
         ic_tod="0" glc_nec="10" use_crop=".true." irrigate=".false."
=======
         ic_tod="0" glc_nec="10" use_crop=".true." irrigate=".false." use_init_interp=".true."
>>>>>>> 527f3262
         lnd_tuning_mode="clm4_5_cam6.0"
>lnd/clm2/initdata_map/clmi.B1850.0161-01-01.0.9x1.25_gx1v7_simyr1850_c180130.nc
</finidat>


<finidat hgrid="0.9x1.25"  maxpft="17"  mask="gx1v6" use_cn=".false." use_cndv=".false." use_fates=".false."
         ic_ymd="18500101" use_nitrif_denitrif=".false." use_vertsoilc=".false." sim_year="1850"
<<<<<<< HEAD
         ic_tod="0" glc_nec="10" use_crop=".false." irrigate=".true."
=======
         ic_tod="0" glc_nec="10" use_crop=".false." irrigate=".true." use_init_interp=".true."
>>>>>>> 527f3262
         lnd_tuning_mode="clm5_0_GSWP3v1"
>lnd/clm2/initdata_map/clmi.I1850Clm50Sp.0181-01-01.0.9x1.25_gx1v6_simyr1850_c171214.nc
</finidat>


<finidat hgrid="0.9x1.25"  maxpft="79"  mask="gx1v6" use_cn=".true." use_cndv=".false." use_fates=".false."
<<<<<<< HEAD
         ic_ymd="18500101" use_nitrif_denitrif=".true." use_vertsoilc=".true." sim_year="1850"
         ic_tod="0" glc_nec="10" use_crop=".true." irrigate=".false." use_init_interp=".true."
         lnd_tuning_mode="clm5_0_GSWP3v1"
>lnd/clm2/initdata_map/clmi.I1850Clm50BgcCrop.1366-01-01.0.9x1.25_gx1v6_simyr1850_c171213.nc
</finidat>


<finidat hgrid="0.9x1.25"  maxpft="79"  mask="gx1v6" use_cn=".true." use_cndv=".false." use_fates=".false."
         ic_ymd="18500101" use_nitrif_denitrif=".true." use_vertsoilc=".true." sim_year="1850"
         ic_tod="0" glc_nec="10" use_crop=".true." irrigate=".false."
         lnd_tuning_mode="clm5_0_CRUv7"
>lnd/clm2/initdata_map/clmi.I1850Clm50BgcCropCru.1526-01-01.0.9x1.25_gx1v6_simyr1850_c180109.nc
</finidat>


<finidat hgrid="0.9x1.25"  maxpft="79"  mask="gx1v7" use_cn=".true." use_cndv=".false." use_fates=".false."
         ic_ymd="18500101" use_nitrif_denitrif=".true." use_vertsoilc=".true." sim_year="1850"
         ic_tod="0" glc_nec="10" use_crop=".true." irrigate=".false."
         lnd_tuning_mode="clm5_0_cam6.0"
>lnd/clm2/initdata_map/clmi.B1850.0161-01-01.0.9x1.25_gx1v7_simyr1850_c180130.nc
</finidat>

<finidat hgrid="0.9x1.25"  maxpft="17"  mask="gx1v6" use_cn=".false." use_cndv=".false." use_fates=".false."
         ic_ymd="18500101" use_nitrif_denitrif=".false." use_vertsoilc=".false." sim_year="1850"
         ic_tod="0" glc_nec="10" use_crop=".false." irrigate=".true."
         lnd_tuning_mode="clm5_0_CRUv7"
>lnd/clm2/initdata_map/clmi.I1850Clm50SpCru.1706-01-01.0.9x1.25_gx1v6_simyr1850_c180110.nc
</finidat>


=======
         ic_ymd="18500101" use_nitrif_denitrif=".true." use_vertsoilc=".true." sim_year="1850"
         ic_tod="0" glc_nec="10" use_crop=".true." irrigate=".false." use_init_interp=".true."
         lnd_tuning_mode="clm5_0_GSWP3v1"
>lnd/clm2/initdata_map/clmi.I1850Clm50BgcCrop.1366-01-01.0.9x1.25_gx1v6_simyr1850_c171213.nc
</finidat>


<finidat hgrid="0.9x1.25"  maxpft="79"  mask="gx1v6" use_cn=".true." use_cndv=".false." use_fates=".false."
         ic_ymd="18500101" use_nitrif_denitrif=".true." use_vertsoilc=".true." sim_year="1850"
         ic_tod="0" glc_nec="10" use_crop=".true." irrigate=".false." use_init_interp=".true."
         lnd_tuning_mode="clm5_0_CRUv7"
>lnd/clm2/initdata_map/clmi.I1850Clm50BgcCropCru.1526-01-01.0.9x1.25_gx1v6_simyr1850_c180109b.nc
</finidat>


<finidat hgrid="0.9x1.25"  maxpft="79"  mask="gx1v7" use_cn=".true." use_cndv=".false." use_fates=".false."
         ic_ymd="18500101" use_nitrif_denitrif=".true." use_vertsoilc=".true." sim_year="1850"
         ic_tod="0" glc_nec="10" use_crop=".true." irrigate=".false." use_init_interp=".true."
         lnd_tuning_mode="clm5_0_cam6.0"
>lnd/clm2/initdata_map/clmi.B1850.0161-01-01.0.9x1.25_gx1v7_simyr1850_c180130.nc
</finidat>

<finidat hgrid="0.9x1.25"  maxpft="17"  mask="gx1v6" use_cn=".false." use_cndv=".false." use_fates=".false."
         ic_ymd="18500101" use_nitrif_denitrif=".false." use_vertsoilc=".false." sim_year="1850"
         ic_tod="0" glc_nec="10" use_crop=".false." irrigate=".true." use_init_interp=".true."
         lnd_tuning_mode="clm5_0_CRUv7"
>lnd/clm2/initdata_map/clmi.I1850Clm50SpCru.1706-01-01.0.9x1.25_gx1v6_simyr1850_c180110.nc
</finidat>


>>>>>>> 527f3262
<!--
     Present day IC (if use_init_interp is set and .true. then MUST still interpolate even on an exact match)
                    (if it will work on an exact match, leave use_init_interp off)
-->

<!-- Present day crop spinup at 2-degree with irrigation on -->
<finidat hgrid="1.9x2.5"    maxpft="79"  mask="gx1v7" use_cn=".true." use_cndv=".false." use_fates=".false."
         ic_ymd="20110101" use_nitrif_denitrif=".true." use_vertsoilc=".true." sim_year="2000"
         ic_tod="0" glc_nec="10" use_crop=".true." irrigate=".true."
>lnd/clm2/initdata_map/clmi.I2000Clm50BgcCrop.2011-01-01.1.9x2.5_gx1v7_gl4_simyr2000_c180715.nc
</finidat>

<!-- FATES on for 2000 (MUST be an exact match - can't interpolate files for FATES -->
<finidat hgrid="4x5"  maxpft="17"  mask="gx3v7" use_cn=".false." use_fates=".true."
         ic_ymd="20000101"  use_nitrif_denitrif=".false." use_vertsoilc=".true." sim_year="2000"
         ic_tod="0" glc_nec="10" use_crop=".false." irrigate=".true."
<<<<<<< HEAD
>lnd/clm2/initdata_map/clmi.I2000Clm45Fates.0121-01-01.4x5_mgx3v7_simyr2000_c180122.nc
</finidat>

<finidat hgrid="1x1_brazil"  maxpft="17"  mask="navy" use_cn=".false." use_fates=".true."
         ic_ymd="20000101"  use_nitrif_denitrif=".false." use_vertsoilc=".true." sim_year="2000"
         ic_tod="0" glc_nec="0" use_crop=".false." irrigate=".true."
>lnd/clm2/initdata_map/clmi.I2000Clm45Fates.0101-01-01.1x1_brazil_simyr2000_c180120.nc
=======
>lnd/clm2/initdata_map/clmi.I2000Clm45Fates.0021-01-01.4x5_mgx3v7_simyr2000_c180306.nc
>>>>>>> 527f3262
</finidat>


<!-- for present day simulations - year 2000 -->
<fsurdat hgrid="360x720cru"   sim_year="2000" use_crop=".false." irrigate=".true.">
lnd/clm2/surfdata_map/surfdata_360x720cru_16pfts_Irrig_CMIP6_simyr2000_c170824.nc</fsurdat>
<fsurdat hgrid="48x96"     sim_year="2000" use_crop=".false." irrigate=".true.">
lnd/clm2/surfdata_map/surfdata_48x96_16pfts_Irrig_CMIP6_simyr2000_c170824.nc</fsurdat>

<fsurdat hgrid="0.47x0.63"  sim_year="2000" use_crop=".false." irrigate=".true.">
lnd/clm2/surfdata_map/surfdata_0.47x0.63_16pfts_Irrig_CMIP6_simyr2000_c170919.nc</fsurdat>
<fsurdat hgrid="0.9x1.25"  sim_year="2000" use_crop=".false." irrigate=".true.">
lnd/clm2/surfdata_map/surfdata_0.9x1.25_16pfts_Irrig_CMIP6_simyr2000_c170824.nc</fsurdat>
<fsurdat hgrid="1.9x2.5"   sim_year="2000" use_crop=".false." irrigate=".true.">
lnd/clm2/surfdata_map/surfdata_1.9x2.5_16pfts_Irrig_CMIP6_simyr2000_c170824.nc</fsurdat>
<fsurdat hgrid="4x5"       sim_year="2000" use_crop=".false." irrigate=".true.">
lnd/clm2/surfdata_map/surfdata_4x5_16pfts_Irrig_CMIP6_simyr2000_c170824.nc</fsurdat>
<fsurdat hgrid="10x15"     sim_year="2000" use_crop=".false." irrigate=".true.">
lnd/clm2/surfdata_map/surfdata_10x15_16pfts_Irrig_CMIP6_simyr2000_c170824.nc</fsurdat>

<fsurdat hgrid="ne120np4"    sim_year="2000" use_crop=".false." irrigate=".true.">
lnd/clm2/surfdata_map/surfdata_ne120np4_16pfts_Irrig_CMIP6_simyr2000_c170824.nc</fsurdat>
<fsurdat hgrid="ne30np4"     sim_year="2000" use_crop=".false." irrigate=".true.">
lnd/clm2/surfdata_map/surfdata_ne30np4_16pfts_Irrig_CMIP6_simyr2000_c170824.nc</fsurdat>
<fsurdat hgrid="ne16np4"     sim_year="2000" use_crop=".false." irrigate=".true.">
lnd/clm2/surfdata_map/surfdata_ne16np4_16pfts_Irrig_CMIP6_simyr2000_c170824.nc</fsurdat>

<fsurdat hgrid="5x5_amazon"    sim_year="2000" use_crop=".false." irrigate=".true.">
lnd/clm2/surfdata_map/surfdata_5x5_amazon_16pfts_Irrig_CMIP6_simyr2000_c171214.nc</fsurdat>
<fsurdat hgrid="1x1_brazil"    sim_year="2000" use_crop=".false." irrigate=".true.">
lnd/clm2/surfdata_map/surfdata_1x1_brazil_16pfts_Irrig_CMIP6_simyr2000_c171214.nc</fsurdat>

<!-- Needed for SCAM (Single Column Atmosphere Model) -->
<fsurdat hgrid="64x128"      sim_year="2000" use_crop=".false." irrigate=".true."
>lnd/clm2/surfdata_map/surfdata_64x128_16pfts_Irrig_CMIP6_simyr2000_c170824.nc</fsurdat>

<!-- Crop surface datasets -->
<fsurdat hgrid="0.47x0.63"  sim_year="2000" use_crop=".true." >
lnd/clm2/surfdata_map/surfdata_0.47x0.63_78pfts_CMIP6_simyr2000_c170919.nc</fsurdat>
<fsurdat hgrid="0.9x1.25"  sim_year="2000" use_crop=".true." >
lnd/clm2/surfdata_map/surfdata_0.9x1.25_78pfts_CMIP6_simyr2000_c170824.nc</fsurdat>
<fsurdat hgrid="1.9x2.5"   sim_year="2000" use_crop=".true." >
lnd/clm2/surfdata_map/surfdata_1.9x2.5_78pfts_CMIP6_simyr2000_c170824.nc</fsurdat>
<fsurdat hgrid="0.125x0.125"  sim_year="2000" use_crop=".true." >
lnd/clm2/surfdata_map/surfdata_0.125x0.125_mp24_simyr2000_c150114.nc</fsurdat>
<fsurdat hgrid="10x15"     sim_year="2000" use_crop=".true." >
lnd/clm2/surfdata_map/surfdata_10x15_78pfts_CMIP6_simyr2000_c170824.nc</fsurdat>
<fsurdat hgrid="4x5"       sim_year="2000" use_crop=".true." >
lnd/clm2/surfdata_map/surfdata_4x5_78pfts_CMIP6_simyr2000_c170824.nc</fsurdat>
<fsurdat hgrid="1x1_numaIA"       sim_year="2000" use_crop=".true." >
lnd/clm2/surfdata_map/surfdata_1x1_numaIA_78pfts_CMIP6_simyr2000_c171214.nc</fsurdat>
<fsurdat hgrid="1x1_smallvilleIA" sim_year="2000" use_crop=".true." >
lnd/clm2/surfdata_map/surfdata_1x1_smallvilleIA_78pfts_CMIP6_simyr2000_c171214.nc</fsurdat>

<fsurdat hgrid="ne120np4"    sim_year="2000" use_crop=".true." >
lnd/clm2/surfdata_map/surfdata_ne120np4_78pfts_CMIP6_simyr2000_c170824.nc</fsurdat>
<fsurdat hgrid="ne30np4"     sim_year="2000" use_crop=".true.">
lnd/clm2/surfdata_map/surfdata_ne30np4_78pfts_CMIP6_simyr2000_c170824.nc</fsurdat>
<fsurdat hgrid="ne16np4"     sim_year="2000" use_crop=".true." >
lnd/clm2/surfdata_map/surfdata_ne16np4_78pfts_CMIP6_simyr2000_c170824.nc</fsurdat>

<!-- 100% Urban single-point datasets (only for sim-year=2000) -->
<fsurdat hgrid="1x1_camdenNJ"        sim_year="2000" use_crop=".false." irrigate=".true.">
lnd/clm2/surfdata_map/surfdata_1x1_camdenNJ_16pfts_Irrig_CMIP6_simyr2000_c171214.nc</fsurdat>
<fsurdat hgrid="1x1_vancouverCAN"    sim_year="2000" use_crop=".false." irrigate=".true.">
lnd/clm2/surfdata_map/surfdata_1x1_vancouverCAN_16pfts_Irrig_CMIP6_simyr2000_c171214.nc</fsurdat>
<fsurdat hgrid="1x1_mexicocityMEX"   sim_year="2000" use_crop=".false." irrigate=".true.">
lnd/clm2/surfdata_map/surfdata_1x1_mexicocityMEX_16pfts_Irrig_CMIP6_simyr2000_c171214.nc</fsurdat>
<fsurdat hgrid="1x1_urbanc_alpha"    sim_year="2000" use_crop=".false." irrigate=".true.">
lnd/clm2/surfdata_map/surfdata_1x1_urbanc_alpha_16pfts_Irrig_CMIP6_simyr2000_c171214.nc</fsurdat>

<!-- for pre-industrial simulations - year 1850 without crop -->
<fsurdat hgrid="0.47x0.63"  sim_year="1850" use_crop=".false." irrigate=".true.">
lnd/clm2/surfdata_map/surfdata_0.47x0.63_16pfts_Irrig_CMIP6_simyr1850_c180508.nc</fsurdat>
<fsurdat hgrid="360x720cru"   sim_year="1850" use_crop=".false." irrigate=".true." >
lnd/clm2/surfdata_map/surfdata_360x720cru_16pfts_Irrig_CMIP6_simyr1850_c170824.nc</fsurdat>
<fsurdat hgrid="48x96"        sim_year="1850" use_crop=".false." irrigate=".true.">
lnd/clm2/surfdata_map/surfdata_48x96_16pfts_Irrig_CMIP6_simyr1850_c170824.nc</fsurdat>

<fsurdat hgrid="0.47x0.63"  sim_year="1850" use_crop=".false."   irrigate=".true.">
lnd/clm2/surfdata_map/surfdata_0.47x0.63_16pfts_Irrig_CMIP6_simyr1850_c170919.nc</fsurdat>
<fsurdat hgrid="0.9x1.25"     sim_year="1850" use_crop=".false." irrigate=".true.">
lnd/clm2/surfdata_map/surfdata_0.9x1.25_16pfts_Irrig_CMIP6_simyr1850_c170824.nc</fsurdat>
<fsurdat hgrid="1.9x2.5"      sim_year="1850" use_crop=".false." >
lnd/clm2/surfdata_map/surfdata_1.9x2.5_16pfts_Irrig_CMIP6_simyr1850_c170824.nc</fsurdat>
<fsurdat hgrid="10x15"        sim_year="1850" use_crop=".false." irrigate=".true.">
lnd/clm2/surfdata_map/surfdata_10x15_16pfts_Irrig_CMIP6_simyr1850_c170824.nc</fsurdat>
<fsurdat hgrid="4x5"          sim_year="1850" use_crop=".false." irrigate=".true.">
lnd/clm2/surfdata_map/surfdata_4x5_16pfts_Irrig_CMIP6_simyr1850_c170824.nc</fsurdat>

<fsurdat hgrid="1x1_brazil"    sim_year="1850" use_crop=".false." irrigate=".true.">
lnd/clm2/surfdata_map/surfdata_1x1_brazil_16pfts_Irrig_CMIP6_simyr1850_c171214.nc</fsurdat>


<fsurdat hgrid="ne120np4"     sim_year="1850" use_crop=".false." irrigate=".true.">
lnd/clm2/surfdata_map/surfdata_ne120np4_16pfts_Irrig_CMIP6_simyr1850_c170824.nc</fsurdat>
<fsurdat hgrid="ne30np4"      sim_year="1850" use_crop=".false." irrigate=".true.">
lnd/clm2/surfdata_map/surfdata_ne30np4_16pfts_Irrig_CMIP6_simyr1850_c170824.nc</fsurdat>

<!-- pre-industrial with crop -->
<fsurdat hgrid="360x720cru"   sim_year="1850" use_crop=".true." >
lnd/clm2/surfdata_map/surfdata_360x720cru_78pfts_CMIP6_simyr1850_c170824.nc</fsurdat>
<fsurdat hgrid="48x96"        sim_year="1850" use_crop=".true." >
lnd/clm2/surfdata_map/surfdata_48x96_78pfts_CMIP6_simyr1850_c170824.nc</fsurdat>

<fsurdat hgrid="0.47x0.63"  sim_year="1850" use_crop=".true." >
lnd/clm2/surfdata_map/surfdata_0.47x0.63_78pfts_CMIP6_simyr1850_c170919.nc</fsurdat>
<fsurdat hgrid="0.9x1.25"  sim_year="1850" use_crop=".true." >
lnd/clm2/surfdata_map/surfdata_0.9x1.25_78pfts_CMIP6_simyr1850_c170824.nc</fsurdat>
<fsurdat hgrid="1.9x2.5"   sim_year="1850" use_crop=".true." >
lnd/clm2/surfdata_map/surfdata_1.9x2.5_78pfts_CMIP6_simyr1850_c170824.nc</fsurdat>
<fsurdat hgrid="10x15"     sim_year="1850" use_crop=".true." >
lnd/clm2/surfdata_map/surfdata_10x15_78pfts_CMIP6_simyr1850_c170824.nc</fsurdat>
<fsurdat hgrid="4x5"       sim_year="1850" use_crop=".true." >
lnd/clm2/surfdata_map/surfdata_4x5_78pfts_CMIP6_simyr1850_c170824.nc</fsurdat>
<fsurdat hgrid="1x1_smallvilleIA" sim_year="1850" use_crop=".true." >
lnd/clm2/surfdata_map/surfdata_1x1_smallvilleIA_78pfts_CMIP6_simyr1850_c171214.nc</fsurdat>
<fsurdat hgrid="1x1_numaIA"       sim_year="1850" use_crop=".true." >
lnd/clm2/surfdata_map/surfdata_1x1_numaIA_78pfts_CMIP6_simyr1850_c170917.nc</fsurdat>

<fsurdat hgrid="1x1_brazil"    sim_year="1850" use_crop=".true." >
lnd/clm2/surfdata_map/surfdata_1x1_brazil_78pfts_CMIP6_simyr1850_c171214.nc</fsurdat>

<fsurdat hgrid="ne30np4"      sim_year="1850" use_crop=".true." >
lnd/clm2/surfdata_map/surfdata_ne30np4_78pfts_CMIP6_simyr1850_c170824.nc</fsurdat>
<fsurdat hgrid="ne120np4"     sim_year="1850" use_crop=".true." >
lnd/clm2/surfdata_map/surfdata_ne120np4_78pfts_CMIP6_simyr1850_c170824.nc</fsurdat>

<!-- Dynamic PFT surface datasets (relative to {csmdata}) -->

<!-- Note that, to reduce the number of necessary datasets, we use an RCP
     dataset (arbitrarily, RCP8.5) for the historical period, because all of the
     RCP datasets contain the 1850-2000 period as well as the future period. -->

<flanduse_timeseries hgrid="0.47x0.63"      sim_year_range="1850-2000" irrigate=".true."
 use_crop=".false." >lnd/clm2/surfdata_map/landuse.timeseries_0.47x0.63_hist_16pfts_Irrig_CMIP6_simyr1850-2015_c171025.nc</flanduse_timeseries>
<flanduse_timeseries hgrid="360x720cru"    sim_year_range="1850-2000" irrigate=".true."
 use_crop=".false." >lnd/clm2/surfdata_map/landuse.timeseries_360x720cru_hist_16pfts_Irrig_CMIP6_simyr1850-2015_c170824.nc</flanduse_timeseries>
<flanduse_timeseries hgrid="0.9x1.25"      sim_year_range="1850-2000" irrigate=".true."
 use_crop=".false." >lnd/clm2/surfdata_map/landuse.timeseries_0.9x1.25_hist_16pfts_Irrig_CMIP6_simyr1850-2015_c170824.nc</flanduse_timeseries>
<flanduse_timeseries hgrid="1.9x2.5"       sim_year_range="1850-2000" irrigate=".true."
 use_crop=".false." >lnd/clm2/surfdata_map/landuse.timeseries_1.9x2.5_hist_16pfts_Irrig_CMIP6_simyr1850-2015_c170824.nc</flanduse_timeseries>
<flanduse_timeseries hgrid="10x15"         sim_year_range="1850-2000" irrigate=".true."
 use_crop=".false." >lnd/clm2/surfdata_map/landuse.timeseries_10x15_hist_16pfts_Irrig_CMIP6_simyr1850-2015_c170824.nc</flanduse_timeseries>
<flanduse_timeseries hgrid="4x5"           sim_year_range="1850-2000" irrigate=".true."
 use_crop=".false." >lnd/clm2/surfdata_map/landuse.timeseries_4x5_hist_16pfts_Irrig_CMIP6_simyr1850-2015_c170824.nc</flanduse_timeseries>
<flanduse_timeseries hgrid="48x96"         sim_year_range="1850-2000" irrigate=".true."
 use_crop=".false."  >lnd/clm2/surfdata_map/landuse.timeseries_48x96_hist_16pfts_Irrig_CMIP6_simyr1850-2015_c170824.nc</flanduse_timeseries>

<flanduse_timeseries hgrid="1x1_brazil"    sim_year_range="1850-2000" irrigate=".true."
 use_crop=".false."  >lnd/clm2/surfdata_map/landuse.timeseries_1x1_brazil_hist_16pfts_Irrig_CMIP6_simyr1850-2015_c170824.nc</flanduse_timeseries>

<flanduse_timeseries hgrid="ne120np4"      sim_year_range="1850-2000"  irrigate=".true."
 use_crop=".false."  >lnd/clm2/surfdata_map/landuse.timeseries_ne120np4_hist_16pfts_Irrig_CMIP6_simyr1850-2015_c170824.nc</flanduse_timeseries>
<flanduse_timeseries hgrid="ne30np4"       sim_year_range="1850-2000"  irrigate=".true."
 use_crop=".false."  >lnd/clm2/surfdata_map/landuse.timeseries_ne30np4_hist_16pfts_Irrig_CMIP6_simyr1850-2015_c170824.nc</flanduse_timeseries>

<!-- Dynamic PFT surface datasets for crop -->

<flanduse_timeseries hgrid="0.47x0.63"      sim_year_range="1850-2000"
 use_crop=".true." >lnd/clm2/surfdata_map/landuse.timeseries_0.47x0.63_hist_78pfts_CMIP6_simyr1850-2015_c180508.nc</flanduse_timeseries>
<flanduse_timeseries hgrid="360x720cru"    sim_year_range="1850-2000"
 use_crop=".true." >lnd/clm2/surfdata_map/landuse.timeseries_360x720cru_hist_78pfts_CMIP6_simyr1850-2015_c170824.nc</flanduse_timeseries>
<flanduse_timeseries hgrid="0.9x1.25"      sim_year_range="1850-2000"
 use_crop=".true."   >lnd/clm2/surfdata_map/landuse.timeseries_0.9x1.25_hist_78pfts_CMIP6_simyr1850-2015_c170824.nc</flanduse_timeseries>
<flanduse_timeseries hgrid="1.9x2.5"       sim_year_range="1850-2000"
 use_crop=".true."   >lnd/clm2/surfdata_map/landuse.timeseries_1.9x2.5_hist_78pfts_CMIP6_simyr1850-2015_c170824.nc</flanduse_timeseries>
<flanduse_timeseries hgrid="10x15"         sim_year_range="1850-2000"
 use_crop=".true."   >lnd/clm2/surfdata_map/landuse.timeseries_10x15_hist_78pfts_CMIP6_simyr1850-2015_c170824.nc</flanduse_timeseries>
<flanduse_timeseries hgrid="4x5"           sim_year_range="1850-2000"
 use_crop=".true."   >lnd/clm2/surfdata_map/landuse.timeseries_4x5_hist_78pfts_CMIP6_simyr1850-2015_c170824.nc</flanduse_timeseries>
<flanduse_timeseries hgrid="48x96"         sim_year_range="1850-2000"
 use_crop=".true."  >lnd/clm2/surfdata_map/landuse.timeseries_48x96_hist_78pfts_CMIP6_simyr1850-2015_c170824.nc</flanduse_timeseries>

<flanduse_timeseries hgrid="1x1_brazil"    sim_year_range="1850-2000"
 use_crop=".true."  >lnd/clm2/surfdata_map/landuse.timeseries_1x1_brazil_hist_78pfts_CMIP6_simyr1850-2015_c170824.nc</flanduse_timeseries>
<flanduse_timeseries hgrid="1x1_numaIA"    sim_year_range="1850-2000"
 use_crop=".true."   >lnd/clm2/surfdata_map/landuse.timeseries_1x1_numaIA_hist_78pfts_CMIP6_simyr1850-2015_c170917.nc</flanduse_timeseries>

<flanduse_timeseries hgrid="ne120np4"      sim_year_range="1850-2000" 
 use_crop=".true."  >lnd/clm2/surfdata_map/landuse.timeseries_ne120np4_hist_78pfts_CMIP6_simyr1850-2015_c170824.nc</flanduse_timeseries>
<flanduse_timeseries hgrid="ne30np4"       sim_year_range="1850-2000" 
 use_crop=".true."  >lnd/clm2/surfdata_map/landuse.timeseries_ne30np4_hist_78pfts_CMIP6_simyr1850-2015_c170824.nc</flanduse_timeseries>

<!-- Note that this transient file only goes up to year 1855.
     This is sufficient for testing purposes, but could cause problems if you try to run beyond 1855. -->
<flanduse_timeseries hgrid="1x1_smallvilleIA" sim_year_range="1850-2000"
 use_crop=".true."   >lnd/clm2/surfdata_map/landuse.timeseries_1x1_smallvilleIA_hist_78pfts_simyr1850-1855_c160127.nc</flanduse_timeseries>

<!-- Dynamic PFT surface datasets for future scenarios(relative to {csmdata}) -->

<!-- Other future scenario Dynamic PFT datasets with crop off -->
<flanduse_timeseries hgrid="0.47x0.63"     rcp="8.5" sim_year_range="1850-2000" irrigate=".true."
 use_crop=".false." >lnd/clm2/surfdata_map/landuse.timeseries_0.47x0.63_hist_16pfts_Irrig_CMIP6_simyr1850-2015_c171025.nc</flanduse_timeseries>
<flanduse_timeseries hgrid="360x720cru"    rcp="8.5" sim_year_range="1850-2100" irrigate=".true."
 use_crop=".false." >lnd/clm2/surfdata_map/landuse.timeseries_360x720cru_hist_16pfts_Irrig_CMIP6_simyr1850-2015_c170824.nc</flanduse_timeseries>
<flanduse_timeseries hgrid="0.9x1.25"      rcp="8.5" sim_year_range="1850-2100" irrigate=".true."
 use_crop=".false." >lnd/clm2/surfdata_map/landuse.timeseries_0.9x1.25_hist_16pfts_Irrig_CMIP6_simyr1850-2015_c170824.nc</flanduse_timeseries>
<flanduse_timeseries hgrid="1.9x2.5"       rcp="8.5" sim_year_range="1850-2100" irrigate=".true."
 use_crop=".false." >lnd/clm2/surfdata_map/landuse.timeseries_1.9x2.5_hist_16pfts_Irrig_CMIP6_simyr1850-2015_c170824.nc</flanduse_timeseries>
<flanduse_timeseries hgrid="10x15"         rcp="8.5" sim_year_range="1850-2100" irrigate=".true."
 use_crop=".false." >lnd/clm2/surfdata_map/landuse.timeseries_10x15_hist_16pfts_Irrig_CMIP6_simyr1850-2015_c170824.nc</flanduse_timeseries>
<flanduse_timeseries hgrid="48x96"         rcp="8.5" sim_year_range="1850-2100" irrigate=".true."
 use_crop=".false."  >lnd/clm2/surfdata_map/landuse.timeseries_48x96_hist_16pfts_Irrig_CMIP6_simyr1850-2015_c170824.nc</flanduse_timeseries>
<flanduse_timeseries hgrid="ne30np4"       rcp="8.5" sim_year_range="1850-2100" irrigate=".true."
 use_crop=".false."  >lnd/clm2/surfdata_map/landuse.timeseries_ne30np4_hist_16pfts_Irrig_CMIP6_simyr1850-2015_c170824.nc</flanduse_timeseries>
<flanduse_timeseries hgrid="ne120np4"      rcp="8.5" sim_year_range="1850-2100"  irrigate=".true."
 use_crop=".false."  >lnd/clm2/surfdata_map/landuse.timeseries_ne120np4_hist_16pfts_Irrig_CMIP6_simyr1850-2015_c170824.nc</flanduse_timeseries>

<flanduse_timeseries hgrid="1x1_brazil"    rcp="8.5" sim_year_range="1850-2100" irrigate=".true."
 use_crop=".false."  >lnd/clm2/surfdata_map/landuse.timeseries_1x1_brazil_hist_16pfts_Irrig_CMIP6_simyr1850-2015_c170824.nc</flanduse_timeseries>

<flanduse_timeseries hgrid="0.47x0.63"     rcp="6" sim_year_range="1850-2000" irrigate=".true."
 use_crop=".false." >lnd/clm2/surfdata_map/landuse.timeseries_0.47x0.63_hist_16pfts_Irrig_CMIP6_simyr1850-2015_c171025.nc</flanduse_timeseries>
<flanduse_timeseries hgrid="360x720cru"    rcp="6"   sim_year_range="1850-2100"  irrigate=".true."
 use_crop=".false." >lnd/clm2/surfdata_map/landuse.timeseries_360x720cru_hist_16pfts_Irrig_CMIP6_simyr1850-2015_c170824.nc</flanduse_timeseries>
<flanduse_timeseries hgrid="0.9x1.25"      rcp="6"   sim_year_range="1850-2100"  irrigate=".true."
 use_crop=".false." >lnd/clm2/surfdata_map/landuse.timeseries_0.9x1.25_hist_16pfts_Irrig_CMIP6_simyr1850-2015_c170824.nc</flanduse_timeseries>
<flanduse_timeseries hgrid="1.9x2.5"       rcp="6"   sim_year_range="1850-2100"  irrigate=".true."
 use_crop=".false." >lnd/clm2/surfdata_map/landuse.timeseries_1.9x2.5_hist_16pfts_Irrig_CMIP6_simyr1850-2015_c170824.nc</flanduse_timeseries>
<flanduse_timeseries hgrid="10x15"         rcp="6"   sim_year_range="1850-2100" irrigate=".true."
 use_crop=".false." >lnd/clm2/surfdata_map/landuse.timeseries_10x15_hist_16pfts_Irrig_CMIP6_simyr1850-2015_c170824.nc</flanduse_timeseries>
<flanduse_timeseries hgrid="48x96"         rcp="6"   sim_year_range="1850-2100" irrigate=".true."
 use_crop=".false."  >lnd/clm2/surfdata_map/landuse.timeseries_48x96_hist_16pfts_Irrig_CMIP6_simyr1850-2015_c170824.nc</flanduse_timeseries>
<flanduse_timeseries hgrid="ne30np4"       rcp="6"   sim_year_range="1850-2100" irrigate=".true."
 use_crop=".false."  >lnd/clm2/surfdata_map/landuse.timeseries_ne30np4_hist_16pfts_Irrig_CMIP6_simyr1850-2015_c170824.nc</flanduse_timeseries>

<flanduse_timeseries hgrid="0.47x0.63"     rcp="4.5" sim_year_range="1850-2000" irrigate=".true."
 use_crop=".false." >lnd/clm2/surfdata_map/landuse.timeseries_0.47x0.63_hist_16pfts_Irrig_CMIP6_simyr1850-2015_c171025.nc</flanduse_timeseries>
<flanduse_timeseries hgrid="360x720cru"    rcp="4.5" sim_year_range="1850-2100"  irrigate=".true."
 use_crop=".false." >lnd/clm2/surfdata_map/landuse.timeseries_360x720cru_hist_16pfts_Irrig_CMIP6_simyr1850-2015_c170824.nc</flanduse_timeseries>
<flanduse_timeseries hgrid="0.9x1.25"      rcp="4.5" sim_year_range="1850-2100"  irrigate=".true."
 use_crop=".false." >lnd/clm2/surfdata_map/landuse.timeseries_0.9x1.25_hist_16pfts_Irrig_CMIP6_simyr1850-2015_c170824.nc</flanduse_timeseries>
<flanduse_timeseries hgrid="1.9x2.5"       rcp="4.5" sim_year_range="1850-2100"  irrigate=".true."
 use_crop=".false." >lnd/clm2/surfdata_map/landuse.timeseries_1.9x2.5_hist_16pfts_Irrig_CMIP6_simyr1850-2015_c170824.nc</flanduse_timeseries>
<flanduse_timeseries hgrid="10x15"         rcp="4.5" sim_year_range="1850-2100" irrigate=".true."
 use_crop=".false." >lnd/clm2/surfdata_map/landuse.timeseries_10x15_hist_16pfts_Irrig_CMIP6_simyr1850-2015_c170824.nc</flanduse_timeseries>
<flanduse_timeseries hgrid="48x96"         rcp="4.5" sim_year_range="1850-2100" irrigate=".true."
 use_crop=".false."  >lnd/clm2/surfdata_map/landuse.timeseries_48x96_hist_16pfts_Irrig_CMIP6_simyr1850-2015_c170824.nc</flanduse_timeseries>
<flanduse_timeseries hgrid="ne120np4"      rcp="4.5" sim_year_range="1850-2100"  irrigate=".true."
 use_crop=".false."  >lnd/clm2/surfdata_map/landuse.timeseries_ne120np4_hist_16pfts_Irrig_CMIP6_simyr1850-2015_c170824.nc</flanduse_timeseries>
<flanduse_timeseries hgrid="ne30np4"       rcp="4.5" sim_year_range="1850-2100" irrigate=".true."
 use_crop=".false."  >lnd/clm2/surfdata_map/landuse.timeseries_ne30np4_hist_16pfts_Irrig_CMIP6_simyr1850-2015_c170824.nc</flanduse_timeseries>

<flanduse_timeseries hgrid="0.47x0.63"     rcp="2.6" sim_year_range="1850-2000" irrigate=".true."
 use_crop=".false." >lnd/clm2/surfdata_map/landuse.timeseries_0.47x0.63_hist_16pfts_Irrig_CMIP6_simyr1850-2015_c171025.nc</flanduse_timeseries>
<flanduse_timeseries hgrid="360x720cru"    rcp="2.6" sim_year_range="1850-2100"  irrigate=".true."
 use_crop=".false." >lnd/clm2/surfdata_map/landuse.timeseries_360x720cru_hist_16pfts_Irrig_CMIP6_simyr1850-2015_c170824.nc</flanduse_timeseries>
<flanduse_timeseries hgrid="0.9x1.25"      rcp="2.6" sim_year_range="1850-2100"  irrigate=".true."
 use_crop=".false." >lnd/clm2/surfdata_map/landuse.timeseries_0.9x1.25_hist_16pfts_Irrig_CMIP6_simyr1850-2015_c170824.nc</flanduse_timeseries>
<flanduse_timeseries hgrid="1.9x2.5"       rcp="2.6" sim_year_range="1850-2100"  irrigate=".true."
 use_crop=".false." >lnd/clm2/surfdata_map/landuse.timeseries_1.9x2.5_hist_16pfts_Irrig_CMIP6_simyr1850-2015_c170824.nc</flanduse_timeseries>
<flanduse_timeseries hgrid="10x15"         rcp="2.6" sim_year_range="1850-2100" irrigate=".true."
 use_crop=".false." >lnd/clm2/surfdata_map/landuse.timeseries_10x15_hist_16pfts_Irrig_CMIP6_simyr1850-2015_c170824.nc</flanduse_timeseries>
<flanduse_timeseries hgrid="48x96"         rcp="2.6" sim_year_range="1850-2100" irrigate=".true."
 use_crop=".false."  >lnd/clm2/surfdata_map/landuse.timeseries_48x96_hist_16pfts_Irrig_CMIP6_simyr1850-2015_c170824.nc</flanduse_timeseries>
<flanduse_timeseries hgrid="ne30np4"       rcp="2.6" sim_year_range="1850-2100" irrigate=".true."
 use_crop=".false."  >lnd/clm2/surfdata_map/landuse.timeseries_ne30np4_hist_16pfts_Irrig_CMIP6_simyr1850-2015_c170824.nc</flanduse_timeseries>

<!-- Other future scenario Dynamic PFT datasets with crop on -->
<flanduse_timeseries hgrid="0.47x0.63"     rcp="8.5" sim_year_range="1850-2000"
 use_crop=".true." >lnd/clm2/surfdata_map/landuse.timeseries_0.47x0.63_hist_78pfts_CMIP6_simyr1850-2015_c180508.nc</flanduse_timeseries>
<flanduse_timeseries hgrid="360x720cru"    rcp="8.5" sim_year_range="1850-2100"
 use_crop=".true." >lnd/clm2/surfdata_map/landuse.timeseries_360x720cru_hist_78pfts_CMIP6_simyr1850-2015_c170824.nc</flanduse_timeseries>
<flanduse_timeseries hgrid="0.9x1.25"      rcp="8.5" sim_year_range="1850-2100"
 use_crop=".true." >lnd/clm2/surfdata_map/landuse.timeseries_0.9x1.25_hist_78pfts_CMIP6_simyr1850-2015_c170824.nc</flanduse_timeseries>
<flanduse_timeseries hgrid="1.9x2.5"       rcp="8.5" sim_year_range="1850-2100"
 use_crop=".true." >lnd/clm2/surfdata_map/landuse.timeseries_1.9x2.5_hist_78pfts_CMIP6_simyr1850-2015_c170824.nc</flanduse_timeseries>
<flanduse_timeseries hgrid="10x15"         rcp="8.5" sim_year_range="1850-2100"
 use_crop=".true." >lnd/clm2/surfdata_map/landuse.timeseries_10x15_hist_78pfts_CMIP6_simyr1850-2015_c170824.nc</flanduse_timeseries>
<flanduse_timeseries hgrid="4x5"           rcp="8.5" sim_year_range="1850-2100"
 use_crop=".true." >lnd/clm2/surfdata_map/landuse.timeseries_4x5_hist_78pfts_CMIP6_simyr1850-2015_c170824.nc</flanduse_timeseries>
<flanduse_timeseries hgrid="48x96"         rcp="8.5" sim_year_range="1850-2100"
 use_crop=".true."  >lnd/clm2/surfdata_map/landuse.timeseries_48x96_hist_78pfts_CMIP6_simyr1850-2015_c170824.nc</flanduse_timeseries>
<flanduse_timeseries hgrid="ne30np4"       rcp="8.5" sim_year_range="1850-2100"
 use_crop=".true."  >lnd/clm2/surfdata_map/landuse.timeseries_ne30np4_hist_78pfts_CMIP6_simyr1850-2015_c170824.nc</flanduse_timeseries>
<flanduse_timeseries hgrid="ne120np4"      rcp="8.5" sim_year_range="1850-2100" 
 use_crop=".true."  >lnd/clm2/surfdata_map/landuse.timeseries_ne120np4_hist_78pfts_CMIP6_simyr1850-2015_c170824.nc</flanduse_timeseries>

<flanduse_timeseries hgrid="1x1_brazil"    rcp="8.5" sim_year_range="1850-2100"
 use_crop=".true."  >lnd/clm2/surfdata_map/landuse.timeseries_1x1_brazil_hist_78pfts_CMIP6_simyr1850-2015_c170824.nc</flanduse_timeseries>

<flanduse_timeseries hgrid="0.47x0.63"     rcp="6" sim_year_range="1850-2000"
 use_crop=".true." >lnd/clm2/surfdata_map/landuse.timeseries_0.47x0.63_hist_78pfts_CMIP6_simyr1850-2015_c180508.nc</flanduse_timeseries>
<flanduse_timeseries hgrid="360x720cru"    rcp="6"   sim_year_range="1850-2100" 
 use_crop=".true." >lnd/clm2/surfdata_map/landuse.timeseries_360x720cru_hist_78pfts_CMIP6_simyr1850-2015_c170824.nc</flanduse_timeseries>
<flanduse_timeseries hgrid="0.9x1.25"      rcp="6"   sim_year_range="1850-2100" 
 use_crop=".true." >lnd/clm2/surfdata_map/landuse.timeseries_0.9x1.25_hist_78pfts_CMIP6_simyr1850-2015_c170824.nc</flanduse_timeseries>
<flanduse_timeseries hgrid="1.9x2.5"       rcp="6"   sim_year_range="1850-2100" 
 use_crop=".true." >lnd/clm2/surfdata_map/landuse.timeseries_1.9x2.5_hist_78pfts_CMIP6_simyr1850-2015_c170824.nc</flanduse_timeseries>
<flanduse_timeseries hgrid="10x15"         rcp="6"   sim_year_range="1850-2100"
 use_crop=".true." >lnd/clm2/surfdata_map/landuse.timeseries_10x15_hist_78pfts_CMIP6_simyr1850-2015_c170824.nc</flanduse_timeseries>
<flanduse_timeseries hgrid="4x5"           rcp="6"   sim_year_range="1850-2100"
 use_crop=".true." >lnd/clm2/surfdata_map/landuse.timeseries_4x5_hist_78pfts_CMIP6_simyr1850-2015_c170824.nc</flanduse_timeseries>
<flanduse_timeseries hgrid="48x96"         rcp="6"   sim_year_range="1850-2100"
 use_crop=".true."  >lnd/clm2/surfdata_map/landuse.timeseries_48x96_hist_78pfts_CMIP6_simyr1850-2015_c170824.nc</flanduse_timeseries>
<flanduse_timeseries hgrid="ne30np4"       rcp="6"   sim_year_range="1850-2100"
 use_crop=".true."  >lnd/clm2/surfdata_map/landuse.timeseries_ne30np4_hist_78pfts_CMIP6_simyr1850-2015_c170824.nc</flanduse_timeseries>

<flanduse_timeseries hgrid="0.47x0.63"     rcp="4.5" sim_year_range="1850-2000"
 use_crop=".true." >lnd/clm2/surfdata_map/landuse.timeseries_0.47x0.63_hist_78pfts_CMIP6_simyr1850-2015_c180508.nc</flanduse_timeseries>
<flanduse_timeseries hgrid="360x720cru"    rcp="4.5" sim_year_range="1850-2100" 
 use_crop=".true." >lnd/clm2/surfdata_map/landuse.timeseries_360x720cru_hist_78pfts_CMIP6_simyr1850-2015_c170824.nc</flanduse_timeseries>
<flanduse_timeseries hgrid="0.9x1.25"      rcp="4.5" sim_year_range="1850-2100" 
 use_crop=".true." >lnd/clm2/surfdata_map/landuse.timeseries_0.9x1.25_hist_78pfts_CMIP6_simyr1850-2015_c170824.nc</flanduse_timeseries>
<flanduse_timeseries hgrid="1.9x2.5"       rcp="4.5" sim_year_range="1850-2100" 
 use_crop=".true." >lnd/clm2/surfdata_map/landuse.timeseries_1.9x2.5_hist_78pfts_CMIP6_simyr1850-2015_c170824.nc</flanduse_timeseries>
<flanduse_timeseries hgrid="10x15"         rcp="4.5" sim_year_range="1850-2100"
 use_crop=".true." >lnd/clm2/surfdata_map/landuse.timeseries_10x15_hist_78pfts_CMIP6_simyr1850-2015_c170824.nc</flanduse_timeseries>
<flanduse_timeseries hgrid="4x5"           rcp="4.5" sim_year_range="1850-2100"
 use_crop=".true." >lnd/clm2/surfdata_map/landuse.timeseries_4x5_hist_78pfts_CMIP6_simyr1850-2015_c170824.nc</flanduse_timeseries>
<flanduse_timeseries hgrid="48x96"         rcp="4.5" sim_year_range="1850-2100"
 use_crop=".true."  >lnd/clm2/surfdata_map/landuse.timeseries_48x96_hist_78pfts_CMIP6_simyr1850-2015_c170824.nc</flanduse_timeseries>
<flanduse_timeseries hgrid="ne120np4"      rcp="4.5" sim_year_range="1850-2100" 
 use_crop=".true."  >lnd/clm2/surfdata_map/landuse.timeseries_ne120np4_hist_78pfts_CMIP6_simyr1850-2015_c170824.nc</flanduse_timeseries>
<flanduse_timeseries hgrid="ne30np4"       rcp="4.5" sim_year_range="1850-2100"
 use_crop=".true."  >lnd/clm2/surfdata_map/landuse.timeseries_ne30np4_hist_78pfts_CMIP6_simyr1850-2015_c170824.nc</flanduse_timeseries>

<flanduse_timeseries hgrid="0.47x0.63"     rcp="2.6" sim_year_range="1850-2000"
 use_crop=".true." >lnd/clm2/surfdata_map/landuse.timeseries_0.47x0.63_hist_78pfts_CMIP6_simyr1850-2015_c180508.nc</flanduse_timeseries>
<flanduse_timeseries hgrid="360x720cru"    rcp="2.6" sim_year_range="1850-2100" 
 use_crop=".true." >lnd/clm2/surfdata_map/landuse.timeseries_360x720cru_hist_78pfts_CMIP6_simyr1850-2015_c170824.nc</flanduse_timeseries>
<flanduse_timeseries hgrid="0.9x1.25"      rcp="2.6" sim_year_range="1850-2100" 
 use_crop=".true." >lnd/clm2/surfdata_map/landuse.timeseries_0.9x1.25_hist_78pfts_CMIP6_simyr1850-2015_c170824.nc</flanduse_timeseries>
<flanduse_timeseries hgrid="1.9x2.5"       rcp="2.6" sim_year_range="1850-2100" 
 use_crop=".true." >lnd/clm2/surfdata_map/landuse.timeseries_1.9x2.5_hist_78pfts_CMIP6_simyr1850-2015_c170824.nc</flanduse_timeseries>
<flanduse_timeseries hgrid="10x15"         rcp="2.6" sim_year_range="1850-2100"
 use_crop=".true." >lnd/clm2/surfdata_map/landuse.timeseries_10x15_hist_78pfts_CMIP6_simyr1850-2015_c170824.nc</flanduse_timeseries>
<flanduse_timeseries hgrid="4x5"           rcp="2.6" sim_year_range="1850-2100"
 use_crop=".true." >lnd/clm2/surfdata_map/landuse.timeseries_4x5_hist_78pfts_CMIP6_simyr1850-2015_c170824.nc</flanduse_timeseries>
<flanduse_timeseries hgrid="48x96"         rcp="2.6" sim_year_range="1850-2100"
 use_crop=".true."  >lnd/clm2/surfdata_map/landuse.timeseries_48x96_hist_78pfts_CMIP6_simyr1850-2015_c170824.nc</flanduse_timeseries>
<flanduse_timeseries hgrid="ne30np4"       rcp="2.6" sim_year_range="1850-2100"
 use_crop=".true."  >lnd/clm2/surfdata_map/landuse.timeseries_ne30np4_hist_78pfts_CMIP6_simyr1850-2015_c170824.nc</flanduse_timeseries>

<!-- Fixation and Uptake of Nitrogen Model (FUN2.0) -->
<use_fun phys="clm5_0" use_cn=".true." use_nitrif_denitrif=".true.">.true.</use_fun>
<use_fun                                                           >.false.</use_fun>

<br_root phys="clm5_0" use_cn=".true." use_fun=".true.">0.83d-06</br_root>

<!-- Scalar of leaf respiration to vcmax (used for SP mode and with luna)-->
<leaf_mr_vcm phys="clm5_0" >0.015d00</leaf_mr_vcm>
<leaf_mr_vcm phys="clm4_5" >0.015d00</leaf_mr_vcm>

<!-- Initial Carbon stocks for BGC -->
<initial_Cstocks phys="clm4_5" use_cn=".true."  use_fates=".false." use_century_decomp=".true." >20.0d00, 20.0d00, 20.0d00</initial_Cstocks>
<initial_Cstocks phys="clm5_0" use_cn=".true."  use_fates=".false." use_century_decomp=".true." >200.0d00, 200.0d00, 200.0d00</initial_Cstocks>
<initial_Cstocks phys="clm4_5" use_cn=".false." use_fates=".true."  use_century_decomp=".true." >20.0d00, 20.0d00, 20.0d00</initial_Cstocks>
<initial_Cstocks phys="clm5_0" use_cn=".false." use_fates=".true."  use_century_decomp=".true." >200.0d00, 200.0d00, 200.0d00</initial_Cstocks>

<initial_Cstocks_depth phys="clm5_0" use_cn=".true."   use_fates=".false." use_century_decomp=".true." >1.50d00</initial_Cstocks_depth>
<initial_Cstocks_depth phys="clm4_5" use_cn=".true."   use_fates=".false." use_century_decomp=".true." >0.3</initial_Cstocks_depth>
<initial_Cstocks_depth phys="clm5_0" use_cn=".false."  use_fates=".true."  use_century_decomp=".true." >1.50d00</initial_Cstocks_depth>
<initial_Cstocks_depth phys="clm4_5" use_cn=".false."  use_fates=".true."  use_century_decomp=".true." >0.3</initial_Cstocks_depth>

<initial_vegC phys="clm5_0" use_cn=".true."  mm_nuptake_opt=".true." >100.d00</initial_vegC>
<initial_vegC phys="clm4_5" use_cn=".true."  mm_nuptake_opt=".true." >20.d00</initial_vegC>
<initial_vegC phys="clm5_0" use_cn=".true."  mm_nuptake_opt=".false.">1.d00</initial_vegC>
<initial_vegC phys="clm4_5" use_cn=".true."  mm_nuptake_opt=".false.">1.d00</initial_vegC>

<!-- SNICAR (SNow, ICe, and Aerosol Radiative model) datasets -->
<!--  ***********  Resolution independent:   ***********  -->
<fsnowoptics >lnd/clm2/snicardata/snicar_optics_5bnd_c090915.nc</fsnowoptics>
<fsnowaging  >lnd/clm2/snicardata/snicar_drdt_bst_fit_60_c070416.nc</fsnowaging>

<!-- Nitrogen deposition streams namelist defaults -->
<stream_year_first_ndep use_cn=".true."   sim_year="2000" >2000</stream_year_first_ndep>
<stream_year_last_ndep  use_cn=".true."   sim_year="2000" >2000</stream_year_last_ndep>

<stream_year_first_ndep use_cn=".true."   sim_year="1850" >1850</stream_year_first_ndep>
<stream_year_last_ndep  use_cn=".true."   sim_year="1850" >1850</stream_year_last_ndep>

<stream_year_first_ndep use_cn=".true."   sim_year="1000" >2000</stream_year_first_ndep>
<stream_year_last_ndep  use_cn=".true."   sim_year="1000" >2000</stream_year_last_ndep>

<stream_year_first_ndep use_cn=".true."   sim_year="constant" sim_year_range="1000-1002" >2000</stream_year_first_ndep>
<stream_year_last_ndep  use_cn=".true."   sim_year="constant" sim_year_range="1000-1002" >2000</stream_year_last_ndep>

<stream_year_first_ndep use_cn=".true."   sim_year="constant" sim_year_range="1000-1004" >2000</stream_year_first_ndep>
<stream_year_last_ndep  use_cn=".true."   sim_year="constant" sim_year_range="1000-1004" >2000</stream_year_last_ndep>

<stream_year_first_ndep use_cn=".true."   sim_year="constant" sim_year_range="1850-2000" >1850</stream_year_first_ndep>
<stream_year_last_ndep  use_cn=".true."   sim_year="constant" sim_year_range="1850-2000" >2015</stream_year_last_ndep>

<stream_year_first_ndep use_cn=".true."   sim_year="constant" sim_year_range="1850-2100" >1850</stream_year_first_ndep>
<stream_year_last_ndep  use_cn=".true."   sim_year="constant" sim_year_range="1850-2100" >2100</stream_year_last_ndep>

<stream_year_first_ndep use_cn=".true."   sim_year="constant" sim_year_range="2000-2100" >2000</stream_year_first_ndep>
<stream_year_last_ndep  use_cn=".true."   sim_year="constant" sim_year_range="2000-2100" >2100</stream_year_last_ndep>

<stream_fldfilename_ndep hgrid="1.9x2.5"   use_cn=".true."   >lnd/clm2/ndepdata/fndep_clm_hist_simyr1849-2006_1.9x2.5_c100428.nc</stream_fldfilename_ndep>
<stream_fldfilename_ndep hgrid="1.9x2.5"   use_cn=".true."   rcp="8.5" >lnd/clm2/ndepdata/fndep_clm_rcp8.5_simyr1849-2106_1.9x2.5_c100428.nc</stream_fldfilename_ndep>
<stream_fldfilename_ndep hgrid="1.9x2.5"   use_cn=".true."   rcp="6"   >lnd/clm2/ndepdata/fndep_clm_rcp6.0_simyr1849-2106_1.9x2.5_c100810.nc</stream_fldfilename_ndep>
<stream_fldfilename_ndep hgrid="1.9x2.5"   use_cn=".true."   rcp="4.5" >lnd/clm2/ndepdata/fndep_clm_rcp4.5_simyr1849-2106_1.9x2.5_c100428.nc</stream_fldfilename_ndep>
<stream_fldfilename_ndep hgrid="1.9x2.5"   use_cn=".true."   rcp="2.6" >lnd/clm2/ndepdata/fndep_clm_rcp2.6_simyr1849-2106_1.9x2.5_c100428.nc</stream_fldfilename_ndep>

<ndep_taxmode use_cn=".true."                              >extend</ndep_taxmode>

<ndep_varlist use_cn=".true."                              >NDEP_year</ndep_varlist>

<ndepmapalgo use_cn=".true."                               >bilinear</ndepmapalgo>

<ndepmapalgo use_cn=".true."   hgrid="1x1_brazil"          >nn</ndepmapalgo>
<ndepmapalgo use_cn=".true."   hgrid="1x1_mexicocityMEX"   >nn</ndepmapalgo>
<ndepmapalgo use_cn=".true."   hgrid="1x1_vancouverCAN"    >nn</ndepmapalgo>
<ndepmapalgo use_cn=".true."   hgrid="1x1_urbanc_alpha"    >nn</ndepmapalgo>
<ndepmapalgo use_cn=".true."   hgrid="1x1_camdenNJ"        >nn</ndepmapalgo>
<ndepmapalgo use_cn=".true."   hgrid="1x1_asphaltjungleNJ" >nn</ndepmapalgo>
<ndepmapalgo use_cn=".true."   hgrid="5x5_amazon"          >nn</ndepmapalgo>

<!-- LAI streams namelist defaults -->
<use_lai_streams        >.false.</use_lai_streams>
<stream_year_first_lai  >2001</stream_year_first_lai>
<stream_year_last_lai   >2013</stream_year_last_lai>
<model_year_align_lai   >2001</model_year_align_lai>

<stream_fldfilename_lai hgrid="360x720cru"       >lnd/clm2/lai_streams/MODISPFTLAI_0.5x0.5_c140711.nc</stream_fldfilename_lai>

<lai_mapalgo>bilinear</lai_mapalgo>

<lai_mapalgo  hgrid="1x1_brazil"          >nn</lai_mapalgo>
<lai_mapalgo  hgrid="1x1_mexicocityMEX"   >nn</lai_mapalgo>
<lai_mapalgo  hgrid="1x1_vancouverCAN"    >nn</lai_mapalgo>
<lai_mapalgo  hgrid="1x1_urbanc_alpha"    >nn</lai_mapalgo>
<lai_mapalgo  hgrid="1x1_camdenNJ"        >nn</lai_mapalgo>
<lai_mapalgo  hgrid="1x1_asphaltjungleNJ" >nn</lai_mapalgo>
<lai_mapalgo  hgrid="5x5_amazon"          >nn</lai_mapalgo>
<lai_mapalgo  hgrid="1x1_brazil"          >nn</lai_mapalgo>
<lai_mapalgo  hgrid="1x1_mexicocityMEX"   >nn</lai_mapalgo>
<lai_mapalgo  hgrid="1x1_vancouverCAN"    >nn</lai_mapalgo>
<lai_mapalgo  hgrid="1x1_urbanc_alpha"    >nn</lai_mapalgo>
<lai_mapalgo  hgrid="1x1_camdenNJ"        >nn</lai_mapalgo>
<lai_mapalgo  hgrid="1x1_asphaltjungleNJ" >nn</lai_mapalgo>
<lai_mapalgo  hgrid="5x5_amazon"          >nn</lai_mapalgo>

<!-- lightning streams namelist defaults -->

<light_res    use_cn=".false."                     >none</light_res>
<light_res    use_cn=".true." fire_method="nofire" >none</light_res>
<light_res    use_cn=".true." phys="clm4_5"        >94x192</light_res>
<light_res    use_cn=".true." phys="clm5_0"        >94x192</light_res>

<stream_year_first_lightng use_cn=".true."   >0001</stream_year_first_lightng>
<stream_year_last_lightng  use_cn=".true."   >0001</stream_year_last_lightng>

<stream_fldfilename_lightng hgrid="94x192"    use_cn=".true."   >atm/datm7/NASA_LIS/clmforc.Li_2012_climo1995-2011.T62.lnfm_Total_c140423.nc</stream_fldfilename_lightng>
<stream_fldfilename_lightng hgrid="360x720"   use_cn=".true."   >atm/datm7/NASA_LIS/clmforc.Li_2016_climo1995-2013.360x720.lnfm_Total_c160825.nc</stream_fldfilename_lightng>

<lightngmapalgo use_cn=".true."                               >bilinear</lightngmapalgo>

<lightngmapalgo use_cn=".true."   hgrid="1x1_brazil"          >nn</lightngmapalgo>
<lightngmapalgo use_cn=".true."   hgrid="1x1_mexicocityMEX"   >nn</lightngmapalgo>
<lightngmapalgo use_cn=".true."   hgrid="1x1_vancouverCAN"    >nn</lightngmapalgo>
<lightngmapalgo use_cn=".true."   hgrid="1x1_urbanc_alpha"    >nn</lightngmapalgo>
<lightngmapalgo use_cn=".true."   hgrid="1x1_camdenNJ"        >nn</lightngmapalgo>
<lightngmapalgo use_cn=".true."   hgrid="1x1_asphaltjungleNJ" >nn</lightngmapalgo>
<lightngmapalgo use_cn=".true."   hgrid="5x5_amazon"          >nn</lightngmapalgo>

<!-- Population density streams namelist defaults -->
<stream_year_first_popdens use_cn=".true."   sim_year="2000" >2000</stream_year_first_popdens>
<stream_year_last_popdens  use_cn=".true."   sim_year="2000" >2000</stream_year_last_popdens>

<stream_year_first_popdens use_cn=".true."   sim_year="1850" >1850</stream_year_first_popdens>
<stream_year_last_popdens  use_cn=".true."   sim_year="1850" >1850</stream_year_last_popdens>

<stream_year_first_popdens use_cn=".true."   sim_year="1000" >2000</stream_year_first_popdens>
<stream_year_last_popdens  use_cn=".true."   sim_year="1000" >2000</stream_year_last_popdens>

<stream_year_first_popdens use_cn=".true."   sim_year="constant" sim_year_range="1000-1002" >2000</stream_year_first_popdens>
<stream_year_last_popdens  use_cn=".true."   sim_year="constant" sim_year_range="1000-1002" >2000</stream_year_last_popdens>

<stream_year_first_popdens use_cn=".true."   sim_year="constant" sim_year_range="1000-1004" >2000</stream_year_first_popdens>
<stream_year_last_popdens  use_cn=".true."   sim_year="constant" sim_year_range="1000-1004" >2000</stream_year_last_popdens>

<stream_year_first_popdens use_cn=".true."   sim_year="constant" sim_year_range="1850-2000" >1850</stream_year_first_popdens>
<stream_year_last_popdens  use_cn=".true."   sim_year="constant" sim_year_range="1850-2000" >2016</stream_year_last_popdens>

<stream_year_first_popdens use_cn=".true."   sim_year="constant" sim_year_range="1850-2100" >1850</stream_year_first_popdens>
<stream_year_last_popdens  use_cn=".true."   sim_year="constant" sim_year_range="1850-2100" >2016</stream_year_last_popdens>

<stream_year_first_popdens use_cn=".true."   sim_year="constant" sim_year_range="2000-2100" >1850</stream_year_first_popdens>
<stream_year_last_popdens  use_cn=".true."   sim_year="constant" sim_year_range="2000-2100" >2016</stream_year_last_popdens>

<stream_fldfilename_popdens hgrid="0.5x0.5"   use_cn=".true." >lnd/clm2/firedata/clmforc.Li_2017_HYDEv3.2_CMIP6_hdm_0.5x0.5_AVHRR_simyr1850-2016_c180202.nc</stream_fldfilename_popdens>
<<<<<<< HEAD
>>>>>>> clm4_5_18_r275
=======
>>>>>>> 527f3262

<popdensmapalgo use_cn=".true."                               >bilinear</popdensmapalgo>

<popdensmapalgo use_cn=".true."   hgrid="1x1_brazil"          >nn</popdensmapalgo>
<popdensmapalgo use_cn=".true."   hgrid="1x1_mexicocityMEX"   >nn</popdensmapalgo>
<popdensmapalgo use_cn=".true."   hgrid="1x1_vancouverCAN"    >nn</popdensmapalgo>
<popdensmapalgo use_cn=".true."   hgrid="1x1_urbanc_alpha"    >nn</popdensmapalgo>
<popdensmapalgo use_cn=".true."   hgrid="1x1_camdenNJ"        >nn</popdensmapalgo>
<popdensmapalgo use_cn=".true."   hgrid="1x1_asphaltjungleNJ" >nn</popdensmapalgo>
<popdensmapalgo use_cn=".true."   hgrid="5x5_amazon"          >nn</popdensmapalgo>

<!-- Urban time varying streams namelist defaults -->
<stream_year_first_urbantv phys="clm4_5"  >2000</stream_year_first_urbantv>
<stream_year_last_urbantv  phys="clm4_5"  >2000</stream_year_last_urbantv>

<stream_year_first_urbantv phys="clm5_0" sim_year="2000" >2000</stream_year_first_urbantv>
<stream_year_last_urbantv  phys="clm5_0" sim_year="2000" >2000</stream_year_last_urbantv>

<stream_year_first_urbantv phys="clm5_0" sim_year="1850" >1850</stream_year_first_urbantv>
<stream_year_last_urbantv  phys="clm5_0" sim_year="1850" >1850</stream_year_last_urbantv>

<stream_year_first_urbantv phys="clm5_0" sim_year="1000" >2000</stream_year_first_urbantv>
<stream_year_last_urbantv  phys="clm5_0" sim_year="1000" >2000</stream_year_last_urbantv>

<stream_year_first_urbantv phys="clm5_0" sim_year="constant" sim_year_range="1000-1002" >2000</stream_year_first_urbantv>
<stream_year_last_urbantv  phys="clm5_0" sim_year="constant" sim_year_range="1000-1002" >2000</stream_year_last_urbantv>

<stream_year_first_urbantv phys="clm5_0" sim_year="constant" sim_year_range="1000-1004" >2000</stream_year_first_urbantv>
<stream_year_last_urbantv  phys="clm5_0" sim_year="constant" sim_year_range="1000-1004" >2000</stream_year_last_urbantv>

<stream_year_first_urbantv phys="clm5_0" sim_year="constant" sim_year_range="1850-2000" >1850</stream_year_first_urbantv>
<stream_year_last_urbantv  phys="clm5_0" sim_year="constant" sim_year_range="1850-2000" >2106</stream_year_last_urbantv>

<stream_year_first_urbantv phys="clm5_0" sim_year="constant" sim_year_range="1850-2100" >1850</stream_year_first_urbantv>
<stream_year_last_urbantv  phys="clm5_0" sim_year="constant" sim_year_range="1850-2100" >2106</stream_year_last_urbantv>

<stream_year_first_urbantv phys="clm5_0" sim_year="constant" sim_year_range="2000-2100" >1850</stream_year_first_urbantv>
<stream_year_last_urbantv  phys="clm5_0" sim_year="constant" sim_year_range="2000-2100" >2106</stream_year_last_urbantv>

<stream_fldfilename_urbantv phys="clm5_0" hgrid="0.9x1.25" >lnd/clm2/urbandata/CLM50_tbuildmax_Oleson_2016_0.9x1.25_simyr1849-2106_c160923.nc</stream_fldfilename_urbantv>

<stream_fldfilename_urbantv phys="clm4_5" hgrid="0.9x1.25" >lnd/clm2/urbandata/CLM45_tbuildmax_Oleson_2016_0.9x1.25_simyr1849-2106_c160923.nc</stream_fldfilename_urbantv>

<urbantvmapalgo >nn</urbantvmapalgo>

<urbantvmapalgo hgrid="1x1_brazil"          >nn</urbantvmapalgo>
<urbantvmapalgo hgrid="1x1_mexicocityMEX"   >nn</urbantvmapalgo>
<urbantvmapalgo hgrid="1x1_vancouverCAN"    >nn</urbantvmapalgo>
<urbantvmapalgo hgrid="1x1_urbanc_alpha"    >nn</urbantvmapalgo>
<urbantvmapalgo hgrid="1x1_camdenNJ"        >nn</urbantvmapalgo>
<urbantvmapalgo hgrid="1x1_asphaltjungleNJ" >nn</urbantvmapalgo>
<urbantvmapalgo hgrid="5x5_amazon"          >nn</urbantvmapalgo>

<!-- Create crop on a separate land-unit -->
<create_crop_landunit     use_fates=".false.">.true.</create_crop_landunit>
<create_crop_landunit     use_fates=".true." >.false.</create_crop_landunit>

<run_zero_weight_urban>.false.</run_zero_weight_urban>

<!-- =========================================  -->
<!-- Performance issues                         -->
<!-- =========================================  -->

<nsegspc                   >35</nsegspc>

<!-- =========================================  -->
<!-- Mapping Data                               -->
<!-- =========================================  -->


<!-- mapping files for 0.1x0.1 START added on Wed Jul 25 17:01:27 2012--> 

<map frm_hgrid="0.1x0.1"    frm_lmask="nomask"  to_hgrid="0.1x0.1"   to_lmask="nomask" 
>lnd/clm2/mappingdata/maps/0.1x0.1/map_0.1x0.1_nomask_to_0.1x0.1_nomask_aave_da_c120406.nc</map>
<map frm_hgrid="0.5x0.5"    frm_lmask="AVHRR"  to_hgrid="0.1x0.1"   to_lmask="nomask" 
>lnd/clm2/mappingdata/maps/0.1x0.1/map_0.5x0.5_AVHRR_to_0.1x0.1_nomask_aave_da_c120406.nc</map>
<map frm_hgrid="0.5x0.5"    frm_lmask="MODIS"  to_hgrid="0.1x0.1"   to_lmask="nomask" 
>lnd/clm2/mappingdata/maps/0.1x0.1/map_0.5x0.5_MODIS_to_0.1x0.1_nomask_aave_da_c120406.nc</map>
<map frm_hgrid="0.25x0.25"  frm_lmask="MODIS"  to_hgrid="0.1x0.1"   to_lmask="nomask" 
>lnd/clm2/mappingdata/maps/0.1x0.1/map_0.25x0.25_MODIS_to_0.1x0.1_nomask_aave_da_c170321.nc</map>
<map frm_hgrid="0.5x0.5"    frm_lmask="nomask"  to_hgrid="0.1x0.1"   to_lmask="nomask" 
>lnd/clm2/mappingdata/maps/0.1x0.1/map_0.5x0.5_nomask_to_0.1x0.1_nomask_aave_da_c120406.nc</map>
<map frm_hgrid="10x10min"    frm_lmask="nomask"  to_hgrid="0.1x0.1"   to_lmask="nomask" 
>lnd/clm2/mappingdata/maps/0.1x0.1/map_10x10min_nomask_to_0.1x0.1_nomask_aave_da_c120406.nc</map>
<map frm_hgrid="3x3min"    frm_lmask="MODIS"  to_hgrid="0.1x0.1"   to_lmask="nomask" 
>lnd/clm2/mappingdata/maps/0.1x0.1/map_3x3min_MODIS_to_0.1x0.1_nomask_aave_da_c120406.nc</map>
<map frm_hgrid="3x3min"    frm_lmask="MODIS-wCsp"  to_hgrid="0.1x0.1"   to_lmask="nomask" 
>lnd/clm2/mappingdata/maps/0.1x0.1/map_3x3min_MODIS-wCsp_to_0.1x0.1_nomask_aave_da_c160425.nc</map>
<map frm_hgrid="5x5min"    frm_lmask="IGBP-GSDP"  to_hgrid="0.1x0.1"   to_lmask="nomask" 
>lnd/clm2/mappingdata/maps/0.1x0.1/map_5x5min_IGBP-GSDP_to_0.1x0.1_nomask_aave_da_c120406.nc</map>
<map frm_hgrid="5x5min"    frm_lmask="ISRIC-WISE"  to_hgrid="0.1x0.1"   to_lmask="nomask" 
>lnd/clm2/mappingdata/maps/0.1x0.1/map_5x5min_ISRIC-WISE_to_0.1x0.1_nomask_aave_da_c120406.nc</map>
<map frm_hgrid="5x5min"   frm_lmask="ORNL-Soil" to_hgrid="0.1x0.1" to_lmask="nomask"
>lnd/clm2/mappingdata/maps/0.1x0.1/map_5x5min_ORNL-Soil_to_0.1x0.1_nomask_aave_da_c170706.nc</map>
<map frm_hgrid="5x5min"    frm_lmask="nomask"  to_hgrid="0.1x0.1"   to_lmask="nomask" 
>lnd/clm2/mappingdata/maps/0.1x0.1/map_5x5min_nomask_to_0.1x0.1_nomask_aave_da_c120406.nc</map>
<map frm_hgrid="ne120np4"    frm_lmask="nomask"  to_hgrid="0.1x0.1"   to_lmask="nomask" 
>lnd/clm2/mappingdata/maps/0.1x0.1/map_ne120np4_nomask_to_0.1x0.1_nomask_aave_da_c120711.nc</map>
<map frm_hgrid="4x5"    frm_lmask="nomask"  to_hgrid="0.1x0.1"   to_lmask="nomask" 
>lnd/clm2/mappingdata/maps/0.1x0.1/map_4x5_nomask_to_0.1x0.1_nomask_aave_da_c120706.nc</map>
<map frm_hgrid="1.9x2.5"    frm_lmask="nomask"  to_hgrid="0.1x0.1"   to_lmask="nomask" 
>lnd/clm2/mappingdata/maps/0.1x0.1/map_1.9x2.5_nomask_to_0.1x0.1_nomask_aave_da_c120709.nc</map>
<map frm_hgrid="ne240np4"    frm_lmask="nomask"  to_hgrid="0.1x0.1"   to_lmask="nomask" 
>lnd/clm2/mappingdata/maps/0.1x0.1/map_ne240np4_nomask_to_0.1x0.1_nomask_aave_da_c120711.nc</map>
<map frm_hgrid="0.9x1.25"    frm_lmask="GRDC"  to_hgrid="0.1x0.1"   to_lmask="nomask" 
>lnd/clm2/mappingdata/maps/0.1x0.1/map_0.9x1.25_GRDC_to_0.1x0.1_nomask_aave_da_c130308.nc</map>
<map frm_hgrid="360x720cru"    frm_lmask="cruncep"  to_hgrid="0.1x0.1"   to_lmask="nomask" 
>lnd/clm2/mappingdata/maps/0.1x0.1/map_360x720_cruncep_to_0.1x0.1_nomask_aave_da_c130326.nc</map>
<map frm_hgrid="1km-merge-10min"    frm_lmask="HYDRO1K-merge-nomask"  to_hgrid="0.1x0.1"   to_lmask="nomask" 
>lnd/clm2/mappingdata/maps/0.1x0.1/map_1km-merge-10min_HYDRO1K-merge-nomask_to_0.1x0.1_nomask_aave_da_c130405.nc</map>

<!-- mapping files for 0.1x0.1 END --> 

<!-- mapping files for 1x1_asphaltjungleNJ START added on Thu Jul 19 13:06:18 2012--> 

<map frm_hgrid="0.5x0.5"    frm_lmask="AVHRR"  to_hgrid="1x1_asphaltjungleNJ"   to_lmask="nomask" 
>lnd/clm2/mappingdata/maps/1x1_asphaltjungleNJ/map_0.5x0.5_AVHRR_to_1x1_asphaltjungleNJ_nomask_aave_da_c120717.nc</map>
<map frm_hgrid="0.5x0.5"    frm_lmask="MODIS"  to_hgrid="1x1_asphaltjungleNJ"   to_lmask="nomask" 
>lnd/clm2/mappingdata/maps/1x1_asphaltjungleNJ/map_0.5x0.5_MODIS_to_1x1_asphaltjungleNJ_nomask_aave_da_c120717.nc</map>
<map frm_hgrid="0.25x0.25"  frm_lmask="MODIS"  to_hgrid="1x1_asphaltjungleNJ"   to_lmask="nomask" 
>lnd/clm2/mappingdata/maps/1x1_asphaltjungleNJ/map_0.25x0.25_MODIS_to_1x1_asphaltjungleNJ_nomask_aave_da_c170321.nc</map>
<map frm_hgrid="0.5x0.5"    frm_lmask="nomask"  to_hgrid="1x1_asphaltjungleNJ"   to_lmask="nomask" 
>lnd/clm2/mappingdata/maps/1x1_asphaltjungleNJ/map_0.5x0.5_nomask_to_1x1_asphaltjungleNJ_nomask_aave_da_c120717.nc</map>
<map frm_hgrid="10x10min"    frm_lmask="nomask"  to_hgrid="1x1_asphaltjungleNJ"   to_lmask="nomask" 
>lnd/clm2/mappingdata/maps/1x1_asphaltjungleNJ/map_10x10min_nomask_to_1x1_asphaltjungleNJ_nomask_aave_da_c120717.nc</map>
<map frm_hgrid="3x3min"    frm_lmask="MODIS"  to_hgrid="1x1_asphaltjungleNJ"   to_lmask="nomask" 
>lnd/clm2/mappingdata/maps/1x1_asphaltjungleNJ/map_3x3min_MODIS_to_1x1_asphaltjungleNJ_nomask_aave_da_c120717.nc</map>
<map frm_hgrid="3x3min"    frm_lmask="MODIS-wCsp"  to_hgrid="1x1_asphaltjungleNJ"   to_lmask="nomask" 
>lnd/clm2/mappingdata/maps/1x1_asphaltjungleNJ/map_3x3min_MODIS-wCsp_to_1x1_asphaltjungleNJ_nomask_aave_da_c160425.nc</map>
<map frm_hgrid="3x3min"    frm_lmask="USGS"   to_hgrid="1x1_asphaltjungleNJ"   to_lmask="nomask" 
>lnd/clm2/mappingdata/maps/1x1_asphaltjungleNJ/map_3x3min_USGS_to_1x1_asphaltjungleNJ_nomask_aave_da_c120927.nc</map>
<map frm_hgrid="3x3min"    frm_lmask="LandScan2004" to_hgrid="1x1_asphaltjungleNJ"   to_lmask="nomask" 
>lnd/clm2/mappingdata/maps/1x1_asphaltjungleNJ/map_3x3min_LandScan2004_to_1x1_asphaltjungleNJ_nomask_aave_da_c121114.nc</map>
<map frm_hgrid="5x5min"    frm_lmask="IGBP-GSDP"  to_hgrid="1x1_asphaltjungleNJ"   to_lmask="nomask" 
>lnd/clm2/mappingdata/maps/1x1_asphaltjungleNJ/map_5x5min_IGBP-GSDP_to_1x1_asphaltjungleNJ_nomask_aave_da_c120717.nc</map>
<map frm_hgrid="5x5min"    frm_lmask="ISRIC-WISE"  to_hgrid="1x1_asphaltjungleNJ"   to_lmask="nomask" 
>lnd/clm2/mappingdata/maps/1x1_asphaltjungleNJ/map_5x5min_ISRIC-WISE_to_1x1_asphaltjungleNJ_nomask_aave_da_c120717.nc</map>
<map frm_hgrid="5x5min"    frm_lmask="ORNL-Soil" to_hgrid="1x1_asphaltjungleNJ" to_lmask="nomask"
>lnd/clm2/mappingdata/maps/1x1_asphaltjungleNJ/map_5x5min_ORNL-Soil_to_1x1_asphaltjungleNJ_nomask_aave_da_c170706.nc</map>
<map frm_hgrid="5x5min"    frm_lmask="nomask"  to_hgrid="1x1_asphaltjungleNJ"   to_lmask="nomask" 
>lnd/clm2/mappingdata/maps/1x1_asphaltjungleNJ/map_5x5min_nomask_to_1x1_asphaltjungleNJ_nomask_aave_da_c120717.nc</map>
<map frm_hgrid="3x3min"   frm_lmask="GLOBE-Gardner" to_hgrid="1x1_asphaltjungleNJ" to_lmask="nomask"
>lnd/clm2/mappingdata/maps/1x1_asphaltjungleNJ/map_3x3min_GLOBE-Gardner_to_1x1_asphaltjungleNJ_nomask_aave_da_c120927.nc</map>
<map frm_hgrid="3x3min"   frm_lmask="GLOBE-Gardner-mergeGIS" to_hgrid="1x1_asphaltjungleNJ" to_lmask="nomask"
>lnd/clm2/mappingdata/maps/1x1_asphaltjungleNJ/map_3x3min_GLOBE-Gardner-mergeGIS_to_1x1_asphaltjungleNJ_nomask_aave_da_c120927.nc</map>
<map frm_hgrid="0.9x1.25"    frm_lmask="GRDC"  to_hgrid="1x1_asphaltjungleNJ"   to_lmask="nomask" 
>lnd/clm2/mappingdata/maps/1x1_asphaltjungleNJ/map_0.9x1.25_GRDC_to_1x1_asphaltjungleNJ_nomask_aave_da_c130309.nc</map>
<map frm_hgrid="360x720cru"    frm_lmask="cruncep"  to_hgrid="1x1_asphaltjungleNJ"   to_lmask="nomask" 
>lnd/clm2/mappingdata/maps/1x1_asphaltjungleNJ/map_360x720_cruncep_to_1x1_asphaltjungleNJ_nomask_aave_da_c130326.nc</map>
<map frm_hgrid="1km-merge-10min"    frm_lmask="HYDRO1K-merge-nomask"  to_hgrid="1x1_asphaltjungleNJ"   to_lmask="nomask" 
>lnd/clm2/mappingdata/maps/1x1_asphaltjungleNJ/map_1km-merge-10min_HYDRO1K-merge-nomask_to_1x1_asphaltjungleNJ_nomask_aave_da_c130403.nc</map>

<!-- mapping files for 1x1_asphaltjungleNJ END --> 

<!-- mapping files for 1x1_brazil START added on Thu Jul 19 13:06:18 2012--> 

<map frm_hgrid="0.5x0.5"    frm_lmask="AVHRR"  to_hgrid="1x1_brazil"   to_lmask="nomask" 
>lnd/clm2/mappingdata/maps/1x1_brazil/map_0.5x0.5_AVHRR_to_1x1_brazil_nomask_aave_da_c120717.nc</map>
<map frm_hgrid="0.5x0.5"    frm_lmask="MODIS"  to_hgrid="1x1_brazil"   to_lmask="nomask" 
>lnd/clm2/mappingdata/maps/1x1_brazil/map_0.5x0.5_MODIS_to_1x1_brazil_nomask_aave_da_c120717.nc</map>
<map frm_hgrid="0.25x0.25"  frm_lmask="MODIS"  to_hgrid="1x1_brazil"   to_lmask="nomask" 
>lnd/clm2/mappingdata/maps/1x1_brazil/map_0.25x0.25_MODIS_to_1x1_brazil_nomask_aave_da_c170321.nc</map>
<map frm_hgrid="0.5x0.5"    frm_lmask="nomask"  to_hgrid="1x1_brazil"   to_lmask="nomask" 
>lnd/clm2/mappingdata/maps/1x1_brazil/map_0.5x0.5_nomask_to_1x1_brazil_nomask_aave_da_c120717.nc</map>
<map frm_hgrid="10x10min"    frm_lmask="nomask"  to_hgrid="1x1_brazil"   to_lmask="nomask" 
>lnd/clm2/mappingdata/maps/1x1_brazil/map_10x10min_nomask_to_1x1_brazil_nomask_aave_da_c120717.nc</map>
<map frm_hgrid="3x3min"    frm_lmask="MODIS"  to_hgrid="1x1_brazil"   to_lmask="nomask" 
>lnd/clm2/mappingdata/maps/1x1_brazil/map_3x3min_MODIS_to_1x1_brazil_nomask_aave_da_c120717.nc</map>
<map frm_hgrid="3x3min"    frm_lmask="MODIS-wCsp"  to_hgrid="1x1_brazil"   to_lmask="nomask" 
>lnd/clm2/mappingdata/maps/1x1_brazil/map_3x3min_MODIS-wCsp_to_1x1_brazil_nomask_aave_da_c160425.nc</map>
<map frm_hgrid="3x3min"    frm_lmask="USGS"   to_hgrid="1x1_brazil"   to_lmask="nomask" 
>lnd/clm2/mappingdata/maps/1x1_brazil/map_3x3min_USGS_to_1x1_brazil_nomask_aave_da_c120927.nc</map>
<map frm_hgrid="3x3min"    frm_lmask="LandScan2004" to_hgrid="1x1_brazil"   to_lmask="nomask" 
>lnd/clm2/mappingdata/maps/1x1_brazil/map_3x3min_LandScan2004_to_1x1_brazil_nomask_aave_da_c121114.nc</map>
<map frm_hgrid="5x5min"    frm_lmask="IGBP-GSDP"  to_hgrid="1x1_brazil"   to_lmask="nomask" 
>lnd/clm2/mappingdata/maps/1x1_brazil/map_5x5min_IGBP-GSDP_to_1x1_brazil_nomask_aave_da_c120717.nc</map>
<map frm_hgrid="5x5min"    frm_lmask="ISRIC-WISE"  to_hgrid="1x1_brazil"   to_lmask="nomask" 
>lnd/clm2/mappingdata/maps/1x1_brazil/map_5x5min_ISRIC-WISE_to_1x1_brazil_nomask_aave_da_c120717.nc</map>
<map frm_hgrid="5x5min"    frm_lmask="ORNL-Soil" to_hgrid="1x1_brazil" to_lmask="nomask"
>lnd/clm2/mappingdata/maps/1x1_brazil/map_5x5min_ORNL-Soil_to_1x1_brazil_nomask_aave_da_c170706.nc</map>
<map frm_hgrid="5x5min"    frm_lmask="nomask"  to_hgrid="1x1_brazil"   to_lmask="nomask" 
>lnd/clm2/mappingdata/maps/1x1_brazil/map_5x5min_nomask_to_1x1_brazil_nomask_aave_da_c120717.nc</map>
<map frm_hgrid="3x3min"   frm_lmask="GLOBE-Gardner" to_hgrid="1x1_brazil" to_lmask="nomask"
>lnd/clm2/mappingdata/maps/1x1_brazil/map_3x3min_GLOBE-Gardner_to_1x1_brazil_nomask_aave_da_c120927.nc</map>
<map frm_hgrid="3x3min"   frm_lmask="GLOBE-Gardner-mergeGIS" to_hgrid="1x1_brazil" to_lmask="nomask"
>lnd/clm2/mappingdata/maps/1x1_brazil/map_3x3min_GLOBE-Gardner-mergeGIS_to_1x1_brazil_nomask_aave_da_c120927.nc</map>
<map frm_hgrid="0.9x1.25"    frm_lmask="GRDC"  to_hgrid="1x1_brazil"   to_lmask="nomask" 
>lnd/clm2/mappingdata/maps/1x1_brazil/map_0.9x1.25_GRDC_to_1x1_brazil_nomask_aave_da_c130309.nc</map>
<map frm_hgrid="360x720cru"    frm_lmask="cruncep"  to_hgrid="1x1_brazil"   to_lmask="nomask" 
>lnd/clm2/mappingdata/maps/1x1_brazil/map_360x720_cruncep_to_1x1_brazil_nomask_aave_da_c130326.nc</map>
<map frm_hgrid="1km-merge-10min"    frm_lmask="HYDRO1K-merge-nomask"  to_hgrid="1x1_brazil"   to_lmask="nomask" 
>lnd/clm2/mappingdata/maps/1x1_brazil/map_1km-merge-10min_HYDRO1K-merge-nomask_to_1x1_brazil_nomask_aave_da_c130403.nc</map>

<!-- mapping files for 1x1_brazil END --> 

<!-- mapping files for 1x1_camdenNJ START added on Thu Jul 19 13:06:18 2012--> 

<map frm_hgrid="0.5x0.5"    frm_lmask="AVHRR"  to_hgrid="1x1_camdenNJ"   to_lmask="nomask" 
>lnd/clm2/mappingdata/maps/1x1_camdenNJ/map_0.5x0.5_AVHRR_to_1x1_camdenNJ_nomask_aave_da_c120717.nc</map>
<map frm_hgrid="0.5x0.5"    frm_lmask="MODIS"  to_hgrid="1x1_camdenNJ"   to_lmask="nomask" 
>lnd/clm2/mappingdata/maps/1x1_camdenNJ/map_0.5x0.5_MODIS_to_1x1_camdenNJ_nomask_aave_da_c120717.nc</map>
<map frm_hgrid="0.25x0.25"  frm_lmask="MODIS"  to_hgrid="1x1_camdenNJ"   to_lmask="nomask" 
>lnd/clm2/mappingdata/maps/1x1_camdenNJ/map_0.25x0.25_MODIS_to_1x1_camdenNJ_nomask_aave_da_c170321.nc</map>
<map frm_hgrid="0.5x0.5"    frm_lmask="nomask"  to_hgrid="1x1_camdenNJ"   to_lmask="nomask" 
>lnd/clm2/mappingdata/maps/1x1_camdenNJ/map_0.5x0.5_nomask_to_1x1_camdenNJ_nomask_aave_da_c120717.nc</map>
<map frm_hgrid="10x10min"    frm_lmask="nomask"  to_hgrid="1x1_camdenNJ"   to_lmask="nomask" 
>lnd/clm2/mappingdata/maps/1x1_camdenNJ/map_10x10min_nomask_to_1x1_camdenNJ_nomask_aave_da_c120717.nc</map>
<map frm_hgrid="3x3min"    frm_lmask="MODIS"  to_hgrid="1x1_camdenNJ"   to_lmask="nomask" 
>lnd/clm2/mappingdata/maps/1x1_camdenNJ/map_3x3min_MODIS_to_1x1_camdenNJ_nomask_aave_da_c120717.nc</map>
<map frm_hgrid="3x3min"    frm_lmask="MODIS-wCsp"  to_hgrid="1x1_camdenNJ"   to_lmask="nomask" 
>lnd/clm2/mappingdata/maps/1x1_camdenNJ/map_3x3min_MODIS-wCsp_to_1x1_camdenNJ_nomask_aave_da_c160425.nc</map>
<map frm_hgrid="3x3min"    frm_lmask="USGS"   to_hgrid="1x1_camdenNJ"   to_lmask="nomask" 
>lnd/clm2/mappingdata/maps/1x1_camdenNJ/map_3x3min_USGS_to_1x1_camdenNJ_nomask_aave_da_c120927.nc</map>
<map frm_hgrid="3x3min"    frm_lmask="LandScan2004" to_hgrid="1x1_camdenNJ"   to_lmask="nomask" 
>lnd/clm2/mappingdata/maps/1x1_camdenNJ/map_3x3min_LandScan2004_to_1x1_camdenNJ_nomask_aave_da_c121114.nc</map>
<map frm_hgrid="5x5min"    frm_lmask="IGBP-GSDP"  to_hgrid="1x1_camdenNJ"   to_lmask="nomask" 
>lnd/clm2/mappingdata/maps/1x1_camdenNJ/map_5x5min_IGBP-GSDP_to_1x1_camdenNJ_nomask_aave_da_c120717.nc</map>
<map frm_hgrid="5x5min"    frm_lmask="ISRIC-WISE"  to_hgrid="1x1_camdenNJ"   to_lmask="nomask" 
>lnd/clm2/mappingdata/maps/1x1_camdenNJ/map_5x5min_ISRIC-WISE_to_1x1_camdenNJ_nomask_aave_da_c120717.nc</map>
<map frm_hgrid="5x5min"    frm_lmask="ORNL-Soil" to_hgrid="1x1_camdenNJ" to_lmask="nomask"
>lnd/clm2/mappingdata/maps/1x1_camdenNJ/map_5x5min_ORNL-Soil_to_1x1_camdenNJ_nomask_aave_da_c170706.nc</map>
<map frm_hgrid="5x5min"    frm_lmask="nomask"  to_hgrid="1x1_camdenNJ"   to_lmask="nomask" 
>lnd/clm2/mappingdata/maps/1x1_camdenNJ/map_5x5min_nomask_to_1x1_camdenNJ_nomask_aave_da_c120717.nc</map>
<map frm_hgrid="3x3min"   frm_lmask="GLOBE-Gardner" to_hgrid="1x1_camdenNJ" to_lmask="nomask"
>lnd/clm2/mappingdata/maps/1x1_camdenNJ/map_3x3min_GLOBE-Gardner_to_1x1_camdenNJ_nomask_aave_da_c120927.nc</map>
<map frm_hgrid="3x3min"   frm_lmask="GLOBE-Gardner-mergeGIS" to_hgrid="1x1_camdenNJ" to_lmask="nomask"
>lnd/clm2/mappingdata/maps/1x1_camdenNJ/map_3x3min_GLOBE-Gardner-mergeGIS_to_1x1_camdenNJ_nomask_aave_da_c120927.nc</map>
<map frm_hgrid="0.9x1.25"    frm_lmask="GRDC"  to_hgrid="1x1_camdenNJ"   to_lmask="nomask" 
>lnd/clm2/mappingdata/maps/1x1_camdenNJ/map_0.9x1.25_GRDC_to_1x1_camdenNJ_nomask_aave_da_c130309.nc</map>
<map frm_hgrid="360x720cru"    frm_lmask="cruncep"  to_hgrid="1x1_camdenNJ"   to_lmask="nomask" 
>lnd/clm2/mappingdata/maps/1x1_camdenNJ/map_360x720_cruncep_to_1x1_camdenNJ_nomask_aave_da_c130326.nc</map>
<map frm_hgrid="1km-merge-10min"    frm_lmask="HYDRO1K-merge-nomask"  to_hgrid="1x1_camdenNJ"   to_lmask="nomask" 
>lnd/clm2/mappingdata/maps/1x1_camdenNJ/map_1km-merge-10min_HYDRO1K-merge-nomask_to_1x1_camdenNJ_nomask_aave_da_c130403.nc</map>

<!-- mapping files for 1x1_camdenNJ END --> 

<!-- mapping files for 1x1_mexicocityMEX START added on Thu Jul 19 13:06:18 2012--> 

<map frm_hgrid="0.5x0.5"    frm_lmask="AVHRR"  to_hgrid="1x1_mexicocityMEX"   to_lmask="nomask" 
>lnd/clm2/mappingdata/maps/1x1_mexicocityMEX/map_0.5x0.5_AVHRR_to_1x1_mexicocityMEX_nomask_aave_da_c120717.nc</map>
<map frm_hgrid="0.5x0.5"    frm_lmask="MODIS"  to_hgrid="1x1_mexicocityMEX"   to_lmask="nomask" 
>lnd/clm2/mappingdata/maps/1x1_mexicocityMEX/map_0.5x0.5_MODIS_to_1x1_mexicocityMEX_nomask_aave_da_c120717.nc</map>
<map frm_hgrid="0.25x0.25"  frm_lmask="MODIS"  to_hgrid="1x1_mexicocityMEX"   to_lmask="nomask" 
>lnd/clm2/mappingdata/maps/1x1_mexicocityMEX/map_0.25x0.25_MODIS_to_1x1_mexicocityMEX_nomask_aave_da_c170321.nc</map>
<map frm_hgrid="0.5x0.5"    frm_lmask="nomask"  to_hgrid="1x1_mexicocityMEX"   to_lmask="nomask" 
>lnd/clm2/mappingdata/maps/1x1_mexicocityMEX/map_0.5x0.5_nomask_to_1x1_mexicocityMEX_nomask_aave_da_c120717.nc</map>
<map frm_hgrid="10x10min"    frm_lmask="nomask"  to_hgrid="1x1_mexicocityMEX"   to_lmask="nomask" 
>lnd/clm2/mappingdata/maps/1x1_mexicocityMEX/map_10x10min_nomask_to_1x1_mexicocityMEX_nomask_aave_da_c120717.nc</map>
<map frm_hgrid="3x3min"    frm_lmask="MODIS"  to_hgrid="1x1_mexicocityMEX"   to_lmask="nomask" 
>lnd/clm2/mappingdata/maps/1x1_mexicocityMEX/map_3x3min_MODIS_to_1x1_mexicocityMEX_nomask_aave_da_c120717.nc</map>
<map frm_hgrid="3x3min"    frm_lmask="MODIS-wCsp"  to_hgrid="1x1_mexicocityMEX"   to_lmask="nomask" 
>lnd/clm2/mappingdata/maps/1x1_mexicocityMEX/map_3x3min_MODIS-wCsp_to_1x1_mexicocityMEX_nomask_aave_da_c160425.nc</map>
<map frm_hgrid="3x3min"    frm_lmask="USGS"   to_hgrid="1x1_mexicocityMEX"   to_lmask="nomask" 
>lnd/clm2/mappingdata/maps/1x1_mexicocityMEX/map_3x3min_USGS_to_1x1_mexicocityMEX_nomask_aave_da_c120927.nc</map>
<map frm_hgrid="3x3min"    frm_lmask="LandScan2004" to_hgrid="1x1_mexicocityMEX"   to_lmask="nomask" 
>lnd/clm2/mappingdata/maps/1x1_mexicocityMEX/map_3x3min_LandScan2004_to_1x1_mexicocityMEX_nomask_aave_da_c121114.nc</map>
<map frm_hgrid="5x5min"    frm_lmask="IGBP-GSDP"  to_hgrid="1x1_mexicocityMEX"   to_lmask="nomask" 
>lnd/clm2/mappingdata/maps/1x1_mexicocityMEX/map_5x5min_IGBP-GSDP_to_1x1_mexicocityMEX_nomask_aave_da_c120717.nc</map>
<map frm_hgrid="5x5min"    frm_lmask="ISRIC-WISE"  to_hgrid="1x1_mexicocityMEX"   to_lmask="nomask" 
>lnd/clm2/mappingdata/maps/1x1_mexicocityMEX/map_5x5min_ISRIC-WISE_to_1x1_mexicocityMEX_nomask_aave_da_c120717.nc</map>
<map frm_hgrid="5x5min"    frm_lmask="ORNL-Soil" to_hgrid="1x1_mexicocityMEX" to_lmask="nomask"
>lnd/clm2/mappingdata/maps/1x1_mexicocityMEX/map_5x5min_ORNL-Soil_to_1x1_mexicocityMEX_nomask_aave_da_c170706.nc</map>
<map frm_hgrid="5x5min"    frm_lmask="nomask"  to_hgrid="1x1_mexicocityMEX"   to_lmask="nomask" 
>lnd/clm2/mappingdata/maps/1x1_mexicocityMEX/map_5x5min_nomask_to_1x1_mexicocityMEX_nomask_aave_da_c120717.nc</map>
<map frm_hgrid="3x3min"   frm_lmask="GLOBE-Gardner" to_hgrid="1x1_mexicocityMEX" to_lmask="nomask"
>lnd/clm2/mappingdata/maps/1x1_mexicocityMEX/map_3x3min_GLOBE-Gardner_to_1x1_mexicocityMEX_nomask_aave_da_c120927.nc</map>
<map frm_hgrid="3x3min"   frm_lmask="GLOBE-Gardner-mergeGIS" to_hgrid="1x1_mexicocityMEX" to_lmask="nomask"
>lnd/clm2/mappingdata/maps/1x1_mexicocityMEX/map_3x3min_GLOBE-Gardner-mergeGIS_to_1x1_mexicocityMEX_nomask_aave_da_c120927.nc</map>
<map frm_hgrid="0.9x1.25"    frm_lmask="GRDC"  to_hgrid="1x1_mexicocityMEX"   to_lmask="nomask" 
>lnd/clm2/mappingdata/maps/1x1_mexicocityMEX/map_0.9x1.25_GRDC_to_1x1_mexicocityMEX_nomask_aave_da_c130309.nc</map>
<map frm_hgrid="360x720cru"    frm_lmask="cruncep"  to_hgrid="1x1_mexicocityMEX"   to_lmask="nomask" 
>lnd/clm2/mappingdata/maps/1x1_mexicocityMEX/map_360x720_cruncep_to_1x1_mexicocityMEX_nomask_aave_da_c130326.nc</map>
<map frm_hgrid="1km-merge-10min"    frm_lmask="HYDRO1K-merge-nomask"  to_hgrid="1x1_mexicocityMEX"   to_lmask="nomask" 
>lnd/clm2/mappingdata/maps/1x1_mexicocityMEX/map_1km-merge-10min_HYDRO1K-merge-nomask_to_1x1_mexicocityMEX_nomask_aave_da_c130403.nc</map>

<!-- mapping files for 1x1_mexicocityMEX END --> 

<!-- mapping files for 1x1_numaIA START added on Thu Jul 19 13:06:18 2012--> 

<map frm_hgrid="0.5x0.5"    frm_lmask="AVHRR"  to_hgrid="1x1_numaIA"   to_lmask="nomask" 
>lnd/clm2/mappingdata/maps/1x1_numaIA/map_0.5x0.5_AVHRR_to_1x1_numaIA_nomask_aave_da_c120717.nc</map>
<map frm_hgrid="0.5x0.5"    frm_lmask="MODIS"  to_hgrid="1x1_numaIA"   to_lmask="nomask" 
>lnd/clm2/mappingdata/maps/1x1_numaIA/map_0.5x0.5_MODIS_to_1x1_numaIA_nomask_aave_da_c120717.nc</map>
<map frm_hgrid="0.25x0.25"  frm_lmask="MODIS"  to_hgrid="1x1_numaIA"   to_lmask="nomask" 
>lnd/clm2/mappingdata/maps/1x1_numaIA/map_0.25x0.25_MODIS_to_1x1_numaIA_nomask_aave_da_c170321.nc</map>
<map frm_hgrid="0.5x0.5"    frm_lmask="nomask"  to_hgrid="1x1_numaIA"   to_lmask="nomask" 
>lnd/clm2/mappingdata/maps/1x1_numaIA/map_0.5x0.5_nomask_to_1x1_numaIA_nomask_aave_da_c120717.nc</map>
<map frm_hgrid="10x10min"    frm_lmask="nomask"  to_hgrid="1x1_numaIA"   to_lmask="nomask" 
>lnd/clm2/mappingdata/maps/1x1_numaIA/map_10x10min_nomask_to_1x1_numaIA_nomask_aave_da_c120717.nc</map>
<map frm_hgrid="3x3min"    frm_lmask="MODIS"  to_hgrid="1x1_numaIA"   to_lmask="nomask" 
>lnd/clm2/mappingdata/maps/1x1_numaIA/map_3x3min_MODIS_to_1x1_numaIA_nomask_aave_da_c120717.nc</map>
<map frm_hgrid="3x3min"    frm_lmask="MODIS-wCsp"  to_hgrid="1x1_numaIA"   to_lmask="nomask" 
>lnd/clm2/mappingdata/maps/1x1_numaIA/map_3x3min_MODIS-wCsp_to_1x1_numaIA_nomask_aave_da_c160425.nc</map>
<map frm_hgrid="3x3min"    frm_lmask="USGS"   to_hgrid="1x1_numaIA"   to_lmask="nomask" 
>lnd/clm2/mappingdata/maps/1x1_numaIA/map_3x3min_USGS_to_1x1_numaIA_nomask_aave_da_c120927.nc</map>
<map frm_hgrid="3x3min"    frm_lmask="LandScan2004" to_hgrid="1x1_numaIA"   to_lmask="nomask" 
>lnd/clm2/mappingdata/maps/1x1_numaIA/map_3x3min_LandScan2004_to_1x1_numaIA_nomask_aave_da_c121114.nc</map>
<map frm_hgrid="5x5min"    frm_lmask="IGBP-GSDP"  to_hgrid="1x1_numaIA"   to_lmask="nomask" 
>lnd/clm2/mappingdata/maps/1x1_numaIA/map_5x5min_IGBP-GSDP_to_1x1_numaIA_nomask_aave_da_c120717.nc</map>
<map frm_hgrid="5x5min"    frm_lmask="ISRIC-WISE"  to_hgrid="1x1_numaIA"   to_lmask="nomask" 
>lnd/clm2/mappingdata/maps/1x1_numaIA/map_5x5min_ISRIC-WISE_to_1x1_numaIA_nomask_aave_da_c120717.nc</map>
<map frm_hgrid="5x5min"    frm_lmask="ORNL-Soil" to_hgrid="1x1_numaIA" to_lmask="nomask"
>lnd/clm2/mappingdata/maps/1x1_numaIA/map_5x5min_ORNL-Soil_to_1x1_numaIA_nomask_aave_da_c170706.nc</map>
<map frm_hgrid="5x5min"    frm_lmask="nomask"  to_hgrid="1x1_numaIA"   to_lmask="nomask" 
>lnd/clm2/mappingdata/maps/1x1_numaIA/map_5x5min_nomask_to_1x1_numaIA_nomask_aave_da_c120717.nc</map>
<map frm_hgrid="3x3min"   frm_lmask="GLOBE-Gardner" to_hgrid="1x1_numaIA" to_lmask="nomask"
>lnd/clm2/mappingdata/maps/1x1_numaIA/map_3x3min_GLOBE-Gardner_to_1x1_numaIA_nomask_aave_da_c120927.nc</map>
<map frm_hgrid="3x3min"   frm_lmask="GLOBE-Gardner-mergeGIS" to_hgrid="1x1_numaIA" to_lmask="nomask"
>lnd/clm2/mappingdata/maps/1x1_numaIA/map_3x3min_GLOBE-Gardner-mergeGIS_to_1x1_numaIA_nomask_aave_da_c120927.nc</map>
<map frm_hgrid="0.9x1.25"    frm_lmask="GRDC"  to_hgrid="1x1_numaIA"   to_lmask="nomask" 
>lnd/clm2/mappingdata/maps/1x1_numaIA/map_0.9x1.25_GRDC_to_1x1_numaIA_nomask_aave_da_c130309.nc</map>
<map frm_hgrid="360x720cru"    frm_lmask="cruncep"  to_hgrid="1x1_numaIA"   to_lmask="nomask" 
>lnd/clm2/mappingdata/maps/1x1_numaIA/map_360x720_cruncep_to_1x1_numaIA_nomask_aave_da_c130326.nc</map>
<map frm_hgrid="1km-merge-10min"    frm_lmask="HYDRO1K-merge-nomask"  to_hgrid="1x1_numaIA"   to_lmask="nomask" 
>lnd/clm2/mappingdata/maps/1x1_numaIA/map_1km-merge-10min_HYDRO1K-merge-nomask_to_1x1_numaIA_nomask_aave_da_c130403.nc</map>

<!-- mapping files for 1x1_numaIA END --> 

<!-- mapping files for 1x1_smallvilleIA START added on Thu Jul 19 13:06:19 2012--> 

<map frm_hgrid="0.5x0.5"    frm_lmask="AVHRR"  to_hgrid="1x1_smallvilleIA"   to_lmask="nomask" 
>lnd/clm2/mappingdata/maps/1x1_smallvilleIA/map_0.5x0.5_AVHRR_to_1x1_smallvilleIA_nomask_aave_da_c120717.nc</map>
<map frm_hgrid="0.5x0.5"    frm_lmask="MODIS"  to_hgrid="1x1_smallvilleIA"   to_lmask="nomask" 
>lnd/clm2/mappingdata/maps/1x1_smallvilleIA/map_0.5x0.5_MODIS_to_1x1_smallvilleIA_nomask_aave_da_c120717.nc</map>
<map frm_hgrid="0.25x0.25"  frm_lmask="MODIS"  to_hgrid="1x1_smallvilleIA"   to_lmask="nomask" 
>lnd/clm2/mappingdata/maps/1x1_smallvilleIA/map_0.25x0.25_MODIS_to_1x1_smallvilleIA_nomask_aave_da_c170321.nc</map>
<map frm_hgrid="0.5x0.5"    frm_lmask="nomask"  to_hgrid="1x1_smallvilleIA"   to_lmask="nomask" 
>lnd/clm2/mappingdata/maps/1x1_smallvilleIA/map_0.5x0.5_nomask_to_1x1_smallvilleIA_nomask_aave_da_c120717.nc</map>
<map frm_hgrid="10x10min"    frm_lmask="nomask"  to_hgrid="1x1_smallvilleIA"   to_lmask="nomask" 
>lnd/clm2/mappingdata/maps/1x1_smallvilleIA/map_10x10min_nomask_to_1x1_smallvilleIA_nomask_aave_da_c120717.nc</map>
<map frm_hgrid="3x3min"    frm_lmask="MODIS"  to_hgrid="1x1_smallvilleIA"   to_lmask="nomask" 
>lnd/clm2/mappingdata/maps/1x1_smallvilleIA/map_3x3min_MODIS_to_1x1_smallvilleIA_nomask_aave_da_c120717.nc</map>
<map frm_hgrid="3x3min"    frm_lmask="MODIS-wCsp"  to_hgrid="1x1_smallvilleIA"   to_lmask="nomask" 
>lnd/clm2/mappingdata/maps/1x1_smallvilleIA/map_3x3min_MODIS-wCsp_to_1x1_smallvilleIA_nomask_aave_da_c160425.nc</map>
<map frm_hgrid="3x3min"    frm_lmask="USGS"   to_hgrid="1x1_smallvilleIA"   to_lmask="nomask" 
>lnd/clm2/mappingdata/maps/1x1_smallvilleIA/map_3x3min_USGS_to_1x1_smallvilleIA_nomask_aave_da_c120927.nc</map>
<map frm_hgrid="3x3min"    frm_lmask="LandScan2004" to_hgrid="1x1_smallvilleIA"   to_lmask="nomask" 
>lnd/clm2/mappingdata/maps/1x1_smallvilleIA/map_3x3min_LandScan2004_to_1x1_smallvilleIA_nomask_aave_da_c121114.nc</map>
<map frm_hgrid="5x5min"    frm_lmask="IGBP-GSDP"  to_hgrid="1x1_smallvilleIA"   to_lmask="nomask" 
>lnd/clm2/mappingdata/maps/1x1_smallvilleIA/map_5x5min_IGBP-GSDP_to_1x1_smallvilleIA_nomask_aave_da_c120717.nc</map>
<map frm_hgrid="5x5min"    frm_lmask="ISRIC-WISE"  to_hgrid="1x1_smallvilleIA"   to_lmask="nomask" 
>lnd/clm2/mappingdata/maps/1x1_smallvilleIA/map_5x5min_ISRIC-WISE_to_1x1_smallvilleIA_nomask_aave_da_c120717.nc</map>
<map frm_hgrid="5x5min"    frm_lmask="ORNL-Soil" to_hgrid="1x1_smallvilleIA" to_lmask="nomask"
>lnd/clm2/mappingdata/maps/1x1_smallvilleIA/map_5x5min_ORNL-Soil_to_1x1_smallvilleIA_nomask_aave_da_c170706.nc</map>
<map frm_hgrid="5x5min"    frm_lmask="nomask"  to_hgrid="1x1_smallvilleIA"   to_lmask="nomask" 
>lnd/clm2/mappingdata/maps/1x1_smallvilleIA/map_5x5min_nomask_to_1x1_smallvilleIA_nomask_aave_da_c120717.nc</map>
<map frm_hgrid="3x3min"   frm_lmask="GLOBE-Gardner" to_hgrid="1x1_smallvilleIA" to_lmask="nomask"
>lnd/clm2/mappingdata/maps/1x1_smallvilleIA/map_3x3min_GLOBE-Gardner_to_1x1_smallvilleIA_nomask_aave_da_c120927.nc</map>
<map frm_hgrid="3x3min"   frm_lmask="GLOBE-Gardner-mergeGIS" to_hgrid="1x1_smallvilleIA" to_lmask="nomask"
>lnd/clm2/mappingdata/maps/1x1_smallvilleIA/map_3x3min_GLOBE-Gardner-mergeGIS_to_1x1_smallvilleIA_nomask_aave_da_c120927.nc</map>
<map frm_hgrid="0.9x1.25"    frm_lmask="GRDC"  to_hgrid="1x1_smallvilleIA"   to_lmask="nomask" 
>lnd/clm2/mappingdata/maps/1x1_smallvilleIA/map_0.9x1.25_GRDC_to_1x1_smallvilleIA_nomask_aave_da_c130309.nc</map>
<map frm_hgrid="360x720cru"    frm_lmask="cruncep"  to_hgrid="1x1_smallvilleIA"   to_lmask="nomask" 
>lnd/clm2/mappingdata/maps/1x1_smallvilleIA/map_360x720_cruncep_to_1x1_smallvilleIA_nomask_aave_da_c130326.nc</map>
<map frm_hgrid="1km-merge-10min"    frm_lmask="HYDRO1K-merge-nomask"  to_hgrid="1x1_smallvilleIA"   to_lmask="nomask" 
>lnd/clm2/mappingdata/maps/1x1_smallvilleIA/map_1km-merge-10min_HYDRO1K-merge-nomask_to_1x1_smallvilleIA_nomask_aave_da_c130403.nc</map>

<!-- mapping files for 1x1_smallvilleIA END --> 

<!-- mapping files for 1x1_urbanc_alpha START added on Thu Jul 19 13:06:19 2012--> 

<map frm_hgrid="0.5x0.5"    frm_lmask="AVHRR"  to_hgrid="1x1_urbanc_alpha"   to_lmask="nomask" 
>lnd/clm2/mappingdata/maps/1x1_urbanc_alpha/map_0.5x0.5_AVHRR_to_1x1_urbanc_alpha_nomask_aave_da_c120717.nc</map>
<map frm_hgrid="0.5x0.5"    frm_lmask="MODIS"  to_hgrid="1x1_urbanc_alpha"   to_lmask="nomask" 
>lnd/clm2/mappingdata/maps/1x1_urbanc_alpha/map_0.5x0.5_MODIS_to_1x1_urbanc_alpha_nomask_aave_da_c120717.nc</map>
<map frm_hgrid="0.25x0.25"  frm_lmask="MODIS"  to_hgrid="1x1_urbanc_alpha"   to_lmask="nomask" 
>lnd/clm2/mappingdata/maps/1x1_urbanc_alpha/map_0.25x0.25_MODIS_to_1x1_urbanc_alpha_nomask_aave_da_c170321.nc</map>
<map frm_hgrid="0.5x0.5"    frm_lmask="nomask"  to_hgrid="1x1_urbanc_alpha"   to_lmask="nomask" 
>lnd/clm2/mappingdata/maps/1x1_urbanc_alpha/map_0.5x0.5_nomask_to_1x1_urbanc_alpha_nomask_aave_da_c120717.nc</map>
<map frm_hgrid="10x10min"    frm_lmask="nomask"  to_hgrid="1x1_urbanc_alpha"   to_lmask="nomask" 
>lnd/clm2/mappingdata/maps/1x1_urbanc_alpha/map_10x10min_nomask_to_1x1_urbanc_alpha_nomask_aave_da_c120717.nc</map>
<map frm_hgrid="3x3min"    frm_lmask="MODIS"  to_hgrid="1x1_urbanc_alpha"   to_lmask="nomask" 
>lnd/clm2/mappingdata/maps/1x1_urbanc_alpha/map_3x3min_MODIS_to_1x1_urbanc_alpha_nomask_aave_da_c120717.nc</map>
<map frm_hgrid="3x3min"    frm_lmask="MODIS-wCsp"  to_hgrid="1x1_urbanc_alpha"   to_lmask="nomask" 
>lnd/clm2/mappingdata/maps/1x1_urbanc_alpha/map_3x3min_MODIS-wCsp_to_1x1_urbanc_alpha_nomask_aave_da_c160425.nc</map>
<map frm_hgrid="3x3min"    frm_lmask="USGS"   to_hgrid="1x1_urbanc_alpha"   to_lmask="nomask" 
>lnd/clm2/mappingdata/maps/1x1_urbanc_alpha/map_3x3min_USGS_to_1x1_urbanc_alpha_nomask_aave_da_c120928.nc</map>
<map frm_hgrid="3x3min"    frm_lmask="LandScan2004" to_hgrid="1x1_urbanc_alpha"   to_lmask="nomask" 
>lnd/clm2/mappingdata/maps/1x1_urbanc_alpha/map_3x3min_LandScan2004_to_1x1_urbanc_alpha_nomask_aave_da_c121114.nc</map>
<map frm_hgrid="5x5min"    frm_lmask="IGBP-GSDP"  to_hgrid="1x1_urbanc_alpha"   to_lmask="nomask" 
>lnd/clm2/mappingdata/maps/1x1_urbanc_alpha/map_5x5min_IGBP-GSDP_to_1x1_urbanc_alpha_nomask_aave_da_c120717.nc</map>
<map frm_hgrid="5x5min"    frm_lmask="ISRIC-WISE"  to_hgrid="1x1_urbanc_alpha"   to_lmask="nomask" 
>lnd/clm2/mappingdata/maps/1x1_urbanc_alpha/map_5x5min_ISRIC-WISE_to_1x1_urbanc_alpha_nomask_aave_da_c120717.nc</map>
<map frm_hgrid="5x5min"    frm_lmask="ORNL-Soil" to_hgrid="1x1_urbanc_alpha" to_lmask="nomask"
>lnd/clm2/mappingdata/maps/1x1_urbanc_alpha/map_5x5min_ORNL-Soil_to_1x1_urbanc_alpha_nomask_aave_da_c170706.nc</map>
<map frm_hgrid="5x5min"    frm_lmask="nomask"  to_hgrid="1x1_urbanc_alpha"   to_lmask="nomask" 
>lnd/clm2/mappingdata/maps/1x1_urbanc_alpha/map_5x5min_nomask_to_1x1_urbanc_alpha_nomask_aave_da_c120717.nc</map>
<map frm_hgrid="3x3min"   frm_lmask="GLOBE-Gardner" to_hgrid="1x1_urbanc_alpha" to_lmask="nomask"
>lnd/clm2/mappingdata/maps/1x1_urbanc_alpha/map_3x3min_GLOBE-Gardner_to_1x1_urbanc_alpha_nomask_aave_da_c120927.nc</map>
<map frm_hgrid="3x3min"   frm_lmask="GLOBE-Gardner-mergeGIS" to_hgrid="1x1_urbanc_alpha" to_lmask="nomask"
>lnd/clm2/mappingdata/maps/1x1_urbanc_alpha/map_3x3min_GLOBE-Gardner-mergeGIS_to_1x1_urbanc_alpha_nomask_aave_da_c120927.nc</map>
<map frm_hgrid="0.9x1.25"    frm_lmask="GRDC"  to_hgrid="1x1_urbanc_alpha"   to_lmask="nomask" 
>lnd/clm2/mappingdata/maps/1x1_urbanc_alpha/map_0.9x1.25_GRDC_to_1x1_urbanc_alpha_nomask_aave_da_c130309.nc</map>
<map frm_hgrid="360x720cru"    frm_lmask="cruncep"  to_hgrid="1x1_urbanc_alpha"   to_lmask="nomask" 
>lnd/clm2/mappingdata/maps/1x1_urbanc_alpha/map_360x720_cruncep_to_1x1_urbanc_alpha_nomask_aave_da_c130326.nc</map>
<map frm_hgrid="1km-merge-10min"    frm_lmask="HYDRO1K-merge-nomask"  to_hgrid="1x1_urbanc_alpha"   to_lmask="nomask" 
>lnd/clm2/mappingdata/maps/1x1_urbanc_alpha/map_1km-merge-10min_HYDRO1K-merge-nomask_to_1x1_urbanc_alpha_nomask_aave_da_c130403.nc</map>

<!-- mapping files for 1x1_urbanc_alpha END --> 

<!-- mapping files for 1x1_vancouverCAN START added on Thu Jul 19 13:06:19 2012--> 

<map frm_hgrid="0.5x0.5"    frm_lmask="AVHRR"  to_hgrid="1x1_vancouverCAN"   to_lmask="nomask" 
>lnd/clm2/mappingdata/maps/1x1_vancouverCAN/map_0.5x0.5_AVHRR_to_1x1_vancouverCAN_nomask_aave_da_c120717.nc</map>
<map frm_hgrid="0.5x0.5"    frm_lmask="MODIS"  to_hgrid="1x1_vancouverCAN"   to_lmask="nomask" 
>lnd/clm2/mappingdata/maps/1x1_vancouverCAN/map_0.5x0.5_MODIS_to_1x1_vancouverCAN_nomask_aave_da_c120717.nc</map>
<map frm_hgrid="0.25x0.25"  frm_lmask="MODIS"  to_hgrid="1x1_vancouverCAN"   to_lmask="nomask" 
>lnd/clm2/mappingdata/maps/1x1_vancouverCAN/map_0.25x0.25_MODIS_to_1x1_vancouverCAN_nomask_aave_da_c170321.nc</map>
<map frm_hgrid="0.5x0.5"    frm_lmask="nomask"  to_hgrid="1x1_vancouverCAN"   to_lmask="nomask" 
>lnd/clm2/mappingdata/maps/1x1_vancouverCAN/map_0.5x0.5_nomask_to_1x1_vancouverCAN_nomask_aave_da_c120717.nc</map>
<map frm_hgrid="10x10min"    frm_lmask="nomask"  to_hgrid="1x1_vancouverCAN"   to_lmask="nomask" 
>lnd/clm2/mappingdata/maps/1x1_vancouverCAN/map_10x10min_nomask_to_1x1_vancouverCAN_nomask_aave_da_c120717.nc</map>
<map frm_hgrid="3x3min"    frm_lmask="MODIS"  to_hgrid="1x1_vancouverCAN"   to_lmask="nomask" 
>lnd/clm2/mappingdata/maps/1x1_vancouverCAN/map_3x3min_MODIS_to_1x1_vancouverCAN_nomask_aave_da_c120717.nc</map>
<map frm_hgrid="3x3min"    frm_lmask="MODIS-wCsp"  to_hgrid="1x1_vancouverCAN"   to_lmask="nomask" 
>lnd/clm2/mappingdata/maps/1x1_vancouverCAN/map_3x3min_MODIS-wCsp_to_1x1_vancouverCAN_nomask_aave_da_c160425.nc</map>
<map frm_hgrid="3x3min"    frm_lmask="USGS"   to_hgrid="1x1_vancouverCAN"   to_lmask="nomask" 
>lnd/clm2/mappingdata/maps/1x1_vancouverCAN/map_3x3min_USGS_to_1x1_vancouverCAN_nomask_aave_da_c120927.nc</map>
<map frm_hgrid="3x3min"    frm_lmask="LandScan2004" to_hgrid="1x1_vancouverCAN"   to_lmask="nomask" 
>lnd/clm2/mappingdata/maps/1x1_vancouverCAN/map_3x3min_LandScan2004_to_1x1_vancouverCAN_nomask_aave_da_c121114.nc</map>
<map frm_hgrid="5x5min"    frm_lmask="IGBP-GSDP"  to_hgrid="1x1_vancouverCAN"   to_lmask="nomask" 
>lnd/clm2/mappingdata/maps/1x1_vancouverCAN/map_5x5min_IGBP-GSDP_to_1x1_vancouverCAN_nomask_aave_da_c120717.nc</map>
<map frm_hgrid="5x5min"    frm_lmask="ISRIC-WISE"  to_hgrid="1x1_vancouverCAN"   to_lmask="nomask" 
>lnd/clm2/mappingdata/maps/1x1_vancouverCAN/map_5x5min_ISRIC-WISE_to_1x1_vancouverCAN_nomask_aave_da_c120717.nc</map>
<map frm_hgrid="5x5min"    frm_lmask="ORNL-Soil" to_hgrid="1x1_vancouverCAN" to_lmask="nomask"
>lnd/clm2/mappingdata/maps/1x1_vancouverCAN/map_5x5min_ORNL-Soil_to_1x1_vancouverCAN_nomask_aave_da_c170706.nc</map>
<map frm_hgrid="5x5min"    frm_lmask="nomask"  to_hgrid="1x1_vancouverCAN"   to_lmask="nomask" 
>lnd/clm2/mappingdata/maps/1x1_vancouverCAN/map_5x5min_nomask_to_1x1_vancouverCAN_nomask_aave_da_c120717.nc</map>
<map frm_hgrid="3x3min"   frm_lmask="GLOBE-Gardner" to_hgrid="1x1_vancouverCAN" to_lmask="nomask"
>lnd/clm2/mappingdata/maps/1x1_vancouverCAN/map_3x3min_GLOBE-Gardner_to_1x1_vancouverCAN_nomask_aave_da_c120927.nc</map>
<map frm_hgrid="3x3min"   frm_lmask="GLOBE-Gardner-mergeGIS" to_hgrid="1x1_vancouverCAN" to_lmask="nomask"
>lnd/clm2/mappingdata/maps/1x1_vancouverCAN/map_3x3min_GLOBE-Gardner-mergeGIS_to_1x1_vancouverCAN_nomask_aave_da_c120927.nc</map>
<map frm_hgrid="0.9x1.25"    frm_lmask="GRDC"  to_hgrid="1x1_vancouverCAN"   to_lmask="nomask" 
>lnd/clm2/mappingdata/maps/1x1_vancouverCAN/map_0.9x1.25_GRDC_to_1x1_vancouverCAN_nomask_aave_da_c130309.nc</map>
<map frm_hgrid="360x720cru"    frm_lmask="cruncep"  to_hgrid="1x1_vancouverCAN"   to_lmask="nomask" 
>lnd/clm2/mappingdata/maps/1x1_vancouverCAN/map_360x720_cruncep_to_1x1_vancouverCAN_nomask_aave_da_c130326.nc</map>
<map frm_hgrid="1km-merge-10min"    frm_lmask="HYDRO1K-merge-nomask"  to_hgrid="1x1_vancouverCAN"   to_lmask="nomask" 
>lnd/clm2/mappingdata/maps/1x1_vancouverCAN/map_1km-merge-10min_HYDRO1K-merge-nomask_to_1x1_vancouverCAN_nomask_aave_da_c130403.nc</map>

<!-- mapping files for 1x1_vancouverCAN END --> 

<!-- mapping files for 0.47x0.63 start --> 

<map frm_hgrid="0.25x0.25"    frm_lmask="MODIS"  to_hgrid="0.47x0.63"   to_lmask="nomask" 
>lnd/clm2/mappingdata/maps/0.47x0.63/map_0.25x0.25_MODIS_to_0.47x0.63_nomask_aave_da_c170914.nc</map>
<map frm_hgrid="0.5x0.5"    frm_lmask="AVHRR"  to_hgrid="0.47x0.63"   to_lmask="nomask" 
>lnd/clm2/mappingdata/maps/0.47x0.63/map_0.5x0.5_AVHRR_to_0.47x0.63_nomask_aave_da_c170914.nc</map>
<map frm_hgrid="0.5x0.5"    frm_lmask="MODIS"  to_hgrid="0.47x0.63"   to_lmask="nomask" 
>lnd/clm2/mappingdata/maps/0.47x0.63/map_0.5x0.5_MODIS_to_0.47x0.63_nomask_aave_da_c170914.nc</map>
<map frm_hgrid="0.9x1.25"    frm_lmask="GRDC"  to_hgrid="0.47x0.63"   to_lmask="nomask" 
>lnd/clm2/mappingdata/maps/0.47x0.63/map_0.9x1.25_GRDC_to_0.47x0.63_nomask_aave_da_c170914.nc</map>
<map frm_hgrid="10x10min"    frm_lmask="IGBPmergeICESatGIS"  to_hgrid="0.47x0.63"   to_lmask="nomask" 
>lnd/clm2/mappingdata/maps/0.47x0.63/map_10x10min_IGBPmergeICESatGIS_to_0.47x0.63_nomask_aave_da_c170914.nc</map>
<map frm_hgrid="10x10min"    frm_lmask="nomask"  to_hgrid="0.47x0.63"   to_lmask="nomask" 
>lnd/clm2/mappingdata/maps/0.47x0.63/map_10x10min_nomask_to_0.47x0.63_nomask_aave_da_c170914.nc</map>
<map frm_hgrid="1km-merge-10min"    frm_lmask="HYDRO1K-merge-nomask"  to_hgrid="0.47x0.63"   to_lmask="nomask" 
>lnd/clm2/mappingdata/maps/0.47x0.63/map_1km-merge-10min_HYDRO1K-merge-nomask_to_0.47x0.63_nomask_aave_da_c170914.nc</map>
<map frm_hgrid="360x720cru"    frm_lmask="cruncep"  to_hgrid="0.47x0.63"   to_lmask="nomask" 
>lnd/clm2/mappingdata/maps/0.47x0.63/map_360x720cru_cruncep_to_0.47x0.63_nomask_aave_da_c170914.nc</map>
<map frm_hgrid="3x3min"    frm_lmask="GLOBE-Gardner-mergeGIS"  to_hgrid="0.47x0.63"   to_lmask="nomask" 
>lnd/clm2/mappingdata/maps/0.47x0.63/map_3x3min_GLOBE-Gardner-mergeGIS_to_0.47x0.63_nomask_aave_da_c170914.nc</map>
<map frm_hgrid="3x3min"    frm_lmask="GLOBE-Gardner"  to_hgrid="0.47x0.63"   to_lmask="nomask" 
>lnd/clm2/mappingdata/maps/0.47x0.63/map_3x3min_GLOBE-Gardner_to_0.47x0.63_nomask_aave_da_c170914.nc</map>
<map frm_hgrid="3x3min"    frm_lmask="LandScan2004"  to_hgrid="0.47x0.63"   to_lmask="nomask" 
>lnd/clm2/mappingdata/maps/0.47x0.63/map_3x3min_LandScan2004_to_0.47x0.63_nomask_aave_da_c170914.nc</map>
<map frm_hgrid="3x3min"    frm_lmask="MODIS-wCsp"  to_hgrid="0.47x0.63"   to_lmask="nomask" 
>lnd/clm2/mappingdata/maps/0.47x0.63/map_3x3min_MODIS-wCsp_to_0.47x0.63_nomask_aave_da_c170914.nc</map>
<map frm_hgrid="3x3min"    frm_lmask="USGS"  to_hgrid="0.47x0.63"   to_lmask="nomask" 
>lnd/clm2/mappingdata/maps/0.47x0.63/map_3x3min_USGS_to_0.47x0.63_nomask_aave_da_c170914.nc</map>
<map frm_hgrid="5x5min"    frm_lmask="IGBP-GSDP"  to_hgrid="0.47x0.63"   to_lmask="nomask" 
>lnd/clm2/mappingdata/maps/0.47x0.63/map_5x5min_IGBP-GSDP_to_0.47x0.63_nomask_aave_da_c170914.nc</map>
<map frm_hgrid="5x5min"    frm_lmask="ISRIC-WISE"  to_hgrid="0.47x0.63"   to_lmask="nomask" 
>lnd/clm2/mappingdata/maps/0.47x0.63/map_5x5min_ISRIC-WISE_to_0.47x0.63_nomask_aave_da_c170914.nc</map>
<map frm_hgrid="5x5min"    frm_lmask="nomask"  to_hgrid="0.47x0.63"   to_lmask="nomask" 
>lnd/clm2/mappingdata/maps/0.47x0.63/map_5x5min_nomask_to_0.47x0.63_nomask_aave_da_c170914.nc</map>
<map frm_hgrid="5x5min"    frm_lmask="ORNL-Soil"  to_hgrid="0.47x0.63"   to_lmask="nomask" 
>lnd/clm2/mappingdata/maps/0.47x0.63/map_5x5min_ORNL-Soil_to_0.47x0.63_nomask_aave_da_c170914.nc</map>

<!-- mapping files for 0.47x0.63 END --> 


<map frm_hgrid="0.5x0.5"  frm_lmask="MODIS"  to_hgrid="0.9x1.25" to_lmask="nomask" 
>lnd/clm2/mappingdata/maps/0.9x1.25/map_0.5x0.5_landuse_to_0.9x1.25_aave_da_110307.nc</map>
<map frm_hgrid="0.25x0.25"  frm_lmask="MODIS"  to_hgrid="0.9x1.25"   to_lmask="nomask" 
>lnd/clm2/mappingdata/maps/0.9x1.25/map_0.25x0.25_MODIS_to_0.9x1.25_nomask_aave_da_c170321.nc</map>
<map frm_hgrid="0.5x0.5"  frm_lmask="AVHRR"  to_hgrid="0.9x1.25" to_lmask="nomask" 
>lnd/clm2/mappingdata/maps/0.9x1.25/map_0.5x0.5_lanwat_to_0.9x1.25_aave_da_110307.nc</map>
<map frm_hgrid="10x10min" frm_lmask="nomask" to_hgrid="0.9x1.25" to_lmask="nomask"
>lnd/clm2/mappingdata/maps/0.9x1.25/map_10minx10min_topo_to_0.9x1.25_aave_da_110630.nc</map>
<map frm_hgrid="5x5min"   frm_lmask="IGBP-GSDP" to_hgrid="0.9x1.25" to_lmask="nomask"
>lnd/clm2/mappingdata/maps/0.9x1.25/map_5minx5min_soitex_to_0.9x1.25_aave_da_110722.nc</map>
<map frm_hgrid="5x5min"   frm_lmask="nomask" to_hgrid="0.9x1.25" to_lmask="nomask"
>lnd/clm2/mappingdata/maps/0.9x1.25/map_5minx5min_irrig_to_0.9x1.25_aave_da_110529.nc</map>
<map frm_hgrid="5x5min"   frm_lmask="ISRIC-WISE" to_hgrid="0.9x1.25" to_lmask="nomask"
>lnd/clm2/mappingdata/maps/0.9x1.25/map_5x5min_ISRIC-WISE_to_0.9x1.25_nomask_aave_da_c120525.nc</map>
<map frm_hgrid="5x5min"    frm_lmask="ORNL-Soil" to_hgrid="0.9x1.25" to_lmask="nomask"
>lnd/clm2/mappingdata/maps/0.9x1.25/map_5x5min_ORNL-Soil_to_0.9x1.25_nomask_aave_da_c170706.nc</map>
<map frm_hgrid="3x3min"   frm_lmask="MODIS"  to_hgrid="0.9x1.25"    to_lmask="nomask"
>lnd/clm2/mappingdata/maps/0.9x1.25/map_3x3min_MODIS_to_0.9x1.25_nomask_aave_da_c120523.nc</map>
<map frm_hgrid="3x3min"   frm_lmask="MODIS-wCsp"  to_hgrid="0.9x1.25"    to_lmask="nomask"
>lnd/clm2/mappingdata/maps/0.9x1.25/map_3x3min_MODIS-wCsp_to_0.9x1.25_nomask_aave_da_c160425.nc</map>
<map frm_hgrid="3x3min"   frm_lmask="USGS"   to_hgrid="0.9x1.25"    to_lmask="nomask"
>lnd/clm2/mappingdata/maps/0.9x1.25/map_3x3min_USGS_to_0.9x1.25_nomask_aave_da_c120926.nc</map>
<map frm_hgrid="3x3min"   frm_lmask="LandScan2004" to_hgrid="0.9x1.25" to_lmask="nomask"
>lnd/clm2/mappingdata/maps/0.9x1.25/map_3x3min_LandScan2004_to_0.9x1.25_nomask_aave_da_c120522.nc</map>
<map frm_hgrid="3x3min"   frm_lmask="GLOBE-Gardner" to_hgrid="0.9x1.25" to_lmask="nomask"
>lnd/clm2/mappingdata/maps/0.9x1.25/map_3x3min_GLOBE-Gardner_to_0.9x1.25_nomask_aave_da_c120923.nc</map>
<map frm_hgrid="3x3min"   frm_lmask="GLOBE-Gardner-mergeGIS" to_hgrid="0.9x1.25" to_lmask="nomask"
>lnd/clm2/mappingdata/maps/0.9x1.25/map_3x3min_GLOBE-Gardner-mergeGIS_to_0.9x1.25_nomask_aave_da_c120923.nc</map>
<map frm_hgrid="0.9x1.25"    frm_lmask="GRDC"  to_hgrid="0.9x1.25"   to_lmask="nomask" 
>lnd/clm2/mappingdata/maps/0.9x1.25/map_0.9x1.25_GRDC_to_0.9x1.25_nomask_aave_da_c130308.nc</map>
<map frm_hgrid="360x720cru"    frm_lmask="cruncep"  to_hgrid="0.9x1.25"   to_lmask="nomask" 
>lnd/clm2/mappingdata/maps/0.9x1.25/map_360x720_cruncep_to_0.9x1.25_nomask_aave_da_c130326.nc</map>
<map frm_hgrid="1km-merge-10min"    frm_lmask="HYDRO1K-merge-nomask"  to_hgrid="0.9x1.25"   to_lmask="nomask" 
>lnd/clm2/mappingdata/maps/0.9x1.25/map_1km-merge-10min_HYDRO1K-merge-nomask_to_0.9x1.25_nomask_aave_da_c130405.nc</map>

<map frm_hgrid="0.5x0.5"  frm_lmask="MODIS"  to_hgrid="1.9x2.5" to_lmask="nomask" 
>lnd/clm2/mappingdata/maps/1.9x2.5/map_0.5x0.5_landuse_to_1.9x2.5_aave_da_110307.nc</map>
<map frm_hgrid="0.25x0.25"  frm_lmask="MODIS"  to_hgrid="1.9x2.5"   to_lmask="nomask" 
>lnd/clm2/mappingdata/maps/1.9x2.5/map_0.25x0.25_MODIS_to_1.9x2.5_nomask_aave_da_c170321.nc</map>
<map frm_hgrid="0.5x0.5"  frm_lmask="AVHRR"  to_hgrid="1.9x2.5" to_lmask="nomask" 
>lnd/clm2/mappingdata/maps/1.9x2.5/map_0.5x0.5_lanwat_to_1.9x2.5_aave_da_110307.nc</map>
<map frm_hgrid="10x10min" frm_lmask="nomask" to_hgrid="1.9x2.5" to_lmask="nomask"
>lnd/clm2/mappingdata/maps/1.9x2.5/map_10minx10min_topo_to_1.9x2.5_aave_da_110307.nc</map>
<map frm_hgrid="5x5min"   frm_lmask="IGBP-GSDP" to_hgrid="1.9x2.5" to_lmask="nomask"
>lnd/clm2/mappingdata/maps/1.9x2.5/map_5minx5min_soitex_to_1.9x2.5_aave_da_110307.nc</map>
<map frm_hgrid="5x5min"   frm_lmask="nomask" to_hgrid="1.9x2.5" to_lmask="nomask"
>lnd/clm2/mappingdata/maps/1.9x2.5/map_5x5min_nomask_to_1.9x2.5_nomask_aave_da_c120606.nc</map>
<map frm_hgrid="5x5min"   frm_lmask="ISRIC-WISE" to_hgrid="1.9x2.5" to_lmask="nomask"
>lnd/clm2/mappingdata/maps/1.9x2.5/map_5x5min_ISRIC-WISE_to_1.9x2.5_nomask_aave_da_c111115.nc</map>
<map frm_hgrid="5x5min"    frm_lmask="ORNL-Soil" to_hgrid="1.9x2.5" to_lmask="nomask"
>lnd/clm2/mappingdata/maps/1.9x2.5/map_5x5min_ORNL-Soil_to_1.9x2.5_nomask_aave_da_c170706.nc</map>
<map frm_hgrid="3x3min"   frm_lmask="MODIS"  to_hgrid="1.9x2.5"    to_lmask="nomask"
>lnd/clm2/mappingdata/maps/1.9x2.5/map_3x3min_MODIS_to_1.9x2.5_nomask_aave_da_c111111.nc</map>
<map frm_hgrid="3x3min"   frm_lmask="MODIS-wCsp"  to_hgrid="1.9x2.5"    to_lmask="nomask"
>lnd/clm2/mappingdata/maps/1.9x2.5/map_3x3min_MODIS-wCsp_to_1.9x2.5_nomask_aave_da_c160425.nc</map>
<map frm_hgrid="3x3min"   frm_lmask="USGS"   to_hgrid="1.9x2.5"    to_lmask="nomask"
>lnd/clm2/mappingdata/maps/1.9x2.5/map_3x3min_USGS_to_1.9x2.5_nomask_aave_da_c120926.nc</map>
<map frm_hgrid="3x3min"   frm_lmask="LandScan2004" to_hgrid="1.9x2.5" to_lmask="nomask"
>lnd/clm2/mappingdata/maps/1.9x2.5/map_3x3min_LandScan2004_to_1.9x2.5_nomask_aave_da_c120522.nc</map>
<map frm_hgrid="3x3min"   frm_lmask="GLOBE-Gardner" to_hgrid="1.9x2.5" to_lmask="nomask"
>lnd/clm2/mappingdata/maps/1.9x2.5/map_3x3min_GLOBE-Gardner_to_1.9x2.5_nomask_aave_da_c120923.nc</map>
<map frm_hgrid="3x3min"   frm_lmask="GLOBE-Gardner-mergeGIS" to_hgrid="1.9x2.5" to_lmask="nomask"
>lnd/clm2/mappingdata/maps/1.9x2.5/map_3x3min_GLOBE-Gardner-mergeGIS_to_1.9x2.5_nomask_aave_da_c120923.nc</map>
<map frm_hgrid="0.9x1.25"    frm_lmask="GRDC"  to_hgrid="1.9x2.5"   to_lmask="nomask" 
>lnd/clm2/mappingdata/maps/1.9x2.5/map_0.9x1.25_GRDC_to_1.9x2.5_nomask_aave_da_c130308.nc</map>
<map frm_hgrid="360x720cru"    frm_lmask="cruncep"  to_hgrid="1.9x2.5"   to_lmask="nomask" 
>lnd/clm2/mappingdata/maps/1.9x2.5/map_360x720_cruncep_to_1.9x2.5_nomask_aave_da_c130326.nc</map>
<map frm_hgrid="1km-merge-10min"    frm_lmask="HYDRO1K-merge-nomask"  to_hgrid="1.9x2.5"   to_lmask="nomask" 
>lnd/clm2/mappingdata/maps/1.9x2.5/map_1km-merge-10min_HYDRO1K-merge-nomask_to_1.9x2.5_nomask_aave_da_c130405.nc</map>


<map frm_hgrid="0.5x0.5"  frm_lmask="MODIS"  to_hgrid="10x15"   to_lmask="nomask" 
>lnd/clm2/mappingdata/maps/10x15/map_0.5x0.5_landuse_to_10x15_aave_da_110307.nc</map>
<map frm_hgrid="0.25x0.25"  frm_lmask="MODIS"  to_hgrid="10x15"   to_lmask="nomask" 
>lnd/clm2/mappingdata/maps/10x15/map_0.25x0.25_MODIS_to_10x15_nomask_aave_da_c170321.nc</map>
<map frm_hgrid="0.5x0.5"  frm_lmask="AVHRR"  to_hgrid="10x15"   to_lmask="nomask" 
>lnd/clm2/mappingdata/maps/10x15/map_0.5x0.5_lanwat_to_10x15_aave_da_110307.nc</map>
<map frm_hgrid="10x10min" frm_lmask="nomask" to_hgrid="10x15"   to_lmask="nomask"
>lnd/clm2/mappingdata/maps/10x15/map_10minx10min_topo_to_10x15_aave_da_110307.nc</map>
<map frm_hgrid="5x5min"   frm_lmask="IGBP-GSDP" to_hgrid="10x15"   to_lmask="nomask"
>lnd/clm2/mappingdata/maps/10x15/map_5minx5min_soitex_to_10x15_aave_da_110307.nc</map>
<map frm_hgrid="5x5min"   frm_lmask="nomask" to_hgrid="10x15"   to_lmask="nomask"
>lnd/clm2/mappingdata/maps/10x15/map_5x5min_nomask_to_10x15_nomask_aave_da_c120327.nc</map>
<map frm_hgrid="5x5min"   frm_lmask="ISRIC-WISE" to_hgrid="10x15" to_lmask="nomask"
>lnd/clm2/mappingdata/maps/10x15/map_5x5min_ISRIC-WISE_to_10x15_nomask_aave_da_c111115.nc</map>
<map frm_hgrid="5x5min"    frm_lmask="ORNL-Soil" to_hgrid="10x15" to_lmask="nomask"
>lnd/clm2/mappingdata/maps/10x15/map_5x5min_ORNL-Soil_to_10x15_nomask_aave_da_c170706.nc</map>
<map frm_hgrid="3x3min"   frm_lmask="MODIS"  to_hgrid="10x15"    to_lmask="nomask"
>lnd/clm2/mappingdata/maps/10x15/map_3x3min_MODIS_to_10x15_nomask_aave_da_c111111.nc</map>
<map frm_hgrid="3x3min"   frm_lmask="MODIS-wCsp"  to_hgrid="10x15"    to_lmask="nomask"
>lnd/clm2/mappingdata/maps/10x15/map_3x3min_MODIS-wCsp_to_10x15_nomask_aave_da_c160425.nc</map>
<map frm_hgrid="3x3min"   frm_lmask="USGS"   to_hgrid="10x15"    to_lmask="nomask"
>lnd/clm2/mappingdata/maps/10x15/map_3x3min_USGS_to_10x15_nomask_aave_da_c120926.nc</map>
<map frm_hgrid="3x3min"   frm_lmask="LandScan2004" to_hgrid="10x15" to_lmask="nomask"
>lnd/clm2/mappingdata/maps/10x15/map_3x3min_LandScan2004_to_10x15_nomask_aave_da_c120518.nc</map>
<map frm_hgrid="3x3min"   frm_lmask="GLOBE-Gardner" to_hgrid="10x15" to_lmask="nomask"
>lnd/clm2/mappingdata/maps/10x15/map_3x3min_GLOBE-Gardner_to_10x15_nomask_aave_da_c120923.nc</map>
<map frm_hgrid="3x3min"   frm_lmask="GLOBE-Gardner-mergeGIS" to_hgrid="10x15" to_lmask="nomask"
>lnd/clm2/mappingdata/maps/10x15/map_3x3min_GLOBE-Gardner-mergeGIS_to_10x15_nomask_aave_da_c120923.nc</map>
<map frm_hgrid="0.9x1.25"    frm_lmask="GRDC"  to_hgrid="10x15"   to_lmask="nomask" 
>lnd/clm2/mappingdata/maps/10x15/map_0.9x1.25_GRDC_to_10x15_nomask_aave_da_c130308.nc</map>
<map frm_hgrid="360x720cru"    frm_lmask="cruncep"  to_hgrid="10x15"   to_lmask="nomask" 
>lnd/clm2/mappingdata/maps/10x15/map_360x720_cruncep_to_10x15_nomask_aave_da_c130326.nc</map>
<map frm_hgrid="1km-merge-10min"    frm_lmask="HYDRO1K-merge-nomask"  to_hgrid="10x15"   to_lmask="nomask" 
>lnd/clm2/mappingdata/maps/10x15/map_1km-merge-10min_HYDRO1K-merge-nomask_to_10x15_nomask_aave_da_c130411.nc</map>

<map frm_hgrid="0.5x0.5"  frm_lmask="MODIS"      to_hgrid="360x720cru"   to_lmask="nomask" 
>lnd/clm2/mappingdata/maps/360x720/map_0.5x0.5_MODIS_to_360x720_nomask_aave_da_c120830.nc</map>
<map frm_hgrid="0.25x0.25"  frm_lmask="MODIS"  to_hgrid="360x720cru"   to_lmask="nomask" 
>lnd/clm2/mappingdata/maps/360x720/map_0.25x0.25_MODIS_to_360x720cru_nomask_aave_da_c170321.nc</map>
<map frm_hgrid="0.5x0.5"  frm_lmask="AVHRR"      to_hgrid="360x720cru"   to_lmask="nomask" 
>lnd/clm2/mappingdata/maps/360x720/map_0.5x0.5_AVHRR_to_360x720_nomask_aave_da_c120830.nc</map>
<map frm_hgrid="10x10min" frm_lmask="nomask"     to_hgrid="360x720cru"   to_lmask="nomask"
>lnd/clm2/mappingdata/maps/360x720/map_10x10min_nomask_to_360x720_nomask_aave_da_c120830.nc</map>
<map frm_hgrid="5x5min"   frm_lmask="IGBP-GSDP"  to_hgrid="360x720cru"   to_lmask="nomask"
>lnd/clm2/mappingdata/maps/360x720/map_5x5min_IGBP-GSDP_to_360x720_nomask_aave_da_c120830.nc</map>
<map frm_hgrid="5x5min"   frm_lmask="nomask"     to_hgrid="360x720cru"   to_lmask="nomask"
>lnd/clm2/mappingdata/maps/360x720/map_5x5min_nomask_to_360x720_nomask_aave_da_c120830.nc</map>
<map frm_hgrid="5x5min"   frm_lmask="ISRIC-WISE" to_hgrid="360x720cru"   to_lmask="nomask"
>lnd/clm2/mappingdata/maps/360x720/map_5x5min_ISRIC-WISE_to_360x720_nomask_aave_da_c120830.nc</map>
<map frm_hgrid="5x5min"    frm_lmask="ORNL-Soil" to_hgrid="360x720cru" to_lmask="nomask"
>lnd/clm2/mappingdata/maps/360x720/map_5x5min_ORNL-Soil_to_360x720cru_nomask_aave_da_c170706.nc</map>
<map frm_hgrid="3x3min"   frm_lmask="MODIS"      to_hgrid="360x720cru"   to_lmask="nomask"
>lnd/clm2/mappingdata/maps/360x720/map_3x3min_MODIS_to_360x720_nomask_aave_da_c120830.nc</map>
<map frm_hgrid="3x3min"   frm_lmask="MODIS-wCsp" to_hgrid="360x720cru"   to_lmask="nomask"
>lnd/clm2/mappingdata/maps/360x720/map_3x3min_MODIS-wCsp_to_360x720cru_nomask_aave_da_c160425.nc</map>
<map frm_hgrid="3x3min"   frm_lmask="USGS"       to_hgrid="360x720cru"   to_lmask="nomask"
>lnd/clm2/mappingdata/maps/360x720/map_3x3min_USGS_to_360x720_nomask_aave_da_c121128.nc</map>
<map frm_hgrid="3x3min"   frm_lmask="LandScan2004" to_hgrid="360x720cru" to_lmask="nomask"
>lnd/clm2/mappingdata/maps/360x720/map_3x3min_LandScan2004_to_360x720_nomask_aave_da_c121017.nc</map>
<map frm_hgrid="3x3min"   frm_lmask="GLOBE-Gardner" to_hgrid="360x720cru" to_lmask="nomask"
>lnd/clm2/mappingdata/maps/360x720/map_3x3min_GLOBE-Gardner_to_360x720_nomask_aave_da_c121128.nc</map>
<map frm_hgrid="3x3min"   frm_lmask="GLOBE-Gardner-mergeGIS" to_hgrid="360x720cru" to_lmask="nomask"
>lnd/clm2/mappingdata/maps/360x720/map_3x3min_GLOBE-Gardner-mergeGIS_to_360x720_nomask_aave_da_c121128.nc</map>
<map frm_hgrid="0.9x1.25"    frm_lmask="GRDC"  to_hgrid="360x720cru"   to_lmask="nomask" 
>lnd/clm2/mappingdata/maps/360x720/map_0.9x1.25_GRDC_to_360x720_nomask_aave_da_c130309.nc</map>
<map frm_hgrid="360x720cru"    frm_lmask="cruncep"  to_hgrid="360x720cru"   to_lmask="nomask" 
>lnd/clm2/mappingdata/maps/360x720/map_360x720_cruncep_to_360x720_nomask_aave_da_c130326.nc</map>
<map frm_hgrid="1km-merge-10min"    frm_lmask="HYDRO1K-merge-nomask"  to_hgrid="360x720cru"   to_lmask="nomask" 
>lnd/clm2/mappingdata/maps/360x720/map_1km-merge-10min_HYDRO1K-merge-nomask_to_360x720_nomask_aave_da_c130403.nc</map>


<map frm_hgrid="0.5x0.5"  frm_lmask="MODIS"  to_hgrid="512x1024"   to_lmask="nomask" 
>lnd/clm2/mappingdata/maps/512x1024/map_0.5x0.5_MODIS_to_512x1024_nomask_aave_da_c110920.nc</map>
<map frm_hgrid="0.25x0.25"  frm_lmask="MODIS"  to_hgrid="512x1024"   to_lmask="nomask" 
>lnd/clm2/mappingdata/maps/512x1024/map_0.25x0.25_MODIS_to_512x1024_nomask_aave_da_c170321.nc</map>
<map frm_hgrid="0.5x0.5"  frm_lmask="AVHRR"  to_hgrid="512x1024"   to_lmask="nomask" 
>lnd/clm2/mappingdata/maps/512x1024/map_0.5x0.5_AVHRR_to_512x1024_nomask_aave_da_c110920.nc</map>
<map frm_hgrid="10x10min" frm_lmask="nomask" to_hgrid="512x1024"   to_lmask="nomask"
>lnd/clm2/mappingdata/maps/512x1024/map_10x10min_nomask_to_512x1024_nomask_aave_da_c110920.nc</map>
<map frm_hgrid="5x5min"   frm_lmask="IGBP-GSDP" to_hgrid="512x1024"   to_lmask="nomask"
>lnd/clm2/mappingdata/maps/512x1024/map_5x5min_IGBP-GSDP_to_512x1024_nomask_aave_da_c110920.nc</map>
<map frm_hgrid="5x5min"   frm_lmask="nomask" to_hgrid="512x1024"   to_lmask="nomask"
>lnd/clm2/mappingdata/maps/512x1024/map_5x5min_nomask_to_512x1024_nomask_aave_da_c110920.nc</map>
<map frm_hgrid="5x5min"   frm_lmask="ISRIC-WISE" to_hgrid="512x1024" to_lmask="nomask"
>lnd/clm2/mappingdata/maps/512x1024/map_5x5min_ISRIC-WISE_to_512x1024_nomask_aave_da_c120906.nc</map>
<map frm_hgrid="5x5min"    frm_lmask="ORNL-Soil" to_hgrid="512x1024" to_lmask="nomask"
>lnd/clm2/mappingdata/maps/512x1024/map_5x5min_ORNL-Soil_to_512x1024_nomask_aave_da_c170706.nc</map>
<map frm_hgrid="3x3min"   frm_lmask="MODIS"  to_hgrid="512x1024"    to_lmask="nomask"
>lnd/clm2/mappingdata/maps/512x1024/map_3x3min_MODIS_to_512x1024_nomask_aave_da_c111111.nc</map>
<map frm_hgrid="3x3min"   frm_lmask="MODIS-wCsp" to_hgrid="512x1024"    to_lmask="nomask"
>lnd/clm2/mappingdata/maps/512x1024/map_3x3min_MODIS-wCsp_to_512x1024_nomask_aave_da_c160425.nc</map>
<map frm_hgrid="3x3min"   frm_lmask="USGS"   to_hgrid="512x1024"    to_lmask="nomask"
>lnd/clm2/mappingdata/maps/512x1024/map_3x3min_USGS_to_512x1024_nomask_aave_da_c120927.nc</map>
<map frm_hgrid="3x3min"   frm_lmask="LandScan2004" to_hgrid="512x1024" to_lmask="nomask"
>lnd/clm2/mappingdata/maps/512x1024/map_3x3min_LandScan2004_to_512x1024_nomask_aave_da_c120518.nc</map>
<map frm_hgrid="3x3min"   frm_lmask="GLOBE-Gardner" to_hgrid="512x1024" to_lmask="nomask"
>lnd/clm2/mappingdata/maps/512x1024/map_3x3min_GLOBE-Gardner_to_512x1024_nomask_aave_da_c120923.nc</map>
<map frm_hgrid="3x3min"   frm_lmask="GLOBE-Gardner-mergeGIS" to_hgrid="512x1024" to_lmask="nomask"
>lnd/clm2/mappingdata/maps/512x1024/map_3x3min_GLOBE-Gardner-mergeGIS_to_512x1024_nomask_aave_da_c120923.nc</map>
<map frm_hgrid="0.9x1.25"    frm_lmask="GRDC"  to_hgrid="512x1024"   to_lmask="nomask" 
>lnd/clm2/mappingdata/maps/512x1024/map_0.9x1.25_GRDC_to_512x1024_nomask_aave_da_c130308.nc</map>
<map frm_hgrid="360x720cru"    frm_lmask="cruncep"  to_hgrid="512x1024"   to_lmask="nomask" 
>lnd/clm2/mappingdata/maps/512x1024/map_360x720_cruncep_to_512x1024_nomask_aave_da_c130326.nc</map>
<map frm_hgrid="1km-merge-10min"    frm_lmask="HYDRO1K-merge-nomask"  to_hgrid="512x1024"   to_lmask="nomask" 
>lnd/clm2/mappingdata/maps/512x1024/map_1km-merge-10min_HYDRO1K-merge-nomask_to_512x1024_nomask_aave_da_c130403.nc</map>


<map frm_hgrid="0.5x0.5"  frm_lmask="MODIS"  to_hgrid="128x256"   to_lmask="nomask" 
>lnd/clm2/mappingdata/maps/128x256/map_0.5x0.5_MODIS_to_128x256_nomask_aave_da_c110920.nc</map>
<map frm_hgrid="0.25x0.25"  frm_lmask="MODIS"  to_hgrid="128x256"   to_lmask="nomask" 
>lnd/clm2/mappingdata/maps/128x256/map_0.25x0.25_MODIS_to_128x256_nomask_aave_da_c170321.nc</map>
<map frm_hgrid="0.5x0.5"  frm_lmask="AVHRR"  to_hgrid="128x256"   to_lmask="nomask" 
>lnd/clm2/mappingdata/maps/128x256/map_0.5x0.5_AVHRR_to_128x256_nomask_aave_da_c110920.nc</map>
<map frm_hgrid="10x10min" frm_lmask="nomask" to_hgrid="128x256"   to_lmask="nomask"
>lnd/clm2/mappingdata/maps/128x256/map_10x10min_nomask_to_128x256_nomask_aave_da_c110920.nc</map>
<map frm_hgrid="5x5min"   frm_lmask="IGBP-GSDP" to_hgrid="128x256"   to_lmask="nomask"
>lnd/clm2/mappingdata/maps/128x256/map_5x5min_IGBP-GSDP_to_128x256_nomask_aave_da_c110920.nc</map>
<map frm_hgrid="5x5min"   frm_lmask="nomask" to_hgrid="128x256"   to_lmask="nomask"
>lnd/clm2/mappingdata/maps/128x256/map_5x5min_nomask_to_128x256_nomask_aave_da_c110920.nc</map>
<map frm_hgrid="5x5min"   frm_lmask="ISRIC-WISE" to_hgrid="128x256" to_lmask="nomask"
>lnd/clm2/mappingdata/maps/128x256/map_5x5min_ISRIC-WISE_to_128x256_nomask_aave_da_c111115.nc</map>
<map frm_hgrid="5x5min"    frm_lmask="ORNL-Soil" to_hgrid="128x256" to_lmask="nomask"
>lnd/clm2/mappingdata/maps/128x256/map_5x5min_ORNL-Soil_to_128x256_nomask_aave_da_c170706.nc</map>
<map frm_hgrid="3x3min"   frm_lmask="MODIS"  to_hgrid="128x256"    to_lmask="nomask"
>lnd/clm2/mappingdata/maps/128x256/map_3x3min_MODIS_to_128x256_nomask_aave_da_c111111.nc</map>
<map frm_hgrid="3x3min"   frm_lmask="MODIS-wCsp"  to_hgrid="128x256"    to_lmask="nomask"
>lnd/clm2/mappingdata/maps/128x256/map_3x3min_MODIS-wCsp_to_128x256_nomask_aave_da_c160425.nc</map>
<map frm_hgrid="3x3min"   frm_lmask="USGS"   to_hgrid="128x256"    to_lmask="nomask"
>lnd/clm2/mappingdata/maps/128x256/map_3x3min_USGS_to_128x256_nomask_aave_da_c120926.nc</map>
<map frm_hgrid="3x3min"   frm_lmask="LandScan2004" to_hgrid="128x256" to_lmask="nomask"
>lnd/clm2/mappingdata/maps/128x256/map_3x3min_LandScan2004_to_128x256_nomask_aave_da_c120518.nc</map>
<map frm_hgrid="3x3min"   frm_lmask="GLOBE-Gardner" to_hgrid="128x256" to_lmask="nomask"
>lnd/clm2/mappingdata/maps/128x256/map_3x3min_GLOBE-Gardner_to_128x256_nomask_aave_da_c120923.nc</map>
<map frm_hgrid="3x3min"   frm_lmask="GLOBE-Gardner-mergeGIS" to_hgrid="128x256" to_lmask="nomask"
>lnd/clm2/mappingdata/maps/128x256/map_3x3min_GLOBE-Gardner-mergeGIS_to_128x256_nomask_aave_da_c120923.nc</map>
<map frm_hgrid="0.9x1.25"    frm_lmask="GRDC"  to_hgrid="128x256"   to_lmask="nomask" 
>lnd/clm2/mappingdata/maps/128x256/map_0.9x1.25_GRDC_to_128x256_nomask_aave_da_c130308.nc</map>
<map frm_hgrid="360x720cru"    frm_lmask="cruncep"  to_hgrid="128x256"   to_lmask="nomask" 
>lnd/clm2/mappingdata/maps/128x256/map_360x720_cruncep_to_128x256_nomask_aave_da_c130326.nc</map>
<map frm_hgrid="1km-merge-10min"    frm_lmask="HYDRO1K-merge-nomask"  to_hgrid="128x256"   to_lmask="nomask" 
>lnd/clm2/mappingdata/maps/128x256/map_1km-merge-10min_HYDRO1K-merge-nomask_to_128x256_nomask_aave_da_c130403.nc</map>


<map frm_hgrid="0.5x0.5"  frm_lmask="MODIS"  to_hgrid="64x128"   to_lmask="nomask" 
>lnd/clm2/mappingdata/maps/64x128/map_0.5x0.5_MODIS_to_64x128_nomask_aave_da_c110920.nc</map>
<map frm_hgrid="0.25x0.25"  frm_lmask="MODIS"  to_hgrid="64x128"   to_lmask="nomask" 
>lnd/clm2/mappingdata/maps/64x128/map_0.25x0.25_MODIS_to_64x128_nomask_aave_da_c170321.nc</map>
<map frm_hgrid="0.5x0.5"  frm_lmask="AVHRR"  to_hgrid="64x128"   to_lmask="nomask" 
>lnd/clm2/mappingdata/maps/64x128/map_0.5x0.5_AVHRR_to_64x128_nomask_aave_da_c110920.nc</map>
<map frm_hgrid="10x10min" frm_lmask="nomask" to_hgrid="64x128"   to_lmask="nomask"
>lnd/clm2/mappingdata/maps/64x128/map_10x10min_nomask_to_64x128_nomask_aave_da_c110920.nc</map>
<map frm_hgrid="5x5min"   frm_lmask="IGBP-GSDP" to_hgrid="64x128"   to_lmask="nomask"
>lnd/clm2/mappingdata/maps/64x128/map_5x5min_IGBP-GSDP_to_64x128_nomask_aave_da_c110920.nc</map>
<map frm_hgrid="5x5min"   frm_lmask="nomask" to_hgrid="64x128"   to_lmask="nomask"
>lnd/clm2/mappingdata/maps/64x128/map_5x5min_nomask_to_64x128_nomask_aave_da_c110920.nc</map>
<map frm_hgrid="5x5min"   frm_lmask="ISRIC-WISE" to_hgrid="64x128" to_lmask="nomask"
>lnd/clm2/mappingdata/maps/64x128/map_5x5min_ISRIC-WISE_to_64x128_nomask_aave_da_c111115.nc</map>
<map frm_hgrid="5x5min"    frm_lmask="ORNL-Soil" to_hgrid="64x128" to_lmask="nomask"
>lnd/clm2/mappingdata/maps/64x128/map_5x5min_ORNL-Soil_to_64x128_nomask_aave_da_c170706.nc</map>
<map frm_hgrid="3x3min"   frm_lmask="MODIS"  to_hgrid="64x128"    to_lmask="nomask"
>lnd/clm2/mappingdata/maps/64x128/map_3x3min_MODIS_to_64x128_nomask_aave_da_c111111.nc</map>
<map frm_hgrid="3x3min"   frm_lmask="MODIS-wCsp"  to_hgrid="64x128"    to_lmask="nomask"
>lnd/clm2/mappingdata/maps/64x128/map_3x3min_MODIS-wCsp_to_64x128_nomask_aave_da_c160428.nc</map>
<map frm_hgrid="3x3min"   frm_lmask="USGS"   to_hgrid="64x128"    to_lmask="nomask"
>lnd/clm2/mappingdata/maps/64x128/map_3x3min_USGS_to_64x128_nomask_aave_da_c120926.nc</map>
<map frm_hgrid="3x3min"   frm_lmask="LandScan2004" to_hgrid="64x128" to_lmask="nomask"
>lnd/clm2/mappingdata/maps/64x128/map_3x3min_LandScan2004_to_64x128_nomask_aave_da_c120518.nc</map>
<map frm_hgrid="3x3min"   frm_lmask="GLOBE-Gardner" to_hgrid="64x128" to_lmask="nomask"
>lnd/clm2/mappingdata/maps/64x128/map_3x3min_GLOBE-Gardner_to_64x128_nomask_aave_da_c120923.nc</map>
<map frm_hgrid="3x3min"   frm_lmask="GLOBE-Gardner-mergeGIS" to_hgrid="64x128" to_lmask="nomask"
>lnd/clm2/mappingdata/maps/64x128/map_3x3min_GLOBE-Gardner-mergeGIS_to_64x128_nomask_aave_da_c120923.nc</map>
<map frm_hgrid="0.9x1.25"    frm_lmask="GRDC"  to_hgrid="64x128"   to_lmask="nomask" 
>lnd/clm2/mappingdata/maps/64x128/map_0.9x1.25_GRDC_to_64x128_nomask_aave_da_c130308.nc</map>
<map frm_hgrid="360x720cru"    frm_lmask="cruncep"  to_hgrid="64x128"   to_lmask="nomask" 
>lnd/clm2/mappingdata/maps/64x128/map_360x720_cruncep_to_64x128_nomask_aave_da_c130326.nc</map>
<map frm_hgrid="1km-merge-10min"    frm_lmask="HYDRO1K-merge-nomask"  to_hgrid="64x128"   to_lmask="nomask" 
>lnd/clm2/mappingdata/maps/64x128/map_1km-merge-10min_HYDRO1K-merge-nomask_to_64x128_nomask_aave_da_c130403.nc</map>

<map frm_hgrid="0.5x0.5"  frm_lmask="MODIS"  to_hgrid="48x96"   to_lmask="nomask" 
>lnd/clm2/mappingdata/maps/48x96/map_0.5x0.5_MODIS_to_48x96_nomask_aave_da_c110822.nc</map>
<map frm_hgrid="0.25x0.25"  frm_lmask="MODIS"  to_hgrid="48x96"   to_lmask="nomask" 
>lnd/clm2/mappingdata/maps/48x96/map_0.25x0.25_MODIS_to_48x96_nomask_aave_da_c170321.nc</map>
<map frm_hgrid="0.5x0.5"  frm_lmask="AVHRR"  to_hgrid="48x96"   to_lmask="nomask" 
>lnd/clm2/mappingdata/maps/48x96/map_0.5x0.5_AVHRR_to_48x96_nomask_aave_da_c110822.nc</map>
<map frm_hgrid="10x10min" frm_lmask="nomask" to_hgrid="48x96"   to_lmask="nomask"
>lnd/clm2/mappingdata/maps/48x96/map_10x10min_nomask_to_48x96_nomask_aave_da_c110822.nc</map>
<map frm_hgrid="5x5min"   frm_lmask="IGBP-GSDP" to_hgrid="48x96"   to_lmask="nomask"
>lnd/clm2/mappingdata/maps/48x96/map_5x5min_IGBP-GSDP_to_48x96_nomask_aave_da_c110822.nc</map>
<map frm_hgrid="5x5min"   frm_lmask="nomask" to_hgrid="48x96"   to_lmask="nomask"
>lnd/clm2/mappingdata/maps/48x96/map_5x5min_nomask_to_48x96_nomask_aave_da_c110822.nc</map>
<map frm_hgrid="5x5min"   frm_lmask="ISRIC-WISE" to_hgrid="48x96" to_lmask="nomask"
>lnd/clm2/mappingdata/maps/48x96/map_5x5min_ISRIC-WISE_to_48x96_nomask_aave_da_c111115.nc</map>
<map frm_hgrid="5x5min"    frm_lmask="ORNL-Soil" to_hgrid="48x96" to_lmask="nomask"
>lnd/clm2/mappingdata/maps/48x96/map_5x5min_ORNL-Soil_to_48x96_nomask_aave_da_c170706.nc</map>
<map frm_hgrid="3x3min"   frm_lmask="MODIS"  to_hgrid="48x96"    to_lmask="nomask"
>lnd/clm2/mappingdata/maps/48x96/map_3x3min_MODIS_to_48x96_nomask_aave_da_c111111.nc</map>
<map frm_hgrid="3x3min"   frm_lmask="MODIS-wCsp"  to_hgrid="48x96"    to_lmask="nomask"
>lnd/clm2/mappingdata/maps/48x96/map_3x3min_MODIS-wCsp_to_48x96_nomask_aave_da_c160425.nc</map>
<map frm_hgrid="3x3min"   frm_lmask="USGS"   to_hgrid="48x96"    to_lmask="nomask"
>lnd/clm2/mappingdata/maps/48x96/map_3x3min_USGS_to_48x96_nomask_aave_da_c120926.nc</map>
<map frm_hgrid="3x3min"   frm_lmask="LandScan2004" to_hgrid="48x96" to_lmask="nomask"
>lnd/clm2/mappingdata/maps/48x96/map_3x3min_LandScan2004_to_48x96_nomask_aave_da_c120518.nc</map>
<map frm_hgrid="3x3min"   frm_lmask="GLOBE-Gardner" to_hgrid="48x96" to_lmask="nomask"
>lnd/clm2/mappingdata/maps/48x96/map_3x3min_GLOBE-Gardner_to_48x96_nomask_aave_da_c120923.nc</map>
<map frm_hgrid="3x3min"   frm_lmask="GLOBE-Gardner-mergeGIS" to_hgrid="48x96" to_lmask="nomask"
>lnd/clm2/mappingdata/maps/48x96/map_3x3min_GLOBE-Gardner-mergeGIS_to_48x96_nomask_aave_da_c120923.nc</map>
<map frm_hgrid="0.9x1.25"    frm_lmask="GRDC"  to_hgrid="48x96"   to_lmask="nomask" 
>lnd/clm2/mappingdata/maps/48x96/map_0.9x1.25_GRDC_to_48x96_nomask_aave_da_c130308.nc</map>
<map frm_hgrid="360x720cru"    frm_lmask="cruncep"  to_hgrid="48x96"   to_lmask="nomask" 
>lnd/clm2/mappingdata/maps/48x96/map_360x720_cruncep_to_48x96_nomask_aave_da_c130326.nc</map>
<map frm_hgrid="1km-merge-10min"    frm_lmask="HYDRO1K-merge-nomask"  to_hgrid="48x96"   to_lmask="nomask" 
>lnd/clm2/mappingdata/maps/48x96/map_1km-merge-10min_HYDRO1K-merge-nomask_to_48x96_nomask_aave_da_c130405.nc</map>

<map frm_hgrid="0.5x0.5"  frm_lmask="MODIS"  to_hgrid="32x64"   to_lmask="nomask" 
>lnd/clm2/mappingdata/maps/32x64/map_0.5x0.5_MODIS_to_32x64_nomask_aave_da_c110920.nc</map>
<map frm_hgrid="0.25x0.25"  frm_lmask="MODIS"  to_hgrid="32x64"   to_lmask="nomask" 
>lnd/clm2/mappingdata/maps/32x64/map_0.25x0.25_MODIS_to_32x64_nomask_aave_da_c170321.nc</map>
<map frm_hgrid="0.5x0.5"  frm_lmask="AVHRR"  to_hgrid="32x64"   to_lmask="nomask" 
>lnd/clm2/mappingdata/maps/32x64/map_0.5x0.5_AVHRR_to_32x64_nomask_aave_da_c110920.nc</map>
<map frm_hgrid="10x10min" frm_lmask="nomask" to_hgrid="32x64"   to_lmask="nomask"
>lnd/clm2/mappingdata/maps/32x64/map_10x10min_nomask_to_32x64_nomask_aave_da_c110920.nc</map>
<map frm_hgrid="5x5min"   frm_lmask="IGBP-GSDP" to_hgrid="32x64"   to_lmask="nomask"
>lnd/clm2/mappingdata/maps/32x64/map_5x5min_IGBP-GSDP_to_32x64_nomask_aave_da_c110920.nc</map>
<map frm_hgrid="5x5min"   frm_lmask="nomask" to_hgrid="32x64"   to_lmask="nomask"
>lnd/clm2/mappingdata/maps/32x64/map_5x5min_nomask_to_32x64_nomask_aave_da_c110920.nc</map>
<map frm_hgrid="5x5min"   frm_lmask="ISRIC-WISE" to_hgrid="32x64" to_lmask="nomask"
>lnd/clm2/mappingdata/maps/32x64/map_5x5min_ISRIC-WISE_to_32x64_nomask_aave_da_c111115.nc</map>
<map frm_hgrid="5x5min"    frm_lmask="ORNL-Soil" to_hgrid="32x64" to_lmask="nomask"
>lnd/clm2/mappingdata/maps/32x64/map_5x5min_ORNL-Soil_to_32x64_nomask_aave_da_c170706.nc</map>
<map frm_hgrid="3x3min"   frm_lmask="MODIS"  to_hgrid="32x64"    to_lmask="nomask"
>lnd/clm2/mappingdata/maps/32x64/map_3x3min_MODIS_to_32x64_nomask_aave_da_c111111.nc</map>
<map frm_hgrid="3x3min"   frm_lmask="MODIS-wCsp"  to_hgrid="32x64"    to_lmask="nomask"
>lnd/clm2/mappingdata/maps/32x64/map_3x3min_MODIS-wCsp_to_32x64_nomask_aave_da_c160425.nc</map>
<map frm_hgrid="3x3min"   frm_lmask="USGS"   to_hgrid="32x64"    to_lmask="nomask"
>lnd/clm2/mappingdata/maps/32x64/map_3x3min_USGS_to_32x64_nomask_aave_da_c120926.nc</map>
<map frm_hgrid="3x3min"   frm_lmask="LandScan2004" to_hgrid="32x64" to_lmask="nomask"
>lnd/clm2/mappingdata/maps/32x64/map_3x3min_LandScan2004_to_32x64_nomask_aave_da_c120518.nc</map>
<map frm_hgrid="3x3min"   frm_lmask="GLOBE-Gardner" to_hgrid="32x64" to_lmask="nomask"
>lnd/clm2/mappingdata/maps/32x64/map_3x3min_GLOBE-Gardner_to_32x64_nomask_aave_da_c120923.nc</map>
<map frm_hgrid="3x3min"   frm_lmask="GLOBE-Gardner-mergeGIS" to_hgrid="32x64" to_lmask="nomask"
>lnd/clm2/mappingdata/maps/32x64/map_3x3min_GLOBE-Gardner-mergeGIS_to_32x64_nomask_aave_da_c120923.nc</map>
<map frm_hgrid="0.9x1.25"    frm_lmask="GRDC"  to_hgrid="32x64"   to_lmask="nomask" 
>lnd/clm2/mappingdata/maps/32x64/map_0.9x1.25_GRDC_to_32x64_nomask_aave_da_c130308.nc</map>
<map frm_hgrid="360x720cru"    frm_lmask="cruncep"  to_hgrid="32x64"   to_lmask="nomask" 
>lnd/clm2/mappingdata/maps/32x64/map_360x720_cruncep_to_32x64_nomask_aave_da_c130326.nc</map>
<map frm_hgrid="1km-merge-10min"    frm_lmask="HYDRO1K-merge-nomask"  to_hgrid="32x64"   to_lmask="nomask" 
>lnd/clm2/mappingdata/maps/32x64/map_1km-merge-10min_HYDRO1K-merge-nomask_to_32x64_nomask_aave_da_c130405.nc</map>

<map frm_hgrid="0.5x0.5"  frm_lmask="MODIS"  to_hgrid="8x16"   to_lmask="nomask" 
>lnd/clm2/mappingdata/maps/8x16/map_0.5x0.5_MODIS_to_8x16_nomask_aave_da_c110920.nc</map>
<map frm_hgrid="0.25x0.25"  frm_lmask="MODIS"  to_hgrid="8x16"   to_lmask="nomask" 
>lnd/clm2/mappingdata/maps/8x16/map_0.25x0.25_MODIS_to_8x16_nomask_aave_da_c170321.nc</map>
<map frm_hgrid="0.5x0.5"  frm_lmask="AVHRR"  to_hgrid="8x16"   to_lmask="nomask" 
>lnd/clm2/mappingdata/maps/8x16/map_0.5x0.5_AVHRR_to_8x16_nomask_aave_da_c110920.nc</map>
<map frm_hgrid="10x10min" frm_lmask="nomask" to_hgrid="8x16"   to_lmask="nomask"
>lnd/clm2/mappingdata/maps/8x16/map_10x10min_nomask_to_8x16_nomask_aave_da_c110920.nc</map>
<map frm_hgrid="5x5min"   frm_lmask="IGBP-GSDP" to_hgrid="8x16"   to_lmask="nomask"
>lnd/clm2/mappingdata/maps/8x16/map_5x5min_IGBP-GSDP_to_8x16_nomask_aave_da_c110920.nc</map>
<map frm_hgrid="5x5min"   frm_lmask="nomask" to_hgrid="8x16"   to_lmask="nomask"
>lnd/clm2/mappingdata/maps/8x16/map_5x5min_nomask_to_8x16_nomask_aave_da_c110920.nc</map>
<map frm_hgrid="5x5min"   frm_lmask="ISRIC-WISE" to_hgrid="8x16" to_lmask="nomask"
>lnd/clm2/mappingdata/maps/8x16/map_5x5min_ISRIC-WISE_to_8x16_nomask_aave_da_c111115.nc</map>
<map frm_hgrid="5x5min"    frm_lmask="ORNL-Soil" to_hgrid="8x16" to_lmask="nomask"
>lnd/clm2/mappingdata/maps/8x16/map_5x5min_ORNL-Soil_to_8x16_nomask_aave_da_c170706.nc</map>
<map frm_hgrid="3x3min"   frm_lmask="MODIS"  to_hgrid="8x16"    to_lmask="nomask"
>lnd/clm2/mappingdata/maps/8x16/map_3x3min_MODIS_to_8x16_nomask_aave_da_c111111.nc</map>
<map frm_hgrid="3x3min"   frm_lmask="MODIS-wCsp"  to_hgrid="8x16"    to_lmask="nomask"
>lnd/clm2/mappingdata/maps/8x16/map_3x3min_MODIS-wCsp_to_8x16_nomask_aave_da_c160425.nc</map>
<map frm_hgrid="3x3min"   frm_lmask="USGS"   to_hgrid="8x16"    to_lmask="nomask"
>lnd/clm2/mappingdata/maps/8x16/map_3x3min_USGS_to_8x16_nomask_aave_da_c120926.nc</map>
<map frm_hgrid="3x3min"   frm_lmask="LandScan2004" to_hgrid="8x16" to_lmask="nomask"
>lnd/clm2/mappingdata/maps/8x16/map_3x3min_LandScan2004_to_8x16_nomask_aave_da_c120518.nc</map>
<map frm_hgrid="3x3min"   frm_lmask="GLOBE-Gardner" to_hgrid="8x16" to_lmask="nomask"
>lnd/clm2/mappingdata/maps/8x16/map_3x3min_GLOBE-Gardner_to_8x16_nomask_aave_da_c120923.nc</map>
<map frm_hgrid="3x3min"   frm_lmask="GLOBE-Gardner-mergeGIS" to_hgrid="8x16" to_lmask="nomask"
>lnd/clm2/mappingdata/maps/8x16/map_3x3min_GLOBE-Gardner-mergeGIS_to_8x16_nomask_aave_da_c120923.nc</map>
<map frm_hgrid="0.9x1.25"    frm_lmask="GRDC"  to_hgrid="8x16"   to_lmask="nomask" 
>lnd/clm2/mappingdata/maps/8x16/map_0.9x1.25_GRDC_to_8x16_nomask_aave_da_c130308.nc</map>
<map frm_hgrid="360x720cru"    frm_lmask="cruncep"  to_hgrid="8x16"   to_lmask="nomask" 
>lnd/clm2/mappingdata/maps/8x16/map_360x720_cruncep_to_8x16_nomask_aave_da_c130326.nc</map>
<map frm_hgrid="1km-merge-10min"    frm_lmask="HYDRO1K-merge-nomask"  to_hgrid="8x16"   to_lmask="nomask" 
>lnd/clm2/mappingdata/maps/8x16/map_1km-merge-10min_HYDRO1K-merge-nomask_to_8x16_nomask_aave_da_c130411.nc</map>

<map frm_hgrid="0.5x0.5"  frm_lmask="MODIS"  to_hgrid="4x5"   to_lmask="nomask" 
>lnd/clm2/mappingdata/maps/4x5/map_0.5x0.5_MODIS_to_4x5_nomask_aave_da_c110822.nc</map>
<map frm_hgrid="0.25x0.25"  frm_lmask="MODIS"  to_hgrid="4x5"   to_lmask="nomask" 
>lnd/clm2/mappingdata/maps/4x5/map_0.25x0.25_MODIS_to_4x5_nomask_aave_da_c170321.nc</map>
<map frm_hgrid="0.5x0.5"  frm_lmask="AVHRR"  to_hgrid="4x5"   to_lmask="nomask" 
>lnd/clm2/mappingdata/maps/4x5/map_0.5x0.5_AVHRR_to_4x5_nomask_aave_da_c110822.nc</map>
<map frm_hgrid="10x10min" frm_lmask="nomask" to_hgrid="4x5"   to_lmask="nomask"
>lnd/clm2/mappingdata/maps/4x5/map_10x10min_nomask_to_4x5_nomask_aave_da_c110822.nc</map>
<map frm_hgrid="5x5min"   frm_lmask="IGBP-GSDP" to_hgrid="4x5"   to_lmask="nomask"
>lnd/clm2/mappingdata/maps/4x5/map_5x5min_IGBP-GSDP_to_4x5_nomask_aave_da_c110822.nc</map>
<map frm_hgrid="5x5min"   frm_lmask="nomask" to_hgrid="4x5"   to_lmask="nomask"
>lnd/clm2/mappingdata/maps/4x5/map_5x5min_nomask_to_4x5_nomask_aave_da_c110822.nc</map>
<map frm_hgrid="5x5min"   frm_lmask="ISRIC-WISE" to_hgrid="4x5" to_lmask="nomask"
>lnd/clm2/mappingdata/maps/4x5/map_5x5min_ISRIC-WISE_to_4x5_nomask_aave_da_c120906.nc</map>
<map frm_hgrid="5x5min"    frm_lmask="ORNL-Soil" to_hgrid="4x5" to_lmask="nomask"
>lnd/clm2/mappingdata/maps/4x5/map_5x5min_ORNL-Soil_to_4x5_nomask_aave_da_c170706.nc</map>
<map frm_hgrid="3x3min"   frm_lmask="MODIS"  to_hgrid="4x5"    to_lmask="nomask"
>lnd/clm2/mappingdata/maps/4x5/map_3x3min_MODIS_to_4x5_nomask_aave_da_c111111.nc</map>
<map frm_hgrid="3x3min"   frm_lmask="MODIS-wCsp"  to_hgrid="4x5"    to_lmask="nomask"
>lnd/clm2/mappingdata/maps/4x5/map_3x3min_MODIS-wCsp_to_4x5_nomask_aave_da_c160425.nc</map>
<map frm_hgrid="3x3min"   frm_lmask="USGS"   to_hgrid="4x5"    to_lmask="nomask"
>lnd/clm2/mappingdata/maps/4x5/map_3x3min_USGS_to_4x5_nomask_aave_da_c120926.nc</map>
<map frm_hgrid="3x3min"   frm_lmask="LandScan2004" to_hgrid="4x5" to_lmask="nomask"
>lnd/clm2/mappingdata/maps/4x5/map_3x3min_LandScan2004_to_4x5_nomask_aave_da_c120518.nc</map>
<map frm_hgrid="3x3min"   frm_lmask="GLOBE-Gardner" to_hgrid="4x5" to_lmask="nomask"
>lnd/clm2/mappingdata/maps/4x5/map_3x3min_GLOBE-Gardner_to_4x5_nomask_aave_da_c120923.nc</map>
<map frm_hgrid="3x3min"   frm_lmask="GLOBE-Gardner-mergeGIS" to_hgrid="4x5" to_lmask="nomask"
>lnd/clm2/mappingdata/maps/4x5/map_3x3min_GLOBE-Gardner-mergeGIS_to_4x5_nomask_aave_da_c120923.nc</map>
<map frm_hgrid="0.9x1.25"    frm_lmask="GRDC"  to_hgrid="4x5"   to_lmask="nomask" 
>lnd/clm2/mappingdata/maps/4x5/map_0.9x1.25_GRDC_to_4x5_nomask_aave_da_c130308.nc</map>
<map frm_hgrid="360x720cru"    frm_lmask="cruncep"  to_hgrid="4x5"   to_lmask="nomask" 
>lnd/clm2/mappingdata/maps/4x5/map_360x720_cruncep_to_4x5_nomask_aave_da_c130326.nc</map>
<map frm_hgrid="1km-merge-10min"    frm_lmask="HYDRO1K-merge-nomask"  to_hgrid="4x5"   to_lmask="nomask" 
>lnd/clm2/mappingdata/maps/4x5/map_1km-merge-10min_HYDRO1K-merge-nomask_to_4x5_nomask_aave_da_c130411.nc</map>

<map frm_hgrid="0.5x0.5"  frm_lmask="MODIS"  to_hgrid="0.23x0.31"   to_lmask="nomask" 
>lnd/clm2/mappingdata/maps/0.23x0.31/map_0.5x0.5_MODIS_to_0.23x0.31_nomask_aave_da_c110920.nc</map>
<map frm_hgrid="0.25x0.25"  frm_lmask="MODIS"  to_hgrid="0.23x0.31"   to_lmask="nomask" 
>lnd/clm2/mappingdata/maps/0.23x0.31/map_0.25x0.25_MODIS_to_0.23x0.31_nomask_aave_da_c170321.nc</map>
<map frm_hgrid="0.5x0.5"  frm_lmask="AVHRR"  to_hgrid="0.23x0.31"   to_lmask="nomask" 
>lnd/clm2/mappingdata/maps/0.23x0.31/map_0.5x0.5_AVHRR_to_0.23x0.31_nomask_aave_da_c110920.nc</map>
<map frm_hgrid="10x10min" frm_lmask="nomask" to_hgrid="0.23x0.31"   to_lmask="nomask"
>lnd/clm2/mappingdata/maps/0.23x0.31/map_10x10min_nomask_to_0.23x0.31_nomask_aave_da_c110920.nc</map>
<map frm_hgrid="5x5min"   frm_lmask="IGBP-GSDP" to_hgrid="0.23x0.31"   to_lmask="nomask"
>lnd/clm2/mappingdata/maps/0.23x0.31/map_5x5min_IGBP-GSDP_to_0.23x0.31_nomask_aave_da_c110920.nc</map>
<map frm_hgrid="5x5min"   frm_lmask="nomask" to_hgrid="0.23x0.31"   to_lmask="nomask"
>lnd/clm2/mappingdata/maps/0.23x0.31/map_5x5min_nomask_to_0.23x0.31_nomask_aave_da_c110920.nc</map>
<map frm_hgrid="5x5min"   frm_lmask="ISRIC-WISE" to_hgrid="0.23x0.31" to_lmask="nomask"
>lnd/clm2/mappingdata/maps/0.23x0.31/map_5x5min_ISRIC-WISE_to_0.23x0.31_nomask_aave_da_c111115.nc</map>
<map frm_hgrid="5x5min"    frm_lmask="ORNL-Soil" to_hgrid="0.23x0.31" to_lmask="nomask"
>lnd/clm2/mappingdata/maps/0.23x0.31/map_5x5min_ORNL-Soil_to_0.23x0.31_nomask_aave_da_c170706.nc</map>
<map frm_hgrid="3x3min"   frm_lmask="MODIS"  to_hgrid="0.23x0.31"   to_lmask="nomask"
>lnd/clm2/mappingdata/maps/0.23x0.31/map_3x3min_MODIS_to_0.23x0.31_nomask_aave_da_c110930.nc</map>
<map frm_hgrid="3x3min"   frm_lmask="MODIS-wCsp"  to_hgrid="0.23x0.31"   to_lmask="nomask"
>lnd/clm2/mappingdata/maps/0.23x0.31/map_3x3min_MODIS-wCsp_to_0.23x0.31_nomask_aave_da_c160425.nc</map>
<map frm_hgrid="3x3min"   frm_lmask="USGS"   to_hgrid="0.23x0.31"    to_lmask="nomask"
>lnd/clm2/mappingdata/maps/0.23x0.31/map_3x3min_USGS_to_0.23x0.31_nomask_aave_da_c120926.nc</map>
<map frm_hgrid="3x3min"   frm_lmask="LandScan2004" to_hgrid="0.23x0.31" to_lmask="nomask"
>lnd/clm2/mappingdata/maps/0.23x0.31/map_3x3min_LandScan2004_to_0.23x0.31_nomask_aave_da_c120518.nc</map>
<map frm_hgrid="3x3min"   frm_lmask="GLOBE-Gardner" to_hgrid="0.23x0.31" to_lmask="nomask"
>lnd/clm2/mappingdata/maps/0.23x0.31/map_3x3min_GLOBE-Gardner_to_0.23x0.31_nomask_aave_da_c120923.nc</map>
<map frm_hgrid="3x3min"   frm_lmask="GLOBE-Gardner-mergeGIS" to_hgrid="0.23x0.31" to_lmask="nomask"
>lnd/clm2/mappingdata/maps/0.23x0.31/map_3x3min_GLOBE-Gardner-mergeGIS_to_0.23x0.31_nomask_aave_da_c120923.nc</map>
<map frm_hgrid="3x3min"   frm_lmask="LandScan2004" to_hgrid="0.23x0.31" to_lmask="nomask"
>lnd/clm2/mappingdata/maps/0.23x0.31/map_3x3min_LandScan2004_to_0.23x0.31_nomask_aave_da_c120518.nc</map>
<map frm_hgrid="0.9x1.25"    frm_lmask="GRDC"  to_hgrid="0.23x0.31"   to_lmask="nomask" 
>lnd/clm2/mappingdata/maps/0.23x0.31/map_0.9x1.25_GRDC_to_0.23x0.31_nomask_aave_da_c130308.nc</map>
<map frm_hgrid="360x720cru"    frm_lmask="cruncep"  to_hgrid="0.23x0.31"   to_lmask="nomask" 
>lnd/clm2/mappingdata/maps/0.23x0.31/map_360x720_cruncep_to_0.23x0.31_nomask_aave_da_c130326.nc</map>
<map frm_hgrid="1km-merge-10min"    frm_lmask="HYDRO1K-merge-nomask"  to_hgrid="0.23x0.31"   to_lmask="nomask" 
>lnd/clm2/mappingdata/maps/0.23x0.31/map_1km-merge-10min_HYDRO1K-merge-nomask_to_0.23x0.31_nomask_aave_da_c130405.nc</map>


<map frm_hgrid="0.5x0.5"  frm_lmask="MODIS"  to_hgrid="2.5x3.33"   to_lmask="nomask" 
>lnd/clm2/mappingdata/maps/2.5x3.33/map_0.5x0.5_MODIS_to_2.5x3.33_nomask_aave_da_c110823.nc</map>
<map frm_hgrid="0.25x0.25"  frm_lmask="MODIS"  to_hgrid="2.5x3.33"   to_lmask="nomask" 
>lnd/clm2/mappingdata/maps/2.5x3.33/map_0.25x0.25_MODIS_to_2.5x3.33_nomask_aave_da_c170321.nc</map>
<map frm_hgrid="0.5x0.5"  frm_lmask="AVHRR"  to_hgrid="2.5x3.33"   to_lmask="nomask" 
>lnd/clm2/mappingdata/maps/2.5x3.33/map_0.5x0.5_AVHRR_to_2.5x3.33_nomask_aave_da_c110823.nc</map>
<map frm_hgrid="10x10min" frm_lmask="nomask" to_hgrid="2.5x3.33"   to_lmask="nomask"
>lnd/clm2/mappingdata/maps/2.5x3.33/map_10x10min_nomask_to_2.5x3.33_nomask_aave_da_c110823.nc</map>
<map frm_hgrid="5x5min"   frm_lmask="IGBP-GSDP" to_hgrid="2.5x3.33"   to_lmask="nomask"
>lnd/clm2/mappingdata/maps/2.5x3.33/map_5x5min_IGBP-GSDP_to_2.5x3.33_nomask_aave_da_c110823.nc</map>
<map frm_hgrid="5x5min"   frm_lmask="nomask" to_hgrid="2.5x3.33"   to_lmask="nomask"
>lnd/clm2/mappingdata/maps/2.5x3.33/map_5x5min_nomask_to_2.5x3.33_nomask_aave_da_c110823.nc</map>
<map frm_hgrid="5x5min"   frm_lmask="ISRIC-WISE" to_hgrid="2.5x3.33" to_lmask="nomask"
>lnd/clm2/mappingdata/maps/2.5x3.33/map_5x5min_ISRIC-WISE_to_2.5x3.33_nomask_aave_da_c111115.nc</map>
<map frm_hgrid="5x5min"    frm_lmask="ORNL-Soil" to_hgrid="2.5x3.33" to_lmask="nomask"
>lnd/clm2/mappingdata/maps/2.5x3.33/map_5x5min_ORNL-Soil_to_2.5x3.33_nomask_aave_da_c170706.nc</map>
<map frm_hgrid="3x3min"   frm_lmask="MODIS"  to_hgrid="2.5x3.33"    to_lmask="nomask"
>lnd/clm2/mappingdata/maps/2.5x3.33/map_3x3min_MODIS_to_2.5x3.33_nomask_aave_da_c111111.nc</map>
<map frm_hgrid="3x3min"   frm_lmask="MODIS-wCsp"  to_hgrid="2.5x3.33"    to_lmask="nomask"
>lnd/clm2/mappingdata/maps/2.5x3.33/map_3x3min_MODIS-wCsp_to_2.5x3.33_nomask_aave_da_c160425.nc</map>
<map frm_hgrid="3x3min"   frm_lmask="USGS"   to_hgrid="2.5x3.33"    to_lmask="nomask"
>lnd/clm2/mappingdata/maps/2.5x3.33/map_3x3min_USGS_to_2.5x3.33_nomask_aave_da_c120926.nc</map>
<map frm_hgrid="3x3min"   frm_lmask="LandScan2004" to_hgrid="2.5x3.33" to_lmask="nomask"
>lnd/clm2/mappingdata/maps/2.5x3.33/map_3x3min_LandScan2004_to_2.5x3.33_nomask_aave_da_c120518.nc</map>
<map frm_hgrid="3x3min"   frm_lmask="GLOBE-Gardner" to_hgrid="2.5x3.33" to_lmask="nomask"
>lnd/clm2/mappingdata/maps/2.5x3.33/map_3x3min_GLOBE-Gardner_to_2.5x3.33_nomask_aave_da_c120923.nc</map>
<map frm_hgrid="3x3min"   frm_lmask="GLOBE-Gardner-mergeGIS" to_hgrid="2.5x3.33" to_lmask="nomask"
>lnd/clm2/mappingdata/maps/2.5x3.33/map_3x3min_GLOBE-Gardner-mergeGIS_to_2.5x3.33_nomask_aave_da_c120923.nc</map>
<map frm_hgrid="0.9x1.25"    frm_lmask="GRDC"  to_hgrid="2.5x3.33"   to_lmask="nomask" 
>lnd/clm2/mappingdata/maps/2.5x3.33/map_0.9x1.25_GRDC_to_2.5x3.33_nomask_aave_da_c130308.nc</map>
<map frm_hgrid="360x720cru"    frm_lmask="cruncep"  to_hgrid="2.5x3.33"   to_lmask="nomask" 
>lnd/clm2/mappingdata/maps/2.5x3.33/map_360x720_cruncep_to_2.5x3.33_nomask_aave_da_c130326.nc</map>
<map frm_hgrid="1km-merge-10min"    frm_lmask="HYDRO1K-merge-nomask"  to_hgrid="2.5x3.33"   to_lmask="nomask" 
>lnd/clm2/mappingdata/maps/2.5x3.33/map_1km-merge-10min_HYDRO1K-merge-nomask_to_2.5x3.33_nomask_aave_da_c130405.nc</map>

<!-- mapping files for 0.5x0.5 START added on Wed Sep 19 09:05:45 2012-->
<!-- Created by lnd/clm/bld/namelist_files/createMapEntry.pl--> 

<map frm_hgrid="0.5x0.5"    frm_lmask="AVHRR"  to_hgrid="0.5x0.5"   to_lmask="nomask" 
>lnd/clm2/mappingdata/maps/0.5x0.5/map_0.5x0.5_AVHRR_to_0.5x0.5_nomask_aave_da_c111021.nc</map>
<map frm_hgrid="0.25x0.25"  frm_lmask="MODIS"  to_hgrid="0.5x0.5"   to_lmask="nomask" 
>lnd/clm2/mappingdata/maps/0.5x0.5/map_0.25x0.25_MODIS_to_0.5x0.5_nomask_aave_da_c170321.nc</map>
<map frm_hgrid="0.5x0.5"    frm_lmask="MODIS"  to_hgrid="0.5x0.5"   to_lmask="nomask" 
>lnd/clm2/mappingdata/maps/0.5x0.5/map_0.5x0.5_MODIS_to_0.5x0.5_nomask_aave_da_c111021.nc</map>
<map frm_hgrid="0.5x0.5"    frm_lmask="nomask"  to_hgrid="0.5x0.5"   to_lmask="nomask" 
>lnd/clm2/mappingdata/maps/0.5x0.5/map_0.5x0.5_nomask_to_0.5x0.5_nomask_aave_da_c111021.nc</map>
<map frm_hgrid="10x10min"    frm_lmask="IGBPmergeICESatGIS"  to_hgrid="0.5x0.5"   to_lmask="nomask" 
>lnd/clm2/mappingdata/maps/0.5x0.5/map_10x10min_IGBPmergeICESatGIS_to_0.5x0.5_nomask_aave_da_c111021.nc</map>
<map frm_hgrid="10x10min"    frm_lmask="nomask"  to_hgrid="0.5x0.5"   to_lmask="nomask" 
>lnd/clm2/mappingdata/maps/0.5x0.5/map_10x10min_nomask_to_0.5x0.5_nomask_aave_da_c111021.nc</map>
<map frm_hgrid="5x5min"    frm_lmask="IGBP-GSDP"  to_hgrid="0.5x0.5"   to_lmask="nomask" 
>lnd/clm2/mappingdata/maps/0.5x0.5/map_5x5min_IGBP-GSDP_to_0.5x0.5_nomask_aave_da_c111021.nc</map>
<map frm_hgrid="5x5min"    frm_lmask="nomask"  to_hgrid="0.5x0.5"   to_lmask="nomask" 
>lnd/clm2/mappingdata/maps/0.5x0.5/map_5x5min_nomask_to_0.5x0.5_nomask_aave_da_c111021.nc</map>
<map frm_hgrid="3x3min"    frm_lmask="MODIS"  to_hgrid="0.5x0.5"   to_lmask="nomask" 
>lnd/clm2/mappingdata/maps/0.5x0.5/map_3x3min_MODIS_to_0.5x0.5_nomask_aave_da_c111111.nc</map>
<map frm_hgrid="3x3min"    frm_lmask="MODIS-wCsp"  to_hgrid="0.5x0.5"   to_lmask="nomask" 
>lnd/clm2/mappingdata/maps/0.5x0.5/map_3x3min_MODIS-wCsp_to_0.5x0.5_nomask_aave_da_c160425.nc</map>
<map frm_hgrid="5x5min"    frm_lmask="ISRIC-WISE"  to_hgrid="0.5x0.5"   to_lmask="nomask" 
>lnd/clm2/mappingdata/maps/0.5x0.5/map_5x5min_ISRIC-WISE_to_0.5x0.5_nomask_aave_da_c111115.nc</map>
<map frm_hgrid="5x5min"    frm_lmask="ORNL-Soil" to_hgrid="0.5x0.5" to_lmask="nomask"
>lnd/clm2/mappingdata/maps/0.5x0.5/map_5x5min_ORNL-Soil_to_0.5x0.5_nomask_aave_da_c170706.nc</map>
<map frm_hgrid="3x3min"    frm_lmask="LandScan2004"  to_hgrid="0.5x0.5"   to_lmask="nomask" 
>lnd/clm2/mappingdata/maps/0.5x0.5/map_3x3min_LandScan2004_to_0.5x0.5_nomask_aave_da_c120518.nc</map>
<map frm_hgrid="3x3min"   frm_lmask="GLOBE-Gardner" to_hgrid="0.5x0.5" to_lmask="nomask"
>lnd/clm2/mappingdata/maps/0.5x0.5/map_3x3min_GLOBE-Gardner_to_0.5x0.5_nomask_aave_da_c120923.nc</map>
<map frm_hgrid="3x3min"   frm_lmask="GLOBE-Gardner-mergeGIS" to_hgrid="0.5x0.5" to_lmask="nomask"
>lnd/clm2/mappingdata/maps/0.5x0.5/map_3x3min_GLOBE-Gardner-mergeGIS_to_0.5x0.5_nomask_aave_da_c120923.nc</map>
<map frm_hgrid="0.1x0.1"    frm_lmask="nomask"  to_hgrid="0.5x0.5"   to_lmask="nomask" 
>lnd/clm2/mappingdata/maps/0.5x0.5/map_0.1x0.1_nomask_to_0.5x0.5_nomask_aave_da_c120706.nc</map>
<map frm_hgrid="ne240np4"    frm_lmask="nomask"  to_hgrid="0.5x0.5"   to_lmask="nomask" 
>lnd/clm2/mappingdata/maps/0.5x0.5/map_ne240np4_nomask_to_0.5x0.5_nomask_aave_da_c120711.nc</map>
<map frm_hgrid="4x5"    frm_lmask="nomask"  to_hgrid="0.5x0.5"   to_lmask="nomask" 
>lnd/clm2/mappingdata/maps/0.5x0.5/map_4x5_nomask_to_0.5x0.5_nomask_aave_da_c120706.nc</map>
<map frm_hgrid="1.9x2.5"    frm_lmask="nomask"  to_hgrid="0.5x0.5"   to_lmask="nomask" 
>lnd/clm2/mappingdata/maps/0.5x0.5/map_1.9x2.5_nomask_to_0.5x0.5_nomask_aave_da_c120709.nc</map>
<map frm_hgrid="ne120np4"    frm_lmask="nomask"  to_hgrid="0.5x0.5"   to_lmask="nomask" 
>lnd/clm2/mappingdata/maps/0.5x0.5/map_ne120np4_nomask_to_0.5x0.5_nomask_aave_da_c120711.nc</map>
<map frm_hgrid="3x3"    frm_lmask="USGS"  to_hgrid="to"   to_lmask="0.5x0.5" 
>lnd/clm2/mappingdata/maps/0.5x0.5/map_3x3_USGS_nomask_to_0.5x0.5_nomask_aave_da_c120912.nc</map>
<map frm_hgrid="0.9x1.25"    frm_lmask="GRDC"  to_hgrid="0.5x0.5"   to_lmask="nomask" 
>lnd/clm2/mappingdata/maps/0.5x0.5/map_0.9x1.25_GRDC_to_0.5x0.5_nomask_aave_da_c130308.nc</map>
<map frm_hgrid="360x720cru"    frm_lmask="cruncep"  to_hgrid="0.5x0.5"   to_lmask="nomask" 
>lnd/clm2/mappingdata/maps/0.5x0.5/map_360x720_cruncep_to_0.5x0.5_nomask_aave_da_c130326.nc</map>
<map frm_hgrid="1km-merge-10min"    frm_lmask="HYDRO1K-merge-nomask"  to_hgrid="0.5x0.5"   to_lmask="nomask" 
>lnd/clm2/mappingdata/maps/0.5x0.5/map_1km-merge-10min_HYDRO1K-merge-nomask_to_0.5x0.5_nomask_aave_da_c130405.nc</map>

<!-- mapping files for 0.5x0.5 END -->

<map frm_hgrid="0.5x0.5"  frm_lmask="MODIS"  to_hgrid="ne4np4"   to_lmask="nomask" 
>lnd/clm2/mappingdata/maps/ne4np4/map_0.5x0.5_MODIS_to_ne4np4_nomask_aave_da_c110923.nc</map>
<map frm_hgrid="0.25x0.25"  frm_lmask="MODIS"  to_hgrid="ne4np4"   to_lmask="nomask" 
>lnd/clm2/mappingdata/maps/ne4np4/map_0.25x0.25_MODIS_to_ne4np4_nomask_aave_da_c170321.nc</map>
<map frm_hgrid="0.5x0.5"  frm_lmask="AVHRR"  to_hgrid="ne4np4"   to_lmask="nomask" 
>lnd/clm2/mappingdata/maps/ne4np4/map_0.5x0.5_AVHRR_to_ne4np4_nomask_aave_da_c110923.nc</map>
<map frm_hgrid="10x10min" frm_lmask="nomask" to_hgrid="ne4np4"   to_lmask="nomask"
>lnd/clm2/mappingdata/maps/ne4np4/map_10x10min_nomask_to_ne4np4_nomask_aave_da_c110923.nc</map>
<map frm_hgrid="5x5min"   frm_lmask="IGBP-GSDP" to_hgrid="ne4np4"   to_lmask="nomask"
>lnd/clm2/mappingdata/maps/ne4np4/map_5x5min_IGBP-GSDP_to_ne4np4_nomask_aave_da_c110923.nc</map>
<map frm_hgrid="5x5min"   frm_lmask="nomask" to_hgrid="ne4np4"   to_lmask="nomask"
>lnd/clm2/mappingdata/maps/ne4np4/map_5x5min_nomask_to_ne4np4_nomask_aave_da_c110923.nc</map>
<map frm_hgrid="5x5min"   frm_lmask="ISRIC-WISE" to_hgrid="ne4np4" to_lmask="nomask"
>lnd/clm2/mappingdata/maps/ne4np4/map_5x5min_ISRIC-WISE_to_ne4np4_nomask_aave_da_c120906.nc</map>
<map frm_hgrid="5x5min"    frm_lmask="ORNL-Soil" to_hgrid="ne4np4" to_lmask="nomask"
>lnd/clm2/mappingdata/maps/ne4np4/map_5x5min_ORNL-Soil_to_ne4np4_nomask_aave_da_c170706.nc</map>
<map frm_hgrid="3x3min"   frm_lmask="MODIS"  to_hgrid="ne4np4"    to_lmask="nomask"
>lnd/clm2/mappingdata/maps/ne4np4/map_3x3min_MODIS_to_ne4np4_nomask_aave_da_c120906.nc</map>
<map frm_hgrid="3x3min"   frm_lmask="MODIS-wCsp"  to_hgrid="ne4np4"    to_lmask="nomask"
>lnd/clm2/mappingdata/maps/ne4np4/map_3x3min_MODIS-wCsp_to_ne4np4_nomask_aave_da_c160425.nc</map>
<map frm_hgrid="3x3min"   frm_lmask="USGS"   to_hgrid="ne4np4"    to_lmask="nomask"
>lnd/clm2/mappingdata/maps/ne4np4/map_3x3min_USGS_to_ne4np4_nomask_aave_da_c120926.nc</map>
<map frm_hgrid="3x3min"   frm_lmask="LandScan2004" to_hgrid="ne4np4" to_lmask="nomask"
>lnd/clm2/mappingdata/maps/ne4np4/map_3x3min_LandScan2004_to_ne4np4_nomask_aave_da_c120518.nc</map>
<map frm_hgrid="3x3min"   frm_lmask="GLOBE-Gardner" to_hgrid="ne4np4" to_lmask="nomask"
>lnd/clm2/mappingdata/maps/ne4np4/map_3x3min_GLOBE-Gardner_to_ne4np4_nomask_aave_da_c120924.nc</map>
<map frm_hgrid="3x3min"   frm_lmask="GLOBE-Gardner-mergeGIS" to_hgrid="ne4np4" to_lmask="nomask"
>lnd/clm2/mappingdata/maps/ne4np4/map_3x3min_GLOBE-Gardner-mergeGIS_to_ne4np4_nomask_aave_da_c120923.nc</map>
<map frm_hgrid="3x3min"   frm_lmask="LandScan2004" to_hgrid="ne4np4" to_lmask="nomask"
>lnd/clm2/mappingdata/maps/ne4np4/map_3x3min_LandScan2004_to_ne4np4_nomask_aave_da_c120518.nc</map>
<map frm_hgrid="0.9x1.25"    frm_lmask="GRDC"  to_hgrid="ne4np4"   to_lmask="nomask" 
>lnd/clm2/mappingdata/maps/ne4np4/map_0.9x1.25_GRDC_to_ne4np4_nomask_aave_da_c130308.nc</map>
<map frm_hgrid="360x720cru"    frm_lmask="cruncep"  to_hgrid="ne4np4"   to_lmask="nomask" 
>lnd/clm2/mappingdata/maps/ne4np4/map_360x720_cruncep_to_ne4np4_nomask_aave_da_c130326.nc</map>
<map frm_hgrid="1km-merge-10min"    frm_lmask="HYDRO1K-merge-nomask"  to_hgrid="ne4np4"   to_lmask="nomask" 
>lnd/clm2/mappingdata/maps/ne4np4/map_1km-merge-10min_HYDRO1K-merge-nomask_to_ne4np4_nomask_aave_da_c130411.nc</map>
<map frm_hgrid="ne4np4"    frm_lmask="nomask" to_hgrid="0.5x0.5" to_lmask="nomask"
>lnd/clm2/mappingdata/maps/ne4np4/map_ne4np4_nomask_to_0.5x0.5_nomask_aave_da_c110923.nc</map>


<map frm_hgrid="0.5x0.5"  frm_lmask="MODIS"  to_hgrid="ne16np4"   to_lmask="nomask" 
>lnd/clm2/mappingdata/maps/ne16np4/map_0.5x0.5_MODIS_to_ne16np4_nomask_aave_da_c110922.nc</map>
<map frm_hgrid="0.25x0.25"  frm_lmask="MODIS"  to_hgrid="ne16np4"   to_lmask="nomask" 
>lnd/clm2/mappingdata/maps/ne16np4/map_0.25x0.25_MODIS_to_ne16np4_nomask_aave_da_c170321.nc</map>
<map frm_hgrid="0.5x0.5"  frm_lmask="AVHRR"  to_hgrid="ne16np4"   to_lmask="nomask" 
>lnd/clm2/mappingdata/maps/ne16np4/map_0.5x0.5_AVHRR_to_ne16np4_nomask_aave_da_c110922.nc</map>
<map frm_hgrid="10x10min" frm_lmask="nomask" to_hgrid="ne16np4"   to_lmask="nomask"
>lnd/clm2/mappingdata/maps/ne16np4/map_10x10min_nomask_to_ne16np4_nomask_aave_da_c110922.nc</map>
<map frm_hgrid="5x5min"   frm_lmask="IGBP-GSDP" to_hgrid="ne16np4"   to_lmask="nomask"
>lnd/clm2/mappingdata/maps/ne16np4/map_5x5min_IGBP-GSDP_to_ne16np4_nomask_aave_da_c110922.nc</map>
<map frm_hgrid="5x5min"   frm_lmask="nomask" to_hgrid="ne16np4"   to_lmask="nomask"
>lnd/clm2/mappingdata/maps/ne16np4/map_5x5min_nomask_to_ne16np4_nomask_aave_da_c110922.nc</map>
<map frm_hgrid="5x5min"   frm_lmask="ISRIC-WISE" to_hgrid="ne16np4" to_lmask="nomask"
>lnd/clm2/mappingdata/maps/ne16np4/map_5x5min_ISRIC-WISE_to_ne16np4_nomask_aave_da_c111115.nc</map>
<map frm_hgrid="5x5min"    frm_lmask="ORNL-Soil" to_hgrid="ne16np4" to_lmask="nomask"
>lnd/clm2/mappingdata/maps/ne16np4/map_5x5min_ORNL-Soil_to_ne16np4_nomask_aave_da_c170706.nc</map>
<map frm_hgrid="3x3min"   frm_lmask="MODIS"  to_hgrid="ne16np4"    to_lmask="nomask"
>lnd/clm2/mappingdata/maps/ne16np4/map_3x3min_MODIS_to_ne16np4_nomask_aave_da_c111111.nc</map>
<map frm_hgrid="3x3min"   frm_lmask="MODIS-wCsp"  to_hgrid="ne16np4"    to_lmask="nomask"
>lnd/clm2/mappingdata/maps/ne16np4/map_3x3min_MODIS-wCsp_to_ne16np4_nomask_aave_da_c160425.nc</map>
<map frm_hgrid="3x3min"   frm_lmask="USGS"   to_hgrid="ne16np4"    to_lmask="nomask"
>lnd/clm2/mappingdata/maps/ne16np4/map_3x3min_USGS_to_ne16np4_nomask_aave_da_c120926.nc</map>
<map frm_hgrid="3x3min"   frm_lmask="LandScan2004" to_hgrid="ne16np4" to_lmask="nomask"
>lnd/clm2/mappingdata/maps/ne16np4/map_3x3min_LandScan2004_to_ne16np4_nomask_aave_da_c120518.nc</map>
<map frm_hgrid="3x3min"   frm_lmask="GLOBE-Gardner" to_hgrid="ne16np4" to_lmask="nomask"
>lnd/clm2/mappingdata/maps/ne16np4/map_3x3min_GLOBE-Gardner_to_ne16np4_nomask_aave_da_c120924.nc</map>
<map frm_hgrid="3x3min"   frm_lmask="GLOBE-Gardner-mergeGIS" to_hgrid="ne16np4" to_lmask="nomask"
>lnd/clm2/mappingdata/maps/ne16np4/map_3x3min_GLOBE-Gardner-mergeGIS_to_ne16np4_nomask_aave_da_c120924.nc</map>
<map frm_hgrid="0.9x1.25"    frm_lmask="GRDC"  to_hgrid="ne16np4"   to_lmask="nomask" 
>lnd/clm2/mappingdata/maps/ne16np4/map_0.9x1.25_GRDC_to_ne16np4_nomask_aave_da_c130308.nc</map>
<map frm_hgrid="360x720cru"    frm_lmask="cruncep"  to_hgrid="ne16np4"   to_lmask="nomask" 
>lnd/clm2/mappingdata/maps/ne16np4/map_360x720_cruncep_to_ne16np4_nomask_aave_da_c130326.nc</map>
<map frm_hgrid="1km-merge-10min"    frm_lmask="HYDRO1K-merge-nomask"  to_hgrid="ne16np4"   to_lmask="nomask" 
>lnd/clm2/mappingdata/maps/ne16np4/map_1km-merge-10min_HYDRO1K-merge-nomask_to_ne16np4_nomask_aave_da_c130408.nc</map>
<map frm_hgrid="ne16np4"    frm_lmask="nomask" to_hgrid="0.5x0.5" to_lmask="nomask"
>lnd/clm2/mappingdata/maps/ne16np4/map_ne16np4_nomask_to_0.5x0.5_nomask_aave_da_c110922.nc</map>


<map frm_hgrid="0.5x0.5"  frm_lmask="MODIS"  to_hgrid="ne30np4" to_lmask="nomask" 
>lnd/clm2/mappingdata/maps/ne30np4/map_0.5x0.5_landuse_to_ne30np4_aave_da_110320.nc</map>
<map frm_hgrid="0.25x0.25"  frm_lmask="MODIS"  to_hgrid="ne30np4"   to_lmask="nomask" 
>lnd/clm2/mappingdata/maps/ne30np4/map_0.25x0.25_MODIS_to_ne30np4_nomask_aave_da_c170321.nc</map>
<map frm_hgrid="0.5x0.5"  frm_lmask="AVHRR"  to_hgrid="ne30np4" to_lmask="nomask" 
>lnd/clm2/mappingdata/maps/ne30np4/map_0.5x0.5_lanwat_to_ne30np4_aave_da_110320.nc</map>
<map frm_hgrid="10x10min" frm_lmask="nomask" to_hgrid="ne30np4" to_lmask="nomask"
>lnd/clm2/mappingdata/maps/ne30np4/map_10minx10min_topo_to_ne30np4_aave_da_110320.nc</map>
<map frm_hgrid="5x5min"   frm_lmask="IGBP-GSDP" to_hgrid="ne30np4" to_lmask="nomask"
>lnd/clm2/mappingdata/maps/ne30np4/map_5minx5min_soitex_to_ne30np4_aave_da_110320.nc</map>
<map frm_hgrid="5x5min"   frm_lmask="nomask" to_hgrid="ne30np4" to_lmask="nomask"
>lnd/clm2/mappingdata/maps/ne30np4/map_5minx5min_irrig_to_ne30np4_aave_da_110720.nc</map>
<map frm_hgrid="5x5min"   frm_lmask="ISRIC-WISE" to_hgrid="ne30np4" to_lmask="nomask"
>lnd/clm2/mappingdata/maps/ne30np4/map_5x5min_ISRIC-WISE_to_ne30np4_nomask_aave_da_c111115.nc</map>
<map frm_hgrid="5x5min"    frm_lmask="ORNL-Soil" to_hgrid="ne30np4" to_lmask="nomask"
>lnd/clm2/mappingdata/maps/ne30np4/map_5x5min_ORNL-Soil_to_ne30np4_nomask_aave_da_c170706.nc</map>
<map frm_hgrid="3x3min"   frm_lmask="MODIS"  to_hgrid="ne30np4"    to_lmask="nomask"
>lnd/clm2/mappingdata/maps/ne30np4/map_3x3min_MODIS_to_ne30np4_nomask_aave_da_c111111.nc</map>
<map frm_hgrid="3x3min"   frm_lmask="MODIS-wCsp"  to_hgrid="ne30np4"    to_lmask="nomask"
>lnd/clm2/mappingdata/maps/ne30np4/map_3x3min_MODIS-wCsp_to_ne30np4_nomask_aave_da_c160425.nc</map>
<map frm_hgrid="3x3min"   frm_lmask="USGS"   to_hgrid="ne30np4"    to_lmask="nomask"
>lnd/clm2/mappingdata/maps/ne30np4/map_3x3min_USGS_to_ne30np4_nomask_aave_da_c120926.nc</map>
<map frm_hgrid="3x3min"   frm_lmask="LandScan2004" to_hgrid="ne30np4" to_lmask="nomask"
>lnd/clm2/mappingdata/maps/ne30np4/map_3x3min_LandScan2004_to_ne30np4_nomask_aave_da_c120518.nc</map>
<map frm_hgrid="3x3min"   frm_lmask="GLOBE-Gardner" to_hgrid="ne30np4" to_lmask="nomask"
>lnd/clm2/mappingdata/maps/ne30np4/map_3x3min_GLOBE-Gardner_to_ne30np4_nomask_aave_da_c120924.nc</map>
<map frm_hgrid="3x3min"   frm_lmask="GLOBE-Gardner-mergeGIS" to_hgrid="ne30np4" to_lmask="nomask"
>lnd/clm2/mappingdata/maps/ne30np4/map_3x3min_GLOBE-Gardner-mergeGIS_to_ne30np4_nomask_aave_da_c120924.nc</map>
<map frm_hgrid="0.9x1.25"    frm_lmask="GRDC"  to_hgrid="ne30np4"   to_lmask="nomask" 
>lnd/clm2/mappingdata/maps/ne30np4/map_0.9x1.25_GRDC_to_ne30np4_nomask_aave_da_c130308.nc</map>
<map frm_hgrid="360x720cru"    frm_lmask="cruncep"  to_hgrid="ne30np4"   to_lmask="nomask" 
>lnd/clm2/mappingdata/maps/ne30np4/map_360x720_cruncep_to_ne30np4_nomask_aave_da_c130326.nc</map>
<map frm_hgrid="1km-merge-10min"    frm_lmask="HYDRO1K-merge-nomask"  to_hgrid="ne30np4"   to_lmask="nomask" 
>lnd/clm2/mappingdata/maps/ne30np4/map_1km-merge-10min_HYDRO1K-merge-nomask_to_ne30np4_nomask_aave_da_c130405.nc</map>

<map frm_hgrid="ne30np4"  frm_lmask="nomask" to_hgrid="0.5x0.5" to_lmask="nomask"
>lnd/clm2/mappingdata/maps/ne30np4/map_ne30np4_to_0.5x0.5rtm_aave_da_110320.nc</map>

<map frm_hgrid="0.5x0.5"  frm_lmask="MODIS"  to_hgrid="ne60np4"   to_lmask="nomask" 
>lnd/clm2/mappingdata/maps/ne60np4/map_0.5x0.5_MODIS_to_ne60np4_nomask_aave_da_c110922.nc</map>
<map frm_hgrid="0.25x0.25"  frm_lmask="MODIS"  to_hgrid="ne60np4"   to_lmask="nomask" 
>lnd/clm2/mappingdata/maps/ne60np4/map_0.25x0.25_MODIS_to_ne60np4_nomask_aave_da_c170321.nc</map>
<map frm_hgrid="0.5x0.5"  frm_lmask="AVHRR"  to_hgrid="ne60np4"   to_lmask="nomask" 
>lnd/clm2/mappingdata/maps/ne60np4/map_0.5x0.5_AVHRR_to_ne60np4_nomask_aave_da_c110922.nc</map>
<map frm_hgrid="10x10min" frm_lmask="nomask" to_hgrid="ne60np4"   to_lmask="nomask"
>lnd/clm2/mappingdata/maps/ne60np4/map_10x10min_nomask_to_ne60np4_nomask_aave_da_c110922.nc</map>
<map frm_hgrid="5x5min"   frm_lmask="IGBP-GSDP" to_hgrid="ne60np4"   to_lmask="nomask"
>lnd/clm2/mappingdata/maps/ne60np4/map_5x5min_IGBP-GSDP_to_ne60np4_nomask_aave_da_c110922.nc</map>
<map frm_hgrid="5x5min"   frm_lmask="nomask" to_hgrid="ne60np4"   to_lmask="nomask"
>lnd/clm2/mappingdata/maps/ne60np4/map_5x5min_nomask_to_ne60np4_nomask_aave_da_c110922.nc</map>
<map frm_hgrid="5x5min"   frm_lmask="ISRIC-WISE" to_hgrid="ne60np4" to_lmask="nomask"
>lnd/clm2/mappingdata/maps/ne60np4/map_5x5min_ISRIC-WISE_to_ne60np4_nomask_aave_da_c111115.nc</map>
<map frm_hgrid="5x5min"    frm_lmask="ORNL-Soil" to_hgrid="ne60np4" to_lmask="nomask"
>lnd/clm2/mappingdata/maps/ne60np4/map_5x5min_ORNL-Soil_to_ne60np4_nomask_aave_da_c170706.nc</map>
<map frm_hgrid="3x3min"   frm_lmask="MODIS"  to_hgrid="ne60np4"    to_lmask="nomask"
>lnd/clm2/mappingdata/maps/ne60np4/map_3x3min_MODIS_to_ne60np4_nomask_aave_da_c111111.nc</map>
<map frm_hgrid="3x3min"   frm_lmask="MODIS-wCsp"  to_hgrid="ne60np4"    to_lmask="nomask"
>lnd/clm2/mappingdata/maps/ne60np4/map_3x3min_MODIS-wCsp_to_ne60np4_nomask_aave_da_c160425.nc</map>
<map frm_hgrid="3x3min"   frm_lmask="USGS"   to_hgrid="ne60np4"    to_lmask="nomask"
>lnd/clm2/mappingdata/maps/ne60np4/map_3x3min_USGS_to_ne60np4_nomask_aave_da_c120926.nc</map>
<map frm_hgrid="3x3min"   frm_lmask="LandScan2004" to_hgrid="ne60np4" to_lmask="nomask"
>lnd/clm2/mappingdata/maps/ne60np4/map_3x3min_LandScan2004_to_ne60np4_nomask_aave_da_c120518.nc</map>
<map frm_hgrid="3x3min"   frm_lmask="GLOBE-Gardner" to_hgrid="ne60np4" to_lmask="nomask"
>lnd/clm2/mappingdata/maps/ne60np4/map_3x3min_GLOBE-Gardner_to_ne60np4_nomask_aave_da_c120924.nc</map>
<map frm_hgrid="3x3min"   frm_lmask="GLOBE-Gardner-mergeGIS" to_hgrid="ne60np4" to_lmask="nomask"
>lnd/clm2/mappingdata/maps/ne60np4/map_3x3min_GLOBE-Gardner-mergeGIS_to_ne60np4_nomask_aave_da_c120924.nc</map>
<map frm_hgrid="0.9x1.25"    frm_lmask="GRDC"  to_hgrid="ne60np4"   to_lmask="nomask" 
>lnd/clm2/mappingdata/maps/ne60np4/map_0.9x1.25_GRDC_to_ne60np4_nomask_aave_da_c130308.nc</map>
<map frm_hgrid="360x720cru"    frm_lmask="cruncep"  to_hgrid="ne60np4"   to_lmask="nomask" 
>lnd/clm2/mappingdata/maps/ne60np4/map_360x720_cruncep_to_ne60np4_nomask_aave_da_c130326.nc</map>
<map frm_hgrid="1km-merge-10min"    frm_lmask="HYDRO1K-merge-nomask"  to_hgrid="ne60np4"   to_lmask="nomask" 
>lnd/clm2/mappingdata/maps/ne60np4/map_1km-merge-10min_HYDRO1K-merge-nomask_to_ne60np4_nomask_aave_da_c130405.nc</map>
<map frm_hgrid="ne60np4"    frm_lmask="nomask" to_hgrid="0.5x0.5" to_lmask="nomask"
>lnd/clm2/mappingdata/maps/ne60np4/map_ne60np4_nomask_to_0.5x0.5_nomask_aave_da_c110922.nc</map>

<map frm_hgrid="0.5x0.5"  frm_lmask="MODIS"  to_hgrid="ne120np4" to_lmask="nomask" 
>lnd/clm2/mappingdata/maps/ne120np4/map_0.5x0.5_landuse_to_ne120np4_aave_da_110320.nc</map>
<map frm_hgrid="0.25x0.25"  frm_lmask="MODIS"  to_hgrid="ne120np4"   to_lmask="nomask" 
>lnd/clm2/mappingdata/maps/ne120np4/map_0.25x0.25_MODIS_to_ne120np4_nomask_aave_da_c170321.nc</map>
<map frm_hgrid="0.5x0.5"  frm_lmask="AVHRR"  to_hgrid="ne120np4" to_lmask="nomask" 
>lnd/clm2/mappingdata/maps/ne120np4/map_0.5x0.5_lanwat_to_ne120np4_aave_da_110320.nc</map>
<map frm_hgrid="10x10min" frm_lmask="nomask" to_hgrid="ne120np4" to_lmask="nomask"
>lnd/clm2/mappingdata/maps/ne120np4/map_10minx10min_topo_to_ne120np4_aave_da_110320.nc</map>
<map frm_hgrid="5x5min"   frm_lmask="IGBP-GSDP"  to_hgrid="ne120np4" to_lmask="nomask"
>lnd/clm2/mappingdata/maps/ne120np4/map_5minx5min_soitex_to_ne120np4_aave_da_110320.nc</map>
<map frm_hgrid="5x5min"   frm_lmask="ISRIC-WISE" to_hgrid="ne120np4" to_lmask="nomask"
>lnd/clm2/mappingdata/maps/ne120np4/map_5x5min_ISRIC-WISE_to_ne120np4_nomask_aave_da_c111115.nc</map>
<map frm_hgrid="5x5min"    frm_lmask="ORNL-Soil" to_hgrid="ne120np4" to_lmask="nomask"
>lnd/clm2/mappingdata/maps/ne120np4/map_5x5min_ORNL-Soil_to_ne120np4_nomask_aave_da_c170706.nc</map>
<map frm_hgrid="5x5min"   frm_lmask="nomask" to_hgrid="ne120np4" to_lmask="nomask"
>lnd/clm2/mappingdata/maps/ne120np4/map_5minx5min_irrig_to_ne120np4_aave_da_110817.nc</map>
<map frm_hgrid="3x3min"   frm_lmask="MODIS"  to_hgrid="ne120np4" to_lmask="nomask"
>lnd/clm2/mappingdata/maps/ne120np4/map_3x3min_MODIS_to_ne120np4_nomask_aave_da_c111111.nc</map>
<map frm_hgrid="3x3min"   frm_lmask="MODIS-wCsp"  to_hgrid="ne120np4" to_lmask="nomask"
>lnd/clm2/mappingdata/maps/ne120np4/map_3x3min_MODIS-wCsp_to_ne120np4_nomask_aave_da_c160425.nc</map>
<map frm_hgrid="3x3min"   frm_lmask="USGS"   to_hgrid="ne120np4" to_lmask="nomask"
>lnd/clm2/mappingdata/maps/ne120np4/map_3x3min_USGS_to_ne120np4_nomask_aave_da_c120913.nc</map>
<map frm_hgrid="3x3min"   frm_lmask="LandScan2004" to_hgrid="ne120np4" to_lmask="nomask"
>lnd/clm2/mappingdata/maps/ne120np4/map_3x3min_LandScan2004_to_ne120np4_nomask_aave_da_c120518.nc</map>
<map frm_hgrid="3x3min"   frm_lmask="GLOBE-Gardner" to_hgrid="ne120np4" to_lmask="nomask"
>lnd/clm2/mappingdata/maps/ne120np4/map_3x3min_GLOBE-Gardner_to_ne120np4_nomask_aave_da_c120924.nc</map>
<map frm_hgrid="3x3min"   frm_lmask="GLOBE-Gardner-mergeGIS" to_hgrid="ne120np4" to_lmask="nomask"
>lnd/clm2/mappingdata/maps/ne120np4/map_3x3min_GLOBE-Gardner-mergeGIS_to_ne120np4_nomask_aave_da_c120924.nc</map>
<map frm_hgrid="3x3min"   frm_lmask="USGS"   to_hgrid="ne120np4" to_lmask="nomask"
>lnd/clm2/mappingdata/maps/ne120np4/map_3x3min_USGS_to_ne120np4_nomask_aave_da_c120913.nc</map>
<map frm_hgrid="0.9x1.25"    frm_lmask="GRDC"  to_hgrid="ne120np4"   to_lmask="nomask" 
>lnd/clm2/mappingdata/maps/ne120np4/map_0.9x1.25_GRDC_to_ne120np4_nomask_aave_da_c130308.nc</map>
<map frm_hgrid="360x720cru"    frm_lmask="cruncep"  to_hgrid="ne120np4"   to_lmask="nomask" 
>lnd/clm2/mappingdata/maps/ne120np4/map_360x720_cruncep_to_ne120np4_nomask_aave_da_c130326.nc</map>
<map frm_hgrid="1km-merge-10min"    frm_lmask="HYDRO1K-merge-nomask"  to_hgrid="ne120np4"   to_lmask="nomask" 
>lnd/clm2/mappingdata/maps/ne120np4/map_1km-merge-10min_HYDRO1K-merge-nomask_to_ne120np4_nomask_aave_da_c130405.nc</map>

<!-- mapping files for ne120np4 START added on Wed Sep 19 09:10:57 2012-->
<!-- Created by lnd/clm/bld/namelist_files/createMapEntry.pl--> 

<map frm_hgrid="0.1x0.1"    frm_lmask="nomask"  to_hgrid="ne120np4"   to_lmask="nomask" 
>lnd/clm2/mappingdata/maps/ne120np4/map_0.1x0.1_nomask_to_ne120np4_nomask_aave_da_c120706.nc</map>

<!-- mapping files for ne120np4 END --> 

<map frm_hgrid="0.5x0.5"  frm_lmask="MODIS"  to_hgrid="5x5_amazon"   to_lmask="nomask" 
>lnd/clm2/mappingdata/maps/5x5_amazon/map_0.5x0.5_MODIS_to_5x5_amazon_nomask_aave_da_c110920.nc</map>
<map frm_hgrid="0.25x0.25"  frm_lmask="MODIS"  to_hgrid="5x5_amazon"   to_lmask="nomask" 
>lnd/clm2/mappingdata/maps/5x5_amazon/map_0.25x0.25_MODIS_to_5x5_amazon_nomask_aave_da_c170321.nc</map>
<map frm_hgrid="0.5x0.5"  frm_lmask="AVHRR"  to_hgrid="5x5_amazon"   to_lmask="nomask" 
>lnd/clm2/mappingdata/maps/5x5_amazon/map_0.5x0.5_AVHRR_to_5x5_amazon_nomask_aave_da_c110920.nc</map>
<map frm_hgrid="10x10min" frm_lmask="nomask" to_hgrid="5x5_amazon"   to_lmask="nomask"
>lnd/clm2/mappingdata/maps/5x5_amazon/map_10x10min_nomask_to_5x5_amazon_nomask_aave_da_c110920.nc</map>
<map frm_hgrid="5x5min"   frm_lmask="IGBP-GSDP" to_hgrid="5x5_amazon"   to_lmask="nomask"
>lnd/clm2/mappingdata/maps/5x5_amazon/map_5x5min_IGBP-GSDP_to_5x5_amazon_nomask_aave_da_c110920.nc</map>
<map frm_hgrid="5x5min"   frm_lmask="nomask" to_hgrid="5x5_amazon"   to_lmask="nomask"
>lnd/clm2/mappingdata/maps/5x5_amazon/map_5x5min_nomask_to_5x5_amazon_nomask_aave_da_c110920.nc</map>
<map frm_hgrid="5x5min"   frm_lmask="ISRIC-WISE" to_hgrid="5x5_amazon" to_lmask="nomask"
>lnd/clm2/mappingdata/maps/5x5_amazon/map_5x5min_ISRIC-WISE_to_5x5_amazon_nomask_aave_da_c111115.nc</map>
<map frm_hgrid="5x5min"    frm_lmask="ORNL-Soil" to_hgrid="5x5_amazon" to_lmask="nomask"
>lnd/clm2/mappingdata/maps/5x5_amazon/map_5x5min_ORNL-Soil_to_5x5_amazon_nomask_aave_da_c170706.nc</map>
<map frm_hgrid="3x3min"   frm_lmask="MODIS"  to_hgrid="5x5_amazon"    to_lmask="nomask"
>lnd/clm2/mappingdata/maps/5x5_amazon/map_3x3min_MODIS_to_5x5_amazon_nomask_aave_da_c111111.nc</map>
<map frm_hgrid="3x3min"   frm_lmask="MODIS-wCsp"  to_hgrid="5x5_amazon"    to_lmask="nomask"
>lnd/clm2/mappingdata/maps/5x5_amazon/map_3x3min_MODIS-wCsp_to_5x5_amazon_nomask_aave_da_c160425.nc</map>
<map frm_hgrid="3x3min"   frm_lmask="USGS"   to_hgrid="5x5_amazon"    to_lmask="nomask"
>lnd/clm2/mappingdata/maps/5x5_amazon/map_3x3min_USGS_to_5x5_amazon_nomask_aave_da_c120927.nc</map>
<map frm_hgrid="3x3min"   frm_lmask="LandScan2004" to_hgrid="5x5_amazon" to_lmask="nomask"
>lnd/clm2/mappingdata/maps/5x5_amazon/map_3x3min_LandScan2004_to_5x5_amazon_nomask_aave_da_c120518.nc</map>
<map frm_hgrid="3x3min"   frm_lmask="GLOBE-Gardner" to_hgrid="5x5_amazon" to_lmask="nomask"
>lnd/clm2/mappingdata/maps/5x5_amazon/map_3x3min_GLOBE-Gardner_to_5x5_amazon_nomask_aave_da_c120923.nc</map>
<map frm_hgrid="3x3min"   frm_lmask="GLOBE-Gardner-mergeGIS" to_hgrid="5x5_amazon" to_lmask="nomask"
>lnd/clm2/mappingdata/maps/5x5_amazon/map_3x3min_GLOBE-Gardner-mergeGIS_to_5x5_amazon_nomask_aave_da_c120923.nc</map>
<map frm_hgrid="0.9x1.25"    frm_lmask="GRDC"  to_hgrid="5x5_amazon"   to_lmask="nomask" 
>lnd/clm2/mappingdata/maps/5x5_amazon/map_0.9x1.25_GRDC_to_5x5_amazon_nomask_aave_da_c130309.nc</map>
<map frm_hgrid="360x720cru"    frm_lmask="cruncep"  to_hgrid="5x5_amazon"   to_lmask="nomask" 
>lnd/clm2/mappingdata/maps/5x5_amazon/map_360x720_cruncep_to_5x5_amazon_nomask_aave_da_c130326.nc</map>
<map frm_hgrid="1km-merge-10min"    frm_lmask="HYDRO1K-merge-nomask"  to_hgrid="5x5_amazon"   to_lmask="nomask" 
>lnd/clm2/mappingdata/maps/5x5_amazon/map_1km-merge-10min_HYDRO1K-merge-nomask_to_5x5_amazon_nomask_aave_da_c130403.nc</map>

<map frm_hgrid="0.5x0.5"  frm_lmask="MODIS"  to_hgrid="ne240np4"   to_lmask="nomask" 
>lnd/clm2/mappingdata/maps/ne240np4/map_0.5x0.5_MODIS_to_ne240np4_nomask_aave_da_c110922.nc</map>
<map frm_hgrid="0.25x0.25"  frm_lmask="MODIS"  to_hgrid="ne240np4"   to_lmask="nomask" 
>lnd/clm2/mappingdata/maps/ne240np4/map_0.25x0.25_MODIS_to_ne240np4_nomask_aave_da_c170321.nc</map>
<map frm_hgrid="0.5x0.5"  frm_lmask="AVHRR"  to_hgrid="ne240np4"   to_lmask="nomask" 
>lnd/clm2/mappingdata/maps/ne240np4/map_0.5x0.5_AVHRR_to_ne240np4_nomask_aave_da_c110922.nc</map>
<map frm_hgrid="10x10min" frm_lmask="nomask" to_hgrid="ne240np4"   to_lmask="nomask"
>lnd/clm2/mappingdata/maps/ne240np4/map_10x10min_nomask_to_ne240np4_nomask_aave_da_c110922.nc</map>
<map frm_hgrid="5x5min"   frm_lmask="IGBP-GSDP" to_hgrid="ne240np4"  to_lmask="nomask"
>lnd/clm2/mappingdata/maps/ne240np4/map_5x5min_IGBP-GSDP_to_ne240np4_nomask_aave_da_c110922.nc</map>
<map frm_hgrid="5x5min"   frm_lmask="nomask" to_hgrid="ne240np4"     to_lmask="nomask"
>lnd/clm2/mappingdata/maps/ne240np4/map_5x5min_nomask_to_ne240np4_nomask_aave_da_c110922.nc</map>
<map frm_hgrid="5x5min"   frm_lmask="ISRIC-WISE" to_hgrid="ne240np4" to_lmask="nomask"
>lnd/clm2/mappingdata/maps/ne240np4/map_5x5min_ISRIC-WISE_to_ne240np4_nomask_aave_da_c111115.nc</map>
<map frm_hgrid="5x5min"    frm_lmask="ORNL-Soil" to_hgrid="ne240np4" to_lmask="nomask"
>lnd/clm2/mappingdata/maps/ne240np4/map_5x5min_ORNL-Soil_to_ne240np4_nomask_aave_da_c170706.nc</map>
<map frm_hgrid="3x3min"   frm_lmask="MODIS"  to_hgrid="ne240np4"    to_lmask="nomask"
>lnd/clm2/mappingdata/maps/ne240np4/map_3x3min_MODIS_to_ne240np4_nomask_aave_da_c111111.nc</map>
<map frm_hgrid="3x3min"   frm_lmask="MODIS-wCsp"  to_hgrid="ne240np4"    to_lmask="nomask"
>lnd/clm2/mappingdata/maps/ne240np4/map_3x3min_MODIS-wCsp_to_ne240np4_nomask_aave_da_c160425.nc</map>
<map frm_hgrid="3x3min"   frm_lmask="USGS"   to_hgrid="ne240np4"    to_lmask="nomask"
>lnd/clm2/mappingdata/maps/ne240np4/map_3x3min_USGS_to_ne240np4_nomask_aave_da_c120926.nc</map>
<map frm_hgrid="3x3min"   frm_lmask="LandScan2004" to_hgrid="ne240np4" to_lmask="nomask"
>lnd/clm2/mappingdata/maps/ne240np4/map_3x3min_LandScan2004_to_ne240np4_nomask_aave_da_c120521.nc</map>
<map frm_hgrid="3x3min"   frm_lmask="GLOBE-Gardner" to_hgrid="ne240np4" to_lmask="nomask"
>lnd/clm2/mappingdata/maps/ne240np4/map_3x3min_GLOBE-Gardner_to_ne240np4_nomask_aave_da_c120925.nc</map>
<map frm_hgrid="3x3min"   frm_lmask="GLOBE-Gardner-mergeGIS" to_hgrid="ne240np4" to_lmask="nomask"
>lnd/clm2/mappingdata/maps/ne240np4/map_3x3min_GLOBE-Gardner-mergeGIS_to_ne240np4_nomask_aave_da_c120925.nc</map>
<map frm_hgrid="0.9x1.25"    frm_lmask="GRDC"  to_hgrid="ne240np4"   to_lmask="nomask" 
>lnd/clm2/mappingdata/maps/ne240np4/map_0.9x1.25_GRDC_to_ne240np4_nomask_aave_da_c130308.nc</map>
<map frm_hgrid="360x720cru"    frm_lmask="cruncep"  to_hgrid="ne240np4"   to_lmask="nomask" 
>lnd/clm2/mappingdata/maps/ne240np4/map_360x720_cruncep_to_ne240np4_nomask_aave_da_c130326.nc</map>
<map frm_hgrid="1km-merge-10min"    frm_lmask="HYDRO1K-merge-nomask"  to_hgrid="ne240np4"   to_lmask="nomask" 
>lnd/clm2/mappingdata/maps/ne240np4/map_1km-merge-10min_HYDRO1K-merge-nomask_to_ne240np4_nomask_aave_da_c130405.nc</map>
<map frm_hgrid="ne240np4"    frm_lmask="nomask" to_hgrid="0.5x0.5"   to_lmask="nomask"
>lnd/clm2/mappingdata/maps/ne240np4/map_ne240np4_nomask_to_0.5x0.5_nomask_aave_da_c110922.nc</map>

<!-- mapping files for 0.125x0.125 START added on Fri Aug  1 15:44:32 2014-->
<!-- Created by lnd/clm/bld/namelist_files/createMapEntry.pl--> 

<map frm_hgrid="0.5x0.5"    frm_lmask="AVHRR"  to_hgrid="0.125x0.125"   to_lmask="nomask" 
>lnd/clm2/mappingdata/maps/0.125x0.125/map_0.5x0.5_AVHRR_to_0.125x0.125_nomask_aave_da_c140702.nc</map>
<map frm_hgrid="0.5x0.5"    frm_lmask="MODIS"  to_hgrid="0.125x0.125"   to_lmask="nomask" 
>lnd/clm2/mappingdata/maps/0.125x0.125/map_0.5x0.5_MODIS_to_0.125x0.125_nomask_aave_da_c140702.nc</map>
<map frm_hgrid="0.25x0.25"  frm_lmask="MODIS"  to_hgrid="0.125x0.125"   to_lmask="nomask" 
>lnd/clm2/mappingdata/maps/0.125x0.125/map_0.25x0.25_MODIS_to_0.125x0.125_nomask_aave_da_c170321.nc</map>
<map frm_hgrid="0.9x1.25"    frm_lmask="GRDC"  to_hgrid="0.125x0.125"   to_lmask="nomask" 
>lnd/clm2/mappingdata/maps/0.125x0.125/map_0.9x1.25_GRDC_to_0.125x0.125_nomask_aave_da_c140702.nc</map>
<map frm_hgrid="10x10min"    frm_lmask="IGBPmergeICESatGIS"  to_hgrid="0.125x0.125"   to_lmask="nomask" 
>lnd/clm2/mappingdata/maps/0.125x0.125/map_10x10min_IGBPmergeICESatGIS_to_0.125x0.125_nomask_aave_da_c140702.nc</map>
<map frm_hgrid="10x10min"    frm_lmask="nomask"  to_hgrid="0.125x0.125"   to_lmask="nomask" 
>lnd/clm2/mappingdata/maps/0.125x0.125/map_10x10min_nomask_to_0.125x0.125_nomask_aave_da_c140702.nc</map>
<map frm_hgrid="1km-merge-10min"    frm_lmask="HYDRO1K-merge-nomask"  to_hgrid="0.125x0.125"   to_lmask="nomask" 
>lnd/clm2/mappingdata/maps/0.125x0.125/map_1km-merge-10min_HYDRO1K-merge-nomask_to_0.125x0.125_nomask_aave_da_c140702.nc</map>
<map frm_hgrid="360x720cru"    frm_lmask="cruncep"  to_hgrid="0.125x0.125"   to_lmask="nomask" 
>lnd/clm2/mappingdata/maps/0.125x0.125/map_360x720cru_cruncep_to_0.125x0.125_nomask_aave_da_c140702.nc</map>
<map frm_hgrid="3x3min"    frm_lmask="GLOBE-Gardner-mergeGIS"  to_hgrid="0.125x0.125"   to_lmask="nomask" 
>lnd/clm2/mappingdata/maps/0.125x0.125/map_3x3min_GLOBE-Gardner-mergeGIS_to_0.125x0.125_nomask_aave_da_c140702.nc</map>
<map frm_hgrid="3x3min"    frm_lmask="GLOBE-Gardner"  to_hgrid="0.125x0.125"   to_lmask="nomask" 
>lnd/clm2/mappingdata/maps/0.125x0.125/map_3x3min_GLOBE-Gardner_to_0.125x0.125_nomask_aave_da_c140702.nc</map>
<map frm_hgrid="3x3min"    frm_lmask="LandScan2004"  to_hgrid="0.125x0.125"   to_lmask="nomask" 
>lnd/clm2/mappingdata/maps/0.125x0.125/map_3x3min_LandScan2004_to_0.125x0.125_nomask_aave_da_c140702.nc</map>
<map frm_hgrid="3x3min"    frm_lmask="MODIS"  to_hgrid="0.125x0.125"   to_lmask="nomask" 
>lnd/clm2/mappingdata/maps/0.125x0.125/map_3x3min_MODIS_to_0.125x0.125_nomask_aave_da_c140702.nc</map>
<map frm_hgrid="3x3min"    frm_lmask="MODIS-wCsp"  to_hgrid="0.125x0.125"   to_lmask="nomask" 
>lnd/clm2/mappingdata/maps/0.125x0.125/map_3x3min_MODIS-wCsp_to_0.125x0.125_nomask_aave_da_c160427.nc</map>
<map frm_hgrid="3x3min"    frm_lmask="USGS"  to_hgrid="0.125x0.125"   to_lmask="nomask" 
>lnd/clm2/mappingdata/maps/0.125x0.125/map_3x3min_USGS_to_0.125x0.125_nomask_aave_da_c140702.nc</map>
<map frm_hgrid="5x5min"    frm_lmask="IGBP-GSDP"  to_hgrid="0.125x0.125"   to_lmask="nomask" 
>lnd/clm2/mappingdata/maps/0.125x0.125/map_5x5min_IGBP-GSDP_to_0.125x0.125_nomask_aave_da_c140702.nc</map>
<map frm_hgrid="5x5min"    frm_lmask="ISRIC-WISE"  to_hgrid="0.125x0.125"   to_lmask="nomask" 
>lnd/clm2/mappingdata/maps/0.125x0.125/map_5x5min_ISRIC-WISE_to_0.125x0.125_nomask_aave_da_c140702.nc</map>
<map frm_hgrid="5x5min"    frm_lmask="ORNL-Soil" to_hgrid="0.125x0.125" to_lmask="nomask"
>lnd/clm2/mappingdata/maps/0.125x0.125/map_5x5min_ORNL-Soil_to_0.125x0.125_nomask_aave_da_c170706.nc</map>
<map frm_hgrid="5x5min"    frm_lmask="nomask"  to_hgrid="0.125x0.125"   to_lmask="nomask" 
>lnd/clm2/mappingdata/maps/0.125x0.125/map_5x5min_nomask_to_0.125x0.125_nomask_aave_da_c140702.nc</map>

<!-- mapping files for 0.125x0.125 END -->

<!-- =========================================  -->
<!-- Defaults for modelio namelist              -->
<!-- =========================================  -->

<diri>.</diri>
<diro>.</diro>

<!-- =========================================  -->
<!-- Defaults for ch4par_in namelist            -->
<!-- =========================================  -->

<finundation_method phys="clm5_0">TWS_inversion</finundation_method>
<finundation_method phys="clm4_5">ZWT_inversion</finundation_method>
<use_aereoxid_prog use_cn=".true."   >.true.</use_aereoxid_prog>
<use_aereoxid_prog use_fates=".true.">.true.</use_aereoxid_prog>

<finundation_res finundation_method="TWS_inversion">1.9x2.5</finundation_res>

<stream_fldfilename_ch4finundated finundation_method="TWS_inversion" hgrid="1.9x2.5"
>lnd/clm2/paramdata/finundated_inversiondata_0.9x1.25_c170706.nc</stream_fldfilename_ch4finundated>

<!-- =========================================  -->
<!-- Defaults for different BGC modes           -->
<!-- =========================================  -->

<use_vertsoilc       bgc_mode="sp"  >.false.</use_vertsoilc>
<use_century_decomp  bgc_mode="sp"  >.false.</use_century_decomp>
<use_lch4            bgc_mode="sp"  >.false.</use_lch4>
<use_nitrif_denitrif bgc_mode="sp"  >.false.</use_nitrif_denitrif>

<use_vertsoilc       bgc_mode="cn"  >.false.</use_vertsoilc>
<use_century_decomp  bgc_mode="cn"  >.false.</use_century_decomp>
<use_lch4            bgc_mode="cn"  >.false.</use_lch4>
<use_nitrif_denitrif bgc_mode="cn"  >.false.</use_nitrif_denitrif>

<use_vertsoilc       bgc_mode="bgc" >.true.</use_vertsoilc>
<use_century_decomp  bgc_mode="bgc" >.true.</use_century_decomp>
<use_lch4            bgc_mode="bgc" >.true.</use_lch4>
<use_nitrif_denitrif bgc_mode="bgc" >.true.</use_nitrif_denitrif>

<use_vertsoilc       bgc_mode="fates"  >.true.</use_vertsoilc>
<use_century_decomp  bgc_mode="fates"  >.true.</use_century_decomp>
<use_lch4            bgc_mode="fates"  >.false.</use_lch4>
<use_nitrif_denitrif bgc_mode="fates"  >.false.</use_nitrif_denitrif>

<!-- ===== FATES DEFAULTS =========== -->
<use_fates_spitfire            use_fates=".true.">.false.</use_fates_spitfire>
<use_fates_planthydro          use_fates=".true.">.false.</use_fates_planthydro>
<use_fates_ed_st3              use_fates=".true.">.false.</use_fates_ed_st3>
<use_fates_ed_prescribed_phys  use_fates=".true.">.false.</use_fates_ed_prescribed_phys>
<use_fates_logging             use_fates=".true.">.false.</use_fates_logging>
<use_fates_inventory_init      use_fates=".true.">.false.</use_fates_inventory_init>

<!-- =========================================  -->
<!-- Defaults for water tracers                 -->
<!-- =========================================  -->

<enable_water_tracer_consistency_checks>.false.</enable_water_tracer_consistency_checks>

<enable_water_isotopes>.false.</enable_water_isotopes>

<!-- =========================================  -->
<!-- Defaults for init_interp                   -->
<!-- =========================================  -->

<init_interp_method>general</init_interp_method>

</namelist_defaults><|MERGE_RESOLUTION|>--- conflicted
+++ resolved
@@ -479,21 +479,6 @@
 >hgrid=0.9x1.25 maxpft=79 mask=gx1v7 use_cn=.true. use_nitrif_denitrif=.true. use_vertsoilc=.true. use_crop=.true. irrigate=.false. glc_nec=10
 </init_interp_attributes>
 
-<<<<<<< HEAD
-<init_interp_attributes sim_year="1850" use_cndv=".false." use_fates=".false." lnd_tuning_mode="clm5_0_GSWP3v1"
->hgrid=0.9x1.25 maxpft=17 mask=gx1v6 use_cn=.false. use_nitrif_denitrif=.false. use_vertsoilc=.false. use_crop=.false. irrigate=.true. glc_nec=10
-</init_interp_attributes>
-
-<init_interp_attributes sim_year="1850" use_cndv=".false." use_fates=".false." lnd_tuning_mode="clm5_0_GSWP3v1"
->hgrid=0.9x1.25 maxpft=79 mask=gx1v6 use_cn=.true. use_nitrif_denitrif=.true. use_vertsoilc=.true. use_crop=.true. irrigate=.false. glc_nec=10
-</init_interp_attributes>
-
-<init_interp_attributes sim_year="1850" use_cndv=".false." use_fates=".false." lnd_tuning_mode="clm5_0_CRUv7"
->hgrid=0.9x1.25 maxpft=79 mask=gx1v6 use_cn=.true. use_nitrif_denitrif=.true. use_vertsoilc=.true. use_crop=.true. irrigate=.false. glc_nec=10
-</init_interp_attributes>
-
-<init_interp_attributes sim_year="1850" use_cndv=".false." use_fates=".false." lnd_tuning_mode="clm5_0_CRUv7"
-=======
 <!-- These two needs to specify use_cn=F/T since there is a version for both, other files just use the BGC version -->
 <init_interp_attributes sim_year="1850" use_cndv=".false." use_fates=".false." lnd_tuning_mode="clm5_0_GSWP3v1" use_cn=".false."
 >hgrid=0.9x1.25 maxpft=17 mask=gx1v6 use_cn=.false. use_nitrif_denitrif=.false. use_vertsoilc=.false. use_crop=.false. irrigate=.true. glc_nec=10
@@ -509,7 +494,6 @@
 </init_interp_attributes>
 
 <init_interp_attributes sim_year="1850" use_cndv=".false." use_fates=".false." lnd_tuning_mode="clm5_0_CRUv7" use_cn=".false."
->>>>>>> 527f3262
 >hgrid=0.9x1.25 maxpft=17 mask=gx1v6 use_cn=.false. use_nitrif_denitrif=.false. use_vertsoilc=.false. use_crop=.false. irrigate=.true. glc_nec=10
 </init_interp_attributes>
 
@@ -528,33 +512,21 @@
 
 <finidat hgrid="0.9x1.25"  maxpft="17"  mask="gx1v6" use_cn=".true." use_cndv=".false." use_fates=".false."
          ic_ymd="18500101" use_nitrif_denitrif=".true." use_vertsoilc=".true." sim_year="1850"
-<<<<<<< HEAD
-         ic_tod="0" glc_nec="10" use_crop=".false." irrigate=".false."
-=======
          ic_tod="0" glc_nec="10" use_crop=".false." irrigate=".false." use_init_interp=".true."
->>>>>>> 527f3262
          lnd_tuning_mode="clm4_5_GSWP3v1"
 >lnd/clm2/initdata_map/clmi.I1850Clm45BgcGs.0901-01-01.0.9x1.25_gx1v6_simyr1850_c180204.nc
 </finidat>
 
 <finidat hgrid="0.9x1.25"  maxpft="17"  mask="gx1v6" use_cn=".true." use_cndv=".false." use_fates=".false."
          ic_ymd="18500101" use_nitrif_denitrif=".true." use_vertsoilc=".true." sim_year="1850"
-<<<<<<< HEAD
-         ic_tod="0" glc_nec="10" use_crop=".false." irrigate=".false."
-=======
          ic_tod="0" glc_nec="10" use_crop=".false." irrigate=".false." use_init_interp=".true."
->>>>>>> 527f3262
          lnd_tuning_mode="clm4_5_CRUv7"
 >lnd/clm2/initdata_map/clmi.I1850Clm45BgcCruGs.1101-01-01.0.9x1.25_gx1v6_simyr1850_c180204.nc
 </finidat>
 
 <finidat hgrid="0.9x1.25"  maxpft="79"  mask="gx1v7" use_cn=".true." use_cndv=".false." use_fates=".false."
          ic_ymd="18500101" use_nitrif_denitrif=".true." use_vertsoilc=".true." sim_year="1850"
-<<<<<<< HEAD
-         ic_tod="0" glc_nec="10" use_crop=".true." irrigate=".false."
-=======
          ic_tod="0" glc_nec="10" use_crop=".true." irrigate=".false." use_init_interp=".true."
->>>>>>> 527f3262
          lnd_tuning_mode="clm4_5_cam6.0"
 >lnd/clm2/initdata_map/clmi.B1850.0161-01-01.0.9x1.25_gx1v7_simyr1850_c180130.nc
 </finidat>
@@ -562,49 +534,13 @@
 
 <finidat hgrid="0.9x1.25"  maxpft="17"  mask="gx1v6" use_cn=".false." use_cndv=".false." use_fates=".false."
          ic_ymd="18500101" use_nitrif_denitrif=".false." use_vertsoilc=".false." sim_year="1850"
-<<<<<<< HEAD
-         ic_tod="0" glc_nec="10" use_crop=".false." irrigate=".true."
-=======
          ic_tod="0" glc_nec="10" use_crop=".false." irrigate=".true." use_init_interp=".true."
->>>>>>> 527f3262
          lnd_tuning_mode="clm5_0_GSWP3v1"
 >lnd/clm2/initdata_map/clmi.I1850Clm50Sp.0181-01-01.0.9x1.25_gx1v6_simyr1850_c171214.nc
 </finidat>
 
 
 <finidat hgrid="0.9x1.25"  maxpft="79"  mask="gx1v6" use_cn=".true." use_cndv=".false." use_fates=".false."
-<<<<<<< HEAD
-         ic_ymd="18500101" use_nitrif_denitrif=".true." use_vertsoilc=".true." sim_year="1850"
-         ic_tod="0" glc_nec="10" use_crop=".true." irrigate=".false." use_init_interp=".true."
-         lnd_tuning_mode="clm5_0_GSWP3v1"
->lnd/clm2/initdata_map/clmi.I1850Clm50BgcCrop.1366-01-01.0.9x1.25_gx1v6_simyr1850_c171213.nc
-</finidat>
-
-
-<finidat hgrid="0.9x1.25"  maxpft="79"  mask="gx1v6" use_cn=".true." use_cndv=".false." use_fates=".false."
-         ic_ymd="18500101" use_nitrif_denitrif=".true." use_vertsoilc=".true." sim_year="1850"
-         ic_tod="0" glc_nec="10" use_crop=".true." irrigate=".false."
-         lnd_tuning_mode="clm5_0_CRUv7"
->lnd/clm2/initdata_map/clmi.I1850Clm50BgcCropCru.1526-01-01.0.9x1.25_gx1v6_simyr1850_c180109.nc
-</finidat>
-
-
-<finidat hgrid="0.9x1.25"  maxpft="79"  mask="gx1v7" use_cn=".true." use_cndv=".false." use_fates=".false."
-         ic_ymd="18500101" use_nitrif_denitrif=".true." use_vertsoilc=".true." sim_year="1850"
-         ic_tod="0" glc_nec="10" use_crop=".true." irrigate=".false."
-         lnd_tuning_mode="clm5_0_cam6.0"
->lnd/clm2/initdata_map/clmi.B1850.0161-01-01.0.9x1.25_gx1v7_simyr1850_c180130.nc
-</finidat>
-
-<finidat hgrid="0.9x1.25"  maxpft="17"  mask="gx1v6" use_cn=".false." use_cndv=".false." use_fates=".false."
-         ic_ymd="18500101" use_nitrif_denitrif=".false." use_vertsoilc=".false." sim_year="1850"
-         ic_tod="0" glc_nec="10" use_crop=".false." irrigate=".true."
-         lnd_tuning_mode="clm5_0_CRUv7"
->lnd/clm2/initdata_map/clmi.I1850Clm50SpCru.1706-01-01.0.9x1.25_gx1v6_simyr1850_c180110.nc
-</finidat>
-
-
-=======
          ic_ymd="18500101" use_nitrif_denitrif=".true." use_vertsoilc=".true." sim_year="1850"
          ic_tod="0" glc_nec="10" use_crop=".true." irrigate=".false." use_init_interp=".true."
          lnd_tuning_mode="clm5_0_GSWP3v1"
@@ -635,7 +571,6 @@
 </finidat>
 
 
->>>>>>> 527f3262
 <!--
      Present day IC (if use_init_interp is set and .true. then MUST still interpolate even on an exact match)
                     (if it will work on an exact match, leave use_init_interp off)
@@ -652,17 +587,7 @@
 <finidat hgrid="4x5"  maxpft="17"  mask="gx3v7" use_cn=".false." use_fates=".true."
          ic_ymd="20000101"  use_nitrif_denitrif=".false." use_vertsoilc=".true." sim_year="2000"
          ic_tod="0" glc_nec="10" use_crop=".false." irrigate=".true."
-<<<<<<< HEAD
->lnd/clm2/initdata_map/clmi.I2000Clm45Fates.0121-01-01.4x5_mgx3v7_simyr2000_c180122.nc
-</finidat>
-
-<finidat hgrid="1x1_brazil"  maxpft="17"  mask="navy" use_cn=".false." use_fates=".true."
-         ic_ymd="20000101"  use_nitrif_denitrif=".false." use_vertsoilc=".true." sim_year="2000"
-         ic_tod="0" glc_nec="0" use_crop=".false." irrigate=".true."
->lnd/clm2/initdata_map/clmi.I2000Clm45Fates.0101-01-01.1x1_brazil_simyr2000_c180120.nc
-=======
 >lnd/clm2/initdata_map/clmi.I2000Clm45Fates.0021-01-01.4x5_mgx3v7_simyr2000_c180306.nc
->>>>>>> 527f3262
 </finidat>
 
 
@@ -1148,10 +1073,6 @@
 <stream_year_last_popdens  use_cn=".true."   sim_year="constant" sim_year_range="2000-2100" >2016</stream_year_last_popdens>
 
 <stream_fldfilename_popdens hgrid="0.5x0.5"   use_cn=".true." >lnd/clm2/firedata/clmforc.Li_2017_HYDEv3.2_CMIP6_hdm_0.5x0.5_AVHRR_simyr1850-2016_c180202.nc</stream_fldfilename_popdens>
-<<<<<<< HEAD
->>>>>>> clm4_5_18_r275
-=======
->>>>>>> 527f3262
 
 <popdensmapalgo use_cn=".true."                               >bilinear</popdensmapalgo>
 
