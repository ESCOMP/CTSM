<?xml version="1.0"?>

<?xml-stylesheet type="text/xsl" href="namelist_defaults.xsl"?>

<namelist_defaults>


<!--
Values to use by default for creation of CLM model namelists.
The element names are the same as the corresponding namelist
variables.  Values that depend on the model configuration use
attributes to express the dependency.  The recognized attributes
are: hgrid, defaults, mask, ic_ymd, ic_tod, sim_year and all configuration
attributes from the config_cache.xml file (with keys converted to upper-case).
-->

<!-- Default resolution -->
<res>0.9x1.25</res>

<sim_year>2000</sim_year>

<!-- Default time step -->
<dtime>1800</dtime>

<!-- CO2 volume mixing ratio -->
<co2_ppmv sim_year="1000"      >379.0</co2_ppmv>
<co2_ppmv sim_year="2000"      >379.0</co2_ppmv>
<co2_ppmv sim_year="2010"      >388.8</co2_ppmv>
<co2_ppmv sim_year="2015"      >397.5</co2_ppmv>
<co2_ppmv sim_year="1850"      >284.7</co2_ppmv>
<co2_ppmv sim_year="PtVg"      >284.7</co2_ppmv>

<!-- CO2 type -->
<co2_type>constant</co2_type>

<!-- Default Biogeochemistry mode -->
<bgc_mode >sp</bgc_mode>

<lnd_tuning_mode phys="clm4_0">clm4_0_cam6.0</lnd_tuning_mode>
<lnd_tuning_mode phys="clm4_5">clm4_5_CRUv7</lnd_tuning_mode>
<lnd_tuning_mode phys="clm5_0">clm5_0_cam6.0</lnd_tuning_mode>

<!-- Accelerated spinup mode -->
<clm_accelerated_spinup>off</clm_accelerated_spinup>

<!-- Spinup state for BGC -->
<spinup_state clm_accelerated_spinup="on"  use_cn=".true." phys="clm5_0" >2</spinup_state>
<spinup_state clm_accelerated_spinup="on"  use_cn=".true." phys="clm4_5" >1</spinup_state>
<spinup_state clm_accelerated_spinup="on"  use_fates=".true." phys="clm5_0" >2</spinup_state>
<spinup_state clm_accelerated_spinup="on"  use_fates=".true." phys="clm4_5" >1</spinup_state>
<spinup_state clm_accelerated_spinup="off"                               >0</spinup_state>

<!-- In accelerated spinup mode reduce the amount of history output -->
<hist_empty_htapes clm_accelerated_spinup="on">.true.</hist_empty_htapes>
<hist_fincl1 clm_accelerated_spinup="on" use_cn=".true." use_cndv=".true."
>'TOTECOSYSC','TOTECOSYSN','TOTSOMC','TOTSOMN','TOTVEGC','TOTVEGN','TLAI','GPP','NPP','TWS','TSAI','HTOP','HBOT'</hist_fincl1>
<hist_fincl1 clm_accelerated_spinup="on" use_cn=".true."
>'TOTECOSYSC','TOTECOSYSN','TOTSOMC','TOTSOMN','TOTVEGC','TOTVEGN','TLAI','GPP','CPOOL','NPP','TWS'</hist_fincl1>
<hist_fincl1 clm_accelerated_spinup="on" use_fates=".true."
>'TOTSOMC','TOTSOMN','TLAI','GPP','NPP','TWS'</hist_fincl1>
<hist_fincl1 clm_accelerated_spinup="on" use_cn=".false."
>'TLAI','TWS'</hist_fincl1>
<hist_nhtfrq clm_accelerated_spinup="on">-8760</hist_nhtfrq>
<hist_mfilt  clm_accelerated_spinup="on">20</hist_mfilt>

<!-- Root and stem acclimation -->
<rootstem_acc phys="clm5_0">.false.</rootstem_acc>
<rootstem_acc phys="clm4_5">.false.</rootstem_acc>

<!-- Light inhibition of photosynthesis -->
<light_inhibit phys="clm5_0">.true.</light_inhibit>
<light_inhibit phys="clm4_5">.false.</light_inhibit>

<!-- Light inhibition of photosynthesis -->
<light_inhibit phys="clm5_0">.true.</light_inhibit>

<!-- Method to calculate leaf maintenance respiration for canopy top at 25C -->
<leafresp_method phys="clm5_0" use_cn=".true." >2</leafresp_method>
<leafresp_method phys="clm4_5" use_cn=".true." >1</leafresp_method>
<leafresp_method               use_cn=".false.">0</leafresp_method>

<!-- Modfy photosyntheiss and LMR for crop -->
<modifyphoto_and_lmr_forcrop phys="clm5_0" >.true.</modifyphoto_and_lmr_forcrop>
<modifyphoto_and_lmr_forcrop phys="clm4_5" >.false.</modifyphoto_and_lmr_forcrop>

<!-- Method to use for stomatal conducatance -->
<stomatalcond_method phys="clm5_0" use_hydrstress=".true." >Medlyn2011</stomatalcond_method>
<stomatalcond_method phys="clm5_0" use_hydrstress=".false.">Ball-Berry1987</stomatalcond_method>
<stomatalcond_method phys="clm4_5"                         >Ball-Berry1987</stomatalcond_method>

<!-- Carbon isotope concentration files -->
<atm_c13_filename use_c13=".true." use_c13_timeseries=".true." ssp_rcp="hist"     >lnd/clm2/isotopes/atm_delta_C13_CMIP6_1850-2015_yearly_v2.0_c190528.nc</atm_c13_filename>
<atm_c13_filename use_c13=".true." use_c13_timeseries=".true." ssp_rcp="SSP1-1.9" >lnd/clm2/isotopes/atm_delta_C13_CMIP6_SSP119_1850-2100_yearly_c181209.nc</atm_c13_filename>
<atm_c13_filename use_c13=".true." use_c13_timeseries=".true." ssp_rcp="SSP1-2.6" >lnd/clm2/isotopes/atm_delta_C13_CMIP6_SSP126_1850-2100_yearly_c181209.nc</atm_c13_filename>
<atm_c13_filename use_c13=".true." use_c13_timeseries=".true." ssp_rcp="SSP2-4.5" >lnd/clm2/isotopes/atm_delta_C13_CMIP6_SSP245_1850-2100_yearly_c181209.nc</atm_c13_filename>
<atm_c13_filename use_c13=".true." use_c13_timeseries=".true." ssp_rcp="SSP3-7.0" >lnd/clm2/isotopes/atm_delta_C13_CMIP6_SSP3B_1850-2100_yearly_c181209.nc</atm_c13_filename>
<atm_c13_filename use_c13=".true." use_c13_timeseries=".true." ssp_rcp="SSP5-3.4" >lnd/clm2/isotopes/atm_delta_C13_CMIP6_SSP534os_1850-2100_yearly_c181209.nc</atm_c13_filename>
<atm_c13_filename use_c13=".true." use_c13_timeseries=".true." ssp_rcp="SSP5-8.5" >lnd/clm2/isotopes/atm_delta_C13_CMIP6_SSP5B_1850-2100_yearly_c181209.nc</atm_c13_filename>

<atm_c14_filename use_c14=".true." use_c14_bombspike =".true." ssp_rcp="hist"     >lnd/clm2/isotopes/atm_delta_C14_CMIP6_3x1_global_1850-2015_yearly_v2.0_c190528.nc</atm_c14_filename>
<atm_c14_filename use_c14=".true." use_c14_bombspike =".true." ssp_rcp="SSP1-1.9" >lnd/clm2/isotopes/atm_delta_C14_CMIP6_SSP119_3x1_global_1850-2100_yearly_c181209.nc</atm_c14_filename>
<atm_c14_filename use_c14=".true." use_c14_bombspike =".true." ssp_rcp="SSP1-2.6" >lnd/clm2/isotopes/atm_delta_C14_CMIP6_SSP126_3x1_global_1850-2100_yearly_c181209.nc</atm_c14_filename>
<atm_c14_filename use_c14=".true." use_c14_bombspike =".true." ssp_rcp="SSP2-4.5" >lnd/clm2/isotopes/atm_delta_C14_CMIP6_SSP245_3x1_global_1850-2100_yearly_c181209.nc</atm_c14_filename>
<atm_c14_filename use_c14=".true." use_c14_bombspike =".true." ssp_rcp="SSP3-7.0" >lnd/clm2/isotopes/atm_delta_C14_CMIP6_SSP3B_3x1_global_1850-2100_yearly_c181209.nc</atm_c14_filename>
<atm_c14_filename use_c14=".true." use_c14_bombspike =".true." ssp_rcp="SSP5-3.4" >lnd/clm2/isotopes/atm_delta_C14_CMIP6_SSP534os_3x1_global_1850-2100_yearly_c181209.nc</atm_c14_filename>
<atm_c14_filename use_c14=".true." use_c14_bombspike =".true." ssp_rcp="SSP5-8.5" >lnd/clm2/isotopes/atm_delta_C14_CMIP6_SSP5B_3x1_global_1850-2100_yearly_c181209.nc</atm_c14_filename>

<!-- Irrigation default -->
<irrigate use_crop=".true." phys="clm5_0" use_cndv=".false." sim_year_range="1850-2100">.true.</irrigate>
<irrigate use_crop=".true." phys="clm5_0" use_cndv=".true."  sim_year_range="1850-2100">.false.</irrigate>
<irrigate use_crop=".true." phys="clm4_5"                    sim_year_range="1850-2100">.false.</irrigate>

<irrigate use_crop=".true." >.false.</irrigate>
<irrigate use_crop=".false.">.true.</irrigate>


<!-- MEGAN model -->
<megan clm_accelerated_spinup="on" >0</megan>
<megan clm_accelerated_spinup="off">1</megan>

<!-- Supplmental Nitrogen mode -->
<suplnitro use_cn=".true." >NONE</suplnitro>
<suplnitro use_fates=".true." >NONE</suplnitro>

<!-- Albedo for glaciers -->
<albice phys="clm5_0">0.50,0.30</albice>
<albice phys="clm4_5">0.60,0.40</albice>

<!-- Default urban air conditioning/heating and wasteheat -->
<urban_hac phys="clm5_0" >ON_WASTEHEAT</urban_hac>
<urban_hac phys="clm4_5" >ON</urban_hac>

<building_temp_method phys="clm5_0">1</building_temp_method>
<building_temp_method phys="clm4_5">0</building_temp_method>

<calc_human_stress_indices phys="clm5_0">FAST</calc_human_stress_indices>
<calc_human_stress_indices phys="clm4_5">NONE</calc_human_stress_indices>

<!-- Default urban traffic flux -->
<urban_traffic>.false.</urban_traffic>

<!-- Soil state settings -->
<organic_frac_squared phys="clm4_5" >.true.</organic_frac_squared>
<organic_frac_squared phys="clm5_0" >.false.</organic_frac_squared>

<soil_layerstruct phys="clm5_0">20SL_8.5m</soil_layerstruct>
<soil_layerstruct phys="clm4_5">10SL_3.5m</soil_layerstruct>

<use_bedrock phys="clm5_0" use_fates =".true.">.false.</use_bedrock>
<use_bedrock phys="clm5_0" vichydro ="1"      >.false.</use_bedrock>
<use_bedrock phys="clm5_0">.true.</use_bedrock>
<use_bedrock phys="clm4_5">.false.</use_bedrock>


<!-- Rooting profile namelist defaults -->
<rooting_profile_method_water  phys="clm5_0">1</rooting_profile_method_water>
<rooting_profile_method_water  phys="clm4_5">0</rooting_profile_method_water>

<rooting_profile_method_carbon phys="clm5_0">1</rooting_profile_method_carbon>
<rooting_profile_method_carbon phys="clm4_5">1</rooting_profile_method_carbon>

<!-- Soil evaporative resistance namelist defaults -->
<soil_resis_method phys="clm5_0">1</soil_resis_method>
<soil_resis_method phys="clm4_5">0</soil_resis_method>

<!-- Soil hydrology -->
<baseflow_scalar phys="clm5_0" lower_boundary_condition="1">1.d-2</baseflow_scalar>
<baseflow_scalar phys="clm5_0" lower_boundary_condition="2">0.001d00</baseflow_scalar>
<baseflow_scalar phys="clm4_5" lower_boundary_condition="1">1.d-2</baseflow_scalar>
<baseflow_scalar phys="clm4_5" lower_boundary_condition="2">1.d-2</baseflow_scalar>

<!-- Friction velocity -->
<zetamaxstable phys="clm4_5">2.0d00</zetamaxstable>
<zetamaxstable phys="clm5_0">0.5d00</zetamaxstable>

<!-- atm2lnd defaults -->
<repartition_rain_snow phys="clm5_0">.true.</repartition_rain_snow>
<repartition_rain_snow phys="clm4_5">.false.</repartition_rain_snow>

<glcmec_downscale_longwave>.true.</glcmec_downscale_longwave>

<!-- Pritchard et al. (GRL, 35, 2008) use 0.006 -->
<lapse_rate>0.006</lapse_rate>

<!-- Based on Van Tricht et al. (2016, TC) Figure 6, doi:10.5194/tc-10-2379-2016 -->
<lapse_rate_longwave>0.032</lapse_rate_longwave>

<longwave_downscaling_limit>0.5</longwave_downscaling_limit>

<precip_repartition_nonglc_all_snow_t>0.</precip_repartition_nonglc_all_snow_t>
<precip_repartition_nonglc_all_rain_t>2.</precip_repartition_nonglc_all_rain_t>
<!-- For CLM45, we used the same rain-snow partitioning for glaciers as for other landunits -->
<precip_repartition_glc_all_snow_t phys="clm4_5">0.</precip_repartition_glc_all_snow_t>
<precip_repartition_glc_all_rain_t phys="clm4_5">2.</precip_repartition_glc_all_rain_t>
<!-- For CLM5, we assume rain at somewhat cooler temperatures. The main
     motivation is to increase glacier melt, which otherwise is too low in
     CESM2. The physical justification is that the 0 - 2 C ramp used elsewhere
     makes sense for typical atmospheric profiles; but over glaciers, inversions
     are more common, so it is more reasonable to expect rain despite
     below-freezing near-surface temperatures. -->
<precip_repartition_glc_all_snow_t phys="clm5_0">-2.</precip_repartition_glc_all_snow_t>
<precip_repartition_glc_all_rain_t phys="clm5_0">0.</precip_repartition_glc_all_rain_t>

<!-- lnd2atm defaults -->
<melt_non_icesheet_ice_runoff phys="clm4_5">.false.</melt_non_icesheet_ice_runoff>
<melt_non_icesheet_ice_runoff phys="clm5_0">.true.</melt_non_icesheet_ice_runoff>

<!-- CN Fire model method defaults -->
<fire_method phys="clm5_0">li2016crufrc</fire_method>
<fire_method phys="clm4_5">li2014qianfrc</fire_method>

<rh_low                   fire_method="li2014qianfrc" >30.0d00</rh_low>
<rh_hgh                   fire_method="li2014qianfrc" >80.0d00</rh_hgh>
<bt_min                   fire_method="li2014qianfrc" >0.3d00</bt_min>
<bt_max                   fire_method="li2014qianfrc" >0.7d00</bt_max>
<cli_scale                fire_method="li2014qianfrc" >0.035d00</cli_scale>
<boreal_peatfire_c        fire_method="li2014qianfrc" >4.2d-5</boreal_peatfire_c>
<pot_hmn_ign_counts_alpha fire_method="li2014qianfrc" >0.0035d00</pot_hmn_ign_counts_alpha>
<non_boreal_peatfire_c    fire_method="li2014qianfrc" >0.001d00</non_boreal_peatfire_c>
<cropfire_a1              fire_method="li2014qianfrc" >0.3d00</cropfire_a1>
<occur_hi_gdp_tree        fire_method="li2014qianfrc" >0.39d00</occur_hi_gdp_tree>
<lfuel                    fire_method="li2014qianfrc" >75.d00</lfuel>
<ufuel                    fire_method="li2014qianfrc" >1050.d00</ufuel>
<cmb_cmplt_fact           fire_method="li2014qianfrc" >0.5d00, 0.25d00</cmb_cmplt_fact>

<rh_low                   fire_method="li2016crufrc" lnd_tuning_mode="clm5_0_GSWP3v1"
>30.0d00</rh_low>
<rh_low                   fire_method="li2016crufrc" lnd_tuning_mode="clm5_0_CRUv7"
>30.0d00</rh_low>
<rh_low                   fire_method="li2016crufrc" lnd_tuning_mode="clm5_0_cam6.0"
>20.0d00</rh_low>
<rh_hgh                   fire_method="li2016crufrc" >80.0d00</rh_hgh>
<bt_min                   fire_method="li2016crufrc" >0.85d00</bt_min>
<bt_max                   fire_method="li2016crufrc" >0.98d00</bt_max>
<cli_scale                fire_method="li2016crufrc" >0.033d00</cli_scale>
<boreal_peatfire_c        fire_method="li2016crufrc" >0.09d-4</boreal_peatfire_c>
<pot_hmn_ign_counts_alpha fire_method="li2016crufrc" lnd_tuning_mode="clm5_0_GSWP3v1"
>0.010d00</pot_hmn_ign_counts_alpha>
<pot_hmn_ign_counts_alpha fire_method="li2016crufrc" lnd_tuning_mode="clm5_0_CRUv7"
>0.010d00</pot_hmn_ign_counts_alpha>
<pot_hmn_ign_counts_alpha fire_method="li2016crufrc" lnd_tuning_mode="clm5_0_cam6.0"
>0.008d00</pot_hmn_ign_counts_alpha>
<non_boreal_peatfire_c    fire_method="li2016crufrc" >0.17d-3</non_boreal_peatfire_c>
<cropfire_a1              fire_method="li2016crufrc" >1.6d-4</cropfire_a1>
<occur_hi_gdp_tree        fire_method="li2016crufrc" >0.33d00</occur_hi_gdp_tree>
<lfuel                    fire_method="li2016crufrc" >105.d00</lfuel>
<ufuel                    fire_method="li2016crufrc" >1050.d00</ufuel>
<cmb_cmplt_fact           fire_method="li2016crufrc" >0.5d00, 0.28d00</cmb_cmplt_fact>

<!-- Canopy fluxes namelist defaults -->
<use_undercanopy_stability phys="clm5_0">.false.</use_undercanopy_stability>
<use_undercanopy_stability phys="clm4_5">.true.</use_undercanopy_stability>

<!-- Canopy hydrology namelist defaults -->
<use_clm5_fpi phys="clm5_0">.true.</use_clm5_fpi>
<interception_fraction phys="clm5_0">1.0</interception_fraction>
<maximum_leaf_wetted_fraction phys="clm5_0">0.05</maximum_leaf_wetted_fraction>

<use_clm5_fpi phys="clm4_5">.false.</use_clm5_fpi>
<interception_fraction phys="clm4_5">0.25</interception_fraction>
<maximum_leaf_wetted_fraction phys="clm4_5">1.0</maximum_leaf_wetted_fraction>

<!-- Soilwater movement namelist defaults -->
<soilwater_movement_method phys="clm4_5">0</soilwater_movement_method>
<soilwater_movement_method phys="clm5_0">1</soilwater_movement_method>

<upper_boundary_condition phys="clm4_5" >1</upper_boundary_condition>
<upper_boundary_condition phys="clm5_0" >1</upper_boundary_condition>

<lower_boundary_condition soilwater_movement_method="0"                       >4</lower_boundary_condition>
<lower_boundary_condition soilwater_movement_method="1" use_bedrock=".true."  >2</lower_boundary_condition>
<lower_boundary_condition soilwater_movement_method="1" use_bedrock=".false." >2</lower_boundary_condition>
<lower_boundary_condition soilwater_movement_method="1" use_bedrock=".false." vichydro="1" >3</lower_boundary_condition>

<dtmin>60.</dtmin>      
<verySmall>1.e-8</verySmall>
<xTolerUpper>1.e-1</xTolerUpper> 
<xTolerLower>1.e-2</xTolerLower> 
<expensive>42</expensive>
<inexpensive>1</inexpensive>
<flux_calculation>1</flux_calculation>

<!-- Irrigation namelist defaults -->
<irrig_min_lai>0.0</irrig_min_lai>
<irrig_start_time>21600</irrig_start_time>
<irrig_length>14400</irrig_length>
<irrig_target_smp>-3400.</irrig_target_smp>  <!-- -3400 is a standard value for field capacity -->
<irrig_depth>0.6</irrig_depth>
<irrig_threshold_fraction phys="clm5_0">1.0</irrig_threshold_fraction>
<irrig_threshold_fraction phys="clm4_5">0.5</irrig_threshold_fraction>
<irrig_river_volume_threshold>0.1</irrig_river_volume_threshold>

<!--  River storage derived lake evaporation and irrigation limitation  -->
<limit_irrigation_if_rof_enabled phys="clm5_0">.false.</limit_irrigation_if_rof_enabled>
<limit_irrigation_if_rof_enabled              >.false.</limit_irrigation_if_rof_enabled>

<!-- Snow veg treatment -->
<snowveg_flag phys="clm4_5" >OFF</snowveg_flag>
<snowveg_flag phys="clm5_0" >ON_RAD</snowveg_flag>

<!-- Snow pack settings-->
<nlevsno phys="clm5_0" >12</nlevsno>
<nlevsno phys="clm4_5" >5</nlevsno>
<h2osno_max phys="clm5_0" >10000.0</h2osno_max>
<h2osno_max phys="clm4_5" >1000.0</h2osno_max>

<int_snow_max phys="clm5_0">2000.</int_snow_max>
<!-- For clm4_5, make this effectively unlimited -->
<int_snow_max phys="clm4_5">1.e30</int_snow_max>

<n_melt_glcmec phys="clm5_0">10.0d00</n_melt_glcmec>
<n_melt_glcmec phys="clm4_5">10.0</n_melt_glcmec>

<wind_dependent_snow_density phys="clm5_0" >.true.</wind_dependent_snow_density>
<wind_dependent_snow_density phys="clm4_5" >.false.</wind_dependent_snow_density>

<snow_overburden_compaction_method phys="clm5_0">'Vionnet2012'</snow_overburden_compaction_method>
<snow_overburden_compaction_method phys="clm4_5">'Anderson1976'</snow_overburden_compaction_method>

<lotmp_snowdensity_method phys="clm5_0">'Slater2017'</lotmp_snowdensity_method>
<lotmp_snowdensity_method phys="clm4_5">'TruncatedAnderson1976'</lotmp_snowdensity_method>

<upplim_destruct_metamorph   phys="clm4_5">100.d00</upplim_destruct_metamorph>
<upplim_destruct_metamorph   phys="clm5_0">175.d00</upplim_destruct_metamorph>

<fresh_snw_rds_max phys="clm4_5">54.526d00</fresh_snw_rds_max>
<fresh_snw_rds_max phys="clm5_0">204.526d00</fresh_snw_rds_max>

<overburden_compress_tfactor>0.08d00</overburden_compress_tfactor>

<reset_snow>.false.</reset_snow>
<reset_snow_glc>.false.</reset_snow_glc>
<!-- Set default reset_snow_glc_ela value to very large so that, by
     default, all glacier columns will be reset if reset_snow_glc is set
     to .true. -->
<reset_snow_glc_ela>1.e9</reset_snow_glc_ela>

<!-- Default glacier behavior is:
     Mountain glaciers: single_at_atm_topo
     Greenland - inside CISM grid but outside Greenland itself: virtual
     Greenland itself: virtual
     Antarctica: multiple -->
<glacier_region_behavior>'single_at_atm_topo','virtual','virtual','multiple'</glacier_region_behavior>

<!-- Default glacier melt behavior is:
     Mountain glaciers: remains_in_place
     Greenland - inside CISM grid but outside Greenland itself: replaced_by_ice
     Greenland itself: replaced_by_ice
     Antarctica: replaced_by_ice -->
<glacier_region_melt_behavior>'remains_in_place','replaced_by_ice','replaced_by_ice','replaced_by_ice'</glacier_region_melt_behavior>

<!-- Default glacier ice runoff behavior is:
     Mountain glaciers: melted
     Greenland - inside CISM grid but outside Greenland itself: melted
     Greenland itself: remains_ice
     Antarctica: remains_ice -->
<glacier_region_ice_runoff_behavior>'melted','melted','remains_ice','remains_ice'</glacier_region_ice_runoff_behavior>

<glacier_region_rain_to_snow_behavior>'converted_to_snow','converted_to_snow','converted_to_snow','converted_to_snow'</glacier_region_rain_to_snow_behavior>

<!-- This parameter is tied (in a scientific sense) to h2osno_max: For large
     values of h2osno_max, glc_snow_persistence_max_days should be 0; for small
     values of h2osno_max, glc_snow_persistence_max_days should be non-zero. For
     simplicity, we tie the defaults for both of these options to the overall
     CLM phys version, rather than having some intermediate option that controls
     the defaults for both h2osno_max and glc_snow_persistence_max_days. -->
<glc_snow_persistence_max_days phys="clm5_0" >0</glc_snow_persistence_max_days>
<glc_snow_persistence_max_days phys="clm4_5" >7300</glc_snow_persistence_max_days>

<!-- ================================================================== -->
<!-- The default filenames are given relative to the root directory
     for the CLM2 data in the CESM distribution -->
<!-- Plant function types (relative to {csmdata}) -->
<paramfile phys="clm5_0">lnd/clm2/paramdata/clm5_params.c171117.nc</paramfile>
<paramfile phys="clm4_5">lnd/clm2/paramdata/clm_params.c170913.nc</paramfile>

<!-- ================================================================== -->
<!-- FATES default parameter file                                       -->
<!-- ================================================================== -->

<<<<<<< HEAD
<fates_paramfile>lnd/clm2/paramdata/fates_params_api.7.3.0_12pft_c190530.nc</fates_paramfile>
=======
<fates_paramfile>lnd/clm2/paramdata/fates_params_api.8.1.0_12pft_c200103.nc</fates_paramfile>
>>>>>>> 5ad8a8d2

<!-- ========================================================================================  -->
<!-- clm 5.0 BGC nitrogen model                                                                -->
<!-- ========================================================================================  -->
<use_flexibleCN phys="clm5_0" use_cn=".true.">.true.</use_flexibleCN>
<use_flexibleCN phys="clm5_0"                >.false.</use_flexibleCN>
<use_flexibleCN phys="clm4_5"                >.false.</use_flexibleCN>

<!-- LUNA model: Leaf Utilization of Nitrogen for Assimilation -->
<use_luna phys="clm5_0"  >.true.</use_luna>
<use_luna phys="clm5_0" use_fates=".true." >.false.</use_luna>
<use_luna phys="clm4_5"  >.false.</use_luna>

<!-- Flexible CN options -->
<MM_Nuptake_opt             use_flexibleCN=".true." >.true.</MM_Nuptake_opt>
<downreg_opt                use_flexibleCN=".true." >.false.</downreg_opt>
<plant_ndemand_opt          use_flexibleCN=".true." >3</plant_ndemand_opt>
<substrate_term_opt         use_flexibleCN=".true." >.true.</substrate_term_opt>
<nscalar_opt                use_flexibleCN=".true." >.true.</nscalar_opt>
<temp_scalar_opt            use_flexibleCN=".true." >.true.</temp_scalar_opt>
<CNratio_floating           use_flexibleCN=".true." >.true.</CNratio_floating>
<reduce_dayl_factor         use_flexibleCN=".true." >.false.</reduce_dayl_factor>
<vcmax_opt                  use_flexibleCN=".true." >3</vcmax_opt>
<CN_residual_opt            use_flexibleCN=".true." >1</CN_residual_opt>
<CN_partition_opt           use_flexibleCN=".true." >1</CN_partition_opt>
<CN_evergreen_phenology_opt use_flexibleCN=".true." >1</CN_evergreen_phenology_opt>
<carbon_resp_opt            use_flexibleCN=".true." use_fun=".false.">1</carbon_resp_opt>
<carbon_resp_opt            use_flexibleCN=".true." use_fun=".true." >0</carbon_resp_opt>


<!-- LUNA options -->
<!-- lnc_opt determines how nitrogen is made available for luna -->
<!-- lnc_opt true means use leaf-N from BGC model -->
<!-- lnc_opt false means base on LAI and CN ratio from parameter file -->
<lnc_opt use_cn=".true."   >.true.</lnc_opt>
<lnc_opt use_cn=".false."  >.false.</lnc_opt>

<use_fertilizer>.false.</use_fertilizer>
<use_fertilizer use_crop=".true." phys="clm4_5">.true.</use_fertilizer>
<use_fertilizer use_crop=".true." phys="clm5_0">.true.</use_fertilizer>

<jmaxb1 use_luna=".true." phys="clm5_0">0.093563</jmaxb1>

<use_grainproduct>.false.</use_grainproduct>
<use_grainproduct use_crop=".true." phys="clm4_5">.false.</use_grainproduct> <!-- 1-year grain product pool default to off for clm45 if crop is turned on -->
<use_grainproduct use_crop=".true." phys="clm5_0">.true.</use_grainproduct> <!-- 1-year grain product pool default to on for clm50 if crop is turned on -->

<!-- Crop model options -->
<baset_mapping           use_crop=".true." phys="clm4_5">constant</baset_mapping>
<baset_mapping           use_crop=".true." phys="clm5_0">varytropicsbylat</baset_mapping>
<baset_latvary_intercept use_crop=".true." phys="clm5_0" baset_mapping="varytropicsbylat">12.0d00</baset_latvary_intercept>
<baset_latvary_slope     use_crop=".true." phys="clm5_0" baset_mapping="varytropicsbylat">0.4d00</baset_latvary_slope>

<initial_seed_at_planting use_crop=".true." phys="clm5_0">3.d00</initial_seed_at_planting>
<initial_seed_at_planting use_crop=".true." phys="clm4_5">1.d00</initial_seed_at_planting>


<!-- turnover time modifications    -->
<decomp_depth_efolding phys="clm4_5">0.5</decomp_depth_efolding>
<decomp_depth_efolding phys="clm5_0">10.0</decomp_depth_efolding>

<!-- use additional stress deciduous onset trigger    -->
<constrain_stress_deciduous_onset phys="clm4_5">.false.</constrain_stress_deciduous_onset>
<constrain_stress_deciduous_onset phys="clm5_0">.true.</constrain_stress_deciduous_onset>

<!-- dynamic roots -->
<use_dynroot phys="clm4_5">.false.</use_dynroot>
<use_dynroot phys="clm5_0" bgc_mode="sp">.false.</use_dynroot>
<use_dynroot phys="clm5_0" bgc_mode="cn">.false.</use_dynroot>
<use_dynroot phys="clm5_0" bgc_mode="fates">.false.</use_dynroot>
<use_dynroot phys="clm5_0" bgc_mode="bgc">.false.</use_dynroot>

<!-- Guardrail for ensuring leaf-Nitrogen doesn't go too small or negative on updates -->
<use_nguardrail phys="clm4_5"                 >.false.</use_nguardrail>
<use_nguardrail phys="clm5_0" use_cn=".false.">.false.</use_nguardrail>
<use_nguardrail phys="clm5_0" use_cn=".true." >.true.</use_nguardrail>

<ncrit    phys="clm5_0" use_cn=".true.">1.d-9</ncrit>
<ncrit    phys="clm4_5" use_cn=".true.">1.d-8</ncrit>
<cnegcrit phys="clm5_0" use_cn=".true.">-6.d+1</cnegcrit>
<nnegcrit phys="clm5_0" use_cn=".true.">-6.d+0</nnegcrit>
<cnegcrit phys="clm4_5" use_cn=".true.">-6.d+2</cnegcrit>
<nnegcrit phys="clm4_5" use_cn=".true.">-6.d+1</nnegcrit>

<!-- Plant hydraulic stress -->
<use_hydrstress phys="clm4_5"                 >.false.</use_hydrstress>
<use_hydrstress phys="clm5_0" use_fates=".true." >.false.</use_hydrstress>
<use_hydrstress phys="clm5_0" use_fates=".false.">.true.</use_hydrstress>

<!-- General CN options -->
<dribble_crophrv_xsmrpool_2atm co2_type="prognostic" use_crop=".true.">.true.</dribble_crophrv_xsmrpool_2atm>
<dribble_crophrv_xsmrpool_2atm                       use_crop=".true.">.false.</dribble_crophrv_xsmrpool_2atm>

<!--

     Initial condition files to use and or interpolate from

-->

<!-- How close in years should the date be to use initial conditions -->
<init_interp_how_close>75</init_interp_how_close>

<!-- What simulation years can find initial conditions to interpolate from (find one that's within the how_close years above)-->
<init_interp_sim_years>1850,2000</init_interp_sim_years>

<!-- Interpolate from an initial condition file at startup? -->
<use_init_interp  use_cndv=".false." use_fates=".false." sim_year="1850">.true.</use_init_interp>
<use_init_interp  use_cndv=".false." use_fates=".false." sim_year="2000">.true.</use_init_interp>
<use_init_interp  use_cndv=".false." use_fates=".false." sim_year="2010">.true.</use_init_interp>
<use_init_interp  use_cndv=".false." use_fates=".false." sim_year="2015">.true.</use_init_interp>
<use_init_interp                                                        >.false.</use_init_interp>

<!--
  Set attributes to find specific matching finidat files below
  Each of these settings will correspond to a specific finidat that is
  set up. If more finidat files are added you may need to add more of these.
  Or one specific file will be chosen over another.
-->
<init_interp_attributes sim_year="1850" use_cndv=".false." use_fates=".false." lnd_tuning_mode="clm4_5_GSWP3v1"
>hgrid=0.9x1.25 maxpft=17 mask=gx1v6 use_cn=.true. use_nitrif_denitrif=.true. use_vertsoilc=.true. use_crop=.false. irrigate=.false. glc_nec=10
</init_interp_attributes>

<init_interp_attributes sim_year="1850" use_cndv=".false." use_fates=".false." lnd_tuning_mode="clm4_5_CRUv7"
>hgrid=0.9x1.25 maxpft=17 mask=gx1v6 use_cn=.true. use_nitrif_denitrif=.true. use_vertsoilc=.true. use_crop=.false. irrigate=.false. glc_nec=10
</init_interp_attributes>

<init_interp_attributes sim_year="1850" use_cndv=".false." use_fates=".false." lnd_tuning_mode="clm4_5_cam6.0"
>hgrid=0.9x1.25 maxpft=79 mask=gx1v7 use_cn=.true. use_nitrif_denitrif=.true. use_vertsoilc=.true. use_crop=.true. irrigate=.true. glc_nec=10
</init_interp_attributes>

<!-- These two needs to specify use_cn=F/T since there is a version for both, other files just use the BGC version -->
<init_interp_attributes sim_year="1850" use_cndv=".false." use_fates=".false." lnd_tuning_mode="clm5_0_GSWP3v1" use_cn=".false."
>hgrid=0.9x1.25 maxpft=17 mask=gx1v6 use_cn=.false. use_nitrif_denitrif=.false. use_vertsoilc=.false. use_crop=.false. irrigate=.true. glc_nec=10
</init_interp_attributes>

<init_interp_attributes sim_year="1850" use_cndv=".false." use_fates=".false." lnd_tuning_mode="clm5_0_GSWP3v1" use_cn=".true."
>hgrid=0.9x1.25 maxpft=79 mask=gx1v6 use_cn=.true. use_nitrif_denitrif=.true. use_vertsoilc=.true. use_crop=.true. irrigate=.false. glc_nec=10
</init_interp_attributes>

<!-- These two needs to specify use_cn=F/T since there is a version for both, other files just use the BGC version -->
<init_interp_attributes sim_year="1850" use_cndv=".false." use_fates=".false." lnd_tuning_mode="clm5_0_CRUv7" use_cn=".true."
>hgrid=0.9x1.25 maxpft=79 mask=gx1v6 use_cn=.true. use_nitrif_denitrif=.true. use_vertsoilc=.true. use_crop=.true. irrigate=.false. glc_nec=10
</init_interp_attributes>

<init_interp_attributes sim_year="1850" use_cndv=".false." use_fates=".false." lnd_tuning_mode="clm5_0_CRUv7" use_cn=".false."
>hgrid=0.9x1.25 maxpft=17 mask=gx1v6 use_cn=.false. use_nitrif_denitrif=.false. use_vertsoilc=.false. use_crop=.false. irrigate=.true. glc_nec=10
</init_interp_attributes>

<init_interp_attributes sim_year="1850" use_cndv=".false." use_fates=".false." lnd_tuning_mode="clm5_0_cam6.0"
>hgrid=0.9x1.25 maxpft=79 mask=gx1v7 use_cn=.true. use_nitrif_denitrif=.true. use_vertsoilc=.true. use_crop=.true. irrigate=.true. glc_nec=10
</init_interp_attributes>

<!-- present day -->
<init_interp_attributes sim_year="2000" use_cndv=".false." use_fates=".false." lnd_tuning_mode="clm4_5_GSWP3v1"
>hgrid=1.9x2.5 maxpft=79 mask=gx1v7 use_cn=.true. use_nitrif_denitrif=.true. use_vertsoilc=.true. use_crop=.true. irrigate=.true. glc_nec=10
</init_interp_attributes>

<init_interp_attributes sim_year="2000" use_cndv=".false." use_fates=".false." lnd_tuning_mode="clm4_5_CRUv7"
>hgrid=1.9x2.5 maxpft=79 mask=gx1v7 use_cn=.true. use_nitrif_denitrif=.true. use_vertsoilc=.true. use_crop=.true. irrigate=.true. glc_nec=10
</init_interp_attributes>

<init_interp_attributes sim_year="2000" use_cndv=".false." use_fates=".false." lnd_tuning_mode="clm4_5_cam6.0"
>hgrid=0.9x1.25 maxpft=79 mask=gx1v7 use_cn=.true. use_nitrif_denitrif=.true. use_vertsoilc=.true. use_crop=.true. irrigate=.true. glc_nec=10
</init_interp_attributes>

<init_interp_attributes sim_year="2000" use_cndv=".false." use_fates=".false." lnd_tuning_mode="clm5_0_GSWP3v1"
>hgrid=1.9x2.5 maxpft=79 mask=gx1v7 use_cn=.true. use_nitrif_denitrif=.true. use_vertsoilc=.true. use_crop=.true. irrigate=.true. glc_nec=10
</init_interp_attributes>

<init_interp_attributes sim_year="2000" use_cndv=".false." use_fates=".false." lnd_tuning_mode="clm5_0_CRUv7"
>hgrid=1.9x2.5 maxpft=79 mask=gx1v7 use_cn=.true. use_nitrif_denitrif=.true. use_vertsoilc=.true. use_crop=.true. irrigate=.true. glc_nec=10
</init_interp_attributes>

<init_interp_attributes sim_year="2000" use_cndv=".false." use_fates=".false." lnd_tuning_mode="clm5_0_cam6.0"
>hgrid=0.9x1.25 maxpft=79 mask=gx1v7 use_cn=.true. use_nitrif_denitrif=.true. use_vertsoilc=.true. use_crop=.true. irrigate=.true. glc_nec=10
</init_interp_attributes>

<!-- 2010 IC's... -->

<init_interp_attributes sim_year="2010" use_cndv=".false." use_fates=".false." lnd_tuning_mode="clm4_5_cam6.0"
>hgrid=0.9x1.25 maxpft=79 mask=gx1v7 use_cn=.true. use_nitrif_denitrif=.true. use_vertsoilc=.true. use_crop=.true. irrigate=.true. glc_nec=10
</init_interp_attributes>


<init_interp_attributes sim_year="2010" use_cndv=".false." use_fates=".false." lnd_tuning_mode="clm5_0_cam6.0"
>hgrid=0.9x1.25 maxpft=79 mask=gx1v7 use_cn=.true. use_nitrif_denitrif=.true. use_vertsoilc=.true. use_crop=.true. irrigate=.true. glc_nec=10
</init_interp_attributes>



<!--
     1850 preindustrial IC (if use_init_interp is added and set to .true. then MUST still interpolate even on an exact match)
                           (if it will work on an exact match, leave use_init_interp off)
-->

<finidat hgrid="0.9x1.25"  maxpft="17"  mask="gx1v6" use_cn=".true." use_cndv=".false." use_fates=".false."
         ic_ymd="18500101" use_nitrif_denitrif=".true." use_vertsoilc=".true." sim_year="1850"
         ic_tod="0" glc_nec="10" use_crop=".false." irrigate=".false." use_init_interp=".true."
         lnd_tuning_mode="clm4_5_GSWP3v1"
>lnd/clm2/initdata_map/clmi.I1850Clm45BgcGs.0901-01-01.0.9x1.25_gx1v6_simyr1850_c180204.nc
</finidat>

<finidat hgrid="0.9x1.25"  maxpft="17"  mask="gx1v6" use_cn=".true." use_cndv=".false." use_fates=".false."
         ic_ymd="18500101" use_nitrif_denitrif=".true." use_vertsoilc=".true." sim_year="1850"
         ic_tod="0" glc_nec="10" use_crop=".false." irrigate=".false." use_init_interp=".true."
         lnd_tuning_mode="clm4_5_CRUv7"
>lnd/clm2/initdata_map/clmi.I1850Clm45BgcCruGs.1101-01-01.0.9x1.25_gx1v6_simyr1850_c180204.nc
</finidat>

<finidat hgrid="0.9x1.25"  maxpft="79"  mask="gx1v7" use_cn=".true." use_cndv=".false." use_fates=".false."
         ic_ymd="18500101" use_nitrif_denitrif=".true." use_vertsoilc=".true." sim_year="1850"
         ic_tod="0" glc_nec="10" use_crop=".true." irrigate=".true." use_init_interp=".true."
         lnd_tuning_mode="clm4_5_cam6.0"
>lnd/clm2/initdata_map/clmi.B1850.1171-01-01.0.9x1.25_gx1v7_simyr1850_c181029.nc
</finidat>


<finidat hgrid="0.9x1.25"  maxpft="17"  mask="gx1v6" use_cn=".false." use_cndv=".false." use_fates=".false."
         ic_ymd="18500101" use_nitrif_denitrif=".false." use_vertsoilc=".false." sim_year="1850"
         ic_tod="0" glc_nec="10" use_crop=".false." irrigate=".true." use_init_interp=".true."
         lnd_tuning_mode="clm5_0_GSWP3v1"
>lnd/clm2/initdata_map/clmi.I1850Clm50Sp.0181-01-01.0.9x1.25_gx1v6_simyr1850_c171214.nc
</finidat>


<finidat hgrid="0.9x1.25"  maxpft="79"  mask="gx1v6" use_cn=".true." use_cndv=".false." use_fates=".false."
         ic_ymd="18500101" use_nitrif_denitrif=".true." use_vertsoilc=".true." sim_year="1850"
         ic_tod="0" glc_nec="10" use_crop=".true." irrigate=".false." use_init_interp=".true."
         lnd_tuning_mode="clm5_0_GSWP3v1"
>lnd/clm2/initdata_map/clmi.I1850Clm50BgcCrop.1366-01-01.0.9x1.25_gx1v6_simyr1850_c171213.nc
</finidat>


<finidat hgrid="0.9x1.25"  maxpft="79"  mask="gx1v6" use_cn=".true." use_cndv=".false." use_fates=".false."
         ic_ymd="18500101" use_nitrif_denitrif=".true." use_vertsoilc=".true." sim_year="1850"
         ic_tod="0" glc_nec="10" use_crop=".true." irrigate=".false." use_init_interp=".true."
         lnd_tuning_mode="clm5_0_CRUv7"
>lnd/clm2/initdata_map/clmi.I1850Clm50BgcCropCru.1526-01-01.0.9x1.25_gx1v6_simyr1850_c180109b.nc
</finidat>


<finidat hgrid="0.9x1.25"  maxpft="79"  mask="gx1v7" use_cn=".true." use_cndv=".false." use_fates=".false."
         ic_ymd="18500101" use_nitrif_denitrif=".true." use_vertsoilc=".true." sim_year="1850"
         ic_tod="0" glc_nec="10" use_crop=".true." irrigate=".true." use_init_interp=".true."
         lnd_tuning_mode="clm5_0_cam6.0"
>lnd/clm2/initdata_map/clmi.B1850.1171-01-01.0.9x1.25_gx1v7_simyr1850_c181029.nc
</finidat>

<finidat hgrid="0.9x1.25"  maxpft="17"  mask="gx1v6" use_cn=".false." use_cndv=".false." use_fates=".false."
         ic_ymd="18500101" use_nitrif_denitrif=".false." use_vertsoilc=".false." sim_year="1850"
         ic_tod="0" glc_nec="10" use_crop=".false." irrigate=".true." use_init_interp=".true."
         lnd_tuning_mode="clm5_0_CRUv7"
>lnd/clm2/initdata_map/clmi.I1850Clm50SpCru.1706-01-01.0.9x1.25_gx1v6_simyr1850_c180110.nc
</finidat>


<!--
     Present day IC (if use_init_interp is set and .true. then MUST still interpolate even on an exact match)
                    (if it will work on an exact match, leave use_init_interp off)
-->

<!-- Present day crop spinup at 2-degree with irrigation on -->
<finidat hgrid="1.9x2.5"    maxpft="79"  mask="gx1v7" use_cn=".true." use_cndv=".false." use_fates=".false."
         ic_ymd="20110101" use_nitrif_denitrif=".true." use_vertsoilc=".true." sim_year="2000"
         ic_tod="0" glc_nec="10" use_crop=".true." irrigate=".true."
         lnd_tuning_mode="clm4_5_GSWP3v1"
>lnd/clm2/initdata_map/clmi.I2000Clm50BgcCrop.2011-01-01.1.9x2.5_gx1v7_gl4_simyr2000_c190312.nc
</finidat>

<!-- This is the same file as above but, for a different tuning mode -->
<finidat hgrid="1.9x2.5"    maxpft="79"  mask="gx1v7" use_cn=".true." use_cndv=".false." use_fates=".false."
         ic_ymd="20110101" use_nitrif_denitrif=".true." use_vertsoilc=".true." sim_year="2000"
         ic_tod="0" glc_nec="10" use_crop=".true." irrigate=".true."
         lnd_tuning_mode="clm4_5_CRUv7"
>lnd/clm2/initdata_map/clmi.I2000Clm50BgcCrop.2011-01-01.1.9x2.5_gx1v7_gl4_simyr2000_c190312.nc
</finidat>

<!-- This is the same file as above but, for a different tuning mode -->
<finidat hgrid="1.9x2.5"    maxpft="79"  mask="gx1v7" use_cn=".true." use_cndv=".false." use_fates=".false."
         ic_ymd="20110101" use_nitrif_denitrif=".true." use_vertsoilc=".true." sim_year="2000"
         ic_tod="0" glc_nec="10" use_crop=".true." irrigate=".true."
         lnd_tuning_mode="clm5_0_GSWP3v1"
>lnd/clm2/initdata_map/clmi.I2000Clm50BgcCrop.2011-01-01.1.9x2.5_gx1v7_gl4_simyr2000_c190312.nc
</finidat>

<!-- This is the same file as above but, for a different tuning mode -->
<finidat hgrid="1.9x2.5"    maxpft="79"  mask="gx1v7" use_cn=".true." use_cndv=".false." use_fates=".false."
         ic_ymd="20110101" use_nitrif_denitrif=".true." use_vertsoilc=".true." sim_year="2000"
         ic_tod="0" glc_nec="10" use_crop=".true." irrigate=".true."
         lnd_tuning_mode="clm5_0_CRUv7"
>lnd/clm2/initdata_map/clmi.I2000Clm50BgcCrop.2011-01-01.1.9x2.5_gx1v7_gl4_simyr2000_c190312.nc
</finidat>

<!-- Present day and 2010 for coupled cases -->
<finidat hgrid="0.9x1.25"    maxpft="79"  mask="gx1v7" use_cn=".true." use_cndv=".false." use_fates=".false."
         ic_ymd="20000101" use_nitrif_denitrif=".true." use_vertsoilc=".true." sim_year="2000"
         ic_tod="0" glc_nec="10" use_crop=".true." irrigate=".true." use_init_interp=".true."
         lnd_tuning_mode="clm4_5_cam6.0"
>lnd/clm2/initdata_map/clmi.BHIST.2000-01-01.0.9x1.25_gx1v7_simyr2000_c181015.nc
</finidat>

<!-- This is the same file as above but, for a different tuning mode -->
<finidat hgrid="0.9x1.25"    maxpft="79"  mask="gx1v7" use_cn=".true." use_cndv=".false." use_fates=".false."
         ic_ymd="20100101" use_nitrif_denitrif=".true." use_vertsoilc=".true." sim_year="2010"
         ic_tod="0" glc_nec="10" use_crop=".true." irrigate=".true." use_init_interp=".true."
         lnd_tuning_mode="clm4_5_cam6.0"
>lnd/clm2/initdata_map/clmi.BHIST.2010-01-01.0.9x1.25_gx1v7_simyr2010_c181015.nc
</finidat>

<!-- This is the same file as above but, for a different tuning mode -->
<finidat hgrid="0.9x1.25"    maxpft="79"  mask="gx1v7" use_cn=".true." use_cndv=".false." use_fates=".false."
         ic_ymd="20000101" use_nitrif_denitrif=".true." use_vertsoilc=".true." sim_year="2000"
         ic_tod="0" glc_nec="10" use_crop=".true." irrigate=".true." use_init_interp=".true."
         lnd_tuning_mode="clm5_0_cam6.0"
>lnd/clm2/initdata_map/clmi.BHIST.2000-01-01.0.9x1.25_gx1v7_simyr2000_c181015.nc
</finidat>

<!-- This is the same file as above but, for a different tuning mode -->
<finidat hgrid="0.9x1.25"    maxpft="79"  mask="gx1v7" use_cn=".true." use_cndv=".false." use_fates=".false."
         ic_ymd="20100101" use_nitrif_denitrif=".true." use_vertsoilc=".true." sim_year="2010"
         ic_tod="0" glc_nec="10" use_crop=".true." irrigate=".true." use_init_interp=".true."
         lnd_tuning_mode="clm5_0_cam6.0"
>lnd/clm2/initdata_map/clmi.BHIST.2010-01-01.0.9x1.25_gx1v7_simyr2010_c181015.nc
</finidat>



<!-- FATES on for 2000 (MUST be an exact match - can't interpolate files for FATES -->
<!-- Temporarily removing finidat file until fates api 4.0.0 -->
<finidat hgrid="4x5"  maxpft="17"  mask="gx3v7" use_cn=".false." use_fates=".true."
         ic_ymd="20000101"  use_nitrif_denitrif=".false." use_vertsoilc=".true." sim_year="2000"
         ic_tod="0" glc_nec="10" use_crop=".false." irrigate=".true.">
</finidat>


<!-- for present day simulations - year 2000 -->
<fsurdat hgrid="48x96"     sim_year="2000" use_crop=".false." irrigate=".true.">
lnd/clm2/surfdata_map/release-clm5.0.18/surfdata_48x96_hist_16pfts_Irrig_CMIP6_simyr2000_c190214.nc</fsurdat>

<fsurdat hgrid="0.9x1.25"  sim_year="2000" use_crop=".false." irrigate=".true.">
lnd/clm2/surfdata_map/release-clm5.0.18/surfdata_0.9x1.25_hist_16pfts_Irrig_CMIP6_simyr2000_c190214.nc</fsurdat>
<fsurdat hgrid="1.9x2.5"   sim_year="2000" use_crop=".false." irrigate=".true.">
lnd/clm2/surfdata_map/release-clm5.0.18/surfdata_1.9x2.5_hist_16pfts_Irrig_CMIP6_simyr2000_c190304.nc</fsurdat>
<fsurdat hgrid="4x5"       sim_year="2000" use_crop=".false." irrigate=".true.">
lnd/clm2/surfdata_map/release-clm5.0.18/surfdata_4x5_hist_16pfts_Irrig_CMIP6_simyr2000_c190214.nc</fsurdat>
<fsurdat hgrid="10x15"     sim_year="2000" use_crop=".false." irrigate=".true.">
lnd/clm2/surfdata_map/release-clm5.0.18/surfdata_10x15_hist_16pfts_Irrig_CMIP6_simyr2000_c190214.nc</fsurdat>

<fsurdat hgrid="ne30np4"     sim_year="2000" use_crop=".false." irrigate=".true.">
lnd/clm2/surfdata_map/release-clm5.0.18/surfdata_ne30np4_hist_16pfts_Irrig_CMIP6_simyr2000_c190303.nc</fsurdat>
<fsurdat hgrid="ne16np4"     sim_year="2000" use_crop=".false." irrigate=".true.">
lnd/clm2/surfdata_map/release-clm5.0.18/surfdata_ne16np4_hist_16pfts_Irrig_CMIP6_simyr2000_c190214.nc</fsurdat>

<fsurdat hgrid="5x5_amazon"    sim_year="2000" use_crop=".false." irrigate=".true.">
lnd/clm2/surfdata_map/release-clm5.0.18/surfdata_5x5_amazon_hist_16pfts_Irrig_CMIP6_simyr2000_c190214.nc</fsurdat>
<fsurdat hgrid="1x1_brazil"    sim_year="2000" use_crop=".false." irrigate=".true.">
lnd/clm2/surfdata_map/release-clm5.0.18/surfdata_1x1_brazil_hist_16pfts_Irrig_CMIP6_simyr2000_c190214.nc</fsurdat>

<!-- Needed for SCAM (Single Column Atmosphere Model) -->
<fsurdat hgrid="64x128"      sim_year="2000" use_crop=".false." irrigate=".true."
>lnd/clm2/surfdata_map/release-clm5.0.18/surfdata_64x128_hist_16pfts_Irrig_CMIP6_simyr2000_c190214.nc</fsurdat>

<!-- Crop surface datasets -->
<fsurdat hgrid="0.9x1.25"  sim_year="2000" use_crop=".true." >
lnd/clm2/surfdata_map/release-clm5.0.18/surfdata_0.9x1.25_hist_78pfts_CMIP6_simyr2000_c190214.nc</fsurdat>
<fsurdat hgrid="1.9x2.5"   sim_year="2000" use_crop=".true." >
lnd/clm2/surfdata_map/release-clm5.0.18/surfdata_1.9x2.5_hist_78pfts_CMIP6_simyr2000_c190304.nc</fsurdat>
<fsurdat hgrid="10x15"     sim_year="2000" use_crop=".true." >
lnd/clm2/surfdata_map/release-clm5.0.18/surfdata_10x15_hist_78pfts_CMIP6_simyr2000_c190214.nc</fsurdat>
<fsurdat hgrid="4x5"       sim_year="2000" use_crop=".true." >
lnd/clm2/surfdata_map/release-clm5.0.18/surfdata_4x5_hist_78pfts_CMIP6_simyr2000_c190214.nc</fsurdat>
<fsurdat hgrid="1x1_numaIA"       sim_year="2000" use_crop=".true." >
lnd/clm2/surfdata_map/release-clm5.0.18/surfdata_1x1_numaIA_hist_78pfts_CMIP6_simyr2000_c190214.nc</fsurdat>
<fsurdat hgrid="1x1_smallvilleIA" sim_year="2000" use_crop=".true." >
lnd/clm2/surfdata_map/release-clm5.0.18/surfdata_1x1_smallvilleIA_hist_78pfts_CMIP6_simyr2000_c190214.nc</fsurdat>

<fsurdat hgrid="ne30np4"     sim_year="2000" use_crop=".true.">
lnd/clm2/surfdata_map/release-clm5.0.18/surfdata_ne30np4_hist_78pfts_CMIP6_simyr2000_c190303.nc</fsurdat>
<fsurdat hgrid="ne16np4"     sim_year="2000" use_crop=".true." >
lnd/clm2/surfdata_map/release-clm5.0.18/surfdata_ne16np4_hist_78pfts_CMIP6_simyr2000_c190214.nc</fsurdat>

<!-- 100% Urban single-point datasets (only for sim-year=2000) -->
<fsurdat hgrid="1x1_camdenNJ"        sim_year="2000" use_crop=".false." irrigate=".true.">
lnd/clm2/surfdata_map/release-clm5.0.18/surfdata_1x1_camdenNJ_hist_16pfts_Irrig_CMIP6_simyr2000_c190214.nc</fsurdat>
<fsurdat hgrid="1x1_vancouverCAN"    sim_year="2000" use_crop=".false." irrigate=".true.">
lnd/clm2/surfdata_map/release-clm5.0.18/surfdata_1x1_vancouverCAN_hist_16pfts_Irrig_CMIP6_simyr2000_c190214.nc</fsurdat>
<fsurdat hgrid="1x1_mexicocityMEX"   sim_year="2000" use_crop=".false." irrigate=".true.">
lnd/clm2/surfdata_map/release-clm5.0.18/surfdata_1x1_mexicocityMEX_hist_16pfts_Irrig_CMIP6_simyr2000_c190214.nc</fsurdat>
<fsurdat hgrid="1x1_urbanc_alpha"    sim_year="2000" use_crop=".false." irrigate=".true.">
lnd/clm2/surfdata_map/release-clm5.0.18/surfdata_1x1_urbanc_alpha_hist_16pfts_Irrig_CMIP6_simyr2000_c190214.nc</fsurdat>

<!-- for pre-industrial simulations - year 1850 without crop -->
<fsurdat hgrid="48x96"        sim_year="1850" use_crop=".false." irrigate=".true.">
lnd/clm2/surfdata_map/release-clm5.0.18/surfdata_48x96_hist_16pfts_Irrig_CMIP6_simyr1850_c190214.nc</fsurdat>

<fsurdat hgrid="0.9x1.25"     sim_year="1850" use_crop=".false." irrigate=".true.">
lnd/clm2/surfdata_map/release-clm5.0.18/surfdata_0.9x1.25_hist_16pfts_Irrig_CMIP6_simyr1850_c190214.nc</fsurdat>
<fsurdat hgrid="1.9x2.5"      sim_year="1850" use_crop=".false." >
lnd/clm2/surfdata_map/release-clm5.0.18/surfdata_1.9x2.5_hist_16pfts_Irrig_CMIP6_simyr1850_c190304.nc</fsurdat>
<fsurdat hgrid="10x15"        sim_year="1850" use_crop=".false." irrigate=".true.">
lnd/clm2/surfdata_map/release-clm5.0.18/surfdata_10x15_hist_16pfts_Irrig_CMIP6_simyr1850_c190214.nc</fsurdat>
<fsurdat hgrid="4x5"          sim_year="1850" use_crop=".false." irrigate=".true.">
lnd/clm2/surfdata_map/release-clm5.0.18/surfdata_4x5_hist_16pfts_Irrig_CMIP6_simyr1850_c190214.nc</fsurdat>

<fsurdat hgrid="1x1_brazil"    sim_year="1850" use_crop=".false." irrigate=".true.">
lnd/clm2/surfdata_map/release-clm5.0.18/surfdata_1x1_brazil_hist_16pfts_Irrig_CMIP6_simyr1850_c190214.nc</fsurdat>


<fsurdat hgrid="ne30np4"      sim_year="1850" use_crop=".false." irrigate=".true.">
lnd/clm2/surfdata_map/release-clm5.0.18/surfdata_ne30np4_hist_16pfts_Irrig_CMIP6_simyr1850_c190303.nc</fsurdat>

<!-- pre-industrial with crop -->
<fsurdat hgrid="48x96"        sim_year="1850" use_crop=".true." >
lnd/clm2/surfdata_map/release-clm5.0.18/surfdata_48x96_hist_78pfts_CMIP6_simyr1850_c190214.nc</fsurdat>

<fsurdat hgrid="0.9x1.25"  sim_year="1850" use_crop=".true." >
lnd/clm2/surfdata_map/release-clm5.0.18/surfdata_0.9x1.25_hist_78pfts_CMIP6_simyr1850_c190214.nc</fsurdat>
<fsurdat hgrid="1.9x2.5"   sim_year="1850" use_crop=".true." >
lnd/clm2/surfdata_map/release-clm5.0.18/surfdata_1.9x2.5_hist_78pfts_CMIP6_simyr1850_c190304.nc</fsurdat>
<fsurdat hgrid="10x15"     sim_year="1850" use_crop=".true." >
lnd/clm2/surfdata_map/release-clm5.0.18/surfdata_10x15_hist_78pfts_CMIP6_simyr1850_c190214.nc</fsurdat>
<fsurdat hgrid="4x5"       sim_year="1850" use_crop=".true." >
lnd/clm2/surfdata_map/release-clm5.0.18/surfdata_4x5_hist_78pfts_CMIP6_simyr1850_c190214.nc</fsurdat>
<fsurdat hgrid="1x1_smallvilleIA" sim_year="1850" use_crop=".true." >
lnd/clm2/surfdata_map/release-clm5.0.18/surfdata_1x1_smallvilleIA_hist_78pfts_CMIP6_simyr1850_c190214.nc</fsurdat>
<fsurdat hgrid="1x1_numaIA"       sim_year="1850" use_crop=".true." >
lnd/clm2/surfdata_map/release-clm5.0.18/surfdata_1x1_numaIA_hist_78pfts_CMIP6_simyr1850_c190214.nc</fsurdat>

<fsurdat hgrid="1x1_brazil"    sim_year="1850" use_crop=".true." >
lnd/clm2/surfdata_map/release-clm5.0.18/surfdata_1x1_brazil_hist_78pfts_CMIP6_simyr1850_c190214.nc</fsurdat>

<fsurdat hgrid="ne30np4"      sim_year="1850" use_crop=".true." >
lnd/clm2/surfdata_map/landuse.timeseries_ne30np4_hist_16pfts_Irrig_CMIP6_simyr1850-2015_c170824.nc</fsurdat>

<!-- Potential vegetation land use dataset, crop is off, and zeroed, all areas are natural vegetation without human disturbance -->
<fsurdat hgrid="0.9x1.25"     sim_year="PtVg" use_crop=".false." irrigate=".false."
>lnd/clm2/surfdata_map/surfdata_0.9x1.25_hist_16pfts_nourb_CMIP6_simyrPtVg_c181114.nc</fsurdat>

<!-- Dynamic PFT surface datasets (relative to {csmdata}) -->

<flanduse_timeseries hgrid="0.9x1.25"      sim_year_range="1850-2000" irrigate=".true."
 use_crop=".false." >lnd/clm2/surfdata_map/landuse.timeseries_0.9x1.25_hist_16pfts_Irrig_CMIP6_simyr1850-2015_c170824.nc</flanduse_timeseries>
<flanduse_timeseries hgrid="1.9x2.5"       sim_year_range="1850-2000" irrigate=".true."
 use_crop=".false." >lnd/clm2/surfdata_map/landuse.timeseries_1.9x2.5_hist_16pfts_Irrig_CMIP6_simyr1850-2015_c170824.nc</flanduse_timeseries>
<flanduse_timeseries hgrid="10x15"         sim_year_range="1850-2000" irrigate=".true."
 use_crop=".false." >lnd/clm2/surfdata_map/landuse.timeseries_10x15_hist_16pfts_Irrig_CMIP6_simyr1850-2015_c170824.nc</flanduse_timeseries>
<flanduse_timeseries hgrid="4x5"           sim_year_range="1850-2000" irrigate=".true."
 use_crop=".false." >lnd/clm2/surfdata_map/landuse.timeseries_4x5_hist_16pfts_Irrig_CMIP6_simyr1850-2015_c170824.nc</flanduse_timeseries>
<flanduse_timeseries hgrid="48x96"         sim_year_range="1850-2000" irrigate=".true."
 use_crop=".false."  >lnd/clm2/surfdata_map/landuse.timeseries_48x96_hist_16pfts_Irrig_CMIP6_simyr1850-2015_c170824.nc</flanduse_timeseries>

<flanduse_timeseries hgrid="1x1_brazil"    sim_year_range="1850-2000" irrigate=".true."
 use_crop=".false."  >lnd/clm2/surfdata_map/landuse.timeseries_1x1_brazil_hist_16pfts_Irrig_CMIP6_simyr1850-2015_c170824.nc</flanduse_timeseries>

<flanduse_timeseries hgrid="ne30np4"       sim_year_range="1850-2000"  irrigate=".true."
 use_crop=".false."  >lnd/clm2/surfdata_map/landuse.timeseries_ne30np4_hist_16pfts_Irrig_CMIP6_simyr1850-2015_c170824.nc</flanduse_timeseries>

<!-- Dynamic PFT surface datasets for crop -->

<flanduse_timeseries hgrid="0.9x1.25"      sim_year_range="1850-2000"
 use_crop=".true."   >lnd/clm2/surfdata_map/landuse.timeseries_0.9x1.25_hist_78pfts_CMIP6_simyr1850-2015_c170824.nc</flanduse_timeseries>
<flanduse_timeseries hgrid="1.9x2.5"       sim_year_range="1850-2000"
 use_crop=".true."   >lnd/clm2/surfdata_map/landuse.timeseries_1.9x2.5_hist_78pfts_CMIP6_simyr1850-2015_c170824.nc</flanduse_timeseries>
<flanduse_timeseries hgrid="10x15"         sim_year_range="1850-2000"
 use_crop=".true."   >lnd/clm2/surfdata_map/landuse.timeseries_10x15_hist_78pfts_CMIP6_simyr1850-2015_c170824.nc</flanduse_timeseries>
<flanduse_timeseries hgrid="4x5"           sim_year_range="1850-2000"
 use_crop=".true."   >lnd/clm2/surfdata_map/landuse.timeseries_4x5_hist_78pfts_CMIP6_simyr1850-2015_c170824.nc</flanduse_timeseries>
<flanduse_timeseries hgrid="48x96"         sim_year_range="1850-2000"
 use_crop=".true."  >lnd/clm2/surfdata_map/landuse.timeseries_48x96_hist_78pfts_CMIP6_simyr1850-2015_c170824.nc</flanduse_timeseries>

<flanduse_timeseries hgrid="1x1_brazil"    sim_year_range="1850-2000"
 use_crop=".true."  >lnd/clm2/surfdata_map/landuse.timeseries_1x1_brazil_hist_78pfts_CMIP6_simyr1850-2015_c170824.nc</flanduse_timeseries>
<flanduse_timeseries hgrid="1x1_numaIA"    sim_year_range="1850-2000"
 use_crop=".true."   >lnd/clm2/surfdata_map/landuse.timeseries_1x1_numaIA_hist_78pfts_CMIP6_simyr1850-2015_c170917.nc</flanduse_timeseries>

<flanduse_timeseries hgrid="ne30np4"       sim_year_range="1850-2000" 
 use_crop=".true."  >lnd/clm2/surfdata_map/landuse.timeseries_ne30np4_hist_78pfts_CMIP6_simyr1850-2015_c179824.nc</flanduse_timeseries>

<!-- Note that this transient file only goes up to year 1855.
     This is sufficient for testing purposes, but could cause problems if you try to run beyond 1855. -->
<flanduse_timeseries hgrid="1x1_smallvilleIA" sim_year_range="1850-2000"
 use_crop=".true."   >lnd/clm2/surfdata_map/landuse.timeseries_1x1_smallvilleIA_hist_78pfts_simyr1850-1855_c160127.nc</flanduse_timeseries>

<!-- Future scenarios - landuse time series files with crop on -->

<!-- SSP5-RCP8.5 - relative to {csmdata}) -->
<flanduse_timeseries hgrid="0.9x1.25"      sim_year_range="1850-2100" ssp_rcp="SSP5-8.5"
 use_crop=".true."   >lnd/clm2/surfdata_map/release-clm5.0.18/landuse.timeseries_0.9x1.25_SSP5-8.5_78pfts_CMIP6_simyr1850-2100_c190214.nc</flanduse_timeseries>
<flanduse_timeseries hgrid="1.9x2.5"       sim_year_range="1850-2100" ssp_rcp="SSP5-8.5"
 use_crop=".true."   >lnd/clm2/surfdata_map/release-clm5.0.18/landuse.timeseries_1.9x2.5_SSP5-8.5_78pfts_CMIP6_simyr1850-2100_c190228.nc</flanduse_timeseries>
<flanduse_timeseries hgrid="10x15"         sim_year_range="1850-2100" ssp_rcp="SSP5-8.5"
 use_crop=".true."   >lnd/clm2/surfdata_map/release-clm5.0.18/landuse.timeseries_10x15_SSP5-8.5_78pfts_CMIP6_simyr1850-2100_c190228.nc</flanduse_timeseries>
<!-- SSP1-RCP2.6 - relative to {csmdata}) -->
<flanduse_timeseries hgrid="0.9x1.25"      sim_year_range="1850-2100" ssp_rcp="SSP1-2.6"
 use_crop=".true."   >lnd/clm2/surfdata_map/release-clm5.0.18/landuse.timeseries_0.9x1.25_SSP1-2.6_78pfts_CMIP6_simyr1850-2100_c190214.nc</flanduse_timeseries>
<flanduse_timeseries hgrid="1.9x2.5"       sim_year_range="1850-2100" ssp_rcp="SSP1-2.6"
 use_crop=".true."   >lnd/clm2/surfdata_map/release-clm5.0.18/landuse.timeseries_1.9x2.5_SSP1-2.6_78pfts_CMIP6_simyr1850-2100_c190228.nc</flanduse_timeseries>
<flanduse_timeseries hgrid="10x15"         sim_year_range="1850-2100" ssp_rcp="SSP1-2.6"
 use_crop=".true."   >lnd/clm2/surfdata_map/release-clm5.0.18/landuse.timeseries_10x15_SSP1-2.6_78pfts_CMIP6_simyr1850-2100_c190228.nc</flanduse_timeseries>

<!-- SSP2-RCP4.5 - relative to {csmdata}) -->
<flanduse_timeseries hgrid="0.9x1.25"      sim_year_range="1850-2100" ssp_rcp="SSP2-4.5"
 use_crop=".true."   >lnd/clm2/surfdata_map/release-clm5.0.18/landuse.timeseries_0.9x1.25_SSP2-4.5_78pfts_CMIP6_simyr1850-2100_c190214.nc</flanduse_timeseries>
<flanduse_timeseries hgrid="1.9x2.5"       sim_year_range="1850-2100" ssp_rcp="SSP2-4.5"
 use_crop=".true."   >lnd/clm2/surfdata_map/release-clm5.0.18/landuse.timeseries_1.9x2.5_SSP2-4.5_78pfts_CMIP6_simyr1850-2100_c190228.nc</flanduse_timeseries>
<flanduse_timeseries hgrid="10x15"         sim_year_range="1850-2100" ssp_rcp="SSP2-4.5"
 use_crop=".true."   >lnd/clm2/surfdata_map/release-clm5.0.18/landuse.timeseries_10x15_SSP2-4.5_78pfts_CMIP6_simyr1850-2100_c190228.nc</flanduse_timeseries>

<!-- SSP3-RCP7.0 - relative to {csmdata}) -->
<flanduse_timeseries hgrid="0.9x1.25"      sim_year_range="1850-2100" ssp_rcp="SSP3-7.0"
 use_crop=".true."   >lnd/clm2/surfdata_map/release-clm5.0.18/landuse.timeseries_0.9x1.25_SSP3-7.0_78pfts_CMIP6_simyr1850-2100_c190214.nc</flanduse_timeseries>
<flanduse_timeseries hgrid="1.9x2.5"       sim_year_range="1850-2100" ssp_rcp="SSP3-7.0"
 use_crop=".true."   >lnd/clm2/surfdata_map/release-clm5.0.18/landuse.timeseries_1.9x2.5_SSP3-7.0_78pfts_CMIP6_simyr1850-2100_c190228.nc</flanduse_timeseries>
<flanduse_timeseries hgrid="10x15"         sim_year_range="1850-2100" ssp_rcp="SSP3-7.0"
 use_crop=".true."   >lnd/clm2/surfdata_map/release-clm5.0.18/landuse.timeseries_10x15_SSP3-7.0_78pfts_CMIP6_simyr1850-2100_c190228.nc</flanduse_timeseries>

<!-- SSP4-RCP3.4 - relative to {csmdata}) -->
<flanduse_timeseries hgrid="0.9x1.25"      sim_year_range="1850-2100" ssp_rcp="SSP4-3.4"
 use_crop=".true."   >lnd/clm2/surfdata_map/release-clm5.0.18/landuse.timeseries_0.9x1.25_SSP4-3.4_78pfts_CMIP6_simyr1850-2100_c190214.nc</flanduse_timeseries>
<flanduse_timeseries hgrid="1.9x2.5"       sim_year_range="1850-2100" ssp_rcp="SSP4-3.4"
 use_crop=".true."   >lnd/clm2/surfdata_map/release-clm5.0.18/landuse.timeseries_1.9x2.5_SSP4-3.4_78pfts_CMIP6_simyr1850-2100_c190228.nc</flanduse_timeseries>
<flanduse_timeseries hgrid="10x15"         sim_year_range="1850-2100" ssp_rcp="SSP4-3.4"
 use_crop=".true."   >lnd/clm2/surfdata_map/release-clm5.0.18/landuse.timeseries_10x15_SSP4-3.4_78pfts_CMIP6_simyr1850-2100_c190228.nc</flanduse_timeseries>

<!-- SSP1-RCP1.9 - relative to {csmdata}) -->
<flanduse_timeseries hgrid="0.9x1.25"      sim_year_range="1850-2100" ssp_rcp="SSP1-1.9"
 use_crop=".true."   >lnd/clm2/surfdata_map/release-clm5.0.18/landuse.timeseries_0.9x1.25_SSP1-1.9_78pfts_CMIP6_simyr1850-2100_c190214.nc</flanduse_timeseries>
<flanduse_timeseries hgrid="1.9x2.5"       sim_year_range="1850-2100" ssp_rcp="SSP1-1.9"
 use_crop=".true."   >lnd/clm2/surfdata_map/release-clm5.0.18/landuse.timeseries_1.9x2.5_SSP1-1.9_78pfts_CMIP6_simyr1850-2100_c190228.nc</flanduse_timeseries>
<flanduse_timeseries hgrid="10x15"         sim_year_range="1850-2100" ssp_rcp="SSP1-1.9"
 use_crop=".true."   >lnd/clm2/surfdata_map/release-clm5.0.18/landuse.timeseries_10x15_SSP1-1.9_78pfts_CMIP6_simyr1850-2100_c190228.nc</flanduse_timeseries>

<!-- SSP4-RCP6.0 - relative to {csmdata}) -->
<flanduse_timeseries hgrid="0.9x1.25"      sim_year_range="1850-2100" ssp_rcp="SSP4-6.0"
 use_crop=".true."   >lnd/clm2/surfdata_map/release-clm5.0.18/landuse.timeseries_0.9x1.25_SSP4-6.0_78pfts_CMIP6_simyr1850-2100_c190214.nc</flanduse_timeseries>
<flanduse_timeseries hgrid="1.9x2.5"       sim_year_range="1850-2100" ssp_rcp="SSP4-6.0"
 use_crop=".true."   >lnd/clm2/surfdata_map/release-clm5.0.18/landuse.timeseries_1.9x2.5_SSP4-6.0_78pfts_CMIP6_simyr1850-2100_c190228.nc</flanduse_timeseries>
<flanduse_timeseries hgrid="10x15"         sim_year_range="1850-2100" ssp_rcp="SSP4-6.0"
 use_crop=".true."   >lnd/clm2/surfdata_map/release-clm5.0.18/landuse.timeseries_10x15_SSP4-6.0_78pfts_CMIP6_simyr1850-2100_c190228.nc</flanduse_timeseries>

<!-- SSP5-RCP3.4 - relative to {csmdata}) -->
<flanduse_timeseries hgrid="0.9x1.25"      sim_year_range="1850-2100" ssp_rcp="SSP5-3.4"
 use_crop=".true."   >lnd/clm2/surfdata_map/release-clm5.0.18/landuse.timeseries_0.9x1.25_SSP5-3.4_78pfts_CMIP6_simyr1850-2100_c190214.nc</flanduse_timeseries>
<flanduse_timeseries hgrid="1.9x2.5"       sim_year_range="1850-2100" ssp_rcp="SSP5-3.4"
 use_crop=".true."   >lnd/clm2/surfdata_map/release-clm5.0.18/landuse.timeseries_1.9x2.5_SSP5-3.4_78pfts_CMIP6_simyr1850-2100_c190228.nc</flanduse_timeseries>
<flanduse_timeseries hgrid="10x15"         sim_year_range="1850-2100" ssp_rcp="SSP5-3.4"
 use_crop=".true."   >lnd/clm2/surfdata_map/release-clm5.0.18/landuse.timeseries_10x15_SSP5-3.4_78pfts_CMIP6_simyr1850-2100_c190228.nc</flanduse_timeseries>

<!-- Future scenarios - landuse time series files with crop off -->

<!-- SSP5-RCP8.5 - relative to {csmdata}) -->
<flanduse_timeseries hgrid="0.9x1.25"      sim_year_range="1850-2100" ssp_rcp="SSP5-8.5"
 use_crop=".false."   >lnd/clm2/surfdata_map/release-clm5.0.18/landuse.timeseries_0.9x1.25_SSP5-8.5_16pfts_Irrig_CMIP6_simyr1850-2100_c190214.nc</flanduse_timeseries>
<flanduse_timeseries hgrid="1.9x2.5"       sim_year_range="1850-2100" ssp_rcp="SSP5-8.5"
 use_crop=".false."   >lnd/clm2/surfdata_map/release-clm5.0.18/landuse.timeseries_1.9x2.5_SSP5-8.5_16pfts_Irrig_CMIP6_simyr1850-2100_c190228.nc</flanduse_timeseries>
<flanduse_timeseries hgrid="10x15"         sim_year_range="1850-2100" ssp_rcp="SSP5-8.5"
 use_crop=".false."   >lnd/clm2/surfdata_map/release-clm5.0.18/landuse.timeseries_10x15_SSP5-8.5_16pfts_Irrig_CMIP6_simyr1850-2100_c190228.nc</flanduse_timeseries>

<!-- SSP1-RCP2.6 - relative to {csmdata}) -->
<flanduse_timeseries hgrid="0.9x1.25"      sim_year_range="1850-2100" ssp_rcp="SSP1-2.6"
 use_crop=".false."   >lnd/clm2/surfdata_map/release-clm5.0.18/landuse.timeseries_0.9x1.25_SSP1-2.6_16pfts_Irrig_CMIP6_simyr1850-2100_c190214.nc</flanduse_timeseries>
<flanduse_timeseries hgrid="1.9x2.5"       sim_year_range="1850-2100" ssp_rcp="SSP1-2.6"
 use_crop=".false."   >lnd/clm2/surfdata_map/release-clm5.0.18/landuse.timeseries_1.9x2.5_SSP1-2.6_16pfts_Irrig_CMIP6_simyr1850-2100_c190228.nc</flanduse_timeseries>
<flanduse_timeseries hgrid="10x15"         sim_year_range="1850-2100" ssp_rcp="SSP1-2.6"
 use_crop=".false."   >lnd/clm2/surfdata_map/release-clm5.0.18/landuse.timeseries_10x15_SSP1-2.6_16pfts_Irrig_CMIP6_simyr1850-2100_c190228.nc</flanduse_timeseries>

<!-- SSP2-RCP4.5 - relative to {csmdata}) -->
<flanduse_timeseries hgrid="0.9x1.25"      sim_year_range="1850-2100" ssp_rcp="SSP2-4.5"
 use_crop=".false."   >lnd/clm2/surfdata_map/release-clm5.0.18/landuse.timeseries_0.9x1.25_SSP2-4.5_16pfts_Irrig_CMIP6_simyr1850-2100_c190214.nc</flanduse_timeseries>
<flanduse_timeseries hgrid="1.9x2.5"       sim_year_range="1850-2100" ssp_rcp="SSP2-4.5"
 use_crop=".false."   >lnd/clm2/surfdata_map/release-clm5.0.18/landuse.timeseries_1.9x2.5_SSP2-4.5_16pfts_Irrig_CMIP6_simyr1850-2100_c190228.nc</flanduse_timeseries>
<flanduse_timeseries hgrid="10x15"         sim_year_range="1850-2100" ssp_rcp="SSP2-4.5"
 use_crop=".false."   >lnd/clm2/surfdata_map/release-clm5.0.18/landuse.timeseries_10x15_SSP2-4.5_16pfts_Irrig_CMIP6_simyr1850-2100_c190228.nc</flanduse_timeseries>

<!-- SSP3-RCP7.0 - relative to {csmdata}) -->
<flanduse_timeseries hgrid="0.9x1.25"      sim_year_range="1850-2100" ssp_rcp="SSP3-7.0"
 use_crop=".false."   >lnd/clm2/surfdata_map/release-clm5.0.18/landuse.timeseries_0.9x1.25_SSP3-7.0_16pfts_Irrig_CMIP6_simyr1850-2100_c190214.nc</flanduse_timeseries>
<flanduse_timeseries hgrid="1.9x2.5"       sim_year_range="1850-2100" ssp_rcp="SSP3-7.0"
 use_crop=".false."   >lnd/clm2/surfdata_map/release-clm5.0.18/landuse.timeseries_1.9x2.5_SSP3-7.0_16pfts_Irrig_CMIP6_simyr1850-2100_c190228.nc</flanduse_timeseries>
<flanduse_timeseries hgrid="10x15"         sim_year_range="1850-2100" ssp_rcp="SSP3-7.0"
 use_crop=".false."   >lnd/clm2/surfdata_map/release-clm5.0.18/landuse.timeseries_10x15_SSP3-7.0_16pfts_Irrig_CMIP6_simyr1850-2100_c190228.nc</flanduse_timeseries>

<!-- SSP4-RCP3.4 - relative to {csmdata}) -->
<flanduse_timeseries hgrid="0.9x1.25"      sim_year_range="1850-2100" ssp_rcp="SSP4-3.4"
 use_crop=".false."   >lnd/clm2/surfdata_map/release-clm5.0.18/landuse.timeseries_0.9x1.25_SSP4-3.4_16pfts_Irrig_CMIP6_simyr1850-2100_c190214.nc</flanduse_timeseries>
<flanduse_timeseries hgrid="1.9x2.5"       sim_year_range="1850-2100" ssp_rcp="SSP4-3.4"
 use_crop=".false."   >lnd/clm2/surfdata_map/release-clm5.0.18/landuse.timeseries_1.9x2.5_SSP4-3.4_16pfts_Irrig_CMIP6_simyr1850-2100_c190228.nc</flanduse_timeseries>
<flanduse_timeseries hgrid="10x15"         sim_year_range="1850-2100" ssp_rcp="SSP4-3.4"
 use_crop=".false."   >lnd/clm2/surfdata_map/release-clm5.0.18/landuse.timeseries_10x15_SSP4-3.4_16pfts_Irrig_CMIP6_simyr1850-2100_c190228.nc</flanduse_timeseries>

<!-- SSP1-RCP1.9 - relative to {csmdata}) -->
<flanduse_timeseries hgrid="0.9x1.25"      sim_year_range="1850-2100" ssp_rcp="SSP1-1.9"
 use_crop=".false."   >lnd/clm2/surfdata_map/release-clm5.0.18/landuse.timeseries_0.9x1.25_SSP1-1.9_16pfts_Irrig_CMIP6_simyr1850-2100_c190214.nc</flanduse_timeseries>
<flanduse_timeseries hgrid="1.9x2.5"       sim_year_range="1850-2100" ssp_rcp="SSP1-1.9"
 use_crop=".false."   >lnd/clm2/surfdata_map/release-clm5.0.18/landuse.timeseries_1.9x2.5_SSP1-1.9_16pfts_Irrig_CMIP6_simyr1850-2100_c190228.nc</flanduse_timeseries>
<flanduse_timeseries hgrid="10x15"         sim_year_range="1850-2100" ssp_rcp="SSP1-1.9"
 use_crop=".false."   >lnd/clm2/surfdata_map/release-clm5.0.18/landuse.timeseries_10x15_SSP1-1.9_16pfts_Irrig_CMIP6_simyr1850-2100_c190228.nc</flanduse_timeseries>

<!-- SSP4-RCP6.0 - relative to {csmdata}) -->
<flanduse_timeseries hgrid="0.9x1.25"      sim_year_range="1850-2100" ssp_rcp="SSP4-6.0"
 use_crop=".false."   >lnd/clm2/surfdata_map/release-clm5.0.18/landuse.timeseries_0.9x1.25_SSP4-6.0_16pfts_Irrig_CMIP6_simyr1850-2100_c190214.nc</flanduse_timeseries>
<flanduse_timeseries hgrid="1.9x2.5"       sim_year_range="1850-2100" ssp_rcp="SSP4-6.0"
 use_crop=".false."   >lnd/clm2/surfdata_map/release-clm5.0.18/landuse.timeseries_1.9x2.5_SSP4-6.0_16pfts_Irrig_CMIP6_simyr1850-2100_c190228.nc</flanduse_timeseries>
<flanduse_timeseries hgrid="10x15"         sim_year_range="1850-2100" ssp_rcp="SSP4-6.0"
 use_crop=".false."   >lnd/clm2/surfdata_map/release-clm5.0.18/landuse.timeseries_10x15_SSP4-6.0_16pfts_Irrig_CMIP6_simyr1850-2100_c190228.nc</flanduse_timeseries>

<!-- SSP5-RCP3.4 - relative to {csmdata}) -->
<flanduse_timeseries hgrid="0.9x1.25"      sim_year_range="1850-2100" ssp_rcp="SSP5-3.4"
 use_crop=".false."   >lnd/clm2/surfdata_map/release-clm5.0.18/landuse.timeseries_0.9x1.25_SSP5-3.4_16pfts_Irrig_CMIP6_simyr1850-2100_c190214.nc</flanduse_timeseries>
<flanduse_timeseries hgrid="1.9x2.5"       sim_year_range="1850-2100" ssp_rcp="SSP5-3.4"
 use_crop=".false."   >lnd/clm2/surfdata_map/release-clm5.0.18/landuse.timeseries_1.9x2.5_SSP5-3.4_16pfts_Irrig_CMIP6_simyr1850-2100_c190228.nc</flanduse_timeseries>
<flanduse_timeseries hgrid="10x15"         sim_year_range="1850-2100" ssp_rcp="SSP5-3.4"
 use_crop=".false."   >lnd/clm2/surfdata_map/release-clm5.0.18/landuse.timeseries_10x15_SSP5-3.4_16pfts_Irrig_CMIP6_simyr1850-2100_c190228.nc</flanduse_timeseries>

<!-- Fixation and Uptake of Nitrogen Model (FUN2.0) -->
<use_fun phys="clm5_0" use_cn=".true." use_nitrif_denitrif=".true.">.true.</use_fun>
<use_fun                                                           >.false.</use_fun>

<br_root phys="clm5_0" use_cn=".true." use_fun=".true.">0.83d-06</br_root>

<!-- Scalar of leaf respiration to vcmax (used for SP mode and with luna)-->
<leaf_mr_vcm phys="clm5_0" >0.015d00</leaf_mr_vcm>
<leaf_mr_vcm phys="clm4_5" >0.015d00</leaf_mr_vcm>

<!-- Initial Carbon stocks for BGC -->
<initial_Cstocks phys="clm4_5" use_cn=".true."  use_fates=".false." use_century_decomp=".true." >20.0d00, 20.0d00, 20.0d00</initial_Cstocks>
<initial_Cstocks phys="clm5_0" use_cn=".true."  use_fates=".false." use_century_decomp=".true." >200.0d00, 200.0d00, 200.0d00</initial_Cstocks>
<initial_Cstocks phys="clm4_5" use_cn=".false." use_fates=".true."  use_century_decomp=".true." >20.0d00, 20.0d00, 20.0d00</initial_Cstocks>
<initial_Cstocks phys="clm5_0" use_cn=".false." use_fates=".true."  use_century_decomp=".true." >200.0d00, 200.0d00, 200.0d00</initial_Cstocks>

<initial_Cstocks_depth phys="clm5_0" use_cn=".true."   use_fates=".false." use_century_decomp=".true." >1.50d00</initial_Cstocks_depth>
<initial_Cstocks_depth phys="clm4_5" use_cn=".true."   use_fates=".false." use_century_decomp=".true." >0.3</initial_Cstocks_depth>
<initial_Cstocks_depth phys="clm5_0" use_cn=".false."  use_fates=".true."  use_century_decomp=".true." >1.50d00</initial_Cstocks_depth>
<initial_Cstocks_depth phys="clm4_5" use_cn=".false."  use_fates=".true."  use_century_decomp=".true." >0.3</initial_Cstocks_depth>

<initial_vegC phys="clm5_0" use_cn=".true."  mm_nuptake_opt=".true." >100.d00</initial_vegC>
<initial_vegC phys="clm4_5" use_cn=".true."  mm_nuptake_opt=".true." >20.d00</initial_vegC>
<initial_vegC phys="clm5_0" use_cn=".true."  mm_nuptake_opt=".false.">1.d00</initial_vegC>
<initial_vegC phys="clm4_5" use_cn=".true."  mm_nuptake_opt=".false.">1.d00</initial_vegC>

<!-- SNICAR (SNow, ICe, and Aerosol Radiative model) datasets -->
<!--  ***********  Resolution independent:   ***********  -->
<fsnowoptics >lnd/clm2/snicardata/snicar_optics_5bnd_c090915.nc</fsnowoptics>
<fsnowaging  >lnd/clm2/snicardata/snicar_drdt_bst_fit_60_c070416.nc</fsnowaging>

<!-- Nitrogen deposition streams namelist defaults -->
<stream_year_first_ndep phys="clm4_5" use_cn=".true." sim_year_range="1850-2100"  >2015</stream_year_first_ndep>
<stream_year_last_ndep  phys="clm4_5" use_cn=".true." sim_year_range="1850-2100"  >2101</stream_year_last_ndep>
<model_year_align_ndep  phys="clm4_5" use_cn=".true." sim_year_range="1850-2100"  >2015</model_year_align_ndep>

<stream_year_first_ndep phys="clm5_0" use_cn=".true." sim_year_range="1850-2100"  >2015</stream_year_first_ndep>
<stream_year_last_ndep  phys="clm5_0" use_cn=".true." sim_year_range="1850-2100"  >2101</stream_year_last_ndep>
<model_year_align_ndep  phys="clm5_0" use_cn=".true." sim_year_range="1850-2100"  >2015</model_year_align_ndep>

<stream_year_first_ndep use_cn=".true."   sim_year="2010" >2010</stream_year_first_ndep>
<stream_year_last_ndep  use_cn=".true."   sim_year="2010" >2010</stream_year_last_ndep>

<stream_year_first_ndep use_cn=".true."   sim_year="2000" >2000</stream_year_first_ndep>
<stream_year_last_ndep  use_cn=".true."   sim_year="2000" >2000</stream_year_last_ndep>

<stream_year_first_ndep use_cn=".true."   sim_year="1850" >1850</stream_year_first_ndep>
<stream_year_last_ndep  use_cn=".true."   sim_year="1850" >1850</stream_year_last_ndep>

<stream_year_first_ndep use_cn=".true."   sim_year="1000" >2000</stream_year_first_ndep>
<stream_year_last_ndep  use_cn=".true."   sim_year="1000" >2000</stream_year_last_ndep>

<stream_year_first_ndep use_cn=".true."   sim_year="constant" sim_year_range="1000-1002" >2000</stream_year_first_ndep>
<stream_year_last_ndep  use_cn=".true."   sim_year="constant" sim_year_range="1000-1002" >2000</stream_year_last_ndep>

<stream_year_first_ndep use_cn=".true."   sim_year="constant" sim_year_range="1000-1004" >2000</stream_year_first_ndep>
<stream_year_last_ndep  use_cn=".true."   sim_year="constant" sim_year_range="1000-1004" >2000</stream_year_last_ndep>

<stream_fldfilename_ndep phys="clm5_0" hgrid="0.9x1.25" use_cn=".true." ssp_rcp="hist" >lnd/clm2/ndepdata/fndep_clm_hist_b.e21.BWHIST.f09_g17.CMIP6-historical-WACCM.ensmean_1849-2015_monthly_0.9x1.25_c180926.nc</stream_fldfilename_ndep>
<stream_fldfilename_ndep phys="clm4_5" hgrid="0.9x1.25" use_cn=".true." ssp_rcp="hist" >lnd/clm2/ndepdata/fndep_clm_hist_b.e21.BWHIST.f09_g17.CMIP6-historical-WACCM.ensmean_1849-2015_monthly_0.9x1.25_c180926.nc</stream_fldfilename_ndep>

<!-- Only the CMIP6 Tier I Nitogen deposition files are available -->
<stream_fldfilename_ndep phys="clm5_0" hgrid="0.9x1.25"   use_cn=".true."   ssp_rcp="SSP5-8.5"
>lnd/clm2/ndepdata/fndep_clm_f09_g17.CMIP6-SSP5-8.5-WACCM_1849-2101_monthly_c191007.nc</stream_fldfilename_ndep>
<stream_fldfilename_ndep phys="clm5_0" hgrid="0.9x1.25"   use_cn=".true."   ssp_rcp="SSP1-2.6"
>lnd/clm2/ndepdata/fndep_clm_f09_g17.CMIP6-SSP1-2.6-WACCM_1849-2101_monthly_c191007.nc</stream_fldfilename_ndep>
<stream_fldfilename_ndep phys="clm5_0" hgrid="0.9x1.25"   use_cn=".true."   ssp_rcp="SSP2-4.5"
>lnd/clm2/ndepdata/fndep_clm_f09_g17.CMIP6-SSP2-4.5-WACCM_1849-2101_monthly_c191007.nc</stream_fldfilename_ndep>
<stream_fldfilename_ndep phys="clm5_0" hgrid="0.9x1.25"   use_cn=".true."   ssp_rcp="SSP3-7.0"
>lnd/clm2/ndepdata/fndep_clm_f09_g17.CMIP6-SSP3-7.0-WACCM_1849-2101_monthly_c191007.nc</stream_fldfilename_ndep>

<stream_fldfilename_ndep phys="clm4_5" hgrid="0.9x1.25"   use_cn=".true."   ssp_rcp="SSP5-8.5"
>lnd/clm2/ndepdata/fndep_clm_f09_g17.CMIP6-SSP5-8.5-WACCM_1849-2101_monthly_c191007.nc</stream_fldfilename_ndep>
<stream_fldfilename_ndep phys="clm4_5" hgrid="0.9x1.25"   use_cn=".true."   ssp_rcp="SSP1-2.6"
>lnd/clm2/ndepdata/fndep_clm_f09_g17.CMIP6-SSP1-2.6-WACCM_1849-2101_monthly_c191007.nc</stream_fldfilename_ndep>
<stream_fldfilename_ndep phys="clm4_5" hgrid="0.9x1.25"   use_cn=".true."   ssp_rcp="SSP2-4.5"
>lnd/clm2/ndepdata/fndep_clm_f09_g17.CMIP6-SSP5-8.5-WACCM_1849-2101_monthly_c191007.nc</stream_fldfilename_ndep>
<stream_fldfilename_ndep phys="clm4_5" hgrid="0.9x1.25"   use_cn=".true."   ssp_rcp="SSP3-7.0"
>lnd/clm2/ndepdata/fndep_clm_f09_g17.CMIP6-SSP3-7.0-WACCM_1849-2101_monthly_c191007.nc</stream_fldfilename_ndep>

<ndep_taxmode            phys="clm5_0" use_cn=".true.">cycle</ndep_taxmode>
<ndep_varlist            phys="clm5_0" use_cn=".true.">NDEP_month</ndep_varlist>
<ndep_taxmode            phys="clm5_0" use_cn=".true.">limit</ndep_taxmode>

<ndep_taxmode            phys="clm4_5" use_cn=".true.">cycle</ndep_taxmode>
<ndep_varlist            phys="clm4_5" use_cn=".true.">NDEP_month</ndep_varlist>
<ndep_taxmode            phys="clm4_5" use_cn=".true.">limit</ndep_taxmode>

<ndepmapalgo                use_cn=".true." >bilinear</ndepmapalgo>

<ndepmapalgo use_cn=".true."   hgrid="1x1_brazil"          >nn</ndepmapalgo>
<ndepmapalgo use_cn=".true."   hgrid="1x1_mexicocityMEX"   >nn</ndepmapalgo>
<ndepmapalgo use_cn=".true."   hgrid="1x1_vancouverCAN"    >nn</ndepmapalgo>
<ndepmapalgo use_cn=".true."   hgrid="1x1_urbanc_alpha"    >nn</ndepmapalgo>
<ndepmapalgo use_cn=".true."   hgrid="1x1_camdenNJ"        >nn</ndepmapalgo>
<ndepmapalgo use_cn=".true."   hgrid="1x1_asphaltjungleNJ" >nn</ndepmapalgo>
<ndepmapalgo use_cn=".true."   hgrid="5x5_amazon"          >nn</ndepmapalgo>

<!-- Soilm moisture streams namelist defaults -->
<!-- This is if you want to prescribe the soil moisture from input datasets rather than model it -->
<use_soil_moisture_streams>.false.</use_soil_moisture_streams>
<stream_year_first_soilm  >1997</stream_year_first_soilm>
<stream_year_last_soilm   >1997</stream_year_last_soilm>
<model_year_align_soilm   >1997</model_year_align_soilm>

<stream_fldfilename_soilm hgrid="0.9x1.25">lnd/clm2/prescribed_data/LFMIP-pdLC-SST.H2OSOI.0.9x1.25.20levsoi.natveg.1980-2014.MONS_climo.c190716.nc</stream_fldfilename_soilm>

<soilm_tintalgo>linear</soilm_tintalgo>
<soilm_offset  >0</soilm_offset>

<!-- LAI streams namelist defaults -->
<use_lai_streams        >.false.</use_lai_streams>
<stream_year_first_lai  >2001</stream_year_first_lai>
<stream_year_last_lai   >2013</stream_year_last_lai>
<model_year_align_lai   >2001</model_year_align_lai>

<stream_fldfilename_lai hgrid="360x720cru"       >lnd/clm2/lai_streams/MODISPFTLAI_0.5x0.5_c140711.nc</stream_fldfilename_lai>

<lai_mapalgo>bilinear</lai_mapalgo>

<lai_mapalgo  hgrid="1x1_brazil"          >nn</lai_mapalgo>
<lai_mapalgo  hgrid="1x1_mexicocityMEX"   >nn</lai_mapalgo>
<lai_mapalgo  hgrid="1x1_vancouverCAN"    >nn</lai_mapalgo>
<lai_mapalgo  hgrid="1x1_urbanc_alpha"    >nn</lai_mapalgo>
<lai_mapalgo  hgrid="1x1_camdenNJ"        >nn</lai_mapalgo>
<lai_mapalgo  hgrid="1x1_asphaltjungleNJ" >nn</lai_mapalgo>
<lai_mapalgo  hgrid="5x5_amazon"          >nn</lai_mapalgo>
<lai_mapalgo  hgrid="1x1_brazil"          >nn</lai_mapalgo>
<lai_mapalgo  hgrid="1x1_mexicocityMEX"   >nn</lai_mapalgo>
<lai_mapalgo  hgrid="1x1_vancouverCAN"    >nn</lai_mapalgo>
<lai_mapalgo  hgrid="1x1_urbanc_alpha"    >nn</lai_mapalgo>
<lai_mapalgo  hgrid="1x1_camdenNJ"        >nn</lai_mapalgo>
<lai_mapalgo  hgrid="1x1_asphaltjungleNJ" >nn</lai_mapalgo>
<lai_mapalgo  hgrid="5x5_amazon"          >nn</lai_mapalgo>

<!-- lightning streams namelist defaults -->

<light_res    use_cn=".false."                     >none</light_res>
<light_res    use_cn=".true." fire_method="nofire" >none</light_res>
<light_res    use_cn=".true." phys="clm4_5"        >94x192</light_res>
<light_res    use_cn=".true." phys="clm5_0"        >94x192</light_res>

<stream_year_first_lightng use_cn=".true."   >0001</stream_year_first_lightng>
<stream_year_last_lightng  use_cn=".true."   >0001</stream_year_last_lightng>

<stream_fldfilename_lightng hgrid="94x192"    use_cn=".true."   >atm/datm7/NASA_LIS/clmforc.Li_2012_climo1995-2011.T62.lnfm_Total_c140423.nc</stream_fldfilename_lightng>
<stream_fldfilename_lightng hgrid="360x720"   use_cn=".true."   >atm/datm7/NASA_LIS/clmforc.Li_2016_climo1995-2013.360x720.lnfm_Total_c160825.nc</stream_fldfilename_lightng>

<lightngmapalgo use_cn=".true."                               >bilinear</lightngmapalgo>

<lightngmapalgo use_cn=".true."   hgrid="1x1_brazil"          >nn</lightngmapalgo>
<lightngmapalgo use_cn=".true."   hgrid="1x1_mexicocityMEX"   >nn</lightngmapalgo>
<lightngmapalgo use_cn=".true."   hgrid="1x1_vancouverCAN"    >nn</lightngmapalgo>
<lightngmapalgo use_cn=".true."   hgrid="1x1_urbanc_alpha"    >nn</lightngmapalgo>
<lightngmapalgo use_cn=".true."   hgrid="1x1_camdenNJ"        >nn</lightngmapalgo>
<lightngmapalgo use_cn=".true."   hgrid="1x1_asphaltjungleNJ" >nn</lightngmapalgo>
<lightngmapalgo use_cn=".true."   hgrid="5x5_amazon"          >nn</lightngmapalgo>

<!-- Population density streams namelist defaults -->
<stream_year_first_popdens phys="clm4_5" cnfireson=".true." sim_year_range="1850-2100"  >2015</stream_year_first_popdens>
<stream_year_last_popdens  phys="clm4_5" cnfireson=".true." sim_year_range="1850-2100"  >2100</stream_year_last_popdens>
<model_year_align_popdens  phys="clm4_5" cnfireson=".true." sim_year_range="1850-2100"  >2015</model_year_align_popdens>

<stream_year_first_popdens phys="clm5_0" cnfireson=".true." sim_year_range="1850-2100"  >2015</stream_year_first_popdens>
<stream_year_last_popdens  phys="clm5_0" cnfireson=".true." sim_year_range="1850-2100"  >2100</stream_year_last_popdens>
<model_year_align_popdens  phys="clm5_0" cnfireson=".true." sim_year_range="1850-2100"  >2015</model_year_align_popdens>

<stream_year_first_popdens use_cn=".true."   sim_year="2010" >2010</stream_year_first_popdens>
<stream_year_last_popdens  use_cn=".true."   sim_year="2010" >2010</stream_year_last_popdens>

<stream_year_first_popdens use_cn=".true."   sim_year="2000" >2000</stream_year_first_popdens>
<stream_year_last_popdens  use_cn=".true."   sim_year="2000" >2000</stream_year_last_popdens>

<stream_year_first_popdens use_cn=".true."   sim_year="1850" >1850</stream_year_first_popdens>
<stream_year_last_popdens  use_cn=".true."   sim_year="1850" >1850</stream_year_last_popdens>

<stream_year_first_popdens use_cn=".true."   sim_year="1000" >2000</stream_year_first_popdens>
<stream_year_last_popdens  use_cn=".true."   sim_year="1000" >2000</stream_year_last_popdens>

<stream_year_first_popdens use_cn=".true."   sim_year="constant" sim_year_range="1000-1002" >2000</stream_year_first_popdens>
<stream_year_last_popdens  use_cn=".true."   sim_year="constant" sim_year_range="1000-1002" >2000</stream_year_last_popdens>

<stream_year_first_popdens use_cn=".true."   sim_year="constant" sim_year_range="1000-1004" >2000</stream_year_first_popdens>
<stream_year_last_popdens  use_cn=".true."   sim_year="constant" sim_year_range="1000-1004" >2000</stream_year_last_popdens>

<stream_fldfilename_popdens hgrid="0.5x0.5"   use_cn=".true." >lnd/clm2/firedata/clmforc.Li_2017_HYDEv3.2_CMIP6_hdm_0.5x0.5_AVHRR_simyr1850-2016_c180202.nc</stream_fldfilename_popdens>
<stream_fldfilename_popdens hgrid="0.5x0.5"   use_cn=".true." ssp_rcp="SSP1-1.9" >lnd/clm2/firedata/clmforc.Li_2018_SSP1_CMIP6_hdm_0.5x0.5_AVHRR_simyr1850-2100_c181205.nc
</stream_fldfilename_popdens>
<stream_fldfilename_popdens hgrid="0.5x0.5"   use_cn=".true." ssp_rcp="SSP1-2.6" >lnd/clm2/firedata/clmforc.Li_2018_SSP1_CMIP6_hdm_0.5x0.5_AVHRR_simyr1850-2100_c181205.nc
</stream_fldfilename_popdens>
<stream_fldfilename_popdens hgrid="0.5x0.5"   use_cn=".true." ssp_rcp="SSP2-4.5" >lnd/clm2/firedata/clmforc.Li_2018_SSP2_CMIP6_hdm_0.5x0.5_AVHRR_simyr1850-2100_c181205.nc
</stream_fldfilename_popdens>
<stream_fldfilename_popdens hgrid="0.5x0.5"   use_cn=".true." ssp_rcp="SSP3-7.0" >lnd/clm2/firedata/clmforc.Li_2018_SSP3_CMIP6_hdm_0.5x0.5_AVHRR_simyr1850-2100_c181205.nc
</stream_fldfilename_popdens>
<stream_fldfilename_popdens hgrid="0.5x0.5"   use_cn=".true." ssp_rcp="SSP4-6.0" >lnd/clm2/firedata/clmforc.Li_2018_SSP4_CMIP6_hdm_0.5x0.5_AVHRR_simyr1850-2100_c181205.nc
</stream_fldfilename_popdens>
<stream_fldfilename_popdens hgrid="0.5x0.5"   use_cn=".true." ssp_rcp="SSP4-3.4" >lnd/clm2/firedata/clmforc.Li_2018_SSP4_CMIP6_hdm_0.5x0.5_AVHRR_simyr1850-2100_c181205.nc
</stream_fldfilename_popdens>
<stream_fldfilename_popdens hgrid="0.5x0.5"   use_cn=".true." ssp_rcp="SSP5-8.5" >lnd/clm2/firedata/clmforc.Li_2018_SSP5_CMIP6_hdm_0.5x0.5_AVHRR_simyr1850-2100_c181205.nc
</stream_fldfilename_popdens>
<stream_fldfilename_popdens hgrid="0.5x0.5"   use_cn=".true." ssp_rcp="SSP5-3.4" >lnd/clm2/firedata/clmforc.Li_2018_SSP5_CMIP6_hdm_0.5x0.5_AVHRR_simyr1850-2100_c181205.nc
</stream_fldfilename_popdens>

<popdensmapalgo use_cn=".true."                               >bilinear</popdensmapalgo>

<popdensmapalgo use_cn=".true."   hgrid="1x1_brazil"          >nn</popdensmapalgo>
<popdensmapalgo use_cn=".true."   hgrid="1x1_mexicocityMEX"   >nn</popdensmapalgo>
<popdensmapalgo use_cn=".true."   hgrid="1x1_vancouverCAN"    >nn</popdensmapalgo>
<popdensmapalgo use_cn=".true."   hgrid="1x1_urbanc_alpha"    >nn</popdensmapalgo>
<popdensmapalgo use_cn=".true."   hgrid="1x1_camdenNJ"        >nn</popdensmapalgo>
<popdensmapalgo use_cn=".true."   hgrid="1x1_asphaltjungleNJ" >nn</popdensmapalgo>
<popdensmapalgo use_cn=".true."   hgrid="5x5_amazon"          >nn</popdensmapalgo>

<!-- Urban time varying streams namelist defaults -->
<stream_year_first_urbantv phys="clm5_0" sim_year_range="1850-2100" >2015</stream_year_first_urbantv>
<stream_year_last_urbantv  phys="clm5_0" sim_year_range="1850-2100" >2106</stream_year_last_urbantv>
<model_year_align_urbantv  phys="clm5_0" sim_year_range="1850-2100" >2015</model_year_align_urbantv>

<stream_year_first_urbantv phys="clm4_5" sim_year_range="1850-2100" >2015</stream_year_first_urbantv>
<stream_year_last_urbantv  phys="clm4_5" sim_year_range="1850-2100" >2106</stream_year_last_urbantv>
<model_year_align_urbantv  phys="clm4_5" sim_year_range="1850-2100" >2015</model_year_align_urbantv>

<stream_year_first_urbantv phys="clm5_0" sim_year="2000" >2000</stream_year_first_urbantv>
<stream_year_last_urbantv  phys="clm5_0" sim_year="2000" >2000</stream_year_last_urbantv>

<stream_year_first_urbantv phys="clm4_5" sim_year="2000" >2000</stream_year_first_urbantv>
<stream_year_last_urbantv  phys="clm4_5" sim_year="2000" >2000</stream_year_last_urbantv>

<stream_year_first_urbantv phys="clm5_0" sim_year="1850" >1850</stream_year_first_urbantv>
<stream_year_last_urbantv  phys="clm5_0" sim_year="1850" >1850</stream_year_last_urbantv>

<stream_year_first_urbantv phys="clm4_5" sim_year="1850" >1850</stream_year_first_urbantv>
<stream_year_last_urbantv  phys="clm4_5" sim_year="1850" >1850</stream_year_last_urbantv>

<stream_year_first_urbantv phys="clm5_0" sim_year="1000" >2000</stream_year_first_urbantv>
<stream_year_last_urbantv  phys="clm5_0" sim_year="1000" >2000</stream_year_last_urbantv>

<stream_year_first_urbantv phys="clm4_5" sim_year="1000" >2000</stream_year_first_urbantv>
<stream_year_last_urbantv  phys="clm4_5" sim_year="1000" >2000</stream_year_last_urbantv>

<stream_year_first_urbantv phys="clm5_0" sim_year="constant" sim_year_range="1000-1002" >2000</stream_year_first_urbantv>
<stream_year_last_urbantv  phys="clm5_0" sim_year="constant" sim_year_range="1000-1002" >2000</stream_year_last_urbantv>

<stream_year_first_urbantv phys="clm5_0" sim_year="constant" sim_year_range="1000-1004" >2000</stream_year_first_urbantv>
<stream_year_last_urbantv  phys="clm5_0" sim_year="constant" sim_year_range="1000-1004" >2000</stream_year_last_urbantv>

<stream_year_first_urbantv phys="clm4_5" sim_year="constant" sim_year_range="1000-1002" >2000</stream_year_first_urbantv>
<stream_year_last_urbantv  phys="clm4_5" sim_year="constant" sim_year_range="1000-1002" >2000</stream_year_last_urbantv>

<stream_year_first_urbantv phys="clm4_5" sim_year="constant" sim_year_range="1000-1004" >2000</stream_year_first_urbantv>
<stream_year_last_urbantv  phys="clm4_5" sim_year="constant" sim_year_range="1000-1004" >2000</stream_year_last_urbantv>

<stream_fldfilename_urbantv phys="clm5_0" hgrid="0.9x1.25" >lnd/clm2/urbandata/CLM50_tbuildmax_Oleson_2016_0.9x1.25_simyr1849-2106_c160923.nc</stream_fldfilename_urbantv>

<stream_fldfilename_urbantv phys="clm4_5" hgrid="0.9x1.25" >lnd/clm2/urbandata/CLM45_tbuildmax_Oleson_2016_0.9x1.25_simyr1849-2106_c160923.nc</stream_fldfilename_urbantv>

<urbantvmapalgo >nn</urbantvmapalgo>

<urbantvmapalgo hgrid="1x1_brazil"          >nn</urbantvmapalgo>
<urbantvmapalgo hgrid="1x1_mexicocityMEX"   >nn</urbantvmapalgo>
<urbantvmapalgo hgrid="1x1_vancouverCAN"    >nn</urbantvmapalgo>
<urbantvmapalgo hgrid="1x1_urbanc_alpha"    >nn</urbantvmapalgo>
<urbantvmapalgo hgrid="1x1_camdenNJ"        >nn</urbantvmapalgo>
<urbantvmapalgo hgrid="1x1_asphaltjungleNJ" >nn</urbantvmapalgo>
<urbantvmapalgo hgrid="5x5_amazon"          >nn</urbantvmapalgo>

<!-- Create crop on a separate land-unit -->
<create_crop_landunit     use_fates=".false.">.true.</create_crop_landunit>
<create_crop_landunit     use_fates=".true." >.false.</create_crop_landunit>

<run_zero_weight_urban>.false.</run_zero_weight_urban>

<!-- =========================================  -->
<!-- Performance issues                         -->
<!-- =========================================  -->

<nsegspc                   >35</nsegspc>

<!-- =========================================  -->
<!-- Mapping Data                               -->
<!-- =========================================  -->


<!-- mapping files for 0.1x0.1 START added on Wed Jul 25 17:01:27 2012--> 

<map frm_hgrid="0.1x0.1"    frm_lmask="nomask"  to_hgrid="0.1x0.1"   to_lmask="nomask" 
>lnd/clm2/mappingdata/maps/0.1x0.1/map_0.1x0.1_nomask_to_0.1x0.1_nomask_aave_da_c120406.nc</map>
<map frm_hgrid="0.5x0.5"    frm_lmask="AVHRR"  to_hgrid="0.1x0.1"   to_lmask="nomask" 
>lnd/clm2/mappingdata/maps/0.1x0.1/map_0.5x0.5_AVHRR_to_0.1x0.1_nomask_aave_da_c120406.nc</map>
<map frm_hgrid="0.5x0.5"    frm_lmask="MODIS"  to_hgrid="0.1x0.1"   to_lmask="nomask" 
>lnd/clm2/mappingdata/maps/0.1x0.1/map_0.5x0.5_MODIS_to_0.1x0.1_nomask_aave_da_c120406.nc</map>
<map frm_hgrid="0.25x0.25"  frm_lmask="MODIS"  to_hgrid="0.1x0.1"   to_lmask="nomask" 
>lnd/clm2/mappingdata/maps/0.1x0.1/map_0.25x0.25_MODIS_to_0.1x0.1_nomask_aave_da_c170321.nc</map>
<map frm_hgrid="0.5x0.5"    frm_lmask="nomask"  to_hgrid="0.1x0.1"   to_lmask="nomask" 
>lnd/clm2/mappingdata/maps/0.1x0.1/map_0.5x0.5_nomask_to_0.1x0.1_nomask_aave_da_c120406.nc</map>
<map frm_hgrid="10x10min"    frm_lmask="nomask"  to_hgrid="0.1x0.1"   to_lmask="nomask" 
>lnd/clm2/mappingdata/maps/0.1x0.1/map_10x10min_nomask_to_0.1x0.1_nomask_aave_da_c120406.nc</map>
<map frm_hgrid="3x3min"    frm_lmask="MODIS"  to_hgrid="0.1x0.1"   to_lmask="nomask" 
>lnd/clm2/mappingdata/maps/0.1x0.1/map_3x3min_MODIS_to_0.1x0.1_nomask_aave_da_c120406.nc</map>
<map frm_hgrid="3x3min"    frm_lmask="MODIS-wCsp"  to_hgrid="0.1x0.1"   to_lmask="nomask" 
>lnd/clm2/mappingdata/maps/0.1x0.1/map_3x3min_MODIS-wCsp_to_0.1x0.1_nomask_aave_da_c160425.nc</map>
<map frm_hgrid="5x5min"    frm_lmask="IGBP-GSDP"  to_hgrid="0.1x0.1"   to_lmask="nomask" 
>lnd/clm2/mappingdata/maps/0.1x0.1/map_5x5min_IGBP-GSDP_to_0.1x0.1_nomask_aave_da_c120406.nc</map>
<map frm_hgrid="5x5min"    frm_lmask="ISRIC-WISE"  to_hgrid="0.1x0.1"   to_lmask="nomask" 
>lnd/clm2/mappingdata/maps/0.1x0.1/map_5x5min_ISRIC-WISE_to_0.1x0.1_nomask_aave_da_c120406.nc</map>
<map frm_hgrid="5x5min"   frm_lmask="ORNL-Soil" to_hgrid="0.1x0.1" to_lmask="nomask"
>lnd/clm2/mappingdata/maps/0.1x0.1/map_5x5min_ORNL-Soil_to_0.1x0.1_nomask_aave_da_c170706.nc</map>
<map frm_hgrid="5x5min"    frm_lmask="nomask"  to_hgrid="0.1x0.1"   to_lmask="nomask" 
>lnd/clm2/mappingdata/maps/0.1x0.1/map_5x5min_nomask_to_0.1x0.1_nomask_aave_da_c120406.nc</map>
<map frm_hgrid="ne120np4"    frm_lmask="nomask"  to_hgrid="0.1x0.1"   to_lmask="nomask" 
>lnd/clm2/mappingdata/maps/0.1x0.1/map_ne120np4_nomask_to_0.1x0.1_nomask_aave_da_c120711.nc</map>
<map frm_hgrid="4x5"    frm_lmask="nomask"  to_hgrid="0.1x0.1"   to_lmask="nomask" 
>lnd/clm2/mappingdata/maps/0.1x0.1/map_4x5_nomask_to_0.1x0.1_nomask_aave_da_c120706.nc</map>
<map frm_hgrid="1.9x2.5"    frm_lmask="nomask"  to_hgrid="0.1x0.1"   to_lmask="nomask" 
>lnd/clm2/mappingdata/maps/0.1x0.1/map_1.9x2.5_nomask_to_0.1x0.1_nomask_aave_da_c120709.nc</map>
<map frm_hgrid="ne240np4"    frm_lmask="nomask"  to_hgrid="0.1x0.1"   to_lmask="nomask" 
>lnd/clm2/mappingdata/maps/0.1x0.1/map_ne240np4_nomask_to_0.1x0.1_nomask_aave_da_c120711.nc</map>
<map frm_hgrid="0.9x1.25"    frm_lmask="GRDC"  to_hgrid="0.1x0.1"   to_lmask="nomask" 
>lnd/clm2/mappingdata/maps/0.1x0.1/map_0.9x1.25_GRDC_to_0.1x0.1_nomask_aave_da_c130308.nc</map>
<map frm_hgrid="360x720cru"    frm_lmask="cruncep"  to_hgrid="0.1x0.1"   to_lmask="nomask" 
>lnd/clm2/mappingdata/maps/0.1x0.1/map_360x720_cruncep_to_0.1x0.1_nomask_aave_da_c130326.nc</map>
<map frm_hgrid="1km-merge-10min"    frm_lmask="HYDRO1K-merge-nomask"  to_hgrid="0.1x0.1"   to_lmask="nomask" 
>lnd/clm2/mappingdata/maps/0.1x0.1/map_1km-merge-10min_HYDRO1K-merge-nomask_to_0.1x0.1_nomask_aave_da_c130405.nc</map>

<!-- mapping files for 0.1x0.1 END --> 

<!-- mapping files for 1x1_asphaltjungleNJ START added on Thu Jul 19 13:06:18 2012--> 

<map frm_hgrid="0.5x0.5"    frm_lmask="AVHRR"  to_hgrid="1x1_asphaltjungleNJ"   to_lmask="nomask" 
>lnd/clm2/mappingdata/maps/1x1_asphaltjungleNJ/map_0.5x0.5_AVHRR_to_1x1_asphaltjungleNJ_nomask_aave_da_c120717.nc</map>
<map frm_hgrid="0.5x0.5"    frm_lmask="MODIS"  to_hgrid="1x1_asphaltjungleNJ"   to_lmask="nomask" 
>lnd/clm2/mappingdata/maps/1x1_asphaltjungleNJ/map_0.5x0.5_MODIS_to_1x1_asphaltjungleNJ_nomask_aave_da_c120717.nc</map>
<map frm_hgrid="0.25x0.25"  frm_lmask="MODIS"  to_hgrid="1x1_asphaltjungleNJ"   to_lmask="nomask" 
>lnd/clm2/mappingdata/maps/1x1_asphaltjungleNJ/map_0.25x0.25_MODIS_to_1x1_asphaltjungleNJ_nomask_aave_da_c170321.nc</map>
<map frm_hgrid="0.5x0.5"    frm_lmask="nomask"  to_hgrid="1x1_asphaltjungleNJ"   to_lmask="nomask" 
>lnd/clm2/mappingdata/maps/1x1_asphaltjungleNJ/map_0.5x0.5_nomask_to_1x1_asphaltjungleNJ_nomask_aave_da_c120717.nc</map>
<map frm_hgrid="10x10min"    frm_lmask="nomask"  to_hgrid="1x1_asphaltjungleNJ"   to_lmask="nomask" 
>lnd/clm2/mappingdata/maps/1x1_asphaltjungleNJ/map_10x10min_nomask_to_1x1_asphaltjungleNJ_nomask_aave_da_c120717.nc</map>
<map frm_hgrid="3x3min"    frm_lmask="MODIS"  to_hgrid="1x1_asphaltjungleNJ"   to_lmask="nomask" 
>lnd/clm2/mappingdata/maps/1x1_asphaltjungleNJ/map_3x3min_MODIS_to_1x1_asphaltjungleNJ_nomask_aave_da_c120717.nc</map>
<map frm_hgrid="3x3min"    frm_lmask="MODISv2"     to_hgrid="1x1_asphaltjungleNJ"   to_lmask="nomask" 
>lnd/clm2/mappingdata/maps/1x1_asphaltjungleNJ/map_3x3min_MODISv2_to_1x1_asphaltjungleNJ_nomask_aave_da_c190507.nc</map>
<map frm_hgrid="3x3min"    frm_lmask="MODIS-wCsp"  to_hgrid="1x1_asphaltjungleNJ"   to_lmask="nomask" 
>lnd/clm2/mappingdata/maps/1x1_asphaltjungleNJ/map_3x3min_MODIS-wCsp_to_1x1_asphaltjungleNJ_nomask_aave_da_c160425.nc</map>
<map frm_hgrid="3x3min"    frm_lmask="USGS"   to_hgrid="1x1_asphaltjungleNJ"   to_lmask="nomask" 
>lnd/clm2/mappingdata/maps/1x1_asphaltjungleNJ/map_3x3min_USGS_to_1x1_asphaltjungleNJ_nomask_aave_da_c120927.nc</map>
<map frm_hgrid="3x3min"    frm_lmask="LandScan2004" to_hgrid="1x1_asphaltjungleNJ"   to_lmask="nomask" 
>lnd/clm2/mappingdata/maps/1x1_asphaltjungleNJ/map_3x3min_LandScan2004_to_1x1_asphaltjungleNJ_nomask_aave_da_c121114.nc</map>
<map frm_hgrid="5x5min"    frm_lmask="IGBP-GSDP"  to_hgrid="1x1_asphaltjungleNJ"   to_lmask="nomask" 
>lnd/clm2/mappingdata/maps/1x1_asphaltjungleNJ/map_5x5min_IGBP-GSDP_to_1x1_asphaltjungleNJ_nomask_aave_da_c120717.nc</map>
<map frm_hgrid="5x5min"    frm_lmask="ISRIC-WISE"  to_hgrid="1x1_asphaltjungleNJ"   to_lmask="nomask" 
>lnd/clm2/mappingdata/maps/1x1_asphaltjungleNJ/map_5x5min_ISRIC-WISE_to_1x1_asphaltjungleNJ_nomask_aave_da_c120717.nc</map>
<map frm_hgrid="5x5min"    frm_lmask="ORNL-Soil" to_hgrid="1x1_asphaltjungleNJ" to_lmask="nomask"
>lnd/clm2/mappingdata/maps/1x1_asphaltjungleNJ/map_5x5min_ORNL-Soil_to_1x1_asphaltjungleNJ_nomask_aave_da_c170706.nc</map>
<map frm_hgrid="5x5min"    frm_lmask="nomask"  to_hgrid="1x1_asphaltjungleNJ"   to_lmask="nomask" 
>lnd/clm2/mappingdata/maps/1x1_asphaltjungleNJ/map_5x5min_nomask_to_1x1_asphaltjungleNJ_nomask_aave_da_c120717.nc</map>
<map frm_hgrid="3x3min"   frm_lmask="GLOBE-Gardner" to_hgrid="1x1_asphaltjungleNJ" to_lmask="nomask"
>lnd/clm2/mappingdata/maps/1x1_asphaltjungleNJ/map_3x3min_GLOBE-Gardner_to_1x1_asphaltjungleNJ_nomask_aave_da_c120927.nc</map>
<map frm_hgrid="3x3min"   frm_lmask="GLOBE-Gardner-mergeGIS" to_hgrid="1x1_asphaltjungleNJ" to_lmask="nomask"
>lnd/clm2/mappingdata/maps/1x1_asphaltjungleNJ/map_3x3min_GLOBE-Gardner-mergeGIS_to_1x1_asphaltjungleNJ_nomask_aave_da_c120927.nc</map>
<map frm_hgrid="0.9x1.25"    frm_lmask="GRDC"  to_hgrid="1x1_asphaltjungleNJ"   to_lmask="nomask" 
>lnd/clm2/mappingdata/maps/1x1_asphaltjungleNJ/map_0.9x1.25_GRDC_to_1x1_asphaltjungleNJ_nomask_aave_da_c130309.nc</map>
<map frm_hgrid="360x720cru"    frm_lmask="cruncep"  to_hgrid="1x1_asphaltjungleNJ"   to_lmask="nomask" 
>lnd/clm2/mappingdata/maps/1x1_asphaltjungleNJ/map_360x720_cruncep_to_1x1_asphaltjungleNJ_nomask_aave_da_c130326.nc</map>
<map frm_hgrid="1km-merge-10min"    frm_lmask="HYDRO1K-merge-nomask"  to_hgrid="1x1_asphaltjungleNJ"   to_lmask="nomask" 
>lnd/clm2/mappingdata/maps/1x1_asphaltjungleNJ/map_1km-merge-10min_HYDRO1K-merge-nomask_to_1x1_asphaltjungleNJ_nomask_aave_da_c130403.nc</map>

<!-- mapping files for 1x1_asphaltjungleNJ END --> 

<!-- mapping files for 1x1_brazil START added on Thu Jul 19 13:06:18 2012--> 

<map frm_hgrid="0.5x0.5"    frm_lmask="AVHRR"  to_hgrid="1x1_brazil"   to_lmask="nomask" 
>lnd/clm2/mappingdata/maps/1x1_brazil/map_0.5x0.5_AVHRR_to_1x1_brazil_nomask_aave_da_c120717.nc</map>
<map frm_hgrid="0.5x0.5"    frm_lmask="MODIS"  to_hgrid="1x1_brazil"   to_lmask="nomask" 
>lnd/clm2/mappingdata/maps/1x1_brazil/map_0.5x0.5_MODIS_to_1x1_brazil_nomask_aave_da_c120717.nc</map>
<map frm_hgrid="0.25x0.25"  frm_lmask="MODIS"  to_hgrid="1x1_brazil"   to_lmask="nomask" 
>lnd/clm2/mappingdata/maps/1x1_brazil/map_0.25x0.25_MODIS_to_1x1_brazil_nomask_aave_da_c170321.nc</map>
<map frm_hgrid="0.5x0.5"    frm_lmask="nomask"  to_hgrid="1x1_brazil"   to_lmask="nomask" 
>lnd/clm2/mappingdata/maps/1x1_brazil/map_0.5x0.5_nomask_to_1x1_brazil_nomask_aave_da_c120717.nc</map>
<map frm_hgrid="10x10min"    frm_lmask="nomask"  to_hgrid="1x1_brazil"   to_lmask="nomask" 
>lnd/clm2/mappingdata/maps/1x1_brazil/map_10x10min_nomask_to_1x1_brazil_nomask_aave_da_c120717.nc</map>
<map frm_hgrid="3x3min"    frm_lmask="MODIS"  to_hgrid="1x1_brazil"   to_lmask="nomask" 
>lnd/clm2/mappingdata/maps/1x1_brazil/map_3x3min_MODIS_to_1x1_brazil_nomask_aave_da_c120717.nc</map>
<map frm_hgrid="3x3min"    frm_lmask="MODISv2"     to_hgrid="1x1_brazil"   to_lmask="nomask" 
>lnd/clm2/mappingdata/maps/1x1_brazil/map_3x3min_MODISv2_to_1x1_brazil_nomask_aave_da_c190507.nc</map>
<map frm_hgrid="3x3min"    frm_lmask="MODIS-wCsp"  to_hgrid="1x1_brazil"   to_lmask="nomask" 
>lnd/clm2/mappingdata/maps/1x1_brazil/map_3x3min_MODIS-wCsp_to_1x1_brazil_nomask_aave_da_c160425.nc</map>
<map frm_hgrid="3x3min"    frm_lmask="USGS"   to_hgrid="1x1_brazil"   to_lmask="nomask" 
>lnd/clm2/mappingdata/maps/1x1_brazil/map_3x3min_USGS_to_1x1_brazil_nomask_aave_da_c120927.nc</map>
<map frm_hgrid="3x3min"    frm_lmask="LandScan2004" to_hgrid="1x1_brazil"   to_lmask="nomask" 
>lnd/clm2/mappingdata/maps/1x1_brazil/map_3x3min_LandScan2004_to_1x1_brazil_nomask_aave_da_c121114.nc</map>
<map frm_hgrid="5x5min"    frm_lmask="IGBP-GSDP"  to_hgrid="1x1_brazil"   to_lmask="nomask" 
>lnd/clm2/mappingdata/maps/1x1_brazil/map_5x5min_IGBP-GSDP_to_1x1_brazil_nomask_aave_da_c120717.nc</map>
<map frm_hgrid="5x5min"    frm_lmask="ISRIC-WISE"  to_hgrid="1x1_brazil"   to_lmask="nomask" 
>lnd/clm2/mappingdata/maps/1x1_brazil/map_5x5min_ISRIC-WISE_to_1x1_brazil_nomask_aave_da_c120717.nc</map>
<map frm_hgrid="5x5min"    frm_lmask="ORNL-Soil" to_hgrid="1x1_brazil" to_lmask="nomask"
>lnd/clm2/mappingdata/maps/1x1_brazil/map_5x5min_ORNL-Soil_to_1x1_brazil_nomask_aave_da_c170706.nc</map>
<map frm_hgrid="5x5min"    frm_lmask="nomask"  to_hgrid="1x1_brazil"   to_lmask="nomask" 
>lnd/clm2/mappingdata/maps/1x1_brazil/map_5x5min_nomask_to_1x1_brazil_nomask_aave_da_c120717.nc</map>
<map frm_hgrid="3x3min"   frm_lmask="GLOBE-Gardner" to_hgrid="1x1_brazil" to_lmask="nomask"
>lnd/clm2/mappingdata/maps/1x1_brazil/map_3x3min_GLOBE-Gardner_to_1x1_brazil_nomask_aave_da_c120927.nc</map>
<map frm_hgrid="3x3min"   frm_lmask="GLOBE-Gardner-mergeGIS" to_hgrid="1x1_brazil" to_lmask="nomask"
>lnd/clm2/mappingdata/maps/1x1_brazil/map_3x3min_GLOBE-Gardner-mergeGIS_to_1x1_brazil_nomask_aave_da_c120927.nc</map>
<map frm_hgrid="0.9x1.25"    frm_lmask="GRDC"  to_hgrid="1x1_brazil"   to_lmask="nomask" 
>lnd/clm2/mappingdata/maps/1x1_brazil/map_0.9x1.25_GRDC_to_1x1_brazil_nomask_aave_da_c130309.nc</map>
<map frm_hgrid="360x720cru"    frm_lmask="cruncep"  to_hgrid="1x1_brazil"   to_lmask="nomask" 
>lnd/clm2/mappingdata/maps/1x1_brazil/map_360x720_cruncep_to_1x1_brazil_nomask_aave_da_c130326.nc</map>
<map frm_hgrid="1km-merge-10min"    frm_lmask="HYDRO1K-merge-nomask"  to_hgrid="1x1_brazil"   to_lmask="nomask" 
>lnd/clm2/mappingdata/maps/1x1_brazil/map_1km-merge-10min_HYDRO1K-merge-nomask_to_1x1_brazil_nomask_aave_da_c130403.nc</map>

<!-- mapping files for 1x1_brazil END --> 

<!-- mapping files for 1x1_camdenNJ START added on Thu Jul 19 13:06:18 2012--> 

<map frm_hgrid="0.5x0.5"    frm_lmask="AVHRR"  to_hgrid="1x1_camdenNJ"   to_lmask="nomask" 
>lnd/clm2/mappingdata/maps/1x1_camdenNJ/map_0.5x0.5_AVHRR_to_1x1_camdenNJ_nomask_aave_da_c120717.nc</map>
<map frm_hgrid="0.5x0.5"    frm_lmask="MODIS"  to_hgrid="1x1_camdenNJ"   to_lmask="nomask" 
>lnd/clm2/mappingdata/maps/1x1_camdenNJ/map_0.5x0.5_MODIS_to_1x1_camdenNJ_nomask_aave_da_c120717.nc</map>
<map frm_hgrid="0.25x0.25"  frm_lmask="MODIS"  to_hgrid="1x1_camdenNJ"   to_lmask="nomask" 
>lnd/clm2/mappingdata/maps/1x1_camdenNJ/map_0.25x0.25_MODIS_to_1x1_camdenNJ_nomask_aave_da_c170321.nc</map>
<map frm_hgrid="0.5x0.5"    frm_lmask="nomask"  to_hgrid="1x1_camdenNJ"   to_lmask="nomask" 
>lnd/clm2/mappingdata/maps/1x1_camdenNJ/map_0.5x0.5_nomask_to_1x1_camdenNJ_nomask_aave_da_c120717.nc</map>
<map frm_hgrid="10x10min"    frm_lmask="nomask"  to_hgrid="1x1_camdenNJ"   to_lmask="nomask" 
>lnd/clm2/mappingdata/maps/1x1_camdenNJ/map_10x10min_nomask_to_1x1_camdenNJ_nomask_aave_da_c120717.nc</map>
<map frm_hgrid="3x3min"    frm_lmask="MODIS"  to_hgrid="1x1_camdenNJ"   to_lmask="nomask" 
>lnd/clm2/mappingdata/maps/1x1_camdenNJ/map_3x3min_MODIS_to_1x1_camdenNJ_nomask_aave_da_c120717.nc</map>
<map frm_hgrid="3x3min"    frm_lmask="MODISv2"     to_hgrid="1x1_camdenNJ"   to_lmask="nomask" 
>lnd/clm2/mappingdata/maps/1x1_camdenNJ/map_3x3min_MODISv2_to_1x1_camdenNJ_nomask_aave_da_c190506.nc</map>
<map frm_hgrid="3x3min"    frm_lmask="MODIS-wCsp"  to_hgrid="1x1_camdenNJ"   to_lmask="nomask" 
>lnd/clm2/mappingdata/maps/1x1_camdenNJ/map_3x3min_MODIS-wCsp_to_1x1_camdenNJ_nomask_aave_da_c160425.nc</map>
<map frm_hgrid="3x3min"    frm_lmask="USGS"   to_hgrid="1x1_camdenNJ"   to_lmask="nomask" 
>lnd/clm2/mappingdata/maps/1x1_camdenNJ/map_3x3min_USGS_to_1x1_camdenNJ_nomask_aave_da_c120927.nc</map>
<map frm_hgrid="3x3min"    frm_lmask="LandScan2004" to_hgrid="1x1_camdenNJ"   to_lmask="nomask" 
>lnd/clm2/mappingdata/maps/1x1_camdenNJ/map_3x3min_LandScan2004_to_1x1_camdenNJ_nomask_aave_da_c121114.nc</map>
<map frm_hgrid="5x5min"    frm_lmask="IGBP-GSDP"  to_hgrid="1x1_camdenNJ"   to_lmask="nomask" 
>lnd/clm2/mappingdata/maps/1x1_camdenNJ/map_5x5min_IGBP-GSDP_to_1x1_camdenNJ_nomask_aave_da_c120717.nc</map>
<map frm_hgrid="5x5min"    frm_lmask="ISRIC-WISE"  to_hgrid="1x1_camdenNJ"   to_lmask="nomask" 
>lnd/clm2/mappingdata/maps/1x1_camdenNJ/map_5x5min_ISRIC-WISE_to_1x1_camdenNJ_nomask_aave_da_c120717.nc</map>
<map frm_hgrid="5x5min"    frm_lmask="ORNL-Soil" to_hgrid="1x1_camdenNJ" to_lmask="nomask"
>lnd/clm2/mappingdata/maps/1x1_camdenNJ/map_5x5min_ORNL-Soil_to_1x1_camdenNJ_nomask_aave_da_c170706.nc</map>
<map frm_hgrid="5x5min"    frm_lmask="nomask"  to_hgrid="1x1_camdenNJ"   to_lmask="nomask" 
>lnd/clm2/mappingdata/maps/1x1_camdenNJ/map_5x5min_nomask_to_1x1_camdenNJ_nomask_aave_da_c120717.nc</map>
<map frm_hgrid="3x3min"   frm_lmask="GLOBE-Gardner" to_hgrid="1x1_camdenNJ" to_lmask="nomask"
>lnd/clm2/mappingdata/maps/1x1_camdenNJ/map_3x3min_GLOBE-Gardner_to_1x1_camdenNJ_nomask_aave_da_c120927.nc</map>
<map frm_hgrid="3x3min"   frm_lmask="GLOBE-Gardner-mergeGIS" to_hgrid="1x1_camdenNJ" to_lmask="nomask"
>lnd/clm2/mappingdata/maps/1x1_camdenNJ/map_3x3min_GLOBE-Gardner-mergeGIS_to_1x1_camdenNJ_nomask_aave_da_c120927.nc</map>
<map frm_hgrid="0.9x1.25"    frm_lmask="GRDC"  to_hgrid="1x1_camdenNJ"   to_lmask="nomask" 
>lnd/clm2/mappingdata/maps/1x1_camdenNJ/map_0.9x1.25_GRDC_to_1x1_camdenNJ_nomask_aave_da_c130309.nc</map>
<map frm_hgrid="360x720cru"    frm_lmask="cruncep"  to_hgrid="1x1_camdenNJ"   to_lmask="nomask" 
>lnd/clm2/mappingdata/maps/1x1_camdenNJ/map_360x720_cruncep_to_1x1_camdenNJ_nomask_aave_da_c130326.nc</map>
<map frm_hgrid="1km-merge-10min"    frm_lmask="HYDRO1K-merge-nomask"  to_hgrid="1x1_camdenNJ"   to_lmask="nomask" 
>lnd/clm2/mappingdata/maps/1x1_camdenNJ/map_1km-merge-10min_HYDRO1K-merge-nomask_to_1x1_camdenNJ_nomask_aave_da_c130403.nc</map>

<!-- mapping files for 1x1_camdenNJ END --> 

<!-- mapping files for 1x1_mexicocityMEX START added on Thu Jul 19 13:06:18 2012--> 

<map frm_hgrid="0.5x0.5"    frm_lmask="AVHRR"  to_hgrid="1x1_mexicocityMEX"   to_lmask="nomask" 
>lnd/clm2/mappingdata/maps/1x1_mexicocityMEX/map_0.5x0.5_AVHRR_to_1x1_mexicocityMEX_nomask_aave_da_c120717.nc</map>
<map frm_hgrid="0.5x0.5"    frm_lmask="MODIS"  to_hgrid="1x1_mexicocityMEX"   to_lmask="nomask" 
>lnd/clm2/mappingdata/maps/1x1_mexicocityMEX/map_0.5x0.5_MODIS_to_1x1_mexicocityMEX_nomask_aave_da_c120717.nc</map>
<map frm_hgrid="0.25x0.25"  frm_lmask="MODIS"  to_hgrid="1x1_mexicocityMEX"   to_lmask="nomask" 
>lnd/clm2/mappingdata/maps/1x1_mexicocityMEX/map_0.25x0.25_MODIS_to_1x1_mexicocityMEX_nomask_aave_da_c170321.nc</map>
<map frm_hgrid="0.5x0.5"    frm_lmask="nomask"  to_hgrid="1x1_mexicocityMEX"   to_lmask="nomask" 
>lnd/clm2/mappingdata/maps/1x1_mexicocityMEX/map_0.5x0.5_nomask_to_1x1_mexicocityMEX_nomask_aave_da_c120717.nc</map>
<map frm_hgrid="10x10min"    frm_lmask="nomask"  to_hgrid="1x1_mexicocityMEX"   to_lmask="nomask" 
>lnd/clm2/mappingdata/maps/1x1_mexicocityMEX/map_10x10min_nomask_to_1x1_mexicocityMEX_nomask_aave_da_c120717.nc</map>
<map frm_hgrid="3x3min"    frm_lmask="MODIS"  to_hgrid="1x1_mexicocityMEX"   to_lmask="nomask" 
>lnd/clm2/mappingdata/maps/1x1_mexicocityMEX/map_3x3min_MODIS_to_1x1_mexicocityMEX_nomask_aave_da_c120717.nc</map>
<map frm_hgrid="3x3min"    frm_lmask="MODISv2"     to_hgrid="1x1_mexicocityMEX"   to_lmask="nomask" 
>lnd/clm2/mappingdata/maps/1x1_mexicocityMEX/map_3x3min_MODISv2_to_1x1_mexicocityMEX_nomask_aave_da_c190507.nc</map>
<map frm_hgrid="3x3min"    frm_lmask="MODIS-wCsp"  to_hgrid="1x1_mexicocityMEX"   to_lmask="nomask" 
>lnd/clm2/mappingdata/maps/1x1_mexicocityMEX/map_3x3min_MODIS-wCsp_to_1x1_mexicocityMEX_nomask_aave_da_c160425.nc</map>
<map frm_hgrid="3x3min"    frm_lmask="USGS"   to_hgrid="1x1_mexicocityMEX"   to_lmask="nomask" 
>lnd/clm2/mappingdata/maps/1x1_mexicocityMEX/map_3x3min_USGS_to_1x1_mexicocityMEX_nomask_aave_da_c120927.nc</map>
<map frm_hgrid="3x3min"    frm_lmask="LandScan2004" to_hgrid="1x1_mexicocityMEX"   to_lmask="nomask" 
>lnd/clm2/mappingdata/maps/1x1_mexicocityMEX/map_3x3min_LandScan2004_to_1x1_mexicocityMEX_nomask_aave_da_c121114.nc</map>
<map frm_hgrid="5x5min"    frm_lmask="IGBP-GSDP"  to_hgrid="1x1_mexicocityMEX"   to_lmask="nomask" 
>lnd/clm2/mappingdata/maps/1x1_mexicocityMEX/map_5x5min_IGBP-GSDP_to_1x1_mexicocityMEX_nomask_aave_da_c120717.nc</map>
<map frm_hgrid="5x5min"    frm_lmask="ISRIC-WISE"  to_hgrid="1x1_mexicocityMEX"   to_lmask="nomask" 
>lnd/clm2/mappingdata/maps/1x1_mexicocityMEX/map_5x5min_ISRIC-WISE_to_1x1_mexicocityMEX_nomask_aave_da_c120717.nc</map>
<map frm_hgrid="5x5min"    frm_lmask="ORNL-Soil" to_hgrid="1x1_mexicocityMEX" to_lmask="nomask"
>lnd/clm2/mappingdata/maps/1x1_mexicocityMEX/map_5x5min_ORNL-Soil_to_1x1_mexicocityMEX_nomask_aave_da_c170706.nc</map>
<map frm_hgrid="5x5min"    frm_lmask="nomask"  to_hgrid="1x1_mexicocityMEX"   to_lmask="nomask" 
>lnd/clm2/mappingdata/maps/1x1_mexicocityMEX/map_5x5min_nomask_to_1x1_mexicocityMEX_nomask_aave_da_c120717.nc</map>
<map frm_hgrid="3x3min"   frm_lmask="GLOBE-Gardner" to_hgrid="1x1_mexicocityMEX" to_lmask="nomask"
>lnd/clm2/mappingdata/maps/1x1_mexicocityMEX/map_3x3min_GLOBE-Gardner_to_1x1_mexicocityMEX_nomask_aave_da_c120927.nc</map>
<map frm_hgrid="3x3min"   frm_lmask="GLOBE-Gardner-mergeGIS" to_hgrid="1x1_mexicocityMEX" to_lmask="nomask"
>lnd/clm2/mappingdata/maps/1x1_mexicocityMEX/map_3x3min_GLOBE-Gardner-mergeGIS_to_1x1_mexicocityMEX_nomask_aave_da_c120927.nc</map>
<map frm_hgrid="0.9x1.25"    frm_lmask="GRDC"  to_hgrid="1x1_mexicocityMEX"   to_lmask="nomask" 
>lnd/clm2/mappingdata/maps/1x1_mexicocityMEX/map_0.9x1.25_GRDC_to_1x1_mexicocityMEX_nomask_aave_da_c130309.nc</map>
<map frm_hgrid="360x720cru"    frm_lmask="cruncep"  to_hgrid="1x1_mexicocityMEX"   to_lmask="nomask" 
>lnd/clm2/mappingdata/maps/1x1_mexicocityMEX/map_360x720_cruncep_to_1x1_mexicocityMEX_nomask_aave_da_c130326.nc</map>
<map frm_hgrid="1km-merge-10min"    frm_lmask="HYDRO1K-merge-nomask"  to_hgrid="1x1_mexicocityMEX"   to_lmask="nomask" 
>lnd/clm2/mappingdata/maps/1x1_mexicocityMEX/map_1km-merge-10min_HYDRO1K-merge-nomask_to_1x1_mexicocityMEX_nomask_aave_da_c130403.nc</map>

<!-- mapping files for 1x1_mexicocityMEX END --> 

<!-- mapping files for 1x1_numaIA START added on Thu Jul 19 13:06:18 2012--> 

<map frm_hgrid="0.5x0.5"    frm_lmask="AVHRR"  to_hgrid="1x1_numaIA"   to_lmask="nomask" 
>lnd/clm2/mappingdata/maps/1x1_numaIA/map_0.5x0.5_AVHRR_to_1x1_numaIA_nomask_aave_da_c120717.nc</map>
<map frm_hgrid="0.5x0.5"    frm_lmask="MODIS"  to_hgrid="1x1_numaIA"   to_lmask="nomask" 
>lnd/clm2/mappingdata/maps/1x1_numaIA/map_0.5x0.5_MODIS_to_1x1_numaIA_nomask_aave_da_c120717.nc</map>
<map frm_hgrid="0.25x0.25"  frm_lmask="MODIS"  to_hgrid="1x1_numaIA"   to_lmask="nomask" 
>lnd/clm2/mappingdata/maps/1x1_numaIA/map_0.25x0.25_MODIS_to_1x1_numaIA_nomask_aave_da_c170321.nc</map>
<map frm_hgrid="0.5x0.5"    frm_lmask="nomask"  to_hgrid="1x1_numaIA"   to_lmask="nomask" 
>lnd/clm2/mappingdata/maps/1x1_numaIA/map_0.5x0.5_nomask_to_1x1_numaIA_nomask_aave_da_c120717.nc</map>
<map frm_hgrid="10x10min"    frm_lmask="nomask"  to_hgrid="1x1_numaIA"   to_lmask="nomask" 
>lnd/clm2/mappingdata/maps/1x1_numaIA/map_10x10min_nomask_to_1x1_numaIA_nomask_aave_da_c120717.nc</map>
<map frm_hgrid="3x3min"    frm_lmask="MODIS"  to_hgrid="1x1_numaIA"   to_lmask="nomask" 
>lnd/clm2/mappingdata/maps/1x1_numaIA/map_3x3min_MODIS_to_1x1_numaIA_nomask_aave_da_c120717.nc</map>
<map frm_hgrid="3x3min"    frm_lmask="MODISv2"     to_hgrid="1x1_numaIA"   to_lmask="nomask" 
>lnd/clm2/mappingdata/maps/1x1_numaIA/map_3x3min_MODISv2_to_1x1_numaIA_nomask_aave_da_c190507.nc</map>
<map frm_hgrid="3x3min"    frm_lmask="MODIS-wCsp"  to_hgrid="1x1_numaIA"   to_lmask="nomask" 
>lnd/clm2/mappingdata/maps/1x1_numaIA/map_3x3min_MODIS-wCsp_to_1x1_numaIA_nomask_aave_da_c160425.nc</map>
<map frm_hgrid="3x3min"    frm_lmask="USGS"   to_hgrid="1x1_numaIA"   to_lmask="nomask" 
>lnd/clm2/mappingdata/maps/1x1_numaIA/map_3x3min_USGS_to_1x1_numaIA_nomask_aave_da_c120927.nc</map>
<map frm_hgrid="3x3min"    frm_lmask="LandScan2004" to_hgrid="1x1_numaIA"   to_lmask="nomask" 
>lnd/clm2/mappingdata/maps/1x1_numaIA/map_3x3min_LandScan2004_to_1x1_numaIA_nomask_aave_da_c121114.nc</map>
<map frm_hgrid="5x5min"    frm_lmask="IGBP-GSDP"  to_hgrid="1x1_numaIA"   to_lmask="nomask" 
>lnd/clm2/mappingdata/maps/1x1_numaIA/map_5x5min_IGBP-GSDP_to_1x1_numaIA_nomask_aave_da_c120717.nc</map>
<map frm_hgrid="5x5min"    frm_lmask="ISRIC-WISE"  to_hgrid="1x1_numaIA"   to_lmask="nomask" 
>lnd/clm2/mappingdata/maps/1x1_numaIA/map_5x5min_ISRIC-WISE_to_1x1_numaIA_nomask_aave_da_c120717.nc</map>
<map frm_hgrid="5x5min"    frm_lmask="ORNL-Soil" to_hgrid="1x1_numaIA" to_lmask="nomask"
>lnd/clm2/mappingdata/maps/1x1_numaIA/map_5x5min_ORNL-Soil_to_1x1_numaIA_nomask_aave_da_c170706.nc</map>
<map frm_hgrid="5x5min"    frm_lmask="nomask"  to_hgrid="1x1_numaIA"   to_lmask="nomask" 
>lnd/clm2/mappingdata/maps/1x1_numaIA/map_5x5min_nomask_to_1x1_numaIA_nomask_aave_da_c120717.nc</map>
<map frm_hgrid="3x3min"   frm_lmask="GLOBE-Gardner" to_hgrid="1x1_numaIA" to_lmask="nomask"
>lnd/clm2/mappingdata/maps/1x1_numaIA/map_3x3min_GLOBE-Gardner_to_1x1_numaIA_nomask_aave_da_c120927.nc</map>
<map frm_hgrid="3x3min"   frm_lmask="GLOBE-Gardner-mergeGIS" to_hgrid="1x1_numaIA" to_lmask="nomask"
>lnd/clm2/mappingdata/maps/1x1_numaIA/map_3x3min_GLOBE-Gardner-mergeGIS_to_1x1_numaIA_nomask_aave_da_c120927.nc</map>
<map frm_hgrid="0.9x1.25"    frm_lmask="GRDC"  to_hgrid="1x1_numaIA"   to_lmask="nomask" 
>lnd/clm2/mappingdata/maps/1x1_numaIA/map_0.9x1.25_GRDC_to_1x1_numaIA_nomask_aave_da_c130309.nc</map>
<map frm_hgrid="360x720cru"    frm_lmask="cruncep"  to_hgrid="1x1_numaIA"   to_lmask="nomask" 
>lnd/clm2/mappingdata/maps/1x1_numaIA/map_360x720_cruncep_to_1x1_numaIA_nomask_aave_da_c130326.nc</map>
<map frm_hgrid="1km-merge-10min"    frm_lmask="HYDRO1K-merge-nomask"  to_hgrid="1x1_numaIA"   to_lmask="nomask" 
>lnd/clm2/mappingdata/maps/1x1_numaIA/map_1km-merge-10min_HYDRO1K-merge-nomask_to_1x1_numaIA_nomask_aave_da_c130403.nc</map>

<!-- mapping files for 1x1_numaIA END --> 

<!-- mapping files for 1x1_smallvilleIA START added on Thu Jul 19 13:06:19 2012--> 

<map frm_hgrid="0.5x0.5"    frm_lmask="AVHRR"  to_hgrid="1x1_smallvilleIA"   to_lmask="nomask" 
>lnd/clm2/mappingdata/maps/1x1_smallvilleIA/map_0.5x0.5_AVHRR_to_1x1_smallvilleIA_nomask_aave_da_c120717.nc</map>
<map frm_hgrid="0.5x0.5"    frm_lmask="MODIS"  to_hgrid="1x1_smallvilleIA"   to_lmask="nomask" 
>lnd/clm2/mappingdata/maps/1x1_smallvilleIA/map_0.5x0.5_MODIS_to_1x1_smallvilleIA_nomask_aave_da_c120717.nc</map>
<map frm_hgrid="0.25x0.25"  frm_lmask="MODIS"  to_hgrid="1x1_smallvilleIA"   to_lmask="nomask" 
>lnd/clm2/mappingdata/maps/1x1_smallvilleIA/map_0.25x0.25_MODIS_to_1x1_smallvilleIA_nomask_aave_da_c170321.nc</map>
<map frm_hgrid="0.5x0.5"    frm_lmask="nomask"  to_hgrid="1x1_smallvilleIA"   to_lmask="nomask" 
>lnd/clm2/mappingdata/maps/1x1_smallvilleIA/map_0.5x0.5_nomask_to_1x1_smallvilleIA_nomask_aave_da_c120717.nc</map>
<map frm_hgrid="10x10min"    frm_lmask="nomask"  to_hgrid="1x1_smallvilleIA"   to_lmask="nomask" 
>lnd/clm2/mappingdata/maps/1x1_smallvilleIA/map_10x10min_nomask_to_1x1_smallvilleIA_nomask_aave_da_c120717.nc</map>
<map frm_hgrid="3x3min"    frm_lmask="MODIS"  to_hgrid="1x1_smallvilleIA"   to_lmask="nomask" 
>lnd/clm2/mappingdata/maps/1x1_smallvilleIA/map_3x3min_MODIS_to_1x1_smallvilleIA_nomask_aave_da_c120717.nc</map>
<map frm_hgrid="3x3min"    frm_lmask="MODISv2"     to_hgrid="1x1_smallvilleIA"   to_lmask="nomask" 
>lnd/clm2/mappingdata/maps/1x1_smallvilleIA/map_3x3min_MODISv2_to_1x1_smallvilleIA_nomask_aave_da_c190507.nc</map>
<map frm_hgrid="3x3min"    frm_lmask="MODIS-wCsp"  to_hgrid="1x1_smallvilleIA"   to_lmask="nomask" 
>lnd/clm2/mappingdata/maps/1x1_smallvilleIA/map_3x3min_MODIS-wCsp_to_1x1_smallvilleIA_nomask_aave_da_c160425.nc</map>
<map frm_hgrid="3x3min"    frm_lmask="USGS"   to_hgrid="1x1_smallvilleIA"   to_lmask="nomask" 
>lnd/clm2/mappingdata/maps/1x1_smallvilleIA/map_3x3min_USGS_to_1x1_smallvilleIA_nomask_aave_da_c120927.nc</map>
<map frm_hgrid="3x3min"    frm_lmask="LandScan2004" to_hgrid="1x1_smallvilleIA"   to_lmask="nomask" 
>lnd/clm2/mappingdata/maps/1x1_smallvilleIA/map_3x3min_LandScan2004_to_1x1_smallvilleIA_nomask_aave_da_c121114.nc</map>
<map frm_hgrid="5x5min"    frm_lmask="IGBP-GSDP"  to_hgrid="1x1_smallvilleIA"   to_lmask="nomask" 
>lnd/clm2/mappingdata/maps/1x1_smallvilleIA/map_5x5min_IGBP-GSDP_to_1x1_smallvilleIA_nomask_aave_da_c120717.nc</map>
<map frm_hgrid="5x5min"    frm_lmask="ISRIC-WISE"  to_hgrid="1x1_smallvilleIA"   to_lmask="nomask" 
>lnd/clm2/mappingdata/maps/1x1_smallvilleIA/map_5x5min_ISRIC-WISE_to_1x1_smallvilleIA_nomask_aave_da_c120717.nc</map>
<map frm_hgrid="5x5min"    frm_lmask="ORNL-Soil" to_hgrid="1x1_smallvilleIA" to_lmask="nomask"
>lnd/clm2/mappingdata/maps/1x1_smallvilleIA/map_5x5min_ORNL-Soil_to_1x1_smallvilleIA_nomask_aave_da_c170706.nc</map>
<map frm_hgrid="5x5min"    frm_lmask="nomask"  to_hgrid="1x1_smallvilleIA"   to_lmask="nomask" 
>lnd/clm2/mappingdata/maps/1x1_smallvilleIA/map_5x5min_nomask_to_1x1_smallvilleIA_nomask_aave_da_c120717.nc</map>
<map frm_hgrid="3x3min"   frm_lmask="GLOBE-Gardner" to_hgrid="1x1_smallvilleIA" to_lmask="nomask"
>lnd/clm2/mappingdata/maps/1x1_smallvilleIA/map_3x3min_GLOBE-Gardner_to_1x1_smallvilleIA_nomask_aave_da_c120927.nc</map>
<map frm_hgrid="3x3min"   frm_lmask="GLOBE-Gardner-mergeGIS" to_hgrid="1x1_smallvilleIA" to_lmask="nomask"
>lnd/clm2/mappingdata/maps/1x1_smallvilleIA/map_3x3min_GLOBE-Gardner-mergeGIS_to_1x1_smallvilleIA_nomask_aave_da_c120927.nc</map>
<map frm_hgrid="0.9x1.25"    frm_lmask="GRDC"  to_hgrid="1x1_smallvilleIA"   to_lmask="nomask" 
>lnd/clm2/mappingdata/maps/1x1_smallvilleIA/map_0.9x1.25_GRDC_to_1x1_smallvilleIA_nomask_aave_da_c130309.nc</map>
<map frm_hgrid="360x720cru"    frm_lmask="cruncep"  to_hgrid="1x1_smallvilleIA"   to_lmask="nomask" 
>lnd/clm2/mappingdata/maps/1x1_smallvilleIA/map_360x720_cruncep_to_1x1_smallvilleIA_nomask_aave_da_c130326.nc</map>
<map frm_hgrid="1km-merge-10min"    frm_lmask="HYDRO1K-merge-nomask"  to_hgrid="1x1_smallvilleIA"   to_lmask="nomask" 
>lnd/clm2/mappingdata/maps/1x1_smallvilleIA/map_1km-merge-10min_HYDRO1K-merge-nomask_to_1x1_smallvilleIA_nomask_aave_da_c130403.nc</map>

<!-- mapping files for 1x1_smallvilleIA END --> 

<!-- mapping files for 1x1_urbanc_alpha START added on Thu Jul 19 13:06:19 2012--> 

<map frm_hgrid="0.5x0.5"    frm_lmask="AVHRR"  to_hgrid="1x1_urbanc_alpha"   to_lmask="nomask" 
>lnd/clm2/mappingdata/maps/1x1_urbanc_alpha/map_0.5x0.5_AVHRR_to_1x1_urbanc_alpha_nomask_aave_da_c120717.nc</map>
<map frm_hgrid="0.5x0.5"    frm_lmask="MODIS"  to_hgrid="1x1_urbanc_alpha"   to_lmask="nomask" 
>lnd/clm2/mappingdata/maps/1x1_urbanc_alpha/map_0.5x0.5_MODIS_to_1x1_urbanc_alpha_nomask_aave_da_c120717.nc</map>
<map frm_hgrid="0.25x0.25"  frm_lmask="MODIS"  to_hgrid="1x1_urbanc_alpha"   to_lmask="nomask" 
>lnd/clm2/mappingdata/maps/1x1_urbanc_alpha/map_0.25x0.25_MODIS_to_1x1_urbanc_alpha_nomask_aave_da_c170321.nc</map>
<map frm_hgrid="0.5x0.5"    frm_lmask="nomask"  to_hgrid="1x1_urbanc_alpha"   to_lmask="nomask" 
>lnd/clm2/mappingdata/maps/1x1_urbanc_alpha/map_0.5x0.5_nomask_to_1x1_urbanc_alpha_nomask_aave_da_c120717.nc</map>
<map frm_hgrid="10x10min"    frm_lmask="nomask"  to_hgrid="1x1_urbanc_alpha"   to_lmask="nomask" 
>lnd/clm2/mappingdata/maps/1x1_urbanc_alpha/map_10x10min_nomask_to_1x1_urbanc_alpha_nomask_aave_da_c120717.nc</map>
<map frm_hgrid="3x3min"    frm_lmask="MODIS"  to_hgrid="1x1_urbanc_alpha"   to_lmask="nomask" 
>lnd/clm2/mappingdata/maps/1x1_urbanc_alpha/map_3x3min_MODIS_to_1x1_urbanc_alpha_nomask_aave_da_c120717.nc</map>
<map frm_hgrid="3x3min"    frm_lmask="MODISv2"     to_hgrid="1x1_urbanc_alpha"   to_lmask="nomask" 
>lnd/clm2/mappingdata/maps/1x1_urbanc_alpha/map_3x3min_MODISv2_to_1x1_urbanc_alpha_nomask_aave_da_c190507.nc</map>
<map frm_hgrid="3x3min"    frm_lmask="MODIS-wCsp"  to_hgrid="1x1_urbanc_alpha"   to_lmask="nomask" 
>lnd/clm2/mappingdata/maps/1x1_urbanc_alpha/map_3x3min_MODIS-wCsp_to_1x1_urbanc_alpha_nomask_aave_da_c160425.nc</map>
<map frm_hgrid="3x3min"    frm_lmask="USGS"   to_hgrid="1x1_urbanc_alpha"   to_lmask="nomask" 
>lnd/clm2/mappingdata/maps/1x1_urbanc_alpha/map_3x3min_USGS_to_1x1_urbanc_alpha_nomask_aave_da_c120928.nc</map>
<map frm_hgrid="3x3min"    frm_lmask="LandScan2004" to_hgrid="1x1_urbanc_alpha"   to_lmask="nomask" 
>lnd/clm2/mappingdata/maps/1x1_urbanc_alpha/map_3x3min_LandScan2004_to_1x1_urbanc_alpha_nomask_aave_da_c121114.nc</map>
<map frm_hgrid="5x5min"    frm_lmask="IGBP-GSDP"  to_hgrid="1x1_urbanc_alpha"   to_lmask="nomask" 
>lnd/clm2/mappingdata/maps/1x1_urbanc_alpha/map_5x5min_IGBP-GSDP_to_1x1_urbanc_alpha_nomask_aave_da_c120717.nc</map>
<map frm_hgrid="5x5min"    frm_lmask="ISRIC-WISE"  to_hgrid="1x1_urbanc_alpha"   to_lmask="nomask" 
>lnd/clm2/mappingdata/maps/1x1_urbanc_alpha/map_5x5min_ISRIC-WISE_to_1x1_urbanc_alpha_nomask_aave_da_c120717.nc</map>
<map frm_hgrid="5x5min"    frm_lmask="ORNL-Soil" to_hgrid="1x1_urbanc_alpha" to_lmask="nomask"
>lnd/clm2/mappingdata/maps/1x1_urbanc_alpha/map_5x5min_ORNL-Soil_to_1x1_urbanc_alpha_nomask_aave_da_c170706.nc</map>
<map frm_hgrid="5x5min"    frm_lmask="nomask"  to_hgrid="1x1_urbanc_alpha"   to_lmask="nomask" 
>lnd/clm2/mappingdata/maps/1x1_urbanc_alpha/map_5x5min_nomask_to_1x1_urbanc_alpha_nomask_aave_da_c120717.nc</map>
<map frm_hgrid="3x3min"   frm_lmask="GLOBE-Gardner" to_hgrid="1x1_urbanc_alpha" to_lmask="nomask"
>lnd/clm2/mappingdata/maps/1x1_urbanc_alpha/map_3x3min_GLOBE-Gardner_to_1x1_urbanc_alpha_nomask_aave_da_c120927.nc</map>
<map frm_hgrid="3x3min"   frm_lmask="GLOBE-Gardner-mergeGIS" to_hgrid="1x1_urbanc_alpha" to_lmask="nomask"
>lnd/clm2/mappingdata/maps/1x1_urbanc_alpha/map_3x3min_GLOBE-Gardner-mergeGIS_to_1x1_urbanc_alpha_nomask_aave_da_c120927.nc</map>
<map frm_hgrid="0.9x1.25"    frm_lmask="GRDC"  to_hgrid="1x1_urbanc_alpha"   to_lmask="nomask" 
>lnd/clm2/mappingdata/maps/1x1_urbanc_alpha/map_0.9x1.25_GRDC_to_1x1_urbanc_alpha_nomask_aave_da_c130309.nc</map>
<map frm_hgrid="360x720cru"    frm_lmask="cruncep"  to_hgrid="1x1_urbanc_alpha"   to_lmask="nomask" 
>lnd/clm2/mappingdata/maps/1x1_urbanc_alpha/map_360x720_cruncep_to_1x1_urbanc_alpha_nomask_aave_da_c130326.nc</map>
<map frm_hgrid="1km-merge-10min"    frm_lmask="HYDRO1K-merge-nomask"  to_hgrid="1x1_urbanc_alpha"   to_lmask="nomask" 
>lnd/clm2/mappingdata/maps/1x1_urbanc_alpha/map_1km-merge-10min_HYDRO1K-merge-nomask_to_1x1_urbanc_alpha_nomask_aave_da_c130403.nc</map>

<!-- mapping files for 1x1_urbanc_alpha END --> 

<!-- mapping files for 1x1_vancouverCAN START added on Thu Jul 19 13:06:19 2012--> 

<map frm_hgrid="0.5x0.5"    frm_lmask="AVHRR"  to_hgrid="1x1_vancouverCAN"   to_lmask="nomask" 
>lnd/clm2/mappingdata/maps/1x1_vancouverCAN/map_0.5x0.5_AVHRR_to_1x1_vancouverCAN_nomask_aave_da_c120717.nc</map>
<map frm_hgrid="0.5x0.5"    frm_lmask="MODIS"  to_hgrid="1x1_vancouverCAN"   to_lmask="nomask" 
>lnd/clm2/mappingdata/maps/1x1_vancouverCAN/map_0.5x0.5_MODIS_to_1x1_vancouverCAN_nomask_aave_da_c120717.nc</map>
<map frm_hgrid="0.25x0.25"  frm_lmask="MODIS"  to_hgrid="1x1_vancouverCAN"   to_lmask="nomask" 
>lnd/clm2/mappingdata/maps/1x1_vancouverCAN/map_0.25x0.25_MODIS_to_1x1_vancouverCAN_nomask_aave_da_c170321.nc</map>
<map frm_hgrid="0.5x0.5"    frm_lmask="nomask"  to_hgrid="1x1_vancouverCAN"   to_lmask="nomask" 
>lnd/clm2/mappingdata/maps/1x1_vancouverCAN/map_0.5x0.5_nomask_to_1x1_vancouverCAN_nomask_aave_da_c120717.nc</map>
<map frm_hgrid="10x10min"    frm_lmask="nomask"  to_hgrid="1x1_vancouverCAN"   to_lmask="nomask" 
>lnd/clm2/mappingdata/maps/1x1_vancouverCAN/map_10x10min_nomask_to_1x1_vancouverCAN_nomask_aave_da_c120717.nc</map>
<map frm_hgrid="3x3min"    frm_lmask="MODIS"  to_hgrid="1x1_vancouverCAN"   to_lmask="nomask" 
>lnd/clm2/mappingdata/maps/1x1_vancouverCAN/map_3x3min_MODIS_to_1x1_vancouverCAN_nomask_aave_da_c120717.nc</map>
<map frm_hgrid="3x3min"    frm_lmask="MODISv2"     to_hgrid="1x1_vancouverCAN"   to_lmask="nomask" 
>lnd/clm2/mappingdata/maps/1x1_vancouverCAN/map_3x3min_MODISv2_to_1x1_vancouverCAN_nomask_aave_da_c190506.nc</map>
<map frm_hgrid="3x3min"    frm_lmask="MODIS-wCsp"  to_hgrid="1x1_vancouverCAN"   to_lmask="nomask" 
>lnd/clm2/mappingdata/maps/1x1_vancouverCAN/map_3x3min_MODIS-wCsp_to_1x1_vancouverCAN_nomask_aave_da_c160425.nc</map>
<map frm_hgrid="3x3min"    frm_lmask="USGS"   to_hgrid="1x1_vancouverCAN"   to_lmask="nomask" 
>lnd/clm2/mappingdata/maps/1x1_vancouverCAN/map_3x3min_USGS_to_1x1_vancouverCAN_nomask_aave_da_c120927.nc</map>
<map frm_hgrid="3x3min"    frm_lmask="LandScan2004" to_hgrid="1x1_vancouverCAN"   to_lmask="nomask" 
>lnd/clm2/mappingdata/maps/1x1_vancouverCAN/map_3x3min_LandScan2004_to_1x1_vancouverCAN_nomask_aave_da_c121114.nc</map>
<map frm_hgrid="5x5min"    frm_lmask="IGBP-GSDP"  to_hgrid="1x1_vancouverCAN"   to_lmask="nomask" 
>lnd/clm2/mappingdata/maps/1x1_vancouverCAN/map_5x5min_IGBP-GSDP_to_1x1_vancouverCAN_nomask_aave_da_c120717.nc</map>
<map frm_hgrid="5x5min"    frm_lmask="ISRIC-WISE"  to_hgrid="1x1_vancouverCAN"   to_lmask="nomask" 
>lnd/clm2/mappingdata/maps/1x1_vancouverCAN/map_5x5min_ISRIC-WISE_to_1x1_vancouverCAN_nomask_aave_da_c120717.nc</map>
<map frm_hgrid="5x5min"    frm_lmask="ORNL-Soil" to_hgrid="1x1_vancouverCAN" to_lmask="nomask"
>lnd/clm2/mappingdata/maps/1x1_vancouverCAN/map_5x5min_ORNL-Soil_to_1x1_vancouverCAN_nomask_aave_da_c170706.nc</map>
<map frm_hgrid="5x5min"    frm_lmask="nomask"  to_hgrid="1x1_vancouverCAN"   to_lmask="nomask" 
>lnd/clm2/mappingdata/maps/1x1_vancouverCAN/map_5x5min_nomask_to_1x1_vancouverCAN_nomask_aave_da_c120717.nc</map>
<map frm_hgrid="3x3min"   frm_lmask="GLOBE-Gardner" to_hgrid="1x1_vancouverCAN" to_lmask="nomask"
>lnd/clm2/mappingdata/maps/1x1_vancouverCAN/map_3x3min_GLOBE-Gardner_to_1x1_vancouverCAN_nomask_aave_da_c120927.nc</map>
<map frm_hgrid="3x3min"   frm_lmask="GLOBE-Gardner-mergeGIS" to_hgrid="1x1_vancouverCAN" to_lmask="nomask"
>lnd/clm2/mappingdata/maps/1x1_vancouverCAN/map_3x3min_GLOBE-Gardner-mergeGIS_to_1x1_vancouverCAN_nomask_aave_da_c120927.nc</map>
<map frm_hgrid="0.9x1.25"    frm_lmask="GRDC"  to_hgrid="1x1_vancouverCAN"   to_lmask="nomask" 
>lnd/clm2/mappingdata/maps/1x1_vancouverCAN/map_0.9x1.25_GRDC_to_1x1_vancouverCAN_nomask_aave_da_c130309.nc</map>
<map frm_hgrid="360x720cru"    frm_lmask="cruncep"  to_hgrid="1x1_vancouverCAN"   to_lmask="nomask" 
>lnd/clm2/mappingdata/maps/1x1_vancouverCAN/map_360x720_cruncep_to_1x1_vancouverCAN_nomask_aave_da_c130326.nc</map>
<map frm_hgrid="1km-merge-10min"    frm_lmask="HYDRO1K-merge-nomask"  to_hgrid="1x1_vancouverCAN"   to_lmask="nomask" 
>lnd/clm2/mappingdata/maps/1x1_vancouverCAN/map_1km-merge-10min_HYDRO1K-merge-nomask_to_1x1_vancouverCAN_nomask_aave_da_c130403.nc</map>

<!-- mapping files for 1x1_vancouverCAN END --> 

<!-- mapping files for 0.47x0.63 start --> 

<map frm_hgrid="0.25x0.25"    frm_lmask="MODIS"  to_hgrid="0.47x0.63"   to_lmask="nomask" 
>lnd/clm2/mappingdata/maps/0.47x0.63/map_0.25x0.25_MODIS_to_0.47x0.63_nomask_aave_da_c170914.nc</map>
<map frm_hgrid="0.5x0.5"    frm_lmask="AVHRR"  to_hgrid="0.47x0.63"   to_lmask="nomask" 
>lnd/clm2/mappingdata/maps/0.47x0.63/map_0.5x0.5_AVHRR_to_0.47x0.63_nomask_aave_da_c170914.nc</map>
<map frm_hgrid="0.5x0.5"    frm_lmask="MODIS"  to_hgrid="0.47x0.63"   to_lmask="nomask" 
>lnd/clm2/mappingdata/maps/0.47x0.63/map_0.5x0.5_MODIS_to_0.47x0.63_nomask_aave_da_c170914.nc</map>
<map frm_hgrid="0.9x1.25"    frm_lmask="GRDC"  to_hgrid="0.47x0.63"   to_lmask="nomask" 
>lnd/clm2/mappingdata/maps/0.47x0.63/map_0.9x1.25_GRDC_to_0.47x0.63_nomask_aave_da_c170914.nc</map>
<map frm_hgrid="10x10min"    frm_lmask="IGBPmergeICESatGIS"  to_hgrid="0.47x0.63"   to_lmask="nomask" 
>lnd/clm2/mappingdata/maps/0.47x0.63/map_10x10min_IGBPmergeICESatGIS_to_0.47x0.63_nomask_aave_da_c170914.nc</map>
<map frm_hgrid="10x10min"    frm_lmask="nomask"  to_hgrid="0.47x0.63"   to_lmask="nomask" 
>lnd/clm2/mappingdata/maps/0.47x0.63/map_10x10min_nomask_to_0.47x0.63_nomask_aave_da_c170914.nc</map>
<map frm_hgrid="1km-merge-10min"    frm_lmask="HYDRO1K-merge-nomask"  to_hgrid="0.47x0.63"   to_lmask="nomask" 
>lnd/clm2/mappingdata/maps/0.47x0.63/map_1km-merge-10min_HYDRO1K-merge-nomask_to_0.47x0.63_nomask_aave_da_c170914.nc</map>
<map frm_hgrid="360x720cru"    frm_lmask="cruncep"  to_hgrid="0.47x0.63"   to_lmask="nomask" 
>lnd/clm2/mappingdata/maps/0.47x0.63/map_360x720cru_cruncep_to_0.47x0.63_nomask_aave_da_c170914.nc</map>
<map frm_hgrid="3x3min"    frm_lmask="GLOBE-Gardner-mergeGIS"  to_hgrid="0.47x0.63"   to_lmask="nomask" 
>lnd/clm2/mappingdata/maps/0.47x0.63/map_3x3min_GLOBE-Gardner-mergeGIS_to_0.47x0.63_nomask_aave_da_c170914.nc</map>
<map frm_hgrid="3x3min"    frm_lmask="GLOBE-Gardner"  to_hgrid="0.47x0.63"   to_lmask="nomask" 
>lnd/clm2/mappingdata/maps/0.47x0.63/map_3x3min_GLOBE-Gardner_to_0.47x0.63_nomask_aave_da_c170914.nc</map>
<map frm_hgrid="3x3min"    frm_lmask="LandScan2004"  to_hgrid="0.47x0.63"   to_lmask="nomask" 
>lnd/clm2/mappingdata/maps/0.47x0.63/map_3x3min_LandScan2004_to_0.47x0.63_nomask_aave_da_c170914.nc</map>
<map frm_hgrid="3x3min"    frm_lmask="MODISv2"     to_hgrid="0.47x0.63"   to_lmask="nomask" 
>lnd/clm2/mappingdata/maps/0.47x0.63/map_3x3min_MODISv2_to_0.47x0.63_nomask_aave_da_c190505.nc</map>
<map frm_hgrid="3x3min"    frm_lmask="MODIS-wCsp"  to_hgrid="0.47x0.63"   to_lmask="nomask" 
>lnd/clm2/mappingdata/maps/0.47x0.63/map_3x3min_MODIS-wCsp_to_0.47x0.63_nomask_aave_da_c170914.nc</map>
<map frm_hgrid="3x3min"    frm_lmask="USGS"  to_hgrid="0.47x0.63"   to_lmask="nomask" 
>lnd/clm2/mappingdata/maps/0.47x0.63/map_3x3min_USGS_to_0.47x0.63_nomask_aave_da_c170914.nc</map>
<map frm_hgrid="5x5min"    frm_lmask="IGBP-GSDP"  to_hgrid="0.47x0.63"   to_lmask="nomask" 
>lnd/clm2/mappingdata/maps/0.47x0.63/map_5x5min_IGBP-GSDP_to_0.47x0.63_nomask_aave_da_c170914.nc</map>
<map frm_hgrid="5x5min"    frm_lmask="ISRIC-WISE"  to_hgrid="0.47x0.63"   to_lmask="nomask" 
>lnd/clm2/mappingdata/maps/0.47x0.63/map_5x5min_ISRIC-WISE_to_0.47x0.63_nomask_aave_da_c170914.nc</map>
<map frm_hgrid="5x5min"    frm_lmask="nomask"  to_hgrid="0.47x0.63"   to_lmask="nomask" 
>lnd/clm2/mappingdata/maps/0.47x0.63/map_5x5min_nomask_to_0.47x0.63_nomask_aave_da_c170914.nc</map>
<map frm_hgrid="5x5min"    frm_lmask="ORNL-Soil"  to_hgrid="0.47x0.63"   to_lmask="nomask" 
>lnd/clm2/mappingdata/maps/0.47x0.63/map_5x5min_ORNL-Soil_to_0.47x0.63_nomask_aave_da_c170914.nc</map>

<!-- mapping files for 0.47x0.63 END --> 


<map frm_hgrid="0.5x0.5"  frm_lmask="MODIS"  to_hgrid="0.9x1.25" to_lmask="nomask" 
>lnd/clm2/mappingdata/maps/0.9x1.25/map_0.5x0.5_landuse_to_0.9x1.25_aave_da_110307.nc</map>
<map frm_hgrid="0.25x0.25"  frm_lmask="MODIS"  to_hgrid="0.9x1.25"   to_lmask="nomask" 
>lnd/clm2/mappingdata/maps/0.9x1.25/map_0.25x0.25_MODIS_to_0.9x1.25_nomask_aave_da_c170321.nc</map>
<map frm_hgrid="0.5x0.5"  frm_lmask="AVHRR"  to_hgrid="0.9x1.25" to_lmask="nomask" 
>lnd/clm2/mappingdata/maps/0.9x1.25/map_0.5x0.5_lanwat_to_0.9x1.25_aave_da_110307.nc</map>
<map frm_hgrid="10x10min" frm_lmask="nomask" to_hgrid="0.9x1.25" to_lmask="nomask"
>lnd/clm2/mappingdata/maps/0.9x1.25/map_10minx10min_topo_to_0.9x1.25_aave_da_110630.nc</map>
<map frm_hgrid="5x5min"   frm_lmask="IGBP-GSDP" to_hgrid="0.9x1.25" to_lmask="nomask"
>lnd/clm2/mappingdata/maps/0.9x1.25/map_5minx5min_soitex_to_0.9x1.25_aave_da_110722.nc</map>
<map frm_hgrid="5x5min"   frm_lmask="nomask" to_hgrid="0.9x1.25" to_lmask="nomask"
>lnd/clm2/mappingdata/maps/0.9x1.25/map_5minx5min_irrig_to_0.9x1.25_aave_da_110529.nc</map>
<map frm_hgrid="5x5min"   frm_lmask="ISRIC-WISE" to_hgrid="0.9x1.25" to_lmask="nomask"
>lnd/clm2/mappingdata/maps/0.9x1.25/map_5x5min_ISRIC-WISE_to_0.9x1.25_nomask_aave_da_c120525.nc</map>
<map frm_hgrid="5x5min"    frm_lmask="ORNL-Soil" to_hgrid="0.9x1.25" to_lmask="nomask"
>lnd/clm2/mappingdata/maps/0.9x1.25/map_5x5min_ORNL-Soil_to_0.9x1.25_nomask_aave_da_c170706.nc</map>
<map frm_hgrid="3x3min"   frm_lmask="MODIS"  to_hgrid="0.9x1.25"    to_lmask="nomask"
>lnd/clm2/mappingdata/maps/0.9x1.25/map_3x3min_MODIS_to_0.9x1.25_nomask_aave_da_c120523.nc</map>
<map frm_hgrid="3x3min"    frm_lmask="MODISv2"     to_hgrid="0.9x1.25"    to_lmask="nomask" 
>lnd/clm2/mappingdata/maps/0.9x1.25/map_3x3min_MODISv2_to_0.9x1.25_nomask_aave_da_c190505.nc</map>
<map frm_hgrid="3x3min"   frm_lmask="MODIS-wCsp"  to_hgrid="0.9x1.25"    to_lmask="nomask"
>lnd/clm2/mappingdata/maps/0.9x1.25/map_3x3min_MODIS-wCsp_to_0.9x1.25_nomask_aave_da_c160425.nc</map>
<map frm_hgrid="3x3min"   frm_lmask="USGS"   to_hgrid="0.9x1.25"    to_lmask="nomask"
>lnd/clm2/mappingdata/maps/0.9x1.25/map_3x3min_USGS_to_0.9x1.25_nomask_aave_da_c120926.nc</map>
<map frm_hgrid="3x3min"   frm_lmask="LandScan2004" to_hgrid="0.9x1.25" to_lmask="nomask"
>lnd/clm2/mappingdata/maps/0.9x1.25/map_3x3min_LandScan2004_to_0.9x1.25_nomask_aave_da_c120522.nc</map>
<map frm_hgrid="3x3min"   frm_lmask="GLOBE-Gardner" to_hgrid="0.9x1.25" to_lmask="nomask"
>lnd/clm2/mappingdata/maps/0.9x1.25/map_3x3min_GLOBE-Gardner_to_0.9x1.25_nomask_aave_da_c120923.nc</map>
<map frm_hgrid="3x3min"   frm_lmask="GLOBE-Gardner-mergeGIS" to_hgrid="0.9x1.25" to_lmask="nomask"
>lnd/clm2/mappingdata/maps/0.9x1.25/map_3x3min_GLOBE-Gardner-mergeGIS_to_0.9x1.25_nomask_aave_da_c120923.nc</map>
<map frm_hgrid="0.9x1.25"    frm_lmask="GRDC"  to_hgrid="0.9x1.25"   to_lmask="nomask" 
>lnd/clm2/mappingdata/maps/0.9x1.25/map_0.9x1.25_GRDC_to_0.9x1.25_nomask_aave_da_c130308.nc</map>
<map frm_hgrid="360x720cru"    frm_lmask="cruncep"  to_hgrid="0.9x1.25"   to_lmask="nomask" 
>lnd/clm2/mappingdata/maps/0.9x1.25/map_360x720_cruncep_to_0.9x1.25_nomask_aave_da_c130326.nc</map>
<map frm_hgrid="1km-merge-10min"    frm_lmask="HYDRO1K-merge-nomask"  to_hgrid="0.9x1.25"   to_lmask="nomask" 
>lnd/clm2/mappingdata/maps/0.9x1.25/map_1km-merge-10min_HYDRO1K-merge-nomask_to_0.9x1.25_nomask_aave_da_c130405.nc</map>

<map frm_hgrid="0.5x0.5"  frm_lmask="MODIS"  to_hgrid="1.9x2.5" to_lmask="nomask" 
>lnd/clm2/mappingdata/maps/1.9x2.5/map_0.5x0.5_landuse_to_1.9x2.5_aave_da_110307.nc</map>
<map frm_hgrid="0.25x0.25"  frm_lmask="MODIS"  to_hgrid="1.9x2.5"   to_lmask="nomask" 
>lnd/clm2/mappingdata/maps/1.9x2.5/map_0.25x0.25_MODIS_to_1.9x2.5_nomask_aave_da_c170321.nc</map>
<map frm_hgrid="0.5x0.5"  frm_lmask="AVHRR"  to_hgrid="1.9x2.5" to_lmask="nomask" 
>lnd/clm2/mappingdata/maps/1.9x2.5/map_0.5x0.5_lanwat_to_1.9x2.5_aave_da_110307.nc</map>
<map frm_hgrid="10x10min" frm_lmask="nomask" to_hgrid="1.9x2.5" to_lmask="nomask"
>lnd/clm2/mappingdata/maps/1.9x2.5/map_10minx10min_topo_to_1.9x2.5_aave_da_110307.nc</map>
<map frm_hgrid="5x5min"   frm_lmask="IGBP-GSDP" to_hgrid="1.9x2.5" to_lmask="nomask"
>lnd/clm2/mappingdata/maps/1.9x2.5/map_5minx5min_soitex_to_1.9x2.5_aave_da_110307.nc</map>
<map frm_hgrid="5x5min"   frm_lmask="nomask" to_hgrid="1.9x2.5" to_lmask="nomask"
>lnd/clm2/mappingdata/maps/1.9x2.5/map_5x5min_nomask_to_1.9x2.5_nomask_aave_da_c120606.nc</map>
<map frm_hgrid="5x5min"   frm_lmask="ISRIC-WISE" to_hgrid="1.9x2.5" to_lmask="nomask"
>lnd/clm2/mappingdata/maps/1.9x2.5/map_5x5min_ISRIC-WISE_to_1.9x2.5_nomask_aave_da_c111115.nc</map>
<map frm_hgrid="5x5min"    frm_lmask="ORNL-Soil" to_hgrid="1.9x2.5" to_lmask="nomask"
>lnd/clm2/mappingdata/maps/1.9x2.5/map_5x5min_ORNL-Soil_to_1.9x2.5_nomask_aave_da_c170706.nc</map>
<map frm_hgrid="3x3min"   frm_lmask="MODIS"  to_hgrid="1.9x2.5"    to_lmask="nomask"
>lnd/clm2/mappingdata/maps/1.9x2.5/map_3x3min_MODIS_to_1.9x2.5_nomask_aave_da_c111111.nc</map>
<map frm_hgrid="3x3min"    frm_lmask="MODISv2"     to_hgrid="1.9x2.5"    to_lmask="nomask" 
>lnd/clm2/mappingdata/maps/1.9x2.5/map_3x3min_MODISv2_to_1.9x2.5_nomask_aave_da_c190505.nc</map>
<map frm_hgrid="3x3min"   frm_lmask="MODIS-wCsp"  to_hgrid="1.9x2.5"    to_lmask="nomask"
>lnd/clm2/mappingdata/maps/1.9x2.5/map_3x3min_MODIS-wCsp_to_1.9x2.5_nomask_aave_da_c160425.nc</map>
<map frm_hgrid="3x3min"   frm_lmask="USGS"   to_hgrid="1.9x2.5"    to_lmask="nomask"
>lnd/clm2/mappingdata/maps/1.9x2.5/map_3x3min_USGS_to_1.9x2.5_nomask_aave_da_c120926.nc</map>
<map frm_hgrid="3x3min"   frm_lmask="LandScan2004" to_hgrid="1.9x2.5" to_lmask="nomask"
>lnd/clm2/mappingdata/maps/1.9x2.5/map_3x3min_LandScan2004_to_1.9x2.5_nomask_aave_da_c120522.nc</map>
<map frm_hgrid="3x3min"   frm_lmask="GLOBE-Gardner" to_hgrid="1.9x2.5" to_lmask="nomask"
>lnd/clm2/mappingdata/maps/1.9x2.5/map_3x3min_GLOBE-Gardner_to_1.9x2.5_nomask_aave_da_c120923.nc</map>
<map frm_hgrid="3x3min"   frm_lmask="GLOBE-Gardner-mergeGIS" to_hgrid="1.9x2.5" to_lmask="nomask"
>lnd/clm2/mappingdata/maps/1.9x2.5/map_3x3min_GLOBE-Gardner-mergeGIS_to_1.9x2.5_nomask_aave_da_c120923.nc</map>
<map frm_hgrid="0.9x1.25"    frm_lmask="GRDC"  to_hgrid="1.9x2.5"   to_lmask="nomask" 
>lnd/clm2/mappingdata/maps/1.9x2.5/map_0.9x1.25_GRDC_to_1.9x2.5_nomask_aave_da_c130308.nc</map>
<map frm_hgrid="360x720cru"    frm_lmask="cruncep"  to_hgrid="1.9x2.5"   to_lmask="nomask" 
>lnd/clm2/mappingdata/maps/1.9x2.5/map_360x720_cruncep_to_1.9x2.5_nomask_aave_da_c130326.nc</map>
<map frm_hgrid="1km-merge-10min"    frm_lmask="HYDRO1K-merge-nomask"  to_hgrid="1.9x2.5"   to_lmask="nomask" 
>lnd/clm2/mappingdata/maps/1.9x2.5/map_1km-merge-10min_HYDRO1K-merge-nomask_to_1.9x2.5_nomask_aave_da_c130405.nc</map>


<map frm_hgrid="0.5x0.5"  frm_lmask="MODIS"  to_hgrid="10x15"   to_lmask="nomask" 
>lnd/clm2/mappingdata/maps/10x15/map_0.5x0.5_landuse_to_10x15_aave_da_110307.nc</map>
<map frm_hgrid="0.25x0.25"  frm_lmask="MODIS"  to_hgrid="10x15"   to_lmask="nomask" 
>lnd/clm2/mappingdata/maps/10x15/map_0.25x0.25_MODIS_to_10x15_nomask_aave_da_c170321.nc</map>
<map frm_hgrid="0.5x0.5"  frm_lmask="AVHRR"  to_hgrid="10x15"   to_lmask="nomask" 
>lnd/clm2/mappingdata/maps/10x15/map_0.5x0.5_lanwat_to_10x15_aave_da_110307.nc</map>
<map frm_hgrid="10x10min" frm_lmask="nomask" to_hgrid="10x15"   to_lmask="nomask"
>lnd/clm2/mappingdata/maps/10x15/map_10minx10min_topo_to_10x15_aave_da_110307.nc</map>
<map frm_hgrid="5x5min"   frm_lmask="IGBP-GSDP" to_hgrid="10x15"   to_lmask="nomask"
>lnd/clm2/mappingdata/maps/10x15/map_5minx5min_soitex_to_10x15_aave_da_110307.nc</map>
<map frm_hgrid="5x5min"   frm_lmask="nomask" to_hgrid="10x15"   to_lmask="nomask"
>lnd/clm2/mappingdata/maps/10x15/map_5x5min_nomask_to_10x15_nomask_aave_da_c120327.nc</map>
<map frm_hgrid="5x5min"   frm_lmask="ISRIC-WISE" to_hgrid="10x15" to_lmask="nomask"
>lnd/clm2/mappingdata/maps/10x15/map_5x5min_ISRIC-WISE_to_10x15_nomask_aave_da_c111115.nc</map>
<map frm_hgrid="5x5min"    frm_lmask="ORNL-Soil" to_hgrid="10x15" to_lmask="nomask"
>lnd/clm2/mappingdata/maps/10x15/map_5x5min_ORNL-Soil_to_10x15_nomask_aave_da_c170706.nc</map>
<map frm_hgrid="3x3min"   frm_lmask="MODIS"  to_hgrid="10x15"    to_lmask="nomask"
>lnd/clm2/mappingdata/maps/10x15/map_3x3min_MODIS_to_10x15_nomask_aave_da_c111111.nc</map>
<map frm_hgrid="3x3min"    frm_lmask="MODISv2"     to_hgrid="10x15"      to_lmask="nomask" 
>lnd/clm2/mappingdata/maps/10x15/map_3x3min_MODISv2_to_10x15_nomask_aave_da_c190505.nc</map>
<map frm_hgrid="3x3min"   frm_lmask="MODIS-wCsp"  to_hgrid="10x15"    to_lmask="nomask"
>lnd/clm2/mappingdata/maps/10x15/map_3x3min_MODIS-wCsp_to_10x15_nomask_aave_da_c160425.nc</map>
<map frm_hgrid="3x3min"   frm_lmask="USGS"   to_hgrid="10x15"    to_lmask="nomask"
>lnd/clm2/mappingdata/maps/10x15/map_3x3min_USGS_to_10x15_nomask_aave_da_c120926.nc</map>
<map frm_hgrid="3x3min"   frm_lmask="LandScan2004" to_hgrid="10x15" to_lmask="nomask"
>lnd/clm2/mappingdata/maps/10x15/map_3x3min_LandScan2004_to_10x15_nomask_aave_da_c120518.nc</map>
<map frm_hgrid="3x3min"   frm_lmask="GLOBE-Gardner" to_hgrid="10x15" to_lmask="nomask"
>lnd/clm2/mappingdata/maps/10x15/map_3x3min_GLOBE-Gardner_to_10x15_nomask_aave_da_c120923.nc</map>
<map frm_hgrid="3x3min"   frm_lmask="GLOBE-Gardner-mergeGIS" to_hgrid="10x15" to_lmask="nomask"
>lnd/clm2/mappingdata/maps/10x15/map_3x3min_GLOBE-Gardner-mergeGIS_to_10x15_nomask_aave_da_c120923.nc</map>
<map frm_hgrid="0.9x1.25"    frm_lmask="GRDC"  to_hgrid="10x15"   to_lmask="nomask" 
>lnd/clm2/mappingdata/maps/10x15/map_0.9x1.25_GRDC_to_10x15_nomask_aave_da_c130308.nc</map>
<map frm_hgrid="360x720cru"    frm_lmask="cruncep"  to_hgrid="10x15"   to_lmask="nomask" 
>lnd/clm2/mappingdata/maps/10x15/map_360x720_cruncep_to_10x15_nomask_aave_da_c130326.nc</map>
<map frm_hgrid="1km-merge-10min"    frm_lmask="HYDRO1K-merge-nomask"  to_hgrid="10x15"   to_lmask="nomask" 
>lnd/clm2/mappingdata/maps/10x15/map_1km-merge-10min_HYDRO1K-merge-nomask_to_10x15_nomask_aave_da_c130411.nc</map>

<map frm_hgrid="0.5x0.5"  frm_lmask="MODIS"      to_hgrid="360x720cru"   to_lmask="nomask" 
>lnd/clm2/mappingdata/maps/360x720/map_0.5x0.5_MODIS_to_360x720_nomask_aave_da_c120830.nc</map>
<map frm_hgrid="0.25x0.25"  frm_lmask="MODIS"  to_hgrid="360x720cru"   to_lmask="nomask" 
>lnd/clm2/mappingdata/maps/360x720/map_0.25x0.25_MODIS_to_360x720cru_nomask_aave_da_c170321.nc</map>
<map frm_hgrid="0.5x0.5"  frm_lmask="AVHRR"      to_hgrid="360x720cru"   to_lmask="nomask" 
>lnd/clm2/mappingdata/maps/360x720/map_0.5x0.5_AVHRR_to_360x720_nomask_aave_da_c120830.nc</map>
<map frm_hgrid="10x10min" frm_lmask="nomask"     to_hgrid="360x720cru"   to_lmask="nomask"
>lnd/clm2/mappingdata/maps/360x720/map_10x10min_nomask_to_360x720_nomask_aave_da_c120830.nc</map>
<map frm_hgrid="5x5min"   frm_lmask="IGBP-GSDP"  to_hgrid="360x720cru"   to_lmask="nomask"
>lnd/clm2/mappingdata/maps/360x720/map_5x5min_IGBP-GSDP_to_360x720_nomask_aave_da_c120830.nc</map>
<map frm_hgrid="5x5min"   frm_lmask="nomask"     to_hgrid="360x720cru"   to_lmask="nomask"
>lnd/clm2/mappingdata/maps/360x720/map_5x5min_nomask_to_360x720_nomask_aave_da_c120830.nc</map>
<map frm_hgrid="5x5min"   frm_lmask="ISRIC-WISE" to_hgrid="360x720cru"   to_lmask="nomask"
>lnd/clm2/mappingdata/maps/360x720/map_5x5min_ISRIC-WISE_to_360x720_nomask_aave_da_c120830.nc</map>
<map frm_hgrid="5x5min"    frm_lmask="ORNL-Soil" to_hgrid="360x720cru" to_lmask="nomask"
>lnd/clm2/mappingdata/maps/360x720/map_5x5min_ORNL-Soil_to_360x720cru_nomask_aave_da_c170706.nc</map>
<map frm_hgrid="3x3min"   frm_lmask="MODIS"      to_hgrid="360x720cru"   to_lmask="nomask"
>lnd/clm2/mappingdata/maps/360x720/map_3x3min_MODIS_to_360x720_nomask_aave_da_c120830.nc</map>
<map frm_hgrid="3x3min"    frm_lmask="MODISv2"     to_hgrid="360x720cru" to_lmask="nomask" 
>lnd/clm2/mappingdata/maps/360x720/map_3x3min_MODISv2_to_360x720cru_nomask_aave_da_c190505.nc</map>
<map frm_hgrid="3x3min"   frm_lmask="MODIS-wCsp" to_hgrid="360x720cru"   to_lmask="nomask"
>lnd/clm2/mappingdata/maps/360x720/map_3x3min_MODIS-wCsp_to_360x720cru_nomask_aave_da_c160425.nc</map>
<map frm_hgrid="3x3min"   frm_lmask="USGS"       to_hgrid="360x720cru"   to_lmask="nomask"
>lnd/clm2/mappingdata/maps/360x720/map_3x3min_USGS_to_360x720_nomask_aave_da_c121128.nc</map>
<map frm_hgrid="3x3min"   frm_lmask="LandScan2004" to_hgrid="360x720cru" to_lmask="nomask"
>lnd/clm2/mappingdata/maps/360x720/map_3x3min_LandScan2004_to_360x720_nomask_aave_da_c121017.nc</map>
<map frm_hgrid="3x3min"   frm_lmask="GLOBE-Gardner" to_hgrid="360x720cru" to_lmask="nomask"
>lnd/clm2/mappingdata/maps/360x720/map_3x3min_GLOBE-Gardner_to_360x720_nomask_aave_da_c121128.nc</map>
<map frm_hgrid="3x3min"   frm_lmask="GLOBE-Gardner-mergeGIS" to_hgrid="360x720cru" to_lmask="nomask"
>lnd/clm2/mappingdata/maps/360x720/map_3x3min_GLOBE-Gardner-mergeGIS_to_360x720_nomask_aave_da_c121128.nc</map>
<map frm_hgrid="0.9x1.25"    frm_lmask="GRDC"  to_hgrid="360x720cru"   to_lmask="nomask" 
>lnd/clm2/mappingdata/maps/360x720/map_0.9x1.25_GRDC_to_360x720_nomask_aave_da_c130309.nc</map>
<map frm_hgrid="360x720cru"    frm_lmask="cruncep"  to_hgrid="360x720cru"   to_lmask="nomask" 
>lnd/clm2/mappingdata/maps/360x720/map_360x720_cruncep_to_360x720_nomask_aave_da_c130326.nc</map>
<map frm_hgrid="1km-merge-10min"    frm_lmask="HYDRO1K-merge-nomask"  to_hgrid="360x720cru"   to_lmask="nomask" 
>lnd/clm2/mappingdata/maps/360x720/map_1km-merge-10min_HYDRO1K-merge-nomask_to_360x720_nomask_aave_da_c130403.nc</map>


<map frm_hgrid="0.5x0.5"  frm_lmask="MODIS"  to_hgrid="512x1024"   to_lmask="nomask" 
>lnd/clm2/mappingdata/maps/512x1024/map_0.5x0.5_MODIS_to_512x1024_nomask_aave_da_c110920.nc</map>
<map frm_hgrid="0.25x0.25"  frm_lmask="MODIS"  to_hgrid="512x1024"   to_lmask="nomask" 
>lnd/clm2/mappingdata/maps/512x1024/map_0.25x0.25_MODIS_to_512x1024_nomask_aave_da_c170321.nc</map>
<map frm_hgrid="0.5x0.5"  frm_lmask="AVHRR"  to_hgrid="512x1024"   to_lmask="nomask" 
>lnd/clm2/mappingdata/maps/512x1024/map_0.5x0.5_AVHRR_to_512x1024_nomask_aave_da_c110920.nc</map>
<map frm_hgrid="10x10min" frm_lmask="nomask" to_hgrid="512x1024"   to_lmask="nomask"
>lnd/clm2/mappingdata/maps/512x1024/map_10x10min_nomask_to_512x1024_nomask_aave_da_c110920.nc</map>
<map frm_hgrid="5x5min"   frm_lmask="IGBP-GSDP" to_hgrid="512x1024"   to_lmask="nomask"
>lnd/clm2/mappingdata/maps/512x1024/map_5x5min_IGBP-GSDP_to_512x1024_nomask_aave_da_c110920.nc</map>
<map frm_hgrid="5x5min"   frm_lmask="nomask" to_hgrid="512x1024"   to_lmask="nomask"
>lnd/clm2/mappingdata/maps/512x1024/map_5x5min_nomask_to_512x1024_nomask_aave_da_c110920.nc</map>
<map frm_hgrid="5x5min"   frm_lmask="ISRIC-WISE" to_hgrid="512x1024" to_lmask="nomask"
>lnd/clm2/mappingdata/maps/512x1024/map_5x5min_ISRIC-WISE_to_512x1024_nomask_aave_da_c120906.nc</map>
<map frm_hgrid="5x5min"    frm_lmask="ORNL-Soil" to_hgrid="512x1024" to_lmask="nomask"
>lnd/clm2/mappingdata/maps/512x1024/map_5x5min_ORNL-Soil_to_512x1024_nomask_aave_da_c170706.nc</map>
<map frm_hgrid="3x3min"   frm_lmask="MODIS"  to_hgrid="512x1024"    to_lmask="nomask"
>lnd/clm2/mappingdata/maps/512x1024/map_3x3min_MODIS_to_512x1024_nomask_aave_da_c111111.nc</map>
<map frm_hgrid="3x3min"    frm_lmask="MODISv2"     to_hgrid="512x1024"   to_lmask="nomask" 
>lnd/clm2/mappingdata/maps/512x1024/map_3x3min_MODISv2_to_512x1024_nomask_aave_da_c190505.nc</map>
<map frm_hgrid="3x3min"   frm_lmask="MODIS-wCsp" to_hgrid="512x1024"    to_lmask="nomask"
>lnd/clm2/mappingdata/maps/512x1024/map_3x3min_MODIS-wCsp_to_512x1024_nomask_aave_da_c160425.nc</map>
<map frm_hgrid="3x3min"   frm_lmask="USGS"   to_hgrid="512x1024"    to_lmask="nomask"
>lnd/clm2/mappingdata/maps/512x1024/map_3x3min_USGS_to_512x1024_nomask_aave_da_c120927.nc</map>
<map frm_hgrid="3x3min"   frm_lmask="LandScan2004" to_hgrid="512x1024" to_lmask="nomask"
>lnd/clm2/mappingdata/maps/512x1024/map_3x3min_LandScan2004_to_512x1024_nomask_aave_da_c120518.nc</map>
<map frm_hgrid="3x3min"   frm_lmask="GLOBE-Gardner" to_hgrid="512x1024" to_lmask="nomask"
>lnd/clm2/mappingdata/maps/512x1024/map_3x3min_GLOBE-Gardner_to_512x1024_nomask_aave_da_c120923.nc</map>
<map frm_hgrid="3x3min"   frm_lmask="GLOBE-Gardner-mergeGIS" to_hgrid="512x1024" to_lmask="nomask"
>lnd/clm2/mappingdata/maps/512x1024/map_3x3min_GLOBE-Gardner-mergeGIS_to_512x1024_nomask_aave_da_c120923.nc</map>
<map frm_hgrid="0.9x1.25"    frm_lmask="GRDC"  to_hgrid="512x1024"   to_lmask="nomask" 
>lnd/clm2/mappingdata/maps/512x1024/map_0.9x1.25_GRDC_to_512x1024_nomask_aave_da_c130308.nc</map>
<map frm_hgrid="360x720cru"    frm_lmask="cruncep"  to_hgrid="512x1024"   to_lmask="nomask" 
>lnd/clm2/mappingdata/maps/512x1024/map_360x720_cruncep_to_512x1024_nomask_aave_da_c130326.nc</map>
<map frm_hgrid="1km-merge-10min"    frm_lmask="HYDRO1K-merge-nomask"  to_hgrid="512x1024"   to_lmask="nomask" 
>lnd/clm2/mappingdata/maps/512x1024/map_1km-merge-10min_HYDRO1K-merge-nomask_to_512x1024_nomask_aave_da_c130403.nc</map>


<map frm_hgrid="0.5x0.5"  frm_lmask="MODIS"  to_hgrid="128x256"   to_lmask="nomask" 
>lnd/clm2/mappingdata/maps/128x256/map_0.5x0.5_MODIS_to_128x256_nomask_aave_da_c110920.nc</map>
<map frm_hgrid="0.25x0.25"  frm_lmask="MODIS"  to_hgrid="128x256"   to_lmask="nomask" 
>lnd/clm2/mappingdata/maps/128x256/map_0.25x0.25_MODIS_to_128x256_nomask_aave_da_c170321.nc</map>
<map frm_hgrid="0.5x0.5"  frm_lmask="AVHRR"  to_hgrid="128x256"   to_lmask="nomask" 
>lnd/clm2/mappingdata/maps/128x256/map_0.5x0.5_AVHRR_to_128x256_nomask_aave_da_c110920.nc</map>
<map frm_hgrid="10x10min" frm_lmask="nomask" to_hgrid="128x256"   to_lmask="nomask"
>lnd/clm2/mappingdata/maps/128x256/map_10x10min_nomask_to_128x256_nomask_aave_da_c110920.nc</map>
<map frm_hgrid="5x5min"   frm_lmask="IGBP-GSDP" to_hgrid="128x256"   to_lmask="nomask"
>lnd/clm2/mappingdata/maps/128x256/map_5x5min_IGBP-GSDP_to_128x256_nomask_aave_da_c110920.nc</map>
<map frm_hgrid="5x5min"   frm_lmask="nomask" to_hgrid="128x256"   to_lmask="nomask"
>lnd/clm2/mappingdata/maps/128x256/map_5x5min_nomask_to_128x256_nomask_aave_da_c110920.nc</map>
<map frm_hgrid="5x5min"   frm_lmask="ISRIC-WISE" to_hgrid="128x256" to_lmask="nomask"
>lnd/clm2/mappingdata/maps/128x256/map_5x5min_ISRIC-WISE_to_128x256_nomask_aave_da_c111115.nc</map>
<map frm_hgrid="5x5min"    frm_lmask="ORNL-Soil" to_hgrid="128x256" to_lmask="nomask"
>lnd/clm2/mappingdata/maps/128x256/map_5x5min_ORNL-Soil_to_128x256_nomask_aave_da_c170706.nc</map>
<map frm_hgrid="3x3min"   frm_lmask="MODIS"  to_hgrid="128x256"    to_lmask="nomask"
>lnd/clm2/mappingdata/maps/128x256/map_3x3min_MODIS_to_128x256_nomask_aave_da_c111111.nc</map>
<map frm_hgrid="3x3min"    frm_lmask="MODISv2"     to_hgrid="128x256"   to_lmask="nomask" 
>lnd/clm2/mappingdata/maps/128x256/map_3x3min_MODISv2_to_128x256_nomask_aave_da_c190505.nc</map>
<map frm_hgrid="3x3min"   frm_lmask="MODIS-wCsp"  to_hgrid="128x256"    to_lmask="nomask"
>lnd/clm2/mappingdata/maps/128x256/map_3x3min_MODIS-wCsp_to_128x256_nomask_aave_da_c160425.nc</map>
<map frm_hgrid="3x3min"   frm_lmask="USGS"   to_hgrid="128x256"    to_lmask="nomask"
>lnd/clm2/mappingdata/maps/128x256/map_3x3min_USGS_to_128x256_nomask_aave_da_c120926.nc</map>
<map frm_hgrid="3x3min"   frm_lmask="LandScan2004" to_hgrid="128x256" to_lmask="nomask"
>lnd/clm2/mappingdata/maps/128x256/map_3x3min_LandScan2004_to_128x256_nomask_aave_da_c120518.nc</map>
<map frm_hgrid="3x3min"   frm_lmask="GLOBE-Gardner" to_hgrid="128x256" to_lmask="nomask"
>lnd/clm2/mappingdata/maps/128x256/map_3x3min_GLOBE-Gardner_to_128x256_nomask_aave_da_c120923.nc</map>
<map frm_hgrid="3x3min"   frm_lmask="GLOBE-Gardner-mergeGIS" to_hgrid="128x256" to_lmask="nomask"
>lnd/clm2/mappingdata/maps/128x256/map_3x3min_GLOBE-Gardner-mergeGIS_to_128x256_nomask_aave_da_c120923.nc</map>
<map frm_hgrid="0.9x1.25"    frm_lmask="GRDC"  to_hgrid="128x256"   to_lmask="nomask" 
>lnd/clm2/mappingdata/maps/128x256/map_0.9x1.25_GRDC_to_128x256_nomask_aave_da_c130308.nc</map>
<map frm_hgrid="360x720cru"    frm_lmask="cruncep"  to_hgrid="128x256"   to_lmask="nomask" 
>lnd/clm2/mappingdata/maps/128x256/map_360x720_cruncep_to_128x256_nomask_aave_da_c130326.nc</map>
<map frm_hgrid="1km-merge-10min"    frm_lmask="HYDRO1K-merge-nomask"  to_hgrid="128x256"   to_lmask="nomask" 
>lnd/clm2/mappingdata/maps/128x256/map_1km-merge-10min_HYDRO1K-merge-nomask_to_128x256_nomask_aave_da_c130403.nc</map>


<map frm_hgrid="0.5x0.5"  frm_lmask="MODIS"  to_hgrid="64x128"   to_lmask="nomask" 
>lnd/clm2/mappingdata/maps/64x128/map_0.5x0.5_MODIS_to_64x128_nomask_aave_da_c110920.nc</map>
<map frm_hgrid="0.25x0.25"  frm_lmask="MODIS"  to_hgrid="64x128"   to_lmask="nomask" 
>lnd/clm2/mappingdata/maps/64x128/map_0.25x0.25_MODIS_to_64x128_nomask_aave_da_c170321.nc</map>
<map frm_hgrid="0.5x0.5"  frm_lmask="AVHRR"  to_hgrid="64x128"   to_lmask="nomask" 
>lnd/clm2/mappingdata/maps/64x128/map_0.5x0.5_AVHRR_to_64x128_nomask_aave_da_c110920.nc</map>
<map frm_hgrid="10x10min" frm_lmask="nomask" to_hgrid="64x128"   to_lmask="nomask"
>lnd/clm2/mappingdata/maps/64x128/map_10x10min_nomask_to_64x128_nomask_aave_da_c110920.nc</map>
<map frm_hgrid="5x5min"   frm_lmask="IGBP-GSDP" to_hgrid="64x128"   to_lmask="nomask"
>lnd/clm2/mappingdata/maps/64x128/map_5x5min_IGBP-GSDP_to_64x128_nomask_aave_da_c110920.nc</map>
<map frm_hgrid="5x5min"   frm_lmask="nomask" to_hgrid="64x128"   to_lmask="nomask"
>lnd/clm2/mappingdata/maps/64x128/map_5x5min_nomask_to_64x128_nomask_aave_da_c110920.nc</map>
<map frm_hgrid="5x5min"   frm_lmask="ISRIC-WISE" to_hgrid="64x128" to_lmask="nomask"
>lnd/clm2/mappingdata/maps/64x128/map_5x5min_ISRIC-WISE_to_64x128_nomask_aave_da_c111115.nc</map>
<map frm_hgrid="5x5min"    frm_lmask="ORNL-Soil" to_hgrid="64x128" to_lmask="nomask"
>lnd/clm2/mappingdata/maps/64x128/map_5x5min_ORNL-Soil_to_64x128_nomask_aave_da_c170706.nc</map>
<map frm_hgrid="3x3min"   frm_lmask="MODIS"  to_hgrid="64x128"    to_lmask="nomask"
>lnd/clm2/mappingdata/maps/64x128/map_3x3min_MODIS_to_64x128_nomask_aave_da_c111111.nc</map>
<map frm_hgrid="3x3min"    frm_lmask="MODISv2"     to_hgrid="64x128"   to_lmask="nomask" 
>lnd/clm2/mappingdata/maps/64x128/map_3x3min_MODISv2_to_64x128_nomask_aave_da_c190505.nc</map>
<map frm_hgrid="3x3min"   frm_lmask="MODIS-wCsp"  to_hgrid="64x128"    to_lmask="nomask"
>lnd/clm2/mappingdata/maps/64x128/map_3x3min_MODIS-wCsp_to_64x128_nomask_aave_da_c160428.nc</map>
<map frm_hgrid="3x3min"   frm_lmask="USGS"   to_hgrid="64x128"    to_lmask="nomask"
>lnd/clm2/mappingdata/maps/64x128/map_3x3min_USGS_to_64x128_nomask_aave_da_c120926.nc</map>
<map frm_hgrid="3x3min"   frm_lmask="LandScan2004" to_hgrid="64x128" to_lmask="nomask"
>lnd/clm2/mappingdata/maps/64x128/map_3x3min_LandScan2004_to_64x128_nomask_aave_da_c120518.nc</map>
<map frm_hgrid="3x3min"   frm_lmask="GLOBE-Gardner" to_hgrid="64x128" to_lmask="nomask"
>lnd/clm2/mappingdata/maps/64x128/map_3x3min_GLOBE-Gardner_to_64x128_nomask_aave_da_c120923.nc</map>
<map frm_hgrid="3x3min"   frm_lmask="GLOBE-Gardner-mergeGIS" to_hgrid="64x128" to_lmask="nomask"
>lnd/clm2/mappingdata/maps/64x128/map_3x3min_GLOBE-Gardner-mergeGIS_to_64x128_nomask_aave_da_c120923.nc</map>
<map frm_hgrid="0.9x1.25"    frm_lmask="GRDC"  to_hgrid="64x128"   to_lmask="nomask" 
>lnd/clm2/mappingdata/maps/64x128/map_0.9x1.25_GRDC_to_64x128_nomask_aave_da_c130308.nc</map>
<map frm_hgrid="360x720cru"    frm_lmask="cruncep"  to_hgrid="64x128"   to_lmask="nomask" 
>lnd/clm2/mappingdata/maps/64x128/map_360x720_cruncep_to_64x128_nomask_aave_da_c130326.nc</map>
<map frm_hgrid="1km-merge-10min"    frm_lmask="HYDRO1K-merge-nomask"  to_hgrid="64x128"   to_lmask="nomask" 
>lnd/clm2/mappingdata/maps/64x128/map_1km-merge-10min_HYDRO1K-merge-nomask_to_64x128_nomask_aave_da_c130403.nc</map>

<map frm_hgrid="0.5x0.5"  frm_lmask="MODIS"  to_hgrid="48x96"   to_lmask="nomask" 
>lnd/clm2/mappingdata/maps/48x96/map_0.5x0.5_MODIS_to_48x96_nomask_aave_da_c110822.nc</map>
<map frm_hgrid="0.25x0.25"  frm_lmask="MODIS"  to_hgrid="48x96"   to_lmask="nomask" 
>lnd/clm2/mappingdata/maps/48x96/map_0.25x0.25_MODIS_to_48x96_nomask_aave_da_c170321.nc</map>
<map frm_hgrid="0.5x0.5"  frm_lmask="AVHRR"  to_hgrid="48x96"   to_lmask="nomask" 
>lnd/clm2/mappingdata/maps/48x96/map_0.5x0.5_AVHRR_to_48x96_nomask_aave_da_c110822.nc</map>
<map frm_hgrid="10x10min" frm_lmask="nomask" to_hgrid="48x96"   to_lmask="nomask"
>lnd/clm2/mappingdata/maps/48x96/map_10x10min_nomask_to_48x96_nomask_aave_da_c110822.nc</map>
<map frm_hgrid="5x5min"   frm_lmask="IGBP-GSDP" to_hgrid="48x96"   to_lmask="nomask"
>lnd/clm2/mappingdata/maps/48x96/map_5x5min_IGBP-GSDP_to_48x96_nomask_aave_da_c110822.nc</map>
<map frm_hgrid="5x5min"   frm_lmask="nomask" to_hgrid="48x96"   to_lmask="nomask"
>lnd/clm2/mappingdata/maps/48x96/map_5x5min_nomask_to_48x96_nomask_aave_da_c110822.nc</map>
<map frm_hgrid="5x5min"   frm_lmask="ISRIC-WISE" to_hgrid="48x96" to_lmask="nomask"
>lnd/clm2/mappingdata/maps/48x96/map_5x5min_ISRIC-WISE_to_48x96_nomask_aave_da_c111115.nc</map>
<map frm_hgrid="5x5min"    frm_lmask="ORNL-Soil" to_hgrid="48x96" to_lmask="nomask"
>lnd/clm2/mappingdata/maps/48x96/map_5x5min_ORNL-Soil_to_48x96_nomask_aave_da_c170706.nc</map>
<map frm_hgrid="3x3min"   frm_lmask="MODIS"  to_hgrid="48x96"    to_lmask="nomask"
>lnd/clm2/mappingdata/maps/48x96/map_3x3min_MODIS_to_48x96_nomask_aave_da_c111111.nc</map>
<map frm_hgrid="3x3min"    frm_lmask="MODISv2"     to_hgrid="48x96"   to_lmask="nomask" 
>lnd/clm2/mappingdata/maps/48x96/map_3x3min_MODISv2_to_48x96_nomask_aave_da_c190505.nc</map>
<map frm_hgrid="3x3min"   frm_lmask="MODIS-wCsp"  to_hgrid="48x96"    to_lmask="nomask"
>lnd/clm2/mappingdata/maps/48x96/map_3x3min_MODIS-wCsp_to_48x96_nomask_aave_da_c160425.nc</map>
<map frm_hgrid="3x3min"   frm_lmask="USGS"   to_hgrid="48x96"    to_lmask="nomask"
>lnd/clm2/mappingdata/maps/48x96/map_3x3min_USGS_to_48x96_nomask_aave_da_c120926.nc</map>
<map frm_hgrid="3x3min"   frm_lmask="LandScan2004" to_hgrid="48x96" to_lmask="nomask"
>lnd/clm2/mappingdata/maps/48x96/map_3x3min_LandScan2004_to_48x96_nomask_aave_da_c120518.nc</map>
<map frm_hgrid="3x3min"   frm_lmask="GLOBE-Gardner" to_hgrid="48x96" to_lmask="nomask"
>lnd/clm2/mappingdata/maps/48x96/map_3x3min_GLOBE-Gardner_to_48x96_nomask_aave_da_c120923.nc</map>
<map frm_hgrid="3x3min"   frm_lmask="GLOBE-Gardner-mergeGIS" to_hgrid="48x96" to_lmask="nomask"
>lnd/clm2/mappingdata/maps/48x96/map_3x3min_GLOBE-Gardner-mergeGIS_to_48x96_nomask_aave_da_c120923.nc</map>
<map frm_hgrid="0.9x1.25"    frm_lmask="GRDC"  to_hgrid="48x96"   to_lmask="nomask" 
>lnd/clm2/mappingdata/maps/48x96/map_0.9x1.25_GRDC_to_48x96_nomask_aave_da_c130308.nc</map>
<map frm_hgrid="360x720cru"    frm_lmask="cruncep"  to_hgrid="48x96"   to_lmask="nomask" 
>lnd/clm2/mappingdata/maps/48x96/map_360x720_cruncep_to_48x96_nomask_aave_da_c130326.nc</map>
<map frm_hgrid="1km-merge-10min"    frm_lmask="HYDRO1K-merge-nomask"  to_hgrid="48x96"   to_lmask="nomask" 
>lnd/clm2/mappingdata/maps/48x96/map_1km-merge-10min_HYDRO1K-merge-nomask_to_48x96_nomask_aave_da_c130405.nc</map>

<map frm_hgrid="0.5x0.5"  frm_lmask="MODIS"  to_hgrid="4x5"   to_lmask="nomask" 
>lnd/clm2/mappingdata/maps/4x5/map_0.5x0.5_MODIS_to_4x5_nomask_aave_da_c110822.nc</map>
<map frm_hgrid="0.25x0.25"  frm_lmask="MODIS"  to_hgrid="4x5"   to_lmask="nomask" 
>lnd/clm2/mappingdata/maps/4x5/map_0.25x0.25_MODIS_to_4x5_nomask_aave_da_c170321.nc</map>
<map frm_hgrid="0.5x0.5"  frm_lmask="AVHRR"  to_hgrid="4x5"   to_lmask="nomask" 
>lnd/clm2/mappingdata/maps/4x5/map_0.5x0.5_AVHRR_to_4x5_nomask_aave_da_c110822.nc</map>
<map frm_hgrid="10x10min" frm_lmask="nomask" to_hgrid="4x5"   to_lmask="nomask"
>lnd/clm2/mappingdata/maps/4x5/map_10x10min_nomask_to_4x5_nomask_aave_da_c110822.nc</map>
<map frm_hgrid="5x5min"   frm_lmask="IGBP-GSDP" to_hgrid="4x5"   to_lmask="nomask"
>lnd/clm2/mappingdata/maps/4x5/map_5x5min_IGBP-GSDP_to_4x5_nomask_aave_da_c110822.nc</map>
<map frm_hgrid="5x5min"   frm_lmask="nomask" to_hgrid="4x5"   to_lmask="nomask"
>lnd/clm2/mappingdata/maps/4x5/map_5x5min_nomask_to_4x5_nomask_aave_da_c110822.nc</map>
<map frm_hgrid="5x5min"   frm_lmask="ISRIC-WISE" to_hgrid="4x5" to_lmask="nomask"
>lnd/clm2/mappingdata/maps/4x5/map_5x5min_ISRIC-WISE_to_4x5_nomask_aave_da_c120906.nc</map>
<map frm_hgrid="5x5min"    frm_lmask="ORNL-Soil" to_hgrid="4x5" to_lmask="nomask"
>lnd/clm2/mappingdata/maps/4x5/map_5x5min_ORNL-Soil_to_4x5_nomask_aave_da_c170706.nc</map>
<map frm_hgrid="3x3min"   frm_lmask="MODIS"  to_hgrid="4x5"    to_lmask="nomask"
>lnd/clm2/mappingdata/maps/4x5/map_3x3min_MODIS_to_4x5_nomask_aave_da_c111111.nc</map>
<map frm_hgrid="3x3min"    frm_lmask="MODISv2"     to_hgrid="4x5"   to_lmask="nomask" 
>lnd/clm2/mappingdata/maps/4x5/map_3x3min_MODISv2_to_4x5_nomask_aave_da_c190505.nc</map>
<map frm_hgrid="3x3min"   frm_lmask="MODIS-wCsp"  to_hgrid="4x5"    to_lmask="nomask"
>lnd/clm2/mappingdata/maps/4x5/map_3x3min_MODIS-wCsp_to_4x5_nomask_aave_da_c160425.nc</map>
<map frm_hgrid="3x3min"   frm_lmask="USGS"   to_hgrid="4x5"    to_lmask="nomask"
>lnd/clm2/mappingdata/maps/4x5/map_3x3min_USGS_to_4x5_nomask_aave_da_c120926.nc</map>
<map frm_hgrid="3x3min"   frm_lmask="LandScan2004" to_hgrid="4x5" to_lmask="nomask"
>lnd/clm2/mappingdata/maps/4x5/map_3x3min_LandScan2004_to_4x5_nomask_aave_da_c120518.nc</map>
<map frm_hgrid="3x3min"   frm_lmask="GLOBE-Gardner" to_hgrid="4x5" to_lmask="nomask"
>lnd/clm2/mappingdata/maps/4x5/map_3x3min_GLOBE-Gardner_to_4x5_nomask_aave_da_c120923.nc</map>
<map frm_hgrid="3x3min"   frm_lmask="GLOBE-Gardner-mergeGIS" to_hgrid="4x5" to_lmask="nomask"
>lnd/clm2/mappingdata/maps/4x5/map_3x3min_GLOBE-Gardner-mergeGIS_to_4x5_nomask_aave_da_c120923.nc</map>
<map frm_hgrid="0.9x1.25"    frm_lmask="GRDC"  to_hgrid="4x5"   to_lmask="nomask" 
>lnd/clm2/mappingdata/maps/4x5/map_0.9x1.25_GRDC_to_4x5_nomask_aave_da_c130308.nc</map>
<map frm_hgrid="360x720cru"    frm_lmask="cruncep"  to_hgrid="4x5"   to_lmask="nomask" 
>lnd/clm2/mappingdata/maps/4x5/map_360x720_cruncep_to_4x5_nomask_aave_da_c130326.nc</map>
<map frm_hgrid="1km-merge-10min"    frm_lmask="HYDRO1K-merge-nomask"  to_hgrid="4x5"   to_lmask="nomask" 
>lnd/clm2/mappingdata/maps/4x5/map_1km-merge-10min_HYDRO1K-merge-nomask_to_4x5_nomask_aave_da_c130411.nc</map>

<map frm_hgrid="0.5x0.5"  frm_lmask="MODIS"  to_hgrid="0.23x0.31"   to_lmask="nomask" 
>lnd/clm2/mappingdata/maps/0.23x0.31/map_0.5x0.5_MODIS_to_0.23x0.31_nomask_aave_da_c110920.nc</map>
<map frm_hgrid="0.25x0.25"  frm_lmask="MODIS"  to_hgrid="0.23x0.31"   to_lmask="nomask" 
>lnd/clm2/mappingdata/maps/0.23x0.31/map_0.25x0.25_MODIS_to_0.23x0.31_nomask_aave_da_c170321.nc</map>
<map frm_hgrid="0.5x0.5"  frm_lmask="AVHRR"  to_hgrid="0.23x0.31"   to_lmask="nomask" 
>lnd/clm2/mappingdata/maps/0.23x0.31/map_0.5x0.5_AVHRR_to_0.23x0.31_nomask_aave_da_c110920.nc</map>
<map frm_hgrid="10x10min" frm_lmask="nomask" to_hgrid="0.23x0.31"   to_lmask="nomask"
>lnd/clm2/mappingdata/maps/0.23x0.31/map_10x10min_nomask_to_0.23x0.31_nomask_aave_da_c110920.nc</map>
<map frm_hgrid="5x5min"   frm_lmask="IGBP-GSDP" to_hgrid="0.23x0.31"   to_lmask="nomask"
>lnd/clm2/mappingdata/maps/0.23x0.31/map_5x5min_IGBP-GSDP_to_0.23x0.31_nomask_aave_da_c110920.nc</map>
<map frm_hgrid="5x5min"   frm_lmask="nomask" to_hgrid="0.23x0.31"   to_lmask="nomask"
>lnd/clm2/mappingdata/maps/0.23x0.31/map_5x5min_nomask_to_0.23x0.31_nomask_aave_da_c110920.nc</map>
<map frm_hgrid="5x5min"   frm_lmask="ISRIC-WISE" to_hgrid="0.23x0.31" to_lmask="nomask"
>lnd/clm2/mappingdata/maps/0.23x0.31/map_5x5min_ISRIC-WISE_to_0.23x0.31_nomask_aave_da_c111115.nc</map>
<map frm_hgrid="5x5min"    frm_lmask="ORNL-Soil" to_hgrid="0.23x0.31" to_lmask="nomask"
>lnd/clm2/mappingdata/maps/0.23x0.31/map_5x5min_ORNL-Soil_to_0.23x0.31_nomask_aave_da_c170706.nc</map>
<map frm_hgrid="3x3min"   frm_lmask="MODIS"  to_hgrid="0.23x0.31"   to_lmask="nomask"
>lnd/clm2/mappingdata/maps/0.23x0.31/map_3x3min_MODIS_to_0.23x0.31_nomask_aave_da_c110930.nc</map>
<map frm_hgrid="3x3min"    frm_lmask="MODISv2"     to_hgrid="0.23x0.31"   to_lmask="nomask" 
>lnd/clm2/mappingdata/maps/0.23x0.31/map_3x3min_MODISv2_to_0.23x0.31_nomask_aave_da_c190505.nc</map>
<map frm_hgrid="3x3min"   frm_lmask="MODIS-wCsp"  to_hgrid="0.23x0.31"   to_lmask="nomask"
>lnd/clm2/mappingdata/maps/0.23x0.31/map_3x3min_MODIS-wCsp_to_0.23x0.31_nomask_aave_da_c160425.nc</map>
<map frm_hgrid="3x3min"   frm_lmask="USGS"   to_hgrid="0.23x0.31"    to_lmask="nomask"
>lnd/clm2/mappingdata/maps/0.23x0.31/map_3x3min_USGS_to_0.23x0.31_nomask_aave_da_c120926.nc</map>
<map frm_hgrid="3x3min"   frm_lmask="LandScan2004" to_hgrid="0.23x0.31" to_lmask="nomask"
>lnd/clm2/mappingdata/maps/0.23x0.31/map_3x3min_LandScan2004_to_0.23x0.31_nomask_aave_da_c120518.nc</map>
<map frm_hgrid="3x3min"   frm_lmask="GLOBE-Gardner" to_hgrid="0.23x0.31" to_lmask="nomask"
>lnd/clm2/mappingdata/maps/0.23x0.31/map_3x3min_GLOBE-Gardner_to_0.23x0.31_nomask_aave_da_c120923.nc</map>
<map frm_hgrid="3x3min"   frm_lmask="GLOBE-Gardner-mergeGIS" to_hgrid="0.23x0.31" to_lmask="nomask"
>lnd/clm2/mappingdata/maps/0.23x0.31/map_3x3min_GLOBE-Gardner-mergeGIS_to_0.23x0.31_nomask_aave_da_c120923.nc</map>
<map frm_hgrid="3x3min"   frm_lmask="LandScan2004" to_hgrid="0.23x0.31" to_lmask="nomask"
>lnd/clm2/mappingdata/maps/0.23x0.31/map_3x3min_LandScan2004_to_0.23x0.31_nomask_aave_da_c120518.nc</map>
<map frm_hgrid="0.9x1.25"    frm_lmask="GRDC"  to_hgrid="0.23x0.31"   to_lmask="nomask" 
>lnd/clm2/mappingdata/maps/0.23x0.31/map_0.9x1.25_GRDC_to_0.23x0.31_nomask_aave_da_c130308.nc</map>
<map frm_hgrid="360x720cru"    frm_lmask="cruncep"  to_hgrid="0.23x0.31"   to_lmask="nomask" 
>lnd/clm2/mappingdata/maps/0.23x0.31/map_360x720_cruncep_to_0.23x0.31_nomask_aave_da_c130326.nc</map>
<map frm_hgrid="1km-merge-10min"    frm_lmask="HYDRO1K-merge-nomask"  to_hgrid="0.23x0.31"   to_lmask="nomask" 
>lnd/clm2/mappingdata/maps/0.23x0.31/map_1km-merge-10min_HYDRO1K-merge-nomask_to_0.23x0.31_nomask_aave_da_c130405.nc</map>


<map frm_hgrid="0.5x0.5"  frm_lmask="MODIS"  to_hgrid="2.5x3.33"   to_lmask="nomask" 
>lnd/clm2/mappingdata/maps/2.5x3.33/map_0.5x0.5_MODIS_to_2.5x3.33_nomask_aave_da_c110823.nc</map>
<map frm_hgrid="0.25x0.25"  frm_lmask="MODIS"  to_hgrid="2.5x3.33"   to_lmask="nomask" 
>lnd/clm2/mappingdata/maps/2.5x3.33/map_0.25x0.25_MODIS_to_2.5x3.33_nomask_aave_da_c170321.nc</map>
<map frm_hgrid="0.5x0.5"  frm_lmask="AVHRR"  to_hgrid="2.5x3.33"   to_lmask="nomask" 
>lnd/clm2/mappingdata/maps/2.5x3.33/map_0.5x0.5_AVHRR_to_2.5x3.33_nomask_aave_da_c110823.nc</map>
<map frm_hgrid="10x10min" frm_lmask="nomask" to_hgrid="2.5x3.33"   to_lmask="nomask"
>lnd/clm2/mappingdata/maps/2.5x3.33/map_10x10min_nomask_to_2.5x3.33_nomask_aave_da_c110823.nc</map>
<map frm_hgrid="5x5min"   frm_lmask="IGBP-GSDP" to_hgrid="2.5x3.33"   to_lmask="nomask"
>lnd/clm2/mappingdata/maps/2.5x3.33/map_5x5min_IGBP-GSDP_to_2.5x3.33_nomask_aave_da_c110823.nc</map>
<map frm_hgrid="5x5min"   frm_lmask="nomask" to_hgrid="2.5x3.33"   to_lmask="nomask"
>lnd/clm2/mappingdata/maps/2.5x3.33/map_5x5min_nomask_to_2.5x3.33_nomask_aave_da_c110823.nc</map>
<map frm_hgrid="5x5min"   frm_lmask="ISRIC-WISE" to_hgrid="2.5x3.33" to_lmask="nomask"
>lnd/clm2/mappingdata/maps/2.5x3.33/map_5x5min_ISRIC-WISE_to_2.5x3.33_nomask_aave_da_c111115.nc</map>
<map frm_hgrid="5x5min"    frm_lmask="ORNL-Soil" to_hgrid="2.5x3.33" to_lmask="nomask"
>lnd/clm2/mappingdata/maps/2.5x3.33/map_5x5min_ORNL-Soil_to_2.5x3.33_nomask_aave_da_c170706.nc</map>
<map frm_hgrid="3x3min"   frm_lmask="MODIS"  to_hgrid="2.5x3.33"    to_lmask="nomask"
>lnd/clm2/mappingdata/maps/2.5x3.33/map_3x3min_MODIS_to_2.5x3.33_nomask_aave_da_c111111.nc</map>
<map frm_hgrid="3x3min"    frm_lmask="MODISv2"     to_hgrid="2.5x3.33"   to_lmask="nomask" 
>lnd/clm2/mappingdata/maps/2.5x3.33/map_3x3min_MODISv2_to_2.5x3.33_nomask_aave_da_c190505.nc</map>
<map frm_hgrid="3x3min"   frm_lmask="MODIS-wCsp"  to_hgrid="2.5x3.33"    to_lmask="nomask"
>lnd/clm2/mappingdata/maps/2.5x3.33/map_3x3min_MODIS-wCsp_to_2.5x3.33_nomask_aave_da_c160425.nc</map>
<map frm_hgrid="3x3min"   frm_lmask="USGS"   to_hgrid="2.5x3.33"    to_lmask="nomask"
>lnd/clm2/mappingdata/maps/2.5x3.33/map_3x3min_USGS_to_2.5x3.33_nomask_aave_da_c120926.nc</map>
<map frm_hgrid="3x3min"   frm_lmask="LandScan2004" to_hgrid="2.5x3.33" to_lmask="nomask"
>lnd/clm2/mappingdata/maps/2.5x3.33/map_3x3min_LandScan2004_to_2.5x3.33_nomask_aave_da_c120518.nc</map>
<map frm_hgrid="3x3min"   frm_lmask="GLOBE-Gardner" to_hgrid="2.5x3.33" to_lmask="nomask"
>lnd/clm2/mappingdata/maps/2.5x3.33/map_3x3min_GLOBE-Gardner_to_2.5x3.33_nomask_aave_da_c120923.nc</map>
<map frm_hgrid="3x3min"   frm_lmask="GLOBE-Gardner-mergeGIS" to_hgrid="2.5x3.33" to_lmask="nomask"
>lnd/clm2/mappingdata/maps/2.5x3.33/map_3x3min_GLOBE-Gardner-mergeGIS_to_2.5x3.33_nomask_aave_da_c120923.nc</map>
<map frm_hgrid="0.9x1.25"    frm_lmask="GRDC"  to_hgrid="2.5x3.33"   to_lmask="nomask" 
>lnd/clm2/mappingdata/maps/2.5x3.33/map_0.9x1.25_GRDC_to_2.5x3.33_nomask_aave_da_c130308.nc</map>
<map frm_hgrid="360x720cru"    frm_lmask="cruncep"  to_hgrid="2.5x3.33"   to_lmask="nomask" 
>lnd/clm2/mappingdata/maps/2.5x3.33/map_360x720_cruncep_to_2.5x3.33_nomask_aave_da_c130326.nc</map>
<map frm_hgrid="1km-merge-10min"    frm_lmask="HYDRO1K-merge-nomask"  to_hgrid="2.5x3.33"   to_lmask="nomask" 
>lnd/clm2/mappingdata/maps/2.5x3.33/map_1km-merge-10min_HYDRO1K-merge-nomask_to_2.5x3.33_nomask_aave_da_c130405.nc</map>

<!-- mapping files for 0.5x0.5 START added on Wed Sep 19 09:05:45 2012-->
<!-- Created by lnd/clm/bld/namelist_files/createMapEntry.pl--> 

<map frm_hgrid="0.5x0.5"    frm_lmask="AVHRR"  to_hgrid="0.5x0.5"   to_lmask="nomask" 
>lnd/clm2/mappingdata/maps/0.5x0.5/map_0.5x0.5_AVHRR_to_0.5x0.5_nomask_aave_da_c111021.nc</map>
<map frm_hgrid="0.25x0.25"  frm_lmask="MODIS"  to_hgrid="0.5x0.5"   to_lmask="nomask" 
>lnd/clm2/mappingdata/maps/0.5x0.5/map_0.25x0.25_MODIS_to_0.5x0.5_nomask_aave_da_c170321.nc</map>
<map frm_hgrid="0.5x0.5"    frm_lmask="MODIS"  to_hgrid="0.5x0.5"   to_lmask="nomask" 
>lnd/clm2/mappingdata/maps/0.5x0.5/map_0.5x0.5_MODIS_to_0.5x0.5_nomask_aave_da_c111021.nc</map>
<map frm_hgrid="0.5x0.5"    frm_lmask="nomask"  to_hgrid="0.5x0.5"   to_lmask="nomask" 
>lnd/clm2/mappingdata/maps/0.5x0.5/map_0.5x0.5_nomask_to_0.5x0.5_nomask_aave_da_c111021.nc</map>
<map frm_hgrid="10x10min"    frm_lmask="IGBPmergeICESatGIS"  to_hgrid="0.5x0.5"   to_lmask="nomask" 
>lnd/clm2/mappingdata/maps/0.5x0.5/map_10x10min_IGBPmergeICESatGIS_to_0.5x0.5_nomask_aave_da_c111021.nc</map>
<map frm_hgrid="10x10min"    frm_lmask="nomask"  to_hgrid="0.5x0.5"   to_lmask="nomask" 
>lnd/clm2/mappingdata/maps/0.5x0.5/map_10x10min_nomask_to_0.5x0.5_nomask_aave_da_c111021.nc</map>
<map frm_hgrid="5x5min"    frm_lmask="IGBP-GSDP"  to_hgrid="0.5x0.5"   to_lmask="nomask" 
>lnd/clm2/mappingdata/maps/0.5x0.5/map_5x5min_IGBP-GSDP_to_0.5x0.5_nomask_aave_da_c111021.nc</map>
<map frm_hgrid="5x5min"    frm_lmask="nomask"  to_hgrid="0.5x0.5"   to_lmask="nomask" 
>lnd/clm2/mappingdata/maps/0.5x0.5/map_5x5min_nomask_to_0.5x0.5_nomask_aave_da_c111021.nc</map>
<map frm_hgrid="3x3min"    frm_lmask="MODIS"  to_hgrid="0.5x0.5"   to_lmask="nomask" 
>lnd/clm2/mappingdata/maps/0.5x0.5/map_3x3min_MODIS_to_0.5x0.5_nomask_aave_da_c111111.nc</map>
<map frm_hgrid="3x3min"    frm_lmask="MODIS-wCsp"  to_hgrid="0.5x0.5"   to_lmask="nomask" 
>lnd/clm2/mappingdata/maps/0.5x0.5/map_3x3min_MODIS-wCsp_to_0.5x0.5_nomask_aave_da_c160425.nc</map>
<map frm_hgrid="5x5min"    frm_lmask="ISRIC-WISE"  to_hgrid="0.5x0.5"   to_lmask="nomask" 
>lnd/clm2/mappingdata/maps/0.5x0.5/map_5x5min_ISRIC-WISE_to_0.5x0.5_nomask_aave_da_c111115.nc</map>
<map frm_hgrid="5x5min"    frm_lmask="ORNL-Soil" to_hgrid="0.5x0.5" to_lmask="nomask"
>lnd/clm2/mappingdata/maps/0.5x0.5/map_5x5min_ORNL-Soil_to_0.5x0.5_nomask_aave_da_c170706.nc</map>
<map frm_hgrid="3x3min"    frm_lmask="LandScan2004"  to_hgrid="0.5x0.5"   to_lmask="nomask" 
>lnd/clm2/mappingdata/maps/0.5x0.5/map_3x3min_LandScan2004_to_0.5x0.5_nomask_aave_da_c120518.nc</map>
<map frm_hgrid="3x3min"   frm_lmask="GLOBE-Gardner" to_hgrid="0.5x0.5" to_lmask="nomask"
>lnd/clm2/mappingdata/maps/0.5x0.5/map_3x3min_GLOBE-Gardner_to_0.5x0.5_nomask_aave_da_c120923.nc</map>
<map frm_hgrid="3x3min"   frm_lmask="GLOBE-Gardner-mergeGIS" to_hgrid="0.5x0.5" to_lmask="nomask"
>lnd/clm2/mappingdata/maps/0.5x0.5/map_3x3min_GLOBE-Gardner-mergeGIS_to_0.5x0.5_nomask_aave_da_c120923.nc</map>
<map frm_hgrid="0.1x0.1"    frm_lmask="nomask"  to_hgrid="0.5x0.5"   to_lmask="nomask" 
>lnd/clm2/mappingdata/maps/0.5x0.5/map_0.1x0.1_nomask_to_0.5x0.5_nomask_aave_da_c120706.nc</map>
<map frm_hgrid="ne240np4"    frm_lmask="nomask"  to_hgrid="0.5x0.5"   to_lmask="nomask" 
>lnd/clm2/mappingdata/maps/0.5x0.5/map_ne240np4_nomask_to_0.5x0.5_nomask_aave_da_c120711.nc</map>
<map frm_hgrid="4x5"    frm_lmask="nomask"  to_hgrid="0.5x0.5"   to_lmask="nomask" 
>lnd/clm2/mappingdata/maps/0.5x0.5/map_4x5_nomask_to_0.5x0.5_nomask_aave_da_c120706.nc</map>
<map frm_hgrid="1.9x2.5"    frm_lmask="nomask"  to_hgrid="0.5x0.5"   to_lmask="nomask" 
>lnd/clm2/mappingdata/maps/0.5x0.5/map_1.9x2.5_nomask_to_0.5x0.5_nomask_aave_da_c120709.nc</map>
<map frm_hgrid="ne120np4"    frm_lmask="nomask"  to_hgrid="0.5x0.5"   to_lmask="nomask" 
>lnd/clm2/mappingdata/maps/0.5x0.5/map_ne120np4_nomask_to_0.5x0.5_nomask_aave_da_c120711.nc</map>
<map frm_hgrid="3x3"    frm_lmask="USGS"  to_hgrid="to"   to_lmask="0.5x0.5" 
>lnd/clm2/mappingdata/maps/0.5x0.5/map_3x3_USGS_nomask_to_0.5x0.5_nomask_aave_da_c120912.nc</map>
<map frm_hgrid="0.9x1.25"    frm_lmask="GRDC"  to_hgrid="0.5x0.5"   to_lmask="nomask" 
>lnd/clm2/mappingdata/maps/0.5x0.5/map_0.9x1.25_GRDC_to_0.5x0.5_nomask_aave_da_c130308.nc</map>
<map frm_hgrid="360x720cru"    frm_lmask="cruncep"  to_hgrid="0.5x0.5"   to_lmask="nomask" 
>lnd/clm2/mappingdata/maps/0.5x0.5/map_360x720_cruncep_to_0.5x0.5_nomask_aave_da_c130326.nc</map>
<map frm_hgrid="1km-merge-10min"    frm_lmask="HYDRO1K-merge-nomask"  to_hgrid="0.5x0.5"   to_lmask="nomask" 
>lnd/clm2/mappingdata/maps/0.5x0.5/map_1km-merge-10min_HYDRO1K-merge-nomask_to_0.5x0.5_nomask_aave_da_c130405.nc</map>

<!-- mapping files for 0.5x0.5 END -->

<map frm_hgrid="0.5x0.5"  frm_lmask="MODIS"  to_hgrid="ne4np4"   to_lmask="nomask" 
>lnd/clm2/mappingdata/maps/ne4np4/map_0.5x0.5_MODIS_to_ne4np4_nomask_aave_da_c110923.nc</map>
<map frm_hgrid="0.25x0.25"  frm_lmask="MODIS"  to_hgrid="ne4np4"   to_lmask="nomask" 
>lnd/clm2/mappingdata/maps/ne4np4/map_0.25x0.25_MODIS_to_ne4np4_nomask_aave_da_c170321.nc</map>
<map frm_hgrid="0.5x0.5"  frm_lmask="AVHRR"  to_hgrid="ne4np4"   to_lmask="nomask" 
>lnd/clm2/mappingdata/maps/ne4np4/map_0.5x0.5_AVHRR_to_ne4np4_nomask_aave_da_c110923.nc</map>
<map frm_hgrid="10x10min" frm_lmask="nomask" to_hgrid="ne4np4"   to_lmask="nomask"
>lnd/clm2/mappingdata/maps/ne4np4/map_10x10min_nomask_to_ne4np4_nomask_aave_da_c110923.nc</map>
<map frm_hgrid="5x5min"   frm_lmask="IGBP-GSDP" to_hgrid="ne4np4"   to_lmask="nomask"
>lnd/clm2/mappingdata/maps/ne4np4/map_5x5min_IGBP-GSDP_to_ne4np4_nomask_aave_da_c110923.nc</map>
<map frm_hgrid="5x5min"   frm_lmask="nomask" to_hgrid="ne4np4"   to_lmask="nomask"
>lnd/clm2/mappingdata/maps/ne4np4/map_5x5min_nomask_to_ne4np4_nomask_aave_da_c110923.nc</map>
<map frm_hgrid="5x5min"   frm_lmask="ISRIC-WISE" to_hgrid="ne4np4" to_lmask="nomask"
>lnd/clm2/mappingdata/maps/ne4np4/map_5x5min_ISRIC-WISE_to_ne4np4_nomask_aave_da_c120906.nc</map>
<map frm_hgrid="5x5min"    frm_lmask="ORNL-Soil" to_hgrid="ne4np4" to_lmask="nomask"
>lnd/clm2/mappingdata/maps/ne4np4/map_5x5min_ORNL-Soil_to_ne4np4_nomask_aave_da_c170706.nc</map>
<map frm_hgrid="3x3min"   frm_lmask="MODIS"  to_hgrid="ne4np4"    to_lmask="nomask"
>lnd/clm2/mappingdata/maps/ne4np4/map_3x3min_MODIS_to_ne4np4_nomask_aave_da_c120906.nc</map>
<map frm_hgrid="3x3min"    frm_lmask="MODISv2"     to_hgrid="ne4np4"   to_lmask="nomask" 
>lnd/clm2/mappingdata/maps/ne4np4/map_3x3min_MODISv2_to_ne4np4_nomask_aave_da_c190514.nc</map>
<map frm_hgrid="3x3min"   frm_lmask="MODIS-wCsp"  to_hgrid="ne4np4"    to_lmask="nomask"
>lnd/clm2/mappingdata/maps/ne4np4/map_3x3min_MODIS-wCsp_to_ne4np4_nomask_aave_da_c160425.nc</map>
<map frm_hgrid="3x3min"   frm_lmask="USGS"   to_hgrid="ne4np4"    to_lmask="nomask"
>lnd/clm2/mappingdata/maps/ne4np4/map_3x3min_USGS_to_ne4np4_nomask_aave_da_c120926.nc</map>
<map frm_hgrid="3x3min"   frm_lmask="LandScan2004" to_hgrid="ne4np4" to_lmask="nomask"
>lnd/clm2/mappingdata/maps/ne4np4/map_3x3min_LandScan2004_to_ne4np4_nomask_aave_da_c120518.nc</map>
<map frm_hgrid="3x3min"   frm_lmask="GLOBE-Gardner" to_hgrid="ne4np4" to_lmask="nomask"
>lnd/clm2/mappingdata/maps/ne4np4/map_3x3min_GLOBE-Gardner_to_ne4np4_nomask_aave_da_c120924.nc</map>
<map frm_hgrid="3x3min"   frm_lmask="GLOBE-Gardner-mergeGIS" to_hgrid="ne4np4" to_lmask="nomask"
>lnd/clm2/mappingdata/maps/ne4np4/map_3x3min_GLOBE-Gardner-mergeGIS_to_ne4np4_nomask_aave_da_c120923.nc</map>
<map frm_hgrid="3x3min"   frm_lmask="LandScan2004" to_hgrid="ne4np4" to_lmask="nomask"
>lnd/clm2/mappingdata/maps/ne4np4/map_3x3min_LandScan2004_to_ne4np4_nomask_aave_da_c120518.nc</map>
<map frm_hgrid="0.9x1.25"    frm_lmask="GRDC"  to_hgrid="ne4np4"   to_lmask="nomask" 
>lnd/clm2/mappingdata/maps/ne4np4/map_0.9x1.25_GRDC_to_ne4np4_nomask_aave_da_c130308.nc</map>
<map frm_hgrid="360x720cru"    frm_lmask="cruncep"  to_hgrid="ne4np4"   to_lmask="nomask" 
>lnd/clm2/mappingdata/maps/ne4np4/map_360x720_cruncep_to_ne4np4_nomask_aave_da_c130326.nc</map>
<map frm_hgrid="1km-merge-10min"    frm_lmask="HYDRO1K-merge-nomask"  to_hgrid="ne4np4"   to_lmask="nomask" 
>lnd/clm2/mappingdata/maps/ne4np4/map_1km-merge-10min_HYDRO1K-merge-nomask_to_ne4np4_nomask_aave_da_c130411.nc</map>
<map frm_hgrid="ne4np4"    frm_lmask="nomask" to_hgrid="0.5x0.5" to_lmask="nomask"
>lnd/clm2/mappingdata/maps/ne4np4/map_ne4np4_nomask_to_0.5x0.5_nomask_aave_da_c110923.nc</map>


<map frm_hgrid="0.5x0.5"  frm_lmask="MODIS"  to_hgrid="ne16np4"   to_lmask="nomask" 
>lnd/clm2/mappingdata/maps/ne16np4/map_0.5x0.5_MODIS_to_ne16np4_nomask_aave_da_c110922.nc</map>
<map frm_hgrid="0.25x0.25"  frm_lmask="MODIS"  to_hgrid="ne16np4"   to_lmask="nomask" 
>lnd/clm2/mappingdata/maps/ne16np4/map_0.25x0.25_MODIS_to_ne16np4_nomask_aave_da_c170321.nc</map>
<map frm_hgrid="3x3min"    frm_lmask="MODISv2"     to_hgrid="ne16np4"   to_lmask="nomask" 
>lnd/clm2/mappingdata/maps/ne16np4/map_3x3min_MODISv2_to_ne16np4_nomask_aave_da_c190514.nc</map>
<map frm_hgrid="0.5x0.5"  frm_lmask="AVHRR"  to_hgrid="ne16np4"   to_lmask="nomask" 
>lnd/clm2/mappingdata/maps/ne16np4/map_0.5x0.5_AVHRR_to_ne16np4_nomask_aave_da_c110922.nc</map>
<map frm_hgrid="10x10min" frm_lmask="nomask" to_hgrid="ne16np4"   to_lmask="nomask"
>lnd/clm2/mappingdata/maps/ne16np4/map_10x10min_nomask_to_ne16np4_nomask_aave_da_c110922.nc</map>
<map frm_hgrid="5x5min"   frm_lmask="IGBP-GSDP" to_hgrid="ne16np4"   to_lmask="nomask"
>lnd/clm2/mappingdata/maps/ne16np4/map_5x5min_IGBP-GSDP_to_ne16np4_nomask_aave_da_c110922.nc</map>
<map frm_hgrid="5x5min"   frm_lmask="nomask" to_hgrid="ne16np4"   to_lmask="nomask"
>lnd/clm2/mappingdata/maps/ne16np4/map_5x5min_nomask_to_ne16np4_nomask_aave_da_c110922.nc</map>
<map frm_hgrid="5x5min"   frm_lmask="ISRIC-WISE" to_hgrid="ne16np4" to_lmask="nomask"
>lnd/clm2/mappingdata/maps/ne16np4/map_5x5min_ISRIC-WISE_to_ne16np4_nomask_aave_da_c111115.nc</map>
<map frm_hgrid="5x5min"    frm_lmask="ORNL-Soil" to_hgrid="ne16np4" to_lmask="nomask"
>lnd/clm2/mappingdata/maps/ne16np4/map_5x5min_ORNL-Soil_to_ne16np4_nomask_aave_da_c170706.nc</map>
<map frm_hgrid="3x3min"   frm_lmask="MODIS"  to_hgrid="ne16np4"    to_lmask="nomask"
>lnd/clm2/mappingdata/maps/ne16np4/map_3x3min_MODIS_to_ne16np4_nomask_aave_da_c111111.nc</map>
<map frm_hgrid="3x3min"   frm_lmask="MODIS-wCsp"  to_hgrid="ne16np4"    to_lmask="nomask"
>lnd/clm2/mappingdata/maps/ne16np4/map_3x3min_MODIS-wCsp_to_ne16np4_nomask_aave_da_c160425.nc</map>
<map frm_hgrid="3x3min"   frm_lmask="USGS"   to_hgrid="ne16np4"    to_lmask="nomask"
>lnd/clm2/mappingdata/maps/ne16np4/map_3x3min_USGS_to_ne16np4_nomask_aave_da_c120926.nc</map>
<map frm_hgrid="3x3min"   frm_lmask="LandScan2004" to_hgrid="ne16np4" to_lmask="nomask"
>lnd/clm2/mappingdata/maps/ne16np4/map_3x3min_LandScan2004_to_ne16np4_nomask_aave_da_c120518.nc</map>
<map frm_hgrid="3x3min"   frm_lmask="GLOBE-Gardner" to_hgrid="ne16np4" to_lmask="nomask"
>lnd/clm2/mappingdata/maps/ne16np4/map_3x3min_GLOBE-Gardner_to_ne16np4_nomask_aave_da_c120924.nc</map>
<map frm_hgrid="3x3min"   frm_lmask="GLOBE-Gardner-mergeGIS" to_hgrid="ne16np4" to_lmask="nomask"
>lnd/clm2/mappingdata/maps/ne16np4/map_3x3min_GLOBE-Gardner-mergeGIS_to_ne16np4_nomask_aave_da_c120924.nc</map>
<map frm_hgrid="0.9x1.25"    frm_lmask="GRDC"  to_hgrid="ne16np4"   to_lmask="nomask" 
>lnd/clm2/mappingdata/maps/ne16np4/map_0.9x1.25_GRDC_to_ne16np4_nomask_aave_da_c130308.nc</map>
<map frm_hgrid="360x720cru"    frm_lmask="cruncep"  to_hgrid="ne16np4"   to_lmask="nomask" 
>lnd/clm2/mappingdata/maps/ne16np4/map_360x720_cruncep_to_ne16np4_nomask_aave_da_c130326.nc</map>
<map frm_hgrid="1km-merge-10min"    frm_lmask="HYDRO1K-merge-nomask"  to_hgrid="ne16np4"   to_lmask="nomask" 
>lnd/clm2/mappingdata/maps/ne16np4/map_1km-merge-10min_HYDRO1K-merge-nomask_to_ne16np4_nomask_aave_da_c130408.nc</map>
<map frm_hgrid="ne16np4"    frm_lmask="nomask" to_hgrid="0.5x0.5" to_lmask="nomask"
>lnd/clm2/mappingdata/maps/ne16np4/map_ne16np4_nomask_to_0.5x0.5_nomask_aave_da_c110922.nc</map>


<map frm_hgrid="0.5x0.5"  frm_lmask="MODIS"  to_hgrid="ne30np4" to_lmask="nomask" 
>lnd/clm2/mappingdata/maps/ne30np4/map_0.5x0.5_landuse_to_ne30np4_aave_da_110320.nc</map>
<map frm_hgrid="0.25x0.25"  frm_lmask="MODIS"  to_hgrid="ne30np4"   to_lmask="nomask" 
>lnd/clm2/mappingdata/maps/ne30np4/map_0.25x0.25_MODIS_to_ne30np4_nomask_aave_da_c170321.nc</map>
<map frm_hgrid="0.5x0.5"  frm_lmask="AVHRR"  to_hgrid="ne30np4" to_lmask="nomask" 
>lnd/clm2/mappingdata/maps/ne30np4/map_0.5x0.5_lanwat_to_ne30np4_aave_da_110320.nc</map>
<map frm_hgrid="10x10min" frm_lmask="nomask" to_hgrid="ne30np4" to_lmask="nomask"
>lnd/clm2/mappingdata/maps/ne30np4/map_10minx10min_topo_to_ne30np4_aave_da_110320.nc</map>
<map frm_hgrid="5x5min"   frm_lmask="IGBP-GSDP" to_hgrid="ne30np4" to_lmask="nomask"
>lnd/clm2/mappingdata/maps/ne30np4/map_5minx5min_soitex_to_ne30np4_aave_da_110320.nc</map>
<map frm_hgrid="5x5min"   frm_lmask="nomask" to_hgrid="ne30np4" to_lmask="nomask"
>lnd/clm2/mappingdata/maps/ne30np4/map_5minx5min_irrig_to_ne30np4_aave_da_110720.nc</map>
<map frm_hgrid="5x5min"   frm_lmask="ISRIC-WISE" to_hgrid="ne30np4" to_lmask="nomask"
>lnd/clm2/mappingdata/maps/ne30np4/map_5x5min_ISRIC-WISE_to_ne30np4_nomask_aave_da_c111115.nc</map>
<map frm_hgrid="5x5min"    frm_lmask="ORNL-Soil" to_hgrid="ne30np4" to_lmask="nomask"
>lnd/clm2/mappingdata/maps/ne30np4/map_5x5min_ORNL-Soil_to_ne30np4_nomask_aave_da_c170706.nc</map>
<map frm_hgrid="3x3min"   frm_lmask="MODIS"  to_hgrid="ne30np4"    to_lmask="nomask"
>lnd/clm2/mappingdata/maps/ne30np4/map_3x3min_MODIS_to_ne30np4_nomask_aave_da_c111111.nc</map>
<map frm_hgrid="3x3min"    frm_lmask="MODISv2"     to_hgrid="ne30np4"   to_lmask="nomask" 
>lnd/clm2/mappingdata/maps/ne30np4/map_3x3min_MODISv2_to_ne30np4_nomask_aave_da_c190507.nc</map>
<map frm_hgrid="3x3min"   frm_lmask="MODIS-wCsp"  to_hgrid="ne30np4"    to_lmask="nomask"
>lnd/clm2/mappingdata/maps/ne30np4/map_3x3min_MODIS-wCsp_to_ne30np4_nomask_aave_da_c160425.nc</map>
<map frm_hgrid="3x3min"   frm_lmask="USGS"   to_hgrid="ne30np4"    to_lmask="nomask"
>lnd/clm2/mappingdata/maps/ne30np4/map_3x3min_USGS_to_ne30np4_nomask_aave_da_c120926.nc</map>
<map frm_hgrid="3x3min"   frm_lmask="LandScan2004" to_hgrid="ne30np4" to_lmask="nomask"
>lnd/clm2/mappingdata/maps/ne30np4/map_3x3min_LandScan2004_to_ne30np4_nomask_aave_da_c120518.nc</map>
<map frm_hgrid="3x3min"   frm_lmask="GLOBE-Gardner" to_hgrid="ne30np4" to_lmask="nomask"
>lnd/clm2/mappingdata/maps/ne30np4/map_3x3min_GLOBE-Gardner_to_ne30np4_nomask_aave_da_c120924.nc</map>
<map frm_hgrid="3x3min"   frm_lmask="GLOBE-Gardner-mergeGIS" to_hgrid="ne30np4" to_lmask="nomask"
>lnd/clm2/mappingdata/maps/ne30np4/map_3x3min_GLOBE-Gardner-mergeGIS_to_ne30np4_nomask_aave_da_c120924.nc</map>
<map frm_hgrid="0.9x1.25"    frm_lmask="GRDC"  to_hgrid="ne30np4"   to_lmask="nomask" 
>lnd/clm2/mappingdata/maps/ne30np4/map_0.9x1.25_GRDC_to_ne30np4_nomask_aave_da_c130308.nc</map>
<map frm_hgrid="360x720cru"    frm_lmask="cruncep"  to_hgrid="ne30np4"   to_lmask="nomask" 
>lnd/clm2/mappingdata/maps/ne30np4/map_360x720_cruncep_to_ne30np4_nomask_aave_da_c130326.nc</map>
<map frm_hgrid="1km-merge-10min"    frm_lmask="HYDRO1K-merge-nomask"  to_hgrid="ne30np4"   to_lmask="nomask" 
>lnd/clm2/mappingdata/maps/ne30np4/map_1km-merge-10min_HYDRO1K-merge-nomask_to_ne30np4_nomask_aave_da_c130405.nc</map>

<map frm_hgrid="ne30np4"  frm_lmask="nomask" to_hgrid="0.5x0.5" to_lmask="nomask"
>lnd/clm2/mappingdata/maps/ne30np4/map_ne30np4_to_0.5x0.5rtm_aave_da_110320.nc</map>

<map frm_hgrid="0.5x0.5"  frm_lmask="MODIS"  to_hgrid="ne60np4"   to_lmask="nomask" 
>lnd/clm2/mappingdata/maps/ne60np4/map_0.5x0.5_MODIS_to_ne60np4_nomask_aave_da_c110922.nc</map>
<map frm_hgrid="0.25x0.25"  frm_lmask="MODIS"  to_hgrid="ne60np4"   to_lmask="nomask" 
>lnd/clm2/mappingdata/maps/ne60np4/map_0.25x0.25_MODIS_to_ne60np4_nomask_aave_da_c170321.nc</map>
<map frm_hgrid="0.5x0.5"  frm_lmask="AVHRR"  to_hgrid="ne60np4"   to_lmask="nomask" 
>lnd/clm2/mappingdata/maps/ne60np4/map_0.5x0.5_AVHRR_to_ne60np4_nomask_aave_da_c110922.nc</map>
<map frm_hgrid="10x10min" frm_lmask="nomask" to_hgrid="ne60np4"   to_lmask="nomask"
>lnd/clm2/mappingdata/maps/ne60np4/map_10x10min_nomask_to_ne60np4_nomask_aave_da_c110922.nc</map>
<map frm_hgrid="5x5min"   frm_lmask="IGBP-GSDP" to_hgrid="ne60np4"   to_lmask="nomask"
>lnd/clm2/mappingdata/maps/ne60np4/map_5x5min_IGBP-GSDP_to_ne60np4_nomask_aave_da_c110922.nc</map>
<map frm_hgrid="5x5min"   frm_lmask="nomask" to_hgrid="ne60np4"   to_lmask="nomask"
>lnd/clm2/mappingdata/maps/ne60np4/map_5x5min_nomask_to_ne60np4_nomask_aave_da_c110922.nc</map>
<map frm_hgrid="5x5min"   frm_lmask="ISRIC-WISE" to_hgrid="ne60np4" to_lmask="nomask"
>lnd/clm2/mappingdata/maps/ne60np4/map_5x5min_ISRIC-WISE_to_ne60np4_nomask_aave_da_c111115.nc</map>
<map frm_hgrid="5x5min"    frm_lmask="ORNL-Soil" to_hgrid="ne60np4" to_lmask="nomask"
>lnd/clm2/mappingdata/maps/ne60np4/map_5x5min_ORNL-Soil_to_ne60np4_nomask_aave_da_c170706.nc</map>
<map frm_hgrid="3x3min"   frm_lmask="MODIS"  to_hgrid="ne60np4"    to_lmask="nomask"
>lnd/clm2/mappingdata/maps/ne60np4/map_3x3min_MODIS_to_ne60np4_nomask_aave_da_c111111.nc</map>
<map frm_hgrid="3x3min"    frm_lmask="MODISv2"     to_hgrid="ne60np4"   to_lmask="nomask" 
>lnd/clm2/mappingdata/maps/ne60np4/map_3x3min_MODISv2_to_ne60np4_nomask_aave_da_c190507.nc</map>
<map frm_hgrid="3x3min"   frm_lmask="MODIS-wCsp"  to_hgrid="ne60np4"    to_lmask="nomask"
>lnd/clm2/mappingdata/maps/ne60np4/map_3x3min_MODIS-wCsp_to_ne60np4_nomask_aave_da_c160425.nc</map>
<map frm_hgrid="3x3min"   frm_lmask="USGS"   to_hgrid="ne60np4"    to_lmask="nomask"
>lnd/clm2/mappingdata/maps/ne60np4/map_3x3min_USGS_to_ne60np4_nomask_aave_da_c120926.nc</map>
<map frm_hgrid="3x3min"   frm_lmask="LandScan2004" to_hgrid="ne60np4" to_lmask="nomask"
>lnd/clm2/mappingdata/maps/ne60np4/map_3x3min_LandScan2004_to_ne60np4_nomask_aave_da_c120518.nc</map>
<map frm_hgrid="3x3min"   frm_lmask="GLOBE-Gardner" to_hgrid="ne60np4" to_lmask="nomask"
>lnd/clm2/mappingdata/maps/ne60np4/map_3x3min_GLOBE-Gardner_to_ne60np4_nomask_aave_da_c120924.nc</map>
<map frm_hgrid="3x3min"   frm_lmask="GLOBE-Gardner-mergeGIS" to_hgrid="ne60np4" to_lmask="nomask"
>lnd/clm2/mappingdata/maps/ne60np4/map_3x3min_GLOBE-Gardner-mergeGIS_to_ne60np4_nomask_aave_da_c120924.nc</map>
<map frm_hgrid="0.9x1.25"    frm_lmask="GRDC"  to_hgrid="ne60np4"   to_lmask="nomask" 
>lnd/clm2/mappingdata/maps/ne60np4/map_0.9x1.25_GRDC_to_ne60np4_nomask_aave_da_c130308.nc</map>
<map frm_hgrid="360x720cru"    frm_lmask="cruncep"  to_hgrid="ne60np4"   to_lmask="nomask" 
>lnd/clm2/mappingdata/maps/ne60np4/map_360x720_cruncep_to_ne60np4_nomask_aave_da_c130326.nc</map>
<map frm_hgrid="1km-merge-10min"    frm_lmask="HYDRO1K-merge-nomask"  to_hgrid="ne60np4"   to_lmask="nomask" 
>lnd/clm2/mappingdata/maps/ne60np4/map_1km-merge-10min_HYDRO1K-merge-nomask_to_ne60np4_nomask_aave_da_c130405.nc</map>
<map frm_hgrid="ne60np4"    frm_lmask="nomask" to_hgrid="0.5x0.5" to_lmask="nomask"
>lnd/clm2/mappingdata/maps/ne60np4/map_ne60np4_nomask_to_0.5x0.5_nomask_aave_da_c110922.nc</map>

<map frm_hgrid="0.5x0.5"  frm_lmask="MODIS"  to_hgrid="ne120np4" to_lmask="nomask" 
>lnd/clm2/mappingdata/maps/ne120np4/map_0.5x0.5_landuse_to_ne120np4_aave_da_110320.nc</map>
<map frm_hgrid="0.25x0.25"  frm_lmask="MODIS"  to_hgrid="ne120np4"   to_lmask="nomask" 
>lnd/clm2/mappingdata/maps/ne120np4/map_0.25x0.25_MODIS_to_ne120np4_nomask_aave_da_c170321.nc</map>
<map frm_hgrid="0.5x0.5"  frm_lmask="AVHRR"  to_hgrid="ne120np4" to_lmask="nomask" 
>lnd/clm2/mappingdata/maps/ne120np4/map_0.5x0.5_lanwat_to_ne120np4_aave_da_110320.nc</map>
<map frm_hgrid="10x10min" frm_lmask="nomask" to_hgrid="ne120np4" to_lmask="nomask"
>lnd/clm2/mappingdata/maps/ne120np4/map_10minx10min_topo_to_ne120np4_aave_da_110320.nc</map>
<map frm_hgrid="5x5min"   frm_lmask="IGBP-GSDP"  to_hgrid="ne120np4" to_lmask="nomask"
>lnd/clm2/mappingdata/maps/ne120np4/map_5minx5min_soitex_to_ne120np4_aave_da_110320.nc</map>
<map frm_hgrid="5x5min"   frm_lmask="ISRIC-WISE" to_hgrid="ne120np4" to_lmask="nomask"
>lnd/clm2/mappingdata/maps/ne120np4/map_5x5min_ISRIC-WISE_to_ne120np4_nomask_aave_da_c111115.nc</map>
<map frm_hgrid="5x5min"    frm_lmask="ORNL-Soil" to_hgrid="ne120np4" to_lmask="nomask"
>lnd/clm2/mappingdata/maps/ne120np4/map_5x5min_ORNL-Soil_to_ne120np4_nomask_aave_da_c170706.nc</map>
<map frm_hgrid="5x5min"   frm_lmask="nomask" to_hgrid="ne120np4" to_lmask="nomask"
>lnd/clm2/mappingdata/maps/ne120np4/map_5minx5min_irrig_to_ne120np4_aave_da_110817.nc</map>
<map frm_hgrid="3x3min"   frm_lmask="MODIS"  to_hgrid="ne120np4" to_lmask="nomask"
>lnd/clm2/mappingdata/maps/ne120np4/map_3x3min_MODIS_to_ne120np4_nomask_aave_da_c111111.nc</map>
<map frm_hgrid="3x3min"    frm_lmask="MODISv2"     to_hgrid="ne120np4"   to_lmask="nomask" 
>lnd/clm2/mappingdata/maps/ne120np4/map_3x3min_MODISv2_to_ne120np4_nomask_aave_da_c190514.nc</map>
<map frm_hgrid="3x3min"   frm_lmask="MODIS-wCsp"  to_hgrid="ne120np4" to_lmask="nomask"
>lnd/clm2/mappingdata/maps/ne120np4/map_3x3min_MODIS-wCsp_to_ne120np4_nomask_aave_da_c160425.nc</map>
<map frm_hgrid="3x3min"   frm_lmask="USGS"   to_hgrid="ne120np4" to_lmask="nomask"
>lnd/clm2/mappingdata/maps/ne120np4/map_3x3min_USGS_to_ne120np4_nomask_aave_da_c120913.nc</map>
<map frm_hgrid="3x3min"   frm_lmask="LandScan2004" to_hgrid="ne120np4" to_lmask="nomask"
>lnd/clm2/mappingdata/maps/ne120np4/map_3x3min_LandScan2004_to_ne120np4_nomask_aave_da_c120518.nc</map>
<map frm_hgrid="3x3min"   frm_lmask="GLOBE-Gardner" to_hgrid="ne120np4" to_lmask="nomask"
>lnd/clm2/mappingdata/maps/ne120np4/map_3x3min_GLOBE-Gardner_to_ne120np4_nomask_aave_da_c120924.nc</map>
<map frm_hgrid="3x3min"   frm_lmask="GLOBE-Gardner-mergeGIS" to_hgrid="ne120np4" to_lmask="nomask"
>lnd/clm2/mappingdata/maps/ne120np4/map_3x3min_GLOBE-Gardner-mergeGIS_to_ne120np4_nomask_aave_da_c120924.nc</map>
<map frm_hgrid="3x3min"   frm_lmask="USGS"   to_hgrid="ne120np4" to_lmask="nomask"
>lnd/clm2/mappingdata/maps/ne120np4/map_3x3min_USGS_to_ne120np4_nomask_aave_da_c120913.nc</map>
<map frm_hgrid="0.9x1.25"    frm_lmask="GRDC"  to_hgrid="ne120np4"   to_lmask="nomask" 
>lnd/clm2/mappingdata/maps/ne120np4/map_0.9x1.25_GRDC_to_ne120np4_nomask_aave_da_c130308.nc</map>
<map frm_hgrid="360x720cru"    frm_lmask="cruncep"  to_hgrid="ne120np4"   to_lmask="nomask" 
>lnd/clm2/mappingdata/maps/ne120np4/map_360x720_cruncep_to_ne120np4_nomask_aave_da_c130326.nc</map>
<map frm_hgrid="1km-merge-10min"    frm_lmask="HYDRO1K-merge-nomask"  to_hgrid="ne120np4"   to_lmask="nomask" 
>lnd/clm2/mappingdata/maps/ne120np4/map_1km-merge-10min_HYDRO1K-merge-nomask_to_ne120np4_nomask_aave_da_c130405.nc</map>

<!-- mapping files for ne120np4 START added on Wed Sep 19 09:10:57 2012-->
<!-- Created by lnd/clm/bld/namelist_files/createMapEntry.pl--> 

<map frm_hgrid="0.1x0.1"    frm_lmask="nomask"  to_hgrid="ne120np4"   to_lmask="nomask" 
>lnd/clm2/mappingdata/maps/ne120np4/map_0.1x0.1_nomask_to_ne120np4_nomask_aave_da_c120706.nc</map>

<!-- mapping files for ne120np4 END --> 

<map frm_hgrid="0.5x0.5"  frm_lmask="MODIS"  to_hgrid="5x5_amazon"   to_lmask="nomask" 
>lnd/clm2/mappingdata/maps/5x5_amazon/map_0.5x0.5_MODIS_to_5x5_amazon_nomask_aave_da_c110920.nc</map>
<map frm_hgrid="0.25x0.25"  frm_lmask="MODIS"  to_hgrid="5x5_amazon"   to_lmask="nomask" 
>lnd/clm2/mappingdata/maps/5x5_amazon/map_0.25x0.25_MODIS_to_5x5_amazon_nomask_aave_da_c170321.nc</map>
<map frm_hgrid="0.5x0.5"  frm_lmask="AVHRR"  to_hgrid="5x5_amazon"   to_lmask="nomask" 
>lnd/clm2/mappingdata/maps/5x5_amazon/map_0.5x0.5_AVHRR_to_5x5_amazon_nomask_aave_da_c110920.nc</map>
<map frm_hgrid="10x10min" frm_lmask="nomask" to_hgrid="5x5_amazon"   to_lmask="nomask"
>lnd/clm2/mappingdata/maps/5x5_amazon/map_10x10min_nomask_to_5x5_amazon_nomask_aave_da_c110920.nc</map>
<map frm_hgrid="5x5min"   frm_lmask="IGBP-GSDP" to_hgrid="5x5_amazon"   to_lmask="nomask"
>lnd/clm2/mappingdata/maps/5x5_amazon/map_5x5min_IGBP-GSDP_to_5x5_amazon_nomask_aave_da_c110920.nc</map>
<map frm_hgrid="5x5min"   frm_lmask="nomask" to_hgrid="5x5_amazon"   to_lmask="nomask"
>lnd/clm2/mappingdata/maps/5x5_amazon/map_5x5min_nomask_to_5x5_amazon_nomask_aave_da_c110920.nc</map>
<map frm_hgrid="5x5min"   frm_lmask="ISRIC-WISE" to_hgrid="5x5_amazon" to_lmask="nomask"
>lnd/clm2/mappingdata/maps/5x5_amazon/map_5x5min_ISRIC-WISE_to_5x5_amazon_nomask_aave_da_c111115.nc</map>
<map frm_hgrid="5x5min"    frm_lmask="ORNL-Soil" to_hgrid="5x5_amazon" to_lmask="nomask"
>lnd/clm2/mappingdata/maps/5x5_amazon/map_5x5min_ORNL-Soil_to_5x5_amazon_nomask_aave_da_c170706.nc</map>
<map frm_hgrid="3x3min"   frm_lmask="MODIS"  to_hgrid="5x5_amazon"    to_lmask="nomask"
>lnd/clm2/mappingdata/maps/5x5_amazon/map_3x3min_MODIS_to_5x5_amazon_nomask_aave_da_c111111.nc</map>
<map frm_hgrid="3x3min"    frm_lmask="MODISv2"     to_hgrid="5x5_amazon"   to_lmask="nomask" 
>lnd/clm2/mappingdata/maps/5x5_amazon/map_3x3min_MODISv2_to_5x5_amazon_nomask_aave_da_c190505.nc</map>
<map frm_hgrid="3x3min"   frm_lmask="MODIS-wCsp"  to_hgrid="5x5_amazon"    to_lmask="nomask"
>lnd/clm2/mappingdata/maps/5x5_amazon/map_3x3min_MODIS-wCsp_to_5x5_amazon_nomask_aave_da_c160425.nc</map>
<map frm_hgrid="3x3min"   frm_lmask="USGS"   to_hgrid="5x5_amazon"    to_lmask="nomask"
>lnd/clm2/mappingdata/maps/5x5_amazon/map_3x3min_USGS_to_5x5_amazon_nomask_aave_da_c120927.nc</map>
<map frm_hgrid="3x3min"   frm_lmask="LandScan2004" to_hgrid="5x5_amazon" to_lmask="nomask"
>lnd/clm2/mappingdata/maps/5x5_amazon/map_3x3min_LandScan2004_to_5x5_amazon_nomask_aave_da_c120518.nc</map>
<map frm_hgrid="3x3min"   frm_lmask="GLOBE-Gardner" to_hgrid="5x5_amazon" to_lmask="nomask"
>lnd/clm2/mappingdata/maps/5x5_amazon/map_3x3min_GLOBE-Gardner_to_5x5_amazon_nomask_aave_da_c120923.nc</map>
<map frm_hgrid="3x3min"   frm_lmask="GLOBE-Gardner-mergeGIS" to_hgrid="5x5_amazon" to_lmask="nomask"
>lnd/clm2/mappingdata/maps/5x5_amazon/map_3x3min_GLOBE-Gardner-mergeGIS_to_5x5_amazon_nomask_aave_da_c120923.nc</map>
<map frm_hgrid="0.9x1.25"    frm_lmask="GRDC"  to_hgrid="5x5_amazon"   to_lmask="nomask" 
>lnd/clm2/mappingdata/maps/5x5_amazon/map_0.9x1.25_GRDC_to_5x5_amazon_nomask_aave_da_c130309.nc</map>
<map frm_hgrid="360x720cru"    frm_lmask="cruncep"  to_hgrid="5x5_amazon"   to_lmask="nomask" 
>lnd/clm2/mappingdata/maps/5x5_amazon/map_360x720_cruncep_to_5x5_amazon_nomask_aave_da_c130326.nc</map>
<map frm_hgrid="1km-merge-10min"    frm_lmask="HYDRO1K-merge-nomask"  to_hgrid="5x5_amazon"   to_lmask="nomask" 
>lnd/clm2/mappingdata/maps/5x5_amazon/map_1km-merge-10min_HYDRO1K-merge-nomask_to_5x5_amazon_nomask_aave_da_c130403.nc</map>

<map frm_hgrid="0.5x0.5"  frm_lmask="MODIS"  to_hgrid="ne240np4"   to_lmask="nomask" 
>lnd/clm2/mappingdata/maps/ne240np4/map_0.5x0.5_MODIS_to_ne240np4_nomask_aave_da_c110922.nc</map>
<map frm_hgrid="0.25x0.25"  frm_lmask="MODIS"  to_hgrid="ne240np4"   to_lmask="nomask" 
>lnd/clm2/mappingdata/maps/ne240np4/map_0.25x0.25_MODIS_to_ne240np4_nomask_aave_da_c170321.nc</map>
<map frm_hgrid="0.5x0.5"  frm_lmask="AVHRR"  to_hgrid="ne240np4"   to_lmask="nomask" 
>lnd/clm2/mappingdata/maps/ne240np4/map_0.5x0.5_AVHRR_to_ne240np4_nomask_aave_da_c110922.nc</map>
<map frm_hgrid="10x10min" frm_lmask="nomask" to_hgrid="ne240np4"   to_lmask="nomask"
>lnd/clm2/mappingdata/maps/ne240np4/map_10x10min_nomask_to_ne240np4_nomask_aave_da_c110922.nc</map>
<map frm_hgrid="5x5min"   frm_lmask="IGBP-GSDP" to_hgrid="ne240np4"  to_lmask="nomask"
>lnd/clm2/mappingdata/maps/ne240np4/map_5x5min_IGBP-GSDP_to_ne240np4_nomask_aave_da_c110922.nc</map>
<map frm_hgrid="5x5min"   frm_lmask="nomask" to_hgrid="ne240np4"     to_lmask="nomask"
>lnd/clm2/mappingdata/maps/ne240np4/map_5x5min_nomask_to_ne240np4_nomask_aave_da_c110922.nc</map>
<map frm_hgrid="5x5min"   frm_lmask="ISRIC-WISE" to_hgrid="ne240np4" to_lmask="nomask"
>lnd/clm2/mappingdata/maps/ne240np4/map_5x5min_ISRIC-WISE_to_ne240np4_nomask_aave_da_c111115.nc</map>
<map frm_hgrid="5x5min"    frm_lmask="ORNL-Soil" to_hgrid="ne240np4" to_lmask="nomask"
>lnd/clm2/mappingdata/maps/ne240np4/map_5x5min_ORNL-Soil_to_ne240np4_nomask_aave_da_c170706.nc</map>
<map frm_hgrid="3x3min"   frm_lmask="MODIS"  to_hgrid="ne240np4"    to_lmask="nomask"
>lnd/clm2/mappingdata/maps/ne240np4/map_3x3min_MODIS_to_ne240np4_nomask_aave_da_c111111.nc</map>
<map frm_hgrid="3x3min"    frm_lmask="MODISv2"     to_hgrid="ne240np4"   to_lmask="nomask" 
>lnd/clm2/mappingdata/maps/ne240np4/map_3x3min_MODISv2_to_ne240np4_nomask_aave_da_c190514.nc</map>
<map frm_hgrid="3x3min"   frm_lmask="MODIS-wCsp"  to_hgrid="ne240np4"    to_lmask="nomask"
>lnd/clm2/mappingdata/maps/ne240np4/map_3x3min_MODIS-wCsp_to_ne240np4_nomask_aave_da_c160425.nc</map>
<map frm_hgrid="3x3min"   frm_lmask="USGS"   to_hgrid="ne240np4"    to_lmask="nomask"
>lnd/clm2/mappingdata/maps/ne240np4/map_3x3min_USGS_to_ne240np4_nomask_aave_da_c120926.nc</map>
<map frm_hgrid="3x3min"   frm_lmask="LandScan2004" to_hgrid="ne240np4" to_lmask="nomask"
>lnd/clm2/mappingdata/maps/ne240np4/map_3x3min_LandScan2004_to_ne240np4_nomask_aave_da_c120521.nc</map>
<map frm_hgrid="3x3min"   frm_lmask="GLOBE-Gardner" to_hgrid="ne240np4" to_lmask="nomask"
>lnd/clm2/mappingdata/maps/ne240np4/map_3x3min_GLOBE-Gardner_to_ne240np4_nomask_aave_da_c120925.nc</map>
<map frm_hgrid="3x3min"   frm_lmask="GLOBE-Gardner-mergeGIS" to_hgrid="ne240np4" to_lmask="nomask"
>lnd/clm2/mappingdata/maps/ne240np4/map_3x3min_GLOBE-Gardner-mergeGIS_to_ne240np4_nomask_aave_da_c120925.nc</map>
<map frm_hgrid="0.9x1.25"    frm_lmask="GRDC"  to_hgrid="ne240np4"   to_lmask="nomask" 
>lnd/clm2/mappingdata/maps/ne240np4/map_0.9x1.25_GRDC_to_ne240np4_nomask_aave_da_c130308.nc</map>
<map frm_hgrid="360x720cru"    frm_lmask="cruncep"  to_hgrid="ne240np4"   to_lmask="nomask" 
>lnd/clm2/mappingdata/maps/ne240np4/map_360x720_cruncep_to_ne240np4_nomask_aave_da_c130326.nc</map>
<map frm_hgrid="1km-merge-10min"    frm_lmask="HYDRO1K-merge-nomask"  to_hgrid="ne240np4"   to_lmask="nomask" 
>lnd/clm2/mappingdata/maps/ne240np4/map_1km-merge-10min_HYDRO1K-merge-nomask_to_ne240np4_nomask_aave_da_c130405.nc</map>
<map frm_hgrid="ne240np4"    frm_lmask="nomask" to_hgrid="0.5x0.5"   to_lmask="nomask"
>lnd/clm2/mappingdata/maps/ne240np4/map_ne240np4_nomask_to_0.5x0.5_nomask_aave_da_c110922.nc</map>

<!-- mapping files for 0.125x0.125 START added on Fri Aug  1 15:44:32 2014-->
<!-- Created by lnd/clm/bld/namelist_files/createMapEntry.pl--> 

<map frm_hgrid="0.5x0.5"    frm_lmask="AVHRR"  to_hgrid="0.125x0.125"   to_lmask="nomask" 
>lnd/clm2/mappingdata/maps/0.125x0.125/map_0.5x0.5_AVHRR_to_0.125x0.125_nomask_aave_da_c140702.nc</map>
<map frm_hgrid="0.5x0.5"    frm_lmask="MODIS"  to_hgrid="0.125x0.125"   to_lmask="nomask" 
>lnd/clm2/mappingdata/maps/0.125x0.125/map_0.5x0.5_MODIS_to_0.125x0.125_nomask_aave_da_c140702.nc</map>
<map frm_hgrid="0.25x0.25"  frm_lmask="MODIS"  to_hgrid="0.125x0.125"   to_lmask="nomask" 
>lnd/clm2/mappingdata/maps/0.125x0.125/map_0.25x0.25_MODIS_to_0.125x0.125_nomask_aave_da_c170321.nc</map>
<map frm_hgrid="0.9x1.25"    frm_lmask="GRDC"  to_hgrid="0.125x0.125"   to_lmask="nomask" 
>lnd/clm2/mappingdata/maps/0.125x0.125/map_0.9x1.25_GRDC_to_0.125x0.125_nomask_aave_da_c140702.nc</map>
<map frm_hgrid="10x10min"    frm_lmask="IGBPmergeICESatGIS"  to_hgrid="0.125x0.125"   to_lmask="nomask" 
>lnd/clm2/mappingdata/maps/0.125x0.125/map_10x10min_IGBPmergeICESatGIS_to_0.125x0.125_nomask_aave_da_c140702.nc</map>
<map frm_hgrid="10x10min"    frm_lmask="nomask"  to_hgrid="0.125x0.125"   to_lmask="nomask" 
>lnd/clm2/mappingdata/maps/0.125x0.125/map_10x10min_nomask_to_0.125x0.125_nomask_aave_da_c140702.nc</map>
<map frm_hgrid="1km-merge-10min"    frm_lmask="HYDRO1K-merge-nomask"  to_hgrid="0.125x0.125"   to_lmask="nomask" 
>lnd/clm2/mappingdata/maps/0.125x0.125/map_1km-merge-10min_HYDRO1K-merge-nomask_to_0.125x0.125_nomask_aave_da_c140702.nc</map>
<map frm_hgrid="360x720cru"    frm_lmask="cruncep"  to_hgrid="0.125x0.125"   to_lmask="nomask" 
>lnd/clm2/mappingdata/maps/0.125x0.125/map_360x720cru_cruncep_to_0.125x0.125_nomask_aave_da_c140702.nc</map>
<map frm_hgrid="3x3min"    frm_lmask="GLOBE-Gardner-mergeGIS"  to_hgrid="0.125x0.125"   to_lmask="nomask" 
>lnd/clm2/mappingdata/maps/0.125x0.125/map_3x3min_GLOBE-Gardner-mergeGIS_to_0.125x0.125_nomask_aave_da_c140702.nc</map>
<map frm_hgrid="3x3min"    frm_lmask="GLOBE-Gardner"  to_hgrid="0.125x0.125"   to_lmask="nomask" 
>lnd/clm2/mappingdata/maps/0.125x0.125/map_3x3min_GLOBE-Gardner_to_0.125x0.125_nomask_aave_da_c140702.nc</map>
<map frm_hgrid="3x3min"    frm_lmask="LandScan2004"  to_hgrid="0.125x0.125"   to_lmask="nomask" 
>lnd/clm2/mappingdata/maps/0.125x0.125/map_3x3min_LandScan2004_to_0.125x0.125_nomask_aave_da_c140702.nc</map>
<map frm_hgrid="3x3min"    frm_lmask="MODIS"  to_hgrid="0.125x0.125"   to_lmask="nomask" 
>lnd/clm2/mappingdata/maps/0.125x0.125/map_3x3min_MODIS_to_0.125x0.125_nomask_aave_da_c140702.nc</map>
<map frm_hgrid="3x3min"    frm_lmask="MODISv2"  to_hgrid="0.125x0.125"   to_lmask="nomask" 
>lnd/clm2/mappingdata/maps/0.125x0.125/map_3x3min_MODISv2_to_0.125x0.125_nomask_aave_da_c190613.nc</map>
<map frm_hgrid="3x3min"    frm_lmask="MODIS-wCsp"  to_hgrid="0.125x0.125"   to_lmask="nomask" 
>lnd/clm2/mappingdata/maps/0.125x0.125/map_3x3min_MODIS-wCsp_to_0.125x0.125_nomask_aave_da_c160427.nc</map>
<map frm_hgrid="3x3min"    frm_lmask="USGS"  to_hgrid="0.125x0.125"   to_lmask="nomask" 
>lnd/clm2/mappingdata/maps/0.125x0.125/map_3x3min_USGS_to_0.125x0.125_nomask_aave_da_c140702.nc</map>
<map frm_hgrid="5x5min"    frm_lmask="IGBP-GSDP"  to_hgrid="0.125x0.125"   to_lmask="nomask" 
>lnd/clm2/mappingdata/maps/0.125x0.125/map_5x5min_IGBP-GSDP_to_0.125x0.125_nomask_aave_da_c140702.nc</map>
<map frm_hgrid="5x5min"    frm_lmask="ISRIC-WISE"  to_hgrid="0.125x0.125"   to_lmask="nomask" 
>lnd/clm2/mappingdata/maps/0.125x0.125/map_5x5min_ISRIC-WISE_to_0.125x0.125_nomask_aave_da_c140702.nc</map>
<map frm_hgrid="5x5min"    frm_lmask="ORNL-Soil" to_hgrid="0.125x0.125" to_lmask="nomask"
>lnd/clm2/mappingdata/maps/0.125x0.125/map_5x5min_ORNL-Soil_to_0.125x0.125_nomask_aave_da_c170706.nc</map>
<map frm_hgrid="5x5min"    frm_lmask="nomask"  to_hgrid="0.125x0.125"   to_lmask="nomask" 
>lnd/clm2/mappingdata/maps/0.125x0.125/map_5x5min_nomask_to_0.125x0.125_nomask_aave_da_c140702.nc</map>

<!-- mapping files for 0.125x0.125 END -->

<!-- mapping files for conus_30_x8 START added on Mon Jan 14 21:41:02 2019-->
<!-- Created by lnd/clm/bld/namelist_files/createMapEntry.pl--> 

<map frm_hgrid="5x5min"    frm_lmask="nomask"  to_hgrid="conus_30_x8"   to_lmask="nomask" 
>lnd/clm2/mappingdata/maps/conus_30_x8/map_5x5min_nomask_to_conus_30_x8_nomask_aave_da_c181003.nc</map>
<map frm_hgrid="3x3min"    frm_lmask="GLOBE-Gardner"  to_hgrid="conus_30_x8"   to_lmask="nomask" 
>lnd/clm2/mappingdata/maps/conus_30_x8/map_3x3min_GLOBE-Gardner_to_conus_30_x8_nomask_aave_da_c181003.nc</map>
<map frm_hgrid="3x3min"    frm_lmask="LandScan2004"  to_hgrid="conus_30_x8"   to_lmask="nomask" 
>lnd/clm2/mappingdata/maps/conus_30_x8/map_3x3min_LandScan2004_to_conus_30_x8_nomask_aave_da_c181003.nc</map>
<map frm_hgrid="10x10min"    frm_lmask="nomask"  to_hgrid="conus_30_x8"   to_lmask="nomask" 
>lnd/clm2/mappingdata/maps/conus_30_x8/map_10x10min_nomask_to_conus_30_x8_nomask_aave_da_c181003.nc</map>
<map frm_hgrid="0.5x0.5"    frm_lmask="MODIS"  to_hgrid="conus_30_x8"   to_lmask="nomask" 
>lnd/clm2/mappingdata/maps/conus_30_x8/map_0.5x0.5_MODIS_to_conus_30_x8_nomask_aave_da_c181003.nc</map>
<map frm_hgrid="5x5min"    frm_lmask="ORNL-Soil"  to_hgrid="conus_30_x8"   to_lmask="nomask" 
>lnd/clm2/mappingdata/maps/conus_30_x8/map_5x5min_ORNL-Soil_to_conus_30_x8_nomask_aave_da_c181003.nc</map>
<map frm_hgrid="0.5x0.5"    frm_lmask="AVHRR"  to_hgrid="conus_30_x8"   to_lmask="nomask" 
>lnd/clm2/mappingdata/maps/conus_30_x8/map_0.5x0.5_AVHRR_to_conus_30_x8_nomask_aave_da_c181003.nc</map>
<map frm_hgrid="3x3min"    frm_lmask="MODIS-wCsp"  to_hgrid="conus_30_x8"   to_lmask="nomask" 
>lnd/clm2/mappingdata/maps/conus_30_x8/map_3x3min_MODIS-wCsp_to_conus_30_x8_nomask_aave_da_c181003.nc</map>
<map frm_hgrid="1km-merge-10min"    frm_lmask="HYDRO1K-merge-nomask"  to_hgrid="conus_30_x8"   to_lmask="nomask" 
>lnd/clm2/mappingdata/maps/conus_30_x8/map_1km-merge-10min_HYDRO1K-merge-nomask_to_conus_30_x8_nomask_aave_da_c181003.nc</map>
<map frm_hgrid="360x720cru"    frm_lmask="cruncep"  to_hgrid="conus_30_x8"   to_lmask="nomask" 
>lnd/clm2/mappingdata/maps/conus_30_x8/map_360x720cru_cruncep_to_conus_30_x8_nomask_aave_da_c181003.nc</map>
<map frm_hgrid="10x10min"    frm_lmask="IGBPmergeICESatGIS"  to_hgrid="conus_30_x8"   to_lmask="nomask" 
>lnd/clm2/mappingdata/maps/conus_30_x8/map_10x10min_IGBPmergeICESatGIS_to_conus_30_x8_nomask_aave_da_c181003.nc</map>
<map frm_hgrid="3x3min"    frm_lmask="GLOBE-Gardner-mergeGIS"  to_hgrid="conus_30_x8"   to_lmask="nomask" 
>lnd/clm2/mappingdata/maps/conus_30_x8/map_3x3min_GLOBE-Gardner-mergeGIS_to_conus_30_x8_nomask_aave_da_c181003.nc</map>
<map frm_hgrid="0.9x1.25"    frm_lmask="GRDC"  to_hgrid="conus_30_x8"   to_lmask="nomask" 
>lnd/clm2/mappingdata/maps/conus_30_x8/map_0.9x1.25_GRDC_to_conus_30_x8_nomask_aave_da_c181003.nc</map>
<map frm_hgrid="5x5min"    frm_lmask="ISRIC-WISE"  to_hgrid="conus_30_x8"   to_lmask="nomask" 
>lnd/clm2/mappingdata/maps/conus_30_x8/map_5x5min_ISRIC-WISE_to_conus_30_x8_nomask_aave_da_c181003.nc</map>
<map frm_hgrid="3x3min"    frm_lmask="USGS"  to_hgrid="conus_30_x8"   to_lmask="nomask" 
>lnd/clm2/mappingdata/maps/conus_30_x8/map_3x3min_USGS_to_conus_30_x8_nomask_aave_da_c181003.nc</map>
<map frm_hgrid="0.25x0.25"    frm_lmask="MODIS"  to_hgrid="conus_30_x8"   to_lmask="nomask" 
>lnd/clm2/mappingdata/maps/conus_30_x8/map_0.25x0.25_MODIS_to_conus_30_x8_nomask_aave_da_c181003.nc</map>
<map frm_hgrid="3x3min"    frm_lmask="MODISv2"     to_hgrid="conus_30_x8"   to_lmask="nomask" 
>lnd/clm2/mappingdata/maps/conus_30_x8/map_3x3min_MODISv2_to_conus_30_x8_nomask_aave_da_c190505.nc</map>
<map frm_hgrid="5x5min"    frm_lmask="IGBP-GSDP"  to_hgrid="conus_30_x8"   to_lmask="nomask" 
>lnd/clm2/mappingdata/maps/conus_30_x8/map_5x5min_IGBP-GSDP_to_conus_30_x8_nomask_aave_da_c181003.nc</map>

<!-- mapping files for conus_30_x8 END -->

<!-- mapping files for 94x192 START added on Tue May 21 15:02:45 2019-->
<!-- Created by lnd/clm/bld/namelist_files/createMapEntry.pl--> 

<map frm_hgrid="3x3min"    frm_lmask="USGS"  to_hgrid="94x192"   to_lmask="nomask" 
>lnd/clm2/mappingdata/maps/94x192/map_3x3min_USGS_to_94x192_nomask_aave_da_c120926.nc</map>
<map frm_hgrid="0.5x0.5"    frm_lmask="nomask"  to_hgrid="94x192"   to_lmask="nomask" 
>lnd/clm2/mappingdata/maps/94x192/map_0.5x0.5_nomask_to_94x192_nomask_aave_da_c110823.nc</map>
<map frm_hgrid="5x5min"    frm_lmask="ORNL-Soil"  to_hgrid="94x192"   to_lmask="nomask" 
>lnd/clm2/mappingdata/maps/94x192/map_5x5min_ORNL-Soil_to_94x192_nomask_aave_da_c190521.nc</map>
<map frm_hgrid="94x192"    frm_lmask="nomask"  to_hgrid="0.5x0.5"   to_lmask="nomask" 
>lnd/clm2/mappingdata/maps/94x192/map_94x192_nomask_to_0.5x0.5_nomask_aave_da_c110823.nc</map>
<map frm_hgrid="5x5min"    frm_lmask="IGBP-GSDP"  to_hgrid="94x192"   to_lmask="nomask" 
>lnd/clm2/mappingdata/maps/94x192/map_5x5min_IGBP-GSDP_to_94x192_nomask_aave_da_c110823.nc</map>
<map frm_hgrid="3x3min"    frm_lmask="MODIS-wCsp"  to_hgrid="94x192"   to_lmask="nomask" 
>lnd/clm2/mappingdata/maps/94x192/map_3x3min_MODIS-wCsp_to_94x192_nomask_aave_da_c190521.nc</map>
<map frm_hgrid="1km-merge-10min"    frm_lmask="HYDRO1K-merge-nomask"  to_hgrid="94x192"   to_lmask="nomask" 
>lnd/clm2/mappingdata/maps/94x192/map_1km-merge-10min_HYDRO1K-merge-nomask_to_94x192_nomask_aave_da_c190521.nc</map>
<map frm_hgrid="0.5x0.5"    frm_lmask="MODIS"  to_hgrid="94x192"   to_lmask="nomask" 
>lnd/clm2/mappingdata/maps/94x192/map_0.5x0.5_MODIS_to_94x192_nomask_aave_da_c110823.nc</map>
<map frm_hgrid="5x5min"    frm_lmask="nomask"  to_hgrid="94x192"   to_lmask="nomask" 
>lnd/clm2/mappingdata/maps/94x192/map_5x5min_nomask_to_94x192_nomask_aave_da_c110823.nc</map>
<map frm_hgrid="0.5x0.5"    frm_lmask="USGS"  to_hgrid="94x192"   to_lmask="nomask" 
>lnd/clm2/mappingdata/maps/94x192/map_0.5x0.5_USGS_to_94x192_nomask_aave_da_c110823.nc</map>
<map frm_hgrid="0.9x1.25"    frm_lmask="GRDC"  to_hgrid="94x192"   to_lmask="nomask" 
>lnd/clm2/mappingdata/maps/94x192/map_0.9x1.25_GRDC_to_94x192_nomask_aave_da_c190521.nc</map>
<map frm_hgrid="10x10min"    frm_lmask="nomask"  to_hgrid="94x192"   to_lmask="nomask" 
>lnd/clm2/mappingdata/maps/94x192/map_10x10min_nomask_to_94x192_nomask_aave_da_c110823.nc</map>
<map frm_hgrid="10x10min"    frm_lmask="IGBPmergeICESatGIS"  to_hgrid="94x192"   to_lmask="nomask" 
>lnd/clm2/mappingdata/maps/94x192/map_10x10min_IGBPmergeICESatGIS_to_94x192_nomask_aave_da_c110823.nc</map>
<map frm_hgrid="3x3min"    frm_lmask="LandScan2004"  to_hgrid="94x192"   to_lmask="nomask" 
>lnd/clm2/mappingdata/maps/94x192/map_3x3min_LandScan2004_to_94x192_nomask_aave_da_c190521.nc</map>
<map frm_hgrid="360x720cru"    frm_lmask="cruncep"  to_hgrid="94x192"   to_lmask="nomask" 
>lnd/clm2/mappingdata/maps/94x192/map_360x720cru_cruncep_to_94x192_nomask_aave_da_c190521.nc</map>
<map frm_hgrid="3x3min"    frm_lmask="GLOBE-Gardner"  to_hgrid="94x192"   to_lmask="nomask" 
>lnd/clm2/mappingdata/maps/94x192/map_3x3min_GLOBE-Gardner_to_94x192_nomask_aave_da_c190521.nc</map>
<map frm_hgrid="0.25x0.25"    frm_lmask="MODIS"  to_hgrid="94x192"   to_lmask="nomask" 
>lnd/clm2/mappingdata/maps/94x192/map_0.25x0.25_MODIS_to_94x192_nomask_aave_da_c190521.nc</map>
<map frm_hgrid="0.5x0.5"    frm_lmask="AVHRR"  to_hgrid="94x192"   to_lmask="nomask" 
>lnd/clm2/mappingdata/maps/94x192/map_0.5x0.5_AVHRR_to_94x192_nomask_aave_da_c110823.nc</map>
<map frm_hgrid="5x5min"    frm_lmask="ISRIC-WISE"  to_hgrid="94x192"   to_lmask="nomask" 
>lnd/clm2/mappingdata/maps/94x192/map_5x5min_ISRIC-WISE_to_94x192_nomask_aave_da_c190521.nc</map>
<map frm_hgrid="3x3min"    frm_lmask="GLOBE-Gardner-mergeGIS"  to_hgrid="94x192"   to_lmask="nomask" 
>lnd/clm2/mappingdata/maps/94x192/map_3x3min_GLOBE-Gardner-mergeGIS_to_94x192_nomask_aave_da_c190521.nc</map>
<map frm_hgrid="3x3min"    frm_lmask="MODISv2"  to_hgrid="94x192"   to_lmask="nomask" 
>lnd/clm2/mappingdata/maps/94x192/map_3x3min_MODISv2_to_94x192_nomask_aave_da_c190521.nc</map>

<!-- mapping files for 94x192 END -->
<!-- =========================================  -->
<!-- Defaults for modelio namelist              -->
<!-- =========================================  -->

<diri>.</diri>
<diro>.</diro>

<!-- =========================================  -->
<!-- Defaults for ch4par_in namelist            -->
<!-- =========================================  -->

<finundation_method phys="clm5_0">TWS_inversion</finundation_method>
<finundation_method phys="clm4_5">ZWT_inversion</finundation_method>
<use_aereoxid_prog use_cn=".true."   >.true.</use_aereoxid_prog>
<use_aereoxid_prog use_fates=".true.">.true.</use_aereoxid_prog>

<finundation_res finundation_method="TWS_inversion">1.9x2.5</finundation_res>
<finundation_res finundation_method="ZWT_inversion">1.9x2.5</finundation_res>

<stream_fldfilename_ch4finundated finundation_method="TWS_inversion" hgrid="1.9x2.5"
>lnd/clm2/paramdata/finundated_inversiondata_0.9x1.25_c170706.nc</stream_fldfilename_ch4finundated>
<stream_fldfilename_ch4finundated finundation_method="ZWT_inversion" hgrid="1.9x2.5"
>lnd/clm2/paramdata/finundated_inversiondata_0.9x1.25_c170706.nc</stream_fldfilename_ch4finundated>

<!-- =========================================  -->
<!-- Defaults for different BGC modes           -->
<!-- =========================================  -->

<use_vertsoilc       bgc_mode="sp"  >.false.</use_vertsoilc>
<use_century_decomp  bgc_mode="sp"  >.false.</use_century_decomp>
<use_lch4            bgc_mode="sp"  >.false.</use_lch4>
<use_nitrif_denitrif bgc_mode="sp"  >.false.</use_nitrif_denitrif>

<use_vertsoilc       bgc_mode="cn"  >.false.</use_vertsoilc>
<use_century_decomp  bgc_mode="cn"  >.false.</use_century_decomp>
<use_lch4            bgc_mode="cn"  >.false.</use_lch4>
<use_nitrif_denitrif bgc_mode="cn"  >.false.</use_nitrif_denitrif>

<use_vertsoilc       bgc_mode="bgc" >.true.</use_vertsoilc>
<use_century_decomp  bgc_mode="bgc" >.true.</use_century_decomp>
<use_lch4            bgc_mode="bgc" >.true.</use_lch4>
<use_nitrif_denitrif bgc_mode="bgc" >.true.</use_nitrif_denitrif>

<use_vertsoilc       bgc_mode="fates"  >.true.</use_vertsoilc>
<use_century_decomp  bgc_mode="fates"  >.true.</use_century_decomp>
<use_lch4            bgc_mode="fates"  >.false.</use_lch4>
<use_nitrif_denitrif bgc_mode="fates"  >.false.</use_nitrif_denitrif>

<!-- ===== FATES DEFAULTS =========== -->
<use_fates_spitfire            use_fates=".true.">.false.</use_fates_spitfire>
<use_fates_planthydro          use_fates=".true.">.false.</use_fates_planthydro>
<use_fates_ed_st3              use_fates=".true.">.false.</use_fates_ed_st3>
<use_fates_ed_prescribed_phys  use_fates=".true.">.false.</use_fates_ed_prescribed_phys>
<use_fates_logging             use_fates=".true.">.false.</use_fates_logging>
<use_fates_inventory_init      use_fates=".true.">.false.</use_fates_inventory_init>
<fates_parteh_mode             use_fates=".true.">1</fates_parteh_mode>

<!-- =========================================  -->
<!-- Defaults for init_interp                   -->
<!-- =========================================  -->

<init_interp_method>general</init_interp_method>

</namelist_defaults><|MERGE_RESOLUTION|>--- conflicted
+++ resolved
@@ -378,11 +378,7 @@
 <!-- FATES default parameter file                                       -->
 <!-- ================================================================== -->
 
-<<<<<<< HEAD
-<fates_paramfile>lnd/clm2/paramdata/fates_params_api.7.3.0_12pft_c190530.nc</fates_paramfile>
-=======
 <fates_paramfile>lnd/clm2/paramdata/fates_params_api.8.1.0_12pft_c200103.nc</fates_paramfile>
->>>>>>> 5ad8a8d2
 
 <!-- ========================================================================================  -->
 <!-- clm 5.0 BGC nitrogen model                                                                -->
