--- conflicted
+++ resolved
@@ -2849,21 +2849,6 @@
 </entry>
 
 <!-- ========================================================================================  -->
-<<<<<<< HEAD
-<!-- Namelist items controlling tillage                                                        -->
-<!-- ========================================================================================  -->
-
-<entry id="tillage_mode" type="char*8" category="physics"
-       group="tillage_inparm" valid_values="off,low,high">
-Whether to till crop soil, and if so, with what intensity.
-</entry>
-
-<entry id="use_original_tillage" type="logical" category="physics"
-       group="tillage_inparm" valid_values="" value=".false.">
-Toggle to use original tillage logic
-</entry>
-
-=======
 <!-- Namelist options related to excess ice                                                    -->
 <!-- ========================================================================================  -->
 <entry id="use_excess_ice" type="logical" category="clm_physics"
@@ -2896,6 +2881,18 @@
     none     = no interpolation
 </entry>
 
-
->>>>>>> f47ce5cf
+<!-- ========================================================================================  -->
+<!-- Namelist items controlling tillage                                                        -->
+<!-- ========================================================================================  -->
+
+<entry id="tillage_mode" type="char*8" category="physics"
+       group="tillage_inparm" valid_values="off,low,high">
+Whether to till crop soil, and if so, with what intensity.
+</entry>
+
+<entry id="use_original_tillage" type="logical" category="physics"
+       group="tillage_inparm" valid_values="" value=".false.">
+Toggle to use original tillage logic
+</entry>
+
 </namelist_definition>