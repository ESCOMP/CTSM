<?xml version="1.0"?>

<?xml-stylesheet type="text/xsl" href="namelist_definition.xsl"?>

<namelist_definition>

<!-- ========================================================================================  -->
<!-- CLM Namelist -->
<!-- ========================================================================================  -->

<entry id="finidat"
       type="char*512"
       category="datasets"
       input_pathname="abs"
       group="clm_inparm"
       valid_values="" >
Full pathname of initial conditions file. If blank CLM will startup from
arbitrary initial conditions.
</entry>

<entry id="use_init_interp"
       type="logical"
       category="datasets"
       group="clm_inparm"
       valid_values="" >
If set to .true., interpinic will be called to interpolate the file given by finidat,
creating the output file specified by finidat_interp_dest.

This requires that finidat be non-blank.
</entry>

<entry id="nrevsn"
       type="char*512"
       category="clm_restart"
       input_pathname="abs"
       group="clm_inparm"
       valid_values="" >
Full pathname of master restart file for a branch run. (only used if RUN_TYPE=branch)
(Set with RUN_REFCASE and RUN_REFDATE)
</entry>

<entry id="compname"
       type="char*8"
       category="datasets"
       group="clm_inparm"
       value="clm2"
       valid_values="clm2,clm4,clm5" >
Component name to use in history and restart files
</entry>

<entry id="fatmlndfrc"
       type="char*512"
       category="datasets"
       input_pathname="abs"
       group="clm_inparm"
       valid_values="" >
Full pathname of land fraction data file.
</entry>

<entry id="clump_pproc" type="integer" category="clm_performance"
       group="clm_inparm" valid_values="" >
Clumps per processor.
</entry>

<entry id="co2_ppmv" type="real" category="clm_physics"
       group="clm_inparm" valid_values="" >
Atmospheric CO2 molar ratio (by volume) only used when co2_type==constant (umol/mol)
(Set by CCSM_CO2_PPMV)
</entry>

<entry id="co2_type" type="char*16" category="clm_physics"
       group="clm_inparm" valid_values="constant,prognostic,diagnostic" >
Type of CO2 feedback.
    constant   = use the input co2_ppmv value
    prognostic = use the prognostic value sent from the atmosphere
    diagnostic = use the diagnostic value sent from the atmosphere
</entry>

<entry id="suplnitro" type="char*15" category="clm_physics"
       group="clm_inparm" valid_values="NONE,ALL" >
Supplemental Nitrogen mode and for what type of vegetation it's turned on for.
In this mode Nitrogen is unlimited rather than prognosed and in general vegetation is
over-productive.
    NONE           = No vegetation types get supplemental Nitrogen
    ALL            = Supplemental Nitrogen is active for all vegetation types
</entry>

<entry id="create_crop_landunit" type="logical" category="clm_physics"
       group="clm_inparm" valid_values="" >
If TRUE, separate the vegetated landunit into a crop landunit and a natural vegetation landunit
</entry>

<entry id="run_zero_weight_urban" type="logical" category="clm_physics"
       group="clm_inparm" valid_values="" >
If TRUE, run all urban landunits everywhere where we have valid urban data.
This forces memory to be allocated and calculations to be run even for 0-weight urban points.
This has a substantial impact on memory use and performance, and should only be used
if you're interested in potential urban behavior globally.
</entry>

<entry id="all_active" type="logical" category="clm_physics"
       group="clm_inparm" valid_values="" >
If TRUE, make ALL pfts, columns and landunits active, even those with 0 weight.
This means that computations will be run even over these 0-weight points.

THIS IS ONLY FOR TESTING PURPOSES - IT HAS NOT BEEN CHECKED FOR SCIENTIFIC VALIDITY.
</entry>

<entry id="force_send_to_atm"
       type="logical"
       category="drv_physics"
       group="ctsm_nuopc_cap"
       valid_values="" >
If TRUE (which is the default), send the expcrt state for the nuopc driver to the ATM even if running with a data ATM
</entry>

<entry id="organic_frac_squared" type="logical" category="clm_physics"
       group="clm_soilstate_inparm" valid_values="" >
If TRUE, square the organic fraction when it's used (as was done in CLM4.5)
Otherwise use the fraction straight up              (the default for CLM5.0)
</entry>

<entry id="soil_layerstruct_predefined" type="char*16" category="clm_physics"
       group="clm_inparm" valid_values="10SL_3.5m,23SL_3.5m,49SL_10m,20SL_8.5m,4SL_2m" >
10SL_3.5m    = standard CLM4 and CLM4.5 version
23SL_3.5m    = more vertical layers for permafrost simulations
49SL_10m     = 49 layer soil column, 10m of soil, 5 bedrock layers
20SL_8.5m    = 20 layer soil column, 8m of soil, 5 bedrock layers
4SL_2m       = 4 layer soil column, 2m of soil, 0 bedrock layers
</entry>

<entry id="soil_layerstruct_userdefined" type="real(99)" category="clm_physics"
       group="clm_inparm" valid_values="" >
User-defined vector of dzsoi. The length of this vector determines nlevgrnd. When the user sets this vector, they have to set soil_layerstruct_userdefined_nlevsoi in the namelist, too; soil_layerstruct_userdefined_nlevsoi must be less than nlevgrnd in this version of the model, even though ideally soil_layerstruct_userdefined_nlevsoi could also equal nlevgrnd.
<default>Default: rundef</default>
</entry>

<entry id="soil_layerstruct_userdefined_nlevsoi" type="integer" category="clm_physics"
       group="clm_inparm" valid_values="" >
User-defined number of soil layers required to be set in the namelist when the user sets soil_layerstruct_userdefined in the namelist.
<default>Default: iundef</default>
</entry>

<entry id="use_bedrock" type="logical" category="clm_physics"
       group="clm_inparm" valid_values="" >
If TRUE, use variable soil depth.

If present on surface dataset, use depth to bedrock information to
specify spatially variable soil thickness. If not present, use bottom
of soil column (nlevsoi).
</entry>

<entry id="snicar_numrad_snw" type="integer" category="clm_physics"
       group="clm_inparm" valid_values="5,480" value="5" >
number of wavelength bands used in SNICAR snow albedo calculation
(snicar_numrad_snw=5 is the only supported option; others are EXPERIMENTAL, UNSUPPORTED, and UNTESTED!)
</entry>

<entry id="snicar_solarspec" type="char*25" category="clm_physics"
       group="clm_inparm" valid_values="mid_latitude_winter,mid_latitude_summer,sub_arctic_winter,sub_arctic_summer,summit_greenland_summer,high_mountain_summer" value="mid_latitude_winter" >
type of downward solar radiation spectrum for SNICAR snow albedo calculation
(snicar_solarspec='mid_latitude_winter' is the only supported option; others are EXPERIMENTAL, UNSUPPORTED, and UNTESTED!)
</entry>

<entry id="snicar_dust_optics" type="char*25" category="clm_physics"
       group="clm_inparm" valid_values="sahara,san_juan_mtns_colorado,greenland" value="sahara" >
dust optics type for SNICAR snow albedo calculation
(snicar_dust_optics='sahara' is the only supported option; others are EXPERIMENTAL, UNSUPPORTED, and UNTESTED!)
</entry>

<entry id="snicar_snw_shape" type="char*25" category="clm_physics"
       group="clm_inparm" valid_values="sphere,spheroid,hexagonal_plate,koch_snowflake" value="hexagonal_plate" >
snow grain shape used in SNICAR snow albedo calculation
(snicar_snw_shape='sphere' is supported in pre-ctsm5.1 model versions and 'hexagonal place' is supported in newer versions; others are EXPERIMENTAL, UNSUPPORTED, and UNTESTED!)
</entry>

<entry id="snicar_use_aerosol" type="logical" category="clm_physics"
       group="clm_inparm" value=".true.">
Toggle to turn on/off aerosol deposition flux in snow in SNICAR
(snicar_use_aerosol='.false.' is EXPERIMENTAL, UNSUPPORTED, and UNTESTED!)
</entry>

<entry id="snicar_snobc_intmix" type="logical" category="clm_physics"
       group="clm_inparm" value=".false." >
option to activate BC-snow internal mixing in SNICAR snow albedo calculation
(snicar_snobc_intmix='.true.' is EXPERIMENTAL, UNSUPPORTED, and UNTESTED!)
</entry>

<entry id="snicar_snodst_intmix" type="logical" category="clm_physics"
       group="clm_inparm" value=".false." >
option to activate dust-snow internal mixing in SNICAR snow albedo calculation
(snicar_snodst_intmix='.true.' is EXPERIMENTAL, UNSUPPORTED, and UNTESTED!)
</entry>

<entry id="do_sno_oc" type="logical" category="clm_physics"
       group="clm_inparm" value=".false." >
option to activate organic carbon (OC) in SNICAR snow albedo calculation
(do_sno_oc='.true.' is EXPERIMENTAL, UNSUPPORTED, and UNTESTED!)
</entry>

<entry id="rooting_profile_method_water" type="integer" category="clm_physics"
       group="rooting_profile_inparm" valid_values="0,1,2" >
Index of rooting profile for water

Changes rooting profile from Zeng 2001 double exponential (0) to
Jackson 1996 single exponential (1) to Koven uniform exponential (2).
</entry>

<entry id="rooting_profile_method_carbon" type="integer" category="clm_physics"
       group="rooting_profile_inparm" valid_values="0,1,2" >
Index of rooting profile for carbon

Changes rooting profile from Zeng 2001 double exponential (0) to
Jackson 1996 single exponential (1) to Koven uniform exponential (2).
</entry>

<entry id="rooting_profile_method_soilcarbon" type="integer" category="clm_physics"
       group="rooting_profile_inparm" valid_values="0,1,2" >
Index of rooting profile for soil carbon

Changes rooting profile from Zeng 2001 double exponential (0) to
Jackson 1996 single exponential (1) to Koven uniform exponential (2).
</entry>

<entry id="rooting_profile_varindex_water" type="integer" category="clm_physics"
       group="rooting_profile_inparm" valid_values="1,2" >
Variant index of rooting profile for water
(Currently only used for Jackson 1996 method)
</entry>

<entry id="rooting_profile_varindex_carbon" type="integer" category="clm_physics"
       group="rooting_profile_inparm" valid_values="1,2" >
Variant index of rooting profile for carbon and soil carbon
(Currently only used for Jackson 1996 method)
</entry>

<entry id="rooting_profile_method_carbon" type="integer" category="clm_physics"
       group="rooting_profile_inparm" valid_values="0,1,2" >
Index of rooting profile for carbon

Changes rooting profile from Zeng 2001 double exponential (0) to
Jackson 1996 single exponential (1) to Koven uniform exponential (2).
</entry>

<entry id="soil_resis_method" type="integer" category="clm_physics"
       group="soil_resis_inparm" valid_values="0,1" >
Index of evaporative resistance method.

Changes soil evaporative resistance method from Sakaguchi and Zeng
2009 Beta function (0) to Swenson and Lawrence 2014 dry surface layer
formulation (1).
</entry>

<entry id="fire_method" type="char*80" category="clm_physics"
       group="cnfire_inparm" valid_values="nofire,li2014qianfrc,li2016crufrc,li2021gswpfrc,li2024gswpfrc,li2024crujra" >
The method type to use for CNFire

nofire:        Turn fire effects off
li2014qianfrc: Reference paper Li, et. al.(2014) tuned with QIAN atmospheric forcing
li2016crufrc:  Reference paper Li, et. al.(2016) tuned with CRU-NCEP atmospheric forcing
li2021gswpfrc: No reference paper yet, tuned with GSWP3 atmospheric forcing
li2024gswpfrc: No reference paper yet, tuned with GSWP3 atmospheric forcing
li2024crujra:  No reference paper yet, tuned with CRU-JRA forcing (CRUJRA2024)
</entry>

<entry id="pot_hmn_ign_counts_alpha" type="real" category="clm_physics"
       group="lifire_inparm" >
Potential human ignition counts (/person/month)
</entry>

<entry id="boreal_peatfire_c" type="real" category="clm_physics"
       group="lifire_inparm" >
boreal peat fires (/hr)
</entry>

<entry id="non_boreal_peatfire_c" type="real" category="clm_physics"
       group="lifire_inparm" >
non-boreal peat fires (/hr)
</entry>

<entry id="cropfire_a1" type="real" category="clm_physics"
       group="lifire_inparm" >
Scalar for cropfire (/hr)
</entry>

<entry id="rh_low" type="real" category="clm_physics"
       group="lifire_inparm" >
Critical RH for ignition (0-100)
</entry>

<entry id="rh_hgh" type="real" category="clm_physics"
       group="lifire_inparm" >
Saturation RH for ignition (0-100)
</entry>

<entry id="lfuel" type="real" category="clm_physics"
       group="lifire_inparm" >
Lower threshold for fuel mass needed for ignition
</entry>

<entry id="ufuel" type="real" category="clm_physics"
       group="lifire_inparm" >
Upper threshold for fuel mass needed for ignition
</entry>

<entry id="bt_max" type="real" category="clm_physics"
       group="lifire_inparm" >
Saturation BTRAN for ignition (0-1)
</entry>

<entry id="bt_min" type="real" category="clm_physics"
       group="lifire_inparm" >
Critical BTRAN for ignition (0-1)
</entry>

<entry id="cli_scale" type="real" category="clm_physics"
       group="lifire_inparm" >
Global constant for deforestation fires (/day)
</entry>

<entry id="occur_hi_gdp_tree" type="real" category="clm_physics"
       group="lifire_inparm" >
Fire occurance for high GDP areas that are tree dominated (fraction)
</entry>

<entry id="cmb_cmplt_fact_litter" type="real" category="clm_physics"
       group="lifire_inparm" >
Combustion completeness factor for litter (unitless)
</entry>

<entry id="cmb_cmplt_fact_cwd" type="real" category="clm_physics"
       group="lifire_inparm" >
Combustion completeness factor for CWD[Course Woody Debris] (unitless)
</entry>

<entry id="max_rh30_affecting_fuel" type="real" category="clm_physics"
       group="lifire_inparm" >
Value above which 30-day running relative humidity has no effect on fuel combustibility
</entry>

<entry id="defo_fire_precip_thresh_bet" type="real" category="clm_physics"
       group="lifire_inparm" >
Value (mm/d) above which running mean daily precipitation (10 or 60 days) does not allow deforestation fire for a column with broadleaf evergreen tropical trees but no broadleaf deciduous tropical trees. "PFT-dependent thresholds of P60d and P10d" in Li et al. (2013, doi:10.5194/bg-10-2293-2013).
</entry>

<entry id="defo_fire_precip_thresh_bdt" type="real" category="clm_physics"
       group="lifire_inparm" >
Value (mm/d) above which running mean daily precipitation (10 or 60 days) does not allow deforestation fire for a column with broadleaf deciduous tropical trees but no broadleaf evergreen tropical trees. "PFT-dependent thresholds of P60d and P10d" in Li et al. (2013, doi:10.5194/bg-10-2293-2013).
</entry>

<entry id="nonborpeat_fire_precip_denom" type="real" category="clm_physics"
       group="lifire_inparm" >
Denominator of precipitation in equation relating that to non-boreal peat fire (unitless). Eq. 9 in Li et al. (2013, doi:10.5194/bg-10-2293-2013).
</entry>

<entry id="borpeat_fire_soilmoist_denom" type="real" category="clm_physics"
       group="lifire_inparm" >
Denominator of exponential in soil moisture term of equation relating that and temperature to boreal peat fire (unitless). Eq. 10 in Li et al. (2013, doi:10.5194/bg-10-2293-2013).
</entry>

<entry id="ncrit" type="real" category="clm_physics"
       group="cnprecision_inparm" >
Critical threshold for truncation of Nitrogen (truncate Nitrogen states to zero below this value)
</entry>

<entry id="ccrit" type="real" category="clm_physics"
       group="cnprecision_inparm" >
Critical threshold for truncation of Carbon (truncate Carbon states to zero below this value)
</entry>

<entry id="nnegcrit" type="real" category="clm_physics"
       group="cnprecision_inparm" >
Critical threshold of negative Nitrogen to die (abort when Nitrogen states are below this value)
</entry>

<entry id="cnegcrit" type="real" category="clm_physics"
       group="cnprecision_inparm" >
Critical threshold of negative Carbon to die (abort when Carbon states are below this value)
</entry>

<entry id="freelivfix_slope_wET" type="real" category="clm_physics"
       group="mineral_nitrogen_dynamics" >
Slope of free living Nitrogen fixation with annual ET
</entry>

<entry id="freelivfix_intercept" type="real" category="clm_physics"
       group="mineral_nitrogen_dynamics" >
Intercept of free living Nitrogen fixation with zero annual ET
</entry>

<entry id="nfix_method" type="char*25" category="cnfun_inparm"
       group="cnfun_inparm" valid_values="Houlton,Bytnerowicz" value="Bytnerowicz" >
Choice of Nitrogen Fixation parameterization
</entry>

<entry id="use_undercanopy_stability" type="logical" category="clm_physics"
       group="canopyfluxes_inparm" valid_values="" >
If TRUE use the undercanopy stability term used with CLM4.5 (Sakaguchi&amp;Zeng, 2008)
</entry>

<entry id="use_biomass_heat_storage" type="logical" category="clm_physics"
       group="canopyfluxes_inparm" valid_values="" >
If TRUE, include biomass heat storage in canopy energy balance.
</entry>

<entry id="itmax_canopy_fluxes" type="integer" category="clm_physics"
       group="canopyfluxes_inparm">
Max number of iterations used in subr. CanopyFluxes. For many years, 40 was the hardwired default value.
<default>Default: 40</default>
</entry>

<entry id="use_clm5_fpi" type="logical" category="clm_physics"
       group="clm_canopyhydrology_inparm" valid_values="" >
If TRUE use clm5 equation for fraction of intercepted precipitation
</entry>

<entry id="baseflow_scalar" type="real" category="clm_physics"
       group="soilhydrology_inparm" valid_values="" >
Scalar multiplier for base flow rate
(ONLY used if lower_boundary_condition is not aquifer or table)
</entry>

<entry id="soilwater_movement_method" type="integer" category="clm_physics"
       group="soilwater_movement_inparm" valid_values="0,1" >
Index of solution method of Richards equation.

Change method for richards equation solution and boundary
conditions.

CLM 4.5 - soilwater_movement_method = 0 (Zeng and Decker, 2009, method).
CLM 5.0 - soilwater_movement_method = 1 (adaptive time stepping moisture form from Martyn Clark).

1 (adaptive time stepping moisture form
</entry>

<entry id="upper_boundary_condition" type="integer" category="clm_physics"
       group="soilwater_movement_inparm" valid_values="1" >
Index of upper boundary condition for Richards equation.
</entry>

<entry id="lower_boundary_condition" type="integer" category="clm_physics"
       group="soilwater_movement_inparm" valid_values="1,2,3,4" >
Index of lower boundary condition for Richards equation.

lower_boundary_condition = 1 : flux lower boundary condition                                     (use with soilwater_movement_method=adaptive time stepping)
lower_boundary_condition = 2 : zero-flux lower boundary condition                                (use with soilwater_movement_method=adaptive time stepping)
lower_boundary_condition = 3 : water table head-based lower boundary condition w/ aquifer layer. (use with soilwater_movement_method=adaptive time stepping)
lower_boundary_condition = 4 : 11-layer solution w/ aquifer layer                                (only used with soilwater_movement_method=Zeng&amp;Decker 2009)

TODO(bja, 2015-09) these should be strings so they have meaningful names instead of ints.
</entry>

<entry id="dtmin" type="real" category="clm_physics"
       group="soilwater_movement_inparm" valid_values="" >
minimum time step length (seconds) for adaptive time stepping in richards equation
</entry>
<entry id="verySmall" type="real" category="clm_physics"
       group="soilwater_movement_inparm" valid_values="" >
a very small number: used to check for sub step completion for adaptive time stepping in richards equation
</entry>
<entry id="xTolerUpper" type="real" category="clm_physics"
       group="soilwater_movement_inparm" valid_values="" >
tolerance to halve length of substep for adaptive time stepping in richards equation
</entry>
<entry id="xTolerLower" type="real" category="clm_physics"
       group="soilwater_movement_inparm" valid_values="" >
tolerance to double length of substep for adaptive time stepping in richards equation
</entry>
<entry id="expensive" type="integer" category="clm_physics"
       group="soilwater_movement_inparm" valid_values="" >

</entry>
<entry id="inexpensive" type="integer" category="clm_physics"
       group="soilwater_movement_inparm" valid_values="" >

</entry>
<entry id="flux_calculation" type="integer" category="clm_physics"
       group="soilwater_movement_inparm" valid_values="" >

</entry>

<entry id="irrig_min_lai" type="real" category="clm_physics"
       group="irrigation_inparm" valid_values="">
Minimum leaf area index for irrigation to occur
</entry>

<entry id="irrig_start_time" type="integer" category="clm_physics"
       group="irrigation_inparm" valid_values="">
Time of day to check whether we need irrigation, seconds (0 = midnight).
We start applying the irrigation in the time step FOLLOWING this time.
</entry>

<entry id="irrig_length" type="integer" category="clm_physics"
       group="irrigation_inparm" valid_values="">
Desired amount of time to irrigate per day (sec).
Actual time may differ if this is not a multiple of dtime.
</entry>

<entry id="irrig_target_smp" type="real" category="clm_physics"
       group="irrigation_inparm" valid_values="">
Target soil matric potential for irrigation (mm).
When we irrigate, we aim to bring the total soil moisture in the top (irrig_depth) m of soil up to this level.
</entry>

<entry id="irrig_depth" type="real" category="clm_physics"
       group="irrigation_inparm" valid_values="">
Soil depth to which we measure for irrigation (m)
</entry>

<entry id="irrig_threshold_fraction" type="real" category="clm_physics"
       group="irrigation_inparm" valid_values="">
Determines soil moisture threshold at which we irrigate.
If h2osoi_liq_wilting_point is the soil moisture level at wilting point and
h2osoi_liq_target is the soil moisture level at the target irrigation level
(given by irrig_target_smp), then the threshold at which we irrigate is
    h2osoi_liq_wilting_point +
         irrig_threshold_fraction*(h2osoi_liq_target - h2osoi_liq_wilting_point)
A value of 1 means that we irrigate whenever soil moisture falls below the target.
A value of 0 means that we only irrigate when soil moisture falls below the wilting point.
</entry>

<entry id="irrig_river_volume_threshold" type="real" category="clm_physics"
       group="irrigation_inparm" valid_values="">
Threshold for river water volume below which irrigation is shut off (as a fraction of available river water), if limit_irrigation_if_rof_enabled is .true.
A threshold of 0 means allow all river water to be used;
a threshold of 0.1 means allow 90% of the river volume to be used; etc.
</entry>

<entry id="limit_irrigation_if_rof_enabled" type="logical" category="clm_physics"
       group="irrigation_inparm" valid_values="" >
If TRUE, limit irrigation when river storage drops below a threshold.
Only applies if using an active runoff (ROF) model; otherwise, river storage-based limitation
is turned off regardless of the setting of this namelist variable.
</entry>

<entry id="use_groundwater_irrigation" type="logical" category="clm_physics"
       group="irrigation_inparm" valid_values="" >
If TRUE, supply irrigation from groundwater (in addition to surface water).

Can only be set if limit_irrigation_if_rof_enabled is true (otherwise
groundwater extraction is never invoked).

Cannot be combined with lower_boundary_condition = 3 or 4
</entry>

<entry id="irrig_method_default" type="char*32" category="clm_physics"
       group="irrigation_inparm"
       valid_values="drip,sprinkler" >
Irrigation method used if not specified on surface dataset
</entry>

<entry id="irrigate" type="logical" category="clm_physics"
       group="clm_inparm"  >
If TRUE, irrigation will be active.
</entry>

<entry id="crop_fsat_equals_zero" type="logical" category="clm_physics"
       group="clm_inparm"  >
If TRUE, fsat will be set to zero for crop columns.
</entry>

<entry id="maxpatch_glc" type="integer"  category="clm_physics"
       group="clm_inparm" valid_values="1,3,5,10,36" >
Number of  multiple elevation classes over glacier points.
</entry>

<entry id="glc_do_dynglacier" type="logical" category="clm_physics"
       group="clm_inparm" valid_values="" >
If TRUE, dynamically change areas and topographic heights over glacier points.
Only works when running with a non-stub glacier model.
</entry>

<entry id="glacier_region_behavior" type="char*32(10)" category="clm_physics"
       group="clm_glacier_behavior"
       valid_values="multiple,virtual,single_at_atm_topo,UNSET" >
Behavior of each glacier region (GLACIER_REGION in surface dataset).
First item corresponds to GLACIER_REGION with ID 0 in the surface dataset,
second to GLACIER_REGION with ID 1, etc.
Allowed values are:
'multiple': grid cells can potentially have multiple glacier elevation classes,
   but no virtual columns
'virtual': grid cells have virtual columns: values are computed for every glacier
   elevation class, even those with 0 area (in order to provide surface mass
   balance for every glacier elevation class).
'single_at_atm_topo': glacier landunits in these grid cells have a single column,
   whose elevation matches the atmosphere's topographic height (so that there is no
   adjustment due to downscaling)
'UNSET': place-holder for non-existent regions
Most (if not all) of the region where there is an ice sheet model should have a behavior
of 'virtual': This behavior is needed to compute surface mass balance (SMB) in all
elevation classes for the sake of vertical downscaling, and is needed to allow two-way
feedbacks of glacier areas. You are allowed to have gridcells with non-virtual behavior in
this domain, but this should be minimized: SMB cannot be computed there, and CLM subgrid
areas will not remain in sync with the GLC model. (Within the icemask - i.e., the active
glc domain - you are NOT allowed to have gridcells with non-virtual behavior that also
have glacier_region_melt_behavior='replaced_by_ice': within the icemask, you're only
allowed to have non-virtual behavior in places where you are not computing SMB).
</entry>

<entry id="glacier_region_melt_behavior" type="char*32(10)" category="clm_physics"
       group="clm_glacier_behavior"
       valid_values="replaced_by_ice,remains_in_place,UNSET" >
Treatment of ice melt for each glacier region (GLACIER_REGION in surface dataset).
First item corresponds to GLACIER_REGION with ID 0 in the surface dataset,
second to GLACIER_REGION with ID 1, etc.
Allowed values are:
'replaced_by_ice': any melted ice runs off and is immediately replaced by solid ice;
   this results in positive liquid runoff and negative ice runoff
'remains_in_place': any melted ice remains in place as liquid until it refreezes;
   thus, ice melt does not result in any runoff
'UNSET': place-holder for non-existent regions
IMPORTANT NOTE: Regions with the 'remains_in_place' behavior also do not compute SMB
(because negative SMB would be pretty much meaningless in those regions). Thus, most (if
not all) of the region where there is an ice sheet model should have the 'replaced_by_ice'
behavior; the SMB sent to the GLC model will be 0 in any gridcells with the
'remains_in_place' behavior.
Regions with the 'replaced_by_ice' behavior also compute SMB for the vegetated column.
</entry>

<entry id="glacier_region_ice_runoff_behavior" type="char*32(10)" category="clm_physics"
       group="clm_glacier_behavior"
       valid_values="remains_ice,melted,UNSET" >
Treatment of ice runoff for each glacier region (GLACIER_REGION in surface dataset).
First item corresponds to GLACIER_REGION with ID 0 in the surface dataset,
second to GLACIER_REGION with ID 1, etc.
Allowed values are:
'remains_ice': ice runoff is sent to the river model as ice; this is a crude parameterization
   of iceberg calving, and so is appropriate in regions where there is substantial iceberg calving
   in reality
'melted': ice runoff generated by the CLM physics (primarily due to snow capping) is melted
   (generating a negative sensible heat flux) and runs off as liquid; this is appropriate in
   regions that have little iceberg calving in reality. This can be important to avoid unrealistic
   cooling of the ocean and consequent runaway sea ice growth. This option cannot be
   combined with glacier_region_melt_behavior='replaced_by_ice': While there is nothing
   fundamentally wrong with this combination, it can result in problematic, non-physical
   fluxes (particularly, a large positive sensible heat flux during glacial melt in
   regions where the ice sheet is not fully dynamic and two-way-coupled; see
   https://github.com/ESCOMP/ctsm/issues/423 for details).
'UNSET': place-holder for non-existent regions
Only applies when melt_non_icesheet_ice_runoff is .true.
</entry>

<entry id="glc_snow_persistence_max_days" type="integer" category="clm_physics"
       group="clm_inparm" valid_values="" >
Number of days before one considers the perennially snow-covered point 'land ice'
(and thus capable of generating a positive surface mass balance for the glacier model).
This is meant to compensate for the fact that, with small values of h2osno_max,
the onset of a snow-capped state (and thus conversion to land ice) can occur in an
unrealistically short amount of time.
Thus, in general, large values of h2osno_max should have glc_snow_persistence_max_days = 0;
small values of h2osno_max should have glc_snow_persistence_max_days > 0.
</entry>

<entry id="albice" type="real(2)" category="clm_physics"
       group="clm_inparm" >
Visible and Near-infrared albedo's for glacier ice
</entry>

<entry id="br_root" type="real" category="clm_physics"
       group="cnmresp_inparm" >
CN Maintenence Respiration base rate for roots
(if NOT set, use the value for br_mr on the params file)
</entry>

<entry id="rootstem_acc" type="logical" category="clm_physics"
       group="photosyns_inparm" >
Switch to turn on root and stem respiratory acclimation
Atkin, Fisher et al. (2008) and Lombardozzi et al. (2015)
</entry>

<entry id="light_inhibit" type="logical" category="clm_physics"
       group="photosyns_inparm" >
Switch to inihibit photosynthesis in daytime
Lloyd et al. 2010, &amp; Metcalfe et al. 2012
</entry>

<entry id="modifyphoto_and_lmr_forcrop" type="logical" category="clm_physics"
       group="photosyns_inparm" >
Modify photosynthesis and leaf maintence respiration for crop
</entry>

<entry id="leafresp_method" type="integer" category="clm_physics"
       group="photosyns_inparm" >
Leaf maintencence respiration for canopy top at 25C method to use

    0  Scaled by vcmax25top
    1  Ryan 1991
    2  Atkin 2015
</entry>

<entry id="stomatalcond_method" type="char*50" category="clm_physics"
       group="photosyns_inparm" valid_values="Ball-Berry1987,Medlyn2011">
Stomatal conductance model method to use

    Ball-Berry1987 --- Ball Berry 1987 methodology
    Medlyn2011 ------- Medlyn 2011 methodology
</entry>


<entry id="leaf_mr_vcm" type="real" category="clm_physics"
       group="clm_canopy_inparm" >
Scalar of leaf respiration to vcmax
</entry>

<entry id="zetamaxstable" type="real" category="clm_physics"
       group="friction_velocity" >
The maximum value to use for zeta under stable conditions
</entry>

<entry id="use_fates" type="logical" category="physics"
        group="clm_inparm" valid_values="" value=".false.">
Toggle to turn on the FATES model
Functionally Assembled Terrestrial Ecosystem Simulator (FATES)
</entry>

<entry id="fates_parteh_mode" type="integer" category="physics"
        group="clm_inparm" valid_values="1,2">
Switch deciding which nutrient model to use in FATES.
(Only relevant if FATES is on)
</entry>

<entry id="fates_seeddisp_cadence" type="integer" category="physics"
        group="clm_inparm" valid_values="0,1,2,3">
Switch defining the cadence at which seeds are dispersed across
gridcells.  Setting the switch value to zero turns off dispersal.
Setting the switch to 1, 2, or 3 sets the dispersal cadence to
daily, monthly or yearly.  The daily cadence is primarily
recommended for test and debug only. Note that turning this
feature on will result in more memory usage.
(Only relevant if FATES is on)
</entry>

<entry id="use_fates_tree_damage" type="logical" category="physics"
        group="clm_inparm" valid_values="" value=".false.">
Toggle to turn on the tree damage module in FATES
(Only relevant if FATES is on)
</entry>

<entry id="fates_spitfire_mode" type="integer" category="physics"
        group="clm_inparm" valid_values="0,1,2,3,4,5" value=".false.">
Turn on spitfire module to simulate fire by setting fates_spitfire_mode > 0.
Allowed values are:
 0 : Simulations of fire are off
 1 : use a global constant lightning rate found in fates_params.
 2 : use an external lightning dataset.
 3 : use an external confirmed ignitions dataset (not available through standard CSEM dataset collection).
 4 : use external lightning and population datasets to simulate both natural and anthropogenic
 5 : use gross domestic production and population datasets to simulate anthropogenic fire supression
ignitions.
(Only relevant if FATES is on)
</entry>

<entry id="use_fates_managed_fire" type="logical" category="physics"
        group="clm_inparm" valid_values="" value=".false.">
Enable FATES managed fire mode.  Requires that fates_spitfire_mode is on (in any mode).
This mode allows the FATES model to conduct fuel-load reduction through managed burns.
The boundary conditions in which a managed fire is allowed is set via the FATES parameter
file.  The burned area fraction of a managed burn is defined through the FATES parameter
file as well.  This mode works in conjunction with the SPITFIRE module to determine
whether a wildfire or managed fire takes place on a given patch.
(Only relevant if FATES is on)
</entry>

<entry id="use_fates_fixed_biogeog" type="logical" category="physics"
        group="clm_inparm" valid_values="" value=".false.">
Toggle to turn on fixed biogeography mode
(Only relevant if FATES is on)
</entry>

<entry id="use_fates_nocomp" type="logical" category="physics"
        group="clm_inparm" valid_values="" value=".false.">
Toggle to turn on no competition mode (only relevant if FATES is being used).
</entry>


<entry id="use_fates_sp" type="logical" category="physics"
        group="clm_inparm" valid_values="" value=".false.">
Toggle to turn on FATES satellite phenology mode (only relevant if FATES is being used).
</entry>

<entry id="fates_harvest_mode" type="char*18" category="physics"
        group="clm_inparm" valid_values="no_harvest,event_code,landuse_timeseries,luhdata_area,luhdata_mass">
Set FATES harvesting mode by setting fates_harvest_mode to a valid string option.
Allowed values are:
 no_harvest: no fates harvesting of any kind
 event_code: fates logging via fates logging event codes (see fates parameter file) only
 landuse_timeseries: fates harvest driven by CLM flanduse_timeseries file (dynHarvestMod)**
 luhdata_area: fates harvest driven by LUH2 raw harvest data, area-based (dynFATESLandUseChangeMod)
 luhdata_mass: fates harvest driven by LUH2 raw harvest data, mass-based (dynFATESLandUseChangeMod)
**Note that the landuse_timeseries option is not the same as the FATES fluh_timeseries data file.
This option is older than the luhdata options and may be depricated at some point in the future.
</entry>

<entry id="fates_electron_transport_model" type="char*256" category="physics"
        group="clm_inparm" valid_values="FvCB1980,JohnsonBerry2021" value="FvCB1980">
Set the FATES electron transport model to either Johnson-Berry 2021 or
  Farquhar von Caemmerer and Berry 1980 (FvCB1980).
</entry>

<entry id="fates_radiation_model" type="char*256" category="physics"
        group="clm_inparm" valid_values="norman,twostream" value="norman">
Set the FATES radiation model
</entry>

<entry id="fates_hydro_solver" type="char*256" category="physics"
        group="clm_inparm" valid_values="1D_Taylor,2D_Picard,2D_Newton" value="1D_Taylor">
Set the FATES hydro solver method
</entry>

<entry id="fates_regeneration_model" type="char*256" category="physics"
        group="clm_inparm" valid_values="default,trs,trs_no_seed_dyn" value="default">
Set the FATES seed regeneration model
Valid values:
  default: default scheme
  trs: Tree Recruitment Scheme (Hanbury-Brown et al., 2022)
  trs_no_seed_dyn: Tree Recruitment Scheme (Hanbury-Brown et al., 2022) without seed dynamics
</entry>

<entry id="fates_cstarvation_model" type="char*256" category="physics"
        group="clm_inparm" valid_values="linear,exponential" value="linear">
Set the FATES carbon starvation model
</entry>

<entry id="fates_leafresp_model" type="char*256" category="physics"
        group="clm_inparm" valid_values="ryan1991,atkin2017" value="ryan1991">
Set the FATES leaf maintenance respiration model
</entry>

<entry id="fates_stomatal_assimilation" type="char*256" category="physics"
        group="clm_inparm" valid_values="net,gross" value="net">
Set net or gross asslimiation for the FATES stomatal model
</entry>

<entry id="fates_stomatal_model" type="char*256" category="physics"
        group="clm_inparm" valid_values="ballberry1987,medlyn2011" value="ballberry1987">
Set the FATES stomatal conductance model
</entry>

<entry id="fates_photosynth_acclimation" type="char*256" category="physics"
       group="clm_inparm" valid_values="nonacclimating,kumarathunge2019" value="nonacclimating">
Set the FATES photosynthesis temperature acclimation model.
(Only relevant if FATES is on)
</entry>

<entry id="use_fates_daylength_factor" type="logical" category="physics"
       group="clm_inparm" valid_values="" value=".true.">
If TRUE, enable FATES to utilize the day length factor from the host land model.
(Only relevant if FATES is on)
</entry>

<entry id="use_fates_planthydro" type="logical" category="physics"
       group="clm_inparm" valid_values="" value=".false.">
Toggle to turn on plant hydraulics
(Only relevant if FATES is on)
</entry>

<entry id="use_fates_cohort_age_tracking" type="logical" category="physics"
       group="clm_inparm" valid_values="" value=".false.">
Toggle to turn on cohort age tracking (by default FATES only tracks age of patches)
(Only relevant if FATES is on).
</entry>

<entry id="use_fates_ed_st3" type="logical" category="physics"
        group="clm_inparm" valid_values="" value=".false.">
Toggle to turn on Static Stand Structure Mode (only relevant if FATES is being used).
(Only relevant if FATES is on).
</entry>

<entry id="use_fates_ed_prescribed_phys" type="logical" category="physics"
        group="clm_inparm" valid_values="" value=".false.">
Toggle to turn on prescribed physiology
(Only relevant if FATES is on).
</entry>

<entry id="use_fates_inventory_init" type="logical" category="physics"
        group="clm_inparm" valid_values="" value=".false.">
Toggle to turn on inventory initialization to startup FATES
(Only relevant if FATES is on).
</entry>

<entry id="fates_inventory_ctrl_filename" type="char*512" category="datasets"
       input_pathname="abs" group="clm_inparm" valid_values="" >
Full pathname to the inventory initialization control file.
(Required, if use_fates_inventory_init=T)
(Only relevant if FATES is on).
</entry>

<entry id="fates_history_dimlevel" type="integer(2)" category="physics"
       group="clm_inparm" valid_values="0,1,2" >
  Setting for what types of FATES history to be allocate and
  calculated at the dynamics timestep (1st integer) and the
  model timestep (2nd integer). This must be consistent with
  hist_fincl*, ie output variables must not be listed if the
  output level is not enabled.
  0 = no fates history variables are calculated or allocated
  1 = only time x space (3d) fates history variables allowed
  2 = multiplexed dimensioned fates history is also allowed
  (Only relevant if FATES is on)
</entry>

<!-- This may eventually migrate to the dynamic_subgrid group-->
<entry id="use_fates_luh" type="logical" category="physics"
       group="clm_inparm" valid_values="" >
If TRUE, enable use of land use harmonization (LUH) state and transition data from luh_timeseries file.
This is enabled by default if fates_harvest_mode is set to use the raw LUH2 harvest data
(Also, only valid for use_fates = true and is incompatible with transient runs currently.)
</entry>

<entry id="use_fates_lupft" type="logical" category="physics"
       group="clm_inparm" valid_values="" value=".false.">
If TRUE, enable use of FATES land use with no competition and fixed biogeography.  This mode
requires the use of the land use x pft association static data map file.  See the
flandusepftdat definition entry in this file for more information.
(Only valid for use_fates = true and is incompatible with transient runs currently.)
</entry>

<entry id="use_fates_potentialveg" type="logical" category="physics"
       group="clm_inparm" valid_values="" >
If TRUE, ignore the land-use state vector and transitions, and assert that all lands
are primary, and that there is no harvest.  This mode is only relevant for FATES
spin-up workflows that are intending to use the spin-up restart output to start a
FATES land use transient case using the use_fates_lupft namelist option.  The option
should be set to true for the spin-up case and false for the transient case.
</entry>

<!-- This could eventually be included in the "dynamic_subgrid" -->
<entry id="fluh_timeseries" type="char*512" category="datasets"
       input_pathname="abs" group="clm_inparm" valid_values="" >
Full pathname of unified land use harmonization (LUH) data file. This causes the land-use
types to vary over time.
(Required, if use_fates_luh=T)
(Only relevant if FATES is on).
</entry>

<entry id="flandusepftdat" type="char*512" category="datasets"
       input_pathname="abs" group="clm_inparm" valid_values="" >
Full pathname of fates landuse x pft association static data map.
The file associates land use types with pfts across a static global map.
This file is necessary for running FATES with use_fates_luh,
use_fates_nocomp, and use_fates_fixedbiogeo engaged (note that use_fates_lupft
is provided as a namelist option to engage all necessary options).  The file is output
by the FATES land use data tool (https://github.com/NGEET/tools-fates-landusedata)
which processes the raw land use data from the THEMIS tool data sets
(https://doi.org/10.5065/29s7-7b41)
</entry>

<entry id="use_luna" type="logical" category="physics"
        group="clm_inparm" valid_values="" value=".false.">
Toggle to turn on the LUNA model, to effect Photosynthesis by leaf Nitrogen
LUNA operates on C3 and non-crop vegetation (see vcmax_opt for how other veg is handled)
LUNA: Leaf Utilization of Nitrogen for Assimilation
</entry>

<entry id="use_hillslope" type="logical" category="physics"
        group="clm_inparm" valid_values="" value=".false.">
Toggle to turn on the hillslope model
</entry>

<entry id="downscale_hillslope_meteorology" type="logical" category="physics"
        group="clm_inparm" valid_values="" value=".false.">
Toggle to turn on meteorological downscaling in hillslope model
</entry>

<entry id="use_hillslope_routing" type="logical" category="physics"
        group="clm_inparm" valid_values="" value=".false.">
Toggle to turn on surface water routing in the hillslope hydrology model
</entry>

<entry id="hillslope_fsat_equals_zero" type="logical" category="physics"
        group="clm_inparm" valid_values="" value=".false.">
If true, set fsat to zero for hillslope columns
</entry>

<entry id="hillslope_head_gradient_method" type="char*256" category="physics"
        group="hillslope_hydrology_inparm" valid_values="Kinematic,Darcy">
Method for calculating hillslope saturated head gradient
</entry>

<entry id="hillslope_transmissivity_method" type="char*256" category="physics"
        group="hillslope_hydrology_inparm" valid_values="LayerSum,Uniform">
Method for calculating transmissivity of hillslope columns
</entry>

<entry id="hillslope_pft_distribution_method" type="char*256" category="physics"
        group="hillslope_properties_inparm" valid_values="Standard,FromFile,DominantPftUniform,DominantPftLowland,PftLowlandUpland">
Method for distributing pfts across hillslope columns
</entry>

<entry id="hillslope_soil_profile_method" type="char*256" category="physics"
        group="hillslope_properties_inparm" valid_values="Uniform,FromFile,SetLowlandUpland,Linear">
Method for distributing soil thickness across hillslope columns
</entry>

<entry id="use_hydrstress" type="logical" category="physics"
        group="clm_inparm" valid_values="" value=".false.">
Toggle to turn on the plant hydraulic stress model
</entry>

<entry id="lnc_opt" type="logical" category="clm_nitrogen"
       group="clm_nitrogen" value=".false.">
How LUNA and Photosynthesis (if needed) will get Leaf nitrogen content
   lnc_opt = true  get from leaf N from CN model
   lnc_opt = false get based on LAI and fixed CN ratio from parameter file
</entry>
<entry id="use_nvmovement" type="logical" category="bgc"
       group="clm_inparm" value=".false.">
   use_nvmovement = true use soil nitrogen vertical movement
   use_nvmovement = false do not use soil nitrogen vertical movement
   use_nvmovement cannot be true while use_nitrif_denitrif is false
</entry>

<entry id="paramfile" type="char*512" category="datasets"
       input_pathname="abs" group="clm_inparm" valid_values="" >
Full pathname datafile with plant function type (PFT) constants combined with
constants for biogeochem modules
</entry>

<entry id="fates_paramfile" type="char*512" category="datasets"
       input_pathname="abs" group="clm_inparm" valid_values="" >
Full pathname datafile with fates parameters
(Only relevant if FATES is on).
</entry>

<entry id="fsurdat" type="char*512"     category="datasets"
       input_pathname="abs" group="clm_inparm" valid_values="" >
Full pathname of surface data file.
</entry>

<entry id="hillslope_file" type="char*512"     category="datasets"
       input_pathname="abs" group="clm_inparm" valid_values="" >
Full pathname of hillslope data file.
</entry>

<entry id="fsnowoptics" type="char*512" category="datasets"
       input_pathname="abs" group="clm_inparm" valid_values="" >
SNICAR (SNow, ICe, and Aerosol Radiative model) optical data file name
</entry>

<entry id="fsnowaging" type="char*512"  category="datasets"
       input_pathname="abs" group="clm_inparm" valid_values="" >
SNICAR (SNow, ICe, and Aerosol Radiative model) snow aging data file name
</entry>

<entry id="hist_fields_list_file" type="logical" category="history"
       group="clm_inparm" valid_values="" value=".false.">
If TRUE, write list of all output fields to separate file for documentation purposes
</entry>

<entry id="hist_avgflag_pertape" type="char*10(10)" category="history"
       group="clm_inparm" valid_values="" >
Per file averaging flag.
    'A' (average over history period)
    'I' (instantaneous)
    'X' (maximum over history period)
    'M' (minimum over history period)
    'LXXXXX' (local solar time at XXXXX seconds of day)
</entry>

<entry id="hist_type1d_pertape" type="char*4(10)" category="history"
       group="clm_inparm" valid_values="GRID,LAND,COLS,PFTS, " >
Averaging type of output for 1D vector output (when hist_dov2xy is false).
    GRID means average all land-units up to the grid-point level
    LAND means average all columns up to the land-unit level
    COLS means average all PFT's up to the column level
    PFTS means report everything on native PFT level
</entry>

<entry id="hist_dov2xy" type="logical(10)" category="history"
       group="clm_inparm" valid_values="" >
If TRUE, implies output data on a 2D latitude/longitude grid. False means
output in 1D vector format.  One setting per history tape series.
</entry>

<entry id="hist_empty_htapes" type="logical" category="history"
       group="clm_inparm" valid_values="" >
If TRUE, indicates do NOT output any default history fields (requires you to use
hist_fincl* to set the exact output fields to use)..
</entry>

<entry id="hist_fexcl1" type="char*64(1000)" category="history"
       group="clm_inparm" valid_values="" >
Fields to exclude from history tape series 1.
</entry>

<entry id="hist_fexcl2" type="char*64(1000)" category="history"
       group="clm_inparm" valid_values="" >
Fields to exclude from history tape series  2.
</entry>

<entry id="hist_fexcl3" type="char*64(1000)" category="history"
       group="clm_inparm" valid_values="" >
Fields to exclude from history tape series  3.
</entry>

<entry id="hist_fexcl4" type="char*64(1000)" category="history"
       group="clm_inparm" valid_values="" >
Fields to exclude from history tape series  4.
</entry>

<entry id="hist_fexcl5" type="char*64(1000)" category="history"
       group="clm_inparm" valid_values="" >
Fields to exclude from history tape series  5.
</entry>

<entry id="hist_fexcl6" type="char*64(1000)" category="history"
       group="clm_inparm" valid_values="" >
Fields to exclude from history tape series  6.
</entry>

<entry id="hist_fexcl7" type="char*64(1000)" category="history"
       group="clm_inparm" valid_values="" >
Fields to exclude from history tape series  7.
</entry>

<entry id="hist_fexcl8" type="char*64(1000)" category="history"
       group="clm_inparm" valid_values="" >
Fields to exclude from history tape series  8.
</entry>

<entry id="hist_fexcl9" type="char*64(1000)" category="history"
       group="clm_inparm" valid_values="" >
Fields to exclude from history tape series  9.
</entry>

<entry id="hist_fexcl10" type="char*64(1000)" category="history"
       group="clm_inparm" valid_values="" >
Fields to exclude from history tape series 10.
</entry>

<entry id="hist_fincl1" type="char*64(1000)" category="history"
       group="clm_inparm" valid_values="" >
Fields to add to history tape series  1.
</entry>

<entry id="hist_fincl2" type="char*64(1000)" category="history"
       group="clm_inparm" valid_values="" >
Fields to add to history tape series  2.
</entry>

<entry id="hist_fincl3" type="char*64(1000)" category="history"
       group="clm_inparm" valid_values="" >
Fields to add to history tape series  3.
</entry>

<entry id="hist_fincl4" type="char*64(1000)" category="history"
       group="clm_inparm" valid_values="" >
Fields to add to history tape series  4.
</entry>

<entry id="hist_fincl5" type="char*64(1000)" category="history"
       group="clm_inparm" valid_values="" >
Fields to add to history tape series  5.
</entry>

<entry id="hist_fincl6" type="char*64(1000)" category="history"
       group="clm_inparm" valid_values="" >
Fields to add to history tape series  6.
</entry>

<entry id="hist_fincl7" type="char*64(1000)" category="history"
       group="clm_inparm" valid_values="" >
Fields to add to history tape series  7.
</entry>

<entry id="hist_fincl8" type="char*64(1000)" category="history"
       group="clm_inparm" valid_values="" >
Fields to add to history tape series  8.
</entry>

<entry id="hist_fincl9" type="char*64(1000)" category="history"
       group="clm_inparm" valid_values="" >
Fields to add to history tape series  9.
</entry>

<entry id="hist_fincl10" type="char*64(1000)" category="history"
       group="clm_inparm" valid_values="" >
Fields to add to history tape series 10.
</entry>

<entry id="hist_mfilt" type="integer(10)" category="history"
       group="clm_inparm" valid_values="" >
Per tape series  maximum number of time samples.
</entry>

<entry id="hist_ndens" type="integer(10)" category="history"
       group="clm_inparm" valid_values="1,2" >
Per tape series  history file density (i.e. output precision)
    1=double precision
    2=single precision
<default>Default: 2,2,2,2,2,2,2,2,2,2</default>
</entry>

<entry id="hist_nhtfrq" type="integer(10)" category="history"
       group="clm_inparm" valid_values="" >
Per tape series history write frequency.
    positive means in time steps
    0=monthly
    negative means hours
(i.e. 5 means every 24 time-steps and -24 means every day
<default>Default: 0,-24,-24,-24,-24,-24,-24,-24,-24,-24</default>
</entry>

<entry id="nsegspc" type="integer" category="clm_performance"
       group="clm_inparm" valid_values="" >
number of segments per clump for decomposition
<default>Default: 20</default>
</entry>

<entry id="pertlim" type="real" category="clm_physics"
       group="clm_inparm" valid_values="" >
Perturbation limit when doing error growth test
</entry>

<entry id="rest_flag" type="logical" category="clm_restart"
       group="clm_inparm" valid_values="" >
If FALSE, don't write any restart files.
</entry>

<entry id="urban_hac" type="char*16" category="clm_physics"
       group="clmu_inparm" valid_values="OFF,ON,ON_WASTEHEAT" >
Turn urban air conditioning/heating ON or OFF and add wasteheat:
    OFF          = Air conditioning/heating is OFF in buildings, internal temperature allowed to float freely
    ON           = Air conditioning/heating is ON in buildings, internal temperature constrained
    ON_WASTEHEAT = Air conditioning/heating is ON and waste-heat sent to urban canyon
</entry>

<entry id="urban_explicit_ac" type="logical" category="clm_physics"
       group="clmu_inparm" valid_values="" >
If TRUE, use explicit, time-varying AC adoption rate for air-conditioning flux and interior building temperature calculations.
</entry>

<entry id="urban_traffic" type="logical" category="clm_physics"
       group="clmu_inparm" valid_values="" >
If TRUE, urban traffic flux will be activated (Currently NOT implemented).
</entry>

<entry id="building_temp_method" type="integer" category="clm_physics"
       group="clmu_inparm" valid_values="0,1" >
0 = simpler method (clm4_5)
1 = prognostic calculation of interior building temp (clm5_0)
</entry>

<entry id="calc_human_stress_indices" type="char*16" category="clm_physics"
       group="clm_humanindex_inparm" valid_values="ALL,FAST,NONE" >
Human heat stress indices:
    ALL  = All indices will be calculated
    FAST = A subset of indices will be calculated (will not include the computationally
           expensive wet bulb calculation and associated indices)
    NONE = No indices will be calculated
</entry>

<entry id="use_subgrid_fluxes" type="logical" category="clm_physics"
       group="clm_inparm" >
Whether to use subgrid fluxes for snow
</entry>

<entry id="snowveg_affects_radiation" type="logical" category="clm_physics"
       group="surfacealbedo_inparm" >
Whether snow on the vegetation canopy affects the radiation/albedo calculations
</entry>

<<<<<<< HEAD
<entry id="for_testing_exit_after_self_tests" type="logical" category="default_settings"
       group="clm_inparm" >
=======
<!-- ========================================================================================  -->
<!-- Namelist items for doing specific things for testing                                      -->
<!-- for_testing section:                                                                      -->
<!-- ========================================================================================  -->

<entry id="for_testing_bypass_init" type="logical" category="default_settings"
       group="for_testing_options" >
For testing whether to bypass the rest of the initialization after the self test driver is run
</entry>

<entry id="for_testing_bypass_run" type="logical" category="default_settings"
       group="for_testing_options" >
For testing whether to bypass most of the run phase other than the clock advance
</entry>

<entry id="for_testing_exit_after_self_tests" type="logical" category="default_settings"
       group="for_testing_options" >
>>>>>>> 417922de
Whether to exit early after the initialization self tests are run. This is typically only used in automated tests.
</entry>

<entry id="for_testing_run_ncdiopio_tests" type="logical" category="default_settings"
       group="for_testing_options" >
Whether to run some tests of ncdio_pio as part of the model run. This is
typically only used in automated tests.
</entry>

<entry id="for_testing_run_decomp_init_tests" type="logical" category="default_settings"
<<<<<<< HEAD
       group="clm_inparm" >
=======
       group="for_testing_options" >
>>>>>>> 417922de
Whether to run some tests of decompInit (to get the gridcell to MPI task decomposition) as part of the model run. This is
typically only used in automated tests.
</entry>

<entry id="for_testing_use_second_grain_pool" type="logical" category="default_settings"
       group="clm_inparm" >
If true, allocate memory for and use a second crop grain pool. This is
meant only for software testing of infrastructure to support the AgSys
crop model integration. This option can be dropped once AgSys is
integrated and we have tests of it.
</entry>

<entry id="for_testing_use_repr_structure_pool" type="logical" category="default_settings"
       group="clm_inparm" >
If true, allocate memory for two crop reproductive structure pools and
send all reproductive C and N to the second reproductive structure pool
instead of the grain pool. This is meant only for software testing of
infrastructure to support the AgSys crop model integration. This option
can be dropped once AgSys is integrated and we have tests of it.
</entry>

<entry id="for_testing_no_crop_seed_replenishment" type="logical" category="default_settings"
       group="clm_inparm" >
If true, do NOT use grain C/N to replenish the crop seed deficits. This
is needed when doing software testing to verify that we can get
bit-for-bit identical answers when using a reproductive structure pool
as when using a grain pool (in conjunction with
for_testing_use_repr_structure_pool). We do this testing to have some
tests of the infrastructure to support the AgSys crop model integration.
This option can be dropped if/when we stop doing this software testing,
e.g., because we have integrated AgSys and have tests of it that make
these software infrastructure tests obsolete.
</entry>

<!-- ========================================================================================  -->
<!-- CN Matrix solution                                                                        -->
<!-- ========================================================================================  -->
<entry id="use_matrixcn" type="logical" category="bgc"
       group="clm_inparm" valid_values="" value=".false.">
Turn on the Matrix solution for above ground biogeochemistry, requires CN to be on
</entry>

<entry id="use_soil_matrixcn" type="logical" category="bgc"
       group="clm_inparm" valid_values="" value=".false.">
Turn on the Matrix solution for soil biogeochemistry
</entry>

<entry id="hist_wrt_matrixcn_diag" type="logical" category="bgc"
       group="clm_inparm" valid_values="" value=".false.">
Turn on extra output for the matrix solution
</entry>

<entry id="spinup_matrixcn" type="logical" category="bgc"
       group="clm_inparm" valid_values="" value=".false.">
Turn on semi-analytic spinup solution for the CN/Soil matrix, requires soil matrix to be on
This will drive the solution to equilibrium
</entry>

<entry id="nyr_forcing" type="integer" category="bgc"
       group="clm_inparm" valid_values="" value="1">
Number of years to average the storage capacitance over for the soil Matrix solution during semi-analytic spinup (spinup_matrixcn=T)
Normally should be the same as the number of years the atmospheric forcing is run over
</entry>

<entry id="nyr_sasu" type="integer" category="bgc"
       group="clm_inparm" valid_values="" value="1">
length of each semi-analytic solution. eg. nyr_SASU=5, analytic solutions will be calculated every five years.
nyr_SASU=1: the fastest SASU, but inaccurate; nyr_SASU=nyr_forcing(eg. 20): the lowest SASU but accurate
</entry>

<entry id="iloop_avg" type="integer" category="bgc"
       group="clm_inparm" valid_values="" value="-999">
The restart file will be based on the average of all analytic solutions within the iloop_avg^th loop.
eg. if nyr_forcing = 20, iloop_avg = 8, the restart file in yr 160 will be based on analytic solutions from yr 141 to 160.
The number of the analytic solutions within one loop depends on ratio between nyr_forcing and nyr_SASU.
eg. if nyr_forcing = 20, nyr_SASU = 5, number of analytic solutions is 20/5=4
</entry>

<!-- ========================================================================================  -->
<!-- Former CPP tokens -->
<!-- ========================================================================================  -->
<entry id="use_lch4" type="logical" category="bgc"
       group="clm_inparm" valid_values="" value=".false.">
Turn on methane model. Standard part of CLM45BGC model.
</entry>

<entry id="use_cn" type="logical" category="bgc"
       group="clm_inparm" valid_values="" value=".false.">
CLM Biogeochemistry mode : Carbon Nitrogen model (CN)
(or CLM45BGC if phys=clm4_5, vsoilc_centbgc='on', and clm4me='on')
</entry>

<entry id="use_cndv" type="logical" category="bgc"
       group="clm_inparm" valid_values="" value=".false.">
CLM Biogeochemistry mode : Carbon Nitrogen with Dynamic Global Vegetation Model (CNDV)
(or CLM45BGCDV if phys=clm4_5, vsoilc_centbgc='on', and clm4me='on')
</entry>

<entry id="use_fun" type="logical" category="bgc"
       group="clm_inparm" valid_values="" value=".false.">
Turn the Fixation and Uptate of Nitrogen model version 2 (FUN2.0)
Requires the CN model to work (either CN or CNDV).
</entry>

<entry id="use_nitrif_denitrif" type="logical" category="bgc"
       group="clm_inparm" valid_values="" value=".false.">
Nitrification/denitrification splits the prognostic mineral N pool into two
   mineral N pools: NO3 and NH4, and includes the transformations between them.
Turned on for BGC
FATES currently allows it to be true or false, but will be hardwired to true later
</entry>

<entry id="denitrif_respiration_coefficient" type="real" category="bgc"
       group="nitrif_inparm" valid_values="" >
Multiplier for heterotrophic respiration for max denitrification rates
</entry>

<entry id="denitrif_respiration_exponent" type="real" category="bgc"
       group="nitrif_inparm" valid_values="" >
Exponent power for heterotrophic respiration for max denitrification rates
</entry>

<entry id="k_nitr_max" type="real" category="bgc"
       group="nitrif_inparm" valid_values="" >
Maximum nitrification rate constant (1/s)
</entry>

<entry id="use_extralakelayers" type="logical" category="physics"
       group="clm_inparm" valid_values="" value=".false.">
Toggle to use 25 lake layers instead of 10
(extralaklayers=".true." is EXPERIMENTAL, UNSUPPORTED, and UNTESTED!)
</entry>

<entry id="use_vichydro" type="logical" category="physics"
       group="clm_inparm" valid_values="" value=".false.">
Toggle to turn on the VIC hydrologic parameterizations
(vichydro=".true." is EXPERIMENTAL, UNSUPPORTED!)
</entry>

<entry id="use_crop" type="logical" category="physics"
       group="clm_inparm" valid_values="" value=".false.">
Toggle to turn on the prognostic crop model
</entry>

<entry id="use_fertilizer" type="logical" category="physics"
       group="clm_inparm" valid_values="" value=".false.">
Toggle to turn on the prognostic fertilizer for crop model
</entry>

<entry id="use_grainproduct" type="logical" category="physics"
       group="clm_inparm" valid_values="" value=".false.">
Toggle to turn on the 1-year grain product pool in the crop model
</entry>

<entry id="crop_residue_removal_frac" type="real" category="physics"
       group="clm_inparm" valid_values="" value="0.0d00">
Fraction of post-harvest crop residues (leaf and stem) to move to
1-year product pool instead of letting them fall as litter.
<default>Default: 0.0</default>
</entry>

<entry id="baset_mapping" type="char*20" category="physics"
       group="crop_inparm" valid_values="constant,varytropicsbylat" value="constant">
Type of mapping to use for base temperature for prognostic crop model
constant = Just use baset from the PFT parameter file
varytropicsbylat = Vary the tropics by latitude
</entry>

<entry id="baset_latvary_slope" type="real" category="physics"
       group="crop_inparm" valid_values="" value="0.4d00">
Only used when baset_mapping == varytropicsbylat
Slope with latitude in degrees to vary tropical baset by
</entry>

<entry id="baset_latvary_intercept" type="real" category="physics"
       group="crop_inparm" valid_values="" value="12.0d00">
Only used when baset_mapping == varytropicsbylat
Intercept at zero latitude to add to baset from the PFT parameter file
</entry>

<entry id="initial_seed_at_planting" type="real" category="physics"
       group="cnphenology" valid_values="" value="1.0d00">
Initial seed Carbon to use at planting
(only used when CN is on as well as crop)
</entry>

<entry id="o3_veg_stress_method" type="char*32" category="physics"
       group="clm_inparm" valid_values="unset,stress_lombardozzi2015,stress_falk" value="unset">
       Parameter to set the type of ozone vegetation stress method
       unset                  = (default) ozone stress vegetation method is off
       stress_lombardozzi2015 = ozone stress vegetation functions from Danica Lombardozzi 2015
       stress_falk            = ozone stress vegetation functions from Stefanie Falk (issue #1224)
<default>Default: "unset"</default>
</entry>

<entry id="onset_thresh_depends_on_veg" type="logical" category="physics"
       group="cnphenology">
Phenology onset depends on the vegetation type
(only used when CN is on)
</entry>

<entry id="generate_crop_gdds" type="logical" category="physics"
        group="cnphenology" valid_values="" value=".false.">
Set to .true. in order to override crop harvesting logic and to instead harvest the day before the next sowing date. Used to generate growing-degree day outputs that can be used with an external script to generate new GDD requirement ("cultivar") files.
</entry>

<entry id="use_mxmat" type="logical" category="physics"
        group="cnphenology" valid_values="" value=".true.">
Set to .false. in order to ignore crop PFT parameter for maximum growing season length (mxmat). Must be set to .false. when generate_crop_gdds is .true.
</entry>

<entry id="min_critical_dayl_method" type="char*25" category="physics"
       group="cnphenology" valid_values="Constant,DependsOnLat,DependsOnVeg,DependsOnLatAndVeg">
Method for determining what the minimum critical day length for seasonal decidious leaf offset depends on
Constant ----------- constant value of crit_dayl from parameter file (value from White 2001)
DependsOnLat ------- Higher values at high latitudes down to value from parameter file for temperate and equatorial regions
                     (L. Birch et. al, GMD 2021)
DependsOnVeg ------- Arctic vegetation with higher value and temperate vegetation with crit_dayl from parameter file
DependsOnLatAndVeg - Arctic vegetation depends on latitude as above, but temperate vegetation fixed at crit_dayl value from parameter file
(only used when CN is on)
</entry>

<entry id="use_snicar_frc" type="logical" category="physics"
       group="clm_inparm" value=".false.">
Toggle to turn on calculation of SNow and Ice Aerosol Radiation model (SNICAR) albedo forcing diagnostics for each aerosol species
</entry>

<entry id="use_noio" type="logical" category="default_settings"
       group="clm_inparm" valid_values="" value=".false." >
Toggle to turn all history output completely OFF (possibly used for testing)
</entry>

<entry id="use_vancouver" type="logical" category="physics"
       group="clm_inparm" valid_values="" value=".false.">
Toggle for vancouver specific logic.
</entry>

<entry id="use_mexicocity" type="logical" category="physics"
       group="clm_inparm" valid_values="" value=".false.">
Toggle for mexico city specific logic.
</entry>

<entry id="convert_ocean_to_land" type="logical" category="physics"
       group="clm_inparm" value=".false.">
If true, any ocean (i.e., wetland) points on the surface dataset are
converted to bare ground (or whatever vegetation is given in that grid
cell - but typically this will be bare ground due to lack of vegetation
in grid cells with 100% ocean).
</entry>

<entry id="n_dom_pfts" type="integer" category="physics"
       group="clm_inparm"
       valid_values="0,1,2,3,4,5,6,7,8,9,10,11,12,13,14" value="0">
Number of dominant pfts, so this determines the number of active pfts. Selecting the value 0 means DO NOTHING, ie all pfts in the input data are active.
<default>Default: 0</default>
</entry>

<entry id="n_dom_landunits" type="integer" category="physics"
       group="clm_inparm"
       valid_values="0,1,2,3,4,5,6,7,8,9" value="0">
Number of dominant landunits, so this determines the number of active landunits. Selecting the value 0 means DO NOTHING, ie all landunits in the input data are active.
<default>Default: 0</default>
</entry>

<entry id="collapse_urban" type="logical" category="physics"
       group="clm_inparm" value=".false.">
If true, this directs the model to collapse the urban landunits to the dominant urban landunit. Selecting .false. means DO NOTHING, ie all urban landunits found in the input data are active.
<default>Default: .false.</default>
</entry>

<entry id="toosmall_soil" type="real" category="physics"
       group="clm_inparm">
Percentage threshold above which the model keeps the soil landunit. Selecting the value 0 means DO NOTHING.
<default>Default: 0</default>
</entry>

<entry id="toosmall_crop" type="real" category="physics"
       group="clm_inparm">
Percentage threshold above which the model keeps the crop landunit. Selecting the value 0 means DO NOTHING.
<default>Default: 0</default>
</entry>

<entry id="toosmall_glacier" type="real" category="physics"
       group="clm_inparm">
Percentage threshold above which the model keeps the glacier landunit. Selecting the value 0 means DO NOTHING.
<default>Default: 0</default>
</entry>

<entry id="toosmall_lake" type="real" category="physics"
       group="clm_inparm">
Percentage threshold above which the model keeps the lake landunit. Selecting the value 0 means DO NOTHING.
<default>Default: 0</default>
</entry>

<entry id="toosmall_wetland" type="real" category="physics"
       group="clm_inparm">
Percentage threshold above which the model keeps the wetland landunit. Selecting the value 0 means DO NOTHING.
<default>Default: 0</default>
</entry>

<entry id="toosmall_urban" type="real" category="physics"
       group="clm_inparm">
Percentage threshold above which the model keeps the urban landunits. Selecting the value 0 means DO NOTHING. If collapse_urban = .false., the same threshold will apply to all three urban landunits if they are present. If collapse_urban = .true., this threshold will apply to the single collapsed urban landunit if presnet.
<default>Default: 0</default>
</entry>

<entry id="use_SSRE" type="logical" category="physics"
       group="clm_inparm" valid_values="" value=".false.">
Toggle to turn on on diagnostic Snow Radiative Effect
</entry>

<!--                                                   -->
<!-- mkgriddata namelist                               -->
<!--                                                   -->
<entry id="mksrf_fnavyoro" type="char*512" category="mkgriddata"
       input_pathname="abs" group="clmexp" valid_values="" >
Orography file with surface heights and land area fraction
</entry>

<entry id="mksrf_fclmgrid" type="char*512" category="mkgriddata"
       input_pathname="abs" group="clmexp" valid_values="" >
CLM grid file
</entry>

<entry id="mksrf_fccsmdom" type="char*512" category="mkgriddata"
       input_pathname="abs" group="clmexp" valid_values="" >
CESM domain file
</entry>

<entry id="mksrf_fcamfile" type="char*512" category="mkgriddata"
       input_pathname="abs" group="clmexp" valid_values="" >
CAM file
</entry>

<entry id="mksrf_frawtopo" type="char*512" category="mkgriddata"
       input_pathname="abs" group="clmexp" valid_values="" >
Raw topography file
</entry>

<entry id="mksrf_fcamtopo" type="char*512" category="mkgriddata"
       input_pathname="abs" group="clmexp" valid_values="" >
CAM topography file
</entry>

<entry id="mksrf_lsmlon" type="integer" category="mkgriddata"
       group="clmexp" valid_values="" >
Number of longitudes to use for a regional grid (for single-point set to 1)
</entry>

<entry id="mksrf_lsmlat" type="integer" category="mkgriddata"
       group="clmexp" valid_values="" >
Number of latitudes to use for a regional grid (for single-point set to 1)
</entry>

<entry id="mksrf_edgen" type="real" category="mkgriddata"
       group="clmexp" valid_values="" >
Northern edge of the regional grid
</entry>

<entry id="mksrf_edges" type="real" category="mkgriddata"
       group="clmexp" valid_values="" >
Southern edge of the regional grid
</entry>

<entry id="mksrf_edgee" type="real" category="mkgriddata"
       group="clmexp" valid_values="" >
Eastern edge of the regional grid
</entry>

<entry id="mksrf_edgew" type="real" category="mkgriddata"
       group="clmexp" valid_values="" >
Western edge of the regional grid
</entry>


<!--             -->
<!-- mkghg       -->
<!--             -->
<entry id="mkghg_bndtvghg" type="char*512" category="tools"
       input_pathname="abs" group="clmexp" valid_values="" >
Historical greenhouse gas concentrations from CAM, only used
by getco2_historical.ncl
</entry>

<!--                                                   -->
<!-- files needed for tools/ncl_scripts                -->
<!--                                                   -->
<entry id="faerdep" type="char*512"  category="tools"
       input_pathname="abs" group="clmexp" valid_values="" >
Aerosol deposition file name (only used for aerdepregrid.ncl)
</entry>

<entry id="f_fracdata" type="char*512" category="tools"
       input_pathname="abs" group="domain_nl" valid_values="" >
Full pathname of CLM fraction dataset (only used for mkdatadomain).
</entry>

<entry id="f_griddata" type="char*512" category="tools"
       input_pathname="abs" group="domain_nl" valid_values="" >
Full pathname of CLM grid dataset (only used for mkdatadomain).
</entry>

<entry id="f_domain" type="char*512" category="tools"
       input_pathname="abs" group="domain_nl" valid_values="" >
Full pathname of output domain dataset (only used for mkdatadomain).
</entry>

<entry id="dtype" type="char*5" category="tools"
       group="domain_nl" valid_values="datm,docn" >
Type of domain file to create (ocean or atmosphere) (only used for mkdatadomain)
</entry>

<!-- ========================================================================================  -->
<!-- Namelist items controlling atmospheric forcings                                           -->
<!-- ========================================================================================  -->

<entry id="repartition_rain_snow" type="logical" category="clm_physics"
       group="atm2lnd_inparm" valid_values="" >
If TRUE, repartition rain/snow from atmosphere based on temperature.
</entry>

<entry id="glcmec_downscale_longwave" type="logical" category="clm_physics"
       group="atm2lnd_inparm" valid_values="" >
If TRUE, downscale longwave radiation over glacier landunits.
This downscaling is conservative.
<default>Default: .true.</default>
</entry>

<entry id="lapse_rate" type="real" category="clm_physics"
       group="atm2lnd_inparm" valid_values="" >
Surface temperature lapse rate (K m-1)
A positive value means a decrease in temperature with increasing height
</entry>

<entry id="lapse_rate_longwave" type="real" category="clm_physics"
       group="atm2lnd_inparm" valid_values="" >
Longwave radiation lapse rate (W m-2 m-1)
A positive value means a decrease in LW radiation with increasing height
Only relevant if glcmec_downscale_longwave is .true.
</entry>

<entry id="longwave_downscaling_limit" type="real" category="clm_physics"
       group="atm2lnd_inparm" valid_values="" >
Relative limit for how much longwave downscaling can be done (unitless)
The pre-normalized, downscaled longwave is restricted to be in the range
[lwrad*(1-longwave_downscaling_limit), lwrad*(1+longwave_downscaling_limit)]
This parameter must be in the range [0,1]
Only relevant if glcmec_downscale_longwave is .true.
</entry>

<entry id="precip_repartition_glc_all_snow_t" type="real" category="clm_physics"
       group="atm2lnd_inparm" valid_values="" >
Temperature below which all precipitation falls as snow, for glacier columns (deg C)
Only relevant if repartition_rain_snow is .true.
</entry>

<entry id="precip_repartition_glc_all_rain_t" type="real" category="clm_physics"
       group="atm2lnd_inparm" valid_values="" >
Temperature above which all precipitation falls as rain, for glacier columns (deg C)
Only relevant if repartition_rain_snow is .true.
</entry>

<entry id="precip_repartition_nonglc_all_snow_t" type="real" category="clm_physics"
       group="atm2lnd_inparm" valid_values="" >
Temperature below which all precipitation falls as snow, for non-glacier columns (deg C)
Only relevant if repartition_rain_snow is .true.
</entry>

<entry id="precip_repartition_nonglc_all_rain_t" type="real" category="clm_physics"
       group="atm2lnd_inparm" valid_values="" >
Temperature above which all precipitation falls as rain, for non-glacier columns (deg C)
Only relevant if repartition_rain_snow is .true.
</entry>

<!-- ========================================================================================  -->
<!-- Namelist items controlling fields sent to atmosphere                                      -->
<!-- ========================================================================================  -->

<entry id="melt_non_icesheet_ice_runoff" type="logical" category="clm_physics"
       group="lnd2atm_inparm" valid_values="" >
If TRUE, ice runoff generated from non-glacier columns and glacier columns outside icesheet regions
is converted to liquid, with an appropriate sensible heat flux.
That is, the atmosphere (rather than the ocean) melts the ice.
(Exception: ice runoff generated to ensure conservation with dynamic landunits remains as ice.)
</entry>

<!-- ========================================================================================  -->
<!-- ndepdyn streams Namelist (only used when bgc=cn or bgc                                    -->
<!-- ========================================================================================  -->

<entry id="stream_year_first_ndep" type="integer" category="datasets"
       group="ndepdyn_nml" valid_values="" >
First year to loop over for Nitrogen Deposition data
</entry>

<entry id="stream_year_last_ndep" type="integer" category="datasets"
       group="ndepdyn_nml" valid_values="" >
Last year to loop over for Nitrogen Deposition data
</entry>

<entry id="model_year_align_ndep" type="integer" category="datasets"
       group="ndepdyn_nml" valid_values="" >
Simulation year that aligns with stream_year_first_ndep value
</entry>

<entry id="stream_fldfilename_ndep" type="char*512" category="datasets"
       input_pathname="abs" group="ndepdyn_nml" valid_values="" >
Filename of input stream data for Nitrogen Deposition
</entry>

<entry id="stream_meshfile_ndep" type="char*512" category="datasets"
       input_pathname="abs" group="ndepdyn_nml" valid_values="" >
Stream meshfile for Nitrogen Deposition data
</entry>

<entry id="ndep_taxmode" type="char*80" category="datasets"
       group="ndepdyn_nml" valid_values="cycle,extend,limit" >
Time interpolation mode to determine how to handle data before and after the times in the file
    cycle   = Always cycle over the data
    extend  = Use the first time before the available data, and use the last time after the available data
    limit   = Only use the data within the times available -- abort if the model tries to go outside it
</entry>

<entry id="ndep_tintalgo" type="char*80" category="datasets"
       group="ndepdyn_nml" valid_values="linear,nearest,lower,upper" >
Time interpolation method to use for Nitrogen Deposition
</entry>

<entry id="ndep_varlist" type="char*256" category="datasets"
       group="ndepdyn_nml" valid_values="" >
Colon delimited list of variables to read from the streams file for nitrogen deposition
(Normally just read the single variable NDEP_year or NDEP_month)
</entry>

<entry id="ndepmapalgo" type="char*256" category="datasets"
       group="ndepdyn_nml" valid_values="bilinear,nn,redist,consd,consf,none" >
Mapping method from Nitrogen deposition input file to the model resolution
    bilinear = bilinear interpolation
    nn       = nearest neighbor
    redist   = Redistributes data from source mesh to destination mesh
    consd    = First-order conservative interpolation
    consf    = Same as consd with fraction area normalization
    none     = no interpolation
</entry>

<!-- ========================================================================================  -->
<!-- Prigent roughness stream -->
<!-- ========================================================================================  -->

<entry id="use_prigent_roughness" type="logical" category="clm_physics"
        group="prigentroughness" valid_values="" >
If TRUE use the Prigent roughness dataset
</entry>

<entry id="stream_fldfilename_prigentroughness" type="char*512" category="datasets"
       input_pathname="abs" group="prigentroughness" valid_values="" >
Filename of input stream data for aeolian roughness length (from Prigent's roughness dataset)
</entry>

<entry id="stream_meshfile_prigentroughness" type="char*512" category="datasets"
       input_pathname="abs" group="prigentroughness" valid_values="" >
mesh filename of input stream data for aeolian roughness length (from Prigent's roughness dataset)
</entry>

<entry id="prigentroughnessmapalgo" type="char*256" category="physics"
       group="prigentroughness" valid_values="bilinear,nn,redist,consd,consf,none" >
Mapping method for the Prigent roughness input file to the model resolution
(Only used when use_prigent_roughness is TRUE and normally only needed with the Leung_2023 dust emission method)
    bilinear = bilinear interpolation
    nn       = nearest neighbor
    redist   = Redistributes data from source mesh to destination mesh
    consd    = First-order conservative interpolation
    consf    = Same as consd with fraction area normalization
    none     = no interpolation
</entry>

<!-- ========================================================================================  -->
<!-- Dust namelist and Zender soil erodibility stream                                          -->
<!-- ========================================================================================  -->

<entry id="zendersoilerod_mapalgo" type="char*256" category="physics"
       group="zendersoilerod" valid_values="bilinear,nn,redist,consd,consf,none" >
Option only applying for the Zender_2003 method for whether the soil erodibility file is handled
here in CTSM, or in the ATM model.
(only used when dust_emis_method is Zender_2003)
    bilinear = bilinear interpolation
    nn       = nearest neighbor
    redist   = Redistributes data from source mesh to destination mesh
    consd    = First-order conservative interpolation
    consf    = Same as consd with fraction area normalization
    none     = no interpolation
</entry>

<entry id="stream_fldfilename_zendersoilerod" type="char*512" category="datasets"
       input_pathname="abs" group="zendersoilerod" valid_values="" >
Filename of input stream data for Zender's soil erodibility source function
(only used when dust_emis_method is Zender_2003, and zender_soil_erod_source is lnd)
</entry>

<entry id="stream_meshfile_zendersoilerod" type="char*512" category="datasets"
       input_pathname="abs" group="zendersoilerod" valid_values="" >
mesh filename of input stream data for Zender's soil erodibility source function
(only used when dust_emis_method is Zender_2003, and zender_soil_erod_source is lnd)
</entry>

<!-- ========================================================================================  -->
<!-- finundated stream -->
<!-- ========================================================================================  -->

<entry id="stream_fldfilename_ch4finundated" type="char*512" category="datasets"
       input_pathname="abs" group="ch4finundated" valid_values="" >
Filename of input stream data for finundated inversion of observed (from Prigent dataset)
to hydrologic variables (either TWS or ZWT)
</entry>

<entry id="stream_meshfile_ch4finundated" type="char*512" category="datasets"
       input_pathname="abs" group="ch4finundated" valid_values="" >
mesh filename of input stream data for finundated inversion of observed (from Prigent dataset)
to hydrologic variables (either TWS or ZWT)
</entry>

<entry id="ch4finundatedmapalgo" type="char*256" category="physics"
       group="ch4finundated" valid_values="bilinear,nn,redist,consd,consf,none" >
Mapping method for the finundated inversion input file to the model resolution
(Only used when use_ch4 is TRUE)
    bilinear = bilinear interpolation
    nn       = nearest neighbor
    redist   = Redistributes data from source mesh to destination mesh
    consd    = First-order conservative interpolation
    consf    = Same as consd with fraction area normalization
    none     = no interpolation
</entry>

<!-- Prescribed soil moisture -->
<entry id="use_soil_moisture_streams" type="logical" category="physics"
        group="clm_inparm" valid_values="" value=".false.">
Toggle to turn on use of input prescribed soil moisture streams rather than have CLM prognose it (EXPERIMENTAL)
</entry>

<entry id="stream_year_first_soilm" type="integer" category="datasets"
       group="soil_moisture_streams" valid_values="" >
First year to loop over for prescribed soil moisture streams data
</entry>

<entry id="stream_year_last_soilm" type="integer" category="datasets"
       group="soil_moisture_streams" valid_values="" >
Last year to loop over for prescribed soil moisture streams data
</entry>

<entry id="model_year_align_soilm" type="integer" category="datasets"
       group="soil_moisture_streams" valid_values="" >
Simulation year that aligns with stream_year_first_soilm value
</entry>

<entry id="stream_fldfilename_soilm" type="char*512(30)" category="datasets"
       input_pathname="abs" group="soil_moisture_streams" valid_values="" >
Filename of input stream data for prescribed soil moisture streams data
</entry>

<entry id="soilm_tintalgo" type="char*256" category="datasets"
       group="soil_moisture_streams" valid_values="linear,nearest,lower,upper" >
Time interpolation method to use for prescribed soil moisture streams data
</entry>

<entry id="soilm_offset" type="integer" category="datasets"
       group="soil_moisture_streams" >
Offset in time coordinate for soil moisture streams (sec)
</entry>

<entry id="soilm_ignore_data_if_missing" type="logical" category="datasets"
       group="soil_moisture_streams" >
If false will abort if using soil moisture streams and find a point where the model shows H2OSOI_VOL
should be set because it's vegetated, but the input soilm streams dataset shows that point is missing.
If true, will ignore the prescribed soilm data for that point and let the model run for that point without
prescribed data.
</entry>


<!-- ========================================================================================  -->
<!-- lai_streams streams Namelist (when phys = CLM4_5)                              -->
<!-- ========================================================================================  -->

<!-- LAI -->
<entry id="use_lai_streams" type="logical" category="physics"
        group="clm_inparm" valid_values="" value=".false.">
Toggle to turn on use of LAI streams in place of the LAI on the surface dataset when using Satellite Phenology mode.
</entry>

<entry id="stream_year_first_lai" type="integer" category="datasets"
       group="lai_streams" valid_values="" >
First year to loop over for LAI data
</entry>

<entry id="stream_year_last_lai" type="integer" category="datasets"
       group="lai_streams" valid_values="" >
Last year to loop over for LAI data
</entry>

<entry id="model_year_align_lai" type="integer" category="datasets"
       group="lai_streams" valid_values="" >
Simulation year that aligns with stream_year_first_lai value
</entry>

<entry id="stream_fldfilename_lai" type="char*512(30)" category="datasets"
       input_pathname="abs" group="lai_streams" valid_values="" >
Filename of input stream data for LAI
</entry>

<entry id="stream_meshfile_lai" type="char*512" category="datasets"
       input_pathname="abs" group="lai_streams" valid_values="" >
Filename of input stream data for LAI
</entry>

<entry id="lai_dtlimit" type="real" category="datasets"
       group="lai_streams" valid_values="" >
dtlimit (ratio of max/min stream delta times) for LAI streams, which allows for cycling over a year of data
</entry>


<entry id="lai_tintalgo" type="char*80" category="datasets"
       group="lai_streams" valid_values="linear,nearest,lower,upper" >
Time interpolation method to use with LAI streams
</entry>

<entry id="lai_mapalgo" type="char*256" category="datasets"
       group="lai_streams" valid_values="bilinear,nn,redist,consd,consf,none" >
Mapping method from LAI input file to the model resolution
    bilinear = bilinear interpolation
    nn       = nearest neighbor
    redist   = Redistributes data from source mesh to destination mesh
    consd    = First-order conservative interpolation
    consf    = Same as consd with fraction area normalization
    none     = no interpolation
</entry>

<!-- ========================================================================================  -->
<!-- cropcal_streams streams Namelist                                                          -->
<!-- ========================================================================================  -->

<!-- Crop calendars -->
<entry id="cropcals_rx" type="logical" category="datasets"
       group="cropcal_streams" valid_values="" >
Flag to enable prescribed crop calendars (sowing window dates and maturity requirement)
</entry>

<entry id="cropcals_rx_adapt" type="logical" category="datasets"
       group="cropcal_streams" valid_values="" >
Flag to enable prescribed crop calendars (sowing window dates and maturity requirement), with maturity requirement adaptive based on recent climate
</entry>

<entry id="stream_year_first_cropcal_swindows" type="integer" category="datasets"
       group="cropcal_streams" valid_values="" >
First year to loop over for crop sowing windows
</entry>

<entry id="stream_year_last_cropcal_swindows" type="integer" category="datasets"
       group="cropcal_streams" valid_values="" >
Last year to loop over for crop sowing windows
</entry>

<entry id="model_year_align_cropcal_swindows" type="integer" category="datasets"
       group="cropcal_streams" valid_values="" >
Simulation year that aligns with stream_year_first_cropcal_swindows value
</entry>

<entry id="stream_year_first_cropcal_cultivar_gdds" type="integer" category="datasets"
       group="cropcal_streams" valid_values="" >
First year to loop over for crop maturity requirements
</entry>

<entry id="stream_year_last_cropcal_cultivar_gdds" type="integer" category="datasets"
       group="cropcal_streams" valid_values="" >
Last year to loop over for crop maturity requirements
</entry>

<entry id="model_year_align_cropcal_cultivar_gdds" type="integer" category="datasets"
       group="cropcal_streams" valid_values="" >
Simulation year that aligns with stream_year_first_cropcal_cultivar_gdds value
</entry>

<entry id="allow_invalid_swindow_inputs" type="logical" category="datasets"
       group="cropcal_streams" valid_values="" >
By default, a value in stream_fldFileName_swindow_start or _end outside the range [1, 365] (or 366 in leap years) will cause the run to fail. Set this to .true. to instead fall back on the paramfile sowing windows.
</entry>

<entry id="stream_fldFileName_swindow_start" type="char*512(30)" category="datasets"
       input_pathname="abs" group="cropcal_streams" valid_values="" >
Filename of input stream data for date (day of year) of start of sowing window. Cells with the same sowing window start and end date are always planted on that date, regardless of climatic conditions/history.
</entry>

<entry id="stream_fldFileName_swindow_end" type="char*512(30)" category="datasets"
       input_pathname="abs" group="cropcal_streams" valid_values="" >
Filename of input stream data for date (day of year) of end of sowing window. Cells with the same sowing window start and end date are always planted on that date, regardless of climatic conditions/history.
</entry>

<entry id="stream_fldfilename_cultivar_gdds" type="char*512(30)" category="datasets"
       input_pathname="abs" group="cropcal_streams" valid_values="" >
Filename of input stream data for cultivar growing degree-day targets
</entry>

<entry id="stream_fldFileName_gdd20_baseline" type="char*512(30)" category="datasets"
       input_pathname="abs" group="cropcal_streams" valid_values="" >
Filename of input stream data for baseline GDD20 values
</entry>

<entry id="stream_gdd20_seasons" type="logical" category="datasets"
       group="cropcal_streams" valid_values="" >
Set this to true to read gdd20 accumulation season start and end dates from stream files, rather than using hard-coded hemisphere-specific "warm seasons."
</entry>

<entry id="flush_gdd20" type="logical" category="datasets"
       group="clm_inparm" valid_values="" >
Set this to true to flush the accumulated GDD20 variables as soon as possible.
</entry>

<entry id="allow_invalid_gdd20_season_inputs" type="logical" category="datasets"
       group="cropcal_streams" valid_values="" >
By default, a value in stream_fldFileName_gdd20_season_start or _end outside the range [1, 365] (or 366 in leap years) will cause the run to fail. Set this to .true. to instead have such cells fall back to the hard-coded hemisphere-specific "warm seasons."
</entry>

<entry id="stream_fldFileName_gdd20_season_start" type="char*512(30)" category="datasets"
       input_pathname="abs" group="cropcal_streams" valid_values="" >
Filename of input stream data for date (day of year) of start of gdd20 accumulation season.
</entry>

<entry id="stream_fldFileName_gdd20_season_end" type="char*512(30)" category="datasets"
       input_pathname="abs" group="cropcal_streams" valid_values="" >
Filename of input stream data for date (day of year) of end of gdd20 accumulation season.
</entry>

<entry id="stream_meshfile_cropcal" type="char*512" category="datasets"
       input_pathname="abs" group="cropcal_streams" valid_values="" >
Filename of input stream data for crop calendar inputs
</entry>

<!-- ========================================================================================  -->
<!-- light_streams streams Namelist (when CN an CLM4_5 is active)                              -->
<!-- ========================================================================================  -->

<!-- Lightning -->
<entry id="stream_year_first_lightng" type="integer" category="datasets"
       group="light_streams" valid_values="" >
First year to loop over for Lightning data
</entry>

<entry id="stream_year_last_lightng" type="integer" category="datasets"
       group="light_streams" valid_values="" >
Last year to loop over for Lightning data
</entry>

<entry id="model_year_align_lightng" type="integer" category="datasets"
       group="light_streams" valid_values="" >
Simulation year that aligns with stream_year_first_lightng value
</entry>

<entry id="stream_fldfilename_lightng" type="char*512" category="datasets"
       input_pathname="abs" group="light_streams" valid_values="" >
Filename of input stream data for Lightning
</entry>

<entry id="stream_meshfile_lightng" type="char*512" category="datasets"
       input_pathname="abs" group="light_streams" valid_values="" >
Stream meshfile for Nitrogen Deposition data
</entry>

<entry id="lightng_tintalgo" type="char*80" category="datasets"
       group="light_streams" valid_values="linear,nearest,lower,upper" >
Time interpolation method to use with Lightning streams
</entry>

<entry id="lightngmapalgo" type="char*256" category="datasets"
       group="light_streams" valid_values="bilinear,nn,redist,consd,consf,none" >
Mapping method from Lightning input file to the model resolution
    bilinear = bilinear interpolation
    nn       = nearest neighbor
    redist   = Redistributes data from source mesh to destination mesh
    consd    = First-order conservative interpolation
    consf    = Same as consd with fraction area normalization
    none     = no interpolation
</entry>

<!-- ========================================================================================  -->
<!-- popd_streams Namelist (when CN an CLM4_5 is active)                              -->
<!-- ========================================================================================  -->

<!-- human population density -->

<entry id="stream_year_first_popdens" type="integer" category="datasets"
       group="popd_streams" valid_values="" >
First year to loop over for human population density data
</entry>

<entry id="stream_year_last_popdens" type="integer" category="datasets"
       group="popd_streams" valid_values="" >
Last year to loop over for human population density data
</entry>

<entry id="model_year_align_popdens" type="integer" category="datasets"
       group="popd_streams" valid_values="" >
Simulation year that aligns with stream_year_first_popdens value
</entry>

<entry id="stream_fldfilename_popdens" type="char*512" category="datasets"
       input_pathname="abs" group="popd_streams" valid_values="" >
Filename of input stream data for human population density
</entry>

<entry id="stream_meshfile_popdens" type="char*512" category="datasets"
       input_pathname="abs" group="popd_streams" valid_values="" >
mesh file for input stream data for human population density
</entry>

<entry id="popdens_tintalgo" type="char*80" category="datasets"
       group="popd_streams" valid_values="linear,nearest,lower,upper" >
Time interpolation method to use with human population density streams
</entry>

<entry id="popdensmapalgo" type="char*256" category="datasets"
       group="popd_streams" valid_values="bilinear,nn,redist,consd,consf,none" >
Mapping method from human population density input file to the model resolution
    bilinear = bilinear interpolation
    nn       = nearest neighbor
    redist   = Redistributes data from source mesh to destination mesh
    consd    = First-order conservative interpolation
    consf    = Same as consd with fraction area normalization
    none     = no interpolation
</entry>

<!-- ========================================================================================  -->
<!-- urbantv_streams Namelist (when CLM4_5/CLM5_0 is active)                                   -->
<!-- ========================================================================================  -->

<!-- urban time varying -->

<entry id="stream_year_first_urbantv" type="integer" category="datasets"
       group="urbantv_streams" valid_values="" >
First year to loop over for urban time varying data
</entry>

<entry id="stream_year_last_urbantv" type="integer" category="datasets"
       group="urbantv_streams" valid_values="" >
Last year to loop over for urban time varying data
</entry>

<entry id="model_year_align_urbantv" type="integer" category="datasets"
       group="urbantv_streams" valid_values="" >
Simulation year that aligns with stream_year_first_urbantv value
</entry>

<entry id="stream_fldfilename_urbantv" type="char*512" category="datasets"
       input_pathname="abs" group="urbantv_streams" valid_values="" >
Filename of input stream data for urban time varying
</entry>

<entry id="stream_meshfile_urbantv" type="char*512" category="datasets"
       input_pathname="abs" group="urbantv_streams" valid_values="" >
mesh filename of input stream data for urban time varying
</entry>

<entry id="urbantv_tintalgo" type="char*80" category="datasets"
       group="urbantv_streams" valid_values="linear,nearest,lower,upper" >
Time interpolation method to use with urban time varying streams
</entry>

<entry id="urbantvmapalgo" type="char*256" category="datasets"
       group="urbantv_streams" valid_values="bilinear,nn,redist,consd,consf,none" >
Mapping method from urban time varying input file to the model resolution
    bilinear = bilinear interpolation
    nn       = nearest neighbor
    redist   = Redistributes data from source mesh to destination mesh
    consd    = First-order conservative interpolation
    consf    = Same as consd with fraction area normalization
    none     = no interpolation
</entry>

<entry id="diri" type="char*512" category="datm"
       group="modelio" valid_values="">
datm input directory
</entry>
<entry id="diro" type="char*512" category="datm"
       group="modelio" valid_values="">
datm output directory
</entry>
<entry id="logfile" type="char*512" category="datm"
       group="modelio" valid_values="">
Datm logfile name
</entry>

<!-- ========================================================================================  -->
<!-- Mapping files                                                                             -->
<!-- ========================================================================================  -->

<entry id="map" type="char*512" category="mksurfdata"
       input_pathname="abs" group="clmexp" valid_values="" >
Mapping file to go from one resolution/land-mask to another resolution/land-mask
</entry>

<entry id="lmask" type="char*10" category="mksurfdata"
       group="default_settings"
       valid_values="nomask,navy,AVHRR,MODIS,USGS,IGBPmergeICESatGIS,IGBP-GSDP,ISRIC-WISE,LandScan2004,GLOBE-Gardner,GLOBE-Gardner-mergeGIS,GRDC,HYDRO1K-merge-nomask,ORNL-Soil">
Land mask description for mksurfdata input files
</entry>

<!-- ========================================================================================  -->
<!-- Generic issues (resolution, mask etc.)                                                    -->
<!-- ========================================================================================  -->

<entry id="finundation_res" type="char*10" category="default_settings"
       group="default_settings" valid_values="none,0.9x1.25" >
Resolution of finundated inversion streams dataset (stream_fldfilename_ch4finundated)
to use for methane model
(only applies when CN and methane model are turned on)
</entry>

<entry id="light_res" type="char*10" category="default_settings"
       group="default_settings" valid_values="none,360x720,106x174,94x192">
Resolution of Lightning dataset to use for CN or FATES fire model
(only applies when CN or FATES and the fire model is turned on)
</entry>

<entry id="chk_res" type="integer"  category="default_settings"
       group="default_settings" valid_values="0,1" >
Check that the resolution and land-mask is valid before continuing.
</entry>

<entry id="note" type="integer"  category="default_settings"
       group="default_settings" valid_values="0,1" >
Add a note to the output namelist about the options given to build-namelist
</entry>

<entry id="clm_start_type" type="char*8"  category="default_settings"
       group="default_settings" valid_values="default,cold,arb_ic,startup,continue,branch" >
CLM run type.
    'default' use the default type of clm_start type for this configuration
    'cold' is a run from arbitrary initial conditions
    'arb_ic' is a run using initial conditions if provided, OR arbitrary initial conditions if no files can be found
    'startup' is an initial run with initial conditions provided.
    'continue' is a restart run.
    'branch' is a restart run in which properties of the output history files may be changed.
</entry>

<entry id="ssp_rcp" type="char*8" category="default_settings"
       group="default_settings"
       valid_values="hist,SSP1-2.6,SSP3-7.0,SSP5-3.4,SSP2-4.5,SSP1-1.9,SSP4-3.4,SSP4-6.0,SSP5-8.5">
Shared Socioeconomic Pathway (SSP) and Representative Concentration Pathway (RCP) combination for future scenarios
The form is SSPn-m.m Where n is the SSP number and m.m is RCP radiative forcing at peak or 2100 in W/m^2
n is just the whole number of the specific SSP scenario. The lower numbers have higher mitigation
- the higher numbers less mitigation, more than one SSP can result in the same RCP forcing
hist means do NOT use a future scenario, just use historical data.
</entry>

<entry id="mask" type="char*10" category="default_settings"
       group="default_settings"
       valid_values="USGS,gx3v7,gx1v6,gx1v7,navy,test,tx0.1v2,tx0.1v3,tx1v1,T62,cruncep,nldas2">
Land mask description
</entry>

<!-- lnd_tuning_mode, there needs to be a setting for: CRUJRA2024, CRUv7, GSWP3v1, cam6.0, and cam7.0 for each valid physics option; exceptions include clm4_5_CRUJRA2024 and clm6_0_CRUv7 -->
<entry id="lnd_tuning_mode" type="char*20" category="default_settings"
       group="default_settings"
       valid_values="clm4_5_CRUv7,clm4_5_GSWP3v1,clm4_5_cam7.0,clm4_5_cam6.0,clm4_5_cam5.0,clm4_5_cam4.0,clm5_0_cam7.0,clm5_0_cam6.0,clm5_0_cam5.0,clm5_0_cam4.0,clm5_0_CRUv7,clm5_0_GSWP3v1,clm5_0_CRUJRA2024,clm6_0_GSWP3v1,clm6_0_CRUJRA2024,clm6_0_cam7.0,clm6_0_cam6.0,clm6_0_cam5.0,clm6_0_cam4.0">
General configuration of model version and atmospheric forcing to tune the model to run under.
This sets the model to run with constants and initial conditions that were set to run well under
the configuration of model version and atmospheric forcing. To run well constants would need to be changed
to run with a different type of atmospheric forcing.
(Some options for the newest physics will be based on previous tuning, and buildnml will let you know about this)
</entry>

<entry id="megan" type="integer" category="default_settings"
       group="default_settings"  valid_values="0,1">
If 1, turn on the MEGAN model for BVOC's (Biogenic Volatile Organic Compounds)
</entry>

<entry id="megan_use_gamma_sm" type="logical" category="MEGAN_emissions"
       group="megan_opts" valid_values="" >
If TRUE, use activity factor for soil moisture for MEGAN isoprene emissions.
</entry>

<entry id="megan_min_gamma_sm" type="real" category="MEGAN_emissions"
       group="megan_opts" valid_values="" >
Minimum activity factor for soil moisture for MEGAN isoprene emissions.
</entry>

<entry id="sim_year" type="char*4" category="default_settings"
       group="default_settings" valid_values=
"PtVg,1000,850,1100,1350,1600,1850,1855,1865,1875,1885,1895,1905,1915,1925,1935,1945,1955,1965,1975,1979,1980,1982,1985,1995,2000,2005,2010,2013,2015,2018,2025,2035,2045,2055,2065,2075,2085,2095,2105">
Year to simulate and to provide datasets for (such as surface datasets, initial conditions, aerosol-deposition, Nitrogen deposition rates etc.)
A sim_year of 1000 corresponds to data used for testing only, NOT corresponding to any real datasets.
A sim_year greater than 2015 corresponds to ssp_rcp scenario data
A sim_year of PtVg refers to the Potential Vegetation dataset, that doesn't include human influences
Most years are only used for clm_tools and there aren't CLM datasets that correspond to them.
CLM datasets exist for years: 1000 (for testing), 1850, and 2000
</entry>

<entry id="sim_year_range" type="char*9" category="default_settings"
       group="default_settings" valid_values=
"constant,1000-1002,1000-1004,850-1850,1850-1855,1850-2000,1850-2005,1850-2100,1980-2015,2000-2025,2000-2100">
Range of years to simulate transitory datasets for (such as dynamic: land-use datasets, aerosol-deposition, Nitrogen deposition rates etc.)
Constant means simulation will be held at a constant year given in sim_year.
A sim_year_range of 1000-1002 or 1000-1004 corresponds to data used for testing only, NOT corresponding to any real datasets.
A sim_year_range that goes beyond 2005 corresponds to historical data until 2005 and then scenario data beyond that point.
</entry>

<entry id="clm_demand" type="char*256" category="default_settings"
       group="default_settings" valid_values="">
Namelist entries to demand be provided on the namelist.
</entry>

<entry id="use_case_desc" type="char*256"  category="default_settings"
       group="use_case_desc" valid_values="" >
Description of the use case selected.
</entry>

<entry id="init_interp_attributes" type="char*256"  category="default_settings"
       group="default_settings" valid_values="" >
Attributes to use when looking for an initial condition file (finidat) if interpolation is turned on (use_init_interp is .true.)
</entry>

<entry id="init_interp_how_close" type="integer"  category="default_settings"
       group="default_settings" valid_values="" >
How close in years to use when looking for an initial condition file (finidat) if interpolation is turned on (use_init_interp is .true.)
</entry>

<entry id="init_interp_sim_years" type="integer(6)"  category="default_settings"
       group="default_settings" valid_values="1850,1979,2000,2003,2010,2013" >
Simulation years you can look for in initial condition files (finidat) if interpolation is turned on (use_init_interp is .true.)
</entry>

<entry id="clm_accelerated_spinup" type="char*4" category="default_settings"
       group="default_settings" valid_values="on,sasu,off" >
Command line argument for setting up your simulation in a mode for faster
throughput. By default turns off some options, and sets up for a lower level
of output. When bgc_mode is some level of prognostic BGC (so NOT Satellite Phenology)
it also sets up for accelerated decomposition. The "sasu" mode sets up
for using the CN-matrix mode with Semi-Analytic Spin Up.
NOTE: THIS CORRESPONDS DIRECTLY TO THE env_run.xml VARIABLE OF THE SAME NAME.
      Set the env_run variable, rather than setting this directly.
</entry>

<entry id="bgc_mode" type="char*5" category="default_settings"
       group="default_settings" valid_values="sp,bgc,fates" >
Command line arguement for biogeochemistry mode for CLM4.5
   sp  = Satellitte Phenology
   bgc = CLM4.5 BGC model with:
        CENTURY model pools
        Nitrification/De-nitrification
        Methane model
        Vertically resolved Carbon
   fates = FATES Functionally Assembled Terrestrial Ecosystem Simulator (ecosystem demography model with below ground BGC):
</entry>

<!-- ========================================================================================  -->
<!-- namelist elements associated with the vertical CN model                                   -->
<!-- ========================================================================================  -->

<entry id="override_bgc_restart_mismatch_dump" type="logical" category="clm_vertcn"
       group="clm_inparm" valid_values="" >
Flag for overriding the crash that should occur if user tries to start the model from a restart file made with a different version of the soil decomposition structure than is currently being used.
</entry>

<entry id="spinup_state" type="integer" category="clm_vertcn"
       group="clm_inparm" valid_values="0,1,2" >
Flag for setting the state of the Accelerated decomposition spinup state for the BGC model.
   0 = normal model behavior;
   1 = AD spinup (standard)
   2 = AD spinup (accelerated spinup from Ricciuto, doesn't work for CNDV and not implemented for CN soil decomposition)
Entering and exiting spinup mode occurs automatically by comparing the namelist and restart file values for this variable.
NOTE: THIS CAN ONLY BE SET TO NON-ZERO WHEN BGC_MODE IS NOT SATELITE PHENOLOGY!
</entry>

<!-- vertical mixing switches    -->
<entry id="som_adv_flux" type="real" category="clm_vertcn"
       group="clm_inparm" valid_values="" >
Base advective flux (downwards) for SOM.
</entry>

<entry id="max_depth_cryoturb" type="real" category="clm_vertcn"
       group="clm_inparm" valid_values="" >
Maximum depth to mix soils to by croturbation, in permafrost soils.
</entry>

<entry id="anoxia" type="logical" category="clm_vertcn"
       group="clm_inparm" valid_values="" >
If TRUE, reduce heterotrophic respiration according to available oxygen predicted by CH4 submodel.
</entry>

<entry id="froz_q10" type="real" category="clm_vertcn"
       group="clm_inparm" valid_values="" >
separate q10 for frozen soil respiration rates.  default to same as above zero rates
</entry>

<!-- rooting parameters    -->

<entry id="hist_wrtch4diag" type="logical" category="history"
       group="clm_inparm" valid_values="" >
If TRUE, add extra diagnostics for methane model to the history files
</entry>

<entry id="surfprof_exp" type="real" category="clm_vertcn"
       group="clm_inparm" valid_values="" >
Profile over which to distribute C and N coming from surface pools (leaves, stem, grain).
</entry>

<!-- some N cycle flags  -->
<entry id="no_frozen_nitrif_denitrif" type="logical" category="clm_vertcn"
       group="clm_inparm" valid_values="" >
If true, no denitrification or nitrification in frozen soil layers.
(EXPERIMENTAL, UNSUPPORTED, and UNTESTED!)
</entry>

<entry id="nfix_timeconst" type="real" category="clm_vertcn"
       group="clm_inparm" valid_values="" >
Number of days over which to use exponential relaxation of NPP in N fixation calculation
</entry>

<!-- Soil decomposition options  -->
<entry id="soil_decomp_method" type="char*20" category="clm_physics"
       group="soilbgc_decomp" valid_values="None,CENTURYKoven2013,MIMICSWieder2015" >
Soil decomposition method
  None --  No soil decomposition is done
  CENTURYKoven2013 -- CENTURY model in CTSM from Koven et. al. 2013
  MIMICSWieder2015 -- MIMICS model in CTSM from Wieder et. al. 2015

An active soil decomposition method requires the BGC or FATES model to work
And both BGC and FATES models require an active soil decomposition model
</entry>

<!-- General CN flags -->
<entry id="reseed_dead_plants" type="logical" category="clm_physics"
       group="cn_general" valid_values="" >
Flag to reseed any dead plants on startup from reading the initial conditions file
</entry>

<entry id="dribble_crophrv_xsmrpool_2atm" type="logical" category="clm_physics"
       group="cn_general" valid_values="" >
Harvest the XSMR pool at crop harvest time to the atmosphere slowly at an exponential rate
</entry>

<!-- C isotope flags    -->
<entry id="use_c13" type="logical" category="clm_isotope"
       group="clm_inparm" valid_values="" >
Enable C13 model
</entry>

<entry id="use_c14" type="logical" category="clm_isotope"
       group="clm_inparm" valid_values="" >
Enable C14 model
</entry>

<entry id="use_c14_bombspike" type="logical" category="clm_isotope"
       group="clm_inparm" valid_values="" >
Flag to use the atmospheric time series of C14 concentrations from bomb fallout and Seuss effect, rather than natural abundance C14 (nominally set as 10^-12 mol C14 / mol C)
</entry>

<entry id="atm_c14_filename" type="char*512" category="clm_isotope"
       input_pathname="abs" group="clm_inparm" valid_values="" >
Filename with time series of atmospheric Delta C14 data.  variables in file are "time" and "Delta14co2_in_air". time variable is in format: years since 1850-01-01 0:0:0.0  units are permil.
</entry>

<entry id="use_c13_timeseries" type="logical" category="clm_isotope"
       group="clm_inparm" valid_values="" >
Flag to use the atmospheric time series of C13 concentrations from natural abundance and the Seuss Effect, rather than static values.
</entry>

<entry id="atm_c13_filename" type="char*512" category="clm_isotope"
       input_pathname="abs" group="clm_inparm" valid_values="" >
Filename with time series of atmospheric Delta C13 data, which use CMIP6 format.  variables in file are "time" and "delta13co2_in_air".  time variable is in format: years since 1850-01-01 0:0:0.0. units are permil.
</entry>

<!-- BUG(wjs, 2018-10-25, ESCOMP/ctsm#67) -->
<entry id="for_testing_allow_interp_non_ciso_to_ciso" type="logical" category="clm_isotope"
       group="clm_inparm" valid_values="" >
There is a bug that causes incorrect values for C isotopes if running
init_interp from a case without C isotopes to a case with C isotopes
(https://github.com/ESCOMP/ctsm/issues/67). Normally, an error-check
prevents you from doing this interpolation (until we have fixed that
bug). However, we sometimes want to bypass this error-check in system
tests. This namelist flag bypasses this error-check.
</entry>

<!-- permfrost-specific flags    -->

<entry id="perchroot" type="logical" category="clm_permafrost"
       group="clm_inparm" valid_values="" >
If TRUE, weight btran (vegetation soil moisture availability) by unfrozen layers only, assuming that vegetation
will allocate roots preferentially to the active layer.
(EXPERIMENTAL, UNSUPPORTED, and UNTESTED!)
</entry>

<entry id="perchroot_alt" type="logical" category="clm_permafrost"
       group="clm_inparm" valid_values="" >
If TRUE, weight btran (vegetation soil moisture availability) by the active layer, as defined by the greatest thaw depth over the current and prior years.
(EXPERIMENTAL, UNSUPPORTED, and UNTESTED!)
</entry>

<!-- stress deciduous onset trigger    -->
<entry id="constrain_stress_deciduous_onset" type="logical" category="clm_physics"
       group="bgc_shared" valid_values="" >
If TRUE use additional stress deciduous onset trigger
</entry>

<entry id="use_nguardrail" type="logical" category="clm_physics"
       group="clm_inparm" value=".false.">
Apply the guardrail for leaf-Nitrogen that ensures it doesn't go negative or too small
</entry>


<!-- ========================================================================================  -->
<!-- namelist elements associated with the clm 5.0 BGC flexible CN Model                       -->
<!-- ========================================================================================  -->
<entry id="use_flexibleCN" type="logical" category="clm_nitrogen"
       group="clm_inparm" value=".false.">
Allow the CN ratio to flexibly change with the simulation, rather than being fixed
</entry>

<entry id="MM_Nuptake_opt" type="logical" category="clm_nitrogen"
       group="clm_nitrogen" value=".false.">
   Michaelis Menten nitrogen uptake kinetics
</entry>

<entry id="initial_vegC" type="real" category="clm_nitrogen"
       group="cnvegcarbonstate" >
How much Carbon to initialize vegetation pools (leafc/frootc and storage) to when -- Michaelis Menten nitrogen uptake kinetics is on
</entry>

<entry id="CNratio_floating" type="logical" category="clm_nitrogen"
       group="clm_nitrogen" value=".false.">
   Flexible CN ratio used for Phenology
(EXPERIMENTAL, UNSUPPORTED, and UNTESTED!)
</entry>

<entry id="reduce_dayl_factor" type="logical" category="clm_nitrogen"
       group="clm_nitrogen" value=".false.">
   Reduce day length factor
(NOT implemented)
</entry>

<entry id="vcmax_opt" type="integer" category="clm_nitrogen"
       group="clm_nitrogen" valid_values="0,3,4">
Vcmax calculation for Photosynthesis
    vcmax_opt = 4 As for vcmax_opt=0, but using leafN, and exponential if tree (EXPERIMENTAL, UNSUPPORTED, and UNTESTED!)
    vcmax_opt = 3 Based on leafN and VCAD (used with Luna for crop and C4 vegetation)
    vcmax_opt = 0 Based on canopy top and foilage Nitrogen limitation factor from params file (clm4.5)
</entry>

<entry id="CN_evergreen_phenology_opt" type="integer" category="clm_nitrogen"
       group="clm_nitrogen" valid_values="0,1">
Evergreen phenology option for CNPhenology
(EXPERIMENTAL, UNSUPPORTED, and UNTESTED!)
</entry>

<entry id="carbon_resp_opt" type="integer" category="clm_nitrogen"
       group="clm_nitrogen" valid_values="0,1">
Carbon respiration option to burn off carbon when CN ratio is too high (do NOT use when FUN is on)
(EXPERIMENTAL, UNSUPPORTED, and UNTESTED!)
</entry>


<!-- ========================================================================================  -->
<!-- namelist elements associated with the LISSS Lake Model                                    -->
<!-- ========================================================================================  -->

<entry id="deepmixing_depthcrit" type="real" category="clm_lake"
       group="clm_inparm" valid_values="" >
Minimum lake depth to increase non-molecular thermal diffusivities by the factor deepmixing_mixfact.
</entry>

<entry id="deepmixing_mixfact" type="real" category="clm_lake"
       group="clm_inparm" valid_values="" >
Factor to increase non-molecular thermal diffusivities for lakes deeper than deepmixing_depthcrit
to account for unresolved 3D processes.
Set to 1 to
</entry>

<entry id="lake_melt_icealb" type="real(2)" category="clm_lake"
       group="clm_inparm" valid_values="" >
Visible and Near-infrared albedo values for melting lakes. Albedo will relax to these values as temperature
reaches melting when ice is present with no snow layers. Represents puddling, ice disintegration, and white ice.
Set to alblak values (0.6, 0.4) to keep albedo constant for ice-covered lakes without snow layers.
</entry>

<!-- ========================================================================================  -->
<!-- namelist elements associated with the Hydrology1Mod                                       -->
<!-- ========================================================================================  -->

<entry id="h2osfcflag" type="integer" category="clm_physics"
       group="clm_soilhydrology_inparm" valid_values="0,1" >
If surface water is active or not
(deprecated -- will be removed)
</entry>

<!-- ========================================================================================  -->
<!-- namelist elements associated with the CH4 Model                                           -->
<!-- ========================================================================================  -->

<entry id="use_aereoxid_prog" type="logical" category="clm_methane"
       group="ch4par_in" valid_values="" >
Allows user to tune the value of aereoxid.  If set to FALSE, then use the value of aereoxid from
the parameter file (set to 0.0, but may be tuned with values in the range {0.0,1.0}.  If set to TRUE,
then don't fix aere (see ch4Mod.F90).
<default>Default: .true.</default>
</entry>

<entry id="allowlakeprod" type="logical" category="clm_methane"
       group="ch4par_in" valid_values="" >
If TRUE, turn on methane biogeochemistry model for lake columns, using a simplified version of the CH4 submodel.
(EXPERIMENTAL, UNSUPPORTED!)
</entry>

<entry id="usephfact" type="logical" category="clm_methane"
       group="ch4par_in" valid_values="" >
If TRUE, apply a limitation to methane production based on the soil pH dataset.
</entry>

<entry id="vmax_oxid_unsat" type="real" category="clm_methane"
       group="ch4par_in" valid_values="" >
Michaelis-Mentin maximum methane oxidation rate (mol/m^3-water/s), in the unsaturated zone.
</entry>

<entry id="replenishlakec" type="logical" category="clm_methane"
       group="ch4par_in" valid_values="" >
If TRUE, maintain constant soil carbon under lakes, and use the methane submodel simply to predict the net conversion of
CO2 (via biological assimilation, decomposition, and methanogenesis) to CH4. If FALSE, transiently decompose initial
soil carbon stock based on soil carbon dataset.  NOTE: if FALSE, a new transient source of C is added to the climate system,
so the coupled system will NOT conserve carbon in this mode if the methane model is coupled to the atmosphere.
(EXPERIMENTAL, UNSUPPORTED, and UNTESTED!)
</entry>

<entry id="finundation_method" type="char*50" category="clm_methane"
       group="ch4par_in" valid_values="h2osfc,ZWT_inversion,TWS_inversion" >
Inundated fraction method type to use for the CH4 submodel (possibly affecting soil
heterotrophic respiration and denitrification depending on the configuration),

h2osfc ----------- Use prognostic saturated fraction h2osfc value calculated in Soil Hydrology
ZWT_inversion ---- Use inversion of Prigent Satellite data to model ZWT
TWS_inversion ---- Use inversion of Prigent Satellite data to model TWS

Inversion options require additional data on fsurdat or use of stream_fldfilename_ch4finundated files.
(h2osfc option is EXPERIMENTAL, UNSUPPORTED, and UNTESTED!)
</entry>

<entry id="usefrootc" type="logical" category="clm_methane"
       group="ch4par_in" valid_values="" >
If TRUE, use the fine root carbon predicted by CN when calculating the aerenchyma area, rather than the parametrization
based on annual NPP, aboveground NPP fraction, and LAI.
(EXPERIMENTAL, UNSUPPORTED, and UNTESTED!)
</entry>

<entry id="ch4offline" type="logical" category="clm_methane"
       group="ch4par_in" valid_values="" >
If TRUE, run the methane submodel decoupled from the atmosphere. The atmospheric methane concentration is prescribed by
atmch4, the methane flux is not passed to the atmosphere, and the CO2 flux to the atmosphere is not adjusted for
net methane production. NOTE: Currently this must be TRUE.
(EXPERIMENTAL, UNSUPPORTED, and NOT functional!)
</entry>

<!-- ========================================================================================  -->
<!-- Namelist options controlling prescribed subgrid dynamics                                  -->
<!-- ========================================================================================  -->

<entry id="flanduse_timeseries" type="char*512" category="datasets"
       input_pathname="abs" group="dynamic_subgrid" valid_values="" >
Full pathname of time varying landuse data file. This causes the land-use types of
the initial surface dataset to vary over time.
</entry>

<entry id="do_transient_pfts" type="logical" category="physics"
       group="dynamic_subgrid" valid_values="" >
If TRUE, apply transient natural PFTs from flanduse_timeseries file.
(Only valid for transient runs, where there is a flanduse_timeseries file.)
</entry>

<entry id="do_transient_crops" type="logical" category="physics"
       group="dynamic_subgrid" valid_values="" >
If TRUE, apply transient crops from flanduse_timeseries file.
(Only valid for transient runs, where there is a flanduse_timeseries file.)
</entry>

<entry id="do_transient_lakes" type="logical" category="physics"
       group="dynamic_subgrid" valid_values="" >
If TRUE, apply transient lakes from flanduse_timeseries file.
(Only valid for transient runs, where there is a flanduse_timeseries file.)
</entry>

<entry id="do_transient_urban" type="logical" category="physics"
       group="dynamic_subgrid" valid_values="" >
If TRUE, apply transient urban from flanduse_timeseries file.
(Only valid for transient runs, where there is a flanduse_timeseries file.)
</entry>

<entry id="do_harvest" type="logical" category="physics"
       group="dynamic_subgrid" valid_values="" >
If TRUE, apply harvest from flanduse_timeseries file.
(Only valid for transient runs, where there is a flanduse_timeseries file.)
(Also, only valid for use_cn = true.)
</entry>

<entry id="do_grossunrep" type="logical" category="physics"
       group="dynamic_subgrid" valid_values="" >
If TRUE, apply gross unrepresented landuse/land-cover change from flanduse_timeseries file.
(Only valid for transient runs, where there is a flanduse_timeseries file.)
(Also, only valid for use_cn = true.)
</entry>

<entry id="reset_dynbal_baselines" type="logical" category="physics"
       group="dynamic_subgrid" valid_values="">
If TRUE, reset baseline values of total column water and energy in the
first step of the run. This should typically be set when transitioning
from an offline spinup to a coupled run with transient glaciers, and
*possibly* when transitioning from the spinup to the transient portion
of a coupled run with transient glaciers; it should typically remain
unset at other times.

These baseline values are computed only for particular columns
(currently, only for glacier columns). They provide values that are
subtracted from the current state when counting total column water and
energy. For glacier columns, these discount the water and energy
contents in the "virtual" glacier ice, while adding representative
amounts of water and energy in the non-explicitly-modeled soil beneath
the ice. Subtracting these baselines reduces the fictitious dynbal
fluxes generated when total grid cell water and energy changes as a
result of dynamic column/landunit areas.

These baseline values are initially computed based on cold start
states. If this flag remains unset (.false.), these baseline values will
remain fixed at their cold start values. This will conserve mass and
energy, but may result in larger-than-desired dynbal energy fluxes (and,
in principle, also larger dynbal water fluxes; but currently, the mass
of glacier ice remains fixed over time, so dynbal water fluxes are
fairly small regardless of whether this flag is ever set). To further
reduce these dynbal fluxes, you can set this flag to .true. when
starting a startup or hybrid run from a partially or entirely spun-up
state. This will reset the baseline values based on the state at the
start of this run.

Note that setting this flag can break water and energy conservation!
Specifically, any water and energy that has previously been added to or
removed from states that contribute to these baselines (currently, (a)
glacier ice and (b) soil water and energy in the vegetated landunit in
the same grid cell as glaciers) will effectively be ignored when
computing conservation corrections due to land cover change. Instead,
only the change in states from this point forward will be
considered. So, for example, this flag should NOT be set when
transitioning from a historical run to a future scenario.

This setting only impacts startup and hybrid runs; it has no effect in a
continue run; it is an error for this to be set in a branch
run. Furthermore, this setting has no effect in a cold start run.
</entry>

<entry id="for_testing_allow_non_annual_changes" type="logical" category="physics"
       group="dynamic_subgrid" valid_values="" >
If TRUE, allow area changes at times other than the year boundary. This should
only arise in some test configurations where we artifically create changes more
frequently so that we can run short tests. This flag is only used for
error-checking, not controlling any model behavior. Do not set this in a
production (non-test) run unless you know what you're doing!
</entry>

<entry id="for_testing_zero_dynbal_fluxes" type="logical" category="physics"
       group="dynamic_subgrid" valid_values="" >
If TRUE, set the dynbal water and energy fluxes to zero. This should typically
only be done for testing: This is needed in some tests where we have daily
rather than annual glacier dynamics: if we allow the true dynbal adjustment
fluxes in those tests, we end up with sensible heat fluxes of thousands of W m-2
or more, which causes CAM to blow up. However, note that setting it to true will
break water and energy conservation!
</entry>

<entry id="vars_1dwt_w_time" type="logical" category="physics"
       group="dynamic_subgrid" valid_values="" >
A TRUE setting adds the time dimension to all 1dwt variables that appear in
files generated as a result of hist_dov2xy = .false. (e.g. pfts1d_wtcol).
Transient simulations (run_has_transient_landcover = .true.) have the same
outcome as vars_1dwt_w_time = .true..
Use this flag if you wish to change FALSE to TRUE when run_has_transient_landcover = .false..
</entry>

<!-- ========================================================================================  -->
<!-- Namelist options related to finidat consistency checks                                    -->
<!-- ========================================================================================  -->

<entry id="check_finidat_year_consistency" type="logical" category="clm_restart"
       group="finidat_consistency_checks" valid_values="" >
If TRUE (which is the default), check consistency between year on the finidat file
and the current model year. This check is only done for a transient run.
</entry>

<entry id="check_finidat_pct_consistency" type="logical" category="clm_restart"
       group="finidat_consistency_checks" valid_values="" >
If TRUE (which is the default), check consistency between pct_pft on the finidat file
and pct_pft read from the surface dataset. This check is only done for a NON-transient run.
</entry>

<!-- ========================================================================================  -->
<!-- Namelist options related to dynpft consistency checks                                     -->
<!-- ========================================================================================  -->

<entry id="check_dynpft_consistency" type="logical" category="datasets"
       group="dynpft_consistency_checks" valid_values="" >
If TRUE (which is the default), check consistency between pct_nat_pft on the flanduse_timeseries file
and pct_nat_pft read from the surface dataset.
</entry>

<!-- ========================================================================================  -->
<!-- Namelist options related to the snow pack                                                 -->
<!-- ========================================================================================  -->

<entry id="nlevsno" type="integer" category="clm_physics"
       group="clm_inparm" valid_values="3,4,5,6,7,8,9,10,11,12" >
Number of snow layers.
Values less than 5 are mainly useful for testing, and should not be used for science.
</entry>

<entry id="h2osno_max" type="real" category="clm_physics"
       group="clm_inparm" valid_values="" >
Maximum snow depth in mm H2O equivalent. Additional mass gains will be capped when this depth
is exceeded.
Changes in this value should possibly be accompanied by changes in:
- nlevsno: larger values of h2osno_max should be accompanied by increases in nlevsno
- glc_snow_persistence_max_days: large values of h2osno_max should generally have
  glc_snow_persistence_max_days = 0; small values of h2osno_max should generally have
  glc_snow_persistence_max_days > 0.
</entry>

<entry id="snow_dzmin_1" type="real" category="clm_physics"
       group="clm_snowhydrology_inparm" valid_values="" >
Min snow thickness of layer 1 (top snow layer); values other than the default 0.01 have not been tested as of Sep 6, 2019
</entry>
<entry id="snow_dzmin_2" type="real" category="clm_physics"
       group="clm_snowhydrology_inparm" valid_values="" >
Min snow thickness of layer 2; values other than the default 0.015 have not been tested as of Sep 6, 2019; snow_dzmin of remaining layers is generated with the following recursive formula: dzmin(j) = dzmax_u(j-1) * 0.5_r8
</entry>

<entry id="snow_dzmax_l_1" type="real" category="clm_physics"
       group="clm_snowhydrology_inparm" valid_values="" >
Max snow thickness of layer 1 (top snow layer) when no layers beneath; values other than the default 0.03 have not been tested as of Sep 6, 2019
</entry>
<entry id="snow_dzmax_l_2" type="real" category="clm_physics"
       group="clm_snowhydrology_inparm" valid_values="" >
Max snow thickness of layer 2 when no layers beneath; values other than the default 0.07 have not been tested as of Sep 6, 2019; snow_dzmax_l of remaining layers is generated with the following recursive formula: dzmax_l(j) = dzmax_u(j) + dzmax_l(j-1)
</entry>

<entry id="snow_dzmax_u_1" type="real" category="clm_physics"
       group="clm_snowhydrology_inparm" valid_values="" >
Max snow thickness of layer 1 (top snow layer) when layers beneath; values other than the default 0.02 have not been tested as of Sep 6, 2019
</entry>
<entry id="snow_dzmax_u_2" type="real" category="clm_physics"
       group="clm_snowhydrology_inparm" valid_values="" >
Max snow thickness of layer 2 when layers beneath; values other than the default 0.05 have not been tested as of Sep 6, 2019; snow_dzmax_u of remaining layers is generated with the following recursive formula: dzmax_u(j) = 2._r8 * dzmax_u(j-1) + 0.01_r8
</entry>

<entry id="int_snow_max" type="real" category="clm_physics"
       group="scf_swenson_lawrence_2012_inparm" valid_values="" >
Limit applied to integrated snowfall when determining changes in snow-covered fraction during melt
(mm H2O)
Only applies when using the SwensonLawrence2012 snow cover fraction method
</entry>

<entry id="n_melt_glcmec" type="real" category="clm_physics"
       group="scf_swenson_lawrence_2012_inparm" valid_values="" >
SCA shape parameter for glc_mec (glacier multiple elevation class) columns
For most columns, n_melt is based on the standard deviation of 1km topography in the grid cell;
but glc_mec columns already account for subgrid topographic variability through their use of
multiple elevation classes; thus, to avoid double-accounting for topographic variability
in these columns, we use a fixed value of n_melt.
Only applies when using the SwensonLawrence2012 snow cover fraction method
</entry>

<entry id="wind_dependent_snow_density" type="logical" category="clm_physics"
       group="clm_snowhydrology_inparm" valid_values="" >
If TRUE, the density of new snow depends on wind speed, and there is also
wind-dependent snow compaction.
</entry>

<entry id="snow_overburden_compaction_method" type="char*64" category="clm_physics"
       group="clm_snowhydrology_inparm"
       valid_values="Vionnet2012,Anderson1976">
Method used to compute snow overburden compaction
Anderson1976 -- older method, default in CLM45
Vionnet2012 --- newer method, default in CLM50
</entry>

<entry id="lotmp_snowdensity_method" type="char*25" category="clm_physics"
       group="clm_snowhydrology_inparm"    valid_values="Slater2017,TruncatedAnderson1976" >
Snow density method to use for low temperatures (below -15C)
TruncatedAnderson1976 -- Truncate the Anderson-1976 equation at the value for -15C
Slater2017 ------------- Use equation from Slater that increases snow density for very cold temperatures  (Arctic, Antarctic)
</entry>

<entry id="overburden_compress_Tfactor" type="real" category="clm_physics"
       group="clm_snowhydrology_inparm"   >
Snow compaction overburden exponential factor (1/K)
Not used for snow_overburden_compaction_method=Vionnet2012
</entry>

<entry id="reset_snow" type="logical" category="clm_physics"
       group="clm_snowhydrology_inparm"   >
If set to .true., then reset the snow pack over non-glacier columns to a small value.
This is useful when transitioning from a spinup under one set of atmospheric forcings
to a run under a different set of atmospheric forcings: By resetting too-large snow packs,
we make it more likely that points will remain only seasonally snow-covered under the new
atmospheric forcings. (This is particularly true in a coupled run, where starting with a
too-large snow pack can cool the atmosphere, thus maintaining the too-large snow pack.)

WARNING: Setting this to .true. will break water conservation for approximately the first
day of the new run. This is by design: The excess snow is completely removed from the system.
</entry>

<entry id="reset_snow_glc" type="logical" category="clm_physics"
       group="clm_snowhydrology_inparm"   >
If set to .true., then reset the snow pack over glacier columns to a small value.
This is useful when transitioning from a spinup under one set of atmospheric forcings
to a run under a different set of atmospheric forcings: By resetting too-large snow packs,
we make it more likely that points will remain only seasonally snow-covered under the new
atmospheric forcings. (This is particularly true in a coupled run, where starting with a
too-large snow pack can cool the atmosphere, thus maintaining the too-large snow pack.)

See also reset_snow_glc_ela, which controls the elevation below which
glacier columns are reset.

WARNING: Setting this to .true. will break water conservation for approximately the first
day of the new run. This is by design: The excess snow is completely removed from the system.

WARNING: This variable is intended for short test runs, and generally
should not be used for scientific production runs. By resetting snow
below a given elevation, you risk forcing the system to evolve
differently in areas below and above reset_snow_glc_ela.
</entry>

<entry id="reset_snow_glc_ela" type="real" category="clm_physics"
       group="clm_snowhydrology_inparm"   >
Only relevant if reset_snow_glc is .true.

When resetting snow pack over glacier columns, one can choose to do this over all glacier
columns, or only those below a certain elevation. A typical use case is to reset only those
columns that have a seasonal snow pack in the real world, i.e. SMB less than 0, also known as
the equilibrium line altitude (ELA). This parameter sets a single global ELA value. By
setting this parameter to a large value (i.e. 10000 m), all glacier columns will be reset.

WARNING: This variable is intended for short test runs, and generally
should not be used for scientific production runs. By resetting snow
below a given elevation, you risk forcing the system to evolve
differently in areas below and above reset_snow_glc_ela.
</entry>

<entry id="snow_cover_fraction_method" type="char*64" category="clm_physics"
       group="clm_inparm" valid_values="NiuYang2007,SwensonLawrence2012" >
Parameterization to use for snow cover fraction
NiuYang2007: Niu and Yang 2007
SwensonLawrence2012: Swenson and Lawrence 2012
</entry>

<entry id="snow_thermal_cond_method" type="char*25" category="clm_physics"
       group="clm_inparm" valid_values="Jordan1991,Sturm1997" >
Parameterization to use for snow thermal conductivity
</entry>

<entry id="snow_thermal_cond_glc_method" type="char*25" category="clm_physics"
       group="clm_inparm" valid_values="Jordan1991,Sturm1997" >
Parameterization to use for snow thermal conductivity over glacier land units
</entry>

<entry id="snow_thermal_cond_lake_method" type="char*25" category="clm_physics"
       group="clm_inparm" valid_values="Jordan1991,Sturm1997" >
Parameterization to use for snow thermal conductivity over lake land units
</entry>

<!-- ========================================================================================  -->
<!-- Namelist options related to water tracers                                                 -->
<!-- ========================================================================================  -->

<entry id="enable_water_tracer_consistency_checks" type="logical" category="clm_physics"
       group="water_tracers_inparm" >
If .true., add water tracers needed to perform water tracer consistency checks.

These consistency checks ensure that all water tracers are updated to remain in-sync with
the related bulk quantities.
</entry>

<entry id="enable_water_isotopes" type="logical" category="clm_physics"
       group="water_tracers_inparm" >
If .true., run with water isotopes
</entry>

<!-- ========================================================================================  -->
<!-- Namelist options related to surface roughness                                             -->
<!-- ========================================================================================  -->

<entry id="z0param_method" type="char*64" category="clm_physics"
       group="clm_inparm" valid_values="ZengWang2007,Meier2022" >
Parameterization/parameters to use for surface roughness
ZengWang2007: Zeng and Wang 2007
Meier2022: Meier et al. in prep. 2022
</entry>

<entry id="use_z0m_snowmelt" type="logical" category="clm_physics"
       group="clm_inparm" valid_values="" >
If FALSE use constant snow z0m
If TRUE use parameterization of snow z0m as a function of accumulated
snow melt of Brock et al. (2006)
</entry>

<!-- ========================================================================================  -->
<!-- Namelist options related to initInterp                                                    -->
<!-- ========================================================================================  -->

<entry id="init_interp_fill_missing_with_natveg" type="logical" category="datasets"
       group="clm_initinterp_inparm" valid_values="" >
If FALSE (which is the default): If an output type cannot be found in the input for initInterp,
code aborts
If TRUE: If a non-urban output type cannot be found in the input, fill with closest natural veg column
(using bare soil for patch-level variables)

NOTE: Natural vegetation and crop landunits always behave as if this were true. e.g., if
we can't find a column with the same type as a given crop column in the output, then we
always fill with the closest natural veg patch / column, regardless of the value of this
flag. So interpolation from non-crop to crop cases can be done without setting this flag.
</entry>

<entry id="init_interp_fill_missing_urban_with_HD" type="logical" category="datasets"
       group="clm_initinterp_inparm" valid_values="" >
If FALSE (which is the default): If an urban output type cannot be found in the input for initInterp,
code aborts
If TRUE: If an urban output type cannot be found in the input, fill with closest urban high density
(HD) landunit
</entry>

<entry id="init_interp_method" type="char*64" category="datasets"
       group="clm_initinterp_inparm"
       valid_values="general,use_finidat_areas" >
Method to use for init_interp. Only applies when use_init_interp = .true.

'general': The general-purpose method that can be used when changing
grids, configurations, etc. This starts off with subgrid areas taken
from the surface dataset.

'use_finidat_areas': This starts off with subgrid areas taken from the
input finidat file. This is needed to achieve bit-for-bit results in a
coupled case (where areas in initialization impact initial fields sent
to the atmosphere) (but using the 'general' method will typically have
only a very minor impact on results in this case). For this method to
work, the input finidat file needs to be at the same resolution as the
current configuration. So this is a less general form of
init_interp. However, it can be used in cases where the only difference
is in internal memory allocation. In order to catch possible problems,
this uses a different algorithm for finding the input point for each
output point, which ensures that each active output point is associated
with exactly one input point with the same latitude, longitude and
type. This method requires (a) the same grid for input and output,
within roundoff; (b) any non-zero-weight point in the input must have
memory allocated for it in this grid cell in the output (this will be
satisfied if the point is non-zero-weight on the surface dataset or if
it's a point for which we allocate memory even for zero-weight points);
(c) any active point in the output (based on the surface dataset and
rules for determining active points) must have a matching point in this
grid cell in the input. (Note that this generally can NOT be used when
transitioning from a spinup run to a transient run, because spinup runs
typically have irrigation off and transient runs have irrigation on, and
the presence/absence of irrigation affects the subgrid structure; if it
weren't for that difference, then this option would be useful for this
use case.)

</entry>

<!-- ========================================================================================  -->
<!-- Namelist options related to excess ice                                                    -->
<!-- ========================================================================================  -->
<entry id="use_excess_ice" type="logical" category="clm_physics"
        group="clm_inparm" valid_values="" >
If TRUE turn on the excess ice physics, (Lee et al., 2014; Cai et al., 2020)
</entry>

<entry id="excess_ice_coldstart_temp" type="real" category="clm_physics"
       group="clm_temperature_inparm" >
Initial soil temperature to use for gridcells with excess ice present during a run starting with coldstart (deg C). Value only applys if use_excess_ice is true.
</entry>

<entry id="excess_ice_coldstart_depth" type="real" category="clm_physics"
       group="clm_temperature_inparm" >
Soil depth below which initial excess ice concentration will be applied during a run starting with coldstart (m). Value only applys if use_excess_ice is true.
If this is set below depth of the soil depth, only the last soil layer will get excess ice.
</entry>


<entry id="use_excess_ice_streams" type="logical" category="clm_physics"
        group="exice_streams" valid_values="" >
If TRUE and use_excess_ice is TRUE, use the excess ice stream to determine the initial values of the excess ice field
if FALSE and use_excess_ice is TRUE, expect excess ice to come from the initial conditions or restart file
Expect to be FALSE is use_excess_ice is FALSE
</entry>

<entry id="stream_fldfilename_exice" type="char*512(30)" category="datasets"
       input_pathname="abs" group="exice_streams" valid_values="" >
Filename of input stream data for excess ice data
</entry>

<entry id="stream_meshfile_exice" type="char*512" category="datasets"
       input_pathname="abs" group="exice_streams" valid_values="" >
mesh filename of input stream data for excess ice
</entry>

<entry id="stream_mapalgo_exice" type="char*256" category="datasets"
       group="exice_streams" valid_values="bilinear,nn,redist,consd,consf,none" >
Mapping method from excess ice input stream data to the model resolution
    bilinear = bilinear interpolation
    nn       = nearest neighbor
    redist   = Redistributes data from source mesh to destination mesh
    consd    = First-order conservative interpolation
    consf    = Same as consd with fraction area normalization
    none     = no interpolation
</entry>

<!-- ========================================================================================  -->
<!-- Namelist items controlling tillage                                                        -->
<!-- ========================================================================================  -->

<entry id="tillage_mode" type="char*8" category="physics"
       group="tillage_inparm" valid_values="off,low,high">
Whether to till crop soil, and if so, with what intensity.
</entry>

<entry id="use_original_tillage_phases" type="logical" category="physics"
       group="tillage_inparm" valid_values="" value=".false.">
Toggle to use original (Graham et al. 2021) tillage logic, with bug for seasons crossing into a new calendar year
</entry>

<entry id="max_tillage_depth" type="real" category="physics"
       group="tillage_inparm" valid_values="" value="0.26d00">
Maximum depth to till soil (m). Default 0.26; original (Graham et al., 2021) value was unintentionally 0.32.
</entry>

</namelist_definition><|MERGE_RESOLUTION|>--- conflicted
+++ resolved
@@ -1259,10 +1259,6 @@
 Whether snow on the vegetation canopy affects the radiation/albedo calculations
 </entry>
 
-<<<<<<< HEAD
-<entry id="for_testing_exit_after_self_tests" type="logical" category="default_settings"
-       group="clm_inparm" >
-=======
 <!-- ========================================================================================  -->
 <!-- Namelist items for doing specific things for testing                                      -->
 <!-- for_testing section:                                                                      -->
@@ -1280,7 +1276,6 @@
 
 <entry id="for_testing_exit_after_self_tests" type="logical" category="default_settings"
        group="for_testing_options" >
->>>>>>> 417922de
 Whether to exit early after the initialization self tests are run. This is typically only used in automated tests.
 </entry>
 
@@ -1291,11 +1286,7 @@
 </entry>
 
 <entry id="for_testing_run_decomp_init_tests" type="logical" category="default_settings"
-<<<<<<< HEAD
-       group="clm_inparm" >
-=======
        group="for_testing_options" >
->>>>>>> 417922de
 Whether to run some tests of decompInit (to get the gridcell to MPI task decomposition) as part of the model run. This is
 typically only used in automated tests.
 </entry>
