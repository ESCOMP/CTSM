--- conflicted
+++ resolved
@@ -1214,7 +1214,7 @@
 
 <entry id="crop_residue_removal_frac" type="real" category="physics"
        group="clm_inparm" valid_values="" value="0.0d00">
-Fraction of post-harvest crop residues (leaf and stem) to move to 
+Fraction of post-harvest crop residues (leaf and stem) to move to
 1-year product pool instead of letting them fall as litter.
 <default>Default: 0.0</default>
 </entry>
@@ -1374,241 +1374,6 @@
 Toggle to turn on on diagnostic Snow Radiative Effect
 </entry>
 
-<<<<<<< HEAD
-
-<!--                                                   -->
-<!-- mkmapdata  namelist                               -->
-<!--                                                   -->
-<entry id="scripgriddata" type="char*256" category="mkmapdata"
-       input_pathname="abs" group="clmexp" valid_values="" >
-SCRIP format grid data file
-</entry>
-
-<entry id="scripgriddata_lrgfile_needed" type="char*256" category="mkmapdata"
-       group="clmexp" valid_values="none,64bit_offset,netcdf4" >
-Flag to pass to the ESMF mapping utility, telling it what kind of large
-file support is needed for an output file generated with this grid as
-either the source or destination ('none', '64bit_offset' or 'netcdf4').
-</entry>
-
-<entry id="scripgriddata_type" type="char*256" category="mkmapdata"
-       group="clmexp" valid_values="SCRIP,UGRID" >
-Flag to pass to the ESMF mapping utility, telling it what kind of grid
-file this is (SCRIP or UGRID).
-</entry>
-
-<entry id="scripgriddata_meshname" type="char*256" category="mkmapdata"
-       group="clmexp" valid_values="" >
-For UGRID files, flag to pass to the ESMF mapping utility, telling it the
-name of the dummy variable that has all of the topology information stored
-in its attributes. (Only used if scripgriddata_src_type = UGRID.)
-</entry>
-
-<!--                                                   -->
-<!-- mksurfdata namelist                               -->
-<!--                                                   -->
-<entry id="gitdescribe" type="char*80" category="mksurfdata"
-       group="clmexp" valid_values="" >
-Output of "git describe" to give the tag/commit the version being used corresponds to
-</entry>
-
-<entry id="mksrf_filename" type="char*256" category="mksurfdata"
-       group="default_settings"
-       valid_values="mksrf_fsoitex,mksrf_forganic,mksrf_flakwat,mksrf_fwetlnd,mksrf_fmax,mksrf_fmax,mksrf_fglacier,mksrf_fglacierregion,mksrf_fvocef,mksrf_furbtopo,firrig,mksrf_furban,mksrf_fvegtyp,mksrf_fhrvtyp,mksrf_fsoicol,mksrf_flai,mksrf_fgdp,mksrf_fpeat,mksrf_fsoildepth,mksrf_fabm,mksrf_ftopostats,mksrf_fvic" >
-Filename for mksurfdata_map to remap raw data into the output surface dataset
-</entry>
-
-<entry id="mksrf_fvegtyp" type="char*256" category="mksurfdata"
-       input_pathname="abs" group="clmexp" valid_values="" >
-Plant Function Type dataset for mksurfdata
-</entry>
-
-<entry id="mksrf_fhrvtyp" type="char*256" category="mksurfdata"
-       input_pathname="abs" group="clmexp" valid_values="" >
-Harvest dataset for mksurfdata
-</entry>
-
-<entry id="mksrf_fglacier" type="char*256" category="mksurfdata"
-       input_pathname="abs" group="clmexp" valid_values="" >
-Dataset for percent glacier land-unit for mksurfdata
-</entry>
-
-<entry id="mksrf_fglacierregion" type="char*256" category="mksurfdata"
-       input_pathname="abs" group="clmexp" valid_values="" >
-Dataset for glacier region ID for mksurfdata
-</entry>
-
-<entry id="mksrf_furbtopo" type="char*256" category="mksurfdata"
-       input_pathname="abs" group="clmexp" valid_values="" >
-Dataset for topography used to define urban threshold
-</entry>
-
-<entry id="mksrf_flai" type="char*256" category="mksurfdata"
-       input_pathname="abs" group="clmexp" valid_values="" >
-Leaf Area Index dataset for mksurfdata
-</entry>
-
-<entry id="mksrf_fsoitex" type="char*256" category="mksurfdata"
-       input_pathname="abs" group="clmexp" valid_values="" >
-Soil texture dataset for mksurfdata
-</entry>
-
-<entry id="mksrf_fsoicol" type="char*256" category="mksurfdata"
-       input_pathname="abs" group="clmexp" valid_values="" >
-Soil color dataset for mksurfdata
-</entry>
-
-<entry id="mksrf_fmax" type="char*256" category="mksurfdata"
-       input_pathname="abs" group="clmexp" valid_values="" >
-Soil max fraction dataset for mksurfdata
-</entry>
-
-<entry id="mksrf_ffrac" type="char*256" category="mksurfdata"
-       input_pathname="abs" group="clmexp" valid_values="" >
-High resolution land mask/fraction dataset for mksurfdata
-(used for glacier_mec land-units)
-</entry>
-
-<entry id="mksrf_gridtype" type="char*256" category="mksurfdata"
-       group="clmexp" value="global" valid_values="global,regional" >
-Type of grid to create for mksurfdata
-</entry>
-
-<entry id="mksrf_fgrid" type="char*256" category="mksurfdata"
-       input_pathname="abs" group="clmexp" valid_values="" >
-Grid file at the output resolution for mksurfdata
-</entry>
-
-<entry id="mksrf_fdynuse" type="char*256" category="mksurfdata"
-       input_pathname="abs" group="clmexp" valid_values="" >
-Text file with filepaths (or list of XML elements) for vegetation fractions
-and harvesting for each year to run over for mksurfdata to be able to model
-transient land-use change
-</entry>
-
-<entry id="mksrf_ftopo" type="char*256" category="mksurfdata"
-       input_pathname="abs" group="clmexp" valid_values="" >
-High resolution topography dataset for mksurfdata
-(used for glacier_mec land-units)
-</entry>
-
-<entry id="mksrf_firrig" type="char*256" category="mksurfdata"
-       input_pathname="abs" group="clmexp" valid_values="" >
-Irrigation dataset for mksurfdata
-</entry>
-
-<entry id="mksrf_forganic" type="char*256" category="mksurfdata"
-       input_pathname="abs" group="clmexp" valid_values="" >
-Organic soil dataset for mksurfdata
-</entry>
-
-<entry id="mksrf_flakwat" type="char*256" category="mksurfdata"
-       input_pathname="abs" group="clmexp" valid_values="" >
-Lake water dataset for mksurfdata
-</entry>
-
-<entry id="mksrf_fwetlnd" type="char*256" category="mksurfdata"
-       input_pathname="abs" group="clmexp" valid_values="" >
-Wetland dataset for mksurfdata
-</entry>
-
-<entry id="mksrf_furban" type="char*256" category="mksurfdata"
-       input_pathname="abs" group="clmexp" valid_values="" >
-Urban dataset for mksurfdata
-</entry>
-
-<entry id="mksrf_fvocef" type="char*256" category="mksurfdata"
-       input_pathname="abs" group="clmexp" valid_values="" >
-Biogenic Volatile Organic Compounds (VOC) emissions dataset for mksurfdata
-</entry>
-
-<entry id="mksrf_fgdp" type="char*256" category="mksurfdata"
-       input_pathname="abs" group="clmexp" valid_values="" >
-GDP dataset for mksurfdata
-</entry>
-
-<entry id="mksrf_fpeat" type="char*256" category="mksurfdata"
-       input_pathname="abs" group="clmexp" valid_values="" >
-Peat dataset for mksurfdata
-</entry>
-
-<entry id="mksrf_fsoildepth" type="char*256" category="mksurfdata"
-       input_pathname="abs" group="clmexp" valid_values="" >
-Soil depth dataset for mksurfdata
-</entry>
-
-<entry id="mksrf_fabm" type="char*256" category="mksurfdata"
-       input_pathname="abs" group="clmexp" valid_values="" >
-Agricultural burning dominant month dataset for mksurfdata
-</entry>
-
-<entry id="mksrf_ftopostats" type="char*256" category="mksurfdata"
-       input_pathname="abs" group="clmexp" valid_values="" >
-Topography statistics dataset for mksurfdata
-</entry>
-
-<entry id="mksrf_fvic" type="char*256" category="mksurfdata"
-       input_pathname="abs" group="clmexp" valid_values="" >
-VIC parameters dataset for mksurfdata
-</entry>
-
-<entry id="outnc_double" type="logical" category="mksurfdata"
-       group="clmexp" value=".true.">
-If TRUE, output variables in double precision for mksurfdata
-</entry>
-
-<entry id="all_urban" type="logical" category="mksurfdata"
-       group="clmexp" value=".false.">
-If TRUE, ignore other files, and set the output percentage to 100% urban and
-zero for other land-use types.
-</entry>
-
-<entry id="no_inlandwet" type="logical" category="mksurfdata"
-       group="clmexp" value=".true.">
-If TRUE, set wetland to 0% over land (renormalizing other landcover types as needed);
-wetland will only be used for ocean points.
-</entry>
-
-<entry id="numpft" type="integer" category="mksurfdata"
-       group="clmexp" value="16" valid_values="16,20" >
-Number of Plant Functional Types (excluding bare-soil)
-</entry>
-
-<entry id="pft_idx" type="integer" category="mksurfdata"
-       group="clmexp"
-       valid_values="0,1,2,3,4,5,6,7,8,9,10,11,12,13,14,15,16,17,18,19,20" >
-Plant Function Type index to override global file with for mksurfdata
-</entry>
-
-<entry id="pft_frc" type="real" category="mksurfdata"
-       group="clmexp" valid_values="">
-Plant Function Type fraction to override global file with for mksurfdata
-</entry>
-
-<entry id="soil_color" type="integer" category="mksurfdata"
-       group="clmexp"
-       valid_values="0,1,2,3,4,5,6,7,8,9,10,11,12,13,14,15,16,17,18,19,20" >
-Soil color index to override global file with for mksurfdata
-</entry>
-
-<entry id="soil_fmax" type="real" category="mksurfdata"
-       group="clmexp" >
-Soil maximum fraction to override global file with for mksurfdata
-</entry>
-
-<entry id="soil_sand" type="real" category="mksurfdata"
-       group="clmexp" >
-Soil percent sand to override global file with for mksurfdata
-</entry>
-
-<entry id="soil_clay" type="real" category="mksurfdata"
-       group="clmexp" >
-Soil percent clay to override global file with for mksurfdata
-</entry>
-
-
-=======
->>>>>>> 4eb5320f
 <!--                                                   -->
 <!-- mkgriddata namelist                               -->
 <!--                                                   -->
@@ -1983,7 +1748,7 @@
 
 <entry id="lai_dtlimit" type="real" category="datasets"
        group="lai_streams" valid_values="" >
-dtlimit (ratio of max/min stream delta times) for LAI streams, which allows for cycling over a year of data 
+dtlimit (ratio of max/min stream delta times) for LAI streams, which allows for cycling over a year of data
 </entry>
 
 
@@ -2003,8 +1768,6 @@
     copy     = copy using the same indices
 </entry>
 
-<!-- ========================================================================================  -->
-<<<<<<< HEAD
 <!-- dO3_streams streams Namelist                                                              -->
 <!-- ========================================================================================  -->
 
@@ -2035,7 +1798,10 @@
     copy     = copy using the same indices
 </entry>
 
-=======
+
+<!-- ========================================================================================  -->
+
+<!-- ========================================================================================  -->
 <!-- cropcal_streams streams Namelist                                                          -->
 <!-- ========================================================================================  -->
 
@@ -2079,7 +1845,6 @@
        input_pathname="abs" group="cropcal_streams" valid_values="" >
 Filename of input stream data for crop calendar inputs
 </entry>
->>>>>>> 4eb5320f
 
 <!-- ========================================================================================  -->
 <!-- light_streams streams Namelist (when CN an CLM4_5 is active)                              -->
@@ -2249,16 +2014,6 @@
 Land mask description for mksurfdata input files
 </entry>
 
-<<<<<<< HEAD
-<entry id="hgrid" type="char*10" category="mksurfdata"
-       group="default_settings"
-       valid_values="0.25x0.25,0.5x0.5,10x10min,5x5min,360x720cru,0.9x1.25,19basin,1km-merge-10min">
-Horizontal grid resolutions for mksurfdata input files
-</entry>
-
-
-=======
->>>>>>> 4eb5320f
 <!-- ========================================================================================  -->
 <!-- Generic issues (resolution, mask etc.)                                                    -->
 <!-- ========================================================================================  -->
@@ -2297,16 +2052,6 @@
     'branch' is a restart run in which properties of the output history files may be changed.
 </entry>
 
-<<<<<<< HEAD
-<entry id="res" type="char*30" category="default_settings"
-       group="default_settings"
-       valid_values="512x1024,360x720cru,128x256,64x128,48x96,94x192,0.23x0.31,0.47x0.63,0.9x1.25,1.9x2.5,2.5x3.33,4x5,10x15,0.125nldas2,5x5_amazon,1x1_vancouverCAN,1x1_mexicocityMEX,1x1_asphaltjungleNJ,1x1_brazil,1x1_urbanc_alpha,1x1_numaIA,1x1_smallvilleIA,0.25x0.25,0.5x0.5,3x3min,5x5min,10x10min,0.33x0.33,0.125x0.125,ne4np4,ne16np4,ne30np4.pg2,ne30np4.pg3,ne30np4,ne60np4,ne120np4,ne120np4.pg2,ne120np4.pg3,ne0np4CONUS.ne30x8,ne0np4.ARCTIC.ne30x4,ne0np4.ARCTICGRIS.ne30x8,ne240np4,1km-merge-10min,C24,C48,C96,C192,C384">
-Horizontal resolutions
-Note: 0.25x0.25, 0.5x0.5, 5x5min, 10x10min, 3x3min, 1km-merge-10min and 0.33x0.33 are only used for CLM toolsI
-</entry>
-
-=======
->>>>>>> 4eb5320f
 <entry id="ssp_rcp" type="char*8" category="default_settings"
        group="default_settings"
        valid_values="hist,SSP1-2.6,SSP3-7.0,SSP5-3.4,SSP2-4.5,SSP1-1.9,SSP4-3.4,SSP4-6.0,SSP5-8.5">
@@ -2331,12 +2076,8 @@
 This sets the model to run with constants and initial conditions that were set to run well under
 the configuration of model version and atmospheric forcing. To run well constants would need to be changed
 to run with a different type of atmospheric forcing.
-<<<<<<< HEAD
-</entry>
-=======
 (Some options for the newest physics will be based on previous tuning, and buildnml will let you know about this)
-</entry> 
->>>>>>> 4eb5320f
+</entry>
 
 <entry id="megan" type="integer" category="default_settings"
        group="default_settings"  valid_values="0,1">
