--- conflicted
+++ resolved
@@ -207,13 +207,9 @@
 </entry>
 
 <entry id="fire_method" type="char*80" category="clm_physics"
-<<<<<<< HEAD
        group="cnfire_inparm" valid_values="nofire,li2014qianfrc,li2016crufrc,spitfire" >
-=======
-       group="cnfire_inparm" valid_values="nofire,li2014qianfrc,li2016crufrc,li2021gswpfrc" >
->>>>>>> d3c31a37
+
 The method type to use for CNFire
-
 nofire:        Turn fire effects off
 li2014qianfrc: Reference paper Li, et. al.(2014) tuned with QIAN atmospheric forcing
 li2016crufrc:  Reference paper Li, et. al.(2016) tuned with CRU-NCEP atmospheric forcing
