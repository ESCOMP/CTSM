--- conflicted
+++ resolved
@@ -1266,11 +1266,7 @@
 
 <entry id="for_testing_bypass_init" type="logical" category="default_settings"
        group="for_testing_options" >
-<<<<<<< HEAD
-For testing whether to bypass the rest of the initiatlization after the self test driver is run
-=======
 For testing whether to bypass the rest of the initialization after the self test driver is run
->>>>>>> 80192dca
 </entry>
 
 <entry id="for_testing_bypass_run" type="logical" category="default_settings"
@@ -1278,14 +1274,11 @@
 For testing whether to bypass most of the run phase other than the clock advance
 </entry>
 
-<<<<<<< HEAD
-=======
 <entry id="for_testing_exit_after_self_tests" type="logical" category="default_settings"
        group="for_testing_options" >
 Whether to exit early after the initialization self tests are run. This is typically only used in automated tests.
 </entry>
 
->>>>>>> 80192dca
 <entry id="for_testing_run_ncdiopio_tests" type="logical" category="default_settings"
        group="for_testing_options" >
 Whether to run some tests of ncdio_pio as part of the model run. This is
@@ -1293,11 +1286,7 @@
 </entry>
 
 <entry id="for_testing_run_decomp_init_tests" type="logical" category="default_settings"
-<<<<<<< HEAD
-       group="clm_inparm" >
-=======
        group="for_testing_options" >
->>>>>>> 80192dca
 Whether to run some tests of decompInit (to get the gridcell to MPI task decomposition) as part of the model run. This is
 typically only used in automated tests.
 </entry>
