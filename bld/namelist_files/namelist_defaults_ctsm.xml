<?xml version="1.0"?>

<?xml-stylesheet type="text/xsl" href="namelist_defaults.xsl"?>

<namelist_defaults>


<!--
Values to use by default for creation of CLM model namelists.
The element names are the same as the corresponding namelist
variables.  Values that depend on the model configuration use
attributes to express the dependency.  The recognized attributes
are: hgrid, defaults, mask, ic_ymd, ic_tod, sim_year and all configuration
attributes from the config_cache.xml file (with keys converted to upper-case).
-->

<!-- Default resolution -->
<res>0.9x1.25</res>

<sim_year>2000</sim_year>

<!-- CO2 volume mixing ratio -->
<co2_ppmv sim_year="1000"      >379.0</co2_ppmv>
<co2_ppmv sim_year="1979"      >336.6</co2_ppmv>
<co2_ppmv sim_year="2000"      >379.0</co2_ppmv>
<co2_ppmv sim_year="2010"      >388.8</co2_ppmv>
<co2_ppmv sim_year="2015"      >397.5</co2_ppmv>
<co2_ppmv sim_year="1850"      >284.7</co2_ppmv>
<co2_ppmv sim_year="PtVg"      >284.7</co2_ppmv>

<!-- CO2 type -->
<co2_type>constant</co2_type>

<!-- Default Biogeochemistry mode -->
<bgc_mode >sp</bgc_mode>

<lnd_tuning_mode phys="clm4_5" >clm4_5_CRUv7</lnd_tuning_mode>
<lnd_tuning_mode phys="clm5_0" >clm5_0_cam6.0</lnd_tuning_mode>
<lnd_tuning_mode phys="clm5_1" >clm5_1_GSWP3v1</lnd_tuning_mode>

<!-- Component name for output files -->
<compname phys="clm5_1" >clm2</compname>
<compname phys="clm5_0" >clm2</compname>
<compname phys="clm4_5" >clm2</compname>

<!-- Accelerated spinup mode -->
<clm_accelerated_spinup>off</clm_accelerated_spinup>

<!-- Spinup state for BGC -->
<spinup_state clm_accelerated_spinup="on"  use_cn=".true." phys="clm5_1" >2</spinup_state>
<spinup_state clm_accelerated_spinup="on"  use_cn=".true." phys="clm5_0" >2</spinup_state>
<spinup_state clm_accelerated_spinup="on"  use_cn=".true." phys="clm4_5" >1</spinup_state>
<spinup_state clm_accelerated_spinup="on"  use_fates=".true." phys="clm5_1" >2</spinup_state>
<spinup_state clm_accelerated_spinup="on"  use_fates=".true." phys="clm5_1" >2</spinup_state>
<spinup_state clm_accelerated_spinup="on"  use_fates=".true." phys="clm5_0" >2</spinup_state>
<spinup_state clm_accelerated_spinup="on"  use_fates=".true." phys="clm5_0" >2</spinup_state>
<spinup_state clm_accelerated_spinup="on"  use_fates=".true." phys="clm4_5" >1</spinup_state>
<spinup_state clm_accelerated_spinup="off"                               >0</spinup_state>

<for_testing_run_ncdiopio_tests>.false.</for_testing_run_ncdiopio_tests>

<!-- Set to .true. in namelist to write hist fields master list file -->
<hist_master_list_file>.false.</hist_master_list_file>

<!-- In accelerated spinup mode reduce the amount of history output -->
<hist_empty_htapes clm_accelerated_spinup="on">.true.</hist_empty_htapes>
<hist_fincl1 clm_accelerated_spinup="on" use_cn=".true." use_cndv=".true."
>'TOTECOSYSC','TOTECOSYSN','TOTSOMC','TOTSOMN','TOTVEGC','TOTVEGN','TLAI','GPP','NPP','TWS','TSAI','HTOP','HBOT'</hist_fincl1>
<hist_fincl1 clm_accelerated_spinup="on" use_cn=".true."
>'TOTECOSYSC','TOTECOSYSN','TOTSOMC','TOTSOMN','TOTVEGC','TOTVEGN','TLAI','GPP','CPOOL','NPP','TWS'</hist_fincl1>
<hist_fincl1 clm_accelerated_spinup="on" use_fates=".true."
>'TOTSOMC','TOTSOMN','TLAI','GPP','NPP','TWS'</hist_fincl1>
<hist_fincl1 clm_accelerated_spinup="on" use_cn=".false."
>'TLAI','TWS'</hist_fincl1>
<hist_nhtfrq clm_accelerated_spinup="on">-8760</hist_nhtfrq>
<hist_mfilt  clm_accelerated_spinup="on">20</hist_mfilt>

<!-- Root and stem acclimation -->
<rootstem_acc phys="clm5_1" >.false.</rootstem_acc>
<rootstem_acc phys="clm5_0" >.false.</rootstem_acc>
<rootstem_acc phys="clm4_5" >.false.</rootstem_acc>

<!-- Light inhibition of photosynthesis -->
<light_inhibit phys="clm5_1" >.true.</light_inhibit>
<light_inhibit phys="clm5_0" >.true.</light_inhibit>
<light_inhibit phys="clm4_5" >.false.</light_inhibit>

<!-- Method to calculate leaf maintenance respiration for canopy top at 25C -->
<leafresp_method phys="clm5_1"  use_cn=".true." >2</leafresp_method>
<leafresp_method phys="clm5_0"  use_cn=".true." >2</leafresp_method>
<leafresp_method phys="clm4_5"  use_cn=".true." >1</leafresp_method>
<leafresp_method                use_cn=".false.">0</leafresp_method>

<!-- Modfy photosyntheiss and LMR for crop -->
<modifyphoto_and_lmr_forcrop phys="clm5_1" >.true.</modifyphoto_and_lmr_forcrop>
<modifyphoto_and_lmr_forcrop phys="clm5_0" >.true.</modifyphoto_and_lmr_forcrop>
<modifyphoto_and_lmr_forcrop phys="clm4_5" >.false.</modifyphoto_and_lmr_forcrop>

<!-- Method to use for stomatal conducatance -->
<stomatalcond_method phys="clm5_1"  use_hydrstress=".true." >Medlyn2011</stomatalcond_method>
<stomatalcond_method phys="clm5_1"  use_hydrstress=".false.">Ball-Berry1987</stomatalcond_method>
<stomatalcond_method phys="clm5_0"  use_hydrstress=".true." >Medlyn2011</stomatalcond_method>
<stomatalcond_method phys="clm5_0"  use_hydrstress=".false.">Ball-Berry1987</stomatalcond_method>
<stomatalcond_method phys="clm4_5"                          >Ball-Berry1987</stomatalcond_method>

<!-- Carbon isotope concentration files -->
<atm_c13_filename use_c13=".true." use_c13_timeseries=".true." ssp_rcp="hist"     >lnd/clm2/isotopes/atm_delta_C13_CMIP6_1850-2015_yearly_v2.0_c190528.nc</atm_c13_filename>
<atm_c13_filename use_c13=".true." use_c13_timeseries=".true." ssp_rcp="SSP1-1.9" >lnd/clm2/isotopes/atm_delta_C13_CMIP6_SSP119_1850-2100_yearly_c181209.nc</atm_c13_filename>
<atm_c13_filename use_c13=".true." use_c13_timeseries=".true." ssp_rcp="SSP1-2.6" >lnd/clm2/isotopes/atm_delta_C13_CMIP6_SSP126_1850-2100_yearly_c181209.nc</atm_c13_filename>
<atm_c13_filename use_c13=".true." use_c13_timeseries=".true." ssp_rcp="SSP2-4.5" >lnd/clm2/isotopes/atm_delta_C13_CMIP6_SSP245_1850-2100_yearly_c181209.nc</atm_c13_filename>
<atm_c13_filename use_c13=".true." use_c13_timeseries=".true." ssp_rcp="SSP3-7.0" >lnd/clm2/isotopes/atm_delta_C13_CMIP6_SSP3B_1850-2100_yearly_c181209.nc</atm_c13_filename>
<atm_c13_filename use_c13=".true." use_c13_timeseries=".true." ssp_rcp="SSP5-3.4" >lnd/clm2/isotopes/atm_delta_C13_CMIP6_SSP534os_1850-2100_yearly_c181209.nc</atm_c13_filename>
<atm_c13_filename use_c13=".true." use_c13_timeseries=".true." ssp_rcp="SSP5-8.5" >lnd/clm2/isotopes/atm_delta_C13_CMIP6_SSP5B_1850-2100_yearly_c181209.nc</atm_c13_filename>

<atm_c14_filename use_c14=".true." use_c14_bombspike =".true." ssp_rcp="hist"     >lnd/clm2/isotopes/atm_delta_C14_CMIP6_3x1_global_1850-2015_yearly_v2.0_c190528.nc</atm_c14_filename>
<atm_c14_filename use_c14=".true." use_c14_bombspike =".true." ssp_rcp="SSP1-1.9" >lnd/clm2/isotopes/atm_delta_C14_CMIP6_SSP119_3x1_global_1850-2100_yearly_c181209.nc</atm_c14_filename>
<atm_c14_filename use_c14=".true." use_c14_bombspike =".true." ssp_rcp="SSP1-2.6" >lnd/clm2/isotopes/atm_delta_C14_CMIP6_SSP126_3x1_global_1850-2100_yearly_c181209.nc</atm_c14_filename>
<atm_c14_filename use_c14=".true." use_c14_bombspike =".true." ssp_rcp="SSP2-4.5" >lnd/clm2/isotopes/atm_delta_C14_CMIP6_SSP245_3x1_global_1850-2100_yearly_c181209.nc</atm_c14_filename>
<atm_c14_filename use_c14=".true." use_c14_bombspike =".true." ssp_rcp="SSP3-7.0" >lnd/clm2/isotopes/atm_delta_C14_CMIP6_SSP3B_3x1_global_1850-2100_yearly_c181209.nc</atm_c14_filename>
<atm_c14_filename use_c14=".true." use_c14_bombspike =".true." ssp_rcp="SSP5-3.4" >lnd/clm2/isotopes/atm_delta_C14_CMIP6_SSP534os_3x1_global_1850-2100_yearly_c181209.nc</atm_c14_filename>
<atm_c14_filename use_c14=".true." use_c14_bombspike =".true." ssp_rcp="SSP5-8.5" >lnd/clm2/isotopes/atm_delta_C14_CMIP6_SSP5B_3x1_global_1850-2100_yearly_c181209.nc</atm_c14_filename>

<!-- Irrigation default -->
<irrigate use_crop=".true." phys="clm5_1"  use_cndv=".false." sim_year_range="1850-2100">.true.</irrigate>
<irrigate use_crop=".true." phys="clm5_1"  use_cndv=".true."  sim_year_range="1850-2100">.false.</irrigate>
<irrigate use_crop=".true." phys="clm5_0" use_cndv=".false."  sim_year_range="1850-2100">.true.</irrigate>
<irrigate use_crop=".true." phys="clm5_0" use_cndv=".true."   sim_year_range="1850-2100">.false.</irrigate>
<irrigate use_crop=".true." phys="clm4_5"                     sim_year_range="1850-2100">.false.</irrigate>

<irrigate use_crop=".true." >.false.</irrigate>
<irrigate use_crop=".false.">.true.</irrigate>


<!-- Saturation excess runoff for crops  -->
<crop_fsat_equals_zero>.false.</crop_fsat_equals_zero>

<!-- MEGAN model -->
<megan                             >1</megan>
<megan clm_accelerated_spinup="on" >0</megan>
<megan configuration="nwp"         >0</megan>

<!-- Supplmental Nitrogen mode -->
<suplnitro use_cn=".true." >NONE</suplnitro>
<suplnitro use_fates=".true." >NONE</suplnitro>

<!-- Albedo for glaciers -->
<albice phys="clm5_1" >0.50,0.30</albice>
<albice phys="clm5_0" >0.50,0.30</albice>
<albice phys="clm4_5" >0.60,0.40</albice>

<!-- Default urban air conditioning/heating and wasteheat -->
<urban_hac phys="clm5_1" >ON_WASTEHEAT</urban_hac>
<urban_hac phys="clm5_0" >ON_WASTEHEAT</urban_hac>
<urban_hac phys="clm4_5" >ON</urban_hac>

<building_temp_method phys="clm5_1" >1</building_temp_method>
<building_temp_method phys="clm5_0" >1</building_temp_method>
<building_temp_method phys="clm4_5" >0</building_temp_method>

<calc_human_stress_indices phys="clm5_1" >FAST</calc_human_stress_indices>
<calc_human_stress_indices phys="clm5_0" >FAST</calc_human_stress_indices>
<calc_human_stress_indices phys="clm4_5" >NONE</calc_human_stress_indices>

<!-- Default urban traffic flux -->
<urban_traffic>.false.</urban_traffic>

<!-- Soil state settings -->
<organic_frac_squared phys="clm4_5" >.true.</organic_frac_squared>
<organic_frac_squared phys="clm5_0" >.false.</organic_frac_squared>
<organic_frac_squared phys="clm5_1" >.false.</organic_frac_squared>

<soil_layerstruct_predefined structure="fast">4SL_2m</soil_layerstruct_predefined>
<soil_layerstruct_predefined structure="standard" phys="clm5_1" >20SL_8.5m</soil_layerstruct_predefined>
<soil_layerstruct_predefined structure="standard" phys="clm5_0" >20SL_8.5m</soil_layerstruct_predefined>
<soil_layerstruct_predefined structure="standard" phys="clm4_5" >10SL_3.5m</soil_layerstruct_predefined>

<use_bedrock phys="clm5_1"  use_fates =".true.">.false.</use_bedrock>
<use_bedrock phys="clm5_1"  vichydro ="1"      >.false.</use_bedrock>
<use_bedrock phys="clm5_1"                     >.true.</use_bedrock>
<use_bedrock phys="clm5_0"  use_fates =".true.">.false.</use_bedrock>
<use_bedrock phys="clm5_0"  vichydro ="1"      >.false.</use_bedrock>
<use_bedrock phys="clm5_0"                     >.true.</use_bedrock>
<use_bedrock phys="clm4_5"                     >.false.</use_bedrock>

<!-- Rooting profile namelist defaults -->
<rooting_profile_method_water  phys="clm5_1" >1</rooting_profile_method_water>
<rooting_profile_method_water  phys="clm5_0" >1</rooting_profile_method_water>
<rooting_profile_method_water  phys="clm4_5" >0</rooting_profile_method_water>

<rooting_profile_method_carbon phys="clm5_1" >1</rooting_profile_method_carbon>
<rooting_profile_method_carbon phys="clm5_0" >1</rooting_profile_method_carbon>
<rooting_profile_method_carbon phys="clm4_5" >1</rooting_profile_method_carbon>

<!-- Soil evaporative resistance namelist defaults -->
<soil_resis_method phys="clm5_1" >1</soil_resis_method>
<soil_resis_method phys="clm5_0" >1</soil_resis_method>
<soil_resis_method phys="clm4_5" >0</soil_resis_method>

<!-- Soil hydrology -->
<baseflow_scalar phys="clm5_1"  lower_boundary_condition="1">1.d-2</baseflow_scalar>
<baseflow_scalar phys="clm5_1"  lower_boundary_condition="2">0.001d00</baseflow_scalar>
<baseflow_scalar phys="clm5_0"  lower_boundary_condition="1">1.d-2</baseflow_scalar>
<baseflow_scalar phys="clm5_0"  lower_boundary_condition="2">0.001d00</baseflow_scalar>
<baseflow_scalar phys="clm4_5"  lower_boundary_condition="1">1.d-2</baseflow_scalar>
<baseflow_scalar phys="clm4_5"  lower_boundary_condition="2">1.d-2</baseflow_scalar>

<!-- Friction velocity -->
<zetamaxstable phys="clm4_5" >2.0d00</zetamaxstable>
<zetamaxstable phys="clm5_0" >0.5d00</zetamaxstable>
<zetamaxstable phys="clm5_1" >0.5d00</zetamaxstable>

<!-- atm2lnd defaults -->
<repartition_rain_snow phys="clm5_1" >.true.</repartition_rain_snow>
<repartition_rain_snow phys="clm5_0" >.true.</repartition_rain_snow>
<repartition_rain_snow phys="clm4_5" >.false.</repartition_rain_snow>

<glcmec_downscale_longwave>.true.</glcmec_downscale_longwave>

<!-- Pritchard et al. (GRL, 35, 2008) use 0.006 -->
<lapse_rate>0.006</lapse_rate>

<!-- Based on Van Tricht et al. (2016, TC) Figure 6, doi:10.5194/tc-10-2379-2016 -->
<lapse_rate_longwave>0.032</lapse_rate_longwave>

<longwave_downscaling_limit>0.5</longwave_downscaling_limit>

<precip_repartition_nonglc_all_snow_t>0.</precip_repartition_nonglc_all_snow_t>
<precip_repartition_nonglc_all_rain_t>2.</precip_repartition_nonglc_all_rain_t>
<!-- For CLM45, we used the same rain-snow partitioning for glaciers as for other landunits -->
<precip_repartition_glc_all_snow_t phys="clm4_5" >0.</precip_repartition_glc_all_snow_t>
<precip_repartition_glc_all_rain_t phys="clm4_5" >2.</precip_repartition_glc_all_rain_t>
<!-- For CLM5, we assume rain at somewhat cooler temperatures. The main
     motivation is to increase glacier melt, which otherwise is too low in
     CESM2. The physical justification is that the 0 - 2 C ramp used elsewhere
     makes sense for typical atmospheric profiles; but over glaciers, inversions
     are more common, so it is more reasonable to expect rain despite
     below-freezing near-surface temperatures. -->
<precip_repartition_glc_all_snow_t phys="clm5_0" >-2.</precip_repartition_glc_all_snow_t>
<precip_repartition_glc_all_rain_t phys="clm5_0" >0.</precip_repartition_glc_all_rain_t>

<precip_repartition_glc_all_snow_t phys="clm5_1" >-2.</precip_repartition_glc_all_snow_t>
<precip_repartition_glc_all_rain_t phys="clm5_1" >0.</precip_repartition_glc_all_rain_t>

<!-- lnd2atm defaults -->
<melt_non_icesheet_ice_runoff phys="clm4_5" >.false.</melt_non_icesheet_ice_runoff>
<melt_non_icesheet_ice_runoff phys="clm5_0" >.true.</melt_non_icesheet_ice_runoff>
<melt_non_icesheet_ice_runoff phys="clm5_1" >.true.</melt_non_icesheet_ice_runoff>

<!-- CN Fire model method defaults -->
<fire_method phys="clm5_1" >li2021gswpfrc</fire_method>
<fire_method phys="clm5_0" >li2016crufrc</fire_method>
<fire_method phys="clm4_5" >li2014qianfrc</fire_method>

<rh_low                   fire_method="li2014qianfrc" >30.0d00</rh_low>
<rh_hgh                   fire_method="li2014qianfrc" >80.0d00</rh_hgh>
<bt_min                   fire_method="li2014qianfrc" >0.3d00</bt_min>
<bt_max                   fire_method="li2014qianfrc" >0.7d00</bt_max>
<cli_scale                fire_method="li2014qianfrc" >0.035d00</cli_scale>
<boreal_peatfire_c        fire_method="li2014qianfrc" >4.2d-5</boreal_peatfire_c>
<pot_hmn_ign_counts_alpha fire_method="li2014qianfrc" >0.0035d00</pot_hmn_ign_counts_alpha>
<non_boreal_peatfire_c    fire_method="li2014qianfrc" >0.001d00</non_boreal_peatfire_c>
<cropfire_a1              fire_method="li2014qianfrc" >0.3d00</cropfire_a1>
<occur_hi_gdp_tree        fire_method="li2014qianfrc" >0.39d00</occur_hi_gdp_tree>
<lfuel                    fire_method="li2014qianfrc" >75.d00</lfuel>
<ufuel                    fire_method="li2014qianfrc" >1050.d00</ufuel>
<cmb_cmplt_fact_litter    fire_method="li2014qianfrc" >0.5d00</cmb_cmplt_fact_litter>
<cmb_cmplt_fact_cwd       fire_method="li2014qianfrc" >0.25d00</cmb_cmplt_fact_cwd>

<rh_low                   fire_method="li2016crufrc" lnd_tuning_mode="clm5_0_GSWP3v1"
>30.0d00</rh_low>
<rh_low                   fire_method="li2016crufrc" lnd_tuning_mode="clm5_0_CRUv7"
>30.0d00</rh_low>
<rh_low                   fire_method="li2016crufrc" lnd_tuning_mode="clm5_0_cam6.0"
>20.0d00</rh_low>
<rh_hgh                   fire_method="li2016crufrc" >80.0d00</rh_hgh>
<bt_min                   fire_method="li2016crufrc" >0.85d00</bt_min>
<bt_max                   fire_method="li2016crufrc" >0.98d00</bt_max>
<cli_scale                fire_method="li2016crufrc" >0.033d00</cli_scale>
<boreal_peatfire_c        fire_method="li2016crufrc" >0.09d-4</boreal_peatfire_c>
<pot_hmn_ign_counts_alpha fire_method="li2016crufrc" lnd_tuning_mode="clm5_0_GSWP3v1"
>0.010d00</pot_hmn_ign_counts_alpha>
<pot_hmn_ign_counts_alpha fire_method="li2016crufrc" lnd_tuning_mode="clm5_0_CRUv7"
>0.010d00</pot_hmn_ign_counts_alpha>
<pot_hmn_ign_counts_alpha fire_method="li2016crufrc" lnd_tuning_mode="clm5_0_cam6.0"
>0.008d00</pot_hmn_ign_counts_alpha>
<non_boreal_peatfire_c    fire_method="li2016crufrc" >0.17d-3</non_boreal_peatfire_c>
<cropfire_a1              fire_method="li2016crufrc" >1.6d-4</cropfire_a1>
<occur_hi_gdp_tree        fire_method="li2016crufrc" >0.33d00</occur_hi_gdp_tree>
<lfuel                    fire_method="li2016crufrc" >105.d00</lfuel>
<ufuel                    fire_method="li2016crufrc" >1050.d00</ufuel>
<cmb_cmplt_fact_litter    fire_method="li2016crufrc">0.5d00</cmb_cmplt_fact_litter>
<cmb_cmplt_fact_cwd       fire_method="li2016crufrc">0.28d00</cmb_cmplt_fact_cwd>

<rh_low                   fire_method="li2021gswpfrc" >30.0d00</rh_low>
<rh_hgh                   fire_method="li2021gswpfrc" >80.0d00</rh_hgh>
<bt_min                   fire_method="li2021gswpfrc" >0.85d00</bt_min>
<bt_max                   fire_method="li2021gswpfrc" >0.98d00</bt_max>
<cli_scale                fire_method="li2021gswpfrc" >0.025d00</cli_scale>
<boreal_peatfire_c        fire_method="li2021gswpfrc" >0.09d-4</boreal_peatfire_c>
<pot_hmn_ign_counts_alpha fire_method="li2021gswpfrc" >0.010d00</pot_hmn_ign_counts_alpha>
<non_boreal_peatfire_c    fire_method="li2021gswpfrc" >0.17d-3</non_boreal_peatfire_c>
<cropfire_a1              fire_method="li2021gswpfrc" >1.6d-4</cropfire_a1>
<occur_hi_gdp_tree        fire_method="li2021gswpfrc" >0.33d00</occur_hi_gdp_tree>
<lfuel                    fire_method="li2021gswpfrc" >75.d00</lfuel>
<ufuel                    fire_method="li2021gswpfrc" >1050.d00</ufuel>
<cmb_cmplt_fact_litter    fire_method="li2021gswpfrc" >0.5d00</cmb_cmplt_fact_litter>
<cmb_cmplt_fact_cwd       fire_method="li2021gswpfrc" >0.28d00</cmb_cmplt_fact_cwd>

<!-- Canopy fluxes namelist defaults -->
<use_undercanopy_stability phys="clm5_1" >.false.</use_undercanopy_stability>
<use_undercanopy_stability phys="clm5_0" >.false.</use_undercanopy_stability>
<use_undercanopy_stability phys="clm4_5" >.true.</use_undercanopy_stability>

<use_biomass_heat_storage  phys="clm5_1"                   >.true.</use_biomass_heat_storage>
<use_biomass_heat_storage  phys="clm5_1" use_fates=".true.">.false.</use_biomass_heat_storage>
<use_biomass_heat_storage                                  >.false.</use_biomass_heat_storage>

<itmax_canopy_fluxes structure="standard">40</itmax_canopy_fluxes>
<itmax_canopy_fluxes structure="fast"    >3</itmax_canopy_fluxes>

<!-- Canopy hydrology namelist defaults -->
<use_clm5_fpi                 phys="clm5_1" >.true.</use_clm5_fpi>
<interception_fraction        phys="clm5_1" >1.0</interception_fraction>
<maximum_leaf_wetted_fraction phys="clm5_1" >0.05</maximum_leaf_wetted_fraction>

<use_clm5_fpi                 phys="clm5_0" >.true.</use_clm5_fpi>
<interception_fraction        phys="clm5_0" >1.0</interception_fraction>
<maximum_leaf_wetted_fraction phys="clm5_0" >0.05</maximum_leaf_wetted_fraction>

<use_clm5_fpi                 phys="clm4_5" >.false.</use_clm5_fpi>
<interception_fraction        phys="clm4_5" >0.25</interception_fraction>
<maximum_leaf_wetted_fraction phys="clm4_5" >1.0</maximum_leaf_wetted_fraction>

<!-- Soilwater movement namelist defaults -->
<soilwater_movement_method phys="clm4_5" >0</soilwater_movement_method>
<soilwater_movement_method phys="clm5_0" >1</soilwater_movement_method>
<soilwater_movement_method phys="clm5_1" >1</soilwater_movement_method>

<upper_boundary_condition phys="clm4_5" >1</upper_boundary_condition>
<upper_boundary_condition phys="clm5_0" >1</upper_boundary_condition>
<upper_boundary_condition phys="clm5_1" >1</upper_boundary_condition>

<lower_boundary_condition soilwater_movement_method="0"                       >4</lower_boundary_condition>
<lower_boundary_condition soilwater_movement_method="1" use_bedrock=".true."  >2</lower_boundary_condition>
<lower_boundary_condition soilwater_movement_method="1" use_bedrock=".false." >2</lower_boundary_condition>
<lower_boundary_condition soilwater_movement_method="1" use_bedrock=".false." vichydro="1" >3</lower_boundary_condition>

<dtmin>60.</dtmin>      
<verySmall>1.e-8</verySmall>
<xTolerUpper>1.e-1</xTolerUpper> 
<xTolerLower>1.e-2</xTolerLower> 
<expensive>42</expensive>
<inexpensive>1</inexpensive>
<flux_calculation>1</flux_calculation>

<!-- Irrigation namelist defaults -->
<irrig_min_lai>0.0</irrig_min_lai>
<irrig_start_time>21600</irrig_start_time>
<irrig_length>14400</irrig_length>
<irrig_target_smp>-3400.</irrig_target_smp>  <!-- -3400 is a standard value for field capacity -->
<irrig_depth>0.6</irrig_depth>
<irrig_threshold_fraction phys="clm5_1" >1.0</irrig_threshold_fraction>
<irrig_threshold_fraction phys="clm5_0" >1.0</irrig_threshold_fraction>
<irrig_threshold_fraction phys="clm4_5" >0.5</irrig_threshold_fraction>
<irrig_river_volume_threshold>0.1</irrig_river_volume_threshold>

<!--  River storage derived lake evaporation and irrigation limitation  -->
<limit_irrigation_if_rof_enabled phys="clm5_1" >.false.</limit_irrigation_if_rof_enabled>
<limit_irrigation_if_rof_enabled phys="clm5_0" >.false.</limit_irrigation_if_rof_enabled>
<limit_irrigation_if_rof_enabled               >.false.</limit_irrigation_if_rof_enabled>

<use_groundwater_irrigation>.false.</use_groundwater_irrigation>

<irrig_method_default>drip</irrig_method_default>

<!-- Snow veg treatment -->
<snowveg_affects_radiation>.true.</snowveg_affects_radiation>

<!-- Snow pack settings-->
<nlevsno phys="clm5_1"  structure="standard">12</nlevsno>
<nlevsno phys="clm5_1"  structure="fast"    >5</nlevsno>
<nlevsno phys="clm5_0" structure="standard" >12</nlevsno>
<nlevsno phys="clm5_0" structure="fast"     >5</nlevsno>
<nlevsno phys="clm4_5"                      >5</nlevsno>
<!-- h2osno_max is more 'configuration' than 'structure'. But since it's
     tied to nlevsno, we're controlling it via 'structure', like
     nlevsno, so that defaults for the two remain consistent. -->
<h2osno_max phys="clm5_1"  structure="standard">10000.0</h2osno_max>
<h2osno_max phys="clm5_1"  structure="fast"    >5000.0</h2osno_max>
<h2osno_max phys="clm5_0"  structure="standard">10000.0</h2osno_max>
<h2osno_max phys="clm5_0"  structure="fast"    >5000.0</h2osno_max>
<h2osno_max phys="clm4_5"                      >1000.0</h2osno_max>

<snow_dzmin_1>0.010d00</snow_dzmin_1>
<snow_dzmin_2>0.015d00</snow_dzmin_2>
<snow_dzmax_l_1>0.03d00</snow_dzmax_l_1>
<snow_dzmax_l_2>0.07d00</snow_dzmax_l_2>
<snow_dzmax_u_1>0.02d00</snow_dzmax_u_1>
<snow_dzmax_u_2>0.05d00</snow_dzmax_u_2>

<int_snow_max phys="clm5_1" >2000.</int_snow_max>
<int_snow_max phys="clm5_0" >2000.</int_snow_max>
<!-- For clm4_5, make this effectively unlimited -->
<int_snow_max phys="clm4_5" >1.e30</int_snow_max>

<n_melt_glcmec phys="clm5_1" >10.0d00</n_melt_glcmec>
<n_melt_glcmec phys="clm5_0" >10.0d00</n_melt_glcmec>
<n_melt_glcmec phys="clm4_5" >10.0</n_melt_glcmec>

<wind_dependent_snow_density phys="clm5_1" >.true.</wind_dependent_snow_density>
<wind_dependent_snow_density phys="clm5_0" >.true.</wind_dependent_snow_density>
<wind_dependent_snow_density phys="clm4_5" >.false.</wind_dependent_snow_density>

<snow_overburden_compaction_method phys="clm5_1" >'Vionnet2012'</snow_overburden_compaction_method>
<snow_overburden_compaction_method phys="clm5_0" >'Vionnet2012'</snow_overburden_compaction_method>
<snow_overburden_compaction_method phys="clm4_5" >'Anderson1976'</snow_overburden_compaction_method>

<lotmp_snowdensity_method phys="clm5_1" >'Slater2017'</lotmp_snowdensity_method>
<lotmp_snowdensity_method phys="clm5_0" >'Slater2017'</lotmp_snowdensity_method>
<lotmp_snowdensity_method phys="clm4_5" >'TruncatedAnderson1976'</lotmp_snowdensity_method>

<upplim_destruct_metamorph   phys="clm4_5" >100.d00</upplim_destruct_metamorph>
<upplim_destruct_metamorph   phys="clm5_0" >175.d00</upplim_destruct_metamorph>
<upplim_destruct_metamorph   phys="clm5_1" >175.d00</upplim_destruct_metamorph>

<fresh_snw_rds_max phys="clm4_5" >54.526d00</fresh_snw_rds_max>
<fresh_snw_rds_max phys="clm5_0" >204.526d00</fresh_snw_rds_max>
<fresh_snw_rds_max phys="clm5_1" >204.526d00</fresh_snw_rds_max>

<overburden_compress_tfactor>0.08d00</overburden_compress_tfactor>

<reset_snow>.false.</reset_snow>
<reset_snow_glc>.false.</reset_snow_glc>
<!-- Set default reset_snow_glc_ela value to very large so that, by
     default, all glacier columns will be reset if reset_snow_glc is set
     to .true. -->
<reset_snow_glc_ela>1.e9</reset_snow_glc_ela>

<snow_cover_fraction_method>SwensonLawrence2012</snow_cover_fraction_method>

<!-- Default glacier behavior is:
     Mountain glaciers: single_at_atm_topo
     Greenland - inside CISM grid but outside Greenland itself: virtual
     Greenland itself: virtual
     Antarctica: multiple -->
<glacier_region_behavior>'single_at_atm_topo','virtual','virtual','multiple'</glacier_region_behavior>

<!-- Default glacier melt behavior is:
     Mountain glaciers: remains_in_place
     Greenland - inside CISM grid but outside Greenland itself: replaced_by_ice
     Greenland itself: replaced_by_ice
     Antarctica: replaced_by_ice -->
<glacier_region_melt_behavior>'remains_in_place','replaced_by_ice','replaced_by_ice','replaced_by_ice'</glacier_region_melt_behavior>

<!-- Default glacier ice runoff behavior is:
     Mountain glaciers: melted
     Greenland - inside CISM grid but outside Greenland itself: melted
     Greenland itself: remains_ice
     Antarctica: remains_ice -->
<glacier_region_ice_runoff_behavior>'melted','melted','remains_ice','remains_ice'</glacier_region_ice_runoff_behavior>

<!-- This parameter is tied (in a scientific sense) to h2osno_max: For large
     values of h2osno_max, glc_snow_persistence_max_days should be 0; for small
     values of h2osno_max, glc_snow_persistence_max_days should be non-zero. For
     simplicity, we tie the defaults for both of these options to the overall
     CLM phys version, rather than having some intermediate option that controls
     the defaults for both h2osno_max and glc_snow_persistence_max_days. -->
<glc_snow_persistence_max_days phys="clm5_1" >0</glc_snow_persistence_max_days>
<glc_snow_persistence_max_days phys="clm5_0" >0</glc_snow_persistence_max_days>
<glc_snow_persistence_max_days phys="clm4_5" >7300</glc_snow_persistence_max_days>

<!-- ================================================================== -->
<!-- The default filenames are given relative to the root directory
     for the CLM2 data in the CESM distribution -->
<!-- Plant function types (relative to {csmdata}) -->
<<<<<<< HEAD
<paramfile phys="clm5_1" >lnd/clm2/paramdata/ctsm51_params.c201105.nc</paramfile>
<paramfile phys="clm5_0" >lnd/clm2/paramdata/clm50_params.c200926.nc</paramfile>
<paramfile phys="clm4_5" >lnd/clm2/paramdata/clm45_params.c200926.nc</paramfile>
=======
<paramfile phys="clm5_1" >lnd/clm2/paramdata/ctsm51_params.c210112.nc</paramfile>
<paramfile phys="clm5_0" >lnd/clm2/paramdata/clm50_params.c210112.nc</paramfile>
<paramfile phys="clm4_5" >lnd/clm2/paramdata/clm45_params.c210112.nc</paramfile>
>>>>>>> 10ea6eea

<!-- ================================================================== -->
<!-- FATES default parameter file                                       -->
<!-- ================================================================== -->

<fates_paramfile>lnd/clm2/paramdata/fates_params_api.8.0.0_12pft_c191216.nc</fates_paramfile>

<!-- ========================================================================================  -->
<!-- clm 5.0 BGC nitrogen model                                                                -->
<!-- ========================================================================================  -->
<use_flexibleCN phys="clm5_1"  use_cn=".true.">.true.</use_flexibleCN>
<use_flexibleCN phys="clm5_1"                 >.false.</use_flexibleCN>
<use_flexibleCN phys="clm5_0"  use_cn=".true.">.true.</use_flexibleCN>
<use_flexibleCN phys="clm5_0"                 >.false.</use_flexibleCN>
<use_flexibleCN phys="clm4_5"                 >.false.</use_flexibleCN>

<!-- LUNA model: Leaf Utilization of Nitrogen for Assimilation -->
<use_luna phys="clm5_1"  >.true.</use_luna>
<use_luna phys="clm5_1"  use_fates=".true." >.false.</use_luna>
<use_luna phys="clm5_0"  >.true.</use_luna>
<use_luna phys="clm5_0"  use_fates=".true." >.false.</use_luna>
<use_luna phys="clm4_5"  >.false.</use_luna>

<!-- Flexible CN options -->
<MM_Nuptake_opt             use_flexibleCN=".true." >.true.</MM_Nuptake_opt>
<downreg_opt                use_flexibleCN=".true." >.false.</downreg_opt>
<plant_ndemand_opt          use_flexibleCN=".true." >3</plant_ndemand_opt>
<substrate_term_opt         use_flexibleCN=".true." >.true.</substrate_term_opt>
<nscalar_opt                use_flexibleCN=".true." >.true.</nscalar_opt>
<temp_scalar_opt            use_flexibleCN=".true." >.true.</temp_scalar_opt>
<CNratio_floating           use_flexibleCN=".true." >.true.</CNratio_floating>
<reduce_dayl_factor         use_flexibleCN=".true." >.false.</reduce_dayl_factor>
<vcmax_opt                  use_flexibleCN=".true." >3</vcmax_opt>
<CN_residual_opt            use_flexibleCN=".true." >1</CN_residual_opt>
<CN_partition_opt           use_flexibleCN=".true." >1</CN_partition_opt>
<CN_evergreen_phenology_opt use_flexibleCN=".true." >1</CN_evergreen_phenology_opt>
<carbon_resp_opt            use_flexibleCN=".true." use_fun=".false.">1</carbon_resp_opt>
<carbon_resp_opt            use_flexibleCN=".true." use_fun=".true." >0</carbon_resp_opt>


<!-- LUNA options -->
<!-- lnc_opt determines how nitrogen is made available for luna -->
<!-- lnc_opt true means use leaf-N from BGC model -->
<!-- lnc_opt false means base on LAI and CN ratio from parameter file -->
<lnc_opt use_cn=".true."   >.true.</lnc_opt>
<lnc_opt use_cn=".false."  >.false.</lnc_opt>

<use_fertilizer>.false.</use_fertilizer>
<use_fertilizer use_crop=".true." phys="clm4_5" >.true.</use_fertilizer>
<use_fertilizer use_crop=".true." phys="clm5_0" >.true.</use_fertilizer>
<use_fertilizer use_crop=".true." phys="clm5_1" >.true.</use_fertilizer>

<jmaxb1 use_luna=".true." phys="clm5_1" >0.17</jmaxb1>
<jmaxb1 use_luna=".true." phys="clm5_0" >0.17</jmaxb1>

<use_grainproduct>.false.</use_grainproduct>
<use_grainproduct use_crop=".true." phys="clm4_5" >.false.</use_grainproduct> <!-- 1-year grain product pool default to off for clm45 if crop is turned on -->
<use_grainproduct use_crop=".true." phys="clm5_0" >.true.</use_grainproduct> <!-- 1-year grain product pool default to on for clm50 if crop is turned on -->
<use_grainproduct use_crop=".true." phys="clm5_1" >.true.</use_grainproduct> <!-- 1-year grain product pool default to on for clm50 if crop is turned on -->

<!-- Crop model options -->
<baset_mapping           use_crop=".true." phys="clm4_5" >constant</baset_mapping>
<baset_mapping           use_crop=".true." phys="clm5_0" >varytropicsbylat</baset_mapping>
<baset_latvary_intercept use_crop=".true." phys="clm5_0"  baset_mapping="varytropicsbylat">12.0d00</baset_latvary_intercept>
<baset_latvary_slope     use_crop=".true." phys="clm5_0"  baset_mapping="varytropicsbylat">0.4d00</baset_latvary_slope>
<baset_mapping           use_crop=".true." phys="clm5_1" >varytropicsbylat</baset_mapping>
<baset_latvary_intercept use_crop=".true." phys="clm5_1"  baset_mapping="varytropicsbylat">12.0d00</baset_latvary_intercept>
<baset_latvary_slope     use_crop=".true." phys="clm5_1"  baset_mapping="varytropicsbylat">0.4d00</baset_latvary_slope>

<initial_seed_at_planting use_crop=".true." phys="clm5_1" >3.d00</initial_seed_at_planting>
<initial_seed_at_planting use_crop=".true." phys="clm5_0" >3.d00</initial_seed_at_planting>
<initial_seed_at_planting use_crop=".true." phys="clm4_5" >1.d00</initial_seed_at_planting>

<!-- CN Phenology -->
<onset_thresh_depends_on_veg     use_cn=".true." phys="clm5_1" >.true.</onset_thresh_depends_on_veg>
<min_crtical_dayl_depends_on_lat use_cn=".true." phys="clm5_1" >.true.</min_crtical_dayl_depends_on_lat>
<onset_thresh_depends_on_veg                                   >.false.</onset_thresh_depends_on_veg>
<min_crtical_dayl_depends_on_lat                               >.false.</min_crtical_dayl_depends_on_lat>

<!-- turnover time modifications    -->
<decomp_depth_efolding phys="clm4_5" >0.5</decomp_depth_efolding>
<decomp_depth_efolding phys="clm5_0" >10.0</decomp_depth_efolding>
<decomp_depth_efolding phys="clm5_1" >10.0</decomp_depth_efolding>

<!-- use additional stress deciduous onset trigger    -->
<constrain_stress_deciduous_onset phys="clm4_5" >.false.</constrain_stress_deciduous_onset>
<constrain_stress_deciduous_onset phys="clm5_0" >.true.</constrain_stress_deciduous_onset>
<constrain_stress_deciduous_onset phys="clm5_1" >.true.</constrain_stress_deciduous_onset>

<!-- Whether to use subgrid fluxes for snow -->
<use_subgrid_fluxes>.true.</use_subgrid_fluxes>

<!-- dynamic roots -->
<use_dynroot phys="clm4_5"                  >.false.</use_dynroot>
<use_dynroot phys="clm5_0"  bgc_mode="sp"   >.false.</use_dynroot>
<use_dynroot phys="clm5_0"  bgc_mode="cn"   >.false.</use_dynroot>
<use_dynroot phys="clm5_0"  bgc_mode="fates">.false.</use_dynroot>
<use_dynroot phys="clm5_0"  bgc_mode="bgc"  >.false.</use_dynroot>
<use_dynroot phys="clm5_1"                  >.false.</use_dynroot>

<!-- Guardrail for ensuring leaf-Nitrogen doesn't go too small or negative on updates -->
<use_nguardrail phys="clm4_5"                  >.false.</use_nguardrail>
<use_nguardrail phys="clm5_0"  use_cn=".false.">.false.</use_nguardrail>
<use_nguardrail phys="clm5_0"  use_cn=".true." >.true.</use_nguardrail>
<use_nguardrail phys="clm5_1"  use_cn=".false.">.false.</use_nguardrail>
<use_nguardrail phys="clm5_1"  use_cn=".true." >.true.</use_nguardrail>

<ncrit    phys="clm5_1"  use_cn=".true.">1.d-9</ncrit>
<ncrit    phys="clm5_0"  use_cn=".true.">1.d-9</ncrit>
<ncrit    phys="clm4_5"  use_cn=".true.">1.d-8</ncrit>
<cnegcrit phys="clm5_1"  use_cn=".true.">-6.d+1</cnegcrit>
<nnegcrit phys="clm5_1"  use_cn=".true.">-6.d+0</nnegcrit>
<cnegcrit phys="clm5_0"  use_cn=".true.">-6.d+1</cnegcrit>
<nnegcrit phys="clm5_0"  use_cn=".true.">-6.d+0</nnegcrit>
<cnegcrit phys="clm4_5"  use_cn=".true.">-6.d+2</cnegcrit>
<nnegcrit phys="clm4_5"  use_cn=".true.">-6.d+1</nnegcrit>

<!-- Plant hydraulic stress -->
<use_hydrstress                                                       >.false.</use_hydrstress>
<use_hydrstress phys="clm5_0"  use_fates=".false." configuration="clm">.true.</use_hydrstress>
<use_hydrstress phys="clm5_1"  use_fates=".false." configuration="clm">.true.</use_hydrstress>

<!-- General CN options -->
<!-- Turn this on all of the time, eventually this namelist item should be removed -->
<dribble_crophrv_xsmrpool_2atm use_crop=".true.">.true.</dribble_crophrv_xsmrpool_2atm>
 
<!--

     Initial condition files to use and or interpolate from

-->

<!-- How close in years should the date be to use initial conditions -->
<init_interp_how_close>61</init_interp_how_close>

<!-- What simulation years can find initial conditions to interpolate from (find one that's within the how_close years above)-->
<init_interp_sim_years>1850,1979,2000,2003,2013</init_interp_sim_years>

<!--

    Find Initial condition files: The settings use_init_interp, init_interp_attributes and finidat MUST all
    be coordinated together!

    NOTE: And they need to be coordinated with clm_start_type that's in namelist_defaults_overall.xml

-->

<!-- Can you interpolate from an initial condition file at startup (is there a finidat file to find)? -->
<!-- NOTE: Make sure all possible lnd_tuning_mode options are accounted for. Some finidat files are only for one mode -->
<use_init_interp  use_cndv=".false." use_fates=".false." sim_year="1850"                                >.true.</use_init_interp>
<!-- For an exact match for these grids -->
<!-- These first five are for SP mode and CLM5.0 only -->
<use_init_interp  use_cndv=".false." use_fates=".false." sim_year="1979" lnd_tuning_mode="clm5_0_cam6.0"
                  maxpft="17"        use_cn=".false."    use_crop=".false." hgrid="0.9x1.25"            >.true.</use_init_interp>
<use_init_interp  use_cndv=".false." use_fates=".false." sim_year="1979" lnd_tuning_mode="clm5_0_cam6.0"
                  maxpft="17"        use_cn=".false."    use_crop=".false." hgrid="1.9x2.5"             >.true.</use_init_interp>
<use_init_interp  use_cndv=".false." use_fates=".false." sim_year="1979" lnd_tuning_mode="clm5_0_cam6.0"
                  maxpft="17"        use_cn=".false."    use_crop=".false." hgrid="ne0np4.ARCTIC.ne30x4"    >.true.</use_init_interp>
<use_init_interp  use_cndv=".false." use_fates=".false." sim_year="1979" lnd_tuning_mode="clm5_0_cam6.0"
                  maxpft="17"        use_cn=".false."    use_crop=".false." hgrid="ne0np4.ARCTICGRIS.ne30x8">.true.</use_init_interp>
<!-- 2003 -->
<use_init_interp  use_cndv=".false." use_fates=".false." sim_year="2003" lnd_tuning_mode="clm5_0_cam6.0"
                  maxpft="17"        use_cn=".false."    use_crop=".false." hgrid="1.9x2.5"                 >.true.</use_init_interp>

<!-- 2013 -->
<use_init_interp  use_cndv=".false." use_fates=".false." sim_year="2013" lnd_tuning_mode="clm5_0_cam6.0"
                  maxpft="17"        use_cn=".false."    use_crop=".false." hgrid="ne0np4CONUS.ne30x8"      >.true.</use_init_interp>
<!-- For an inexact match use either low resolution or high resolution match for SP or BGC mode CLM5.0 -->
<use_init_interp  use_cndv=".false." use_fates=".false." sim_year="2000"  phys="clm5_0"                     >.true.</use_init_interp>
<use_init_interp  use_cndv=".false." use_fates=".false." sim_year="2000"  phys="clm5_1"                     >.true.</use_init_interp>
<!-- For an inexact match use either low resolution or high resolution match for SP or BGC mode CLM4.5 -->
<use_init_interp  use_cndv=".false." use_fates=".false." sim_year="2000"  lnd_tuning_mode="clm4_5_GSWP3v1"  >.true.</use_init_interp>
<use_init_interp  use_cndv=".false." use_fates=".false." sim_year="2000"  lnd_tuning_mode="clm4_5_CRUv7"    >.true.</use_init_interp>
<use_init_interp  use_cndv=".false." use_fates=".false." sim_year="1979"  lnd_tuning_mode="clm4_5_cam6.0"   >.true.</use_init_interp>
<!-- Default to FALSE if couldn't find a match -->
<use_init_interp                                                                                            >.false.</use_init_interp>
<!-- NOTE: if use_init_interp is FALSE that indicates that you can't interpolate from an initial conditions file that's similar 
           Either an existing file is too different, too different in the year, or a configuration that can't interpolate
           initial condition files.
-->

<!--
  Set attributes to find specific matching finidat files below
  Each of these settings will correspond to a specific finidat that is
  set up. If more finidat files are added you may need to add more of these.
  Or one specific file will be chosen over another.
-->
<init_interp_attributes sim_year="1850" use_cndv=".false." use_fates=".false." lnd_tuning_mode="clm4_5_GSWP3v1"
>hgrid=0.9x1.25 maxpft=17 mask=gx1v7 use_cn=.true. use_nitrif_denitrif=.true. use_vertsoilc=.true. use_crop=.false. irrigate=.true. glc_nec=10
</init_interp_attributes>

<init_interp_attributes sim_year="1850" use_cndv=".false." use_fates=".false." lnd_tuning_mode="clm4_5_CRUv7"
>hgrid=0.9x1.25 maxpft=17 mask=gx1v7 use_cn=.true. use_nitrif_denitrif=.true. use_vertsoilc=.true. use_crop=.false. irrigate=.true. glc_nec=10
</init_interp_attributes>

<init_interp_attributes sim_year="1850" use_cndv=".false." use_fates=".false." lnd_tuning_mode="clm4_5_cam6.0"
>hgrid=0.9x1.25 maxpft=79 mask=gx1v7 use_cn=.true. use_nitrif_denitrif=.true. use_vertsoilc=.true. use_crop=.true. irrigate=.false. glc_nec=10
</init_interp_attributes>

<!-- These two needs to specify use_cn=F/T since there is a version for both, other files just use the BGC version -->
<init_interp_attributes sim_year="1850" use_cndv=".false." use_fates=".false." lnd_tuning_mode="clm5_0_GSWP3v1" use_cn=".false."
>hgrid=0.9x1.25 maxpft=17 mask=gx1v7 use_cn=.false. use_nitrif_denitrif=.false. use_vertsoilc=.false. use_crop=.false. irrigate=.true. glc_nec=10
</init_interp_attributes>

<init_interp_attributes sim_year="1850" use_cndv=".false." use_fates=".false." lnd_tuning_mode="clm5_0_GSWP3v1" use_cn=".true."
>hgrid=0.9x1.25 maxpft=79 mask=gx1v7 use_cn=.true. use_nitrif_denitrif=.true. use_vertsoilc=.true. use_crop=.true. irrigate=.false. glc_nec=10
</init_interp_attributes>

<!-- These two needs to specify use_cn=F/T since there is a version for both, other files just use the BGC version -->
<init_interp_attributes sim_year="1850" use_cndv=".false." use_fates=".false." lnd_tuning_mode="clm5_0_CRUv7" use_cn=".true."
>hgrid=0.9x1.25 maxpft=79 mask=gx1v7 use_cn=.true. use_nitrif_denitrif=.true. use_vertsoilc=.true. use_crop=.true. irrigate=.false. glc_nec=10
</init_interp_attributes>

<init_interp_attributes sim_year="1850" use_cndv=".false." use_fates=".false." lnd_tuning_mode="clm5_0_CRUv7" use_cn=".false."
>hgrid=0.9x1.25 maxpft=17 mask=gx1v7 use_cn=.false. use_nitrif_denitrif=.false. use_vertsoilc=.false. use_crop=.false. irrigate=.true. glc_nec=10
</init_interp_attributes>

<init_interp_attributes sim_year="1850" use_cndv=".false." use_fates=".false." lnd_tuning_mode="clm5_0_cam6.0"
>hgrid=0.9x1.25 maxpft=79 mask=gx1v7 use_cn=.true. use_nitrif_denitrif=.true. use_vertsoilc=.true. use_crop=.true. irrigate=.false. glc_nec=10
</init_interp_attributes>

<!-- 1850 for CTSM5.1 -->
<!-- These two needs to specify use_cn=F/T since there is a version for both, other files just use the BGC version -->
<init_interp_attributes sim_year="1850" use_cndv=".false." use_fates=".false." lnd_tuning_mode="clm5_1_GSWP3v1" use_cn=".false."
>hgrid=0.9x1.25 maxpft=17 mask=gx1v7 use_cn=.false. use_nitrif_denitrif=.false. use_vertsoilc=.false. use_crop=.false. irrigate=.true. glc_nec=10
</init_interp_attributes>

<init_interp_attributes sim_year="1850" use_cndv=".false." use_fates=".false." lnd_tuning_mode="clm5_1_GSWP3v1" use_cn=".true."
>hgrid=0.9x1.25 maxpft=79 mask=gx1v7 use_cn=.true. use_nitrif_denitrif=.true. use_vertsoilc=.true. use_crop=.true. irrigate=.false. glc_nec=10
</init_interp_attributes>

<!-- present day -->
<init_interp_attributes sim_year="2000" use_cndv=".false." use_fates=".false." lnd_tuning_mode="clm4_5_GSWP3v1"
>hgrid=1.9x2.5 maxpft=79 mask=gx1v7 use_cn=.true. use_nitrif_denitrif=.true. use_vertsoilc=.true. use_crop=.true. irrigate=.true. glc_nec=10
</init_interp_attributes>

<init_interp_attributes sim_year="2000" use_cndv=".false." use_fates=".false." lnd_tuning_mode="clm4_5_CRUv7"
>hgrid=1.9x2.5 maxpft=79 mask=gx1v7 use_cn=.true. use_nitrif_denitrif=.true. use_vertsoilc=.true. use_crop=.true. irrigate=.true. glc_nec=10
</init_interp_attributes>

<init_interp_attributes sim_year="1979" use_cndv=".false." use_fates=".false." lnd_tuning_mode="clm4_5_cam6.0"
>hgrid=0.9x1.25 maxpft=17 mask=gx1v7 use_cn=.false. use_nitrif_denitrif=.false. use_vertsoilc=.false. use_crop=.false. irrigate=.true. glc_nec=10
</init_interp_attributes>

<init_interp_attributes sim_year="2000" use_cndv=".false." use_fates=".false." lnd_tuning_mode="clm5_0_GSWP3v1"
>hgrid=1.9x2.5 maxpft=79 mask=gx1v7 use_cn=.true. use_nitrif_denitrif=.true. use_vertsoilc=.true. use_crop=.true. irrigate=.true. glc_nec=10
</init_interp_attributes>
<init_interp_attributes sim_year="2000" use_cndv=".false." use_fates=".false." lnd_tuning_mode="clm5_1_GSWP3v1"
>hgrid=1.9x2.5 maxpft=79 mask=gx1v7 use_cn=.true. use_nitrif_denitrif=.true. use_vertsoilc=.true. use_crop=.true. irrigate=.true. glc_nec=10
</init_interp_attributes>

<init_interp_attributes sim_year="2000" use_cndv=".false." use_fates=".false." lnd_tuning_mode="clm5_0_CRUv7"
>hgrid=1.9x2.5 maxpft=79 mask=gx1v7 use_cn=.true. use_nitrif_denitrif=.true. use_vertsoilc=.true. use_crop=.true. irrigate=.true. glc_nec=10
</init_interp_attributes>

<init_interp_attributes sim_year="2000" use_cndv=".false." use_fates=".false." lnd_tuning_mode="clm5_1_GSWP3v1"
>hgrid=1.9x2.5 maxpft=79 mask=gx1v7 use_cn=.true. use_nitrif_denitrif=.true. use_vertsoilc=.true. use_crop=.true. irrigate=.true. glc_nec=10
</init_interp_attributes>
<!-- specific low reoslution grids should use the 1-degree file for just CLM5.0 -->
<init_interp_attributes sim_year="2000" use_cndv=".false." use_fates=".false." lnd_tuning_mode="clm5_0_cam6.0"
                        hgrid="0.9x1.25"
>hgrid=0.9x1.25 maxpft=79 mask=gx1v7 use_cn=.true. use_nitrif_denitrif=.true. use_vertsoilc=.true. use_crop=.true. irrigate=.true. glc_nec=10
</init_interp_attributes>

<init_interp_attributes sim_year="2000" use_cndv=".false." use_fates=".false." lnd_tuning_mode="clm5_0_cam6.0"
                        hgrid="4x5"
>hgrid=0.9x1.25 maxpft=79 mask=gx1v7 use_cn=.true. use_nitrif_denitrif=.true. use_vertsoilc=.true. use_crop=.true. irrigate=.true. glc_nec=10
</init_interp_attributes>

<init_interp_attributes sim_year="2000" use_cndv=".false." use_fates=".false." lnd_tuning_mode="clm5_0_cam6.0"
                        hgrid="10x15"
>hgrid=0.9x1.25 maxpft=79 mask=gx1v7 use_cn=.true. use_nitrif_denitrif=.true. use_vertsoilc=.true. use_crop=.true. irrigate=.true. glc_nec=10
</init_interp_attributes>

<init_interp_attributes sim_year="2000" use_cndv=".false." use_fates=".false." lnd_tuning_mode="clm5_0_cam6.0"
			hgrid="1.9x2.5"
>hgrid=0.9x1.25 maxpft=79 mask=gx1v7 use_cn=.true. use_nitrif_denitrif=.true. use_vertsoilc=.true. use_crop=.true. irrigate=.true. glc_nec=10
</init_interp_attributes>

<init_interp_attributes sim_year="2000" use_cndv=".false." use_fates=".false." lnd_tuning_mode="clm5_0_cam6.0"
			hgrid="ne16np4"
>hgrid=0.9x1.25 maxpft=79 mask=gx1v7 use_cn=.true. use_nitrif_denitrif=.true. use_vertsoilc=.true. use_crop=.true. irrigate=.true. glc_nec=10
</init_interp_attributes>

<init_interp_attributes sim_year="2000" use_cndv=".false." use_fates=".false." lnd_tuning_mode="clm5_0_cam6.0"
			hgrid="ne30np4"
>hgrid=0.9x1.25 maxpft=79 mask=gx1v7 use_cn=.true. use_nitrif_denitrif=.true. use_vertsoilc=.true. use_crop=.true. irrigate=.true. glc_nec=10
</init_interp_attributes>

<init_interp_attributes sim_year="2000" use_cndv=".false." use_fates=".false." lnd_tuning_mode="clm5_0_cam6.0"
			hgrid="48x96"
>hgrid=0.9x1.25 maxpft=79 mask=gx1v7 use_cn=.true. use_nitrif_denitrif=.true. use_vertsoilc=.true. use_crop=.true. irrigate=.true. glc_nec=10
</init_interp_attributes>

<init_interp_attributes sim_year="2000" use_cndv=".false." use_fates=".false." lnd_tuning_mode="clm5_0_cam6.0"
			hgrid="64x128"
>hgrid=0.9x1.25 maxpft=79 mask=gx1v7 use_cn=.true. use_nitrif_denitrif=.true. use_vertsoilc=.true. use_crop=.true. irrigate=.true. glc_nec=10
</init_interp_attributes>

<init_interp_attributes sim_year="2000" use_cndv=".false." use_fates=".false." lnd_tuning_mode="clm5_0_cam6.0"
			hgrid="C24"
>hgrid=0.9x1.25 maxpft=79 mask=gx1v7 use_cn=.true. use_nitrif_denitrif=.true. use_vertsoilc=.true. use_crop=.true. irrigate=.true. glc_nec=10
</init_interp_attributes>

<init_interp_attributes sim_year="2000" use_cndv=".false." use_fates=".false." lnd_tuning_mode="clm5_0_cam6.0"
			hgrid="C48"
>hgrid=0.9x1.25 maxpft=79 mask=gx1v7 use_cn=.true. use_nitrif_denitrif=.true. use_vertsoilc=.true. use_crop=.true. irrigate=.true. glc_nec=10
</init_interp_attributes>

<init_interp_attributes sim_year="2000" use_cndv=".false." use_fates=".false." lnd_tuning_mode="clm5_0_cam6.0"
			hgrid="C96"
>hgrid=0.9x1.25 maxpft=79 mask=gx1v7 use_cn=.true. use_nitrif_denitrif=.true. use_vertsoilc=.true. use_crop=.true. irrigate=.true. glc_nec=10
</init_interp_attributes>



<!-- Anything else should use the high resolution file, but just for CLM5.0 -->
<init_interp_attributes sim_year="2000" use_cndv=".false." use_fates=".false." lnd_tuning_mode="clm5_0_cam6.0"
>hgrid=ne120np4.pg3 maxpft=79 mask=tx0.1v3 use_cn=.true. use_nitrif_denitrif=.true. use_vertsoilc=.true. use_crop=.true. irrigate=.true. glc_nec=10
</init_interp_attributes>


<!-- If an exact match for these grids -->
<init_interp_attributes sim_year="1979" use_cndv=".false." use_fates=".false." lnd_tuning_mode="clm5_0_cam6.0"
                        hgrid="0.9x1.25" use_cn=".false." maxpft="17"
>hgrid=0.9x1.25 maxpft=17 mask=gx1v7 use_cn=.false. use_nitrif_denitrif=.false. use_vertsoilc=.false. use_crop=.false. irrigate=.true. glc_nec=10
</init_interp_attributes>

<init_interp_attributes sim_year="1979" use_cndv=".false." use_fates=".false." lnd_tuning_mode="clm5_0_cam6.0"
                        hgrid="1.9x2.5" use_cn=".false." maxpft="17"
>hgrid=1.9x2.5 maxpft=17 mask=gx1v7 use_cn=.false. use_nitrif_denitrif=.false. use_vertsoilc=.false. use_crop=.false. irrigate=.true. glc_nec=10
</init_interp_attributes>

<init_interp_attributes sim_year="1979" use_cndv=".false." use_fates=".false." lnd_tuning_mode="clm5_0_cam6.0"
                        hgrid="ne0np4.ARCTIC.ne30x4" use_cn=".false." maxpft="17"
>hgrid=ne0np4.ARCTIC.ne30x4 maxpft=17 mask=tx0.1v2 use_cn=.false. use_nitrif_denitrif=.false. use_vertsoilc=.false. use_crop=.false. irrigate=.true. glc_nec=10
</init_interp_attributes>

<init_interp_attributes sim_year="1979" use_cndv=".false." use_fates=".false." lnd_tuning_mode="clm5_0_cam6.0"
                        hgrid="ne0np4.ARCTICGRIS.ne30x8" use_cn=".false." maxpft="17"
>hgrid=ne0np4.ARCTICGRIS.ne30x8 maxpft=17 mask=tx0.1v2 use_cn=.false. use_nitrif_denitrif=.false. use_vertsoilc=.false. use_crop=.false. irrigate=.true. glc_nec=10
</init_interp_attributes>
p
<!-- 2003 -->
<init_interp_attributes sim_year="2003" use_cndv=".false." use_fates=".false." lnd_tuning_mode="clm5_0_cam6.0"
                        hgrid="1.9x2.5" use_cn=".false." maxpft="17"
>hgrid=1.9x2.5 maxpft=17 mask=gx1v7 use_cn=.false. use_nitrif_denitrif=.false. use_vertsoilc=.false. use_crop=.false. irrigate=.true. glc_nec=10
</init_interp_attributes>

<!-- 2013 IC's - exact match for CONUS grid ... -->
<init_interp_attributes sim_year="2013" use_cndv=".false." use_fates=".false." lnd_tuning_mode="clm5_0_cam6.0"
			hgrid="ne0np4CONUS.ne30x8" use_cn=".false." maxpft="17"
>hgrid=ne0np4CONUS.ne30x8 maxpft=17 mask=tx0.1v2 use_cn=.false. use_nitrif_denitrif=.false. use_vertsoilc=.false. use_crop=.false. irrigate=.true. glc_nec=10
</init_interp_attributes>


<!--
     1850 preindustrial IC (if use_init_interp is added and set to .true. then MUST still interpolate even on an exact match)
                           (if it will work on an exact match, leave use_init_interp off)
-->

<finidat hgrid="0.9x1.25"  maxpft="17"  mask="gx1v7" use_cn=".true." use_cndv=".false." use_fates=".false."
         ic_ymd="18500101" use_nitrif_denitrif=".true." use_vertsoilc=".true." sim_year="1850"
         ic_tod="0" glc_nec="10" use_crop=".false." irrigate=".true."
         lnd_tuning_mode="clm4_5_GSWP3v1"
>lnd/clm2/initdata_map/clmi.I1850Clm45BgcGs.0901-01-01.0.9x1.25_gx1v7_simyr1850_c200806.nc
</finidat>

<finidat hgrid="0.9x1.25"  maxpft="17"  mask="gx1v7" use_cn=".true." use_cndv=".false." use_fates=".false."
         ic_ymd="18500101" use_nitrif_denitrif=".true." use_vertsoilc=".true." sim_year="1850"
         ic_tod="0" glc_nec="10" use_crop=".false." irrigate=".true."
         lnd_tuning_mode="clm4_5_CRUv7"
>lnd/clm2/initdata_map/clmi.I1850Clm45BgcCruGs.1101-01-01.0.9x1.25_gx1v7_simyr1850_c200806.nc
</finidat>

<finidat hgrid="0.9x1.25"  maxpft="79"  mask="gx1v7" use_cn=".true." use_cndv=".false." use_fates=".false."
         ic_ymd="18500101" use_nitrif_denitrif=".true." use_vertsoilc=".true." sim_year="1850"
         ic_tod="0" glc_nec="10" use_crop=".true." irrigate=".false."
         lnd_tuning_mode="clm4_5_cam6.0"
>lnd/clm2/initdata_map/clmi.B1850Clm45BgcGs.0161-01-01.0.9x1.25_gx1v7_simyr1850_c200806.nc
</finidat>


<finidat hgrid="0.9x1.25"  maxpft="17"  mask="gx1v7" use_cn=".false." use_cndv=".false." use_fates=".false."
         ic_ymd="18500101" use_nitrif_denitrif=".false." use_vertsoilc=".false." sim_year="1850"
         ic_tod="0" glc_nec="10" use_crop=".false." irrigate=".true."
         lnd_tuning_mode="clm5_0_GSWP3v1"
>lnd/clm2/initdata_map/clmi.I1850Clm50Sp.0181-01-01.0.9x1.25_gx1v7_simyr1850_c200806.nc
</finidat>


<finidat hgrid="0.9x1.25"  maxpft="79"  mask="gx1v7" use_cn=".true." use_cndv=".false." use_fates=".false."
         ic_ymd="18500101" use_nitrif_denitrif=".true." use_vertsoilc=".true." sim_year="1850"
         ic_tod="0" glc_nec="10" use_crop=".true." irrigate=".false."
         lnd_tuning_mode="clm5_0_GSWP3v1"
>lnd/clm2/initdata_map/clmi.I1850Clm50BgcCrop-ciso.1366-01-01.0.9x1.25_gx1v7_simyr1850_c200428.nc
</finidat>


<finidat hgrid="0.9x1.25"  maxpft="79"  mask="gx1v7" use_cn=".true." use_cndv=".false." use_fates=".false."
         ic_ymd="18500101" use_nitrif_denitrif=".true." use_vertsoilc=".true." sim_year="1850"
         ic_tod="0" glc_nec="10" use_crop=".true." irrigate=".false."
         lnd_tuning_mode="clm5_0_CRUv7"
>lnd/clm2/initdata_map/clmi.I1850Clm50BgcCropCru-ciso.1526-01-01.0.9x1.25_gx1v7_simyr1850_c200728.nc
</finidat>


<finidat hgrid="0.9x1.25"  maxpft="79"  mask="gx1v7" use_cn=".true." use_cndv=".false." use_fates=".false."
         ic_ymd="18500101" use_nitrif_denitrif=".true." use_vertsoilc=".true." sim_year="1850"
         ic_tod="0" glc_nec="10" use_crop=".true." irrigate=".false."
         lnd_tuning_mode="clm5_0_cam6.0"
>lnd/clm2/initdata_map/clmi.B1850Clm50BgcCrop.0161-01-01.0.9x1.25_gx1v7_simyr1850_c200729.nc
</finidat>

<finidat hgrid="0.9x1.25"  maxpft="17"  mask="gx1v7" use_cn=".false." use_cndv=".false." use_fates=".false."
         ic_ymd="18500101" use_nitrif_denitrif=".false." use_vertsoilc=".false." sim_year="1850"
         ic_tod="0" glc_nec="10" use_crop=".false." irrigate=".true."
         lnd_tuning_mode="clm5_0_CRUv7"
>lnd/clm2/initdata_map/clmi.I1850Clm50SpCru.1706-01-01.0.9x1.25_gx1v7_simyr1850_c200806.nc
</finidat>

<!-- CTSM5_1 -->
<finidat hgrid="0.9x1.25"  maxpft="17"  mask="gx1v7" use_cn=".false." use_cndv=".false." use_fates=".false."
         ic_ymd="18500101" use_nitrif_denitrif=".false." use_vertsoilc=".false." sim_year="1850"
         ic_tod="0" glc_nec="10" use_crop=".false." irrigate=".true."
         lnd_tuning_mode="clm5_1_GSWP3v1"
>lnd/clm2/initdata_map/clmi.I1850Clm50Sp.0181-01-01.0.9x1.25_gx1v7_simyr1850_c200806.nc
</finidat>
<finidat hgrid="0.9x1.25"  maxpft="79"  mask="gx1v7" use_cn=".true." use_cndv=".false." use_fates=".false."
         ic_ymd="18500101" use_nitrif_denitrif=".true." use_vertsoilc=".true." sim_year="1850"
         ic_tod="0" glc_nec="10" use_crop=".true." irrigate=".false."
         lnd_tuning_mode="clm5_1_GSWP3v1"
>lnd/clm2/initdata_map/clmi.I1850Clm50BgcCrop-ciso.1366-01-01.0.9x1.25_gx1v7_simyr1850_c200428.nc
</finidat>

<!--
     Present day IC (if use_init_interp is set and .true. then MUST still interpolate even on an exact match)
                    (if it will work on an exact match, leave use_init_interp off)
-->

<!-- Present day crop spinup at 2-degree with irrigation on -->
<finidat hgrid="1.9x2.5"    maxpft="79"  mask="gx1v7" use_cn=".true." use_cndv=".false." use_fates=".false."
         ic_ymd="20110101" use_nitrif_denitrif=".true." use_vertsoilc=".true." sim_year="2000"
         ic_tod="0" glc_nec="10" use_crop=".true." irrigate=".true."
         lnd_tuning_mode="clm4_5_GSWP3v1"
>lnd/clm2/initdata_map/clmi.I2000Clm50BgcCrop.2011-01-01.1.9x2.5_gx1v7_gl4_simyr2000_c190312.nc
</finidat>

<!-- This is the same file as above but, for a different tuning mode -->
<finidat hgrid="1.9x2.5"    maxpft="79"  mask="gx1v7" use_cn=".true." use_cndv=".false." use_fates=".false."
         ic_ymd="20110101" use_nitrif_denitrif=".true." use_vertsoilc=".true." sim_year="2000"
         ic_tod="0" glc_nec="10" use_crop=".true." irrigate=".true."
         lnd_tuning_mode="clm4_5_CRUv7"
>lnd/clm2/initdata_map/clmi.I2000Clm50BgcCrop.2011-01-01.1.9x2.5_gx1v7_gl4_simyr2000_c190312.nc
</finidat>

<!-- This is the same file as above but, for a different tuning mode -->
<finidat hgrid="1.9x2.5"    maxpft="79"  mask="gx1v7" use_cn=".true." use_cndv=".false." use_fates=".false."
         ic_ymd="20110101" use_nitrif_denitrif=".true." use_vertsoilc=".true." sim_year="2000"
         ic_tod="0" glc_nec="10" use_crop=".true." irrigate=".true."
         lnd_tuning_mode="clm5_0_GSWP3v1"
>lnd/clm2/initdata_map/clmi.I2000Clm50BgcCrop.2011-01-01.1.9x2.5_gx1v7_gl4_simyr2000_c190312.nc
</finidat>
<finidat hgrid="1.9x2.5"    maxpft="79"  mask="gx1v7" use_cn=".true." use_cndv=".false." use_fates=".false."
         ic_ymd="20110101" use_nitrif_denitrif=".true." use_vertsoilc=".true." sim_year="2000"
         ic_tod="0" glc_nec="10" use_crop=".true." irrigate=".true."
         lnd_tuning_mode="clm5_1_GSWP3v1"
>lnd/clm2/initdata_map/clmi.I2000Clm50BgcCrop.2011-01-01.1.9x2.5_gx1v7_gl4_simyr2000_c190312.nc
</finidat>


<!-- This is the same file as above but, for a different tuning mode -->
<finidat hgrid="1.9x2.5"    maxpft="79"  mask="gx1v7" use_cn=".true." use_cndv=".false." use_fates=".false."
         ic_ymd="20110101" use_nitrif_denitrif=".true." use_vertsoilc=".true." sim_year="2000"
         ic_tod="0" glc_nec="10" use_crop=".true." irrigate=".true."
         lnd_tuning_mode="clm5_0_CRUv7"
>lnd/clm2/initdata_map/clmi.I2000Clm50BgcCrop.2011-01-01.1.9x2.5_gx1v7_gl4_simyr2000_c190312.nc
</finidat>

<!-- Present day no crop spinup f09/f19 grid with irrigation on -->
<finidat hgrid="0.9x1.25"  maxpft="17"  mask="gx1v7" use_cn=".false." use_cndv=".false." use_fates=".false."
         ic_ymd="19790101" use_nitrif_denitrif=".false." use_vertsoilc=".false." sim_year="1979"
         ic_tod="0" glc_nec="10" use_crop=".false." irrigate=".true."
         lnd_tuning_mode="clm4_5_cam6.0"
>lnd/clm2/initdata_map/clmi.BHIST.2000-01-01.0.9x1.25_gx1v7_simyr1979_c200806.nc
</finidat>

<finidat hgrid="0.9x1.25"  maxpft="17"  mask="gx1v7" use_cn=".false." use_cndv=".false." use_fates=".false."
         ic_ymd="19790101" use_nitrif_denitrif=".false." use_vertsoilc=".false." sim_year="1979"
         ic_tod="0" glc_nec="10" use_crop=".false." irrigate=".true."
         lnd_tuning_mode="clm5_0_cam6.0"
>lnd/clm2/initdata_map/clmi.BHIST.2000-01-01.0.9x1.25_gx1v7_simyr1979_c200806.nc
</finidat>

<finidat hgrid="1.9x2.5"   maxpft="17"  mask="gx1v7" use_cn=".false." use_cndv=".false." use_fates=".false."
         ic_ymd="19790101" use_nitrif_denitrif=".false." use_vertsoilc=".false." sim_year="1979"
         ic_tod="0" glc_nec="10" use_crop=".false." irrigate=".true."
         lnd_tuning_mode="clm5_0_cam6.0"
>lnd/clm2/initdata_map/clmi.BHIST.2000-01-01.1.9x2.5_gx1v7_simyr1979_c200806.nc
</finidat>

<!-- Present day no crop spinup ARCTIC grid with irrigation on -->
<finidat hgrid="ne0np4.ARCTIC.ne30x4"    maxpft="17"  mask="tx0.1v2" use_cn=".false." use_cndv=".false." use_fates=".false."
         ic_ymd="19790101" use_nitrif_denitrif=".false." use_vertsoilc=".false." sim_year="1979"
         ic_tod="0" glc_nec="10" use_crop=".false." irrigate=".true."
         lnd_tuning_mode="clm5_0_cam6.0"
>lnd/clm2/initdata_map/clmi.FHISTSp.1979-01-01.ARCTIC_ne30x4_mt12_simyr1979_c200806.nc
</finidat>

<!-- Present day no crop spinup ARCTICGRIS grid with irrigation on -->
<finidat hgrid="ne0np4.ARCTICGRIS.ne30x8"    maxpft="17"  mask="tx0.1v2" use_cn=".false." use_cndv=".false." use_fates=".false."
         ic_ymd="19790101" use_nitrif_denitrif=".false." use_vertsoilc=".false." sim_year="1979"
         ic_tod="0" glc_nec="10" use_crop=".false." irrigate=".true."
         lnd_tuning_mode="clm5_0_cam6.0"
>lnd/clm2/initdata_map/clmi.FHISTSp.1979-01-01.ARCTICGRIS_ne30x8_mt12_simyr1979_c200806.nc
</finidat>

<!-- Present day crop spinup at 1/4-degree for high resolution with irrigation on -->
<finidat hgrid="ne120np4.pg3"    maxpft="79"  mask="tx0.1v3" use_cn=".true." use_cndv=".false." use_fates=".false."
         ic_ymd="2000101" use_nitrif_denitrif=".true." use_vertsoilc=".true." sim_year="2000"
         ic_tod="0" glc_nec="10" use_crop=".true." irrigate=".true."
         lnd_tuning_mode="clm5_0_cam6.0"
>lnd/clm2/initdata_map/clmi.F2000.2000-01-01.ne120pg3_mt13_simyr2000_c200728.nc
</finidat>

<!-- Present day for coupled cases at low resolution -->
<finidat hgrid="0.9x1.25"    maxpft="79"  mask="gx1v7" use_cn=".true." use_cndv=".false." use_fates=".false."
         ic_ymd="20000101" use_nitrif_denitrif=".true." use_vertsoilc=".true." sim_year="2000"
         ic_tod="0" glc_nec="10" use_crop=".true." irrigate=".true."
         lnd_tuning_mode="clm5_0_cam6.0"
>lnd/clm2/initdata_map/clmi.BHIST.2000-01-01.0.9x1.25_gx1v7_simyr2000_c200728.nc
</finidat>

<!-- 2003 -->
<finidat hgrid="1.9x2.5"   maxpft="17"  mask="gx1v7" use_cn=".false." use_cndv=".false." use_fates=".false."
         ic_ymd="20030101" use_nitrif_denitrif=".false." use_vertsoilc=".false." sim_year="2003"
         ic_tod="0" glc_nec="10" use_crop=".false." irrigate=".true."
         lnd_tuning_mode="clm5_0_cam6.0"
>lnd/clm2/initdata_map/clmi.BHISTSp.2000-01-01.1.9x2.5_gx1v7_simyr2003_c200807.nc
</finidat>


<!-- 2013 -->
<finidat hgrid="ne0np4CONUS.ne30x8"    maxpft="17"  mask="tx0.1v2" use_cn=".false." use_cndv=".false." use_fates=".false."
         ic_ymd="20130101" use_nitrif_denitrif=".false." use_vertsoilc=".false." sim_year="2013"
         ic_tod="0" glc_nec="10" use_crop=".false." irrigate=".true."
         lnd_tuning_mode="clm5_0_cam6.0"
>lnd/clm2/initdata_map/clmi.FHISTSp.2013-01-01.ne0CONUSne30x8_mt12_simyr2013_c200806.nc
</finidat>



<!-- FATES on for 2000 (MUST be an exact match - can't interpolate files for FATES -->
<!-- Temporarily removing finidat file until fates api 4.0.0 -->
<finidat hgrid="4x5"  maxpft="17"  mask="gx3v7" use_cn=".false." use_fates=".true."
         ic_ymd="20000101"  use_nitrif_denitrif=".false." use_vertsoilc=".true." sim_year="2000"
         ic_tod="0" glc_nec="10" use_crop=".false." irrigate=".true.">
</finidat>

<!-- for present day simulations - year 2000 -->
<fsurdat hgrid="48x96"     sim_year="2000" use_crop=".false." irrigate=".true.">
lnd/clm2/surfdata_map/release-clm5.0.18/surfdata_48x96_hist_16pfts_Irrig_CMIP6_simyr2000_c190214.nc</fsurdat>

<fsurdat hgrid="0.9x1.25"  sim_year="2000" use_crop=".false." irrigate=".true.">
lnd/clm2/surfdata_map/release-clm5.0.18/surfdata_0.9x1.25_hist_16pfts_Irrig_CMIP6_simyr2000_c190214.nc</fsurdat>
<fsurdat hgrid="1.9x2.5"   sim_year="2000" use_crop=".false." irrigate=".true.">
lnd/clm2/surfdata_map/release-clm5.0.18/surfdata_1.9x2.5_hist_16pfts_Irrig_CMIP6_simyr2000_c190304.nc</fsurdat>
<fsurdat hgrid="4x5"       sim_year="2000" use_crop=".false." irrigate=".true.">
lnd/clm2/surfdata_map/release-clm5.0.18/surfdata_4x5_hist_16pfts_Irrig_CMIP6_simyr2000_c190214.nc</fsurdat>
<fsurdat hgrid="10x15"     sim_year="2000" use_crop=".false." irrigate=".true.">
lnd/clm2/surfdata_map/release-clm5.0.18/surfdata_10x15_hist_16pfts_Irrig_CMIP6_simyr2000_c190214.nc</fsurdat>

<fsurdat hgrid="ne30np4"     sim_year="2000" use_crop=".false." irrigate=".true.">
lnd/clm2/surfdata_map/release-clm5.0.18/surfdata_ne30np4_hist_16pfts_Irrig_CMIP6_simyr2000_c190303.nc</fsurdat>
<fsurdat hgrid="ne16np4"     sim_year="2000" use_crop=".false." irrigate=".true.">
lnd/clm2/surfdata_map/release-clm5.0.18/surfdata_ne16np4_hist_16pfts_Irrig_CMIP6_simyr2000_c190214.nc</fsurdat>

<fsurdat hgrid="0.125nldas2" sim_year="2000" use_crop=".false." irrigate=".true.">
lnd/clm2/surfdata_map/surfdata_0.125nldas2_hist_16pfts_Irrig_CMIP6_simyr2005_c190412.nc</fsurdat>

<fsurdat hgrid="5x5_amazon"    sim_year="2000" use_crop=".false." irrigate=".true.">
lnd/clm2/surfdata_map/release-clm5.0.18/surfdata_5x5_amazon_hist_16pfts_Irrig_CMIP6_simyr2000_c190214.nc</fsurdat>
<fsurdat hgrid="1x1_brazil"    sim_year="2000" use_crop=".false." irrigate=".true.">
lnd/clm2/surfdata_map/release-clm5.0.18/surfdata_1x1_brazil_hist_16pfts_Irrig_CMIP6_simyr2000_c190214.nc</fsurdat>

<!-- Needed for SCAM (Single Column Atmosphere Model) -->
<fsurdat hgrid="64x128"      sim_year="2000" use_crop=".false." irrigate=".true."
>lnd/clm2/surfdata_map/release-clm5.0.18/surfdata_64x128_hist_16pfts_Irrig_CMIP6_simyr2000_c190214.nc</fsurdat>

<!-- Crop surface datasets -->
<fsurdat hgrid="C384"  sim_year="2000">
lnd/clm2/surfdata_map/release-clm5.0.30/surfdata_C384_hist_78pfts_CMIP6_simyr2000_c200317.nc</fsurdat>
<fsurdat hgrid="C192"  sim_year="2000">
lnd/clm2/surfdata_map/release-clm5.0.30/surfdata_C192_hist_78pfts_CMIP6_simyr2000_c200317.nc</fsurdat>
<fsurdat hgrid="C96"  sim_year="2000">
lnd/clm2/surfdata_map/release-clm5.0.30/surfdata_C96_hist_78pfts_CMIP6_simyr2000_c200317.nc</fsurdat>
<fsurdat hgrid="C48"  sim_year="2000">
lnd/clm2/surfdata_map/release-clm5.0.30/surfdata_C48_hist_78pfts_CMIP6_simyr2000_c200317.nc</fsurdat>
<fsurdat hgrid="C24"  sim_year="2000">
lnd/clm2/surfdata_map/release-clm5.0.30/surfdata_C24_hist_78pfts_CMIP6_simyr2000_c200317.nc</fsurdat>
<fsurdat hgrid="0.9x1.25"  sim_year="2000" use_crop=".true." >
lnd/clm2/surfdata_map/release-clm5.0.18/surfdata_0.9x1.25_hist_78pfts_CMIP6_simyr2000_c190214.nc</fsurdat>
<fsurdat hgrid="1.9x2.5"   sim_year="2000" use_crop=".true." >
lnd/clm2/surfdata_map/release-clm5.0.18/surfdata_1.9x2.5_hist_78pfts_CMIP6_simyr2000_c190304.nc</fsurdat>
<fsurdat hgrid="0.125x0.125"  sim_year="2000" use_crop=".true." >
lnd/clm2/surfdata_map/release-clm5.0.24/surfdata_0.125x0.125_hist_78pfts_CMIP6_simyr2005_c190624.nc</fsurdat>
<fsurdat hgrid="10x15"     sim_year="2000" use_crop=".true." >
lnd/clm2/surfdata_map/release-clm5.0.18/surfdata_10x15_hist_78pfts_CMIP6_simyr2000_c190214.nc</fsurdat>
<fsurdat hgrid="4x5"       sim_year="2000" use_crop=".true." >
lnd/clm2/surfdata_map/release-clm5.0.18/surfdata_4x5_hist_78pfts_CMIP6_simyr2000_c190214.nc</fsurdat>
<fsurdat hgrid="1x1_numaIA"       sim_year="2000" use_crop=".true." >
lnd/clm2/surfdata_map/release-clm5.0.18/surfdata_1x1_numaIA_hist_78pfts_CMIP6_simyr2000_c190214.nc</fsurdat>
<fsurdat hgrid="1x1_smallvilleIA" sim_year="2000" use_crop=".true." >
lnd/clm2/surfdata_map/ctsm1.0.dev094-2-g633be0eb/surfdata_1x1_smallvilleIA_hist_78pfts_CMIP6_simyr2000_c200521.nc</fsurdat>

<fsurdat hgrid="ne16np4"                  sim_year="2000" use_crop=".true.">
lnd/clm2/surfdata_map/release-clm5.0.18/surfdata_ne16np4_hist_78pfts_CMIP6_simyr2000_c190214.nc</fsurdat>
<fsurdat hgrid="ne30np4"                  sim_year="2000" use_crop=".true.">
lnd/clm2/surfdata_map/release-clm5.0.30/surfdata_ne30np4_hist_78pfts_CMIP6_simyr2000_c200426.nc</fsurdat>
<fsurdat hgrid="ne30np4.pg2"              sim_year="2000">
lnd/clm2/surfdata_map/release-clm5.0.30/surfdata_ne30np4.pg2_hist_78pfts_CMIP6_simyr2000_c200426.nc</fsurdat>
<fsurdat hgrid="ne30np4.pg3"              sim_year="2000">
lnd/clm2/surfdata_map/release-clm5.0.30/surfdata_ne30np4.pg3_hist_78pfts_CMIP6_simyr2000_c200426.nc</fsurdat>
<fsurdat hgrid="ne120np4"                 sim_year="2000">
lnd/clm2/surfdata_map/release-clm5.0.30/surfdata_ne120np4_hist_78pfts_CMIP6_simyr2000_c200427.nc</fsurdat>
<fsurdat hgrid="ne120np4.pg2"             sim_year="2000">
lnd/clm2/surfdata_map/release-clm5.0.30/surfdata_ne120np4.pg2_hist_78pfts_CMIP6_simyr2000_c200426.nc</fsurdat>
<fsurdat hgrid="ne120np4.pg3"             sim_year="2000">
lnd/clm2/surfdata_map/release-clm5.0.30/surfdata_ne120np4.pg3_hist_78pfts_CMIP6_simyr2000_c200427.nc</fsurdat>
<fsurdat hgrid="ne0np4.ARCTICGRIS.ne30x8" sim_year="2000">
lnd/clm2/surfdata_map/release-clm5.0.30/surfdata_ne0np4.ARCTICGRIS.ne30x8_hist_78pfts_CMIP6_simyr2000_c200426.nc</fsurdat>
<fsurdat hgrid="ne0np4.ARCTIC.ne30x4"     sim_year="2000">
lnd/clm2/surfdata_map/release-clm5.0.30/surfdata_ne0np4.ARCTIC.ne30x4_hist_78pfts_CMIP6_simyr2000_c200426.nc</fsurdat>
<fsurdat hgrid="ne0np4CONUS.ne30x8"       sim_year="2000">
lnd/clm2/surfdata_map/release-clm5.0.30/surfdata_ne0np4.CONUS.ne30x8_hist_78pfts_CMIP6_simyr2000_c200426.nc</fsurdat>

<!-- 100% Urban single-point datasets (only for sim-year=2000) -->
<fsurdat hgrid="1x1_camdenNJ"        sim_year="2000" use_crop=".false." irrigate=".true.">
lnd/clm2/surfdata_map/release-clm5.0.18/surfdata_1x1_camdenNJ_hist_16pfts_Irrig_CMIP6_simyr2000_c190214.nc</fsurdat>
<fsurdat hgrid="1x1_vancouverCAN"    sim_year="2000" use_crop=".false." irrigate=".true.">
lnd/clm2/surfdata_map/release-clm5.0.18/surfdata_1x1_vancouverCAN_hist_16pfts_Irrig_CMIP6_simyr2000_c190214.nc</fsurdat>
<fsurdat hgrid="1x1_mexicocityMEX"   sim_year="2000" use_crop=".false." irrigate=".true.">
lnd/clm2/surfdata_map/release-clm5.0.18/surfdata_1x1_mexicocityMEX_hist_16pfts_Irrig_CMIP6_simyr2000_c190214.nc</fsurdat>
<fsurdat hgrid="1x1_urbanc_alpha"    sim_year="2000" use_crop=".false." irrigate=".true.">
lnd/clm2/surfdata_map/release-clm5.0.18/surfdata_1x1_urbanc_alpha_hist_16pfts_Irrig_CMIP6_simyr2000_c190214.nc</fsurdat>

<!-- for pre-industrial simulations - year 1850 without crop -->
<fsurdat hgrid="48x96"        sim_year="1850" use_crop=".false." irrigate=".true.">
 lnd/clm2/surfdata_map/release-clm5.0.18/surfdata_48x96_hist_16pfts_Irrig_CMIP6_simyr1850_c190214.nc</fsurdat>

<fsurdat hgrid="0.9x1.25"     sim_year="1850" use_crop=".false." irrigate=".true.">
lnd/clm2/surfdata_map/release-clm5.0.18/surfdata_0.9x1.25_hist_16pfts_Irrig_CMIP6_simyr1850_c190214.nc</fsurdat>
<fsurdat hgrid="1.9x2.5"      sim_year="1850" use_crop=".false." >
lnd/clm2/surfdata_map/release-clm5.0.18/surfdata_1.9x2.5_hist_16pfts_Irrig_CMIP6_simyr1850_c190304.nc</fsurdat>
<fsurdat hgrid="10x15"        sim_year="1850" use_crop=".false." irrigate=".true.">
lnd/clm2/surfdata_map/release-clm5.0.18/surfdata_10x15_hist_16pfts_Irrig_CMIP6_simyr1850_c190214.nc</fsurdat>
<fsurdat hgrid="4x5"          sim_year="1850" use_crop=".false." irrigate=".true.">
lnd/clm2/surfdata_map/release-clm5.0.18/surfdata_4x5_hist_16pfts_Irrig_CMIP6_simyr1850_c190214.nc</fsurdat>

<fsurdat hgrid="1x1_brazil"    sim_year="1850" use_crop=".false." irrigate=".true.">
lnd/clm2/surfdata_map/release-clm5.0.18/surfdata_1x1_brazil_hist_16pfts_Irrig_CMIP6_simyr1850_c190214.nc</fsurdat>

<fsurdat hgrid="ne30np4"      sim_year="1850" use_crop=".false." irrigate=".true.">
lnd/clm2/surfdata_map/release-clm5.0.18/surfdata_ne30np4_hist_16pfts_Irrig_CMIP6_simyr1850_c190303.nc</fsurdat>

<!-- pre-industrial with crop -->
<fsurdat hgrid="48x96"        sim_year="1850" use_crop=".true." >
lnd/clm2/surfdata_map/release-clm5.0.18/surfdata_48x96_hist_78pfts_CMIP6_simyr1850_c190214.nc</fsurdat>

<fsurdat hgrid="C384"  sim_year="1850">
lnd/clm2/surfdata_map/release-clm5.0.30/surfdata_C384_hist_78pfts_CMIP6_simyr1850_c200317.nc</fsurdat>
<fsurdat hgrid="C192"  sim_year="1850">
lnd/clm2/surfdata_map/release-clm5.0.30/surfdata_C192_hist_78pfts_CMIP6_simyr1850_c200317.nc</fsurdat>
<fsurdat hgrid="C96"  sim_year="1850">
lnd/clm2/surfdata_map/release-clm5.0.30/surfdata_C96_hist_78pfts_CMIP6_simyr1850_c200317.nc</fsurdat>
<fsurdat hgrid="C48"  sim_year="1850">
lnd/clm2/surfdata_map/release-clm5.0.30/surfdata_C48_hist_78pfts_CMIP6_simyr1850_c200317.nc</fsurdat>
<fsurdat hgrid="C24"  sim_year="1850">
lnd/clm2/surfdata_map/release-clm5.0.30/surfdata_C24_hist_78pfts_CMIP6_simyr1850_c200317.nc</fsurdat>
<fsurdat hgrid="0.9x1.25"  sim_year="1850" use_crop=".true." >
lnd/clm2/surfdata_map/release-clm5.0.18/surfdata_0.9x1.25_hist_78pfts_CMIP6_simyr1850_c190214.nc</fsurdat>
<fsurdat hgrid="1.9x2.5"   sim_year="1850" use_crop=".true." >
lnd/clm2/surfdata_map/release-clm5.0.18/surfdata_1.9x2.5_hist_78pfts_CMIP6_simyr1850_c190304.nc</fsurdat>
<fsurdat hgrid="10x15"     sim_year="1850" use_crop=".true." >
lnd/clm2/surfdata_map/release-clm5.0.18/surfdata_10x15_hist_78pfts_CMIP6_simyr1850_c190214.nc</fsurdat>
<fsurdat hgrid="4x5"       sim_year="1850" use_crop=".true." >
lnd/clm2/surfdata_map/release-clm5.0.18/surfdata_4x5_hist_78pfts_CMIP6_simyr1850_c190214.nc</fsurdat>
<fsurdat hgrid="1x1_smallvilleIA" sim_year="1850" use_crop=".true." >
lnd/clm2/surfdata_map/release-clm5.0.18/surfdata_1x1_smallvilleIA_hist_78pfts_CMIP6_simyr1850_c190214.nc</fsurdat>
<fsurdat hgrid="1x1_numaIA"       sim_year="1850" use_crop=".true." >
lnd/clm2/surfdata_map/release-clm5.0.18/surfdata_1x1_numaIA_hist_78pfts_CMIP6_simyr1850_c190214.nc</fsurdat>

<fsurdat hgrid="1x1_brazil"    sim_year="1850" use_crop=".true." >
lnd/clm2/surfdata_map/release-clm5.0.18/surfdata_1x1_brazil_hist_78pfts_CMIP6_simyr1850_c190214.nc</fsurdat>

<fsurdat hgrid="ne30np4"                  sim_year="1850" use_crop=".true.">
lnd/clm2/surfdata_map/release-clm5.0.30/surfdata_ne30np4_hist_78pfts_CMIP6_simyr1850_c200426.nc</fsurdat>
<fsurdat hgrid="ne30np4.pg2"              sim_year="1850">
lnd/clm2/surfdata_map/release-clm5.0.30/surfdata_ne30np4.pg2_hist_78pfts_CMIP6_simyr1850_c200426.nc</fsurdat>
<fsurdat hgrid="ne30np4.pg3"                  sim_year="1850">
lnd/clm2/surfdata_map/release-clm5.0.30/surfdata_ne30np4.pg3_hist_78pfts_CMIP6_simyr1850_c200426.nc</fsurdat>
<fsurdat hgrid="ne120np4"                 sim_year="1850">
lnd/clm2/surfdata_map/release-clm5.0.30/surfdata_ne120np4_hist_78pfts_CMIP6_simyr1850_c200427.nc</fsurdat>
<fsurdat hgrid="ne120np4.pg2"             sim_year="1850">
lnd/clm2/surfdata_map/release-clm5.0.30/surfdata_ne120np4.pg2_hist_78pfts_CMIP6_simyr1850_c200426.nc</fsurdat>
<fsurdat hgrid="ne120np4.pg3"             sim_year="1850">
lnd/clm2/surfdata_map/release-clm5.0.30/surfdata_ne120np4.pg3_hist_78pfts_CMIP6_simyr1850_c200427.nc</fsurdat>
<fsurdat hgrid="ne0np4.ARCTICGRIS.ne30x8" sim_year="1850">
lnd/clm2/surfdata_map/release-clm5.0.30/surfdata_ne0np4.ARCTICGRIS.ne30x8_hist_78pfts_CMIP6_simyr1850_c200426.nc</fsurdat>
<fsurdat hgrid="ne0np4.ARCTIC.ne30x4"     sim_year="1850">
lnd/clm2/surfdata_map/release-clm5.0.30/surfdata_ne0np4.ARCTIC.ne30x4_hist_78pfts_CMIP6_simyr1850_c200426.nc</fsurdat>
<fsurdat hgrid="ne0np4CONUS.ne30x8"       sim_year="1850">
lnd/clm2/surfdata_map/release-clm5.0.30/surfdata_ne0np4.CONUS.ne30x8_hist_78pfts_CMIP6_simyr1850_c200426.nc</fsurdat>

<!-- Potential vegetation land use dataset, crop is off, and zeroed, all areas are natural vegetation without human disturbance -->
<fsurdat hgrid="0.9x1.25"     sim_year="PtVg" use_crop=".false." irrigate=".false."
>lnd/clm2/surfdata_map/surfdata_0.9x1.25_hist_16pfts_nourb_CMIP6_simyrPtVg_c181114.nc</fsurdat>

<!-- Dynamic PFT surface datasets (relative to {csmdata}) -->

<flanduse_timeseries hgrid="0.9x1.25"      sim_year_range="1850-2000" irrigate=".true."
 use_crop=".false." >lnd/clm2/surfdata_map/landuse.timeseries_0.9x1.25_hist_16pfts_Irrig_CMIP6_simyr1850-2015_c170824.nc</flanduse_timeseries>
<flanduse_timeseries hgrid="1.9x2.5"       sim_year_range="1850-2000" irrigate=".true."
 use_crop=".false." >lnd/clm2/surfdata_map/landuse.timeseries_1.9x2.5_hist_16pfts_Irrig_CMIP6_simyr1850-2015_c170824.nc</flanduse_timeseries>
<flanduse_timeseries hgrid="10x15"         sim_year_range="1850-2000" irrigate=".true."
 use_crop=".false." >lnd/clm2/surfdata_map/landuse.timeseries_10x15_hist_16pfts_Irrig_CMIP6_simyr1850-2015_c170824.nc</flanduse_timeseries>
<flanduse_timeseries hgrid="4x5"           sim_year_range="1850-2000" irrigate=".true."
 use_crop=".false." >lnd/clm2/surfdata_map/landuse.timeseries_4x5_hist_16pfts_Irrig_CMIP6_simyr1850-2015_c170824.nc</flanduse_timeseries>
<flanduse_timeseries hgrid="48x96"         sim_year_range="1850-2000" irrigate=".true."
 use_crop=".false."  >lnd/clm2/surfdata_map/release-clm5.0.18/landuse.timeseries_48x96_hist_16pfts_Irrig_CMIP6_simyr1850-2015_c190214.nc</flanduse_timeseries>

<flanduse_timeseries hgrid="1x1_brazil"    sim_year_range="1850-2000" irrigate=".true."
 use_crop=".false."  >lnd/clm2/surfdata_map/landuse.timeseries_1x1_brazil_hist_16pfts_Irrig_CMIP6_simyr1850-2015_c170824.nc</flanduse_timeseries>

<flanduse_timeseries hgrid="ne30np4"       sim_year_range="1850-2000"  irrigate=".true."
 use_crop=".false."  >lnd/clm2/surfdata_map/landuse.timeseries_ne30np4_hist_16pfts_Irrig_CMIP6_simyr1850-2015_c170824.nc</flanduse_timeseries>
<flanduse_timeseries hgrid="ne0np4.ARCTIC.ne30x4"       sim_year_range="1850-2000"
>lnd/clm2/surfdata_map/landuse.timeseries_ne0np4.ARCTIC.ne30x4_hist_78pfts_CMIP6_simyr1850-2015_c191023.nc</flanduse_timeseries>

<!-- Dynamic PFT surface datasets for crop -->

<flanduse_timeseries hgrid="0.9x1.25"      sim_year_range="1850-2000"
 use_crop=".true."   >lnd/clm2/surfdata_map/landuse.timeseries_0.9x1.25_hist_78pfts_CMIP6_simyr1850-2015_c170824.nc</flanduse_timeseries>
<flanduse_timeseries hgrid="1.9x2.5"       sim_year_range="1850-2000"
 use_crop=".true."   >lnd/clm2/surfdata_map/landuse.timeseries_1.9x2.5_hist_78pfts_CMIP6_simyr1850-2015_c170824.nc</flanduse_timeseries>
<flanduse_timeseries hgrid="10x15"         sim_year_range="1850-2000"
 use_crop=".true."   >lnd/clm2/surfdata_map/landuse.timeseries_10x15_hist_78pfts_CMIP6_simyr1850-2015_c170824.nc</flanduse_timeseries>
<flanduse_timeseries hgrid="4x5"           sim_year_range="1850-2000"
 use_crop=".true."   >lnd/clm2/surfdata_map/landuse.timeseries_4x5_hist_78pfts_CMIP6_simyr1850-2015_c170824.nc</flanduse_timeseries>
<flanduse_timeseries hgrid="48x96"         sim_year_range="1850-2000"
 use_crop=".true."  >lnd/clm2/surfdata_map/landuse.timeseries_48x96_hist_78pfts_CMIP6_simyr1850-2015_c170824.nc</flanduse_timeseries>

<flanduse_timeseries hgrid="1x1_brazil"    sim_year_range="1850-2000"
 use_crop=".true."  >lnd/clm2/surfdata_map/landuse.timeseries_1x1_brazil_hist_78pfts_CMIP6_simyr1850-2015_c170824.nc</flanduse_timeseries>
<flanduse_timeseries hgrid="1x1_numaIA"    sim_year_range="1850-2000"
 use_crop=".true."   >lnd/clm2/surfdata_map/landuse.timeseries_1x1_numaIA_hist_78pfts_CMIP6_simyr1850-2015_c170917.nc</flanduse_timeseries>

<flanduse_timeseries hgrid="ne30np4"       sim_year_range="1850-2000" use_crop=".true."
 >lnd/clm2/surfdata_map/release-clm5.0.30/landuse.timeseries_ne30np4_SSP5-8.5_78pfts_CMIP6_simyr1850-2100_c200426.nc</flanduse_timeseries>
<flanduse_timeseries hgrid="ne30np4.pg2"       sim_year_range="1850-2000"
 >lnd/clm2/surfdata_map/release-clm5.0.30/landuse.timeseries_ne30np4.pg2_SSP5-8.5_78pfts_CMIP6_simyr1850-2100_c200426.nc</flanduse_timeseries>
<flanduse_timeseries hgrid="ne30np4.pg3"       sim_year_range="1850-2000"
 >lnd/clm2/surfdata_map/release-clm5.0.30/landuse.timeseries_ne30np4.pg3_SSP5-8.5_78pfts_CMIP6_simyr1850-2100_c200426.nc</flanduse_timeseries>
<flanduse_timeseries hgrid="ne0np4.ARCTICGRIS.ne30x8"       sim_year_range="1850-2000"
 >lnd/clm2/surfdata_map/release-clm5.0.30/landuse.timeseries_ne0np4.ARCTICGRIS.ne30x8_SSP5-8.5_78pfts_CMIP6_simyr1850-2100_c200426.nc</flanduse_timeseries>
<flanduse_timeseries hgrid="ne0np4.ARCTIC.ne30x4"       sim_year_range="1850-2000"
 >lnd/clm2/surfdata_map/release-clm5.0.30/landuse.timeseries_ne0np4.ARCTIC.ne30x4_SSP5-8.5_78pfts_CMIP6_simyr1850-2100_c200426.nc</flanduse_timeseries>
<flanduse_timeseries hgrid="ne0np4CONUS.ne30x8"       sim_year_range="1850-2000"
 >lnd/clm2/surfdata_map/release-clm5.0.30/landuse.timeseries_ne0np4.CONUS.ne30x8_SSP5-8.5_78pfts_CMIP6_simyr1850-2100_c200426.nc</flanduse_timeseries>

<flanduse_timeseries hgrid="C24"           sim_year_range="1850-2000"
 >lnd/clm2/surfdata_map/release-clm5.0.30/landuse.timeseries_C24_SSP5-8.5_78pfts_CMIP6_simyr1850-2100_c200317.nc</flanduse_timeseries>
<flanduse_timeseries hgrid="C96"           sim_year_range="1850-2000"
 >lnd/clm2/surfdata_map/release-clm5.0.30/landuse.timeseries_C96_SSP5-8.5_78pfts_CMIP6_simyr1850-2100_c200317.nc</flanduse_timeseries>


<!-- Note that this transient file only goes up to year 1855.
     This is sufficient for testing purposes, but could cause problems if you try to run beyond 1855. -->
<flanduse_timeseries hgrid="1x1_smallvilleIA" sim_year_range="1850-2000"
 use_crop=".true."   >lnd/clm2/surfdata_map/landuse.timeseries_1x1_smallvilleIA_hist_78pfts_simyr1850-1855_c160127.nc</flanduse_timeseries>

<!-- Future scenarios - landuse time series files with crop on -->

<!-- SSP5-RCP8.5 - relative to {csmdata}) -->
<flanduse_timeseries hgrid="0.9x1.25"      sim_year_range="1850-2100" ssp_rcp="SSP5-8.5"
 use_crop=".true."   >lnd/clm2/surfdata_map/release-clm5.0.18/landuse.timeseries_0.9x1.25_SSP5-8.5_78pfts_CMIP6_simyr1850-2100_c190214.nc</flanduse_timeseries>
<flanduse_timeseries hgrid="1.9x2.5"       sim_year_range="1850-2100" ssp_rcp="SSP5-8.5"
 use_crop=".true."   >lnd/clm2/surfdata_map/release-clm5.0.18/landuse.timeseries_1.9x2.5_SSP5-8.5_78pfts_CMIP6_simyr1850-2100_c190228.nc</flanduse_timeseries>
<flanduse_timeseries hgrid="10x15"         sim_year_range="1850-2100" ssp_rcp="SSP5-8.5"
 use_crop=".true."   >lnd/clm2/surfdata_map/release-clm5.0.18/landuse.timeseries_10x15_SSP5-8.5_78pfts_CMIP6_simyr1850-2100_c190228.nc</flanduse_timeseries>
<flanduse_timeseries hgrid="C24"           sim_year_range="1850-2100" ssp_rcp="SSP5-8.5"
 >lnd/clm2/surfdata_map/release-clm5.0.30/landuse.timeseries_C24_SSP5-8.5_78pfts_CMIP6_simyr1850-2100_c200317.nc</flanduse_timeseries>
<flanduse_timeseries hgrid="C96"           sim_year_range="1850-2100" ssp_rcp="SSP5-8.5"
 >lnd/clm2/surfdata_map/release-clm5.0.30/landuse.timeseries_C96_SSP5-8.5_78pfts_CMIP6_simyr1850-2100_c200317.nc</flanduse_timeseries>

<flanduse_timeseries hgrid="ne30np4"       sim_year_range="1850-2100" ssp_rcp="SSP5-8.5" 
 >lnd/clm2/surfdata_map/release-clm5.0.30/landuse.timeseries_ne30np4_SSP5-8.5_78pfts_CMIP6_simyr1850-2100_c200426.nc</flanduse_timeseries>
<flanduse_timeseries hgrid="ne30np4.pg2"       sim_year_range="1850-2100" ssp_rcp="SSP5-8.5"
 >lnd/clm2/surfdata_map/release-clm5.0.30/landuse.timeseries_ne30np4.pg2_SSP5-8.5_78pfts_CMIP6_simyr1850-2100_c200426.nc</flanduse_timeseries>
<flanduse_timeseries hgrid="ne30np4.pg3"       sim_year_range="1850-2100" ssp_rcp="SSP5-8.5"
 >lnd/clm2/surfdata_map/release-clm5.0.30/landuse.timeseries_ne30np4.pg3_SSP5-8.5_78pfts_CMIP6_simyr1850-2100_c200426.nc</flanduse_timeseries>
<flanduse_timeseries hgrid="ne0np4.ARCTICGRIS.ne30x8"       sim_year_range="1850-2100" ssp_rcp="SSP5-8.5"
 >lnd/clm2/surfdata_map/release-clm5.0.30/landuse.timeseries_ne0np4.ARCTICGRIS.ne30x8_SSP5-8.5_78pfts_CMIP6_simyr1850-2100_c200426.nc</flanduse_timeseries>
<flanduse_timeseries hgrid="ne0np4.ARCTIC.ne30x4"       sim_year_range="1850-2100" ssp_rcp="SSP5-8.5"
 >lnd/clm2/surfdata_map/release-clm5.0.30/landuse.timeseries_ne0np4.ARCTIC.ne30x4_SSP5-8.5_78pfts_CMIP6_simyr1850-2100_c200426.nc</flanduse_timeseries>
<flanduse_timeseries hgrid="ne0np4CONUS.ne30x8"       sim_year_range="1850-2100" ssp_rcp="SSP5-8.5"
 >lnd/clm2/surfdata_map/release-clm5.0.30/landuse.timeseries_ne0np4.CONUS.ne30x8_SSP5-8.5_78pfts_CMIP6_simyr1850-2100_c200426.nc</flanduse_timeseries>

<!-- SSP1-RCP2.6 - relative to {csmdata}) -->
<flanduse_timeseries hgrid="0.9x1.25"      sim_year_range="1850-2100" ssp_rcp="SSP1-2.6"
 use_crop=".true."   >lnd/clm2/surfdata_map/release-clm5.0.18/landuse.timeseries_0.9x1.25_SSP1-2.6_78pfts_CMIP6_simyr1850-2100_c190214.nc</flanduse_timeseries>
<flanduse_timeseries hgrid="1.9x2.5"       sim_year_range="1850-2100" ssp_rcp="SSP1-2.6"
 use_crop=".true."   >lnd/clm2/surfdata_map/release-clm5.0.18/landuse.timeseries_1.9x2.5_SSP1-2.6_78pfts_CMIP6_simyr1850-2100_c190228.nc</flanduse_timeseries>
<flanduse_timeseries hgrid="10x15"         sim_year_range="1850-2100" ssp_rcp="SSP1-2.6"
 use_crop=".true."   >lnd/clm2/surfdata_map/release-clm5.0.18/landuse.timeseries_10x15_SSP1-2.6_78pfts_CMIP6_simyr1850-2100_c190228.nc</flanduse_timeseries>

<!-- SSP2-RCP4.5 - relative to {csmdata}) -->
<flanduse_timeseries hgrid="0.9x1.25"      sim_year_range="1850-2100" ssp_rcp="SSP2-4.5"
 use_crop=".true."   >lnd/clm2/surfdata_map/release-clm5.0.18/landuse.timeseries_0.9x1.25_SSP2-4.5_78pfts_CMIP6_simyr1850-2100_c190214.nc</flanduse_timeseries>
<flanduse_timeseries hgrid="1.9x2.5"       sim_year_range="1850-2100" ssp_rcp="SSP2-4.5"
 use_crop=".true."   >lnd/clm2/surfdata_map/release-clm5.0.18/landuse.timeseries_1.9x2.5_SSP2-4.5_78pfts_CMIP6_simyr1850-2100_c190228.nc</flanduse_timeseries>
<flanduse_timeseries hgrid="10x15"         sim_year_range="1850-2100" ssp_rcp="SSP2-4.5"
 use_crop=".true."   >lnd/clm2/surfdata_map/release-clm5.0.18/landuse.timeseries_10x15_SSP2-4.5_78pfts_CMIP6_simyr1850-2100_c190228.nc</flanduse_timeseries>

<!-- SSP3-RCP7.0 - relative to {csmdata}) -->
<flanduse_timeseries hgrid="0.9x1.25"      sim_year_range="1850-2100" ssp_rcp="SSP3-7.0"
 use_crop=".true."   >lnd/clm2/surfdata_map/release-clm5.0.18/landuse.timeseries_0.9x1.25_SSP3-7.0_78pfts_CMIP6_simyr1850-2100_c190214.nc</flanduse_timeseries>
<flanduse_timeseries hgrid="1.9x2.5"       sim_year_range="1850-2100" ssp_rcp="SSP3-7.0"
 use_crop=".true."   >lnd/clm2/surfdata_map/release-clm5.0.18/landuse.timeseries_1.9x2.5_SSP3-7.0_78pfts_CMIP6_simyr1850-2100_c190228.nc</flanduse_timeseries>
<flanduse_timeseries hgrid="10x15"         sim_year_range="1850-2100" ssp_rcp="SSP3-7.0"
 use_crop=".true."   >lnd/clm2/surfdata_map/release-clm5.0.18/landuse.timeseries_10x15_SSP3-7.0_78pfts_CMIP6_simyr1850-2100_c190228.nc</flanduse_timeseries>

<!-- SSP4-RCP3.4 - relative to {csmdata}) -->
<flanduse_timeseries hgrid="0.9x1.25"      sim_year_range="1850-2100" ssp_rcp="SSP4-3.4"
 use_crop=".true."   >lnd/clm2/surfdata_map/release-clm5.0.18/landuse.timeseries_0.9x1.25_SSP4-3.4_78pfts_CMIP6_simyr1850-2100_c190214.nc</flanduse_timeseries>
<flanduse_timeseries hgrid="1.9x2.5"       sim_year_range="1850-2100" ssp_rcp="SSP4-3.4"
 use_crop=".true."   >lnd/clm2/surfdata_map/release-clm5.0.18/landuse.timeseries_1.9x2.5_SSP4-3.4_78pfts_CMIP6_simyr1850-2100_c190228.nc</flanduse_timeseries>
<flanduse_timeseries hgrid="10x15"         sim_year_range="1850-2100" ssp_rcp="SSP4-3.4"
 use_crop=".true."   >lnd/clm2/surfdata_map/release-clm5.0.18/landuse.timeseries_10x15_SSP4-3.4_78pfts_CMIP6_simyr1850-2100_c190228.nc</flanduse_timeseries>

<!-- SSP1-RCP1.9 - relative to {csmdata}) -->
<flanduse_timeseries hgrid="0.9x1.25"      sim_year_range="1850-2100" ssp_rcp="SSP1-1.9"
 use_crop=".true."   >lnd/clm2/surfdata_map/release-clm5.0.18/landuse.timeseries_0.9x1.25_SSP1-1.9_78pfts_CMIP6_simyr1850-2100_c190214.nc</flanduse_timeseries>
<flanduse_timeseries hgrid="1.9x2.5"       sim_year_range="1850-2100" ssp_rcp="SSP1-1.9"
 use_crop=".true."   >lnd/clm2/surfdata_map/release-clm5.0.18/landuse.timeseries_1.9x2.5_SSP1-1.9_78pfts_CMIP6_simyr1850-2100_c190228.nc</flanduse_timeseries>
<flanduse_timeseries hgrid="10x15"         sim_year_range="1850-2100" ssp_rcp="SSP1-1.9"
 use_crop=".true."   >lnd/clm2/surfdata_map/release-clm5.0.18/landuse.timeseries_10x15_SSP1-1.9_78pfts_CMIP6_simyr1850-2100_c190228.nc</flanduse_timeseries>

<!-- SSP4-RCP6.0 - relative to {csmdata}) -->
<flanduse_timeseries hgrid="0.9x1.25"      sim_year_range="1850-2100" ssp_rcp="SSP4-6.0"
 use_crop=".true."   >lnd/clm2/surfdata_map/release-clm5.0.18/landuse.timeseries_0.9x1.25_SSP4-6.0_78pfts_CMIP6_simyr1850-2100_c190214.nc</flanduse_timeseries>
<flanduse_timeseries hgrid="1.9x2.5"       sim_year_range="1850-2100" ssp_rcp="SSP4-6.0"
 use_crop=".true."   >lnd/clm2/surfdata_map/release-clm5.0.18/landuse.timeseries_1.9x2.5_SSP4-6.0_78pfts_CMIP6_simyr1850-2100_c190228.nc</flanduse_timeseries>
<flanduse_timeseries hgrid="10x15"         sim_year_range="1850-2100" ssp_rcp="SSP4-6.0"
 use_crop=".true."   >lnd/clm2/surfdata_map/release-clm5.0.18/landuse.timeseries_10x15_SSP4-6.0_78pfts_CMIP6_simyr1850-2100_c190228.nc</flanduse_timeseries>

<!-- SSP5-RCP3.4 - relative to {csmdata}) -->
<flanduse_timeseries hgrid="0.9x1.25"      sim_year_range="1850-2100" ssp_rcp="SSP5-3.4"
 use_crop=".true."   >lnd/clm2/surfdata_map/release-clm5.0.18/landuse.timeseries_0.9x1.25_SSP5-3.4_78pfts_CMIP6_simyr1850-2100_c190214.nc</flanduse_timeseries>
<flanduse_timeseries hgrid="1.9x2.5"       sim_year_range="1850-2100" ssp_rcp="SSP5-3.4"
 use_crop=".true."   >lnd/clm2/surfdata_map/release-clm5.0.18/landuse.timeseries_1.9x2.5_SSP5-3.4_78pfts_CMIP6_simyr1850-2100_c190228.nc</flanduse_timeseries>
<flanduse_timeseries hgrid="10x15"         sim_year_range="1850-2100" ssp_rcp="SSP5-3.4"
 use_crop=".true."   >lnd/clm2/surfdata_map/release-clm5.0.18/landuse.timeseries_10x15_SSP5-3.4_78pfts_CMIP6_simyr1850-2100_c190228.nc</flanduse_timeseries>

<!-- Future scenarios - landuse time series files with crop off -->

<!-- SSP5-RCP8.5 - relative to {csmdata}) -->
<flanduse_timeseries hgrid="0.9x1.25"      sim_year_range="1850-2100" ssp_rcp="SSP5-8.5"
 use_crop=".false."   >lnd/clm2/surfdata_map/release-clm5.0.18/landuse.timeseries_0.9x1.25_SSP5-8.5_16pfts_Irrig_CMIP6_simyr1850-2100_c190214.nc</flanduse_timeseries>
<flanduse_timeseries hgrid="1.9x2.5"       sim_year_range="1850-2100" ssp_rcp="SSP5-8.5"
 use_crop=".false."   >lnd/clm2/surfdata_map/release-clm5.0.18/landuse.timeseries_1.9x2.5_SSP5-8.5_16pfts_Irrig_CMIP6_simyr1850-2100_c190228.nc</flanduse_timeseries>
<flanduse_timeseries hgrid="10x15"         sim_year_range="1850-2100" ssp_rcp="SSP5-8.5"
 use_crop=".false."   >lnd/clm2/surfdata_map/release-clm5.0.18/landuse.timeseries_10x15_SSP5-8.5_16pfts_Irrig_CMIP6_simyr1850-2100_c190228.nc</flanduse_timeseries>

<!-- SSP1-RCP2.6 - relative to {csmdata}) -->
<flanduse_timeseries hgrid="0.9x1.25"      sim_year_range="1850-2100" ssp_rcp="SSP1-2.6"
 use_crop=".false."   >lnd/clm2/surfdata_map/release-clm5.0.18/landuse.timeseries_0.9x1.25_SSP1-2.6_16pfts_Irrig_CMIP6_simyr1850-2100_c190214.nc</flanduse_timeseries>
<flanduse_timeseries hgrid="1.9x2.5"       sim_year_range="1850-2100" ssp_rcp="SSP1-2.6"
 use_crop=".false."   >lnd/clm2/surfdata_map/release-clm5.0.18/landuse.timeseries_1.9x2.5_SSP1-2.6_16pfts_Irrig_CMIP6_simyr1850-2100_c190228.nc</flanduse_timeseries>
<flanduse_timeseries hgrid="10x15"         sim_year_range="1850-2100" ssp_rcp="SSP1-2.6"
 use_crop=".false."   >lnd/clm2/surfdata_map/release-clm5.0.18/landuse.timeseries_10x15_SSP1-2.6_16pfts_Irrig_CMIP6_simyr1850-2100_c190228.nc</flanduse_timeseries>

<!-- SSP2-RCP4.5 - relative to {csmdata}) -->
<flanduse_timeseries hgrid="0.9x1.25"      sim_year_range="1850-2100" ssp_rcp="SSP2-4.5"
 use_crop=".false."   >lnd/clm2/surfdata_map/release-clm5.0.18/landuse.timeseries_0.9x1.25_SSP2-4.5_16pfts_Irrig_CMIP6_simyr1850-2100_c190214.nc</flanduse_timeseries>
<flanduse_timeseries hgrid="1.9x2.5"       sim_year_range="1850-2100" ssp_rcp="SSP2-4.5"
 use_crop=".false."   >lnd/clm2/surfdata_map/release-clm5.0.18/landuse.timeseries_1.9x2.5_SSP2-4.5_16pfts_Irrig_CMIP6_simyr1850-2100_c190228.nc</flanduse_timeseries>
<flanduse_timeseries hgrid="10x15"         sim_year_range="1850-2100" ssp_rcp="SSP2-4.5"
 use_crop=".false."   >lnd/clm2/surfdata_map/release-clm5.0.18/landuse.timeseries_10x15_SSP2-4.5_16pfts_Irrig_CMIP6_simyr1850-2100_c190228.nc</flanduse_timeseries>

<!-- SSP3-RCP7.0 - relative to {csmdata}) -->
<flanduse_timeseries hgrid="0.9x1.25"      sim_year_range="1850-2100" ssp_rcp="SSP3-7.0"
 use_crop=".false."   >lnd/clm2/surfdata_map/release-clm5.0.18/landuse.timeseries_0.9x1.25_SSP3-7.0_16pfts_Irrig_CMIP6_simyr1850-2100_c190214.nc</flanduse_timeseries>
<flanduse_timeseries hgrid="1.9x2.5"       sim_year_range="1850-2100" ssp_rcp="SSP3-7.0"
 use_crop=".false."   >lnd/clm2/surfdata_map/release-clm5.0.18/landuse.timeseries_1.9x2.5_SSP3-7.0_16pfts_Irrig_CMIP6_simyr1850-2100_c190228.nc</flanduse_timeseries>
<flanduse_timeseries hgrid="10x15"         sim_year_range="1850-2100" ssp_rcp="SSP3-7.0"
 use_crop=".false."   >lnd/clm2/surfdata_map/release-clm5.0.18/landuse.timeseries_10x15_SSP3-7.0_16pfts_Irrig_CMIP6_simyr1850-2100_c190228.nc</flanduse_timeseries>

<!-- SSP4-RCP3.4 - relative to {csmdata}) -->
<flanduse_timeseries hgrid="0.9x1.25"      sim_year_range="1850-2100" ssp_rcp="SSP4-3.4"
 use_crop=".false."   >lnd/clm2/surfdata_map/release-clm5.0.18/landuse.timeseries_0.9x1.25_SSP4-3.4_16pfts_Irrig_CMIP6_simyr1850-2100_c190214.nc</flanduse_timeseries>
<flanduse_timeseries hgrid="1.9x2.5"       sim_year_range="1850-2100" ssp_rcp="SSP4-3.4"
 use_crop=".false."   >lnd/clm2/surfdata_map/release-clm5.0.18/landuse.timeseries_1.9x2.5_SSP4-3.4_16pfts_Irrig_CMIP6_simyr1850-2100_c190228.nc</flanduse_timeseries>
<flanduse_timeseries hgrid="10x15"         sim_year_range="1850-2100" ssp_rcp="SSP4-3.4"
 use_crop=".false."   >lnd/clm2/surfdata_map/release-clm5.0.18/landuse.timeseries_10x15_SSP4-3.4_16pfts_Irrig_CMIP6_simyr1850-2100_c190228.nc</flanduse_timeseries>

<!-- SSP1-RCP1.9 - relative to {csmdata}) -->
<flanduse_timeseries hgrid="0.9x1.25"      sim_year_range="1850-2100" ssp_rcp="SSP1-1.9"
 use_crop=".false."   >lnd/clm2/surfdata_map/release-clm5.0.18/landuse.timeseries_0.9x1.25_SSP1-1.9_16pfts_Irrig_CMIP6_simyr1850-2100_c190214.nc</flanduse_timeseries>
<flanduse_timeseries hgrid="1.9x2.5"       sim_year_range="1850-2100" ssp_rcp="SSP1-1.9"
 use_crop=".false."   >lnd/clm2/surfdata_map/release-clm5.0.18/landuse.timeseries_1.9x2.5_SSP1-1.9_16pfts_Irrig_CMIP6_simyr1850-2100_c190228.nc</flanduse_timeseries>
<flanduse_timeseries hgrid="10x15"         sim_year_range="1850-2100" ssp_rcp="SSP1-1.9"
 use_crop=".false."   >lnd/clm2/surfdata_map/release-clm5.0.18/landuse.timeseries_10x15_SSP1-1.9_16pfts_Irrig_CMIP6_simyr1850-2100_c190228.nc</flanduse_timeseries>

<!-- SSP4-RCP6.0 - relative to {csmdata}) -->
<flanduse_timeseries hgrid="0.9x1.25"      sim_year_range="1850-2100" ssp_rcp="SSP4-6.0"
 use_crop=".false."   >lnd/clm2/surfdata_map/release-clm5.0.18/landuse.timeseries_0.9x1.25_SSP4-6.0_16pfts_Irrig_CMIP6_simyr1850-2100_c190214.nc</flanduse_timeseries>
<flanduse_timeseries hgrid="1.9x2.5"       sim_year_range="1850-2100" ssp_rcp="SSP4-6.0"
 use_crop=".false."   >lnd/clm2/surfdata_map/release-clm5.0.18/landuse.timeseries_1.9x2.5_SSP4-6.0_16pfts_Irrig_CMIP6_simyr1850-2100_c190228.nc</flanduse_timeseries>
<flanduse_timeseries hgrid="10x15"         sim_year_range="1850-2100" ssp_rcp="SSP4-6.0"
 use_crop=".false."   >lnd/clm2/surfdata_map/release-clm5.0.18/landuse.timeseries_10x15_SSP4-6.0_16pfts_Irrig_CMIP6_simyr1850-2100_c190228.nc</flanduse_timeseries>

<!-- SSP5-RCP3.4 - relative to {csmdata}) -->
<flanduse_timeseries hgrid="0.9x1.25"      sim_year_range="1850-2100" ssp_rcp="SSP5-3.4"
 use_crop=".false."   >lnd/clm2/surfdata_map/release-clm5.0.18/landuse.timeseries_0.9x1.25_SSP5-3.4_16pfts_Irrig_CMIP6_simyr1850-2100_c190214.nc</flanduse_timeseries>
<flanduse_timeseries hgrid="1.9x2.5"       sim_year_range="1850-2100" ssp_rcp="SSP5-3.4"
 use_crop=".false."   >lnd/clm2/surfdata_map/release-clm5.0.18/landuse.timeseries_1.9x2.5_SSP5-3.4_16pfts_Irrig_CMIP6_simyr1850-2100_c190228.nc</flanduse_timeseries>
<flanduse_timeseries hgrid="10x15"         sim_year_range="1850-2100" ssp_rcp="SSP5-3.4"
 use_crop=".false."   >lnd/clm2/surfdata_map/release-clm5.0.18/landuse.timeseries_10x15_SSP5-3.4_16pfts_Irrig_CMIP6_simyr1850-2100_c190228.nc</flanduse_timeseries>

<!-- Fixation and Uptake of Nitrogen Model (FUN2.0) -->
<use_fun phys="clm5_1"  use_cn=".true." use_nitrif_denitrif=".true.">.true.</use_fun>
<use_fun phys="clm5_0"  use_cn=".true." use_nitrif_denitrif=".true.">.true.</use_fun>
<use_fun                                                            >.false.</use_fun>

<freelivfix_intercept use_fun=".true." use_cn=".true.">0.0117d00</freelivfix_intercept>
<freelivfix_slope_wet use_fun=".true." use_cn=".true.">0.0006d00</freelivfix_slope_wet>

<br_root>0.83d-06</br_root>

<!-- Scalar of leaf respiration to vcmax (used for SP mode and with luna)-->
<leaf_mr_vcm phys="clm5_1" >0.015d00</leaf_mr_vcm>
<leaf_mr_vcm phys="clm5_0" >0.015d00</leaf_mr_vcm>
<leaf_mr_vcm phys="clm4_5" >0.015d00</leaf_mr_vcm>

<!-- Initial Carbon stocks for BGC -->
<initial_Cstocks phys="clm4_5"  use_cn=".true."  use_fates=".false." use_century_decomp=".true." >20.0d00, 20.0d00, 20.0d00</initial_Cstocks>
<initial_Cstocks phys="clm5_0"  use_cn=".true."  use_fates=".false." use_century_decomp=".true." >200.0d00, 200.0d00, 200.0d00</initial_Cstocks>
<initial_Cstocks phys="clm5_1"  use_cn=".true."  use_fates=".false." use_century_decomp=".true." >200.0d00, 200.0d00, 200.0d00</initial_Cstocks>
<initial_Cstocks phys="clm4_5"  use_cn=".false." use_fates=".true."  use_century_decomp=".true." >20.0d00, 20.0d00, 20.0d00</initial_Cstocks>
<initial_Cstocks phys="clm5_0"  use_cn=".false." use_fates=".true."  use_century_decomp=".true." >200.0d00, 200.0d00, 200.0d00</initial_Cstocks>
<initial_Cstocks phys="clm5_1"  use_cn=".false." use_fates=".true."  use_century_decomp=".true." >200.0d00, 200.0d00, 200.0d00</initial_Cstocks>

<initial_Cstocks_depth phys="clm5_1"  use_cn=".true."   use_fates=".false." use_century_decomp=".true." >1.50d00</initial_Cstocks_depth>
<initial_Cstocks_depth phys="clm5_0"  use_cn=".true."   use_fates=".false." use_century_decomp=".true." >1.50d00</initial_Cstocks_depth>
<initial_Cstocks_depth phys="clm4_5"  use_cn=".true."   use_fates=".false." use_century_decomp=".true." >0.3</initial_Cstocks_depth>
<initial_Cstocks_depth phys="clm5_1"  use_cn=".false."  use_fates=".true."  use_century_decomp=".true." >1.50d00</initial_Cstocks_depth>
<initial_Cstocks_depth phys="clm5_0"  use_cn=".false."  use_fates=".true."  use_century_decomp=".true." >1.50d00</initial_Cstocks_depth>
<initial_Cstocks_depth phys="clm4_5"  use_cn=".false."  use_fates=".true."  use_century_decomp=".true." >0.3</initial_Cstocks_depth>

<initial_vegC phys="clm5_1"  use_cn=".true."  mm_nuptake_opt=".true." >100.d00</initial_vegC>
<initial_vegC phys="clm5_0"  use_cn=".true."  mm_nuptake_opt=".true." >100.d00</initial_vegC>
<initial_vegC phys="clm4_5"  use_cn=".true."  mm_nuptake_opt=".true." >20.d00</initial_vegC>
<initial_vegC phys="clm5_1"  use_cn=".true."  mm_nuptake_opt=".false.">1.d00</initial_vegC>
<initial_vegC phys="clm5_0"  use_cn=".true."  mm_nuptake_opt=".false.">1.d00</initial_vegC>
<initial_vegC phys="clm4_5"  use_cn=".true."  mm_nuptake_opt=".false.">1.d00</initial_vegC>

<!-- SNICAR (SNow, ICe, and Aerosol Radiative model) datasets -->
<!--  ***********  Resolution independent:   ***********  -->
<fsnowoptics >lnd/clm2/snicardata/snicar_optics_5bnd_c090915.nc</fsnowoptics>
<fsnowaging  >lnd/clm2/snicardata/snicar_drdt_bst_fit_60_c070416.nc</fsnowaging>

<!-- Nitrogen deposition streams namelist defaults -->
<stream_year_first_ndep phys="clm4_5"  use_cn=".true." sim_year_range="1850-2100"  >2015</stream_year_first_ndep>
<stream_year_last_ndep  phys="clm4_5"  use_cn=".true." sim_year_range="1850-2100"  >2101</stream_year_last_ndep>
<model_year_align_ndep  phys="clm4_5"  use_cn=".true." sim_year_range="1850-2100"  >2015</model_year_align_ndep>

<stream_year_first_ndep phys="clm5_0"  use_cn=".true." sim_year_range="1850-2100"  >2015</stream_year_first_ndep>
<stream_year_last_ndep  phys="clm5_0"  use_cn=".true." sim_year_range="1850-2100"  >2101</stream_year_last_ndep>
<model_year_align_ndep  phys="clm5_0"  use_cn=".true." sim_year_range="1850-2100"  >2015</model_year_align_ndep>

<stream_year_first_ndep phys="clm5_1"  use_cn=".true." sim_year_range="1850-2100"  >2015</stream_year_first_ndep>
<stream_year_last_ndep  phys="clm5_1"  use_cn=".true." sim_year_range="1850-2100"  >2101</stream_year_last_ndep>
<model_year_align_ndep  phys="clm5_1"  use_cn=".true." sim_year_range="1850-2100"  >2015</model_year_align_ndep>

<stream_year_first_ndep use_cn=".true."   sim_year="2010" >2010</stream_year_first_ndep>
<stream_year_last_ndep  use_cn=".true."   sim_year="2010" >2010</stream_year_last_ndep>

<stream_year_first_ndep use_cn=".true."   sim_year="2000" >2000</stream_year_first_ndep>
<stream_year_last_ndep  use_cn=".true."   sim_year="2000" >2000</stream_year_last_ndep>

<stream_year_first_ndep use_cn=".true."   sim_year="1850" >1850</stream_year_first_ndep>
<stream_year_last_ndep  use_cn=".true."   sim_year="1850" >1850</stream_year_last_ndep>

<stream_year_first_ndep use_cn=".true."   sim_year="1000" >2000</stream_year_first_ndep>
<stream_year_last_ndep  use_cn=".true."   sim_year="1000" >2000</stream_year_last_ndep>

<stream_year_first_ndep use_cn=".true."   sim_year="constant" sim_year_range="1000-1002" >2000</stream_year_first_ndep>
<stream_year_last_ndep  use_cn=".true."   sim_year="constant" sim_year_range="1000-1002" >2000</stream_year_last_ndep>

<stream_year_first_ndep use_cn=".true."   sim_year="constant" sim_year_range="1000-1004" >2000</stream_year_first_ndep>
<stream_year_last_ndep  use_cn=".true."   sim_year="constant" sim_year_range="1000-1004" >2000</stream_year_last_ndep>

<stream_fldfilename_ndep phys="clm5_1"  hgrid="0.9x1.25" use_cn=".true." ssp_rcp="hist" >lnd/clm2/ndepdata/fndep_clm_hist_b.e21.BWHIST.f09_g17.CMIP6-historical-WACCM.ensmean_1849-2015_monthly_0.9x1.25_c180926.nc</stream_fldfilename_ndep>
<stream_fldfilename_ndep phys="clm5_0"  hgrid="0.9x1.25" use_cn=".true." ssp_rcp="hist" >lnd/clm2/ndepdata/fndep_clm_hist_b.e21.BWHIST.f09_g17.CMIP6-historical-WACCM.ensmean_1849-2015_monthly_0.9x1.25_c180926.nc</stream_fldfilename_ndep>
<stream_fldfilename_ndep phys="clm4_5"  hgrid="0.9x1.25" use_cn=".true." ssp_rcp="hist" >lnd/clm2/ndepdata/fndep_clm_hist_b.e21.BWHIST.f09_g17.CMIP6-historical-WACCM.ensmean_1849-2015_monthly_0.9x1.25_c180926.nc</stream_fldfilename_ndep>

<!-- Only the CMIP6 Tier I Nitogen deposition files are available -->
<stream_fldfilename_ndep phys="clm5_1"  hgrid="0.9x1.25"   use_cn=".true."   ssp_rcp="SSP5-8.5"
>lnd/clm2/ndepdata/fndep_clm_f09_g17.CMIP6-SSP5-8.5-WACCM_1849-2101_monthly_c191007.nc</stream_fldfilename_ndep>
<stream_fldfilename_ndep phys="clm5_1"  hgrid="0.9x1.25"   use_cn=".true."   ssp_rcp="SSP1-2.6"
>lnd/clm2/ndepdata/fndep_clm_f09_g17.CMIP6-SSP1-2.6-WACCM_1849-2101_monthly_c191007.nc</stream_fldfilename_ndep>
<stream_fldfilename_ndep phys="clm5_1"  hgrid="0.9x1.25"   use_cn=".true."   ssp_rcp="SSP2-4.5"
>lnd/clm2/ndepdata/fndep_clm_f09_g17.CMIP6-SSP2-4.5-WACCM_1849-2101_monthly_c191007.nc</stream_fldfilename_ndep>
<stream_fldfilename_ndep phys="clm5_1"  hgrid="0.9x1.25"   use_cn=".true."   ssp_rcp="SSP3-7.0"
>lnd/clm2/ndepdata/fndep_clm_f09_g17.CMIP6-SSP3-7.0-WACCM_1849-2101_monthly_c191007.nc</stream_fldfilename_ndep>

<stream_fldfilename_ndep phys="clm5_0"  hgrid="0.9x1.25"   use_cn=".true."   ssp_rcp="SSP5-8.5"
>lnd/clm2/ndepdata/fndep_clm_f09_g17.CMIP6-SSP5-8.5-WACCM_1849-2101_monthly_c191007.nc</stream_fldfilename_ndep>
<stream_fldfilename_ndep phys="clm5_0"  hgrid="0.9x1.25"   use_cn=".true."   ssp_rcp="SSP1-2.6"
>lnd/clm2/ndepdata/fndep_clm_f09_g17.CMIP6-SSP1-2.6-WACCM_1849-2101_monthly_c191007.nc</stream_fldfilename_ndep>
<stream_fldfilename_ndep phys="clm5_0"  hgrid="0.9x1.25"   use_cn=".true."   ssp_rcp="SSP2-4.5"
>lnd/clm2/ndepdata/fndep_clm_f09_g17.CMIP6-SSP2-4.5-WACCM_1849-2101_monthly_c191007.nc</stream_fldfilename_ndep>
<stream_fldfilename_ndep phys="clm5_0"  hgrid="0.9x1.25"   use_cn=".true."   ssp_rcp="SSP3-7.0"
>lnd/clm2/ndepdata/fndep_clm_f09_g17.CMIP6-SSP3-7.0-WACCM_1849-2101_monthly_c191007.nc</stream_fldfilename_ndep>

<stream_fldfilename_ndep phys="clm4_5"  hgrid="0.9x1.25"   use_cn=".true."   ssp_rcp="SSP5-8.5"
>lnd/clm2/ndepdata/fndep_clm_f09_g17.CMIP6-SSP5-8.5-WACCM_1849-2101_monthly_c191007.nc</stream_fldfilename_ndep>
<stream_fldfilename_ndep phys="clm4_5"  hgrid="0.9x1.25"   use_cn=".true."   ssp_rcp="SSP1-2.6"
>lnd/clm2/ndepdata/fndep_clm_f09_g17.CMIP6-SSP1-2.6-WACCM_1849-2101_monthly_c191007.nc</stream_fldfilename_ndep>
<stream_fldfilename_ndep phys="clm4_5"  hgrid="0.9x1.25"   use_cn=".true."   ssp_rcp="SSP2-4.5"
>lnd/clm2/ndepdata/fndep_clm_f09_g17.CMIP6-SSP5-8.5-WACCM_1849-2101_monthly_c191007.nc</stream_fldfilename_ndep>
<stream_fldfilename_ndep phys="clm4_5"  hgrid="0.9x1.25"   use_cn=".true."   ssp_rcp="SSP3-7.0"
>lnd/clm2/ndepdata/fndep_clm_f09_g17.CMIP6-SSP3-7.0-WACCM_1849-2101_monthly_c191007.nc</stream_fldfilename_ndep>

<ndep_taxmode            phys="clm5_1"  use_cn=".true.">cycle</ndep_taxmode>
<ndep_varlist            phys="clm5_1"  use_cn=".true.">NDEP_month</ndep_varlist>
<ndep_taxmode            phys="clm5_1"  use_cn=".true.">limit</ndep_taxmode>

<ndep_taxmode            phys="clm5_0"  use_cn=".true.">cycle</ndep_taxmode>
<ndep_varlist            phys="clm5_0"  use_cn=".true.">NDEP_month</ndep_varlist>
<ndep_taxmode            phys="clm5_0"  use_cn=".true.">limit</ndep_taxmode>

<ndep_taxmode            phys="clm4_5"  use_cn=".true.">cycle</ndep_taxmode>
<ndep_varlist            phys="clm4_5"  use_cn=".true.">NDEP_month</ndep_varlist>
<ndep_taxmode            phys="clm4_5"  use_cn=".true.">limit</ndep_taxmode>

<ndepmapalgo                use_cn=".true." >bilinear</ndepmapalgo>

<ndepmapalgo use_cn=".true."   hgrid="1x1_brazil"          >nn</ndepmapalgo>
<ndepmapalgo use_cn=".true."   hgrid="1x1_mexicocityMEX"   >nn</ndepmapalgo>
<ndepmapalgo use_cn=".true."   hgrid="1x1_vancouverCAN"    >nn</ndepmapalgo>
<ndepmapalgo use_cn=".true."   hgrid="1x1_urbanc_alpha"    >nn</ndepmapalgo>
<ndepmapalgo use_cn=".true."   hgrid="1x1_camdenNJ"        >nn</ndepmapalgo>
<ndepmapalgo use_cn=".true."   hgrid="1x1_asphaltjungleNJ" >nn</ndepmapalgo>
<ndepmapalgo use_cn=".true."   hgrid="5x5_amazon"          >nn</ndepmapalgo>

<!-- Soilm moisture streams namelist defaults -->
<!-- This is if you want to prescribe the soil moisture from input datasets rather than model it -->
<use_soil_moisture_streams>.false.</use_soil_moisture_streams>
<stream_year_first_soilm  >1997</stream_year_first_soilm>
<stream_year_last_soilm   >1997</stream_year_last_soilm>
<model_year_align_soilm   >1997</model_year_align_soilm>

<stream_fldfilename_soilm hgrid="0.9x1.25">lnd/clm2/prescribed_data/LFMIP-pdLC-SST.H2OSOI.0.9x1.25.20levsoi.natveg.climo1980-2014.MONS_c190709.nc</stream_fldfilename_soilm>

<soilm_tintalgo>linear</soilm_tintalgo>
<soilm_offset  >0</soilm_offset>

<!-- LAI streams namelist defaults -->
<use_lai_streams        >.false.</use_lai_streams>
<stream_year_first_lai  >2001</stream_year_first_lai>
<stream_year_last_lai   >2013</stream_year_last_lai>
<model_year_align_lai   >2001</model_year_align_lai>

<stream_fldfilename_lai hgrid="360x720cru"       >lnd/clm2/lai_streams/MODISPFTLAI_0.5x0.5_c140711.nc</stream_fldfilename_lai>

<lai_mapalgo>bilinear</lai_mapalgo>

<lai_mapalgo  hgrid="1x1_brazil"          >nn</lai_mapalgo>
<lai_mapalgo  hgrid="1x1_mexicocityMEX"   >nn</lai_mapalgo>
<lai_mapalgo  hgrid="1x1_vancouverCAN"    >nn</lai_mapalgo>
<lai_mapalgo  hgrid="1x1_urbanc_alpha"    >nn</lai_mapalgo>
<lai_mapalgo  hgrid="1x1_camdenNJ"        >nn</lai_mapalgo>
<lai_mapalgo  hgrid="1x1_asphaltjungleNJ" >nn</lai_mapalgo>
<lai_mapalgo  hgrid="5x5_amazon"          >nn</lai_mapalgo>
<lai_mapalgo  hgrid="1x1_brazil"          >nn</lai_mapalgo>
<lai_mapalgo  hgrid="1x1_mexicocityMEX"   >nn</lai_mapalgo>
<lai_mapalgo  hgrid="1x1_vancouverCAN"    >nn</lai_mapalgo>
<lai_mapalgo  hgrid="1x1_urbanc_alpha"    >nn</lai_mapalgo>
<lai_mapalgo  hgrid="1x1_camdenNJ"        >nn</lai_mapalgo>
<lai_mapalgo  hgrid="1x1_asphaltjungleNJ" >nn</lai_mapalgo>
<lai_mapalgo  hgrid="5x5_amazon"          >nn</lai_mapalgo>

<!-- lightning streams namelist defaults -->

<light_res    use_cn=".false."                     >none</light_res>
<light_res    use_cn=".true." fire_method="nofire" >none</light_res>
<light_res    use_cn=".true." phys="clm4_5"        >94x192</light_res>
<light_res    use_cn=".true." phys="clm5_0"        >94x192</light_res>
<light_res    use_cn=".true." phys="clm5_1"        >360x720</light_res>

<stream_year_first_lightng use_cn=".true."   >0001</stream_year_first_lightng>
<stream_year_last_lightng  use_cn=".true."   >0001</stream_year_last_lightng>

<stream_fldfilename_lightng hgrid="94x192"    use_cn=".true."   >atm/datm7/NASA_LIS/clmforc.Li_2012_climo1995-2011.T62.lnfm_Total_c140423.nc</stream_fldfilename_lightng>
<stream_fldfilename_lightng hgrid="360x720"   use_cn=".true."   >atm/datm7/NASA_LIS/clmforc.Li_2016_climo1995-2013.360x720.lnfm_Total_c160825.nc</stream_fldfilename_lightng>

<lightngmapalgo use_cn=".true."                               >bilinear</lightngmapalgo>

<lightngmapalgo use_cn=".true."   hgrid="1x1_brazil"          >nn</lightngmapalgo>
<lightngmapalgo use_cn=".true."   hgrid="1x1_mexicocityMEX"   >nn</lightngmapalgo>
<lightngmapalgo use_cn=".true."   hgrid="1x1_vancouverCAN"    >nn</lightngmapalgo>
<lightngmapalgo use_cn=".true."   hgrid="1x1_urbanc_alpha"    >nn</lightngmapalgo>
<lightngmapalgo use_cn=".true."   hgrid="1x1_camdenNJ"        >nn</lightngmapalgo>
<lightngmapalgo use_cn=".true."   hgrid="1x1_asphaltjungleNJ" >nn</lightngmapalgo>
<lightngmapalgo use_cn=".true."   hgrid="5x5_amazon"          >nn</lightngmapalgo>

<!-- Population density streams namelist defaults -->
<stream_year_first_popdens phys="clm4_5"  cnfireson=".true." sim_year_range="1850-2100"  >2015</stream_year_first_popdens>
<stream_year_last_popdens  phys="clm4_5"  cnfireson=".true." sim_year_range="1850-2100"  >2100</stream_year_last_popdens>
<model_year_align_popdens  phys="clm4_5"  cnfireson=".true." sim_year_range="1850-2100"  >2015</model_year_align_popdens>

<stream_year_first_popdens phys="clm5_0"  cnfireson=".true." sim_year_range="1850-2100"  >2015</stream_year_first_popdens>
<stream_year_last_popdens  phys="clm5_0"  cnfireson=".true." sim_year_range="1850-2100"  >2100</stream_year_last_popdens>
<model_year_align_popdens  phys="clm5_0"  cnfireson=".true." sim_year_range="1850-2100"  >2015</model_year_align_popdens>

<stream_year_first_popdens phys="clm5_1"  cnfireson=".true." sim_year_range="1850-2100"  >2015</stream_year_first_popdens>
<stream_year_last_popdens  phys="clm5_1"  cnfireson=".true." sim_year_range="1850-2100"  >2100</stream_year_last_popdens>
<model_year_align_popdens  phys="clm5_1"  cnfireson=".true." sim_year_range="1850-2100"  >2015</model_year_align_popdens>

<stream_year_first_popdens use_cn=".true."   sim_year="2010" >2010</stream_year_first_popdens>
<stream_year_last_popdens  use_cn=".true."   sim_year="2010" >2010</stream_year_last_popdens>

<stream_year_first_popdens use_cn=".true."   sim_year="2000" >2000</stream_year_first_popdens>
<stream_year_last_popdens  use_cn=".true."   sim_year="2000" >2000</stream_year_last_popdens>

<stream_year_first_popdens use_cn=".true."   sim_year="1850" >1850</stream_year_first_popdens>
<stream_year_last_popdens  use_cn=".true."   sim_year="1850" >1850</stream_year_last_popdens>

<stream_year_first_popdens use_cn=".true."   sim_year="1000" >2000</stream_year_first_popdens>
<stream_year_last_popdens  use_cn=".true."   sim_year="1000" >2000</stream_year_last_popdens>

<stream_year_first_popdens use_cn=".true."   sim_year="constant" sim_year_range="1000-1002" >2000</stream_year_first_popdens>
<stream_year_last_popdens  use_cn=".true."   sim_year="constant" sim_year_range="1000-1002" >2000</stream_year_last_popdens>

<stream_year_first_popdens use_cn=".true."   sim_year="constant" sim_year_range="1000-1004" >2000</stream_year_first_popdens>
<stream_year_last_popdens  use_cn=".true."   sim_year="constant" sim_year_range="1000-1004" >2000</stream_year_last_popdens>

<stream_fldfilename_popdens hgrid="0.5x0.5"   use_cn=".true." >lnd/clm2/firedata/clmforc.Li_2017_HYDEv3.2_CMIP6_hdm_0.5x0.5_AVHRR_simyr1850-2016_c180202.nc</stream_fldfilename_popdens>
<stream_fldfilename_popdens hgrid="0.5x0.5"   use_cn=".true." ssp_rcp="SSP1-1.9" >lnd/clm2/firedata/clmforc.Li_2018_SSP1_CMIP6_hdm_0.5x0.5_AVHRR_simyr1850-2100_c181205.nc
</stream_fldfilename_popdens>
<stream_fldfilename_popdens hgrid="0.5x0.5"   use_cn=".true." ssp_rcp="SSP1-2.6" >lnd/clm2/firedata/clmforc.Li_2018_SSP1_CMIP6_hdm_0.5x0.5_AVHRR_simyr1850-2100_c181205.nc
</stream_fldfilename_popdens>
<stream_fldfilename_popdens hgrid="0.5x0.5"   use_cn=".true." ssp_rcp="SSP2-4.5" >lnd/clm2/firedata/clmforc.Li_2018_SSP2_CMIP6_hdm_0.5x0.5_AVHRR_simyr1850-2100_c181205.nc
</stream_fldfilename_popdens>
<stream_fldfilename_popdens hgrid="0.5x0.5"   use_cn=".true." ssp_rcp="SSP3-7.0" >lnd/clm2/firedata/clmforc.Li_2018_SSP3_CMIP6_hdm_0.5x0.5_AVHRR_simyr1850-2100_c181205.nc
</stream_fldfilename_popdens>
<stream_fldfilename_popdens hgrid="0.5x0.5"   use_cn=".true." ssp_rcp="SSP4-6.0" >lnd/clm2/firedata/clmforc.Li_2018_SSP4_CMIP6_hdm_0.5x0.5_AVHRR_simyr1850-2100_c181205.nc
</stream_fldfilename_popdens>
<stream_fldfilename_popdens hgrid="0.5x0.5"   use_cn=".true." ssp_rcp="SSP4-3.4" >lnd/clm2/firedata/clmforc.Li_2018_SSP4_CMIP6_hdm_0.5x0.5_AVHRR_simyr1850-2100_c181205.nc
</stream_fldfilename_popdens>
<stream_fldfilename_popdens hgrid="0.5x0.5"   use_cn=".true." ssp_rcp="SSP5-8.5" >lnd/clm2/firedata/clmforc.Li_2018_SSP5_CMIP6_hdm_0.5x0.5_AVHRR_simyr1850-2100_c181205.nc
</stream_fldfilename_popdens>
<stream_fldfilename_popdens hgrid="0.5x0.5"   use_cn=".true." ssp_rcp="SSP5-3.4" >lnd/clm2/firedata/clmforc.Li_2018_SSP5_CMIP6_hdm_0.5x0.5_AVHRR_simyr1850-2100_c181205.nc
</stream_fldfilename_popdens>

<popdensmapalgo use_cn=".true."                               >bilinear</popdensmapalgo>

<popdensmapalgo use_cn=".true."   hgrid="1x1_brazil"          >nn</popdensmapalgo>
<popdensmapalgo use_cn=".true."   hgrid="1x1_mexicocityMEX"   >nn</popdensmapalgo>
<popdensmapalgo use_cn=".true."   hgrid="1x1_vancouverCAN"    >nn</popdensmapalgo>
<popdensmapalgo use_cn=".true."   hgrid="1x1_urbanc_alpha"    >nn</popdensmapalgo>
<popdensmapalgo use_cn=".true."   hgrid="1x1_camdenNJ"        >nn</popdensmapalgo>
<popdensmapalgo use_cn=".true."   hgrid="1x1_asphaltjungleNJ" >nn</popdensmapalgo>
<popdensmapalgo use_cn=".true."   hgrid="5x5_amazon"          >nn</popdensmapalgo>

<!-- Urban time varying streams namelist defaults -->
<stream_year_first_urbantv phys="clm5_1"  sim_year_range="1850-2100" >2015</stream_year_first_urbantv>
<stream_year_last_urbantv  phys="clm5_1"  sim_year_range="1850-2100" >2106</stream_year_last_urbantv>
<model_year_align_urbantv  phys="clm5_1"  sim_year_range="1850-2100" >2015</model_year_align_urbantv>

<stream_year_first_urbantv phys="clm5_0"  sim_year_range="1850-2100" >2015</stream_year_first_urbantv>
<stream_year_last_urbantv  phys="clm5_0"  sim_year_range="1850-2100" >2106</stream_year_last_urbantv>
<model_year_align_urbantv  phys="clm5_0"  sim_year_range="1850-2100" >2015</model_year_align_urbantv>

<stream_year_first_urbantv phys="clm4_5"  sim_year_range="1850-2100" >2015</stream_year_first_urbantv>
<stream_year_last_urbantv  phys="clm4_5"  sim_year_range="1850-2100" >2106</stream_year_last_urbantv>
<model_year_align_urbantv  phys="clm4_5"  sim_year_range="1850-2100" >2015</model_year_align_urbantv>

<stream_year_first_urbantv sim_year="2000" >2000</stream_year_first_urbantv>
<stream_year_last_urbantv  sim_year="2000" >2000</stream_year_last_urbantv>

<stream_year_first_urbantv sim_year="1850" >1850</stream_year_first_urbantv>
<stream_year_last_urbantv  sim_year="1850" >1850</stream_year_last_urbantv>

<stream_year_first_urbantv sim_year="1000" >2000</stream_year_first_urbantv>
<stream_year_last_urbantv  sim_year="1000" >2000</stream_year_last_urbantv>

<stream_year_first_urbantv sim_year="constant" sim_year_range="1000-1002" >2000</stream_year_first_urbantv>
<stream_year_last_urbantv  sim_year="constant" sim_year_range="1000-1002" >2000</stream_year_last_urbantv>

<stream_year_first_urbantv sim_year="constant" sim_year_range="1000-1004" >2000</stream_year_first_urbantv>
<stream_year_last_urbantv  sim_year="constant" sim_year_range="1000-1004" >2000</stream_year_last_urbantv>

<stream_year_first_urbantv sim_year="constant" sim_year_range="1850-2000" >1850</stream_year_first_urbantv>
<stream_year_last_urbantv  sim_year="constant" sim_year_range="1850-2000" >2106</stream_year_last_urbantv>

<stream_fldfilename_urbantv phys="clm5_1"  hgrid="0.9x1.25" 
>lnd/clm2/urbandata/CLM50_tbuildmax_Oleson_2016_0.9x1.25_simyr1849-2106_c160923.nc</stream_fldfilename_urbantv>

<stream_fldfilename_urbantv phys="clm5_0" hgrid="0.9x1.25" 
>lnd/clm2/urbandata/CLM50_tbuildmax_Oleson_2016_0.9x1.25_simyr1849-2106_c160923.nc</stream_fldfilename_urbantv>

<stream_fldfilename_urbantv phys="clm4_5" hgrid="0.9x1.25" 
>lnd/clm2/urbandata/CLM45_tbuildmax_Oleson_2016_0.9x1.25_simyr1849-2106_c160923.nc</stream_fldfilename_urbantv>

<urbantvmapalgo >nn</urbantvmapalgo>

<urbantvmapalgo hgrid="1x1_brazil"          >nn</urbantvmapalgo>
<urbantvmapalgo hgrid="1x1_mexicocityMEX"   >nn</urbantvmapalgo>
<urbantvmapalgo hgrid="1x1_vancouverCAN"    >nn</urbantvmapalgo>
<urbantvmapalgo hgrid="1x1_urbanc_alpha"    >nn</urbantvmapalgo>
<urbantvmapalgo hgrid="1x1_camdenNJ"        >nn</urbantvmapalgo>
<urbantvmapalgo hgrid="1x1_asphaltjungleNJ" >nn</urbantvmapalgo>
<urbantvmapalgo hgrid="5x5_amazon"          >nn</urbantvmapalgo>

<!-- Create crop on a separate land-unit -->
<create_crop_landunit     use_fates=".false.">.true.</create_crop_landunit>
<create_crop_landunit     use_fates=".true." >.false.</create_crop_landunit>

<run_zero_weight_urban>.false.</run_zero_weight_urban>

<collapse_urban structure="standard" >.false.</collapse_urban>
<collapse_urban structure="fast"     >.true.</collapse_urban>

<n_dom_landunits structure="standard" >0</n_dom_landunits>
<n_dom_landunits structure="fast"     >1</n_dom_landunits>

<n_dom_pfts structure="standard" >0</n_dom_pfts>
<n_dom_pfts structure="fast"     >1</n_dom_pfts>

<toosmall_soil>0.d00</toosmall_soil>
<toosmall_crop>0.d00</toosmall_crop>
<toosmall_glacier>0.d00</toosmall_glacier>
<toosmall_lake>0.d00</toosmall_lake>
<toosmall_wetland>0.d00</toosmall_wetland>
<toosmall_urban>0.d00</toosmall_urban>

<!-- =========================================  -->
<!-- Performance issues                         -->
<!-- =========================================  -->

<nsegspc                   >35</nsegspc>

<!-- =========================================  -->
<!-- Mapping Data                               -->
<!-- =========================================  -->


<!-- mapping files for 0.1x0.1 START added on Wed Jul 25 17:01:27 2012--> 

<map frm_hgrid="0.1x0.1"    frm_lmask="nomask"  to_hgrid="0.1x0.1"   to_lmask="nomask" 
>lnd/clm2/mappingdata/maps/0.1x0.1/map_0.1x0.1_nomask_to_0.1x0.1_nomask_aave_da_c120406.nc</map>
<map frm_hgrid="0.5x0.5"    frm_lmask="AVHRR"  to_hgrid="0.1x0.1"   to_lmask="nomask" 
>lnd/clm2/mappingdata/maps/0.1x0.1/map_0.5x0.5_AVHRR_to_0.1x0.1_nomask_aave_da_c120406.nc</map>
<map frm_hgrid="0.5x0.5"    frm_lmask="MODIS"  to_hgrid="0.1x0.1"   to_lmask="nomask" 
>lnd/clm2/mappingdata/maps/0.1x0.1/map_0.5x0.5_MODIS_to_0.1x0.1_nomask_aave_da_c120406.nc</map>
<map frm_hgrid="0.25x0.25"  frm_lmask="MODIS"  to_hgrid="0.1x0.1"   to_lmask="nomask" 
>lnd/clm2/mappingdata/maps/0.1x0.1/map_0.25x0.25_MODIS_to_0.1x0.1_nomask_aave_da_c170321.nc</map>
<map frm_hgrid="0.5x0.5"    frm_lmask="nomask"  to_hgrid="0.1x0.1"   to_lmask="nomask" 
>lnd/clm2/mappingdata/maps/0.1x0.1/map_0.5x0.5_nomask_to_0.1x0.1_nomask_aave_da_c120406.nc</map>
<map frm_hgrid="10x10min"    frm_lmask="nomask"  to_hgrid="0.1x0.1"   to_lmask="nomask" 
>lnd/clm2/mappingdata/maps/0.1x0.1/map_10x10min_nomask_to_0.1x0.1_nomask_aave_da_c120406.nc</map>
<map frm_hgrid="3x3min"    frm_lmask="MODIS"  to_hgrid="0.1x0.1"   to_lmask="nomask" 
>lnd/clm2/mappingdata/maps/0.1x0.1/map_3x3min_MODIS_to_0.1x0.1_nomask_aave_da_c120406.nc</map>
<map frm_hgrid="3x3min"    frm_lmask="MODIS-wCsp"  to_hgrid="0.1x0.1"   to_lmask="nomask" 
>lnd/clm2/mappingdata/maps/0.1x0.1/map_3x3min_MODIS-wCsp_to_0.1x0.1_nomask_aave_da_c160425.nc</map>
<map frm_hgrid="5x5min"    frm_lmask="IGBP-GSDP"  to_hgrid="0.1x0.1"   to_lmask="nomask" 
>lnd/clm2/mappingdata/maps/0.1x0.1/map_5x5min_IGBP-GSDP_to_0.1x0.1_nomask_aave_da_c120406.nc</map>
<map frm_hgrid="5x5min"    frm_lmask="ISRIC-WISE"  to_hgrid="0.1x0.1"   to_lmask="nomask" 
>lnd/clm2/mappingdata/maps/0.1x0.1/map_5x5min_ISRIC-WISE_to_0.1x0.1_nomask_aave_da_c120406.nc</map>
<map frm_hgrid="5x5min"   frm_lmask="ORNL-Soil" to_hgrid="0.1x0.1" to_lmask="nomask"
>lnd/clm2/mappingdata/maps/0.1x0.1/map_5x5min_ORNL-Soil_to_0.1x0.1_nomask_aave_da_c170706.nc</map>
<map frm_hgrid="5x5min"    frm_lmask="nomask"  to_hgrid="0.1x0.1"   to_lmask="nomask" 
>lnd/clm2/mappingdata/maps/0.1x0.1/map_5x5min_nomask_to_0.1x0.1_nomask_aave_da_c120406.nc</map>
<map frm_hgrid="ne120np4"    frm_lmask="nomask"  to_hgrid="0.1x0.1"   to_lmask="nomask" 
>lnd/clm2/mappingdata/maps/0.1x0.1/map_ne120np4_nomask_to_0.1x0.1_nomask_aave_da_c120711.nc</map>
<map frm_hgrid="4x5"    frm_lmask="nomask"  to_hgrid="0.1x0.1"   to_lmask="nomask" 
>lnd/clm2/mappingdata/maps/0.1x0.1/map_4x5_nomask_to_0.1x0.1_nomask_aave_da_c120706.nc</map>
<map frm_hgrid="1.9x2.5"    frm_lmask="nomask"  to_hgrid="0.1x0.1"   to_lmask="nomask" 
>lnd/clm2/mappingdata/maps/0.1x0.1/map_1.9x2.5_nomask_to_0.1x0.1_nomask_aave_da_c120709.nc</map>
<map frm_hgrid="ne240np4"    frm_lmask="nomask"  to_hgrid="0.1x0.1"   to_lmask="nomask" 
>lnd/clm2/mappingdata/maps/0.1x0.1/map_ne240np4_nomask_to_0.1x0.1_nomask_aave_da_c120711.nc</map>
<map frm_hgrid="0.9x1.25"    frm_lmask="GRDC"  to_hgrid="0.1x0.1"   to_lmask="nomask" 
>lnd/clm2/mappingdata/maps/0.1x0.1/map_0.9x1.25_GRDC_to_0.1x0.1_nomask_aave_da_c130308.nc</map>
<map frm_hgrid="360x720cru"    frm_lmask="cruncep"  to_hgrid="0.1x0.1"   to_lmask="nomask" 
>lnd/clm2/mappingdata/maps/0.1x0.1/map_360x720_cruncep_to_0.1x0.1_nomask_aave_da_c130326.nc</map>
<map frm_hgrid="1km-merge-10min"    frm_lmask="HYDRO1K-merge-nomask"  to_hgrid="0.1x0.1"   to_lmask="nomask" 
>lnd/clm2/mappingdata/maps/0.1x0.1/map_1km-merge-10min_HYDRO1K-merge-nomask_to_0.1x0.1_nomask_aave_da_c130405.nc</map>

<!-- mapping files for 0.1x0.1 END --> 

<!-- mapping files for 1x1_asphaltjungleNJ START added on Thu Jul 19 13:06:18 2012--> 

<map frm_hgrid="0.5x0.5"    frm_lmask="AVHRR"  to_hgrid="1x1_asphaltjungleNJ"   to_lmask="nomask" 
>lnd/clm2/mappingdata/maps/1x1_asphaltjungleNJ/map_0.5x0.5_AVHRR_to_1x1_asphaltjungleNJ_nomask_aave_da_c120717.nc</map>
<map frm_hgrid="0.5x0.5"    frm_lmask="MODIS"  to_hgrid="1x1_asphaltjungleNJ"   to_lmask="nomask" 
>lnd/clm2/mappingdata/maps/1x1_asphaltjungleNJ/map_0.5x0.5_MODIS_to_1x1_asphaltjungleNJ_nomask_aave_da_c120717.nc</map>
<map frm_hgrid="0.25x0.25"  frm_lmask="MODIS"  to_hgrid="1x1_asphaltjungleNJ"   to_lmask="nomask" 
>lnd/clm2/mappingdata/maps/1x1_asphaltjungleNJ/map_0.25x0.25_MODIS_to_1x1_asphaltjungleNJ_nomask_aave_da_c170321.nc</map>
<map frm_hgrid="0.5x0.5"    frm_lmask="nomask"  to_hgrid="1x1_asphaltjungleNJ"   to_lmask="nomask" 
>lnd/clm2/mappingdata/maps/1x1_asphaltjungleNJ/map_0.5x0.5_nomask_to_1x1_asphaltjungleNJ_nomask_aave_da_c120717.nc</map>
<map frm_hgrid="10x10min"    frm_lmask="nomask"  to_hgrid="1x1_asphaltjungleNJ"   to_lmask="nomask" 
>lnd/clm2/mappingdata/maps/1x1_asphaltjungleNJ/map_10x10min_nomask_to_1x1_asphaltjungleNJ_nomask_aave_da_c120717.nc</map>
<map frm_hgrid="3x3min"    frm_lmask="MODIS"  to_hgrid="1x1_asphaltjungleNJ"   to_lmask="nomask" 
>lnd/clm2/mappingdata/maps/1x1_asphaltjungleNJ/map_3x3min_MODIS_to_1x1_asphaltjungleNJ_nomask_aave_da_c120717.nc</map>
<map frm_hgrid="3x3min"    frm_lmask="MODISv2"     to_hgrid="1x1_asphaltjungleNJ"   to_lmask="nomask" 
>lnd/clm2/mappingdata/maps/1x1_asphaltjungleNJ/map_3x3min_MODISv2_to_1x1_asphaltjungleNJ_nomask_aave_da_c190507.nc</map>
<map frm_hgrid="3x3min"    frm_lmask="MODIS-wCsp"  to_hgrid="1x1_asphaltjungleNJ"   to_lmask="nomask" 
>lnd/clm2/mappingdata/maps/1x1_asphaltjungleNJ/map_3x3min_MODIS-wCsp_to_1x1_asphaltjungleNJ_nomask_aave_da_c160425.nc</map>
<map frm_hgrid="3x3min"    frm_lmask="USGS"   to_hgrid="1x1_asphaltjungleNJ"   to_lmask="nomask" 
>lnd/clm2/mappingdata/maps/1x1_asphaltjungleNJ/map_3x3min_USGS_to_1x1_asphaltjungleNJ_nomask_aave_da_c120927.nc</map>
<map frm_hgrid="3x3min"    frm_lmask="LandScan2004" to_hgrid="1x1_asphaltjungleNJ"   to_lmask="nomask" 
>lnd/clm2/mappingdata/maps/1x1_asphaltjungleNJ/map_3x3min_LandScan2004_to_1x1_asphaltjungleNJ_nomask_aave_da_c121114.nc</map>
<map frm_hgrid="5x5min"    frm_lmask="IGBP-GSDP"  to_hgrid="1x1_asphaltjungleNJ"   to_lmask="nomask" 
>lnd/clm2/mappingdata/maps/1x1_asphaltjungleNJ/map_5x5min_IGBP-GSDP_to_1x1_asphaltjungleNJ_nomask_aave_da_c120717.nc</map>
<map frm_hgrid="5x5min"    frm_lmask="ISRIC-WISE"  to_hgrid="1x1_asphaltjungleNJ"   to_lmask="nomask" 
>lnd/clm2/mappingdata/maps/1x1_asphaltjungleNJ/map_5x5min_ISRIC-WISE_to_1x1_asphaltjungleNJ_nomask_aave_da_c120717.nc</map>
<map frm_hgrid="5x5min"    frm_lmask="ORNL-Soil" to_hgrid="1x1_asphaltjungleNJ" to_lmask="nomask"
>lnd/clm2/mappingdata/maps/1x1_asphaltjungleNJ/map_5x5min_ORNL-Soil_to_1x1_asphaltjungleNJ_nomask_aave_da_c170706.nc</map>
<map frm_hgrid="5x5min"    frm_lmask="nomask"  to_hgrid="1x1_asphaltjungleNJ"   to_lmask="nomask" 
>lnd/clm2/mappingdata/maps/1x1_asphaltjungleNJ/map_5x5min_nomask_to_1x1_asphaltjungleNJ_nomask_aave_da_c120717.nc</map>
<map frm_hgrid="3x3min"   frm_lmask="GLOBE-Gardner" to_hgrid="1x1_asphaltjungleNJ" to_lmask="nomask"
>lnd/clm2/mappingdata/maps/1x1_asphaltjungleNJ/map_3x3min_GLOBE-Gardner_to_1x1_asphaltjungleNJ_nomask_aave_da_c120927.nc</map>
<map frm_hgrid="3x3min"   frm_lmask="GLOBE-Gardner-mergeGIS" to_hgrid="1x1_asphaltjungleNJ" to_lmask="nomask"
>lnd/clm2/mappingdata/maps/1x1_asphaltjungleNJ/map_3x3min_GLOBE-Gardner-mergeGIS_to_1x1_asphaltjungleNJ_nomask_aave_da_c120927.nc</map>
<map frm_hgrid="0.9x1.25"    frm_lmask="GRDC"  to_hgrid="1x1_asphaltjungleNJ"   to_lmask="nomask" 
>lnd/clm2/mappingdata/maps/1x1_asphaltjungleNJ/map_0.9x1.25_GRDC_to_1x1_asphaltjungleNJ_nomask_aave_da_c130309.nc</map>
<map frm_hgrid="360x720cru"    frm_lmask="cruncep"  to_hgrid="1x1_asphaltjungleNJ"   to_lmask="nomask" 
>lnd/clm2/mappingdata/maps/1x1_asphaltjungleNJ/map_360x720_cruncep_to_1x1_asphaltjungleNJ_nomask_aave_da_c130326.nc</map>
<map frm_hgrid="1km-merge-10min"    frm_lmask="HYDRO1K-merge-nomask"  to_hgrid="1x1_asphaltjungleNJ"   to_lmask="nomask" 
>lnd/clm2/mappingdata/maps/1x1_asphaltjungleNJ/map_1km-merge-10min_HYDRO1K-merge-nomask_to_1x1_asphaltjungleNJ_nomask_aave_da_c130403.nc</map>

<!-- mapping files for 1x1_asphaltjungleNJ END --> 

<!-- mapping files for 1x1_brazil START added on Thu Jul 19 13:06:18 2012--> 

<map frm_hgrid="0.5x0.5"    frm_lmask="AVHRR"  to_hgrid="1x1_brazil"   to_lmask="nomask" 
>lnd/clm2/mappingdata/maps/1x1_brazil/map_0.5x0.5_AVHRR_to_1x1_brazil_nomask_aave_da_c120717.nc</map>
<map frm_hgrid="0.5x0.5"    frm_lmask="MODIS"  to_hgrid="1x1_brazil"   to_lmask="nomask" 
>lnd/clm2/mappingdata/maps/1x1_brazil/map_0.5x0.5_MODIS_to_1x1_brazil_nomask_aave_da_c120717.nc</map>
<map frm_hgrid="0.25x0.25"  frm_lmask="MODIS"  to_hgrid="1x1_brazil"   to_lmask="nomask" 
>lnd/clm2/mappingdata/maps/1x1_brazil/map_0.25x0.25_MODIS_to_1x1_brazil_nomask_aave_da_c170321.nc</map>
<map frm_hgrid="0.5x0.5"    frm_lmask="nomask"  to_hgrid="1x1_brazil"   to_lmask="nomask" 
>lnd/clm2/mappingdata/maps/1x1_brazil/map_0.5x0.5_nomask_to_1x1_brazil_nomask_aave_da_c120717.nc</map>
<map frm_hgrid="10x10min"    frm_lmask="nomask"  to_hgrid="1x1_brazil"   to_lmask="nomask" 
>lnd/clm2/mappingdata/maps/1x1_brazil/map_10x10min_nomask_to_1x1_brazil_nomask_aave_da_c120717.nc</map>
<map frm_hgrid="3x3min"    frm_lmask="MODIS"  to_hgrid="1x1_brazil"   to_lmask="nomask" 
>lnd/clm2/mappingdata/maps/1x1_brazil/map_3x3min_MODIS_to_1x1_brazil_nomask_aave_da_c120717.nc</map>
<map frm_hgrid="3x3min"    frm_lmask="MODISv2"     to_hgrid="1x1_brazil"   to_lmask="nomask" 
>lnd/clm2/mappingdata/maps/1x1_brazil/map_3x3min_MODISv2_to_1x1_brazil_nomask_aave_da_c190507.nc</map>
<map frm_hgrid="3x3min"    frm_lmask="MODIS-wCsp"  to_hgrid="1x1_brazil"   to_lmask="nomask" 
>lnd/clm2/mappingdata/maps/1x1_brazil/map_3x3min_MODIS-wCsp_to_1x1_brazil_nomask_aave_da_c160425.nc</map>
<map frm_hgrid="3x3min"    frm_lmask="USGS"   to_hgrid="1x1_brazil"   to_lmask="nomask" 
>lnd/clm2/mappingdata/maps/1x1_brazil/map_3x3min_USGS_to_1x1_brazil_nomask_aave_da_c120927.nc</map>
<map frm_hgrid="3x3min"    frm_lmask="LandScan2004" to_hgrid="1x1_brazil"   to_lmask="nomask" 
>lnd/clm2/mappingdata/maps/1x1_brazil/map_3x3min_LandScan2004_to_1x1_brazil_nomask_aave_da_c121114.nc</map>
<map frm_hgrid="5x5min"    frm_lmask="IGBP-GSDP"  to_hgrid="1x1_brazil"   to_lmask="nomask" 
>lnd/clm2/mappingdata/maps/1x1_brazil/map_5x5min_IGBP-GSDP_to_1x1_brazil_nomask_aave_da_c120717.nc</map>
<map frm_hgrid="5x5min"    frm_lmask="ISRIC-WISE"  to_hgrid="1x1_brazil"   to_lmask="nomask" 
>lnd/clm2/mappingdata/maps/1x1_brazil/map_5x5min_ISRIC-WISE_to_1x1_brazil_nomask_aave_da_c120717.nc</map>
<map frm_hgrid="5x5min"    frm_lmask="ORNL-Soil" to_hgrid="1x1_brazil" to_lmask="nomask"
>lnd/clm2/mappingdata/maps/1x1_brazil/map_5x5min_ORNL-Soil_to_1x1_brazil_nomask_aave_da_c170706.nc</map>
<map frm_hgrid="5x5min"    frm_lmask="nomask"  to_hgrid="1x1_brazil"   to_lmask="nomask" 
>lnd/clm2/mappingdata/maps/1x1_brazil/map_5x5min_nomask_to_1x1_brazil_nomask_aave_da_c120717.nc</map>
<map frm_hgrid="3x3min"   frm_lmask="GLOBE-Gardner" to_hgrid="1x1_brazil" to_lmask="nomask"
>lnd/clm2/mappingdata/maps/1x1_brazil/map_3x3min_GLOBE-Gardner_to_1x1_brazil_nomask_aave_da_c120927.nc</map>
<map frm_hgrid="3x3min"   frm_lmask="GLOBE-Gardner-mergeGIS" to_hgrid="1x1_brazil" to_lmask="nomask"
>lnd/clm2/mappingdata/maps/1x1_brazil/map_3x3min_GLOBE-Gardner-mergeGIS_to_1x1_brazil_nomask_aave_da_c120927.nc</map>
<map frm_hgrid="0.9x1.25"    frm_lmask="GRDC"  to_hgrid="1x1_brazil"   to_lmask="nomask" 
>lnd/clm2/mappingdata/maps/1x1_brazil/map_0.9x1.25_GRDC_to_1x1_brazil_nomask_aave_da_c130309.nc</map>
<map frm_hgrid="360x720cru"    frm_lmask="cruncep"  to_hgrid="1x1_brazil"   to_lmask="nomask" 
>lnd/clm2/mappingdata/maps/1x1_brazil/map_360x720_cruncep_to_1x1_brazil_nomask_aave_da_c130326.nc</map>
<map frm_hgrid="1km-merge-10min"    frm_lmask="HYDRO1K-merge-nomask"  to_hgrid="1x1_brazil"   to_lmask="nomask" 
>lnd/clm2/mappingdata/maps/1x1_brazil/map_1km-merge-10min_HYDRO1K-merge-nomask_to_1x1_brazil_nomask_aave_da_c130403.nc</map>

<!-- mapping files for 1x1_brazil END --> 

<!-- mapping files for 1x1_camdenNJ START added on Thu Jul 19 13:06:18 2012--> 

<map frm_hgrid="0.5x0.5"    frm_lmask="AVHRR"  to_hgrid="1x1_camdenNJ"   to_lmask="nomask" 
>lnd/clm2/mappingdata/maps/1x1_camdenNJ/map_0.5x0.5_AVHRR_to_1x1_camdenNJ_nomask_aave_da_c120717.nc</map>
<map frm_hgrid="0.5x0.5"    frm_lmask="MODIS"  to_hgrid="1x1_camdenNJ"   to_lmask="nomask" 
>lnd/clm2/mappingdata/maps/1x1_camdenNJ/map_0.5x0.5_MODIS_to_1x1_camdenNJ_nomask_aave_da_c120717.nc</map>
<map frm_hgrid="0.25x0.25"  frm_lmask="MODIS"  to_hgrid="1x1_camdenNJ"   to_lmask="nomask" 
>lnd/clm2/mappingdata/maps/1x1_camdenNJ/map_0.25x0.25_MODIS_to_1x1_camdenNJ_nomask_aave_da_c170321.nc</map>
<map frm_hgrid="0.5x0.5"    frm_lmask="nomask"  to_hgrid="1x1_camdenNJ"   to_lmask="nomask" 
>lnd/clm2/mappingdata/maps/1x1_camdenNJ/map_0.5x0.5_nomask_to_1x1_camdenNJ_nomask_aave_da_c120717.nc</map>
<map frm_hgrid="10x10min"    frm_lmask="nomask"  to_hgrid="1x1_camdenNJ"   to_lmask="nomask" 
>lnd/clm2/mappingdata/maps/1x1_camdenNJ/map_10x10min_nomask_to_1x1_camdenNJ_nomask_aave_da_c120717.nc</map>
<map frm_hgrid="3x3min"    frm_lmask="MODIS"  to_hgrid="1x1_camdenNJ"   to_lmask="nomask" 
>lnd/clm2/mappingdata/maps/1x1_camdenNJ/map_3x3min_MODIS_to_1x1_camdenNJ_nomask_aave_da_c120717.nc</map>
<map frm_hgrid="3x3min"    frm_lmask="MODISv2"     to_hgrid="1x1_camdenNJ"   to_lmask="nomask" 
>lnd/clm2/mappingdata/maps/1x1_camdenNJ/map_3x3min_MODISv2_to_1x1_camdenNJ_nomask_aave_da_c190506.nc</map>
<map frm_hgrid="3x3min"    frm_lmask="MODIS-wCsp"  to_hgrid="1x1_camdenNJ"   to_lmask="nomask" 
>lnd/clm2/mappingdata/maps/1x1_camdenNJ/map_3x3min_MODIS-wCsp_to_1x1_camdenNJ_nomask_aave_da_c160425.nc</map>
<map frm_hgrid="3x3min"    frm_lmask="USGS"   to_hgrid="1x1_camdenNJ"   to_lmask="nomask" 
>lnd/clm2/mappingdata/maps/1x1_camdenNJ/map_3x3min_USGS_to_1x1_camdenNJ_nomask_aave_da_c120927.nc</map>
<map frm_hgrid="3x3min"    frm_lmask="LandScan2004" to_hgrid="1x1_camdenNJ"   to_lmask="nomask" 
>lnd/clm2/mappingdata/maps/1x1_camdenNJ/map_3x3min_LandScan2004_to_1x1_camdenNJ_nomask_aave_da_c121114.nc</map>
<map frm_hgrid="5x5min"    frm_lmask="IGBP-GSDP"  to_hgrid="1x1_camdenNJ"   to_lmask="nomask" 
>lnd/clm2/mappingdata/maps/1x1_camdenNJ/map_5x5min_IGBP-GSDP_to_1x1_camdenNJ_nomask_aave_da_c120717.nc</map>
<map frm_hgrid="5x5min"    frm_lmask="ISRIC-WISE"  to_hgrid="1x1_camdenNJ"   to_lmask="nomask" 
>lnd/clm2/mappingdata/maps/1x1_camdenNJ/map_5x5min_ISRIC-WISE_to_1x1_camdenNJ_nomask_aave_da_c120717.nc</map>
<map frm_hgrid="5x5min"    frm_lmask="ORNL-Soil" to_hgrid="1x1_camdenNJ" to_lmask="nomask"
>lnd/clm2/mappingdata/maps/1x1_camdenNJ/map_5x5min_ORNL-Soil_to_1x1_camdenNJ_nomask_aave_da_c170706.nc</map>
<map frm_hgrid="5x5min"    frm_lmask="nomask"  to_hgrid="1x1_camdenNJ"   to_lmask="nomask" 
>lnd/clm2/mappingdata/maps/1x1_camdenNJ/map_5x5min_nomask_to_1x1_camdenNJ_nomask_aave_da_c120717.nc</map>
<map frm_hgrid="3x3min"   frm_lmask="GLOBE-Gardner" to_hgrid="1x1_camdenNJ" to_lmask="nomask"
>lnd/clm2/mappingdata/maps/1x1_camdenNJ/map_3x3min_GLOBE-Gardner_to_1x1_camdenNJ_nomask_aave_da_c120927.nc</map>
<map frm_hgrid="3x3min"   frm_lmask="GLOBE-Gardner-mergeGIS" to_hgrid="1x1_camdenNJ" to_lmask="nomask"
>lnd/clm2/mappingdata/maps/1x1_camdenNJ/map_3x3min_GLOBE-Gardner-mergeGIS_to_1x1_camdenNJ_nomask_aave_da_c120927.nc</map>
<map frm_hgrid="0.9x1.25"    frm_lmask="GRDC"  to_hgrid="1x1_camdenNJ"   to_lmask="nomask" 
>lnd/clm2/mappingdata/maps/1x1_camdenNJ/map_0.9x1.25_GRDC_to_1x1_camdenNJ_nomask_aave_da_c130309.nc</map>
<map frm_hgrid="360x720cru"    frm_lmask="cruncep"  to_hgrid="1x1_camdenNJ"   to_lmask="nomask" 
>lnd/clm2/mappingdata/maps/1x1_camdenNJ/map_360x720_cruncep_to_1x1_camdenNJ_nomask_aave_da_c130326.nc</map>
<map frm_hgrid="1km-merge-10min"    frm_lmask="HYDRO1K-merge-nomask"  to_hgrid="1x1_camdenNJ"   to_lmask="nomask" 
>lnd/clm2/mappingdata/maps/1x1_camdenNJ/map_1km-merge-10min_HYDRO1K-merge-nomask_to_1x1_camdenNJ_nomask_aave_da_c130403.nc</map>

<!-- mapping files for 1x1_camdenNJ END --> 

<!-- mapping files for 1x1_mexicocityMEX START added on Thu Jul 19 13:06:18 2012--> 

<map frm_hgrid="0.5x0.5"    frm_lmask="AVHRR"  to_hgrid="1x1_mexicocityMEX"   to_lmask="nomask" 
>lnd/clm2/mappingdata/maps/1x1_mexicocityMEX/map_0.5x0.5_AVHRR_to_1x1_mexicocityMEX_nomask_aave_da_c120717.nc</map>
<map frm_hgrid="0.5x0.5"    frm_lmask="MODIS"  to_hgrid="1x1_mexicocityMEX"   to_lmask="nomask" 
>lnd/clm2/mappingdata/maps/1x1_mexicocityMEX/map_0.5x0.5_MODIS_to_1x1_mexicocityMEX_nomask_aave_da_c120717.nc</map>
<map frm_hgrid="0.25x0.25"  frm_lmask="MODIS"  to_hgrid="1x1_mexicocityMEX"   to_lmask="nomask" 
>lnd/clm2/mappingdata/maps/1x1_mexicocityMEX/map_0.25x0.25_MODIS_to_1x1_mexicocityMEX_nomask_aave_da_c170321.nc</map>
<map frm_hgrid="0.5x0.5"    frm_lmask="nomask"  to_hgrid="1x1_mexicocityMEX"   to_lmask="nomask" 
>lnd/clm2/mappingdata/maps/1x1_mexicocityMEX/map_0.5x0.5_nomask_to_1x1_mexicocityMEX_nomask_aave_da_c120717.nc</map>
<map frm_hgrid="10x10min"    frm_lmask="nomask"  to_hgrid="1x1_mexicocityMEX"   to_lmask="nomask" 
>lnd/clm2/mappingdata/maps/1x1_mexicocityMEX/map_10x10min_nomask_to_1x1_mexicocityMEX_nomask_aave_da_c120717.nc</map>
<map frm_hgrid="3x3min"    frm_lmask="MODIS"  to_hgrid="1x1_mexicocityMEX"   to_lmask="nomask" 
>lnd/clm2/mappingdata/maps/1x1_mexicocityMEX/map_3x3min_MODIS_to_1x1_mexicocityMEX_nomask_aave_da_c120717.nc</map>
<map frm_hgrid="3x3min"    frm_lmask="MODISv2"     to_hgrid="1x1_mexicocityMEX"   to_lmask="nomask" 
>lnd/clm2/mappingdata/maps/1x1_mexicocityMEX/map_3x3min_MODISv2_to_1x1_mexicocityMEX_nomask_aave_da_c190507.nc</map>
<map frm_hgrid="3x3min"    frm_lmask="MODIS-wCsp"  to_hgrid="1x1_mexicocityMEX"   to_lmask="nomask" 
>lnd/clm2/mappingdata/maps/1x1_mexicocityMEX/map_3x3min_MODIS-wCsp_to_1x1_mexicocityMEX_nomask_aave_da_c160425.nc</map>
<map frm_hgrid="3x3min"    frm_lmask="USGS"   to_hgrid="1x1_mexicocityMEX"   to_lmask="nomask" 
>lnd/clm2/mappingdata/maps/1x1_mexicocityMEX/map_3x3min_USGS_to_1x1_mexicocityMEX_nomask_aave_da_c120927.nc</map>
<map frm_hgrid="3x3min"    frm_lmask="LandScan2004" to_hgrid="1x1_mexicocityMEX"   to_lmask="nomask" 
>lnd/clm2/mappingdata/maps/1x1_mexicocityMEX/map_3x3min_LandScan2004_to_1x1_mexicocityMEX_nomask_aave_da_c121114.nc</map>
<map frm_hgrid="5x5min"    frm_lmask="IGBP-GSDP"  to_hgrid="1x1_mexicocityMEX"   to_lmask="nomask" 
>lnd/clm2/mappingdata/maps/1x1_mexicocityMEX/map_5x5min_IGBP-GSDP_to_1x1_mexicocityMEX_nomask_aave_da_c120717.nc</map>
<map frm_hgrid="5x5min"    frm_lmask="ISRIC-WISE"  to_hgrid="1x1_mexicocityMEX"   to_lmask="nomask" 
>lnd/clm2/mappingdata/maps/1x1_mexicocityMEX/map_5x5min_ISRIC-WISE_to_1x1_mexicocityMEX_nomask_aave_da_c120717.nc</map>
<map frm_hgrid="5x5min"    frm_lmask="ORNL-Soil" to_hgrid="1x1_mexicocityMEX" to_lmask="nomask"
>lnd/clm2/mappingdata/maps/1x1_mexicocityMEX/map_5x5min_ORNL-Soil_to_1x1_mexicocityMEX_nomask_aave_da_c170706.nc</map>
<map frm_hgrid="5x5min"    frm_lmask="nomask"  to_hgrid="1x1_mexicocityMEX"   to_lmask="nomask" 
>lnd/clm2/mappingdata/maps/1x1_mexicocityMEX/map_5x5min_nomask_to_1x1_mexicocityMEX_nomask_aave_da_c120717.nc</map>
<map frm_hgrid="3x3min"   frm_lmask="GLOBE-Gardner" to_hgrid="1x1_mexicocityMEX" to_lmask="nomask"
>lnd/clm2/mappingdata/maps/1x1_mexicocityMEX/map_3x3min_GLOBE-Gardner_to_1x1_mexicocityMEX_nomask_aave_da_c120927.nc</map>
<map frm_hgrid="3x3min"   frm_lmask="GLOBE-Gardner-mergeGIS" to_hgrid="1x1_mexicocityMEX" to_lmask="nomask"
>lnd/clm2/mappingdata/maps/1x1_mexicocityMEX/map_3x3min_GLOBE-Gardner-mergeGIS_to_1x1_mexicocityMEX_nomask_aave_da_c120927.nc</map>
<map frm_hgrid="0.9x1.25"    frm_lmask="GRDC"  to_hgrid="1x1_mexicocityMEX"   to_lmask="nomask" 
>lnd/clm2/mappingdata/maps/1x1_mexicocityMEX/map_0.9x1.25_GRDC_to_1x1_mexicocityMEX_nomask_aave_da_c130309.nc</map>
<map frm_hgrid="360x720cru"    frm_lmask="cruncep"  to_hgrid="1x1_mexicocityMEX"   to_lmask="nomask" 
>lnd/clm2/mappingdata/maps/1x1_mexicocityMEX/map_360x720_cruncep_to_1x1_mexicocityMEX_nomask_aave_da_c130326.nc</map>
<map frm_hgrid="1km-merge-10min"    frm_lmask="HYDRO1K-merge-nomask"  to_hgrid="1x1_mexicocityMEX"   to_lmask="nomask" 
>lnd/clm2/mappingdata/maps/1x1_mexicocityMEX/map_1km-merge-10min_HYDRO1K-merge-nomask_to_1x1_mexicocityMEX_nomask_aave_da_c130403.nc</map>

<!-- mapping files for 1x1_mexicocityMEX END --> 

<!-- mapping files for 1x1_numaIA START added on Thu Jul 19 13:06:18 2012--> 

<map frm_hgrid="0.5x0.5"    frm_lmask="AVHRR"  to_hgrid="1x1_numaIA"   to_lmask="nomask" 
>lnd/clm2/mappingdata/maps/1x1_numaIA/map_0.5x0.5_AVHRR_to_1x1_numaIA_nomask_aave_da_c120717.nc</map>
<map frm_hgrid="0.5x0.5"    frm_lmask="MODIS"  to_hgrid="1x1_numaIA"   to_lmask="nomask" 
>lnd/clm2/mappingdata/maps/1x1_numaIA/map_0.5x0.5_MODIS_to_1x1_numaIA_nomask_aave_da_c120717.nc</map>
<map frm_hgrid="0.25x0.25"  frm_lmask="MODIS"  to_hgrid="1x1_numaIA"   to_lmask="nomask" 
>lnd/clm2/mappingdata/maps/1x1_numaIA/map_0.25x0.25_MODIS_to_1x1_numaIA_nomask_aave_da_c170321.nc</map>
<map frm_hgrid="0.5x0.5"    frm_lmask="nomask"  to_hgrid="1x1_numaIA"   to_lmask="nomask" 
>lnd/clm2/mappingdata/maps/1x1_numaIA/map_0.5x0.5_nomask_to_1x1_numaIA_nomask_aave_da_c120717.nc</map>
<map frm_hgrid="10x10min"    frm_lmask="nomask"  to_hgrid="1x1_numaIA"   to_lmask="nomask" 
>lnd/clm2/mappingdata/maps/1x1_numaIA/map_10x10min_nomask_to_1x1_numaIA_nomask_aave_da_c120717.nc</map>
<map frm_hgrid="3x3min"    frm_lmask="MODIS"  to_hgrid="1x1_numaIA"   to_lmask="nomask" 
>lnd/clm2/mappingdata/maps/1x1_numaIA/map_3x3min_MODIS_to_1x1_numaIA_nomask_aave_da_c120717.nc</map>
<map frm_hgrid="3x3min"    frm_lmask="MODISv2"     to_hgrid="1x1_numaIA"   to_lmask="nomask" 
>lnd/clm2/mappingdata/maps/1x1_numaIA/map_3x3min_MODISv2_to_1x1_numaIA_nomask_aave_da_c190507.nc</map>
<map frm_hgrid="3x3min"    frm_lmask="MODIS-wCsp"  to_hgrid="1x1_numaIA"   to_lmask="nomask" 
>lnd/clm2/mappingdata/maps/1x1_numaIA/map_3x3min_MODIS-wCsp_to_1x1_numaIA_nomask_aave_da_c160425.nc</map>
<map frm_hgrid="3x3min"    frm_lmask="USGS"   to_hgrid="1x1_numaIA"   to_lmask="nomask" 
>lnd/clm2/mappingdata/maps/1x1_numaIA/map_3x3min_USGS_to_1x1_numaIA_nomask_aave_da_c120927.nc</map>
<map frm_hgrid="3x3min"    frm_lmask="LandScan2004" to_hgrid="1x1_numaIA"   to_lmask="nomask" 
>lnd/clm2/mappingdata/maps/1x1_numaIA/map_3x3min_LandScan2004_to_1x1_numaIA_nomask_aave_da_c121114.nc</map>
<map frm_hgrid="5x5min"    frm_lmask="IGBP-GSDP"  to_hgrid="1x1_numaIA"   to_lmask="nomask" 
>lnd/clm2/mappingdata/maps/1x1_numaIA/map_5x5min_IGBP-GSDP_to_1x1_numaIA_nomask_aave_da_c120717.nc</map>
<map frm_hgrid="5x5min"    frm_lmask="ISRIC-WISE"  to_hgrid="1x1_numaIA"   to_lmask="nomask" 
>lnd/clm2/mappingdata/maps/1x1_numaIA/map_5x5min_ISRIC-WISE_to_1x1_numaIA_nomask_aave_da_c120717.nc</map>
<map frm_hgrid="5x5min"    frm_lmask="ORNL-Soil" to_hgrid="1x1_numaIA" to_lmask="nomask"
>lnd/clm2/mappingdata/maps/1x1_numaIA/map_5x5min_ORNL-Soil_to_1x1_numaIA_nomask_aave_da_c170706.nc</map>
<map frm_hgrid="5x5min"    frm_lmask="nomask"  to_hgrid="1x1_numaIA"   to_lmask="nomask" 
>lnd/clm2/mappingdata/maps/1x1_numaIA/map_5x5min_nomask_to_1x1_numaIA_nomask_aave_da_c120717.nc</map>
<map frm_hgrid="3x3min"   frm_lmask="GLOBE-Gardner" to_hgrid="1x1_numaIA" to_lmask="nomask"
>lnd/clm2/mappingdata/maps/1x1_numaIA/map_3x3min_GLOBE-Gardner_to_1x1_numaIA_nomask_aave_da_c120927.nc</map>
<map frm_hgrid="3x3min"   frm_lmask="GLOBE-Gardner-mergeGIS" to_hgrid="1x1_numaIA" to_lmask="nomask"
>lnd/clm2/mappingdata/maps/1x1_numaIA/map_3x3min_GLOBE-Gardner-mergeGIS_to_1x1_numaIA_nomask_aave_da_c120927.nc</map>
<map frm_hgrid="0.9x1.25"    frm_lmask="GRDC"  to_hgrid="1x1_numaIA"   to_lmask="nomask" 
>lnd/clm2/mappingdata/maps/1x1_numaIA/map_0.9x1.25_GRDC_to_1x1_numaIA_nomask_aave_da_c130309.nc</map>
<map frm_hgrid="360x720cru"    frm_lmask="cruncep"  to_hgrid="1x1_numaIA"   to_lmask="nomask" 
>lnd/clm2/mappingdata/maps/1x1_numaIA/map_360x720_cruncep_to_1x1_numaIA_nomask_aave_da_c130326.nc</map>
<map frm_hgrid="1km-merge-10min"    frm_lmask="HYDRO1K-merge-nomask"  to_hgrid="1x1_numaIA"   to_lmask="nomask" 
>lnd/clm2/mappingdata/maps/1x1_numaIA/map_1km-merge-10min_HYDRO1K-merge-nomask_to_1x1_numaIA_nomask_aave_da_c130403.nc</map>

<!-- mapping files for 1x1_numaIA END --> 

<!-- mapping files for 1x1_smallvilleIA START added on Thu Jul 19 13:06:19 2012--> 

<map frm_hgrid="0.5x0.5"    frm_lmask="AVHRR"  to_hgrid="1x1_smallvilleIA"   to_lmask="nomask" 
>lnd/clm2/mappingdata/maps/1x1_smallvilleIA/map_0.5x0.5_AVHRR_to_1x1_smallvilleIA_nomask_aave_da_c120717.nc</map>
<map frm_hgrid="0.5x0.5"    frm_lmask="MODIS"  to_hgrid="1x1_smallvilleIA"   to_lmask="nomask" 
>lnd/clm2/mappingdata/maps/1x1_smallvilleIA/map_0.5x0.5_MODIS_to_1x1_smallvilleIA_nomask_aave_da_c120717.nc</map>
<map frm_hgrid="0.25x0.25"  frm_lmask="MODIS"  to_hgrid="1x1_smallvilleIA"   to_lmask="nomask" 
>lnd/clm2/mappingdata/maps/1x1_smallvilleIA/map_0.25x0.25_MODIS_to_1x1_smallvilleIA_nomask_aave_da_c170321.nc</map>
<map frm_hgrid="0.5x0.5"    frm_lmask="nomask"  to_hgrid="1x1_smallvilleIA"   to_lmask="nomask" 
>lnd/clm2/mappingdata/maps/1x1_smallvilleIA/map_0.5x0.5_nomask_to_1x1_smallvilleIA_nomask_aave_da_c120717.nc</map>
<map frm_hgrid="10x10min"    frm_lmask="nomask"  to_hgrid="1x1_smallvilleIA"   to_lmask="nomask" 
>lnd/clm2/mappingdata/maps/1x1_smallvilleIA/map_10x10min_nomask_to_1x1_smallvilleIA_nomask_aave_da_c120717.nc</map>
<map frm_hgrid="3x3min"    frm_lmask="MODIS"  to_hgrid="1x1_smallvilleIA"   to_lmask="nomask" 
>lnd/clm2/mappingdata/maps/1x1_smallvilleIA/map_3x3min_MODIS_to_1x1_smallvilleIA_nomask_aave_da_c120717.nc</map>
<map frm_hgrid="3x3min"    frm_lmask="MODISv2"     to_hgrid="1x1_smallvilleIA"   to_lmask="nomask" 
>lnd/clm2/mappingdata/maps/1x1_smallvilleIA/map_3x3min_MODISv2_to_1x1_smallvilleIA_nomask_aave_da_c190507.nc</map>
<map frm_hgrid="3x3min"    frm_lmask="MODIS-wCsp"  to_hgrid="1x1_smallvilleIA"   to_lmask="nomask" 
>lnd/clm2/mappingdata/maps/1x1_smallvilleIA/map_3x3min_MODIS-wCsp_to_1x1_smallvilleIA_nomask_aave_da_c160425.nc</map>
<map frm_hgrid="3x3min"    frm_lmask="USGS"   to_hgrid="1x1_smallvilleIA"   to_lmask="nomask" 
>lnd/clm2/mappingdata/maps/1x1_smallvilleIA/map_3x3min_USGS_to_1x1_smallvilleIA_nomask_aave_da_c120927.nc</map>
<map frm_hgrid="3x3min"    frm_lmask="LandScan2004" to_hgrid="1x1_smallvilleIA"   to_lmask="nomask" 
>lnd/clm2/mappingdata/maps/1x1_smallvilleIA/map_3x3min_LandScan2004_to_1x1_smallvilleIA_nomask_aave_da_c121114.nc</map>
<map frm_hgrid="5x5min"    frm_lmask="IGBP-GSDP"  to_hgrid="1x1_smallvilleIA"   to_lmask="nomask" 
>lnd/clm2/mappingdata/maps/1x1_smallvilleIA/map_5x5min_IGBP-GSDP_to_1x1_smallvilleIA_nomask_aave_da_c120717.nc</map>
<map frm_hgrid="5x5min"    frm_lmask="ISRIC-WISE"  to_hgrid="1x1_smallvilleIA"   to_lmask="nomask" 
>lnd/clm2/mappingdata/maps/1x1_smallvilleIA/map_5x5min_ISRIC-WISE_to_1x1_smallvilleIA_nomask_aave_da_c120717.nc</map>
<map frm_hgrid="5x5min"    frm_lmask="ORNL-Soil" to_hgrid="1x1_smallvilleIA" to_lmask="nomask"
>lnd/clm2/mappingdata/maps/1x1_smallvilleIA/map_5x5min_ORNL-Soil_to_1x1_smallvilleIA_nomask_aave_da_c170706.nc</map>
<map frm_hgrid="5x5min"    frm_lmask="nomask"  to_hgrid="1x1_smallvilleIA"   to_lmask="nomask" 
>lnd/clm2/mappingdata/maps/1x1_smallvilleIA/map_5x5min_nomask_to_1x1_smallvilleIA_nomask_aave_da_c120717.nc</map>
<map frm_hgrid="3x3min"   frm_lmask="GLOBE-Gardner" to_hgrid="1x1_smallvilleIA" to_lmask="nomask"
>lnd/clm2/mappingdata/maps/1x1_smallvilleIA/map_3x3min_GLOBE-Gardner_to_1x1_smallvilleIA_nomask_aave_da_c120927.nc</map>
<map frm_hgrid="3x3min"   frm_lmask="GLOBE-Gardner-mergeGIS" to_hgrid="1x1_smallvilleIA" to_lmask="nomask"
>lnd/clm2/mappingdata/maps/1x1_smallvilleIA/map_3x3min_GLOBE-Gardner-mergeGIS_to_1x1_smallvilleIA_nomask_aave_da_c120927.nc</map>
<map frm_hgrid="0.9x1.25"    frm_lmask="GRDC"  to_hgrid="1x1_smallvilleIA"   to_lmask="nomask" 
>lnd/clm2/mappingdata/maps/1x1_smallvilleIA/map_0.9x1.25_GRDC_to_1x1_smallvilleIA_nomask_aave_da_c130309.nc</map>
<map frm_hgrid="360x720cru"    frm_lmask="cruncep"  to_hgrid="1x1_smallvilleIA"   to_lmask="nomask" 
>lnd/clm2/mappingdata/maps/1x1_smallvilleIA/map_360x720_cruncep_to_1x1_smallvilleIA_nomask_aave_da_c130326.nc</map>
<map frm_hgrid="1km-merge-10min"    frm_lmask="HYDRO1K-merge-nomask"  to_hgrid="1x1_smallvilleIA"   to_lmask="nomask" 
>lnd/clm2/mappingdata/maps/1x1_smallvilleIA/map_1km-merge-10min_HYDRO1K-merge-nomask_to_1x1_smallvilleIA_nomask_aave_da_c130403.nc</map>

<!-- mapping files for 1x1_smallvilleIA END --> 

<!-- mapping files for 1x1_urbanc_alpha START added on Thu Jul 19 13:06:19 2012--> 

<map frm_hgrid="0.5x0.5"    frm_lmask="AVHRR"  to_hgrid="1x1_urbanc_alpha"   to_lmask="nomask" 
>lnd/clm2/mappingdata/maps/1x1_urbanc_alpha/map_0.5x0.5_AVHRR_to_1x1_urbanc_alpha_nomask_aave_da_c120717.nc</map>
<map frm_hgrid="0.5x0.5"    frm_lmask="MODIS"  to_hgrid="1x1_urbanc_alpha"   to_lmask="nomask" 
>lnd/clm2/mappingdata/maps/1x1_urbanc_alpha/map_0.5x0.5_MODIS_to_1x1_urbanc_alpha_nomask_aave_da_c120717.nc</map>
<map frm_hgrid="0.25x0.25"  frm_lmask="MODIS"  to_hgrid="1x1_urbanc_alpha"   to_lmask="nomask" 
>lnd/clm2/mappingdata/maps/1x1_urbanc_alpha/map_0.25x0.25_MODIS_to_1x1_urbanc_alpha_nomask_aave_da_c170321.nc</map>
<map frm_hgrid="0.5x0.5"    frm_lmask="nomask"  to_hgrid="1x1_urbanc_alpha"   to_lmask="nomask" 
>lnd/clm2/mappingdata/maps/1x1_urbanc_alpha/map_0.5x0.5_nomask_to_1x1_urbanc_alpha_nomask_aave_da_c120717.nc</map>
<map frm_hgrid="10x10min"    frm_lmask="nomask"  to_hgrid="1x1_urbanc_alpha"   to_lmask="nomask" 
>lnd/clm2/mappingdata/maps/1x1_urbanc_alpha/map_10x10min_nomask_to_1x1_urbanc_alpha_nomask_aave_da_c120717.nc</map>
<map frm_hgrid="3x3min"    frm_lmask="MODIS"  to_hgrid="1x1_urbanc_alpha"   to_lmask="nomask" 
>lnd/clm2/mappingdata/maps/1x1_urbanc_alpha/map_3x3min_MODIS_to_1x1_urbanc_alpha_nomask_aave_da_c120717.nc</map>
<map frm_hgrid="3x3min"    frm_lmask="MODISv2"     to_hgrid="1x1_urbanc_alpha"   to_lmask="nomask" 
>lnd/clm2/mappingdata/maps/1x1_urbanc_alpha/map_3x3min_MODISv2_to_1x1_urbanc_alpha_nomask_aave_da_c190507.nc</map>
<map frm_hgrid="3x3min"    frm_lmask="MODIS-wCsp"  to_hgrid="1x1_urbanc_alpha"   to_lmask="nomask" 
>lnd/clm2/mappingdata/maps/1x1_urbanc_alpha/map_3x3min_MODIS-wCsp_to_1x1_urbanc_alpha_nomask_aave_da_c160425.nc</map>
<map frm_hgrid="3x3min"    frm_lmask="USGS"   to_hgrid="1x1_urbanc_alpha"   to_lmask="nomask" 
>lnd/clm2/mappingdata/maps/1x1_urbanc_alpha/map_3x3min_USGS_to_1x1_urbanc_alpha_nomask_aave_da_c120928.nc</map>
<map frm_hgrid="3x3min"    frm_lmask="LandScan2004" to_hgrid="1x1_urbanc_alpha"   to_lmask="nomask" 
>lnd/clm2/mappingdata/maps/1x1_urbanc_alpha/map_3x3min_LandScan2004_to_1x1_urbanc_alpha_nomask_aave_da_c121114.nc</map>
<map frm_hgrid="5x5min"    frm_lmask="IGBP-GSDP"  to_hgrid="1x1_urbanc_alpha"   to_lmask="nomask" 
>lnd/clm2/mappingdata/maps/1x1_urbanc_alpha/map_5x5min_IGBP-GSDP_to_1x1_urbanc_alpha_nomask_aave_da_c120717.nc</map>
<map frm_hgrid="5x5min"    frm_lmask="ISRIC-WISE"  to_hgrid="1x1_urbanc_alpha"   to_lmask="nomask" 
>lnd/clm2/mappingdata/maps/1x1_urbanc_alpha/map_5x5min_ISRIC-WISE_to_1x1_urbanc_alpha_nomask_aave_da_c120717.nc</map>
<map frm_hgrid="5x5min"    frm_lmask="ORNL-Soil" to_hgrid="1x1_urbanc_alpha" to_lmask="nomask"
>lnd/clm2/mappingdata/maps/1x1_urbanc_alpha/map_5x5min_ORNL-Soil_to_1x1_urbanc_alpha_nomask_aave_da_c170706.nc</map>
<map frm_hgrid="5x5min"    frm_lmask="nomask"  to_hgrid="1x1_urbanc_alpha"   to_lmask="nomask" 
>lnd/clm2/mappingdata/maps/1x1_urbanc_alpha/map_5x5min_nomask_to_1x1_urbanc_alpha_nomask_aave_da_c120717.nc</map>
<map frm_hgrid="3x3min"   frm_lmask="GLOBE-Gardner" to_hgrid="1x1_urbanc_alpha" to_lmask="nomask"
>lnd/clm2/mappingdata/maps/1x1_urbanc_alpha/map_3x3min_GLOBE-Gardner_to_1x1_urbanc_alpha_nomask_aave_da_c120927.nc</map>
<map frm_hgrid="3x3min"   frm_lmask="GLOBE-Gardner-mergeGIS" to_hgrid="1x1_urbanc_alpha" to_lmask="nomask"
>lnd/clm2/mappingdata/maps/1x1_urbanc_alpha/map_3x3min_GLOBE-Gardner-mergeGIS_to_1x1_urbanc_alpha_nomask_aave_da_c120927.nc</map>
<map frm_hgrid="0.9x1.25"    frm_lmask="GRDC"  to_hgrid="1x1_urbanc_alpha"   to_lmask="nomask" 
>lnd/clm2/mappingdata/maps/1x1_urbanc_alpha/map_0.9x1.25_GRDC_to_1x1_urbanc_alpha_nomask_aave_da_c130309.nc</map>
<map frm_hgrid="360x720cru"    frm_lmask="cruncep"  to_hgrid="1x1_urbanc_alpha"   to_lmask="nomask" 
>lnd/clm2/mappingdata/maps/1x1_urbanc_alpha/map_360x720_cruncep_to_1x1_urbanc_alpha_nomask_aave_da_c130326.nc</map>
<map frm_hgrid="1km-merge-10min"    frm_lmask="HYDRO1K-merge-nomask"  to_hgrid="1x1_urbanc_alpha"   to_lmask="nomask" 
>lnd/clm2/mappingdata/maps/1x1_urbanc_alpha/map_1km-merge-10min_HYDRO1K-merge-nomask_to_1x1_urbanc_alpha_nomask_aave_da_c130403.nc</map>

<!-- mapping files for 1x1_urbanc_alpha END --> 

<!-- mapping files for 1x1_vancouverCAN START added on Thu Jul 19 13:06:19 2012--> 

<map frm_hgrid="0.5x0.5"    frm_lmask="AVHRR"  to_hgrid="1x1_vancouverCAN"   to_lmask="nomask" 
>lnd/clm2/mappingdata/maps/1x1_vancouverCAN/map_0.5x0.5_AVHRR_to_1x1_vancouverCAN_nomask_aave_da_c120717.nc</map>
<map frm_hgrid="0.5x0.5"    frm_lmask="MODIS"  to_hgrid="1x1_vancouverCAN"   to_lmask="nomask" 
>lnd/clm2/mappingdata/maps/1x1_vancouverCAN/map_0.5x0.5_MODIS_to_1x1_vancouverCAN_nomask_aave_da_c120717.nc</map>
<map frm_hgrid="0.25x0.25"  frm_lmask="MODIS"  to_hgrid="1x1_vancouverCAN"   to_lmask="nomask" 
>lnd/clm2/mappingdata/maps/1x1_vancouverCAN/map_0.25x0.25_MODIS_to_1x1_vancouverCAN_nomask_aave_da_c170321.nc</map>
<map frm_hgrid="0.5x0.5"    frm_lmask="nomask"  to_hgrid="1x1_vancouverCAN"   to_lmask="nomask" 
>lnd/clm2/mappingdata/maps/1x1_vancouverCAN/map_0.5x0.5_nomask_to_1x1_vancouverCAN_nomask_aave_da_c120717.nc</map>
<map frm_hgrid="10x10min"    frm_lmask="nomask"  to_hgrid="1x1_vancouverCAN"   to_lmask="nomask" 
>lnd/clm2/mappingdata/maps/1x1_vancouverCAN/map_10x10min_nomask_to_1x1_vancouverCAN_nomask_aave_da_c120717.nc</map>
<map frm_hgrid="3x3min"    frm_lmask="MODIS"  to_hgrid="1x1_vancouverCAN"   to_lmask="nomask" 
>lnd/clm2/mappingdata/maps/1x1_vancouverCAN/map_3x3min_MODIS_to_1x1_vancouverCAN_nomask_aave_da_c120717.nc</map>
<map frm_hgrid="3x3min"    frm_lmask="MODISv2"     to_hgrid="1x1_vancouverCAN"   to_lmask="nomask" 
>lnd/clm2/mappingdata/maps/1x1_vancouverCAN/map_3x3min_MODISv2_to_1x1_vancouverCAN_nomask_aave_da_c190506.nc</map>
<map frm_hgrid="3x3min"    frm_lmask="MODIS-wCsp"  to_hgrid="1x1_vancouverCAN"   to_lmask="nomask" 
>lnd/clm2/mappingdata/maps/1x1_vancouverCAN/map_3x3min_MODIS-wCsp_to_1x1_vancouverCAN_nomask_aave_da_c160425.nc</map>
<map frm_hgrid="3x3min"    frm_lmask="USGS"   to_hgrid="1x1_vancouverCAN"   to_lmask="nomask" 
>lnd/clm2/mappingdata/maps/1x1_vancouverCAN/map_3x3min_USGS_to_1x1_vancouverCAN_nomask_aave_da_c120927.nc</map>
<map frm_hgrid="3x3min"    frm_lmask="LandScan2004" to_hgrid="1x1_vancouverCAN"   to_lmask="nomask" 
>lnd/clm2/mappingdata/maps/1x1_vancouverCAN/map_3x3min_LandScan2004_to_1x1_vancouverCAN_nomask_aave_da_c121114.nc</map>
<map frm_hgrid="5x5min"    frm_lmask="IGBP-GSDP"  to_hgrid="1x1_vancouverCAN"   to_lmask="nomask" 
>lnd/clm2/mappingdata/maps/1x1_vancouverCAN/map_5x5min_IGBP-GSDP_to_1x1_vancouverCAN_nomask_aave_da_c120717.nc</map>
<map frm_hgrid="5x5min"    frm_lmask="ISRIC-WISE"  to_hgrid="1x1_vancouverCAN"   to_lmask="nomask" 
>lnd/clm2/mappingdata/maps/1x1_vancouverCAN/map_5x5min_ISRIC-WISE_to_1x1_vancouverCAN_nomask_aave_da_c120717.nc</map>
<map frm_hgrid="5x5min"    frm_lmask="ORNL-Soil" to_hgrid="1x1_vancouverCAN" to_lmask="nomask"
>lnd/clm2/mappingdata/maps/1x1_vancouverCAN/map_5x5min_ORNL-Soil_to_1x1_vancouverCAN_nomask_aave_da_c170706.nc</map>
<map frm_hgrid="5x5min"    frm_lmask="nomask"  to_hgrid="1x1_vancouverCAN"   to_lmask="nomask" 
>lnd/clm2/mappingdata/maps/1x1_vancouverCAN/map_5x5min_nomask_to_1x1_vancouverCAN_nomask_aave_da_c120717.nc</map>
<map frm_hgrid="3x3min"   frm_lmask="GLOBE-Gardner" to_hgrid="1x1_vancouverCAN" to_lmask="nomask"
>lnd/clm2/mappingdata/maps/1x1_vancouverCAN/map_3x3min_GLOBE-Gardner_to_1x1_vancouverCAN_nomask_aave_da_c120927.nc</map>
<map frm_hgrid="3x3min"   frm_lmask="GLOBE-Gardner-mergeGIS" to_hgrid="1x1_vancouverCAN" to_lmask="nomask"
>lnd/clm2/mappingdata/maps/1x1_vancouverCAN/map_3x3min_GLOBE-Gardner-mergeGIS_to_1x1_vancouverCAN_nomask_aave_da_c120927.nc</map>
<map frm_hgrid="0.9x1.25"    frm_lmask="GRDC"  to_hgrid="1x1_vancouverCAN"   to_lmask="nomask" 
>lnd/clm2/mappingdata/maps/1x1_vancouverCAN/map_0.9x1.25_GRDC_to_1x1_vancouverCAN_nomask_aave_da_c130309.nc</map>
<map frm_hgrid="360x720cru"    frm_lmask="cruncep"  to_hgrid="1x1_vancouverCAN"   to_lmask="nomask" 
>lnd/clm2/mappingdata/maps/1x1_vancouverCAN/map_360x720_cruncep_to_1x1_vancouverCAN_nomask_aave_da_c130326.nc</map>
<map frm_hgrid="1km-merge-10min"    frm_lmask="HYDRO1K-merge-nomask"  to_hgrid="1x1_vancouverCAN"   to_lmask="nomask" 
>lnd/clm2/mappingdata/maps/1x1_vancouverCAN/map_1km-merge-10min_HYDRO1K-merge-nomask_to_1x1_vancouverCAN_nomask_aave_da_c130403.nc</map>

<!-- mapping files for 1x1_vancouverCAN END --> 

<!-- mapping files for 0.47x0.63 start --> 

<map frm_hgrid="0.25x0.25"    frm_lmask="MODIS"  to_hgrid="0.47x0.63"   to_lmask="nomask" 
>lnd/clm2/mappingdata/maps/0.47x0.63/map_0.25x0.25_MODIS_to_0.47x0.63_nomask_aave_da_c170914.nc</map>
<map frm_hgrid="0.5x0.5"    frm_lmask="AVHRR"  to_hgrid="0.47x0.63"   to_lmask="nomask" 
>lnd/clm2/mappingdata/maps/0.47x0.63/map_0.5x0.5_AVHRR_to_0.47x0.63_nomask_aave_da_c170914.nc</map>
<map frm_hgrid="0.5x0.5"    frm_lmask="MODIS"  to_hgrid="0.47x0.63"   to_lmask="nomask" 
>lnd/clm2/mappingdata/maps/0.47x0.63/map_0.5x0.5_MODIS_to_0.47x0.63_nomask_aave_da_c170914.nc</map>
<map frm_hgrid="0.9x1.25"    frm_lmask="GRDC"  to_hgrid="0.47x0.63"   to_lmask="nomask" 
>lnd/clm2/mappingdata/maps/0.47x0.63/map_0.9x1.25_GRDC_to_0.47x0.63_nomask_aave_da_c170914.nc</map>
<map frm_hgrid="10x10min"    frm_lmask="IGBPmergeICESatGIS"  to_hgrid="0.47x0.63"   to_lmask="nomask" 
>lnd/clm2/mappingdata/maps/0.47x0.63/map_10x10min_IGBPmergeICESatGIS_to_0.47x0.63_nomask_aave_da_c170914.nc</map>
<map frm_hgrid="10x10min"    frm_lmask="nomask"  to_hgrid="0.47x0.63"   to_lmask="nomask" 
>lnd/clm2/mappingdata/maps/0.47x0.63/map_10x10min_nomask_to_0.47x0.63_nomask_aave_da_c170914.nc</map>
<map frm_hgrid="1km-merge-10min"    frm_lmask="HYDRO1K-merge-nomask"  to_hgrid="0.47x0.63"   to_lmask="nomask" 
>lnd/clm2/mappingdata/maps/0.47x0.63/map_1km-merge-10min_HYDRO1K-merge-nomask_to_0.47x0.63_nomask_aave_da_c170914.nc</map>
<map frm_hgrid="360x720cru"    frm_lmask="cruncep"  to_hgrid="0.47x0.63"   to_lmask="nomask" 
>lnd/clm2/mappingdata/maps/0.47x0.63/map_360x720cru_cruncep_to_0.47x0.63_nomask_aave_da_c170914.nc</map>
<map frm_hgrid="3x3min"    frm_lmask="GLOBE-Gardner-mergeGIS"  to_hgrid="0.47x0.63"   to_lmask="nomask" 
>lnd/clm2/mappingdata/maps/0.47x0.63/map_3x3min_GLOBE-Gardner-mergeGIS_to_0.47x0.63_nomask_aave_da_c170914.nc</map>
<map frm_hgrid="3x3min"    frm_lmask="GLOBE-Gardner"  to_hgrid="0.47x0.63"   to_lmask="nomask" 
>lnd/clm2/mappingdata/maps/0.47x0.63/map_3x3min_GLOBE-Gardner_to_0.47x0.63_nomask_aave_da_c170914.nc</map>
<map frm_hgrid="3x3min"    frm_lmask="LandScan2004"  to_hgrid="0.47x0.63"   to_lmask="nomask" 
>lnd/clm2/mappingdata/maps/0.47x0.63/map_3x3min_LandScan2004_to_0.47x0.63_nomask_aave_da_c170914.nc</map>
<map frm_hgrid="3x3min"    frm_lmask="MODISv2"     to_hgrid="0.47x0.63"   to_lmask="nomask" 
>lnd/clm2/mappingdata/maps/0.47x0.63/map_3x3min_MODISv2_to_0.47x0.63_nomask_aave_da_c190505.nc</map>
<map frm_hgrid="3x3min"    frm_lmask="MODIS-wCsp"  to_hgrid="0.47x0.63"   to_lmask="nomask" 
>lnd/clm2/mappingdata/maps/0.47x0.63/map_3x3min_MODIS-wCsp_to_0.47x0.63_nomask_aave_da_c170914.nc</map>
<map frm_hgrid="3x3min"    frm_lmask="USGS"  to_hgrid="0.47x0.63"   to_lmask="nomask" 
>lnd/clm2/mappingdata/maps/0.47x0.63/map_3x3min_USGS_to_0.47x0.63_nomask_aave_da_c170914.nc</map>
<map frm_hgrid="5x5min"    frm_lmask="IGBP-GSDP"  to_hgrid="0.47x0.63"   to_lmask="nomask" 
>lnd/clm2/mappingdata/maps/0.47x0.63/map_5x5min_IGBP-GSDP_to_0.47x0.63_nomask_aave_da_c170914.nc</map>
<map frm_hgrid="5x5min"    frm_lmask="ISRIC-WISE"  to_hgrid="0.47x0.63"   to_lmask="nomask" 
>lnd/clm2/mappingdata/maps/0.47x0.63/map_5x5min_ISRIC-WISE_to_0.47x0.63_nomask_aave_da_c170914.nc</map>
<map frm_hgrid="5x5min"    frm_lmask="nomask"  to_hgrid="0.47x0.63"   to_lmask="nomask" 
>lnd/clm2/mappingdata/maps/0.47x0.63/map_5x5min_nomask_to_0.47x0.63_nomask_aave_da_c170914.nc</map>
<map frm_hgrid="5x5min"    frm_lmask="ORNL-Soil"  to_hgrid="0.47x0.63"   to_lmask="nomask" 
>lnd/clm2/mappingdata/maps/0.47x0.63/map_5x5min_ORNL-Soil_to_0.47x0.63_nomask_aave_da_c170914.nc</map>

<!-- mapping files for 0.47x0.63 END --> 


<map frm_hgrid="0.5x0.5"  frm_lmask="MODIS"  to_hgrid="0.9x1.25" to_lmask="nomask" 
>lnd/clm2/mappingdata/maps/0.9x1.25/map_0.5x0.5_landuse_to_0.9x1.25_aave_da_110307.nc</map>
<map frm_hgrid="0.25x0.25"  frm_lmask="MODIS"  to_hgrid="0.9x1.25"   to_lmask="nomask" 
>lnd/clm2/mappingdata/maps/0.9x1.25/map_0.25x0.25_MODIS_to_0.9x1.25_nomask_aave_da_c170321.nc</map>
<map frm_hgrid="0.5x0.5"  frm_lmask="AVHRR"  to_hgrid="0.9x1.25" to_lmask="nomask" 
>lnd/clm2/mappingdata/maps/0.9x1.25/map_0.5x0.5_lanwat_to_0.9x1.25_aave_da_110307.nc</map>
<map frm_hgrid="10x10min" frm_lmask="nomask" to_hgrid="0.9x1.25" to_lmask="nomask"
>lnd/clm2/mappingdata/maps/0.9x1.25/map_10minx10min_topo_to_0.9x1.25_aave_da_110630.nc</map>
<map frm_hgrid="5x5min"   frm_lmask="IGBP-GSDP" to_hgrid="0.9x1.25" to_lmask="nomask"
>lnd/clm2/mappingdata/maps/0.9x1.25/map_5minx5min_soitex_to_0.9x1.25_aave_da_110722.nc</map>
<map frm_hgrid="5x5min"   frm_lmask="nomask" to_hgrid="0.9x1.25" to_lmask="nomask"
>lnd/clm2/mappingdata/maps/0.9x1.25/map_5minx5min_irrig_to_0.9x1.25_aave_da_110529.nc</map>
<map frm_hgrid="5x5min"   frm_lmask="ISRIC-WISE" to_hgrid="0.9x1.25" to_lmask="nomask"
>lnd/clm2/mappingdata/maps/0.9x1.25/map_5x5min_ISRIC-WISE_to_0.9x1.25_nomask_aave_da_c120525.nc</map>
<map frm_hgrid="5x5min"    frm_lmask="ORNL-Soil" to_hgrid="0.9x1.25" to_lmask="nomask"
>lnd/clm2/mappingdata/maps/0.9x1.25/map_5x5min_ORNL-Soil_to_0.9x1.25_nomask_aave_da_c170706.nc</map>
<map frm_hgrid="3x3min"   frm_lmask="MODIS"  to_hgrid="0.9x1.25"    to_lmask="nomask"
>lnd/clm2/mappingdata/maps/0.9x1.25/map_3x3min_MODIS_to_0.9x1.25_nomask_aave_da_c120523.nc</map>
<map frm_hgrid="3x3min"    frm_lmask="MODISv2"     to_hgrid="0.9x1.25"    to_lmask="nomask" 
>lnd/clm2/mappingdata/maps/0.9x1.25/map_3x3min_MODISv2_to_0.9x1.25_nomask_aave_da_c190505.nc</map>
<map frm_hgrid="3x3min"   frm_lmask="MODIS-wCsp"  to_hgrid="0.9x1.25"    to_lmask="nomask"
>lnd/clm2/mappingdata/maps/0.9x1.25/map_3x3min_MODIS-wCsp_to_0.9x1.25_nomask_aave_da_c160425.nc</map>
<map frm_hgrid="3x3min"   frm_lmask="USGS"   to_hgrid="0.9x1.25"    to_lmask="nomask"
>lnd/clm2/mappingdata/maps/0.9x1.25/map_3x3min_USGS_to_0.9x1.25_nomask_aave_da_c120926.nc</map>
<map frm_hgrid="3x3min"   frm_lmask="LandScan2004" to_hgrid="0.9x1.25" to_lmask="nomask"
>lnd/clm2/mappingdata/maps/0.9x1.25/map_3x3min_LandScan2004_to_0.9x1.25_nomask_aave_da_c120522.nc</map>
<map frm_hgrid="3x3min"   frm_lmask="GLOBE-Gardner" to_hgrid="0.9x1.25" to_lmask="nomask"
>lnd/clm2/mappingdata/maps/0.9x1.25/map_3x3min_GLOBE-Gardner_to_0.9x1.25_nomask_aave_da_c120923.nc</map>
<map frm_hgrid="3x3min"   frm_lmask="GLOBE-Gardner-mergeGIS" to_hgrid="0.9x1.25" to_lmask="nomask"
>lnd/clm2/mappingdata/maps/0.9x1.25/map_3x3min_GLOBE-Gardner-mergeGIS_to_0.9x1.25_nomask_aave_da_c120923.nc</map>
<map frm_hgrid="0.9x1.25"    frm_lmask="GRDC"  to_hgrid="0.9x1.25"   to_lmask="nomask" 
>lnd/clm2/mappingdata/maps/0.9x1.25/map_0.9x1.25_GRDC_to_0.9x1.25_nomask_aave_da_c130308.nc</map>
<map frm_hgrid="360x720cru"    frm_lmask="cruncep"  to_hgrid="0.9x1.25"   to_lmask="nomask" 
>lnd/clm2/mappingdata/maps/0.9x1.25/map_360x720_cruncep_to_0.9x1.25_nomask_aave_da_c130326.nc</map>
<map frm_hgrid="1km-merge-10min"    frm_lmask="HYDRO1K-merge-nomask"  to_hgrid="0.9x1.25"   to_lmask="nomask" 
>lnd/clm2/mappingdata/maps/0.9x1.25/map_1km-merge-10min_HYDRO1K-merge-nomask_to_0.9x1.25_nomask_aave_da_c130405.nc</map>

<map frm_hgrid="0.5x0.5"  frm_lmask="MODIS"  to_hgrid="1.9x2.5" to_lmask="nomask" 
>lnd/clm2/mappingdata/maps/1.9x2.5/map_0.5x0.5_landuse_to_1.9x2.5_aave_da_110307.nc</map>
<map frm_hgrid="0.25x0.25"  frm_lmask="MODIS"  to_hgrid="1.9x2.5"   to_lmask="nomask" 
>lnd/clm2/mappingdata/maps/1.9x2.5/map_0.25x0.25_MODIS_to_1.9x2.5_nomask_aave_da_c170321.nc</map>
<map frm_hgrid="0.5x0.5"  frm_lmask="AVHRR"  to_hgrid="1.9x2.5" to_lmask="nomask" 
>lnd/clm2/mappingdata/maps/1.9x2.5/map_0.5x0.5_lanwat_to_1.9x2.5_aave_da_110307.nc</map>
<map frm_hgrid="10x10min" frm_lmask="nomask" to_hgrid="1.9x2.5" to_lmask="nomask"
>lnd/clm2/mappingdata/maps/1.9x2.5/map_10minx10min_topo_to_1.9x2.5_aave_da_110307.nc</map>
<map frm_hgrid="5x5min"   frm_lmask="IGBP-GSDP" to_hgrid="1.9x2.5" to_lmask="nomask"
>lnd/clm2/mappingdata/maps/1.9x2.5/map_5minx5min_soitex_to_1.9x2.5_aave_da_110307.nc</map>
<map frm_hgrid="5x5min"   frm_lmask="nomask" to_hgrid="1.9x2.5" to_lmask="nomask"
>lnd/clm2/mappingdata/maps/1.9x2.5/map_5x5min_nomask_to_1.9x2.5_nomask_aave_da_c120606.nc</map>
<map frm_hgrid="5x5min"   frm_lmask="ISRIC-WISE" to_hgrid="1.9x2.5" to_lmask="nomask"
>lnd/clm2/mappingdata/maps/1.9x2.5/map_5x5min_ISRIC-WISE_to_1.9x2.5_nomask_aave_da_c111115.nc</map>
<map frm_hgrid="5x5min"    frm_lmask="ORNL-Soil" to_hgrid="1.9x2.5" to_lmask="nomask"
>lnd/clm2/mappingdata/maps/1.9x2.5/map_5x5min_ORNL-Soil_to_1.9x2.5_nomask_aave_da_c170706.nc</map>
<map frm_hgrid="3x3min"   frm_lmask="MODIS"  to_hgrid="1.9x2.5"    to_lmask="nomask"
>lnd/clm2/mappingdata/maps/1.9x2.5/map_3x3min_MODIS_to_1.9x2.5_nomask_aave_da_c111111.nc</map>
<map frm_hgrid="3x3min"    frm_lmask="MODISv2"     to_hgrid="1.9x2.5"    to_lmask="nomask" 
>lnd/clm2/mappingdata/maps/1.9x2.5/map_3x3min_MODISv2_to_1.9x2.5_nomask_aave_da_c190505.nc</map>
<map frm_hgrid="3x3min"   frm_lmask="MODIS-wCsp"  to_hgrid="1.9x2.5"    to_lmask="nomask"
>lnd/clm2/mappingdata/maps/1.9x2.5/map_3x3min_MODIS-wCsp_to_1.9x2.5_nomask_aave_da_c160425.nc</map>
<map frm_hgrid="3x3min"   frm_lmask="USGS"   to_hgrid="1.9x2.5"    to_lmask="nomask"
>lnd/clm2/mappingdata/maps/1.9x2.5/map_3x3min_USGS_to_1.9x2.5_nomask_aave_da_c120926.nc</map>
<map frm_hgrid="3x3min"   frm_lmask="LandScan2004" to_hgrid="1.9x2.5" to_lmask="nomask"
>lnd/clm2/mappingdata/maps/1.9x2.5/map_3x3min_LandScan2004_to_1.9x2.5_nomask_aave_da_c120522.nc</map>
<map frm_hgrid="3x3min"   frm_lmask="GLOBE-Gardner" to_hgrid="1.9x2.5" to_lmask="nomask"
>lnd/clm2/mappingdata/maps/1.9x2.5/map_3x3min_GLOBE-Gardner_to_1.9x2.5_nomask_aave_da_c120923.nc</map>
<map frm_hgrid="3x3min"   frm_lmask="GLOBE-Gardner-mergeGIS" to_hgrid="1.9x2.5" to_lmask="nomask"
>lnd/clm2/mappingdata/maps/1.9x2.5/map_3x3min_GLOBE-Gardner-mergeGIS_to_1.9x2.5_nomask_aave_da_c120923.nc</map>
<map frm_hgrid="0.9x1.25"    frm_lmask="GRDC"  to_hgrid="1.9x2.5"   to_lmask="nomask" 
>lnd/clm2/mappingdata/maps/1.9x2.5/map_0.9x1.25_GRDC_to_1.9x2.5_nomask_aave_da_c130308.nc</map>
<map frm_hgrid="360x720cru"    frm_lmask="cruncep"  to_hgrid="1.9x2.5"   to_lmask="nomask" 
>lnd/clm2/mappingdata/maps/1.9x2.5/map_360x720_cruncep_to_1.9x2.5_nomask_aave_da_c130326.nc</map>
<map frm_hgrid="1km-merge-10min"    frm_lmask="HYDRO1K-merge-nomask"  to_hgrid="1.9x2.5"   to_lmask="nomask" 
>lnd/clm2/mappingdata/maps/1.9x2.5/map_1km-merge-10min_HYDRO1K-merge-nomask_to_1.9x2.5_nomask_aave_da_c130405.nc</map>


<map frm_hgrid="0.5x0.5"  frm_lmask="MODIS"  to_hgrid="10x15"   to_lmask="nomask" 
>lnd/clm2/mappingdata/maps/10x15/map_0.5x0.5_landuse_to_10x15_aave_da_110307.nc</map>
<map frm_hgrid="0.25x0.25"  frm_lmask="MODIS"  to_hgrid="10x15"   to_lmask="nomask" 
>lnd/clm2/mappingdata/maps/10x15/map_0.25x0.25_MODIS_to_10x15_nomask_aave_da_c170321.nc</map>
<map frm_hgrid="0.5x0.5"  frm_lmask="AVHRR"  to_hgrid="10x15"   to_lmask="nomask" 
>lnd/clm2/mappingdata/maps/10x15/map_0.5x0.5_lanwat_to_10x15_aave_da_110307.nc</map>
<map frm_hgrid="10x10min" frm_lmask="nomask" to_hgrid="10x15"   to_lmask="nomask"
>lnd/clm2/mappingdata/maps/10x15/map_10minx10min_topo_to_10x15_aave_da_110307.nc</map>
<map frm_hgrid="5x5min"   frm_lmask="IGBP-GSDP" to_hgrid="10x15"   to_lmask="nomask"
>lnd/clm2/mappingdata/maps/10x15/map_5minx5min_soitex_to_10x15_aave_da_110307.nc</map>
<map frm_hgrid="5x5min"   frm_lmask="nomask" to_hgrid="10x15"   to_lmask="nomask"
>lnd/clm2/mappingdata/maps/10x15/map_5x5min_nomask_to_10x15_nomask_aave_da_c120327.nc</map>
<map frm_hgrid="5x5min"   frm_lmask="ISRIC-WISE" to_hgrid="10x15" to_lmask="nomask"
>lnd/clm2/mappingdata/maps/10x15/map_5x5min_ISRIC-WISE_to_10x15_nomask_aave_da_c111115.nc</map>
<map frm_hgrid="5x5min"    frm_lmask="ORNL-Soil" to_hgrid="10x15" to_lmask="nomask"
>lnd/clm2/mappingdata/maps/10x15/map_5x5min_ORNL-Soil_to_10x15_nomask_aave_da_c170706.nc</map>
<map frm_hgrid="3x3min"   frm_lmask="MODIS"  to_hgrid="10x15"    to_lmask="nomask"
>lnd/clm2/mappingdata/maps/10x15/map_3x3min_MODIS_to_10x15_nomask_aave_da_c111111.nc</map>
<map frm_hgrid="3x3min"    frm_lmask="MODISv2"     to_hgrid="10x15"      to_lmask="nomask" 
>lnd/clm2/mappingdata/maps/10x15/map_3x3min_MODISv2_to_10x15_nomask_aave_da_c190505.nc</map>
<map frm_hgrid="3x3min"   frm_lmask="MODIS-wCsp"  to_hgrid="10x15"    to_lmask="nomask"
>lnd/clm2/mappingdata/maps/10x15/map_3x3min_MODIS-wCsp_to_10x15_nomask_aave_da_c160425.nc</map>
<map frm_hgrid="3x3min"   frm_lmask="USGS"   to_hgrid="10x15"    to_lmask="nomask"
>lnd/clm2/mappingdata/maps/10x15/map_3x3min_USGS_to_10x15_nomask_aave_da_c120926.nc</map>
<map frm_hgrid="3x3min"   frm_lmask="LandScan2004" to_hgrid="10x15" to_lmask="nomask"
>lnd/clm2/mappingdata/maps/10x15/map_3x3min_LandScan2004_to_10x15_nomask_aave_da_c120518.nc</map>
<map frm_hgrid="3x3min"   frm_lmask="GLOBE-Gardner" to_hgrid="10x15" to_lmask="nomask"
>lnd/clm2/mappingdata/maps/10x15/map_3x3min_GLOBE-Gardner_to_10x15_nomask_aave_da_c120923.nc</map>
<map frm_hgrid="3x3min"   frm_lmask="GLOBE-Gardner-mergeGIS" to_hgrid="10x15" to_lmask="nomask"
>lnd/clm2/mappingdata/maps/10x15/map_3x3min_GLOBE-Gardner-mergeGIS_to_10x15_nomask_aave_da_c120923.nc</map>
<map frm_hgrid="0.9x1.25"    frm_lmask="GRDC"  to_hgrid="10x15"   to_lmask="nomask" 
>lnd/clm2/mappingdata/maps/10x15/map_0.9x1.25_GRDC_to_10x15_nomask_aave_da_c130308.nc</map>
<map frm_hgrid="360x720cru"    frm_lmask="cruncep"  to_hgrid="10x15"   to_lmask="nomask" 
>lnd/clm2/mappingdata/maps/10x15/map_360x720_cruncep_to_10x15_nomask_aave_da_c130326.nc</map>
<map frm_hgrid="1km-merge-10min"    frm_lmask="HYDRO1K-merge-nomask"  to_hgrid="10x15"   to_lmask="nomask" 
>lnd/clm2/mappingdata/maps/10x15/map_1km-merge-10min_HYDRO1K-merge-nomask_to_10x15_nomask_aave_da_c130411.nc</map>

<map frm_hgrid="0.5x0.5"  frm_lmask="MODIS"      to_hgrid="360x720cru"   to_lmask="nomask" 
>lnd/clm2/mappingdata/maps/360x720/map_0.5x0.5_MODIS_to_360x720_nomask_aave_da_c120830.nc</map>
<map frm_hgrid="0.25x0.25"  frm_lmask="MODIS"  to_hgrid="360x720cru"   to_lmask="nomask" 
>lnd/clm2/mappingdata/maps/360x720/map_0.25x0.25_MODIS_to_360x720cru_nomask_aave_da_c170321.nc</map>
<map frm_hgrid="0.5x0.5"  frm_lmask="AVHRR"      to_hgrid="360x720cru"   to_lmask="nomask" 
>lnd/clm2/mappingdata/maps/360x720/map_0.5x0.5_AVHRR_to_360x720_nomask_aave_da_c120830.nc</map>
<map frm_hgrid="10x10min" frm_lmask="nomask"     to_hgrid="360x720cru"   to_lmask="nomask"
>lnd/clm2/mappingdata/maps/360x720/map_10x10min_nomask_to_360x720_nomask_aave_da_c120830.nc</map>
<map frm_hgrid="5x5min"   frm_lmask="IGBP-GSDP"  to_hgrid="360x720cru"   to_lmask="nomask"
>lnd/clm2/mappingdata/maps/360x720/map_5x5min_IGBP-GSDP_to_360x720_nomask_aave_da_c120830.nc</map>
<map frm_hgrid="5x5min"   frm_lmask="nomask"     to_hgrid="360x720cru"   to_lmask="nomask"
>lnd/clm2/mappingdata/maps/360x720/map_5x5min_nomask_to_360x720_nomask_aave_da_c120830.nc</map>
<map frm_hgrid="5x5min"   frm_lmask="ISRIC-WISE" to_hgrid="360x720cru"   to_lmask="nomask"
>lnd/clm2/mappingdata/maps/360x720/map_5x5min_ISRIC-WISE_to_360x720_nomask_aave_da_c120830.nc</map>
<map frm_hgrid="5x5min"    frm_lmask="ORNL-Soil" to_hgrid="360x720cru" to_lmask="nomask"
>lnd/clm2/mappingdata/maps/360x720/map_5x5min_ORNL-Soil_to_360x720cru_nomask_aave_da_c170706.nc</map>
<map frm_hgrid="3x3min"   frm_lmask="MODIS"      to_hgrid="360x720cru"   to_lmask="nomask"
>lnd/clm2/mappingdata/maps/360x720/map_3x3min_MODIS_to_360x720_nomask_aave_da_c120830.nc</map>
<map frm_hgrid="3x3min"    frm_lmask="MODISv2"     to_hgrid="360x720cru" to_lmask="nomask" 
>lnd/clm2/mappingdata/maps/360x720/map_3x3min_MODISv2_to_360x720cru_nomask_aave_da_c190505.nc</map>
<map frm_hgrid="3x3min"   frm_lmask="MODIS-wCsp" to_hgrid="360x720cru"   to_lmask="nomask"
>lnd/clm2/mappingdata/maps/360x720/map_3x3min_MODIS-wCsp_to_360x720cru_nomask_aave_da_c160425.nc</map>
<map frm_hgrid="3x3min"   frm_lmask="USGS"       to_hgrid="360x720cru"   to_lmask="nomask"
>lnd/clm2/mappingdata/maps/360x720/map_3x3min_USGS_to_360x720_nomask_aave_da_c121128.nc</map>
<map frm_hgrid="3x3min"   frm_lmask="LandScan2004" to_hgrid="360x720cru" to_lmask="nomask"
>lnd/clm2/mappingdata/maps/360x720/map_3x3min_LandScan2004_to_360x720_nomask_aave_da_c121017.nc</map>
<map frm_hgrid="3x3min"   frm_lmask="GLOBE-Gardner" to_hgrid="360x720cru" to_lmask="nomask"
>lnd/clm2/mappingdata/maps/360x720/map_3x3min_GLOBE-Gardner_to_360x720_nomask_aave_da_c121128.nc</map>
<map frm_hgrid="3x3min"   frm_lmask="GLOBE-Gardner-mergeGIS" to_hgrid="360x720cru" to_lmask="nomask"
>lnd/clm2/mappingdata/maps/360x720/map_3x3min_GLOBE-Gardner-mergeGIS_to_360x720_nomask_aave_da_c121128.nc</map>
<map frm_hgrid="0.9x1.25"    frm_lmask="GRDC"  to_hgrid="360x720cru"   to_lmask="nomask" 
>lnd/clm2/mappingdata/maps/360x720/map_0.9x1.25_GRDC_to_360x720_nomask_aave_da_c130309.nc</map>
<map frm_hgrid="360x720cru"    frm_lmask="cruncep"  to_hgrid="360x720cru"   to_lmask="nomask" 
>lnd/clm2/mappingdata/maps/360x720/map_360x720_cruncep_to_360x720_nomask_aave_da_c130326.nc</map>
<map frm_hgrid="1km-merge-10min"    frm_lmask="HYDRO1K-merge-nomask"  to_hgrid="360x720cru"   to_lmask="nomask" 
>lnd/clm2/mappingdata/maps/360x720/map_1km-merge-10min_HYDRO1K-merge-nomask_to_360x720_nomask_aave_da_c130403.nc</map>


<map frm_hgrid="0.5x0.5"  frm_lmask="MODIS"  to_hgrid="512x1024"   to_lmask="nomask" 
>lnd/clm2/mappingdata/maps/512x1024/map_0.5x0.5_MODIS_to_512x1024_nomask_aave_da_c110920.nc</map>
<map frm_hgrid="0.25x0.25"  frm_lmask="MODIS"  to_hgrid="512x1024"   to_lmask="nomask" 
>lnd/clm2/mappingdata/maps/512x1024/map_0.25x0.25_MODIS_to_512x1024_nomask_aave_da_c170321.nc</map>
<map frm_hgrid="0.5x0.5"  frm_lmask="AVHRR"  to_hgrid="512x1024"   to_lmask="nomask" 
>lnd/clm2/mappingdata/maps/512x1024/map_0.5x0.5_AVHRR_to_512x1024_nomask_aave_da_c110920.nc</map>
<map frm_hgrid="10x10min" frm_lmask="nomask" to_hgrid="512x1024"   to_lmask="nomask"
>lnd/clm2/mappingdata/maps/512x1024/map_10x10min_nomask_to_512x1024_nomask_aave_da_c110920.nc</map>
<map frm_hgrid="5x5min"   frm_lmask="IGBP-GSDP" to_hgrid="512x1024"   to_lmask="nomask"
>lnd/clm2/mappingdata/maps/512x1024/map_5x5min_IGBP-GSDP_to_512x1024_nomask_aave_da_c110920.nc</map>
<map frm_hgrid="5x5min"   frm_lmask="nomask" to_hgrid="512x1024"   to_lmask="nomask"
>lnd/clm2/mappingdata/maps/512x1024/map_5x5min_nomask_to_512x1024_nomask_aave_da_c110920.nc</map>
<map frm_hgrid="5x5min"   frm_lmask="ISRIC-WISE" to_hgrid="512x1024" to_lmask="nomask"
>lnd/clm2/mappingdata/maps/512x1024/map_5x5min_ISRIC-WISE_to_512x1024_nomask_aave_da_c120906.nc</map>
<map frm_hgrid="5x5min"    frm_lmask="ORNL-Soil" to_hgrid="512x1024" to_lmask="nomask"
>lnd/clm2/mappingdata/maps/512x1024/map_5x5min_ORNL-Soil_to_512x1024_nomask_aave_da_c170706.nc</map>
<map frm_hgrid="3x3min"   frm_lmask="MODIS"  to_hgrid="512x1024"    to_lmask="nomask"
>lnd/clm2/mappingdata/maps/512x1024/map_3x3min_MODIS_to_512x1024_nomask_aave_da_c111111.nc</map>
<map frm_hgrid="3x3min"    frm_lmask="MODISv2"     to_hgrid="512x1024"   to_lmask="nomask" 
>lnd/clm2/mappingdata/maps/512x1024/map_3x3min_MODISv2_to_512x1024_nomask_aave_da_c190505.nc</map>
<map frm_hgrid="3x3min"   frm_lmask="MODIS-wCsp" to_hgrid="512x1024"    to_lmask="nomask"
>lnd/clm2/mappingdata/maps/512x1024/map_3x3min_MODIS-wCsp_to_512x1024_nomask_aave_da_c160425.nc</map>
<map frm_hgrid="3x3min"   frm_lmask="USGS"   to_hgrid="512x1024"    to_lmask="nomask"
>lnd/clm2/mappingdata/maps/512x1024/map_3x3min_USGS_to_512x1024_nomask_aave_da_c120927.nc</map>
<map frm_hgrid="3x3min"   frm_lmask="LandScan2004" to_hgrid="512x1024" to_lmask="nomask"
>lnd/clm2/mappingdata/maps/512x1024/map_3x3min_LandScan2004_to_512x1024_nomask_aave_da_c120518.nc</map>
<map frm_hgrid="3x3min"   frm_lmask="GLOBE-Gardner" to_hgrid="512x1024" to_lmask="nomask"
>lnd/clm2/mappingdata/maps/512x1024/map_3x3min_GLOBE-Gardner_to_512x1024_nomask_aave_da_c120923.nc</map>
<map frm_hgrid="3x3min"   frm_lmask="GLOBE-Gardner-mergeGIS" to_hgrid="512x1024" to_lmask="nomask"
>lnd/clm2/mappingdata/maps/512x1024/map_3x3min_GLOBE-Gardner-mergeGIS_to_512x1024_nomask_aave_da_c120923.nc</map>
<map frm_hgrid="0.9x1.25"    frm_lmask="GRDC"  to_hgrid="512x1024"   to_lmask="nomask" 
>lnd/clm2/mappingdata/maps/512x1024/map_0.9x1.25_GRDC_to_512x1024_nomask_aave_da_c130308.nc</map>
<map frm_hgrid="360x720cru"    frm_lmask="cruncep"  to_hgrid="512x1024"   to_lmask="nomask" 
>lnd/clm2/mappingdata/maps/512x1024/map_360x720_cruncep_to_512x1024_nomask_aave_da_c130326.nc</map>
<map frm_hgrid="1km-merge-10min"    frm_lmask="HYDRO1K-merge-nomask"  to_hgrid="512x1024"   to_lmask="nomask" 
>lnd/clm2/mappingdata/maps/512x1024/map_1km-merge-10min_HYDRO1K-merge-nomask_to_512x1024_nomask_aave_da_c130403.nc</map>


<map frm_hgrid="0.5x0.5"  frm_lmask="MODIS"  to_hgrid="128x256"   to_lmask="nomask" 
>lnd/clm2/mappingdata/maps/128x256/map_0.5x0.5_MODIS_to_128x256_nomask_aave_da_c110920.nc</map>
<map frm_hgrid="0.25x0.25"  frm_lmask="MODIS"  to_hgrid="128x256"   to_lmask="nomask" 
>lnd/clm2/mappingdata/maps/128x256/map_0.25x0.25_MODIS_to_128x256_nomask_aave_da_c170321.nc</map>
<map frm_hgrid="0.5x0.5"  frm_lmask="AVHRR"  to_hgrid="128x256"   to_lmask="nomask" 
>lnd/clm2/mappingdata/maps/128x256/map_0.5x0.5_AVHRR_to_128x256_nomask_aave_da_c110920.nc</map>
<map frm_hgrid="10x10min" frm_lmask="nomask" to_hgrid="128x256"   to_lmask="nomask"
>lnd/clm2/mappingdata/maps/128x256/map_10x10min_nomask_to_128x256_nomask_aave_da_c110920.nc</map>
<map frm_hgrid="5x5min"   frm_lmask="IGBP-GSDP" to_hgrid="128x256"   to_lmask="nomask"
>lnd/clm2/mappingdata/maps/128x256/map_5x5min_IGBP-GSDP_to_128x256_nomask_aave_da_c110920.nc</map>
<map frm_hgrid="5x5min"   frm_lmask="nomask" to_hgrid="128x256"   to_lmask="nomask"
>lnd/clm2/mappingdata/maps/128x256/map_5x5min_nomask_to_128x256_nomask_aave_da_c110920.nc</map>
<map frm_hgrid="5x5min"   frm_lmask="ISRIC-WISE" to_hgrid="128x256" to_lmask="nomask"
>lnd/clm2/mappingdata/maps/128x256/map_5x5min_ISRIC-WISE_to_128x256_nomask_aave_da_c111115.nc</map>
<map frm_hgrid="5x5min"    frm_lmask="ORNL-Soil" to_hgrid="128x256" to_lmask="nomask"
>lnd/clm2/mappingdata/maps/128x256/map_5x5min_ORNL-Soil_to_128x256_nomask_aave_da_c170706.nc</map>
<map frm_hgrid="3x3min"   frm_lmask="MODIS"  to_hgrid="128x256"    to_lmask="nomask"
>lnd/clm2/mappingdata/maps/128x256/map_3x3min_MODIS_to_128x256_nomask_aave_da_c111111.nc</map>
<map frm_hgrid="3x3min"    frm_lmask="MODISv2"     to_hgrid="128x256"   to_lmask="nomask" 
>lnd/clm2/mappingdata/maps/128x256/map_3x3min_MODISv2_to_128x256_nomask_aave_da_c190505.nc</map>
<map frm_hgrid="3x3min"   frm_lmask="MODIS-wCsp"  to_hgrid="128x256"    to_lmask="nomask"
>lnd/clm2/mappingdata/maps/128x256/map_3x3min_MODIS-wCsp_to_128x256_nomask_aave_da_c160425.nc</map>
<map frm_hgrid="3x3min"   frm_lmask="USGS"   to_hgrid="128x256"    to_lmask="nomask"
>lnd/clm2/mappingdata/maps/128x256/map_3x3min_USGS_to_128x256_nomask_aave_da_c120926.nc</map>
<map frm_hgrid="3x3min"   frm_lmask="LandScan2004" to_hgrid="128x256" to_lmask="nomask"
>lnd/clm2/mappingdata/maps/128x256/map_3x3min_LandScan2004_to_128x256_nomask_aave_da_c120518.nc</map>
<map frm_hgrid="3x3min"   frm_lmask="GLOBE-Gardner" to_hgrid="128x256" to_lmask="nomask"
>lnd/clm2/mappingdata/maps/128x256/map_3x3min_GLOBE-Gardner_to_128x256_nomask_aave_da_c120923.nc</map>
<map frm_hgrid="3x3min"   frm_lmask="GLOBE-Gardner-mergeGIS" to_hgrid="128x256" to_lmask="nomask"
>lnd/clm2/mappingdata/maps/128x256/map_3x3min_GLOBE-Gardner-mergeGIS_to_128x256_nomask_aave_da_c120923.nc</map>
<map frm_hgrid="0.9x1.25"    frm_lmask="GRDC"  to_hgrid="128x256"   to_lmask="nomask" 
>lnd/clm2/mappingdata/maps/128x256/map_0.9x1.25_GRDC_to_128x256_nomask_aave_da_c130308.nc</map>
<map frm_hgrid="360x720cru"    frm_lmask="cruncep"  to_hgrid="128x256"   to_lmask="nomask" 
>lnd/clm2/mappingdata/maps/128x256/map_360x720_cruncep_to_128x256_nomask_aave_da_c130326.nc</map>
<map frm_hgrid="1km-merge-10min"    frm_lmask="HYDRO1K-merge-nomask"  to_hgrid="128x256"   to_lmask="nomask" 
>lnd/clm2/mappingdata/maps/128x256/map_1km-merge-10min_HYDRO1K-merge-nomask_to_128x256_nomask_aave_da_c130403.nc</map>


<map frm_hgrid="0.5x0.5"  frm_lmask="MODIS"  to_hgrid="64x128"   to_lmask="nomask" 
>lnd/clm2/mappingdata/maps/64x128/map_0.5x0.5_MODIS_to_64x128_nomask_aave_da_c110920.nc</map>
<map frm_hgrid="0.25x0.25"  frm_lmask="MODIS"  to_hgrid="64x128"   to_lmask="nomask" 
>lnd/clm2/mappingdata/maps/64x128/map_0.25x0.25_MODIS_to_64x128_nomask_aave_da_c170321.nc</map>
<map frm_hgrid="0.5x0.5"  frm_lmask="AVHRR"  to_hgrid="64x128"   to_lmask="nomask" 
>lnd/clm2/mappingdata/maps/64x128/map_0.5x0.5_AVHRR_to_64x128_nomask_aave_da_c110920.nc</map>
<map frm_hgrid="10x10min" frm_lmask="nomask" to_hgrid="64x128"   to_lmask="nomask"
>lnd/clm2/mappingdata/maps/64x128/map_10x10min_nomask_to_64x128_nomask_aave_da_c110920.nc</map>
<map frm_hgrid="5x5min"   frm_lmask="IGBP-GSDP" to_hgrid="64x128"   to_lmask="nomask"
>lnd/clm2/mappingdata/maps/64x128/map_5x5min_IGBP-GSDP_to_64x128_nomask_aave_da_c110920.nc</map>
<map frm_hgrid="5x5min"   frm_lmask="nomask" to_hgrid="64x128"   to_lmask="nomask"
>lnd/clm2/mappingdata/maps/64x128/map_5x5min_nomask_to_64x128_nomask_aave_da_c110920.nc</map>
<map frm_hgrid="5x5min"   frm_lmask="ISRIC-WISE" to_hgrid="64x128" to_lmask="nomask"
>lnd/clm2/mappingdata/maps/64x128/map_5x5min_ISRIC-WISE_to_64x128_nomask_aave_da_c111115.nc</map>
<map frm_hgrid="5x5min"    frm_lmask="ORNL-Soil" to_hgrid="64x128" to_lmask="nomask"
>lnd/clm2/mappingdata/maps/64x128/map_5x5min_ORNL-Soil_to_64x128_nomask_aave_da_c170706.nc</map>
<map frm_hgrid="3x3min"   frm_lmask="MODIS"  to_hgrid="64x128"    to_lmask="nomask"
>lnd/clm2/mappingdata/maps/64x128/map_3x3min_MODIS_to_64x128_nomask_aave_da_c111111.nc</map>
<map frm_hgrid="3x3min"    frm_lmask="MODISv2"     to_hgrid="64x128"   to_lmask="nomask" 
>lnd/clm2/mappingdata/maps/64x128/map_3x3min_MODISv2_to_64x128_nomask_aave_da_c190505.nc</map>
<map frm_hgrid="3x3min"   frm_lmask="MODIS-wCsp"  to_hgrid="64x128"    to_lmask="nomask"
>lnd/clm2/mappingdata/maps/64x128/map_3x3min_MODIS-wCsp_to_64x128_nomask_aave_da_c160428.nc</map>
<map frm_hgrid="3x3min"   frm_lmask="USGS"   to_hgrid="64x128"    to_lmask="nomask"
>lnd/clm2/mappingdata/maps/64x128/map_3x3min_USGS_to_64x128_nomask_aave_da_c120926.nc</map>
<map frm_hgrid="3x3min"   frm_lmask="LandScan2004" to_hgrid="64x128" to_lmask="nomask"
>lnd/clm2/mappingdata/maps/64x128/map_3x3min_LandScan2004_to_64x128_nomask_aave_da_c120518.nc</map>
<map frm_hgrid="3x3min"   frm_lmask="GLOBE-Gardner" to_hgrid="64x128" to_lmask="nomask"
>lnd/clm2/mappingdata/maps/64x128/map_3x3min_GLOBE-Gardner_to_64x128_nomask_aave_da_c120923.nc</map>
<map frm_hgrid="3x3min"   frm_lmask="GLOBE-Gardner-mergeGIS" to_hgrid="64x128" to_lmask="nomask"
>lnd/clm2/mappingdata/maps/64x128/map_3x3min_GLOBE-Gardner-mergeGIS_to_64x128_nomask_aave_da_c120923.nc</map>
<map frm_hgrid="0.9x1.25"    frm_lmask="GRDC"  to_hgrid="64x128"   to_lmask="nomask" 
>lnd/clm2/mappingdata/maps/64x128/map_0.9x1.25_GRDC_to_64x128_nomask_aave_da_c130308.nc</map>
<map frm_hgrid="360x720cru"    frm_lmask="cruncep"  to_hgrid="64x128"   to_lmask="nomask" 
>lnd/clm2/mappingdata/maps/64x128/map_360x720_cruncep_to_64x128_nomask_aave_da_c130326.nc</map>
<map frm_hgrid="1km-merge-10min"    frm_lmask="HYDRO1K-merge-nomask"  to_hgrid="64x128"   to_lmask="nomask" 
>lnd/clm2/mappingdata/maps/64x128/map_1km-merge-10min_HYDRO1K-merge-nomask_to_64x128_nomask_aave_da_c130403.nc</map>

<map frm_hgrid="0.5x0.5"  frm_lmask="MODIS"  to_hgrid="48x96"   to_lmask="nomask" 
>lnd/clm2/mappingdata/maps/48x96/map_0.5x0.5_MODIS_to_48x96_nomask_aave_da_c110822.nc</map>
<map frm_hgrid="0.25x0.25"  frm_lmask="MODIS"  to_hgrid="48x96"   to_lmask="nomask" 
>lnd/clm2/mappingdata/maps/48x96/map_0.25x0.25_MODIS_to_48x96_nomask_aave_da_c170321.nc</map>
<map frm_hgrid="0.5x0.5"  frm_lmask="AVHRR"  to_hgrid="48x96"   to_lmask="nomask" 
>lnd/clm2/mappingdata/maps/48x96/map_0.5x0.5_AVHRR_to_48x96_nomask_aave_da_c110822.nc</map>
<map frm_hgrid="10x10min" frm_lmask="nomask" to_hgrid="48x96"   to_lmask="nomask"
>lnd/clm2/mappingdata/maps/48x96/map_10x10min_nomask_to_48x96_nomask_aave_da_c110822.nc</map>
<map frm_hgrid="5x5min"   frm_lmask="IGBP-GSDP" to_hgrid="48x96"   to_lmask="nomask"
>lnd/clm2/mappingdata/maps/48x96/map_5x5min_IGBP-GSDP_to_48x96_nomask_aave_da_c110822.nc</map>
<map frm_hgrid="5x5min"   frm_lmask="nomask" to_hgrid="48x96"   to_lmask="nomask"
>lnd/clm2/mappingdata/maps/48x96/map_5x5min_nomask_to_48x96_nomask_aave_da_c110822.nc</map>
<map frm_hgrid="5x5min"   frm_lmask="ISRIC-WISE" to_hgrid="48x96" to_lmask="nomask"
>lnd/clm2/mappingdata/maps/48x96/map_5x5min_ISRIC-WISE_to_48x96_nomask_aave_da_c111115.nc</map>
<map frm_hgrid="5x5min"    frm_lmask="ORNL-Soil" to_hgrid="48x96" to_lmask="nomask"
>lnd/clm2/mappingdata/maps/48x96/map_5x5min_ORNL-Soil_to_48x96_nomask_aave_da_c170706.nc</map>
<map frm_hgrid="3x3min"   frm_lmask="MODIS"  to_hgrid="48x96"    to_lmask="nomask"
>lnd/clm2/mappingdata/maps/48x96/map_3x3min_MODIS_to_48x96_nomask_aave_da_c111111.nc</map>
<map frm_hgrid="3x3min"    frm_lmask="MODISv2"     to_hgrid="48x96"   to_lmask="nomask" 
>lnd/clm2/mappingdata/maps/48x96/map_3x3min_MODISv2_to_48x96_nomask_aave_da_c190505.nc</map>
<map frm_hgrid="3x3min"   frm_lmask="MODIS-wCsp"  to_hgrid="48x96"    to_lmask="nomask"
>lnd/clm2/mappingdata/maps/48x96/map_3x3min_MODIS-wCsp_to_48x96_nomask_aave_da_c160425.nc</map>
<map frm_hgrid="3x3min"   frm_lmask="USGS"   to_hgrid="48x96"    to_lmask="nomask"
>lnd/clm2/mappingdata/maps/48x96/map_3x3min_USGS_to_48x96_nomask_aave_da_c120926.nc</map>
<map frm_hgrid="3x3min"   frm_lmask="LandScan2004" to_hgrid="48x96" to_lmask="nomask"
>lnd/clm2/mappingdata/maps/48x96/map_3x3min_LandScan2004_to_48x96_nomask_aave_da_c120518.nc</map>
<map frm_hgrid="3x3min"   frm_lmask="GLOBE-Gardner" to_hgrid="48x96" to_lmask="nomask"
>lnd/clm2/mappingdata/maps/48x96/map_3x3min_GLOBE-Gardner_to_48x96_nomask_aave_da_c120923.nc</map>
<map frm_hgrid="3x3min"   frm_lmask="GLOBE-Gardner-mergeGIS" to_hgrid="48x96" to_lmask="nomask"
>lnd/clm2/mappingdata/maps/48x96/map_3x3min_GLOBE-Gardner-mergeGIS_to_48x96_nomask_aave_da_c120923.nc</map>
<map frm_hgrid="0.9x1.25"    frm_lmask="GRDC"  to_hgrid="48x96"   to_lmask="nomask" 
>lnd/clm2/mappingdata/maps/48x96/map_0.9x1.25_GRDC_to_48x96_nomask_aave_da_c130308.nc</map>
<map frm_hgrid="360x720cru"    frm_lmask="cruncep"  to_hgrid="48x96"   to_lmask="nomask" 
>lnd/clm2/mappingdata/maps/48x96/map_360x720_cruncep_to_48x96_nomask_aave_da_c130326.nc</map>
<map frm_hgrid="1km-merge-10min"    frm_lmask="HYDRO1K-merge-nomask"  to_hgrid="48x96"   to_lmask="nomask" 
>lnd/clm2/mappingdata/maps/48x96/map_1km-merge-10min_HYDRO1K-merge-nomask_to_48x96_nomask_aave_da_c130405.nc</map>

<map frm_hgrid="0.5x0.5"  frm_lmask="MODIS"  to_hgrid="4x5"   to_lmask="nomask" 
>lnd/clm2/mappingdata/maps/4x5/map_0.5x0.5_MODIS_to_4x5_nomask_aave_da_c110822.nc</map>
<map frm_hgrid="0.25x0.25"  frm_lmask="MODIS"  to_hgrid="4x5"   to_lmask="nomask" 
>lnd/clm2/mappingdata/maps/4x5/map_0.25x0.25_MODIS_to_4x5_nomask_aave_da_c170321.nc</map>
<map frm_hgrid="0.5x0.5"  frm_lmask="AVHRR"  to_hgrid="4x5"   to_lmask="nomask" 
>lnd/clm2/mappingdata/maps/4x5/map_0.5x0.5_AVHRR_to_4x5_nomask_aave_da_c110822.nc</map>
<map frm_hgrid="10x10min" frm_lmask="nomask" to_hgrid="4x5"   to_lmask="nomask"
>lnd/clm2/mappingdata/maps/4x5/map_10x10min_nomask_to_4x5_nomask_aave_da_c110822.nc</map>
<map frm_hgrid="5x5min"   frm_lmask="IGBP-GSDP" to_hgrid="4x5"   to_lmask="nomask"
>lnd/clm2/mappingdata/maps/4x5/map_5x5min_IGBP-GSDP_to_4x5_nomask_aave_da_c110822.nc</map>
<map frm_hgrid="5x5min"   frm_lmask="nomask" to_hgrid="4x5"   to_lmask="nomask"
>lnd/clm2/mappingdata/maps/4x5/map_5x5min_nomask_to_4x5_nomask_aave_da_c110822.nc</map>
<map frm_hgrid="5x5min"   frm_lmask="ISRIC-WISE" to_hgrid="4x5" to_lmask="nomask"
>lnd/clm2/mappingdata/maps/4x5/map_5x5min_ISRIC-WISE_to_4x5_nomask_aave_da_c120906.nc</map>
<map frm_hgrid="5x5min"    frm_lmask="ORNL-Soil" to_hgrid="4x5" to_lmask="nomask"
>lnd/clm2/mappingdata/maps/4x5/map_5x5min_ORNL-Soil_to_4x5_nomask_aave_da_c170706.nc</map>
<map frm_hgrid="3x3min"   frm_lmask="MODIS"  to_hgrid="4x5"    to_lmask="nomask"
>lnd/clm2/mappingdata/maps/4x5/map_3x3min_MODIS_to_4x5_nomask_aave_da_c111111.nc</map>
<map frm_hgrid="3x3min"    frm_lmask="MODISv2"     to_hgrid="4x5"   to_lmask="nomask" 
>lnd/clm2/mappingdata/maps/4x5/map_3x3min_MODISv2_to_4x5_nomask_aave_da_c190505.nc</map>
<map frm_hgrid="3x3min"   frm_lmask="MODIS-wCsp"  to_hgrid="4x5"    to_lmask="nomask"
>lnd/clm2/mappingdata/maps/4x5/map_3x3min_MODIS-wCsp_to_4x5_nomask_aave_da_c160425.nc</map>
<map frm_hgrid="3x3min"   frm_lmask="USGS"   to_hgrid="4x5"    to_lmask="nomask"
>lnd/clm2/mappingdata/maps/4x5/map_3x3min_USGS_to_4x5_nomask_aave_da_c120926.nc</map>
<map frm_hgrid="3x3min"   frm_lmask="LandScan2004" to_hgrid="4x5" to_lmask="nomask"
>lnd/clm2/mappingdata/maps/4x5/map_3x3min_LandScan2004_to_4x5_nomask_aave_da_c120518.nc</map>
<map frm_hgrid="3x3min"   frm_lmask="GLOBE-Gardner" to_hgrid="4x5" to_lmask="nomask"
>lnd/clm2/mappingdata/maps/4x5/map_3x3min_GLOBE-Gardner_to_4x5_nomask_aave_da_c120923.nc</map>
<map frm_hgrid="3x3min"   frm_lmask="GLOBE-Gardner-mergeGIS" to_hgrid="4x5" to_lmask="nomask"
>lnd/clm2/mappingdata/maps/4x5/map_3x3min_GLOBE-Gardner-mergeGIS_to_4x5_nomask_aave_da_c120923.nc</map>
<map frm_hgrid="0.9x1.25"    frm_lmask="GRDC"  to_hgrid="4x5"   to_lmask="nomask" 
>lnd/clm2/mappingdata/maps/4x5/map_0.9x1.25_GRDC_to_4x5_nomask_aave_da_c130308.nc</map>
<map frm_hgrid="360x720cru"    frm_lmask="cruncep"  to_hgrid="4x5"   to_lmask="nomask" 
>lnd/clm2/mappingdata/maps/4x5/map_360x720_cruncep_to_4x5_nomask_aave_da_c130326.nc</map>
<map frm_hgrid="1km-merge-10min"    frm_lmask="HYDRO1K-merge-nomask"  to_hgrid="4x5"   to_lmask="nomask" 
>lnd/clm2/mappingdata/maps/4x5/map_1km-merge-10min_HYDRO1K-merge-nomask_to_4x5_nomask_aave_da_c130411.nc</map>

<map frm_hgrid="0.5x0.5"  frm_lmask="MODIS"  to_hgrid="0.23x0.31"   to_lmask="nomask" 
>lnd/clm2/mappingdata/maps/0.23x0.31/map_0.5x0.5_MODIS_to_0.23x0.31_nomask_aave_da_c110920.nc</map>
<map frm_hgrid="0.25x0.25"  frm_lmask="MODIS"  to_hgrid="0.23x0.31"   to_lmask="nomask" 
>lnd/clm2/mappingdata/maps/0.23x0.31/map_0.25x0.25_MODIS_to_0.23x0.31_nomask_aave_da_c170321.nc</map>
<map frm_hgrid="0.5x0.5"  frm_lmask="AVHRR"  to_hgrid="0.23x0.31"   to_lmask="nomask" 
>lnd/clm2/mappingdata/maps/0.23x0.31/map_0.5x0.5_AVHRR_to_0.23x0.31_nomask_aave_da_c110920.nc</map>
<map frm_hgrid="10x10min" frm_lmask="nomask" to_hgrid="0.23x0.31"   to_lmask="nomask"
>lnd/clm2/mappingdata/maps/0.23x0.31/map_10x10min_nomask_to_0.23x0.31_nomask_aave_da_c110920.nc</map>
<map frm_hgrid="5x5min"   frm_lmask="IGBP-GSDP" to_hgrid="0.23x0.31"   to_lmask="nomask"
>lnd/clm2/mappingdata/maps/0.23x0.31/map_5x5min_IGBP-GSDP_to_0.23x0.31_nomask_aave_da_c110920.nc</map>
<map frm_hgrid="5x5min"   frm_lmask="nomask" to_hgrid="0.23x0.31"   to_lmask="nomask"
>lnd/clm2/mappingdata/maps/0.23x0.31/map_5x5min_nomask_to_0.23x0.31_nomask_aave_da_c110920.nc</map>
<map frm_hgrid="5x5min"   frm_lmask="ISRIC-WISE" to_hgrid="0.23x0.31" to_lmask="nomask"
>lnd/clm2/mappingdata/maps/0.23x0.31/map_5x5min_ISRIC-WISE_to_0.23x0.31_nomask_aave_da_c111115.nc</map>
<map frm_hgrid="5x5min"    frm_lmask="ORNL-Soil" to_hgrid="0.23x0.31" to_lmask="nomask"
>lnd/clm2/mappingdata/maps/0.23x0.31/map_5x5min_ORNL-Soil_to_0.23x0.31_nomask_aave_da_c170706.nc</map>
<map frm_hgrid="3x3min"   frm_lmask="MODIS"  to_hgrid="0.23x0.31"   to_lmask="nomask"
>lnd/clm2/mappingdata/maps/0.23x0.31/map_3x3min_MODIS_to_0.23x0.31_nomask_aave_da_c110930.nc</map>
<map frm_hgrid="3x3min"    frm_lmask="MODISv2"     to_hgrid="0.23x0.31"   to_lmask="nomask" 
>lnd/clm2/mappingdata/maps/0.23x0.31/map_3x3min_MODISv2_to_0.23x0.31_nomask_aave_da_c190505.nc</map>
<map frm_hgrid="3x3min"   frm_lmask="MODIS-wCsp"  to_hgrid="0.23x0.31"   to_lmask="nomask"
>lnd/clm2/mappingdata/maps/0.23x0.31/map_3x3min_MODIS-wCsp_to_0.23x0.31_nomask_aave_da_c160425.nc</map>
<map frm_hgrid="3x3min"   frm_lmask="USGS"   to_hgrid="0.23x0.31"    to_lmask="nomask"
>lnd/clm2/mappingdata/maps/0.23x0.31/map_3x3min_USGS_to_0.23x0.31_nomask_aave_da_c120926.nc</map>
<map frm_hgrid="3x3min"   frm_lmask="LandScan2004" to_hgrid="0.23x0.31" to_lmask="nomask"
>lnd/clm2/mappingdata/maps/0.23x0.31/map_3x3min_LandScan2004_to_0.23x0.31_nomask_aave_da_c120518.nc</map>
<map frm_hgrid="3x3min"   frm_lmask="GLOBE-Gardner" to_hgrid="0.23x0.31" to_lmask="nomask"
>lnd/clm2/mappingdata/maps/0.23x0.31/map_3x3min_GLOBE-Gardner_to_0.23x0.31_nomask_aave_da_c120923.nc</map>
<map frm_hgrid="3x3min"   frm_lmask="GLOBE-Gardner-mergeGIS" to_hgrid="0.23x0.31" to_lmask="nomask"
>lnd/clm2/mappingdata/maps/0.23x0.31/map_3x3min_GLOBE-Gardner-mergeGIS_to_0.23x0.31_nomask_aave_da_c120923.nc</map>
<map frm_hgrid="3x3min"   frm_lmask="LandScan2004" to_hgrid="0.23x0.31" to_lmask="nomask"
>lnd/clm2/mappingdata/maps/0.23x0.31/map_3x3min_LandScan2004_to_0.23x0.31_nomask_aave_da_c120518.nc</map>
<map frm_hgrid="0.9x1.25"    frm_lmask="GRDC"  to_hgrid="0.23x0.31"   to_lmask="nomask" 
>lnd/clm2/mappingdata/maps/0.23x0.31/map_0.9x1.25_GRDC_to_0.23x0.31_nomask_aave_da_c130308.nc</map>
<map frm_hgrid="360x720cru"    frm_lmask="cruncep"  to_hgrid="0.23x0.31"   to_lmask="nomask" 
>lnd/clm2/mappingdata/maps/0.23x0.31/map_360x720_cruncep_to_0.23x0.31_nomask_aave_da_c130326.nc</map>
<map frm_hgrid="1km-merge-10min"    frm_lmask="HYDRO1K-merge-nomask"  to_hgrid="0.23x0.31"   to_lmask="nomask" 
>lnd/clm2/mappingdata/maps/0.23x0.31/map_1km-merge-10min_HYDRO1K-merge-nomask_to_0.23x0.31_nomask_aave_da_c130405.nc</map>


<map frm_hgrid="0.5x0.5"  frm_lmask="MODIS"  to_hgrid="2.5x3.33"   to_lmask="nomask" 
>lnd/clm2/mappingdata/maps/2.5x3.33/map_0.5x0.5_MODIS_to_2.5x3.33_nomask_aave_da_c110823.nc</map>
<map frm_hgrid="0.25x0.25"  frm_lmask="MODIS"  to_hgrid="2.5x3.33"   to_lmask="nomask" 
>lnd/clm2/mappingdata/maps/2.5x3.33/map_0.25x0.25_MODIS_to_2.5x3.33_nomask_aave_da_c170321.nc</map>
<map frm_hgrid="0.5x0.5"  frm_lmask="AVHRR"  to_hgrid="2.5x3.33"   to_lmask="nomask" 
>lnd/clm2/mappingdata/maps/2.5x3.33/map_0.5x0.5_AVHRR_to_2.5x3.33_nomask_aave_da_c110823.nc</map>
<map frm_hgrid="10x10min" frm_lmask="nomask" to_hgrid="2.5x3.33"   to_lmask="nomask"
>lnd/clm2/mappingdata/maps/2.5x3.33/map_10x10min_nomask_to_2.5x3.33_nomask_aave_da_c110823.nc</map>
<map frm_hgrid="5x5min"   frm_lmask="IGBP-GSDP" to_hgrid="2.5x3.33"   to_lmask="nomask"
>lnd/clm2/mappingdata/maps/2.5x3.33/map_5x5min_IGBP-GSDP_to_2.5x3.33_nomask_aave_da_c110823.nc</map>
<map frm_hgrid="5x5min"   frm_lmask="nomask" to_hgrid="2.5x3.33"   to_lmask="nomask"
>lnd/clm2/mappingdata/maps/2.5x3.33/map_5x5min_nomask_to_2.5x3.33_nomask_aave_da_c110823.nc</map>
<map frm_hgrid="5x5min"   frm_lmask="ISRIC-WISE" to_hgrid="2.5x3.33" to_lmask="nomask"
>lnd/clm2/mappingdata/maps/2.5x3.33/map_5x5min_ISRIC-WISE_to_2.5x3.33_nomask_aave_da_c111115.nc</map>
<map frm_hgrid="5x5min"    frm_lmask="ORNL-Soil" to_hgrid="2.5x3.33" to_lmask="nomask"
>lnd/clm2/mappingdata/maps/2.5x3.33/map_5x5min_ORNL-Soil_to_2.5x3.33_nomask_aave_da_c170706.nc</map>
<map frm_hgrid="3x3min"   frm_lmask="MODIS"  to_hgrid="2.5x3.33"    to_lmask="nomask"
>lnd/clm2/mappingdata/maps/2.5x3.33/map_3x3min_MODIS_to_2.5x3.33_nomask_aave_da_c111111.nc</map>
<map frm_hgrid="3x3min"    frm_lmask="MODISv2"     to_hgrid="2.5x3.33"   to_lmask="nomask" 
>lnd/clm2/mappingdata/maps/2.5x3.33/map_3x3min_MODISv2_to_2.5x3.33_nomask_aave_da_c190505.nc</map>
<map frm_hgrid="3x3min"   frm_lmask="MODIS-wCsp"  to_hgrid="2.5x3.33"    to_lmask="nomask"
>lnd/clm2/mappingdata/maps/2.5x3.33/map_3x3min_MODIS-wCsp_to_2.5x3.33_nomask_aave_da_c160425.nc</map>
<map frm_hgrid="3x3min"   frm_lmask="USGS"   to_hgrid="2.5x3.33"    to_lmask="nomask"
>lnd/clm2/mappingdata/maps/2.5x3.33/map_3x3min_USGS_to_2.5x3.33_nomask_aave_da_c120926.nc</map>
<map frm_hgrid="3x3min"   frm_lmask="LandScan2004" to_hgrid="2.5x3.33" to_lmask="nomask"
>lnd/clm2/mappingdata/maps/2.5x3.33/map_3x3min_LandScan2004_to_2.5x3.33_nomask_aave_da_c120518.nc</map>
<map frm_hgrid="3x3min"   frm_lmask="GLOBE-Gardner" to_hgrid="2.5x3.33" to_lmask="nomask"
>lnd/clm2/mappingdata/maps/2.5x3.33/map_3x3min_GLOBE-Gardner_to_2.5x3.33_nomask_aave_da_c120923.nc</map>
<map frm_hgrid="3x3min"   frm_lmask="GLOBE-Gardner-mergeGIS" to_hgrid="2.5x3.33" to_lmask="nomask"
>lnd/clm2/mappingdata/maps/2.5x3.33/map_3x3min_GLOBE-Gardner-mergeGIS_to_2.5x3.33_nomask_aave_da_c120923.nc</map>
<map frm_hgrid="0.9x1.25"    frm_lmask="GRDC"  to_hgrid="2.5x3.33"   to_lmask="nomask" 
>lnd/clm2/mappingdata/maps/2.5x3.33/map_0.9x1.25_GRDC_to_2.5x3.33_nomask_aave_da_c130308.nc</map>
<map frm_hgrid="360x720cru"    frm_lmask="cruncep"  to_hgrid="2.5x3.33"   to_lmask="nomask" 
>lnd/clm2/mappingdata/maps/2.5x3.33/map_360x720_cruncep_to_2.5x3.33_nomask_aave_da_c130326.nc</map>
<map frm_hgrid="1km-merge-10min"    frm_lmask="HYDRO1K-merge-nomask"  to_hgrid="2.5x3.33"   to_lmask="nomask" 
>lnd/clm2/mappingdata/maps/2.5x3.33/map_1km-merge-10min_HYDRO1K-merge-nomask_to_2.5x3.33_nomask_aave_da_c130405.nc</map>

<!-- mapping files for 0.5x0.5 START added on Wed Sep 19 09:05:45 2012-->
<!-- Created by lnd/clm/bld/namelist_files/createMapEntry.pl--> 

<map frm_hgrid="0.5x0.5"    frm_lmask="AVHRR"  to_hgrid="0.5x0.5"   to_lmask="nomask" 
>lnd/clm2/mappingdata/maps/0.5x0.5/map_0.5x0.5_AVHRR_to_0.5x0.5_nomask_aave_da_c111021.nc</map>
<map frm_hgrid="0.25x0.25"  frm_lmask="MODIS"  to_hgrid="0.5x0.5"   to_lmask="nomask" 
>lnd/clm2/mappingdata/maps/0.5x0.5/map_0.25x0.25_MODIS_to_0.5x0.5_nomask_aave_da_c170321.nc</map>
<map frm_hgrid="0.5x0.5"    frm_lmask="MODIS"  to_hgrid="0.5x0.5"   to_lmask="nomask" 
>lnd/clm2/mappingdata/maps/0.5x0.5/map_0.5x0.5_MODIS_to_0.5x0.5_nomask_aave_da_c111021.nc</map>
<map frm_hgrid="0.5x0.5"    frm_lmask="nomask"  to_hgrid="0.5x0.5"   to_lmask="nomask" 
>lnd/clm2/mappingdata/maps/0.5x0.5/map_0.5x0.5_nomask_to_0.5x0.5_nomask_aave_da_c111021.nc</map>
<map frm_hgrid="10x10min"    frm_lmask="IGBPmergeICESatGIS"  to_hgrid="0.5x0.5"   to_lmask="nomask" 
>lnd/clm2/mappingdata/maps/0.5x0.5/map_10x10min_IGBPmergeICESatGIS_to_0.5x0.5_nomask_aave_da_c111021.nc</map>
<map frm_hgrid="10x10min"    frm_lmask="nomask"  to_hgrid="0.5x0.5"   to_lmask="nomask" 
>lnd/clm2/mappingdata/maps/0.5x0.5/map_10x10min_nomask_to_0.5x0.5_nomask_aave_da_c111021.nc</map>
<map frm_hgrid="5x5min"    frm_lmask="IGBP-GSDP"  to_hgrid="0.5x0.5"   to_lmask="nomask" 
>lnd/clm2/mappingdata/maps/0.5x0.5/map_5x5min_IGBP-GSDP_to_0.5x0.5_nomask_aave_da_c111021.nc</map>
<map frm_hgrid="5x5min"    frm_lmask="nomask"  to_hgrid="0.5x0.5"   to_lmask="nomask" 
>lnd/clm2/mappingdata/maps/0.5x0.5/map_5x5min_nomask_to_0.5x0.5_nomask_aave_da_c111021.nc</map>
<map frm_hgrid="3x3min"    frm_lmask="MODIS"  to_hgrid="0.5x0.5"   to_lmask="nomask" 
>lnd/clm2/mappingdata/maps/0.5x0.5/map_3x3min_MODIS_to_0.5x0.5_nomask_aave_da_c111111.nc</map>
<map frm_hgrid="3x3min"    frm_lmask="MODIS-wCsp"  to_hgrid="0.5x0.5"   to_lmask="nomask" 
>lnd/clm2/mappingdata/maps/0.5x0.5/map_3x3min_MODIS-wCsp_to_0.5x0.5_nomask_aave_da_c160425.nc</map>
<map frm_hgrid="5x5min"    frm_lmask="ISRIC-WISE"  to_hgrid="0.5x0.5"   to_lmask="nomask" 
>lnd/clm2/mappingdata/maps/0.5x0.5/map_5x5min_ISRIC-WISE_to_0.5x0.5_nomask_aave_da_c111115.nc</map>
<map frm_hgrid="5x5min"    frm_lmask="ORNL-Soil" to_hgrid="0.5x0.5" to_lmask="nomask"
>lnd/clm2/mappingdata/maps/0.5x0.5/map_5x5min_ORNL-Soil_to_0.5x0.5_nomask_aave_da_c170706.nc</map>
<map frm_hgrid="3x3min"    frm_lmask="LandScan2004"  to_hgrid="0.5x0.5"   to_lmask="nomask" 
>lnd/clm2/mappingdata/maps/0.5x0.5/map_3x3min_LandScan2004_to_0.5x0.5_nomask_aave_da_c120518.nc</map>
<map frm_hgrid="3x3min"   frm_lmask="GLOBE-Gardner" to_hgrid="0.5x0.5" to_lmask="nomask"
>lnd/clm2/mappingdata/maps/0.5x0.5/map_3x3min_GLOBE-Gardner_to_0.5x0.5_nomask_aave_da_c120923.nc</map>
<map frm_hgrid="3x3min"   frm_lmask="GLOBE-Gardner-mergeGIS" to_hgrid="0.5x0.5" to_lmask="nomask"
>lnd/clm2/mappingdata/maps/0.5x0.5/map_3x3min_GLOBE-Gardner-mergeGIS_to_0.5x0.5_nomask_aave_da_c120923.nc</map>
<map frm_hgrid="0.1x0.1"    frm_lmask="nomask"  to_hgrid="0.5x0.5"   to_lmask="nomask" 
>lnd/clm2/mappingdata/maps/0.5x0.5/map_0.1x0.1_nomask_to_0.5x0.5_nomask_aave_da_c120706.nc</map>
<map frm_hgrid="ne240np4"    frm_lmask="nomask"  to_hgrid="0.5x0.5"   to_lmask="nomask" 
>lnd/clm2/mappingdata/maps/0.5x0.5/map_ne240np4_nomask_to_0.5x0.5_nomask_aave_da_c120711.nc</map>
<map frm_hgrid="4x5"    frm_lmask="nomask"  to_hgrid="0.5x0.5"   to_lmask="nomask" 
>lnd/clm2/mappingdata/maps/0.5x0.5/map_4x5_nomask_to_0.5x0.5_nomask_aave_da_c120706.nc</map>
<map frm_hgrid="1.9x2.5"    frm_lmask="nomask"  to_hgrid="0.5x0.5"   to_lmask="nomask" 
>lnd/clm2/mappingdata/maps/0.5x0.5/map_1.9x2.5_nomask_to_0.5x0.5_nomask_aave_da_c120709.nc</map>
<map frm_hgrid="ne120np4"    frm_lmask="nomask"  to_hgrid="0.5x0.5"   to_lmask="nomask" 
>lnd/clm2/mappingdata/maps/0.5x0.5/map_ne120np4_nomask_to_0.5x0.5_nomask_aave_da_c120711.nc</map>
<map frm_hgrid="3x3"    frm_lmask="USGS"  to_hgrid="to"   to_lmask="0.5x0.5" 
>lnd/clm2/mappingdata/maps/0.5x0.5/map_3x3_USGS_nomask_to_0.5x0.5_nomask_aave_da_c120912.nc</map>
<map frm_hgrid="0.9x1.25"    frm_lmask="GRDC"  to_hgrid="0.5x0.5"   to_lmask="nomask" 
>lnd/clm2/mappingdata/maps/0.5x0.5/map_0.9x1.25_GRDC_to_0.5x0.5_nomask_aave_da_c130308.nc</map>
<map frm_hgrid="360x720cru"    frm_lmask="cruncep"  to_hgrid="0.5x0.5"   to_lmask="nomask" 
>lnd/clm2/mappingdata/maps/0.5x0.5/map_360x720_cruncep_to_0.5x0.5_nomask_aave_da_c130326.nc</map>
<map frm_hgrid="1km-merge-10min"    frm_lmask="HYDRO1K-merge-nomask"  to_hgrid="0.5x0.5"   to_lmask="nomask" 
>lnd/clm2/mappingdata/maps/0.5x0.5/map_1km-merge-10min_HYDRO1K-merge-nomask_to_0.5x0.5_nomask_aave_da_c130405.nc</map>

<!-- mapping files for 0.5x0.5 END -->

<!-- mapping files for C24 START -->
<map frm_hgrid="0.5x0.5"  frm_lmask="nomask"  to_hgrid="C24"   to_lmask="nomask"
>lnd/clm2/mappingdata/maps/C24/map_0.5x0.5_TO_C24_aave.181018.nc</map>
<map frm_hgrid="0.5x0.5"  frm_lmask="MODIS"  to_hgrid="C24"   to_lmask="nomask"
>lnd/clm2/mappingdata/maps/C24/map_0.5x0.5_MODIS_to_C24_nomask_aave_da_c181018.nc</map>
<map frm_hgrid="0.25x0.25"  frm_lmask="MODIS"  to_hgrid="C24"   to_lmask="nomask"
>lnd/clm2/mappingdata/maps/C24/map_0.25x0.25_MODIS_to_C24_nomask_aave_da_c181018.nc</map>
<map frm_hgrid="0.5x0.5"  frm_lmask="AVHRR"  to_hgrid="C24"   to_lmask="nomask"
>lnd/clm2/mappingdata/maps/C24/map_0.5x0.5_AVHRR_to_C24_nomask_aave_da_c181018.nc</map>
<map frm_hgrid="10x10min" frm_lmask="nomask" to_hgrid="C24"   to_lmask="nomask"
>lnd/clm2/mappingdata/maps/C24/map_10x10min_nomask_to_C24_nomask_aave_da_c181018.nc</map>
<map frm_hgrid="5x5min"   frm_lmask="IGBP-GSDP" to_hgrid="C24"   to_lmask="nomask"
>lnd/clm2/mappingdata/maps/C24/map_5x5min_IGBP-GSDP_to_C24_nomask_aave_da_c181018.nc</map>
<map frm_hgrid="5x5min"   frm_lmask="nomask" to_hgrid="C24"   to_lmask="nomask"
>lnd/clm2/mappingdata/maps/C24/map_5x5min_nomask_to_C24_nomask_aave_da_c181018.nc</map>
<map frm_hgrid="5x5min"   frm_lmask="ISRIC-WISE" to_hgrid="C24" to_lmask="nomask"
>lnd/clm2/mappingdata/maps/C24/map_5x5min_ISRIC-WISE_to_C24_nomask_aave_da_c181018.nc</map>
<map frm_hgrid="5x5min"    frm_lmask="ORNL-Soil" to_hgrid="C24" to_lmask="nomask"
>lnd/clm2/mappingdata/maps/C24/map_5x5min_ORNL-Soil_to_C24_nomask_aave_da_c181018.nc</map>
<map frm_hgrid="3x3min"   frm_lmask="MODIS-wCsp"  to_hgrid="C24"    to_lmask="nomask"
>lnd/clm2/mappingdata/maps/C24/map_3x3min_MODIS-wCsp_to_C24_nomask_aave_da_c181018.nc</map>
<map frm_hgrid="3x3min"   frm_lmask="USGS"   to_hgrid="C24"    to_lmask="nomask"
>lnd/clm2/mappingdata/maps/C24/map_3x3min_USGS_to_C24_nomask_aave_da_c181018.nc</map>
<map frm_hgrid="3x3min"   frm_lmask="LandScan2004" to_hgrid="C24" to_lmask="nomask"
>lnd/clm2/mappingdata/maps/C24/map_3x3min_LandScan2004_to_C24_nomask_aave_da_c181018.nc</map>
<map frm_hgrid="3x3min"   frm_lmask="GLOBE-Gardner" to_hgrid="C24" to_lmask="nomask"
>lnd/clm2/mappingdata/maps/C24/map_3x3min_GLOBE-Gardner_to_C24_nomask_aave_da_c181018.nc</map>
<map frm_hgrid="3x3min"   frm_lmask="GLOBE-Gardner-mergeGIS" to_hgrid="C24" to_lmask="nomask"
>lnd/clm2/mappingdata/maps/C24/map_3x3min_GLOBE-Gardner-mergeGIS_to_C24_nomask_aave_da_c181018.nc</map>
<map frm_hgrid="0.9x1.25"    frm_lmask="GRDC"  to_hgrid="C24"   to_lmask="nomask"
>lnd/clm2/mappingdata/maps/C24/map_0.9x1.25_GRDC_to_C24_nomask_aave_da_c181018.nc</map>
<map frm_hgrid="360x720cru"    frm_lmask="cruncep"  to_hgrid="C24"   to_lmask="nomask"
>lnd/clm2/mappingdata/maps/C24/map_360x720cru_cruncep_to_C24_nomask_aave_da_c181018.nc</map>
<map frm_hgrid="1km-merge-10min"    frm_lmask="HYDRO1K-merge-nomask"  to_hgrid="C24"   to_lmask="nomask"
>lnd/clm2/mappingdata/maps/C24/map_1km-merge-10min_HYDRO1K-merge-nomask_to_C24_nomask_aave_da_c181018.nc</map>
<map frm_hgrid="C24"    frm_lmask="nomask" to_hgrid="0.5x0.5" to_lmask="nomask"
>lnd/clm2/mappingdata/maps/C24/map_C24_nomask_to_0.5x0.5_nomask_aave_da_c181018.nc</map>
<!-- mapping files for C24 END -->


<!-- mapping files for C48 START -->
<map frm_hgrid="0.5x0.5"  frm_lmask="nomask"  to_hgrid="C48"   to_lmask="nomask"
>lnd/clm2/mappingdata/maps/C48/map_0.5x0.5_TO_C48_aave.181018.nc</map>
<map frm_hgrid="0.5x0.5"  frm_lmask="MODIS"  to_hgrid="C48"   to_lmask="nomask"
>lnd/clm2/mappingdata/maps/C48/map_0.5x0.5_MODIS_to_C48_nomask_aave_da_c181018.nc</map>
<map frm_hgrid="0.25x0.25"  frm_lmask="MODIS"  to_hgrid="C48"   to_lmask="nomask"
>lnd/clm2/mappingdata/maps/C48/map_0.25x0.25_MODIS_to_C48_nomask_aave_da_c181018.nc</map>
<map frm_hgrid="0.5x0.5"  frm_lmask="AVHRR"  to_hgrid="C48"   to_lmask="nomask"
>lnd/clm2/mappingdata/maps/C48/map_0.5x0.5_AVHRR_to_C48_nomask_aave_da_c181018.nc</map>
<map frm_hgrid="10x10min" frm_lmask="nomask" to_hgrid="C48"   to_lmask="nomask"
>lnd/clm2/mappingdata/maps/C48/map_10x10min_nomask_to_C48_nomask_aave_da_c181018.nc</map>
<map frm_hgrid="5x5min"   frm_lmask="IGBP-GSDP" to_hgrid="C48"   to_lmask="nomask"
>lnd/clm2/mappingdata/maps/C48/map_5x5min_IGBP-GSDP_to_C48_nomask_aave_da_c181018.nc</map>
<map frm_hgrid="5x5min"   frm_lmask="nomask" to_hgrid="C48"   to_lmask="nomask"
>lnd/clm2/mappingdata/maps/C48/map_5x5min_nomask_to_C48_nomask_aave_da_c181018.nc</map>
<map frm_hgrid="5x5min"   frm_lmask="ISRIC-WISE" to_hgrid="C48" to_lmask="nomask"
>lnd/clm2/mappingdata/maps/C48/map_5x5min_ISRIC-WISE_to_C48_nomask_aave_da_c181018.nc</map>
<map frm_hgrid="5x5min"    frm_lmask="ORNL-Soil" to_hgrid="C48" to_lmask="nomask"
>lnd/clm2/mappingdata/maps/C48/map_5x5min_ORNL-Soil_to_C48_nomask_aave_da_c181018.nc</map>
<map frm_hgrid="3x3min"   frm_lmask="MODIS-wCsp"  to_hgrid="C48"    to_lmask="nomask"
>lnd/clm2/mappingdata/maps/C48/map_3x3min_MODIS-wCsp_to_C48_nomask_aave_da_c181018.nc</map>
<map frm_hgrid="3x3min"   frm_lmask="USGS"   to_hgrid="C48"    to_lmask="nomask"
>lnd/clm2/mappingdata/maps/C48/map_3x3min_USGS_to_C48_nomask_aave_da_c181018.nc</map>
<map frm_hgrid="3x3min"   frm_lmask="LandScan2004" to_hgrid="C48" to_lmask="nomask"
>lnd/clm2/mappingdata/maps/C48/map_3x3min_LandScan2004_to_C48_nomask_aave_da_c181018.nc</map>
<map frm_hgrid="3x3min"   frm_lmask="GLOBE-Gardner" to_hgrid="C48" to_lmask="nomask"
>lnd/clm2/mappingdata/maps/C48/map_3x3min_GLOBE-Gardner_to_C48_nomask_aave_da_c181018.nc</map>
<map frm_hgrid="3x3min"   frm_lmask="GLOBE-Gardner-mergeGIS" to_hgrid="C48" to_lmask="nomask"
>lnd/clm2/mappingdata/maps/C48/map_3x3min_GLOBE-Gardner-mergeGIS_to_C48_nomask_aave_da_c181018.nc</map>
<map frm_hgrid="0.9x1.25"    frm_lmask="GRDC"  to_hgrid="C48"   to_lmask="nomask"
>lnd/clm2/mappingdata/maps/C48/map_0.9x1.25_GRDC_to_C48_nomask_aave_da_c181018.nc</map>
<map frm_hgrid="360x720cru"    frm_lmask="cruncep"  to_hgrid="C48"   to_lmask="nomask"
>lnd/clm2/mappingdata/maps/C48/map_360x720cru_cruncep_to_C48_nomask_aave_da_c181018.nc</map>
<map frm_hgrid="1km-merge-10min"    frm_lmask="HYDRO1K-merge-nomask"  to_hgrid="C48"   to_lmask="nomask"
>lnd/clm2/mappingdata/maps/C48/map_1km-merge-10min_HYDRO1K-merge-nomask_to_C48_nomask_aave_da_c181018.nc</map>
<map frm_hgrid="C48"    frm_lmask="nomask" to_hgrid="0.5x0.5" to_lmask="nomask"
>lnd/clm2/mappingdata/maps/C48/map_C48_nomask_to_0.5x0.5_nomask_aave_da_c181018.nc</map>
<!-- mapping files for C48 END -->

<!-- mapping files for C96 START -->
<map frm_hgrid="0.5x0.5"  frm_lmask="nomask"  to_hgrid="C96"   to_lmask="nomask"
>lnd/clm2/mappingdata/maps/C96/map_0.5x0.5_TO_C96_aave.181018.nc</map>
<map frm_hgrid="0.5x0.5"  frm_lmask="MODIS"  to_hgrid="C96"   to_lmask="nomask"
>lnd/clm2/mappingdata/maps/C96/map_0.5x0.5_MODIS_to_C96_nomask_aave_da_c181018.nc</map>
<map frm_hgrid="0.25x0.25"  frm_lmask="MODIS"  to_hgrid="C96"   to_lmask="nomask"
>lnd/clm2/mappingdata/maps/C96/map_0.25x0.25_MODIS_to_C96_nomask_aave_da_c181018.nc</map>
<map frm_hgrid="0.5x0.5"  frm_lmask="AVHRR"  to_hgrid="C96"   to_lmask="nomask"
>lnd/clm2/mappingdata/maps/C96/map_0.5x0.5_AVHRR_to_C96_nomask_aave_da_c181018.nc</map>
<map frm_hgrid="10x10min" frm_lmask="nomask" to_hgrid="C96"   to_lmask="nomask"
>lnd/clm2/mappingdata/maps/C96/map_10x10min_nomask_to_C96_nomask_aave_da_c181018.nc</map>
<map frm_hgrid="5x5min"   frm_lmask="IGBP-GSDP" to_hgrid="C96"   to_lmask="nomask"
>lnd/clm2/mappingdata/maps/C96/map_5x5min_IGBP-GSDP_to_C96_nomask_aave_da_c181018.nc</map>
<map frm_hgrid="5x5min"   frm_lmask="nomask" to_hgrid="C96"   to_lmask="nomask"
>lnd/clm2/mappingdata/maps/C96/map_5x5min_nomask_to_C96_nomask_aave_da_c181018.nc</map>
<map frm_hgrid="5x5min"   frm_lmask="ISRIC-WISE" to_hgrid="C96" to_lmask="nomask"
>lnd/clm2/mappingdata/maps/C96/map_5x5min_ISRIC-WISE_to_C96_nomask_aave_da_c181018.nc</map>
<map frm_hgrid="5x5min"    frm_lmask="ORNL-Soil" to_hgrid="C96" to_lmask="nomask"
>lnd/clm2/mappingdata/maps/C96/map_5x5min_ORNL-Soil_to_C96_nomask_aave_da_c181018.nc</map>
<map frm_hgrid="3x3min"   frm_lmask="MODIS-wCsp"  to_hgrid="C96"    to_lmask="nomask"
>lnd/clm2/mappingdata/maps/C96/map_3x3min_MODIS-wCsp_to_C96_nomask_aave_da_c181018.nc</map>
<map frm_hgrid="3x3min"   frm_lmask="USGS"   to_hgrid="C96"    to_lmask="nomask"
>lnd/clm2/mappingdata/maps/C96/map_3x3min_USGS_to_C96_nomask_aave_da_c181018.nc</map>
<map frm_hgrid="3x3min"   frm_lmask="LandScan2004" to_hgrid="C96" to_lmask="nomask"
>lnd/clm2/mappingdata/maps/C96/map_3x3min_LandScan2004_to_C96_nomask_aave_da_c181018.nc</map>
<map frm_hgrid="3x3min"   frm_lmask="GLOBE-Gardner" to_hgrid="C96" to_lmask="nomask"
>lnd/clm2/mappingdata/maps/C96/map_3x3min_GLOBE-Gardner_to_C96_nomask_aave_da_c181018.nc</map>
<map frm_hgrid="3x3min"   frm_lmask="GLOBE-Gardner-mergeGIS" to_hgrid="C96" to_lmask="nomask"
>lnd/clm2/mappingdata/maps/C96/map_3x3min_GLOBE-Gardner-mergeGIS_to_C96_nomask_aave_da_c181018.nc</map>
<map frm_hgrid="0.9x1.25"    frm_lmask="GRDC"  to_hgrid="C96"   to_lmask="nomask"
>lnd/clm2/mappingdata/maps/C96/map_0.9x1.25_GRDC_to_C96_nomask_aave_da_c181018.nc</map>
<map frm_hgrid="360x720cru"    frm_lmask="cruncep"  to_hgrid="C96"   to_lmask="nomask"
>lnd/clm2/mappingdata/maps/C96/map_360x720cru_cruncep_to_C96_nomask_aave_da_c181018.nc</map>
<map frm_hgrid="1km-merge-10min"    frm_lmask="HYDRO1K-merge-nomask"  to_hgrid="C96"   to_lmask="nomask"
>lnd/clm2/mappingdata/maps/C96/map_1km-merge-10min_HYDRO1K-merge-nomask_to_C96_nomask_aave_da_c181018.nc</map>
<map frm_hgrid="C96"    frm_lmask="nomask" to_hgrid="0.5x0.5" to_lmask="nomask"
>lnd/clm2/mappingdata/maps/C96/map_C96_nomask_to_0.5x0.5_nomask_aave_da_c181018.nc</map>
<!-- mapping files for C96 END -->

<!-- mapping files for C192 START -->
<map frm_hgrid="0.5x0.5"  frm_lmask="nomask"  to_hgrid="C192"   to_lmask="nomask"
>lnd/clm2/mappingdata/maps/C192/map_0.5x0.5_TO_C192_aave.181018.nc</map>
<map frm_hgrid="0.5x0.5"  frm_lmask="MODIS"  to_hgrid="C192"   to_lmask="nomask"
>lnd/clm2/mappingdata/maps/C192/map_0.5x0.5_MODIS_to_C192_nomask_aave_da_c181018.nc</map>
<map frm_hgrid="0.25x0.25"  frm_lmask="MODIS"  to_hgrid="C192"   to_lmask="nomask"
>lnd/clm2/mappingdata/maps/C192/map_0.25x0.25_MODIS_to_C192_nomask_aave_da_c181018.nc</map>
<map frm_hgrid="0.5x0.5"  frm_lmask="AVHRR"  to_hgrid="C192"   to_lmask="nomask"
>lnd/clm2/mappingdata/maps/C192/map_0.5x0.5_AVHRR_to_C192_nomask_aave_da_c181018.nc</map>
<map frm_hgrid="10x10min" frm_lmask="nomask" to_hgrid="C192"   to_lmask="nomask"
>lnd/clm2/mappingdata/maps/C192/map_10x10min_nomask_to_C192_nomask_aave_da_c181018.nc</map>
<map frm_hgrid="5x5min"   frm_lmask="IGBP-GSDP" to_hgrid="C192"   to_lmask="nomask"
>lnd/clm2/mappingdata/maps/C192/map_5x5min_IGBP-GSDP_to_C192_nomask_aave_da_c181018.nc</map>
<map frm_hgrid="5x5min"   frm_lmask="nomask" to_hgrid="C192"   to_lmask="nomask"
>lnd/clm2/mappingdata/maps/C192/map_5x5min_nomask_to_C192_nomask_aave_da_c181018.nc</map>
<map frm_hgrid="5x5min"   frm_lmask="ISRIC-WISE" to_hgrid="C192" to_lmask="nomask"
>lnd/clm2/mappingdata/maps/C192/map_5x5min_ISRIC-WISE_to_C192_nomask_aave_da_c181018.nc</map>
<map frm_hgrid="5x5min"    frm_lmask="ORNL-Soil" to_hgrid="C192" to_lmask="nomask"
>lnd/clm2/mappingdata/maps/C192/map_5x5min_ORNL-Soil_to_C192_nomask_aave_da_c181018.nc</map>
<map frm_hgrid="3x3min"   frm_lmask="MODIS-wCsp"  to_hgrid="C192"    to_lmask="nomask"
>lnd/clm2/mappingdata/maps/C192/map_3x3min_MODIS-wCsp_to_C192_nomask_aave_da_c181018.nc</map>
<map frm_hgrid="3x3min"   frm_lmask="USGS"   to_hgrid="C192"    to_lmask="nomask"
>lnd/clm2/mappingdata/maps/C192/map_3x3min_USGS_to_C192_nomask_aave_da_c181018.nc</map>
<map frm_hgrid="3x3min"   frm_lmask="LandScan2004" to_hgrid="C192" to_lmask="nomask"
>lnd/clm2/mappingdata/maps/C192/map_3x3min_LandScan2004_to_C192_nomask_aave_da_c181018.nc</map>
<map frm_hgrid="3x3min"   frm_lmask="GLOBE-Gardner" to_hgrid="C192" to_lmask="nomask"
>lnd/clm2/mappingdata/maps/C192/map_3x3min_GLOBE-Gardner_to_C192_nomask_aave_da_c181018.nc</map>
<map frm_hgrid="3x3min"   frm_lmask="GLOBE-Gardner-mergeGIS" to_hgrid="C192" to_lmask="nomask"
>lnd/clm2/mappingdata/maps/C192/map_3x3min_GLOBE-Gardner-mergeGIS_to_C192_nomask_aave_da_c181018.nc</map>
<map frm_hgrid="0.9x1.25"    frm_lmask="GRDC"  to_hgrid="C192"   to_lmask="nomask"
>lnd/clm2/mappingdata/maps/C192/map_0.9x1.25_GRDC_to_C192_nomask_aave_da_c181018.nc</map>
<map frm_hgrid="360x720cru"    frm_lmask="cruncep"  to_hgrid="C192"   to_lmask="nomask"
>lnd/clm2/mappingdata/maps/C192/map_360x720cru_cruncep_to_C192_nomask_aave_da_c181018.nc</map>
<map frm_hgrid="1km-merge-10min"    frm_lmask="HYDRO1K-merge-nomask"  to_hgrid="C192"   to_lmask="nomask"
>lnd/clm2/mappingdata/maps/C192/map_1km-merge-10min_HYDRO1K-merge-nomask_to_C192_nomask_aave_da_c181018.nc</map>
<map frm_hgrid="C192"    frm_lmask="nomask" to_hgrid="0.5x0.5" to_lmask="nomask"
>lnd/clm2/mappingdata/maps/C192/map_C192_nomask_to_0.5x0.5_nomask_aave_da_c181018.nc</map>
<!-- mapping files for C192 END -->

<!-- mapping files for C384 START -->
<map frm_hgrid="0.5x0.5"  frm_lmask="nomask"  to_hgrid="C384"   to_lmask="nomask"
>lnd/clm2/mappingdata/maps/C384/map_0.5x0.5_TO_C384_aave.181018.nc</map>
<map frm_hgrid="0.5x0.5"  frm_lmask="MODIS"  to_hgrid="C384"   to_lmask="nomask"
>lnd/clm2/mappingdata/maps/C384/map_0.5x0.5_MODIS_to_C384_nomask_aave_da_c181018.nc</map>
<map frm_hgrid="0.25x0.25"  frm_lmask="MODIS"  to_hgrid="C384"   to_lmask="nomask"
>lnd/clm2/mappingdata/maps/C384/map_0.25x0.25_MODIS_to_C384_nomask_aave_da_c181018.nc</map>
<map frm_hgrid="0.5x0.5"  frm_lmask="AVHRR"  to_hgrid="C384"   to_lmask="nomask"
>lnd/clm2/mappingdata/maps/C384/map_0.5x0.5_AVHRR_to_C384_nomask_aave_da_c181018.nc</map>
<map frm_hgrid="10x10min" frm_lmask="nomask" to_hgrid="C384"   to_lmask="nomask"
>lnd/clm2/mappingdata/maps/C384/map_10x10min_nomask_to_C384_nomask_aave_da_c181018.nc</map>
<map frm_hgrid="5x5min"   frm_lmask="IGBP-GSDP" to_hgrid="C384"   to_lmask="nomask"
>lnd/clm2/mappingdata/maps/C384/map_5x5min_IGBP-GSDP_to_C384_nomask_aave_da_c181018.nc</map>
<map frm_hgrid="5x5min"   frm_lmask="nomask" to_hgrid="C384"   to_lmask="nomask"
>lnd/clm2/mappingdata/maps/C384/map_5x5min_nomask_to_C384_nomask_aave_da_c181018.nc</map>
<map frm_hgrid="5x5min"   frm_lmask="ISRIC-WISE" to_hgrid="C384" to_lmask="nomask"
>lnd/clm2/mappingdata/maps/C384/map_5x5min_ISRIC-WISE_to_C384_nomask_aave_da_c181018.nc</map>
<map frm_hgrid="5x5min"    frm_lmask="ORNL-Soil" to_hgrid="C384" to_lmask="nomask"
>lnd/clm2/mappingdata/maps/C384/map_5x5min_ORNL-Soil_to_C384_nomask_aave_da_c181018.nc</map>
<map frm_hgrid="3x3min"   frm_lmask="MODIS-wCsp"  to_hgrid="C384"    to_lmask="nomask"
>lnd/clm2/mappingdata/maps/C384/map_3x3min_MODIS-wCsp_to_C384_nomask_aave_da_c181018.nc</map>
<map frm_hgrid="3x3min"   frm_lmask="USGS"   to_hgrid="C384"    to_lmask="nomask"
>lnd/clm2/mappingdata/maps/C384/map_3x3min_USGS_to_C384_nomask_aave_da_c181018.nc</map>
<map frm_hgrid="3x3min"   frm_lmask="LandScan2004" to_hgrid="C384" to_lmask="nomask"
>lnd/clm2/mappingdata/maps/C384/map_3x3min_LandScan2004_to_C384_nomask_aave_da_c181018.nc</map>
<map frm_hgrid="3x3min"   frm_lmask="GLOBE-Gardner" to_hgrid="C384" to_lmask="nomask"
>lnd/clm2/mappingdata/maps/C384/map_3x3min_GLOBE-Gardner_to_C384_nomask_aave_da_c181018.nc</map>
<map frm_hgrid="3x3min"   frm_lmask="GLOBE-Gardner-mergeGIS" to_hgrid="C384" to_lmask="nomask"
>lnd/clm2/mappingdata/maps/C384/map_3x3min_GLOBE-Gardner-mergeGIS_to_C384_nomask_aave_da_c181018.nc</map>
<map frm_hgrid="0.9x1.25"    frm_lmask="GRDC"  to_hgrid="C384"   to_lmask="nomask"
>lnd/clm2/mappingdata/maps/C384/map_0.9x1.25_GRDC_to_C384_nomask_aave_da_c181018.nc</map>
<map frm_hgrid="360x720cru"    frm_lmask="cruncep"  to_hgrid="C384"   to_lmask="nomask"
>lnd/clm2/mappingdata/maps/C384/map_360x720cru_cruncep_to_C384_nomask_aave_da_c181018.nc</map>
<map frm_hgrid="1km-merge-10min"    frm_lmask="HYDRO1K-merge-nomask"  to_hgrid="C384"   to_lmask="nomask"
>lnd/clm2/mappingdata/maps/C384/map_1km-merge-10min_HYDRO1K-merge-nomask_to_C384_nomask_aave_da_c181018.nc</map>
<map frm_hgrid="C384"    frm_lmask="nomask" to_hgrid="0.5x0.5" to_lmask="nomask"
>lnd/clm2/mappingdata/maps/C384/map_C384_nomask_to_0.5x0.5_nomask_aave_da_c181018.nc</map>
<!-- mapping files for C384 END -->

<map frm_hgrid="0.5x0.5"  frm_lmask="MODIS"  to_hgrid="ne4np4"   to_lmask="nomask" 
>lnd/clm2/mappingdata/maps/ne4np4/map_0.5x0.5_MODIS_to_ne4np4_nomask_aave_da_c110923.nc</map>
<map frm_hgrid="0.25x0.25"  frm_lmask="MODIS"  to_hgrid="ne4np4"   to_lmask="nomask" 
>lnd/clm2/mappingdata/maps/ne4np4/map_0.25x0.25_MODIS_to_ne4np4_nomask_aave_da_c170321.nc</map>
<map frm_hgrid="0.5x0.5"  frm_lmask="AVHRR"  to_hgrid="ne4np4"   to_lmask="nomask" 
>lnd/clm2/mappingdata/maps/ne4np4/map_0.5x0.5_AVHRR_to_ne4np4_nomask_aave_da_c110923.nc</map>
<map frm_hgrid="10x10min" frm_lmask="nomask" to_hgrid="ne4np4"   to_lmask="nomask"
>lnd/clm2/mappingdata/maps/ne4np4/map_10x10min_nomask_to_ne4np4_nomask_aave_da_c110923.nc</map>
<map frm_hgrid="5x5min"   frm_lmask="IGBP-GSDP" to_hgrid="ne4np4"   to_lmask="nomask"
>lnd/clm2/mappingdata/maps/ne4np4/map_5x5min_IGBP-GSDP_to_ne4np4_nomask_aave_da_c110923.nc</map>
<map frm_hgrid="5x5min"   frm_lmask="nomask" to_hgrid="ne4np4"   to_lmask="nomask"
>lnd/clm2/mappingdata/maps/ne4np4/map_5x5min_nomask_to_ne4np4_nomask_aave_da_c110923.nc</map>
<map frm_hgrid="5x5min"   frm_lmask="ISRIC-WISE" to_hgrid="ne4np4" to_lmask="nomask"
>lnd/clm2/mappingdata/maps/ne4np4/map_5x5min_ISRIC-WISE_to_ne4np4_nomask_aave_da_c120906.nc</map>
<map frm_hgrid="5x5min"    frm_lmask="ORNL-Soil" to_hgrid="ne4np4" to_lmask="nomask"
>lnd/clm2/mappingdata/maps/ne4np4/map_5x5min_ORNL-Soil_to_ne4np4_nomask_aave_da_c170706.nc</map>
<map frm_hgrid="3x3min"   frm_lmask="MODIS"  to_hgrid="ne4np4"    to_lmask="nomask"
>lnd/clm2/mappingdata/maps/ne4np4/map_3x3min_MODIS_to_ne4np4_nomask_aave_da_c120906.nc</map>
<map frm_hgrid="3x3min"    frm_lmask="MODISv2"     to_hgrid="ne4np4"   to_lmask="nomask" 
>lnd/clm2/mappingdata/maps/ne4np4/map_3x3min_MODISv2_to_ne4np4_nomask_aave_da_c190514.nc</map>
<map frm_hgrid="3x3min"   frm_lmask="MODIS-wCsp"  to_hgrid="ne4np4"    to_lmask="nomask"
>lnd/clm2/mappingdata/maps/ne4np4/map_3x3min_MODIS-wCsp_to_ne4np4_nomask_aave_da_c160425.nc</map>
<map frm_hgrid="3x3min"   frm_lmask="USGS"   to_hgrid="ne4np4"    to_lmask="nomask"
>lnd/clm2/mappingdata/maps/ne4np4/map_3x3min_USGS_to_ne4np4_nomask_aave_da_c120926.nc</map>
<map frm_hgrid="3x3min"   frm_lmask="LandScan2004" to_hgrid="ne4np4" to_lmask="nomask"
>lnd/clm2/mappingdata/maps/ne4np4/map_3x3min_LandScan2004_to_ne4np4_nomask_aave_da_c120518.nc</map>
<map frm_hgrid="3x3min"   frm_lmask="GLOBE-Gardner" to_hgrid="ne4np4" to_lmask="nomask"
>lnd/clm2/mappingdata/maps/ne4np4/map_3x3min_GLOBE-Gardner_to_ne4np4_nomask_aave_da_c120924.nc</map>
<map frm_hgrid="3x3min"   frm_lmask="GLOBE-Gardner-mergeGIS" to_hgrid="ne4np4" to_lmask="nomask"
>lnd/clm2/mappingdata/maps/ne4np4/map_3x3min_GLOBE-Gardner-mergeGIS_to_ne4np4_nomask_aave_da_c120923.nc</map>
<map frm_hgrid="3x3min"   frm_lmask="LandScan2004" to_hgrid="ne4np4" to_lmask="nomask"
>lnd/clm2/mappingdata/maps/ne4np4/map_3x3min_LandScan2004_to_ne4np4_nomask_aave_da_c120518.nc</map>
<map frm_hgrid="0.9x1.25"    frm_lmask="GRDC"  to_hgrid="ne4np4"   to_lmask="nomask" 
>lnd/clm2/mappingdata/maps/ne4np4/map_0.9x1.25_GRDC_to_ne4np4_nomask_aave_da_c130308.nc</map>
<map frm_hgrid="360x720cru"    frm_lmask="cruncep"  to_hgrid="ne4np4"   to_lmask="nomask" 
>lnd/clm2/mappingdata/maps/ne4np4/map_360x720_cruncep_to_ne4np4_nomask_aave_da_c130326.nc</map>
<map frm_hgrid="1km-merge-10min"    frm_lmask="HYDRO1K-merge-nomask"  to_hgrid="ne4np4"   to_lmask="nomask" 
>lnd/clm2/mappingdata/maps/ne4np4/map_1km-merge-10min_HYDRO1K-merge-nomask_to_ne4np4_nomask_aave_da_c130411.nc</map>
<map frm_hgrid="ne4np4"    frm_lmask="nomask" to_hgrid="0.5x0.5" to_lmask="nomask"
>lnd/clm2/mappingdata/maps/ne4np4/map_ne4np4_nomask_to_0.5x0.5_nomask_aave_da_c110923.nc</map>


<map frm_hgrid="0.5x0.5"  frm_lmask="MODIS"  to_hgrid="ne16np4"   to_lmask="nomask" 
>lnd/clm2/mappingdata/maps/ne16np4/map_0.5x0.5_MODIS_to_ne16np4_nomask_aave_da_c110922.nc</map>
<map frm_hgrid="0.25x0.25"  frm_lmask="MODIS"  to_hgrid="ne16np4"   to_lmask="nomask" 
>lnd/clm2/mappingdata/maps/ne16np4/map_0.25x0.25_MODIS_to_ne16np4_nomask_aave_da_c170321.nc</map>
<map frm_hgrid="3x3min"    frm_lmask="MODISv2"     to_hgrid="ne16np4"   to_lmask="nomask" 
>lnd/clm2/mappingdata/maps/ne16np4/map_3x3min_MODISv2_to_ne16np4_nomask_aave_da_c190514.nc</map>
<map frm_hgrid="0.5x0.5"  frm_lmask="AVHRR"  to_hgrid="ne16np4"   to_lmask="nomask" 
>lnd/clm2/mappingdata/maps/ne16np4/map_0.5x0.5_AVHRR_to_ne16np4_nomask_aave_da_c110922.nc</map>
<map frm_hgrid="10x10min" frm_lmask="nomask" to_hgrid="ne16np4"   to_lmask="nomask"
>lnd/clm2/mappingdata/maps/ne16np4/map_10x10min_nomask_to_ne16np4_nomask_aave_da_c110922.nc</map>
<map frm_hgrid="5x5min"   frm_lmask="IGBP-GSDP" to_hgrid="ne16np4"   to_lmask="nomask"
>lnd/clm2/mappingdata/maps/ne16np4/map_5x5min_IGBP-GSDP_to_ne16np4_nomask_aave_da_c110922.nc</map>
<map frm_hgrid="5x5min"   frm_lmask="nomask" to_hgrid="ne16np4"   to_lmask="nomask"
>lnd/clm2/mappingdata/maps/ne16np4/map_5x5min_nomask_to_ne16np4_nomask_aave_da_c110922.nc</map>
<map frm_hgrid="5x5min"   frm_lmask="ISRIC-WISE" to_hgrid="ne16np4" to_lmask="nomask"
>lnd/clm2/mappingdata/maps/ne16np4/map_5x5min_ISRIC-WISE_to_ne16np4_nomask_aave_da_c111115.nc</map>
<map frm_hgrid="5x5min"    frm_lmask="ORNL-Soil" to_hgrid="ne16np4" to_lmask="nomask"
>lnd/clm2/mappingdata/maps/ne16np4/map_5x5min_ORNL-Soil_to_ne16np4_nomask_aave_da_c170706.nc</map>
<map frm_hgrid="3x3min"   frm_lmask="MODIS"  to_hgrid="ne16np4"    to_lmask="nomask"
>lnd/clm2/mappingdata/maps/ne16np4/map_3x3min_MODIS_to_ne16np4_nomask_aave_da_c111111.nc</map>
<map frm_hgrid="3x3min"   frm_lmask="MODIS-wCsp"  to_hgrid="ne16np4"    to_lmask="nomask"
>lnd/clm2/mappingdata/maps/ne16np4/map_3x3min_MODIS-wCsp_to_ne16np4_nomask_aave_da_c160425.nc</map>
<map frm_hgrid="3x3min"   frm_lmask="USGS"   to_hgrid="ne16np4"    to_lmask="nomask"
>lnd/clm2/mappingdata/maps/ne16np4/map_3x3min_USGS_to_ne16np4_nomask_aave_da_c120926.nc</map>
<map frm_hgrid="3x3min"   frm_lmask="LandScan2004" to_hgrid="ne16np4" to_lmask="nomask"
>lnd/clm2/mappingdata/maps/ne16np4/map_3x3min_LandScan2004_to_ne16np4_nomask_aave_da_c120518.nc</map>
<map frm_hgrid="3x3min"   frm_lmask="GLOBE-Gardner" to_hgrid="ne16np4" to_lmask="nomask"
>lnd/clm2/mappingdata/maps/ne16np4/map_3x3min_GLOBE-Gardner_to_ne16np4_nomask_aave_da_c120924.nc</map>
<map frm_hgrid="3x3min"   frm_lmask="GLOBE-Gardner-mergeGIS" to_hgrid="ne16np4" to_lmask="nomask"
>lnd/clm2/mappingdata/maps/ne16np4/map_3x3min_GLOBE-Gardner-mergeGIS_to_ne16np4_nomask_aave_da_c120924.nc</map>
<map frm_hgrid="0.9x1.25"    frm_lmask="GRDC"  to_hgrid="ne16np4"   to_lmask="nomask" 
>lnd/clm2/mappingdata/maps/ne16np4/map_0.9x1.25_GRDC_to_ne16np4_nomask_aave_da_c130308.nc</map>
<map frm_hgrid="360x720cru"    frm_lmask="cruncep"  to_hgrid="ne16np4"   to_lmask="nomask" 
>lnd/clm2/mappingdata/maps/ne16np4/map_360x720_cruncep_to_ne16np4_nomask_aave_da_c130326.nc</map>
<map frm_hgrid="1km-merge-10min"    frm_lmask="HYDRO1K-merge-nomask"  to_hgrid="ne16np4"   to_lmask="nomask" 
>lnd/clm2/mappingdata/maps/ne16np4/map_1km-merge-10min_HYDRO1K-merge-nomask_to_ne16np4_nomask_aave_da_c130408.nc</map>
<map frm_hgrid="ne16np4"    frm_lmask="nomask" to_hgrid="0.5x0.5" to_lmask="nomask"
>lnd/clm2/mappingdata/maps/ne16np4/map_ne16np4_nomask_to_0.5x0.5_nomask_aave_da_c110922.nc</map>


<map frm_hgrid="0.5x0.5"  frm_lmask="MODIS"  to_hgrid="ne30np4" to_lmask="nomask" 
>lnd/clm2/mappingdata/maps/ne30np4/map_0.5x0.5_landuse_to_ne30np4_aave_da_110320.nc</map>
<map frm_hgrid="0.25x0.25"  frm_lmask="MODIS"  to_hgrid="ne30np4"   to_lmask="nomask" 
>lnd/clm2/mappingdata/maps/ne30np4/map_0.25x0.25_MODIS_to_ne30np4_nomask_aave_da_c170321.nc</map>
<map frm_hgrid="0.5x0.5"  frm_lmask="AVHRR"  to_hgrid="ne30np4" to_lmask="nomask" 
>lnd/clm2/mappingdata/maps/ne30np4/map_0.5x0.5_lanwat_to_ne30np4_aave_da_110320.nc</map>
<map frm_hgrid="10x10min" frm_lmask="nomask" to_hgrid="ne30np4" to_lmask="nomask"
>lnd/clm2/mappingdata/maps/ne30np4/map_10minx10min_topo_to_ne30np4_aave_da_110320.nc</map>
<map frm_hgrid="5x5min"   frm_lmask="IGBP-GSDP" to_hgrid="ne30np4" to_lmask="nomask"
>lnd/clm2/mappingdata/maps/ne30np4/map_5minx5min_soitex_to_ne30np4_aave_da_110320.nc</map>
<map frm_hgrid="5x5min"   frm_lmask="nomask" to_hgrid="ne30np4" to_lmask="nomask"
>lnd/clm2/mappingdata/maps/ne30np4/map_5minx5min_irrig_to_ne30np4_aave_da_110720.nc</map>
<map frm_hgrid="5x5min"   frm_lmask="ISRIC-WISE" to_hgrid="ne30np4" to_lmask="nomask"
>lnd/clm2/mappingdata/maps/ne30np4/map_5x5min_ISRIC-WISE_to_ne30np4_nomask_aave_da_c111115.nc</map>
<map frm_hgrid="5x5min"    frm_lmask="ORNL-Soil" to_hgrid="ne30np4" to_lmask="nomask"
>lnd/clm2/mappingdata/maps/ne30np4/map_5x5min_ORNL-Soil_to_ne30np4_nomask_aave_da_c170706.nc</map>
<map frm_hgrid="3x3min"   frm_lmask="MODIS"  to_hgrid="ne30np4"    to_lmask="nomask"
>lnd/clm2/mappingdata/maps/ne30np4/map_3x3min_MODIS_to_ne30np4_nomask_aave_da_c111111.nc</map>
<map frm_hgrid="3x3min"    frm_lmask="MODISv2"     to_hgrid="ne30np4"   to_lmask="nomask" 
>lnd/clm2/mappingdata/maps/ne30np4/map_3x3min_MODISv2_to_ne30np4_nomask_aave_da_c190507.nc</map>
<map frm_hgrid="3x3min"   frm_lmask="MODIS-wCsp"  to_hgrid="ne30np4"    to_lmask="nomask"
>lnd/clm2/mappingdata/maps/ne30np4/map_3x3min_MODIS-wCsp_to_ne30np4_nomask_aave_da_c160425.nc</map>
<map frm_hgrid="3x3min"   frm_lmask="USGS"   to_hgrid="ne30np4"    to_lmask="nomask"
>lnd/clm2/mappingdata/maps/ne30np4/map_3x3min_USGS_to_ne30np4_nomask_aave_da_c120926.nc</map>
<map frm_hgrid="3x3min"   frm_lmask="LandScan2004" to_hgrid="ne30np4" to_lmask="nomask"
>lnd/clm2/mappingdata/maps/ne30np4/map_3x3min_LandScan2004_to_ne30np4_nomask_aave_da_c120518.nc</map>
<map frm_hgrid="3x3min"   frm_lmask="GLOBE-Gardner" to_hgrid="ne30np4" to_lmask="nomask"
>lnd/clm2/mappingdata/maps/ne30np4/map_3x3min_GLOBE-Gardner_to_ne30np4_nomask_aave_da_c120924.nc</map>
<map frm_hgrid="3x3min"   frm_lmask="GLOBE-Gardner-mergeGIS" to_hgrid="ne30np4" to_lmask="nomask"
>lnd/clm2/mappingdata/maps/ne30np4/map_3x3min_GLOBE-Gardner-mergeGIS_to_ne30np4_nomask_aave_da_c120924.nc</map>
<map frm_hgrid="0.9x1.25"    frm_lmask="GRDC"  to_hgrid="ne30np4"   to_lmask="nomask" 
>lnd/clm2/mappingdata/maps/ne30np4/map_0.9x1.25_GRDC_to_ne30np4_nomask_aave_da_c130308.nc</map>
<map frm_hgrid="360x720cru"    frm_lmask="cruncep"  to_hgrid="ne30np4"   to_lmask="nomask" 
>lnd/clm2/mappingdata/maps/ne30np4/map_360x720_cruncep_to_ne30np4_nomask_aave_da_c130326.nc</map>
<map frm_hgrid="1km-merge-10min"    frm_lmask="HYDRO1K-merge-nomask"  to_hgrid="ne30np4"   to_lmask="nomask" 
>lnd/clm2/mappingdata/maps/ne30np4/map_1km-merge-10min_HYDRO1K-merge-nomask_to_ne30np4_nomask_aave_da_c130405.nc</map>

<map frm_hgrid="ne30np4"  frm_lmask="nomask" to_hgrid="0.5x0.5" to_lmask="nomask"
>lnd/clm2/mappingdata/maps/ne30np4/map_ne30np4_to_0.5x0.5rtm_aave_da_110320.nc</map>

<map frm_hgrid="0.5x0.5"  frm_lmask="MODIS"  to_hgrid="ne60np4"   to_lmask="nomask" 
>lnd/clm2/mappingdata/maps/ne60np4/map_0.5x0.5_MODIS_to_ne60np4_nomask_aave_da_c110922.nc</map>
<map frm_hgrid="0.25x0.25"  frm_lmask="MODIS"  to_hgrid="ne60np4"   to_lmask="nomask" 
>lnd/clm2/mappingdata/maps/ne60np4/map_0.25x0.25_MODIS_to_ne60np4_nomask_aave_da_c170321.nc</map>
<map frm_hgrid="0.5x0.5"  frm_lmask="AVHRR"  to_hgrid="ne60np4"   to_lmask="nomask" 
>lnd/clm2/mappingdata/maps/ne60np4/map_0.5x0.5_AVHRR_to_ne60np4_nomask_aave_da_c110922.nc</map>
<map frm_hgrid="10x10min" frm_lmask="nomask" to_hgrid="ne60np4"   to_lmask="nomask"
>lnd/clm2/mappingdata/maps/ne60np4/map_10x10min_nomask_to_ne60np4_nomask_aave_da_c110922.nc</map>
<map frm_hgrid="5x5min"   frm_lmask="IGBP-GSDP" to_hgrid="ne60np4"   to_lmask="nomask"
>lnd/clm2/mappingdata/maps/ne60np4/map_5x5min_IGBP-GSDP_to_ne60np4_nomask_aave_da_c110922.nc</map>
<map frm_hgrid="5x5min"   frm_lmask="nomask" to_hgrid="ne60np4"   to_lmask="nomask"
>lnd/clm2/mappingdata/maps/ne60np4/map_5x5min_nomask_to_ne60np4_nomask_aave_da_c110922.nc</map>
<map frm_hgrid="5x5min"   frm_lmask="ISRIC-WISE" to_hgrid="ne60np4" to_lmask="nomask"
>lnd/clm2/mappingdata/maps/ne60np4/map_5x5min_ISRIC-WISE_to_ne60np4_nomask_aave_da_c111115.nc</map>
<map frm_hgrid="5x5min"    frm_lmask="ORNL-Soil" to_hgrid="ne60np4" to_lmask="nomask"
>lnd/clm2/mappingdata/maps/ne60np4/map_5x5min_ORNL-Soil_to_ne60np4_nomask_aave_da_c170706.nc</map>
<map frm_hgrid="3x3min"   frm_lmask="MODIS"  to_hgrid="ne60np4"    to_lmask="nomask"
>lnd/clm2/mappingdata/maps/ne60np4/map_3x3min_MODIS_to_ne60np4_nomask_aave_da_c111111.nc</map>
<map frm_hgrid="3x3min"    frm_lmask="MODISv2"     to_hgrid="ne60np4"   to_lmask="nomask" 
>lnd/clm2/mappingdata/maps/ne60np4/map_3x3min_MODISv2_to_ne60np4_nomask_aave_da_c190507.nc</map>
<map frm_hgrid="3x3min"   frm_lmask="MODIS-wCsp"  to_hgrid="ne60np4"    to_lmask="nomask"
>lnd/clm2/mappingdata/maps/ne60np4/map_3x3min_MODIS-wCsp_to_ne60np4_nomask_aave_da_c160425.nc</map>
<map frm_hgrid="3x3min"   frm_lmask="USGS"   to_hgrid="ne60np4"    to_lmask="nomask"
>lnd/clm2/mappingdata/maps/ne60np4/map_3x3min_USGS_to_ne60np4_nomask_aave_da_c120926.nc</map>
<map frm_hgrid="3x3min"   frm_lmask="LandScan2004" to_hgrid="ne60np4" to_lmask="nomask"
>lnd/clm2/mappingdata/maps/ne60np4/map_3x3min_LandScan2004_to_ne60np4_nomask_aave_da_c120518.nc</map>
<map frm_hgrid="3x3min"   frm_lmask="GLOBE-Gardner" to_hgrid="ne60np4" to_lmask="nomask"
>lnd/clm2/mappingdata/maps/ne60np4/map_3x3min_GLOBE-Gardner_to_ne60np4_nomask_aave_da_c120924.nc</map>
<map frm_hgrid="3x3min"   frm_lmask="GLOBE-Gardner-mergeGIS" to_hgrid="ne60np4" to_lmask="nomask"
>lnd/clm2/mappingdata/maps/ne60np4/map_3x3min_GLOBE-Gardner-mergeGIS_to_ne60np4_nomask_aave_da_c120924.nc</map>
<map frm_hgrid="0.9x1.25"    frm_lmask="GRDC"  to_hgrid="ne60np4"   to_lmask="nomask" 
>lnd/clm2/mappingdata/maps/ne60np4/map_0.9x1.25_GRDC_to_ne60np4_nomask_aave_da_c130308.nc</map>
<map frm_hgrid="360x720cru"    frm_lmask="cruncep"  to_hgrid="ne60np4"   to_lmask="nomask" 
>lnd/clm2/mappingdata/maps/ne60np4/map_360x720_cruncep_to_ne60np4_nomask_aave_da_c130326.nc</map>
<map frm_hgrid="1km-merge-10min"    frm_lmask="HYDRO1K-merge-nomask"  to_hgrid="ne60np4"   to_lmask="nomask" 
>lnd/clm2/mappingdata/maps/ne60np4/map_1km-merge-10min_HYDRO1K-merge-nomask_to_ne60np4_nomask_aave_da_c130405.nc</map>
<map frm_hgrid="ne60np4"    frm_lmask="nomask" to_hgrid="0.5x0.5" to_lmask="nomask"
>lnd/clm2/mappingdata/maps/ne60np4/map_ne60np4_nomask_to_0.5x0.5_nomask_aave_da_c110922.nc</map>

<map frm_hgrid="0.5x0.5"  frm_lmask="MODIS"  to_hgrid="ne120np4" to_lmask="nomask" 
>lnd/clm2/mappingdata/maps/ne120np4/map_0.5x0.5_landuse_to_ne120np4_aave_da_110320.nc</map>
<map frm_hgrid="0.25x0.25"  frm_lmask="MODIS"  to_hgrid="ne120np4"   to_lmask="nomask" 
>lnd/clm2/mappingdata/maps/ne120np4/map_0.25x0.25_MODIS_to_ne120np4_nomask_aave_da_c170321.nc</map>
<map frm_hgrid="0.5x0.5"  frm_lmask="AVHRR"  to_hgrid="ne120np4" to_lmask="nomask" 
>lnd/clm2/mappingdata/maps/ne120np4/map_0.5x0.5_lanwat_to_ne120np4_aave_da_110320.nc</map>
<map frm_hgrid="10x10min" frm_lmask="nomask" to_hgrid="ne120np4" to_lmask="nomask"
>lnd/clm2/mappingdata/maps/ne120np4/map_10minx10min_topo_to_ne120np4_aave_da_110320.nc</map>
<map frm_hgrid="5x5min"   frm_lmask="IGBP-GSDP"  to_hgrid="ne120np4" to_lmask="nomask"
>lnd/clm2/mappingdata/maps/ne120np4/map_5minx5min_soitex_to_ne120np4_aave_da_110320.nc</map>
<map frm_hgrid="5x5min"   frm_lmask="ISRIC-WISE" to_hgrid="ne120np4" to_lmask="nomask"
>lnd/clm2/mappingdata/maps/ne120np4/map_5x5min_ISRIC-WISE_to_ne120np4_nomask_aave_da_c111115.nc</map>
<map frm_hgrid="5x5min"    frm_lmask="ORNL-Soil" to_hgrid="ne120np4" to_lmask="nomask"
>lnd/clm2/mappingdata/maps/ne120np4/map_5x5min_ORNL-Soil_to_ne120np4_nomask_aave_da_c170706.nc</map>
<map frm_hgrid="5x5min"   frm_lmask="nomask" to_hgrid="ne120np4" to_lmask="nomask"
>lnd/clm2/mappingdata/maps/ne120np4/map_5minx5min_irrig_to_ne120np4_aave_da_110817.nc</map>
<map frm_hgrid="3x3min"   frm_lmask="MODIS"  to_hgrid="ne120np4" to_lmask="nomask"
>lnd/clm2/mappingdata/maps/ne120np4/map_3x3min_MODIS_to_ne120np4_nomask_aave_da_c111111.nc</map>
<map frm_hgrid="3x3min"    frm_lmask="MODISv2"     to_hgrid="ne120np4"   to_lmask="nomask" 
>lnd/clm2/mappingdata/maps/ne120np4/map_3x3min_MODISv2_to_ne120np4_nomask_aave_da_c190514.nc</map>
<map frm_hgrid="3x3min"   frm_lmask="MODIS-wCsp"  to_hgrid="ne120np4" to_lmask="nomask"
>lnd/clm2/mappingdata/maps/ne120np4/map_3x3min_MODIS-wCsp_to_ne120np4_nomask_aave_da_c160425.nc</map>
<map frm_hgrid="3x3min"   frm_lmask="USGS"   to_hgrid="ne120np4" to_lmask="nomask"
>lnd/clm2/mappingdata/maps/ne120np4/map_3x3min_USGS_to_ne120np4_nomask_aave_da_c120913.nc</map>
<map frm_hgrid="3x3min"   frm_lmask="LandScan2004" to_hgrid="ne120np4" to_lmask="nomask"
>lnd/clm2/mappingdata/maps/ne120np4/map_3x3min_LandScan2004_to_ne120np4_nomask_aave_da_c120518.nc</map>
<map frm_hgrid="3x3min"   frm_lmask="GLOBE-Gardner" to_hgrid="ne120np4" to_lmask="nomask"
>lnd/clm2/mappingdata/maps/ne120np4/map_3x3min_GLOBE-Gardner_to_ne120np4_nomask_aave_da_c120924.nc</map>
<map frm_hgrid="3x3min"   frm_lmask="GLOBE-Gardner-mergeGIS" to_hgrid="ne120np4" to_lmask="nomask"
>lnd/clm2/mappingdata/maps/ne120np4/map_3x3min_GLOBE-Gardner-mergeGIS_to_ne120np4_nomask_aave_da_c120924.nc</map>
<map frm_hgrid="3x3min"   frm_lmask="USGS"   to_hgrid="ne120np4" to_lmask="nomask"
>lnd/clm2/mappingdata/maps/ne120np4/map_3x3min_USGS_to_ne120np4_nomask_aave_da_c120913.nc</map>
<map frm_hgrid="0.9x1.25"    frm_lmask="GRDC"  to_hgrid="ne120np4"   to_lmask="nomask" 
>lnd/clm2/mappingdata/maps/ne120np4/map_0.9x1.25_GRDC_to_ne120np4_nomask_aave_da_c130308.nc</map>
<map frm_hgrid="360x720cru"    frm_lmask="cruncep"  to_hgrid="ne120np4"   to_lmask="nomask" 
>lnd/clm2/mappingdata/maps/ne120np4/map_360x720_cruncep_to_ne120np4_nomask_aave_da_c130326.nc</map>
<map frm_hgrid="1km-merge-10min"    frm_lmask="HYDRO1K-merge-nomask"  to_hgrid="ne120np4"   to_lmask="nomask" 
>lnd/clm2/mappingdata/maps/ne120np4/map_1km-merge-10min_HYDRO1K-merge-nomask_to_ne120np4_nomask_aave_da_c130405.nc</map>

<!-- mapping files for ne120np4 START added on Wed Sep 19 09:10:57 2012-->
<!-- Created by lnd/clm/bld/namelist_files/createMapEntry.pl--> 

<map frm_hgrid="0.1x0.1"    frm_lmask="nomask"  to_hgrid="ne120np4"   to_lmask="nomask" 
>lnd/clm2/mappingdata/maps/ne120np4/map_0.1x0.1_nomask_to_ne120np4_nomask_aave_da_c120706.nc</map>

<!-- mapping files for ne120np4 END --> 

<!-- mapping files for 0.125nldas2 START added on Wed Apr 10 11:35:47 2019-->
<!-- Created by lnd/clm/bld/namelist_files/createMapEntry.pl-->

<map frm_hgrid="1km-merge-10min"    frm_lmask="HYDRO1K-merge-nomask"  to_hgrid="0.125nldas2"   to_lmask="nomask"
>lnd/clm2/mappingdata/maps/0.125nldas2/map_1km-merge-10min_HYDRO1K-merge-nomask_to_0.125nldas2_nomask_aave_da_c190408.nc</map>
<map frm_hgrid="5x5min"    frm_lmask="nomask"  to_hgrid="0.125nldas2"   to_lmask="nomask"
>lnd/clm2/mappingdata/maps/0.125nldas2/map_5x5min_nomask_to_0.125nldas2_nomask_aave_da_c190408.nc</map>
<map frm_hgrid="0.25x0.25"    frm_lmask="MODIS"  to_hgrid="0.125nldas2"   to_lmask="nomask"
>lnd/clm2/mappingdata/maps/0.125nldas2/map_0.25x0.25_MODIS_to_0.125nldas2_nomask_aave_da_c190408.nc</map>
<map frm_hgrid="0.9x1.25"    frm_lmask="GRDC"  to_hgrid="0.125nldas2"   to_lmask="nomask"
>lnd/clm2/mappingdata/maps/0.125nldas2/map_0.9x1.25_GRDC_to_0.125nldas2_nomask_aave_da_c190408.nc</map>
<map frm_hgrid="10x10min"    frm_lmask="nomask"  to_hgrid="0.125nldas2"   to_lmask="nomask"
>lnd/clm2/mappingdata/maps/0.125nldas2/map_10x10min_nomask_to_0.125nldas2_nomask_aave_da_c190408.nc</map>
<map frm_hgrid="360x720cru"    frm_lmask="cruncep"  to_hgrid="0.125nldas2"   to_lmask="nomask"
>lnd/clm2/mappingdata/maps/0.125nldas2/map_360x720cru_cruncep_to_0.125nldas2_nomask_aave_da_c190408.nc</map>
<map frm_hgrid="3x3min"    frm_lmask="LandScan2004"  to_hgrid="0.125nldas2"   to_lmask="nomask"
>lnd/clm2/mappingdata/maps/0.125nldas2/map_3x3min_LandScan2004_to_0.125nldas2_nomask_aave_da_c190408.nc</map>
<map frm_hgrid="10x10min"    frm_lmask="IGBPmergeICESatGIS"  to_hgrid="0.125nldas2"   to_lmask="nomask"
>lnd/clm2/mappingdata/maps/0.125nldas2/map_10x10min_IGBPmergeICESatGIS_to_0.125nldas2_nomask_aave_da_c190408.nc</map>
<map frm_hgrid="3x3min"    frm_lmask="MODIS"  to_hgrid="0.125nldas2"   to_lmask="nomask"
>lnd/clm2/mappingdata/maps/0.125nldas2/map_3x3min_MODIS_to_0.125nldas2_nomask_aave_da_c190412.nc</map>
<map frm_hgrid="3x3min"    frm_lmask="MODIS-wCsp"  to_hgrid="0.125nldas2"   to_lmask="nomask"
>lnd/clm2/mappingdata/maps/0.125nldas2/map_3x3min_MODIS-wCsp_to_0.125nldas2_nomask_aave_da_c190408.nc</map>
<map frm_hgrid="0.5x0.5"    frm_lmask="MODIS"  to_hgrid="0.125nldas2"   to_lmask="nomask"
>lnd/clm2/mappingdata/maps/0.125nldas2/map_0.5x0.5_MODIS_to_0.125nldas2_nomask_aave_da_c190408.nc</map>
<map frm_hgrid="3x3min"    frm_lmask="GLOBE-Gardner-mergeGIS"  to_hgrid="0.125nldas2"   to_lmask="nomask"
>lnd/clm2/mappingdata/maps/0.125nldas2/map_3x3min_GLOBE-Gardner-mergeGIS_to_0.125nldas2_nomask_aave_da_c190408.nc</map>
<map frm_hgrid="5x5min"    frm_lmask="ISRIC-WISE"  to_hgrid="0.125nldas2"   to_lmask="nomask"
>lnd/clm2/mappingdata/maps/0.125nldas2/map_5x5min_ISRIC-WISE_to_0.125nldas2_nomask_aave_da_c190408.nc</map>
<map frm_hgrid="3x3min"    frm_lmask="GLOBE-Gardner"  to_hgrid="0.125nldas2"   to_lmask="nomask"
>lnd/clm2/mappingdata/maps/0.125nldas2/map_3x3min_GLOBE-Gardner_to_0.125nldas2_nomask_aave_da_c190408.nc</map>
<map frm_hgrid="0.5x0.5"    frm_lmask="AVHRR"  to_hgrid="0.125nldas2"   to_lmask="nomask"
>lnd/clm2/mappingdata/maps/0.125nldas2/map_0.5x0.5_AVHRR_to_0.125nldas2_nomask_aave_da_c190408.nc</map>
<map frm_hgrid="3x3min"    frm_lmask="USGS"  to_hgrid="0.125nldas2"   to_lmask="nomask"
>lnd/clm2/mappingdata/maps/0.125nldas2/map_3x3min_USGS_to_0.125nldas2_nomask_aave_da_c190408.nc</map>
<map frm_hgrid="5x5min"    frm_lmask="IGBP-GSDP"  to_hgrid="0.125nldas2"   to_lmask="nomask"
>lnd/clm2/mappingdata/maps/0.125nldas2/map_5x5min_IGBP-GSDP_to_0.125nldas2_nomask_aave_da_c190408.nc</map>
<map frm_hgrid="5x5min"    frm_lmask="ORNL-Soil"  to_hgrid="0.125nldas2"   to_lmask="nomask"
>lnd/clm2/mappingdata/maps/0.125nldas2/map_5x5min_ORNL-Soil_to_0.125nldas2_nomask_aave_da_c190408.nc</map>

<!-- mapping files for 0.125nldas2 END -->


<!-- mapping files for ne0np4CONUS.ne30x8 START added on Tue Jul 21 00:19:54 2020-->
<!-- Created by lnd/clm/bld/namelist_files/createMapEntry.pl--> 

<map frm_hgrid="5x5min"    frm_lmask="ORNL-Soil"  to_hgrid="ne0np4CONUS.ne30x8"   to_lmask="nomask" 
>lnd/clm2/mappingdata/maps/ne0np4CONUS.ne30x8/map_5x5min_ORNL-Soil_to_ne0np4CONUS.ne30x8_nomask_aave_da_c200426.nc</map>
<map frm_hgrid="3x3min"    frm_lmask="MODIS-wCsp"  to_hgrid="ne0np4CONUS.ne30x8"   to_lmask="nomask" 
>lnd/clm2/mappingdata/maps/ne0np4CONUS.ne30x8/map_3x3min_MODIS-wCsp_to_ne0np4CONUS.ne30x8_nomask_aave_da_c200426.nc</map>
<map frm_hgrid="5x5min"    frm_lmask="ISRIC-WISE"  to_hgrid="ne0np4CONUS.ne30x8"   to_lmask="nomask" 
>lnd/clm2/mappingdata/maps/ne0np4CONUS.ne30x8/map_5x5min_ISRIC-WISE_to_ne0np4CONUS.ne30x8_nomask_aave_da_c200426.nc</map>
<map frm_hgrid="0.9x1.25"    frm_lmask="GRDC"  to_hgrid="ne0np4CONUS.ne30x8"   to_lmask="nomask" 
>lnd/clm2/mappingdata/maps/ne0np4CONUS.ne30x8/map_0.9x1.25_GRDC_to_ne0np4CONUS.ne30x8_nomask_aave_da_c200426.nc</map>
<map frm_hgrid="5x5min"    frm_lmask="nomask"  to_hgrid="ne0np4CONUS.ne30x8"   to_lmask="nomask" 
>lnd/clm2/mappingdata/maps/ne0np4CONUS.ne30x8/map_5x5min_nomask_to_ne0np4CONUS.ne30x8_nomask_aave_da_c200426.nc</map>
<map frm_hgrid="3x3min"    frm_lmask="GLOBE-Gardner"  to_hgrid="ne0np4CONUS.ne30x8"   to_lmask="nomask" 
>lnd/clm2/mappingdata/maps/ne0np4CONUS.ne30x8/map_3x3min_GLOBE-Gardner_to_ne0np4CONUS.ne30x8_nomask_aave_da_c200426.nc</map>
<map frm_hgrid="3x3min"    frm_lmask="LandScan2004"  to_hgrid="ne0np4CONUS.ne30x8"   to_lmask="nomask" 
>lnd/clm2/mappingdata/maps/ne0np4CONUS.ne30x8/map_3x3min_LandScan2004_to_ne0np4CONUS.ne30x8_nomask_aave_da_c200426.nc</map>
<map frm_hgrid="360x720cru"    frm_lmask="cruncep"  to_hgrid="ne0np4CONUS.ne30x8"   to_lmask="nomask" 
>lnd/clm2/mappingdata/maps/ne0np4CONUS.ne30x8/map_360x720cru_cruncep_to_ne0np4CONUS.ne30x8_nomask_aave_da_c200426.nc</map>
<map frm_hgrid="5x5min"    frm_lmask="IGBP-GSDP"  to_hgrid="ne0np4CONUS.ne30x8"   to_lmask="nomask" 
>lnd/clm2/mappingdata/maps/ne0np4CONUS.ne30x8/map_5x5min_IGBP-GSDP_to_ne0np4CONUS.ne30x8_nomask_aave_da_c200426.nc</map>
<map frm_hgrid="3x3min"    frm_lmask="USGS"  to_hgrid="ne0np4CONUS.ne30x8"   to_lmask="nomask" 
>lnd/clm2/mappingdata/maps/ne0np4CONUS.ne30x8/map_3x3min_USGS_to_ne0np4CONUS.ne30x8_nomask_aave_da_c200426.nc</map>
<map frm_hgrid="10x10min"    frm_lmask="nomask"  to_hgrid="ne0np4CONUS.ne30x8"   to_lmask="nomask" 
>lnd/clm2/mappingdata/maps/ne0np4CONUS.ne30x8/map_10x10min_nomask_to_ne0np4CONUS.ne30x8_nomask_aave_da_c200426.nc</map>
<map frm_hgrid="3x3min"    frm_lmask="MODISv2"  to_hgrid="ne0np4CONUS.ne30x8"   to_lmask="nomask" 
>lnd/clm2/mappingdata/maps/ne0np4CONUS.ne30x8/map_3x3min_MODISv2_to_ne0np4CONUS.ne30x8_nomask_aave_da_c200426.nc</map>
<map frm_hgrid="0.5x0.5"    frm_lmask="AVHRR"  to_hgrid="ne0np4CONUS.ne30x8"   to_lmask="nomask" 
>lnd/clm2/mappingdata/maps/ne0np4CONUS.ne30x8/map_0.5x0.5_AVHRR_to_ne0np4CONUS.ne30x8_nomask_aave_da_c200426.nc</map>
<map frm_hgrid="0.25x0.25"    frm_lmask="MODIS"  to_hgrid="ne0np4CONUS.ne30x8"   to_lmask="nomask" 
>lnd/clm2/mappingdata/maps/ne0np4CONUS.ne30x8/map_0.25x0.25_MODIS_to_ne0np4CONUS.ne30x8_nomask_aave_da_c200426.nc</map>
<map frm_hgrid="3x3min"    frm_lmask="GLOBE-Gardner-mergeGIS"  to_hgrid="ne0np4CONUS.ne30x8"   to_lmask="nomask" 
>lnd/clm2/mappingdata/maps/ne0np4CONUS.ne30x8/map_3x3min_GLOBE-Gardner-mergeGIS_to_ne0np4CONUS.ne30x8_nomask_aave_da_c200426.nc</map>
<map frm_hgrid="0.5x0.5"    frm_lmask="MODIS"  to_hgrid="ne0np4CONUS.ne30x8"   to_lmask="nomask" 
>lnd/clm2/mappingdata/maps/ne0np4CONUS.ne30x8/map_0.5x0.5_MODIS_to_ne0np4CONUS.ne30x8_nomask_aave_da_c200426.nc</map>
<map frm_hgrid="1km-merge-10min"    frm_lmask="HYDRO1K-merge-nomask"  to_hgrid="ne0np4CONUS.ne30x8"   to_lmask="nomask" 
>lnd/clm2/mappingdata/maps/ne0np4CONUS.ne30x8/map_1km-merge-10min_HYDRO1K-merge-nomask_to_ne0np4CONUS.ne30x8_nomask_aave_da_c200426.nc</map>
<map frm_hgrid="10x10min"    frm_lmask="IGBPmergeICESatGIS"  to_hgrid="ne0np4CONUS.ne30x8"   to_lmask="nomask" 
>lnd/clm2/mappingdata/maps/ne0np4CONUS.ne30x8/map_10x10min_IGBPmergeICESatGIS_to_ne0np4CONUS.ne30x8_nomask_aave_da_c200426.nc</map>

<!-- mapping files for ne0np4CONUS.ne30x8 END -->

<map frm_hgrid="0.5x0.5"  frm_lmask="MODIS"  to_hgrid="5x5_amazon"   to_lmask="nomask" 
>lnd/clm2/mappingdata/maps/5x5_amazon/map_0.5x0.5_MODIS_to_5x5_amazon_nomask_aave_da_c110920.nc</map>
<map frm_hgrid="0.25x0.25"  frm_lmask="MODIS"  to_hgrid="5x5_amazon"   to_lmask="nomask" 
>lnd/clm2/mappingdata/maps/5x5_amazon/map_0.25x0.25_MODIS_to_5x5_amazon_nomask_aave_da_c170321.nc</map>
<map frm_hgrid="0.5x0.5"  frm_lmask="AVHRR"  to_hgrid="5x5_amazon"   to_lmask="nomask" 
>lnd/clm2/mappingdata/maps/5x5_amazon/map_0.5x0.5_AVHRR_to_5x5_amazon_nomask_aave_da_c110920.nc</map>
<map frm_hgrid="10x10min" frm_lmask="nomask" to_hgrid="5x5_amazon"   to_lmask="nomask"
>lnd/clm2/mappingdata/maps/5x5_amazon/map_10x10min_nomask_to_5x5_amazon_nomask_aave_da_c110920.nc</map>
<map frm_hgrid="5x5min"   frm_lmask="IGBP-GSDP" to_hgrid="5x5_amazon"   to_lmask="nomask"
>lnd/clm2/mappingdata/maps/5x5_amazon/map_5x5min_IGBP-GSDP_to_5x5_amazon_nomask_aave_da_c110920.nc</map>
<map frm_hgrid="5x5min"   frm_lmask="nomask" to_hgrid="5x5_amazon"   to_lmask="nomask"
>lnd/clm2/mappingdata/maps/5x5_amazon/map_5x5min_nomask_to_5x5_amazon_nomask_aave_da_c110920.nc</map>
<map frm_hgrid="5x5min"   frm_lmask="ISRIC-WISE" to_hgrid="5x5_amazon" to_lmask="nomask"
>lnd/clm2/mappingdata/maps/5x5_amazon/map_5x5min_ISRIC-WISE_to_5x5_amazon_nomask_aave_da_c111115.nc</map>
<map frm_hgrid="5x5min"    frm_lmask="ORNL-Soil" to_hgrid="5x5_amazon" to_lmask="nomask"
>lnd/clm2/mappingdata/maps/5x5_amazon/map_5x5min_ORNL-Soil_to_5x5_amazon_nomask_aave_da_c170706.nc</map>
<map frm_hgrid="3x3min"   frm_lmask="MODIS"  to_hgrid="5x5_amazon"    to_lmask="nomask"
>lnd/clm2/mappingdata/maps/5x5_amazon/map_3x3min_MODIS_to_5x5_amazon_nomask_aave_da_c111111.nc</map>
<map frm_hgrid="3x3min"    frm_lmask="MODISv2"     to_hgrid="5x5_amazon"   to_lmask="nomask" 
>lnd/clm2/mappingdata/maps/5x5_amazon/map_3x3min_MODISv2_to_5x5_amazon_nomask_aave_da_c190505.nc</map>
<map frm_hgrid="3x3min"   frm_lmask="MODIS-wCsp"  to_hgrid="5x5_amazon"    to_lmask="nomask"
>lnd/clm2/mappingdata/maps/5x5_amazon/map_3x3min_MODIS-wCsp_to_5x5_amazon_nomask_aave_da_c160425.nc</map>
<map frm_hgrid="3x3min"   frm_lmask="USGS"   to_hgrid="5x5_amazon"    to_lmask="nomask"
>lnd/clm2/mappingdata/maps/5x5_amazon/map_3x3min_USGS_to_5x5_amazon_nomask_aave_da_c120927.nc</map>
<map frm_hgrid="3x3min"   frm_lmask="LandScan2004" to_hgrid="5x5_amazon" to_lmask="nomask"
>lnd/clm2/mappingdata/maps/5x5_amazon/map_3x3min_LandScan2004_to_5x5_amazon_nomask_aave_da_c120518.nc</map>
<map frm_hgrid="3x3min"   frm_lmask="GLOBE-Gardner" to_hgrid="5x5_amazon" to_lmask="nomask"
>lnd/clm2/mappingdata/maps/5x5_amazon/map_3x3min_GLOBE-Gardner_to_5x5_amazon_nomask_aave_da_c120923.nc</map>
<map frm_hgrid="3x3min"   frm_lmask="GLOBE-Gardner-mergeGIS" to_hgrid="5x5_amazon" to_lmask="nomask"
>lnd/clm2/mappingdata/maps/5x5_amazon/map_3x3min_GLOBE-Gardner-mergeGIS_to_5x5_amazon_nomask_aave_da_c120923.nc</map>
<map frm_hgrid="0.9x1.25"    frm_lmask="GRDC"  to_hgrid="5x5_amazon"   to_lmask="nomask" 
>lnd/clm2/mappingdata/maps/5x5_amazon/map_0.9x1.25_GRDC_to_5x5_amazon_nomask_aave_da_c130309.nc</map>
<map frm_hgrid="360x720cru"    frm_lmask="cruncep"  to_hgrid="5x5_amazon"   to_lmask="nomask" 
>lnd/clm2/mappingdata/maps/5x5_amazon/map_360x720_cruncep_to_5x5_amazon_nomask_aave_da_c130326.nc</map>
<map frm_hgrid="1km-merge-10min"    frm_lmask="HYDRO1K-merge-nomask"  to_hgrid="5x5_amazon"   to_lmask="nomask" 
>lnd/clm2/mappingdata/maps/5x5_amazon/map_1km-merge-10min_HYDRO1K-merge-nomask_to_5x5_amazon_nomask_aave_da_c130403.nc</map>

<map frm_hgrid="0.5x0.5"  frm_lmask="MODIS"  to_hgrid="ne240np4"   to_lmask="nomask" 
>lnd/clm2/mappingdata/maps/ne240np4/map_0.5x0.5_MODIS_to_ne240np4_nomask_aave_da_c110922.nc</map>
<map frm_hgrid="0.25x0.25"  frm_lmask="MODIS"  to_hgrid="ne240np4"   to_lmask="nomask" 
>lnd/clm2/mappingdata/maps/ne240np4/map_0.25x0.25_MODIS_to_ne240np4_nomask_aave_da_c170321.nc</map>
<map frm_hgrid="0.5x0.5"  frm_lmask="AVHRR"  to_hgrid="ne240np4"   to_lmask="nomask" 
>lnd/clm2/mappingdata/maps/ne240np4/map_0.5x0.5_AVHRR_to_ne240np4_nomask_aave_da_c110922.nc</map>
<map frm_hgrid="10x10min" frm_lmask="nomask" to_hgrid="ne240np4"   to_lmask="nomask"
>lnd/clm2/mappingdata/maps/ne240np4/map_10x10min_nomask_to_ne240np4_nomask_aave_da_c110922.nc</map>
<map frm_hgrid="5x5min"   frm_lmask="IGBP-GSDP" to_hgrid="ne240np4"  to_lmask="nomask"
>lnd/clm2/mappingdata/maps/ne240np4/map_5x5min_IGBP-GSDP_to_ne240np4_nomask_aave_da_c110922.nc</map>
<map frm_hgrid="5x5min"   frm_lmask="nomask" to_hgrid="ne240np4"     to_lmask="nomask"
>lnd/clm2/mappingdata/maps/ne240np4/map_5x5min_nomask_to_ne240np4_nomask_aave_da_c110922.nc</map>
<map frm_hgrid="5x5min"   frm_lmask="ISRIC-WISE" to_hgrid="ne240np4" to_lmask="nomask"
>lnd/clm2/mappingdata/maps/ne240np4/map_5x5min_ISRIC-WISE_to_ne240np4_nomask_aave_da_c111115.nc</map>
<map frm_hgrid="5x5min"    frm_lmask="ORNL-Soil" to_hgrid="ne240np4" to_lmask="nomask"
>lnd/clm2/mappingdata/maps/ne240np4/map_5x5min_ORNL-Soil_to_ne240np4_nomask_aave_da_c170706.nc</map>
<map frm_hgrid="3x3min"   frm_lmask="MODIS"  to_hgrid="ne240np4"    to_lmask="nomask"
>lnd/clm2/mappingdata/maps/ne240np4/map_3x3min_MODIS_to_ne240np4_nomask_aave_da_c111111.nc</map>
<map frm_hgrid="3x3min"    frm_lmask="MODISv2"     to_hgrid="ne240np4"   to_lmask="nomask" 
>lnd/clm2/mappingdata/maps/ne240np4/map_3x3min_MODISv2_to_ne240np4_nomask_aave_da_c190514.nc</map>
<map frm_hgrid="3x3min"   frm_lmask="MODIS-wCsp"  to_hgrid="ne240np4"    to_lmask="nomask"
>lnd/clm2/mappingdata/maps/ne240np4/map_3x3min_MODIS-wCsp_to_ne240np4_nomask_aave_da_c160425.nc</map>
<map frm_hgrid="3x3min"   frm_lmask="USGS"   to_hgrid="ne240np4"    to_lmask="nomask"
>lnd/clm2/mappingdata/maps/ne240np4/map_3x3min_USGS_to_ne240np4_nomask_aave_da_c120926.nc</map>
<map frm_hgrid="3x3min"   frm_lmask="LandScan2004" to_hgrid="ne240np4" to_lmask="nomask"
>lnd/clm2/mappingdata/maps/ne240np4/map_3x3min_LandScan2004_to_ne240np4_nomask_aave_da_c120521.nc</map>
<map frm_hgrid="3x3min"   frm_lmask="GLOBE-Gardner" to_hgrid="ne240np4" to_lmask="nomask"
>lnd/clm2/mappingdata/maps/ne240np4/map_3x3min_GLOBE-Gardner_to_ne240np4_nomask_aave_da_c120925.nc</map>
<map frm_hgrid="3x3min"   frm_lmask="GLOBE-Gardner-mergeGIS" to_hgrid="ne240np4" to_lmask="nomask"
>lnd/clm2/mappingdata/maps/ne240np4/map_3x3min_GLOBE-Gardner-mergeGIS_to_ne240np4_nomask_aave_da_c120925.nc</map>
<map frm_hgrid="0.9x1.25"    frm_lmask="GRDC"  to_hgrid="ne240np4"   to_lmask="nomask" 
>lnd/clm2/mappingdata/maps/ne240np4/map_0.9x1.25_GRDC_to_ne240np4_nomask_aave_da_c130308.nc</map>
<map frm_hgrid="360x720cru"    frm_lmask="cruncep"  to_hgrid="ne240np4"   to_lmask="nomask" 
>lnd/clm2/mappingdata/maps/ne240np4/map_360x720_cruncep_to_ne240np4_nomask_aave_da_c130326.nc</map>
<map frm_hgrid="1km-merge-10min"    frm_lmask="HYDRO1K-merge-nomask"  to_hgrid="ne240np4"   to_lmask="nomask" 
>lnd/clm2/mappingdata/maps/ne240np4/map_1km-merge-10min_HYDRO1K-merge-nomask_to_ne240np4_nomask_aave_da_c130405.nc</map>
<map frm_hgrid="ne240np4"    frm_lmask="nomask" to_hgrid="0.5x0.5"   to_lmask="nomask"
>lnd/clm2/mappingdata/maps/ne240np4/map_ne240np4_nomask_to_0.5x0.5_nomask_aave_da_c110922.nc</map>

<!-- mapping files for 0.125x0.125 START added on Fri Aug  1 15:44:32 2014-->
<!-- Created by lnd/clm/bld/namelist_files/createMapEntry.pl--> 

<map frm_hgrid="0.5x0.5"    frm_lmask="AVHRR"  to_hgrid="0.125x0.125"   to_lmask="nomask" 
>lnd/clm2/mappingdata/maps/0.125x0.125/map_0.5x0.5_AVHRR_to_0.125x0.125_nomask_aave_da_c140702.nc</map>
<map frm_hgrid="0.5x0.5"    frm_lmask="MODIS"  to_hgrid="0.125x0.125"   to_lmask="nomask" 
>lnd/clm2/mappingdata/maps/0.125x0.125/map_0.5x0.5_MODIS_to_0.125x0.125_nomask_aave_da_c140702.nc</map>
<map frm_hgrid="0.25x0.25"  frm_lmask="MODIS"  to_hgrid="0.125x0.125"   to_lmask="nomask" 
>lnd/clm2/mappingdata/maps/0.125x0.125/map_0.25x0.25_MODIS_to_0.125x0.125_nomask_aave_da_c170321.nc</map>
<map frm_hgrid="0.9x1.25"    frm_lmask="GRDC"  to_hgrid="0.125x0.125"   to_lmask="nomask" 
>lnd/clm2/mappingdata/maps/0.125x0.125/map_0.9x1.25_GRDC_to_0.125x0.125_nomask_aave_da_c140702.nc</map>
<map frm_hgrid="10x10min"    frm_lmask="IGBPmergeICESatGIS"  to_hgrid="0.125x0.125"   to_lmask="nomask" 
>lnd/clm2/mappingdata/maps/0.125x0.125/map_10x10min_IGBPmergeICESatGIS_to_0.125x0.125_nomask_aave_da_c140702.nc</map>
<map frm_hgrid="10x10min"    frm_lmask="nomask"  to_hgrid="0.125x0.125"   to_lmask="nomask" 
>lnd/clm2/mappingdata/maps/0.125x0.125/map_10x10min_nomask_to_0.125x0.125_nomask_aave_da_c140702.nc</map>
<map frm_hgrid="1km-merge-10min"    frm_lmask="HYDRO1K-merge-nomask"  to_hgrid="0.125x0.125"   to_lmask="nomask" 
>lnd/clm2/mappingdata/maps/0.125x0.125/map_1km-merge-10min_HYDRO1K-merge-nomask_to_0.125x0.125_nomask_aave_da_c140702.nc</map>
<map frm_hgrid="360x720cru"    frm_lmask="cruncep"  to_hgrid="0.125x0.125"   to_lmask="nomask" 
>lnd/clm2/mappingdata/maps/0.125x0.125/map_360x720cru_cruncep_to_0.125x0.125_nomask_aave_da_c140702.nc</map>
<map frm_hgrid="3x3min"    frm_lmask="GLOBE-Gardner-mergeGIS"  to_hgrid="0.125x0.125"   to_lmask="nomask" 
>lnd/clm2/mappingdata/maps/0.125x0.125/map_3x3min_GLOBE-Gardner-mergeGIS_to_0.125x0.125_nomask_aave_da_c140702.nc</map>
<map frm_hgrid="3x3min"    frm_lmask="GLOBE-Gardner"  to_hgrid="0.125x0.125"   to_lmask="nomask" 
>lnd/clm2/mappingdata/maps/0.125x0.125/map_3x3min_GLOBE-Gardner_to_0.125x0.125_nomask_aave_da_c140702.nc</map>
<map frm_hgrid="3x3min"    frm_lmask="LandScan2004"  to_hgrid="0.125x0.125"   to_lmask="nomask" 
>lnd/clm2/mappingdata/maps/0.125x0.125/map_3x3min_LandScan2004_to_0.125x0.125_nomask_aave_da_c140702.nc</map>
<map frm_hgrid="3x3min"    frm_lmask="MODIS"  to_hgrid="0.125x0.125"   to_lmask="nomask" 
>lnd/clm2/mappingdata/maps/0.125x0.125/map_3x3min_MODIS_to_0.125x0.125_nomask_aave_da_c140702.nc</map>
<map frm_hgrid="3x3min"    frm_lmask="MODISv2"  to_hgrid="0.125x0.125"   to_lmask="nomask" 
>lnd/clm2/mappingdata/maps/0.125x0.125/map_3x3min_MODISv2_to_0.125x0.125_nomask_aave_da_c190613.nc</map>
<map frm_hgrid="3x3min"    frm_lmask="MODIS-wCsp"  to_hgrid="0.125x0.125"   to_lmask="nomask" 
>lnd/clm2/mappingdata/maps/0.125x0.125/map_3x3min_MODIS-wCsp_to_0.125x0.125_nomask_aave_da_c160427.nc</map>
<map frm_hgrid="3x3min"    frm_lmask="USGS"  to_hgrid="0.125x0.125"   to_lmask="nomask" 
>lnd/clm2/mappingdata/maps/0.125x0.125/map_3x3min_USGS_to_0.125x0.125_nomask_aave_da_c140702.nc</map>
<map frm_hgrid="5x5min"    frm_lmask="IGBP-GSDP"  to_hgrid="0.125x0.125"   to_lmask="nomask" 
>lnd/clm2/mappingdata/maps/0.125x0.125/map_5x5min_IGBP-GSDP_to_0.125x0.125_nomask_aave_da_c140702.nc</map>
<map frm_hgrid="5x5min"    frm_lmask="ISRIC-WISE"  to_hgrid="0.125x0.125"   to_lmask="nomask" 
>lnd/clm2/mappingdata/maps/0.125x0.125/map_5x5min_ISRIC-WISE_to_0.125x0.125_nomask_aave_da_c140702.nc</map>
<map frm_hgrid="5x5min"    frm_lmask="ORNL-Soil" to_hgrid="0.125x0.125" to_lmask="nomask"
>lnd/clm2/mappingdata/maps/0.125x0.125/map_5x5min_ORNL-Soil_to_0.125x0.125_nomask_aave_da_c170706.nc</map>
<map frm_hgrid="5x5min"    frm_lmask="nomask"  to_hgrid="0.125x0.125"   to_lmask="nomask" 
>lnd/clm2/mappingdata/maps/0.125x0.125/map_5x5min_nomask_to_0.125x0.125_nomask_aave_da_c140702.nc</map>

<!-- mapping files for 0.125x0.125 END -->


<!-- mapping files for 94x192 START added on Tue May 21 15:02:45 2019-->
<!-- Created by lnd/clm/bld/namelist_files/createMapEntry.pl--> 

<map frm_hgrid="3x3min"    frm_lmask="USGS"  to_hgrid="94x192"   to_lmask="nomask" 
>lnd/clm2/mappingdata/maps/94x192/map_3x3min_USGS_to_94x192_nomask_aave_da_c120926.nc</map>
<map frm_hgrid="0.5x0.5"    frm_lmask="nomask"  to_hgrid="94x192"   to_lmask="nomask" 
>lnd/clm2/mappingdata/maps/94x192/map_0.5x0.5_nomask_to_94x192_nomask_aave_da_c110823.nc</map>
<map frm_hgrid="5x5min"    frm_lmask="ORNL-Soil"  to_hgrid="94x192"   to_lmask="nomask" 
>lnd/clm2/mappingdata/maps/94x192/map_5x5min_ORNL-Soil_to_94x192_nomask_aave_da_c190521.nc</map>
<map frm_hgrid="94x192"    frm_lmask="nomask"  to_hgrid="0.5x0.5"   to_lmask="nomask" 
>lnd/clm2/mappingdata/maps/94x192/map_94x192_nomask_to_0.5x0.5_nomask_aave_da_c110823.nc</map>
<map frm_hgrid="5x5min"    frm_lmask="IGBP-GSDP"  to_hgrid="94x192"   to_lmask="nomask" 
>lnd/clm2/mappingdata/maps/94x192/map_5x5min_IGBP-GSDP_to_94x192_nomask_aave_da_c110823.nc</map>
<map frm_hgrid="3x3min"    frm_lmask="MODIS-wCsp"  to_hgrid="94x192"   to_lmask="nomask" 
>lnd/clm2/mappingdata/maps/94x192/map_3x3min_MODIS-wCsp_to_94x192_nomask_aave_da_c190521.nc</map>
<map frm_hgrid="1km-merge-10min"    frm_lmask="HYDRO1K-merge-nomask"  to_hgrid="94x192"   to_lmask="nomask" 
>lnd/clm2/mappingdata/maps/94x192/map_1km-merge-10min_HYDRO1K-merge-nomask_to_94x192_nomask_aave_da_c190521.nc</map>
<map frm_hgrid="0.5x0.5"    frm_lmask="MODIS"  to_hgrid="94x192"   to_lmask="nomask" 
>lnd/clm2/mappingdata/maps/94x192/map_0.5x0.5_MODIS_to_94x192_nomask_aave_da_c110823.nc</map>
<map frm_hgrid="5x5min"    frm_lmask="nomask"  to_hgrid="94x192"   to_lmask="nomask" 
>lnd/clm2/mappingdata/maps/94x192/map_5x5min_nomask_to_94x192_nomask_aave_da_c110823.nc</map>
<map frm_hgrid="0.5x0.5"    frm_lmask="USGS"  to_hgrid="94x192"   to_lmask="nomask" 
>lnd/clm2/mappingdata/maps/94x192/map_0.5x0.5_USGS_to_94x192_nomask_aave_da_c110823.nc</map>
<map frm_hgrid="0.9x1.25"    frm_lmask="GRDC"  to_hgrid="94x192"   to_lmask="nomask" 
>lnd/clm2/mappingdata/maps/94x192/map_0.9x1.25_GRDC_to_94x192_nomask_aave_da_c190521.nc</map>
<map frm_hgrid="10x10min"    frm_lmask="nomask"  to_hgrid="94x192"   to_lmask="nomask" 
>lnd/clm2/mappingdata/maps/94x192/map_10x10min_nomask_to_94x192_nomask_aave_da_c110823.nc</map>
<map frm_hgrid="10x10min"    frm_lmask="IGBPmergeICESatGIS"  to_hgrid="94x192"   to_lmask="nomask" 
>lnd/clm2/mappingdata/maps/94x192/map_10x10min_IGBPmergeICESatGIS_to_94x192_nomask_aave_da_c110823.nc</map>
<map frm_hgrid="3x3min"    frm_lmask="LandScan2004"  to_hgrid="94x192"   to_lmask="nomask" 
>lnd/clm2/mappingdata/maps/94x192/map_3x3min_LandScan2004_to_94x192_nomask_aave_da_c190521.nc</map>
<map frm_hgrid="360x720cru"    frm_lmask="cruncep"  to_hgrid="94x192"   to_lmask="nomask" 
>lnd/clm2/mappingdata/maps/94x192/map_360x720cru_cruncep_to_94x192_nomask_aave_da_c190521.nc</map>
<map frm_hgrid="3x3min"    frm_lmask="GLOBE-Gardner"  to_hgrid="94x192"   to_lmask="nomask" 
>lnd/clm2/mappingdata/maps/94x192/map_3x3min_GLOBE-Gardner_to_94x192_nomask_aave_da_c190521.nc</map>
<map frm_hgrid="0.25x0.25"    frm_lmask="MODIS"  to_hgrid="94x192"   to_lmask="nomask" 
>lnd/clm2/mappingdata/maps/94x192/map_0.25x0.25_MODIS_to_94x192_nomask_aave_da_c190521.nc</map>
<map frm_hgrid="0.5x0.5"    frm_lmask="AVHRR"  to_hgrid="94x192"   to_lmask="nomask" 
>lnd/clm2/mappingdata/maps/94x192/map_0.5x0.5_AVHRR_to_94x192_nomask_aave_da_c110823.nc</map>
<map frm_hgrid="5x5min"    frm_lmask="ISRIC-WISE"  to_hgrid="94x192"   to_lmask="nomask" 
>lnd/clm2/mappingdata/maps/94x192/map_5x5min_ISRIC-WISE_to_94x192_nomask_aave_da_c190521.nc</map>
<map frm_hgrid="3x3min"    frm_lmask="GLOBE-Gardner-mergeGIS"  to_hgrid="94x192"   to_lmask="nomask" 
>lnd/clm2/mappingdata/maps/94x192/map_3x3min_GLOBE-Gardner-mergeGIS_to_94x192_nomask_aave_da_c190521.nc</map>
<map frm_hgrid="3x3min"    frm_lmask="MODISv2"  to_hgrid="94x192"   to_lmask="nomask" 
>lnd/clm2/mappingdata/maps/94x192/map_3x3min_MODISv2_to_94x192_nomask_aave_da_c190521.nc</map>

<!-- mapping files for 94x192 END -->

<!-- mapping files for ARCTIC START added on Wed Jun 17 10:40:49 2020-->
<!-- Created by lnd/clm/bld/namelist_files/createMapEntry.pl--> 

<map frm_hgrid="3x3min"    frm_lmask="USGS"  to_hgrid="ne0np4.ARCTIC.ne30x4"   to_lmask="nomask" 
>lnd/clm2/mappingdata/maps/ARCTIC/map_3x3min_USGS_to_ne0np4.ARCTIC.ne30x4_nomask_aave_da_c200426.nc</map>
<map frm_hgrid="0.9x1.25"    frm_lmask="GRDC"  to_hgrid="ne0np4.ARCTIC.ne30x4"   to_lmask="nomask" 
>lnd/clm2/mappingdata/maps/ARCTIC/map_0.9x1.25_GRDC_to_ne0np4.ARCTIC.ne30x4_nomask_aave_da_c200426.nc</map>
<map frm_hgrid="360x720cru"    frm_lmask="cruncep"  to_hgrid="ne0np4.ARCTIC.ne30x4"   to_lmask="nomask" 
>lnd/clm2/mappingdata/maps/ARCTIC/map_360x720cru_cruncep_to_ne0np4.ARCTIC.ne30x4_nomask_aave_da_c200426.nc</map>
<map frm_hgrid="5x5min"    frm_lmask="ISRIC-WISE"  to_hgrid="ne0np4.ARCTIC.ne30x4"   to_lmask="nomask" 
>lnd/clm2/mappingdata/maps/ARCTIC/map_5x5min_ISRIC-WISE_to_ne0np4.ARCTIC.ne30x4_nomask_aave_da_c200426.nc</map>
<map frm_hgrid="0.5x0.5"    frm_lmask="AVHRR"  to_hgrid="ne0np4.ARCTIC.ne30x4"   to_lmask="nomask" 
>lnd/clm2/mappingdata/maps/ARCTIC/map_0.5x0.5_AVHRR_to_ne0np4.ARCTIC.ne30x4_nomask_aave_da_c200426.nc</map>
<map frm_hgrid="3x3min"    frm_lmask="GLOBE-Gardner"  to_hgrid="ne0np4.ARCTIC.ne30x4"   to_lmask="nomask" 
>lnd/clm2/mappingdata/maps/ARCTIC/map_3x3min_GLOBE-Gardner_to_ne0np4.ARCTIC.ne30x4_nomask_aave_da_c200426.nc</map>
<map frm_hgrid="1km-merge-10min"    frm_lmask="HYDRO1K-merge-nomask"  to_hgrid="ne0np4.ARCTIC.ne30x4"   to_lmask="nomask" 
>lnd/clm2/mappingdata/maps/ARCTIC/map_1km-merge-10min_HYDRO1K-merge-nomask_to_ne0np4.ARCTIC.ne30x4_nomask_aave_da_c200426.nc</map>
<map frm_hgrid="5x5min"    frm_lmask="nomask"  to_hgrid="ne0np4.ARCTIC.ne30x4"   to_lmask="nomask" 
>lnd/clm2/mappingdata/maps/ARCTIC/map_5x5min_nomask_to_ne0np4.ARCTIC.ne30x4_nomask_aave_da_c200426.nc</map>
<map frm_hgrid="3x3min"    frm_lmask="GLOBE-Gardner-mergeGIS"  to_hgrid="ne0np4.ARCTIC.ne30x4"   to_lmask="nomask" 
>lnd/clm2/mappingdata/maps/ARCTIC/map_3x3min_GLOBE-Gardner-mergeGIS_to_ne0np4.ARCTIC.ne30x4_nomask_aave_da_c200426.nc</map>
<map frm_hgrid="5x5min"    frm_lmask="IGBP-GSDP"  to_hgrid="ne0np4.ARCTIC.ne30x4"   to_lmask="nomask" 
>lnd/clm2/mappingdata/maps/ARCTIC/map_5x5min_IGBP-GSDP_to_ne0np4.ARCTIC.ne30x4_nomask_aave_da_c200426.nc</map>
<map frm_hgrid="0.5x0.5"    frm_lmask="MODIS"  to_hgrid="ne0np4.ARCTIC.ne30x4"   to_lmask="nomask" 
>lnd/clm2/mappingdata/maps/ARCTIC/map_0.5x0.5_MODIS_to_ne0np4.ARCTIC.ne30x4_nomask_aave_da_c200426.nc</map>
<map frm_hgrid="3x3min"    frm_lmask="MODISv2"  to_hgrid="ne0np4.ARCTIC.ne30x4"   to_lmask="nomask" 
>lnd/clm2/mappingdata/maps/ARCTIC/map_3x3min_MODISv2_to_ne0np4.ARCTIC.ne30x4_nomask_aave_da_c200426.nc</map>
<map frm_hgrid="0.25x0.25"    frm_lmask="MODIS"  to_hgrid="ne0np4.ARCTIC.ne30x4"   to_lmask="nomask" 
>lnd/clm2/mappingdata/maps/ARCTIC/map_0.25x0.25_MODIS_to_ne0np4.ARCTIC.ne30x4_nomask_aave_da_c200426.nc</map>
<map frm_hgrid="3x3min"    frm_lmask="MODIS-wCsp"  to_hgrid="ne0np4.ARCTIC.ne30x4"   to_lmask="nomask" 
>lnd/clm2/mappingdata/maps/ARCTIC/map_3x3min_MODIS-wCsp_to_ne0np4.ARCTIC.ne30x4_nomask_aave_da_c200426.nc</map>
<map frm_hgrid="10x10min"    frm_lmask="nomask"  to_hgrid="ne0np4.ARCTIC.ne30x4"   to_lmask="nomask" 
>lnd/clm2/mappingdata/maps/ARCTIC/map_10x10min_nomask_to_ne0np4.ARCTIC.ne30x4_nomask_aave_da_c200426.nc</map>
<map frm_hgrid="5x5min"    frm_lmask="ORNL-Soil"  to_hgrid="ne0np4.ARCTIC.ne30x4"   to_lmask="nomask" 
>lnd/clm2/mappingdata/maps/ARCTIC/map_5x5min_ORNL-Soil_to_ne0np4.ARCTIC.ne30x4_nomask_aave_da_c200426.nc</map>
<map frm_hgrid="3x3min"    frm_lmask="LandScan2004"  to_hgrid="ne0np4.ARCTIC.ne30x4"   to_lmask="nomask" 
>lnd/clm2/mappingdata/maps/ARCTIC/map_3x3min_LandScan2004_to_ne0np4.ARCTIC.ne30x4_nomask_aave_da_c200426.nc</map>
<map frm_hgrid="10x10min"    frm_lmask="IGBPmergeICESatGIS"  to_hgrid="ne0np4.ARCTIC.ne30x4"   to_lmask="nomask" 
>lnd/clm2/mappingdata/maps/ARCTIC/map_10x10min_IGBPmergeICESatGIS_to_ne0np4.ARCTIC.ne30x4_nomask_aave_da_c200426.nc</map>

<!-- mapping files for ARCTIC END --> 

<!-- mapping files for ARCTICGRIS START added on Wed Jun 17 10:40:49 2020-->
<!-- Created by lnd/clm/bld/namelist_files/createMapEntry.pl--> 

<map frm_hgrid="1km-merge-10min"    frm_lmask="HYDRO1K-merge-nomask"  to_hgrid="ne0np4.ARCTICGRIS.ne30x8"   to_lmask="nomask" 
>lnd/clm2/mappingdata/maps/ARCTICGRIS/map_1km-merge-10min_HYDRO1K-merge-nomask_to_ne0np4.ARCTICGRIS.ne30x8_nomask_aave_da_c200426.nc</map>
<map frm_hgrid="5x5min"    frm_lmask="nomask"  to_hgrid="ne0np4.ARCTICGRIS.ne30x8"   to_lmask="nomask" 
>lnd/clm2/mappingdata/maps/ARCTICGRIS/map_5x5min_nomask_to_ne0np4.ARCTICGRIS.ne30x8_nomask_aave_da_c200426.nc</map>
<map frm_hgrid="0.5x0.5"    frm_lmask="MODIS"  to_hgrid="ne0np4.ARCTICGRIS.ne30x8"   to_lmask="nomask" 
>lnd/clm2/mappingdata/maps/ARCTICGRIS/map_0.5x0.5_MODIS_to_ne0np4.ARCTICGRIS.ne30x8_nomask_aave_da_c200426.nc</map>
<map frm_hgrid="3x3min"    frm_lmask="MODISv2"  to_hgrid="ne0np4.ARCTICGRIS.ne30x8"   to_lmask="nomask" 
>lnd/clm2/mappingdata/maps/ARCTICGRIS/map_3x3min_MODISv2_to_ne0np4.ARCTICGRIS.ne30x8_nomask_aave_da_c200426.nc</map>
<map frm_hgrid="5x5min"    frm_lmask="ORNL-Soil"  to_hgrid="ne0np4.ARCTICGRIS.ne30x8"   to_lmask="nomask" 
>lnd/clm2/mappingdata/maps/ARCTICGRIS/map_5x5min_ORNL-Soil_to_ne0np4.ARCTICGRIS.ne30x8_nomask_aave_da_c200426.nc</map>
<map frm_hgrid="3x3min"    frm_lmask="GLOBE-Gardner-mergeGIS"  to_hgrid="ne0np4.ARCTICGRIS.ne30x8"   to_lmask="nomask" 
>lnd/clm2/mappingdata/maps/ARCTICGRIS/map_3x3min_GLOBE-Gardner-mergeGIS_to_ne0np4.ARCTICGRIS.ne30x8_nomask_aave_da_c200426.nc</map>
<map frm_hgrid="3x3min"    frm_lmask="MODIS-wCsp"  to_hgrid="ne0np4.ARCTICGRIS.ne30x8"   to_lmask="nomask" 
>lnd/clm2/mappingdata/maps/ARCTICGRIS/map_3x3min_MODIS-wCsp_to_ne0np4.ARCTICGRIS.ne30x8_nomask_aave_da_c200426.nc</map>
<map frm_hgrid="0.5x0.5"    frm_lmask="AVHRR"  to_hgrid="ne0np4.ARCTICGRIS.ne30x8"   to_lmask="nomask" 
>lnd/clm2/mappingdata/maps/ARCTICGRIS/map_0.5x0.5_AVHRR_to_ne0np4.ARCTICGRIS.ne30x8_nomask_aave_da_c200426.nc</map>
<map frm_hgrid="3x3min"    frm_lmask="GLOBE-Gardner"  to_hgrid="ne0np4.ARCTICGRIS.ne30x8"   to_lmask="nomask" 
>lnd/clm2/mappingdata/maps/ARCTICGRIS/map_3x3min_GLOBE-Gardner_to_ne0np4.ARCTICGRIS.ne30x8_nomask_aave_da_c200426.nc</map>
<map frm_hgrid="10x10min"    frm_lmask="nomask"  to_hgrid="ne0np4.ARCTICGRIS.ne30x8"   to_lmask="nomask" 
>lnd/clm2/mappingdata/maps/ARCTICGRIS/map_10x10min_nomask_to_ne0np4.ARCTICGRIS.ne30x8_nomask_aave_da_c200426.nc</map>
<map frm_hgrid="5x5min"    frm_lmask="ISRIC-WISE"  to_hgrid="ne0np4.ARCTICGRIS.ne30x8"   to_lmask="nomask" 
>lnd/clm2/mappingdata/maps/ARCTICGRIS/map_5x5min_ISRIC-WISE_to_ne0np4.ARCTICGRIS.ne30x8_nomask_aave_da_c200426.nc</map>
<map frm_hgrid="360x720cru"    frm_lmask="cruncep"  to_hgrid="ne0np4.ARCTICGRIS.ne30x8"   to_lmask="nomask" 
>lnd/clm2/mappingdata/maps/ARCTICGRIS/map_360x720cru_cruncep_to_ne0np4.ARCTICGRIS.ne30x8_nomask_aave_da_c200426.nc</map>
<map frm_hgrid="10x10min"    frm_lmask="IGBPmergeICESatGIS"  to_hgrid="ne0np4.ARCTICGRIS.ne30x8"   to_lmask="nomask" 
>lnd/clm2/mappingdata/maps/ARCTICGRIS/map_10x10min_IGBPmergeICESatGIS_to_ne0np4.ARCTICGRIS.ne30x8_nomask_aave_da_c200426.nc</map>
<map frm_hgrid="5x5min"    frm_lmask="IGBP-GSDP"  to_hgrid="ne0np4.ARCTICGRIS.ne30x8"   to_lmask="nomask" 
>lnd/clm2/mappingdata/maps/ARCTICGRIS/map_5x5min_IGBP-GSDP_to_ne0np4.ARCTICGRIS.ne30x8_nomask_aave_da_c200426.nc</map>
<map frm_hgrid="0.25x0.25"    frm_lmask="MODIS"  to_hgrid="ne0np4.ARCTICGRIS.ne30x8"   to_lmask="nomask" 
>lnd/clm2/mappingdata/maps/ARCTICGRIS/map_0.25x0.25_MODIS_to_ne0np4.ARCTICGRIS.ne30x8_nomask_aave_da_c200426.nc</map>
<map frm_hgrid="3x3min"    frm_lmask="USGS"  to_hgrid="ne0np4.ARCTICGRIS.ne30x8"   to_lmask="nomask" 
>lnd/clm2/mappingdata/maps/ARCTICGRIS/map_3x3min_USGS_to_ne0np4.ARCTICGRIS.ne30x8_nomask_aave_da_c200426.nc</map>
<map frm_hgrid="0.9x1.25"    frm_lmask="GRDC"  to_hgrid="ne0np4.ARCTICGRIS.ne30x8"   to_lmask="nomask" 
>lnd/clm2/mappingdata/maps/ARCTICGRIS/map_0.9x1.25_GRDC_to_ne0np4.ARCTICGRIS.ne30x8_nomask_aave_da_c200426.nc</map>
<map frm_hgrid="3x3min"    frm_lmask="LandScan2004"  to_hgrid="ne0np4.ARCTICGRIS.ne30x8"   to_lmask="nomask" 
>lnd/clm2/mappingdata/maps/ARCTICGRIS/map_3x3min_LandScan2004_to_ne0np4.ARCTICGRIS.ne30x8_nomask_aave_da_c200426.nc</map>

<!-- mapping files for ARCTICGRIS END --> 

<!-- mapping files for ne30np4.pg2 START added on Wed Jun 17 10:40:49 2020-->
<!-- Created by lnd/clm/bld/namelist_files/createMapEntry.pl--> 

<map frm_hgrid="5x5min"    frm_lmask="nomask"  to_hgrid="ne30np4.pg2"   to_lmask="nomask" 
>lnd/clm2/mappingdata/maps/ne30np4.pg2/map_5x5min_nomask_to_ne30np4.pg2_nomask_aave_da_c200426.nc</map>
<map frm_hgrid="3x3min"    frm_lmask="GLOBE-Gardner-mergeGIS"  to_hgrid="ne30np4.pg2"   to_lmask="nomask" 
>lnd/clm2/mappingdata/maps/ne30np4.pg2/map_3x3min_GLOBE-Gardner-mergeGIS_to_ne30np4.pg2_nomask_aave_da_c200426.nc</map>
<map frm_hgrid="3x3min"    frm_lmask="MODIS-wCsp"  to_hgrid="ne30np4.pg2"   to_lmask="nomask" 
>lnd/clm2/mappingdata/maps/ne30np4.pg2/map_3x3min_MODIS-wCsp_to_ne30np4.pg2_nomask_aave_da_c200426.nc</map>
<map frm_hgrid="5x5min"    frm_lmask="IGBP-GSDP"  to_hgrid="ne30np4.pg2"   to_lmask="nomask" 
>lnd/clm2/mappingdata/maps/ne30np4.pg2/map_5x5min_IGBP-GSDP_to_ne30np4.pg2_nomask_aave_da_c200426.nc</map>
<map frm_hgrid="3x3min"    frm_lmask="LandScan2004"  to_hgrid="ne30np4.pg2"   to_lmask="nomask" 
>lnd/clm2/mappingdata/maps/ne30np4.pg2/map_3x3min_LandScan2004_to_ne30np4.pg2_nomask_aave_da_c200426.nc</map>
<map frm_hgrid="360x720cru"    frm_lmask="cruncep"  to_hgrid="ne30np4.pg2"   to_lmask="nomask" 
>lnd/clm2/mappingdata/maps/ne30np4.pg2/map_360x720cru_cruncep_to_ne30np4.pg2_nomask_aave_da_c200426.nc</map>
<map frm_hgrid="3x3min"    frm_lmask="USGS"  to_hgrid="ne30np4.pg2"   to_lmask="nomask" 
>lnd/clm2/mappingdata/maps/ne30np4.pg2/map_3x3min_USGS_to_ne30np4.pg2_nomask_aave_da_c200426.nc</map>
<map frm_hgrid="0.9x1.25"    frm_lmask="GRDC"  to_hgrid="ne30np4.pg2"   to_lmask="nomask" 
>lnd/clm2/mappingdata/maps/ne30np4.pg2/map_0.9x1.25_GRDC_to_ne30np4.pg2_nomask_aave_da_c200426.nc</map>
<map frm_hgrid="0.5x0.5"    frm_lmask="AVHRR"  to_hgrid="ne30np4.pg2"   to_lmask="nomask" 
>lnd/clm2/mappingdata/maps/ne30np4.pg2/map_0.5x0.5_AVHRR_to_ne30np4.pg2_nomask_aave_da_c200426.nc</map>
<map frm_hgrid="1km-merge-10min"    frm_lmask="HYDRO1K-merge-nomask"  to_hgrid="ne30np4.pg2"   to_lmask="nomask" 
>lnd/clm2/mappingdata/maps/ne30np4.pg2/map_1km-merge-10min_HYDRO1K-merge-nomask_to_ne30np4.pg2_nomask_aave_da_c200426.nc</map>
<map frm_hgrid="10x10min"    frm_lmask="IGBPmergeICESatGIS"  to_hgrid="ne30np4.pg2"   to_lmask="nomask" 
>lnd/clm2/mappingdata/maps/ne30np4.pg2/map_10x10min_IGBPmergeICESatGIS_to_ne30np4.pg2_nomask_aave_da_c200426.nc</map>
<map frm_hgrid="0.5x0.5"    frm_lmask="MODIS"  to_hgrid="ne30np4.pg2"   to_lmask="nomask" 
>lnd/clm2/mappingdata/maps/ne30np4.pg2/map_0.5x0.5_MODIS_to_ne30np4.pg2_nomask_aave_da_c200426.nc</map>
<map frm_hgrid="5x5min"    frm_lmask="ISRIC-WISE"  to_hgrid="ne30np4.pg2"   to_lmask="nomask" 
>lnd/clm2/mappingdata/maps/ne30np4.pg2/map_5x5min_ISRIC-WISE_to_ne30np4.pg2_nomask_aave_da_c200426.nc</map>
<map frm_hgrid="3x3min"    frm_lmask="MODISv2"  to_hgrid="ne30np4.pg2"   to_lmask="nomask" 
>lnd/clm2/mappingdata/maps/ne30np4.pg2/map_3x3min_MODISv2_to_ne30np4.pg2_nomask_aave_da_c200426.nc</map>
<map frm_hgrid="3x3min"    frm_lmask="GLOBE-Gardner"  to_hgrid="ne30np4.pg2"   to_lmask="nomask" 
>lnd/clm2/mappingdata/maps/ne30np4.pg2/map_3x3min_GLOBE-Gardner_to_ne30np4.pg2_nomask_aave_da_c200426.nc</map>
<map frm_hgrid="5x5min"    frm_lmask="ORNL-Soil"  to_hgrid="ne30np4.pg2"   to_lmask="nomask" 
>lnd/clm2/mappingdata/maps/ne30np4.pg2/map_5x5min_ORNL-Soil_to_ne30np4.pg2_nomask_aave_da_c200426.nc</map>
<map frm_hgrid="10x10min"    frm_lmask="nomask"  to_hgrid="ne30np4.pg2"   to_lmask="nomask" 
>lnd/clm2/mappingdata/maps/ne30np4.pg2/map_10x10min_nomask_to_ne30np4.pg2_nomask_aave_da_c200426.nc</map>
<map frm_hgrid="0.25x0.25"    frm_lmask="MODIS"  to_hgrid="ne30np4.pg2"   to_lmask="nomask" 
>lnd/clm2/mappingdata/maps/ne30np4.pg2/map_0.25x0.25_MODIS_to_ne30np4.pg2_nomask_aave_da_c200426.nc</map>

<!-- mapping files for ne30np4.pg2 END --> 

<!-- mapping files for ne30pg3 START added on Wed Jun 17 10:46:39 2020-->
<!-- Created by lnd/clm/bld/namelist_files/createMapEntry.pl--> 

<map frm_hgrid="3x3min"    frm_lmask="USGS"  to_hgrid="ne30np4.pg3"   to_lmask="nomask" 
>lnd/clm2/mappingdata/maps/ne30pg3/map_3x3min_USGS_to_ne30np4.pg3_nomask_aave_da_c200426.nc</map>
<map frm_hgrid="0.25x0.25"    frm_lmask="MODIS"  to_hgrid="ne30np4.pg3"   to_lmask="nomask" 
>lnd/clm2/mappingdata/maps/ne30pg3/map_0.25x0.25_MODIS_to_ne30np4.pg3_nomask_aave_da_c200426.nc</map>
<map frm_hgrid="5x5min"    frm_lmask="ORNL-Soil"  to_hgrid="ne30np4.pg3"   to_lmask="nomask" 
>lnd/clm2/mappingdata/maps/ne30pg3/map_5x5min_ORNL-Soil_to_ne30np4.pg3_nomask_aave_da_c200426.nc</map>
<map frm_hgrid="3x3min"    frm_lmask="LandScan2004"  to_hgrid="ne30np4.pg3"   to_lmask="nomask" 
>lnd/clm2/mappingdata/maps/ne30pg3/map_3x3min_LandScan2004_to_ne30np4.pg3_nomask_aave_da_c200426.nc</map>
<map frm_hgrid="5x5min"    frm_lmask="nomask"  to_hgrid="ne30np4.pg3"   to_lmask="nomask" 
>lnd/clm2/mappingdata/maps/ne30pg3/map_5x5min_nomask_to_ne30np4.pg3_nomask_aave_da_c200426.nc</map>
<map frm_hgrid="0.9x1.25"    frm_lmask="GRDC"  to_hgrid="ne30np4.pg3"   to_lmask="nomask" 
>lnd/clm2/mappingdata/maps/ne30pg3/map_0.9x1.25_GRDC_to_ne30np4.pg3_nomask_aave_da_c200426.nc</map>
<map frm_hgrid="3x3min"    frm_lmask="MODISv2"  to_hgrid="ne30np4.pg3"   to_lmask="nomask" 
>lnd/clm2/mappingdata/maps/ne30pg3/map_3x3min_MODISv2_to_ne30np4.pg3_nomask_aave_da_c200426.nc</map>
<map frm_hgrid="5x5min"    frm_lmask="ISRIC-WISE"  to_hgrid="ne30np4.pg3"   to_lmask="nomask" 
>lnd/clm2/mappingdata/maps/ne30pg3/map_5x5min_ISRIC-WISE_to_ne30np4.pg3_nomask_aave_da_c200426.nc</map>
<map frm_hgrid="3x3min"    frm_lmask="GLOBE-Gardner-mergeGIS"  to_hgrid="ne30np4.pg3"   to_lmask="nomask" 
>lnd/clm2/mappingdata/maps/ne30pg3/map_3x3min_GLOBE-Gardner-mergeGIS_to_ne30np4.pg3_nomask_aave_da_c200426.nc</map>
<map frm_hgrid="5x5min"    frm_lmask="IGBP-GSDP"  to_hgrid="ne30np4.pg3"   to_lmask="nomask" 
>lnd/clm2/mappingdata/maps/ne30pg3/map_5x5min_IGBP-GSDP_to_ne30np4.pg3_nomask_aave_da_c200426.nc</map>
<map frm_hgrid="3x3min"    frm_lmask="MODIS-wCsp"  to_hgrid="ne30np4.pg3"   to_lmask="nomask" 
>lnd/clm2/mappingdata/maps/ne30pg3/map_3x3min_MODIS-wCsp_to_ne30np4.pg3_nomask_aave_da_c200426.nc</map>
<map frm_hgrid="3x3min"    frm_lmask="GLOBE-Gardner"  to_hgrid="ne30np4.pg3"   to_lmask="nomask" 
>lnd/clm2/mappingdata/maps/ne30pg3/map_3x3min_GLOBE-Gardner_to_ne30np4.pg3_nomask_aave_da_c200426.nc</map>
<map frm_hgrid="10x10min"    frm_lmask="IGBPmergeICESatGIS"  to_hgrid="ne30np4.pg3"   to_lmask="nomask" 
>lnd/clm2/mappingdata/maps/ne30pg3/map_10x10min_IGBPmergeICESatGIS_to_ne30np4.pg3_nomask_aave_da_c200426.nc</map>
<map frm_hgrid="360x720cru"    frm_lmask="cruncep"  to_hgrid="ne30np4.pg3"   to_lmask="nomask" 
>lnd/clm2/mappingdata/maps/ne30pg3/map_360x720cru_cruncep_to_ne30np4.pg3_nomask_aave_da_c200426.nc</map>
<map frm_hgrid="10x10min"    frm_lmask="nomask"  to_hgrid="ne30np4.pg3"   to_lmask="nomask" 
>lnd/clm2/mappingdata/maps/ne30pg3/map_10x10min_nomask_to_ne30np4.pg3_nomask_aave_da_c200426.nc</map>
<map frm_hgrid="0.5x0.5"    frm_lmask="MODIS"  to_hgrid="ne30np4.pg3"   to_lmask="nomask" 
>lnd/clm2/mappingdata/maps/ne30pg3/map_0.5x0.5_MODIS_to_ne30np4.pg3_nomask_aave_da_c200426.nc</map>
<map frm_hgrid="1km-merge-10min"    frm_lmask="HYDRO1K-merge-nomask"  to_hgrid="ne30np4.pg3"   to_lmask="nomask" 
>lnd/clm2/mappingdata/maps/ne30pg3/map_1km-merge-10min_HYDRO1K-merge-nomask_to_ne30np4.pg3_nomask_aave_da_c200426.nc</map>
<map frm_hgrid="0.5x0.5"    frm_lmask="AVHRR"  to_hgrid="ne30np4.pg3"   to_lmask="nomask" 
>lnd/clm2/mappingdata/maps/ne30pg3/map_0.5x0.5_AVHRR_to_ne30np4.pg3_nomask_aave_da_c200426.nc</map>

<!-- mapping files for ne30pg3 END --> 

<!-- mapping files for ne120np4.pg2 START added on Wed Jun 17 10:40:49 2020-->
<!-- Created by lnd/clm/bld/namelist_files/createMapEntry.pl--> 

<map frm_hgrid="10x10min"    frm_lmask="nomask"  to_hgrid="ne120np4.pg2"   to_lmask="nomask" 
>lnd/clm2/mappingdata/maps/ne120np4.pg2/map_10x10min_nomask_to_ne120np4.pg2_nomask_aave_da_c200426.nc</map>
<map frm_hgrid="5x5min"    frm_lmask="ISRIC-WISE"  to_hgrid="ne120np4.pg2"   to_lmask="nomask" 
>lnd/clm2/mappingdata/maps/ne120np4.pg2/map_5x5min_ISRIC-WISE_to_ne120np4.pg2_nomask_aave_da_c200426.nc</map>
<map frm_hgrid="360x720cru"    frm_lmask="cruncep"  to_hgrid="ne120np4.pg2"   to_lmask="nomask" 
>lnd/clm2/mappingdata/maps/ne120np4.pg2/map_360x720cru_cruncep_to_ne120np4.pg2_nomask_aave_da_c200426.nc</map>
<map frm_hgrid="5x5min"    frm_lmask="IGBP-GSDP"  to_hgrid="ne120np4.pg2"   to_lmask="nomask" 
>lnd/clm2/mappingdata/maps/ne120np4.pg2/map_5x5min_IGBP-GSDP_to_ne120np4.pg2_nomask_aave_da_c200426.nc</map>
<map frm_hgrid="0.25x0.25"    frm_lmask="MODIS"  to_hgrid="ne120np4.pg2"   to_lmask="nomask" 
>lnd/clm2/mappingdata/maps/ne120np4.pg2/map_0.25x0.25_MODIS_to_ne120np4.pg2_nomask_aave_da_c200426.nc</map>
<map frm_hgrid="5x5min"    frm_lmask="nomask"  to_hgrid="ne120np4.pg2"   to_lmask="nomask" 
>lnd/clm2/mappingdata/maps/ne120np4.pg2/map_5x5min_nomask_to_ne120np4.pg2_nomask_aave_da_c200426.nc</map>
<map frm_hgrid="3x3min"    frm_lmask="USGS"  to_hgrid="ne120np4.pg2"   to_lmask="nomask" 
>lnd/clm2/mappingdata/maps/ne120np4.pg2/map_3x3min_USGS_to_ne120np4.pg2_nomask_aave_da_c200426.nc</map>
<map frm_hgrid="3x3min"    frm_lmask="LandScan2004"  to_hgrid="ne120np4.pg2"   to_lmask="nomask" 
>lnd/clm2/mappingdata/maps/ne120np4.pg2/map_3x3min_LandScan2004_to_ne120np4.pg2_nomask_aave_da_c200426.nc</map>
<map frm_hgrid="0.5x0.5"    frm_lmask="MODIS"  to_hgrid="ne120np4.pg2"   to_lmask="nomask" 
>lnd/clm2/mappingdata/maps/ne120np4.pg2/map_0.5x0.5_MODIS_to_ne120np4.pg2_nomask_aave_da_c200426.nc</map>
<map frm_hgrid="3x3min"    frm_lmask="MODISv2"  to_hgrid="ne120np4.pg2"   to_lmask="nomask" 
>lnd/clm2/mappingdata/maps/ne120np4.pg2/map_3x3min_MODISv2_to_ne120np4.pg2_nomask_aave_da_c200426.nc</map>
<map frm_hgrid="10x10min"    frm_lmask="IGBPmergeICESatGIS"  to_hgrid="ne120np4.pg2"   to_lmask="nomask" 
>lnd/clm2/mappingdata/maps/ne120np4.pg2/map_10x10min_IGBPmergeICESatGIS_to_ne120np4.pg2_nomask_aave_da_c200426.nc</map>
<map frm_hgrid="0.9x1.25"    frm_lmask="GRDC"  to_hgrid="ne120np4.pg2"   to_lmask="nomask" 
>lnd/clm2/mappingdata/maps/ne120np4.pg2/map_0.9x1.25_GRDC_to_ne120np4.pg2_nomask_aave_da_c200426.nc</map>
<map frm_hgrid="0.5x0.5"    frm_lmask="AVHRR"  to_hgrid="ne120np4.pg2"   to_lmask="nomask" 
>lnd/clm2/mappingdata/maps/ne120np4.pg2/map_0.5x0.5_AVHRR_to_ne120np4.pg2_nomask_aave_da_c200426.nc</map>
<map frm_hgrid="5x5min"    frm_lmask="ORNL-Soil"  to_hgrid="ne120np4.pg2"   to_lmask="nomask" 
>lnd/clm2/mappingdata/maps/ne120np4.pg2/map_5x5min_ORNL-Soil_to_ne120np4.pg2_nomask_aave_da_c200426.nc</map>
<map frm_hgrid="3x3min"    frm_lmask="MODIS-wCsp"  to_hgrid="ne120np4.pg2"   to_lmask="nomask" 
>lnd/clm2/mappingdata/maps/ne120np4.pg2/map_3x3min_MODIS-wCsp_to_ne120np4.pg2_nomask_aave_da_c200426.nc</map>
<map frm_hgrid="3x3min"    frm_lmask="GLOBE-Gardner"  to_hgrid="ne120np4.pg2"   to_lmask="nomask" 
>lnd/clm2/mappingdata/maps/ne120np4.pg2/map_3x3min_GLOBE-Gardner_to_ne120np4.pg2_nomask_aave_da_c200426.nc</map>
<map frm_hgrid="3x3min"    frm_lmask="GLOBE-Gardner-mergeGIS"  to_hgrid="ne120np4.pg2"   to_lmask="nomask" 
>lnd/clm2/mappingdata/maps/ne120np4.pg2/map_3x3min_GLOBE-Gardner-mergeGIS_to_ne120np4.pg2_nomask_aave_da_c200426.nc</map>
<map frm_hgrid="1km-merge-10min"    frm_lmask="HYDRO1K-merge-nomask"  to_hgrid="ne120np4.pg2"   to_lmask="nomask" 
>lnd/clm2/mappingdata/maps/ne120np4.pg2/map_1km-merge-10min_HYDRO1K-merge-nomask_to_ne120np4.pg2_nomask_aave_da_c200426.nc</map>

<!-- mapping files for ne120np4.pg2 END --> 

<!-- mapping files for ne120np4.pg3 START added on Wed Jun 17 10:40:49 2020-->
<!-- Created by lnd/clm/bld/namelist_files/createMapEntry.pl--> 

<map frm_hgrid="0.5x0.5"    frm_lmask="MODIS"  to_hgrid="ne120np4.pg3"   to_lmask="nomask" 
>lnd/clm2/mappingdata/maps/ne120np4.pg3/map_0.5x0.5_MODIS_to_ne120np4.pg3_nomask_aave_da_c200426.nc</map>
<map frm_hgrid="5x5min"    frm_lmask="ORNL-Soil"  to_hgrid="ne120np4.pg3"   to_lmask="nomask" 
>lnd/clm2/mappingdata/maps/ne120np4.pg3/map_5x5min_ORNL-Soil_to_ne120np4.pg3_nomask_aave_da_c200426.nc</map>
<map frm_hgrid="10x10min"    frm_lmask="IGBPmergeICESatGIS"  to_hgrid="ne120np4.pg3"   to_lmask="nomask" 
>lnd/clm2/mappingdata/maps/ne120np4.pg3/map_10x10min_IGBPmergeICESatGIS_to_ne120np4.pg3_nomask_aave_da_c200426.nc</map>
<map frm_hgrid="0.25x0.25"    frm_lmask="MODIS"  to_hgrid="ne120np4.pg3"   to_lmask="nomask" 
>lnd/clm2/mappingdata/maps/ne120np4.pg3/map_0.25x0.25_MODIS_to_ne120np4.pg3_nomask_aave_da_c200426.nc</map>
<map frm_hgrid="10x10min"    frm_lmask="nomask"  to_hgrid="ne120np4.pg3"   to_lmask="nomask" 
>lnd/clm2/mappingdata/maps/ne120np4.pg3/map_10x10min_nomask_to_ne120np4.pg3_nomask_aave_da_c200426.nc</map>
<map frm_hgrid="1km-merge-10min"    frm_lmask="HYDRO1K-merge-nomask"  to_hgrid="ne120np4.pg3"   to_lmask="nomask" 
>lnd/clm2/mappingdata/maps/ne120np4.pg3/map_1km-merge-10min_HYDRO1K-merge-nomask_to_ne120np4.pg3_nomask_aave_da_c200426.nc</map>
<map frm_hgrid="3x3min"    frm_lmask="MODIS-wCsp"  to_hgrid="ne120np4.pg3"   to_lmask="nomask" 
>lnd/clm2/mappingdata/maps/ne120np4.pg3/map_3x3min_MODIS-wCsp_to_ne120np4.pg3_nomask_aave_da_c200426.nc</map>
<map frm_hgrid="360x720cru"    frm_lmask="cruncep"  to_hgrid="ne120np4.pg3"   to_lmask="nomask" 
>lnd/clm2/mappingdata/maps/ne120np4.pg3/map_360x720cru_cruncep_to_ne120np4.pg3_nomask_aave_da_c200426.nc</map>
<map frm_hgrid="3x3min"    frm_lmask="LandScan2004"  to_hgrid="ne120np4.pg3"   to_lmask="nomask" 
>lnd/clm2/mappingdata/maps/ne120np4.pg3/map_3x3min_LandScan2004_to_ne120np4.pg3_nomask_aave_da_c200426.nc</map>
<map frm_hgrid="0.5x0.5"    frm_lmask="AVHRR"  to_hgrid="ne120np4.pg3"   to_lmask="nomask" 
>lnd/clm2/mappingdata/maps/ne120np4.pg3/map_0.5x0.5_AVHRR_to_ne120np4.pg3_nomask_aave_da_c200426.nc</map>
<map frm_hgrid="3x3min"    frm_lmask="USGS"  to_hgrid="ne120np4.pg3"   to_lmask="nomask" 
>lnd/clm2/mappingdata/maps/ne120np4.pg3/map_3x3min_USGS_to_ne120np4.pg3_nomask_aave_da_c200426.nc</map>
<map frm_hgrid="3x3min"    frm_lmask="GLOBE-Gardner-mergeGIS"  to_hgrid="ne120np4.pg3"   to_lmask="nomask" 
>lnd/clm2/mappingdata/maps/ne120np4.pg3/map_3x3min_GLOBE-Gardner-mergeGIS_to_ne120np4.pg3_nomask_aave_da_c200426.nc</map>
<map frm_hgrid="3x3min"    frm_lmask="GLOBE-Gardner"  to_hgrid="ne120np4.pg3"   to_lmask="nomask" 
>lnd/clm2/mappingdata/maps/ne120np4.pg3/map_3x3min_GLOBE-Gardner_to_ne120np4.pg3_nomask_aave_da_c200426.nc</map>
<map frm_hgrid="0.9x1.25"    frm_lmask="GRDC"  to_hgrid="ne120np4.pg3"   to_lmask="nomask" 
>lnd/clm2/mappingdata/maps/ne120np4.pg3/map_0.9x1.25_GRDC_to_ne120np4.pg3_nomask_aave_da_c200426.nc</map>
<map frm_hgrid="5x5min"    frm_lmask="IGBP-GSDP"  to_hgrid="ne120np4.pg3"   to_lmask="nomask" 
>lnd/clm2/mappingdata/maps/ne120np4.pg3/map_5x5min_IGBP-GSDP_to_ne120np4.pg3_nomask_aave_da_c200426.nc</map>
<map frm_hgrid="5x5min"    frm_lmask="ISRIC-WISE"  to_hgrid="ne120np4.pg3"   to_lmask="nomask" 
>lnd/clm2/mappingdata/maps/ne120np4.pg3/map_5x5min_ISRIC-WISE_to_ne120np4.pg3_nomask_aave_da_c200426.nc</map>
<map frm_hgrid="5x5min"    frm_lmask="nomask"  to_hgrid="ne120np4.pg3"   to_lmask="nomask" 
>lnd/clm2/mappingdata/maps/ne120np4.pg3/map_5x5min_nomask_to_ne120np4.pg3_nomask_aave_da_c200426.nc</map>
<map frm_hgrid="3x3min"    frm_lmask="MODISv2"  to_hgrid="ne120np4.pg3"   to_lmask="nomask" 
>lnd/clm2/mappingdata/maps/ne120np4.pg3/map_3x3min_MODISv2_to_ne120np4.pg3_nomask_aave_da_c200426.nc</map>

<!-- mapping files for ne120np4.pg3 END --> 
<!-- =========================================  -->
<!-- Defaults for modelio namelist              -->
<!-- =========================================  -->

<diri>.</diri>
<diro>.</diro>

<!-- =========================================  -->
<!-- Defaults for ch4par_in namelist            -->
<!-- =========================================  -->

<finundation_method phys="clm5_1" >TWS_inversion</finundation_method>
<finundation_method phys="clm5_0" >TWS_inversion</finundation_method>
<finundation_method phys="clm4_5" >ZWT_inversion</finundation_method>
<use_aereoxid_prog use_cn=".true."   >.true.</use_aereoxid_prog>
<use_aereoxid_prog use_fates=".true.">.true.</use_aereoxid_prog>

<finundation_res finundation_method="TWS_inversion">1.9x2.5</finundation_res>
<finundation_res finundation_method="ZWT_inversion">1.9x2.5</finundation_res>

<stream_fldfilename_ch4finundated finundation_method="TWS_inversion" hgrid="1.9x2.5"
>lnd/clm2/paramdata/finundated_inversiondata_0.9x1.25_c170706.nc</stream_fldfilename_ch4finundated>
<stream_fldfilename_ch4finundated finundation_method="ZWT_inversion" hgrid="1.9x2.5"
>lnd/clm2/paramdata/finundated_inversiondata_0.9x1.25_c170706.nc</stream_fldfilename_ch4finundated>

<!-- =========================================  -->
<!-- Defaults for different BGC modes           -->
<!-- =========================================  -->

<use_vertsoilc       bgc_mode="sp"  >.false.</use_vertsoilc>
<use_century_decomp  bgc_mode="sp"  >.false.</use_century_decomp>
<use_lch4            bgc_mode="sp"  >.false.</use_lch4>
<use_nitrif_denitrif bgc_mode="sp"  >.false.</use_nitrif_denitrif>

<use_vertsoilc       bgc_mode="cn"  >.false.</use_vertsoilc>
<use_century_decomp  bgc_mode="cn"  >.false.</use_century_decomp>
<use_lch4            bgc_mode="cn"  >.false.</use_lch4>
<use_nitrif_denitrif bgc_mode="cn"  >.false.</use_nitrif_denitrif>

<use_vertsoilc       bgc_mode="bgc" >.true.</use_vertsoilc>
<use_century_decomp  bgc_mode="bgc" >.true.</use_century_decomp>
<use_lch4            bgc_mode="bgc" >.true.</use_lch4>
<use_nitrif_denitrif bgc_mode="bgc" >.true.</use_nitrif_denitrif>

<use_vertsoilc       bgc_mode="fates"  >.true.</use_vertsoilc>
<use_century_decomp  bgc_mode="fates"  >.true.</use_century_decomp>
<use_lch4            bgc_mode="fates"  >.false.</use_lch4>
<use_nitrif_denitrif bgc_mode="fates"  >.false.</use_nitrif_denitrif>

<!-- ===== FATES DEFAULTS =========== -->
<use_fates_spitfire            use_fates=".true.">.false.</use_fates_spitfire>
<use_fates_planthydro          use_fates=".true.">.false.</use_fates_planthydro>
<use_fates_ed_st3              use_fates=".true.">.false.</use_fates_ed_st3>
<use_fates_ed_prescribed_phys  use_fates=".true.">.false.</use_fates_ed_prescribed_phys>
<use_fates_logging             use_fates=".true.">.false.</use_fates_logging>
<use_fates_inventory_init      use_fates=".true.">.false.</use_fates_inventory_init>
<fates_parteh_mode             use_fates=".true.">1</fates_parteh_mode>

<!-- =========================================  -->
<!-- Defaults for dynamic subgrid               -->
<!-- (some other defaults for dynamic subgrid   -->
<!-- are set in the BuildNamelist code)         -->
<!-- =========================================  -->
<do_transient_lakes>.false.</do_transient_lakes>
<reset_dynbal_baselines>.false.</reset_dynbal_baselines>

<!-- =========================================  -->
<!-- Defaults for water tracers                 -->
<!-- =========================================  -->

<enable_water_tracer_consistency_checks>.false.</enable_water_tracer_consistency_checks>

<enable_water_isotopes>.false.</enable_water_isotopes>

<!-- =========================================  -->
<!-- Defaults for init_interp                   -->
<!-- =========================================  -->

<init_interp_method>general</init_interp_method>

</namelist_defaults><|MERGE_RESOLUTION|>--- conflicted
+++ resolved
@@ -473,15 +473,9 @@
 <!-- The default filenames are given relative to the root directory
      for the CLM2 data in the CESM distribution -->
 <!-- Plant function types (relative to {csmdata}) -->
-<<<<<<< HEAD
-<paramfile phys="clm5_1" >lnd/clm2/paramdata/ctsm51_params.c201105.nc</paramfile>
-<paramfile phys="clm5_0" >lnd/clm2/paramdata/clm50_params.c200926.nc</paramfile>
-<paramfile phys="clm4_5" >lnd/clm2/paramdata/clm45_params.c200926.nc</paramfile>
-=======
-<paramfile phys="clm5_1" >lnd/clm2/paramdata/ctsm51_params.c210112.nc</paramfile>
-<paramfile phys="clm5_0" >lnd/clm2/paramdata/clm50_params.c210112.nc</paramfile>
-<paramfile phys="clm4_5" >lnd/clm2/paramdata/clm45_params.c210112.nc</paramfile>
->>>>>>> 10ea6eea
+<paramfile phys="clm5_1" >lnd/clm2/paramdata/ctsm51_params.c210113b.nc</paramfile>
+<paramfile phys="clm5_0" >lnd/clm2/paramdata/clm50_params.c210113.nc</paramfile>
+<paramfile phys="clm4_5" >lnd/clm2/paramdata/clm45_params.c210113.nc</paramfile>
 
 <!-- ================================================================== -->
 <!-- FATES default parameter file                                       -->
