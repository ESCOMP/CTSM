--- conflicted
+++ resolved
@@ -468,10 +468,8 @@
 <nnegcrit phys="clm4_5" use_cn=".true.">-6.d+1</nnegcrit>
 
 <!-- Plant hydraulic stress -->
-<<<<<<< HEAD
-<use_hydrstress phys="clm4_5"                 >.false.</use_hydrstress>
-<use_hydrstress phys="clm5_0" use_fates=".true." >.false.</use_hydrstress>
-<use_hydrstress phys="clm5_0" use_fates=".false.">.true.</use_hydrstress>
+<use_hydrstress                                                      >.false.</use_hydrstress>
+<use_hydrstress phys="clm5_0" use_fates=".false." configuration="clm">.true.</use_hydrstress>
 
 <!-- flow of agricultural nitrogen (fan) model -->
 <use_fan>.false.</use_fan>
@@ -481,10 +479,6 @@
 <use_fan fan_mode='full'>.true.</use_fan>
 
 
-=======
-<use_hydrstress                                                      >.false.</use_hydrstress>
-<use_hydrstress phys="clm5_0" use_fates=".false." configuration="clm">.true.</use_hydrstress>
->>>>>>> 395548be
 <!--
 
      Initial condition files to use and or interpolate from
