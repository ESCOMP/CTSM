--- conflicted
+++ resolved
@@ -393,13 +393,8 @@
 <!-- The default filenames are given relative to the root directory
      for the CLM2 data in the CESM distribution -->
 <!-- Plant function types (relative to {csmdata}) -->
-<<<<<<< HEAD
-<paramfile phys="clm5_0">lnd/clm2/paramdata/clm5_params.c200604b.nc</paramfile>
-<paramfile phys="clm4_5">lnd/clm2/paramdata/clm_params.c200519.nc</paramfile>
-=======
-<paramfile phys="clm5_0">lnd/clm2/paramdata/clm5_params.c200614.nc</paramfile>
+<paramfile phys="clm5_0">lnd/clm2/paramdata/clm5_params.c200623.nc</paramfile>
 <paramfile phys="clm4_5">lnd/clm2/paramdata/clm45_params.c200614.nc</paramfile>
->>>>>>> 3029203d
 
 <!-- ================================================================== -->
 <!-- FATES default parameter file                                       -->
