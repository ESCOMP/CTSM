--- conflicted
+++ resolved
@@ -3771,11 +3771,7 @@
 
   if ($nl_flags->{'megan'} ) {
     if ( &value_is_true( $nl_flags->{'use_fates'} ) ) {
-<<<<<<< HEAD
-       $log->fatal_error("MEGAN can NOT be on when FATES is also on.\n" .
-=======
        $log->warning("MEGAN can NOT be on when FATES is also on.\n" .
->>>>>>> 94e1bdc4
                    "   Use the '-no-megan' option when '-bgc fates' is activated");
     }
     add_default($opts,  $nl_flags->{'inputdata_rootdir'}, $definition, $defaults, $nl, 'megan_specifier');
