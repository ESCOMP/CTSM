--- conflicted
+++ resolved
@@ -97,7 +97,7 @@
 				        CENTURY or MIMICS decomposition
                                         This toggles on the namelist variables:
 				        use_fates. use_lch4 and use_nitrif_denitrif are optional
-				 
+
                               (Only for CLM4.5/CLM5.0)
      -[no-]chk_res            Also check [do NOT check] to make sure the resolution and
                               land-mask is valid.
@@ -1011,7 +1011,7 @@
      if ( ! &value_is_true($nl_flags->{'neon'}) ) {
          if ( defined($opts->{'clm_usr_name'}) ) {
             $log->warning("The NEON lightning dataset does NOT cover the entire globe, make sure it covers the region for your grid");
-         } else { 
+         } else {
             $log->fatal_error("The NEON lightning dataset can NOT be used for global grids or regions or points outside of its area as it does NOT cover the entire globe.");
          }
      }
@@ -1714,15 +1714,14 @@
   setup_logic_lai_streams($opts,  $nl_flags, $definition, $defaults, $nl);
 
   ##################################
-<<<<<<< HEAD
+  # namelist group: cropcal_streams  #
+  ##################################
+  setup_logic_cropcal_streams($opts,  $nl_flags, $definition, $defaults, $nl);
+
+  ##################################
   # namelist group: dO3_streams  #
   ##################################
   setup_logic_do3_streams($opts,  $nl_flags, $definition, $defaults, $nl);
-=======
-  # namelist group: cropcal_streams  #
-  ##################################
-  setup_logic_cropcal_streams($opts,  $nl_flags, $definition, $defaults, $nl);
->>>>>>> 4eb5320f
 
   ##########################################
   # namelist group: soil_moisture_streams  #
@@ -2278,7 +2277,7 @@
      }
      add_default($opts, $nl_flags->{'inputdata_rootdir'}, $definition, $defaults, $nl, "initial_seed_at_planting",
                  'use_crop'=>$nl->get_value('use_crop') );
-     
+
      my $crop_residue_removal_frac = $nl->get_value('crop_residue_removal_frac');
      add_default($opts, $nl_flags->{'inputdata_rootdir'}, $definition, $defaults, $nl, 'crop_residue_removal_frac' );
      if ( $crop_residue_removal_frac < 0.0 or $crop_residue_removal_frac > 1.0 ) {
@@ -2619,8 +2618,8 @@
                 if ( defined($use_init_interp_default) ) {
                    $log->fatal_error($err_msg." but can't find one without $useinitvar being set to true, change it to true in your user_nl_clm file in your case");
                 } else {
-                   my $set = "Relevent settings: use_cndv = ". $nl_flags->{'use_cndv'} . " phys = " . 
-                              $physv->as_string() . " hgrid = " . $nl_flags->{'res'} . " sim_year = " . 
+                   my $set = "Relevent settings: use_cndv = ". $nl_flags->{'use_cndv'} . " phys = " .
+                              $physv->as_string() . " hgrid = " . $nl_flags->{'res'} . " sim_year = " .
                               $settings{'sim_year'} . " lnd_tuning_mode = " . $nl_flags->{'lnd_tuning_mode'} .
                               "use_fates = " . $nl_flags->{'use_fates'};
                    $log->fatal_error($err_msg." but the default setting of $useinitvar is false, so set both $var to a startup file and $useinitvar==TRUE, or developers should modify the namelist_defaults file".$set);
@@ -3163,7 +3162,7 @@
       add_default($opts, $nl_flags->{'inputdata_rootdir'}, $definition, $defaults, $nl,
 		  'suplnitro', 'use_fates'=>$nl_flags->{'use_fates'});
   }
-  
+
   #
   # Error checking for suplnitro
   #
@@ -3688,10 +3687,10 @@
                 'use_cn'=>$nl_flags->{'use_cn'}, 'hgrid'=>$nl_flags->{'res'},
                 'clm_accelerated_spinup'=>$nl_flags->{'clm_accelerated_spinup'} );
     add_default($opts, $nl_flags->{'inputdata_rootdir'}, $definition, $defaults, $nl, 'ndep_taxmode', 'phys'=>$nl_flags->{'phys'},
-		'use_cn'=>$nl_flags->{'use_cn'}, 
+		'use_cn'=>$nl_flags->{'use_cn'},
 		'lnd_tuning_mode'=>$nl_flags->{'lnd_tuning_mode'} );
     add_default($opts, $nl_flags->{'inputdata_rootdir'}, $definition, $defaults, $nl, 'ndep_varlist', 'phys'=>$nl_flags->{'phys'},
-		'use_cn'=>$nl_flags->{'use_cn'}, 
+		'use_cn'=>$nl_flags->{'use_cn'},
 		'lnd_tuning_mode'=>$nl_flags->{'lnd_tuning_mode'} );
     add_default($opts, $nl_flags->{'inputdata_rootdir'}, $definition, $defaults, $nl, 'stream_year_first_ndep', 'phys'=>$nl_flags->{'phys'},
                 'use_cn'=>$nl_flags->{'use_cn'}, 'sim_year'=>$nl_flags->{'sim_year'},
@@ -4175,7 +4174,60 @@
 
 #-------------------------------------------------------------------------------
 
-<<<<<<< HEAD
+sub setup_logic_cropcal_streams {
+  my ($opts, $nl_flags, $definition, $defaults, $nl) = @_;
+
+  # Set first and last stream years
+  add_default($opts, $nl_flags->{'inputdata_rootdir'}, $definition, $defaults, $nl, 'stream_year_first_cropcal',
+              'sim_year'=>$nl_flags->{'sim_year'},
+              'sim_year_range'=>$nl_flags->{'sim_year_range'});
+  add_default($opts, $nl_flags->{'inputdata_rootdir'}, $definition, $defaults, $nl, 'stream_year_last_cropcal',
+              'sim_year'=>$nl_flags->{'sim_year'},
+              'sim_year_range'=>$nl_flags->{'sim_year_range'});
+
+  # Set align year, if first and last years are different
+  if ( $nl->get_value('stream_year_first_cropcal') !=
+      $nl->get_value('stream_year_last_cropcal') ) {
+    add_default($opts, $nl_flags->{'inputdata_rootdir'}, $definition, $defaults, $nl,
+                'model_year_align_cropcal', 'sim_year'=>$nl_flags->{'sim_year'},
+                'sim_year_range'=>$nl_flags->{'sim_year_range'});
+  }
+
+  # Set up other crop calendar parameters
+  add_default($opts, $nl_flags->{'inputdata_rootdir'}, $definition, $defaults, $nl, 'generate_crop_gdds');
+  add_default($opts, $nl_flags->{'inputdata_rootdir'}, $definition, $defaults, $nl, 'use_mxmat');
+
+  # Option checks
+  my $generate_crop_gdds = $nl->get_value('generate_crop_gdds') ;
+  my $use_mxmat = $nl->get_value('use_mxmat') ;
+  my $swindow_start_file = $nl->get_value('stream_fldFileName_swindow_start') ;
+  my $swindow_end_file = $nl->get_value('stream_fldFileName_swindow_end') ;
+  my $gdd_file = $nl->get_value('stream_fldFileName_cultivar_gdds') ;
+  my $mesh_file = $nl->get_value('stream_meshfile_cropcal') ;
+  if ( ($swindow_start_file eq '' and $swindow_start_file ne '') or ($swindow_start_file ne '' and $swindow_start_file eq '') ) {
+    $log->fatal_error("When specifying sowing window dates, you must provide both swindow_start_file and swindow_end_file. To specify exact sowing dates, use the same file." );
+  }
+  if ( $generate_crop_gdds eq '.true.' ) {
+      if ( $use_mxmat eq '.true.' ) {
+          $log->fatal_error("If generate_crop_gdds is true, you must also set use_mxmat to false" );
+      }
+      if ( $swindow_start_file eq '' or $swindow_end_file eq '' ) {
+          $log->fatal_error("If generate_crop_gdds is true, you must specify stream_fldFileName_swindow_start and stream_fldFileName_swindow_end")
+      }
+      if ( $swindow_start_file ne $swindow_end_file ) {
+          $log->fatal_error("If generate_crop_gdds is true, you must specify exact sowing dates by setting stream_fldFileName_swindow_start and stream_fldFileName_swindow_end to the same file")
+      }
+      if ( $gdd_file ne '' ) {
+          $log->fatal_error("If generate_crop_gdds is true, do not specify stream_fldFileName_cultivar_gdds")
+      }
+  }
+  if ( $mesh_file eq '' and ( $swindow_start_file ne '' or $gdd_file ne '' ) ) {
+      $log->fatal_error("If prescribing crop sowing dates and/or maturity requirements, you must specify stream_meshfile_cropcal")
+  }
+}
+
+#-------------------------------------------------------------------------------
+
 sub setup_logic_do3_streams {
   # input file for creating diurnal ozone from >daily data
   my ($opts, $nl_flags, $definition, $defaults, $nl, $physv) = @_;
@@ -4197,58 +4249,6 @@
                                 " is defined, but use_do3_streams option NOT set to true");
          }
       }
-=======
-sub setup_logic_cropcal_streams {
-  my ($opts, $nl_flags, $definition, $defaults, $nl) = @_;
-
-  # Set first and last stream years
-  add_default($opts, $nl_flags->{'inputdata_rootdir'}, $definition, $defaults, $nl, 'stream_year_first_cropcal',
-              'sim_year'=>$nl_flags->{'sim_year'},
-              'sim_year_range'=>$nl_flags->{'sim_year_range'});
-  add_default($opts, $nl_flags->{'inputdata_rootdir'}, $definition, $defaults, $nl, 'stream_year_last_cropcal',
-              'sim_year'=>$nl_flags->{'sim_year'},
-              'sim_year_range'=>$nl_flags->{'sim_year_range'});
-
-  # Set align year, if first and last years are different
-  if ( $nl->get_value('stream_year_first_cropcal') !=
-      $nl->get_value('stream_year_last_cropcal') ) {
-    add_default($opts, $nl_flags->{'inputdata_rootdir'}, $definition, $defaults, $nl,
-                'model_year_align_cropcal', 'sim_year'=>$nl_flags->{'sim_year'},
-                'sim_year_range'=>$nl_flags->{'sim_year_range'});
-  }
-
-  # Set up other crop calendar parameters
-  add_default($opts, $nl_flags->{'inputdata_rootdir'}, $definition, $defaults, $nl, 'generate_crop_gdds');
-  add_default($opts, $nl_flags->{'inputdata_rootdir'}, $definition, $defaults, $nl, 'use_mxmat');
-
-  # Option checks
-  my $generate_crop_gdds = $nl->get_value('generate_crop_gdds') ;
-  my $use_mxmat = $nl->get_value('use_mxmat') ;
-  my $swindow_start_file = $nl->get_value('stream_fldFileName_swindow_start') ;
-  my $swindow_end_file = $nl->get_value('stream_fldFileName_swindow_end') ;
-  my $gdd_file = $nl->get_value('stream_fldFileName_cultivar_gdds') ;
-  my $mesh_file = $nl->get_value('stream_meshfile_cropcal') ;
-  if ( ($swindow_start_file eq '' and $swindow_start_file ne '') or ($swindow_start_file ne '' and $swindow_start_file eq '') ) {
-    $log->fatal_error("When specifying sowing window dates, you must provide both swindow_start_file and swindow_end_file. To specify exact sowing dates, use the same file." );
-  }
-  if ( $generate_crop_gdds eq '.true.' ) {
-      if ( $use_mxmat eq '.true.' ) {
-          $log->fatal_error("If generate_crop_gdds is true, you must also set use_mxmat to false" );
-      }
-      if ( $swindow_start_file eq '' or $swindow_end_file eq '' ) {
-          $log->fatal_error("If generate_crop_gdds is true, you must specify stream_fldFileName_swindow_start and stream_fldFileName_swindow_end")
-      }
-      if ( $swindow_start_file ne $swindow_end_file ) {
-          $log->fatal_error("If generate_crop_gdds is true, you must specify exact sowing dates by setting stream_fldFileName_swindow_start and stream_fldFileName_swindow_end to the same file")
-      }
-      if ( $gdd_file ne '' ) {
-          $log->fatal_error("If generate_crop_gdds is true, do not specify stream_fldFileName_cultivar_gdds")
-      }
-  }
-  if ( $mesh_file eq '' and ( $swindow_start_file ne '' or $gdd_file ne '' ) ) {
-      $log->fatal_error("If prescribing crop sowing dates and/or maturity requirements, you must specify stream_meshfile_cropcal")
-  }
->>>>>>> 4eb5320f
 }
 
 #-------------------------------------------------------------------------------
@@ -4555,8 +4555,8 @@
         my $suplnitro = $nl->get_value('suplnitro');
         my $parteh_mode = $nl->get_value('fates_parteh_mode');
         if ( ($parteh_mode == 1) &&  ($suplnitro !~ /ALL/) && not &value_is_true( $nl_flags->{'use_fates_sp'}) ) {
-          $log->fatal_error("supplemental Nitrogen (suplnitro) is NOT set to ALL, FATES is on, " . 
-                            "but and FATES-SP is not active, but fates_parteh_mode is 1, so Nitrogen is not active" . 
+          $log->fatal_error("supplemental Nitrogen (suplnitro) is NOT set to ALL, FATES is on, " .
+                            "but and FATES-SP is not active, but fates_parteh_mode is 1, so Nitrogen is not active" .
                             "Change suplnitro back to ALL");
         }
         #
@@ -4727,15 +4727,9 @@
                soilhydrology_inparm luna friction_velocity mineral_nitrogen_dynamics
                soilwater_movement_inparm rooting_profile_inparm
                soil_resis_inparm  bgc_shared canopyfluxes_inparm aerosol
-<<<<<<< HEAD
-               clmu_inparm clm_soilstate_inparm clm_nitrogen clm_snowhydrology_inparm
-               cnprecision_inparm clm_glacier_behavior crop irrigation_inparm
-               surfacealbedo_inparm water_tracers_inparm do3_streams);
-=======
                clmu_inparm clm_soilstate_inparm clm_nitrogen clm_snowhydrology_inparm hillslope_hydrology_inparm hillslope_properties_inparm
                cnprecision_inparm clm_glacier_behavior crop_inparm irrigation_inparm
-               surfacealbedo_inparm water_tracers_inparm tillage_inparm);
->>>>>>> 4eb5320f
+               surfacealbedo_inparm water_tracers_inparm tillage_inparm do3_streams);
 
   #@groups = qw(clm_inparm clm_canopyhydrology_inparm clm_soilhydrology_inparm
   #             finidat_consistency_checks dynpft_consistency_checks);
