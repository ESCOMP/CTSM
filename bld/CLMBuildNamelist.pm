# build-namelist
#
# This script builds the namelists for CLM
#
# The simplest use of build-namelist is to execute it from the build directory where configure
# was run.  By default it will use the config_cache.xml file that was written by configure to
# determine the build time properties of the executable, and will write the files that contain
# the output namelists in that same directory.  But if multiple runs are to made using the
# same executable, successive invocations of build-namelist will overwrite previously generated
# namelist files.  So generally the best strategy is to invoke build-namelist from the run
# directory and use the -config option to provide the filepath of the config_cache.xml file.
#
#
# Date        Contributor      Modification
# -------------------------------------------------------------------------------------------
# 2009-01-20  Vertenstein      Original version
# 2010-04-27  Kluzek           Add ndep streams capability
# 2011-07-25  Kluzek           Add multiple ensemble's of namelists
# 2012-03-23  Kluzek           Add megan namelist and do checking on it
# 2012-07-01  Kluzek           Add some common CESM namelist options
# 2013-12     Andre            Refactor everything into subroutines
# 2013-12     Muszala          Add Ecosystem Demography functionality
#--------------------------------------------------------------------------------------------

package CLMBuildNamelist;

require 5;

use strict;
#use warnings;
#use diagnostics;

use Cwd qw(getcwd abs_path);
use File::Basename qw(dirname);
use English;
use Getopt::Long;
use IO::File;
use File::Glob ':glob';

#-------------------------------------------------------------------------------
#
# Define a small number of global variables
#
#-------------------------------------------------------------------------------

(my $ProgName = $0) =~ s!(.*)/!!;      # name of this script
my $ProgDir  = $1;
$ProgName = "CLM " . "$ProgName";

my $cwd = abs_path(getcwd());  # absolute path of the current working directory
my $log;                       # Log messages object -- will be set in main, declaring it global here means it can be used everywhere

#-------------------------------------------------------------------------------

sub usage {
    die <<EOF;
SYNOPSIS
     build-namelist [options]

     Create the namelist for CLM
REQUIRED OPTIONS
     -cimeroot "directory"    Path to cime directory
     -config "filepath"       Read the given CLM configuration cache file.
                              Default: "config_cache.xml".
     -configuration "cfg"     The overall configuration being used [ clm | nwp ]
                                clm = Climate configuration
                                nwp = Numerical Weather Prediction configuration
     -d "directory"           Directory where output namelist file will be written
                              Default: current working directory.
     -envxml_dir "directory"  Directory name of env_*.xml case files to read in.
                              (if read they allow user_nl_clm and CLM_BLDNML_OPTS to expand
                               variables [for example to use \$DIN_LOC_ROOT])
                              (default current directory)
     -lnd_frac "domainfile"   Land fraction file (the input domain file)
     -res "resolution"        Specify horizontal grid.  Use nlatxnlon for spectral grids;
                              dlatxdlon for fv grids (dlat and dlon are the grid cell size
                              in degrees for latitude and longitude respectively)
                              "-res list" to list valid resolutions.
                              (default: 0.9x1.25)
     -sim_year "year"         Year to simulate for input datasets
                              (i.e. PtVg, 1850, 2000, 2010, 1850-2000, 1850-2100)
                              "-sim_year list" to list valid simulation years
                              (default 2000)
     -structure "structure"   The overall structure being used [ standard | fast ]
OPTIONS
     -bgc "value"             Build CLM with BGC package [ sp | cn | bgc | fates ]
                              (default is sp).
                                CLM Biogeochemistry mode
                                sp    = Satellite Phenology (SP)
                                    This toggles off the namelist variable: use_cn
                                cn    = Carbon Nitrogen model (CN)
                                    This toggles on the namelist variable: use_cn
                                bgc   = Carbon Nitrogen with methane, nitrification, vertical soil C,
                                        CENTURY decomposition
                                    This toggles on the namelist variables:
                                          use_cn, use_lch4, use_nitrif_denitrif, use_vertsoilc, use_century_decomp
                                fates = FATES/Ecosystem Demography with below ground BGC
                                    This toggles on the namelist variables:
                                          use_fates, use_vertsoilc, use_century_decomp
                              (Only for CLM4.5/CLM5.0)
     -[no-]chk_res            Also check [do NOT check] to make sure the resolution and
                              land-mask is valid.
     -clm_accelerated_spinup "on|off" Setup in a configuration to run as fast as possible for doing a throw-away
                              simulation in order to get the model to a spun-up state. So do things like
                              turn off expensive options and setup for a low level of history output.

                              If CLM4.5/CLM5.0 and bgc it also includes a prognostic Carbon model (cn or bgc)
                              , also by default turn on Accelerated Decomposition mode which
                              is controlled by the namelist variable spinup_state.

                              Turn on given spinup mode for BGC setting of CN
                                  on : Turn on Accelerated Decomposition   (spinup_state = 1 or 2)
                                  off : run in normal mode                 (spinup_state = 0)

                              Default is set by clm_accelerated_spinup mode.

                              Spinup is now a two step procedure. First, run the model
                              with clm_accelerated_spinup = "on". Then run the model for a while with
                              spinup_state = 0. The exit spinup step happens automatically
                              on the first timestep when using a restart file from spinup
                              mode.

                              The spinup state is saved to the restart file.
                              If the values match between the model and the restart
                              file it proceeds as directed.

                              If the restart file is in spinup mode and the model is in
                              normal mode, then it performs the exit spinup step
                              and proceeds in normal mode after that.

                              If the restart file has normal mode and the model is in
                              spinup, then it enters spinup. This is useful if you change
                              a parameter and want to rapidly re-equilibrate without doing
                              a cold start.

     -clm_demand "list"       List of variables to require on clm namelist besides the usuals.
                              "-clm_demand list" to list valid options.
                              (can include a list member "null" which does nothing)
     -clm_start_type "type"   Start type of simulation
                              (default, cold, arb_ic, startup, continue, or branch)
                              (default=do the default type for this configuration)
                              (cold=always start with arbitrary initial conditions)
                              (arb_ic=start with arbitrary initial conditions if
                               initial conditions do not exist)
                              (startup=ensure that initial conditions are being used)
     -clm_usr_name     "name" Dataset resolution/descriptor for personal datasets.
                              Default: not used
                              Example: 1x1pt_boulderCO_c090722 to describe location,
                                       number of pts, and date files created
     -co2_type "value"        Set CO2 the type of CO2 variation to use.
     -co2_ppmv "value"        Set CO2 concentration to use when co2_type is constant (ppmv).
     -crop                    Toggle for prognostic crop model. (default is off)
                              (can ONLY be turned on when BGC type is CN or BGC)
                              This turns on the namelist variable: use_crop
     -csmdata "dir"           Root directory of CESM input data.
                              Can also be set by using the CSMDATA environment variable.
     -drydep                  Produce a drydep_inparm namelist that will go into the
                              "drv_flds_in" file for the driver to pass dry-deposition to the atm.
                              Default: -no-drydep
                              (Note: buildnml copies the file for use by the driver)
     -dynamic_vegetation      Toggle for dynamic vegetation model. (default is off)
                              (can ONLY be turned on when BGC type is 'cn' or 'bgc')
                              This turns on the namelist variable: use_cndv
                              (Deprecated, this will be removed)
     -fire_emis               Produce a fire_emis_nl namelist that will go into the
                              "drv_flds_in" file for the driver to pass fire emissions to the atm.
                              (Note: buildnml copies the file for use by the driver)
     -glc_nec <name>          Glacier number of elevation classes [0 | 3 | 5 | 10 | 36]
                              (default is 0) (standard option with land-ice model is 10)
     -help [or -h]            Print usage to STDOUT.
     -light_res <value>       Resolution of lightning dataset to use for CN fire (360x720 or 94x192)
     -ignore_ic_date          Ignore the date on the initial condition files
                              when determining what input initial condition file to use.
     -ignore_ic_year          Ignore just the year part of the date on the initial condition files
                              when determining what input initial condition file to use.
     -ignore_warnings         Allow build-namelist to continue, rather than stopping on 
                              warnings
     -infile "filepath"       Specify a file (or list of files) containing namelists to
                              read values from.

                              If used with a CLM build with multiple ensembles (ninst_lnd>1)
                              and the filename entered is a directory to files of the
                              form filepath/filepath and filepath/filepath_\$n where \$n
                              is the ensemble member number. the "filepath/filepath"
                              input namelist file is the master input namelist file
                              that is applied to ALL ensemble members.

                              (by default for CESM this is setup for files of the
                               form \$CASEDIR/user_nl_clm/user_nl_clm_????)
     -inputdata "filepath"    Writes out a list containing pathnames for required input datasets in
                              file specified.
     -l_ncpl "LND_NCPL"       Number of CLM coupling time-steps in a day.
     -lnd_tuning_mode "value" Use the parameters tuned for the given configuration (CLM version and atmospheric forcing)
     -mask "landmask"         Type of land-mask (default, navy, gx3v5, gx1v5 etc.)
                              "-mask list" to list valid land masks.
     -namelist "namelist"     Specify namelist settings directly on the commandline by supplying
                              a string containing FORTRAN namelist syntax, e.g.,
                                 -namelist "&clm_inparm dt=1800 /"
     -no-megan                DO NOT PRODUCE a megan_emis_nl namelist that will go into the
                              "drv_flds_in" file for the driver to pass VOCs to the atm.
                              MEGAN (Model of Emissions of Gases and Aerosols from Nature)
                              (Note: buildnml copies the file for use by the driver)
     -[no-]note               Add note to output namelist  [do NOT add note] about the
                              arguments to build-namelist.
     -output_reals <file>     Output real parameters to the given output file.
     -ssp_rcp "value"         Shared Socioeconomic Pathway (SSP) and
                              Representative Concentration Pathway (RCP) combination to use for
                              future scenarios.
                              "-ssp_rcp list" to list valid ssp_rcp settings.
     -s                       Turns on silent mode - only fatal messages issued.
     -test                    Enable checking that input datasets exist on local filesystem.
     -use_case "case"         Specify a use case which will provide default values.
                              "-use_case list" to list valid use-cases.
     -verbose [or -v]         Turn on verbose echoing of informational messages.
     -version                 Echo the SVN tag name used to check out this CLM distribution.
     -vichydro                Toggle to turn on VIC hydrologic parameterizations (default is off)
                              This turns on the namelist variable: use_vichydro


Note: The precedence for setting the values of namelist variables is (highest to lowest):
      0. namelist values set by specific command-line options, like, -d, -sim_year
             (i.e.  compset choice and CLM_BLDNML_OPTS, CLM_ACCELERATED_SPINUP, LND_TUNING_MODE env_run variables)
     (NOTE: If you try to contradict these settings by methods below, an error will be triggered)
      1. values set on the command-line using the -namelist option,
             (i.e. CLM_NAMELIST_OPTS env_run variable)
      2. values read from the file(s) specified by -infile,
             (i.e.  user_nl_clm files)
      3. datasets from the -clm_usr_name option,
             (i.e.  CLM_USRDAT_NAME env_run variable)
      4. values set from a use-case scenario, e.g., -use_case
             (i.e.  CLM_NML_USE_CASE env_run variable)
      5. values from the namelist defaults file.
EOF
}

#-------------------------------------------------------------------------------

sub process_commandline {
  # Process command-line options and return the hash
  my ($nl_flags) = @_;

  # Save the command line arguments to the script. NOTE: this must be
  # before GetOptions() is called because items are removed from from
  # the array!
  $nl_flags->{'cmdline'} = "@ARGV";

  my %opts = ( cimeroot              => undef,
               config                => "config_cache.xml",
               configuration         => undef,
               csmdata               => undef,
               clm_usr_name          => undef,
               co2_type              => undef,
               co2_ppmv              => undef,
               clm_demand            => "null",
               help                  => 0,
               glc_nec               => "default",
               light_res             => "default",
               l_ncpl                => undef,
               lnd_tuning_mode       => "default",
               lnd_frac              => undef,
               dir                   => "$cwd",
               ssp_rcp               => "default",
               sim_year              => "default",
               structure             => undef,
               clm_accelerated_spinup=> "default",
               chk_res               => undef,
               note                  => undef,
               drydep                => 0,
               output_reals_filename => undef,
               fire_emis             => 0,
               megan                 => "default",
               res                   => "default",
               silent                => 0,
               ignore_warnings       => 0,
               mask                  => "default",
               test                  => 0,
               bgc                   => "default",
               crop                  => 0,
               dynamic_vegetation    => 0,
               envxml_dir            => ".",
               vichydro              => 0,
               maxpft                => "default",
             );

  GetOptions(
             "cimeroot=s"                => \$opts{'cimeroot'},
             "clm_demand=s"              => \$opts{'clm_demand'},
             "co2_ppmv=f"                => \$opts{'co2_ppmv'},
             "co2_type=s"                => \$opts{'co2_type'},
             "config=s"                  => \$opts{'config'},
             "configuration=s"           => \$opts{'configuration'},
             "csmdata=s"                 => \$opts{'csmdata'},
             "clm_usr_name=s"            => \$opts{'clm_usr_name'},
             "envxml_dir=s"              => \$opts{'envxml_dir'},
             "drydep!"                   => \$opts{'drydep'},
             "fire_emis!"                => \$opts{'fire_emis'},
             "ignore_warnings!"          => \$opts{'ignore_warnings'},
             "chk_res!"                  => \$opts{'chk_res'},
             "note!"                     => \$opts{'note'},
             "megan!"                    => \$opts{'megan'},
             "glc_nec=i"                 => \$opts{'glc_nec'},
             "light_res=s"               => \$opts{'light_res'},
             "d:s"                       => \$opts{'dir'},
             "h|help"                    => \$opts{'help'},
             "ignore_ic_date"            => \$opts{'ignore_ic_date'},
             "ignore_ic_year"            => \$opts{'ignore_ic_year'},
             "infile=s"                  => \$opts{'infile'},
             "lnd_frac=s"                => \$opts{'lnd_frac'},
             "lnd_tuning_mode=s"         => \$opts{'lnd_tuning_mode'},
             "l_ncpl=i"                  => \$opts{'l_ncpl'},
             "inputdata=s"               => \$opts{'inputdata'},
             "mask=s"                    => \$opts{'mask'},
             "namelist=s"                => \$opts{'namelist'},
             "res=s"                     => \$opts{'res'},
             "ssp_rcp=s"                 => \$opts{'ssp_rcp'},
             "s|silent"                  => \$opts{'silent'},
             "sim_year=s"                => \$opts{'sim_year'},
             "structure=s"               => \$opts{'structure'},
             "output_reals=s"            => \$opts{'output_reals_filename'},
             "clm_accelerated_spinup=s"  => \$opts{'clm_accelerated_spinup'},
             "clm_start_type=s"          => \$opts{'clm_start_type'},
             "test"                      => \$opts{'test'},
             "use_case=s"                => \$opts{'use_case'},
             "bgc=s"                     => \$opts{'bgc'},
             "crop!"                     => \$opts{'crop'},
             "dynamic_vegetation"        => \$opts{'dynamic_vegetation'},
             "vichydro"                  => \$opts{'vichydro'},
             "maxpft=i"                  => \$opts{'maxpft'},
             "v|verbose"                 => \$opts{'verbose'},
             "version"                   => \$opts{'version'},
            )  or usage();

  # Give usage message.
  usage() if $opts{'help'};

  # Check for unparsed arguments
  if (@ARGV) {
    print "ERROR: unrecognized arguments: @ARGV\n";
    usage();
  }
  return %opts;
}

#-------------------------------------------------------------------------------

sub check_for_perl_utils {

  my $cfgdir = shift;
  my $opts_ref = shift;

  # Determine CIME root directory and perl5lib root directory
  my $cimeroot = $opts_ref->{'cimeroot'};
  if ( ! defined($cimeroot) ) {
    $cimeroot = "$cfgdir/../cime";
    if (      -d $cimeroot ) {
    } elsif ( -d "$cfgdir/../../../cime" ) {
      $cimeroot = "$cfgdir/../../../cime";
    } else {
      die <<"EOF";
** Cannot find the root of the cime directory  enter it using the -cimeroot option
   Did you run the checkout_externals scripts?
EOF
    }
  }

  my $perl5lib_dir = "$cimeroot/utils/perl5lib";

  #-----------------------------------------------------------------------------
  # Add $perl5lib_dir to the list of paths that Perl searches for modules
  my @dirs = ( $ProgDir, $cfgdir, "$perl5lib_dir");
  unshift @INC, @dirs;

  require config_files::clm_phys_vers;
  require namelist_files::LogMessages;

  my $locallog = namelist_files::LogMessages->new( $ProgName, $opts_ref );
  # The XML::Lite module is required to parse the XML files.
  (-f "$perl5lib_dir/XML/Lite.pm")  or
      $locallog->fatal_error("Cannot find perl module \"XML/Lite.pm\" in directory\n" .
                "\"$perl5lib_dir\"");

  # The Build::Config module provides utilities to access the configuration information
  # in the config_cache.xml file
  (-f "$perl5lib_dir/Build/Config.pm")  or
      $locallog->fatal_error("Cannot find perl module \"Build/Config.pm\" in directory\n" .
                "\"$perl5lib_dir\"");

  # The Build::NamelistDefinition module provides utilities to validate that the output
  # namelists are consistent with the namelist definition file
  (-f "$perl5lib_dir/Build/NamelistDefinition.pm")  or
      $locallog->fatal_error("Cannot find perl module \"Build/NamelistDefinition.pm\" in directory\n" .
		  "\"$perl5lib_dir\"");

  # The Build::NamelistDefaults module provides a utility to obtain default values of namelist
  # variables based on finding a best fit with the attributes specified in the defaults file.
  (-f "$perl5lib_dir/Build/NamelistDefaults.pm")  or
      $locallog->fatal_error("Cannot find perl module \"Build/NamelistDefaults.pm\" in directory\n" .
		  "\"$perl5lib_dir\"");

  # The Build::Namelist module provides utilities to parse input namelists, to query and modify
  # namelists, and to write output namelists.
  (-f "$perl5lib_dir/Build/Namelist.pm")  or
      $locallog->fatal_error("Cannot find perl module \"Build/Namelist.pm\" in directory\n" .
		  "\"$perl5lib_dir\"");


  # required cesm perl modules
  require XML::Lite;
  require Build::Config;
  require Build::NamelistDefinition;
  require Build::NamelistDefaults;
  require Build::Namelist;
  require Config::SetupTools;
}

#-------------------------------------------------------------------------------

sub read_configure_definition {
  # Read the configure definition and specific config_cache file for this case
  # configure are the build-time settings for CLM
  my ($cfgdir, $opts) = @_;

  $log->verbose_message("Setting CLM configuration script directory to $cfgdir");

  # Create a configuration object from the default config_definition file
  my $configfile;
  if ( -f $opts->{'config'} ) {
    $configfile = $opts->{'config'};
  } else {
    $configfile = "$cfgdir/config_files/config_definition_ctsm.xml";
  }

  # Check that configuration cache file exists.
  $log->verbose_message("Using CLM configuration cache file $opts->{'config'}");
  if ( $configfile ne $opts->{'config'} ) {
    $log->fatal_error("Cannot find configuration cache file: \"$opts->{'config'}\"");
  }

  my $cfg = Build::Config->new("$configfile");

  return $cfg;
}

#-----------------------------------------------------------------------------------------------

sub read_namelist_definition {
  my ($cfgdir, $opts, $nl_flags) = @_;

  # The namelist definition file contains entries for all namelist
  # variables that can be output by build-namelist.
  my @nl_definition_files = ( "$cfgdir/namelist_files/namelist_definition_drv.xml",
                              "$cfgdir/namelist_files/namelist_definition_drv_flds.xml",
                              "$cfgdir/namelist_files/namelist_definition_ctsm.xml" );
  foreach my $nl_defin_file  ( @nl_definition_files ) {
    (-f "$nl_defin_file")  or  $log->fatal_error("Cannot find namelist definition file \"$nl_defin_file\"");

    $log->verbose_message("Using namelist definition file $nl_defin_file");
  }

  # Create a namelist definition object.  This object provides a
  # method for verifying that the output namelist variables are in the
  # definition file, and are output in the correct namelist groups.
  my $definition = Build::NamelistDefinition->new( shift(@nl_definition_files) );
  foreach my $nl_defin_file ( @nl_definition_files ) {
    $definition->add( "$nl_defin_file" );
  }

  return $definition;
}

#-----------------------------------------------------------------------------------------------

sub read_envxml_case_files {
  # read the contents of the env*.xml files in the case directory
  my ($opts) = @_;

  my %envxml = ();
  if ( defined($opts->{'envxml_dir'}) ) {
      (-d $opts->{'envxml_dir'})  or  $log->fatal_error( "envxml_dir is not a directory" );
      my @files = glob( $opts->{'envxml_dir'}."/env_*xml" );
      ($#files >= 0)              or  $log->fatal_error( "there are no env_*xml files in the envxml_dir" );
      foreach my $file (@files) {
          $log->verbose_message( "Open env.xml file: $file" );
          my $xml = XML::Lite->new( "$file" );
          my @e   = $xml->elements_by_name('entry');
          while ( my $e = shift @e ) {
              my %a = $e->get_attributes();
              $envxml{$a{'id'}} = $a{'value'};
          }
      }
      foreach my $attr (keys %envxml) {
          if ( $envxml{$attr} =~ m/\$/ ) {
             $envxml{$attr} = SetupTools::expand_xml_var( $envxml{$attr}, \%envxml );
          }
      }
  } else {
      $log->fatal_error( "The -envxml_dir option was NOT given and it is a REQUIRED option" );
  }
  return( %envxml );
}

#-----------------------------------------------------------------------------------------------

sub read_namelist_defaults {
  my ($cfgdir, $opts, $nl_flags, $cfg) = @_;

  # The namelist defaults file contains default values for all required namelist variables.
  my @nl_defaults_files = ( "$cfgdir/namelist_files/namelist_defaults_overall.xml",
                            "$cfgdir/namelist_files/namelist_defaults_ctsm.xml",
                            "$cfgdir/namelist_files/namelist_defaults_drv.xml",
                            "$cfgdir/namelist_files/namelist_defaults_fire_emis.xml",
                            "$cfgdir/namelist_files/namelist_defaults_drydep.xml" );

  # Add the location of the use case defaults files to the options hash
  $opts->{'use_case_dir'} = "$cfgdir/namelist_files/use_cases";

  if (defined $opts->{'use_case'}) {
    if ( $opts->{'use_case'} ne "list" ) {
      unshift( @nl_defaults_files, "$opts->{'use_case_dir'}/$opts->{'use_case'}.xml" );
    }
  }

  foreach my $nl_defaults_file ( @nl_defaults_files ) {
    (-f "$nl_defaults_file")  or  $log->fatal_error("Cannot find namelist defaults file \"$nl_defaults_file\"");

    $log->verbose_message("Using namelist defaults file $nl_defaults_file");
  }

  # Create a namelist defaults object.  This object provides default
  # values for variables contained in the input defaults file.  The
  # configuration object provides attribute values that are relevent
  # for the CLM executable for which the namelist is being produced.
  my $defaults = Build::NamelistDefaults->new( shift( @nl_defaults_files ), $cfg);
  foreach my $nl_defaults_file ( @nl_defaults_files ) {
    $defaults->add( "$nl_defaults_file" );
  }
  return $defaults;
}

#-------------------------------------------------------------------------------

sub check_cesm_inputdata {
  # Check that the CESM inputdata root directory has been specified.  This must be
  # a local or nfs mounted directory.

  my ($opts, $nl_flags) = @_;

  $nl_flags->{'inputdata_rootdir'} = undef;
  if (defined($opts->{'csmdata'})) {
    $nl_flags->{'inputdata_rootdir'} = $opts->{'csmdata'};
  }
  elsif (defined $ENV{'CSMDATA'}) {
    $nl_flags->{'inputdata_rootdir'} = $ENV{'CSMDATA'};
  }
  else {
    $log->fatal_error("CESM inputdata root directory must be specified by either -csmdata\n" .
                "argument or by the CSMDATA environment variable.");
  }
  if ( ! defined($ENV{'DIN_LOC_ROOT'}) ) {
    $ENV{'DIN_LOC_ROOT'} = $nl_flags->{'inputdata_rootdir'};
  }

  if ($opts->{'test'}) {
    (-d $nl_flags->{'inputdata_rootdir'})  or  $log->fatal_error("CESM inputdata root is not a directory: \"$nl_flags->{'inputdata_rootdir'}\"");
  }

  $log->verbose_message("CESM inputdata root directory: $nl_flags->{'inputdata_rootdir'}");
}

#-------------------------------------------------------------------------------

sub process_namelist_user_input {
  # Process the user input in general by order of precedence.  At each point
  # we'll only add new values to the namelist and not overwrite
  # previously specified specified values which have higher
  # precedence. The one exception to this rule are the specifc command-line
  # options which are done last as if the user contradicts these settings
  # CLM build-namelist will abort with an error.
  #
  # 1. values set on the command-line using the -namelist option,
  #         (i.e. CLM_NAMELIST_OPTS env_run variable)
  # 2. values read from the file(s) specified by -infile,
  #         (i.e.  user_nl_clm files)
  # After the above are done the command line options are processed and they
  # are made sure the user hasn't contradicted any of their settings with
  # anything above. Because of this they are condsidered to have the highest
  # precedence.
  # 0. namelist values set by specific command-line options, like, -d, -sim_year
  #         (i.e.  CLM_BLDNML_OPTS env_run variable)
  # The results of these are needed for the final two user input
  # 3. datasets from the -clm_usr_name option,
  #         (i.e.  CLM_USRDAT_NAME env_run variable)
  # 4. values set from a use-case scenario, e.g., -use_case
  #         (i.e.  CLM_NML_USE_CASE env_run variable)
  #
  # Finally after all the above is done, the defaults are found from the
  # namelist defaults file (outside of this routine).
  #


  my ($opts, $nl_flags, $definition, $defaults, $nl, $cfg, $envxml_ref, $physv) = @_;

  # Get the inputs that will be coming from the user...
  process_namelist_commandline_namelist($opts, $definition, $nl, $envxml_ref);
  process_namelist_commandline_infile($opts, $definition, $nl, $envxml_ref);

  # Apply the commandline options and make sure the user didn't change it above
  process_namelist_commandline_options($opts, $nl_flags, $definition, $defaults, $nl, $physv);

  # The last two process command line arguments for usr_name and use_case
  # They require that process_namelist_commandline_options was called before this
  process_namelist_commandline_clm_usr_name($opts, $nl_flags, $definition, $defaults, $nl, $cfg, $envxml_ref);
  process_namelist_commandline_use_case($opts, $nl_flags, $definition, $defaults, $nl, $cfg, $envxml_ref);

  # Set the start_type by the command line setting for clm_start_type
  process_namelist_commandline_clm_start_type($opts, $nl_flags, $definition, $defaults, $nl);

}

#-------------------------------------------------------------------------------

sub process_namelist_commandline_options {
  # First process the commandline args that provide specific namelist values.
  #
  # First get the command-line specified overall values or their defaults
  # Obtain default values for the following build-namelist input arguments
  # : res, mask, ssp_rcp, sim_year, sim_year_range, and clm_accelerated_spinup.
<<<<<<< HEAD
  #
  # NOTE: cfg only needs to be passed to functions that work with
  # clm4_0 compile time functionality!
=======
>>>>>>> 8265b774

  my ($opts, $nl_flags, $definition, $defaults, $nl, $physv) = @_;

  setup_cmdl_chk_res($opts, $defaults);
  setup_cmdl_resolution($opts, $nl_flags, $definition, $defaults);
  setup_cmdl_mask($opts, $nl_flags, $definition, $defaults, $nl);
  setup_cmdl_configuration_and_structure($opts, $nl_flags, $definition, $defaults, $nl);
  setup_cmdl_bgc($opts, $nl_flags, $definition, $defaults, $nl);
  setup_cmdl_fire_light_res($opts, $nl_flags, $definition, $defaults, $nl);
  setup_cmdl_spinup($opts, $nl_flags, $definition, $defaults, $nl);
  setup_cmdl_crop($opts, $nl_flags, $definition, $defaults, $nl);
  setup_cmdl_maxpft($opts, $nl_flags, $definition, $defaults, $nl);
  setup_cmdl_glc_nec($opts, $nl_flags, $definition, $defaults, $nl);
<<<<<<< HEAD
  setup_cmdl_irrigation($opts, $nl_flags, $definition, $defaults, $nl, $physv);
=======
>>>>>>> 8265b774
  setup_cmdl_ssp_rcp($opts, $nl_flags, $definition, $defaults, $nl);
  setup_cmdl_simulation_year($opts, $nl_flags, $definition, $defaults, $nl);
  setup_cmdl_dynamic_vegetation($opts, $nl_flags, $definition, $defaults, $nl);
  setup_cmdl_fates_mode($opts, $nl_flags, $definition, $defaults, $nl);
  setup_cmdl_vichydro($opts, $nl_flags, $definition, $defaults, $nl);
  setup_cmdl_run_type($opts, $nl_flags, $definition, $defaults, $nl);
  setup_cmdl_output_reals($opts, $nl_flags, $definition, $defaults, $nl);
  setup_logic_lnd_tuning($opts, $nl_flags, $definition, $defaults, $nl, $physv);
}

#-------------------------------------------------------------------------------

sub setup_cmdl_chk_res {
  my ($opts, $defaults) = @_;

  my $var = "chk_res";
  if ( ! defined($opts->{$var}) ) {
    $opts->{$var} = $defaults->get_value($var);
  }
}

sub setup_cmdl_resolution {
  my ($opts, $nl_flags, $definition, $defaults) = @_;

  my $var = "res";
  my $val;

  if ( $opts->{$var} ne "default" ) {
    $val = $opts->{$var};
  } else {
    $val= $defaults->get_value($var);
  }

  $nl_flags->{'res'} = $val;
  $log->verbose_message("CLM atm resolution is $nl_flags->{'res'}");
  $opts->{$var} = $val;
  if ( $opts->{'chk_res'} ) {
    $val = &quote_string( $nl_flags->{'res'} );
    if (  ! $definition->is_valid_value( $var, $val ) ) {
      my @valid_values   = $definition->get_valid_values( $var );
      if ( ! defined($opts->{'clm_usr_name'}) || $nl_flags->{'res'} ne $opts->{'clm_usr_name'} ) {
        $log->fatal_error("$var has a value ($val) that is NOT valid. Valid values are: @valid_values");
      }
    }
  }
}

#-------------------------------------------------------------------------------

sub setup_cmdl_mask {
  my ($opts, $nl_flags, $definition, $defaults, $nl) = @_;

  my $var = "mask";
  my $val;

  if ( $opts->{$var} ne "default" ) {
    $val = $opts->{$var};
  } else {
    my %tmp = ( 'hgrid'=>$nl_flags->{'res'} );
    $val = $defaults->get_value($var, \%tmp );
  }

  $nl_flags->{'mask'} = $val;
  $opts->{'mask'} = $nl_flags->{'mask'};
  if ( $opts->{'chk_res'} ) {
    $val = &quote_string( $val );
    my $group = $definition->get_group_name($var);
    $nl->set_variable_value($group, $var, $val);
    if (  ! $definition->is_valid_value( $var, $val ) ) {
      my @valid_values   = $definition->get_valid_values( $var );
      $log->fatal_error("$var has a value ($val) that is NOT valid. Valid values are: @valid_values");
    }
  }
  $log->verbose_message("CLM land mask is $nl_flags->{'mask'}");
}

#-------------------------------------------------------------------------------
sub setup_cmdl_fates_mode {
  #
  # call this at least after crop check is called
  #
  my ($opts, $nl_flags, $definition, $defaults, $nl) = @_;

  my $val;
  my $var = "bgc_mode";

  if ( $nl_flags->{'crop'} eq "on" ) {
    if ( $nl_flags->{$var} eq "fates" ) {
       # FATES should not be used with crop
       $log->fatal_error("** Cannot turn fates mode on with crop." );
    }
  } elsif ($nl_flags->{"bgc_mode"} eq "fates" && ! &value_is_true($nl_flags->{"use_fates"}) ) {
    $log->fatal_error("DEV_ERROR: internal logic error: bgc_mode = fates and use_fates = false.");

  } else {

    $var = "use_fates";
    if ( &value_is_true($nl_flags->{$var}) ) {
      # This section is a place-holder to test for modules that are not allowed with ED
      # the defaults which are set in the logic section of the namelist builder will
      # automatically set these correctly (well that is the assumption), but here we
      # want to set a catch to fail and warn users if they explicitly set incompatible user namelist
      # options

#      my $var = "use_somevar";
#      $val = $nl_flags->{$var};
#      if ( defined($nl->get_value($var))  ) {
#	  if ( &value_is_true($nl->get_value($var)) ) {
#	      $log->fatal_error("$var was set to .true., which is incompatible when -bgc fates option is used.");
#	  }
#      }


      # The following variables may be set by the user and are compatible with use_fates
      # no need to set defaults, covered in a different routine
      my @list  = (  "use_vertsoilc", "use_century_decomp", "use_lch4" );
      foreach my $var ( @list ) {
	  if ( defined($nl->get_value($var))  ) {
	      $nl_flags->{$var} = $nl->get_value($var);
	      $val = $nl_flags->{$var};
	      my $group = $definition->get_group_name($var);
	      $nl->set_variable_value($group, $var, $val);
	      if (  ! $definition->is_valid_value( $var, $val ) ) {
		  my @valid_values   = $definition->get_valid_values( $var );
		  $log->fatal_error("$var has a value ($val) that is NOT valid. Valid values are: @valid_values");
	      }
	  }
      }
    } else {
       # dis-allow fates specific namelist items with non-fates runs
       my @list  = (  "use_fates_spitfire", "use_fates_planthydro", "use_fates_ed_st3", "use_fates_ed_prescribed_phys", 
                      "use_fates_inventory_init", "fates_inventory_ctrl_filename","use_fates_logging","fates_parteh_mode" );
       foreach my $var ( @list ) {
          if ( defined($nl->get_value($var)) ) {
              $log->fatal_error("$var is being set, but can ONLY be set when -bgc fates option is used.\n");
          }
       }
    }
  }
}

#-------------------------------------------------------------------------------
sub setup_cmdl_configuration_and_structure {
   # Error-check and set the 'configuration' and 'structure' namelist flags

   my ($opts, $nl_flags, $definition, $defaults, $nl) = @_;

   my $val;

   my $var = "configuration";
   $val = $opts->{$var};
   if (defined($val) && ($val eq "clm" || $val eq "nwp")) {
      $nl_flags->{$var} = $val;
   } else {
      $log->fatal_error("$var has a value (".$val.") that is NOT valid. Valid values are: clm, nwp.");
   }

   $var = "structure";
   $val = $opts->{$var};
   if (defined($val) && ($val eq "standard" || $val eq "fast")) {
      $nl_flags->{$var} = $val;
   } else {
      $log->fatal_error("$var has a value (".$val.") that is NOT valid. Valid values are: standard, fast.");
   }
}

#-------------------------------------------------------------------------------
sub setup_cmdl_bgc {
  # BGC - alias for group of biogeochemistry related use_XXX namelists

  my ($opts, $nl_flags, $definition, $defaults, $nl) = @_;

  my $val;
  my $var = "bgc";

  $val = $opts->{$var};
  $nl_flags->{'bgc_mode'} = $val;

  my $var = "bgc_mode";
  if ( $nl_flags->{$var} eq "default" ) {
     $nl_flags->{$var} = $defaults->get_value($var);
  }
  my $group = $definition->get_group_name($var);
  $nl->set_variable_value($group, $var, quote_string( $nl_flags->{$var} ) );
  if (  ! $definition->is_valid_value( $var, quote_string( $nl_flags->{$var}) ) ) {
     my @valid_values   = $definition->get_valid_values( $var );
     $log->fatal_error("$var has a value (".$nl_flags->{$var}.") that is NOT valid. Valid values are: @valid_values");
  }
  $log->verbose_message("Using $nl_flags->{$var} for bgc.");

  # now set the actual name list variables based on the bgc alias
  if ($nl_flags->{$var} eq "cn" ) {
     $nl_flags->{'use_cn'} = ".true.";
     $nl_flags->{'use_fates'} = ".false.";
  } elsif ($nl_flags->{$var} eq "bgc" ) {
     $nl_flags->{'use_cn'} = ".true.";
     $nl_flags->{'use_fates'} = ".false.";
  } elsif ($nl_flags->{$var} eq "fates" ) {
     $nl_flags->{'use_cn'} = ".false.";
     $nl_flags->{'use_fates'} = ".true.";
  } else {
     $nl_flags->{'use_cn'} = ".false.";
     $nl_flags->{'use_fates'} = ".false.";
  }
  if ( defined($nl->get_value("use_cn")) && ($nl_flags->{'use_cn'} ne $nl->get_value("use_cn")) ) {
     $log->fatal_error("The namelist variable use_cn is inconsistent with the -bgc option");
  }
  if ( defined($nl->get_value("use_fates")) && ($nl_flags->{'use_fates'} ne $nl->get_value("use_fates")) ) {
     $log->fatal_error("The namelist variable use_fates is inconsistent with the -bgc option");
  }

  {
     # If the variable has already been set use it, if not set to the value defined by the bgc_mode
     my @list  = (  "use_lch4", "use_nitrif_denitrif", "use_vertsoilc", "use_century_decomp" );
     my $ndiff = 0;
     my %settings = ( 'bgc_mode'=>$nl_flags->{'bgc_mode'} );
     foreach my $var ( @list ) {
        my $default_setting = $defaults->get_value($var, \%settings );
        if ( ! defined($nl->get_value($var))  ) {
           $nl_flags->{$var} = $default_setting;
        } else {
           if ( $nl->get_value($var) ne $default_setting ) {
              $ndiff += 1;
           }
           $nl_flags->{$var} = $nl->get_value($var);
        }
        $val = $nl_flags->{$var};
        my $group = $definition->get_group_name($var);
        $nl->set_variable_value($group, $var, $val);
        if (  ! $definition->is_valid_value( $var, $val ) ) {
           my @valid_values   = $definition->get_valid_values( $var );
           $log->fatal_error("$var has a value ($val) that is NOT valid. Valid values are: @valid_values");
        }
     }
     # If all the variables are different report it as an error
     if ( $ndiff == ($#list + 1) ) {
        $log->fatal_error("You are contradicting the -bgc setting with the namelist variables: @list" );
     }
  }

  # Now set use_cn and use_fates
  foreach $var ( "use_cn", "use_fates" ) {
     $val = $nl_flags->{$var};
     $group = $definition->get_group_name($var);
     $nl->set_variable_value($group, $var, $val);
     if (  ! $definition->is_valid_value( $var, $val ) ) {
        my @valid_values   = $definition->get_valid_values( $var );
        $log->fatal_error("$var has a value ($val) that is NOT valid. Valid values are: @valid_values");
     }
  }

  my $var = "use_fun";
  if ( ! defined($nl->get_value($var)) ) {
     add_default($opts, $nl_flags->{'inputdata_rootdir'}, $definition, $defaults, $nl, $var,
                 'phys'=>$nl_flags->{'phys'}, 'use_cn'=>$nl_flags->{'use_cn'},
                 'use_nitrif_denitrif'=>$nl_flags->{'use_nitrif_denitrif'} );
  }
  if ( (! &value_is_true($nl_flags->{'use_nitrif_denitrif'}) ) && &value_is_true($nl->get_value('use_fun')) ) {
     $log->fatal_error("When FUN is on, use_nitrif_denitrif MUST also be on!");
  }
} # end bgc


#-------------------------------------------------------------------------------
sub setup_cmdl_fire_light_res {
  # light_res - alias for lightning resolution

  my ($opts, $nl_flags, $definition, $defaults, $nl) = @_;

  my $var = "light_res";
  my $val = $opts->{$var};
  if ( $val eq "default" ) {
     $nl_flags->{$var} = remove_leading_and_trailing_quotes($defaults->get_value($var));
  } else {
     my $fire_method = remove_leading_and_trailing_quotes( $nl->get_value('fire_method') );
     if ( defined($fire_method) && $val ne "none" ) {
        if ( $fire_method eq "nofire" ) {
           $log->fatal_error("-$var option used with fire_method='nofire'. -$var can ONLY be used without the nofire option");
        }
     }
     my $stream_fldfilename_lightng = remove_leading_and_trailing_quotes( $nl->get_value('stream_fldfilename_lightng') );
     if ( defined($stream_fldfilename_lightng) && $val ne "none" ) {
        $log->fatal_error("-$var option used while also explicitly setting stream_fldfilename_lightng filename which is a contradiction. Use one or the other not both.");
     }
     if ( ! &value_is_true($nl->get_value('use_cn')) ) {
        $log->fatal_error("-$var option used CN is NOT on. -$var can only be used when CN is on (with bgc: cn or bgc)");
     }
     if ( &value_is_true($nl->get_value('use_cn')) && $val eq "none" ) {
        $log->fatal_error("-$var option is set to none, but CN is on (with bgc: cn or bgc) which is a contradiction");
     }
     $nl_flags->{$var} = $val;
  }
  my $group = $definition->get_group_name($var);
  $nl->set_variable_value($group, $var, quote_string($nl_flags->{$var}) );
  if (  ! $definition->is_valid_value( $var, $nl_flags->{$var}, 'noquotes'=>1 ) ) {
     my @valid_values   = $definition->get_valid_values( $var );
     $log->fatal_error("$var has a value (".$nl_flags->{$var}.") that is NOT valid. Valid values are: @valid_values");
  }
  $log->verbose_message("Using $nl_flags->{$var} for $var.");
  #
  # Set flag if cn-fires are on or not
  #
  $var = "cnfireson";
  if ( &value_is_true($nl->get_value('use_cn')) ) {
     add_default($opts, $nl_flags->{'inputdata_rootdir'}, $definition, $defaults, $nl, 'fire_method');
  }
  my $fire_method = remove_leading_and_trailing_quotes( $nl->get_value('fire_method') );
  if ( defined($fire_method) && ! &value_is_true($nl_flags->{'use_cn'}) ) {
     $log->fatal_error("fire_method is being set even though bgc is NOT cn or bgc.");
  }
  if ( defined($fire_method) && $fire_method eq "nofire" ) {
     $nl_flags->{$var} = ".false.";
  } elsif ( &value_is_true($nl->get_value('use_cn')) ) {
     $nl_flags->{$var} = ".true.";
  } else {
     $nl_flags->{$var} = ".false.";
  }
}

#-------------------------------------------------------------------------------

sub setup_cmdl_crop {
  my ($opts, $nl_flags, $definition, $defaults, $nl) = @_;

  $nl_flags->{'use_crop'} = ".false.";
  my $val;
  my $var = "crop";
  $val = $opts->{$var};
  $nl_flags->{'crop'} = $val;
  if ( $nl_flags->{'crop'} eq 1 ) {
     $nl_flags->{'use_crop'} = ".true.";
  }
  if ( defined($nl->get_value("use_crop")) && ($nl_flags->{'use_crop'} ne $nl->get_value("use_crop")) ) {
     $log->fatal_error("Namelist item use_crop contradicts the command-line option -crop, use the command line option");
  }
  if ( ($nl_flags->{'crop'} eq 1 ) && ($nl_flags->{'bgc_mode'} eq "sp") ) {
     $log->fatal_error("** Cannot turn crop mode on mode bgc=sp\n" .
                       "**\n" .
                       "** Set the bgc mode to 'cn' or 'bgc' by the following means from highest to lowest precedence:\n" .
                       "** * by the command-line options -bgc cn\n" .
                       "** * by a default configuration file, specified by -defaults");
  }

  $var = "use_crop";
  $val = ".false.";
  if ($nl_flags->{'crop'} eq 1) {
     $val = ".true.";
  }
  my $group = $definition->get_group_name($var);
  $nl->set_variable_value($group, $var, $val);
  if (  ! $definition->is_valid_value( $var, $val ) ) {
     my @valid_values   = $definition->get_valid_values( $var );
     $log->fatal_error("$var has a value ($val) that is NOT valid. Valid values are: @valid_values");
  }
}

#-------------------------------------------------------------------------------

sub setup_cmdl_maxpft {
  my ($opts, $nl_flags, $definition, $defaults, $nl) = @_;

  my $val;
  my $var = "maxpft";
  my %maxpatchpft;
  $maxpatchpft{'.true.'}   = 79;
  $maxpatchpft{'.false.'} = 17;
  if ( $opts->{$var} ne "default") {
     $val = $opts->{$var};
  } else {
     $val = $maxpatchpft{$nl_flags->{'use_crop'}};
  }
  $nl_flags->{'maxpft'} = $val;

<<<<<<< HEAD
    $var = "maxpatch_pft";
    my $group = $definition->get_group_name($var);
    if ( ! defined($nl->get_variable_value($group, $var)) ) {
      $val = $nl_flags->{'maxpft'};
      $nl->set_variable_value($group, $var, $val);
    }
    $val = $nl->get_variable_value($group, $var);
    my @valid_values   = ($maxpatchpft{'.true.'}, $maxpatchpft{'.false.'}  );
    my $found = 0;
    foreach my $valid_val ( @valid_values ) {
       if ( $val == $valid_val ) {
         $found = 1;
         last;
       }
    }
    if ( ! $found ) {
       $log->warning("$var has a value ($val) that is normally NOT valid. Normal valid values are: @valid_values");
    }
=======
  $var = "maxpatch_pft";
  my $group = $definition->get_group_name($var);
  if ( ! defined($nl->get_variable_value($group, $var)) ) {
    $val = $nl_flags->{'maxpft'};
    $nl->set_variable_value($group, $var, $val);
  }
  $val = $nl->get_variable_value($group, $var);
  my @valid_values   = ($maxpatchpft{'.true.'}, $maxpatchpft{'.false.'}  );
  my $found = 0;
  foreach my $valid_val ( @valid_values ) {
     if ( $val == $valid_val ) {
       $found = 1;
       last;
     }
  }
  if ( ! $found ) {
     $log->warning("$var has a value ($val) that is normally NOT valid. Normal valid values are: @valid_values");
>>>>>>> 8265b774
  }
}

#-------------------------------------------------------------------------------

sub setup_cmdl_glc_nec {
  my ($opts, $nl_flags, $definition, $defaults, $nl) = @_;

  my $val;
  my $var = "glc_nec";

  if ( $opts->{$var} ne "default" ) {
    $val = $opts->{$var};
  } else {
    $val = $defaults->get_value($var);
  }

  $nl_flags->{'glc_nec'} = $val;
  $opts->{'glc_nec'} = $val;
  my $group = $definition->get_group_name($var);
  $nl->set_variable_value($group, $var, $val);
  if (  ! $definition->is_valid_value( $var, $val ) ) {
    my @valid_values   = $definition->get_valid_values( $var );
    $log->fatal_error("$var has a value ($val) that is NOT valid. Valid values are: @valid_values");
  }
  $log->verbose_message("Glacier number of elevation classes is $val");
}

#-------------------------------------------------------------------------------

<<<<<<< HEAD
sub setup_cmdl_irrigation {
  # Must be after setup_cmdl_crop
  my ($opts, $nl_flags, $definition, $defaults, $nl, $physv) = @_;

  my $var   = "irrig";

  if ( $opts->{$var} eq "default" ) {
    my %settings;
    $settings{'use_crop'} = $nl_flags->{'use_crop'};
    $nl_flags->{$var} = $defaults->get_value($var, \%settings);
  } else {
    $nl_flags->{$var} = $opts->{$var};
  }
  my $val   = $nl_flags->{$var};
  if ( $physv->as_long() == $physv->as_long("clm4_0") ) {
    my $group = $definition->get_group_name($var);
    $nl->set_variable_value($group, $var, $val);
    if (  ! $definition->is_valid_value( $var, $val ) ) {
      my @valid_values   = $definition->get_valid_values( $var );
      $log->fatal_error("$var has a value ($val) that is NOT valid. Valid values are: @valid_values");
    }
    $log->verbose_message("Irrigation $val");
    if ( &value_is_true($nl_flags->{'irrig'}) && &value_is_true($nl_flags->{'use_crop'}) ) {
      $log->fatal_error("You've turned on both irrigation and crop.\n" .
                  "Irrigation is only applied to generic crop currently,\n" .
                  "which negates it's practical usage.\n." .
                  "We also have a known problem when both are on " .
                  "(see bug 1326 in the components/clm/doc/KnownBugs file)\n" .
                  "both irrigation and crop can NOT be on.");
    }
  } elsif ( $opts->{$var} ne "default" ) {
    $log->fatal_error("The -irrig option can ONLY be used with clm4_0 physics");
  }
}

#-------------------------------------------------------------------------------

=======
>>>>>>> 8265b774
sub setup_cmdl_ssp_rcp {
  # shared socioeconmic pathway and representative concentration pathway combination
  my ($opts, $nl_flags, $definition, $defaults, $nl) = @_;

  my $val;
  my $var = "ssp_rcp";
  if ( $opts->{$var} ne "default" ) {
    $val = $opts->{$var};
  } else {
    $val = remove_leading_and_trailing_quotes( $defaults->get_value($var) );
  }
  $nl_flags->{'ssp_rcp'} = $val;
  $opts->{'ssp_rcp'} = $nl_flags->{'ssp_rcp'};
  my $group = $definition->get_group_name($var);
  $nl->set_variable_value($group, $var, quote_string($val) );
  if (  ! $definition->is_valid_value( $var, $val, 'noquotes'=>1 ) ) {
    my @valid_values   = $definition->get_valid_values( $var );
    $log->fatal_error("$var has a value ($val) that is NOT valid. Valid values are: @valid_values");
  }
  $log->verbose_message("CLM future scenario SSP-RCP combination is $nl_flags->{'ssp_rcp'}");
}

#-------------------------------------------------------------------------------

sub setup_cmdl_spinup {
  # BGC spinup mode controlled from "clm_accelerated_spinup" in build-namelist
  my ($opts, $nl_flags, $definition, $defaults, $nl) = @_;

  my $val;
  my $var;
  $nl_flags->{'spinup'} = undef;
  $var = "clm_accelerated_spinup";
  if ( $opts->{$var} ne "default" ) {
    $val = $opts->{$var};
  } else {
    $val = $defaults->get_value($var);
  }
  $nl_flags->{$var} = $val;
  my $group = $definition->get_group_name($var);
  $nl->set_variable_value($group, $var, quote_string($val) );
  if (  ! $definition->is_valid_value( $var, $val , 'noquotes' => 1) ) {
    my @valid_values   = $definition->get_valid_values( $var );
    $log->fatal_error("$var has an invalid value ($val). Valid values are: @valid_values");
  }
  $log->verbose_message("CLM accelerated spinup mode is $val");
<<<<<<< HEAD
  if ( $physv->as_long() == $physv->as_long("clm4_0") ) {
    $nl_flags->{'spinup'} = $cfg->get('spinup');
  } elsif ( $physv->as_long() >= $physv->as_long("clm4_5")) {
     if ( &value_is_true($nl_flags->{'use_cn'}) ) {
        add_default($opts, $nl_flags->{'inputdata_rootdir'}, $definition,
                    $defaults, $nl, "spinup_state", clm_accelerated_spinup=>$nl_flags->{$var},
                    use_cn=>$nl_flags->{'use_cn'}, use_fates=>$nl_flags->{'use_fates'} );
        if ( $nl->get_value("spinup_state") ne 0 ) {
          $nl_flags->{'bgc_spinup'} = "on";
          if ( $nl_flags->{'bgc_mode'} eq "sp" ) {
             $log->fatal_error("spinup_state is accelerated (=1 or 2) which is for a BGC mode of CN or BGC," .
                         " but the BGC mode is Satellite Phenology, change one or the other");
          }
          if ( $nl_flags->{'clm_accelerated_spinup'} eq "off" ) {
              $log->fatal_error("spinup_state is accelerated, but clm_accelerated_spinup is off, change one or the other");
          }
        }
=======
  if ( &value_is_true($nl_flags->{'use_cn'}) ) {
    add_default($opts, $nl_flags->{'inputdata_rootdir'}, $definition,
                $defaults, $nl, "spinup_state", clm_accelerated_spinup=>$nl_flags->{$var},
                use_cn=>$nl_flags->{'use_cn'}, use_fates=>$nl_flags->{'use_fates'} );
    if ( $nl->get_value("spinup_state") ne 0 ) {
       $nl_flags->{'bgc_spinup'} = "on";
       if ( $nl_flags->{'clm_accelerated_spinup'} eq "off" ) {
          $log->fatal_error("spinup_state is accelerated, but clm_accelerated_spinup is off, change one or the other");
       }
>>>>>>> 8265b774
    } else {
       $nl_flags->{'bgc_spinup'} = "off";
       $val = $defaults->get_value($var);
    }
  } else {
    if ( defined($nl->get_value("spinup_state")) ) {
       $log->fatal_error("spinup_state is accelerated (=1 or 2) which is for a BGC mode of CN or BGC," .
                         " but the BGC mode is Satellite Phenology, change one or the other");
    }
  }
  $nl_flags->{$var} = $val;
  my $group = $definition->get_group_name($var);
  $nl->set_variable_value($group, $var, quote_string($val) );
  if (  ! $definition->is_valid_value( $var, $val , 'noquotes' => 1) ) {
     my @valid_values   = $definition->get_valid_values( $var );
     $log->fatal_error("$var has an invalid value ($val). Valid values are: @valid_values");
  }
  if ( $nl_flags->{'bgc_spinup'} eq "on" && (not &value_is_true( $nl_flags->{'use_cn'} ))  && (not &value_is_true($nl_flags->{'use_fates'})) ) {
     $log->fatal_error("$var can not be '$nl_flags->{'bgc_spinup'}' if neither CN nor ED is turned on (use_cn=$nl_flags->{'use_cn'}, use_fates=$nl_flags->{'use_fates'}).");
  }
  if ( $nl->get_value("spinup_state") eq 0 && $nl_flags->{'bgc_spinup'} eq "on" ) {
     $log->fatal_error("Namelist spinup_state contradicts the command line option bgc_spinup" );
  }
  if ( $nl->get_value("spinup_state") eq 1 && $nl_flags->{'bgc_spinup'} eq "off" ) {
     $log->fatal_error("Namelist spinup_state contradicts the command line option bgc_spinup" );
  }

  $val = $nl_flags->{'bgc_spinup'};
  $log->verbose_message("CLM CN bgc_spinup mode is $val");
}

#-------------------------------------------------------------------------------

sub setup_cmdl_simulation_year {
  my ($opts, $nl_flags, $definition, $defaults, $nl) = @_;

  my $val;
  my $var = "sim_year";
  if ( $opts->{$var} ne "default" ) {
    $val = $opts->{$var};
  } else {
    $val = $defaults->get_value($var);
  }

  $nl_flags->{'sim_year_range'} = $defaults->get_value("sim_year_range");
  $nl_flags->{'sim_year'}       = &remove_leading_and_trailing_quotes($val);
  if ( $val =~ /([0-9]+)-([0-9]+)/ ) {
    $nl_flags->{'sim_year'}       = $1;
    $nl_flags->{'sim_year_range'} = $val;
  }
  $val = $nl_flags->{'sim_year'};
  my $group = $definition->get_group_name($var);
  $nl->set_variable_value($group, $var, "'$val'" );
  if (  ! $definition->is_valid_value( $var, $val, 'noquotes'=>1 ) ) {
    my @valid_values   = $definition->get_valid_values( $var );
    $log->fatal_error("$var of $val is NOT valid. Valid values are: @valid_values");
  }
  $nl->set_variable_value($group, $var, "'$val'" );
  $log->verbose_message("CLM sim_year is $nl_flags->{'sim_year'}");

  $var = "sim_year_range";
  $val = $nl_flags->{'sim_year_range'};
  if ( $val ne "constant" ) {
    $opts->{$var}   = $val;
    $group = $definition->get_group_name($var);
    $nl->set_variable_value($group, $var, $val );
    if (  ! $definition->is_valid_value( $var, $val, 'noquotes'=>1 ) ) {
      my @valid_values   = $definition->get_valid_values( $var );
      $log->fatal_error("$var of $val is NOT valid. Valid values are: @valid_values");
    }
    $val = "'".$defaults->get_value($var)."'";
    $nl->set_variable_value($group, $var, $val );
    $log->verbose_message("CLM sim_year_range is $nl_flags->{'sim_year_range'}");
  }
}

#-------------------------------------------------------------------------------

sub setup_cmdl_run_type {
  my ($opts, $nl_flags, $definition, $defaults, $nl) = @_;

  my $val;
  my $var = "clm_start_type";
  my $ic_date = $nl->get_value('start_ymd');
  my $st_year = int( $ic_date / 10000);
  if (defined $opts->{$var}) {
    if ($opts->{$var} eq "default" ) {
      add_default($opts, $nl_flags->{'inputdata_rootdir'}, $definition, $defaults, $nl, $var, 
                  'use_cndv'=>$nl_flags->{'use_cndv'}, 'use_fates'=>$nl_flags->{'use_fates'},
                  'sim_year'=>$st_year );
    } else {
      my $group = $definition->get_group_name($var);
      $nl->set_variable_value($group, $var, quote_string( $opts->{$var} ) );
    }
  } else {
    add_default($opts, $nl_flags->{'inputdata_rootdir'}, $definition, $defaults, $nl, $var, 
                  'use_cndv'=>$nl_flags->{'use_cndv'}, 'use_fates'=>$nl_flags->{'use_fates'},
                  'sim_year'=>$st_year );
  }
  $nl_flags->{'clm_start_type'} = $nl->get_value($var);
}

#-------------------------------------------------------------------------------

sub setup_cmdl_dynamic_vegetation {
  my ($opts, $nl_flags, $definition, $defaults, $nl) = @_;

  my $val;
  my $var = "dynamic_vegetation";
  $val = $opts->{$var};
  $nl_flags->{'dynamic_vegetation'} = $val;
  if ( ($nl_flags->{'dynamic_vegetation'} eq 1 ) && ($nl_flags->{'bgc_mode'} eq "sp") ) {
     $log->fatal_error("** Cannot turn dynamic_vegetation mode on with bgc=sp.\n" .
                       "**\n" .
                       "** Set the bgc mode to 'cn' or 'bgc' by the following means from highest to lowest precedence:" .
                       "** * by the command-line options -bgc cn\n");
  }

  $var = "use_cndv";
  $nl_flags->{$var} = ".false.";
  if ($nl_flags->{'dynamic_vegetation'} eq 1) {
     $val = ".true.";
     $nl_flags->{$var} = $val;
  }
  if ( defined($nl->get_value($var)) && $nl->get_value($var) ne $val ) {
     $log->fatal_error("$var is inconsistent with the commandline setting of -dynamic_vegetation");
  }
  if ( &value_is_true($nl_flags->{$var}) ) {
     my $group = $definition->get_group_name($var);
     $nl->set_variable_value($group, $var, $val);
     if (  ! $definition->is_valid_value( $var, $val ) ) {
        my @valid_values   = $definition->get_valid_values( $var );
        $log->fatal_error("$var has a value ($val) that is NOT valid. Valid values are: @valid_values");
     }
     $log->warning("The use_cndv=T option is deprecated. We do NOT recommend using it." . 
                   " It's known to have issues and it's not calibrated.");
  }
}
#-------------------------------------------------------------------------------

sub setup_cmdl_output_reals {
  my ($opts, $nl_flags, $definition, $defaults, $nl) = @_;

  my $var = "output_reals_filename";
  my $file = $opts->{$var};
  if ( defined($file) ) {
     # Make sure can open file and if not die with an error
     my $fh = IO::File->new($file, '>') or $log->fatal_error("can't create real parameter filename: $file");
     $fh->close();
  }
}

#-------------------------------------------------------------------------------

sub setup_cmdl_vichydro {
  my ($opts, $nl_flags, $definition, $defaults, $nl) = @_;

  my $val;
  my $var = "vichydro";
  $val = $opts->{$var};
  $nl_flags->{'vichydro'} = $val;
  if ($nl_flags->{'vichydro'} eq 1) {
     $log->verbose_message("Using VIC hydrology for runoff calculations.");
  }

  $var = "use_vichydro";
  $val = $nl->get_value($var);
  if ($nl_flags->{'vichydro'} eq 1) {
     my $group = $definition->get_group_name($var);
     my $set = ".true.";
     if ( defined($val) && $set ne $val ) {
        $log->fatal_error("$var contradicts the command-line -vichydro option" );
     }
     $nl->set_variable_value($group, $var, $set);
     if ( ! $definition->is_valid_value($var, $val) ) {
        my @valid_values   = $definition->get_valid_values( $var );
        $log->fatal_error("$var has a value ($val) that is NOT valid. Valid values are: @valid_values");
     }
  }
}


#-------------------------------------------------------------------------------

sub process_namelist_commandline_namelist {
  # Process the commandline '-namelist' arg.
  my ($opts, $definition, $nl, $envxml_ref) = @_;

  if (defined $opts->{'namelist'}) {
    # Parse commandline namelist
    my $nl_arg = Build::Namelist->new($opts->{'namelist'});

    # Validate input namelist -- trap exceptions
    my $nl_arg_valid;
    eval { $nl_arg_valid = $definition->validate($nl_arg); };
    if ($@) {
      $log->fatal_error("Invalid namelist variable in commandline arg '-namelist'.\n $@");
    }
    # Go through all variables and expand any XML env settings in them
    expand_xml_variables_in_namelist( $nl_arg_valid, $envxml_ref );

    # Merge input values into namelist.  Previously specified values have higher precedence
    # and are not overwritten.
    $nl->merge_nl($nl_arg_valid);
  }
}

#-------------------------------------------------------------------------------

sub process_namelist_commandline_infile {
  # Process the commandline '-infile' arg.
  my ($opts, $definition, $nl, $envxml_ref) = @_;

  if (defined $opts->{'infile'}) {
    my @infiles = split( /,/, $opts->{'infile'} );
    foreach my $infile ( @infiles ) {
      # Make sure a valid file was found
      if (    -f "$infile" ) {
        # Otherwise abort as a valid file doesn't exist
      } else {
        $log->fatal_error("input namelist file does NOT exist $infile.\n $@");
      }
      # Parse namelist input from the next file
      my $nl_infile = Build::Namelist->new($infile);

      # Validate input namelist -- trap exceptions
      my $nl_infile_valid;
      eval { $nl_infile_valid = $definition->validate($nl_infile); };
      if ($@) {
        $log->fatal_error("Invalid namelist variable in '-infile' $infile.\n $@");
      }
      # Go through all variables and expand any XML env settings in them
      expand_xml_variables_in_namelist( $nl_infile_valid, $envxml_ref );

      # Merge input values into namelist.  Previously specified values have higher precedence
      # and are not overwritten.
      $nl->merge_nl($nl_infile_valid);
    }
  }
}

#-------------------------------------------------------------------------------

sub process_namelist_commandline_clm_usr_name {
  # Process the -clm_usr_name argument
  my ($opts, $nl_flags, $definition, $defaults, $nl, $cfg, $envxml_ref) = @_;

  if (defined $opts->{'clm_usr_name'}) {
    # The user files definition is contained in an xml file with the same format as the defaults file.

    # The one difference is that variables are expanded.
    # Create a new NamelistDefaults object.
    my $nl_defaults_file = "$nl_flags->{'cfgdir'}/namelist_files/namelist_defaults_usr_files.xml";
    my $uf_defaults = Build::NamelistDefaults->new("$nl_defaults_file", $cfg );
    # Loop over the variables specified in the user files
    # Add each one to the namelist.
    my @vars = $uf_defaults->get_variable_names();
    my %settings;
    $settings{'mask'}           = $nl_flags->{'mask'};
    $settings{'sim_year'}       = $nl_flags->{'sim_year'};
    $settings{'ssp_rcp'}        = $nl_flags->{'ssp_rcp'};
    $settings{'sim_year_range'} = $nl_flags->{'sim_year_range'};
    $settings{'clm_accelerated_spinup'} = $nl_flags->{'clm_accelerated_spinup'};
    $settings{'clm_usr_name'}   = $opts->{'clm_usr_name'};

    if ( $nl_flags->{'inputdata_rootdir'} eq "\$DIN_LOC_ROOT" ) {
      $settings{'csmdata'}     = $ENV{'DIN_LOC_ROOT'};
    } else {
      $settings{'csmdata'}     = $nl_flags->{'inputdata_rootdir'};
    }

    my $nvars = 0;
    my $nl_usrfile = Build::Namelist->new();
    foreach my $var (@vars) {
      my $val = $uf_defaults->get_usr_file($var, $definition, \%settings);

      if ($val) {
        $log->message("adding clm user file defaults for var $var with val $val");
        add_default($opts, $nl_flags->{'inputdata_rootdir'}, $definition, $defaults, $nl_usrfile, $var, 'val'=>$val);
        $nvars++;
      }
    }
    if ( $nvars == 0 ) {
      $log->message("setting clm_usr_name -- but did NOT find any user datasets: $opts->{'clm_usr_name'}", $opts);
    }
    # Go through all variables and expand any XML env settings in them
    expand_xml_variables_in_namelist( $nl_usrfile, $envxml_ref );
    # Merge input values into namelist.  Previously specified values have higher precedence
    # and are not overwritten.
    $nl->merge_nl($nl_usrfile);
  }
}

#-------------------------------------------------------------------------------

sub process_namelist_commandline_use_case {
  # Now process the -use_case arg.
  my ($opts, $nl_flags, $definition, $defaults, $nl, $cfg, $envxml_ref) = @_;

  if (defined $opts->{'use_case'}) {

    # The use case definition is contained in an xml file with the same format as the defaults file.
    # Create a new NamelistDefaults object.
    my $uc_defaults = Build::NamelistDefaults->new("$opts->{'use_case_dir'}/$opts->{'use_case'}.xml", $cfg);

    my %settings;
    $settings{'res'}            = $nl_flags->{'res'};
    $settings{'ssp_rcp'}        = $nl_flags->{'ssp_rcp'};
    $settings{'mask'}           = $nl_flags->{'mask'};
    $settings{'sim_year'}       = $nl_flags->{'sim_year'};
    $settings{'sim_year_range'} = $nl_flags->{'sim_year_range'};
    $settings{'phys'}           = $nl_flags->{'phys'};
    $settings{'lnd_tuning_mode'}= $nl_flags->{'lnd_tuning_mode'};
    $settings{'use_cn'}      = $nl_flags->{'use_cn'};
    $settings{'use_cndv'}    = $nl_flags->{'use_cndv'};
    $settings{'use_crop'}    = $nl_flags->{'use_crop'};
    $settings{'cnfireson'}   = $nl_flags->{'cnfireson'};

    # Loop over the variables specified in the use case.
    # Add each one to the namelist.
    my @vars = $uc_defaults->get_variable_names();
    my $nl_usecase = Build::Namelist->new();
    foreach my $var (@vars) {
      my $val = $uc_defaults->get_value($var, \%settings );

      if ( defined($val) ) {
        $log->message("CLM adding use_case $opts->{'use_case'} defaults for var '$var' with val '$val'");

        add_default($opts,  $nl_flags->{'inputdata_rootdir'}, $definition, $defaults, $nl_usecase, $var, 'val'=>$val);
      }
    }
    # Go through all variables and expand any XML env settings in them
    expand_xml_variables_in_namelist( $nl_usecase, $envxml_ref );

    # Merge input values into namelist.  Previously specified values have higher precedence
    # and are not overwritten.
    $nl->merge_nl($nl_usecase);
  }
}

#-------------------------------------------------------------------------------

sub process_namelist_commandline_clm_start_type {
  # Set the start_type according to the command line clm_start_type option

  my ($opts, $nl_flags, $definition, $defaults, $nl) = @_;

  # Run type for driver namelist - note that arb_ic implies that the run is startup
  my $var = "start_type";
  if ($nl_flags->{'clm_start_type'} eq "'cold'" || $nl_flags->{'clm_start_type'} eq "'arb_ic'") {
    # Add default is used here, but the value is explicitly set
    add_default($opts, $nl_flags->{'inputdata_rootdir'}, $definition, $defaults, $nl, $var, 'val'=>'startup'   );
  } else {
    # Add default is used here, but the value is explicitly set
    add_default($opts, $nl_flags->{'inputdata_rootdir'}, $definition, $defaults, $nl, $var, 'val'=>$nl_flags->{'clm_start_type'} );
  }
}

#-------------------------------------------------------------------------------

sub process_namelist_inline_logic {
  # Use the namelist default object to add default values for required
  # namelist variables that have not been previously set.
  my ($opts, $nl_flags, $definition, $defaults, $nl, $envxml_ref, $physv) = @_;


  ##############################
  # namelist group: clm_inparm #
  ##############################
  setup_logic_site_specific($nl_flags, $definition, $nl);
  setup_logic_lnd_frac($opts, $nl_flags, $definition, $defaults, $nl, $envxml_ref);
  setup_logic_co2_type($opts, $nl_flags, $definition, $defaults, $nl);
  setup_logic_irrigate($opts, $nl_flags, $definition, $defaults, $nl);
  setup_logic_start_type($opts, $nl_flags, $nl);
  setup_logic_delta_time($opts, $nl_flags, $definition, $defaults, $nl);
  setup_logic_decomp_performance($opts,  $nl_flags, $definition, $defaults, $nl);
  setup_logic_snow($opts, $nl_flags, $definition, $defaults, $nl);
  setup_logic_glacier($opts, $nl_flags, $definition, $defaults, $nl,  $envxml_ref);
  setup_logic_dynamic_plant_nitrogen_alloc($opts, $nl_flags, $definition, $defaults, $nl, $physv);
  setup_logic_luna($opts, $nl_flags, $definition, $defaults, $nl, $physv);
  setup_logic_hydrstress($opts,  $nl_flags, $definition, $defaults, $nl);
  setup_logic_dynamic_roots($opts,  $nl_flags, $definition, $defaults, $nl, $physv);
  setup_logic_params_file($opts,  $nl_flags, $definition, $defaults, $nl);
  setup_logic_create_crop_landunit($opts,  $nl_flags, $definition, $defaults, $nl);
  setup_logic_subgrid($opts,  $nl_flags, $definition, $defaults, $nl);
  setup_logic_fertilizer($opts,  $nl_flags, $definition, $defaults, $nl);
  setup_logic_grainproduct($opts,  $nl_flags, $definition, $defaults, $nl, $physv);
  setup_logic_soilstate($opts,  $nl_flags, $definition, $defaults, $nl);
  setup_logic_demand($opts, $nl_flags, $definition, $defaults, $nl);
  setup_logic_surface_dataset($opts,  $nl_flags, $definition, $defaults, $nl);
  if ( remove_leading_and_trailing_quotes($nl_flags->{'clm_start_type'}) ne "branch" ) {
    setup_logic_initial_conditions($opts, $nl_flags, $definition, $defaults, $nl, $physv);
  }
  setup_logic_dynamic_subgrid($opts,  $nl_flags, $definition, $defaults, $nl);
  setup_logic_spinup($opts,  $nl_flags, $definition, $defaults, $nl);
  setup_logic_supplemental_nitrogen($opts, $nl_flags, $definition, $defaults, $nl);
  setup_logic_snowpack($opts,  $nl_flags, $definition, $defaults, $nl);
  setup_logic_fates($opts,  $nl_flags, $definition, $defaults, $nl);

  #########################################
  # namelist group: atm2lnd_inparm
  #########################################
  setup_logic_atm_forcing($opts,  $nl_flags, $definition, $defaults, $nl);

  #########################################
  # namelist group: lnd2atm_inparm
  #########################################
  setup_logic_lnd2atm($opts,  $nl_flags, $definition, $defaults, $nl);

  #########################################
  # namelist group: clm_humanindex_inparm #
  #########################################
  setup_logic_humanindex($opts,  $nl_flags, $definition, $defaults, $nl);

  #################################
  # namelist group: cnfire_inparm #
  #################################
  setup_logic_cnfire($opts,  $nl_flags, $definition, $defaults, $nl);

  ######################################
  # namelist group: cnprecision_inparm #
  ######################################
  setup_logic_cnprec($opts,  $nl_flags, $definition, $defaults, $nl);

  ###############################
  # namelist group: clmu_inparm #
  ###############################
  setup_logic_urban($opts,  $nl_flags, $definition, $defaults, $nl);

  ###############################
  # namelist group: crop        #
  ###############################
  setup_logic_crop($opts,  $nl_flags, $definition, $defaults, $nl);

  ###############################
  # namelist group: ch4par_in   #
  ###############################
  setup_logic_methane($opts, $nl_flags, $definition, $defaults, $nl);
  setup_logic_c_isotope($opts, $nl_flags, $definition, $defaults, $nl);

  ###############################
  # namelist group: ndepdyn_nml #
  ###############################
  setup_logic_nitrogen_deposition($opts,  $nl_flags, $definition, $defaults, $nl);

  ##########################################
  # namelist group: soil_moisture_streams  #
  ##########################################
  setup_logic_soilm_streams($opts,  $nl_flags, $definition, $defaults, $nl, $physv);

  ##################################
  # namelist group: cnmresp_inparm #
  ##################################
  setup_logic_cnmresp($opts,  $nl_flags, $definition, $defaults, $nl);

  #################################
  # namelist group: nitrif_inparm #
  #################################
  setup_logic_nitrif_params( $nl_flags, $definition, $defaults, $nl );

  ####################################
  # namelist group: photosyns_inparm #
  ####################################
  setup_logic_photosyns($opts,  $nl_flags, $definition, $defaults, $nl);

  #################################
  # namelist group: popd_streams  #
  #################################
  setup_logic_popd_streams($opts,  $nl_flags, $definition, $defaults, $nl);

  ####################################
  # namelist group: urbantv_streams  #
  ####################################
  setup_logic_urbantv_streams($opts,  $nl_flags, $definition, $defaults, $nl);

  ##################################
  # namelist group: light_streams  #
  ##################################
  setup_logic_lightning_streams($opts,  $nl_flags, $definition, $defaults, $nl);

  #################################
  # namelist group: drydep_inparm #
  #################################
  setup_logic_dry_deposition($opts, $nl_flags, $definition, $defaults, $nl);

  #################################
  # namelist group: fire_emis_nl  #
  #################################
  setup_logic_fire_emis($opts, $nl_flags, $definition, $defaults, $nl);

  #################################
  # namelist group: megan_emis_nl #
  #################################
  setup_logic_megan($opts, $nl_flags, $definition, $defaults, $nl);

  ##################################
  # namelist group: lai_streams  #
  ##################################
  setup_logic_lai_streams($opts,  $nl_flags, $definition, $defaults, $nl);

  ##########################################
  # namelist group: soil_moisture_streams  #
  ##########################################
  setup_logic_soilm_streams($opts,  $nl_flags, $definition, $defaults, $nl, $physv);

  ##################################
  # namelist group: bgc_shared
  ##################################
  setup_logic_bgc_shared($opts,  $nl_flags, $definition, $defaults, $nl, $physv);

  #############################################
  # namelist group: soilwater_movement_inparm #
  #############################################
  setup_logic_soilwater_movement($opts,  $nl_flags, $definition, $defaults, $nl);

  #############################################
  # namelist group: rooting_profile_inparm    #
  #############################################
  setup_logic_rooting_profile($opts,  $nl_flags, $definition, $defaults, $nl);

  #############################################
  # namelist group: friction_velocity         #
  #############################################
  setup_logic_friction_vel($opts,  $nl_flags, $definition, $defaults, $nl);

  ################################################
  # namelist group: century_soilbgcdecompcascade #
  ################################################
  setup_logic_century_soilbgcdecompcascade($opts,  $nl_flags, $definition, $defaults, $nl);

  #############################
  # namelist group: cngeneral #
  #############################
<<<<<<< HEAD
  setup_logic_cngeneral($opts,  $nl_flags, $definition, $defaults, $nl, $physv);
=======
  setup_logic_cngeneral($opts,  $nl_flags, $definition, $defaults, $nl);
>>>>>>> 8265b774
  ####################################
  # namelist group: cnvegcarbonstate #
  ####################################
  setup_logic_cnvegcarbonstate($opts,  $nl_flags, $definition, $defaults, $nl);

  #############################################
  # namelist group: soil_resis_inparm #
  #############################################
  setup_logic_soil_resis($opts,  $nl_flags, $definition, $defaults, $nl);

  #############################################
  # namelist group: canopyfluxes_inparm #
  #############################################
  setup_logic_canopyfluxes($opts,  $nl_flags, $definition, $defaults, $nl);

  #############################################
  # namelist group: canopyhydrology_inparm #
  #############################################
  setup_logic_canopyhydrology($opts,  $nl_flags, $definition, $defaults, $nl);

  #####################################
  # namelist group: clm_canopy_inparm #
  #####################################
  setup_logic_canopy($opts,  $nl_flags, $definition, $defaults, $nl);

  ########################################
  # namelist group: soilhydrology_inparm #
  ########################################
  setup_logic_hydrology_params($opts,  $nl_flags, $definition, $defaults, $nl);

  #####################################
  # namelist group: irrigation_inparm #
  #####################################
  setup_logic_irrigation_parameters($opts,  $nl_flags, $definition, $defaults, $nl);

  ########################################
  # namelist group: surfacealbedo_inparm #
  ########################################
  setup_logic_surfacealbedo($opts, $nl_flags, $definition, $defaults, $nl);

  ########################################
  # namelist group: water_tracers_inparm #
  ########################################
  setup_logic_water_tracers($opts, $nl_flags, $definition, $defaults, $nl);

  #######################################################################
  # namelist groups: clm_hydrology1_inparm and clm_soilhydrology_inparm #
  #######################################################################
  setup_logic_hydrology_switches($opts, $nl_flags, $definition, $defaults, $nl);

  #######################################################################
  # namelist group: scf_swenson_lawrence_2012_inparm                    #
  #######################################################################
  setup_logic_scf_SwensonLawrence2012($opts, $nl_flags, $definition, $defaults, $nl);

  #########################################
  # namelist group: clm_initinterp_inparm #
  #########################################
  setup_logic_initinterp($opts, $nl_flags, $definition, $defaults, $nl);
}

#-------------------------------------------------------------------------------

sub setup_logic_site_specific {
  # site specific requirements
  my ($nl_flags, $definition, $nl) = @_;

  # res check prevents polluting the namelist with an unnecessary
  # false variable for every run
  if ($nl_flags->{'res'} eq "1x1_vancouverCAN") {
     my $var = "use_vancouver";
     my $val = ".true.";
     my $group = $definition->get_group_name($var);
     $nl->set_variable_value($group, $var, $val);
  }

  # res check prevents polluting the namelist with an unnecessary
  # false variable for every run
  if ($nl_flags->{'res'} eq "1x1_mexicocityMEX") {
     my $var = "use_mexicocity";
     my $val = ".true.";
     my $group = $definition->get_group_name($var);
     $nl->set_variable_value($group, $var, $val);
  }

  if ($nl_flags->{'res'} eq "1x1_smallvilleIA") {
    if (! &value_is_true($nl_flags->{'use_cn'}) || ! &value_is_true($nl_flags->{'use_crop'})) {
      $log->fatal_error("1x1_smallvilleIA grids must use a compset with CN and CROP turned on.");
    }
  }

  if ($nl_flags->{'res'} eq "1x1_numaIA") {
    if (! &value_is_true($nl_flags->{'use_cn'}) || ! &value_is_true($nl_flags->{'use_crop'})) {
      $log->fatal_error("1x1_numaIA grids must use a compset with CN and CROP turned on.");
    }
  }
}

#-------------------------------------------------------------------------------

sub setup_logic_lnd_tuning {

  my ($opts, $nl_flags, $definition, $defaults, $nl, $physv) = @_;

  my $var    = "lnd_tuning_mode";
  if ( $opts->{$var} eq "default" ) {
     my %settings;
     $settings{'phys'} = $nl_flags->{'phys'};
     $nl_flags->{$var} = $defaults->get_value($var, \%settings );
  } else {
     $nl_flags->{$var} = $opts->{$var};
  }
  my $group = $definition->get_group_name($var);
  $nl->set_variable_value($group, $var, quote_string( $nl_flags->{$var} ) );
  if (  ! $definition->is_valid_value( $var, quote_string( $nl_flags->{$var}) ) ) {
    my @valid_values   = $definition->get_valid_values( $var );
    $log->fatal_error("$var has a value (".$nl_flags->{$var}.") that is NOT valid. Valid values are: @valid_values");
  }
  $log->verbose_message("Using $nl_flags->{$var} for lnd_tuning_mode");
  my $phys = $physv->as_string();
  if ( $nl_flags->{$var} !~ /^${phys}_/ ) {
     $log->fatal_error("First part of lnd_tuning_mode MUST match the CLM version you are using.");
  }
}


#-------------------------------------------------------------------------------

sub setup_logic_lnd_frac {

  my ($opts, $nl_flags, $definition, $defaults, $nl, $envxml_ref) = @_;

  my $var = "lnd_frac";
  if ( defined($opts->{$var}) ) {
    if ( defined($nl->get_value('fatmlndfrc')) ) {
      $log->fatal_error("Can NOT set both -lnd_frac option (set via LND_DOMAIN_PATH/LND_DOMAIN_FILE " .
                  "env variables) AND fatmlndfrac on namelist");
    }
    my $lnd_frac = SetupTools::expand_xml_var( $opts->{$var}, $envxml_ref);
    add_default($opts,  $nl_flags->{'inputdata_rootdir'}, $definition, $defaults, $nl, 'fatmlndfrc','val'=>$lnd_frac );
  }

  # Get the fraction file
  if (defined $nl->get_value('fatmlndfrc')) {
    # do nothing - use value provided by config_grid.xml and clm.cpl7.template
  } else {
    $log->fatal_error("fatmlndfrc was NOT sent into CLM build-namelist.");
  }
}

#-------------------------------------------------------------------------------

sub setup_logic_co2_type {
  my ($opts, $nl_flags, $definition, $defaults, $nl) = @_;

  my $var = "co2_type";
  if ( defined($opts->{$var}) ) {
    if ( ! defined($nl->get_value($var)) ) {
      add_default($opts,  $nl_flags->{'inputdata_rootdir'}, $definition, $defaults, $nl, 'co2_type','val'=>"$opts->{'co2_type'}");
    } else {
      $log->fatal_error("co2_type set on namelist as well as -co2_type option.");
    }
  }
  add_default($opts,  $nl_flags->{'inputdata_rootdir'}, $definition, $defaults, $nl, 'co2_type');
  if ( $nl->get_value('co2_type') =~ /constant/ ) {
    my $var = 'co2_ppmv';
    if ( defined($opts->{$var}) ) {
      if ( $opts->{$var} <= 0.0 ) {
        $log->fatal_error("co2_ppmv can NOT be less than or equal to zero.");
      }
      my $group = $definition->get_group_name($var);
      $nl->set_variable_value($group, $var, $opts->{$var});
    } else {
      add_default($opts,  $nl_flags->{'inputdata_rootdir'}, $definition, $defaults, $nl, $var, 'sim_year'=>$nl_flags->{'sim_year'} );
    }
  }
}

#-------------------------------------------------------------------------------

sub setup_logic_irrigate {
  my ($opts, $nl_flags, $definition, $defaults, $nl) = @_;

<<<<<<< HEAD
  if ( $physv->as_long() >= $physv->as_long("clm4_5") ) {
    add_default($opts,  $nl_flags->{'inputdata_rootdir'}, $definition, $defaults, $nl, 'irrigate',
                'use_crop'=>$nl_flags->{'use_crop'}, 'use_cndv'=>$nl_flags->{'use_cndv'}, 
                'sim_year'=>$nl_flags->{'sim_year'}, 'sim_year_range'=>$nl_flags->{'sim_year_range'}, );
    if ( &value_is_true($nl->get_value('irrigate') ) ) {
       $nl_flags->{'irrigate'} = ".true."
    } else {
       $nl_flags->{'irrigate'} = ".false."
    }
=======
  add_default($opts,  $nl_flags->{'inputdata_rootdir'}, $definition, $defaults, $nl, 'irrigate',
                'use_crop'=>$nl_flags->{'use_crop'}, 'use_cndv'=>$nl_flags->{'use_cndv'},
                'sim_year'=>$nl_flags->{'sim_year'}, 'sim_year_range'=>$nl_flags->{'sim_year_range'}, );
  if ( &value_is_true($nl->get_value('irrigate') ) ) {
     $nl_flags->{'irrigate'} = ".true."
  } else {
     $nl_flags->{'irrigate'} = ".false."
>>>>>>> 8265b774
  }
}

#-------------------------------------------------------------------------------

sub setup_logic_start_type {
  my ($opts, $nl_flags, $nl) = @_;

  my $var = "start_type";
  my $drv_start_type = $nl->get_value($var);
  my $my_start_type  = $nl_flags->{'clm_start_type'};

  if ( $my_start_type =~ /branch/ ) {
    if (not defined $nl->get_value('nrevsn')) {
      $log->fatal_error("nrevsn is required for a branch type.");
    }
    if (defined $nl->get_value('use_init_interp')) {
       if ( &value_is_true($nl->get_value('use_init_interp') ) ) {
         # Always print this warning, but don't stop if it happens
         print "\nWARNING: use_init_interp will NOT happen for a branch case.\n\n";
       }
    }
  } else {
    if (defined $nl->get_value('nrevsn')) {
      $log->fatal_error("nrevsn should ONLY be set for a branch type.");
    }
  }
}

#-------------------------------------------------------------------------------

sub setup_logic_delta_time {
  my ($opts, $nl_flags, $definition, $defaults, $nl) = @_;

  if ( defined($opts->{'l_ncpl'}) ) {
    my $l_ncpl = $opts->{'l_ncpl'};
    if ( $l_ncpl <= 0 ) {
      $log->fatal_error("bad value for -l_ncpl option.");
    }
    my $val = ( 3600 * 24 ) / $l_ncpl;
    my $dtime = $nl->get_value('dtime');
    if ( ! defined($dtime)  ) {
      add_default($opts,  $nl_flags->{'inputdata_rootdir'}, $definition, $defaults, $nl, 'dtime', 'val'=>$val);
    } elsif ( $dtime ne $val ) {
      $log->fatal_error("can NOT set both -l_ncpl option (via LND_NCPL env variable) AND dtime namelist variable.");
    }
  } else {
    add_default($opts,  $nl_flags->{'inputdata_rootdir'}, $definition, $defaults, $nl, 'dtime', 'hgrid'=>$nl_flags->{'res'});
  }
}

#-------------------------------------------------------------------------------

sub setup_logic_decomp_performance {
  my ($opts, $nl_flags, $definition, $defaults, $nl) = @_;

  # Set the number of segments per clump
  add_default($opts, $nl_flags->{'inputdata_rootdir'}, $definition, $defaults, $nl, 'nsegspc', 'hgrid'=>$nl_flags->{'res'});
}

#-------------------------------------------------------------------------------

sub setup_logic_snow {
  my ($opts, $nl_flags, $definition, $defaults, $nl) = @_;

  add_default($opts, $nl_flags->{'inputdata_rootdir'}, $definition, $defaults, $nl, 'fsnowoptics' );
  add_default($opts, $nl_flags->{'inputdata_rootdir'}, $definition, $defaults, $nl, 'fsnowaging' );
}

#-------------------------------------------------------------------------------

sub setup_logic_glacier {
  #
  # Glacier multiple elevation class options
  #
  my ($opts, $nl_flags, $definition, $defaults, $nl, $envxml_ref) = @_;

  my $clm_upvar = "GLC_TWO_WAY_COUPLING";
  # glc_do_dynglacier is set via GLC_TWO_WAY_COUPLING; it cannot be set via
  # user_nl_clm (this is because we might eventually want the coupler and glc
  # to also respond to GLC_TWO_WAY_COUPLING, by not bothering to send / map
  # these fields - so we want to ensure that CLM is truly listening to this
  # shared xml variable and not overriding it)
  my $var = "glc_do_dynglacier";
  my $val = logical_to_fortran($envxml_ref->{$clm_upvar});
  add_default($opts,  $nl_flags->{'inputdata_rootdir'}, $definition, $defaults, $nl, $var, 'val'=>$val);
  if (lc($nl->get_value($var)) ne lc($val)) {
     $log->fatal_error("glc_do_dynglacier can only be set via the env variable $clm_upvar: it can NOT be set in user_nl_clm");
  }

  my $var = "maxpatch_glcmec";
  add_default($opts,  $nl_flags->{'inputdata_rootdir'}, $definition, $defaults, $nl, $var, 'val'=>$nl_flags->{'glc_nec'} );

  my $val = $nl->get_value($var);
  if ( $val != $nl_flags->{'glc_nec'} ) {
    $log->fatal_error("$var set to $val does NOT agree with -glc_nec argument of $nl_flags->{'glc_nec'} (set with GLC_NEC env variable)");
  }

  if ( $nl_flags->{'glc_nec'} < 1 ) {
     $log->fatal_error("GLC_NEC must be at least 1.");
  }

<<<<<<< HEAD
  # Dependence of albice on glc_nec has gone away starting in CLM4_5. Thus, we
  # can remove glc_nec from the following call once we ditch CLM4_0.
  add_default($opts,  $nl_flags->{'inputdata_rootdir'}, $definition, $defaults, $nl, 'albice', 'glc_nec'=>$nl_flags->{'glc_nec'});
  if ( $physv->as_long() >= $physv->as_long("clm4_5") ) {
     add_default($opts,  $nl_flags->{'inputdata_rootdir'}, $definition, $defaults, $nl, 'glacier_region_behavior');
     add_default($opts,  $nl_flags->{'inputdata_rootdir'}, $definition, $defaults, $nl, 'glacier_region_melt_behavior');
     add_default($opts,  $nl_flags->{'inputdata_rootdir'}, $definition, $defaults, $nl, 'glacier_region_ice_runoff_behavior');
     add_default($opts,  $nl_flags->{'inputdata_rootdir'}, $definition, $defaults, $nl, 'glacier_region_rain_to_snow_behavior');
  }
=======
  add_default($opts,  $nl_flags->{'inputdata_rootdir'}, $definition, $defaults, $nl, 'glc_snow_persistence_max_days');

  add_default($opts,  $nl_flags->{'inputdata_rootdir'}, $definition, $defaults, $nl, 'albice');
  add_default($opts,  $nl_flags->{'inputdata_rootdir'}, $definition, $defaults, $nl, 'glacier_region_behavior');
  add_default($opts,  $nl_flags->{'inputdata_rootdir'}, $definition, $defaults, $nl, 'glacier_region_melt_behavior');
  add_default($opts,  $nl_flags->{'inputdata_rootdir'}, $definition, $defaults, $nl, 'glacier_region_ice_runoff_behavior');
>>>>>>> 8265b774
}

#-------------------------------------------------------------------------------

sub setup_logic_params_file {
  # get param data
  my ($opts, $nl_flags, $definition, $defaults, $nl) = @_;

  add_default($opts, $nl_flags->{'inputdata_rootdir'}, $definition, $defaults, $nl, 'paramfile', 
              'phys'=>$nl_flags->{'phys'},
              'use_flexibleCN'=>$nl_flags->{'use_flexibleCN'} );
}

#-------------------------------------------------------------------------------

sub setup_logic_create_crop_landunit {
  # Create crop land unit
  my ($opts, $nl_flags, $definition, $defaults, $nl) = @_;

  my $var = 'create_crop_landunit';
<<<<<<< HEAD
  if ( $physv->as_long() == $physv->as_long("clm4_0") ) {
    if ( $nl_flags->{'crop'} eq "on" ) {
      add_default($opts, $nl_flags->{'inputdata_rootdir'}, $definition, $defaults, $nl, $var );
    }
    add_default($opts, $nl_flags->{'inputdata_rootdir'}, $definition, $defaults, $nl, $var, 'irrig'=>$nl_flags->{'irrig'} );
  } else {

    add_default($opts, $nl_flags->{'inputdata_rootdir'}, $definition, $defaults, $nl, $var, 
                'use_fates'=>$nl_flags->{'use_fates'} );
    if ( &value_is_true($nl_flags->{'use_fates'}) && &value_is_true($nl->get_value($var)) ) {
         $log->fatal_error( "$var is true and yet use_fates is being set, which contradicts that (use_fates requires $var to be .false." );
    }
    if ( (! &value_is_true($nl_flags->{'use_fates'})) && (! &value_is_true($nl->get_value($var))) ) {
         $log->fatal_error( "$var is false which is ONLY allowed when FATES is being used" );
    }
=======
  add_default($opts, $nl_flags->{'inputdata_rootdir'}, $definition, $defaults, $nl, $var, 
              'use_fates'=>$nl_flags->{'use_fates'} );
  if ( &value_is_true($nl_flags->{'use_fates'}) && &value_is_true($nl->get_value($var)) ) {
     $log->fatal_error( "$var is true and yet use_fates is being set, which contradicts that (use_fates requires $var to be .false." );
  }
  if ( (! &value_is_true($nl_flags->{'use_fates'})) && (! &value_is_true($nl->get_value($var))) ) {
     $log->fatal_error( "$var is false which is ONLY allowed when FATES is being used" );
>>>>>>> 8265b774
  }
}

#-------------------------------------------------------------------------------

sub setup_logic_subgrid {
   my ($opts, $nl_flags, $definition, $defaults, $nl) = @_;

   my $var = 'run_zero_weight_urban';
   add_default($opts, $nl_flags->{'inputdata_rootdir'}, $definition, $defaults, $nl, $var);
   add_default($opts, $nl_flags->{'inputdata_rootdir'}, $definition, $defaults, $nl, 'collapse_urban',
               'structure'=>$nl_flags->{'structure'});
   add_default($opts, $nl_flags->{'inputdata_rootdir'}, $definition, $defaults, $nl, 'n_dom_landunits',
               'structure'=>$nl_flags->{'structure'});
   add_default($opts, $nl_flags->{'inputdata_rootdir'}, $definition, $defaults, $nl, 'n_dom_pfts',
               'structure'=>$nl_flags->{'structure'});
   add_default($opts, $nl_flags->{'inputdata_rootdir'}, $definition, $defaults, $nl, 'toosmall_soil');
   add_default($opts, $nl_flags->{'inputdata_rootdir'}, $definition, $defaults, $nl, 'toosmall_crop');
   add_default($opts, $nl_flags->{'inputdata_rootdir'}, $definition, $defaults, $nl, 'toosmall_glacier');
   add_default($opts, $nl_flags->{'inputdata_rootdir'}, $definition, $defaults, $nl, 'toosmall_lake');
   add_default($opts, $nl_flags->{'inputdata_rootdir'}, $definition, $defaults, $nl, 'toosmall_wetland');
   add_default($opts, $nl_flags->{'inputdata_rootdir'}, $definition, $defaults, $nl, 'toosmall_urban');
}

#-------------------------------------------------------------------------------

sub setup_logic_cnfire {
  my ($opts, $nl_flags, $definition, $defaults, $nl) = @_;

  my @fire_consts = ( "rh_low", "rh_hgh", "bt_min", "bt_max", "cli_scale", "boreal_peatfire_c", "non_boreal_peatfire_c",
                      "pot_hmn_ign_counts_alpha", "cropfire_a1", "occur_hi_gdp_tree", "lfuel", "ufuel", "cmb_cmplt_fact" );
  if ( &value_is_true($nl->get_value('use_cn')) ) {
     foreach my $item ( @fire_consts ) {
        if ( ! &value_is_true($nl_flags->{'cnfireson'} ) ) {
           if ( defined($nl->get_value($item)) ) {
              $log->fatal_error( "fire_method is no_fire and yet $item is being set, which contradicts that" );
           }
        } else {
           my $fire_method = remove_leading_and_trailing_quotes( $nl->get_value('fire_method') );
           add_default($opts, $nl_flags->{'inputdata_rootdir'}, $definition, $defaults, $nl, $item,
                       'lnd_tuning_mode'=>$nl_flags->{'lnd_tuning_mode'}, 
                       'fire_method'=>$fire_method );
        }
     }
  } else {
     foreach my $item ( @fire_consts ) {
        if ( defined($nl->get_value($item)) ) {
           $log->fatal_error( "CN is off which implies that cnfire is off and yet a fire constant ($item) is being set, which contradicts that" );
        }
     }
  }
}

#-------------------------------------------------------------------------------

sub setup_logic_cnprec {
  my ($opts, $nl_flags, $definition, $defaults, $nl) = @_;

  if ( &value_is_true($nl_flags->{'use_cn'}) ) {
     add_default($opts, $nl_flags->{'inputdata_rootdir'}, $definition, $defaults,
                 $nl, 'ncrit', 'use_cn'=>$nl_flags->{'use_cn'});
     add_default($opts, $nl_flags->{'inputdata_rootdir'}, $definition, $defaults,
                 $nl, 'cnegcrit', 'use_cn'=>$nl_flags->{'use_cn'});
     add_default($opts, $nl_flags->{'inputdata_rootdir'}, $definition, $defaults,
                 $nl, 'nnegcrit', 'use_cn'=>$nl_flags->{'use_cn'});
  }
}
#-------------------------------------------------------------------------------

sub setup_logic_humanindex {
  my ($opts, $nl_flags, $definition, $defaults, $nl) = @_;

  add_default($opts, $nl_flags->{'inputdata_rootdir'}, $definition, $defaults, $nl, 'calc_human_stress_indices');
}

#-------------------------------------------------------------------------------

sub setup_logic_urban {
  my ($opts, $nl_flags, $definition, $defaults, $nl) = @_;

  add_default($opts, $nl_flags->{'inputdata_rootdir'}, $definition, $defaults, $nl, 'building_temp_method');
  add_default($opts, $nl_flags->{'inputdata_rootdir'}, $definition, $defaults, $nl, 'urban_hac');
  add_default($opts, $nl_flags->{'inputdata_rootdir'}, $definition, $defaults, $nl, 'urban_traffic');
}

#-------------------------------------------------------------------------------

sub setup_logic_crop {
  my ($opts, $nl_flags, $definition, $defaults, $nl) = @_;

  if ( &value_is_true($nl->get_value('use_crop')) ) {
     my $maptype = 'baset_mapping';
     add_default($opts, $nl_flags->{'inputdata_rootdir'}, $definition, $defaults, $nl, $maptype,
                 'use_crop'=>$nl->get_value('use_crop') );
     my $baset_mapping = remove_leading_and_trailing_quotes( $nl->get_value($maptype) );
     if ( $baset_mapping eq "varytropicsbylat" ) {
        add_default($opts, $nl_flags->{'inputdata_rootdir'}, $definition, $defaults, $nl, "baset_latvary_slope",
                    'use_crop'=>$nl->get_value('use_crop'), $maptype=>$baset_mapping );
        add_default($opts, $nl_flags->{'inputdata_rootdir'}, $definition, $defaults, $nl, "baset_latvary_intercept",
                    'use_crop'=>$nl->get_value('use_crop'), $maptype=>$baset_mapping );
     } else {
        error_if_set( $nl, "Can only be set if $maptype == varytropicsbylat", "baset_latvary_slope", "baset_latvary_intercept" );
     }
     add_default($opts, $nl_flags->{'inputdata_rootdir'}, $definition, $defaults, $nl, "initial_seed_at_planting",
                 'use_crop'=>$nl->get_value('use_crop') );
  } else {
     error_if_set( $nl, "Can NOT be set without crop on", "baset_mapping", "baset_latvary_slope", "baset_latvary_intercept" );
     add_default($opts, $nl_flags->{'inputdata_rootdir'}, $definition, $defaults, $nl, 'crop_fsat_equals_zero' );
  }
}

#-------------------------------------------------------------------------------
sub error_if_set {
   # do a fatal_error and exit if any of the input variable names are set
   my ($nl, $error, @list) = @_;
   foreach my $var ( @list ) {
      if ( defined($nl->get_value($var)) ) {
        $log->fatal_error( "$var $error" );
      }
   }
}


#-------------------------------------------------------------------------------

sub setup_logic_soilstate {
  my ($opts, $nl_flags, $definition, $defaults, $nl) = @_;

  add_default($opts, $nl_flags->{'inputdata_rootdir'}, $definition, $defaults, $nl, 'organic_frac_squared' );
  add_default($opts, $nl_flags->{'inputdata_rootdir'}, $definition, $defaults, $nl, 'use_bedrock',
              'use_fates'=>$nl_flags->{'use_fates'}, 'vichydro'=>$nl_flags->{'vichydro'} );

  my $var1 = "soil_layerstruct_predefined";
  my $var2 = "soil_layerstruct_userdefined";
  my $var3 = "soil_layerstruct_userdefined_nlevsoi";
  my $soil_layerstruct_predefined = $nl->get_value($var1);
  my $soil_layerstruct_userdefined = $nl->get_value($var2);
  my $soil_layerstruct_userdefined_nlevsoi = $nl->get_value($var3);

  if (defined($soil_layerstruct_userdefined)) {
    if (defined($soil_layerstruct_predefined)) {
      $log->fatal_error("You have set both soil_layerstruct_userdefined and soil_layerstruct_predefined in your namelist; model cannot determine which to use");
    }
    if (not defined($soil_layerstruct_userdefined_nlevsoi)) {
      $log->fatal_error("You have set soil_layerstruct_userdefined and NOT set soil_layerstruct_userdefined_nlevsoi in your namelist; both MUST be set");
    }
  } else {
    if (defined($soil_layerstruct_userdefined_nlevsoi)) {
      $log->fatal_error("You have set soil_layerstruct_userdefined_nlevsoi and NOT set soil_layerstruct_userdefined in your namelist; EITHER set both OR neither; in the latter case soil_layerstruct_predefined will be assigned a default value");
    } else {
      add_default($opts, $nl_flags->{'inputdata_rootdir'}, $definition, $defaults, $nl, 'soil_layerstruct_predefined',
                  'structure'=>$nl_flags->{'structure'});
    }
  }
}

#-------------------------------------------------------------------------------

sub setup_logic_demand {
  #
  # Deal with options that the user has said are required...
  #
  my ($opts, $nl_flags, $definition, $defaults, $nl) = @_;

  my %settings;
  $settings{'hgrid'}          = $nl_flags->{'res'};
  $settings{'sim_year'}       = $nl_flags->{'sim_year'};
  $settings{'sim_year_range'} = $nl_flags->{'sim_year_range'};
  $settings{'mask'}           = $nl_flags->{'mask'};
  $settings{'crop'}           = $nl_flags->{'crop'};
  $settings{'ssp_rcp'}        = $nl_flags->{'ssp_rcp'};
  $settings{'glc_nec'}        = $nl_flags->{'glc_nec'};
  # necessary for demand to be set correctly (flanduse_timeseries requires
  # use_crop, maybe other options require other flags?)!
  $settings{'irrigate'}            = $nl_flags->{'irrigate'};
  $settings{'use_cn'}              = $nl_flags->{'use_cn'};
  $settings{'use_cndv'}            = $nl_flags->{'use_cndv'};
  $settings{'use_lch4'}            = $nl_flags->{'use_lch4'};
  $settings{'use_nitrif_denitrif'} = $nl_flags->{'use_nitrif_denitrif'};
  $settings{'use_vertsoilc'}       = $nl_flags->{'use_vertsoilc'};
  $settings{'use_century_decomp'}  = $nl_flags->{'use_century_decomp'};
  $settings{'use_crop'}            = $nl_flags->{'use_crop'};

  my $demand = $nl->get_value('clm_demand');
  if (defined($demand)) {
    $demand =~ s/\'//g;   # Remove quotes
    if ( $demand =~ /.+/ ) {
      $opts->{'clm_demand'} .= ",$demand";
    }
  }

  $demand = $defaults->get_value('clm_demand', \%settings);
  if (defined($demand)) {
    $demand =~ s/\'//g;   # Remove quotes
    if ( $demand =~ /.+/ ) {
      $opts->{'clm_demand'} .= ",$demand";
    }
  }

  my @demandlist = split( ",", $opts->{'clm_demand'} );
  foreach my $item ( @demandlist ) {
    if ( $item eq "null" ) {
      next;
    }
    if ( $item eq "finidat" ) {
        $log->fatal_error( "Do NOT put findat in the clm_demand list, set the clm_start_type=startup so initial conditions are required");
    }
    add_default($opts,  $nl_flags->{'inputdata_rootdir'}, $definition, $defaults, $nl, $item, %settings );
  }
}

#-------------------------------------------------------------------------------

sub setup_logic_surface_dataset {
  #
  # Get surface dataset after flanduse_timeseries so that we can get surface data
  # consistent with it
  # MUST BE AFTER: setup_logic_demand which is where flanduse_timeseries is set
  #
  my ($opts, $nl_flags, $definition, $defaults, $nl) = @_;

  $nl_flags->{'flanduse_timeseries'} = "null";
  my $flanduse_timeseries = $nl->get_value('flanduse_timeseries');
  if (defined($flanduse_timeseries)) {
    $flanduse_timeseries =~ s!(.*)/!!;
    $flanduse_timeseries =~ s/\'//;
    $flanduse_timeseries =~ s/\"//;
    if ( $flanduse_timeseries ne "" ) {
      $nl_flags->{'flanduse_timeseries'} = $flanduse_timeseries;
    }
  }
  $flanduse_timeseries = $nl_flags->{'flanduse_timeseries'};

  if ($flanduse_timeseries ne "null" && &value_is_true($nl_flags->{'use_cndv'}) ) {
     $log->fatal_error( "dynamic PFT's (setting flanduse_timeseries) are incompatible with dynamic vegetation (use_cndv=.true)." );
  }
  if ($flanduse_timeseries ne "null" && &value_is_true($nl_flags->{'use_fates'}) ) {
     $log->fatal_error( "dynamic PFT's (setting flanduse_timeseries) are incompatible with ecosystem dynamics (use_fates=.true)." );
  }
  add_default($opts, $nl_flags->{'inputdata_rootdir'}, $definition, $defaults, $nl, 'fsurdat',
              'hgrid'=>$nl_flags->{'res'},
              'sim_year'=>$nl_flags->{'sim_year'}, 'irrigate'=>$nl_flags->{'irrigate'},
              'use_crop'=>$nl_flags->{'use_crop'}, 'glc_nec'=>$nl_flags->{'glc_nec'});
}

#-------------------------------------------------------------------------------

sub setup_logic_initial_conditions {
  # Initial conditions
  # The initial date is an attribute in the defaults file which should be matched unless
  # the user explicitly requests to ignore the initial date via the -ignore_ic_date option,
  # or just ignore the year of the initial date via the -ignore_ic_year option.
  #
  # MUST BE AFTER: setup_logic_demand   which is where flanduse_timeseries is set
  #         AFTER: setup_logic_irrigate which is where irrigate is set
  my ($opts, $nl_flags, $definition, $defaults, $nl, $physv) = @_;

  my $var = "finidat";
  my $finidat = $nl->get_value($var);
  if ( $nl_flags->{'clm_start_type'} =~ /cold/ ) {
    if (defined $finidat ) {
      $log->warning("setting $var (either explicitly in your user_nl_clm or by doing a hybrid or branch RUN_TYPE)\n is incomptable with using a cold start" .
              " (by setting CLM_FORCE_COLDSTART=on)." );
      $log->warning("Overridding input $var file with one specifying that this is a cold start from arbitrary initial conditions." );
      my $group = $definition->get_group_name($var);
      $nl->set_variable_value($group, $var, "' '" );
    }
    add_default($opts,  $nl_flags->{'inputdata_rootdir'}, $definition, $defaults, $nl,
                $var, 'val'=>"' '", 'no_abspath'=>1);
    $finidat = $nl->get_value($var);
  } elsif ( defined $finidat ) {
    if ( string_is_undef_or_empty($finidat) ) {
      print "You are setting $var to blank which signals arbitrary initial conditions.\n";
      print "But, CLM_FORCE_COLDSTART is off which is a contradiction. For arbitrary initial conditions just use the CLM_FORCE_COLDSTART option\n";
      $log->fatal_error("To do a cold-start set ./xmlchange CLM_FORCE_COLDSTART=on, and remove the setting of $var in the user_nl_clm file");
    }
  }
  my $useinitvar = "use_init_interp";

  if (not defined $finidat ) {
    my $ic_date = $nl->get_value('start_ymd');
    my $st_year = int( $ic_date / 10000);
    my $nofail = 1;
    my %settings;
    $settings{'hgrid'}   = $nl_flags->{'res'};
    $settings{'phys'}    = $physv->as_string();
    $settings{'nofail'}  = $nofail;
    my $fsurdat          = $nl->get_value('fsurdat');
    $fsurdat             =~ s!(.*)/!!;
    $settings{'fsurdat'} = $fsurdat;
    #
    # If not transient use sim_year, otherwise use date
    #
    if (string_is_undef_or_empty($nl->get_value('flanduse_timeseries'))) {
       $settings{'sim_year'}     = $nl_flags->{'sim_year'};
       $opts->{'ignore_ic_year'} = 1; 
    } else {
       delete( $settings{'sim_year'} );
    }
    foreach my $item ( "mask", "maxpft", "irrigate", "glc_nec", "use_crop", "use_cn", "use_cndv", 
                       "use_nitrif_denitrif", "use_vertsoilc", "use_century_decomp", "use_fates",
                       "lnd_tuning_mode"
                     ) {
       $settings{$item}    = $nl_flags->{$item};
    }
    if ($opts->{'ignore_ic_date'}) {
      if ( &value_is_true($nl_flags->{'use_crop'}) ) {
        $log->warning("using ignore_ic_date is incompatable with crop! If you choose to ignore this error, " . 
                      "the counters since planting for crops will be messed up. \nSo you should ignore at " . 
                      "least the first season for crops. And since it will impact the 20 year means, ideally the " .
                      "first 20 years should be ignored.");
      }
    } elsif ($opts->{'ignore_ic_year'}) {
       $settings{'ic_md'} = $ic_date;
    } else {
       $settings{'ic_ymd'} = $ic_date;
    }
    my $try = 0;
    my $done = 2;
    my $use_init_interp_default = $nl->get_value($useinitvar);
    $settings{$useinitvar} = $use_init_interp_default;
    if ( string_is_undef_or_empty( $use_init_interp_default ) ) {
      $use_init_interp_default = $defaults->get_value($useinitvar, \%settings);
      $settings{$useinitvar} = ".false.";
    }
    do {
       $try++;
       add_default($opts,  $nl_flags->{'inputdata_rootdir'}, $definition, $defaults, $nl, $var, %settings );
       # If couldn't find a matching finidat file, check if can turn on interpolation and try to find one again
       $finidat = $nl->get_value($var);
       if (not defined $finidat) {
          # Delete any date settings, except for crop
          delete( $settings{'ic_ymd'} );
          delete( $settings{'ic_md'}  );
          #if ( &value_is_true($nl_flags->{'use_crop'}) ) {
             #$settings{'ic_md'} = $ic_date;
          #}
          add_default($opts,  $nl_flags->{'inputdata_rootdir'}, $definition, $defaults, $nl, "init_interp_sim_years" );
          add_default($opts,  $nl_flags->{'inputdata_rootdir'}, $definition, $defaults, $nl, "init_interp_how_close" );
          my $close = $nl->get_value("init_interp_how_close");
          foreach my $sim_yr ( split( /,/, $nl->get_value("init_interp_sim_years") )) {
             my $how_close = undef;
             if ( $nl_flags->{'sim_year'} eq "PtVg" ) {
                $how_close = abs(1850 - $sim_yr);
             } else {
                $how_close = abs($st_year - $sim_yr);
             }
             if ( ($how_close < $nl->get_value("init_interp_how_close")) && ($how_close < $close) ) {
                $close = $how_close;
                $settings{'sim_year'} = $sim_yr;
             }
          } 
          add_default($opts,  $nl_flags->{'inputdata_rootdir'}, $definition, $defaults, $nl, $useinitvar,
                     'use_cndv'=>$nl_flags->{'use_cndv'}, 'phys'=>$physv->as_string(),
                     'sim_year'=>$settings{'sim_year'}, 'nofail'=>1, 'lnd_tuning_mode'=>$nl_flags->{'lnd_tuning_mode'},
                     'use_fates'=>$nl_flags->{'use_fates'} );
          $settings{$useinitvar} = $nl->get_value($useinitvar);
          if ( $try > 1 ) {
             my $group = $definition->get_group_name($useinitvar);
             $nl->set_variable_value($group, $useinitvar, $use_init_interp_default );
          }
          if ( &value_is_true($nl->get_value($useinitvar) ) ) {

             add_default($opts,  $nl_flags->{'inputdata_rootdir'}, $definition, $defaults, $nl, "init_interp_attributes",
                        'sim_year'=>$settings{'sim_year'}, 'use_cndv'=>$nl_flags->{'use_cndv'}, 
                        'glc_nec'=>$nl_flags->{'glc_nec'}, 'use_fates'=>$nl_flags->{'use_fates'},
                        'use_cn'=>$nl_flags->{'use_cn'}, 'lnd_tuning_mode'=>$nl_flags->{'lnd_tuning_mode'},'nofail'=>1 );
             my $attributes_string = remove_leading_and_trailing_quotes($nl->get_value("init_interp_attributes"));
             foreach my $pair ( split( /\s/, $attributes_string) ) {
                if ( $pair =~ /^([a-z_]+)=([a-z._0-9]+)$/ ) {
                   $settings{$1} = $2;
                } else {
                   $log->fatal_error("Problem interpreting init_interp_attributes");
                }
             }
          } else {
             if ( $nl_flags->{'clm_start_type'} =~ /startup/  ) {
                $log->fatal_error("clm_start_type is startup so an initial conditions ($var) file is required, but can't find one without $useinitvar being set to true");
             }
             $try = $done;
          }
       } else {
         $try = $done
       }
    } while( ($try < $done) && (not defined $finidat ) );
    if ( not defined $finidat  ) {
      my $group = $definition->get_group_name($var);
      $nl->set_variable_value($group, $var, "' '" );
    }
  }
  $finidat = $nl->get_value($var);
  if ( &value_is_true($nl->get_value($useinitvar) ) && string_is_undef_or_empty($finidat) ) {
     $log->fatal_error("$useinitvar is set BUT $var is NOT, need to set both" );
  }
} # end initial conditions

#-------------------------------------------------------------------------------

sub setup_logic_dynamic_subgrid {
   #
   # Options controlling which parts of flanduse_timeseries to use
   #
   my ($opts, $nl_flags, $definition, $defaults, $nl) = @_;

   setup_logic_do_transient_pfts($opts, $nl_flags, $definition, $defaults, $nl);
   setup_logic_do_transient_crops($opts, $nl_flags, $definition, $defaults, $nl);
   setup_logic_do_harvest($opts, $nl_flags, $definition, $defaults, $nl);

   add_default($opts, $nl_flags->{'inputdata_rootdir'}, $definition, $defaults, $nl, 'reset_dynbal_baselines');
   if ( &value_is_true($nl->get_value('reset_dynbal_baselines')) &&
        &remove_leading_and_trailing_quotes($nl_flags->{'clm_start_type'}) eq "branch") {
      $log->fatal_error("reset_dynbal_baselines has no effect in a branch run");
   }
}

sub setup_logic_do_transient_pfts {
   #
   # Set do_transient_pfts default value, and perform error checking on do_transient_pfts
   #
   # Assumes the following are already set in the namelist (although it's okay
   # for them to be unset if that will be their final state):
   # - flanduse_timeseries
   # - use_cndv
   # - use_fates
   #
   my ($opts, $nl_flags, $definition, $defaults, $nl) = @_;

   my $var = 'do_transient_pfts';

   # Start by assuming a default value of '.true.'. Then check a number of
   # conditions under which do_transient_pfts cannot be true. Under these
   # conditions: (1) set default value to '.false.'; (2) make sure that the
   # value is indeed false (e.g., that the user didn't try to set it to true).

   my $default_val = ".true.";

   # cannot_be_true will be set to a non-empty string in any case where
   # do_transient_pfts should not be true; if it turns out that
   # do_transient_pfts IS true in any of these cases, a fatal error will be
   # generated
   my $cannot_be_true = "";

   my $n_dom_pfts = $nl->get_value( 'n_dom_pfts' );
   my $n_dom_landunits = $nl->get_value( 'n_dom_landunits' );
   my $toosmall_soil = $nl->get_value( 'toosmall_soil' );
   my $toosmall_crop = $nl->get_value( 'toosmall_crop' );
   my $toosmall_glacier = $nl->get_value( 'toosmall_glacier' );
   my $toosmall_lake = $nl->get_value( 'toosmall_lake' );
   my $toosmall_wetland = $nl->get_value( 'toosmall_wetland' );
   my $toosmall_urban = $nl->get_value( 'toosmall_urban' );

   if (string_is_undef_or_empty($nl->get_value('flanduse_timeseries'))) {
      $cannot_be_true = "$var can only be set to true when running a transient case (flanduse_timeseries non-blank)";
   } elsif (&value_is_true($nl->get_value('use_cndv'))) {
      $cannot_be_true = "$var cannot be combined with use_cndv";
   } elsif (&value_is_true($nl->get_value('use_fates'))) {
      $cannot_be_true = "$var cannot be combined with use_fates";
   }

   if ($cannot_be_true) {
      $default_val = ".false.";
   }

   if (!$cannot_be_true) {
      # Note that, if the variable cannot be true, we don't call add_default
      # - so that we don't clutter up the namelist with variables that don't
      # matter for this case
      add_default($opts, $nl_flags->{'inputdata_rootdir'}, $definition, $defaults, $nl, $var, val=>$default_val);
   }

   # Make sure the value is false when it needs to be false - i.e., that the
   # user hasn't tried to set a true value at an inappropriate time.

   if (&value_is_true($nl->get_value($var)) && $cannot_be_true) {
      $log->fatal_error($cannot_be_true);
   }

   # if do_transient_pfts is .true. and any of these (n_dom_* or toosmall_*)
   # are > 0 or collapse_urban = .true., then give fatal error
   if (&value_is_true($nl->get_value($var))) {
      if (&value_is_true($nl->get_value('collapse_urban'))) {
         $log->fatal_error("$var cannot be combined with collapse_urban");
      }
      if ($n_dom_pfts > 0 || $n_dom_landunits > 0 || $toosmall_soil > 0 || $toosmall_crop > 0 || $toosmall_glacier > 0 || $toosmall_lake > 0 || $toosmall_wetland > 0 || $toosmall_urban > 0) {
         $log->fatal_error("$var cannot be combined with any of the of the following > 0: n_dom_pfts > 0, n_dom_landunit > 0, toosmall_soi > 0._r8, toosmall_crop > 0._r8, toosmall_glacier > 0._r8, toosmall_lake > 0._r8, toosmall_wetland > 0._r8, toosmall_urban > 0._r8");
      }
   }
}

sub setup_logic_do_transient_crops {
   #
   # Set do_transient_crops default value, and perform error checking on do_transient_crops
   #
   # Assumes the following are already set in the namelist (although it's okay
   # for them to be unset if that will be their final state):
   # - flanduse_timeseries
   # - use_crop
   # - use_fates
   #
   my ($opts, $nl_flags, $definition, $defaults, $nl) = @_;

   my $var = 'do_transient_crops';

   # Start by assuming a default value of '.true.'. Then check a number of
   # conditions under which do_transient_crops cannot be true. Under these
   # conditions: (1) set default value to '.false.'; (2) make sure that the
   # value is indeed false (e.g., that the user didn't try to set it to true).

   my $default_val = ".true.";

   # cannot_be_true will be set to a non-empty string in any case where
   # do_transient_crops should not be true; if it turns out that
   # do_transient_crops IS true in any of these cases, a fatal error will be
   # generated
   my $cannot_be_true = "";

   my $n_dom_pfts = $nl->get_value( 'n_dom_pfts' );
   my $n_dom_landunits = $nl->get_value( 'n_dom_landunits' );
   my $toosmall_soil = $nl->get_value( 'toosmall_soil' );
   my $toosmall_crop = $nl->get_value( 'toosmall_crop' );
   my $toosmall_glacier = $nl->get_value( 'toosmall_glacier' );
   my $toosmall_lake = $nl->get_value( 'toosmall_lake' );
   my $toosmall_wetland = $nl->get_value( 'toosmall_wetland' );
   my $toosmall_urban = $nl->get_value( 'toosmall_urban' );

   if (string_is_undef_or_empty($nl->get_value('flanduse_timeseries'))) {
      $cannot_be_true = "$var can only be set to true when running a transient case (flanduse_timeseries non-blank)";
   } elsif (&value_is_true($nl->get_value('use_fates'))) {
      # In principle, use_fates should be compatible with
      # do_transient_crops. However, this hasn't been tested, so to be safe,
      # we are not allowing this combination for now.
      $cannot_be_true = "$var has not been tested with ED, so for now these two options cannot be combined";
   }

   if ($cannot_be_true) {
      $default_val = ".false.";
   }

   if (!$cannot_be_true) {
      # Note that, if the variable cannot be true, we don't call add_default
      # - so that we don't clutter up the namelist with variables that don't
      # matter for this case
      add_default($opts, $nl_flags->{'inputdata_rootdir'}, $definition, $defaults, $nl, $var, val=>$default_val);
   }

<<<<<<< HEAD
      if (string_is_undef_or_empty($nl->get_value('flanduse_timeseries'))) {
         $cannot_be_true = "$var can only be set to true when running a transient case (flanduse_timeseries non-blank)";
      }
      elsif (&value_is_true($nl->get_value('use_fates'))) {
         # In principle, use_fates should be compatible with
         # do_transient_crops. However, this hasn't been tested, so to be safe,
         # we are not allowing this combination for now.
         $cannot_be_true = "$var has not been tested with ED, so for now these two options cannot be combined";
      }
=======
   # Make sure the value is false when it needs to be false - i.e., that the
   # user hasn't tried to set a true value at an inappropriate time.
>>>>>>> 8265b774

   if (&value_is_true($nl->get_value($var)) && $cannot_be_true) {
      $log->fatal_error($cannot_be_true);
   }

   # if do_transient_crops is .true. and any of these (n_dom_* or toosmall_*)
   # are > 0 or collapse_urban = .true., then give fatal error
   if (&value_is_true($nl->get_value($var))) {
      if (&value_is_true($nl->get_value('collapse_urban'))) {
         $log->fatal_error("$var cannot be combined with collapse_urban");
      }
      if ($n_dom_pfts > 0 || $n_dom_landunits > 0 || $toosmall_soil > 0 || $toosmall_crop > 0 || $toosmall_glacier > 0 || $toosmall_lake > 0 || $toosmall_wetland > 0 || $toosmall_urban > 0) {
         $log->fatal_error("$var cannot be combined with any of the of the following > 0: n_dom_pfts > 0, n_dom_landunit > 0, toosmall_soil > 0._r8, toosmall_crop > 0._r8, toosmall_glacier > 0._r8, toosmall_lake > 0._r8, toosmall_wetland > 0._r8, toosmall_urban > 0._r8");
      }
   }

<<<<<<< HEAD
      my $dopft = "do_transient_pfts";
      # Make sure the value agrees with the do_transient_pft flag
      if ( (  &value_is_true($nl->get_value($var))) && (! &value_is_true($nl->get_value($dopft))) ||
           (! &value_is_true($nl->get_value($var))) && (  &value_is_true($nl->get_value($dopft))) ) {
         $log->fatal_error("$var and $dopft do NOT agree and need to");
      }

=======
   my $dopft = "do_transient_pfts";
   # Make sure the value agrees with the do_transient_pft flag
   if ( (  &value_is_true($nl->get_value($var))) && (! &value_is_true($nl->get_value($dopft))) ||
        (! &value_is_true($nl->get_value($var))) && (  &value_is_true($nl->get_value($dopft))) ) {
      $log->fatal_error("$var and $dopft do NOT agree and need to");
>>>>>>> 8265b774
   }
}

sub setup_logic_do_harvest {
   #
   # Set do_harvest default value, and perform error checking on do_harvest
   #
   # Assumes the following are already set in the namelist (although it's okay
   # for them to be unset if that will be their final state):
   # - flanduse_timeseries
   # - use_cn
   # - use_fates
   #
   my ($opts, $nl_flags, $definition, $defaults, $nl) = @_;

   my $var = 'do_harvest';

   # Start by assuming a default value of '.true.'. Then check a number of
   # conditions under which do_harvest cannot be true. Under these
   # conditions: (1) set default value to '.false.'; (2) make sure that the
   # value is indeed false (e.g., that the user didn't try to set it to true).

   my $default_val = ".true.";

   # cannot_be_true will be set to a non-empty string in any case where
   # do_harvest should not be true; if it turns out that do_harvest IS true
   # in any of these cases, a fatal error will be generated
   my $cannot_be_true = "";

   if (string_is_undef_or_empty($nl->get_value('flanduse_timeseries'))) {
      $cannot_be_true = "$var can only be set to true when running a transient case (flanduse_timeseries non-blank)";
   } elsif (!&value_is_true($nl->get_value('use_cn'))) {
      $cannot_be_true = "$var can only be set to true when running with CN (use_cn = true)";
   } elsif (&value_is_true($nl->get_value('use_fates'))) {
      $cannot_be_true = "$var currently doesn't work with ED";
   }

   if ($cannot_be_true) {
      $default_val = ".false.";
   }

   if (!$cannot_be_true) {
      # Note that, if the variable cannot be true, we don't call add_default
      # - so that we don't clutter up the namelist with variables that don't
      # matter for this case
      add_default($opts, $nl_flags->{'inputdata_rootdir'}, $definition, $defaults, $nl, $var, val=>$default_val);
   }

   # Make sure the value is false when it needs to be false - i.e., that the
   # user hasn't tried to set a true value at an inappropriate time.

   if (&value_is_true($nl->get_value($var)) && $cannot_be_true) {
      $log->fatal_error($cannot_be_true);
   }
}

#-------------------------------------------------------------------------------

sub setup_logic_spinup {
  my ($opts, $nl_flags, $definition, $defaults, $nl) = @_;

  if ( $nl_flags->{'bgc_mode'} eq "sp" && defined($nl->get_value('override_bgc_restart_mismatch_dump'))) {
     $log->fatal_error("CN must be on if override_bgc_restart_mismatch_dump is set.");
  }
  if ( $nl_flags->{'clm_accelerated_spinup'} eq "on" ) {
     foreach my $var ( "hist_nhtfrq", "hist_fincl1", "hist_empty_htapes", "hist_mfilt" ) {
         add_default($opts, $nl_flags->{'inputdata_rootdir'}, $definition, $defaults, $nl,
                     $var, use_cn=>$nl_flags->{'use_cn'}, use_fates=>$nl_flags->{'use_fates'},
                     use_cndv=>$nl_flags->{'use_cndv'} );
     }
  }
}

#-------------------------------------------------------------------------------

sub setup_logic_bgc_shared {
  my ($opts, $nl_flags, $definition, $defaults, $nl, $physv) = @_;

  if ( $nl_flags->{'bgc_mode'} ne "sp" ) {
     add_default($opts, $nl_flags->{'inputdata_rootdir'}, $definition, $defaults, $nl, 'constrain_stress_deciduous_onset', 'phys'=>$physv->as_string() );
  }
  # FIXME(bja, 201606) the logic around fates / bgc_mode /
  # use_century_decomp is confusing and messed up. This is a hack
  # workaround.
  if ( &value_is_true($nl_flags->{'use_century_decomp'}) ) {
     add_default($opts, $nl_flags->{'inputdata_rootdir'}, $definition, $defaults, $nl, 'decomp_depth_efolding', 'phys'=>$physv->as_string() );
  }
}

#-------------------------------------------------------------------------------

sub setup_logic_supplemental_nitrogen {
  #
  # Supplemental Nitrogen for prognostic crop cases
  #
  my ($opts, $nl_flags, $definition, $defaults, $nl) = @_;

  if ( $nl_flags->{'bgc_mode'} ne "sp" && $nl_flags->{'bgc_mode'} ne "fates" && &value_is_true($nl_flags->{'use_crop'}) ) {
    add_default($opts, $nl_flags->{'inputdata_rootdir'}, $definition, $defaults, $nl,
                'suplnitro', 'use_cn'=>$nl_flags->{'use_cn'}, 'use_crop'=>$nl_flags->{'use_crop'});
  }

  #
  # Error checking for suplnitro
  #
  my $suplnitro = $nl->get_value('suplnitro');
  if ( defined($suplnitro) ) {
    if ( $nl_flags->{'bgc_mode'} eq "sp" ) {
      $log->fatal_error("supplemental Nitrogen (suplnitro) is set, but neither CN nor CNDV is active!");
    }
    if ( ! &value_is_true($nl_flags->{'use_crop'}) && $suplnitro =~ /PROG_CROP_ONLY/i ) {
      $log->fatal_error("supplemental Nitrogen is set to run over prognostic crops, but prognostic crop is NOT active!");
    }

    if ( $suplnitro =~ /ALL/i ) {
<<<<<<< HEAD
      if ( $physv->as_long() == $physv->as_long("clm4_0") && $nl_flags->{'spinup'} ne "normal" ) {
        $log->fatal_error("There is no need to use a spinup mode when supplemental Nitrogen is on for all PFT's, as these modes spinup Nitrogen\n" .
                    "when spinup != normal you can NOT set supplemental Nitrogen (suplnitro) to ALL");
      }
      if ( $physv->as_long() >= $physv->as_long("clm4_5") && $nl_flags->{'bgc_spinup'} eq "on" ) {
=======
      if ( $nl_flags->{'bgc_spinup'} eq "on" ) {
>>>>>>> 8265b774
        $log->warning("There is no need to use a bgc_spinup mode when supplemental Nitrogen is on for all PFT's, as these modes spinup Nitrogen" );
      }
    }
  }
}

#-------------------------------------------------------------------------------

sub setup_logic_hydrology_params {
  #
  # Logic for hydrology parameters
  #
  my ($opts, $nl_flags, $definition, $defaults, $nl) = @_;

  my $lower = $nl->get_value( 'lower_boundary_condition'  );
  my $var   = "baseflow_scalar";
  if ( $lower == 1 || $lower == 2 ) {
     add_default($opts, $nl_flags->{'inputdata_rootdir'}, $definition, $defaults, $nl,
                 $var, 'lower_boundary_condition' => $lower );
  }
  my $val   = $nl->get_value( $var );
  if ( defined($val) ) {
     if ( $lower != 1 && $lower != 2 ) {
        $log->fatal_error("baseflow_scalar is only used for lower_boundary_condition of flux or zero-flux");
     }
  }
}

#-------------------------------------------------------------------------------

sub setup_logic_irrigation_parameters {
  my ($opts, $nl_flags, $definition, $defaults, $nl) = @_;

  my $var;
  foreach $var ("irrig_min_lai", "irrig_start_time", "irrig_length",
                "irrig_target_smp", "irrig_depth", "irrig_threshold_fraction",
                "limit_irrigation_if_rof_enabled","use_groundwater_irrigation",
                "irrig_method_default") {
     add_default($opts, $nl_flags->{'inputdata_rootdir'}, $definition, $defaults, $nl, $var);
  }

  if ( &value_is_true($nl->get_value('use_groundwater_irrigation')) &&
       ! &value_is_true($nl->get_value('limit_irrigation_if_rof_enabled'))) {
     $log->fatal_error("use_groundwater_irrigation only makes sense if limit_irrigation_if_rof_enabled is set. (If limit_irrigation_if_rof_enabled is .false., then groundwater extraction will never be invoked.)")
  }

  my $lower = $nl->get_value( 'lower_boundary_condition' );
  if ( ($lower == 3 || $lower == 4) && (&value_is_true($nl->get_value( 'use_groundwater_irrigation' ))) ) {
     $log->fatal_error("use_groundwater_irrigation can only be used when lower_boundary_condition is NOT 3 or 4");
  }

  $var = "irrig_river_volume_threshold";
  if ( &value_is_true($nl->get_value("limit_irrigation_if_rof_enabled")) ) {
     add_default($opts, $nl_flags->{'inputdata_rootdir'}, $definition, $defaults, $nl, $var);
  } else {
     if (defined($nl->get_value($var))) {
        $log->fatal_error("$var can only be set if limit_irrigation_if_rof_enabled is true");
     }
  }
}

#-------------------------------------------------------------------------------

sub setup_logic_surfacealbedo {
  my ($opts, $nl_flags, $definition, $defaults, $nl) = @_;

  add_default($opts, $nl_flags->{'inputdata_rootdir'}, $definition, $defaults, $nl, 'snowveg_affects_radiation' );
}

#-------------------------------------------------------------------------------

sub setup_logic_water_tracers {
   my ($opts, $nl_flags, $definition, $defaults, $nl) = @_;

   my $var;
   foreach $var ("enable_water_tracer_consistency_checks",
                 "enable_water_isotopes") {
      add_default($opts, $nl_flags->{'inputdata_rootdir'}, $definition, $defaults, $nl, $var);
   }
}

#-------------------------------------------------------------------------------

sub setup_logic_nitrif_params {
  #
  # Logic for nitrification parameters
  #
  my ($nl_flags, $definition, $defaults, $nl) = @_;

  if ( !  &value_is_true($nl_flags->{'use_nitrif_denitrif'}) ) {
    my @vars = ( "k_nitr_max", "denitrif_respiration_coefficient", "denitrif_respiration_exponent",
                 "denitrif_nitrateconc_coefficient", "denitrif_nitrateconc_exponent" );
    foreach my $var ( @vars ) {
       if ( defined($nl->get_value( $var ) ) ) {
         $log->fatal_error("$var is only used when use_nitrif_denitrif is turned on");
       }
    }
  }
}

#-------------------------------------------------------------------------------

sub setup_logic_hydrology_switches {
  #
  # Check on Switches for hydrology
  #
  my ($opts, $nl_flags, $definition, $defaults, $nl) = @_;

  add_default($opts, $nl_flags->{'inputdata_rootdir'}, $definition, $defaults, $nl, 'use_subgrid_fluxes');
  add_default($opts, $nl_flags->{'inputdata_rootdir'}, $definition, $defaults, $nl, 'snow_cover_fraction_method');
  my $subgrid    = $nl->get_value('use_subgrid_fluxes' );
  my $origflag   = $nl->get_value('origflag'    );
  my $h2osfcflag = $nl->get_value('h2osfcflag'  );
  my $scf_method = $nl->get_value('snow_cover_fraction_method');
  if ( $origflag == 1 && &value_is_true($subgrid) ) {
    $log->fatal_error("if origflag is ON, use_subgrid_fluxes can NOT also be on!");
  }
  if ( $h2osfcflag == 1 && ! &value_is_true($subgrid) ) {
    $log->fatal_error("if h2osfcflag is ON, use_subgrid_fluxes can NOT be off!");
  }
  if ( remove_leading_and_trailing_quotes($scf_method) eq 'NiuYang2007' && &value_is_true($subgrid) ) {
     $log->fatal_error("snow_cover_fraction_method NiuYang2007 is incompatible with use_subgrid_fluxes");
  }
  # Test bad configurations
  my $lower   = $nl->get_value( 'lower_boundary_condition'  );
  my $use_vic = $nl->get_value( 'use_vichydro'              );
  my $use_bed = $nl->get_value( 'use_bedrock'               );
  my $soilmtd = $nl->get_value( 'soilwater_movement_method' );
  if ( defined($soilmtd) && defined($lower) && $soilmtd == 0 && $lower != 4 ) {
     $log->fatal_error( "If soil water movement method is zeng-decker -- lower_boundary_condition can only be aquifer" );
  }
  if ( defined($soilmtd) && defined($lower) && $soilmtd == 1 && $lower == 4 ) {
     $log->fatal_error( "If soil water movement method is adaptive -- lower_boundary_condition can NOT be aquifer" );
  }
  if ( defined($use_bed) && defined($lower) && (&value_is_true($use_bed)) && $lower != 2 ) {
     $log->fatal_error( "If use_bedrock is on -- lower_boundary_condition can only be flux" );
  }
  if ( defined($use_vic) && defined($lower) && (&value_is_true($use_vic)) && $lower != 3 && $lower != 4) {
     $log->fatal_error( "If use_vichydro is on -- lower_boundary_condition can only be table or aquifer" );
  }
  if ( defined($origflag) && defined($use_vic) && (&value_is_true($use_vic)) && $origflag == 1 ) {
     $log->fatal_error( "If use_vichydro is on -- origflag can NOT be equal to 1" );
  }
  if ( defined($h2osfcflag) && defined($lower) && $h2osfcflag == 0 && $lower != 4 ) {
     $log->fatal_error( "If h2osfcflag is 0 lower_boundary_condition can only be aquifer" );
  }
}

#-------------------------------------------------------------------------------

sub setup_logic_methane {
  #
  # CH4 model if bgc=CN or CNDV
  #
  my ($opts, $nl_flags, $definition, $defaults, $nl) = @_;

  if ( &value_is_true($nl_flags->{'use_lch4'}) ) {
    add_default($opts, $nl_flags->{'inputdata_rootdir'}, $definition, $defaults, $nl, 'finundation_method',
                'use_cn'=>$nl_flags->{'use_cn'}, 'use_fates'=>$nl_flags->{'use_fates'} );
    #
    # Get resolution to read streams file for
    #
    my $finundation_method = remove_leading_and_trailing_quotes($nl->get_value('finundation_method' ));
    add_default($opts, $nl_flags->{'inputdata_rootdir'}, $definition, $defaults, $nl, 'finundation_res', 
             'finundation_method'=>$finundation_method );
    add_default($opts, $nl_flags->{'inputdata_rootdir'}, $definition, $defaults, $nl, 'stream_fldfilename_ch4finundated', 
             'finundation_method'=>$finundation_method,
             'finundation_res'=>$nl->get_value('finundation_res') );
    add_default($opts, $nl_flags->{'inputdata_rootdir'}, $definition, $defaults, $nl, 'use_aereoxid_prog',
                'use_cn'=>$nl_flags->{'use_cn'}, 'use_fates'=>$nl_flags->{'use_fates'} );
    #
    # Check if use_aereoxid_prog is set.  If no, then read value of aereoxid from
    # parameters file
    #
    my $use_aereoxid_prog = $nl->get_value('use_aereoxid_prog');
    if ( defined($use_aereoxid_prog) && ! &value_is_true($use_aereoxid_prog) ) {
      $log->warning("Using aereoxid value from parameters file." );
    }
  } else {
    my @vars = $nl->get_variable_names('ch4par_in');
    if ( $#vars >= 0 ) {
      $log->fatal_error("ch4par_in namelist variables were set, but Methane model NOT defined in the configuration (use_lch4)");
    }
  }

  #
  # Ch4 namelist checking
  #
  if ( &value_is_true($nl_flags->{'use_lch4'}) ) {
    my $allowlakeprod = $nl->get_value('allowlakeprod');
    if ( ! defined($allowlakeprod) ||
         (defined($allowlakeprod) && ! &value_is_true($allowlakeprod)) ) {
      if ( defined($nl->get_value('lake_decomp_fact')) ) {
        $log->fatal_error("lake_decomp_fact set without allowlakeprod=.true.");
      }
    }
    my $pftspec_rootprof = $nl->get_value('pftspecific_rootingprofile');
    if ( ! defined($pftspec_rootprof) ||
         (defined($pftspec_rootprof) && &value_is_true($pftspec_rootprof) ) ) {
      if ( defined($nl->get_value('rootprof_exp')) ) {
        $log->fatal_error("rootprof_exp set without pftspecific_rootingprofile=.false.");
      }
    }
  } else {
    my @vars = ( "allowlakeprod", "anoxia", "pftspecific_rootingprofile" );
    foreach my $var ( @vars ) {
      if ( defined($nl->get_value($var)) ) {
        $log->fatal_error("$var set without methane model configuration on (use_lch4)");
      }
    }
  }
} # end methane

#-------------------------------------------------------------------------------

sub setup_logic_dynamic_plant_nitrogen_alloc {
  #
  # dynamic plant nitrogen allocation model, bgc=bgc
  #
  my ($opts, $nl_flags, $definition, $defaults, $nl, $physv) = @_;

  if ( &value_is_true($nl_flags->{'use_cn'}) ) {
    add_default($opts, $nl_flags->{'inputdata_rootdir'}, $definition, $defaults, $nl, 'use_flexibleCN',
                'phys'=>$physv->as_string(), 'use_cn'=>$nl_flags->{'use_cn'} );
    $nl_flags->{'use_flexibleCN'} = $nl->get_value('use_flexibleCN');

    if ( &value_is_true($nl_flags->{'use_flexibleCN'}) ) {
      # TODO(bja, 2015-04) make this depend on > clm 5.0 and bgc mode at some point.
      add_default($opts, $nl_flags->{'inputdata_rootdir'}, $definition, $defaults, $nl, 'MM_Nuptake_opt',
                  'use_flexibleCN'=>$nl_flags->{'use_flexibleCN'} );
      add_default($opts, $nl_flags->{'inputdata_rootdir'}, $definition, $defaults, $nl, 'downreg_opt',
                  'use_flexibleCN'=>$nl_flags->{'use_flexibleCN'} );
      add_default($opts, $nl_flags->{'inputdata_rootdir'}, $definition, $defaults, $nl, 'plant_ndemand_opt',
                  'use_flexibleCN'=>$nl_flags->{'use_flexibleCN'} );
      add_default($opts, $nl_flags->{'inputdata_rootdir'}, $definition, $defaults, $nl, 'substrate_term_opt',
                  'use_flexibleCN'=>$nl_flags->{'use_flexibleCN'} );
      add_default($opts, $nl_flags->{'inputdata_rootdir'}, $definition, $defaults, $nl, 'nscalar_opt',
                  'use_flexibleCN'=>$nl_flags->{'use_flexibleCN'} );
      add_default($opts, $nl_flags->{'inputdata_rootdir'}, $definition, $defaults, $nl, 'temp_scalar_opt',
                  'use_flexibleCN'=>$nl_flags->{'use_flexibleCN'} );
      add_default($opts, $nl_flags->{'inputdata_rootdir'}, $definition, $defaults, $nl, 'CNratio_floating',
                  'use_flexibleCN'=>$nl_flags->{'use_flexibleCN'} );
      add_default($opts, $nl_flags->{'inputdata_rootdir'}, $definition, $defaults, $nl, 'reduce_dayl_factor',
                  'use_flexibleCN'=>$nl_flags->{'use_flexibleCN'} );
      add_default($opts, $nl_flags->{'inputdata_rootdir'}, $definition, $defaults, $nl, 'vcmax_opt',
                  'use_flexibleCN'=>$nl_flags->{'use_flexibleCN'} );
      add_default($opts, $nl_flags->{'inputdata_rootdir'}, $definition, $defaults, $nl, 'CN_residual_opt',
                  'use_flexibleCN'=>$nl_flags->{'use_flexibleCN'} );
      add_default($opts, $nl_flags->{'inputdata_rootdir'}, $definition, $defaults, $nl, 'CN_partition_opt',
                  'use_flexibleCN'=>$nl_flags->{'use_flexibleCN'} );
      add_default($opts, $nl_flags->{'inputdata_rootdir'}, $definition, $defaults, $nl, 'CN_evergreen_phenology_opt',
                  'use_flexibleCN'=>$nl_flags->{'use_flexibleCN'} );
      add_default($opts, $nl_flags->{'inputdata_rootdir'}, $definition, $defaults, $nl, 'carbon_resp_opt',
                  'use_flexibleCN'=>$nl_flags->{'use_flexibleCN'}, 'use_fun'=>$nl->get_value('use_fun') );
      if ( $nl->get_value('carbon_resp_opt') == 1 && &value_is_true($nl->get_value('use_fun')) ) {
        $log->fatal_error("carbon_resp_opt should NOT be set to 1 when FUN is also on");
      }
    }
  } else {
     if ( &value_is_true($nl->get_value('use_flexibleCN')) ) {
        $log->fatal_error("use_flexibleCN can ONLY be set if CN is on");
     }
  }
}

#-------------------------------------------------------------------------------

sub setup_logic_luna {
  #
  # LUNA model to calculate photosynthetic capacities based on environmental conditions
  #
  my ($opts, $nl_flags, $definition, $defaults, $nl, $physv) = @_;

  add_default($opts, $nl_flags->{'inputdata_rootdir'}, $definition, $defaults, $nl, 'use_luna',
              'phys'=>$physv->as_string(), 'use_cn'=>$nl_flags->{'use_cn'}, 'use_fates'=>$nl_flags->{'use_fates'},
              'use_nitrif_denitrif'=>$nl_flags->{'use_nitrif_denitrif'} );

  if ( &value_is_true( $nl_flags->{'use_cn'} ) ) {
     add_default($opts, $nl_flags->{'inputdata_rootdir'}, $definition, $defaults, $nl, 'use_nguardrail',
                 'use_cn'=>$nl_flags->{'use_cn'} );
  }
  $nl_flags->{'use_luna'} = $nl->get_value('use_luna');
  my $vcmax_opt= $nl->get_value('vcmax_opt');
  # lnc_opt only applies if luna is on or for vcmax_opt=3/4
  if ( &value_is_true( $nl_flags->{'use_luna'} ) || $vcmax_opt == 3 || $vcmax_opt == 4 ) {
     # lnc_opt can be set for both CN on and off
     add_default($opts, $nl_flags->{'inputdata_rootdir'}, $definition, $defaults, $nl, 'lnc_opt',
                 'use_cn'=>$nl_flags->{'use_cn'} );
  }
  if ( &value_is_true($nl->get_value('lnc_opt') ) && not &value_is_true( $nl_flags->{'use_cn'}) ) {
     $log->fatal_error("Cannot turn lnc_opt to true when bgc=sp" );
  }
  my $var = "jmaxb1";
  if ( &value_is_true( $nl_flags->{'use_luna'} ) ) {
     add_default($opts, $nl_flags->{'inputdata_rootdir'}, $definition, $defaults, $nl, $var,
                 'use_luna'=>$nl_flags->{'use_luna'} );
  }
  my $val = $nl->get_value($var);
  if ( ! &value_is_true( $nl_flags->{'use_luna'} ) ) {
     if ( defined($val) ) {
        $log->fatal_error("Cannot set $var when use_luna is NOT on" );
     }
  }
}

#-------------------------------------------------------------------------------

sub setup_logic_hydrstress {
  #
  # Plant hydraulic stress model
  #
  my ($opts, $nl_flags, $definition, $defaults, $nl) = @_;

  add_default($opts, $nl_flags->{'inputdata_rootdir'}, $definition, $defaults, $nl, 'use_hydrstress',
              'configuration'=>$nl_flags->{'configuration'}, 'use_fates'=>$nl_flags->{'use_fates'} );
  $nl_flags->{'use_hydrstress'} = $nl->get_value('use_hydrstress');
  if ( &value_is_true( $nl_flags->{'use_fates'} ) && &value_is_true( $nl_flags->{'use_hydrstress'} ) ) {
     $log->fatal_error("Cannot turn use_hydrstress on when use_fates is on" );
  }
}

#-------------------------------------------------------------------------------

sub setup_logic_fertilizer {
  #
  # Flags to control fertilizer application
  #
   my ($opts, $nl_flags, $definition, $defaults, $nl) = @_;

<<<<<<< HEAD
   if ( $physv->as_long() >= $physv->as_long("clm4_5") ) {
     add_default($opts, $nl_flags->{'inputdata_rootdir'}, $definition, $defaults, $nl, 'use_fertilizer',
     'use_crop'=>$nl_flags->{'use_crop'} );
     my $use_fert = $nl->get_value('use_fertilizer');
     if ( (! &value_is_true($nl_flags->{'use_crop'})) && &value_is_true($use_fert) ) {
       $log->fatal_error("use_ferilizer can NOT be on without prognostic crop\n" );
     }
  }
=======
   add_default($opts, $nl_flags->{'inputdata_rootdir'}, $definition, $defaults, $nl, 'use_fertilizer',
               'use_crop'=>$nl_flags->{'use_crop'} );
   my $use_fert = $nl->get_value('use_fertilizer');
   if ( (! &value_is_true($nl_flags->{'use_crop'})) && &value_is_true($use_fert) ) {
      $log->fatal_error("use_ferilizer can NOT be on without prognostic crop\n" );
   }
>>>>>>> 8265b774
}

#-------------------------------------------------------------------------------

sub setup_logic_grainproduct {
  #
  # Flags to control 1-year grain product pool
  #
   my ($opts, $nl_flags, $definition, $defaults, $nl, $physv) = @_;

<<<<<<< HEAD
   if ( $physv->as_long() >= $physv->as_long("clm4_5") ) {
     add_default($opts, $nl_flags->{'inputdata_rootdir'}, $definition, $defaults, $nl, 'use_grainproduct',
     'use_crop'=>$nl_flags->{'use_crop'}, 'phys'=>$physv->as_string() );
     if ( (! &value_is_true($nl_flags->{'use_crop'})) && &value_is_true($nl->get_value('use_grainproduct') ) ) {
       $log->fatal_error("use_grainproduct can NOT be on without prognostic crop\n" );
     }
  }
=======
   add_default($opts, $nl_flags->{'inputdata_rootdir'}, $definition, $defaults, $nl, 'use_grainproduct',
               'use_crop'=>$nl_flags->{'use_crop'}, 'phys'=>$physv->as_string() );
   if ( (! &value_is_true($nl_flags->{'use_crop'})) && &value_is_true($nl->get_value('use_grainproduct') ) ) {
      $log->fatal_error("use_grainproduct can NOT be on without prognostic crop\n" );
   }
>>>>>>> 8265b774
}

#-------------------------------------------------------------------------------

sub setup_logic_dynamic_roots {
  #
  # dynamic root model
  #
  my ($opts, $nl_flags, $definition, $defaults, $nl, $physv) = @_;

  add_default($opts, $nl_flags->{'inputdata_rootdir'}, $definition, $defaults, $nl, 'use_dynroot', 'phys'=>$physv->as_string(), 'bgc_mode'=>$nl_flags->{'bgc_mode'});
  my $use_dynroot = $nl->get_value('use_dynroot');
  if ( &value_is_true($use_dynroot) && ($nl_flags->{'bgc_mode'} eq "sp") ) {
     $log->fatal_error("Cannot turn dynroot mode on mode bgc=sp\n" .
                       "Set the bgc mode to 'cn' or 'bgc'.");
  }
  if ( &value_is_true( $use_dynroot ) && &value_is_true( $nl_flags->{'use_hydrstress'} ) ) {
     $log->fatal_error("Cannot turn use_dynroot on when use_hydrstress is on" );
  }
}

#-------------------------------------------------------------------------------

sub setup_logic_c_isotope {
  #
  # Error checking for C-isotope options
  #
  my ($opts, $nl_flags, $definition, $defaults, $nl) = @_;

  my $use_c13 = $nl->get_value('use_c13');
  my $use_c14 = $nl->get_value('use_c14');
  if ( $nl_flags->{'bgc_mode'} ne "sp" && $nl_flags->{'bgc_mode'} ne "fates" ) {
    if ( $nl_flags->{'bgc_mode'} ne "bgc" ) {
      if ( defined($use_c13) && &value_is_true($use_c13) ) {
        $log->warning("use_c13 is ONLY scientifically validated with the bgc=BGC configuration" );
      }
      if ( defined($use_c14) && &value_is_true($use_c14) ) {
        $log->warning("use_c14 is ONLY scientifically validated with the bgc=BGC configuration" );
      }
    }
    if ( defined($use_c14) ) {
      if ( &value_is_true($use_c14) ) {
        my $use_c14_bombspike = $nl->get_value('use_c14_bombspike');
        if ( defined($use_c14_bombspike) && &value_is_true($use_c14_bombspike) ) {
           add_default($opts, $nl_flags->{'inputdata_rootdir'}, $definition, $defaults, $nl, 'atm_c14_filename',
                   'use_c14'=>$use_c14, 'use_cn'=>$nl_flags->{'use_cn'}, 'use_c14_bombspike'=>$nl->get_value('use_c14_bombspike'),
                   'ssp_rcp'=>$nl_flags->{'ssp_rcp'} );
        }
      } else {
        if ( defined($nl->get_value('use_c14_bombspike')) ||
             defined($nl->get_value('atm_c14_filename')) ) {
          $log->fatal_error("use_c14 is FALSE and use_c14_bombspike or atm_c14_filename set");
        }
      }
    } else {
      if ( defined($nl->get_value('use_c14_bombspike')) ||
           defined($nl->get_value('atm_c14_filename')) ) {
        $log->fatal_error("use_c14 NOT set to .true., but use_c14_bompspike/atm_c14_filename defined.");
      }
    }
    if ( defined($use_c13) ) {
      if ( &value_is_true($use_c13) ) {
        my $use_c13_timeseries = $nl->get_value('use_c13_timeseries');
        if ( defined($use_c13_timeseries) && &value_is_true($use_c13_timeseries) ) {
           add_default($opts, $nl_flags->{'inputdata_rootdir'}, $definition, $defaults, $nl, 'atm_c13_filename',
                   'use_c13'=>$use_c13, 'use_cn'=>$nl_flags->{'use_cn'}, 'use_c13_timeseries'=>$nl->get_value('use_c13_timeseries'), 
                   'ssp_rcp'=>$nl_flags->{'ssp_rcp'} );
        }
      } else {
        if ( defined($nl->get_value('use_c13_timeseries')) ||
             defined($nl->get_value('atm_c13_filename')) ) {
          $log->fatal_error("use_c13 is FALSE and use_c13_timeseries or atm_c13_filename set");
        }
      }
    } else {
      if ( defined($nl->get_value('use_c13_timeseries')) ||
           defined($nl->get_value('atm_c13_filename')) ) {
        $log->fatal_error("use_c13 NOT set to .true., but use_c13_bompspike/atm_c13_filename defined.");
      }
    }
  } else {
    if ( defined($use_c13) ||
         defined($use_c14) ||
         defined($nl->get_value('use_c14_bombspike')) ||
         defined($nl->get_value('atm_c14_filename'))  ||
         defined($nl->get_value('use_c13_timeseries')) ||
         defined($nl->get_value('atm_c13_filename')) ) {
           $log->fatal_error("bgc=sp and C isotope  namelist variables were set, both can't be used at the same time");
    }
  }
}

#-------------------------------------------------------------------------------

sub setup_logic_nitrogen_deposition {
  my ($opts, $nl_flags, $definition, $defaults, $nl) = @_;

  #
  # Nitrogen deposition for bgc=CN
  #

<<<<<<< HEAD
  if ( $physv->as_long() == $physv->as_long("clm4_0") && $nl_flags->{'bgc_mode'} ne "none" ) {
    add_default($opts, $nl_flags->{'inputdata_rootdir'}, $definition, $defaults, $nl, 'ndepmapalgo', 'phys'=>$nl_flags->{'phys'},
                'bgc'=>$nl_flags->{'bgc_mode'}, 'hgrid'=>$nl_flags->{'res'},
                'clm_accelerated_spinup'=>$nl_flags->{'clm_accelerated_spinup'} );
    add_default($opts, $nl_flags->{'inputdata_rootdir'}, $definition, $defaults, $nl, 'stream_year_first_ndep', 'phys'=>$nl_flags->{'phys'},
                'bgc'=>$nl_flags->{'bgc_mode'}, 'sim_year'=>$nl_flags->{'sim_year'},
                'sim_year_range'=>$nl_flags->{'sim_year_range'});
    add_default($opts, $nl_flags->{'inputdata_rootdir'}, $definition, $defaults, $nl, 'stream_year_last_ndep', 'phys'=>$nl_flags->{'phys'},
                'bgc'=>$nl_flags->{'bgc_mode'}, 'sim_year'=>$nl_flags->{'sim_year'},
                'sim_year_range'=>$nl_flags->{'sim_year_range'});

    # Set align year, if first and last years are different
    if ( $nl->get_value('stream_year_first_ndep') != $nl->get_value('stream_year_last_ndep') ) {
      add_default($opts, $nl_flags->{'inputdata_rootdir'}, $definition, $defaults, $nl, 'model_year_align_ndep', 'sim_year'=>$nl_flags->{'sim_year'},
                  'sim_year_range'=>$nl_flags->{'sim_year_range'});
    }

    add_default($opts, $nl_flags->{'inputdata_rootdir'}, $definition, $defaults, $nl, 'stream_fldfilename_ndep', 'phys'=>$nl_flags->{'phys'},
                'bgc'=>$nl_flags->{'bgc_mode'}, 'ssp_rcp'=>$nl_flags->{'ssp_rcp'},
                'hgrid'=>"1.9x2.5" );

  } elsif ( $physv->as_long() >= $physv->as_long("clm4_5") && $nl_flags->{'bgc_mode'} =~/cn|bgc/ ) {
=======
  if ( $nl_flags->{'bgc_mode'} =~/cn|bgc/ ) {
>>>>>>> 8265b774
    add_default($opts, $nl_flags->{'inputdata_rootdir'}, $definition, $defaults, $nl, 'ndepmapalgo', 'phys'=>$nl_flags->{'phys'},
                'use_cn'=>$nl_flags->{'use_cn'}, 'hgrid'=>$nl_flags->{'res'},
                'clm_accelerated_spinup'=>$nl_flags->{'clm_accelerated_spinup'} );
    add_default($opts, $nl_flags->{'inputdata_rootdir'}, $definition, $defaults, $nl, 'ndep_taxmode', 'phys'=>$nl_flags->{'phys'},
<<<<<<< HEAD
                      'use_cn'=>$nl_flags->{'use_cn'}, 
                      'lnd_tuning_mode'=>$nl_flags->{'lnd_tuning_mode'} );
    add_default($opts, $nl_flags->{'inputdata_rootdir'}, $definition, $defaults, $nl, 'ndep_varlist', 'phys'=>$nl_flags->{'phys'},
                      'use_cn'=>$nl_flags->{'use_cn'}, 
                      'lnd_tuning_mode'=>$nl_flags->{'lnd_tuning_mode'} );
=======
                'use_cn'=>$nl_flags->{'use_cn'}, 
                'lnd_tuning_mode'=>$nl_flags->{'lnd_tuning_mode'} );
    add_default($opts, $nl_flags->{'inputdata_rootdir'}, $definition, $defaults, $nl, 'ndep_varlist', 'phys'=>$nl_flags->{'phys'},
                'use_cn'=>$nl_flags->{'use_cn'}, 
                'lnd_tuning_mode'=>$nl_flags->{'lnd_tuning_mode'} );
>>>>>>> 8265b774
    add_default($opts, $nl_flags->{'inputdata_rootdir'}, $definition, $defaults, $nl, 'stream_year_first_ndep', 'phys'=>$nl_flags->{'phys'},
                'use_cn'=>$nl_flags->{'use_cn'}, 'sim_year'=>$nl_flags->{'sim_year'},
                'sim_year_range'=>$nl_flags->{'sim_year_range'});
    add_default($opts, $nl_flags->{'inputdata_rootdir'}, $definition, $defaults, $nl, 'stream_year_last_ndep', 'phys'=>$nl_flags->{'phys'},
                'use_cn'=>$nl_flags->{'use_cn'}, 'sim_year'=>$nl_flags->{'sim_year'},
                'sim_year_range'=>$nl_flags->{'sim_year_range'});
    # Set align year, if first and last years are different
    if ( $nl->get_value('stream_year_first_ndep') != $nl->get_value('stream_year_last_ndep') ) {
      add_default($opts, $nl_flags->{'inputdata_rootdir'}, $definition, $defaults, $nl, 'model_year_align_ndep', 'sim_year'=>$nl_flags->{'sim_year'},
                  'sim_year_range'=>$nl_flags->{'sim_year_range'});
    }
    add_default($opts, $nl_flags->{'inputdata_rootdir'}, $definition, $defaults, $nl, 'stream_fldfilename_ndep', 'phys'=>$nl_flags->{'phys'},
                'use_cn'=>$nl_flags->{'use_cn'}, 'lnd_tuning_mode'=>$nl_flags->{'lnd_tuning_mode'},
                'hgrid'=>"0.9x1.25", 'ssp_rcp'=>$nl_flags->{'ssp_rcp'}, 'nofail'=>1 );
    if ( ! defined($nl->get_value('stream_fldfilename_ndep') ) ) {
       add_default($opts, $nl_flags->{'inputdata_rootdir'}, $definition, $defaults, $nl, 'stream_fldfilename_ndep', 'phys'=>$nl_flags->{'phys'},
                   'use_cn'=>$nl_flags->{'use_cn'}, 'lnd_tuning_mode'=>$nl_flags->{'lnd_tuning_mode'},
                   'hgrid'=>"1.9x2.5", 'ssp_rcp'=>$nl_flags->{'ssp_rcp'} );
    }
  } else {
    # If bgc is NOT CN/CNDV then make sure none of the ndep settings are set!
    if ( defined($nl->get_value('stream_year_first_ndep')) ||
         defined($nl->get_value('stream_year_last_ndep'))  ||
         defined($nl->get_value('model_year_align_ndep'))  ||
         defined($nl->get_value('ndep_taxmode'         ))  ||
         defined($nl->get_value('ndep_varlist'         ))  ||
         defined($nl->get_value('stream_fldfilename_ndep'))
       ) {
      $log->fatal_error("When bgc is NOT CN or CNDV none of: stream_year_first_ndep," .
                  "stream_year_last_ndep, model_year_align_ndep, ndep_taxmod, " .
                  "ndep_varlist, nor stream_fldfilename_ndep" .
                  " can be set!");
    }
  }
}

#-------------------------------------------------------------------------------

sub setup_logic_cnmresp {
  my ($opts, $nl_flags, $definition, $defaults, $nl) = @_;

  #
  # CN Maintence respiration for bgc=CN
  #
  if ( $nl_flags->{'bgc_mode'} ne "sp" ) {
    # When FUN is on get a default value
    if ( &value_is_true( $nl->get_value('use_fun') ) ) {
       add_default($opts, $nl_flags->{'inputdata_rootdir'}, $definition, $defaults,
                   $nl, 'br_root', 'phys'=>$nl_flags->{'phys'},
                   'use_fun'=>$nl->get_value('use_fun'),
                   'use_cn'=>$nl_flags->{'use_cn'} );
    }
  } else {
    # If bgc is NOT CN/CNDV then make sure not set
    if ( defined($nl->get_value('br_root'))) {
      $log->fatal_error("br_root can NOT be set when bgc_mode==sp!");
    }
  }
}

#-------------------------------------------------------------------------------

sub setup_logic_photosyns {
  # MUST be after use_hydrstress is set
  my ($opts, $nl_flags, $definition, $defaults, $nl) = @_;

  #
  # Photosynthesis
  #
  add_default($opts, $nl_flags->{'inputdata_rootdir'}, $definition, $defaults,
              $nl, 'rootstem_acc', 'phys'=>$nl_flags->{'phys'});
  add_default($opts, $nl_flags->{'inputdata_rootdir'}, $definition, $defaults,
              $nl, 'light_inhibit', 'phys'=>$nl_flags->{'phys'});
  add_default($opts, $nl_flags->{'inputdata_rootdir'}, $definition, $defaults,
              $nl, 'leafresp_method', 'phys'=>$nl_flags->{'phys'},
              'use_cn'=>$nl_flags->{'use_cn'});
  add_default($opts, $nl_flags->{'inputdata_rootdir'}, $definition, $defaults,
              $nl, 'modifyphoto_and_lmr_forcrop', 'phys'=>$nl_flags->{'phys'} );
  add_default($opts, $nl_flags->{'inputdata_rootdir'}, $definition, $defaults,
              $nl, 'stomatalcond_method', 'phys'=>$nl_flags->{'phys'}, 
              'use_hydrstress'=>$nl_flags->{'use_hydrstress'} );
  # When CN on, must NOT be scaled by vcmax25top
  if ( &value_is_true( $nl_flags->{'use_cn'} ) ) {
     if ( $nl->get_value('leafresp_method') == 0 ) {
        $log->fatal_error("leafresp_method can NOT be set to scaled to vcmax (0) when CN is on!");
     }
     # And when CN off, must NOT be anything besides scaled by vxmac25top
  } else {
     if ( $nl->get_value('leafresp_method') != 0 ) {
        $log->fatal_error("leafresp_method can NOT be set to anything besides scaled to vcmax (0) when bgc_mode==sp!");
     }
  }
}

#-------------------------------------------------------------------------------

sub setup_logic_canopy {
  my ($opts, $nl_flags, $definition, $defaults, $nl) = @_;
  #
  # Canopy state
  #
  add_default($opts, $nl_flags->{'inputdata_rootdir'}, $definition, $defaults,
              $nl, 'leaf_mr_vcm', 'phys'=>$nl_flags->{'phys'} )
}

#-------------------------------------------------------------------------------

sub setup_logic_popd_streams {
  # population density streams require CN/BGC
  my ($opts, $nl_flags, $definition, $defaults, $nl) = @_;

  if ( &value_is_true($nl_flags->{'cnfireson'}) ) {
     add_default($opts, $nl_flags->{'inputdata_rootdir'}, $definition, $defaults, $nl, 'popdensmapalgo', 'hgrid'=>$nl_flags->{'res'},
                 'clm_accelerated_spinup'=>$nl_flags->{'clm_accelerated_spinup'}, 'cnfireson'=>$nl_flags->{'cnfireson'}  );
     add_default($opts, $nl_flags->{'inputdata_rootdir'}, $definition, $defaults, $nl, 'stream_year_first_popdens', 'phys'=>$nl_flags->{'phys'},
                 'cnfireson'=>$nl_flags->{'cnfireson'}, 'sim_year'=>$nl_flags->{'sim_year'},
                 'sim_year_range'=>$nl_flags->{'sim_year_range'});
     add_default($opts, $nl_flags->{'inputdata_rootdir'}, $definition, $defaults, $nl, 'stream_year_last_popdens', 'phys'=>$nl_flags->{'phys'},
                 'cnfireson'=>$nl_flags->{'cnfireson'}, 'sim_year'=>$nl_flags->{'sim_year'},
                 'sim_year_range'=>$nl_flags->{'sim_year_range'});
     # Set align year, if first and last years are different
     if ( $nl->get_value('stream_year_first_popdens') !=
          $nl->get_value('stream_year_last_popdens') ) {
        add_default($opts, $nl_flags->{'inputdata_rootdir'}, $definition, $defaults, $nl, 'model_year_align_popdens', 'sim_year'=>$nl_flags->{'sim_year'},
                    'sim_year_range'=>$nl_flags->{'sim_year_range'}, 'cnfireson'=>$nl_flags->{'cnfireson'});
<<<<<<< HEAD
      }
      add_default($opts, $nl_flags->{'inputdata_rootdir'}, $definition, $defaults, $nl, 'stream_fldfilename_popdens', 'phys'=>$nl_flags->{'phys'},
                  'cnfireson'=>$nl_flags->{'cnfireson'}, 'hgrid'=>"0.5x0.5", 'ssp_rcp'=>$nl_flags->{'ssp_rcp'} );
    } else {
      # If bgc is NOT CN/CNDV or fire_method==nofire then make sure none of the popdens settings are set
      if ( defined($nl->get_value('stream_year_first_popdens')) ||
           defined($nl->get_value('stream_year_last_popdens'))  ||
           defined($nl->get_value('model_year_align_popdens'))  ||
           defined($nl->get_value('popdens_tintalgo'        ))  ||
           defined($nl->get_value('stream_fldfilename_popdens'))   ) {
        $log->fatal_error("When bgc is SP (NOT CN or BGC) or fire_method==nofire none of: stream_year_first_popdens,\n" .
                    "stream_year_last_popdens, model_year_align_popdens, popdens_tintalgo nor\n" .
                    "stream_fldfilename_popdens can be set!");
      }
    }
=======
     }
     add_default($opts, $nl_flags->{'inputdata_rootdir'}, $definition, $defaults, $nl, 'stream_fldfilename_popdens', 'phys'=>$nl_flags->{'phys'},
                 'cnfireson'=>$nl_flags->{'cnfireson'}, 'hgrid'=>"0.5x0.5", 'ssp_rcp'=>$nl_flags->{'ssp_rcp'} );
  } else {
     # If bgc is NOT CN/CNDV or fire_method==nofire then make sure none of the popdens settings are set
     if ( defined($nl->get_value('stream_year_first_popdens')) ||
          defined($nl->get_value('stream_year_last_popdens'))  ||
          defined($nl->get_value('model_year_align_popdens'))  ||
          defined($nl->get_value('popdens_tintalgo'        ))  ||
          defined($nl->get_value('stream_fldfilename_popdens'))   ) {
        $log->fatal_error("When bgc is SP (NOT CN or BGC) or fire_method==nofire none of: stream_year_first_popdens,\n" .
                          "stream_year_last_popdens, model_year_align_popdens, popdens_tintalgo nor\n" .
                          "stream_fldfilename_popdens can be set!");
     }
>>>>>>> 8265b774
  }
}

#-------------------------------------------------------------------------------

sub setup_logic_urbantv_streams {
  my ($opts, $nl_flags, $definition, $defaults, $nl) = @_;

  add_default($opts, $nl_flags->{'inputdata_rootdir'}, $definition, $defaults, $nl, 'urbantvmapalgo',
              'hgrid'=>$nl_flags->{'res'} );
  add_default($opts, $nl_flags->{'inputdata_rootdir'}, $definition, $defaults, $nl, 'stream_year_first_urbantv', 'phys'=>$nl_flags->{'phys'},
              'sim_year'=>$nl_flags->{'sim_year'},
              'sim_year_range'=>$nl_flags->{'sim_year_range'});
  add_default($opts, $nl_flags->{'inputdata_rootdir'}, $definition, $defaults, $nl, 'stream_year_last_urbantv', 'phys'=>$nl_flags->{'phys'},
              'sim_year'=>$nl_flags->{'sim_year'},
              'sim_year_range'=>$nl_flags->{'sim_year_range'});
  # Set align year, if first and last years are different
  if ( $nl->get_value('stream_year_first_urbantv') !=
       $nl->get_value('stream_year_last_urbantv') ) {
     add_default($opts, $nl_flags->{'inputdata_rootdir'}, $definition, $defaults, $nl,
                 'model_year_align_urbantv', 'sim_year'=>$nl_flags->{'sim_year'},
                 'sim_year_range'=>$nl_flags->{'sim_year_range'});
  }
  add_default($opts, $nl_flags->{'inputdata_rootdir'}, $definition, $defaults, $nl, 'stream_fldfilename_urbantv', 'phys'=>$nl_flags->{'phys'},
              'hgrid'=>"0.9x1.25" );
}

#-------------------------------------------------------------------------------

sub setup_logic_lightning_streams {
  # lightning streams require CN/BGC
  my ($opts, $nl_flags, $definition, $defaults, $nl) = @_;

  if ( &value_is_true($nl_flags->{'cnfireson'}) ) {
     add_default($opts, $nl_flags->{'inputdata_rootdir'}, $definition, $defaults, $nl, 'lightngmapalgo', 'use_cn'=>$nl_flags->{'use_cn'},
                 'hgrid'=>$nl_flags->{'res'},
                 'clm_accelerated_spinup'=>$nl_flags->{'clm_accelerated_spinup'}  );
     add_default($opts, $nl_flags->{'inputdata_rootdir'}, $definition, $defaults, $nl, 'stream_year_first_lightng', 'use_cn'=>$nl_flags->{'use_cn'},
                 'sim_year'=>$nl_flags->{'sim_year'},
                 'sim_year_range'=>$nl_flags->{'sim_year_range'});
     add_default($opts, $nl_flags->{'inputdata_rootdir'}, $definition, $defaults, $nl, 'stream_year_last_lightng', 'use_cn'=>$nl_flags->{'use_cn'},
                 'sim_year'=>$nl_flags->{'sim_year'},
                 'sim_year_range'=>$nl_flags->{'sim_year_range'});
     # Set align year, if first and last years are different
     if ( $nl->get_value('stream_year_first_lightng') !=
          $nl->get_value('stream_year_last_lightng') ) {
        add_default($opts, $nl_flags->{'inputdata_rootdir'}, $definition, $defaults, $nl, 'model_year_align_lightng', 'sim_year'=>$nl_flags->{'sim_year'},
                    'sim_year_range'=>$nl_flags->{'sim_year_range'});
<<<<<<< HEAD
      }
      add_default($opts, $nl_flags->{'inputdata_rootdir'}, $definition, $defaults, $nl, 'stream_fldfilename_lightng', 'use_cn'=>$nl_flags->{'use_cn'},
                  'hgrid'=>$nl_flags->{'light_res'} );
    } else {
      # If bgc is NOT CN/CNDV then make sure none of the Lightng settings are set
      if ( defined($nl->get_value('stream_year_first_lightng')) ||
           defined($nl->get_value('stream_year_last_lightng'))  ||
           defined($nl->get_value('model_year_align_lightng'))  ||
           defined($nl->get_value('lightng_tintalgo'        ))  ||
           defined($nl->get_value('stream_fldfilename_lightng'))   ) {
        $log->fatal_error("When bgc is SP (NOT CN or BGC) or fire_method==nofire none of: stream_year_first_lightng,\n" .
                    "stream_year_last_lightng, model_year_align_lightng, lightng_tintalgo nor\n" .
                    "stream_fldfilename_lightng can be set!");
      }
    }
=======
     }
     add_default($opts, $nl_flags->{'inputdata_rootdir'}, $definition, $defaults, $nl, 'stream_fldfilename_lightng', 'use_cn'=>$nl_flags->{'use_cn'},
                 'hgrid'=>$nl_flags->{'light_res'} );
  } else {
     # If bgc is NOT CN/CNDV then make sure none of the Lightng settings are set
     if ( defined($nl->get_value('stream_year_first_lightng')) ||
          defined($nl->get_value('stream_year_last_lightng'))  ||
          defined($nl->get_value('model_year_align_lightng'))  ||
          defined($nl->get_value('lightng_tintalgo'        ))  ||
          defined($nl->get_value('stream_fldfilename_lightng'))   ) {
        $log->fatal_error("When bgc is SP (NOT CN or BGC) or fire_method==nofire none of: stream_year_first_lightng,\n" .
                          "stream_year_last_lightng, model_year_align_lightng, lightng_tintalgo nor\n" .
                          "stream_fldfilename_lightng can be set!");
     }
>>>>>>> 8265b774
  }
}

#-------------------------------------------------------------------------------

sub setup_logic_dry_deposition {
  my ($opts, $nl_flags, $definition, $defaults, $nl) = @_;

  if ($opts->{'drydep'} ) {
    add_default($opts,  $nl_flags->{'inputdata_rootdir'}, $definition, $defaults, $nl, 'drydep_list');
    add_default($opts,  $nl_flags->{'inputdata_rootdir'}, $definition, $defaults, $nl, 'drydep_method');
  } else {
    if ( defined($nl->get_value('drydep_list')) ||
         defined($nl->get_value('drydep_method')) ) {
      $log->fatal_error("drydep_list or drydep_method defined, but drydep option NOT set");
    }
  }
}

#-------------------------------------------------------------------------------

sub setup_logic_fire_emis {
  my ($opts, $nl_flags, $definition, $defaults, $nl) = @_;

  if ($opts->{'fire_emis'} ) {
    add_default($opts,  $nl_flags->{'inputdata_rootdir'}, $definition, $defaults, $nl, 'fire_emis_factors_file');
    add_default($opts,  $nl_flags->{'inputdata_rootdir'}, $definition, $defaults, $nl, 'fire_emis_specifier');
  } else {
    if ( defined($nl->get_value('fire_emis_elevated'))     ||
         defined($nl->get_value('fire_emis_factors_file')) ||
         defined($nl->get_value('fire_emis_specifier')) ) {
      $log->fatal_error("fire_emission setting defined: fire_emis_elevated, fire_emis_factors_file, or fire_emis_specifier, but fire_emis option NOT set");
    }
  }
}

#-------------------------------------------------------------------------------

sub setup_logic_megan {
  my ($opts, $nl_flags, $definition, $defaults, $nl) = @_;

  my $var   = "megan";

  if ( $opts->{$var} eq "default" ) {
     add_default($opts,  $nl_flags->{'inputdata_rootdir'}, $definition, $defaults, $nl, 'megan',
                 'clm_accelerated_spinup'=>$nl_flags->{'clm_accelerated_spinup'},
                 'configuration'=>$nl_flags->{'configuration'} );
    $nl_flags->{$var} = $nl->get_value($var);
  } else {
    $nl_flags->{$var} = $opts->{$var};
  }

  if ($nl_flags->{'megan'} ) {
    if ( &value_is_true( $nl_flags->{'use_fates'} ) ) {
       $log->fatal_error("MEGAN can NOT be on when ED is also on.\n" .
                   "   Use the '-no-megan' option when '-bgc fates' is activated");
    }
    add_default($opts,  $nl_flags->{'inputdata_rootdir'}, $definition, $defaults, $nl, 'megan_specifier');
    check_megan_spec( $opts, $nl, $definition );
    add_default($opts,  $nl_flags->{'inputdata_rootdir'}, $definition, $defaults, $nl, 'megan_factors_file');
  } else {
    if ( defined($nl->get_value('megan_specifier')) ||
         defined($nl->get_value('megan_factors_file')) ) {
      $log->fatal_error("megan_specifier or megan_factors_file defined, but megan option NOT set");
    }
  }
}

#-------------------------------------------------------------------------------

sub setup_logic_soilm_streams {
  # prescribed soil moisture streams require clm4_5/clm5_0
<<<<<<< HEAD
  my ($opts, $nl_flags, $definition, $defaults, $nl, $physv) = @_;

    if ( $physv->as_long() >= $physv->as_long("clm4_5") ) {
      add_default($opts, $nl_flags->{'inputdata_rootdir'}, $definition, $defaults, $nl, 'use_soil_moisture_streams');
      if ( &value_is_true( $nl->get_value('use_soil_moisture_streams') ) ) {
         add_default($opts, $nl_flags->{'inputdata_rootdir'}, $definition, $defaults, $nl, 'soilm_tintalgo',
                     'hgrid'=>$nl_flags->{'res'} );
         add_default($opts, $nl_flags->{'inputdata_rootdir'}, $definition, $defaults, $nl, 'soilm_offset',
                     'hgrid'=>$nl_flags->{'res'} );
         add_default($opts, $nl_flags->{'inputdata_rootdir'}, $definition, $defaults, $nl, 'stream_year_first_soilm', 'phys'=>$nl_flags->{'phys'},
                     'sim_year'=>$nl_flags->{'sim_year'},
                     'sim_year_range'=>$nl_flags->{'sim_year_range'});
         add_default($opts, $nl_flags->{'inputdata_rootdir'}, $definition, $defaults, $nl, 'stream_year_last_soilm', 'phys'=>$nl_flags->{'phys'},
                     'sim_year'=>$nl_flags->{'sim_year'},
                     'sim_year_range'=>$nl_flags->{'sim_year_range'});
         # Set align year, if first and last years are different
         if ( $nl->get_value('stream_year_first_soilm') !=
              $nl->get_value('stream_year_last_soilm') ) {
              add_default($opts, $nl_flags->{'inputdata_rootdir'}, $definition, $defaults, $nl,
                          'model_year_align_soilm', 'sim_year'=>$nl_flags->{'sim_year'},
                          'sim_year_range'=>$nl_flags->{'sim_year_range'});
         }
         add_default($opts, $nl_flags->{'inputdata_rootdir'}, $definition, $defaults, $nl, 'stream_fldfilename_soilm', 'phys'=>$nl_flags->{'phys'},
                     'hgrid'=>$nl_flags->{'res'} );
         if ( ($opts->{'use_case'} =~ /_transient$/) && 
              (remove_leading_and_trailing_quotes($nl->get_value("soilm_tintalgo")) eq "linear") ) {
             $log->warning("For a transient case, soil moisture streams, should NOT use soilm_tintalgo='linear'" .
                           " since vegetated areas could go from missing to not missing or vice versa" );
         }
      } else {
         if ( defined($nl->get_value('stream_year_first_soilm')) ||
              defined($nl->get_value('model_year_align_soilm')) ||
              defined($nl->get_value('stream_fldfilename_soilm')) ||
              defined($nl->get_value('soilm_tintalgo')) ||
              defined($nl->get_value('soilm_offset')) ||
              defined($nl->get_value('stream_year_last_soilm')) ) {
             $log->fatal_error("One of the soilm streams namelist items (stream_year_first_soilm, " . 
                                " model_year_align_soilm, stream_fldfilename_soilm, stream_fldfilename_soilm)" . 
                                " soilm_tintalgo soilm_offset" .
                                " is defined, but use_soil_moisture_streams option NOT set to true");
         }
      }
    }
}

#-------------------------------------------------------------------------------

sub setup_logic_lai_streams {
  # lai streams require clm4_5/clm5_0
  my ($opts, $nl_flags, $definition, $defaults, $nl, $physv) = @_;

  if ( $physv->as_long() >= $physv->as_long("clm4_5") ) {

    add_default($opts, $nl_flags->{'inputdata_rootdir'}, $definition, $defaults, $nl, 'use_lai_streams');

    if ( &value_is_true($nl_flags->{'use_crop'}) && &value_is_true($nl->get_value('use_lai_streams'))  ) {
      $log->fatal_error("turning use_lai_streams on is incompatable with use_crop set to true.");
    }
    if ( $nl_flags->{'bgc_mode'} eq "sp" ) {

      if ( &value_is_true($nl->get_value('use_lai_streams')) ) {
         add_default($opts, $nl_flags->{'inputdata_rootdir'}, $definition, $defaults, $nl, 'lai_mapalgo',
                     'hgrid'=>$nl_flags->{'res'} );
         add_default($opts, $nl_flags->{'inputdata_rootdir'}, $definition, $defaults, $nl, 'stream_year_first_lai',
                     'sim_year'=>$nl_flags->{'sim_year'},
                     'sim_year_range'=>$nl_flags->{'sim_year_range'});
         add_default($opts, $nl_flags->{'inputdata_rootdir'}, $definition, $defaults, $nl, 'stream_year_last_lai',
                     'sim_year'=>$nl_flags->{'sim_year'},
                     'sim_year_range'=>$nl_flags->{'sim_year_range'});
         # Set align year, if first and last years are different
         if ( $nl->get_value('stream_year_first_lai') !=
              $nl->get_value('stream_year_last_lai') ) {
              add_default($opts, $nl_flags->{'inputdata_rootdir'}, $definition, $defaults, $nl,
                          'model_year_align_lai', 'sim_year'=>$nl_flags->{'sim_year'},
                          'sim_year_range'=>$nl_flags->{'sim_year_range'});
         }
         add_default($opts, $nl_flags->{'inputdata_rootdir'}, $definition, $defaults, $nl, 'stream_fldfilename_lai',
                     'hgrid'=>"360x720cru" );
      }
    } else {
      # If bgc is CN/CNDV then make sure none of the LAI settings are set
      if ( defined($nl->get_value('stream_year_first_lai')) ||
           defined($nl->get_value('stream_year_last_lai'))  ||
           defined($nl->get_value('model_year_align_lai'))  ||
           defined($nl->get_value('lai_tintalgo'        ))  ||
           defined($nl->get_value('stream_fldfilename_lai'))   ) {
             $log->fatal_error("When bgc is NOT SP none of the following can be set: stream_year_first_lai,\n" .
                  "stream_year_last_lai, model_year_align_lai, lai_tintalgo nor\n" .
                  "stream_fldfilename_lai (eg. don't use this option with BGC,CN,CNDV nor BGDCV).");
=======
  my ($opts, $nl_flags, $definition, $defaults, $nl, $physv) = @_;

      add_default($opts, $nl_flags->{'inputdata_rootdir'}, $definition, $defaults, $nl, 'use_soil_moisture_streams');
      if ( &value_is_true( $nl->get_value('use_soil_moisture_streams') ) ) {
         add_default($opts, $nl_flags->{'inputdata_rootdir'}, $definition, $defaults, $nl, 'soilm_tintalgo',
                     'hgrid'=>$nl_flags->{'res'} );
         add_default($opts, $nl_flags->{'inputdata_rootdir'}, $definition, $defaults, $nl, 'soilm_offset',
                     'hgrid'=>$nl_flags->{'res'} );
         add_default($opts, $nl_flags->{'inputdata_rootdir'}, $definition, $defaults, $nl, 'stream_year_first_soilm', 'phys'=>$nl_flags->{'phys'},
                     'sim_year'=>$nl_flags->{'sim_year'},
                     'sim_year_range'=>$nl_flags->{'sim_year_range'});
         add_default($opts, $nl_flags->{'inputdata_rootdir'}, $definition, $defaults, $nl, 'stream_year_last_soilm', 'phys'=>$nl_flags->{'phys'},
                     'sim_year'=>$nl_flags->{'sim_year'},
                     'sim_year_range'=>$nl_flags->{'sim_year_range'});
         # Set align year, if first and last years are different
         if ( $nl->get_value('stream_year_first_soilm') !=
              $nl->get_value('stream_year_last_soilm') ) {
              add_default($opts, $nl_flags->{'inputdata_rootdir'}, $definition, $defaults, $nl,
                          'model_year_align_soilm', 'sim_year'=>$nl_flags->{'sim_year'},
                          'sim_year_range'=>$nl_flags->{'sim_year_range'});
         }
         add_default($opts, $nl_flags->{'inputdata_rootdir'}, $definition, $defaults, $nl, 'stream_fldfilename_soilm', 'phys'=>$nl_flags->{'phys'},
                     'hgrid'=>$nl_flags->{'res'} );
         if ( ($opts->{'use_case'} =~ /_transient$/) &&
              (remove_leading_and_trailing_quotes($nl->get_value("soilm_tintalgo")) eq "linear") ) {
             $log->warning("For a transient case, soil moisture streams, should NOT use soilm_tintalgo='linear'" .
                           " since vegetated areas could go from missing to not missing or vice versa" );
         }
      } else {
         if ( defined($nl->get_value('stream_year_first_soilm')) ||
              defined($nl->get_value('model_year_align_soilm')) ||
              defined($nl->get_value('stream_fldfilename_soilm')) ||
              defined($nl->get_value('soilm_tintalgo')) ||
              defined($nl->get_value('soilm_offset')) ||
              defined($nl->get_value('stream_year_last_soilm')) ) {
             $log->fatal_error("One of the soilm streams namelist items (stream_year_first_soilm, " . 
                                " model_year_align_soilm, stream_fldfilename_soilm, stream_fldfilename_soilm)" . 
                                " soilm_tintalgo soilm_offset" .
                                " is defined, but use_soil_moisture_streams option NOT set to true");
         }
>>>>>>> 8265b774
      }
}

#-------------------------------------------------------------------------------

sub setup_logic_lai_streams {
  my ($opts, $nl_flags, $definition, $defaults, $nl) = @_;

  add_default($opts, $nl_flags->{'inputdata_rootdir'}, $definition, $defaults, $nl, 'use_lai_streams');

  if ( &value_is_true($nl_flags->{'use_crop'}) && &value_is_true($nl->get_value('use_lai_streams'))  ) {
    $log->fatal_error("turning use_lai_streams on is incompatable with use_crop set to true.");
  }
  if ( $nl_flags->{'bgc_mode'} eq "sp" ) {

     if ( &value_is_true($nl->get_value('use_lai_streams')) ) {
       add_default($opts, $nl_flags->{'inputdata_rootdir'}, $definition, $defaults, $nl, 'use_lai_streams');
       add_default($opts, $nl_flags->{'inputdata_rootdir'}, $definition, $defaults, $nl, 'lai_mapalgo',
                   'hgrid'=>$nl_flags->{'res'} );
       add_default($opts, $nl_flags->{'inputdata_rootdir'}, $definition, $defaults, $nl, 'stream_year_first_lai',
                   'sim_year'=>$nl_flags->{'sim_year'},
                   'sim_year_range'=>$nl_flags->{'sim_year_range'});
       add_default($opts, $nl_flags->{'inputdata_rootdir'}, $definition, $defaults, $nl, 'stream_year_last_lai',
                   'sim_year'=>$nl_flags->{'sim_year'},
                   'sim_year_range'=>$nl_flags->{'sim_year_range'});
       # Set align year, if first and last years are different
       if ( $nl->get_value('stream_year_first_lai') !=
            $nl->get_value('stream_year_last_lai') ) {
          add_default($opts, $nl_flags->{'inputdata_rootdir'}, $definition, $defaults, $nl,
                      'model_year_align_lai', 'sim_year'=>$nl_flags->{'sim_year'},
                      'sim_year_range'=>$nl_flags->{'sim_year_range'});
       }
       add_default($opts, $nl_flags->{'inputdata_rootdir'}, $definition, $defaults, $nl, 'stream_fldfilename_lai',
                   'hgrid'=>"360x720cru" );
     }
  } else {
     # If bgc is CN/CNDV then make sure none of the LAI settings are set
     if ( defined($nl->get_value('stream_year_first_lai')) ||
          defined($nl->get_value('stream_year_last_lai'))  ||
          defined($nl->get_value('model_year_align_lai'))  ||
          defined($nl->get_value('lai_tintalgo'        ))  ||
          defined($nl->get_value('stream_fldfilename_lai'))   ) {
        $log->fatal_error("When bgc is NOT SP none of the following can be set: stream_year_first_lai,\n" .
                          "stream_year_last_lai, model_year_align_lai, lai_tintalgo nor\n" .
                          "stream_fldfilename_lai (eg. don't use this option with BGC,CN,CNDV nor BGDCV).");
     }
  }
}

#-------------------------------------------------------------------------------

sub setup_logic_soilwater_movement {
  my ($opts, $nl_flags, $definition, $defaults, $nl) = @_;

  add_default($opts, $nl_flags->{'inputdata_rootdir'}, $definition, $defaults, $nl, 'soilwater_movement_method' );
  add_default($opts, $nl_flags->{'inputdata_rootdir'}, $definition, $defaults, $nl, 'upper_boundary_condition' );

  my $soilmtd = $nl->get_value("soilwater_movement_method");
  my $use_bed = $nl->get_value('use_bedrock'              );
  add_default($opts, $nl_flags->{'inputdata_rootdir'}, $definition, $defaults, $nl, 
              'lower_boundary_condition', 'vichydro'=>$nl_flags->{'vichydro'},
              'soilwater_movement_method'=>$soilmtd, 'use_bedrock'=>$use_bed
             );
  add_default($opts, $nl_flags->{'inputdata_rootdir'}, $definition, $defaults, $nl, 'dtmin' );
  add_default($opts, $nl_flags->{'inputdata_rootdir'}, $definition, $defaults, $nl, 'verySmall' );
  add_default($opts, $nl_flags->{'inputdata_rootdir'}, $definition, $defaults, $nl, 'xTolerUpper' );
  add_default($opts, $nl_flags->{'inputdata_rootdir'}, $definition, $defaults, $nl, 'xTolerLower' );
  add_default($opts, $nl_flags->{'inputdata_rootdir'}, $definition, $defaults, $nl, 'expensive' );
  add_default($opts, $nl_flags->{'inputdata_rootdir'}, $definition, $defaults, $nl, 'inexpensive' );
  add_default($opts, $nl_flags->{'inputdata_rootdir'}, $definition, $defaults, $nl, 'flux_calculation' );
}
#-------------------------------------------------------------------------------

sub setup_logic_century_soilbgcdecompcascade {
  #
  my ($opts, $nl_flags, $definition, $defaults, $nl) = @_;

  if ( (&value_is_true($nl->get_value('use_cn')) || &value_is_true($nl->get_value('use_fates'))) &&
       &value_is_true($nl->get_value('use_century_decomp')) ) {
    add_default($opts, $nl_flags->{'inputdata_rootdir'}, $definition, $defaults, $nl, 'initial_Cstocks',
                'use_cn' => $nl->get_value('use_cn'), 'use_fates' => $nl->get_value('use_fates'),
                'use_century_decomp' => $nl->get_value('use_century_decomp') );
    add_default($opts, $nl_flags->{'inputdata_rootdir'}, $definition, $defaults, $nl, 'initial_Cstocks_depth', 
                'use_cn' => $nl->get_value('use_cn'), 'use_fates' => $nl->get_value('use_fates'),
                'use_century_decomp' => $nl->get_value('use_century_decomp') ); 
  }
}

#-------------------------------------------------------------------------------

sub setup_logic_cnvegcarbonstate {
  #  MUST be AFTER: setup_logic_dynamic_plant_nitrogen_alloc as depends on mm_nuptake_opt which is set there
  my ($opts, $nl_flags, $definition, $defaults, $nl) = @_;

  if ( &value_is_true($nl->get_value('use_cn')) ) {
    my $mmnuptake = $nl->get_value('mm_nuptake_opt');
    if ( ! defined($mmnuptake) ) { $mmnuptake = ".false."; }
    add_default($opts, $nl_flags->{'inputdata_rootdir'}, $definition, $defaults, $nl, 'initial_vegC', 
                'use_cn' => $nl->get_value('use_cn'), 'mm_nuptake_opt' => $mmnuptake );
  }
}

#-------------------------------------------------------------------------------

sub setup_logic_cngeneral {
  # Must be set after setup_logic_co2_type
<<<<<<< HEAD
  my ($opts, $nl_flags, $definition, $defaults, $nl, $physv) = @_;

  if ( $physv->as_long() >= $physv->as_long("clm4_5") && &value_is_true($nl->get_value('use_cn')) ) {
=======
  my ($opts, $nl_flags, $definition, $defaults, $nl) = @_;

  if ( &value_is_true($nl->get_value('use_cn')) ) {
>>>>>>> 8265b774
    if ( &value_is_true($nl->get_value('use_crop')) ) {
       add_default($opts, $nl_flags->{'inputdata_rootdir'}, $definition, $defaults, $nl, 'dribble_crophrv_xsmrpool_2atm', 
                   'co2_type' => remove_leading_and_trailing_quotes($nl->get_value('co2_type')), 
                   'use_crop' => $nl->get_value('use_crop')  );
    } else {
      if ( defined($nl->get_value('dribble_crophrv_xsmrpool_2atm')) ) {
        $log->fatal_error("When CROP is NOT on dribble_crophrv_xsmrpool_2atm can NOT be set\n" );
      }
    }
  } else {
    if ( defined($nl->get_value('reseed_dead_plants')) ||
         defined($nl->get_value('dribble_crophrv_xsmrpool_2atm'))   ) {
             $log->fatal_error("When CN is not on none of the following can be set: ,\n" .
                  "dribble_crophrv_xsmrpool_2atm nor reseed_dead_plantsr\n" .
                  "(eg. don't use these options with SP mode).");
    }
  }
}

#-------------------------------------------------------------------------------

sub setup_logic_rooting_profile {
  #
  my ($opts, $nl_flags, $definition, $defaults, $nl) = @_;

  add_default($opts, $nl_flags->{'inputdata_rootdir'}, $definition, $defaults, $nl, 'rooting_profile_method_water' );
  add_default($opts, $nl_flags->{'inputdata_rootdir'}, $definition, $defaults, $nl, 'rooting_profile_method_carbon' );
}

#-------------------------------------------------------------------------------

sub setup_logic_friction_vel {
  #
  my ($opts, $nl_flags, $definition, $defaults, $nl) = @_;

  add_default($opts, $nl_flags->{'inputdata_rootdir'}, $definition, $defaults, $nl, 'zetamaxstable' );
}

#-------------------------------------------------------------------------------

sub setup_logic_soil_resis {
  #
  my ($opts, $nl_flags, $definition, $defaults, $nl) = @_;

  add_default($opts, $nl_flags->{'inputdata_rootdir'}, $definition, $defaults, $nl, 'soil_resis_method' );
}
#-------------------------------------------------------------------------------

sub setup_logic_canopyfluxes {
  #
  my ($opts, $nl_flags, $definition, $defaults, $nl) = @_;

  add_default($opts, $nl_flags->{'inputdata_rootdir'}, $definition, $defaults, $nl, 'use_undercanopy_stability' );
  add_default($opts, $nl_flags->{'inputdata_rootdir'}, $definition, $defaults, $nl, 'itmax_canopy_fluxes',
              'structure'=>$nl_flags->{'structure'});
}

#-------------------------------------------------------------------------------

sub setup_logic_canopyhydrology {
  #
  my ($opts, $nl_flags, $definition, $defaults, $nl) = @_;

  add_default($opts, $nl_flags->{'inputdata_rootdir'}, $definition, $defaults, $nl, 'interception_fraction' );
  add_default($opts, $nl_flags->{'inputdata_rootdir'}, $definition, $defaults, $nl, 'maximum_leaf_wetted_fraction' );
  add_default($opts, $nl_flags->{'inputdata_rootdir'}, $definition, $defaults, $nl, 'use_clm5_fpi' );
}

#-------------------------------------------------------------------------------

sub setup_logic_snowpack {
  #
  # Snowpack related options
  #
  my ($opts, $nl_flags, $definition, $defaults, $nl) = @_;

  add_default($opts, $nl_flags->{'inputdata_rootdir'}, $definition, $defaults, $nl, 'nlevsno',
              'structure'=>$nl_flags->{'structure'});
  add_default($opts, $nl_flags->{'inputdata_rootdir'}, $definition, $defaults, $nl, 'h2osno_max',
              'structure'=>$nl_flags->{'structure'});
  add_default($opts, $nl_flags->{'inputdata_rootdir'}, $definition, $defaults, $nl, 'wind_dependent_snow_density');
  add_default($opts, $nl_flags->{'inputdata_rootdir'}, $definition, $defaults, $nl, 'snow_overburden_compaction_method');
  add_default($opts, $nl_flags->{'inputdata_rootdir'}, $definition, $defaults, $nl, 'lotmp_snowdensity_method');
  add_default($opts, $nl_flags->{'inputdata_rootdir'}, $definition, $defaults, $nl, 'upplim_destruct_metamorph');
  add_default($opts, $nl_flags->{'inputdata_rootdir'}, $definition, $defaults, $nl, 'fresh_snw_rds_max');
  add_default($opts, $nl_flags->{'inputdata_rootdir'}, $definition, $defaults, $nl, 'reset_snow');
  add_default($opts, $nl_flags->{'inputdata_rootdir'}, $definition, $defaults, $nl, 'reset_snow_glc');
  add_default($opts, $nl_flags->{'inputdata_rootdir'}, $definition, $defaults, $nl, 'reset_snow_glc_ela');
  add_default($opts, $nl_flags->{'inputdata_rootdir'}, $definition, $defaults, $nl, 'snow_dzmin_1');
  add_default($opts, $nl_flags->{'inputdata_rootdir'}, $definition, $defaults, $nl, 'snow_dzmin_2');
  add_default($opts, $nl_flags->{'inputdata_rootdir'}, $definition, $defaults, $nl, 'snow_dzmax_l_1');
  add_default($opts, $nl_flags->{'inputdata_rootdir'}, $definition, $defaults, $nl, 'snow_dzmax_l_2');
  add_default($opts, $nl_flags->{'inputdata_rootdir'}, $definition, $defaults, $nl, 'snow_dzmax_u_1');
  add_default($opts, $nl_flags->{'inputdata_rootdir'}, $definition, $defaults, $nl, 'snow_dzmax_u_2');

  my $dzmin1 = $nl->get_value('snow_dzmin_1');
  my $dzmin2 = $nl->get_value('snow_dzmin_2');
  my $dzmax_l1 = $nl->get_value('snow_dzmax_l_1');
  my $dzmax_l2 = $nl->get_value('snow_dzmax_l_2');
  my $dzmax_u1 = $nl->get_value('snow_dzmax_u_1');
  my $dzmax_u2 = $nl->get_value('snow_dzmax_u_2');

  if ($dzmin1 != 0.01 || $dzmin2 != 0.015 || $dzmax_u1 != 0.02 || $dzmax_u2 != 0.05 || $dzmax_l1 != 0.03 || $dzmax_l2 != 0.07) {
     $log->warning("Setting any of the following namelist variables to NON DEFAULT values remains untested as of Sep 6, 2019: snow_dzmin_1 & 2, snow_dzmax_u_1 & 2, snow_dzmax_l_1 & 2." );
     $log->warning("Leave these variables unspecified in user_nl_clm in order to use the default values." );
  }
  if ($dzmin1 <= 0.0 || $dzmin2 <= 0.0 || $dzmax_u1 <= 0.0 || $dzmax_u2 <= 0.0 || $dzmax_l1 <= 0.0 || $dzmax_l2 <= 0.0) {
     $log->fatal_error('One or more of the snow_dzmin_* and/or snow_dzmax_* were set incorrectly to be <= 0');
  }
  if ($dzmin2 <= $dzmin1) {
     $log->fatal_error('snow_dzmin_2 was set incorrectly to be <= snow_dzmin_1');
  }
  if ($dzmax_l2 <= $dzmax_l1) {
     $log->fatal_error('snow_dzmax_l_2 was set incorrectly to be <= snow_dzmax_l_1');
  }
  if ($dzmax_u2 <= $dzmax_u1) {
     $log->fatal_error('snow_dzmax_u_2 was set incorrectly to be <= snow_dzmax_u_1');
  }
  if ($dzmin1 >= $dzmax_u1) {
     $log->fatal_error('snow_dzmin_1 was set incorrectly to be >= snow_dzmax_u_1');
  }
  if ($dzmin2 >= $dzmax_u2) {
     $log->fatal_error('snow_dzmin_2 was set incorrectly to be >= snow_dzmax_u_2');
  }
  if ($dzmax_u1 >= $dzmax_l1) {
     $log->fatal_error('snow_dzmax_u_1 was set incorrectly to be >= snow_dzmax_l_1');
  }
  if ($dzmax_u2 >= $dzmax_l2) {
     $log->fatal_error('snow_dzmax_u_2 was set incorrectly to be >= snow_dzmax_l_2');
  }

  if (remove_leading_and_trailing_quotes($nl->get_value('snow_overburden_compaction_method')) eq 'Vionnet2012') {
     # overburden_compress_tfactor isn't used if we're using the Vionnet2012
     # snow overburden compaction method, so make sure the user hasn't tried
     # to set it
     if (defined($nl->get_value('overburden_compress_tfactor'))) {
        $log->fatal_error('overburden_compress_tfactor is set, but does not apply when using snow_overburden_compaction_method=Vionnet2012');
     }
  } else {
     add_default($opts, $nl_flags->{'inputdata_rootdir'}, $definition, $defaults, $nl, 'overburden_compress_tfactor');
  }
}

#-------------------------------------------------------------------------------

sub setup_logic_scf_SwensonLawrence2012 {
   # Options related to the SwensonLawrence2012 snow cover fraction method
  my ($opts, $nl_flags, $definition, $defaults, $nl) = @_;

  if (remove_leading_and_trailing_quotes($nl->get_value('snow_cover_fraction_method')) eq 'SwensonLawrence2012') {
     add_default($opts, $nl_flags->{'inputdata_rootdir'}, $definition, $defaults, $nl, 'int_snow_max');
     add_default($opts, $nl_flags->{'inputdata_rootdir'}, $definition, $defaults, $nl, 'n_melt_glcmec');
  }
  else {
     if (defined($nl->get_value('int_snow_max'))) {
        $log->fatal_error('int_snow_max is set, but only applies for snow_cover_fraction_method=SwensonLawrence2012');
     }
     if (defined($nl->get_value('n_melt_glcmec'))) {
        $log->fatal_error('n_melt_glcmec is set, but only applies for snow_cover_fraction_method=SwensonLawrence2012');
     }
  }
}

#-------------------------------------------------------------------------------

sub setup_logic_atm_forcing {
   #
   # Options related to atmospheric forcings
   #
   my ($opts, $nl_flags, $definition, $defaults, $nl) = @_;

   add_default($opts, $nl_flags->{'inputdata_rootdir'}, $definition, $defaults, $nl, 'glcmec_downscale_longwave');
   add_default($opts, $nl_flags->{'inputdata_rootdir'}, $definition, $defaults, $nl, 'repartition_rain_snow');
   add_default($opts, $nl_flags->{'inputdata_rootdir'}, $definition, $defaults, $nl, 'lapse_rate');

   my $var;

   foreach $var ("lapse_rate_longwave",
                 "longwave_downscaling_limit") {
      if ( &value_is_true($nl->get_value("glcmec_downscale_longwave")) ) {
         add_default($opts, $nl_flags->{'inputdata_rootdir'}, $definition, $defaults, $nl, $var);
      } else {
         if (defined($nl->get_value($var))) {
            $log->fatal_error("$var can only be set if glcmec_downscale_longwave is true");
         }
      }
   }

   foreach $var ("precip_repartition_glc_all_snow_t",
                 "precip_repartition_glc_all_rain_t",
                 "precip_repartition_nonglc_all_snow_t",
                 "precip_repartition_nonglc_all_rain_t") {
      if ( &value_is_true($nl->get_value("repartition_rain_snow")) ) {
         add_default($opts, $nl_flags->{'inputdata_rootdir'}, $definition, $defaults, $nl, $var);
      } else {
         if (defined($nl->get_value($var))) {
            $log->fatal_error("$var can only be set if repartition_rain_snow is true");
         }
      }
   }
}

#-------------------------------------------------------------------------------

sub setup_logic_lnd2atm {
   #
   # Options related to fields sent to atmosphere
   #
   my ($opts, $nl_flags, $definition, $defaults, $nl) = @_;

   add_default($opts, $nl_flags->{'inputdata_rootdir'}, $definition, $defaults, $nl, 'melt_non_icesheet_ice_runoff');
}

#-------------------------------------------------------------------------------

sub setup_logic_initinterp {
   #
   # Options related to init_interp
   #
   my ($opts, $nl_flags, $definition, $defaults, $nl) = @_;

   my $var = 'init_interp_method';
   if ( &value_is_true($nl->get_value("use_init_interp"))) {
      add_default($opts, $nl_flags->{'inputdata_rootdir'}, $definition, $defaults, $nl, $var);
   } else {
      if (defined($nl->get_value($var))) {
         $log->fatal_error("$var can only be set if use_init_interp is true");
      }
   }
}

#-------------------------------------------------------------------------------

sub setup_logic_fates {
    #
    # Set some default options related to Ecosystem Demography
    #
    my ($opts, $nl_flags, $definition, $defaults, $nl) = @_;

    if (&value_is_true( $nl_flags->{'use_fates'})  ) {
        add_default($opts, $nl_flags->{'inputdata_rootdir'}, $definition, $defaults, $nl, 'fates_paramfile', 'phys'=>$nl_flags->{'phys'});
        my @list  = (  "use_fates_spitfire", "use_fates_planthydro", "use_fates_ed_st3", "use_fates_ed_prescribed_phys", 
                       "use_fates_inventory_init", "use_fates_logging","fates_parteh_mode" );
        foreach my $var ( @list ) {
 	  add_default($opts, $nl_flags->{'inputdata_rootdir'}, $definition, $defaults, $nl, $var, 'use_fates'=>$nl_flags->{'use_fates'} );
        }
        my $var = "use_fates_inventory_init";
        if ( defined($nl->get_value($var))  ) {
           if ( &value_is_true($nl->get_value($var)) ) {
              $var = "fates_inventory_ctrl_filename";
	      my $fname = substr $nl->get_value($var), 1, -1;  # ignore first and last positions of string because those are quote characters
              if ( ! defined($nl->get_value($var))  ) {
                 $log->fatal_error("$var is required when use_fates_inventory_init is set" );
              } elsif ( ! -f "$fname" ) {
                 $log->fatal_error("$fname does NOT point to a valid filename" );
              }
           }
        }
    }
}

#-------------------------------------------------------------------------------

sub write_output_files {
  my ($opts, $nl_flags, $defaults, $nl) = @_;

  my $note = "";
  my $var = "note";
  if ( ! defined($opts->{$var}) ) {
    $opts->{$var} = $defaults->get_value($var);
  }
  if ( $opts->{$var} ) {
    $note = "Comment:\n" .
      "This namelist was created using the following command-line:\n" .
        "    $nl_flags->{'cfgdir'}/$ProgName $nl_flags->{'cmdline'}\n" .
          "For help on options use: $nl_flags->{'cfgdir'}/$ProgName -help";
  }

  # CLM component
  my @groups;
<<<<<<< HEAD
  if ( $physv->as_long() == $physv->as_long("clm4_0") ) {
    @groups = qw(clm_inparm);
    # Eventually only list namelists that are actually used when CN on
    #if ( $nl_flags->{'bgc_mode'}  eq "cn" ) {
      push @groups, "ndepdyn_nml";
    #}
  } else {

    @groups = qw(clm_inparm ndepdyn_nml popd_streams urbantv_streams light_streams
                 soil_moisture_streams lai_streams atm2lnd_inparm lnd2atm_inparm clm_canopyhydrology_inparm cnphenology
                 clm_soilhydrology_inparm dynamic_subgrid cnvegcarbonstate
                 finidat_consistency_checks dynpft_consistency_checks 
                 clm_initinterp_inparm century_soilbgcdecompcascade
                 soilhydrology_inparm luna friction_velocity mineral_nitrogen_dynamics
                 soilwater_movement_inparm rooting_profile_inparm
                 soil_resis_inparm  bgc_shared canopyfluxes_inparm aerosol
                 clmu_inparm clm_soilstate_inparm clm_nitrogen clm_snowhydrology_inparm
                 cnprecision_inparm clm_glacier_behavior crop irrigation_inparm);

    #@groups = qw(clm_inparm clm_canopyhydrology_inparm clm_soilhydrology_inparm
    #             finidat_consistency_checks dynpft_consistency_checks);
    # Eventually only list namelists that are actually used when CN on
    #if ( $nl_flags->{'bgc_mode'}  eq "cn" ) {
    #  push @groups, qw(ndepdyn_nml popd_streams light_streams);
    #}
    if ( &value_is_true($nl_flags->{'use_lch4'}) ) {
      push @groups, "ch4par_in";
    }
    if ( $physv->as_long() >= $physv->as_long("clm4_5") ) {
      push @groups, "clm_humanindex_inparm";
      push @groups, "cnmresp_inparm";
      push @groups, "photosyns_inparm";
      push @groups, "cnfire_inparm";
      push @groups, "cn_general";
      push @groups, "nitrif_inparm";
      push @groups, "lifire_inparm";
      push @groups, "ch4finundated";
      push @groups, "clm_canopy_inparm";
    }
=======
  @groups = qw(clm_inparm ndepdyn_nml popd_streams urbantv_streams light_streams
               soil_moisture_streams lai_streams atm2lnd_inparm lnd2atm_inparm clm_canopyhydrology_inparm cnphenology
               clm_soilhydrology_inparm dynamic_subgrid cnvegcarbonstate
               finidat_consistency_checks dynpft_consistency_checks 
               clm_initinterp_inparm century_soilbgcdecompcascade
               soilhydrology_inparm luna friction_velocity mineral_nitrogen_dynamics
               soilwater_movement_inparm rooting_profile_inparm
               soil_resis_inparm  bgc_shared canopyfluxes_inparm aerosol
               clmu_inparm clm_soilstate_inparm clm_nitrogen clm_snowhydrology_inparm
               cnprecision_inparm clm_glacier_behavior crop irrigation_inparm
               surfacealbedo_inparm water_tracers_inparm);

  #@groups = qw(clm_inparm clm_canopyhydrology_inparm clm_soilhydrology_inparm
  #             finidat_consistency_checks dynpft_consistency_checks);
  # Eventually only list namelists that are actually used when CN on
  #if ( $nl_flags->{'bgc_mode'}  eq "cn" ) {
  #  push @groups, qw(ndepdyn_nml popd_streams light_streams);
  #}
  if ( &value_is_true($nl_flags->{'use_lch4'}) ) {
     push @groups, "ch4par_in";
  }
  push @groups, "clm_humanindex_inparm";
  push @groups, "cnmresp_inparm";
  push @groups, "photosyns_inparm";
  push @groups, "cnfire_inparm";
  push @groups, "cn_general";
  push @groups, "nitrif_inparm";
  push @groups, "lifire_inparm";
  push @groups, "ch4finundated";
  push @groups, "clm_canopy_inparm";
  if (remove_leading_and_trailing_quotes($nl->get_value('snow_cover_fraction_method')) eq 'SwensonLawrence2012') {
     push @groups, "scf_swenson_lawrence_2012_inparm";
>>>>>>> 8265b774
  }

  my $outfile;
  $outfile = "$opts->{'dir'}/lnd_in";
  $nl->write($outfile, 'groups'=>\@groups, 'note'=>"$note" );
  $log->verbose_message("Writing clm namelist to $outfile");

  # Drydep, fire-emission or MEGAN namelist for driver
  @groups = qw(drydep_inparm megan_emis_nl fire_emis_nl carma_inparm);
  $outfile = "$opts->{'dir'}/drv_flds_in";
  $nl->write($outfile, 'groups'=>\@groups, 'note'=>"$note" );
  $log->verbose_message("Writing @groups namelists to $outfile");
}

sub write_output_real_parameter_file {
  my ($opts, $nl_flags, $definition, $defaults, $nl) = @_;

  # Output real parameters
  if ( defined($opts->{'output_reals_filename'}) ) {
     my $file = $opts->{'output_reals_filename'};
     my $fh = IO::File->new($file, '>>') or $log->fatal_error("can't create real parameter filename: $file");
     foreach my $var ( $definition->get_var_names() ) {
        my $type = $definition->get_var_type($var);
        my $doc  = $definition->get_var_doc($var);
        $doc =~ s/\n//g;
        if ( $type =~ /real/ ) {
           my $val = $nl->get_value($var);
           if ( ! defined($val) ) { $val = "?.??"; }
           print $fh "\! $doc\n$var = $val\n";
        }
     }
     $fh->close();
  }
}

#-------------------------------------------------------------------------------

sub add_default {

# Add a value for the specified variable to the specified namelist object.  The variables
# already in the object have the higher precedence, so if the specified variable is already
# defined in the object then don't overwrite it, just return.
#
# This method checks the definition file and adds the variable to the correct
# namelist group.
#
# The value can be provided by using the optional argument key 'val' in the
# calling list.  Otherwise a default value is obtained from the namelist
# defaults object.  If no default value is found this method throws an exception
# unless the 'nofail' option is set true.
#
# Example 1: Specify the default value $val for the namelist variable $var in namelist
#            object $nl:
#
#  add_default($inputdata_rootdir, $definition, $defaults, $nl, $var, 'val'=>$val)
#
# Example 2: Add a default for variable $var if an appropriate value is found.  Otherwise
#            don't add the variable
#
#  add_default($inputdata_rootdir, $definition, $defaults, $nl, $var, 'nofail'=>1)
#
#
# ***** N.B. ***** This routine assumes the following variables are in package main::
#  $definition        -- the namelist definition object
#  $defaults          -- the namelist defaults object
#  $inputdata_rootdir -- CESM inputdata root directory

  my $opts = shift;
  my $inputdata_rootdir = shift;
  my $definition = shift;
  my $defaults = shift;
  my $nl = shift;
  my $var = shift;
  my %settings = @_;

  my $test_files = $opts->{'test'};
  #my $nl = shift;     # namelist object
  #my $var = shift;    # name of namelist variable
  #my %settings = @_;      # options

  # If variable has quotes around it
  if ( $var =~ /'(.+)'/ ) {
    $var = $1;
  }
  # Query the definition to find which group the variable belongs to.  Exit if not found.

  my $group = $definition->get_group_name($var);
  unless ($group) {
    my $fname = $definition->get_file_name();
    $log->fatal_error("variable \"$var\" not found in namelist definition file $fname.");
  }

  # check whether the variable has a value in the namelist object -- if so then skip to end
  my $val = $nl->get_variable_value($group, $var);
  if (! defined $val) {

    # Look for a specified value in the options hash

    if (defined $settings{'val'}) {
      $val = $settings{'val'};
    }
    # or else get a value from namelist defaults object.
    # Note that if the 'val' key isn't in the hash, then just pass anything else
    # in %settings to the get_value method to be used as attributes that are matched
    # when looking for default values.
    else {

      $val = $defaults->get_value($var, \%settings);

      # Truncate model_version appropriately

      if ( $var eq "model_version" ) {
        $val =~ /(URL: https:\/\/[a-zA-Z0-9._-]+\/)([a-zA-Z0-9\/._-]+)(\/bld\/.+)/;
        $val = $2;
      }
    }

    # if no value is found then exit w/ error (unless 'nofail' option set)
    unless ( defined($val) ) {
      unless ($settings{'nofail'}) {
        if ($var eq 'finidat') {
          $log->message("No default value found for $var.\n" .
                  "            Are defaults provided for this resolution and land mask?" );
        } else {
          $log->fatal_error("No default value found for $var.\n" .
                      "            Are defaults provided for this resolution and land mask?");
        }
      }
      else {
        return;
      }
    }

    # query the definition to find out if the variable is an input pathname
    my $is_input_pathname = $definition->is_input_pathname($var);

    # The default values for input pathnames are relative.  If the namelist
    # variable is defined to be an absolute pathname, then prepend
    # the CESM inputdata root directory.
    if (not defined $settings{'no_abspath'}) {
      if (defined $settings{'set_abspath'}) {
        $val = set_abs_filepath($val, $settings{'set_abspath'});
      } else {
        if ($is_input_pathname eq 'abs') {
          $val = set_abs_filepath($val, $inputdata_rootdir);
          if ( $test_files and ($val !~ /null/) and (! -f "$val") ) {
            $log->fatal_error("file not found: $var = $val");
          }
        }
      }
    }

    # query the definition to find out if the variable takes a string value.
    # The returned string length will be >0 if $var is a string, and 0 if not.
    my $str_len = $definition->get_str_len($var);

    # If the variable is a string, then add quotes if they're missing
    if ($str_len > 0) {
      $val = quote_string($val);
    }

    # set the value in the namelist
    $nl->set_variable_value($group, $var, $val);
  }

}

#-------------------------------------------------------------------------------

sub expand_xml_variables_in_namelist {
   # Go through all variables in the namelist and expand any XML env settings in them
   my ($nl, $xmlvar_ref) = @_;

   foreach my $group ( $nl->get_group_names() ) {
       foreach my $var ( $nl->get_variable_names($group) ) {
          my $val    = $nl->get_variable_value($group, $var);
          my $newval = SetupTools::expand_xml_var( $val, $xmlvar_ref );
          if ( $newval ne $val ) {
             $nl->set_variable_value($group, $var, $newval);
          }
       }
   }
}

#-------------------------------------------------------------------------------

sub check_input_files {

# For each variable in the namelist which is an input dataset, check to see if it
# exists locally.
#
# ***** N.B. ***** This routine assumes the following variables are in package main::
#  $definition        -- the namelist definition object
#  $nl                -- namelist object
#  $inputdata_rootdir -- if false prints test, else creates inputdata file

    my ($nl, $inputdata_rootdir, $outfile, $definition) = @_;

    open(OUTFILE, ">>$outfile") if defined $inputdata_rootdir;

    # Look through all namelist groups
    my @groups = $nl->get_group_names();
    foreach my $group (@groups) {

        # Look through all variables in each group
        my @vars = $nl->get_variable_names($group);
        foreach my $var (@vars) {

            # Is the variable an input dataset?
            my $input_pathname_type = $definition->is_input_pathname($var);

            # If it is, check whether it exists locally and print status
            if ($input_pathname_type) {

                # Get pathname of input dataset
                my $pathname = $nl->get_variable_value($group, $var);
                # Need to strip the quotes
                $pathname =~ s/['"]//g;

                if ($input_pathname_type eq 'abs') {
                    if ($inputdata_rootdir) {
                        #MV $pathname =~ s:$inputdata_rootdir::;
                        print OUTFILE "$var = $pathname\n";
                    }
                    else {
                        if (-e $pathname) {  # use -e rather than -f since the absolute pathname
                                             # might be a directory
                            print "OK -- found $var = $pathname\n";
                        }
                        else {
                            print "NOT FOUND:  $var = $pathname\n";
                        }
                    }
                }
                elsif ($input_pathname_type =~ m/rel:(.+)/o) {
                    # The match provides the namelist variable that contains the
                    # root directory for a relative filename
                    my $rootdir_var = $1;
                    my $rootdir = $nl->get_variable_value($group, $rootdir_var);
                    $rootdir =~ s/['"]//g;
                    if ($inputdata_rootdir) {
                        $pathname = "$rootdir/$pathname";
                        #MV $pathname =~ s:$inputdata_rootdir::;
                        print OUTFILE "$var = $pathname\n";
                    }
                    else {
                        if (-f "$rootdir/$pathname") {
                            print "OK -- found $var = $rootdir/$pathname\n";
                        }
                        else {
                            print "NOT FOUND:  $var = $rootdir/$pathname\n";
                        }
                    }
                }
            }
        }
    }
    close OUTFILE if defined $inputdata_rootdir;
    return 0 if defined $inputdata_rootdir;
}

#-------------------------------------------------------------------------------

sub set_abs_filepath {

# check whether the input filepath is an absolute path, and if it isn't then
# prepend a root directory

    my ($filepath, $rootdir) = @_;

    # strip any leading/trailing whitespace and quotes
    $filepath = trim($filepath);
    $filepath = remove_leading_and_trailing_quotes($filepath);
    $rootdir  = trim($rootdir);
    $rootdir = remove_leading_and_trailing_quotes($rootdir);

    my $out = $filepath;
    unless ( $filepath =~ /^\// ) {  # unless $filepath starts with a /
        $out = "$rootdir/$filepath"; # prepend the root directory
    }
    return $out;
}

#-------------------------------------------------------------------------------

sub valid_option {

    my ($val, @expect) = @_;

    my $expect;

    $val = trim($val);

    foreach $expect (@expect) {
        if ($val =~ /^$expect$/i) { return $expect; }
    }
    return undef;
}

#-------------------------------------------------------------------------------

sub check_use_case_name {
#
# Check the use-case name and ensure it follows the naming convention.
#
  my ($use_case) = @_;

  my $diestring = "bad use_case name $use_case, follow the conventions " .
                  "in namelist_files/use_cases/README\n";
  my $desc = "[a-zA-Z0-9]*";
  my $ssp_rcp  = "SSP[0-9]-[0-9\.]+";
  if (      $use_case =~ /^[0-9]+-[0-9]+([a-zA-Z0-9_\.-]*)_transient$/ ) {
    my $string = $1;
    if (      $string =~ /^_($ssp_rcp)_*($desc)$/ ) {
       # valid name
    } elsif ( $string =~ /^_*($desc)$/ ) {
       # valid name
    } else {
      $log->fatal_error($diestring);
    }
  } elsif ( $use_case =~ /^20thC([a-zA-Z0-9_\.]*)_transient$/ ) {
    my $string = $1;
    if (      $string =~ /^_($ssp_rcp)_*($desc)$/ ) {
       # valid name
    } elsif ( $string =~ /^_*($desc)$/ ) {
       # valid name
    } else {
      $log->fatal_error($diestring);
    }
  } elsif ( $use_case =~ /^([0-9]+)_*($desc)_control$/   ) {
     # valid name
  } elsif ( $use_case =~ /^($desc)_pd$/   ) {
     # valid name
  } else {
      $log->fatal_error($diestring);
  }
}

#-------------------------------------------------------------------------------

sub validate_options {

# $source -- text string declaring the source of the options being validated
# $cfg    -- configure object
# $opts   -- reference to hash that contains the options

    my ($source, $cfg, $opts) = @_;

    my ($opt, $old, @expect);

    # use_case
    $opt = 'use_case';
    if (defined $opts->{$opt}) {

        if ( $opts->{$opt} ne "list" ) {
           # create the @expect array by listing the files in $use_case_dir
           # and strip off the ".xml" part of the filename
           @expect = ();
           my @files = glob("$opts->{'use_case_dir'}/*.xml");
           foreach my $file (@files) {
               $file =~ m{.*/(.*)\.xml};
               &check_use_case_name( $1 );
               push @expect, $1;
           }

           $old = $opts->{$opt};
           $opts->{$opt} = valid_option($old, @expect)
               or $log->fatal_error("invalid value of $opt ($old) specified in $source\n" .
                              "expected one of: @expect");
        } else {
           print "Use cases are:...\n\n";
           my @ucases;
           foreach my $file( sort( glob($opts->{'use_case_dir'}."/*.xml") ) ) {
              my $use_case;
              if ( $file =~ /\/([^\/]+)\.xml$/ ) {
                 &check_use_case_name( $1 );
                 $use_case = $1;
              } else {
                 $log->fatal_error("Bad name for use case file = $file");
              }
              my $uc_defaults = Build::NamelistDefaults->new("$file", $cfg);
              printf "%15s = %s\n", $use_case, $uc_defaults->get_value("use_case_desc");
              push @ucases, $use_case;
           }
           $log->exit_message("use cases : @ucases");
        }
    }
}

#-------------------------------------------------------------------------------

sub list_options {
#
# List the options for different command line values if asked for
#
    my ($opts_cmdl, $definition, $defaults) = @_;

    # options to list values that are in the defaults files
    my @opts_list = ( "res", "mask", "sim_year", "ssp_rcp" );
    my %opts_local;
    foreach my $var ( "res", "mask", "sim_year", "ssp_rcp" ) {
       my $val;
       if (      $opts_cmdl->{$var} eq "list" ) {
         $val = "default";
       } elsif ( $opts_cmdl->{$var} eq "default" ) {
         $val = $defaults->get_value($var, \%opts_local );
       } else {
         $val = $opts_cmdl->{$var};
       }
       my $vname = $var;
       if ( $vname eq "res" ) { $vname = "hgrid"; }
       $opts_local{$vname} = $val;
    }
    foreach my $var ( @opts_list ) {
       if (defined $opts_cmdl->{$var}) {

           if ( $opts_cmdl->{$var} eq "list" ) {
               my @valid_values   = $definition->get_valid_values( $var );
               if ( $var eq "sim_year" ) {
                   unshift( @valid_values,
                            $definition->get_valid_values( "sim_year_range" ) );
               }
               unshift( @valid_values, "default" );
               # Strip out quotes and the constant value
               for( my $i = 0; $i <= $#valid_values; $i++ ) {
                  $valid_values[$i] =~ s/('|')//g;
                  if ( $valid_values[$i] eq "constant" ) { $valid_values[$i] = undef; }
               }
               my $val= $defaults->get_value($var, \%opts_local);
               my $doc = $definition->get_var_doc( $var );
               $doc =~ s/\n//;
               chomp( $doc );
               $log->exit_message("valid values for $var ($doc) :\n" .
                            "    Values: @valid_values\n" .
                            "    Default = $val\n" .
                            "    (NOTE: resolution and mask and other settings may influence what the default is)");
           }
       }
    }
    # clm_demand
    my $var = 'clm_demand';
    if (defined $opts_cmdl->{$var}) {

        if ( $opts_cmdl->{$var} eq "list" ) {
           my @vars = $definition->get_var_names( );
           my @demands = ( "null" );
           foreach my $var ( @vars ) {
              if ( $definition->get_group_name( $var ) ne "clm_inparm" ) { next; }
              if ( defined($defaults->get_value($var, $opts_cmdl ) ) ) {
                 push( @demands, $var );
              }
           }
           my $doc = $definition->get_var_doc( 'clm_demand' );
           $doc =~ s/\n//;
           chomp( $doc );
           $log->exit_message("valid values for $var ($doc) :\n" .
                        "Namelist options to require: @demands\n" .
                        "any valid namelist item for clm_inparm can be set. However, not all are\n" .
                        "available in the clm defaults file. The defaults are also dependent on\n" .
                        "resolution and landmask, as well as other settings. Hence, the list above\n" .
                        "will vary depending on what you set for resolution and landmask.");
        }
    }
}

#-------------------------------------------------------------------------------

sub check_megan_spec {
#
# Check the megan specifier setting
#
    my ($opts, $nl, $definition) = @_;

    my $megan_spec      = $nl->get_value('megan_specifier');
    my @megan_spec_list = split( /\s*,\s*/, $megan_spec );
    foreach $megan_spec ( @megan_spec_list ) {
       if ( $megan_spec =~ /^['"]+[A-Za-z0-9]+\s*\=\s*([\sA-Za-z0-9+_-]+)["']+$/ ) {
          my $megan_list = $1;
          my @megan_cmpds = split( /\s*\+\s*/, $megan_list );
          my $var = "megan_cmpds";
          my $warn = 0;
          foreach my $megan_cmpd ( @megan_cmpds ) {
             if (  ! $definition->is_valid_value( $var, $megan_cmpd, 'noquotes'=>1 ) ) {
                $log->warning("megan_compound $megan_cmpd NOT found in list" );
                $warn++;
             }
          }
          if ( $warn > 0 ) {
             my @valid_values   = $definition->get_valid_values( $var, 'noquotes'=>1 );
             $log->warning("list of megan compounds includes:\n" .
                     "@valid_values\n" .
                     "Does your megan_factors_file include more compounds?\n" .
                     "If NOT your simulation will fail." );
          }
       } else {
          $log->fatal_error("Bad format for megan_specifier = $megan_spec");
       }
    }
}

#-------------------------------------------------------------------------------

sub trim {
   # remove leading and trailing whitespace from a string.
   my ($str) = @_;
   $str =~ s/^\s+//;
   $str =~ s/\s+$//;
   return $str;
}

#-------------------------------------------------------------------------------

sub quote_string {
   # Add quotes around a string, unless they are already there
   my ($str) = @_;
   $str = trim($str);
   unless ($str =~ /^['"]/) {        #"'
      $str = "\'$str\'";
   }
   return $str;
 }

#-------------------------------------------------------------------------------

sub remove_leading_and_trailing_quotes {
   # Remove leading and trailing single and double quotes from a string. Also
   # removes leading spaces before the leading quotes, and trailing spaces after
   # the trailing quotes.

   my ($str) = @_;

   $str = trim($str);

   # strip any leading/trailing quotes
   $str =~ s/^['"]+//;
   $str =~ s/["']+$//;

   return $str;
}

#-------------------------------------------------------------------------------

sub logical_to_fortran {
   # Given a logical variable ('true' / 'false'), convert it to a fortran-style logical ('.true.' / '.false.')
   # The result will be lowercase, regardless of the case of the input.
   my ($var) = @_;
   my $result;

   if (lc($var) eq 'true') {
      $result = ".true.";
   }
   elsif (lc($var) eq 'false') {
      $result = ".false.";
   }
   else {
      $log->fatal_error("Unexpected value in logical_to_fortran: $var");
   }

   return $result;
}

#-------------------------------------------------------------------------------

sub string_is_undef_or_empty {
   # Return true if the given string is undefined or only spaces, false otherwise.
   # A quoted empty string (' ' or " ") is treated as being empty.
   my ($str) = @_;
   if (!defined($str)) {
      return 1;
   }
   else {
      $str = remove_leading_and_trailing_quotes($str);
      if ($str =~ /^\s*$/) {
         return 1;
      }
      else {
         return 0;
      }
   }
}

#-------------------------------------------------------------------------------

sub value_is_true {
   # Return true if the given namelist value is .true.
   # An undefined value is treated as false (with the assumption that false is the default in the code)
   my ($val) = @_;

   # Some regular expressions...
   ###my $TRUE  = qr/\.true\./i;
   ###my $FALSE = qr/\.false\./i;
   # **N.B.** the use of qr// for precompiling regexps isn't supported until perl 5.005.
   my $TRUE  = '\.?true\.?|[t]';
   my $FALSE = '\.?false\.?|[f]';
   my $is_true = 0;
   if (defined($val)) {
      if ($val =~ /$TRUE/i) {
         $is_true = 1;
      }
   }

   return $is_true;
}

#-------------------------------------------------------------------------------

sub version {
# The version is found in CLM ChangeLog file.
# $cfgdir is set by the configure script to the name of its directory.

    my ($cfgdir) = @_;

    my $logfile = "$cfgdir/../doc/ChangeLog";

    my $fh = IO::File->new($logfile, '<') or $log->fatal_error("can't open ChangeLog file: $logfile");

    while (my $line = <$fh>) {

        if ($line =~ /^Tag name:\s*([a-zA-Z0-9_. -]*[clmcesm0-9_.-]+)$/ ) {
            $log->exit_message("$1");
        }
    }
}

#-------------------------------------------------------------------------------

sub main {
  my %nl_flags;
  $nl_flags{'cfgdir'} = dirname(abs_path($0));

  my %opts = process_commandline(\%nl_flags);
  my $cfgdir = $nl_flags{'cfgdir'};
  check_for_perl_utils($cfgdir, \%opts);

  $log     = namelist_files::LogMessages->new( $ProgName, \%opts );   # global
  version($cfgdir) if $opts{'version'};
  my $cfg = read_configure_definition($cfgdir, \%opts);

  my $physv      = config_files::clm_phys_vers->new( $cfg->get('phys') );
  my $definition = read_namelist_definition($cfgdir, \%opts, \%nl_flags);
  my $defaults   = read_namelist_defaults($cfgdir, \%opts, \%nl_flags, $cfg);

  # List valid values if asked for
  list_options(\%opts, $definition, $defaults);

  # Validate some of the commandline option values.
  validate_options("commandline", $cfg, \%opts);

  # Create an empty namelist object.
  my $nl = Build::Namelist->new();

  check_cesm_inputdata(\%opts, \%nl_flags);

  # Read in the env_*.xml files
  my %env_xml    = read_envxml_case_files( \%opts );

  # Process the user inputs
  process_namelist_user_input(\%opts, \%nl_flags, $definition, $defaults, $nl, $cfg, \%env_xml, $physv );
  # Get any other defaults needed from the namelist defaults file
  process_namelist_inline_logic(\%opts, \%nl_flags, $definition, $defaults, $nl, \%env_xml, $physv);

  # Validate that the entire resultant namelist is valid
  $definition->validate($nl);
  write_output_files(\%opts, \%nl_flags, $defaults, $nl);
  write_output_real_parameter_file(\%opts, \%nl_flags, $definition, $defaults, $nl);

  if ($opts{'inputdata'}) {
    check_input_files($nl, $nl_flags{'inputdata_rootdir'}, $opts{'inputdata'}, $definition);
  }
  $log->final_exit("Successfully made CLM namelist file");
}

#-------------------------------------------------------------------------------

1;<|MERGE_RESOLUTION|>--- conflicted
+++ resolved
@@ -625,12 +625,6 @@
   # First get the command-line specified overall values or their defaults
   # Obtain default values for the following build-namelist input arguments
   # : res, mask, ssp_rcp, sim_year, sim_year_range, and clm_accelerated_spinup.
-<<<<<<< HEAD
-  #
-  # NOTE: cfg only needs to be passed to functions that work with
-  # clm4_0 compile time functionality!
-=======
->>>>>>> 8265b774
 
   my ($opts, $nl_flags, $definition, $defaults, $nl, $physv) = @_;
 
@@ -644,10 +638,6 @@
   setup_cmdl_crop($opts, $nl_flags, $definition, $defaults, $nl);
   setup_cmdl_maxpft($opts, $nl_flags, $definition, $defaults, $nl);
   setup_cmdl_glc_nec($opts, $nl_flags, $definition, $defaults, $nl);
-<<<<<<< HEAD
-  setup_cmdl_irrigation($opts, $nl_flags, $definition, $defaults, $nl, $physv);
-=======
->>>>>>> 8265b774
   setup_cmdl_ssp_rcp($opts, $nl_flags, $definition, $defaults, $nl);
   setup_cmdl_simulation_year($opts, $nl_flags, $definition, $defaults, $nl);
   setup_cmdl_dynamic_vegetation($opts, $nl_flags, $definition, $defaults, $nl);
@@ -1021,26 +1011,6 @@
   }
   $nl_flags->{'maxpft'} = $val;
 
-<<<<<<< HEAD
-    $var = "maxpatch_pft";
-    my $group = $definition->get_group_name($var);
-    if ( ! defined($nl->get_variable_value($group, $var)) ) {
-      $val = $nl_flags->{'maxpft'};
-      $nl->set_variable_value($group, $var, $val);
-    }
-    $val = $nl->get_variable_value($group, $var);
-    my @valid_values   = ($maxpatchpft{'.true.'}, $maxpatchpft{'.false.'}  );
-    my $found = 0;
-    foreach my $valid_val ( @valid_values ) {
-       if ( $val == $valid_val ) {
-         $found = 1;
-         last;
-       }
-    }
-    if ( ! $found ) {
-       $log->warning("$var has a value ($val) that is normally NOT valid. Normal valid values are: @valid_values");
-    }
-=======
   $var = "maxpatch_pft";
   my $group = $definition->get_group_name($var);
   if ( ! defined($nl->get_variable_value($group, $var)) ) {
@@ -1058,7 +1028,6 @@
   }
   if ( ! $found ) {
      $log->warning("$var has a value ($val) that is normally NOT valid. Normal valid values are: @valid_values");
->>>>>>> 8265b774
   }
 }
 
@@ -1089,46 +1058,6 @@
 
 #-------------------------------------------------------------------------------
 
-<<<<<<< HEAD
-sub setup_cmdl_irrigation {
-  # Must be after setup_cmdl_crop
-  my ($opts, $nl_flags, $definition, $defaults, $nl, $physv) = @_;
-
-  my $var   = "irrig";
-
-  if ( $opts->{$var} eq "default" ) {
-    my %settings;
-    $settings{'use_crop'} = $nl_flags->{'use_crop'};
-    $nl_flags->{$var} = $defaults->get_value($var, \%settings);
-  } else {
-    $nl_flags->{$var} = $opts->{$var};
-  }
-  my $val   = $nl_flags->{$var};
-  if ( $physv->as_long() == $physv->as_long("clm4_0") ) {
-    my $group = $definition->get_group_name($var);
-    $nl->set_variable_value($group, $var, $val);
-    if (  ! $definition->is_valid_value( $var, $val ) ) {
-      my @valid_values   = $definition->get_valid_values( $var );
-      $log->fatal_error("$var has a value ($val) that is NOT valid. Valid values are: @valid_values");
-    }
-    $log->verbose_message("Irrigation $val");
-    if ( &value_is_true($nl_flags->{'irrig'}) && &value_is_true($nl_flags->{'use_crop'}) ) {
-      $log->fatal_error("You've turned on both irrigation and crop.\n" .
-                  "Irrigation is only applied to generic crop currently,\n" .
-                  "which negates it's practical usage.\n." .
-                  "We also have a known problem when both are on " .
-                  "(see bug 1326 in the components/clm/doc/KnownBugs file)\n" .
-                  "both irrigation and crop can NOT be on.");
-    }
-  } elsif ( $opts->{$var} ne "default" ) {
-    $log->fatal_error("The -irrig option can ONLY be used with clm4_0 physics");
-  }
-}
-
-#-------------------------------------------------------------------------------
-
-=======
->>>>>>> 8265b774
 sub setup_cmdl_ssp_rcp {
   # shared socioeconmic pathway and representative concentration pathway combination
   my ($opts, $nl_flags, $definition, $defaults, $nl) = @_;
@@ -1174,25 +1103,6 @@
     $log->fatal_error("$var has an invalid value ($val). Valid values are: @valid_values");
   }
   $log->verbose_message("CLM accelerated spinup mode is $val");
-<<<<<<< HEAD
-  if ( $physv->as_long() == $physv->as_long("clm4_0") ) {
-    $nl_flags->{'spinup'} = $cfg->get('spinup');
-  } elsif ( $physv->as_long() >= $physv->as_long("clm4_5")) {
-     if ( &value_is_true($nl_flags->{'use_cn'}) ) {
-        add_default($opts, $nl_flags->{'inputdata_rootdir'}, $definition,
-                    $defaults, $nl, "spinup_state", clm_accelerated_spinup=>$nl_flags->{$var},
-                    use_cn=>$nl_flags->{'use_cn'}, use_fates=>$nl_flags->{'use_fates'} );
-        if ( $nl->get_value("spinup_state") ne 0 ) {
-          $nl_flags->{'bgc_spinup'} = "on";
-          if ( $nl_flags->{'bgc_mode'} eq "sp" ) {
-             $log->fatal_error("spinup_state is accelerated (=1 or 2) which is for a BGC mode of CN or BGC," .
-                         " but the BGC mode is Satellite Phenology, change one or the other");
-          }
-          if ( $nl_flags->{'clm_accelerated_spinup'} eq "off" ) {
-              $log->fatal_error("spinup_state is accelerated, but clm_accelerated_spinup is off, change one or the other");
-          }
-        }
-=======
   if ( &value_is_true($nl_flags->{'use_cn'}) ) {
     add_default($opts, $nl_flags->{'inputdata_rootdir'}, $definition,
                 $defaults, $nl, "spinup_state", clm_accelerated_spinup=>$nl_flags->{$var},
@@ -1202,7 +1112,6 @@
        if ( $nl_flags->{'clm_accelerated_spinup'} eq "off" ) {
           $log->fatal_error("spinup_state is accelerated, but clm_accelerated_spinup is off, change one or the other");
        }
->>>>>>> 8265b774
     } else {
        $nl_flags->{'bgc_spinup'} = "off";
        $val = $defaults->get_value($var);
@@ -1736,11 +1645,7 @@
   #############################
   # namelist group: cngeneral #
   #############################
-<<<<<<< HEAD
-  setup_logic_cngeneral($opts,  $nl_flags, $definition, $defaults, $nl, $physv);
-=======
   setup_logic_cngeneral($opts,  $nl_flags, $definition, $defaults, $nl);
->>>>>>> 8265b774
   ####################################
   # namelist group: cnvegcarbonstate #
   ####################################
@@ -1924,17 +1829,6 @@
 sub setup_logic_irrigate {
   my ($opts, $nl_flags, $definition, $defaults, $nl) = @_;
 
-<<<<<<< HEAD
-  if ( $physv->as_long() >= $physv->as_long("clm4_5") ) {
-    add_default($opts,  $nl_flags->{'inputdata_rootdir'}, $definition, $defaults, $nl, 'irrigate',
-                'use_crop'=>$nl_flags->{'use_crop'}, 'use_cndv'=>$nl_flags->{'use_cndv'}, 
-                'sim_year'=>$nl_flags->{'sim_year'}, 'sim_year_range'=>$nl_flags->{'sim_year_range'}, );
-    if ( &value_is_true($nl->get_value('irrigate') ) ) {
-       $nl_flags->{'irrigate'} = ".true."
-    } else {
-       $nl_flags->{'irrigate'} = ".false."
-    }
-=======
   add_default($opts,  $nl_flags->{'inputdata_rootdir'}, $definition, $defaults, $nl, 'irrigate',
                 'use_crop'=>$nl_flags->{'use_crop'}, 'use_cndv'=>$nl_flags->{'use_cndv'},
                 'sim_year'=>$nl_flags->{'sim_year'}, 'sim_year_range'=>$nl_flags->{'sim_year_range'}, );
@@ -1942,7 +1836,6 @@
      $nl_flags->{'irrigate'} = ".true."
   } else {
      $nl_flags->{'irrigate'} = ".false."
->>>>>>> 8265b774
   }
 }
 
@@ -2045,24 +1938,12 @@
      $log->fatal_error("GLC_NEC must be at least 1.");
   }
 
-<<<<<<< HEAD
-  # Dependence of albice on glc_nec has gone away starting in CLM4_5. Thus, we
-  # can remove glc_nec from the following call once we ditch CLM4_0.
-  add_default($opts,  $nl_flags->{'inputdata_rootdir'}, $definition, $defaults, $nl, 'albice', 'glc_nec'=>$nl_flags->{'glc_nec'});
-  if ( $physv->as_long() >= $physv->as_long("clm4_5") ) {
-     add_default($opts,  $nl_flags->{'inputdata_rootdir'}, $definition, $defaults, $nl, 'glacier_region_behavior');
-     add_default($opts,  $nl_flags->{'inputdata_rootdir'}, $definition, $defaults, $nl, 'glacier_region_melt_behavior');
-     add_default($opts,  $nl_flags->{'inputdata_rootdir'}, $definition, $defaults, $nl, 'glacier_region_ice_runoff_behavior');
-     add_default($opts,  $nl_flags->{'inputdata_rootdir'}, $definition, $defaults, $nl, 'glacier_region_rain_to_snow_behavior');
-  }
-=======
   add_default($opts,  $nl_flags->{'inputdata_rootdir'}, $definition, $defaults, $nl, 'glc_snow_persistence_max_days');
 
   add_default($opts,  $nl_flags->{'inputdata_rootdir'}, $definition, $defaults, $nl, 'albice');
   add_default($opts,  $nl_flags->{'inputdata_rootdir'}, $definition, $defaults, $nl, 'glacier_region_behavior');
   add_default($opts,  $nl_flags->{'inputdata_rootdir'}, $definition, $defaults, $nl, 'glacier_region_melt_behavior');
   add_default($opts,  $nl_flags->{'inputdata_rootdir'}, $definition, $defaults, $nl, 'glacier_region_ice_runoff_behavior');
->>>>>>> 8265b774
 }
 
 #-------------------------------------------------------------------------------
@@ -2083,23 +1964,6 @@
   my ($opts, $nl_flags, $definition, $defaults, $nl) = @_;
 
   my $var = 'create_crop_landunit';
-<<<<<<< HEAD
-  if ( $physv->as_long() == $physv->as_long("clm4_0") ) {
-    if ( $nl_flags->{'crop'} eq "on" ) {
-      add_default($opts, $nl_flags->{'inputdata_rootdir'}, $definition, $defaults, $nl, $var );
-    }
-    add_default($opts, $nl_flags->{'inputdata_rootdir'}, $definition, $defaults, $nl, $var, 'irrig'=>$nl_flags->{'irrig'} );
-  } else {
-
-    add_default($opts, $nl_flags->{'inputdata_rootdir'}, $definition, $defaults, $nl, $var, 
-                'use_fates'=>$nl_flags->{'use_fates'} );
-    if ( &value_is_true($nl_flags->{'use_fates'}) && &value_is_true($nl->get_value($var)) ) {
-         $log->fatal_error( "$var is true and yet use_fates is being set, which contradicts that (use_fates requires $var to be .false." );
-    }
-    if ( (! &value_is_true($nl_flags->{'use_fates'})) && (! &value_is_true($nl->get_value($var))) ) {
-         $log->fatal_error( "$var is false which is ONLY allowed when FATES is being used" );
-    }
-=======
   add_default($opts, $nl_flags->{'inputdata_rootdir'}, $definition, $defaults, $nl, $var, 
               'use_fates'=>$nl_flags->{'use_fates'} );
   if ( &value_is_true($nl_flags->{'use_fates'}) && &value_is_true($nl->get_value($var)) ) {
@@ -2107,7 +1971,6 @@
   }
   if ( (! &value_is_true($nl_flags->{'use_fates'})) && (! &value_is_true($nl->get_value($var))) ) {
      $log->fatal_error( "$var is false which is ONLY allowed when FATES is being used" );
->>>>>>> 8265b774
   }
 }
 
@@ -2653,20 +2516,8 @@
       add_default($opts, $nl_flags->{'inputdata_rootdir'}, $definition, $defaults, $nl, $var, val=>$default_val);
    }
 
-<<<<<<< HEAD
-      if (string_is_undef_or_empty($nl->get_value('flanduse_timeseries'))) {
-         $cannot_be_true = "$var can only be set to true when running a transient case (flanduse_timeseries non-blank)";
-      }
-      elsif (&value_is_true($nl->get_value('use_fates'))) {
-         # In principle, use_fates should be compatible with
-         # do_transient_crops. However, this hasn't been tested, so to be safe,
-         # we are not allowing this combination for now.
-         $cannot_be_true = "$var has not been tested with ED, so for now these two options cannot be combined";
-      }
-=======
    # Make sure the value is false when it needs to be false - i.e., that the
    # user hasn't tried to set a true value at an inappropriate time.
->>>>>>> 8265b774
 
    if (&value_is_true($nl->get_value($var)) && $cannot_be_true) {
       $log->fatal_error($cannot_be_true);
@@ -2683,21 +2534,11 @@
       }
    }
 
-<<<<<<< HEAD
-      my $dopft = "do_transient_pfts";
-      # Make sure the value agrees with the do_transient_pft flag
-      if ( (  &value_is_true($nl->get_value($var))) && (! &value_is_true($nl->get_value($dopft))) ||
-           (! &value_is_true($nl->get_value($var))) && (  &value_is_true($nl->get_value($dopft))) ) {
-         $log->fatal_error("$var and $dopft do NOT agree and need to");
-      }
-
-=======
    my $dopft = "do_transient_pfts";
    # Make sure the value agrees with the do_transient_pft flag
    if ( (  &value_is_true($nl->get_value($var))) && (! &value_is_true($nl->get_value($dopft))) ||
         (! &value_is_true($nl->get_value($var))) && (  &value_is_true($nl->get_value($dopft))) ) {
       $log->fatal_error("$var and $dopft do NOT agree and need to");
->>>>>>> 8265b774
    }
 }
 
@@ -2813,15 +2654,7 @@
     }
 
     if ( $suplnitro =~ /ALL/i ) {
-<<<<<<< HEAD
-      if ( $physv->as_long() == $physv->as_long("clm4_0") && $nl_flags->{'spinup'} ne "normal" ) {
-        $log->fatal_error("There is no need to use a spinup mode when supplemental Nitrogen is on for all PFT's, as these modes spinup Nitrogen\n" .
-                    "when spinup != normal you can NOT set supplemental Nitrogen (suplnitro) to ALL");
-      }
-      if ( $physv->as_long() >= $physv->as_long("clm4_5") && $nl_flags->{'bgc_spinup'} eq "on" ) {
-=======
       if ( $nl_flags->{'bgc_spinup'} eq "on" ) {
->>>>>>> 8265b774
         $log->warning("There is no need to use a bgc_spinup mode when supplemental Nitrogen is on for all PFT's, as these modes spinup Nitrogen" );
       }
     }
@@ -3151,23 +2984,12 @@
   #
    my ($opts, $nl_flags, $definition, $defaults, $nl) = @_;
 
-<<<<<<< HEAD
-   if ( $physv->as_long() >= $physv->as_long("clm4_5") ) {
-     add_default($opts, $nl_flags->{'inputdata_rootdir'}, $definition, $defaults, $nl, 'use_fertilizer',
-     'use_crop'=>$nl_flags->{'use_crop'} );
-     my $use_fert = $nl->get_value('use_fertilizer');
-     if ( (! &value_is_true($nl_flags->{'use_crop'})) && &value_is_true($use_fert) ) {
-       $log->fatal_error("use_ferilizer can NOT be on without prognostic crop\n" );
-     }
-  }
-=======
    add_default($opts, $nl_flags->{'inputdata_rootdir'}, $definition, $defaults, $nl, 'use_fertilizer',
                'use_crop'=>$nl_flags->{'use_crop'} );
    my $use_fert = $nl->get_value('use_fertilizer');
    if ( (! &value_is_true($nl_flags->{'use_crop'})) && &value_is_true($use_fert) ) {
       $log->fatal_error("use_ferilizer can NOT be on without prognostic crop\n" );
    }
->>>>>>> 8265b774
 }
 
 #-------------------------------------------------------------------------------
@@ -3178,21 +3000,11 @@
   #
    my ($opts, $nl_flags, $definition, $defaults, $nl, $physv) = @_;
 
-<<<<<<< HEAD
-   if ( $physv->as_long() >= $physv->as_long("clm4_5") ) {
-     add_default($opts, $nl_flags->{'inputdata_rootdir'}, $definition, $defaults, $nl, 'use_grainproduct',
-     'use_crop'=>$nl_flags->{'use_crop'}, 'phys'=>$physv->as_string() );
-     if ( (! &value_is_true($nl_flags->{'use_crop'})) && &value_is_true($nl->get_value('use_grainproduct') ) ) {
-       $log->fatal_error("use_grainproduct can NOT be on without prognostic crop\n" );
-     }
-  }
-=======
    add_default($opts, $nl_flags->{'inputdata_rootdir'}, $definition, $defaults, $nl, 'use_grainproduct',
                'use_crop'=>$nl_flags->{'use_crop'}, 'phys'=>$physv->as_string() );
    if ( (! &value_is_true($nl_flags->{'use_crop'})) && &value_is_true($nl->get_value('use_grainproduct') ) ) {
       $log->fatal_error("use_grainproduct can NOT be on without prognostic crop\n" );
    }
->>>>>>> 8265b774
 }
 
 #-------------------------------------------------------------------------------
@@ -3294,49 +3106,16 @@
   # Nitrogen deposition for bgc=CN
   #
 
-<<<<<<< HEAD
-  if ( $physv->as_long() == $physv->as_long("clm4_0") && $nl_flags->{'bgc_mode'} ne "none" ) {
-    add_default($opts, $nl_flags->{'inputdata_rootdir'}, $definition, $defaults, $nl, 'ndepmapalgo', 'phys'=>$nl_flags->{'phys'},
-                'bgc'=>$nl_flags->{'bgc_mode'}, 'hgrid'=>$nl_flags->{'res'},
-                'clm_accelerated_spinup'=>$nl_flags->{'clm_accelerated_spinup'} );
-    add_default($opts, $nl_flags->{'inputdata_rootdir'}, $definition, $defaults, $nl, 'stream_year_first_ndep', 'phys'=>$nl_flags->{'phys'},
-                'bgc'=>$nl_flags->{'bgc_mode'}, 'sim_year'=>$nl_flags->{'sim_year'},
-                'sim_year_range'=>$nl_flags->{'sim_year_range'});
-    add_default($opts, $nl_flags->{'inputdata_rootdir'}, $definition, $defaults, $nl, 'stream_year_last_ndep', 'phys'=>$nl_flags->{'phys'},
-                'bgc'=>$nl_flags->{'bgc_mode'}, 'sim_year'=>$nl_flags->{'sim_year'},
-                'sim_year_range'=>$nl_flags->{'sim_year_range'});
-
-    # Set align year, if first and last years are different
-    if ( $nl->get_value('stream_year_first_ndep') != $nl->get_value('stream_year_last_ndep') ) {
-      add_default($opts, $nl_flags->{'inputdata_rootdir'}, $definition, $defaults, $nl, 'model_year_align_ndep', 'sim_year'=>$nl_flags->{'sim_year'},
-                  'sim_year_range'=>$nl_flags->{'sim_year_range'});
-    }
-
-    add_default($opts, $nl_flags->{'inputdata_rootdir'}, $definition, $defaults, $nl, 'stream_fldfilename_ndep', 'phys'=>$nl_flags->{'phys'},
-                'bgc'=>$nl_flags->{'bgc_mode'}, 'ssp_rcp'=>$nl_flags->{'ssp_rcp'},
-                'hgrid'=>"1.9x2.5" );
-
-  } elsif ( $physv->as_long() >= $physv->as_long("clm4_5") && $nl_flags->{'bgc_mode'} =~/cn|bgc/ ) {
-=======
   if ( $nl_flags->{'bgc_mode'} =~/cn|bgc/ ) {
->>>>>>> 8265b774
     add_default($opts, $nl_flags->{'inputdata_rootdir'}, $definition, $defaults, $nl, 'ndepmapalgo', 'phys'=>$nl_flags->{'phys'},
                 'use_cn'=>$nl_flags->{'use_cn'}, 'hgrid'=>$nl_flags->{'res'},
                 'clm_accelerated_spinup'=>$nl_flags->{'clm_accelerated_spinup'} );
     add_default($opts, $nl_flags->{'inputdata_rootdir'}, $definition, $defaults, $nl, 'ndep_taxmode', 'phys'=>$nl_flags->{'phys'},
-<<<<<<< HEAD
-                      'use_cn'=>$nl_flags->{'use_cn'}, 
-                      'lnd_tuning_mode'=>$nl_flags->{'lnd_tuning_mode'} );
-    add_default($opts, $nl_flags->{'inputdata_rootdir'}, $definition, $defaults, $nl, 'ndep_varlist', 'phys'=>$nl_flags->{'phys'},
-                      'use_cn'=>$nl_flags->{'use_cn'}, 
-                      'lnd_tuning_mode'=>$nl_flags->{'lnd_tuning_mode'} );
-=======
                 'use_cn'=>$nl_flags->{'use_cn'}, 
                 'lnd_tuning_mode'=>$nl_flags->{'lnd_tuning_mode'} );
     add_default($opts, $nl_flags->{'inputdata_rootdir'}, $definition, $defaults, $nl, 'ndep_varlist', 'phys'=>$nl_flags->{'phys'},
                 'use_cn'=>$nl_flags->{'use_cn'}, 
                 'lnd_tuning_mode'=>$nl_flags->{'lnd_tuning_mode'} );
->>>>>>> 8265b774
     add_default($opts, $nl_flags->{'inputdata_rootdir'}, $definition, $defaults, $nl, 'stream_year_first_ndep', 'phys'=>$nl_flags->{'phys'},
                 'use_cn'=>$nl_flags->{'use_cn'}, 'sim_year'=>$nl_flags->{'sim_year'},
                 'sim_year_range'=>$nl_flags->{'sim_year_range'});
@@ -3462,23 +3241,6 @@
           $nl->get_value('stream_year_last_popdens') ) {
         add_default($opts, $nl_flags->{'inputdata_rootdir'}, $definition, $defaults, $nl, 'model_year_align_popdens', 'sim_year'=>$nl_flags->{'sim_year'},
                     'sim_year_range'=>$nl_flags->{'sim_year_range'}, 'cnfireson'=>$nl_flags->{'cnfireson'});
-<<<<<<< HEAD
-      }
-      add_default($opts, $nl_flags->{'inputdata_rootdir'}, $definition, $defaults, $nl, 'stream_fldfilename_popdens', 'phys'=>$nl_flags->{'phys'},
-                  'cnfireson'=>$nl_flags->{'cnfireson'}, 'hgrid'=>"0.5x0.5", 'ssp_rcp'=>$nl_flags->{'ssp_rcp'} );
-    } else {
-      # If bgc is NOT CN/CNDV or fire_method==nofire then make sure none of the popdens settings are set
-      if ( defined($nl->get_value('stream_year_first_popdens')) ||
-           defined($nl->get_value('stream_year_last_popdens'))  ||
-           defined($nl->get_value('model_year_align_popdens'))  ||
-           defined($nl->get_value('popdens_tintalgo'        ))  ||
-           defined($nl->get_value('stream_fldfilename_popdens'))   ) {
-        $log->fatal_error("When bgc is SP (NOT CN or BGC) or fire_method==nofire none of: stream_year_first_popdens,\n" .
-                    "stream_year_last_popdens, model_year_align_popdens, popdens_tintalgo nor\n" .
-                    "stream_fldfilename_popdens can be set!");
-      }
-    }
-=======
      }
      add_default($opts, $nl_flags->{'inputdata_rootdir'}, $definition, $defaults, $nl, 'stream_fldfilename_popdens', 'phys'=>$nl_flags->{'phys'},
                  'cnfireson'=>$nl_flags->{'cnfireson'}, 'hgrid'=>"0.5x0.5", 'ssp_rcp'=>$nl_flags->{'ssp_rcp'} );
@@ -3493,7 +3255,6 @@
                           "stream_year_last_popdens, model_year_align_popdens, popdens_tintalgo nor\n" .
                           "stream_fldfilename_popdens can be set!");
      }
->>>>>>> 8265b774
   }
 }
 
@@ -3542,23 +3303,6 @@
           $nl->get_value('stream_year_last_lightng') ) {
         add_default($opts, $nl_flags->{'inputdata_rootdir'}, $definition, $defaults, $nl, 'model_year_align_lightng', 'sim_year'=>$nl_flags->{'sim_year'},
                     'sim_year_range'=>$nl_flags->{'sim_year_range'});
-<<<<<<< HEAD
-      }
-      add_default($opts, $nl_flags->{'inputdata_rootdir'}, $definition, $defaults, $nl, 'stream_fldfilename_lightng', 'use_cn'=>$nl_flags->{'use_cn'},
-                  'hgrid'=>$nl_flags->{'light_res'} );
-    } else {
-      # If bgc is NOT CN/CNDV then make sure none of the Lightng settings are set
-      if ( defined($nl->get_value('stream_year_first_lightng')) ||
-           defined($nl->get_value('stream_year_last_lightng'))  ||
-           defined($nl->get_value('model_year_align_lightng'))  ||
-           defined($nl->get_value('lightng_tintalgo'        ))  ||
-           defined($nl->get_value('stream_fldfilename_lightng'))   ) {
-        $log->fatal_error("When bgc is SP (NOT CN or BGC) or fire_method==nofire none of: stream_year_first_lightng,\n" .
-                    "stream_year_last_lightng, model_year_align_lightng, lightng_tintalgo nor\n" .
-                    "stream_fldfilename_lightng can be set!");
-      }
-    }
-=======
      }
      add_default($opts, $nl_flags->{'inputdata_rootdir'}, $definition, $defaults, $nl, 'stream_fldfilename_lightng', 'use_cn'=>$nl_flags->{'use_cn'},
                  'hgrid'=>$nl_flags->{'light_res'} );
@@ -3573,7 +3317,6 @@
                           "stream_year_last_lightng, model_year_align_lightng, lightng_tintalgo nor\n" .
                           "stream_fldfilename_lightng can be set!");
      }
->>>>>>> 8265b774
   }
 }
 
@@ -3646,97 +3389,6 @@
 
 sub setup_logic_soilm_streams {
   # prescribed soil moisture streams require clm4_5/clm5_0
-<<<<<<< HEAD
-  my ($opts, $nl_flags, $definition, $defaults, $nl, $physv) = @_;
-
-    if ( $physv->as_long() >= $physv->as_long("clm4_5") ) {
-      add_default($opts, $nl_flags->{'inputdata_rootdir'}, $definition, $defaults, $nl, 'use_soil_moisture_streams');
-      if ( &value_is_true( $nl->get_value('use_soil_moisture_streams') ) ) {
-         add_default($opts, $nl_flags->{'inputdata_rootdir'}, $definition, $defaults, $nl, 'soilm_tintalgo',
-                     'hgrid'=>$nl_flags->{'res'} );
-         add_default($opts, $nl_flags->{'inputdata_rootdir'}, $definition, $defaults, $nl, 'soilm_offset',
-                     'hgrid'=>$nl_flags->{'res'} );
-         add_default($opts, $nl_flags->{'inputdata_rootdir'}, $definition, $defaults, $nl, 'stream_year_first_soilm', 'phys'=>$nl_flags->{'phys'},
-                     'sim_year'=>$nl_flags->{'sim_year'},
-                     'sim_year_range'=>$nl_flags->{'sim_year_range'});
-         add_default($opts, $nl_flags->{'inputdata_rootdir'}, $definition, $defaults, $nl, 'stream_year_last_soilm', 'phys'=>$nl_flags->{'phys'},
-                     'sim_year'=>$nl_flags->{'sim_year'},
-                     'sim_year_range'=>$nl_flags->{'sim_year_range'});
-         # Set align year, if first and last years are different
-         if ( $nl->get_value('stream_year_first_soilm') !=
-              $nl->get_value('stream_year_last_soilm') ) {
-              add_default($opts, $nl_flags->{'inputdata_rootdir'}, $definition, $defaults, $nl,
-                          'model_year_align_soilm', 'sim_year'=>$nl_flags->{'sim_year'},
-                          'sim_year_range'=>$nl_flags->{'sim_year_range'});
-         }
-         add_default($opts, $nl_flags->{'inputdata_rootdir'}, $definition, $defaults, $nl, 'stream_fldfilename_soilm', 'phys'=>$nl_flags->{'phys'},
-                     'hgrid'=>$nl_flags->{'res'} );
-         if ( ($opts->{'use_case'} =~ /_transient$/) && 
-              (remove_leading_and_trailing_quotes($nl->get_value("soilm_tintalgo")) eq "linear") ) {
-             $log->warning("For a transient case, soil moisture streams, should NOT use soilm_tintalgo='linear'" .
-                           " since vegetated areas could go from missing to not missing or vice versa" );
-         }
-      } else {
-         if ( defined($nl->get_value('stream_year_first_soilm')) ||
-              defined($nl->get_value('model_year_align_soilm')) ||
-              defined($nl->get_value('stream_fldfilename_soilm')) ||
-              defined($nl->get_value('soilm_tintalgo')) ||
-              defined($nl->get_value('soilm_offset')) ||
-              defined($nl->get_value('stream_year_last_soilm')) ) {
-             $log->fatal_error("One of the soilm streams namelist items (stream_year_first_soilm, " . 
-                                " model_year_align_soilm, stream_fldfilename_soilm, stream_fldfilename_soilm)" . 
-                                " soilm_tintalgo soilm_offset" .
-                                " is defined, but use_soil_moisture_streams option NOT set to true");
-         }
-      }
-    }
-}
-
-#-------------------------------------------------------------------------------
-
-sub setup_logic_lai_streams {
-  # lai streams require clm4_5/clm5_0
-  my ($opts, $nl_flags, $definition, $defaults, $nl, $physv) = @_;
-
-  if ( $physv->as_long() >= $physv->as_long("clm4_5") ) {
-
-    add_default($opts, $nl_flags->{'inputdata_rootdir'}, $definition, $defaults, $nl, 'use_lai_streams');
-
-    if ( &value_is_true($nl_flags->{'use_crop'}) && &value_is_true($nl->get_value('use_lai_streams'))  ) {
-      $log->fatal_error("turning use_lai_streams on is incompatable with use_crop set to true.");
-    }
-    if ( $nl_flags->{'bgc_mode'} eq "sp" ) {
-
-      if ( &value_is_true($nl->get_value('use_lai_streams')) ) {
-         add_default($opts, $nl_flags->{'inputdata_rootdir'}, $definition, $defaults, $nl, 'lai_mapalgo',
-                     'hgrid'=>$nl_flags->{'res'} );
-         add_default($opts, $nl_flags->{'inputdata_rootdir'}, $definition, $defaults, $nl, 'stream_year_first_lai',
-                     'sim_year'=>$nl_flags->{'sim_year'},
-                     'sim_year_range'=>$nl_flags->{'sim_year_range'});
-         add_default($opts, $nl_flags->{'inputdata_rootdir'}, $definition, $defaults, $nl, 'stream_year_last_lai',
-                     'sim_year'=>$nl_flags->{'sim_year'},
-                     'sim_year_range'=>$nl_flags->{'sim_year_range'});
-         # Set align year, if first and last years are different
-         if ( $nl->get_value('stream_year_first_lai') !=
-              $nl->get_value('stream_year_last_lai') ) {
-              add_default($opts, $nl_flags->{'inputdata_rootdir'}, $definition, $defaults, $nl,
-                          'model_year_align_lai', 'sim_year'=>$nl_flags->{'sim_year'},
-                          'sim_year_range'=>$nl_flags->{'sim_year_range'});
-         }
-         add_default($opts, $nl_flags->{'inputdata_rootdir'}, $definition, $defaults, $nl, 'stream_fldfilename_lai',
-                     'hgrid'=>"360x720cru" );
-      }
-    } else {
-      # If bgc is CN/CNDV then make sure none of the LAI settings are set
-      if ( defined($nl->get_value('stream_year_first_lai')) ||
-           defined($nl->get_value('stream_year_last_lai'))  ||
-           defined($nl->get_value('model_year_align_lai'))  ||
-           defined($nl->get_value('lai_tintalgo'        ))  ||
-           defined($nl->get_value('stream_fldfilename_lai'))   ) {
-             $log->fatal_error("When bgc is NOT SP none of the following can be set: stream_year_first_lai,\n" .
-                  "stream_year_last_lai, model_year_align_lai, lai_tintalgo nor\n" .
-                  "stream_fldfilename_lai (eg. don't use this option with BGC,CN,CNDV nor BGDCV).");
-=======
   my ($opts, $nl_flags, $definition, $defaults, $nl, $physv) = @_;
 
       add_default($opts, $nl_flags->{'inputdata_rootdir'}, $definition, $defaults, $nl, 'use_soil_moisture_streams');
@@ -3777,7 +3429,6 @@
                                 " soilm_tintalgo soilm_offset" .
                                 " is defined, but use_soil_moisture_streams option NOT set to true");
          }
->>>>>>> 8265b774
       }
 }
 
@@ -3884,15 +3535,9 @@
 
 sub setup_logic_cngeneral {
   # Must be set after setup_logic_co2_type
-<<<<<<< HEAD
-  my ($opts, $nl_flags, $definition, $defaults, $nl, $physv) = @_;
-
-  if ( $physv->as_long() >= $physv->as_long("clm4_5") && &value_is_true($nl->get_value('use_cn')) ) {
-=======
   my ($opts, $nl_flags, $definition, $defaults, $nl) = @_;
 
   if ( &value_is_true($nl->get_value('use_cn')) ) {
->>>>>>> 8265b774
     if ( &value_is_true($nl->get_value('use_crop')) ) {
        add_default($opts, $nl_flags->{'inputdata_rootdir'}, $definition, $defaults, $nl, 'dribble_crophrv_xsmrpool_2atm', 
                    'co2_type' => remove_leading_and_trailing_quotes($nl->get_value('co2_type')), 
@@ -4173,47 +3818,6 @@
 
   # CLM component
   my @groups;
-<<<<<<< HEAD
-  if ( $physv->as_long() == $physv->as_long("clm4_0") ) {
-    @groups = qw(clm_inparm);
-    # Eventually only list namelists that are actually used when CN on
-    #if ( $nl_flags->{'bgc_mode'}  eq "cn" ) {
-      push @groups, "ndepdyn_nml";
-    #}
-  } else {
-
-    @groups = qw(clm_inparm ndepdyn_nml popd_streams urbantv_streams light_streams
-                 soil_moisture_streams lai_streams atm2lnd_inparm lnd2atm_inparm clm_canopyhydrology_inparm cnphenology
-                 clm_soilhydrology_inparm dynamic_subgrid cnvegcarbonstate
-                 finidat_consistency_checks dynpft_consistency_checks 
-                 clm_initinterp_inparm century_soilbgcdecompcascade
-                 soilhydrology_inparm luna friction_velocity mineral_nitrogen_dynamics
-                 soilwater_movement_inparm rooting_profile_inparm
-                 soil_resis_inparm  bgc_shared canopyfluxes_inparm aerosol
-                 clmu_inparm clm_soilstate_inparm clm_nitrogen clm_snowhydrology_inparm
-                 cnprecision_inparm clm_glacier_behavior crop irrigation_inparm);
-
-    #@groups = qw(clm_inparm clm_canopyhydrology_inparm clm_soilhydrology_inparm
-    #             finidat_consistency_checks dynpft_consistency_checks);
-    # Eventually only list namelists that are actually used when CN on
-    #if ( $nl_flags->{'bgc_mode'}  eq "cn" ) {
-    #  push @groups, qw(ndepdyn_nml popd_streams light_streams);
-    #}
-    if ( &value_is_true($nl_flags->{'use_lch4'}) ) {
-      push @groups, "ch4par_in";
-    }
-    if ( $physv->as_long() >= $physv->as_long("clm4_5") ) {
-      push @groups, "clm_humanindex_inparm";
-      push @groups, "cnmresp_inparm";
-      push @groups, "photosyns_inparm";
-      push @groups, "cnfire_inparm";
-      push @groups, "cn_general";
-      push @groups, "nitrif_inparm";
-      push @groups, "lifire_inparm";
-      push @groups, "ch4finundated";
-      push @groups, "clm_canopy_inparm";
-    }
-=======
   @groups = qw(clm_inparm ndepdyn_nml popd_streams urbantv_streams light_streams
                soil_moisture_streams lai_streams atm2lnd_inparm lnd2atm_inparm clm_canopyhydrology_inparm cnphenology
                clm_soilhydrology_inparm dynamic_subgrid cnvegcarbonstate
@@ -4246,7 +3850,6 @@
   push @groups, "clm_canopy_inparm";
   if (remove_leading_and_trailing_quotes($nl->get_value('snow_cover_fraction_method')) eq 'SwensonLawrence2012') {
      push @groups, "scf_swenson_lawrence_2012_inparm";
->>>>>>> 8265b774
   }
 
   my $outfile;
