# build-namelist
#
# This script builds the namelists for CLM
#
# The simplest use of build-namelist is to execute it from the build directory where configure
# was run.  By default it will use the config_cache.xml file that was written by configure to
# determine the build time properties of the executable, and will write the files that contain
# the output namelists in that same directory.  But if multiple runs are to made using the
# same executable, successive invocations of build-namelist will overwrite previously generated
# namelist files.  So generally the best strategy is to invoke build-namelist from the run
# directory and use the -config option to provide the filepath of the config_cache.xml file.
#
#
# Date        Contributor      Modification
# -------------------------------------------------------------------------------------------
# 2009-01-20  Vertenstein      Original version
# 2010-04-27  Kluzek           Add ndep streams capability
# 2011-07-25  Kluzek           Add multiple ensemble's of namelists
# 2012-03-23  Kluzek           Add megan namelist and do checking on it
# 2012-07-01  Kluzek           Add some common CESM namelist options
# 2013-12     Andre            Refactor everything into subroutines
# 2013-12     Muszala          Add Ecosystem Demography functionality
#--------------------------------------------------------------------------------------------

package CLMBuildNamelist;

require 5;

use strict;
#use warnings;
#use diagnostics;

use Cwd qw(getcwd abs_path);
use File::Basename qw(dirname);
use English;
use Getopt::Long;
use IO::File;
use File::Glob ':bsd_glob';

#-------------------------------------------------------------------------------
#
# Define a small number of global variables
#
#-------------------------------------------------------------------------------

(my $ProgName = $0) =~ s!(.*)/!!;      # name of this script
my $ProgDir  = $1;
$ProgName = "CLM " . "$ProgName";

my $cwd = abs_path(getcwd());  # absolute path of the current working directory
my $log;                       # Log messages object -- will be set in main, declaring it global here means it can be used everywhere

#-------------------------------------------------------------------------------

sub usage {
    die <<EOF;
SYNOPSIS
     build-namelist [options]

     Create the namelist for CLM
REQUIRED OPTIONS
     -cimeroot "directory"    Path to cime directory
     -config "filepath"       Read the given CLM configuration cache file.
                              Default: "config_cache.xml".
     -configuration "cfg"     The overall configuration being used [ clm | nwp ]
                                clm = Climate configuration
                                nwp = Numerical Weather Prediction configuration
     -d "directory"           Directory where output namelist file will be written
                              Default: current working directory.
     -envxml_dir "directory"  Directory name of env_*.xml case files to read in.
                              (if read they allow user_nl_clm and CLM_BLDNML_OPTS to expand
                               variables [for example to use \$DIN_LOC_ROOT])
                              (default current directory)
     -lnd_frac "domainfile"   Land fraction file (the input domain file)
     -res "resolution"        Specify horizontal grid.  Use nlatxnlon for spectral grids;
                              dlatxdlon for fv grids (dlat and dlon are the grid cell size
                              in degrees for latitude and longitude respectively)
                              "-res list" to list valid resolutions.
                              (default: 0.9x1.25)
     -sim_year "year"         Year to simulate for input datasets
                              (i.e. PtVg, 1850, 2000, 2010, 1850-2000, 1850-2100)
                              "-sim_year list" to list valid simulation years
                              (default 2000)
     -structure "structure"   The overall structure being used [ standard | fast ]
OPTIONS
     -bgc "value"             Build CLM with BGC package [ sp | cn | bgc | fates ]
                              (default is sp).
                                CLM Biogeochemistry mode
                                sp    = Satellite Phenology (SP)
                                    This toggles off the namelist variable: use_cn
                                cn    = Carbon Nitrogen model (CN)
                                    This toggles on the namelist variable: use_cn
                                bgc   = Carbon Nitrogen with methane, nitrification, vertical soil C,
                                        CENTURY decomposition
                                    This toggles on the namelist variables:
                                          use_cn, use_lch4, use_nitrif_denitrif, use_vertsoilc, use_century_decomp
                                fates = FATES/Ecosystem Demography with below ground BGC
                                    This toggles on the namelist variables:
                                          use_fates, use_vertsoilc, use_century_decomp
                              (Only for CLM4.5/CLM5.0)
     -[no-]chk_res            Also check [do NOT check] to make sure the resolution and
                              land-mask is valid.
     -clm_accelerated_spinup "on|off" Setup in a configuration to run as fast as possible for doing a throw-away
                              simulation in order to get the model to a spun-up state. So do things like
                              turn off expensive options and setup for a low level of history output.

                              If CLM4.5/CLM5.0 and bgc it also includes a prognostic Carbon model (cn or bgc)
                              , also by default turn on Accelerated Decomposition mode which
                              is controlled by the namelist variable spinup_state.

                              Turn on given spinup mode for BGC setting of CN
                                  on : Turn on Accelerated Decomposition   (spinup_state = 1 or 2)
                                  off : run in normal mode                 (spinup_state = 0)

                              Default is set by clm_accelerated_spinup mode.

                              Spinup is now a two step procedure. First, run the model
                              with clm_accelerated_spinup = "on". Then run the model for a while with
                              spinup_state = 0. The exit spinup step happens automatically
                              on the first timestep when using a restart file from spinup
                              mode.

                              The spinup state is saved to the restart file.
                              If the values match between the model and the restart
                              file it proceeds as directed.

                              If the restart file is in spinup mode and the model is in
                              normal mode, then it performs the exit spinup step
                              and proceeds in normal mode after that.

                              If the restart file has normal mode and the model is in
                              spinup, then it enters spinup. This is useful if you change
                              a parameter and want to rapidly re-equilibrate without doing
                              a cold start.

     -clm_demand "list"       List of variables to require on clm namelist besides the usuals.
                              "-clm_demand list" to list valid options.
                              (can include a list member "null" which does nothing)
     -clm_start_type "type"   Start type of simulation
                              (default, cold, arb_ic, startup, continue, or branch)
                              (default=do the default type for this configuration)
                              (cold=always start with arbitrary initial conditions)
                              (arb_ic=start with arbitrary initial conditions if
                               initial conditions do not exist)
                              (startup=ensure that initial conditions are being used)
     -clm_usr_name     "name" Dataset resolution/descriptor for personal datasets.
                              Default: not used
                              Example: 1x1pt_boulderCO_c090722 to describe location,
                                       number of pts, and date files created
     -co2_type "value"        Set CO2 the type of CO2 variation to use.
     -co2_ppmv "value"        Set CO2 concentration to use when co2_type is constant (ppmv).
     -crop                    Toggle for prognostic crop model. (default is off)
                              (can ONLY be turned on when BGC type is CN or BGC)
                              This turns on the namelist variable: use_crop
     -csmdata "dir"           Root directory of CESM input data.
                              Can also be set by using the CSMDATA environment variable.
     -drydep                  Produce a drydep_inparm namelist that will go into the
                              "drv_flds_in" file for the driver to pass dry-deposition to the atm.
                              Default: -no-drydep
                              (Note: buildnml copies the file for use by the driver)
     -dynamic_vegetation      Toggle for dynamic vegetation model. (default is off)
                              (can ONLY be turned on when BGC type is 'cn' or 'bgc')
                              This turns on the namelist variable: use_cndv
                              (Deprecated, this will be removed)
     -fire_emis               Produce a fire_emis_nl namelist that will go into the
                              "drv_flds_in" file for the driver to pass fire emissions to the atm.
                              (Note: buildnml copies the file for use by the driver)
     -glc_nec <name>          Glacier number of elevation classes [0 | 3 | 5 | 10 | 36]
                              (default is 0) (standard option with land-ice model is 10)
     -help [or -h]            Print usage to STDOUT.
     -light_res <value>       Resolution of lightning dataset to use for CN fire (360x720 or 94x192)
     -ignore_ic_date          Ignore the date on the initial condition files
                              when determining what input initial condition file to use.
     -ignore_ic_year          Ignore just the year part of the date on the initial condition files
                              when determining what input initial condition file to use.
     -ignore_warnings         Allow build-namelist to continue, rather than stopping on 
                              warnings
     -infile "filepath"       Specify a file (or list of files) containing namelists to
                              read values from.

                              If used with a CLM build with multiple ensembles (ninst_lnd>1)
                              and the filename entered is a directory to files of the
                              form filepath/filepath and filepath/filepath_\$n where \$n
                              is the ensemble member number. the "filepath/filepath"
                              input namelist file is the master input namelist file
                              that is applied to ALL ensemble members.

                              (by default for CESM this is setup for files of the
                               form \$CASEDIR/user_nl_clm/user_nl_clm_????)
     -inputdata "filepath"    Writes out a list containing pathnames for required input datasets in
                              file specified.
     -lnd_tuning_mode "value" Use the parameters tuned for the given configuration (CLM version and atmospheric forcing)
     -mask "landmask"         Type of land-mask (default, navy, gx3v5, gx1v5 etc.)
                              "-mask list" to list valid land masks.
     -namelist "namelist"     Specify namelist settings directly on the commandline by supplying
                              a string containing FORTRAN namelist syntax, e.g.,
                                 -namelist "&clm_inparm dt=1800 /"
     -no-megan                DO NOT PRODUCE a megan_emis_nl namelist that will go into the
                              "drv_flds_in" file for the driver to pass VOCs to the atm.
                              MEGAN (Model of Emissions of Gases and Aerosols from Nature)
                              (Note: buildnml copies the file for use by the driver)
     -[no-]note               Add note to output namelist  [do NOT add note] about the
                              arguments to build-namelist.
     -output_reals <file>     Output real parameters to the given output file.
     -ssp_rcp "value"         Shared Socioeconomic Pathway (SSP) and
                              Representative Concentration Pathway (RCP) combination to use for
                              future scenarios.
                              "-ssp_rcp list" to list valid ssp_rcp settings.
     -s                       Turns on silent mode - only fatal messages issued.
     -test                    Enable checking that input datasets exist on local filesystem.
     -use_case "case"         Specify a use case which will provide default values.
                              "-use_case list" to list valid use-cases.
     -verbose [or -v]         Turn on verbose echoing of informational messages.
     -version                 Echo the SVN tag name used to check out this CLM distribution.
     -vichydro                Toggle to turn on VIC hydrologic parameterizations (default is off)
                              This turns on the namelist variable: use_vichydro


Note: The precedence for setting the values of namelist variables is (highest to lowest):
      0. namelist values set by specific command-line options, like, -d, -sim_year
             (i.e.  compset choice and CLM_BLDNML_OPTS, CLM_ACCELERATED_SPINUP, LND_TUNING_MODE env_run variables)
     (NOTE: If you try to contradict these settings by methods below, an error will be triggered)
      1. values set on the command-line using the -namelist option,
             (i.e. CLM_NAMELIST_OPTS env_run variable)
      2. values read from the file(s) specified by -infile,
             (i.e.  user_nl_clm files)
      3. datasets from the -clm_usr_name option,
             (i.e.  CLM_USRDAT_NAME env_run variable)
      4. values set from a use-case scenario, e.g., -use_case
             (i.e.  CLM_NML_USE_CASE env_run variable)
      5. values from the namelist defaults file.
EOF
}

#-------------------------------------------------------------------------------

sub process_commandline {
  # Process command-line options and return the hash
  my ($nl_flags) = @_;

  # Save the command line arguments to the script. NOTE: this must be
  # before GetOptions() is called because items are removed from from
  # the array!
  $nl_flags->{'cmdline'} = "@ARGV";

  my %opts = ( cimeroot              => undef,
               config                => "config_cache.xml",
               configuration         => undef,
               csmdata               => undef,
               clm_usr_name          => undef,
               co2_type              => undef,
               co2_ppmv              => undef,
               clm_demand            => "null",
               help                  => 0,
               glc_nec               => "default",
               light_res             => "default",
               lnd_tuning_mode       => "default",
               lnd_frac              => undef,
               dir                   => "$cwd",
               ssp_rcp               => "default",
               sim_year              => "default",
               structure             => undef,
               clm_accelerated_spinup=> "default",
               chk_res               => undef,
               note                  => undef,
               drydep                => 0,
               output_reals_filename => undef,
               fire_emis             => 0,
               megan                 => "default",
               res                   => "default",
               silent                => 0,
               ignore_warnings       => 0,
               mask                  => "default",
               test                  => 0,
               bgc                   => "default",
               crop                  => 0,
               dynamic_vegetation    => 0,
               envxml_dir            => ".",
               vichydro              => 0,
               maxpft                => "default",
             );

  GetOptions(
             "cimeroot=s"                => \$opts{'cimeroot'},
             "clm_demand=s"              => \$opts{'clm_demand'},
             "co2_ppmv=f"                => \$opts{'co2_ppmv'},
             "co2_type=s"                => \$opts{'co2_type'},
             "config=s"                  => \$opts{'config'},
             "configuration=s"           => \$opts{'configuration'},
             "csmdata=s"                 => \$opts{'csmdata'},
             "clm_usr_name=s"            => \$opts{'clm_usr_name'},
             "envxml_dir=s"              => \$opts{'envxml_dir'},
             "drydep!"                   => \$opts{'drydep'},
             "fire_emis!"                => \$opts{'fire_emis'},
             "ignore_warnings!"          => \$opts{'ignore_warnings'},
             "chk_res!"                  => \$opts{'chk_res'},
             "note!"                     => \$opts{'note'},
             "megan!"                    => \$opts{'megan'},
             "glc_nec=i"                 => \$opts{'glc_nec'},
             "light_res=s"               => \$opts{'light_res'},
             "d:s"                       => \$opts{'dir'},
             "h|help"                    => \$opts{'help'},
             "ignore_ic_date"            => \$opts{'ignore_ic_date'},
             "ignore_ic_year"            => \$opts{'ignore_ic_year'},
             "infile=s"                  => \$opts{'infile'},
             "lnd_frac=s"                => \$opts{'lnd_frac'},
             "lnd_tuning_mode=s"         => \$opts{'lnd_tuning_mode'},
             "inputdata=s"               => \$opts{'inputdata'},
             "mask=s"                    => \$opts{'mask'},
             "namelist=s"                => \$opts{'namelist'},
             "res=s"                     => \$opts{'res'},
             "ssp_rcp=s"                 => \$opts{'ssp_rcp'},
             "s|silent"                  => \$opts{'silent'},
             "sim_year=s"                => \$opts{'sim_year'},
             "structure=s"               => \$opts{'structure'},
             "output_reals=s"            => \$opts{'output_reals_filename'},
             "clm_accelerated_spinup=s"  => \$opts{'clm_accelerated_spinup'},
             "clm_start_type=s"          => \$opts{'clm_start_type'},
             "test"                      => \$opts{'test'},
             "use_case=s"                => \$opts{'use_case'},
             "bgc=s"                     => \$opts{'bgc'},
             "crop!"                     => \$opts{'crop'},
             "dynamic_vegetation"        => \$opts{'dynamic_vegetation'},
             "vichydro"                  => \$opts{'vichydro'},
             "maxpft=i"                  => \$opts{'maxpft'},
             "v|verbose"                 => \$opts{'verbose'},
             "version"                   => \$opts{'version'},
            )  or usage();

  # Give usage message.
  usage() if $opts{'help'};

  # Check for unparsed arguments
  if (@ARGV) {
    print "ERROR: unrecognized arguments: @ARGV\n";
    usage();
  }
  return %opts;
}

#-------------------------------------------------------------------------------

sub check_for_perl_utils {

  my $cfgdir = shift;
  my $opts_ref = shift;

  # Determine CIME root directory and perl5lib root directory
  my $cimeroot = $opts_ref->{'cimeroot'};
  if ( ! defined($cimeroot) ) {
    $cimeroot = "$cfgdir/../cime";
    if (      -d $cimeroot ) {
    } elsif ( -d "$cfgdir/../../../cime" ) {
      $cimeroot = "$cfgdir/../../../cime";
    } else {
      die <<"EOF";
** Cannot find the root of the cime directory  enter it using the -cimeroot option
   Did you run the checkout_externals scripts?
EOF
    }
  }

  my $perl5lib_dir = "$cimeroot/utils/perl5lib";

  #-----------------------------------------------------------------------------
  # Add $perl5lib_dir to the list of paths that Perl searches for modules
  my @dirs = ( $ProgDir, $cfgdir, "$perl5lib_dir");
  unshift @INC, @dirs;

  require config_files::clm_phys_vers;
  require namelist_files::LogMessages;

  my $locallog = namelist_files::LogMessages->new( $ProgName, $opts_ref );
  # The XML::Lite module is required to parse the XML files.
  (-f "$perl5lib_dir/XML/Lite.pm")  or
      $locallog->fatal_error("Cannot find perl module \"XML/Lite.pm\" in directory\n" .
                "\"$perl5lib_dir\"");

  # The Build::Config module provides utilities to access the configuration information
  # in the config_cache.xml file
  (-f "$perl5lib_dir/Build/Config.pm")  or
      $locallog->fatal_error("Cannot find perl module \"Build/Config.pm\" in directory\n" .
                "\"$perl5lib_dir\"");

  # The Build::NamelistDefinition module provides utilities to validate that the output
  # namelists are consistent with the namelist definition file
  (-f "$perl5lib_dir/Build/NamelistDefinition.pm")  or
      $locallog->fatal_error("Cannot find perl module \"Build/NamelistDefinition.pm\" in directory\n" .
		  "\"$perl5lib_dir\"");

  # The Build::NamelistDefaults module provides a utility to obtain default values of namelist
  # variables based on finding a best fit with the attributes specified in the defaults file.
  (-f "$perl5lib_dir/Build/NamelistDefaults.pm")  or
      $locallog->fatal_error("Cannot find perl module \"Build/NamelistDefaults.pm\" in directory\n" .
		  "\"$perl5lib_dir\"");

  # The Build::Namelist module provides utilities to parse input namelists, to query and modify
  # namelists, and to write output namelists.
  (-f "$perl5lib_dir/Build/Namelist.pm")  or
      $locallog->fatal_error("Cannot find perl module \"Build/Namelist.pm\" in directory\n" .
		  "\"$perl5lib_dir\"");


  # required cesm perl modules
  require XML::Lite;
  require Build::Config;
  require Build::NamelistDefinition;
  require Build::NamelistDefaults;
  require Build::Namelist;
  require Config::SetupTools;
}

#-------------------------------------------------------------------------------

sub read_configure_definition {
  # Read the configure definition and specific config_cache file for this case
  # configure are the build-time settings for CLM
  my ($cfgdir, $opts) = @_;

  $log->verbose_message("Setting CLM configuration script directory to $cfgdir");

  # Create a configuration object from the default config_definition file
  my $configfile;
  if ( -f $opts->{'config'} ) {
    $configfile = $opts->{'config'};
  } else {
    $configfile = "$cfgdir/config_files/config_definition_ctsm.xml";
  }

  # Check that configuration cache file exists.
  $log->verbose_message("Using CLM configuration cache file $opts->{'config'}");
  if ( $configfile ne $opts->{'config'} ) {
    $log->fatal_error("Cannot find configuration cache file: \"$opts->{'config'}\"");
  }

  my $cfg = Build::Config->new("$configfile");

  return $cfg;
}

#-----------------------------------------------------------------------------------------------

sub read_namelist_definition {
  my ($cfgdir, $opts, $nl_flags) = @_;

  # The namelist definition file contains entries for all namelist
  # variables that can be output by build-namelist.
  my @nl_definition_files = ( "$cfgdir/namelist_files/namelist_definition_drv.xml",
                              "$cfgdir/namelist_files/namelist_definition_drv_flds.xml",
                              "$cfgdir/namelist_files/namelist_definition_ctsm.xml" );
  foreach my $nl_defin_file  ( @nl_definition_files ) {
    (-f "$nl_defin_file")  or  $log->fatal_error("Cannot find namelist definition file \"$nl_defin_file\"");

    $log->verbose_message("Using namelist definition file $nl_defin_file");
  }

  # Create a namelist definition object.  This object provides a
  # method for verifying that the output namelist variables are in the
  # definition file, and are output in the correct namelist groups.
  my $definition = Build::NamelistDefinition->new( shift(@nl_definition_files) );
  foreach my $nl_defin_file ( @nl_definition_files ) {
    $definition->add( "$nl_defin_file" );
  }

  return $definition;
}

#-----------------------------------------------------------------------------------------------

sub read_envxml_case_files {
  # read the contents of the env*.xml files in the case directory
  my ($opts) = @_;

  my %envxml = ();
  if ( defined($opts->{'envxml_dir'}) ) {
      (-d $opts->{'envxml_dir'})  or  $log->fatal_error( "envxml_dir is not a directory" );
      my @files = bsd_glob( $opts->{'envxml_dir'}."/env_*xml" );
      ($#files >= 0)              or  $log->fatal_error( "there are no env_*xml files in the envxml_dir" );
      foreach my $file (@files) {
          $log->verbose_message( "Open env.xml file: $file" );
          my $xml = XML::Lite->new( "$file" );
          my @e   = $xml->elements_by_name('entry');
          while ( my $e = shift @e ) {
              my %a = $e->get_attributes();
              $envxml{$a{'id'}} = $a{'value'};
          }
      }
      foreach my $attr (keys %envxml) {
          if ( $envxml{$attr} =~ m/\$/ ) {
             $envxml{$attr} = SetupTools::expand_xml_var( $envxml{$attr}, \%envxml );
          }
      }
  } else {
      $log->fatal_error( "The -envxml_dir option was NOT given and it is a REQUIRED option" );
  }
  return( %envxml );
}

#-----------------------------------------------------------------------------------------------

sub read_namelist_defaults {
  my ($cfgdir, $opts, $nl_flags, $cfg) = @_;

  # The namelist defaults file contains default values for all required namelist variables.
  my @nl_defaults_files = ( "$cfgdir/namelist_files/namelist_defaults_overall.xml",
                            "$cfgdir/namelist_files/namelist_defaults_ctsm.xml",
                            "$cfgdir/namelist_files/namelist_defaults_drv.xml",
                            "$cfgdir/namelist_files/namelist_defaults_fire_emis.xml",
                            "$cfgdir/namelist_files/namelist_defaults_drydep.xml" );

  # Add the location of the use case defaults files to the options hash
  $opts->{'use_case_dir'} = "$cfgdir/namelist_files/use_cases";

  if (defined $opts->{'use_case'}) {
    if ( $opts->{'use_case'} ne "list" ) {
      unshift( @nl_defaults_files, "$opts->{'use_case_dir'}/$opts->{'use_case'}.xml" );
    }
  }

  foreach my $nl_defaults_file ( @nl_defaults_files ) {
    (-f "$nl_defaults_file")  or  $log->fatal_error("Cannot find namelist defaults file \"$nl_defaults_file\"");

    $log->verbose_message("Using namelist defaults file $nl_defaults_file");
  }

  # Create a namelist defaults object.  This object provides default
  # values for variables contained in the input defaults file.  The
  # configuration object provides attribute values that are relevent
  # for the CLM executable for which the namelist is being produced.
  my $defaults = Build::NamelistDefaults->new( shift( @nl_defaults_files ), $cfg);
  foreach my $nl_defaults_file ( @nl_defaults_files ) {
    $defaults->add( "$nl_defaults_file" );
  }
  return $defaults;
}

#-------------------------------------------------------------------------------

sub check_cesm_inputdata {
  # Check that the CESM inputdata root directory has been specified.  This must be
  # a local or nfs mounted directory.

  my ($opts, $nl_flags) = @_;

  $nl_flags->{'inputdata_rootdir'} = undef;
  if (defined($opts->{'csmdata'})) {
    $nl_flags->{'inputdata_rootdir'} = $opts->{'csmdata'};
  }
  elsif (defined $ENV{'CSMDATA'}) {
    $nl_flags->{'inputdata_rootdir'} = $ENV{'CSMDATA'};
  }
  else {
    $log->fatal_error("CESM inputdata root directory must be specified by either -csmdata\n" .
                "argument or by the CSMDATA environment variable.");
  }
  if ( ! defined($ENV{'DIN_LOC_ROOT'}) ) {
    $ENV{'DIN_LOC_ROOT'} = $nl_flags->{'inputdata_rootdir'};
  }

  if ($opts->{'test'}) {
    (-d $nl_flags->{'inputdata_rootdir'})  or  $log->fatal_error("CESM inputdata root is not a directory: \"$nl_flags->{'inputdata_rootdir'}\"");
  }

  $log->verbose_message("CESM inputdata root directory: $nl_flags->{'inputdata_rootdir'}");
}

#-------------------------------------------------------------------------------

sub process_namelist_user_input {
  # Process the user input in general by order of precedence.  At each point
  # we'll only add new values to the namelist and not overwrite
  # previously specified specified values which have higher
  # precedence. The one exception to this rule are the specifc command-line
  # options which are done last as if the user contradicts these settings
  # CLM build-namelist will abort with an error.
  #
  # 1. values set on the command-line using the -namelist option,
  #         (i.e. CLM_NAMELIST_OPTS env_run variable)
  # 2. values read from the file(s) specified by -infile,
  #         (i.e.  user_nl_clm files)
  # After the above are done the command line options are processed and they
  # are made sure the user hasn't contradicted any of their settings with
  # anything above. Because of this they are condsidered to have the highest
  # precedence.
  # 0. namelist values set by specific command-line options, like, -d, -sim_year
  #         (i.e.  CLM_BLDNML_OPTS env_run variable)
  # The results of these are needed for the final two user input
  # 3. datasets from the -clm_usr_name option,
  #         (i.e.  CLM_USRDAT_NAME env_run variable)
  # 4. values set from a use-case scenario, e.g., -use_case
  #         (i.e.  CLM_NML_USE_CASE env_run variable)
  #
  # Finally after all the above is done, the defaults are found from the
  # namelist defaults file (outside of this routine).
  #


  my ($opts, $nl_flags, $definition, $defaults, $nl, $cfg, $envxml_ref, $physv) = @_;

  # Get the inputs that will be coming from the user...
  process_namelist_commandline_namelist($opts, $definition, $nl, $envxml_ref);
  process_namelist_commandline_infile($opts, $definition, $nl, $envxml_ref);

  # Apply the commandline options and make sure the user didn't change it above
  process_namelist_commandline_options($opts, $nl_flags, $definition, $defaults, $nl, $physv);

  # The last two process command line arguments for usr_name and use_case
  # They require that process_namelist_commandline_options was called before this
  process_namelist_commandline_clm_usr_name($opts, $nl_flags, $definition, $defaults, $nl, $cfg, $envxml_ref);
  process_namelist_commandline_use_case($opts, $nl_flags, $definition, $defaults, $nl, $cfg, $envxml_ref);

  # Set the start_type by the command line setting for clm_start_type
  process_namelist_commandline_clm_start_type($opts, $nl_flags, $definition, $defaults, $nl);

}

#-------------------------------------------------------------------------------

sub process_namelist_commandline_options {
  # First process the commandline args that provide specific namelist values.
  #
  # First get the command-line specified overall values or their defaults
  # Obtain default values for the following build-namelist input arguments
  # : res, mask, ssp_rcp, sim_year, sim_year_range, and clm_accelerated_spinup.

  my ($opts, $nl_flags, $definition, $defaults, $nl, $physv) = @_;

  setup_cmdl_chk_res($opts, $defaults);
  setup_cmdl_resolution($opts, $nl_flags, $definition, $defaults);
  setup_cmdl_mask($opts, $nl_flags, $definition, $defaults, $nl);
  setup_cmdl_configuration_and_structure($opts, $nl_flags, $definition, $defaults, $nl);
  setup_cmdl_bgc($opts, $nl_flags, $definition, $defaults, $nl);
  setup_cmdl_fire_light_res($opts, $nl_flags, $definition, $defaults, $nl);
  setup_cmdl_spinup($opts, $nl_flags, $definition, $defaults, $nl);
  setup_cmdl_crop($opts, $nl_flags, $definition, $defaults, $nl);
  setup_cmdl_maxpft($opts, $nl_flags, $definition, $defaults, $nl);
  setup_cmdl_glc_nec($opts, $nl_flags, $definition, $defaults, $nl);
  setup_cmdl_ssp_rcp($opts, $nl_flags, $definition, $defaults, $nl);
  setup_cmdl_simulation_year($opts, $nl_flags, $definition, $defaults, $nl);
  setup_cmdl_dynamic_vegetation($opts, $nl_flags, $definition, $defaults, $nl);
  setup_cmdl_fates_mode($opts, $nl_flags, $definition, $defaults, $nl);
  setup_cmdl_vichydro($opts, $nl_flags, $definition, $defaults, $nl);
  setup_cmdl_run_type($opts, $nl_flags, $definition, $defaults, $nl);
  setup_cmdl_output_reals($opts, $nl_flags, $definition, $defaults, $nl);
  setup_logic_lnd_tuning($opts, $nl_flags, $definition, $defaults, $nl, $physv);
}

#-------------------------------------------------------------------------------

sub setup_cmdl_chk_res {
  my ($opts, $defaults) = @_;

  my $var = "chk_res";
  if ( ! defined($opts->{$var}) ) {
    $opts->{$var} = $defaults->get_value($var);
  }
}

sub setup_cmdl_resolution {
  my ($opts, $nl_flags, $definition, $defaults) = @_;

  my $var = "res";
  my $val;

  if ( $opts->{$var} ne "default" ) {
    $val = $opts->{$var};
  } else {
    $val= $defaults->get_value($var);
  }

  $nl_flags->{'res'} = $val;
  $log->verbose_message("CLM atm resolution is $nl_flags->{'res'}");
  $opts->{$var} = $val;
  if ( $opts->{'chk_res'} ) {
    $val = &quote_string( $nl_flags->{'res'} );
    if (  ! $definition->is_valid_value( $var, $val ) ) {
      my @valid_values   = $definition->get_valid_values( $var );
      if ( ! defined($opts->{'clm_usr_name'}) || $nl_flags->{'res'} ne $opts->{'clm_usr_name'} ) {
        $log->fatal_error("$var has a value ($val) that is NOT valid. Valid values are: @valid_values");
      }
    }
  }
}

#-------------------------------------------------------------------------------

sub setup_cmdl_mask {
  my ($opts, $nl_flags, $definition, $defaults, $nl) = @_;

  my $var = "mask";
  my $val;

  if ( $opts->{$var} ne "default" ) {
    $val = $opts->{$var};
  } else {
    my %tmp = ( 'hgrid'=>$nl_flags->{'res'} );
    $val = $defaults->get_value($var, \%tmp );
  }

  $nl_flags->{'mask'} = $val;
  $opts->{'mask'} = $nl_flags->{'mask'};
  if ( $opts->{'chk_res'} ) {
    $val = &quote_string( $val );
    my $group = $definition->get_group_name($var);
    $nl->set_variable_value($group, $var, $val);
    if (  ! $definition->is_valid_value( $var, $val ) ) {
      my @valid_values   = $definition->get_valid_values( $var );
      $log->fatal_error("$var has a value ($val) that is NOT valid. Valid values are: @valid_values");
    }
  }
  $log->verbose_message("CLM land mask is $nl_flags->{'mask'}");
}

#-------------------------------------------------------------------------------
sub setup_cmdl_fates_mode {
  #
  # call this at least after crop check is called
  #
  my ($opts, $nl_flags, $definition, $defaults, $nl) = @_;

  my $val;
  my $var = "bgc_mode";

  if ( $nl_flags->{'crop'} eq "on" ) {
    if ( $nl_flags->{$var} eq "fates" ) {
       # FATES should not be used with crop
       $log->fatal_error("** Cannot turn fates mode on with crop." );
    }
  } elsif ($nl_flags->{"bgc_mode"} eq "fates" && ! &value_is_true($nl_flags->{"use_fates"}) ) {
    $log->fatal_error("DEV_ERROR: internal logic error: bgc_mode = fates and use_fates = false.");

  } else {

    $var = "use_fates";
    if ( &value_is_true($nl_flags->{$var}) ) {
      # This section is a place-holder to test for modules that are not allowed with ED
      # the defaults which are set in the logic section of the namelist builder will
      # automatically set these correctly (well that is the assumption), but here we
      # want to set a catch to fail and warn users if they explicitly set incompatible user namelist
      # options

#      my $var = "use_somevar";
#      $val = $nl_flags->{$var};
#      if ( defined($nl->get_value($var))  ) {
#	  if ( &value_is_true($nl->get_value($var)) ) {
#	      $log->fatal_error("$var was set to .true., which is incompatible when -bgc fates option is used.");
#	  }
#      }


      # The following variables may be set by the user and are compatible with use_fates
      # no need to set defaults, covered in a different routine
      my @list  = (  "use_vertsoilc", "use_century_decomp", "use_lch4" );
      foreach my $var ( @list ) {
	  if ( defined($nl->get_value($var))  ) {
	      $nl_flags->{$var} = $nl->get_value($var);
	      $val = $nl_flags->{$var};
	      my $group = $definition->get_group_name($var);
	      $nl->set_variable_value($group, $var, $val);
	      if (  ! $definition->is_valid_value( $var, $val ) ) {
		  my @valid_values   = $definition->get_valid_values( $var );
		  $log->fatal_error("$var has a value ($val) that is NOT valid. Valid values are: @valid_values");
	      }
	  }
      }
    } else {
       # dis-allow fates specific namelist items with non-fates runs
	my @list  = (  "fates_spitfire_mode", "use_fates_planthydro", "use_fates_ed_st3", "use_fates_ed_prescribed_phys",
		       "use_fates_cohort_age_tracking", 
                      "use_fates_inventory_init","use_fates_fixed_biogeog", "fates_inventory_ctrl_filename","use_fates_logging","fates_parteh_mode" );
       foreach my $var ( @list ) {
          if ( defined($nl->get_value($var)) ) {
              $log->fatal_error("$var is being set, but can ONLY be set when -bgc fates option is used.\n");
          }
       }
    }
  }
}

#-------------------------------------------------------------------------------
sub setup_cmdl_configuration_and_structure {
   # Error-check and set the 'configuration' and 'structure' namelist flags

   my ($opts, $nl_flags, $definition, $defaults, $nl) = @_;

   my $val;

   my $var = "configuration";
   $val = $opts->{$var};
   if (defined($val) && ($val eq "clm" || $val eq "nwp")) {
      $nl_flags->{$var} = $val;
   } else {
      $log->fatal_error("$var has a value (".$val.") that is NOT valid. Valid values are: clm, nwp.");
   }

   $var = "structure";
   $val = $opts->{$var};
   if (defined($val) && ($val eq "standard" || $val eq "fast")) {
      $nl_flags->{$var} = $val;
   } else {
      $log->fatal_error("$var has a value (".$val.") that is NOT valid. Valid values are: standard, fast.");
   }
}

#-------------------------------------------------------------------------------
sub setup_cmdl_bgc {
  # BGC - alias for group of biogeochemistry related use_XXX namelists

  my ($opts, $nl_flags, $definition, $defaults, $nl) = @_;

  my $val;
  my $var = "bgc";

  $val = $opts->{$var};
  $nl_flags->{'bgc_mode'} = $val;

  my $var = "bgc_mode";
  if ( $nl_flags->{$var} eq "default" ) {
     $nl_flags->{$var} = $defaults->get_value($var);
  }
  my $group = $definition->get_group_name($var);
  $nl->set_variable_value($group, $var, quote_string( $nl_flags->{$var} ) );
  if (  ! $definition->is_valid_value( $var, quote_string( $nl_flags->{$var}) ) ) {
     my @valid_values   = $definition->get_valid_values( $var );
     $log->fatal_error("$var has a value (".$nl_flags->{$var}.") that is NOT valid. Valid values are: @valid_values");
  }
  $log->verbose_message("Using $nl_flags->{$var} for bgc.");

  # now set the actual name list variables based on the bgc alias
  if ($nl_flags->{$var} eq "cn" ) {
     $nl_flags->{'use_cn'} = ".true.";
     $nl_flags->{'use_fates'} = ".false.";
  } elsif ($nl_flags->{$var} eq "bgc" ) {
     $nl_flags->{'use_cn'} = ".true.";
     $nl_flags->{'use_fates'} = ".false.";
  } elsif ($nl_flags->{$var} eq "fates" ) {
     $nl_flags->{'use_cn'} = ".false.";
     $nl_flags->{'use_fates'} = ".true.";
  } else {
     $nl_flags->{'use_cn'} = ".false.";
     $nl_flags->{'use_fates'} = ".false.";
  }
  if ( defined($nl->get_value("use_cn")) && ($nl_flags->{'use_cn'} ne $nl->get_value("use_cn")) ) {
     $log->fatal_error("The namelist variable use_cn is inconsistent with the -bgc option");
  }
  if ( defined($nl->get_value("use_fates")) && ($nl_flags->{'use_fates'} ne $nl->get_value("use_fates")) ) {
     $log->fatal_error("The namelist variable use_fates is inconsistent with the -bgc option");
  }

  {
     # If the variable has already been set use it, if not set to the value defined by the bgc_mode
     my @list  = (  "use_lch4", "use_nitrif_denitrif", "use_vertsoilc", "use_century_decomp" );
     my $ndiff = 0;
     my %settings = ( 'bgc_mode'=>$nl_flags->{'bgc_mode'} );
     foreach my $var ( @list ) {
        my $default_setting = $defaults->get_value($var, \%settings );
        if ( ! defined($nl->get_value($var))  ) {
           $nl_flags->{$var} = $default_setting;
        } else {
           if ( $nl->get_value($var) ne $default_setting ) {
              $ndiff += 1;
           }
           $nl_flags->{$var} = $nl->get_value($var);
        }
        $val = $nl_flags->{$var};
        my $group = $definition->get_group_name($var);
        $nl->set_variable_value($group, $var, $val);
        if (  ! $definition->is_valid_value( $var, $val ) ) {
           my @valid_values   = $definition->get_valid_values( $var );
           $log->fatal_error("$var has a value ($val) that is NOT valid. Valid values are: @valid_values");
        }
     }
     # If all the variables are different report it as an error
     if ( $ndiff == ($#list + 1) ) {
        $log->fatal_error("You are contradicting the -bgc setting with the namelist variables: @list" );
     }
  }

  # Now set use_cn and use_fates
  foreach $var ( "use_cn", "use_fates" ) {
     $val = $nl_flags->{$var};
     $group = $definition->get_group_name($var);
     $nl->set_variable_value($group, $var, $val);
     if (  ! $definition->is_valid_value( $var, $val ) ) {
        my @valid_values   = $definition->get_valid_values( $var );
        $log->fatal_error("$var has a value ($val) that is NOT valid. Valid values are: @valid_values");
     }
  }

  my $var = "use_fun";
  if ( ! defined($nl->get_value($var)) ) {
     add_default($opts, $nl_flags->{'inputdata_rootdir'}, $definition, $defaults, $nl, $var,
                 'phys'=>$nl_flags->{'phys'}, 'use_cn'=>$nl_flags->{'use_cn'},
                 'use_nitrif_denitrif'=>$nl_flags->{'use_nitrif_denitrif'} );
  }
  if ( (! &value_is_true($nl_flags->{'use_nitrif_denitrif'}) ) && &value_is_true($nl->get_value('use_fun')) ) {
     $log->fatal_error("When FUN is on, use_nitrif_denitrif MUST also be on!");
  }
} # end bgc


#-------------------------------------------------------------------------------
sub setup_cmdl_fire_light_res {
  # light_res - alias for lightning resolution

  my ($opts, $nl_flags, $definition, $defaults, $nl) = @_;

  my $var = "light_res";
  my $val = $opts->{$var};
  if ( $val eq "default" ) {
     add_default($opts, $nl_flags->{'inputdata_rootdir'}, $definition, $defaults, $nl, $var,
                 'phys'=>$nl_flags->{'phys'}, 'use_cn'=>$nl_flags->{'use_cn'},
                 'fates_spitfire_mode'=>$nl->get_value('fates_spitfire_mode'), 
                 'use_fates'=>$nl_flags->{'use_fates'}, fire_method=>$nl->get_value('fire_method') );
     $val              = remove_leading_and_trailing_quotes( $nl->get_value($var) );
     $nl_flags->{$var} = $val;
  } else {
     my $fire_method = remove_leading_and_trailing_quotes( $nl->get_value('fire_method') );
     if ( defined($fire_method) && $val ne "none" ) {
        if ( $fire_method eq "nofire" ) {
           $log->fatal_error("-$var option used with fire_method='nofire'. -$var can ONLY be used without the nofire option");
         }
       }
       my $stream_fldfilename_lightng = remove_leading_and_trailing_quotes( $nl->get_value('stream_fldfilename_lightng') );
       if ( defined($stream_fldfilename_lightng) && $val ne "none" ) {
          $log->fatal_error("-$var option used while also explicitly setting stream_fldfilename_lightng filename which is a contradiction. Use one or the other not both.");
       }
       if ( ! &value_is_true($nl->get_value('use_cn')) ) {
          $log->fatal_error("-$var option used CN is NOT on. -$var can only be used when CN is on (with bgc: cn or bgc)");
       }
       if ( &value_is_true($nl->get_value('use_cn')) && $val eq "none" ) {
          $log->fatal_error("-$var option is set to none, but CN is on (with bgc: cn or bgc) which is a contradiction");
       }
       $nl_flags->{$var} = $val;
    }
    my $group = $definition->get_group_name($var);
    $nl->set_variable_value($group, $var, quote_string($nl_flags->{$var}) );
    if (  ! $definition->is_valid_value( $var, $nl_flags->{$var}, 'noquotes'=>1 ) ) {
      my @valid_values   = $definition->get_valid_values( $var );
      $log->fatal_error("$var has a value (".$nl_flags->{$var}.") that is NOT valid. Valid values are: @valid_values");
    }
    $log->verbose_message("Using $nl_flags->{$var} for $var.");
    #
    # Set flag if cn-fires are on or not
    #
    $var = "cnfireson";
    if ( &value_is_true($nl->get_value('use_cn')) ) {
       add_default($opts, $nl_flags->{'inputdata_rootdir'}, $definition, $defaults, $nl, 'fire_method');
    }
    my $fire_method = remove_leading_and_trailing_quotes( $nl->get_value('fire_method') );
    if ( defined($fire_method) && ! &value_is_true($nl_flags->{'use_cn'}) && ! &value_is_true($nl_flags->{'use_fates'}) ) {
       $log->fatal_error("fire_method is being set while use_cn and use_fates are both false.");
    }
    if ( defined($fire_method) && $fire_method eq "nofire" ) {
       $nl_flags->{$var} = ".false.";
#   } elsif ( &value_is_true($nl->get_value('use_cn')) || $nl_flags->{'fates_spitfire_mode'} > 1 ) {
    } elsif ( &value_is_true($nl->get_value('use_cn')) || &value_is_true($nl->get_value('use_fates')) ) {
       $nl_flags->{$var} = ".true.";
    } else {
       $nl_flags->{$var} = ".false.";
    }
  }

#-------------------------------------------------------------------------------

sub setup_cmdl_crop {
  my ($opts, $nl_flags, $definition, $defaults, $nl) = @_;

  $nl_flags->{'use_crop'} = ".false.";
  my $val;
  my $var = "crop";
  $val = $opts->{$var};
  $nl_flags->{'crop'} = $val;
  if ( $nl_flags->{'crop'} eq 1 ) {
     $nl_flags->{'use_crop'} = ".true.";
  }
  if ( defined($nl->get_value("use_crop")) && ($nl_flags->{'use_crop'} ne $nl->get_value("use_crop")) ) {
     $log->fatal_error("Namelist item use_crop contradicts the command-line option -crop, use the command line option");
  }
  if ( ($nl_flags->{'crop'} eq 1 ) && ($nl_flags->{'bgc_mode'} eq "sp") ) {
     $log->fatal_error("** Cannot turn crop mode on mode bgc=sp\n" .
                       "**\n" .
                       "** Set the bgc mode to 'cn' or 'bgc' by the following means from highest to lowest precedence:\n" .
                       "** * by the command-line options -bgc cn\n" .
                       "** * by a default configuration file, specified by -defaults");
  }

  $var = "use_crop";
  $val = ".false.";
  if ($nl_flags->{'crop'} eq 1) {
     $val = ".true.";
  }
  my $group = $definition->get_group_name($var);
  $nl->set_variable_value($group, $var, $val);
  if (  ! $definition->is_valid_value( $var, $val ) ) {
     my @valid_values   = $definition->get_valid_values( $var );
     $log->fatal_error("$var has a value ($val) that is NOT valid. Valid values are: @valid_values");
  }
}

#-------------------------------------------------------------------------------

sub setup_cmdl_maxpft {
  my ($opts, $nl_flags, $definition, $defaults, $nl) = @_;

  my $val;
  my $var = "maxpft";
  my %maxpatchpft;
  $maxpatchpft{'.true.'}   = 79;
  $maxpatchpft{'.false.'} = 17;
  if ( $opts->{$var} ne "default") {
     $val = $opts->{$var};
  } else {
     $val = $maxpatchpft{$nl_flags->{'use_crop'}};
  }
  $nl_flags->{'maxpft'} = $val;

}

#-------------------------------------------------------------------------------

sub setup_cmdl_glc_nec {
  my ($opts, $nl_flags, $definition, $defaults, $nl) = @_;

  my $val;
  my $var = "glc_nec";

  if ( $opts->{$var} ne "default" ) {
    $val = $opts->{$var};
  } else {
    $val = $defaults->get_value($var);
  }

  $nl_flags->{'glc_nec'} = $val;
  $opts->{'glc_nec'} = $val;
  my $group = $definition->get_group_name($var);
  $nl->set_variable_value($group, $var, $val);
  if (  ! $definition->is_valid_value( $var, $val ) ) {
    my @valid_values   = $definition->get_valid_values( $var );
    $log->fatal_error("$var has a value ($val) that is NOT valid. Valid values are: @valid_values");
  }
  $log->verbose_message("Glacier number of elevation classes is $val");
}

#-------------------------------------------------------------------------------

sub setup_cmdl_ssp_rcp {
  # shared socioeconmic pathway and representative concentration pathway combination
  my ($opts, $nl_flags, $definition, $defaults, $nl) = @_;

  my $val;
  my $var = "ssp_rcp";
  if ( $opts->{$var} ne "default" ) {
    $val = $opts->{$var};
  } else {
    $val = remove_leading_and_trailing_quotes( $defaults->get_value($var) );
  }
  $nl_flags->{'ssp_rcp'} = $val;
  $opts->{'ssp_rcp'} = $nl_flags->{'ssp_rcp'};
  my $group = $definition->get_group_name($var);
  $nl->set_variable_value($group, $var, quote_string($val) );
  if (  ! $definition->is_valid_value( $var, $val, 'noquotes'=>1 ) ) {
    my @valid_values   = $definition->get_valid_values( $var );
    $log->fatal_error("$var has a value ($val) that is NOT valid. Valid values are: @valid_values");
  }
  $log->verbose_message("CLM future scenario SSP-RCP combination is $nl_flags->{'ssp_rcp'}");
}

#-------------------------------------------------------------------------------

sub setup_cmdl_spinup {
  # BGC spinup mode controlled from "clm_accelerated_spinup" in build-namelist
  my ($opts, $nl_flags, $definition, $defaults, $nl) = @_;

  my $val;
  my $var;
  $nl_flags->{'spinup'} = undef;
  $var = "clm_accelerated_spinup";
  if ( $opts->{$var} ne "default" ) {
    $val = $opts->{$var};
  } else {
    $val = $defaults->get_value($var);
  }
  $nl_flags->{$var} = $val;
  my $group = $definition->get_group_name($var);
  $nl->set_variable_value($group, $var, quote_string($val) );
  if (  ! $definition->is_valid_value( $var, $val , 'noquotes' => 1) ) {
    my @valid_values   = $definition->get_valid_values( $var );
    $log->fatal_error("$var has an invalid value ($val). Valid values are: @valid_values");
  }
  $log->verbose_message("CLM accelerated spinup mode is $val");
  if ( &value_is_true($nl_flags->{'use_cn'}) ) {
    add_default($opts, $nl_flags->{'inputdata_rootdir'}, $definition,
                $defaults, $nl, "spinup_state", clm_accelerated_spinup=>$nl_flags->{$var},
                use_cn=>$nl_flags->{'use_cn'}, use_fates=>$nl_flags->{'use_fates'} );
    if ( $nl->get_value("spinup_state") ne 0 ) {
       $nl_flags->{'bgc_spinup'} = "on";
       if ( $nl_flags->{'clm_accelerated_spinup'} eq "off" ) {
          $log->fatal_error("spinup_state is accelerated, but clm_accelerated_spinup is off, change one or the other");
       }
    } else {
       $nl_flags->{'bgc_spinup'} = "off";
       $val = $defaults->get_value($var);
    }
  } else {
    if ( defined($nl->get_value("spinup_state")) ) {
       $log->fatal_error("spinup_state is accelerated (=1 or 2) which is for a BGC mode of CN or BGC," .
                         " but the BGC mode is Satellite Phenology, change one or the other");
    }
  }
  $nl_flags->{$var} = $val;
  my $group = $definition->get_group_name($var);
  $nl->set_variable_value($group, $var, quote_string($val) );
  if (  ! $definition->is_valid_value( $var, $val , 'noquotes' => 1) ) {
     my @valid_values   = $definition->get_valid_values( $var );
     $log->fatal_error("$var has an invalid value ($val). Valid values are: @valid_values");
  }
  if ( $nl_flags->{'bgc_spinup'} eq "on" && (not &value_is_true( $nl_flags->{'use_cn'} ))  && (not &value_is_true($nl_flags->{'use_fates'})) ) {
     $log->fatal_error("$var can not be '$nl_flags->{'bgc_spinup'}' if neither CN nor ED is turned on (use_cn=$nl_flags->{'use_cn'}, use_fates=$nl_flags->{'use_fates'}).");
  }
  if ( $nl->get_value("spinup_state") eq 0 && $nl_flags->{'bgc_spinup'} eq "on" ) {
     $log->fatal_error("Namelist spinup_state contradicts the command line option bgc_spinup" );
  }
  if ( $nl->get_value("spinup_state") eq 1 && $nl_flags->{'bgc_spinup'} eq "off" ) {
     $log->fatal_error("Namelist spinup_state contradicts the command line option bgc_spinup" );
  }

  $val = $nl_flags->{'bgc_spinup'};
  $log->verbose_message("CLM CN bgc_spinup mode is $val");
}

#-------------------------------------------------------------------------------

sub setup_cmdl_simulation_year {
  my ($opts, $nl_flags, $definition, $defaults, $nl) = @_;

  my $val;
  my $var = "sim_year";
  if ( $opts->{$var} ne "default" ) {
    $val = $opts->{$var};
  } else {
    $val = $defaults->get_value($var);
  }

  $nl_flags->{'sim_year_range'} = $defaults->get_value("sim_year_range");
  $nl_flags->{'sim_year'}       = &remove_leading_and_trailing_quotes($val);
  if ( $val =~ /([0-9]+)-([0-9]+)/ ) {
    $nl_flags->{'sim_year'}       = $1;
    $nl_flags->{'sim_year_range'} = $val;
  }
  $val = $nl_flags->{'sim_year'};
  my $group = $definition->get_group_name($var);
  $nl->set_variable_value($group, $var, "'$val'" );
  if (  ! $definition->is_valid_value( $var, $val, 'noquotes'=>1 ) ) {
    my @valid_values   = $definition->get_valid_values( $var );
    $log->fatal_error("$var of $val is NOT valid. Valid values are: @valid_values");
  }
  $nl->set_variable_value($group, $var, "'$val'" );
  $log->verbose_message("CLM sim_year is $nl_flags->{'sim_year'}");

  $var = "sim_year_range";
  $val = $nl_flags->{'sim_year_range'};
  if ( $val ne "constant" ) {
    $opts->{$var}   = $val;
    $group = $definition->get_group_name($var);
    $nl->set_variable_value($group, $var, $val );
    if (  ! $definition->is_valid_value( $var, $val, 'noquotes'=>1 ) ) {
      my @valid_values   = $definition->get_valid_values( $var );
      $log->fatal_error("$var of $val is NOT valid. Valid values are: @valid_values");
    }
    $val = "'".$defaults->get_value($var)."'";
    $nl->set_variable_value($group, $var, $val );
    $log->verbose_message("CLM sim_year_range is $nl_flags->{'sim_year_range'}");
  }
}

#-------------------------------------------------------------------------------

sub setup_cmdl_run_type {
  my ($opts, $nl_flags, $definition, $defaults, $nl) = @_;

  my $val;
  my $var = "clm_start_type";
  my $ic_date = $nl->get_value('start_ymd');
  my $st_year;
  if ( defined($ic_date) ) {
     $st_year = int( $ic_date / 10000);
  } else {
    $st_year = $nl_flags->{'sim_year'};
    $ic_date = $st_year *10000 + 101;
    my $date = 'start_ymd';
    my $group = $definition->get_group_name($date);
    $nl->set_variable_value($group, $date, $ic_date );
  }
  if (defined $opts->{$var}) {
    if ($opts->{$var} eq "default" ) {
      add_default($opts, $nl_flags->{'inputdata_rootdir'}, $definition, $defaults, $nl, $var, 
                  'use_cndv'=>$nl_flags->{'use_cndv'}, 'use_fates'=>$nl_flags->{'use_fates'},
                  'sim_year'=>$st_year, 'sim_year_range'=>$nl_flags->{'sim_year_range'}, 
                  'bgc_spinup'=>$nl_flags->{'bgc_spinup'} );
    } else {
      my $group = $definition->get_group_name($var);
      $nl->set_variable_value($group, $var, quote_string( $opts->{$var} ) );
    }
  } else {
    add_default($opts, $nl_flags->{'inputdata_rootdir'}, $definition, $defaults, $nl, $var, 
                  'use_cndv'=>$nl_flags->{'use_cndv'}, 'use_fates'=>$nl_flags->{'use_fates'},
                  'sim_year'=>$st_year );
  }
  $nl_flags->{'clm_start_type'} = $nl->get_value($var);
  $nl_flags->{'st_year'}        = $st_year;
}

#-------------------------------------------------------------------------------

sub setup_cmdl_dynamic_vegetation {
  my ($opts, $nl_flags, $definition, $defaults, $nl) = @_;

  my $val;
  my $var = "dynamic_vegetation";
  $val = $opts->{$var};
  $nl_flags->{'dynamic_vegetation'} = $val;
  if ( ($nl_flags->{'dynamic_vegetation'} eq 1 ) && ($nl_flags->{'bgc_mode'} eq "sp") ) {
     $log->fatal_error("** Cannot turn dynamic_vegetation mode on with bgc=sp.\n" .
                       "**\n" .
                       "** Set the bgc mode to 'cn' or 'bgc' by the following means from highest to lowest precedence:" .
                       "** * by the command-line options -bgc cn\n");
  }

  $var = "use_cndv";
  $nl_flags->{$var} = ".false.";
  if ($nl_flags->{'dynamic_vegetation'} eq 1) {
     $val = ".true.";
     $nl_flags->{$var} = $val;
  }
  if ( defined($nl->get_value($var)) && $nl->get_value($var) ne $val ) {
     $log->fatal_error("$var is inconsistent with the commandline setting of -dynamic_vegetation");
  }
  if ( &value_is_true($nl_flags->{$var}) ) {
     my $group = $definition->get_group_name($var);
     $nl->set_variable_value($group, $var, $val);
     if (  ! $definition->is_valid_value( $var, $val ) ) {
        my @valid_values   = $definition->get_valid_values( $var );
        $log->fatal_error("$var has a value ($val) that is NOT valid. Valid values are: @valid_values");
     }
     $log->warning("The use_cndv=T option is deprecated. We do NOT recommend using it." . 
                   " It's known to have issues and it's not calibrated.");
  }
}
#-------------------------------------------------------------------------------

sub setup_cmdl_output_reals {
  my ($opts, $nl_flags, $definition, $defaults, $nl) = @_;

  my $var = "output_reals_filename";
  my $file = $opts->{$var};
  if ( defined($file) ) {
     # Make sure can open file and if not die with an error
     my $fh = IO::File->new($file, '>') or $log->fatal_error("can't create real parameter filename: $file");
     $fh->close();
  }
}

#-------------------------------------------------------------------------------

sub setup_cmdl_vichydro {
  my ($opts, $nl_flags, $definition, $defaults, $nl) = @_;

  my $val;
  my $var = "vichydro";
  $val = $opts->{$var};
  $nl_flags->{'vichydro'} = $val;
  if ($nl_flags->{'vichydro'} eq 1) {
     $log->verbose_message("Using VIC hydrology for runoff calculations.");
  }

  $var = "use_vichydro";
  $val = $nl->get_value($var);
  if ($nl_flags->{'vichydro'} eq 1) {
     my $group = $definition->get_group_name($var);
     my $set = ".true.";
     if ( defined($val) && $set ne $val ) {
        $log->fatal_error("$var contradicts the command-line -vichydro option" );
     }
     $nl->set_variable_value($group, $var, $set);
     if ( ! $definition->is_valid_value($var, $val) ) {
        my @valid_values   = $definition->get_valid_values( $var );
        $log->fatal_error("$var has a value ($val) that is NOT valid. Valid values are: @valid_values");
     }
  }
}


#-------------------------------------------------------------------------------

sub process_namelist_commandline_namelist {
  # Process the commandline '-namelist' arg.
  my ($opts, $definition, $nl, $envxml_ref) = @_;

  if (defined $opts->{'namelist'}) {
    # Parse commandline namelist
    my $nl_arg = Build::Namelist->new($opts->{'namelist'});

    # Validate input namelist -- trap exceptions
    my $nl_arg_valid;
    eval { $nl_arg_valid = $definition->validate($nl_arg); };
    if ($@) {
      $log->fatal_error("Invalid namelist variable in commandline arg '-namelist'.\n $@");
    }
    # Go through all variables and expand any XML env settings in them
    expand_xml_variables_in_namelist( $nl_arg_valid, $envxml_ref );

    # Merge input values into namelist.  Previously specified values have higher precedence
    # and are not overwritten.
    $nl->merge_nl($nl_arg_valid);
  }
}

#-------------------------------------------------------------------------------

sub process_namelist_commandline_infile {
  # Process the commandline '-infile' arg.
  my ($opts, $definition, $nl, $envxml_ref) = @_;

  if (defined $opts->{'infile'}) {
    my @infiles = split( /,/, $opts->{'infile'} );
    foreach my $infile ( @infiles ) {
      # Make sure a valid file was found
      if (    -f "$infile" ) {
        # Otherwise abort as a valid file doesn't exist
      } else {
        $log->fatal_error("input namelist file does NOT exist $infile.\n $@");
      }
      # Parse namelist input from the next file
      my $nl_infile = Build::Namelist->new($infile);

      # Validate input namelist -- trap exceptions
      my $nl_infile_valid;
      eval { $nl_infile_valid = $definition->validate($nl_infile); };
      if ($@) {
        $log->fatal_error("Invalid namelist variable in '-infile' $infile.\n $@");
      }
      # Go through all variables and expand any XML env settings in them
      expand_xml_variables_in_namelist( $nl_infile_valid, $envxml_ref );

      # Merge input values into namelist.  Previously specified values have higher precedence
      # and are not overwritten.
      $nl->merge_nl($nl_infile_valid);
    }
  }
}

#-------------------------------------------------------------------------------

sub process_namelist_commandline_clm_usr_name {
  # Process the -clm_usr_name argument
  my ($opts, $nl_flags, $definition, $defaults, $nl, $cfg, $envxml_ref) = @_;

  if (defined $opts->{'clm_usr_name'}) {
    # The user files definition is contained in an xml file with the same format as the defaults file.

    # The one difference is that variables are expanded.
    # Create a new NamelistDefaults object.
    my $nl_defaults_file = "$nl_flags->{'cfgdir'}/namelist_files/namelist_defaults_usr_files.xml";
    my $uf_defaults = Build::NamelistDefaults->new("$nl_defaults_file", $cfg );
    # Loop over the variables specified in the user files
    # Add each one to the namelist.
    my @vars = $uf_defaults->get_variable_names();
    my %settings;
    $settings{'mask'}           = $nl_flags->{'mask'};
    $settings{'sim_year'}       = $nl_flags->{'sim_year'};
    $settings{'ssp_rcp'}        = $nl_flags->{'ssp_rcp'};
    $settings{'sim_year_range'} = $nl_flags->{'sim_year_range'};
    $settings{'clm_accelerated_spinup'} = $nl_flags->{'clm_accelerated_spinup'};
    $settings{'clm_usr_name'}   = $opts->{'clm_usr_name'};

    if ( $nl_flags->{'inputdata_rootdir'} eq "\$DIN_LOC_ROOT" ) {
      $settings{'csmdata'}     = $ENV{'DIN_LOC_ROOT'};
    } else {
      $settings{'csmdata'}     = $nl_flags->{'inputdata_rootdir'};
    }

    my $nvars = 0;
    my $nl_usrfile = Build::Namelist->new();
    foreach my $var (@vars) {
      my $val = $uf_defaults->get_usr_file($var, $definition, \%settings);

      if ($val) {
        $log->message("adding clm user file defaults for var $var with val $val");
        add_default($opts, $nl_flags->{'inputdata_rootdir'}, $definition, $defaults, $nl_usrfile, $var, 'val'=>$val);
        $nvars++;
      }
    }
    # Go through all variables and expand any XML env settings in them
    expand_xml_variables_in_namelist( $nl_usrfile, $envxml_ref );
    # Merge input values into namelist.  Previously specified values have higher precedence
    # and are not overwritten.
    $nl->merge_nl($nl_usrfile);
  }
}

#-------------------------------------------------------------------------------

sub process_namelist_commandline_use_case {
  # Now process the -use_case arg.
  my ($opts, $nl_flags, $definition, $defaults, $nl, $cfg, $envxml_ref) = @_;

  if (defined $opts->{'use_case'}) {

    # The use case definition is contained in an xml file with the same format as the defaults file.
    # Create a new NamelistDefaults object.
    my $uc_defaults = Build::NamelistDefaults->new("$opts->{'use_case_dir'}/$opts->{'use_case'}.xml", $cfg);

    my %settings;
    $settings{'res'}            = $nl_flags->{'res'};
    $settings{'ssp_rcp'}        = $nl_flags->{'ssp_rcp'};
    $settings{'mask'}           = $nl_flags->{'mask'};
    $settings{'sim_year'}       = $nl_flags->{'sim_year'};
    $settings{'sim_year_range'} = $nl_flags->{'sim_year_range'};
    $settings{'phys'}           = $nl_flags->{'phys'};
    $settings{'lnd_tuning_mode'}= $nl_flags->{'lnd_tuning_mode'};
    $settings{'use_cn'}      = $nl_flags->{'use_cn'};
    $settings{'use_cndv'}    = $nl_flags->{'use_cndv'};
    $settings{'use_crop'}    = $nl_flags->{'use_crop'};
    $settings{'cnfireson'}   = $nl_flags->{'cnfireson'};

    # Loop over the variables specified in the use case.
    # Add each one to the namelist.
    my @vars = $uc_defaults->get_variable_names();
    my $nl_usecase = Build::Namelist->new();
    foreach my $var (@vars) {
      my $val = $uc_defaults->get_value($var, \%settings );

      if ( defined($val) ) {
        $log->verbose_message("CLM adding use_case $opts->{'use_case'} defaults for var '$var' with val '$val'");

        add_default($opts,  $nl_flags->{'inputdata_rootdir'}, $definition, $defaults, $nl_usecase, $var, 'val'=>$val);
      }
    }
    # Go through all variables and expand any XML env settings in them
    expand_xml_variables_in_namelist( $nl_usecase, $envxml_ref );

    # Merge input values into namelist.  Previously specified values have higher precedence
    # and are not overwritten.
    $nl->merge_nl($nl_usecase);
  }
}

#-------------------------------------------------------------------------------

sub process_namelist_commandline_clm_start_type {
  # Set the start_type according to the command line clm_start_type option

  my ($opts, $nl_flags, $definition, $defaults, $nl) = @_;

  # Run type for driver namelist - note that arb_ic implies that the run is startup
  my $var = "start_type";
  if ($nl_flags->{'clm_start_type'} eq "'cold'" || $nl_flags->{'clm_start_type'} eq "'arb_ic'") {
    # Add default is used here, but the value is explicitly set
    add_default($opts, $nl_flags->{'inputdata_rootdir'}, $definition, $defaults, $nl, $var, 'val'=>'startup'   );
  } else {
    # Add default is used here, but the value is explicitly set
    add_default($opts, $nl_flags->{'inputdata_rootdir'}, $definition, $defaults, $nl, $var, 'val'=>$nl_flags->{'clm_start_type'} );
  }
}

#-------------------------------------------------------------------------------

sub process_namelist_inline_logic {
  # Use the namelist default object to add default values for required
  # namelist variables that have not been previously set.
  my ($opts, $nl_flags, $definition, $defaults, $nl, $envxml_ref, $physv) = @_;


  ##############################
  # namelist group: clm_inparm #
  ##############################
  setup_logic_site_specific($opts, $nl_flags, $definition, $defaults, $nl);
  setup_logic_lnd_frac($opts, $nl_flags, $definition, $defaults, $nl, $envxml_ref);
  setup_logic_co2_type($opts, $nl_flags, $definition, $defaults, $nl);
  setup_logic_irrigate($opts, $nl_flags, $definition, $defaults, $nl);
  setup_logic_start_type($opts, $nl_flags, $nl);
  setup_logic_decomp_performance($opts,  $nl_flags, $definition, $defaults, $nl);
  setup_logic_snow($opts, $nl_flags, $definition, $defaults, $nl);
  setup_logic_glacier($opts, $nl_flags, $definition, $defaults, $nl,  $envxml_ref);
  setup_logic_dynamic_plant_nitrogen_alloc($opts, $nl_flags, $definition, $defaults, $nl, $physv);
  setup_logic_luna($opts, $nl_flags, $definition, $defaults, $nl, $physv);
  setup_logic_hillslope($opts, $nl_flags, $definition, $defaults, $nl);
  setup_logic_hydrstress($opts,  $nl_flags, $definition, $defaults, $nl);
  setup_logic_dynamic_roots($opts,  $nl_flags, $definition, $defaults, $nl, $physv);
  setup_logic_params_file($opts,  $nl_flags, $definition, $defaults, $nl);
  setup_logic_create_crop_landunit($opts,  $nl_flags, $definition, $defaults, $nl);
  setup_logic_subgrid($opts,  $nl_flags, $definition, $defaults, $nl);
  setup_logic_fertilizer($opts,  $nl_flags, $definition, $defaults, $nl);
  setup_logic_grainproduct($opts,  $nl_flags, $definition, $defaults, $nl, $physv);
  setup_logic_soilstate($opts,  $nl_flags, $definition, $defaults, $nl);
  setup_logic_demand($opts, $nl_flags, $definition, $defaults, $nl);
  setup_logic_surface_dataset($opts,  $nl_flags, $definition, $defaults, $nl);
  if ( remove_leading_and_trailing_quotes($nl_flags->{'clm_start_type'}) ne "branch" ) {
    setup_logic_initial_conditions($opts, $nl_flags, $definition, $defaults, $nl, $physv);
  }
  setup_logic_dynamic_subgrid($opts,  $nl_flags, $definition, $defaults, $nl);
  setup_logic_spinup($opts,  $nl_flags, $definition, $defaults, $nl);
  setup_logic_supplemental_nitrogen($opts, $nl_flags, $definition, $defaults, $nl);
  setup_logic_snowpack($opts,  $nl_flags, $definition, $defaults, $nl);
  setup_logic_fates($opts,  $nl_flags, $definition, $defaults, $nl);
  setup_logic_misc($opts, $nl_flags, $definition, $defaults, $nl);

  #########################################
  # namelist group: atm2lnd_inparm
  #########################################
  setup_logic_atm_forcing($opts,  $nl_flags, $definition, $defaults, $nl);

  #########################################
  # namelist group: lnd2atm_inparm
  #########################################
  setup_logic_lnd2atm($opts,  $nl_flags, $definition, $defaults, $nl);

  #########################################
  # namelist group: clm_humanindex_inparm #
  #########################################
  setup_logic_humanindex($opts,  $nl_flags, $definition, $defaults, $nl);

  #################################
  # namelist group: cnfire_inparm #
  #################################
  setup_logic_cnfire($opts,  $nl_flags, $definition, $defaults, $nl);

  ######################################
  # namelist group: cnprecision_inparm #
  ######################################
  setup_logic_cnprec($opts,  $nl_flags, $definition, $defaults, $nl);

  ###############################
  # namelist group: clmu_inparm #
  ###############################
  setup_logic_urban($opts,  $nl_flags, $definition, $defaults, $nl);

  ###############################
  # namelist group: crop        #
  ###############################
  setup_logic_crop($opts,  $nl_flags, $definition, $defaults, $nl);

  ###############################
  # namelist group: ch4par_in   #
  ###############################
  setup_logic_methane($opts, $nl_flags, $definition, $defaults, $nl);
  setup_logic_c_isotope($opts, $nl_flags, $definition, $defaults, $nl);

  ###############################
  # namelist group: ndepdyn_nml #
  ###############################
  setup_logic_nitrogen_deposition($opts,  $nl_flags, $definition, $defaults, $nl);

  ##################################
  # namelist group: cnmresp_inparm #
  ##################################
  setup_logic_cnmresp($opts,  $nl_flags, $definition, $defaults, $nl);

  #################################
  # namelist group: nitrif_inparm #
  #################################
  setup_logic_nitrif_params( $nl_flags, $definition, $defaults, $nl );

  #############################################
  # namelist group: mineral_nitrogen_dynamics #
  #############################################
  setup_logic_mineral_nitrogen_dynamics( $opts, $nl_flags, $definition, $defaults, $nl );

  ####################################
  # namelist group: photosyns_inparm #
  ####################################
  setup_logic_photosyns($opts,  $nl_flags, $definition, $defaults, $nl);

  #################################
  # namelist group: popd_streams  #
  #################################
  setup_logic_popd_streams($opts,  $nl_flags, $definition, $defaults, $nl);

  ####################################
  # namelist group: urbantv_streams  #
  ####################################
  setup_logic_urbantv_streams($opts,  $nl_flags, $definition, $defaults, $nl);

  ##################################
  # namelist group: light_streams  #
  ##################################
  setup_logic_lightning_streams($opts,  $nl_flags, $definition, $defaults, $nl);

  #################################
  # namelist group: drydep_inparm #
  #################################
  setup_logic_dry_deposition($opts, $nl_flags, $definition, $defaults, $nl);

  #################################
  # namelist group: fire_emis_nl  #
  #################################
  setup_logic_fire_emis($opts, $nl_flags, $definition, $defaults, $nl);

  #################################
  # namelist group: megan_emis_nl #
  #################################
  setup_logic_megan($opts, $nl_flags, $definition, $defaults, $nl);

  ##################################
  # namelist group: lai_streams  #
  ##################################
  setup_logic_lai_streams($opts,  $nl_flags, $definition, $defaults, $nl);

  ##########################################
  # namelist group: soil_moisture_streams  #
  ##########################################
  setup_logic_soilm_streams($opts,  $nl_flags, $definition, $defaults, $nl, $physv);

  ##################################
  # namelist group: bgc_shared
  ##################################
  setup_logic_bgc_shared($opts,  $nl_flags, $definition, $defaults, $nl, $physv);

  #############################################
  # namelist group: soilwater_movement_inparm #
  #############################################
  setup_logic_soilwater_movement($opts,  $nl_flags, $definition, $defaults, $nl);

  #############################################
  # namelist group: rooting_profile_inparm    #
  #############################################
  setup_logic_rooting_profile($opts,  $nl_flags, $definition, $defaults, $nl);

  #############################################
  # namelist group: friction_velocity         #
  #############################################
  setup_logic_friction_vel($opts,  $nl_flags, $definition, $defaults, $nl);

  ################################################
  # namelist group: century_soilbgcdecompcascade #
  ################################################
  setup_logic_century_soilbgcdecompcascade($opts,  $nl_flags, $definition, $defaults, $nl);

  #############################
  # namelist group: cngeneral #
  #############################
  setup_logic_cngeneral($opts,  $nl_flags, $definition, $defaults, $nl);
  ####################################
  # namelist group: cnvegcarbonstate #
  ####################################
  setup_logic_cnvegcarbonstate($opts,  $nl_flags, $definition, $defaults, $nl);

  #############################################
  # namelist group: soil_resis_inparm #
  #############################################
  setup_logic_soil_resis($opts,  $nl_flags, $definition, $defaults, $nl);

  #############################################
  # namelist group: canopyfluxes_inparm #
  #############################################
  setup_logic_canopyfluxes($opts,  $nl_flags, $definition, $defaults, $nl);

  #############################################
  # namelist group: canopyhydrology_inparm #
  #############################################
  setup_logic_canopyhydrology($opts,  $nl_flags, $definition, $defaults, $nl);

  #####################################
  # namelist group: clm_canopy_inparm #
  #####################################
  setup_logic_canopy($opts,  $nl_flags, $definition, $defaults, $nl);

  ########################################
  # namelist group: soilhydrology_inparm #
  ########################################
  setup_logic_hydrology_params($opts,  $nl_flags, $definition, $defaults, $nl);

  #####################################
  # namelist group: irrigation_inparm #
  #####################################
  setup_logic_irrigation_parameters($opts,  $nl_flags, $definition, $defaults, $nl);

  ########################################
  # namelist group: surfacealbedo_inparm #
  ########################################
  setup_logic_surfacealbedo($opts, $nl_flags, $definition, $defaults, $nl);

  ########################################
  # namelist group: water_tracers_inparm #
  ########################################
  setup_logic_water_tracers($opts, $nl_flags, $definition, $defaults, $nl);

  #######################################################################
  # namelist groups: clm_hydrology1_inparm and clm_soilhydrology_inparm #
  #######################################################################
  setup_logic_hydrology_switches($opts, $nl_flags, $definition, $defaults, $nl);

  #######################################################################
  # namelist group: scf_swenson_lawrence_2012_inparm                    #
  #######################################################################
  setup_logic_scf_SwensonLawrence2012($opts, $nl_flags, $definition, $defaults, $nl);

  #########################################
  # namelist group: clm_initinterp_inparm #
  #########################################
  setup_logic_initinterp($opts, $nl_flags, $definition, $defaults, $nl);
}

#-------------------------------------------------------------------------------

sub setup_logic_site_specific {
  # site specific requirements
  my ($opts, $nl_flags, $definition, $defaults, $nl, $physv) = @_;

  # res check prevents polluting the namelist with an unnecessary
  # false variable for every run
  if ($nl_flags->{'res'} eq "1x1_vancouverCAN") {
     my $var = "use_vancouver";
     my $val = ".true.";
     my $group = $definition->get_group_name($var);
     $nl->set_variable_value($group, $var, $val);
  }

  # res check prevents polluting the namelist with an unnecessary
  # false variable for every run
  if ($nl_flags->{'res'} eq "1x1_mexicocityMEX") {
     my $var = "use_mexicocity";
     my $val = ".true.";
     my $group = $definition->get_group_name($var);
     $nl->set_variable_value($group, $var, $val);
  }

  if ($nl_flags->{'res'} eq "1x1_smallvilleIA") {
    if (! &value_is_true($nl_flags->{'use_cn'}) || ! &value_is_true($nl_flags->{'use_crop'})) {
      $log->fatal_error("1x1_smallvilleIA grids must use a compset with CN and CROP turned on.");
    }
  }

  if ($nl_flags->{'res'} eq "1x1_numaIA") {
    if (! &value_is_true($nl_flags->{'use_cn'}) || ! &value_is_true($nl_flags->{'use_crop'})) {
      $log->fatal_error("1x1_numaIA grids must use a compset with CN and CROP turned on.");
    }
  }
  #  Set compname
  add_default($opts,  $nl_flags->{'inputdata_rootdir'}, $definition, $defaults, $nl, 'compname',
              'phys'=>$nl_flags->{'phys'} );
}

#-------------------------------------------------------------------------------

sub setup_logic_lnd_tuning {

  my ($opts, $nl_flags, $definition, $defaults, $nl, $physv) = @_;

  my $var    = "lnd_tuning_mode";
  if ( $opts->{$var} eq "default" ) {
     my %settings;
     $settings{'phys'} = $nl_flags->{'phys'};
     $nl_flags->{$var} = $defaults->get_value($var, \%settings );
  } else {
     $nl_flags->{$var} = $opts->{$var};
  }
  my $group = $definition->get_group_name($var);
  $nl->set_variable_value($group, $var, quote_string( $nl_flags->{$var} ) );
  if (  ! $definition->is_valid_value( $var, quote_string( $nl_flags->{$var}) ) ) {
    my @valid_values   = $definition->get_valid_values( $var );
    $log->fatal_error("$var has a value (".$nl_flags->{$var}.") that is NOT valid. Valid values are: @valid_values");
  }
  $log->verbose_message("Using $nl_flags->{$var} for lnd_tuning_mode");
  my $phys = $physv->as_string();
  if ( $nl_flags->{$var} !~ /^${phys}_/ ) {
     $log->fatal_error("First part of lnd_tuning_mode MUST match the CLM version you are using.");
  }
}


#-------------------------------------------------------------------------------

sub setup_logic_lnd_frac {

  my ($opts, $nl_flags, $definition, $defaults, $nl, $envxml_ref) = @_;

  my $var = "lnd_frac";
  if ( defined($opts->{$var}) ) {
    if ( defined($nl->get_value('fatmlndfrc')) ) {
      $log->fatal_error("Can NOT set both -lnd_frac option (set via LND_DOMAIN_PATH/LND_DOMAIN_FILE " .
                  "env variables) AND fatmlndfrac on namelist");
    }
    my $lnd_frac = SetupTools::expand_xml_var( $opts->{$var}, $envxml_ref);
    add_default($opts,  $nl_flags->{'inputdata_rootdir'}, $definition, $defaults, $nl, 'fatmlndfrc','val'=>$lnd_frac );
  }

  # Get the fraction file
  if (defined $nl->get_value('fatmlndfrc')) {
    # do nothing - use value provided by config_grid.xml and clm.cpl7.template
  } else {
    $log->fatal_error("fatmlndfrc was NOT sent into CLM build-namelist.");
  }
}

#-------------------------------------------------------------------------------

sub setup_logic_co2_type {
  my ($opts, $nl_flags, $definition, $defaults, $nl) = @_;

  my $var = "co2_type";
  if ( defined($opts->{$var}) ) {
    if ( ! defined($nl->get_value($var)) ) {
      add_default($opts,  $nl_flags->{'inputdata_rootdir'}, $definition, $defaults, $nl, 'co2_type','val'=>"$opts->{'co2_type'}");
    } else {
      $log->fatal_error("co2_type set on namelist as well as -co2_type option.");
    }
  }
  add_default($opts,  $nl_flags->{'inputdata_rootdir'}, $definition, $defaults, $nl, 'co2_type');
  if ( $nl->get_value('co2_type') =~ /constant/ ) {
    my $var = 'co2_ppmv';
    if ( defined($opts->{$var}) ) {
      if ( $opts->{$var} <= 0.0 ) {
        $log->fatal_error("co2_ppmv can NOT be less than or equal to zero.");
      }
      my $group = $definition->get_group_name($var);
      $nl->set_variable_value($group, $var, $opts->{$var});
    } else {
      add_default($opts,  $nl_flags->{'inputdata_rootdir'}, $definition, $defaults, $nl, $var, 'sim_year'=>$nl_flags->{'sim_year'},
                  'ssp_rcp'=>$nl_flags->{'ssp_rcp'} );
    }
  }
}

#-------------------------------------------------------------------------------

sub setup_logic_irrigate {
  my ($opts, $nl_flags, $definition, $defaults, $nl) = @_;

  add_default($opts,  $nl_flags->{'inputdata_rootdir'}, $definition, $defaults, $nl, 'irrigate',
                'use_crop'=>$nl_flags->{'use_crop'}, 'use_cndv'=>$nl_flags->{'use_cndv'},
                'sim_year'=>$nl_flags->{'sim_year'}, 'sim_year_range'=>$nl_flags->{'sim_year_range'}, );
  if ( &value_is_true($nl->get_value('irrigate') ) ) {
     $nl_flags->{'irrigate'} = ".true."
  } else {
     $nl_flags->{'irrigate'} = ".false."
  }
}

#-------------------------------------------------------------------------------

sub setup_logic_start_type {
  my ($opts, $nl_flags, $nl) = @_;

  my $var = "start_type";
  my $drv_start_type = $nl->get_value($var);
  my $my_start_type  = $nl_flags->{'clm_start_type'};

  if ( $my_start_type =~ /branch/ ) {
    if (not defined $nl->get_value('nrevsn')) {
      $log->fatal_error("nrevsn is required for a branch type.");
    }
    if (defined $nl->get_value('use_init_interp')) {
       if ( &value_is_true($nl->get_value('use_init_interp') ) ) {
         # Always print this warning, but don't stop if it happens
         print "\nWARNING: use_init_interp will NOT happen for a branch case.\n\n";
       }
    }
  } else {
    if (defined $nl->get_value('nrevsn')) {
      $log->fatal_error("nrevsn should ONLY be set for a branch type.");
    }
  }
}

#-------------------------------------------------------------------------------

sub setup_logic_decomp_performance {
  my ($opts, $nl_flags, $definition, $defaults, $nl) = @_;

  # Set the number of segments per clump
  add_default($opts, $nl_flags->{'inputdata_rootdir'}, $definition, $defaults, $nl, 'nsegspc', 'hgrid'=>$nl_flags->{'res'});
}

#-------------------------------------------------------------------------------

sub setup_logic_snow {
  my ($opts, $nl_flags, $definition, $defaults, $nl) = @_;

  add_default($opts, $nl_flags->{'inputdata_rootdir'}, $definition, $defaults, $nl, 'fsnowoptics' );
  add_default($opts, $nl_flags->{'inputdata_rootdir'}, $definition, $defaults, $nl, 'fsnowaging' );
}

#-------------------------------------------------------------------------------

sub setup_logic_glacier {
  #
  # Glacier multiple elevation class options
  #
  my ($opts, $nl_flags, $definition, $defaults, $nl, $envxml_ref) = @_;

  my $clm_upvar = "GLC_TWO_WAY_COUPLING";
  # glc_do_dynglacier is set via GLC_TWO_WAY_COUPLING; it cannot be set via
  # user_nl_clm (this is because we might eventually want the coupler and glc
  # to also respond to GLC_TWO_WAY_COUPLING, by not bothering to send / map
  # these fields - so we want to ensure that CLM is truly listening to this
  # shared xml variable and not overriding it)
  my $var = "glc_do_dynglacier";
  my $val = logical_to_fortran($envxml_ref->{$clm_upvar});
  add_default($opts,  $nl_flags->{'inputdata_rootdir'}, $definition, $defaults, $nl, $var, 'val'=>$val);
  if (lc($nl->get_value($var)) ne lc($val)) {
     $log->fatal_error("glc_do_dynglacier can only be set via the env variable $clm_upvar: it can NOT be set in user_nl_clm");
  }

  my $var = "maxpatch_glcmec";
  add_default($opts,  $nl_flags->{'inputdata_rootdir'}, $definition, $defaults, $nl, $var, 'val'=>$nl_flags->{'glc_nec'} );

  my $val = $nl->get_value($var);
  if ( $val != $nl_flags->{'glc_nec'} ) {
    $log->fatal_error("$var set to $val does NOT agree with -glc_nec argument of $nl_flags->{'glc_nec'} (set with GLC_NEC env variable)");
  }

  if ( $nl_flags->{'glc_nec'} < 1 ) {
     $log->fatal_error("GLC_NEC must be at least 1.");
  }

  add_default($opts,  $nl_flags->{'inputdata_rootdir'}, $definition, $defaults, $nl, 'glc_snow_persistence_max_days');

  add_default($opts,  $nl_flags->{'inputdata_rootdir'}, $definition, $defaults, $nl, 'albice');
  add_default($opts,  $nl_flags->{'inputdata_rootdir'}, $definition, $defaults, $nl, 'glacier_region_behavior');
  add_default($opts,  $nl_flags->{'inputdata_rootdir'}, $definition, $defaults, $nl, 'glacier_region_melt_behavior');
  add_default($opts,  $nl_flags->{'inputdata_rootdir'}, $definition, $defaults, $nl, 'glacier_region_ice_runoff_behavior');
}

#-------------------------------------------------------------------------------

sub setup_logic_params_file {
  # get param data
  my ($opts, $nl_flags, $definition, $defaults, $nl) = @_;

  add_default($opts, $nl_flags->{'inputdata_rootdir'}, $definition, $defaults, $nl, 'paramfile', 
              'phys'=>$nl_flags->{'phys'},
              'use_flexibleCN'=>$nl_flags->{'use_flexibleCN'} );
}

#-------------------------------------------------------------------------------

sub setup_logic_create_crop_landunit {
  # Create crop land unit
  my ($opts, $nl_flags, $definition, $defaults, $nl) = @_;

  my $var = 'create_crop_landunit';
  add_default($opts, $nl_flags->{'inputdata_rootdir'}, $definition, $defaults, $nl, $var, 
              'use_fates'=>$nl_flags->{'use_fates'} );
  if ( &value_is_true($nl_flags->{'use_fates'}) && &value_is_true($nl->get_value($var)) ) {
     $log->fatal_error( "$var is true and yet use_fates is being set, which contradicts that (use_fates requires $var to be .false." );
  }
  if ( (! &value_is_true($nl_flags->{'use_fates'})) && (! &value_is_true($nl->get_value($var))) ) {
     $log->fatal_error( "$var is false which is ONLY allowed when FATES is being used" );
  }
}

#-------------------------------------------------------------------------------

sub setup_logic_subgrid {
   my ($opts, $nl_flags, $definition, $defaults, $nl) = @_;

   my $var = 'run_zero_weight_urban';
   add_default($opts, $nl_flags->{'inputdata_rootdir'}, $definition, $defaults, $nl, $var);
   add_default($opts, $nl_flags->{'inputdata_rootdir'}, $definition, $defaults, $nl, 'collapse_urban',
               'structure'=>$nl_flags->{'structure'});
   add_default($opts, $nl_flags->{'inputdata_rootdir'}, $definition, $defaults, $nl, 'n_dom_landunits',
               'structure'=>$nl_flags->{'structure'});
   add_default($opts, $nl_flags->{'inputdata_rootdir'}, $definition, $defaults, $nl, 'n_dom_pfts',
               'structure'=>$nl_flags->{'structure'});
   add_default($opts, $nl_flags->{'inputdata_rootdir'}, $definition, $defaults, $nl, 'toosmall_soil');
   add_default($opts, $nl_flags->{'inputdata_rootdir'}, $definition, $defaults, $nl, 'toosmall_crop');
   add_default($opts, $nl_flags->{'inputdata_rootdir'}, $definition, $defaults, $nl, 'toosmall_glacier');
   add_default($opts, $nl_flags->{'inputdata_rootdir'}, $definition, $defaults, $nl, 'toosmall_lake');
   add_default($opts, $nl_flags->{'inputdata_rootdir'}, $definition, $defaults, $nl, 'toosmall_wetland');
   add_default($opts, $nl_flags->{'inputdata_rootdir'}, $definition, $defaults, $nl, 'toosmall_urban');
}

#-------------------------------------------------------------------------------

sub setup_logic_cnfire {
  my ($opts, $nl_flags, $definition, $defaults, $nl) = @_;

  my @fire_consts = ( "rh_low", "rh_hgh", "bt_min", "bt_max", "cli_scale", "boreal_peatfire_c", "non_boreal_peatfire_c",
                      "pot_hmn_ign_counts_alpha", "cropfire_a1", "occur_hi_gdp_tree", "lfuel", "ufuel", 
                      "cmb_cmplt_fact_litter", "cmb_cmplt_fact_cwd" );
  if ( &value_is_true($nl->get_value('use_cn')) ) {
     foreach my $item ( @fire_consts ) {
        if ( ! &value_is_true($nl_flags->{'cnfireson'} ) ) {
           if ( defined($nl->get_value($item)) ) {
              $log->fatal_error( "fire_method is no_fire and yet $item is being set, which contradicts that" );
           }
        } else {
           my $fire_method = remove_leading_and_trailing_quotes( $nl->get_value('fire_method') );
           add_default($opts, $nl_flags->{'inputdata_rootdir'}, $definition, $defaults, $nl, $item,
                       'lnd_tuning_mode'=>$nl_flags->{'lnd_tuning_mode'}, 
                       'fire_method'=>$fire_method );
        }
     }
  } else {
     foreach my $item ( @fire_consts ) {
        if ( defined($nl->get_value($item)) ) {
           $log->fatal_error( "CN is off which implies that cnfire is off and yet a fire constant ($item) is being set, which contradicts that" );
        }
     }
  }
}

#-------------------------------------------------------------------------------

sub setup_logic_cnprec {
  my ($opts, $nl_flags, $definition, $defaults, $nl) = @_;

  if ( &value_is_true($nl_flags->{'use_cn'}) ) {
     add_default($opts, $nl_flags->{'inputdata_rootdir'}, $definition, $defaults,
                 $nl, 'ncrit', 'use_cn'=>$nl_flags->{'use_cn'});
     add_default($opts, $nl_flags->{'inputdata_rootdir'}, $definition, $defaults,
                 $nl, 'cnegcrit', 'use_cn'=>$nl_flags->{'use_cn'});
     add_default($opts, $nl_flags->{'inputdata_rootdir'}, $definition, $defaults,
                 $nl, 'nnegcrit', 'use_cn'=>$nl_flags->{'use_cn'});
  }
}
#-------------------------------------------------------------------------------

sub setup_logic_humanindex {
  my ($opts, $nl_flags, $definition, $defaults, $nl) = @_;

  add_default($opts, $nl_flags->{'inputdata_rootdir'}, $definition, $defaults, $nl, 'calc_human_stress_indices');
}

#-------------------------------------------------------------------------------

sub setup_logic_urban {
  my ($opts, $nl_flags, $definition, $defaults, $nl) = @_;

  add_default($opts, $nl_flags->{'inputdata_rootdir'}, $definition, $defaults, $nl, 'building_temp_method');
  add_default($opts, $nl_flags->{'inputdata_rootdir'}, $definition, $defaults, $nl, 'urban_hac');
  add_default($opts, $nl_flags->{'inputdata_rootdir'}, $definition, $defaults, $nl, 'urban_traffic');
}

#-------------------------------------------------------------------------------

sub setup_logic_crop {
  my ($opts, $nl_flags, $definition, $defaults, $nl) = @_;

  if ( &value_is_true($nl->get_value('use_crop')) ) {
     my $maptype = 'baset_mapping';
     add_default($opts, $nl_flags->{'inputdata_rootdir'}, $definition, $defaults, $nl, $maptype,
                 'use_crop'=>$nl->get_value('use_crop') );
     my $baset_mapping = remove_leading_and_trailing_quotes( $nl->get_value($maptype) );
     if ( $baset_mapping eq "varytropicsbylat" ) {
        add_default($opts, $nl_flags->{'inputdata_rootdir'}, $definition, $defaults, $nl, "baset_latvary_slope",
                    'use_crop'=>$nl->get_value('use_crop'), $maptype=>$baset_mapping );
        add_default($opts, $nl_flags->{'inputdata_rootdir'}, $definition, $defaults, $nl, "baset_latvary_intercept",
                    'use_crop'=>$nl->get_value('use_crop'), $maptype=>$baset_mapping );
     } else {
        error_if_set( $nl, "Can only be set if $maptype == varytropicsbylat", "baset_latvary_slope", "baset_latvary_intercept" );
     }
     add_default($opts, $nl_flags->{'inputdata_rootdir'}, $definition, $defaults, $nl, "initial_seed_at_planting",
                 'use_crop'=>$nl->get_value('use_crop') );
  } else {
     error_if_set( $nl, "Can NOT be set without crop on", "baset_mapping", "baset_latvary_slope", "baset_latvary_intercept" );
     add_default($opts, $nl_flags->{'inputdata_rootdir'}, $definition, $defaults, $nl, 'crop_fsat_equals_zero' );
  }
}

#-------------------------------------------------------------------------------
sub error_if_set {
   # do a fatal_error and exit if any of the input variable names are set
   my ($nl, $error, @list) = @_;
   foreach my $var ( @list ) {
      if ( defined($nl->get_value($var)) ) {
        $log->fatal_error( "$var $error" );
      }
   }
}

#-------------------------------------------------------------------------------

sub setup_logic_soilstate {
  my ($opts, $nl_flags, $definition, $defaults, $nl) = @_;

  add_default($opts, $nl_flags->{'inputdata_rootdir'}, $definition, $defaults, $nl, 'organic_frac_squared' );
  add_default($opts, $nl_flags->{'inputdata_rootdir'}, $definition, $defaults, $nl, 'use_bedrock',
              'use_fates'=>$nl_flags->{'use_fates'}, 'vichydro'=>$nl_flags->{'vichydro'} );

  my $var1 = "soil_layerstruct_predefined";
  my $var2 = "soil_layerstruct_userdefined";
  my $var3 = "soil_layerstruct_userdefined_nlevsoi";
  my $soil_layerstruct_predefined = $nl->get_value($var1);
  my $soil_layerstruct_userdefined = $nl->get_value($var2);
  my $soil_layerstruct_userdefined_nlevsoi = $nl->get_value($var3);

  if (defined($soil_layerstruct_userdefined)) {
    if (defined($soil_layerstruct_predefined)) {
      $log->fatal_error("You have set both soil_layerstruct_userdefined and soil_layerstruct_predefined in your namelist; model cannot determine which to use");
    }
    if (not defined($soil_layerstruct_userdefined_nlevsoi)) {
      $log->fatal_error("You have set soil_layerstruct_userdefined and NOT set soil_layerstruct_userdefined_nlevsoi in your namelist; both MUST be set");
    }
  } else {
    if (defined($soil_layerstruct_userdefined_nlevsoi)) {
      $log->fatal_error("You have set soil_layerstruct_userdefined_nlevsoi and NOT set soil_layerstruct_userdefined in your namelist; EITHER set both OR neither; in the latter case soil_layerstruct_predefined will be assigned a default value");
    } else {
      add_default($opts, $nl_flags->{'inputdata_rootdir'}, $definition, $defaults, $nl, 'soil_layerstruct_predefined',
                  'structure'=>$nl_flags->{'structure'});
    }
  }
}

#-------------------------------------------------------------------------------

sub setup_logic_demand {
  #
  # Deal with options that the user has said are required...
  #
  my ($opts, $nl_flags, $definition, $defaults, $nl) = @_;

  my %settings;
  $settings{'hgrid'}          = $nl_flags->{'res'};
  $settings{'sim_year'}       = $nl_flags->{'sim_year'};
  $settings{'sim_year_range'} = $nl_flags->{'sim_year_range'};
  $settings{'mask'}           = $nl_flags->{'mask'};
  $settings{'crop'}           = $nl_flags->{'crop'};
  $settings{'ssp_rcp'}        = $nl_flags->{'ssp_rcp'};
  $settings{'glc_nec'}        = $nl_flags->{'glc_nec'};
  # necessary for demand to be set correctly (flanduse_timeseries requires
  # use_crop, maybe other options require other flags?)!
  $settings{'irrigate'}            = $nl_flags->{'irrigate'};
  $settings{'use_cn'}              = $nl_flags->{'use_cn'};
  $settings{'use_cndv'}            = $nl_flags->{'use_cndv'};
  $settings{'use_lch4'}            = $nl_flags->{'use_lch4'};
  $settings{'use_nitrif_denitrif'} = $nl_flags->{'use_nitrif_denitrif'};
  $settings{'use_vertsoilc'}       = $nl_flags->{'use_vertsoilc'};
  $settings{'use_century_decomp'}  = $nl_flags->{'use_century_decomp'};
  $settings{'use_crop'}            = $nl_flags->{'use_crop'};

  my $demand = $nl->get_value('clm_demand');
  if (defined($demand)) {
    $demand =~ s/\'//g;   # Remove quotes
    if ( $demand =~ /.+/ ) {
      $opts->{'clm_demand'} .= ",$demand";
    }
  }

  $demand = $defaults->get_value('clm_demand', \%settings);
  if (defined($demand)) {
    $demand =~ s/\'//g;   # Remove quotes
    if ( $demand =~ /.+/ ) {
      $opts->{'clm_demand'} .= ",$demand";
    }
  }

  my @demandlist = split( ",", $opts->{'clm_demand'} );
  foreach my $item ( @demandlist ) {
    if ( $item eq "null" ) {
      next;
    }
    if ( $item eq "finidat" ) {
        $log->fatal_error( "Do NOT put findat in the clm_demand list, set the clm_start_type=startup so initial conditions are required");
    }
    add_default($opts,  $nl_flags->{'inputdata_rootdir'}, $definition, $defaults, $nl, $item, %settings );
  }
}

#-------------------------------------------------------------------------------

sub setup_logic_surface_dataset {
  #
  # Get surface dataset after flanduse_timeseries so that we can get surface data
  # consistent with it
  # MUST BE AFTER: setup_logic_demand which is where flanduse_timeseries is set
  #
  my ($opts, $nl_flags, $definition, $defaults, $nl) = @_;

  $nl_flags->{'flanduse_timeseries'} = "null";
  my $flanduse_timeseries = $nl->get_value('flanduse_timeseries');
  if (defined($flanduse_timeseries)) {
    $flanduse_timeseries =~ s!(.*)/!!;
    $flanduse_timeseries =~ s/\'//;
    $flanduse_timeseries =~ s/\"//;
    if ( $flanduse_timeseries ne "" ) {
      $nl_flags->{'flanduse_timeseries'} = $flanduse_timeseries;
    }
  }
  $flanduse_timeseries = $nl_flags->{'flanduse_timeseries'};

  if ($flanduse_timeseries ne "null" && &value_is_true($nl_flags->{'use_cndv'}) ) {
     $log->fatal_error( "dynamic PFT's (setting flanduse_timeseries) are incompatible with dynamic vegetation (use_cndv=.true)." );
  }
  add_default($opts, $nl_flags->{'inputdata_rootdir'}, $definition, $defaults, $nl, 'fsurdat',
              'hgrid'=>$nl_flags->{'res'}, 'ssp_rcp'=>$nl_flags->{'ssp_rcp'},
              'sim_year'=>$nl_flags->{'sim_year'}, 'irrigate'=>$nl_flags->{'irrigate'},
              'use_crop'=>$nl_flags->{'use_crop'}, 'glc_nec'=>$nl_flags->{'glc_nec'});
}

#-------------------------------------------------------------------------------

sub setup_logic_initial_conditions {
  # Initial conditions
  # The initial date is an attribute in the defaults file which should be matched unless
  # the user explicitly requests to ignore the initial date via the -ignore_ic_date option,
  # or just ignore the year of the initial date via the -ignore_ic_year option.
  #
  # MUST BE AFTER: setup_logic_demand   which is where flanduse_timeseries is set
  #         AFTER: setup_logic_irrigate which is where irrigate is set
  my ($opts, $nl_flags, $definition, $defaults, $nl, $physv) = @_;

  my $var = "finidat";
  my $finidat = $nl->get_value($var);
  if ( $nl_flags->{'clm_start_type'} =~ /cold/ ) {
    if (defined $finidat ) {
      $log->warning("setting $var (either explicitly in your user_nl_clm or by doing a hybrid or branch RUN_TYPE)\n is incomptable with using a cold start" .
              " (by setting CLM_FORCE_COLDSTART=on)." );
      $log->warning("Overridding input $var file with one specifying that this is a cold start from arbitrary initial conditions." );
      my $group = $definition->get_group_name($var);
      $nl->set_variable_value($group, $var, "' '" );
    }
    add_default($opts,  $nl_flags->{'inputdata_rootdir'}, $definition, $defaults, $nl,
                $var, 'val'=>"' '", 'no_abspath'=>1);
    $finidat = $nl->get_value($var);
  } elsif ( defined $finidat ) {
    if ( string_is_undef_or_empty($finidat) ) {
      print "You are setting $var to blank which signals arbitrary initial conditions.\n";
      print "But, CLM_FORCE_COLDSTART is off which is a contradiction. For arbitrary initial conditions just use the CLM_FORCE_COLDSTART option\n";
      $log->fatal_error("To do a cold-start set ./xmlchange CLM_FORCE_COLDSTART=on, and remove the setting of $var in the user_nl_clm file");
    }
  }
  my $useinitvar = "use_init_interp";

  if (not defined $finidat ) {
    my $ic_date = $nl->get_value('start_ymd');
    my $st_year = $nl_flags->{'st_year'};
    my $nofail = 1;
    my %settings;
    $settings{'hgrid'}   = $nl_flags->{'res'};
    $settings{'phys'}    = $physv->as_string();
    $settings{'nofail'}  = $nofail;
    my $fsurdat          = $nl->get_value('fsurdat');
    $fsurdat             =~ s!(.*)/!!;
    $settings{'fsurdat'} = $fsurdat;
    #
    # If not transient use sim_year, otherwise use date
    #
    if (string_is_undef_or_empty($nl->get_value('flanduse_timeseries'))) {
       $settings{'sim_year'}     = $nl_flags->{'sim_year'};
       $opts->{'ignore_ic_year'} = 1; 
    } else {
       $settings{'sim_year'}     = $st_year;
    }
    foreach my $item ( "mask", "maxpft", "irrigate", "glc_nec", "use_crop", "use_cn", "use_cndv", 
                       "use_nitrif_denitrif", "use_vertsoilc", "use_century_decomp", "use_fates",
                       "lnd_tuning_mode", 
                     ) {
       $settings{$item}    = $nl_flags->{$item};
    }
    if ($opts->{'ignore_ic_date'}) {
      if ( &value_is_true($nl_flags->{'use_crop'}) ) {
        $log->warning("using ignore_ic_date is incompatable with crop! If you choose to ignore this error, " . 
                      "the counters since planting for crops will be messed up. \nSo you should ignore at " . 
                      "least the first season for crops. And since it will impact the 20 year means, ideally the " .
                      "first 20 years should be ignored.");
      }
    } elsif ($opts->{'ignore_ic_year'}) {
       $settings{'ic_md'} = $ic_date;
    } else {
       $settings{'ic_ymd'} = $ic_date;
    }
    my $try = 0;
    my $done = 2;
    my $use_init_interp_default = $nl->get_value($useinitvar);
    $settings{$useinitvar} = $use_init_interp_default;
    if ( string_is_undef_or_empty( $use_init_interp_default ) ) {
      $use_init_interp_default = $defaults->get_value($useinitvar, \%settings);
      $settings{$useinitvar} = ".false.";
    }
    do {
       $try++;
       add_default($opts,  $nl_flags->{'inputdata_rootdir'}, $definition, $defaults, $nl, $var, %settings );
       # If couldn't find a matching finidat file, check if can turn on interpolation and try to find one again
       $finidat = $nl->get_value($var);
       if (not defined $finidat) {
          # Delete any date settings, except for crop
          delete( $settings{'ic_ymd'} );
          delete( $settings{'ic_md'}  );
          #if ( &value_is_true($nl_flags->{'use_crop'}) ) {
             #$settings{'ic_md'} = $ic_date;
          #}
          add_default($opts,  $nl_flags->{'inputdata_rootdir'}, $definition, $defaults, $nl, "init_interp_sim_years" );
          add_default($opts,  $nl_flags->{'inputdata_rootdir'}, $definition, $defaults, $nl, "init_interp_how_close" );
          #
          # Figure out which sim_year has a usable finidat file that is closest to the desired one
          #
          my $close = $nl->get_value("init_interp_how_close");
          my $closest_sim_year = undef;
          my @sim_years = split( /,/, $nl->get_value("init_interp_sim_years") );
SIMYR:    foreach my $sim_yr ( @sim_years ) {
             my $how_close = undef;
             if ( $nl_flags->{'sim_year'} eq "PtVg" ) {
                $how_close = abs(1850 - $sim_yr);
             } elsif ( $nl_flags->{'flanduse_timeseries'} eq "null" ) {
                $how_close = abs($nl_flags->{'sim_year'} - $sim_yr);
             } else {
                $how_close = abs($st_year - $sim_yr);
             }
             if ( ($sim_yr == $sim_years[-1]) || (($how_close < $nl->get_value("init_interp_how_close")) && ($how_close < $close)) ) {
                my $group = $definition->get_group_name($useinitvar);
                $settings{'sim_year'} = $sim_yr;
                $settings{$useinitvar} = $defaults->get_value($useinitvar, \%settings);
                if ( ! defined($settings{$useinitvar}) ) {
                   $settings{$useinitvar} = $use_init_interp_default;
                }
                if ( &value_is_true($settings{$useinitvar}) ) {

                   if ( ($how_close < $nl->get_value("init_interp_how_close")) && ($how_close < $close) ) {
                      $close = $how_close;
                      $closest_sim_year = $sim_yr;
                   }
                }
             }
          }    # SIMYR:
          $settings{'sim_year'} = $closest_sim_year;
          add_default($opts,  $nl_flags->{'inputdata_rootdir'}, $definition, $defaults, $nl, $useinitvar,
                      'use_cndv'=>$nl_flags->{'use_cndv'}, 'phys'=>$physv->as_string(), 'hgrid'=>$nl_flags->{'res'},
                      'sim_year'=>$settings{'sim_year'}, 'nofail'=>1, 'lnd_tuning_mode'=>$nl_flags->{'lnd_tuning_mode'},
                      'use_fates'=>$nl_flags->{'use_fates'} );
          $settings{$useinitvar} = $nl->get_value($useinitvar);
          if ( ! &value_is_true($nl->get_value($useinitvar) ) ) {
             if ( $nl_flags->{'clm_start_type'} =~ /startup/  ) {
                $log->fatal_error("clm_start_type is startup so an initial conditions ($var) file is required, but can't find one without $useinitvar being set to true");
             }
          } else {
             my $stat = add_default($opts,  $nl_flags->{'inputdata_rootdir'}, $definition, $defaults, $nl, "init_interp_attributes",
                                 'sim_year'=>$settings{'sim_year'}, 'use_cndv'=>$nl_flags->{'use_cndv'}, 
                                 'glc_nec'=>$nl_flags->{'glc_nec'}, 'use_fates'=>$nl_flags->{'use_fates'},
                                 'hgrid'=>$nl_flags->{'res'}, 
                                 'use_cn'=>$nl_flags->{'use_cn'}, 'lnd_tuning_mode'=>$nl_flags->{'lnd_tuning_mode'}, 'nofail'=>1 );
             if ( $stat ) {
                $log->fatal_error("$useinitvar is NOT synchronized with init_interp_attributes");
             }
             my $attributes = $nl->get_value("init_interp_attributes");
             my $attributes_string = remove_leading_and_trailing_quotes($attributes);
             foreach my $pair ( split( /\s/, $attributes_string) ) {
                if ( $pair =~ /^([a-z_]+)=([a-zA-Z._0-9]+)$/ ) {
                   $settings{$1} = $2;
                } else {
                   $log->fatal_error("Problem interpreting init_interp_attributes: $pair");
                }
             }
          }
       } else {
         $try = $done
       }
    } while( ($try < $done) && (not defined $finidat ) );
    if ( not defined $finidat  ) {
      my $group = $definition->get_group_name($var);
      $nl->set_variable_value($group, $var, "' '" );
    }
  }
  $finidat = $nl->get_value($var);
  if ( &value_is_true($nl->get_value($useinitvar) ) && string_is_undef_or_empty($finidat) ) {
     $log->fatal_error("$useinitvar is set BUT $var is NOT, need to set both" );
  }
} # end initial conditions

#-------------------------------------------------------------------------------

sub setup_logic_dynamic_subgrid {
   #
   # Options controlling which parts of flanduse_timeseries to use
   #
   my ($opts, $nl_flags, $definition, $defaults, $nl) = @_;

   setup_logic_do_transient_pfts($opts, $nl_flags, $definition, $defaults, $nl);
   setup_logic_do_transient_crops($opts, $nl_flags, $definition, $defaults, $nl);
   setup_logic_do_transient_lakes($opts, $nl_flags, $definition, $defaults, $nl);
   setup_logic_do_harvest($opts, $nl_flags, $definition, $defaults, $nl);

   add_default($opts, $nl_flags->{'inputdata_rootdir'}, $definition, $defaults, $nl, 'reset_dynbal_baselines');
   if ( &value_is_true($nl->get_value('reset_dynbal_baselines')) &&
        &remove_leading_and_trailing_quotes($nl_flags->{'clm_start_type'}) eq "branch") {
      $log->fatal_error("reset_dynbal_baselines has no effect in a branch run");
   }
}

sub setup_logic_do_transient_pfts {
   #
   # Set do_transient_pfts default value, and perform error checking on do_transient_pfts
   #
   # Assumes the following are already set in the namelist (although it's okay
   # for them to be unset if that will be their final state):
   # - flanduse_timeseries
   # - use_cndv
   # - use_fates
   #
   my ($opts, $nl_flags, $definition, $defaults, $nl) = @_;

   my $var = 'do_transient_pfts';

   # Start by assuming a default value of '.true.'. Then check a number of
   # conditions under which do_transient_pfts cannot be true. Under these
   # conditions: (1) set default value to '.false.'; (2) make sure that the
   # value is indeed false (e.g., that the user didn't try to set it to true).

   my $default_val = ".true.";

   # cannot_be_true will be set to a non-empty string in any case where
   # do_transient_pfts should not be true; if it turns out that
   # do_transient_pfts IS true in any of these cases, a fatal error will be
   # generated
   my $cannot_be_true = "";

   my $n_dom_pfts = $nl->get_value( 'n_dom_pfts' );
   my $n_dom_landunits = $nl->get_value( 'n_dom_landunits' );
   my $toosmall_soil = $nl->get_value( 'toosmall_soil' );
   my $toosmall_crop = $nl->get_value( 'toosmall_crop' );
   my $toosmall_glacier = $nl->get_value( 'toosmall_glacier' );
   my $toosmall_lake = $nl->get_value( 'toosmall_lake' );
   my $toosmall_wetland = $nl->get_value( 'toosmall_wetland' );
   my $toosmall_urban = $nl->get_value( 'toosmall_urban' );

   if (string_is_undef_or_empty($nl->get_value('flanduse_timeseries'))) {
      $cannot_be_true = "$var can only be set to true when running a transient case (flanduse_timeseries non-blank)";
   } elsif (&value_is_true($nl->get_value('use_cndv'))) {
      $cannot_be_true = "$var cannot be combined with use_cndv";
   } elsif (&value_is_true($nl->get_value('use_fates'))) {
      $cannot_be_true = "$var cannot be combined with use_fates";
   }

   if ($cannot_be_true) {
      $default_val = ".false.";
   }

   if (!$cannot_be_true) {
      # Note that, if the variable cannot be true, we don't call add_default
      # - so that we don't clutter up the namelist with variables that don't
      # matter for this case
      add_default($opts, $nl_flags->{'inputdata_rootdir'}, $definition, $defaults, $nl, $var, val=>$default_val);
   }

   # Make sure the value is false when it needs to be false - i.e., that the
   # user hasn't tried to set a true value at an inappropriate time.

   if (&value_is_true($nl->get_value($var)) && $cannot_be_true) {
      $log->fatal_error($cannot_be_true);
   }

   # if do_transient_pfts is .true. and any of these (n_dom_* or toosmall_*)
   # are > 0 or collapse_urban = .true., then give fatal error
   if (&value_is_true($nl->get_value($var))) {
      if (&value_is_true($nl->get_value('collapse_urban'))) {
         $log->fatal_error("$var cannot be combined with collapse_urban");
      }
      if ($n_dom_pfts > 0 || $n_dom_landunits > 0 || $toosmall_soil > 0 || $toosmall_crop > 0 || $toosmall_glacier > 0 || $toosmall_lake > 0 || $toosmall_wetland > 0 || $toosmall_urban > 0) {
         $log->fatal_error("$var cannot be combined with any of the of the following > 0: n_dom_pfts > 0, n_dom_landunit > 0, toosmall_soi > 0._r8, toosmall_crop > 0._r8, toosmall_glacier > 0._r8, toosmall_lake > 0._r8, toosmall_wetland > 0._r8, toosmall_urban > 0._r8");
      }
   }
}

sub setup_logic_do_transient_crops {
   #
   # Set do_transient_crops default value, and perform error checking on do_transient_crops
   #
   # Assumes the following are already set in the namelist (although it's okay
   # for them to be unset if that will be their final state):
   # - flanduse_timeseries
   # - use_crop
   # - use_fates
   #
   my ($opts, $nl_flags, $definition, $defaults, $nl) = @_;

   my $var = 'do_transient_crops';

   # Start by assuming a default value of '.true.'. Then check a number of
   # conditions under which do_transient_crops cannot be true. Under these
   # conditions: (1) set default value to '.false.'; (2) make sure that the
   # value is indeed false (e.g., that the user didn't try to set it to true).

   my $default_val = ".true.";

   # cannot_be_true will be set to a non-empty string in any case where
   # do_transient_crops should not be true; if it turns out that
   # do_transient_crops IS true in any of these cases, a fatal error will be
   # generated
   my $cannot_be_true = "";

   my $n_dom_pfts = $nl->get_value( 'n_dom_pfts' );
   my $n_dom_landunits = $nl->get_value( 'n_dom_landunits' );
   my $toosmall_soil = $nl->get_value( 'toosmall_soil' );
   my $toosmall_crop = $nl->get_value( 'toosmall_crop' );
   my $toosmall_glacier = $nl->get_value( 'toosmall_glacier' );
   my $toosmall_lake = $nl->get_value( 'toosmall_lake' );
   my $toosmall_wetland = $nl->get_value( 'toosmall_wetland' );
   my $toosmall_urban = $nl->get_value( 'toosmall_urban' );

   if (string_is_undef_or_empty($nl->get_value('flanduse_timeseries'))) {
      $cannot_be_true = "$var can only be set to true when running a transient case (flanduse_timeseries non-blank)";
   } elsif (&value_is_true($nl->get_value('use_fates'))) {
      # In principle, use_fates should be compatible with
      # do_transient_crops. However, this hasn't been tested, so to be safe,
      # we are not allowing this combination for now.
      $cannot_be_true = "$var has not been tested with ED, so for now these two options cannot be combined";
   }

   if ($cannot_be_true) {
      $default_val = ".false.";
   }

   if (!$cannot_be_true) {
      # Note that, if the variable cannot be true, we don't call add_default
      # - so that we don't clutter up the namelist with variables that don't
      # matter for this case
      add_default($opts, $nl_flags->{'inputdata_rootdir'}, $definition, $defaults, $nl, $var, val=>$default_val);
   }

   # Make sure the value is false when it needs to be false - i.e., that the
   # user hasn't tried to set a true value at an inappropriate time.

   if (&value_is_true($nl->get_value($var)) && $cannot_be_true) {
      $log->fatal_error($cannot_be_true);
   }

   # if do_transient_crops is .true. and any of these (n_dom_* or toosmall_*)
   # are > 0 or collapse_urban = .true., then give fatal error
   if (&value_is_true($nl->get_value($var))) {
      if (&value_is_true($nl->get_value('collapse_urban'))) {
         $log->fatal_error("$var cannot be combined with collapse_urban");
      }
      if ($n_dom_pfts > 0 || $n_dom_landunits > 0 || $toosmall_soil > 0 || $toosmall_crop > 0 || $toosmall_glacier > 0 || $toosmall_lake > 0 || $toosmall_wetland > 0 || $toosmall_urban > 0) {
         $log->fatal_error("$var cannot be combined with any of the of the following > 0: n_dom_pfts > 0, n_dom_landunit > 0, toosmall_soil > 0._r8, toosmall_crop > 0._r8, toosmall_glacier > 0._r8, toosmall_lake > 0._r8, toosmall_wetland > 0._r8, toosmall_urban > 0._r8");
      }
   }

   my $dopft = "do_transient_pfts";
   # Make sure the value agrees with the do_transient_pft flag
   if ( (  &value_is_true($nl->get_value($var))) && (! &value_is_true($nl->get_value($dopft))) ||
        (! &value_is_true($nl->get_value($var))) && (  &value_is_true($nl->get_value($dopft))) ) {
      $log->fatal_error("$var and $dopft do NOT agree and need to");
   }
}

sub setup_logic_do_transient_lakes {
   #
   # Set do_transient_lakes default value, and perform error checking on do_transient_lakes
   #
   # Assumes the following are already set in the namelist (although it's okay
   # for them to be unset if that will be their final state):
   # - flanduse_timeseries
   #
   # NOTE(wjs, 2020-08-23) I based this function on setup_logic_do_transient_crops. I'm
   # not sure if all of the checks here are truly important for transient lakes (in
   # particular, my guess is that collapse_urban could probably be done with transient
   # lakes - as well as transient pfts and transient crops for that matter), but some of
   # the checks probably are needed, and it seems best to keep transient lakes consistent
   # with other transient areas in this respect.
   my ($opts, $nl_flags, $definition, $defaults, $nl) = @_;

   my $var = 'do_transient_lakes';

   # cannot_be_true will be set to a non-empty string in any case where
   # do_transient_lakes should not be true; if it turns out that
   # do_transient_lakes IS true in any of these cases, a fatal error will be
   # generated
   my $cannot_be_true = "";

   my $n_dom_pfts = $nl->get_value( 'n_dom_pfts' );
   my $n_dom_landunits = $nl->get_value( 'n_dom_landunits' );
   my $toosmall_soil = $nl->get_value( 'toosmall_soil' );
   my $toosmall_crop = $nl->get_value( 'toosmall_crop' );
   my $toosmall_glacier = $nl->get_value( 'toosmall_glacier' );
   my $toosmall_lake = $nl->get_value( 'toosmall_lake' );
   my $toosmall_wetland = $nl->get_value( 'toosmall_wetland' );
   my $toosmall_urban = $nl->get_value( 'toosmall_urban' );

   if (string_is_undef_or_empty($nl->get_value('flanduse_timeseries'))) {
      $cannot_be_true = "$var can only be set to true when running a transient case (flanduse_timeseries non-blank)";
   }

   if (!$cannot_be_true) {
      # Note that, if the variable cannot be true, we don't call add_default
      # - so that we don't clutter up the namelist with variables that don't
      # matter for this case
      add_default($opts, $nl_flags->{'inputdata_rootdir'}, $definition, $defaults, $nl, $var);
   }

   # Make sure the value is false when it needs to be false - i.e., that the
   # user hasn't tried to set a true value at an inappropriate time.

   if (&value_is_true($nl->get_value($var)) && $cannot_be_true) {
      $log->fatal_error($cannot_be_true);
   }

   # if do_transient_lakes is .true. and any of these (n_dom_* or toosmall_*)
   # are > 0 or collapse_urban = .true., then give fatal error
   if (&value_is_true($nl->get_value($var))) {
      if (&value_is_true($nl->get_value('collapse_urban'))) {
         $log->fatal_error("$var cannot be combined with collapse_urban");
      }
      if ($n_dom_pfts > 0 || $n_dom_landunits > 0 || $toosmall_soil > 0 || $toosmall_crop > 0 || $toosmall_glacier > 0 || $toosmall_lake > 0 || $toosmall_wetland > 0 || $toosmall_urban > 0) {
         $log->fatal_error("$var cannot be combined with any of the of the following > 0: n_dom_pfts > 0, n_dom_landunit > 0, toosmall_soil > 0._r8, toosmall_crop > 0._r8, toosmall_glacier > 0._r8, toosmall_lake > 0._r8, toosmall_wetland > 0._r8, toosmall_urban > 0._r8");
      }
   }
}

sub setup_logic_do_harvest {
   #
   # Set do_harvest default value, and perform error checking on do_harvest
   #
   # Assumes the following are already set in the namelist (although it's okay
   # for them to be unset if that will be their final state):
   # - flanduse_timeseries
   # - use_cn
   # - use_fates
   #
   my ($opts, $nl_flags, $definition, $defaults, $nl) = @_;

   my $var = 'do_harvest';

   # Start by assuming a default value of '.true.'. Then check a number of
   # conditions under which do_harvest cannot be true. Under these
   # conditions: (1) set default value to '.false.'; (2) make sure that the
   # value is indeed false (e.g., that the user didn't try to set it to true).

   my $default_val = ".true.";

   # cannot_be_true will be set to a non-empty string in any case where
   # do_harvest should not be true; if it turns out that do_harvest IS true
   # in any of these cases, a fatal error will be generated
   my $cannot_be_true = "";

      if (string_is_undef_or_empty($nl->get_value('flanduse_timeseries'))) {
         $cannot_be_true = "$var can only be set to true when running a transient case (flanduse_timeseries non-blank)";
      }

      elsif (!&value_is_true($nl->get_value('use_cn')) && !&value_is_true($nl->get_value('use_fates'))) {
         $cannot_be_true = "$var can only be set to true when running with either CN or FATES";
      }

      if ($cannot_be_true) {
         $default_val = ".false.";
      }

   if (!$cannot_be_true) {
      # Note that, if the variable cannot be true, we don't call add_default
      # - so that we don't clutter up the namelist with variables that don't
      # matter for this case
      add_default($opts, $nl_flags->{'inputdata_rootdir'}, $definition, $defaults, $nl, $var, val=>$default_val);
   }

   # Make sure the value is false when it needs to be false - i.e., that the
   # user hasn't tried to set a true value at an inappropriate time.

   if (&value_is_true($nl->get_value($var)) && $cannot_be_true) {
      $log->fatal_error($cannot_be_true);
   }
}

#-------------------------------------------------------------------------------

sub setup_logic_spinup {
  my ($opts, $nl_flags, $definition, $defaults, $nl) = @_;

  if ( $nl_flags->{'bgc_mode'} eq "sp" && defined($nl->get_value('override_bgc_restart_mismatch_dump'))) {
     $log->fatal_error("CN must be on if override_bgc_restart_mismatch_dump is set.");
  }
  if ( $nl_flags->{'clm_accelerated_spinup'} eq "on" ) {
     foreach my $var ( "hist_nhtfrq", "hist_fincl1", "hist_empty_htapes", "hist_mfilt" ) {
         add_default($opts, $nl_flags->{'inputdata_rootdir'}, $definition, $defaults, $nl,
                     $var, use_cn=>$nl_flags->{'use_cn'}, use_fates=>$nl_flags->{'use_fates'},
                     use_cndv=>$nl_flags->{'use_cndv'} );
     }
  }
}

#-------------------------------------------------------------------------------

sub setup_logic_bgc_shared {
  my ($opts, $nl_flags, $definition, $defaults, $nl, $physv) = @_;

  if ( $nl_flags->{'bgc_mode'} ne "sp" ) {
     add_default($opts, $nl_flags->{'inputdata_rootdir'}, $definition, $defaults, $nl, 'constrain_stress_deciduous_onset', 'phys'=>$physv->as_string() );
  }
  # FIXME(bja, 201606) the logic around fates / bgc_mode /
  # use_century_decomp is confusing and messed up. This is a hack
  # workaround.
  if ( &value_is_true($nl_flags->{'use_century_decomp'}) ) {
     add_default($opts, $nl_flags->{'inputdata_rootdir'}, $definition, $defaults, $nl, 'decomp_depth_efolding', 'phys'=>$physv->as_string() );
  }
}

#-------------------------------------------------------------------------------

sub setup_logic_supplemental_nitrogen {
  #
  # Supplemental Nitrogen for prognostic crop cases
  #
  my ($opts, $nl_flags, $definition, $defaults, $nl) = @_;

  if ( $nl_flags->{'bgc_mode'} ne "sp" && $nl_flags->{'bgc_mode'} ne "fates" && &value_is_true($nl_flags->{'use_crop'}) ) {
    add_default($opts, $nl_flags->{'inputdata_rootdir'}, $definition, $defaults, $nl,
                'suplnitro', 'use_cn'=>$nl_flags->{'use_cn'}, 'use_crop'=>$nl_flags->{'use_crop'});
  }

  #
  # Error checking for suplnitro
  #
  my $suplnitro = $nl->get_value('suplnitro');
  if ( defined($suplnitro) ) {
    if ( $nl_flags->{'bgc_mode'} eq "sp" ) {
      $log->fatal_error("supplemental Nitrogen (suplnitro) is set, but neither CN nor CNDV is active!");
    }
    if ( ! &value_is_true($nl_flags->{'use_crop'}) && $suplnitro =~ /PROG_CROP_ONLY/i ) {
      $log->fatal_error("supplemental Nitrogen is set to run over prognostic crops, but prognostic crop is NOT active!");
    }

    if ( $suplnitro =~ /ALL/i ) {
      if ( $nl_flags->{'bgc_spinup'} eq "on" ) {
        $log->warning("There is no need to use a bgc_spinup mode when supplemental Nitrogen is on for all PFT's, as these modes spinup Nitrogen" );
      }
    }
  }
}

#-------------------------------------------------------------------------------

sub setup_logic_hydrology_params {
  #
  # Logic for hydrology parameters
  #
  my ($opts, $nl_flags, $definition, $defaults, $nl) = @_;

  my $lower = $nl->get_value( 'lower_boundary_condition'  );
  my $var   = "baseflow_scalar";
  if ( $lower == 1 || $lower == 2 ) {
     add_default($opts, $nl_flags->{'inputdata_rootdir'}, $definition, $defaults, $nl,
                 $var, 'lower_boundary_condition' => $lower );
  }
  my $val   = $nl->get_value( $var );
  if ( defined($val) ) {
     if ( $lower != 1 && $lower != 2 ) {
        $log->fatal_error("baseflow_scalar is only used for lower_boundary_condition of flux or zero-flux");
     }
  }
}

#-------------------------------------------------------------------------------

sub setup_logic_irrigation_parameters {
  my ($opts, $nl_flags, $definition, $defaults, $nl) = @_;

  my $var;
  foreach $var ("irrig_min_lai", "irrig_start_time", "irrig_length",
                "irrig_target_smp", "irrig_depth", "irrig_threshold_fraction",
                "limit_irrigation_if_rof_enabled","use_groundwater_irrigation",
                "irrig_method_default") {
     add_default($opts, $nl_flags->{'inputdata_rootdir'}, $definition, $defaults, $nl, $var);
  }

  if ( &value_is_true($nl->get_value('use_groundwater_irrigation')) &&
       ! &value_is_true($nl->get_value('limit_irrigation_if_rof_enabled'))) {
     $log->fatal_error("use_groundwater_irrigation only makes sense if limit_irrigation_if_rof_enabled is set. (If limit_irrigation_if_rof_enabled is .false., then groundwater extraction will never be invoked.)")
  }

  my $lower = $nl->get_value( 'lower_boundary_condition' );
  if ( ($lower == 3 || $lower == 4) && (&value_is_true($nl->get_value( 'use_groundwater_irrigation' ))) ) {
     $log->fatal_error("use_groundwater_irrigation can only be used when lower_boundary_condition is NOT 3 or 4");
  }

  $var = "irrig_river_volume_threshold";
  if ( &value_is_true($nl->get_value("limit_irrigation_if_rof_enabled")) ) {
     add_default($opts, $nl_flags->{'inputdata_rootdir'}, $definition, $defaults, $nl, $var);
  } else {
     if (defined($nl->get_value($var))) {
        $log->fatal_error("$var can only be set if limit_irrigation_if_rof_enabled is true");
     }
  }
}

#-------------------------------------------------------------------------------

sub setup_logic_surfacealbedo {
  my ($opts, $nl_flags, $definition, $defaults, $nl) = @_;

  add_default($opts, $nl_flags->{'inputdata_rootdir'}, $definition, $defaults, $nl, 'snowveg_affects_radiation' );
}

#-------------------------------------------------------------------------------

sub setup_logic_water_tracers {
   my ($opts, $nl_flags, $definition, $defaults, $nl) = @_;

   my $var;
   foreach $var ("enable_water_tracer_consistency_checks",
                 "enable_water_isotopes") {
      add_default($opts, $nl_flags->{'inputdata_rootdir'}, $definition, $defaults, $nl, $var);
   }
}

#-------------------------------------------------------------------------------

sub setup_logic_nitrif_params {
  #
  # Logic for nitrification parameters
  #
  my ($nl_flags, $definition, $defaults, $nl) = @_;

  if ( !  &value_is_true($nl_flags->{'use_nitrif_denitrif'}) ) {
    my @vars = ( "k_nitr_max", "denitrif_respiration_coefficient", "denitrif_respiration_exponent");
    foreach my $var ( @vars ) {
       if ( defined($nl->get_value( $var ) ) ) {
         $log->fatal_error("$var is only used when use_nitrif_denitrif is turned on");
       }
    }
  }
}

#-------------------------------------------------------------------------------

sub setup_logic_mineral_nitrogen_dynamics {
  #
  # Logic for mineral_nitrogen_dynamics
  #
  my ($opts, $nl_flags, $definition, $defaults, $nl) = @_;

  my @vars = ( "freelivfix_slope_wet", "freelivfix_intercept" );
  if (  &value_is_true($nl_flags->{'use_cn'}) && &value_is_true($nl->get_value('use_fun')) ) {
    foreach my $var ( @vars ) {
       add_default($opts, $nl_flags->{'inputdata_rootdir'}, $definition, $defaults, $nl, $var,
                'use_cn'=>$nl_flags->{'use_cn'}, 'use_fun'=>$nl->get_value('use_fun') );
    }
  } else {
    foreach my $var ( @vars ) {
       if ( defined($nl->get_value( $var ) ) ) {
         $log->fatal_error("$var is only used when use_cn and use_fun are both turned on");
       }
    }
  }
}


#-------------------------------------------------------------------------------

sub setup_logic_hydrology_switches {
  #
  # Check on Switches for hydrology
  #
  my ($opts, $nl_flags, $definition, $defaults, $nl) = @_;

  add_default($opts, $nl_flags->{'inputdata_rootdir'}, $definition, $defaults, $nl, 'use_subgrid_fluxes');
  add_default($opts, $nl_flags->{'inputdata_rootdir'}, $definition, $defaults, $nl, 'snow_cover_fraction_method');
  my $subgrid    = $nl->get_value('use_subgrid_fluxes' );
  my $origflag   = $nl->get_value('origflag'    );
  my $h2osfcflag = $nl->get_value('h2osfcflag'  );
  my $scf_method = $nl->get_value('snow_cover_fraction_method');
  if ( $origflag == 1 && &value_is_true($subgrid) ) {
    $log->fatal_error("if origflag is ON, use_subgrid_fluxes can NOT also be on!");
  }
  if ( $h2osfcflag == 1 && ! &value_is_true($subgrid) ) {
    $log->fatal_error("if h2osfcflag is ON, use_subgrid_fluxes can NOT be off!");
  }
  if ( remove_leading_and_trailing_quotes($scf_method) eq 'NiuYang2007' && &value_is_true($subgrid) ) {
     $log->fatal_error("snow_cover_fraction_method NiuYang2007 is incompatible with use_subgrid_fluxes");
  }
  # Test bad configurations
  my $lower   = $nl->get_value( 'lower_boundary_condition'  );
  my $use_vic = $nl->get_value( 'use_vichydro'              );
  my $use_bed = $nl->get_value( 'use_bedrock'               );
  my $soilmtd = $nl->get_value( 'soilwater_movement_method' );
  if ( defined($soilmtd) && defined($lower) && $soilmtd == 0 && $lower != 4 ) {
     $log->fatal_error( "If soil water movement method is zeng-decker -- lower_boundary_condition can only be aquifer" );
  }
  if ( defined($soilmtd) && defined($lower) && $soilmtd == 1 && $lower == 4 ) {
     $log->fatal_error( "If soil water movement method is adaptive -- lower_boundary_condition can NOT be aquifer" );
  }
  if ( defined($use_bed) && defined($lower) && (&value_is_true($use_bed)) && $lower != 2 ) {
     $log->fatal_error( "If use_bedrock is on -- lower_boundary_condition can only be flux" );
  }
  if ( defined($use_vic) && defined($lower) && (&value_is_true($use_vic)) && $lower != 3 && $lower != 4) {
     $log->fatal_error( "If use_vichydro is on -- lower_boundary_condition can only be table or aquifer" );
  }
  if ( defined($origflag) && defined($use_vic) && (&value_is_true($use_vic)) && $origflag == 1 ) {
     $log->fatal_error( "If use_vichydro is on -- origflag can NOT be equal to 1" );
  }
  if ( defined($h2osfcflag) && defined($lower) && $h2osfcflag == 0 && $lower != 4 ) {
     $log->fatal_error( "If h2osfcflag is 0 lower_boundary_condition can only be aquifer" );
  }
}

#-------------------------------------------------------------------------------

sub setup_logic_methane {
  #
  # CH4 model if bgc=CN or CNDV
  #
  my ($opts, $nl_flags, $definition, $defaults, $nl) = @_;

  if ( &value_is_true($nl_flags->{'use_lch4'}) ) {
    add_default($opts, $nl_flags->{'inputdata_rootdir'}, $definition, $defaults, $nl, 'finundation_method',
                'use_cn'=>$nl_flags->{'use_cn'}, 'use_fates'=>$nl_flags->{'use_fates'} );
    #
    # Get resolution to read streams file for
    #
    my $finundation_method = remove_leading_and_trailing_quotes($nl->get_value('finundation_method' ));
    add_default($opts, $nl_flags->{'inputdata_rootdir'}, $definition, $defaults, $nl, 'finundation_res', 
             'finundation_method'=>$finundation_method );
    add_default($opts, $nl_flags->{'inputdata_rootdir'}, $definition, $defaults, $nl, 'stream_fldfilename_ch4finundated', 
             'finundation_method'=>$finundation_method,
             'finundation_res'=>$nl->get_value('finundation_res') );
    add_default($opts, $nl_flags->{'inputdata_rootdir'}, $definition, $defaults, $nl, 'use_aereoxid_prog',
                'use_cn'=>$nl_flags->{'use_cn'}, 'use_fates'=>$nl_flags->{'use_fates'} );
    #
    # Check if use_aereoxid_prog is set.  If no, then read value of aereoxid from
    # parameters file
    #
    my $use_aereoxid_prog = $nl->get_value('use_aereoxid_prog');
    if ( defined($use_aereoxid_prog) && ! &value_is_true($use_aereoxid_prog) ) {
      $log->warning("Using aereoxid value from parameters file." );
    }
  } else {
    my @vars = $nl->get_variable_names('ch4par_in');
    if ( $#vars >= 0 ) {
      $log->fatal_error("ch4par_in namelist variables were set, but Methane model NOT defined in the configuration (use_lch4)");
    }
  }

  #
  # Ch4 namelist checking
  #
  if ( &value_is_true($nl_flags->{'use_lch4'}) ) {
    my $allowlakeprod = $nl->get_value('allowlakeprod');
    if ( ! defined($allowlakeprod) ||
         (defined($allowlakeprod) && ! &value_is_true($allowlakeprod)) ) {
      if ( defined($nl->get_value('lake_decomp_fact')) ) {
        $log->fatal_error("lake_decomp_fact set without allowlakeprod=.true.");
      }
    }
    my $pftspec_rootprof = $nl->get_value('pftspecific_rootingprofile');
    if ( ! defined($pftspec_rootprof) ||
         (defined($pftspec_rootprof) && &value_is_true($pftspec_rootprof) ) ) {
      if ( defined($nl->get_value('rootprof_exp')) ) {
        $log->fatal_error("rootprof_exp set without pftspecific_rootingprofile=.false.");
      }
    }
  } else {
    my @vars = ( "allowlakeprod", "anoxia", "pftspecific_rootingprofile" );
    foreach my $var ( @vars ) {
      if ( defined($nl->get_value($var)) ) {
        $log->fatal_error("$var set without methane model configuration on (use_lch4)");
      }
    }
  }
} # end methane

#-------------------------------------------------------------------------------

sub setup_logic_dynamic_plant_nitrogen_alloc {
  #
  # dynamic plant nitrogen allocation model, bgc=bgc
  #
  my ($opts, $nl_flags, $definition, $defaults, $nl, $physv) = @_;

  if ( &value_is_true($nl_flags->{'use_cn'}) ) {
    add_default($opts, $nl_flags->{'inputdata_rootdir'}, $definition, $defaults, $nl, 'use_flexibleCN',
                'phys'=>$physv->as_string(), 'use_cn'=>$nl_flags->{'use_cn'} );
    $nl_flags->{'use_flexibleCN'} = $nl->get_value('use_flexibleCN');

    if ( &value_is_true($nl_flags->{'use_flexibleCN'}) ) {
      # TODO(bja, 2015-04) make this depend on > clm 5.0 and bgc mode at some point.
      add_default($opts, $nl_flags->{'inputdata_rootdir'}, $definition, $defaults, $nl, 'MM_Nuptake_opt',
                  'use_flexibleCN'=>$nl_flags->{'use_flexibleCN'} );
      add_default($opts, $nl_flags->{'inputdata_rootdir'}, $definition, $defaults, $nl, 'downreg_opt',
                  'use_flexibleCN'=>$nl_flags->{'use_flexibleCN'} );
      add_default($opts, $nl_flags->{'inputdata_rootdir'}, $definition, $defaults, $nl, 'plant_ndemand_opt',
                  'use_flexibleCN'=>$nl_flags->{'use_flexibleCN'} );
      add_default($opts, $nl_flags->{'inputdata_rootdir'}, $definition, $defaults, $nl, 'substrate_term_opt',
                  'use_flexibleCN'=>$nl_flags->{'use_flexibleCN'} );
      add_default($opts, $nl_flags->{'inputdata_rootdir'}, $definition, $defaults, $nl, 'nscalar_opt',
                  'use_flexibleCN'=>$nl_flags->{'use_flexibleCN'} );
      add_default($opts, $nl_flags->{'inputdata_rootdir'}, $definition, $defaults, $nl, 'temp_scalar_opt',
                  'use_flexibleCN'=>$nl_flags->{'use_flexibleCN'} );
      add_default($opts, $nl_flags->{'inputdata_rootdir'}, $definition, $defaults, $nl, 'CNratio_floating',
                  'use_flexibleCN'=>$nl_flags->{'use_flexibleCN'} );
      add_default($opts, $nl_flags->{'inputdata_rootdir'}, $definition, $defaults, $nl, 'reduce_dayl_factor',
                  'use_flexibleCN'=>$nl_flags->{'use_flexibleCN'} );
      add_default($opts, $nl_flags->{'inputdata_rootdir'}, $definition, $defaults, $nl, 'vcmax_opt',
                  'use_flexibleCN'=>$nl_flags->{'use_flexibleCN'} );
      add_default($opts, $nl_flags->{'inputdata_rootdir'}, $definition, $defaults, $nl, 'CN_residual_opt',
                  'use_flexibleCN'=>$nl_flags->{'use_flexibleCN'} );
      add_default($opts, $nl_flags->{'inputdata_rootdir'}, $definition, $defaults, $nl, 'CN_partition_opt',
                  'use_flexibleCN'=>$nl_flags->{'use_flexibleCN'} );
      add_default($opts, $nl_flags->{'inputdata_rootdir'}, $definition, $defaults, $nl, 'CN_evergreen_phenology_opt',
                  'use_flexibleCN'=>$nl_flags->{'use_flexibleCN'} );
      add_default($opts, $nl_flags->{'inputdata_rootdir'}, $definition, $defaults, $nl, 'carbon_resp_opt',
                  'use_flexibleCN'=>$nl_flags->{'use_flexibleCN'}, 'use_fun'=>$nl->get_value('use_fun') );
      if ( $nl->get_value('carbon_resp_opt') == 1 && &value_is_true($nl->get_value('use_fun')) ) {
        $log->fatal_error("carbon_resp_opt should NOT be set to 1 when FUN is also on");
      }
    }
  } else {
     if ( &value_is_true($nl->get_value('use_flexibleCN')) ) {
        $log->fatal_error("use_flexibleCN can ONLY be set if CN is on");
     }
  }
}

#-------------------------------------------------------------------------------

sub setup_logic_luna {
  #
  # LUNA model to calculate photosynthetic capacities based on environmental conditions
  #
  my ($opts, $nl_flags, $definition, $defaults, $nl, $physv) = @_;

  add_default($opts, $nl_flags->{'inputdata_rootdir'}, $definition, $defaults, $nl, 'use_luna',
              'phys'=>$physv->as_string(), 'use_cn'=>$nl_flags->{'use_cn'}, 'use_fates'=>$nl_flags->{'use_fates'},
              'use_nitrif_denitrif'=>$nl_flags->{'use_nitrif_denitrif'} );

  if ( &value_is_true( $nl_flags->{'use_cn'} ) ) {
     add_default($opts, $nl_flags->{'inputdata_rootdir'}, $definition, $defaults, $nl, 'use_nguardrail',
                 'use_cn'=>$nl_flags->{'use_cn'} );
  }
  $nl_flags->{'use_luna'} = $nl->get_value('use_luna');
  my $vcmax_opt= $nl->get_value('vcmax_opt');
  # lnc_opt only applies if luna is on or for vcmax_opt=3/4
  if ( &value_is_true( $nl_flags->{'use_luna'} ) || $vcmax_opt == 3 || $vcmax_opt == 4 ) {
     # lnc_opt can be set for both CN on and off
     add_default($opts, $nl_flags->{'inputdata_rootdir'}, $definition, $defaults, $nl, 'lnc_opt',
                 'use_cn'=>$nl_flags->{'use_cn'} );
  }
  if ( &value_is_true($nl->get_value('lnc_opt') ) && not &value_is_true( $nl_flags->{'use_cn'}) ) {
     $log->fatal_error("Cannot turn lnc_opt to true when bgc=sp" );
  }
  my $var = "jmaxb1";
  if ( &value_is_true( $nl_flags->{'use_luna'} ) ) {
     add_default($opts, $nl_flags->{'inputdata_rootdir'}, $definition, $defaults, $nl, $var,
                 'use_luna'=>$nl_flags->{'use_luna'} );
  }
  my $val = $nl->get_value($var);
  if ( ! &value_is_true( $nl_flags->{'use_luna'} ) ) {
     if ( defined($val) ) {
        $log->fatal_error("Cannot set $var when use_luna is NOT on" );
     }
  }
}

#-------------------------------------------------------------------------------

sub setup_logic_hillslope {
  #
  # Hillslope hydrology model
  #
  my ($opts, $nl_flags, $definition, $defaults, $nl) = @_;

    add_default($opts, $nl_flags->{'inputdata_rootdir'}, $definition, $defaults, $nl, 'use_hillslope' );
}

#-------------------------------------------------------------------------------

sub setup_logic_hydrstress {
  #
  # Plant hydraulic stress model
  #
  my ($opts, $nl_flags, $definition, $defaults, $nl) = @_;

  add_default($opts, $nl_flags->{'inputdata_rootdir'}, $definition, $defaults, $nl, 'use_hydrstress',
              'configuration'=>$nl_flags->{'configuration'}, 'use_fates'=>$nl_flags->{'use_fates'} );
  $nl_flags->{'use_hydrstress'} = $nl->get_value('use_hydrstress');
  if ( &value_is_true( $nl_flags->{'use_fates'} ) && &value_is_true( $nl_flags->{'use_hydrstress'} ) ) {
     $log->fatal_error("Cannot turn use_hydrstress on when use_fates is on" );
  }
}

#-------------------------------------------------------------------------------

sub setup_logic_fertilizer {
  #
  # Flags to control fertilizer application
  #
   my ($opts, $nl_flags, $definition, $defaults, $nl) = @_;

   add_default($opts, $nl_flags->{'inputdata_rootdir'}, $definition, $defaults, $nl, 'use_fertilizer',
               'use_crop'=>$nl_flags->{'use_crop'} );
   my $use_fert = $nl->get_value('use_fertilizer');
   if ( (! &value_is_true($nl_flags->{'use_crop'})) && &value_is_true($use_fert) ) {
      $log->fatal_error("use_ferilizer can NOT be on without prognostic crop\n" );
   }
}

#-------------------------------------------------------------------------------

sub setup_logic_grainproduct {
  #
  # Flags to control 1-year grain product pool
  #
   my ($opts, $nl_flags, $definition, $defaults, $nl, $physv) = @_;

   add_default($opts, $nl_flags->{'inputdata_rootdir'}, $definition, $defaults, $nl, 'use_grainproduct',
               'use_crop'=>$nl_flags->{'use_crop'}, 'phys'=>$physv->as_string() );
   if ( (! &value_is_true($nl_flags->{'use_crop'})) && &value_is_true($nl->get_value('use_grainproduct') ) ) {
      $log->fatal_error("use_grainproduct can NOT be on without prognostic crop\n" );
   }
}

#-------------------------------------------------------------------------------

sub setup_logic_dynamic_roots {
  #
  # dynamic root model
  #
  my ($opts, $nl_flags, $definition, $defaults, $nl, $physv) = @_;

  add_default($opts, $nl_flags->{'inputdata_rootdir'}, $definition, $defaults, $nl, 'use_dynroot', 'phys'=>$physv->as_string(), 'bgc_mode'=>$nl_flags->{'bgc_mode'});
  my $use_dynroot = $nl->get_value('use_dynroot');
  if ( &value_is_true($use_dynroot) && ($nl_flags->{'bgc_mode'} eq "sp") ) {
     $log->fatal_error("Cannot turn dynroot mode on mode bgc=sp\n" .
                       "Set the bgc mode to 'cn' or 'bgc'.");
  }
  if ( &value_is_true( $use_dynroot ) && &value_is_true( $nl_flags->{'use_hydrstress'} ) ) {
     $log->fatal_error("Cannot turn use_dynroot on when use_hydrstress is on" );
  }
}

#-------------------------------------------------------------------------------

sub setup_logic_c_isotope {
  #
  # Error checking for C-isotope options
  #
  my ($opts, $nl_flags, $definition, $defaults, $nl) = @_;

  my $use_c13 = $nl->get_value('use_c13');
  my $use_c14 = $nl->get_value('use_c14');
  if ( $nl_flags->{'bgc_mode'} ne "sp" && $nl_flags->{'bgc_mode'} ne "fates" ) {
    if ( $nl_flags->{'bgc_mode'} ne "bgc" ) {
      if ( defined($use_c13) && &value_is_true($use_c13) ) {
        $log->warning("use_c13 is ONLY scientifically validated with the bgc=BGC configuration" );
      }
      if ( defined($use_c14) && &value_is_true($use_c14) ) {
        $log->warning("use_c14 is ONLY scientifically validated with the bgc=BGC configuration" );
      }
    }
    if ( defined($use_c14) ) {
      if ( &value_is_true($use_c14) ) {
        my $use_c14_bombspike = $nl->get_value('use_c14_bombspike');
        if ( defined($use_c14_bombspike) && &value_is_true($use_c14_bombspike) ) {
           add_default($opts, $nl_flags->{'inputdata_rootdir'}, $definition, $defaults, $nl, 'atm_c14_filename',
                   'use_c14'=>$use_c14, 'use_cn'=>$nl_flags->{'use_cn'}, 'use_c14_bombspike'=>$nl->get_value('use_c14_bombspike'),
                   'ssp_rcp'=>$nl_flags->{'ssp_rcp'} );
        }
      } else {
        if ( defined($nl->get_value('use_c14_bombspike')) ||
             defined($nl->get_value('atm_c14_filename')) ) {
          $log->fatal_error("use_c14 is FALSE and use_c14_bombspike or atm_c14_filename set");
        }
      }
    } else {
      if ( defined($nl->get_value('use_c14_bombspike')) ||
           defined($nl->get_value('atm_c14_filename')) ) {
        $log->fatal_error("use_c14 NOT set to .true., but use_c14_bompspike/atm_c14_filename defined.");
      }
    }
    if ( defined($use_c13) ) {
      if ( &value_is_true($use_c13) ) {
        my $use_c13_timeseries = $nl->get_value('use_c13_timeseries');
        if ( defined($use_c13_timeseries) && &value_is_true($use_c13_timeseries) ) {
           add_default($opts, $nl_flags->{'inputdata_rootdir'}, $definition, $defaults, $nl, 'atm_c13_filename',
                   'use_c13'=>$use_c13, 'use_cn'=>$nl_flags->{'use_cn'}, 'use_c13_timeseries'=>$nl->get_value('use_c13_timeseries'), 
                   'ssp_rcp'=>$nl_flags->{'ssp_rcp'} );
        }
      } else {
        if ( defined($nl->get_value('use_c13_timeseries')) ||
             defined($nl->get_value('atm_c13_filename')) ) {
          $log->fatal_error("use_c13 is FALSE and use_c13_timeseries or atm_c13_filename set");
        }
      }
    } else {
      if ( defined($nl->get_value('use_c13_timeseries')) ||
           defined($nl->get_value('atm_c13_filename')) ) {
        $log->fatal_error("use_c13 NOT set to .true., but use_c13_bompspike/atm_c13_filename defined.");
      }
    }
  } else {
    if ( defined($use_c13) ||
         defined($use_c14) ||
         defined($nl->get_value('use_c14_bombspike')) ||
         defined($nl->get_value('atm_c14_filename'))  ||
         defined($nl->get_value('use_c13_timeseries')) ||
         defined($nl->get_value('atm_c13_filename')) ) {
           $log->fatal_error("bgc=sp and C isotope  namelist variables were set, both can't be used at the same time");
    }
  }
}

#-------------------------------------------------------------------------------

sub setup_logic_nitrogen_deposition {
  my ($opts, $nl_flags, $definition, $defaults, $nl) = @_;

  #
  # Nitrogen deposition for bgc=CN
  #

  if ( $nl_flags->{'bgc_mode'} =~/cn|bgc/ ) {
    add_default($opts, $nl_flags->{'inputdata_rootdir'}, $definition, $defaults, $nl, 'ndepmapalgo', 'phys'=>$nl_flags->{'phys'},
                'use_cn'=>$nl_flags->{'use_cn'}, 'hgrid'=>$nl_flags->{'res'},
                'clm_accelerated_spinup'=>$nl_flags->{'clm_accelerated_spinup'} );
    add_default($opts, $nl_flags->{'inputdata_rootdir'}, $definition, $defaults, $nl, 'ndep_taxmode', 'phys'=>$nl_flags->{'phys'},
                'use_cn'=>$nl_flags->{'use_cn'}, 
                'lnd_tuning_mode'=>$nl_flags->{'lnd_tuning_mode'} );
    add_default($opts, $nl_flags->{'inputdata_rootdir'}, $definition, $defaults, $nl, 'ndep_varlist', 'phys'=>$nl_flags->{'phys'},
                'use_cn'=>$nl_flags->{'use_cn'}, 
                'lnd_tuning_mode'=>$nl_flags->{'lnd_tuning_mode'} );
    add_default($opts, $nl_flags->{'inputdata_rootdir'}, $definition, $defaults, $nl, 'stream_year_first_ndep', 'phys'=>$nl_flags->{'phys'},
                'use_cn'=>$nl_flags->{'use_cn'}, 'sim_year'=>$nl_flags->{'sim_year'},
                'sim_year_range'=>$nl_flags->{'sim_year_range'});
    add_default($opts, $nl_flags->{'inputdata_rootdir'}, $definition, $defaults, $nl, 'stream_year_last_ndep', 'phys'=>$nl_flags->{'phys'},
                'use_cn'=>$nl_flags->{'use_cn'}, 'sim_year'=>$nl_flags->{'sim_year'},
                'sim_year_range'=>$nl_flags->{'sim_year_range'});
    # Set align year, if first and last years are different
    if ( $nl->get_value('stream_year_first_ndep') != $nl->get_value('stream_year_last_ndep') ) {
      add_default($opts, $nl_flags->{'inputdata_rootdir'}, $definition, $defaults, $nl, 'model_year_align_ndep', 'sim_year'=>$nl_flags->{'sim_year'},
                  'sim_year_range'=>$nl_flags->{'sim_year_range'});
    }
    add_default($opts, $nl_flags->{'inputdata_rootdir'}, $definition, $defaults, $nl, 'stream_fldfilename_ndep', 'phys'=>$nl_flags->{'phys'},
                'use_cn'=>$nl_flags->{'use_cn'}, 'lnd_tuning_mode'=>$nl_flags->{'lnd_tuning_mode'},
                'hgrid'=>"0.9x1.25", 'ssp_rcp'=>$nl_flags->{'ssp_rcp'}, 'nofail'=>1 );
    if ( ! defined($nl->get_value('stream_fldfilename_ndep') ) ) {
       # Also check at f19 resolution
       add_default($opts, $nl_flags->{'inputdata_rootdir'}, $definition, $defaults, $nl, 'stream_fldfilename_ndep', 'phys'=>$nl_flags->{'phys'},
                   'use_cn'=>$nl_flags->{'use_cn'}, 'lnd_tuning_mode'=>$nl_flags->{'lnd_tuning_mode'},
                   'hgrid'=>"1.9x2.5", 'ssp_rcp'=>$nl_flags->{'ssp_rcp'}, 'nofail'=>1 );
       # If not found report an error
       if ( ! defined($nl->get_value('stream_fldfilename_ndep') ) ) {
          $log->warning("Did NOT find the Nitrogen-deposition forcing file (stream_fldfilename_ndep) for this ssp_rcp\n" .
                        "One way to get around this is to point to a file for another existing ssp_rcp in your user_nl_clm file.\n" .
                        "If you are running with CAM and WACCM chemistry Nitrogen deposition will come through the coupler.\n" .
                        "This file won't be used, so it doesn't matter what it points to -- but it's required to point to something.\n" )
       }
    }
  } else {
    # If bgc is NOT CN/CNDV then make sure none of the ndep settings are set!
    if ( defined($nl->get_value('stream_year_first_ndep')) ||
         defined($nl->get_value('stream_year_last_ndep'))  ||
         defined($nl->get_value('model_year_align_ndep'))  ||
         defined($nl->get_value('ndep_taxmode'         ))  ||
         defined($nl->get_value('ndep_varlist'         ))  ||
         defined($nl->get_value('stream_fldfilename_ndep'))
       ) {
      $log->fatal_error("When bgc is NOT CN or CNDV none of: stream_year_first_ndep," .
                  "stream_year_last_ndep, model_year_align_ndep, ndep_taxmod, " .
                  "ndep_varlist, nor stream_fldfilename_ndep" .
                  " can be set!");
    }
  }
}

#-------------------------------------------------------------------------------

sub setup_logic_cnmresp {
  my ($opts, $nl_flags, $definition, $defaults, $nl) = @_;

  #
  # CN Maintence respiration for bgc=CN
  #
  if ( $nl_flags->{'bgc_mode'} ne "sp" ) {
    # When FUN is on get a default value
    if ( &value_is_true( $nl->get_value('use_fun') ) ) {
       add_default($opts, $nl_flags->{'inputdata_rootdir'}, $definition, $defaults,
                   $nl, 'br_root', 'phys'=>$nl_flags->{'phys'},
                   'use_fun'=>$nl->get_value('use_fun'),
                   'use_cn'=>$nl_flags->{'use_cn'} );
    }
  } else {
    # If bgc is NOT CN/CNDV then make sure not set
    if ( defined($nl->get_value('br_root'))) {
      $log->fatal_error("br_root can NOT be set when bgc_mode==sp!");
    }
  }
}

#-------------------------------------------------------------------------------

sub setup_logic_photosyns {
  # MUST be after use_hydrstress is set
  my ($opts, $nl_flags, $definition, $defaults, $nl) = @_;

  #
  # Photosynthesis
  #
  add_default($opts, $nl_flags->{'inputdata_rootdir'}, $definition, $defaults,
              $nl, 'rootstem_acc', 'phys'=>$nl_flags->{'phys'});
  add_default($opts, $nl_flags->{'inputdata_rootdir'}, $definition, $defaults,
              $nl, 'light_inhibit', 'phys'=>$nl_flags->{'phys'});
  add_default($opts, $nl_flags->{'inputdata_rootdir'}, $definition, $defaults,
              $nl, 'leafresp_method', 'phys'=>$nl_flags->{'phys'},
              'use_cn'=>$nl_flags->{'use_cn'});
  add_default($opts, $nl_flags->{'inputdata_rootdir'}, $definition, $defaults,
              $nl, 'modifyphoto_and_lmr_forcrop', 'phys'=>$nl_flags->{'phys'} );
  add_default($opts, $nl_flags->{'inputdata_rootdir'}, $definition, $defaults,
              $nl, 'stomatalcond_method', 'phys'=>$nl_flags->{'phys'}, 
              'use_hydrstress'=>$nl_flags->{'use_hydrstress'} );
  # When CN on, must NOT be scaled by vcmax25top
  if ( &value_is_true( $nl_flags->{'use_cn'} ) ) {
     if ( $nl->get_value('leafresp_method') == 0 ) {
        $log->fatal_error("leafresp_method can NOT be set to scaled to vcmax (0) when CN is on!");
     }
     # And when CN off, must NOT be anything besides scaled by vxmac25top
  } else {
     if ( $nl->get_value('leafresp_method') != 0 ) {
        $log->fatal_error("leafresp_method can NOT be set to anything besides scaled to vcmax (0) when bgc_mode==sp!");
     }
  }
}

#-------------------------------------------------------------------------------

sub setup_logic_canopy {
  my ($opts, $nl_flags, $definition, $defaults, $nl) = @_;
  #
  # Canopy state
  #
  add_default($opts, $nl_flags->{'inputdata_rootdir'}, $definition, $defaults,
              $nl, 'leaf_mr_vcm', 'phys'=>$nl_flags->{'phys'} )
}

#-------------------------------------------------------------------------------

sub setup_logic_popd_streams {
  # population density streams require CN/BGC
  my ($opts, $nl_flags, $definition, $defaults, $nl) = @_;

  if ( &value_is_true($nl_flags->{'cnfireson'}) ) {
     add_default($opts, $nl_flags->{'inputdata_rootdir'}, $definition, $defaults, $nl, 'popdensmapalgo', 'hgrid'=>$nl_flags->{'res'},
                 'clm_accelerated_spinup'=>$nl_flags->{'clm_accelerated_spinup'}, 'cnfireson'=>$nl_flags->{'cnfireson'}  );
     add_default($opts, $nl_flags->{'inputdata_rootdir'}, $definition, $defaults, $nl, 'stream_year_first_popdens', 'phys'=>$nl_flags->{'phys'},
                 'cnfireson'=>$nl_flags->{'cnfireson'}, 'sim_year'=>$nl_flags->{'sim_year'},
                 'sim_year_range'=>$nl_flags->{'sim_year_range'});
     add_default($opts, $nl_flags->{'inputdata_rootdir'}, $definition, $defaults, $nl, 'stream_year_last_popdens', 'phys'=>$nl_flags->{'phys'},
                 'cnfireson'=>$nl_flags->{'cnfireson'}, 'sim_year'=>$nl_flags->{'sim_year'},
                 'sim_year_range'=>$nl_flags->{'sim_year_range'});
     # Set align year, if first and last years are different
     if ( $nl->get_value('stream_year_first_popdens') !=
          $nl->get_value('stream_year_last_popdens') ) {
        add_default($opts, $nl_flags->{'inputdata_rootdir'}, $definition, $defaults, $nl, 'model_year_align_popdens', 'sim_year'=>$nl_flags->{'sim_year'},
                    'sim_year_range'=>$nl_flags->{'sim_year_range'}, 'cnfireson'=>$nl_flags->{'cnfireson'});
     }
     add_default($opts, $nl_flags->{'inputdata_rootdir'}, $definition, $defaults, $nl, 'stream_fldfilename_popdens', 'phys'=>$nl_flags->{'phys'},
                 'cnfireson'=>$nl_flags->{'cnfireson'}, 'hgrid'=>"0.5x0.5", 'ssp_rcp'=>$nl_flags->{'ssp_rcp'} );
  } else {
     # If bgc is NOT CN/CNDV or fire_method==nofire then make sure none of the popdens settings are set
     if ( defined($nl->get_value('stream_year_first_popdens')) ||
          defined($nl->get_value('stream_year_last_popdens'))  ||
          defined($nl->get_value('model_year_align_popdens'))  ||
          defined($nl->get_value('popdens_tintalgo'        ))  ||
          defined($nl->get_value('stream_fldfilename_popdens'))   ) {
        $log->fatal_error("When bgc is SP (NOT CN or BGC) or fire_method==nofire none of: stream_year_first_popdens,\n" .
                          "stream_year_last_popdens, model_year_align_popdens, popdens_tintalgo nor\n" .
                          "stream_fldfilename_popdens can be set!");
     }
  }
}

#-------------------------------------------------------------------------------

sub setup_logic_urbantv_streams {
  my ($opts, $nl_flags, $definition, $defaults, $nl) = @_;

  add_default($opts, $nl_flags->{'inputdata_rootdir'}, $definition, $defaults, $nl, 'urbantvmapalgo',
              'hgrid'=>$nl_flags->{'res'} );
  add_default($opts, $nl_flags->{'inputdata_rootdir'}, $definition, $defaults, $nl, 'stream_year_first_urbantv', 'phys'=>$nl_flags->{'phys'},
              'sim_year'=>$nl_flags->{'sim_year'},
              'sim_year_range'=>$nl_flags->{'sim_year_range'});
  add_default($opts, $nl_flags->{'inputdata_rootdir'}, $definition, $defaults, $nl, 'stream_year_last_urbantv', 'phys'=>$nl_flags->{'phys'},
              'sim_year'=>$nl_flags->{'sim_year'},
              'sim_year_range'=>$nl_flags->{'sim_year_range'});
  # Set align year, if first and last years are different
  if ( $nl->get_value('stream_year_first_urbantv') !=
       $nl->get_value('stream_year_last_urbantv') ) {
     add_default($opts, $nl_flags->{'inputdata_rootdir'}, $definition, $defaults, $nl,
                 'model_year_align_urbantv', 'sim_year'=>$nl_flags->{'sim_year'},
                 'sim_year_range'=>$nl_flags->{'sim_year_range'});
  }
  add_default($opts, $nl_flags->{'inputdata_rootdir'}, $definition, $defaults, $nl, 'stream_fldfilename_urbantv', 'phys'=>$nl_flags->{'phys'},
              'hgrid'=>"0.9x1.25" );
}

#-------------------------------------------------------------------------------

sub setup_logic_lightning_streams {
  # lightning streams require CN/BGC
  my ($opts, $nl_flags, $definition, $defaults, $nl) = @_;

<<<<<<< HEAD
    if ( &value_is_true($nl_flags->{'cnfireson'}) ) {
      add_default($opts, $nl_flags->{'inputdata_rootdir'}, $definition, $defaults, $nl, 'lightngmapalgo', 'use_cn'=>$nl_flags->{'use_cn'},
                  'hgrid'=>$nl_flags->{'res'},
                  'clm_accelerated_spinup'=>$nl_flags->{'clm_accelerated_spinup'}  );
      add_default($opts, $nl_flags->{'inputdata_rootdir'}, $definition, $defaults, $nl, 'stream_year_first_lightng', 'use_cn'=>$nl_flags->{'use_cn'},
                  'sim_year'=>$nl_flags->{'sim_year'},
                  'sim_year_range'=>$nl_flags->{'sim_year_range'});
      add_default($opts, $nl_flags->{'inputdata_rootdir'}, $definition, $defaults, $nl, 'stream_year_last_lightng', 'use_cn'=>$nl_flags->{'use_cn'},
=======
    if ( $nl_flags->{'light_res'} ne "none" ) {
      add_default($opts, $nl_flags->{'inputdata_rootdir'}, $definition, $defaults, $nl, 'lightngmapalgo', 
                  'hgrid'=>$nl_flags->{'res'},
                  'clm_accelerated_spinup'=>$nl_flags->{'clm_accelerated_spinup'}  );
      add_default($opts, $nl_flags->{'inputdata_rootdir'}, $definition, $defaults, $nl, 'stream_year_first_lightng', 
                  'sim_year'=>$nl_flags->{'sim_year'},
                  'sim_year_range'=>$nl_flags->{'sim_year_range'});
      add_default($opts, $nl_flags->{'inputdata_rootdir'}, $definition, $defaults, $nl, 'stream_year_last_lightng', 
>>>>>>> e1674e60
                  'sim_year'=>$nl_flags->{'sim_year'},
                  'sim_year_range'=>$nl_flags->{'sim_year_range'});
      # Set align year, if first and last years are different
      if ( $nl->get_value('stream_year_first_lightng') !=
           $nl->get_value('stream_year_last_lightng') ) {
        add_default($opts, $nl_flags->{'inputdata_rootdir'}, $definition, $defaults, $nl, 'model_year_align_lightng', 'sim_year'=>$nl_flags->{'sim_year'},
                    'sim_year_range'=>$nl_flags->{'sim_year_range'});
     }
     add_default($opts, $nl_flags->{'inputdata_rootdir'}, $definition, $defaults, $nl, 'stream_fldfilename_lightng', 
                 'hgrid'=>$nl_flags->{'light_res'} );
  } else {
     # If bgc is NOT CN/CNDV then make sure none of the Lightng settings are set
     if ( defined($nl->get_value('stream_year_first_lightng')) ||
          defined($nl->get_value('stream_year_last_lightng'))  ||
          defined($nl->get_value('model_year_align_lightng'))  ||
          defined($nl->get_value('lightng_tintalgo'        ))  ||
          defined($nl->get_value('stream_fldfilename_lightng'))   ) {
        $log->fatal_error("When bgc is SP (NOT CN or BGC or FATES) or fire is turned off none of: stream_year_first_lightng,\n" .
                          "stream_year_last_lightng, model_year_align_lightng, lightng_tintalgo nor\n" .
                          "stream_fldfilename_lightng can be set!");
     }
  }
}

#-------------------------------------------------------------------------------

sub setup_logic_dry_deposition {
  my ($opts, $nl_flags, $definition, $defaults, $nl) = @_;

  if ($opts->{'drydep'} ) {
    add_default($opts,  $nl_flags->{'inputdata_rootdir'}, $definition, $defaults, $nl, 'drydep_list');
    add_default($opts,  $nl_flags->{'inputdata_rootdir'}, $definition, $defaults, $nl, 'drydep_method');
  } else {
    if ( defined($nl->get_value('drydep_list')) ||
         defined($nl->get_value('drydep_method')) ) {
      $log->fatal_error("drydep_list or drydep_method defined, but drydep option NOT set");
    }
  }
}

#-------------------------------------------------------------------------------

sub setup_logic_fire_emis {
  my ($opts, $nl_flags, $definition, $defaults, $nl) = @_;

  if ($opts->{'fire_emis'} ) {
    add_default($opts,  $nl_flags->{'inputdata_rootdir'}, $definition, $defaults, $nl, 'fire_emis_factors_file');
    add_default($opts,  $nl_flags->{'inputdata_rootdir'}, $definition, $defaults, $nl, 'fire_emis_specifier');
  } else {
    if ( defined($nl->get_value('fire_emis_elevated'))     ||
         defined($nl->get_value('fire_emis_factors_file')) ||
         defined($nl->get_value('fire_emis_specifier')) ) {
      $log->fatal_error("fire_emission setting defined: fire_emis_elevated, fire_emis_factors_file, or fire_emis_specifier, but fire_emis option NOT set");
    }
  }
}

#-------------------------------------------------------------------------------

sub setup_logic_megan {
  my ($opts, $nl_flags, $definition, $defaults, $nl) = @_;

  my $var   = "megan";

  if ( $opts->{$var} eq "default" ) {
     add_default($opts,  $nl_flags->{'inputdata_rootdir'}, $definition, $defaults, $nl, 'megan',
                 'clm_accelerated_spinup'=>$nl_flags->{'clm_accelerated_spinup'},
                 'configuration'=>$nl_flags->{'configuration'} );
    $nl_flags->{$var} = $nl->get_value($var);
  } else {
    $nl_flags->{$var} = $opts->{$var};
  }

  if ($nl_flags->{'megan'} ) {
    if ( &value_is_true( $nl_flags->{'use_fates'} ) ) {
       $log->fatal_error("MEGAN can NOT be on when ED is also on.\n" .
                   "   Use the '-no-megan' option when '-bgc fates' is activated");
    }
    add_default($opts,  $nl_flags->{'inputdata_rootdir'}, $definition, $defaults, $nl, 'megan_specifier');
    check_megan_spec( $opts, $nl, $definition );
    add_default($opts,  $nl_flags->{'inputdata_rootdir'}, $definition, $defaults, $nl, 'megan_factors_file');
  } else {
    if ( defined($nl->get_value('megan_specifier')) ||
         defined($nl->get_value('megan_factors_file')) ) {
      $log->fatal_error("megan_specifier or megan_factors_file defined, but megan option NOT set");
    }
  }
}

#-------------------------------------------------------------------------------

sub setup_logic_soilm_streams {
  # prescribed soil moisture streams require clm4_5/clm5_0/clm5_1
  my ($opts, $nl_flags, $definition, $defaults, $nl, $physv) = @_;

      add_default($opts, $nl_flags->{'inputdata_rootdir'}, $definition, $defaults, $nl, 'use_soil_moisture_streams');
      if ( &value_is_true( $nl->get_value('use_soil_moisture_streams') ) ) {
         add_default($opts, $nl_flags->{'inputdata_rootdir'}, $definition, $defaults, $nl, 'soilm_tintalgo',
                     'hgrid'=>$nl_flags->{'res'} );
         add_default($opts, $nl_flags->{'inputdata_rootdir'}, $definition, $defaults, $nl, 'soilm_offset',
                     'hgrid'=>$nl_flags->{'res'} );
         add_default($opts, $nl_flags->{'inputdata_rootdir'}, $definition, $defaults, $nl, 'stream_year_first_soilm', 'phys'=>$nl_flags->{'phys'},
                     'sim_year'=>$nl_flags->{'sim_year'},
                     'sim_year_range'=>$nl_flags->{'sim_year_range'});
         add_default($opts, $nl_flags->{'inputdata_rootdir'}, $definition, $defaults, $nl, 'stream_year_last_soilm', 'phys'=>$nl_flags->{'phys'},
                     'sim_year'=>$nl_flags->{'sim_year'},
                     'sim_year_range'=>$nl_flags->{'sim_year_range'});
         # Set align year, if first and last years are different
         if ( $nl->get_value('stream_year_first_soilm') !=
              $nl->get_value('stream_year_last_soilm') ) {
              add_default($opts, $nl_flags->{'inputdata_rootdir'}, $definition, $defaults, $nl,
                          'model_year_align_soilm', 'sim_year'=>$nl_flags->{'sim_year'},
                          'sim_year_range'=>$nl_flags->{'sim_year_range'});
         }
         add_default($opts, $nl_flags->{'inputdata_rootdir'}, $definition, $defaults, $nl, 'stream_fldfilename_soilm', 'phys'=>$nl_flags->{'phys'},
                     'hgrid'=>$nl_flags->{'res'} );
         if ( ($opts->{'use_case'} =~ /_transient$/) &&
              (remove_leading_and_trailing_quotes($nl->get_value("soilm_tintalgo")) eq "linear") ) {
             $log->warning("For a transient case, soil moisture streams, should NOT use soilm_tintalgo='linear'" .
                           " since vegetated areas could go from missing to not missing or vice versa" );
         }
      } else {
         if ( defined($nl->get_value('stream_year_first_soilm')) ||
              defined($nl->get_value('model_year_align_soilm')) ||
              defined($nl->get_value('stream_fldfilename_soilm')) ||
              defined($nl->get_value('soilm_tintalgo')) ||
              defined($nl->get_value('soilm_offset')) ||
              defined($nl->get_value('stream_year_last_soilm')) ) {
             $log->fatal_error("One of the soilm streams namelist items (stream_year_first_soilm, " . 
                                " model_year_align_soilm, stream_fldfilename_soilm, stream_fldfilename_soilm)" . 
                                " soilm_tintalgo soilm_offset" .
                                " is defined, but use_soil_moisture_streams option NOT set to true");
         }
      }
}

#-------------------------------------------------------------------------------

sub setup_logic_lai_streams {
  my ($opts, $nl_flags, $definition, $defaults, $nl) = @_;

  add_default($opts, $nl_flags->{'inputdata_rootdir'}, $definition, $defaults, $nl, 'use_lai_streams');

  if ( &value_is_true($nl_flags->{'use_crop'}) && &value_is_true($nl->get_value('use_lai_streams'))  ) {
    $log->fatal_error("turning use_lai_streams on is incompatable with use_crop set to true.");
  }
  if ( $nl_flags->{'bgc_mode'} eq "sp" ) {

     if ( &value_is_true($nl->get_value('use_lai_streams')) ) {
       add_default($opts, $nl_flags->{'inputdata_rootdir'}, $definition, $defaults, $nl, 'use_lai_streams');
       add_default($opts, $nl_flags->{'inputdata_rootdir'}, $definition, $defaults, $nl, 'lai_mapalgo',
                   'hgrid'=>$nl_flags->{'res'} );
       add_default($opts, $nl_flags->{'inputdata_rootdir'}, $definition, $defaults, $nl, 'stream_year_first_lai',
                   'sim_year'=>$nl_flags->{'sim_year'},
                   'sim_year_range'=>$nl_flags->{'sim_year_range'});
       add_default($opts, $nl_flags->{'inputdata_rootdir'}, $definition, $defaults, $nl, 'stream_year_last_lai',
                   'sim_year'=>$nl_flags->{'sim_year'},
                   'sim_year_range'=>$nl_flags->{'sim_year_range'});
       # Set align year, if first and last years are different
       if ( $nl->get_value('stream_year_first_lai') !=
            $nl->get_value('stream_year_last_lai') ) {
          add_default($opts, $nl_flags->{'inputdata_rootdir'}, $definition, $defaults, $nl,
                      'model_year_align_lai', 'sim_year'=>$nl_flags->{'sim_year'},
                      'sim_year_range'=>$nl_flags->{'sim_year_range'});
       }
       add_default($opts, $nl_flags->{'inputdata_rootdir'}, $definition, $defaults, $nl, 'stream_fldfilename_lai',
                   'hgrid'=>"360x720cru" );
     }
  } else {
     # If bgc is CN/CNDV then make sure none of the LAI settings are set
     if ( defined($nl->get_value('stream_year_first_lai')) ||
          defined($nl->get_value('stream_year_last_lai'))  ||
          defined($nl->get_value('model_year_align_lai'))  ||
          defined($nl->get_value('lai_tintalgo'        ))  ||
          defined($nl->get_value('stream_fldfilename_lai'))   ) {
        $log->fatal_error("When bgc is NOT SP none of the following can be set: stream_year_first_lai,\n" .
                          "stream_year_last_lai, model_year_align_lai, lai_tintalgo nor\n" .
                          "stream_fldfilename_lai (eg. don't use this option with BGC,CN,CNDV nor BGDCV).");
     }
  }
}

#-------------------------------------------------------------------------------

sub setup_logic_soilwater_movement {
  my ($opts, $nl_flags, $definition, $defaults, $nl) = @_;

  add_default($opts, $nl_flags->{'inputdata_rootdir'}, $definition, $defaults, $nl, 'soilwater_movement_method' );
  add_default($opts, $nl_flags->{'inputdata_rootdir'}, $definition, $defaults, $nl, 'upper_boundary_condition' );

  my $soilmtd = $nl->get_value("soilwater_movement_method");
  my $use_bed = $nl->get_value('use_bedrock'              );
  add_default($opts, $nl_flags->{'inputdata_rootdir'}, $definition, $defaults, $nl, 
              'lower_boundary_condition', 'vichydro'=>$nl_flags->{'vichydro'},
              'soilwater_movement_method'=>$soilmtd, 'use_bedrock'=>$use_bed
             );
  add_default($opts, $nl_flags->{'inputdata_rootdir'}, $definition, $defaults, $nl, 'dtmin' );
  add_default($opts, $nl_flags->{'inputdata_rootdir'}, $definition, $defaults, $nl, 'verySmall' );
  add_default($opts, $nl_flags->{'inputdata_rootdir'}, $definition, $defaults, $nl, 'xTolerUpper' );
  add_default($opts, $nl_flags->{'inputdata_rootdir'}, $definition, $defaults, $nl, 'xTolerLower' );
  add_default($opts, $nl_flags->{'inputdata_rootdir'}, $definition, $defaults, $nl, 'expensive' );
  add_default($opts, $nl_flags->{'inputdata_rootdir'}, $definition, $defaults, $nl, 'inexpensive' );
  add_default($opts, $nl_flags->{'inputdata_rootdir'}, $definition, $defaults, $nl, 'flux_calculation' );
}
#-------------------------------------------------------------------------------

sub setup_logic_century_soilbgcdecompcascade {
  #
  my ($opts, $nl_flags, $definition, $defaults, $nl) = @_;

  if ( (&value_is_true($nl->get_value('use_cn')) || &value_is_true($nl->get_value('use_fates'))) &&
       &value_is_true($nl->get_value('use_century_decomp')) ) {
    add_default($opts, $nl_flags->{'inputdata_rootdir'}, $definition, $defaults, $nl, 'initial_Cstocks',
                'use_cn' => $nl->get_value('use_cn'), 'use_fates' => $nl->get_value('use_fates'),
                'use_century_decomp' => $nl->get_value('use_century_decomp') );
    add_default($opts, $nl_flags->{'inputdata_rootdir'}, $definition, $defaults, $nl, 'initial_Cstocks_depth', 
                'use_cn' => $nl->get_value('use_cn'), 'use_fates' => $nl->get_value('use_fates'),
                'use_century_decomp' => $nl->get_value('use_century_decomp') ); 
  }
}

#-------------------------------------------------------------------------------

sub setup_logic_cnvegcarbonstate {
  #  MUST be AFTER: setup_logic_dynamic_plant_nitrogen_alloc as depends on mm_nuptake_opt which is set there
  my ($opts, $nl_flags, $definition, $defaults, $nl) = @_;

  if ( &value_is_true($nl->get_value('use_cn')) ) {
    my $mmnuptake = $nl->get_value('mm_nuptake_opt');
    if ( ! defined($mmnuptake) ) { $mmnuptake = ".false."; }
    add_default($opts, $nl_flags->{'inputdata_rootdir'}, $definition, $defaults, $nl, 'initial_vegC', 
                'use_cn' => $nl->get_value('use_cn'), 'mm_nuptake_opt' => $mmnuptake );
  }
}

#-------------------------------------------------------------------------------

sub setup_logic_cngeneral {
  # Must be set after setup_logic_co2_type
  my ($opts, $nl_flags, $definition, $defaults, $nl) = @_;

  if ( &value_is_true($nl->get_value('use_cn')) ) {
    if ( &value_is_true($nl->get_value('use_crop')) ) {
       add_default($opts, $nl_flags->{'inputdata_rootdir'}, $definition, $defaults, $nl, 'dribble_crophrv_xsmrpool_2atm', 
                   'co2_type' => remove_leading_and_trailing_quotes($nl->get_value('co2_type')), 
                   'use_crop' => $nl->get_value('use_crop')  );
    } else {
      if ( defined($nl->get_value('dribble_crophrv_xsmrpool_2atm')) ) {
        $log->fatal_error("When CROP is NOT on dribble_crophrv_xsmrpool_2atm can NOT be set\n" );
      }
    }
  } else {
    if ( defined($nl->get_value('reseed_dead_plants')) ||
         defined($nl->get_value('dribble_crophrv_xsmrpool_2atm'))   ) {
             $log->fatal_error("When CN is not on none of the following can be set: ,\n" .
                  "dribble_crophrv_xsmrpool_2atm nor reseed_dead_plantsr\n" .
                  "(eg. don't use these options with SP mode).");
    }
  }
}

#-------------------------------------------------------------------------------

sub setup_logic_rooting_profile {
  #
  my ($opts, $nl_flags, $definition, $defaults, $nl) = @_;

  add_default($opts, $nl_flags->{'inputdata_rootdir'}, $definition, $defaults, $nl, 'rooting_profile_method_water' );
  add_default($opts, $nl_flags->{'inputdata_rootdir'}, $definition, $defaults, $nl, 'rooting_profile_method_carbon' );
}

#-------------------------------------------------------------------------------

sub setup_logic_friction_vel {
  #
  my ($opts, $nl_flags, $definition, $defaults, $nl) = @_;

  add_default($opts, $nl_flags->{'inputdata_rootdir'}, $definition, $defaults, $nl, 'zetamaxstable' );
}

#-------------------------------------------------------------------------------

sub setup_logic_soil_resis {
  #
  my ($opts, $nl_flags, $definition, $defaults, $nl) = @_;

  add_default($opts, $nl_flags->{'inputdata_rootdir'}, $definition, $defaults, $nl, 'soil_resis_method' );
}

sub setup_logic_canopyfluxes {
  #
  my ($opts, $nl_flags, $definition, $defaults, $nl) = @_;

  add_default($opts, $nl_flags->{'inputdata_rootdir'}, $definition, $defaults, $nl, 'use_undercanopy_stability' );
  add_default($opts, $nl_flags->{'inputdata_rootdir'}, $definition, $defaults, $nl, 'itmax_canopy_fluxes',
              'structure'=>$nl_flags->{'structure'});
  add_default($opts, $nl_flags->{'inputdata_rootdir'}, $definition, $defaults, $nl, 'use_biomass_heat_storage',
              'use_fates'=>$nl_flags->{'use_fates'}, 'phys'=>$nl_flags->{'phys'} );
  if ( &value_is_true($nl->get_value('use_biomass_heat_storage') ) && &value_is_true( $nl_flags->{'use_fates'}) ) {
     $log->fatal_error('use_biomass_heat_storage can NOT be set to true when fates is on');
  }
}

#-------------------------------------------------------------------------------

sub setup_logic_canopyhydrology {
  #
  my ($opts, $nl_flags, $definition, $defaults, $nl) = @_;

  add_default($opts, $nl_flags->{'inputdata_rootdir'}, $definition, $defaults, $nl, 'interception_fraction' );
  add_default($opts, $nl_flags->{'inputdata_rootdir'}, $definition, $defaults, $nl, 'maximum_leaf_wetted_fraction' );
  add_default($opts, $nl_flags->{'inputdata_rootdir'}, $definition, $defaults, $nl, 'use_clm5_fpi' );
}

#-------------------------------------------------------------------------------

sub setup_logic_snowpack {
  #
  # Snowpack related options
  #
  my ($opts, $nl_flags, $definition, $defaults, $nl) = @_;

  add_default($opts, $nl_flags->{'inputdata_rootdir'}, $definition, $defaults, $nl, 'nlevsno',
              'structure'=>$nl_flags->{'structure'});
  add_default($opts, $nl_flags->{'inputdata_rootdir'}, $definition, $defaults, $nl, 'h2osno_max',
              'structure'=>$nl_flags->{'structure'});
  add_default($opts, $nl_flags->{'inputdata_rootdir'}, $definition, $defaults, $nl, 'wind_dependent_snow_density');
  add_default($opts, $nl_flags->{'inputdata_rootdir'}, $definition, $defaults, $nl, 'snow_overburden_compaction_method');
  add_default($opts, $nl_flags->{'inputdata_rootdir'}, $definition, $defaults, $nl, 'lotmp_snowdensity_method');
  add_default($opts, $nl_flags->{'inputdata_rootdir'}, $definition, $defaults, $nl, 'upplim_destruct_metamorph');
  add_default($opts, $nl_flags->{'inputdata_rootdir'}, $definition, $defaults, $nl, 'fresh_snw_rds_max');
  add_default($opts, $nl_flags->{'inputdata_rootdir'}, $definition, $defaults, $nl, 'reset_snow');
  add_default($opts, $nl_flags->{'inputdata_rootdir'}, $definition, $defaults, $nl, 'reset_snow_glc');
  add_default($opts, $nl_flags->{'inputdata_rootdir'}, $definition, $defaults, $nl, 'reset_snow_glc_ela');
  add_default($opts, $nl_flags->{'inputdata_rootdir'}, $definition, $defaults, $nl, 'snow_dzmin_1');
  add_default($opts, $nl_flags->{'inputdata_rootdir'}, $definition, $defaults, $nl, 'snow_dzmin_2');
  add_default($opts, $nl_flags->{'inputdata_rootdir'}, $definition, $defaults, $nl, 'snow_dzmax_l_1');
  add_default($opts, $nl_flags->{'inputdata_rootdir'}, $definition, $defaults, $nl, 'snow_dzmax_l_2');
  add_default($opts, $nl_flags->{'inputdata_rootdir'}, $definition, $defaults, $nl, 'snow_dzmax_u_1');
  add_default($opts, $nl_flags->{'inputdata_rootdir'}, $definition, $defaults, $nl, 'snow_dzmax_u_2');

  my $dzmin1 = $nl->get_value('snow_dzmin_1');
  my $dzmin2 = $nl->get_value('snow_dzmin_2');
  my $dzmax_l1 = $nl->get_value('snow_dzmax_l_1');
  my $dzmax_l2 = $nl->get_value('snow_dzmax_l_2');
  my $dzmax_u1 = $nl->get_value('snow_dzmax_u_1');
  my $dzmax_u2 = $nl->get_value('snow_dzmax_u_2');

  if ($dzmin1 != 0.01 || $dzmin2 != 0.015 || $dzmax_u1 != 0.02 || $dzmax_u2 != 0.05 || $dzmax_l1 != 0.03 || $dzmax_l2 != 0.07) {
     $log->warning("Setting any of the following namelist variables to NON DEFAULT values remains untested as of Sep 6, 2019: snow_dzmin_1 & 2, snow_dzmax_u_1 & 2, snow_dzmax_l_1 & 2." );
     $log->warning("Leave these variables unspecified in user_nl_clm in order to use the default values." );
  }
  if ($dzmin1 <= 0.0 || $dzmin2 <= 0.0 || $dzmax_u1 <= 0.0 || $dzmax_u2 <= 0.0 || $dzmax_l1 <= 0.0 || $dzmax_l2 <= 0.0) {
     $log->fatal_error('One or more of the snow_dzmin_* and/or snow_dzmax_* were set incorrectly to be <= 0');
  }
  if ($dzmin2 <= $dzmin1) {
     $log->fatal_error('snow_dzmin_2 was set incorrectly to be <= snow_dzmin_1');
  }
  if ($dzmax_l2 <= $dzmax_l1) {
     $log->fatal_error('snow_dzmax_l_2 was set incorrectly to be <= snow_dzmax_l_1');
  }
  if ($dzmax_u2 <= $dzmax_u1) {
     $log->fatal_error('snow_dzmax_u_2 was set incorrectly to be <= snow_dzmax_u_1');
  }
  if ($dzmin1 >= $dzmax_u1) {
     $log->fatal_error('snow_dzmin_1 was set incorrectly to be >= snow_dzmax_u_1');
  }
  if ($dzmin2 >= $dzmax_u2) {
     $log->fatal_error('snow_dzmin_2 was set incorrectly to be >= snow_dzmax_u_2');
  }
  if ($dzmax_u1 >= $dzmax_l1) {
     $log->fatal_error('snow_dzmax_u_1 was set incorrectly to be >= snow_dzmax_l_1');
  }
  if ($dzmax_u2 >= $dzmax_l2) {
     $log->fatal_error('snow_dzmax_u_2 was set incorrectly to be >= snow_dzmax_l_2');
  }

  if (remove_leading_and_trailing_quotes($nl->get_value('snow_overburden_compaction_method')) eq 'Vionnet2012') {
     # overburden_compress_tfactor isn't used if we're using the Vionnet2012
     # snow overburden compaction method, so make sure the user hasn't tried
     # to set it
     if (defined($nl->get_value('overburden_compress_tfactor'))) {
        $log->fatal_error('overburden_compress_tfactor is set, but does not apply when using snow_overburden_compaction_method=Vionnet2012');
     }
  } else {
     add_default($opts, $nl_flags->{'inputdata_rootdir'}, $definition, $defaults, $nl, 'overburden_compress_tfactor');
  }
}

#-------------------------------------------------------------------------------

sub setup_logic_scf_SwensonLawrence2012 {
   # Options related to the SwensonLawrence2012 snow cover fraction method
  my ($opts, $nl_flags, $definition, $defaults, $nl) = @_;

  if (remove_leading_and_trailing_quotes($nl->get_value('snow_cover_fraction_method')) eq 'SwensonLawrence2012') {
     add_default($opts, $nl_flags->{'inputdata_rootdir'}, $definition, $defaults, $nl, 'int_snow_max');
     add_default($opts, $nl_flags->{'inputdata_rootdir'}, $definition, $defaults, $nl, 'n_melt_glcmec');
  }
  else {
     if (defined($nl->get_value('int_snow_max'))) {
        $log->fatal_error('int_snow_max is set, but only applies for snow_cover_fraction_method=SwensonLawrence2012');
     }
     if (defined($nl->get_value('n_melt_glcmec'))) {
        $log->fatal_error('n_melt_glcmec is set, but only applies for snow_cover_fraction_method=SwensonLawrence2012');
     }
  }
}

#-------------------------------------------------------------------------------

sub setup_logic_atm_forcing {
   #
   # Options related to atmospheric forcings
   #
   my ($opts, $nl_flags, $definition, $defaults, $nl) = @_;

   add_default($opts, $nl_flags->{'inputdata_rootdir'}, $definition, $defaults, $nl, 'glcmec_downscale_longwave');
   add_default($opts, $nl_flags->{'inputdata_rootdir'}, $definition, $defaults, $nl, 'repartition_rain_snow');
   add_default($opts, $nl_flags->{'inputdata_rootdir'}, $definition, $defaults, $nl, 'lapse_rate');

   my $var;

   foreach $var ("lapse_rate_longwave",
                 "longwave_downscaling_limit") {
      if ( &value_is_true($nl->get_value("glcmec_downscale_longwave")) ) {
         add_default($opts, $nl_flags->{'inputdata_rootdir'}, $definition, $defaults, $nl, $var);
      } else {
         if (defined($nl->get_value($var))) {
            $log->fatal_error("$var can only be set if glcmec_downscale_longwave is true");
         }
      }
   }

   foreach $var ("precip_repartition_glc_all_snow_t",
                 "precip_repartition_glc_all_rain_t",
                 "precip_repartition_nonglc_all_snow_t",
                 "precip_repartition_nonglc_all_rain_t") {
      if ( &value_is_true($nl->get_value("repartition_rain_snow")) ) {
         add_default($opts, $nl_flags->{'inputdata_rootdir'}, $definition, $defaults, $nl, $var);
      } else {
         if (defined($nl->get_value($var))) {
            $log->fatal_error("$var can only be set if repartition_rain_snow is true");
         }
      }
   }
}

#-------------------------------------------------------------------------------

sub setup_logic_lnd2atm {
   #
   # Options related to fields sent to atmosphere
   #
   my ($opts, $nl_flags, $definition, $defaults, $nl) = @_;

   add_default($opts, $nl_flags->{'inputdata_rootdir'}, $definition, $defaults, $nl, 'melt_non_icesheet_ice_runoff');
}

#-------------------------------------------------------------------------------

sub setup_logic_initinterp {
   #
   # Options related to init_interp
   #
   my ($opts, $nl_flags, $definition, $defaults, $nl) = @_;

   my $var = 'init_interp_method';
   if ( &value_is_true($nl->get_value("use_init_interp"))) {
      add_default($opts, $nl_flags->{'inputdata_rootdir'}, $definition, $defaults, $nl, $var);
   } else {
      if (defined($nl->get_value($var))) {
         $log->fatal_error("$var can only be set if use_init_interp is true");
      }
   }
}

#-------------------------------------------------------------------------------

sub setup_logic_fates {
    #
    # Set some default options related to Ecosystem Demography
    #
    my ($opts, $nl_flags, $definition, $defaults, $nl) = @_;

    if (&value_is_true( $nl_flags->{'use_fates'})  ) {
        add_default($opts, $nl_flags->{'inputdata_rootdir'}, $definition, $defaults, $nl, 'fates_paramfile', 'phys'=>$nl_flags->{'phys'});
        my @list  = (  "fates_spitfire_mode", "use_fates_planthydro", "use_fates_ed_st3", "use_fates_ed_prescribed_phys", 
                       "use_fates_inventory_init","use_fates_fixed_biogeog", "use_fates_logging","fates_parteh_mode", "use_fates_cohort_age_tracking" );
        foreach my $var ( @list ) {
 	  add_default($opts, $nl_flags->{'inputdata_rootdir'}, $definition, $defaults, $nl, $var, 'use_fates'=>$nl_flags->{'use_fates'} );
        }
        my $var = "use_fates_inventory_init";
        if ( defined($nl->get_value($var))  ) {
           if ( &value_is_true($nl->get_value($var)) ) {
              $var = "fates_inventory_ctrl_filename";
	      my $fname = substr $nl->get_value($var), 1, -1;  # ignore first and last positions of string because those are quote characters
              if ( ! defined($nl->get_value($var))  ) {
                 $log->fatal_error("$var is required when use_fates_inventory_init is set" );
              } elsif ( ! -f "$fname" ) {
                 $log->fatal_error("$fname does NOT point to a valid filename" );
              }
           }
        }
    }
}

#-------------------------------------------------------------------------------

sub setup_logic_misc {
   #
   # Set some misc options
   #
   my ($opts, $nl_flags, $definition, $defaults, $nl) = @_;

   add_default($opts, $nl_flags->{'inputdata_rootdir'}, $definition, $defaults, $nl, 'for_testing_run_ncdiopio_tests');
   add_default($opts, $nl_flags->{'inputdata_rootdir'}, $definition, $defaults, $nl, 'hist_master_list_file');
}

#-------------------------------------------------------------------------------

sub write_output_files {
  my ($opts, $nl_flags, $defaults, $nl) = @_;

  my $note = "";
  my $var = "note";
  if ( ! defined($opts->{$var}) ) {
    $opts->{$var} = $defaults->get_value($var);
  }
  if ( $opts->{$var} ) {
    $note = "Comment:\n" .
      "This namelist was created using the following command-line:\n" .
        "    $nl_flags->{'cfgdir'}/$ProgName $nl_flags->{'cmdline'}\n" .
          "For help on options use: $nl_flags->{'cfgdir'}/$ProgName -help";
  }

  # CLM component
  my @groups;

  @groups = qw(clm_inparm ndepdyn_nml popd_streams urbantv_streams light_streams
               soil_moisture_streams lai_streams atm2lnd_inparm lnd2atm_inparm clm_canopyhydrology_inparm cnphenology
               clm_soilhydrology_inparm dynamic_subgrid cnvegcarbonstate
               finidat_consistency_checks dynpft_consistency_checks 
               clm_initinterp_inparm century_soilbgcdecompcascade
               soilhydrology_inparm luna friction_velocity mineral_nitrogen_dynamics
               soilwater_movement_inparm rooting_profile_inparm
               soil_resis_inparm  bgc_shared canopyfluxes_inparm aerosol
               clmu_inparm clm_soilstate_inparm clm_nitrogen clm_snowhydrology_inparm hillslope_hydrology_inparm
               cnprecision_inparm clm_glacier_behavior crop irrigation_inparm
               surfacealbedo_inparm water_tracers_inparm);

  #@groups = qw(clm_inparm clm_canopyhydrology_inparm clm_soilhydrology_inparm
  #             finidat_consistency_checks dynpft_consistency_checks);
  # Eventually only list namelists that are actually used when CN on
  #if ( $nl_flags->{'bgc_mode'}  eq "cn" ) {
  #  push @groups, qw(ndepdyn_nml popd_streams light_streams);
  #}
  if ( &value_is_true($nl_flags->{'use_lch4'}) ) {
     push @groups, "ch4par_in";
  }
  push @groups, "clm_humanindex_inparm";
  push @groups, "cnmresp_inparm";
  push @groups, "photosyns_inparm";
  push @groups, "cnfire_inparm";
  push @groups, "cn_general";
  push @groups, "nitrif_inparm";
  push @groups, "lifire_inparm";
  push @groups, "ch4finundated";
  push @groups, "clm_canopy_inparm";
  if (remove_leading_and_trailing_quotes($nl->get_value('snow_cover_fraction_method')) eq 'SwensonLawrence2012') {
     push @groups, "scf_swenson_lawrence_2012_inparm";
  }

  my $outfile;
  $outfile = "$opts->{'dir'}/lnd_in";
  $nl->write($outfile, 'groups'=>\@groups, 'note'=>"$note" );
  $log->verbose_message("Writing clm namelist to $outfile");

  # Drydep, fire-emission or MEGAN namelist for driver
  @groups = qw(drydep_inparm megan_emis_nl fire_emis_nl carma_inparm);
  $outfile = "$opts->{'dir'}/drv_flds_in";
  $nl->write($outfile, 'groups'=>\@groups, 'note'=>"$note" );
  $log->verbose_message("Writing @groups namelists to $outfile");
}

sub write_output_real_parameter_file {
  my ($opts, $nl_flags, $definition, $defaults, $nl) = @_;

  # Output real parameters
  if ( defined($opts->{'output_reals_filename'}) ) {
     my $file = $opts->{'output_reals_filename'};
     my $fh = IO::File->new($file, '>>') or $log->fatal_error("can't create real parameter filename: $file");
     foreach my $var ( $definition->get_var_names() ) {
        my $type = $definition->get_var_type($var);
        my $doc  = $definition->get_var_doc($var);
        $doc =~ s/\n//g;
        if ( $type =~ /real/ ) {
           my $val = $nl->get_value($var);
           if ( ! defined($val) ) { $val = "?.??"; }
           print $fh "\! $doc\n$var = $val\n";
        }
     }
     $fh->close();
  }
}

#-------------------------------------------------------------------------------

sub add_default {

# Add a value for the specified variable to the specified namelist object.  The variables
# already in the object have the higher precedence, so if the specified variable is already
# defined in the object then don't overwrite it, just return.
#
# This method checks the definition file and adds the variable to the correct
# namelist group.
#
# The value can be provided by using the optional argument key 'val' in the
# calling list.  Otherwise a default value is obtained from the namelist
# defaults object.  If no default value is found this method throws an exception
# unless the 'nofail' option is set true.
#
# Example 1: Specify the default value $val for the namelist variable $var in namelist
#            object $nl:
#
#  add_default($inputdata_rootdir, $definition, $defaults, $nl, $var, 'val'=>$val)
#
# Example 2: Add a default for variable $var if an appropriate value is found.  Otherwise
#            don't add the variable
#
#  add_default($inputdata_rootdir, $definition, $defaults, $nl, $var, 'nofail'=>1)
#
#
# ***** N.B. ***** This routine assumes the following variables are in package main::
#  $definition        -- the namelist definition object
#  $defaults          -- the namelist defaults object
#  $inputdata_rootdir -- CESM inputdata root directory

  my $opts = shift;
  my $inputdata_rootdir = shift;
  my $definition = shift;
  my $defaults = shift;
  my $nl = shift;
  my $var = shift;
  my %settings = @_;

  my $test_files = $opts->{'test'};
  #my $nl = shift;     # namelist object
  #my $var = shift;    # name of namelist variable
  #my %settings = @_;      # options

  # If variable has quotes around it
  if ( $var =~ /'(.+)'/ ) {
    $var = $1;
  }
  # Query the definition to find which group the variable belongs to.  Exit if not found.

  my $group = $definition->get_group_name($var);
  unless ($group) {
    my $fname = $definition->get_file_name();
    $log->fatal_error("variable \"$var\" not found in namelist definition file $fname.");
  }

  # check whether the variable has a value in the namelist object -- if so then skip to end
  my $val = $nl->get_variable_value($group, $var);
  if (! defined $val) {

    # Look for a specified value in the options hash

    if (defined $settings{'val'}) {
      $val = $settings{'val'};
    }
    # or else get a value from namelist defaults object.
    # Note that if the 'val' key isn't in the hash, then just pass anything else
    # in %settings to the get_value method to be used as attributes that are matched
    # when looking for default values.
    else {

      $val = $defaults->get_value($var, \%settings);

      # Truncate model_version appropriately

      if ( $var eq "model_version" ) {
        $val =~ /(URL: https:\/\/[a-zA-Z0-9._-]+\/)([a-zA-Z0-9\/._-]+)(\/bld\/.+)/;
        $val = $2;
      }
    }

    # if no value is found then exit w/ error (unless 'nofail' option set)
    unless ( defined($val) ) {
      unless ($settings{'nofail'}) {
        if ($var eq 'finidat') {
          $log->message("No default value found for $var.\n" .
                  "            Are defaults provided for this resolution and land mask?" );
        } else {
          $log->fatal_error("No default value found for $var.\n" .
                      "            Are defaults provided for this resolution and land mask?");
        }
      }
      else {
        return( 1 );
      }
    }

    # query the definition to find out if the variable is an input pathname
    my $is_input_pathname = $definition->is_input_pathname($var);

    # The default values for input pathnames are relative.  If the namelist
    # variable is defined to be an absolute pathname, then prepend
    # the CESM inputdata root directory.
    if (not defined $settings{'no_abspath'}) {
      if (defined $settings{'set_abspath'}) {
        $val = set_abs_filepath($val, $settings{'set_abspath'});
      } else {
        if ($is_input_pathname eq 'abs') {
          $val = set_abs_filepath($val, $inputdata_rootdir);
          if ( $test_files and ($val !~ /null/) and (! -f "$val") ) {
            $log->fatal_error("file not found: $var = $val");
          }
        }
      }
    }

    # query the definition to find out if the variable takes a string value.
    # The returned string length will be >0 if $var is a string, and 0 if not.
    my $str_len = $definition->get_str_len($var);

    # If the variable is a string, then add quotes if they're missing
    if ($str_len > 0) {
      $val = quote_string($val);
    }

    # set the value in the namelist
    $nl->set_variable_value($group, $var, $val);
  }
  return( 0 );

}

#-------------------------------------------------------------------------------

sub expand_xml_variables_in_namelist {
   # Go through all variables in the namelist and expand any XML env settings in them
   my ($nl, $xmlvar_ref) = @_;

   foreach my $group ( $nl->get_group_names() ) {
       foreach my $var ( $nl->get_variable_names($group) ) {
          my $val    = $nl->get_variable_value($group, $var);
          my $newval = SetupTools::expand_xml_var( $val, $xmlvar_ref );
          if ( $newval ne $val ) {
             $nl->set_variable_value($group, $var, $newval);
          }
       }
   }
}

#-------------------------------------------------------------------------------

sub check_input_files {

# For each variable in the namelist which is an input dataset, check to see if it
# exists locally.
#
# ***** N.B. ***** This routine assumes the following variables are in package main::
#  $definition        -- the namelist definition object
#  $nl                -- namelist object
#  $inputdata_rootdir -- if false prints test, else creates inputdata file

    my ($nl, $inputdata_rootdir, $outfile, $definition) = @_;

    open(OUTFILE, ">>$outfile") if defined $inputdata_rootdir;

    # Look through all namelist groups
    my @groups = $nl->get_group_names();
    foreach my $group (@groups) {

        # Look through all variables in each group
        my @vars = $nl->get_variable_names($group);
        foreach my $var (@vars) {

            # Is the variable an input dataset?
            my $input_pathname_type = $definition->is_input_pathname($var);

            # If it is, check whether it exists locally and print status
            if ($input_pathname_type) {

                # Get pathname of input dataset
                my $pathname = $nl->get_variable_value($group, $var);
                # Need to strip the quotes
                $pathname =~ s/['"]//g;

                if ($input_pathname_type eq 'abs') {
                    if ($inputdata_rootdir) {
                        #MV $pathname =~ s:$inputdata_rootdir::;
                        print OUTFILE "$var = $pathname\n";
                    }
                    else {
                        if (-e $pathname) {  # use -e rather than -f since the absolute pathname
                                             # might be a directory
                            print "OK -- found $var = $pathname\n";
                        }
                        else {
                            print "NOT FOUND:  $var = $pathname\n";
                        }
                    }
                }
                elsif ($input_pathname_type =~ m/rel:(.+)/o) {
                    # The match provides the namelist variable that contains the
                    # root directory for a relative filename
                    my $rootdir_var = $1;
                    my $rootdir = $nl->get_variable_value($group, $rootdir_var);
                    $rootdir =~ s/['"]//g;
                    if ($inputdata_rootdir) {
                        $pathname = "$rootdir/$pathname";
                        #MV $pathname =~ s:$inputdata_rootdir::;
                        print OUTFILE "$var = $pathname\n";
                    }
                    else {
                        if (-f "$rootdir/$pathname") {
                            print "OK -- found $var = $rootdir/$pathname\n";
                        }
                        else {
                            print "NOT FOUND:  $var = $rootdir/$pathname\n";
                        }
                    }
                }
            }
        }
    }
    close OUTFILE if defined $inputdata_rootdir;
    return 0 if defined $inputdata_rootdir;
}

#-------------------------------------------------------------------------------

sub set_abs_filepath {

# check whether the input filepath is an absolute path, and if it isn't then
# prepend a root directory

    my ($filepath, $rootdir) = @_;

    # strip any leading/trailing whitespace and quotes
    $filepath = trim($filepath);
    $filepath = remove_leading_and_trailing_quotes($filepath);
    $rootdir  = trim($rootdir);
    $rootdir = remove_leading_and_trailing_quotes($rootdir);

    my $out = $filepath;
    unless ( $filepath =~ /^\// ) {  # unless $filepath starts with a /
        $out = "$rootdir/$filepath"; # prepend the root directory
    }
    return $out;
}

#-------------------------------------------------------------------------------

sub valid_option {

    my ($val, @expect) = @_;

    my $expect;

    $val = trim($val);

    foreach $expect (@expect) {
        if ($val =~ /^$expect$/i) { return $expect; }
    }
    return undef;
}

#-------------------------------------------------------------------------------

sub check_use_case_name {
#
# Check the use-case name and ensure it follows the naming convention.
#
  my ($use_case) = @_;

  my $diestring = "bad use_case name $use_case, follow the conventions " .
                  "in namelist_files/use_cases/README\n";
  my $desc = "[a-zA-Z0-9]*";
  my $ssp_rcp  = "SSP[0-9]-[0-9\.]+";
  if (      $use_case =~ /^[0-9]+-[0-9]+([a-zA-Z0-9_\.-]*)_transient$/ ) {
    my $string = $1;
    if (      $string =~ /^_($ssp_rcp)_*($desc)$/ ) {
       # valid name
    } elsif ( $string =~ /^_*($desc)$/ ) {
       # valid name
    } else {
      $log->fatal_error($diestring);
    }
  } elsif ( $use_case =~ /^20thC([a-zA-Z0-9_\.]*)_transient$/ ) {
    my $string = $1;
    if (      $string =~ /^_($ssp_rcp)_*($desc)$/ ) {
       # valid name
    } elsif ( $string =~ /^_*($desc)$/ ) {
       # valid name
    } else {
      $log->fatal_error($diestring);
    }
  } elsif ( $use_case =~ /^([0-9]+)_*($desc)_control$/   ) {
     # valid name
  } elsif ( $use_case =~ /^($desc)_pd$/   ) {
     # valid name
  } else {
      $log->fatal_error($diestring);
  }
}

#-------------------------------------------------------------------------------

sub validate_options {

# $source -- text string declaring the source of the options being validated
# $cfg    -- configure object
# $opts   -- reference to hash that contains the options

    my ($source, $cfg, $opts) = @_;

    my ($opt, $old, @expect);

    # use_case
    $opt = 'use_case';
    if (defined $opts->{$opt}) {

        if ( $opts->{$opt} ne "list" ) {
           # create the @expect array by listing the files in $use_case_dir
           # and strip off the ".xml" part of the filename
           @expect = ();
           my @files = bsd_glob("$opts->{'use_case_dir'}/*.xml");
           foreach my $file (@files) {
               $file =~ m{.*/(.*)\.xml};
               &check_use_case_name( $1 );
               push @expect, $1;
           }

           $old = $opts->{$opt};
           $opts->{$opt} = valid_option($old, @expect)
               or $log->fatal_error("invalid value of $opt ($old) specified in $source\n" .
                              "expected one of: @expect");
        } else {
           print "Use cases are:...\n\n";
           my @ucases;
           foreach my $file( sort( bsd_glob($opts->{'use_case_dir'}."/*.xml") ) ) {
              my $use_case;
              if ( $file =~ /\/([^\/]+)\.xml$/ ) {
                 &check_use_case_name( $1 );
                 $use_case = $1;
              } else {
                 $log->fatal_error("Bad name for use case file = $file");
              }
              my $uc_defaults = Build::NamelistDefaults->new("$file", $cfg);
              printf "%15s = %s\n", $use_case, $uc_defaults->get_value("use_case_desc");
              push @ucases, $use_case;
           }
           $log->exit_message("use cases : @ucases");
        }
    }
}

#-------------------------------------------------------------------------------

sub list_options {
#
# List the options for different command line values if asked for
#
    my ($opts_cmdl, $definition, $defaults) = @_;

    # options to list values that are in the defaults files
    my @opts_list = ( "res", "mask", "sim_year", "ssp_rcp" );
    my %opts_local;
    foreach my $var ( "res", "mask", "sim_year", "ssp_rcp" ) {
       my $val;
       if (      $opts_cmdl->{$var} eq "list" ) {
         $val = "default";
       } elsif ( $opts_cmdl->{$var} eq "default" ) {
         $val = $defaults->get_value($var, \%opts_local );
       } else {
         $val = $opts_cmdl->{$var};
       }
       my $vname = $var;
       if ( $vname eq "res" ) { $vname = "hgrid"; }
       $opts_local{$vname} = $val;
    }
    foreach my $var ( @opts_list ) {
       if (defined $opts_cmdl->{$var}) {

           if ( $opts_cmdl->{$var} eq "list" ) {
               my @valid_values   = $definition->get_valid_values( $var );
               if ( $var eq "sim_year" ) {
                   unshift( @valid_values,
                            $definition->get_valid_values( "sim_year_range" ) );
               }
               unshift( @valid_values, "default" );
               # Strip out quotes and the constant value
               for( my $i = 0; $i <= $#valid_values; $i++ ) {
                  $valid_values[$i] =~ s/('|')//g;
                  if ( $valid_values[$i] eq "constant" ) { $valid_values[$i] = undef; }
               }
               my $val= $defaults->get_value($var, \%opts_local);
               my $doc = $definition->get_var_doc( $var );
               $doc =~ s/\n//;
               chomp( $doc );
               $log->exit_message("valid values for $var ($doc) :\n" .
                            "    Values: @valid_values\n" .
                            "    Default = $val\n" .
                            "    (NOTE: resolution and mask and other settings may influence what the default is)");
           }
       }
    }
    # clm_demand
    my $var = 'clm_demand';
    if (defined $opts_cmdl->{$var}) {

        if ( $opts_cmdl->{$var} eq "list" ) {
           my @vars = $definition->get_var_names( );
           my @demands = ( "null" );
           foreach my $var ( @vars ) {
              if ( $definition->get_group_name( $var ) ne "clm_inparm" ) { next; }
              if ( defined($defaults->get_value($var, $opts_cmdl ) ) ) {
                 push( @demands, $var );
              }
           }
           my $doc = $definition->get_var_doc( 'clm_demand' );
           $doc =~ s/\n//;
           chomp( $doc );
           $log->exit_message("valid values for $var ($doc) :\n" .
                        "Namelist options to require: @demands\n" .
                        "any valid namelist item for clm_inparm can be set. However, not all are\n" .
                        "available in the clm defaults file. The defaults are also dependent on\n" .
                        "resolution and landmask, as well as other settings. Hence, the list above\n" .
                        "will vary depending on what you set for resolution and landmask.");
        }
    }
}

#-------------------------------------------------------------------------------

sub check_megan_spec {
#
# Check the megan specifier setting
#
    my ($opts, $nl, $definition) = @_;

    my $megan_spec      = $nl->get_value('megan_specifier');
    my @megan_spec_list = split( /\s*,\s*/, $megan_spec );
    foreach $megan_spec ( @megan_spec_list ) {
       if ( $megan_spec =~ /^['"]+[A-Za-z0-9]+\s*\=\s*([\sA-Za-z0-9+_-]+)["']+$/ ) {
          my $megan_list = $1;
          my @megan_cmpds = split( /\s*\+\s*/, $megan_list );
          my $var = "megan_cmpds";
          my $warn = 0;
          foreach my $megan_cmpd ( @megan_cmpds ) {
             if (  ! $definition->is_valid_value( $var, $megan_cmpd, 'noquotes'=>1 ) ) {
                $log->warning("megan_compound $megan_cmpd NOT found in list" );
                $warn++;
             }
          }
          if ( $warn > 0 ) {
             my @valid_values   = $definition->get_valid_values( $var, 'noquotes'=>1 );
             $log->warning("list of megan compounds includes:\n" .
                     "@valid_values\n" .
                     "Does your megan_factors_file include more compounds?\n" .
                     "If NOT your simulation will fail." );
          }
       } else {
          $log->fatal_error("Bad format for megan_specifier = $megan_spec");
       }
    }
}

#-------------------------------------------------------------------------------

sub trim {
   # remove leading and trailing whitespace from a string.
   my ($str) = @_;
   $str =~ s/^\s+//;
   $str =~ s/\s+$//;
   return $str;
}

#-------------------------------------------------------------------------------

sub quote_string {
   # Add quotes around a string, unless they are already there
   my ($str) = @_;
   $str = trim($str);
   unless ($str =~ /^['"]/) {        #"'
      $str = "\'$str\'";
   }
   return $str;
 }

#-------------------------------------------------------------------------------

sub remove_leading_and_trailing_quotes {
   # Remove leading and trailing single and double quotes from a string. Also
   # removes leading spaces before the leading quotes, and trailing spaces after
   # the trailing quotes.

   my ($str) = @_;

   $str = trim($str);

   # strip any leading/trailing quotes
   $str =~ s/^['"]+//;
   $str =~ s/["']+$//;

   return $str;
}

#-------------------------------------------------------------------------------

sub logical_to_fortran {
   # Given a logical variable ('true' / 'false'), convert it to a fortran-style logical ('.true.' / '.false.')
   # The result will be lowercase, regardless of the case of the input.
   my ($var) = @_;
   my $result;

   if (lc($var) eq 'true') {
      $result = ".true.";
   }
   elsif (lc($var) eq 'false') {
      $result = ".false.";
   }
   else {
      $log->fatal_error("Unexpected value in logical_to_fortran: $var");
   }

   return $result;
}

#-------------------------------------------------------------------------------

sub string_is_undef_or_empty {
   # Return true if the given string is undefined or only spaces, false otherwise.
   # A quoted empty string (' ' or " ") is treated as being empty.
   my ($str) = @_;
   if (!defined($str)) {
      return 1;
   }
   else {
      $str = remove_leading_and_trailing_quotes($str);
      if ($str =~ /^\s*$/) {
         return 1;
      }
      else {
         return 0;
      }
   }
}

#-------------------------------------------------------------------------------

sub value_is_true {
   # Return true if the given namelist value is .true.
   # An undefined value is treated as false (with the assumption that false is the default in the code)
   my ($val) = @_;

   # Some regular expressions...
   ###my $TRUE  = qr/\.true\./i;
   ###my $FALSE = qr/\.false\./i;
   # **N.B.** the use of qr// for precompiling regexps isn't supported until perl 5.005.
   my $TRUE  = '\.?true\.?|[t]';
   my $FALSE = '\.?false\.?|[f]';
   my $is_true = 0;
   if (defined($val)) {
      if ($val =~ /$TRUE/i) {
         $is_true = 1;
      }
   }

   return $is_true;
}

#-------------------------------------------------------------------------------

sub version {
# The version is found in CLM ChangeLog file.
# $cfgdir is set by the configure script to the name of its directory.

    my ($cfgdir) = @_;

    my $logfile = "$cfgdir/../doc/ChangeLog";

    my $fh = IO::File->new($logfile, '<') or $log->fatal_error("can't open ChangeLog file: $logfile");

    while (my $line = <$fh>) {

        if ($line =~ /^Tag name:\s*([a-zA-Z0-9_. -]*[clmcesm0-9_.-]+)$/ ) {
            $log->exit_message("$1");
        }
    }
}

#-------------------------------------------------------------------------------

sub main {
  my %nl_flags;
  $nl_flags{'cfgdir'} = dirname(abs_path($0));

  my %opts = process_commandline(\%nl_flags);
  my $cfgdir = $nl_flags{'cfgdir'};
  check_for_perl_utils($cfgdir, \%opts);

  $log     = namelist_files::LogMessages->new( $ProgName, \%opts );   # global
  version($cfgdir) if $opts{'version'};
  my $cfg = read_configure_definition($cfgdir, \%opts);

  my $physv      = config_files::clm_phys_vers->new( $cfg->get('phys') );
  my $definition = read_namelist_definition($cfgdir, \%opts, \%nl_flags);
  my $defaults   = read_namelist_defaults($cfgdir, \%opts, \%nl_flags, $cfg);

  # List valid values if asked for
  list_options(\%opts, $definition, $defaults);

  # Validate some of the commandline option values.
  validate_options("commandline", $cfg, \%opts);

  # Create an empty namelist object.
  my $nl = Build::Namelist->new();

  check_cesm_inputdata(\%opts, \%nl_flags);

  # Read in the env_*.xml files
  my %env_xml    = read_envxml_case_files( \%opts );

  # Process the user inputs
  process_namelist_user_input(\%opts, \%nl_flags, $definition, $defaults, $nl, $cfg, \%env_xml, $physv );
  # Get any other defaults needed from the namelist defaults file
  process_namelist_inline_logic(\%opts, \%nl_flags, $definition, $defaults, $nl, \%env_xml, $physv);

  # Validate that the entire resultant namelist is valid
  $definition->validate($nl);
  write_output_files(\%opts, \%nl_flags, $defaults, $nl);
  write_output_real_parameter_file(\%opts, \%nl_flags, $definition, $defaults, $nl);

  if ($opts{'inputdata'}) {
    check_input_files($nl, $nl_flags{'inputdata_rootdir'}, $opts{'inputdata'}, $definition);
  }
  $log->final_exit("Successfully made CLM namelist file");
}

#-------------------------------------------------------------------------------

1;<|MERGE_RESOLUTION|>--- conflicted
+++ resolved
@@ -3386,16 +3386,6 @@
   # lightning streams require CN/BGC
   my ($opts, $nl_flags, $definition, $defaults, $nl) = @_;
 
-<<<<<<< HEAD
-    if ( &value_is_true($nl_flags->{'cnfireson'}) ) {
-      add_default($opts, $nl_flags->{'inputdata_rootdir'}, $definition, $defaults, $nl, 'lightngmapalgo', 'use_cn'=>$nl_flags->{'use_cn'},
-                  'hgrid'=>$nl_flags->{'res'},
-                  'clm_accelerated_spinup'=>$nl_flags->{'clm_accelerated_spinup'}  );
-      add_default($opts, $nl_flags->{'inputdata_rootdir'}, $definition, $defaults, $nl, 'stream_year_first_lightng', 'use_cn'=>$nl_flags->{'use_cn'},
-                  'sim_year'=>$nl_flags->{'sim_year'},
-                  'sim_year_range'=>$nl_flags->{'sim_year_range'});
-      add_default($opts, $nl_flags->{'inputdata_rootdir'}, $definition, $defaults, $nl, 'stream_year_last_lightng', 'use_cn'=>$nl_flags->{'use_cn'},
-=======
     if ( $nl_flags->{'light_res'} ne "none" ) {
       add_default($opts, $nl_flags->{'inputdata_rootdir'}, $definition, $defaults, $nl, 'lightngmapalgo', 
                   'hgrid'=>$nl_flags->{'res'},
@@ -3404,7 +3394,6 @@
                   'sim_year'=>$nl_flags->{'sim_year'},
                   'sim_year_range'=>$nl_flags->{'sim_year_range'});
       add_default($opts, $nl_flags->{'inputdata_rootdir'}, $definition, $defaults, $nl, 'stream_year_last_lightng', 
->>>>>>> e1674e60
                   'sim_year'=>$nl_flags->{'sim_year'},
                   'sim_year_range'=>$nl_flags->{'sim_year_range'});
       # Set align year, if first and last years are different
