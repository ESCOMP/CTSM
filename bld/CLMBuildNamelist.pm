--- conflicted
+++ resolved
@@ -162,15 +162,12 @@
      -dynamic_vegetation      Toggle for dynamic vegetation model. (default is off)
                               (can ONLY be turned on when BGC type is 'cn' or 'bgc')
                               This turns on the namelist variable: use_cndv
-<<<<<<< HEAD
+                              (Deprecated, this will be removed)
      -fan "mode"              Set how and if FAN is run: atm|soil|full|on|off
                               If "on", FAN is enabled but not connected to atmosphere or
                               soil biogeochemistry. If "full", both connections are
                               active. The soil and atmosphere coupling can be enabled
                               selectively with the "soil" and "atm" modes.
-=======
-                              (Deprecated, this will be removed)
->>>>>>> 395548be
      -fire_emis               Produce a fire_emis_nl namelist that will go into the
                               "drv_flds_in" file for the driver to pass fire emissions to the atm.
                               (Note: buildnml copies the file for use by the driver)
@@ -3887,13 +3884,10 @@
   push @groups, "lifire_inparm";
   push @groups, "ch4finundated";
   push @groups, "clm_canopy_inparm";
-<<<<<<< HEAD
   push @groups, "fan_nml";
-=======
   if (remove_leading_and_trailing_quotes($nl->get_value('snow_cover_fraction_method')) eq 'SwensonLawrence2012') {
      push @groups, "scf_swenson_lawrence_2012_inparm";
   }
->>>>>>> 395548be
 
   my $outfile;
   $outfile = "$opts->{'dir'}/lnd_in";
