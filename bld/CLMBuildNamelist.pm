--- conflicted
+++ resolved
@@ -2360,16 +2360,10 @@
    #
    my ($opts, $nl_flags, $definition, $defaults, $nl) = @_;
 
-<<<<<<< HEAD
-   setup_logic_do_transient_pfts($opts, $nl_flags, $definition, $defaults, $nl, $physv);
-   setup_logic_do_transient_crops($opts, $nl_flags, $definition, $defaults, $nl, $physv);
-   setup_logic_do_harvest($opts, $nl_flags, $definition, $defaults, $nl, $physv);
-   setup_logic_do_grossunrep($opts, $nl_flags, $definition, $defaults, $nl, $physv);
-=======
    setup_logic_do_transient_pfts($opts, $nl_flags, $definition, $defaults, $nl);
    setup_logic_do_transient_crops($opts, $nl_flags, $definition, $defaults, $nl);
    setup_logic_do_harvest($opts, $nl_flags, $definition, $defaults, $nl);
->>>>>>> a87e67da
+   setup_logic_do_grossunrep($opts, $nl_flags, $definition, $defaults, $nl);
 
    add_default($opts, $nl_flags->{'inputdata_rootdir'}, $definition, $defaults, $nl, 'reset_dynbal_baselines');
    if ( &value_is_true($nl->get_value('reset_dynbal_baselines')) &&
@@ -2599,52 +2593,50 @@
    # - use_cn
    # - use_fates
    #
-   my ($opts, $nl_flags, $definition, $defaults, $nl, $physv) = @_;
+   my ($opts, $nl_flags, $definition, $defaults, $nl) = @_;
 
    my $var = 'do_grossunrep';
 
-   if ($physv->as_long() >= $physv->as_long("clm4_5")) {
-      # Start by assuming a default value of '.true.'. Then check a number of
-      # conditions under which do_grossunrep cannot be true. Under these
-      # conditions: (1) set default value to '.false.'; (2) make sure that the
-      # value is indeed false (e.g., that the user didn't try to set it to true).
-
-      my $default_val = ".false.";
-
-      # cannot_be_true will be set to a non-empty string in any case where
-      # do_grossunrep should not be true; if it turns out that do_grossunrep IS true
-      # in any of these cases, a fatal error will be generated
-      my $cannot_be_true = "";
-
-      if (string_is_undef_or_empty($nl->get_value('flanduse_timeseries'))) {
-         $cannot_be_true = "$var can only be set to true when running a transient case (flanduse_timeseries non-blank)";
-      }
-      elsif (!&value_is_true($nl->get_value('use_cn'))) {
-         $cannot_be_true = "$var can only be set to true when running with CN (use_cn = true)";
-      }
-      elsif (&value_is_true($nl->get_value('use_fates'))) {
-         $cannot_be_true = "$var currently doesn't work with ED";
-      }
-
-      if ($cannot_be_true) {
-         $default_val = ".false.";
-      }
-
-      if (!$cannot_be_true) {
-         # Note that, if the variable cannot be true, we don't call add_default
-         # - so that we don't clutter up the namelist with variables that don't
-         # matter for this case
-         add_default($opts, $nl_flags->{'inputdata_rootdir'}, $definition, $defaults, $nl, $var, val=>$default_val);
-      }
-
-      # Make sure the value is false when it needs to be false - i.e., that the
-      # user hasn't tried to set a true value at an inappropriate time.
-
-      if (&value_is_true($nl->get_value($var)) && $cannot_be_true) {
-         $log->fatal_error($cannot_be_true);
-      }
-
+   # Start by assuming a default value of '.true.'. Then check a number of
+   # conditions under which do_grossunrep cannot be true. Under these
+   # conditions: (1) set default value to '.false.'; (2) make sure that the
+   # value is indeed false (e.g., that the user didn't try to set it to true).
+
+   my $default_val = ".false.";
+
+   # cannot_be_true will be set to a non-empty string in any case where
+   # do_grossunrep should not be true; if it turns out that do_grossunrep IS true
+   # in any of these cases, a fatal error will be generated
+   my $cannot_be_true = "";
+
+   if (string_is_undef_or_empty($nl->get_value('flanduse_timeseries'))) {
+      $cannot_be_true = "$var can only be set to true when running a transient case (flanduse_timeseries non-blank)";
    }
+   elsif (!&value_is_true($nl->get_value('use_cn'))) {
+      $cannot_be_true = "$var can only be set to true when running with CN (use_cn = true)";
+   }
+   elsif (&value_is_true($nl->get_value('use_fates'))) {
+      $cannot_be_true = "$var currently doesn't work with ED";
+   }
+
+   if ($cannot_be_true) {
+      $default_val = ".false.";
+   }
+
+   if (!$cannot_be_true) {
+      # Note that, if the variable cannot be true, we don't call add_default
+      # - so that we don't clutter up the namelist with variables that don't
+      # matter for this case
+      add_default($opts, $nl_flags->{'inputdata_rootdir'}, $definition, $defaults, $nl, $var, val=>$default_val);
+   }
+
+   # Make sure the value is false when it needs to be false - i.e., that the
+   # user hasn't tried to set a true value at an inappropriate time.
+
+   if (&value_is_true($nl->get_value($var)) && $cannot_be_true) {
+      $log->fatal_error($cannot_be_true);
+   }
+
 }
 
 #-------------------------------------------------------------------------------
