--- conflicted
+++ resolved
@@ -1587,11 +1587,7 @@
   if ( remove_leading_and_trailing_quotes($nl_flags->{'clm_start_type'}) ne "branch" ) {
     setup_logic_initial_conditions($opts, $nl_flags, $definition, $defaults, $nl, $physv);
   }
-<<<<<<< HEAD
-  setup_logic_dynamic_subgrid($opts,  $nl_flags, $definition, $defaults, $nl);
   setup_logic_cnmatrix($opts,  $nl_flags, $definition, $defaults, $nl);
-=======
->>>>>>> 492bdc01
   setup_logic_spinup($opts,  $nl_flags, $definition, $defaults, $nl);
   setup_logic_supplemental_nitrogen($opts, $nl_flags, $definition, $defaults, $nl);
   setup_logic_snowpack($opts,  $nl_flags, $definition, $defaults, $nl);
