# build-namelist
#
# This script builds the namelists for CLM
#
# The simplest use of build-namelist is to execute it from the build directory where configure
# was run.  By default it will use the config_cache.xml file that was written by configure to
# determine the build time properties of the executable, and will write the files that contain
# the output namelists in that same directory.  But if multiple runs are to made using the
# same executable, successive invocations of build-namelist will overwrite previously generated
# namelist files.  So generally the best strategy is to invoke build-namelist from the run
# directory and use the -config option to provide the filepath of the config_cache.xml file.
#
#
# Date        Contributor      Modification
# -------------------------------------------------------------------------------------------
# 2009-01-20  Vertenstein      Original version
# 2010-04-27  Kluzek           Add ndep streams capability
# 2011-07-25  Kluzek           Add multiple ensemble's of namelists
# 2012-03-23  Kluzek           Add megan namelist and do checking on it
# 2012-07-01  Kluzek           Add some common CESM namelist options
# 2013-12     Andre            Refactor everything into subroutines
# 2013-12     Muszala          Add Ecosystem Demography functionality
#--------------------------------------------------------------------------------------------

package CLMBuildNamelist;

require 5;

use strict;
#use warnings;
#use diagnostics;

use Cwd qw(getcwd abs_path);
use File::Basename qw(dirname);
use English;
use Getopt::Long;
use IO::File;
use File::Glob ':bsd_glob';

#-------------------------------------------------------------------------------
#
# Define a small number of global variables
#
#-------------------------------------------------------------------------------

(my $ProgName = $0) =~ s!(.*)/!!;      # name of this script
my $ProgDir  = $1;
$ProgName = "CLM " . "$ProgName";

my $cwd = abs_path(getcwd());  # absolute path of the current working directory
my $log;                       # Log messages object -- will be set in main, declaring it global here means it can be used everywhere

#-------------------------------------------------------------------------------

sub usage {
    die <<EOF;
SYNOPSIS
     build-namelist [options]

     Create the namelist for CLM
REQUIRED OPTIONS
     -cimeroot "directory"    Path to cime directory
     -config "filepath"       Read the given CLM configuration cache file.
                              Default: "config_cache.xml".
     -configuration "cfg"     The overall configuration being used [ clm | nwp ]
                                clm = Climate configuration
                                nwp = Numerical Weather Prediction configuration
     -d "directory"           Directory where output namelist file will be written
                              Default: current working directory.
     -envxml_dir "directory"  Directory name of env_*.xml case files to read in.
                              (if read they allow user_nl_clm and CLM_BLDNML_OPTS to expand
                               variables [for example to use \$DIN_LOC_ROOT])
                              (default current directory)
     -lnd_frac "domainfile"   Land fraction file (the input domain file) (needed for MCT driver and LILAC)
     -res "resolution"        Specify horizontal grid.  Use nlatxnlon for spectral grids;
                              dlatxdlon for fv grids (dlat and dlon are the grid cell size
                              in degrees for latitude and longitude respectively)
                              "-res list" to list valid resolutions.
                              (default: 0.9x1.25)
     -sim_year "year"         Year to simulate for input datasets
                              (i.e. PtVg, 1850, 2000, 2010, 1850-2000, 1850-2100)
                              "-sim_year list" to list valid simulation years
                              (default 2000)
     -structure "structure"   The overall structure being used [ standard | fast ]
OPTIONS
     -driver "value"          CESM driver type you will run with [ mct | nuopc ]
     -bgc "value"             Build CLM with BGC package [ sp | bgc | fates ]
                              (default is sp).
                                CLM Biogeochemistry mode
                                sp    = Satellite Phenology (SP)
                                    This toggles off the namelist variable: use_cn
                                bgc   = Carbon Nitrogen with methane, nitrification, vertical soil C,
                                        CENTURY or MIMICS decomposition
				        This toggles on the namelist variables:
                                          use_cn, use_lch4, use_nitrif_denitrif
				fates = FATES/Ecosystem Demography with below ground BGC
				        CENTURY or MIMICS decomposition
                                        This toggles on the namelist variables:
				        use_fates. use_lch4 and use_nitrif_denitrif are optional
				 
                              (Only for CLM4.5/CLM5.0)
     -[no-]chk_res            Also check [do NOT check] to make sure the resolution and
                              land-mask is valid.
     -clm_accelerated_spinup "on|off" Setup in a configuration to run as fast as possible for doing a throw-away
                              simulation in order to get the model to a spun-up state. So do things like
                              turn off expensive options and setup for a low level of history output.

                              If CLM4.5/CLM5.0 and bgc it also includes a prognostic Carbon model (cn or bgc)
                              , also by default turn on Accelerated Decomposition mode which
                              is controlled by the namelist variable spinup_state.

                              Turn on given spinup mode for BGC setting of CN
                                  on : Turn on Accelerated Decomposition   (spinup_state = 1 or 2)
                                  off : run in normal mode                 (spinup_state = 0)

                              Default is set by clm_accelerated_spinup mode.

                              Spinup is now a two step procedure. First, run the model
                              with clm_accelerated_spinup = "on". Then run the model for a while with
                              spinup_state = 0. The exit spinup step happens automatically
                              on the first timestep when using a restart file from spinup
                              mode.

                              The spinup state is saved to the restart file.
                              If the values match between the model and the restart
                              file it proceeds as directed.

                              If the restart file is in spinup mode and the model is in
                              normal mode, then it performs the exit spinup step
                              and proceeds in normal mode after that.

                              If the restart file has normal mode and the model is in
                              spinup, then it enters spinup. This is useful if you change
                              a parameter and want to rapidly re-equilibrate without doing
                              a cold start.

     -clm_demand "list"       List of variables to require on clm namelist besides the usuals.
                              "-clm_demand list" to list valid options.
                              (can include a list member "null" which does nothing)
     -clm_start_type "type"   Start type of simulation
                              (default, cold, arb_ic, startup, continue, or branch)
                              (default=do the default type for this configuration)
                              (cold=always start with arbitrary initial conditions)
                              (arb_ic=start with arbitrary initial conditions if
                               initial conditions do not exist)
                              (startup=ensure that initial conditions are being used)
     -clm_usr_name     "name" Dataset resolution/descriptor for personal datasets.
                              Default: not used
                              Example: 1x1pt_boulderCO_c090722 to describe location,
                                       number of pts, and date files created
     -co2_type "value"        Set CO2 the type of CO2 variation to use.
     -co2_ppmv "value"        Set CO2 concentration to use when co2_type is constant (ppmv).
     -crop                    Toggle for prognostic crop model. (default is off)
                              (can ONLY be turned on when BGC type is CN or BGC)
                              This turns on the namelist variable: use_crop
     -csmdata "dir"           Root directory of CESM input data.
                              Can also be set by using the CSMDATA environment variable.
     -drydep                  Produce a drydep_inparm namelist that will go into the
                              "drv_flds_in" file for the driver to pass dry-deposition to the atm.
                              Default: -no-drydep
                              (Note: buildnml copies the file for use by the driver)
     -dynamic_vegetation      Toggle for dynamic vegetation model. (default is off)
                              (can ONLY be turned on when BGC type is 'bgc')
                              This turns on the namelist variable: use_cndv
                              (Deprecated, this will be removed)
     -fire_emis               Produce a fire_emis_nl namelist that will go into the
                              "drv_flds_in" file for the driver to pass fire emissions to the atm.
                              (Note: buildnml copies the file for use by the driver)
     -glc_nec <name>          Glacier number of elevation classes [0 | 3 | 5 | 10 | 36]
                              (default is 0) (standard option with land-ice model is 10)
     -glc_use_antarctica      Set defaults appropriate for runs that include Antarctica
     -help [or -h]            Print usage to STDOUT.
     -light_res <value>       Resolution of lightning dataset to use for CN or FATES fire (360x720, 106x174, or 94x192)
                              106x174 can only be used for NEON sites
     -lilac                   If CTSM is being run through LILAC (normally not used)
                              (LILAC is the Lightweight Infrastructure for Land-Atmosphere Coupling)
     -ignore_ic_date          Ignore the date on the initial condition files
                              when determining what input initial condition file to use.
     -ignore_ic_year          Ignore just the year part of the date on the initial condition files
                              when determining what input initial condition file to use.
     -ignore_warnings         Allow build-namelist to continue, rather than stopping on
                              warnings
     -infile "filepath"       Specify a file (or list of files) containing namelists to
                              read values from.

                              If used with a CLM build with multiple ensembles (ninst_lnd>1)
                              and the filename entered is a directory to files of the
                              form filepath/filepath and filepath/filepath_\$n where \$n
                              is the ensemble member number. the "filepath/filepath"
                              input namelist file is the master input namelist file
                              that is applied to ALL ensemble members.

                              (by default for CESM this is setup for files of the
                               form \$CASEDIR/user_nl_clm/user_nl_clm_????)
     -inputdata "filepath"    Writes out a list containing pathnames for required input datasets in
                              file specified.
     -lnd_tuning_mode "value" Use the parameters tuned for the given configuration (CLM version and atmospheric forcing)
     -mask "landmask"         Type of land-mask (default, navy, gx3v5, gx1v5 etc.)
                              "-mask list" to list valid land masks.
     -namelist "namelist"     Specify namelist settings directly on the commandline by supplying
                              a string containing FORTRAN namelist syntax, e.g.,
                                 -namelist "&clm_inparm dt=1800 /"
     -no-megan                DO NOT PRODUCE a megan_emis_nl namelist that will go into the
                              "drv_flds_in" file for the driver to pass VOCs to the atm.
                              MEGAN (Model of Emissions of Gases and Aerosols from Nature)
                              (Note: buildnml copies the file for use by the driver)
     -[no-]note               Add note to output namelist  [do NOT add note] about the
                              arguments to build-namelist.
     -output_reals <file>     Output real parameters to the given output file.
     -ssp_rcp "value"         Shared Socioeconomic Pathway (SSP) and
                              Representative Concentration Pathway (RCP) combination to use for
                              future scenarios.
                              "-ssp_rcp list" to list valid ssp_rcp settings.
     -s                       Turns on silent mode - only fatal messages issued.
     -test                    Enable checking that input datasets exist on local filesystem.
     -use_case "case"         Specify a use case which will provide default values.
                              "-use_case list" to list valid use-cases.
     -verbose [or -v]         Turn on verbose echoing of informational messages.
     -version                 Echo the SVN tag name used to check out this CLM distribution.
     -vichydro                Toggle to turn on VIC hydrologic parameterizations (default is off)
                              This turns on the namelist variable: use_vichydro


Note: The precedence for setting the values of namelist variables is (highest to lowest):
      0. namelist values set by specific command-line options, like, -d, -sim_year
             (i.e.  compset choice and CLM_BLDNML_OPTS, CLM_ACCELERATED_SPINUP, LND_TUNING_MODE env_run variables)
     (NOTE: If you try to contradict these settings by methods below, an error will be triggered)
      1. values set on the command-line using the -namelist option,
             (i.e. CLM_NAMELIST_OPTS env_run variable)
      2. values read from the file(s) specified by -infile,
             (i.e.  user_nl_clm files)
      3. datasets from the -clm_usr_name option,
             (i.e.  CLM_USRDAT_NAME env_run variable)
      4. values set from a use-case scenario, e.g., -use_case
             (i.e.  CLM_NML_USE_CASE env_run variable)
      5. values from the namelist defaults file.
EOF
}

#-------------------------------------------------------------------------------

sub process_commandline {
  # Process command-line options and return the hash
  my ($nl_flags) = @_;

  # Save the command line arguments to the script. NOTE: this must be
  # before GetOptions() is called because items are removed from from
  # the array!
  $nl_flags->{'cmdline'} = "@ARGV\n";

  my %opts = ( cimeroot              => undef,
               config                => "config_cache.xml",
               configuration         => undef,
               csmdata               => undef,
               clm_usr_name          => undef,
               co2_type              => undef,
               co2_ppmv              => undef,
               clm_demand            => "null",
               driver                => "nuopc",
               help                  => 0,
               glc_nec               => "default",
               glc_use_antarctica    => 0,
               light_res             => "default",
               lnd_tuning_mode       => "default",
               lnd_frac              => undef,
               dir                   => "$cwd",
               ssp_rcp               => "default",
               sim_year              => "default",
               structure             => undef,
               clm_accelerated_spinup=> "default",
               chk_res               => undef,
               note                  => undef,
               drydep                => 0,
               lilac                 => 0,
               output_reals_filename => undef,
               fire_emis             => 0,
               megan                 => "default",
               res                   => "default",
               silent                => 0,
               ignore_warnings       => 0,
               mask                  => "default",
               test                  => 0,
               bgc                   => "default",
               crop                  => 0,
               dynamic_vegetation    => 0,
               envxml_dir            => ".",
               vichydro              => 0,
               maxpft                => "default",
             );

  GetOptions(
             "cimeroot=s"                => \$opts{'cimeroot'},
             "driver=s"                  => \$opts{'driver'},
             "clm_demand=s"              => \$opts{'clm_demand'},
             "co2_ppmv=f"                => \$opts{'co2_ppmv'},
             "co2_type=s"                => \$opts{'co2_type'},
             "config=s"                  => \$opts{'config'},
             "configuration=s"           => \$opts{'configuration'},
             "csmdata=s"                 => \$opts{'csmdata'},
             "clm_usr_name=s"            => \$opts{'clm_usr_name'},
             "envxml_dir=s"              => \$opts{'envxml_dir'},
             "drydep!"                   => \$opts{'drydep'},
             "lilac!"                    => \$opts{'lilac'},
             "fire_emis!"                => \$opts{'fire_emis'},
             "ignore_warnings!"          => \$opts{'ignore_warnings'},
             "chk_res!"                  => \$opts{'chk_res'},
             "note!"                     => \$opts{'note'},
             "megan!"                    => \$opts{'megan'},
             "glc_nec=i"                 => \$opts{'glc_nec'},
             "glc_use_antarctica!"       => \$opts{'glc_use_antarctica'},
             "light_res=s"               => \$opts{'light_res'},
             "d:s"                       => \$opts{'dir'},
             "h|help"                    => \$opts{'help'},
             "ignore_ic_date"            => \$opts{'ignore_ic_date'},
             "ignore_ic_year"            => \$opts{'ignore_ic_year'},
             "infile=s"                  => \$opts{'infile'},
             "lnd_frac=s"                => \$opts{'lnd_frac'},
             "lnd_tuning_mode=s"         => \$opts{'lnd_tuning_mode'},
             "inputdata=s"               => \$opts{'inputdata'},
             "mask=s"                    => \$opts{'mask'},
             "namelist=s"                => \$opts{'namelist'},
             "res=s"                     => \$opts{'res'},
             "ssp_rcp=s"                 => \$opts{'ssp_rcp'},
             "s|silent"                  => \$opts{'silent'},
             "sim_year=s"                => \$opts{'sim_year'},
             "structure=s"               => \$opts{'structure'},
             "output_reals=s"            => \$opts{'output_reals_filename'},
             "clm_accelerated_spinup=s"  => \$opts{'clm_accelerated_spinup'},
             "clm_start_type=s"          => \$opts{'clm_start_type'},
             "test"                      => \$opts{'test'},
             "use_case=s"                => \$opts{'use_case'},
             "bgc=s"                     => \$opts{'bgc'},
             "crop!"                     => \$opts{'crop'},
             "dynamic_vegetation"        => \$opts{'dynamic_vegetation'},
             "vichydro"                  => \$opts{'vichydro'},
             "maxpft=i"                  => \$opts{'maxpft'},
             "v|verbose"                 => \$opts{'verbose'},
             "version"                   => \$opts{'version'},
            )  or usage();

  # Give usage message.
  usage() if $opts{'help'};

  # Check for unparsed arguments
  if (@ARGV) {
    print "ERROR: unrecognized arguments: @ARGV\n";
    usage();
  }
  return %opts;
}

#-------------------------------------------------------------------------------

sub check_for_perl_utils {

  my $cfgdir = shift;
  my $opts_ref = shift;

  # Determine CIME root directory and perl5lib root directory
  my $cimeroot = $opts_ref->{'cimeroot'};
  if ( ! defined($cimeroot) ) {
    $cimeroot = "$cfgdir/../cime";
    if (      -d $cimeroot ) {
    } elsif ( -d "$cfgdir/../../../cime" ) {
      $cimeroot = "$cfgdir/../../../cime";
    } else {
      die <<"EOF";
** Cannot find the root of the cime directory  enter it using the -cimeroot option
   Did you run the checkout_externals scripts?
EOF
    }
  }

  my $perl5lib_dir = "$cimeroot/utils/perl5lib";

  #-----------------------------------------------------------------------------
  # Add $perl5lib_dir to the list of paths that Perl searches for modules
  my @dirs = ( $ProgDir, $cfgdir, "$perl5lib_dir");
  unshift @INC, @dirs;

  require config_files::clm_phys_vers;
  require namelist_files::LogMessages;

  my $locallog = namelist_files::LogMessages->new( $ProgName, $opts_ref );
  # The XML::Lite module is required to parse the XML files.
  (-f "$perl5lib_dir/XML/Lite.pm")  or
      $locallog->fatal_error("Cannot find perl module \"XML/Lite.pm\" in directory\n" .
                "\"$perl5lib_dir\"");

  # The Build::Config module provides utilities to access the configuration information
  # in the config_cache.xml file
  (-f "$perl5lib_dir/Build/Config.pm")  or
      $locallog->fatal_error("Cannot find perl module \"Build/Config.pm\" in directory\n" .
                "\"$perl5lib_dir\"");

  # The Build::NamelistDefinition module provides utilities to validate that the output
  # namelists are consistent with the namelist definition file
  (-f "$perl5lib_dir/Build/NamelistDefinition.pm")  or
      $locallog->fatal_error("Cannot find perl module \"Build/NamelistDefinition.pm\" in directory\n" .
		  "\"$perl5lib_dir\"");

  # The Build::NamelistDefaults module provides a utility to obtain default values of namelist
  # variables based on finding a best fit with the attributes specified in the defaults file.
  (-f "$perl5lib_dir/Build/NamelistDefaults.pm")  or
      $locallog->fatal_error("Cannot find perl module \"Build/NamelistDefaults.pm\" in directory\n" .
		  "\"$perl5lib_dir\"");

  # The Build::Namelist module provides utilities to parse input namelists, to query and modify
  # namelists, and to write output namelists.
  (-f "$perl5lib_dir/Build/Namelist.pm")  or
      $locallog->fatal_error("Cannot find perl module \"Build/Namelist.pm\" in directory\n" .
		  "\"$perl5lib_dir\"");


  # required cesm perl modules
  require XML::Lite;
  require Build::Config;
  require Build::NamelistDefinition;
  require Build::NamelistDefaults;
  require Build::Namelist;
  require Config::SetupTools;
}

#-------------------------------------------------------------------------------

sub read_configure_definition {
  # Read the configure definition and specific config_cache file for this case
  # configure are the build-time settings for CLM
  my ($cfgdir, $opts) = @_;

  $log->verbose_message("Setting CLM configuration script directory to $cfgdir");

  # Create a configuration object from the default config_definition file
  my $configfile;
  if ( -f $opts->{'config'} ) {
    $configfile = $opts->{'config'};
  } else {
    $configfile = "$cfgdir/config_files/config_definition_ctsm.xml";
  }

  # Check that configuration cache file exists.
  $log->verbose_message("Using CLM configuration cache file $opts->{'config'}");
  if ( $configfile ne $opts->{'config'} ) {
    $log->fatal_error("Cannot find configuration cache file: \"$opts->{'config'}\"");
  }

  my $cfg = Build::Config->new("$configfile");

  return $cfg;
}

#-----------------------------------------------------------------------------------------------

sub read_namelist_definition {
  my ($cfgdir, $opts, $nl_flags) = @_;

  # The namelist definition file contains entries for all namelist
  # variables that can be output by build-namelist.
  my @nl_definition_files = ( "$cfgdir/namelist_files/namelist_definition_drv.xml",
                              "$cfgdir/namelist_files/namelist_definition_drv_flds.xml",
                              "$cfgdir/namelist_files/namelist_definition_ctsm.xml" );
  foreach my $nl_defin_file  ( @nl_definition_files ) {
    (-f "$nl_defin_file")  or  $log->fatal_error("Cannot find namelist definition file \"$nl_defin_file\"");

    $log->verbose_message("Using namelist definition file $nl_defin_file");
  }

  # Create a namelist definition object.  This object provides a
  # method for verifying that the output namelist variables are in the
  # definition file, and are output in the correct namelist groups.
  my $definition = Build::NamelistDefinition->new( shift(@nl_definition_files) );
  foreach my $nl_defin_file ( @nl_definition_files ) {
    $definition->add( "$nl_defin_file" );
  }

  return $definition;
}

#-----------------------------------------------------------------------------------------------

sub read_envxml_case_files {
  # read the contents of the env*.xml files in the case directory
  my ($opts) = @_;

  my %envxml = ();
  if ( defined($opts->{'envxml_dir'}) ) {
      (-d $opts->{'envxml_dir'})  or  $log->fatal_error( "envxml_dir is not a directory" );
      my @files = bsd_glob( $opts->{'envxml_dir'}."/env_*xml" );
      ($#files >= 0)              or  $log->fatal_error( "there are no env_*xml files in the envxml_dir" );
      foreach my $file (@files) {
          $log->verbose_message( "Open env.xml file: $file" );
          my $xml = XML::Lite->new( "$file" );
          my @e   = $xml->elements_by_name('entry');
          while ( my $e = shift @e ) {
              my %a = $e->get_attributes();
              $envxml{$a{'id'}} = $a{'value'};
          }
      }
      foreach my $attr (keys %envxml) {
          if ( $envxml{$attr} =~ m/\$/ ) {
             $envxml{$attr} = SetupTools::expand_xml_var( $envxml{$attr}, \%envxml );
          }
      }
  } else {
      $log->fatal_error( "The -envxml_dir option was NOT given and it is a REQUIRED option" );
  }
  return( %envxml );
}

#-----------------------------------------------------------------------------------------------

sub read_namelist_defaults {
  my ($cfgdir, $opts, $nl_flags, $cfg) = @_;

  # The namelist defaults file contains default values for all required namelist variables.
  my @nl_defaults_files = ( "$cfgdir/namelist_files/namelist_defaults_overall.xml",
                            "$cfgdir/namelist_files/namelist_defaults_ctsm.xml",
                            "$cfgdir/namelist_files/namelist_defaults_drv.xml",
                            "$cfgdir/namelist_files/namelist_defaults_fire_emis.xml",
                            "$cfgdir/namelist_files/namelist_defaults_drydep.xml" );

  # Add the location of the use case defaults files to the options hash
  $opts->{'use_case_dir'} = "$cfgdir/namelist_files/use_cases";

  if (defined $opts->{'use_case'}) {
    if ( $opts->{'use_case'} ne "list" ) {
      unshift( @nl_defaults_files, "$opts->{'use_case_dir'}/$opts->{'use_case'}.xml" );
    }
  }

  foreach my $nl_defaults_file ( @nl_defaults_files ) {
    (-f "$nl_defaults_file")  or  $log->fatal_error("Cannot find namelist defaults file \"$nl_defaults_file\"");

    $log->verbose_message("Using namelist defaults file $nl_defaults_file");
  }

  # Create a namelist defaults object.  This object provides default
  # values for variables contained in the input defaults file.  The
  # configuration object provides attribute values that are relevent
  # for the CLM executable for which the namelist is being produced.
  my $defaults = Build::NamelistDefaults->new( shift( @nl_defaults_files ), $cfg);
  foreach my $nl_defaults_file ( @nl_defaults_files ) {
    $defaults->add( "$nl_defaults_file" );
  }
  return $defaults;
}

#-------------------------------------------------------------------------------

sub check_cesm_inputdata {
  # Check that the CESM inputdata root directory has been specified.  This must be
  # a local or nfs mounted directory.

  my ($opts, $nl_flags) = @_;

  $nl_flags->{'inputdata_rootdir'} = undef;
  if (defined($opts->{'csmdata'})) {
    $nl_flags->{'inputdata_rootdir'} = $opts->{'csmdata'};
  }
  elsif (defined $ENV{'CSMDATA'}) {
    $nl_flags->{'inputdata_rootdir'} = $ENV{'CSMDATA'};
  }
  else {
    $log->fatal_error("CESM inputdata root directory must be specified by either -csmdata\n" .
                "argument or by the CSMDATA environment variable.");
  }
  if ( ! defined($ENV{'DIN_LOC_ROOT'}) ) {
    $ENV{'DIN_LOC_ROOT'} = $nl_flags->{'inputdata_rootdir'};
  }

  if ($opts->{'test'}) {
    (-d $nl_flags->{'inputdata_rootdir'})  or  $log->fatal_error("CESM inputdata root is not a directory: \"$nl_flags->{'inputdata_rootdir'}\"");
  }

  $log->verbose_message("CESM inputdata root directory: $nl_flags->{'inputdata_rootdir'}");
}

#-------------------------------------------------------------------------------

sub process_namelist_user_input {
  # Process the user input in general by order of precedence.  At each point
  # we'll only add new values to the namelist and not overwrite
  # previously specified specified values which have higher
  # precedence. The one exception to this rule are the specifc command-line
  # options which are done last as if the user contradicts these settings
  # CLM build-namelist will abort with an error.
  #
  # 1. values set on the command-line using the -namelist option,
  #         (i.e. CLM_NAMELIST_OPTS env_run variable)
  # 2. values read from the file(s) specified by -infile,
  #         (i.e.  user_nl_clm files)
  # After the above are done the command line options are processed and they
  # are made sure the user hasn't contradicted any of their settings with
  # anything above. Because of this they are condsidered to have the highest
  # precedence.
  # 0. namelist values set by specific command-line options, like, -d, -sim_year
  #         (i.e.  CLM_BLDNML_OPTS env_run variable)
  # The results of these are needed for the final two user input
  # 3. datasets from the -clm_usr_name option,
  #         (i.e.  CLM_USRDAT_NAME env_run variable)
  # 4. values set from a use-case scenario, e.g., -use_case
  #         (i.e.  CLM_NML_USE_CASE env_run variable)
  #
  # Finally after all the above is done, the defaults are found from the
  # namelist defaults file (outside of this routine).
  #


  my ($opts, $nl_flags, $definition, $defaults, $nl, $cfg, $envxml_ref, $physv) = @_;

  # Get the inputs that will be coming from the user...
  process_namelist_commandline_namelist($opts, $definition, $nl, $envxml_ref);
  process_namelist_commandline_infile($opts, $definition, $nl, $envxml_ref);

  # Apply the commandline options and make sure the user didn't change it above
  process_namelist_commandline_options($opts, $nl_flags, $definition, $defaults, $nl, $physv);

  # The last two process command line arguments for usr_name and use_case
  # They require that process_namelist_commandline_options was called before this
  process_namelist_commandline_clm_usr_name($opts, $nl_flags, $definition, $defaults, $nl, $cfg, $envxml_ref);
  process_namelist_commandline_use_case($opts, $nl_flags, $definition, $defaults, $nl, $cfg, $envxml_ref);

  # Set the start_type by the command line setting for clm_start_type
  process_namelist_commandline_clm_start_type($opts, $nl_flags, $definition, $defaults, $nl);

}

#-------------------------------------------------------------------------------

sub process_namelist_commandline_options {
  # First process the commandline args that provide specific namelist values.
  #
  # First get the command-line specified overall values or their defaults
  # Obtain default values for the following build-namelist input arguments
  # : res, mask, ssp_rcp, sim_year, sim_year_range, and clm_accelerated_spinup.

  my ($opts, $nl_flags, $definition, $defaults, $nl, $physv) = @_;

  setup_cmdl_chk_res($opts, $defaults);
  setup_cmdl_resolution($opts, $nl_flags, $definition, $defaults);
  setup_cmdl_mask($opts, $nl_flags, $definition, $defaults, $nl);
  setup_cmdl_configuration_and_structure($opts, $nl_flags, $definition, $defaults, $nl);
  setup_cmdl_bgc($opts, $nl_flags, $definition, $defaults, $nl);
  setup_cmdl_fire_light_res($opts, $nl_flags, $definition, $defaults, $nl);
  setup_cmdl_spinup($opts, $nl_flags, $definition, $defaults, $nl);
  setup_cmdl_crop($opts, $nl_flags, $definition, $defaults, $nl);
  setup_cmdl_maxpft($opts, $nl_flags, $definition, $defaults, $nl);
  setup_cmdl_glc_nec($opts, $nl_flags, $definition, $defaults, $nl);
  setup_cmdl_ssp_rcp($opts, $nl_flags, $definition, $defaults, $nl);
  setup_cmdl_simulation_year($opts, $nl_flags, $definition, $defaults, $nl);
  setup_cmdl_dynamic_vegetation($opts, $nl_flags, $definition, $defaults, $nl);
  setup_cmdl_fates_mode($opts, $nl_flags, $definition, $defaults, $nl);
  setup_cmdl_vichydro($opts, $nl_flags, $definition, $defaults, $nl);
  setup_cmdl_run_type($opts, $nl_flags, $definition, $defaults, $nl);
  setup_cmdl_output_reals($opts, $nl_flags, $definition, $defaults, $nl);
  setup_logic_lnd_tuning($opts, $nl_flags, $definition, $defaults, $nl, $physv);
}

#-------------------------------------------------------------------------------

sub setup_cmdl_chk_res {
  my ($opts, $defaults) = @_;

  my $var = "chk_res";
  if ( ! defined($opts->{$var}) ) {
    $opts->{$var} = $defaults->get_value($var);
  }
}

sub setup_cmdl_resolution {
  my ($opts, $nl_flags, $definition, $defaults) = @_;

  my $var = "res";
  my $val;

  if ( $opts->{$var} ne "default" ) {
    $val = $opts->{$var};
  } else {
    $val= $defaults->get_value($var);
  }

  $nl_flags->{'res'} = $val;
  $log->verbose_message("CLM atm resolution is $nl_flags->{'res'}");
  $opts->{$var} = $val;
  if ( $opts->{'chk_res'} ) {
    $val = &quote_string( $nl_flags->{'res'} );
    if (  ! $definition->is_valid_value( $var, $val ) ) {
      my @valid_values   = $definition->get_valid_values( $var );
      if ( ! defined($opts->{'clm_usr_name'}) || $nl_flags->{'res'} ne $opts->{'clm_usr_name'} ) {
        $log->fatal_error("$var has a value ($val) that is NOT valid. Valid values are: @valid_values");
      }
    }
  }
  # For NEON sites
  if ($nl_flags->{'res'} =~ /NEON/) {
    $nl_flags->{'neon'} = ".true."
  } else {
    $nl_flags->{'neon'} = ".false."
  }

}

#-------------------------------------------------------------------------------

sub setup_cmdl_mask {
  my ($opts, $nl_flags, $definition, $defaults, $nl) = @_;

  my $var = "mask";
  my $val;

  if ( $opts->{$var} ne "default" ) {
    $val = $opts->{$var};
  } else {
    my %tmp = ( 'hgrid'=>$nl_flags->{'res'} );
    $val = $defaults->get_value($var, \%tmp );
  }

  $nl_flags->{'mask'} = $val;
  $opts->{'mask'} = $nl_flags->{'mask'};
  if ( $opts->{'chk_res'} ) {
    $val = &quote_string( $val );
    my $group = $definition->get_group_name($var);
    $nl->set_variable_value($group, $var, $val);
    if (  ! $definition->is_valid_value( $var, $val ) ) {
      my @valid_values   = $definition->get_valid_values( $var );
      $log->fatal_error("$var has a value ($val) that is NOT valid. Valid values are: @valid_values");
    }
  }
  $log->verbose_message("CLM land mask is $nl_flags->{'mask'}");
}

#-------------------------------------------------------------------------------
sub setup_cmdl_fates_mode {
  #
  # call this at least after crop check is called
  #
  my ($opts, $nl_flags, $definition, $defaults, $nl) = @_;

  my $val;
  my $var = "bgc_mode";

  if ( $nl_flags->{'crop'} eq "on" ) {
    if ( $nl_flags->{$var} eq "fates" ) {
       # FATES should not be used with crop
       $log->fatal_error("** Cannot turn fates mode on with crop." );
    }
  } elsif ($nl_flags->{"bgc_mode"} eq "fates" && ! &value_is_true($nl_flags->{"use_fates"}) ) {
    $log->fatal_error("DEV_ERROR: internal logic error: bgc_mode = fates and use_fates = false.");

  } else {

    $var = "use_fates";
    if ( &value_is_true($nl_flags->{$var}) ) {
      # This section is a place-holder to test for modules that are not allowed with FATES
      # the defaults which are set in the logic section of the namelist builder will
      # automatically set these correctly (well that is the assumption), but here we
      # want to set a catch to fail and warn users if they explicitly set incompatible user namelist
      # options

       my $var = "use_crop";
       $val = $nl_flags->{$var};
       if ( defined($nl->get_value($var))  ) {
          if ( &value_is_true($nl->get_value($var)) ) {
             $log->fatal_error("$var was set to .true., which is incompatible when -bgc fates option is used.");
          }
       }

    } else {
       # dis-allow fates specific namelist items with non-fates runs
       my @list  = (  "fates_spitfire_mode", "use_fates_planthydro", "use_fates_ed_st3", "use_fates_ed_prescribed_phys",
                      "use_fates_cohort_age_tracking","use_fates_inventory_init","use_fates_fixed_biogeog",
		      "use_fates_nocomp","use_fates_sp","fates_inventory_ctrl_filename","use_fates_logging",
		      "fates_parteh_mode","use_fates_tree_damage" );
       # dis-allow fates specific namelist items with non-fates runs
       foreach my $var ( @list ) {
          if ( defined($nl->get_value($var)) ) {
              $log->fatal_error("$var is being set, but can ONLY be set when -bgc fates option is used.\n");
          }
       }
    }
  }
}

#-------------------------------------------------------------------------------
sub setup_cmdl_configuration_and_structure {
   # Error-check and set the 'configuration' and 'structure' namelist flags

   my ($opts, $nl_flags, $definition, $defaults, $nl) = @_;

   my $val;

   my $var = "configuration";
   $val = $opts->{$var};
   if (defined($val) && ($val eq "clm" || $val eq "nwp")) {
      $nl_flags->{$var} = $val;
   } else {
      $log->fatal_error("$var has a value (".$val.") that is NOT valid. Valid values are: clm, nwp.");
   }

   $var = "structure";
   $val = $opts->{$var};
   if (defined($val) && ($val eq "standard" || $val eq "fast")) {
      $nl_flags->{$var} = $val;
   } else {
      $log->fatal_error("$var has a value (".$val.") that is NOT valid. Valid values are: standard, fast.");
   }
}

#-------------------------------------------------------------------------------
sub setup_cmdl_bgc {
  # BGC - alias for group of biogeochemistry related use_XXX namelists

  my ($opts, $nl_flags, $definition, $defaults, $nl) = @_;

  my $val;
  my $var = "bgc";

  $val = $opts->{$var};
  $nl_flags->{'bgc_mode'} = $val;

  my $var = "bgc_mode";
  if ( $nl_flags->{$var} eq "default" ) {
     $nl_flags->{$var} = $defaults->get_value($var);
  }
  my $group = $definition->get_group_name($var);
  $nl->set_variable_value($group, $var, quote_string( $nl_flags->{$var} ) );
  if (  ! $definition->is_valid_value( $var, quote_string( $nl_flags->{$var}) ) ) {
     my @valid_values   = $definition->get_valid_values( $var );
     $log->fatal_error("$var has a value (".$nl_flags->{$var}.") that is NOT valid. Valid values are: @valid_values");
  }
  $log->verbose_message("Using $nl_flags->{$var} for bgc.");

  # now set the actual name list variables based on the bgc alias
  if ($nl_flags->{$var} eq "bgc" ) {
     $nl_flags->{'use_cn'} = ".true.";
     $nl_flags->{'use_fates'} = ".false.";
  } elsif ($nl_flags->{$var} eq "fates" ) {
     $nl_flags->{'use_cn'} = ".false.";
     $nl_flags->{'use_fates'} = ".true.";
  } else {
     $nl_flags->{'use_cn'} = ".false.";
     $nl_flags->{'use_fates'} = ".false.";
  }
  if ( defined($nl->get_value("use_cn")) && ($nl_flags->{'use_cn'} ne $nl->get_value("use_cn")) ) {
     $log->fatal_error("The namelist variable use_cn is inconsistent with the -bgc option");
  }
  if ( defined($nl->get_value("use_fates")) && ($nl_flags->{'use_fates'} ne $nl->get_value("use_fates")) ) {
     $log->fatal_error("The namelist variable use_fates is inconsistent with the -bgc option");
  }

  # Now set use_cn and use_fates
  foreach $var ( "use_cn", "use_fates" ) {
     $val = $nl_flags->{$var};
     $group = $definition->get_group_name($var);
     $nl->set_variable_value($group, $var, $val);
     if (  ! $definition->is_valid_value( $var, $val ) ) {
        my @valid_values   = $definition->get_valid_values( $var );
        $log->fatal_error("$var has a value ($val) that is NOT valid. Valid values are: @valid_values");
     }
  }
  #
  # Set FATES-SP mode
  #
  if ( &value_is_true( $nl_flags->{'use_fates'} ) ) {
     add_default($opts, $nl_flags->{'inputdata_rootdir'}, $definition, $defaults, $nl, 'use_fates_sp', 'use_fates'=>$nl_flags->{'use_fates'} );
     if ( &value_is_true($nl->get_value('use_fates_sp')) ) {
        $nl_flags->{'use_fates_sp'} = ".true.";
     } else {
        $nl_flags->{'use_fates_sp'} = ".false.";
     }
  } else {
     $nl_flags->{'use_fates_sp'} = ".false.";
  }
  #
  # Determine Soil decomposition method
  #
  my $var = "soil_decomp_method";
  add_default($opts, $nl_flags->{'inputdata_rootdir'}, $definition, $defaults, $nl, $var,
              'phys'=>$nl_flags->{'phys'}, 'use_cn'=>$nl_flags->{'use_cn'}, 'use_fates'=>$nl_flags->{'use_fates'},
              'use_fates_sp'=>$nl_flags->{'use_fates_sp'} );
  my $soil_decomp_method = remove_leading_and_trailing_quotes( $nl->get_value( $var ) );

  if (      &value_is_true($nl_flags->{'use_cn'}) ) {
     if ( $soil_decomp_method eq "None" ) {
        $log->fatal_error("$var must NOT be None if use_cn is on");
     }
  } elsif ( &value_is_true($nl_flags->{'use_fates'}) && (not &value_is_true($nl_flags->{'use_fates_sp'}))  )  {
     if ( $soil_decomp_method eq "None" ) {
        $log->fatal_error("$var must NOT be None if use_fates is on and use_fates_sp is not TRUE");
     }
  } elsif ( $soil_decomp_method ne "None" ) {
     $log->fatal_error("$var must be None if use_cn and use_fates are off");
  }
  #
  # Soil decomposition control variables, methane and Nitrification-Denitrification
  #
  my @list  = (  "use_lch4", "use_nitrif_denitrif" );
  my %settings = ( 'bgc_mode'=>$nl_flags->{'bgc_mode'} );
  foreach my $var ( @list ) {
     add_default($opts, $nl_flags->{'inputdata_rootdir'}, $definition, $defaults, $nl, $var,
                 'phys'=>$nl_flags->{'phys'}, 'soil_decomp_method'=>$soil_decomp_method );
     $nl_flags->{$var} = $nl->get_value($var);
  }
  if ( $soil_decomp_method eq "None" ) {
     foreach my $var ( @list ) {
        if ( &value_is_true($nl_flags->{$var}) ) {
           $log->fatal_error("When soil_decomp_method is None $var can NOT be TRUE");
        }
     }
  } else {
     # nitrif_denitrif can only be .false. if fates is on
     if ( (! &value_is_true($nl_flags->{'use_fates'})) && &value_is_true($nl_flags->{'use_cn'}) ) {
        $var = "use_nitrif_denitrif";
        if ( ! &value_is_true($nl_flags->{$var}) ) {
           $log->warning("$var normally use_nitrif_denitrif should only be FALSE if FATES is on, it has NOT been validated for being off for BGC mode" );
        }
     }
     # if MIMICS is on and use_fates = .true. then use_lch4 must = .true.
     if ( (! &value_is_true($nl_flags->{'use_lch4'})) && &value_is_true($nl_flags->{'use_fates'}) ) {
        if ( $soil_decomp_method eq "MIMICSWieder2015" ) {
           $log->warning("If MIMICS is on and use_fates = .true. then use_lch4 must be .true. and currently it's not" );
        }
     }
  }
  #
  # Set FUN for BGC
  #
  my $var = "use_fun";
  if ( ! defined($nl->get_value($var)) ) {
     add_default($opts, $nl_flags->{'inputdata_rootdir'}, $definition, $defaults, $nl, $var,
                 'phys'=>$nl_flags->{'phys'}, 'use_cn'=>$nl_flags->{'use_cn'},
                 'use_nitrif_denitrif'=>$nl_flags->{'use_nitrif_denitrif'} );
  }
  if ( (! &value_is_true($nl_flags->{'use_cn'}) ) && &value_is_true($nl->get_value('use_fun')) ) {
     $log->fatal_error("When FUN is on, use_cn MUST also be on!");
  }
  if ( (! &value_is_true($nl_flags->{'use_nitrif_denitrif'}) ) && &value_is_true($nl->get_value('use_fun')) ) {
     $log->fatal_error("When FUN is on, use_nitrif_denitrif MUST also be on!");
  }
} # end bgc


#-------------------------------------------------------------------------------
sub setup_cmdl_fire_light_res {
  # light_res - alias for lightning resolution

  my ($opts, $nl_flags, $definition, $defaults, $nl) = @_;

  my $var = "light_res";
  my $val = $opts->{$var};
  if ( &value_is_true($nl->get_value('use_cn')) ) {
     add_default($opts, $nl_flags->{'inputdata_rootdir'}, $definition, $defaults, $nl, 'fire_method');
  }
  my $fire_method = remove_leading_and_trailing_quotes( $nl->get_value('fire_method') );
  if ( $val eq "default" ) {
     add_default($opts, $nl_flags->{'inputdata_rootdir'}, $definition, $defaults, $nl, $var,
                 'phys'=>$nl_flags->{'phys'}, 'use_cn'=>$nl_flags->{'use_cn'},
                 'neon'=>$nl_flags->{'neon'},
                 'fates_spitfire_mode'=>$nl->get_value('fates_spitfire_mode'),
                 'use_fates'=>$nl_flags->{'use_fates'}, fire_method=>$fire_method );
     $val              = remove_leading_and_trailing_quotes( $nl->get_value($var) );
     $nl_flags->{$var} = $val;
  } else {
     if ( defined($fire_method) && $val ne "none" ) {
        if ( $fire_method eq "nofire" ) {
           $log->fatal_error("-$var option used with fire_method='nofire'. -$var can ONLY be used without the nofire option");
        }
     }
     my $stream_fldfilename_lightng = remove_leading_and_trailing_quotes( $nl->get_value('stream_fldfilename_lightng') );
     if ( defined($stream_fldfilename_lightng) && $val ne "none" ) {
        $log->fatal_error("-$var option used while also explicitly setting stream_fldfilename_lightng filename which is a contradiction. Use one or the other not both.");
     }
     if ( ! &value_is_true($nl->get_value('use_cn')) ) {
        if ( &value_is_true($nl_flags->{'use_fates'}) ) {
           if ( $nl->get_value('fates_spitfire_mode') < 2) {
              if ( $val ne "none" ) {
                  $log->fatal_error("-$var option used when FATES is on, but fates_spitfire_mode does NOT use lightning data");
              }
           } else {
              if ( $val eq "none" ) {
                 $log->fatal_error("-$var option is set to none, but FATES is on and fates_spitfire_mode requires lightning data");
              }
           }
        } else {
           $log->fatal_error("-$var option used when FATES off and CN is NOT on. -$var can only be used when BGC is set to bgc or fates");
        }
     } else {
        if ( $val eq "none" and $fire_method ne "nofire" ) {
           $log->fatal_error("-$var option is set to none, but CN is on (with bgc: cn or bgc) which is a contradiction");
        }
     }
     $nl_flags->{$var} = $val;
  }
  # Check that NEON data is only used for NEON sites
  if ( $val eq "106x174" ) {
     if ( ! &value_is_true($nl_flags->{'neon'}) ) {
         if ( defined($opts->{'clm_usr_name'}) ) {
            $log->warning("The NEON lightning dataset does NOT cover the entire globe, make sure it covers the region for your grid");
         } else { 
            $log->fatal_error("The NEON lightning dataset can NOT be used for global grids or regions or points outside of its area as it does NOT cover the entire globe.");
         }
     }
  }
  # check for valid values...
  my $group = $definition->get_group_name($var);
  $nl->set_variable_value($group, $var, quote_string($nl_flags->{$var}) );
  if (  ! $definition->is_valid_value( $var, $nl_flags->{$var}, 'noquotes'=>1 ) ) {
    my @valid_values   = $definition->get_valid_values( $var );
    $log->fatal_error("$var has a value (".$nl_flags->{$var}.") that is NOT valid. Valid values are: @valid_values");
  }
  $log->verbose_message("Using $nl_flags->{$var} for $var.");
  #
  # Set flag if cn-fires are on or not, only for BGC (not FATES)
  #
  $var = "cnfireson";
  my $fire_method = remove_leading_and_trailing_quotes( $nl->get_value('fire_method') );
  if ( defined($fire_method) && ! &value_is_true($nl_flags->{'use_cn'}) && ! &value_is_true($nl_flags->{'use_fates'}) ) {
     $log->fatal_error("fire_method is being set while use_cn and use_fates are both false.");
  }
  if ( defined($fire_method) && $fire_method eq "nofire" ) {
     $nl_flags->{$var} = ".false.";
# } elsif ( &value_is_true($nl->get_value('use_cn')) || $nl_flags->{'fates_spitfire_mode'} > 1 ) {
  } elsif ( &value_is_true($nl->get_value('use_cn')) || &value_is_true($nl->get_value('use_fates')) ) {
     $nl_flags->{$var} = ".true.";
  } else {
     $nl_flags->{$var} = ".false.";
  }
}

#-------------------------------------------------------------------------------

sub setup_cmdl_crop {
  my ($opts, $nl_flags, $definition, $defaults, $nl) = @_;

  $nl_flags->{'use_crop'} = ".false.";
  my $val;
  my $var = "crop";
  $val = $opts->{$var};
  $nl_flags->{'crop'} = $val;
  if ( $nl_flags->{'crop'} eq 1 ) {
     $nl_flags->{'use_crop'} = ".true.";
  }
  if ( defined($nl->get_value("use_crop")) && ($nl_flags->{'use_crop'} ne $nl->get_value("use_crop")) ) {
     $log->fatal_error("Namelist item use_crop contradicts the command-line option -crop, use the command line option");
  }
  if ( ($nl_flags->{'crop'} eq 1 ) && ($nl_flags->{'bgc_mode'} eq "sp") ) {
     $log->fatal_error("** Cannot turn crop mode on mode bgc=sp\n" .
                       "**\n" .
                       "** Set the bgc mode to 'bgc' by the following means from highest to lowest precedence:\n" .
                       "** * by the command-line options -bgc bgc\n" .
                       "** * by a default configuration file, specified by -defaults");
  }

  $var = "use_crop";
  $val = ".false.";
  if ($nl_flags->{'crop'} eq 1) {
     $val = ".true.";
  }
  my $group = $definition->get_group_name($var);
  $nl->set_variable_value($group, $var, $val);
  if (  ! $definition->is_valid_value( $var, $val ) ) {
     my @valid_values   = $definition->get_valid_values( $var );
     $log->fatal_error("$var has a value ($val) that is NOT valid. Valid values are: @valid_values");
  }
}

#-------------------------------------------------------------------------------

sub setup_cmdl_maxpft {
  my ($opts, $nl_flags, $definition, $defaults, $nl) = @_;

  my $val;
  my $var = "maxpft";
  my %maxpatchpft;
  $maxpatchpft{'.true.'}   = 79;
  $maxpatchpft{'.false.'} = 17;
  if ( $opts->{$var} ne "default") {
     $val = $opts->{$var};
  } else {
     $val = $maxpatchpft{$nl_flags->{'use_crop'}};
  }
  $nl_flags->{'maxpft'} = $val;

}

#-------------------------------------------------------------------------------

sub setup_cmdl_glc_nec {
  my ($opts, $nl_flags, $definition, $defaults, $nl) = @_;

  my $val;
  my $var = "glc_nec";

  if ( $opts->{$var} ne "default" ) {
    $val = $opts->{$var};
  } else {
    $val = $defaults->get_value($var);
  }

  $nl_flags->{'glc_nec'} = $val;
  $opts->{'glc_nec'} = $val;
  my $group = $definition->get_group_name($var);
  $nl->set_variable_value($group, $var, $val);
  if (  ! $definition->is_valid_value( $var, $val ) ) {
    my @valid_values   = $definition->get_valid_values( $var );
    $log->fatal_error("$var has a value ($val) that is NOT valid. Valid values are: @valid_values");
  }
  $log->verbose_message("Glacier number of elevation classes is $val");
}

#-------------------------------------------------------------------------------

sub setup_cmdl_ssp_rcp {
  # shared socioeconmic pathway and representative concentration pathway combination
  my ($opts, $nl_flags, $definition, $defaults, $nl) = @_;

  my $val;
  my $var = "ssp_rcp";
  if ( $opts->{$var} ne "default" ) {
    $val = $opts->{$var};
  } else {
    $val = remove_leading_and_trailing_quotes( $defaults->get_value($var) );
  }
  $nl_flags->{'ssp_rcp'} = $val;
  $opts->{'ssp_rcp'} = $nl_flags->{'ssp_rcp'};
  my $group = $definition->get_group_name($var);
  $nl->set_variable_value($group, $var, quote_string($val) );
  if (  ! $definition->is_valid_value( $var, $val, 'noquotes'=>1 ) ) {
    my @valid_values   = $definition->get_valid_values( $var );
    $log->fatal_error("$var has a value ($val) that is NOT valid. Valid values are: @valid_values");
  }
  $log->verbose_message("CLM future scenario SSP-RCP combination is $nl_flags->{'ssp_rcp'}");
}

#-------------------------------------------------------------------------------

sub setup_cmdl_spinup {
  # BGC spinup mode controlled from "clm_accelerated_spinup" in build-namelist
  my ($opts, $nl_flags, $definition, $defaults, $nl) = @_;

  my $val;
  my $var;
  $nl_flags->{'spinup'} = undef;
  $var = "clm_accelerated_spinup";
  if ( $opts->{$var} ne "default" ) {
    $val = $opts->{$var};
  } else {
    $val = $defaults->get_value($var);
  }
  $nl_flags->{$var} = $val;
  my $group = $definition->get_group_name($var);
  $nl->set_variable_value($group, $var, quote_string($val) );
  if (  ! $definition->is_valid_value( $var, $val , 'noquotes' => 1) ) {
    my @valid_values   = $definition->get_valid_values( $var );
    $log->fatal_error("$var has an invalid value ($val). Valid values are: @valid_values");
  }
  $log->verbose_message("CLM accelerated spinup mode is $val");
  if ( &value_is_true($nl_flags->{'use_cn'}) ) {
    add_default($opts, $nl_flags->{'inputdata_rootdir'}, $definition,
                $defaults, $nl, "spinup_state", clm_accelerated_spinup=>$nl_flags->{$var},
                use_cn=>$nl_flags->{'use_cn'}, use_fates=>$nl_flags->{'use_fates'} );
    if ( $nl->get_value("spinup_state") ne 0 ) {
       $nl_flags->{'bgc_spinup'} = "on";
       if ( $nl_flags->{'clm_accelerated_spinup'} eq "off" ) {
          $log->fatal_error("spinup_state is accelerated, but clm_accelerated_spinup is off, change one or the other");
       }
    } else {
       $nl_flags->{'bgc_spinup'} = "off";
       $val = $defaults->get_value($var);
    }
    # For AD spinup mode by default reseed dead plants
    if ( $nl_flags->{$var} ne "off" ) {
        add_default($opts, $nl_flags->{'inputdata_rootdir'}, $definition,
                    $defaults, $nl, "reseed_dead_plants", clm_accelerated_spinup=>$nl_flags->{$var},
                    use_cn=>$nl_flags->{'use_cn'} );
    }
  } else {
    if ( defined($nl->get_value("spinup_state")) ) {
       $log->fatal_error("spinup_state is accelerated (=1 or 2) which is for a BGC mode of CN or BGC," .
                         " but the BGC mode is Satellite Phenology, change one or the other");
    }
  }
  $nl_flags->{$var} = $val;
  my $group = $definition->get_group_name($var);
  $nl->set_variable_value($group, $var, quote_string($val) );
  if (  ! $definition->is_valid_value( $var, $val , 'noquotes' => 1) ) {
     my @valid_values   = $definition->get_valid_values( $var );
     $log->fatal_error("$var has an invalid value ($val). Valid values are: @valid_values");
  }
  if ( $nl_flags->{'bgc_spinup'} eq "on" && (not &value_is_true( $nl_flags->{'use_cn'} ))  && (not &value_is_true($nl_flags->{'use_fates'})) ) {
     $log->fatal_error("$var can not be '$nl_flags->{'bgc_spinup'}' if neither CN nor FATES is turned on (use_cn=$nl_flags->{'use_cn'}, use_fates=$nl_flags->{'use_fates'}).");
  }
  if ( $nl->get_value("spinup_state") eq 0 && $nl_flags->{'bgc_spinup'} eq "on" ) {
     $log->fatal_error("Namelist spinup_state contradicts the command line option bgc_spinup" );
  }
  if ( $nl->get_value("spinup_state") eq 1 && $nl_flags->{'bgc_spinup'} eq "off" ) {
     $log->fatal_error("Namelist spinup_state contradicts the command line option bgc_spinup" );
  }

  $val = $nl_flags->{'bgc_spinup'};
  $log->verbose_message("CLM CN bgc_spinup mode is $val");
}

#-------------------------------------------------------------------------------

sub setup_cmdl_simulation_year {
  my ($opts, $nl_flags, $definition, $defaults, $nl) = @_;

  my $val;
  my $var = "sim_year";
  if ( $opts->{$var} ne "default" ) {
    $val = $opts->{$var};
  } else {
    $val = $defaults->get_value($var);
  }

  $nl_flags->{'sim_year_range'} = $defaults->get_value("sim_year_range");
  $nl_flags->{'sim_year'}       = &remove_leading_and_trailing_quotes($val);
  if ( $val =~ /([0-9]+)-([0-9]+)/ ) {
    $nl_flags->{'sim_year'}       = $1;
    $nl_flags->{'sim_year_range'} = $val;
  }
  $val = $nl_flags->{'sim_year'};
  my $group = $definition->get_group_name($var);
  $nl->set_variable_value($group, $var, "'$val'" );
  if (  ! $definition->is_valid_value( $var, $val, 'noquotes'=>1 ) ) {
    my @valid_values   = $definition->get_valid_values( $var );
    $log->fatal_error("$var of $val is NOT valid. Valid values are: @valid_values");
  }
  $nl->set_variable_value($group, $var, "'$val'" );
  $log->verbose_message("CLM sim_year is $nl_flags->{'sim_year'}");

  $var = "sim_year_range";
  $val = $nl_flags->{'sim_year_range'};
  if ( $val ne "constant" ) {
    $opts->{$var}   = $val;
    $group = $definition->get_group_name($var);
    $nl->set_variable_value($group, $var, $val );
    if (  ! $definition->is_valid_value( $var, $val, 'noquotes'=>1 ) ) {
      my @valid_values   = $definition->get_valid_values( $var );
      $log->fatal_error("$var of $val is NOT valid. Valid values are: @valid_values");
    }
    $val = "'".$defaults->get_value($var)."'";
    $nl->set_variable_value($group, $var, $val );
    $log->verbose_message("CLM sim_year_range is $nl_flags->{'sim_year_range'}");
  }
}

#-------------------------------------------------------------------------------

sub setup_cmdl_run_type {
  my ($opts, $nl_flags, $definition, $defaults, $nl) = @_;

  my $val;
  my $var = "clm_start_type";
  my $ic_date = $nl->get_value('start_ymd');
  my $st_year;
  if ( defined($ic_date) ) {
     $st_year = int( $ic_date / 10000);
  } else {
    $st_year = $nl_flags->{'sim_year'};
    $ic_date = $st_year *10000 + 101;
    my $date = 'start_ymd';
    my $group = $definition->get_group_name($date);
    $nl->set_variable_value($group, $date, $ic_date );
  }
  if (defined $opts->{$var}) {
    if ($opts->{$var} eq "default" ) {
      add_default($opts, $nl_flags->{'inputdata_rootdir'}, $definition, $defaults, $nl, $var,
                  'use_cndv'=>$nl_flags->{'use_cndv'}, 'use_fates'=>$nl_flags->{'use_fates'},
                  'sim_year'=>$st_year, 'sim_year_range'=>$nl_flags->{'sim_year_range'},
                  'bgc_spinup'=>$nl_flags->{'bgc_spinup'} );
    } else {
      my $group = $definition->get_group_name($var);
      $nl->set_variable_value($group, $var, quote_string( $opts->{$var} ) );
    }
  } else {
    add_default($opts, $nl_flags->{'inputdata_rootdir'}, $definition, $defaults, $nl, $var,
                  'use_cndv'=>$nl_flags->{'use_cndv'}, 'use_fates'=>$nl_flags->{'use_fates'},
                  'sim_year'=>$st_year );
  }
  $nl_flags->{'clm_start_type'} = $nl->get_value($var);
  $nl_flags->{'st_year'}        = $st_year;
}

#-------------------------------------------------------------------------------

sub setup_cmdl_dynamic_vegetation {
  my ($opts, $nl_flags, $definition, $defaults, $nl) = @_;

  my $val;
  my $var = "dynamic_vegetation";
  $val = $opts->{$var};
  $nl_flags->{'dynamic_vegetation'} = $val;
  if ( ($nl_flags->{'dynamic_vegetation'} eq 1 ) && ($nl_flags->{'bgc_mode'} eq "sp") ) {
     $log->fatal_error("** Cannot turn dynamic_vegetation mode on with bgc=sp.\n" .
                       "**\n" .
                       "** Set the bgc mode to 'bgc' by the following means from highest to lowest precedence:" .
                       "** * by the command-line options -bgc bgc\n");
  }

  $var = "use_cndv";
  $nl_flags->{$var} = ".false.";
  if ($nl_flags->{'dynamic_vegetation'} eq 1) {
     $val = ".true.";
     $nl_flags->{$var} = $val;
  }
  if ( defined($nl->get_value($var)) && $nl->get_value($var) ne $val ) {
     $log->fatal_error("$var is inconsistent with the commandline setting of -dynamic_vegetation");
  }
  if ( &value_is_true($nl_flags->{$var}) ) {
     my $group = $definition->get_group_name($var);
     $nl->set_variable_value($group, $var, $val);
     if (  ! $definition->is_valid_value( $var, $val ) ) {
        my @valid_values   = $definition->get_valid_values( $var );
        $log->fatal_error("$var has a value ($val) that is NOT valid. Valid values are: @valid_values");
     }
     $log->warning("The use_cndv=T option is deprecated. We do NOT recommend using it." .
                   " It's known to have issues and it's not calibrated.");
  }
}
#-------------------------------------------------------------------------------

sub setup_cmdl_output_reals {
  my ($opts, $nl_flags, $definition, $defaults, $nl) = @_;

  my $var = "output_reals_filename";
  my $file = $opts->{$var};
  if ( defined($file) ) {
     # Make sure can open file and if not die with an error
     my $fh = IO::File->new($file, '>') or $log->fatal_error("can't create real parameter filename: $file");
     $fh->close();
  }
}

#-------------------------------------------------------------------------------

sub setup_cmdl_vichydro {
  my ($opts, $nl_flags, $definition, $defaults, $nl) = @_;

  my $val;
  my $var = "vichydro";
  $val = $opts->{$var};
  $nl_flags->{'vichydro'} = $val;
  if ($nl_flags->{'vichydro'} eq 1) {
     $log->verbose_message("Using VIC hydrology for runoff calculations.");
  }

  $var = "use_vichydro";
  $val = $nl->get_value($var);
  my $set = undef;
  if ($nl_flags->{'vichydro'} eq 1) {
     my $group = $definition->get_group_name($var);
     $set = ".true.";
     if ( defined($val) && $set ne $val ) {
        $log->fatal_error("$var contradicts the command-line -vichydro option" );
     }
     $nl->set_variable_value($group, $var, $set);
     if ( ! $definition->is_valid_value($var, $val) ) {
        my @valid_values   = $definition->get_valid_values( $var );
        $log->fatal_error("$var has a value ($val) that is NOT valid. Valid values are: @valid_values");
     }
  } else {
     $set = ".false.";
  }
  $nl_flags->{$var} = $set;
}


#-------------------------------------------------------------------------------

sub process_namelist_commandline_namelist {
  # Process the commandline '-namelist' arg.
  my ($opts, $definition, $nl, $envxml_ref) = @_;

  if (defined $opts->{'namelist'}) {
    # Parse commandline namelist
    my $nl_arg = Build::Namelist->new($opts->{'namelist'});

    # Validate input namelist -- trap exceptions
    my $nl_arg_valid;
    eval { $nl_arg_valid = $definition->validate($nl_arg); };
    if ($@) {
      $log->fatal_error("Invalid namelist variable in commandline arg '-namelist'.\n $@");
    }
    # Go through all variables and expand any XML env settings in them
    expand_xml_variables_in_namelist( $nl_arg_valid, $envxml_ref );

    # Merge input values into namelist.  Previously specified values have higher precedence
    # and are not overwritten.
    $nl->merge_nl($nl_arg_valid);
  }
}

#-------------------------------------------------------------------------------

sub process_namelist_commandline_infile {
  # Process the commandline '-infile' arg.
  my ($opts, $definition, $nl, $envxml_ref) = @_;

  if (defined $opts->{'infile'}) {
    my @infiles = split( /,/, $opts->{'infile'} );
    foreach my $infile ( @infiles ) {
      # Make sure a valid file was found
      if (    -f "$infile" ) {
        # Otherwise abort as a valid file doesn't exist
      } else {
        $log->fatal_error("input namelist file does NOT exist $infile.\n $@");
      }
      # Parse namelist input from the next file
      my $nl_infile = Build::Namelist->new($infile);

      # Validate input namelist -- trap exceptions
      my $nl_infile_valid;
      eval { $nl_infile_valid = $definition->validate($nl_infile); };
      if ($@) {
        $log->fatal_error("Invalid namelist variable in '-infile' $infile.\n $@");
      }
      # Go through all variables and expand any XML env settings in them
      expand_xml_variables_in_namelist( $nl_infile_valid, $envxml_ref );

      # Merge input values into namelist.  Previously specified values have higher precedence
      # and are not overwritten.
      $nl->merge_nl($nl_infile_valid);
    }
  }
}

#-------------------------------------------------------------------------------

sub process_namelist_commandline_clm_usr_name {
  # Process the -clm_usr_name argument
  my ($opts, $nl_flags, $definition, $defaults, $nl, $cfg, $envxml_ref) = @_;

  if (defined $opts->{'clm_usr_name'}) {
    # The user files definition is contained in an xml file with the same format as the defaults file.

    # The one difference is that variables are expanded.
    # Create a new NamelistDefaults object.
    my $nl_defaults_file = "$nl_flags->{'cfgdir'}/namelist_files/namelist_defaults_usr_files.xml";
    my $uf_defaults = Build::NamelistDefaults->new("$nl_defaults_file", $cfg );
    # Loop over the variables specified in the user files
    # Add each one to the namelist.
    my @vars = $uf_defaults->get_variable_names();
    my %settings;
    $settings{'mask'}           = $nl_flags->{'mask'};
    $settings{'sim_year'}       = $nl_flags->{'sim_year'};
    $settings{'ssp_rcp'}        = $nl_flags->{'ssp_rcp'};
    $settings{'sim_year_range'} = $nl_flags->{'sim_year_range'};
    $settings{'clm_accelerated_spinup'} = $nl_flags->{'clm_accelerated_spinup'};
    $settings{'clm_usr_name'}   = $opts->{'clm_usr_name'};

    if ( $nl_flags->{'inputdata_rootdir'} eq "\$DIN_LOC_ROOT" ) {
      $settings{'csmdata'}     = $ENV{'DIN_LOC_ROOT'};
    } else {
      $settings{'csmdata'}     = $nl_flags->{'inputdata_rootdir'};
    }

    my $nvars = 0;
    my $nl_usrfile = Build::Namelist->new();
    foreach my $var (@vars) {
      my $val = $uf_defaults->get_usr_file($var, $definition, \%settings);

      if ($val) {
        $log->message("adding clm user file defaults for var $var with val $val");
        add_default($opts, $nl_flags->{'inputdata_rootdir'}, $definition, $defaults, $nl_usrfile, $var, 'val'=>$val);
        $nvars++;
      }
    }
    # Go through all variables and expand any XML env settings in them
    expand_xml_variables_in_namelist( $nl_usrfile, $envxml_ref );
    # Merge input values into namelist.  Previously specified values have higher precedence
    # and are not overwritten.
    $nl->merge_nl($nl_usrfile);
  }
}

#-------------------------------------------------------------------------------

sub process_namelist_commandline_use_case {
  # Now process the -use_case arg.
  my ($opts, $nl_flags, $definition, $defaults, $nl, $cfg, $envxml_ref) = @_;

  if (defined $opts->{'use_case'}) {

    # The use case definition is contained in an xml file with the same format as the defaults file.
    # Create a new NamelistDefaults object.
    my $uc_defaults = Build::NamelistDefaults->new("$opts->{'use_case_dir'}/$opts->{'use_case'}.xml", $cfg);

    my %settings;
    $settings{'res'}            = $nl_flags->{'res'};
    $settings{'ssp_rcp'}        = $nl_flags->{'ssp_rcp'};
    $settings{'mask'}           = $nl_flags->{'mask'};
    $settings{'sim_year'}       = $nl_flags->{'sim_year'};
    $settings{'sim_year_range'} = $nl_flags->{'sim_year_range'};
    $settings{'phys'}           = $nl_flags->{'phys'};
    $settings{'lnd_tuning_mode'}= $nl_flags->{'lnd_tuning_mode'};
    $settings{'use_cn'}      = $nl_flags->{'use_cn'};
    $settings{'use_cndv'}    = $nl_flags->{'use_cndv'};
    $settings{'use_crop'}    = $nl_flags->{'use_crop'};
    $settings{'cnfireson'}   = $nl_flags->{'cnfireson'};

    # Loop over the variables specified in the use case.
    # Add each one to the namelist.
    my @vars = $uc_defaults->get_variable_names();
    my $nl_usecase = Build::Namelist->new();
    foreach my $var (@vars) {
      my $val = $uc_defaults->get_value($var, \%settings );

      if ( defined($val) ) {
        $log->verbose_message("CLM adding use_case $opts->{'use_case'} defaults for var '$var' with val '$val'");

        add_default($opts,  $nl_flags->{'inputdata_rootdir'}, $definition, $defaults, $nl_usecase, $var, 'val'=>$val);
      }
    }
    # Go through all variables and expand any XML env settings in them
    expand_xml_variables_in_namelist( $nl_usecase, $envxml_ref );

    # Merge input values into namelist.  Previously specified values have higher precedence
    # and are not overwritten.
    $nl->merge_nl($nl_usecase);
  }
}

#-------------------------------------------------------------------------------

sub process_namelist_commandline_clm_start_type {
  # Set the start_type according to the command line clm_start_type option

  my ($opts, $nl_flags, $definition, $defaults, $nl) = @_;

  # Run type for driver namelist - note that arb_ic implies that the run is startup
  my $var = "start_type";
  if ($nl_flags->{'clm_start_type'} eq "'cold'" || $nl_flags->{'clm_start_type'} eq "'arb_ic'") {
    # Add default is used here, but the value is explicitly set
    add_default($opts, $nl_flags->{'inputdata_rootdir'}, $definition, $defaults, $nl, $var, 'val'=>'startup'   );
  } else {
    # Add default is used here, but the value is explicitly set
    add_default($opts, $nl_flags->{'inputdata_rootdir'}, $definition, $defaults, $nl, $var, 'val'=>$nl_flags->{'clm_start_type'} );
  }
}

#-------------------------------------------------------------------------------

sub process_namelist_inline_logic {
  # Use the namelist default object to add default values for required
  # namelist variables that have not been previously set.
  my ($opts, $nl_flags, $definition, $defaults, $nl, $envxml_ref, $physv) = @_;


  ##############################
  # namelist group: clm_inparm #
  ##############################
  setup_logic_site_specific($opts, $nl_flags, $definition, $defaults, $nl);
  setup_logic_lnd_frac($opts, $nl_flags, $definition, $defaults, $nl, $envxml_ref);
  setup_logic_co2_type($opts, $nl_flags, $definition, $defaults, $nl);
  setup_logic_irrigate($opts, $nl_flags, $definition, $defaults, $nl);
  setup_logic_start_type($opts, $nl_flags, $nl);
  setup_logic_decomp_performance($opts,  $nl_flags, $definition, $defaults, $nl);
  setup_logic_snow($opts, $nl_flags, $definition, $defaults, $nl);
  setup_logic_glacier($opts, $nl_flags, $definition, $defaults, $nl,  $envxml_ref);
  setup_logic_dynamic_plant_nitrogen_alloc($opts, $nl_flags, $definition, $defaults, $nl, $physv);
  setup_logic_luna($opts, $nl_flags, $definition, $defaults, $nl, $physv);
  setup_logic_hillslope($opts, $nl_flags, $definition, $defaults, $nl);
  setup_logic_o3_veg_stress_method($opts, $nl_flags, $definition, $defaults, $nl,$physv);
  setup_logic_hydrstress($opts,  $nl_flags, $definition, $defaults, $nl);
  setup_logic_dynamic_roots($opts,  $nl_flags, $definition, $defaults, $nl, $physv);
  setup_logic_params_file($opts,  $nl_flags, $definition, $defaults, $nl);
  setup_logic_create_crop_landunit($opts,  $nl_flags, $definition, $defaults, $nl);
  setup_logic_subgrid($opts,  $nl_flags, $definition, $defaults, $nl);
  setup_logic_fertilizer($opts,  $nl_flags, $definition, $defaults, $nl);
  setup_logic_grainproduct($opts,  $nl_flags, $definition, $defaults, $nl, $physv);
  setup_logic_soilstate($opts,  $nl_flags, $definition, $defaults, $nl);
  setup_logic_demand($opts, $nl_flags, $definition, $defaults, $nl);
  setup_logic_surface_dataset($opts,  $nl_flags, $definition, $defaults, $nl);
  setup_logic_dynamic_subgrid($opts,  $nl_flags, $definition, $defaults, $nl);
  if ( remove_leading_and_trailing_quotes($nl_flags->{'clm_start_type'}) ne "branch" ) {
    setup_logic_initial_conditions($opts, $nl_flags, $definition, $defaults, $nl, $physv);
  }
  setup_logic_spinup($opts,  $nl_flags, $definition, $defaults, $nl);
  setup_logic_supplemental_nitrogen($opts, $nl_flags, $definition, $defaults, $nl);
  setup_logic_snowpack($opts,  $nl_flags, $definition, $defaults, $nl);
  setup_logic_fates($opts,  $nl_flags, $definition, $defaults, $nl);
  setup_logic_z0param($opts, $nl_flags, $definition, $defaults, $nl);
  setup_logic_misc($opts, $nl_flags, $definition, $defaults, $nl);

  #########################################
  # namelist group: atm2lnd_inparm
  #########################################
  setup_logic_atm_forcing($opts,  $nl_flags, $definition, $defaults, $nl);

  #########################################
  # namelist group: lnd2atm_inparm
  #########################################
  setup_logic_lnd2atm($opts,  $nl_flags, $definition, $defaults, $nl);

  #########################################
  # namelist group: clm_humanindex_inparm #
  #########################################
  setup_logic_humanindex($opts,  $nl_flags, $definition, $defaults, $nl);

  #################################
  # namelist group: cnfire_inparm #
  #################################
  setup_logic_cnfire($opts,  $nl_flags, $definition, $defaults, $nl);

  ######################################
  # namelist group: cnprecision_inparm #
  ######################################
  setup_logic_cnprec($opts,  $nl_flags, $definition, $defaults, $nl);

  ###############################
  # namelist group: clmu_inparm #
  ###############################
  setup_logic_urban($opts,  $nl_flags, $definition, $defaults, $nl);

  ###############################
  # namelist group: crop_inparm #
  ###############################
  setup_logic_crop_inparm($opts,  $nl_flags, $definition, $defaults, $nl);

  ###############################
  # namelist group: ch4par_in   #
  ###############################
  setup_logic_methane($opts, $nl_flags, $definition, $defaults, $nl);
  setup_logic_c_isotope($opts, $nl_flags, $definition, $defaults, $nl);

  ###############################
  # namelist group: ndepdyn_nml #
  ###############################
  setup_logic_nitrogen_deposition($opts,  $nl_flags, $definition, $defaults, $nl);

  ##################################
  # namelist group: cnmresp_inparm #
  ##################################
  setup_logic_cnmresp($opts,  $nl_flags, $definition, $defaults, $nl);

  #################################
  # namelist group: nitrif_inparm #
  #################################
  setup_logic_nitrif_params( $nl_flags, $definition, $defaults, $nl );

  #############################################
  # namelist group: mineral_nitrogen_dynamics #
  #############################################
  setup_logic_mineral_nitrogen_dynamics( $opts, $nl_flags, $definition, $defaults, $nl );

  ####################################
  # namelist group: photosyns_inparm #
  ####################################
  setup_logic_photosyns($opts,  $nl_flags, $definition, $defaults, $nl);

  #################################
  # namelist group: popd_streams  #
  #################################
  setup_logic_popd_streams($opts,  $nl_flags, $definition, $defaults, $nl);

  ####################################
  # namelist group: urbantv_streams  #
  ####################################
  setup_logic_urbantv_streams($opts,  $nl_flags, $definition, $defaults, $nl);

  ##################################
  # namelist group: light_streams  #
  ##################################
  setup_logic_lightning_streams($opts,  $nl_flags, $definition, $defaults, $nl);

  #################################
  # namelist group: drydep_inparm #
  #################################
  setup_logic_dry_deposition($opts, $nl_flags, $definition, $defaults, $nl);

  #################################
  # namelist group: fire_emis_nl  #
  #################################
  setup_logic_fire_emis($opts, $nl_flags, $definition, $defaults, $nl);

  #################################
  # namelist group: megan_emis_nl #
  #################################
  setup_logic_megan($opts, $nl_flags, $definition, $defaults, $nl);

  ##################################
  # namelist group: lai_streams  #
  ##################################
  setup_logic_lai_streams($opts,  $nl_flags, $definition, $defaults, $nl);

  ##################################
  # namelist group: cropcal_streams  #
  ##################################
  setup_logic_cropcal_streams($opts,  $nl_flags, $definition, $defaults, $nl);

  ##########################################
  # namelist group: soil_moisture_streams  #
  ##########################################
  setup_logic_soilm_streams($opts,  $nl_flags, $definition, $defaults, $nl, $physv);

  ##################################
  # namelist group: bgc_shared
  ##################################
  setup_logic_bgc_shared($opts,  $nl_flags, $definition, $defaults, $nl, $physv);

  ##################################
  # namelist group: cnphenology
  ##################################
  setup_logic_cnphenology($opts,  $nl_flags, $definition, $defaults, $nl, $physv);

  #############################################
  # namelist group: soilwater_movement_inparm #
  #############################################
  setup_logic_soilwater_movement($opts,  $nl_flags, $definition, $defaults, $nl);

  #############################################
  # namelist group: rooting_profile_inparm    #
  #############################################
  setup_logic_rooting_profile($opts,  $nl_flags, $definition, $defaults, $nl);

  #############################
  # namelist group: cngeneral #
  #############################
  setup_logic_cngeneral($opts,  $nl_flags, $definition, $defaults, $nl);
  ####################################
  # namelist group: cnvegcarbonstate #
  ####################################
  setup_logic_cnvegcarbonstate($opts,  $nl_flags, $definition, $defaults, $nl);

  #############################################
  # namelist group: soil_resis_inparm #
  #############################################
  setup_logic_soil_resis($opts,  $nl_flags, $definition, $defaults, $nl);

  #############################################
  # namelist group: canopyfluxes_inparm #
  #############################################
  setup_logic_canopyfluxes($opts,  $nl_flags, $definition, $defaults, $nl);

  ##########################################################
  # namelist group: friction_velocity (after canopyfluxes) #
  ##########################################################
  setup_logic_friction_vel($opts,  $nl_flags, $definition, $defaults, $nl);

  #############################################
  # namelist group: canopyhydrology_inparm #
  #############################################
  setup_logic_canopyhydrology($opts,  $nl_flags, $definition, $defaults, $nl);

  #####################################
  # namelist group: clm_canopy_inparm #
  #####################################
  setup_logic_canopy($opts,  $nl_flags, $definition, $defaults, $nl);

  ########################################
  # namelist group: soilhydrology_inparm #
  ########################################
  setup_logic_hydrology_params($opts,  $nl_flags, $definition, $defaults, $nl);

  #####################################
  # namelist group: irrigation_inparm #
  #####################################
  setup_logic_irrigation_parameters($opts,  $nl_flags, $definition, $defaults, $nl);

  ########################################
  # namelist group: surfacealbedo_inparm #
  ########################################
  setup_logic_surfacealbedo($opts, $nl_flags, $definition, $defaults, $nl);

  ########################################
  # namelist group: water_tracers_inparm #
  ########################################
  setup_logic_water_tracers($opts, $nl_flags, $definition, $defaults, $nl);

  #######################################################################
  # namelist groups: clm_hydrology1_inparm and clm_soilhydrology_inparm #
  #######################################################################
  setup_logic_hydrology_switches($opts, $nl_flags, $definition, $defaults, $nl);

  #######################################################################
  # namelist group: scf_swenson_lawrence_2012_inparm                    #
  #######################################################################
  setup_logic_scf_SwensonLawrence2012($opts, $nl_flags, $definition, $defaults, $nl);

  #########################################
  # namelist group: clm_initinterp_inparm #
  #########################################
  setup_logic_initinterp($opts, $nl_flags, $definition, $defaults, $nl);

  ###############################
  # namelist group: exice_streams   #
  ###############################
  setup_logic_exice($opts, $nl_flags, $definition, $defaults, $nl);
}

#-------------------------------------------------------------------------------

sub setup_logic_site_specific {
  # site specific requirements
  my ($opts, $nl_flags, $definition, $defaults, $nl, $physv) = @_;

  # res check prevents polluting the namelist with an unnecessary
  # false variable for every run
  if ($nl_flags->{'res'} eq "1x1_vancouverCAN") {
     my $var = "use_vancouver";
     my $val = ".true.";
     my $group = $definition->get_group_name($var);
     $nl->set_variable_value($group, $var, $val);
  }

  # res check prevents polluting the namelist with an unnecessary
  # false variable for every run
  if ($nl_flags->{'res'} eq "1x1_mexicocityMEX") {
     my $var = "use_mexicocity";
     my $val = ".true.";
     my $group = $definition->get_group_name($var);
     $nl->set_variable_value($group, $var, $val);
  }

  if ($nl_flags->{'res'} eq "1x1_smallvilleIA") {
    if (! &value_is_true($nl_flags->{'use_cn'}) || ! &value_is_true($nl_flags->{'use_crop'})) {
      $log->fatal_error("1x1_smallvilleIA grids must use a compset with CN and CROP turned on.");
    }
  }

  if ($nl_flags->{'res'} eq "1x1_numaIA") {
    if (! &value_is_true($nl_flags->{'use_cn'}) || ! &value_is_true($nl_flags->{'use_crop'})) {
      $log->fatal_error("1x1_numaIA grids must use a compset with CN and CROP turned on.");
    }
  }
  #  Set compname
  add_default($opts,  $nl_flags->{'inputdata_rootdir'}, $definition, $defaults, $nl, 'compname',
              'phys'=>$nl_flags->{'phys'} );
}

#-------------------------------------------------------------------------------

sub setup_logic_lnd_tuning {

  my ($opts, $nl_flags, $definition, $defaults, $nl, $physv) = @_;

  my $var    = "lnd_tuning_mode";
  if ( $opts->{$var} eq "default" ) {
     my %settings;
     $settings{'phys'} = $nl_flags->{'phys'};
     $nl_flags->{$var} = $defaults->get_value($var, \%settings );
  } else {
     $nl_flags->{$var} = $opts->{$var};
  }
  my $group = $definition->get_group_name($var);
  $nl->set_variable_value($group, $var, quote_string( $nl_flags->{$var} ) );
  if (  ! $definition->is_valid_value( $var, quote_string( $nl_flags->{$var}) ) ) {
    my @valid_values   = $definition->get_valid_values( $var );
    $log->fatal_error("$var has a value (".$nl_flags->{$var}.") that is NOT valid. Valid values are: @valid_values");
  }
  $log->verbose_message("Using $nl_flags->{$var} for lnd_tuning_mode");
  my $phys = $physv->as_string();
  if ( $nl_flags->{$var} !~ /^${phys}_/ ) {
     $log->fatal_error("First part of lnd_tuning_mode MUST match the CLM version you are using.");
  }
}


#-------------------------------------------------------------------------------

sub setup_logic_lnd_frac {

  my ($opts, $nl_flags, $definition, $defaults, $nl, $envxml_ref) = @_;

  #
  # fatmlndfrc is required for the MCT driver (or LILAC), but uneeded for NUOPC
  #
  my $var = "lnd_frac";
  if ( ($opts->{'driver'} eq "mct") || $opts->{'lilac'} ) {
     if ( defined($opts->{$var}) ) {
       if ( defined($nl->get_value('fatmlndfrc')) ) {
         $log->fatal_error("Can NOT set both -lnd_frac option (set via LND_DOMAIN_PATH/LND_DOMAIN_FILE " .
                     "env variables) AND fatmlndfrac on namelist");
       }
       if ( $opts->{$var} =~ /UNSET/ ) {
          $log->fatal_error("-lnd_frac was set as UNSET in the CTSM build-namelist set it with the env variables: LND_DOMAIN_PATH/LND_DOMAIN_FILE.");
       }
       my $lnd_frac = SetupTools::expand_xml_var( $opts->{$var}, $envxml_ref);
       add_default($opts,  $nl_flags->{'inputdata_rootdir'}, $definition, $defaults, $nl, 'fatmlndfrc','val'=>$lnd_frac );
     }

     # Get the fraction file
     if (defined $nl->get_value('fatmlndfrc')) {
       # do nothing - use value provided by config_grid.xml and clm.cpl7.template
     } else {
       $log->fatal_error("fatmlndfrc was NOT sent into CLM build-namelist.");
     }
  #
  # For the NUOPC driver neither lnd_frac nor fatmlndfrc need to be set
  #
  } else {
     if ( defined($opts->{$var}) ) {
       if ( $opts->{$var} !~ /UNSET/ ) {
          $log->fatal_error("$var should NOT be set for the NUOPC driver as it is unused" );
       }
     }
     if ( defined($nl->get_value('fatmlndfrc')) ) {
       $log->fatal_error("fatmlndfrac should NOT be set in the namelist for the NUOPC driver as it is unused" );
     }
  }
}

#-------------------------------------------------------------------------------

sub setup_logic_co2_type {
  my ($opts, $nl_flags, $definition, $defaults, $nl) = @_;

  my $var = "co2_type";
  if ( defined($opts->{$var}) ) {
    if ( ! defined($nl->get_value($var)) ) {
      add_default($opts,  $nl_flags->{'inputdata_rootdir'}, $definition, $defaults, $nl, 'co2_type','val'=>"$opts->{'co2_type'}");
    } else {
      $log->fatal_error("co2_type set on namelist as well as -co2_type option.");
    }
  }
  add_default($opts,  $nl_flags->{'inputdata_rootdir'}, $definition, $defaults, $nl, 'co2_type');
  if ( $nl->get_value('co2_type') =~ /constant/ ) {
    my $var = 'co2_ppmv';
    if ( defined($opts->{$var}) ) {
      if ( $opts->{$var} <= 0.0 ) {
        $log->fatal_error("co2_ppmv can NOT be less than or equal to zero.");
      }
      my $group = $definition->get_group_name($var);
      $nl->set_variable_value($group, $var, $opts->{$var});
    } else {
      add_default($opts,  $nl_flags->{'inputdata_rootdir'}, $definition, $defaults, $nl, $var, 'sim_year'=>$nl_flags->{'sim_year'},
                  'ssp_rcp'=>$nl_flags->{'ssp_rcp'} );
    }
  }
}

#-------------------------------------------------------------------------------

sub setup_logic_irrigate {
  my ($opts, $nl_flags, $definition, $defaults, $nl) = @_;

  add_default($opts,  $nl_flags->{'inputdata_rootdir'}, $definition, $defaults, $nl, 'irrigate',
                'use_crop'=>$nl_flags->{'use_crop'}, 'use_cndv'=>$nl_flags->{'use_cndv'},
                'sim_year'=>$nl_flags->{'sim_year'}, 'sim_year_range'=>$nl_flags->{'sim_year_range'}, );
  if ( &value_is_true($nl->get_value('irrigate') ) ) {
     $nl_flags->{'irrigate'} = ".true."
  } else {
     $nl_flags->{'irrigate'} = ".false."
  }
}

#-------------------------------------------------------------------------------

sub setup_logic_start_type {
  my ($opts, $nl_flags, $nl) = @_;

  my $var = "start_type";
  my $drv_start_type = $nl->get_value($var);
  my $my_start_type  = $nl_flags->{'clm_start_type'};

  if ( $my_start_type =~ /branch/ ) {
    if (not defined $nl->get_value('nrevsn')) {
      $log->fatal_error("nrevsn is required for a branch type.");
    }
    if (defined $nl->get_value('use_init_interp')) {
       if ( &value_is_true($nl->get_value('use_init_interp') ) ) {
         # Always print this warning, but don't stop if it happens
         print "\nWARNING: use_init_interp will NOT happen for a branch case.\n\n";
       }
    }
  } else {
    if (defined $nl->get_value('nrevsn')) {
      $log->fatal_error("nrevsn should ONLY be set for a branch type.");
    }
  }
}

#-------------------------------------------------------------------------------

sub setup_logic_decomp_performance {
  my ($opts, $nl_flags, $definition, $defaults, $nl) = @_;

  # Set the number of segments per clump
  add_default($opts, $nl_flags->{'inputdata_rootdir'}, $definition, $defaults, $nl, 'nsegspc', 'hgrid'=>$nl_flags->{'res'});
}

#-------------------------------------------------------------------------------

sub setup_logic_snow {
  my ($opts, $nl_flags, $definition, $defaults, $nl) = @_;

  add_default($opts, $nl_flags->{'inputdata_rootdir'}, $definition, $defaults, $nl, 'fsnowoptics' );
  add_default($opts, $nl_flags->{'inputdata_rootdir'}, $definition, $defaults, $nl, 'fsnowaging' );
}

#-------------------------------------------------------------------------------

sub setup_logic_glacier {
  #
  # Glacier multiple elevation class options
  #
  my ($opts, $nl_flags, $definition, $defaults, $nl, $envxml_ref) = @_;

  my $clm_upvar = "GLC_TWO_WAY_COUPLING";
  # glc_do_dynglacier is set via GLC_TWO_WAY_COUPLING; it cannot be set via
  # user_nl_clm (this is because we might eventually want the coupler and glc
  # to also respond to GLC_TWO_WAY_COUPLING, by not bothering to send / map
  # these fields - so we want to ensure that CLM is truly listening to this
  # shared xml variable and not overriding it)
  my $var = "glc_do_dynglacier";
  my $val = logical_to_fortran($envxml_ref->{$clm_upvar});
  add_default($opts,  $nl_flags->{'inputdata_rootdir'}, $definition, $defaults, $nl, $var, 'val'=>$val);
  if (lc($nl->get_value($var)) ne lc($val)) {
     $log->fatal_error("glc_do_dynglacier can only be set via the env variable $clm_upvar: it can NOT be set in user_nl_clm");
  }

  my $var = "maxpatch_glc";
  add_default($opts,  $nl_flags->{'inputdata_rootdir'}, $definition, $defaults, $nl, $var, 'val'=>$nl_flags->{'glc_nec'} );

  my $val = $nl->get_value($var);
  if ( $val != $nl_flags->{'glc_nec'} ) {
    $log->fatal_error("$var set to $val does NOT agree with -glc_nec argument of $nl_flags->{'glc_nec'} (set with GLC_NEC env variable)");
  }

  if ( $nl_flags->{'glc_nec'} < 1 ) {
     $log->fatal_error("GLC_NEC must be at least 1.");
  }

  add_default($opts,  $nl_flags->{'inputdata_rootdir'}, $definition, $defaults, $nl, 'glc_snow_persistence_max_days');

  add_default($opts,  $nl_flags->{'inputdata_rootdir'}, $definition, $defaults, $nl, 'albice');
  add_default($opts,  $nl_flags->{'inputdata_rootdir'}, $definition, $defaults, $nl, 'glacier_region_behavior',
              'glc_use_antarctica'=>$opts->{'glc_use_antarctica'});
  add_default($opts,  $nl_flags->{'inputdata_rootdir'}, $definition, $defaults, $nl, 'glacier_region_melt_behavior');
  add_default($opts,  $nl_flags->{'inputdata_rootdir'}, $definition, $defaults, $nl, 'glacier_region_ice_runoff_behavior');
}

#-------------------------------------------------------------------------------

sub setup_logic_params_file {
  # get param data
  my ($opts, $nl_flags, $definition, $defaults, $nl) = @_;

  add_default($opts, $nl_flags->{'inputdata_rootdir'}, $definition, $defaults, $nl, 'paramfile',
              'phys'=>$nl_flags->{'phys'},
              'use_flexibleCN'=>$nl_flags->{'use_flexibleCN'} );
}

#-------------------------------------------------------------------------------

sub setup_logic_create_crop_landunit {
  # Create crop land unit
  my ($opts, $nl_flags, $definition, $defaults, $nl) = @_;

  my $var = 'create_crop_landunit';
  add_default($opts, $nl_flags->{'inputdata_rootdir'}, $definition, $defaults, $nl, $var,
              'use_fates'=>$nl_flags->{'use_fates'} );
  if ( &value_is_true($nl_flags->{'use_fates'}) && &value_is_true($nl->get_value($var)) ) {
     $log->fatal_error( "$var is true and yet use_fates is being set, which contradicts that (use_fates requires $var to be .false." );
  }
  if ( (! &value_is_true($nl_flags->{'use_fates'})) && (! &value_is_true($nl->get_value($var))) ) {
     $log->fatal_error( "$var is false which is ONLY allowed when FATES is being used" );
  }
}

#-------------------------------------------------------------------------------

sub setup_logic_subgrid {
   my ($opts, $nl_flags, $definition, $defaults, $nl) = @_;

   my $var = 'run_zero_weight_urban';
   add_default($opts, $nl_flags->{'inputdata_rootdir'}, $definition, $defaults, $nl, $var);
   add_default($opts, $nl_flags->{'inputdata_rootdir'}, $definition, $defaults, $nl, 'collapse_urban',
               'structure'=>$nl_flags->{'structure'});
   add_default($opts, $nl_flags->{'inputdata_rootdir'}, $definition, $defaults, $nl, 'n_dom_landunits',
               'structure'=>$nl_flags->{'structure'});
   add_default($opts, $nl_flags->{'inputdata_rootdir'}, $definition, $defaults, $nl, 'n_dom_pfts',
               'structure'=>$nl_flags->{'structure'});
   add_default($opts, $nl_flags->{'inputdata_rootdir'}, $definition, $defaults, $nl, 'toosmall_soil');
   add_default($opts, $nl_flags->{'inputdata_rootdir'}, $definition, $defaults, $nl, 'toosmall_crop');
   add_default($opts, $nl_flags->{'inputdata_rootdir'}, $definition, $defaults, $nl, 'toosmall_glacier');
   add_default($opts, $nl_flags->{'inputdata_rootdir'}, $definition, $defaults, $nl, 'toosmall_lake');
   add_default($opts, $nl_flags->{'inputdata_rootdir'}, $definition, $defaults, $nl, 'toosmall_wetland');
   add_default($opts, $nl_flags->{'inputdata_rootdir'}, $definition, $defaults, $nl, 'toosmall_urban');

   if ( &value_is_true($nl_flags->{'use_fates'}) && $nl->get_value('n_dom_pfts') != 0 ) {
      $log->fatal_error( "FATES and n_dom_pfts can NOT be set at the same time" );
   }
}

#-------------------------------------------------------------------------------

sub setup_logic_cnfire {
  my ($opts, $nl_flags, $definition, $defaults, $nl) = @_;

  my @fire_consts = ( "rh_low", "rh_hgh", "bt_min", "bt_max", "cli_scale", "boreal_peatfire_c", "non_boreal_peatfire_c",
                      "pot_hmn_ign_counts_alpha", "cropfire_a1", "occur_hi_gdp_tree", "lfuel", "ufuel",
                      "cmb_cmplt_fact_litter", "cmb_cmplt_fact_cwd" );
  if ( &value_is_true($nl->get_value('use_cn')) ) {
     foreach my $item ( @fire_consts ) {
        if ( ! &value_is_true($nl_flags->{'cnfireson'} ) ) {
           if ( defined($nl->get_value($item)) ) {
              $log->fatal_error( "fire_method is no_fire and yet $item is being set, which contradicts that" );
           }
        } else {
           my $fire_method = remove_leading_and_trailing_quotes( $nl->get_value('fire_method') );
           add_default($opts, $nl_flags->{'inputdata_rootdir'}, $definition, $defaults, $nl, $item,
                       'lnd_tuning_mode'=>$nl_flags->{'lnd_tuning_mode'},
                       'fire_method'=>$fire_method );
        }
     }
  } else {
     foreach my $item ( @fire_consts ) {
        if ( defined($nl->get_value($item)) ) {
           $log->fatal_error( "CN is off which implies that cnfire is off and yet a fire constant ($item) is being set, which contradicts that" );
        }
     }
  }
}

#-------------------------------------------------------------------------------

sub setup_logic_cnprec {
  my ($opts, $nl_flags, $definition, $defaults, $nl) = @_;

  if ( &value_is_true($nl_flags->{'use_cn'}) ) {
     add_default($opts, $nl_flags->{'inputdata_rootdir'}, $definition, $defaults,
                 $nl, 'ncrit', 'use_cn'=>$nl_flags->{'use_cn'});
     add_default($opts, $nl_flags->{'inputdata_rootdir'}, $definition, $defaults,
                 $nl, 'cnegcrit', 'use_cn'=>$nl_flags->{'use_cn'});
     add_default($opts, $nl_flags->{'inputdata_rootdir'}, $definition, $defaults,
                 $nl, 'nnegcrit', 'use_cn'=>$nl_flags->{'use_cn'});
  }
}
#-------------------------------------------------------------------------------

sub setup_logic_humanindex {
  my ($opts, $nl_flags, $definition, $defaults, $nl) = @_;

  add_default($opts, $nl_flags->{'inputdata_rootdir'}, $definition, $defaults, $nl, 'calc_human_stress_indices');
}

#-------------------------------------------------------------------------------

sub setup_logic_urban {
  my ($opts, $nl_flags, $definition, $defaults, $nl) = @_;

  add_default($opts, $nl_flags->{'inputdata_rootdir'}, $definition, $defaults, $nl, 'building_temp_method');
  add_default($opts, $nl_flags->{'inputdata_rootdir'}, $definition, $defaults, $nl, 'urban_hac');
  add_default($opts, $nl_flags->{'inputdata_rootdir'}, $definition, $defaults, $nl, 'urban_traffic');
}

#-------------------------------------------------------------------------------

sub setup_logic_crop_inparm {
  my ($opts, $nl_flags, $definition, $defaults, $nl) = @_;

  if ( &value_is_true($nl->get_value('use_crop')) ) {
     my $maptype = 'baset_mapping';
     add_default($opts, $nl_flags->{'inputdata_rootdir'}, $definition, $defaults, $nl, $maptype,
                 'use_crop'=>$nl->get_value('use_crop') );
     my $baset_mapping = remove_leading_and_trailing_quotes( $nl->get_value($maptype) );
     if ( $baset_mapping eq "varytropicsbylat" ) {
        add_default($opts, $nl_flags->{'inputdata_rootdir'}, $definition, $defaults, $nl, "baset_latvary_slope",
                    'use_crop'=>$nl->get_value('use_crop'), $maptype=>$baset_mapping );
        add_default($opts, $nl_flags->{'inputdata_rootdir'}, $definition, $defaults, $nl, "baset_latvary_intercept",
                    'use_crop'=>$nl->get_value('use_crop'), $maptype=>$baset_mapping );
     } else {
        error_if_set( $nl, "Can only be set if $maptype == varytropicsbylat", "baset_latvary_slope", "baset_latvary_intercept" );
     }
     add_default($opts, $nl_flags->{'inputdata_rootdir'}, $definition, $defaults, $nl, "initial_seed_at_planting",
                 'use_crop'=>$nl->get_value('use_crop') );
  } else {
     error_if_set( $nl, "Can NOT be set without crop on", "baset_mapping", "baset_latvary_slope", "baset_latvary_intercept" );
     add_default($opts, $nl_flags->{'inputdata_rootdir'}, $definition, $defaults, $nl, 'crop_fsat_equals_zero' );
  }
}

#-------------------------------------------------------------------------------
sub error_if_set {
   # do a fatal_error and exit if any of the input variable names are set
   my ($nl, $error, @list) = @_;
   foreach my $var ( @list ) {
      if ( defined($nl->get_value($var)) ) {
        $log->fatal_error( "$var $error" );
      }
   }
}

#-------------------------------------------------------------------------------

sub setup_logic_soilstate {
  my ($opts, $nl_flags, $definition, $defaults, $nl) = @_;

  add_default($opts, $nl_flags->{'inputdata_rootdir'}, $definition, $defaults, $nl, 'organic_frac_squared' );
  add_default($opts, $nl_flags->{'inputdata_rootdir'}, $definition, $defaults, $nl, 'use_bedrock',
              'use_fates'=>$nl_flags->{'use_fates'}, 'vichydro'=>$nl_flags->{'vichydro'} );
  add_default($opts, $nl_flags->{'inputdata_rootdir'}, $definition, $defaults, $nl, 'use_excess_ice'); # excess ice flag should be read before stream vars

  my $var1 = "soil_layerstruct_predefined";
  my $var2 = "soil_layerstruct_userdefined";
  my $var3 = "soil_layerstruct_userdefined_nlevsoi";
  my $soil_layerstruct_predefined = $nl->get_value($var1);
  my $soil_layerstruct_userdefined = $nl->get_value($var2);
  my $soil_layerstruct_userdefined_nlevsoi = $nl->get_value($var3);

  if (defined($soil_layerstruct_userdefined)) {
    if (defined($soil_layerstruct_predefined)) {
      $log->fatal_error("You have set both soil_layerstruct_userdefined and soil_layerstruct_predefined in your namelist; model cannot determine which to use");
    }
    if (not defined($soil_layerstruct_userdefined_nlevsoi)) {
      $log->fatal_error("You have set soil_layerstruct_userdefined and NOT set soil_layerstruct_userdefined_nlevsoi in your namelist; both MUST be set");
    }
  } else {
    if (defined($soil_layerstruct_userdefined_nlevsoi)) {
      $log->fatal_error("You have set soil_layerstruct_userdefined_nlevsoi and NOT set soil_layerstruct_userdefined in your namelist; EITHER set both OR neither; in the latter case soil_layerstruct_predefined will be assigned a default value");
    } else {
      add_default($opts, $nl_flags->{'inputdata_rootdir'}, $definition, $defaults, $nl, 'soil_layerstruct_predefined',
                  'structure'=>$nl_flags->{'structure'});
    }
  }
}

#-------------------------------------------------------------------------------

sub setup_logic_demand {
  #
  # Deal with options that the user has said are required...
  #
  my ($opts, $nl_flags, $definition, $defaults, $nl) = @_;

  my %settings;
  $settings{'hgrid'}          = $nl_flags->{'res'};
  $settings{'sim_year'}       = $nl_flags->{'sim_year'};
  $settings{'sim_year_range'} = $nl_flags->{'sim_year_range'};
  $settings{'use_vichydro'}   = $nl_flags->{'use_vichydro'};
  $settings{'mask'}           = $nl_flags->{'mask'};
  $settings{'crop'}           = $nl_flags->{'crop'};
  $settings{'ssp_rcp'}        = $nl_flags->{'ssp_rcp'};
  $settings{'glc_nec'}        = $nl_flags->{'glc_nec'};
  # necessary for demand to be set correctly (flanduse_timeseries requires
  # use_crop, maybe other options require other flags?)!
  $settings{'irrigate'}            = $nl_flags->{'irrigate'};
  $settings{'use_cn'}              = $nl_flags->{'use_cn'};
  $settings{'use_cndv'}            = $nl_flags->{'use_cndv'};
  $settings{'use_lch4'}            = $nl_flags->{'use_lch4'};
  $settings{'use_nitrif_denitrif'} = $nl_flags->{'use_nitrif_denitrif'};
  $settings{'use_crop'}            = $nl_flags->{'use_crop'};

  my $demand = $nl->get_value('clm_demand');
  if (defined($demand)) {
    $demand =~ s/\'//g;   # Remove quotes
    if ( $demand =~ /.+/ ) {
      $opts->{'clm_demand'} .= ",$demand";
    }
  }

  $demand = $defaults->get_value('clm_demand', \%settings);
  if (defined($demand)) {
    $demand =~ s/\'//g;   # Remove quotes
    if ( $demand =~ /.+/ ) {
      $opts->{'clm_demand'} .= ",$demand";
    }
  }

  my @demandlist = split( ",", $opts->{'clm_demand'} );
  foreach my $item ( @demandlist ) {
    if ( $item eq "null" ) {
      next;
    }
    if ( $item eq "finidat" ) {
        $log->fatal_error( "Do NOT put findat in the clm_demand list, set the clm_start_type=startup so initial conditions are required");
    }
    # For landuse.timeseries try with crop and irrigate on first, if found use it, otherwise try with exact settings
    # Logic for this is identical for fsurdat
    if ( $item eq "flanduse_timeseries" ) {
       $settings{'irrigate'} = ".true.";
       $settings{'use_crop'} = ".true.";
       $settings{'nofail'}   = 1;
    }
    add_default($opts,  $nl_flags->{'inputdata_rootdir'}, $definition, $defaults, $nl, $item, %settings );
    if ( $item eq "flanduse_timeseries" ) {
       $settings{'nofail'}   = 0;
       $settings{'irrigate'} = $nl_flags->{'irrigate'};
       $settings{'use_crop'} = $nl_flags->{'use_crop'};
       if ( ! defined($nl->get_value( $item )) ) {
          add_default($opts,  $nl_flags->{'inputdata_rootdir'}, $definition, $defaults, $nl, $item, %settings );
       }
    }
  }
}

#-------------------------------------------------------------------------------

sub setup_logic_surface_dataset {
  #
  # Get surface dataset after flanduse_timeseries so that we can get surface data
  # consistent with it
  # MUST BE AFTER: setup_logic_demand which is where flanduse_timeseries is set
  #
  my ($opts, $nl_flags, $definition, $defaults, $nl) = @_;

  $nl_flags->{'flanduse_timeseries'} = "null";
  my $flanduse_timeseries = $nl->get_value('flanduse_timeseries');
  if (defined($flanduse_timeseries)) {
    $flanduse_timeseries =~ s!(.*)/!!;
    $flanduse_timeseries =~ s/\'//;
    $flanduse_timeseries =~ s/\"//;
    if ( $flanduse_timeseries ne "" ) {
      $nl_flags->{'flanduse_timeseries'} = $flanduse_timeseries;
    }
  }
  $flanduse_timeseries = $nl_flags->{'flanduse_timeseries'};

  if ($flanduse_timeseries ne "null" && &value_is_true($nl_flags->{'use_cndv'}) ) {
     $log->fatal_error( "dynamic PFT's (setting flanduse_timeseries) are incompatible with dynamic vegetation (use_cndv=.true)." );
  }
  #
  # Always get the crop version of the datasets now and let the code turn it into the form desired
  # Provided this isn't with FATES on
  #
  my $var = "fsurdat";
  if ( !  &value_is_true($nl_flags->{'use_fates'}) ) {
     add_default($opts, $nl_flags->{'inputdata_rootdir'}, $definition, $defaults, $nl, $var,
                 'hgrid'=>$nl_flags->{'res'}, 'ssp_rcp'=>$nl_flags->{'ssp_rcp'},
                 'sim_year'=>$nl_flags->{'sim_year'}, 'irrigate'=>".true.", 'use_vichydro'=>$nl_flags->{'use_vichydro'},
                 'use_crop'=>".true.", 'glc_nec'=>$nl_flags->{'glc_nec'}, 'nofail'=>1);
  }
  # If didn't find the crop version check for the exact match
  if ( ! defined($nl->get_value($var) ) ) {
     if ( !  &value_is_true($nl_flags->{'use_fates'}) ) {
        $log->verbose_message( "Crop version of $var NOT found, searching for an exact match" );
     }
     add_default($opts, $nl_flags->{'inputdata_rootdir'}, $definition, $defaults, $nl, $var,
                 'hgrid'=>$nl_flags->{'res'}, 'ssp_rcp'=>$nl_flags->{'ssp_rcp'}, 'use_vichydro'=>$nl_flags->{'use_vichydro'},
                 'sim_year'=>$nl_flags->{'sim_year'}, 'irrigate'=>$nl_flags->{'irrigate'},
                 'use_crop'=>$nl_flags->{'use_crop'}, 'glc_nec'=>$nl_flags->{'glc_nec'}, 'nofail'=>1 );
     if ( ! defined($nl->get_value($var) ) ) {
        $log->verbose_message( "Exact match of $var NOT found, searching for version with irrigate true" );
     }
     add_default($opts, $nl_flags->{'inputdata_rootdir'}, $definition, $defaults, $nl, $var,
                 'hgrid'=>$nl_flags->{'res'}, 'ssp_rcp'=>$nl_flags->{'ssp_rcp'}, 'use_vichydro'=>$nl_flags->{'use_vichydro'},
                 'sim_year'=>$nl_flags->{'sim_year'}, 'irrigate'=>".true.",
                 'use_crop'=>$nl_flags->{'use_crop'}, 'glc_nec'=>$nl_flags->{'glc_nec'} );
  }
}

#-------------------------------------------------------------------------------

sub setup_logic_initial_conditions {
  # Initial conditions
  # The initial date is an attribute in the defaults file which should be matched unless
  # the user explicitly requests to ignore the initial date via the -ignore_ic_date option,
  # or just ignore the year of the initial date via the -ignore_ic_year option.
  #
  # MUST BE AFTER: setup_logic_demand   which is where flanduse_timeseries is set
  #         AFTER: setup_logic_irrigate which is where irrigate is set
  my ($opts, $nl_flags, $definition, $defaults, $nl, $physv) = @_;

  my $var = "finidat";
  my $finidat = $nl->get_value($var);
  if ( $nl_flags->{'clm_start_type'} =~ /cold/ ) {
    if (defined $finidat ) {
      $log->warning("setting $var (either explicitly in your user_nl_clm or by doing a hybrid or branch RUN_TYPE)\n is incomptable with using a cold start" .
              " (by setting CLM_FORCE_COLDSTART=on)." );
      $log->warning("Overridding input $var file with one specifying that this is a cold start from arbitrary initial conditions." );
      my $group = $definition->get_group_name($var);
      $nl->set_variable_value($group, $var, "' '" );
    }
    add_default($opts,  $nl_flags->{'inputdata_rootdir'}, $definition, $defaults, $nl,
                $var, 'val'=>"' '", 'no_abspath'=>1);
    $finidat = $nl->get_value($var);
  } elsif ( defined $finidat ) {
    if ( string_is_undef_or_empty($finidat) ) {
      print "You are setting $var to blank which signals arbitrary initial conditions.\n";
      print "But, CLM_FORCE_COLDSTART is off which is a contradiction. For arbitrary initial conditions just use the CLM_FORCE_COLDSTART option\n";
      $log->fatal_error("To do a cold-start set ./xmlchange CLM_FORCE_COLDSTART=on, and remove the setting of $var in the user_nl_clm file");
    }
  }
  my $useinitvar = "use_init_interp";

  if (not defined $finidat ) {
    my $ic_date = $nl->get_value('start_ymd');
    my $st_year = $nl_flags->{'st_year'};
    my $nofail = 1;
    my %settings;
    $settings{'hgrid'}   = $nl_flags->{'res'};
    $settings{'phys'}    = $physv->as_string();
    $settings{'nofail'}  = $nofail;
    my $fsurdat          = $nl->get_value('fsurdat');
    $fsurdat             =~ s!(.*)/!!;
    $settings{'fsurdat'} = $fsurdat;
    $settings{'do_transient_pfts'} = $nl->get_value('do_transient_pfts');
    #
    # If not transient use sim_year, otherwise use date
    #
    if (string_is_undef_or_empty($nl->get_value('flanduse_timeseries'))) {
       $settings{'sim_year'}     = $nl_flags->{'sim_year'};
       $opts->{'ignore_ic_year'} = 1;
    } else {
       $settings{'sim_year'}     = $st_year;
    }
    foreach my $item ( "mask", "maxpft", "irrigate", "glc_nec", "use_crop", "use_cn", "use_cndv",
                       "use_fates",
                       "lnd_tuning_mode",
                     ) {
       $settings{$item}    = $nl_flags->{$item};
    }
    if ($opts->{'ignore_ic_date'}) {
      if ( &value_is_true($nl_flags->{'use_crop'}) ) {
        $log->warning("using ignore_ic_date is incompatable with crop! If you choose to ignore this error, " .
                      "the counters since planting for crops will be messed up. \nSo you should ignore at " .
                      "least the first season for crops. And since it will impact the 20 year means, ideally the " .
                      "first 20 years should be ignored.");
      }
    } elsif ($opts->{'ignore_ic_year'}) {
       $settings{'ic_md'} = $ic_date;
    } else {
       $settings{'ic_ymd'} = $ic_date;
    }
    my $try = 0;
    my $done = 2;
    my $use_init_interp_default = $nl->get_value($useinitvar);
    $settings{$useinitvar} = $use_init_interp_default;
    if ( string_is_undef_or_empty( $use_init_interp_default ) ) {
      $use_init_interp_default = $defaults->get_value($useinitvar, \%settings);
      $settings{$useinitvar} = ".false.";
    }
    do {
       $try++;
       add_default($opts,  $nl_flags->{'inputdata_rootdir'}, $definition, $defaults, $nl, $var, %settings );
       # If couldn't find a matching finidat file, check if can turn on interpolation and try to find one again
       $finidat = $nl->get_value($var);
       if (not defined $finidat) {
          # Delete any date settings, except for crop
          delete( $settings{'ic_ymd'} );
          delete( $settings{'ic_md'}  );
          #if ( &value_is_true($nl_flags->{'use_crop'}) ) {
             #$settings{'ic_md'} = $ic_date;
          #}
          add_default($opts,  $nl_flags->{'inputdata_rootdir'}, $definition, $defaults, $nl, "init_interp_sim_years" );
          add_default($opts,  $nl_flags->{'inputdata_rootdir'}, $definition, $defaults, $nl, "init_interp_how_close" );
          #
          # Figure out which sim_year has a usable finidat file that is closest to the desired one
          #
          my $close = $nl->get_value("init_interp_how_close");
          my $closest_sim_year = undef;
          my @sim_years = split( /,/, $nl->get_value("init_interp_sim_years") );
SIMYR:    foreach my $sim_yr ( @sim_years ) {
             my $how_close = undef;
             if ( $nl_flags->{'sim_year'} eq "PtVg" ) {
                $how_close = abs(1850 - $sim_yr);
             } elsif ( $nl_flags->{'flanduse_timeseries'} eq "null" ) {
                $how_close = abs($nl_flags->{'sim_year'} - $sim_yr);
             } else {
                $how_close = abs($st_year - $sim_yr);
             }
             if ( ($sim_yr == $sim_years[-1]) || (($how_close < $nl->get_value("init_interp_how_close")) && ($how_close < $close)) ) {
                my $group = $definition->get_group_name($useinitvar);
                $settings{'sim_year'} = $sim_yr;
                $settings{$useinitvar} = $defaults->get_value($useinitvar, \%settings);
                if ( ! defined($settings{$useinitvar}) ) {
                   $settings{$useinitvar} = $use_init_interp_default;
                }
                if ( &value_is_true($settings{$useinitvar}) ) {

                   if ( ($how_close < $nl->get_value("init_interp_how_close")) && ($how_close < $close) ) {
                      $close = $how_close;
                      $closest_sim_year = $sim_yr;
                   }
                }
             }
          }    # SIMYR:
          $settings{'sim_year'} = $closest_sim_year;
          add_default($opts,  $nl_flags->{'inputdata_rootdir'}, $definition, $defaults, $nl, $useinitvar,
                      'use_cndv'=>$nl_flags->{'use_cndv'}, 'phys'=>$physv->as_string(), 'hgrid'=>$nl_flags->{'res'},
                      'sim_year'=>$settings{'sim_year'}, 'nofail'=>1, 'lnd_tuning_mode'=>$nl_flags->{'lnd_tuning_mode'},
                      'use_fates'=>$nl_flags->{'use_fates'} );
          $settings{$useinitvar} = $nl->get_value($useinitvar);
          if ( ! &value_is_true($nl->get_value($useinitvar) ) ) {
             if ( $nl_flags->{'clm_start_type'} =~ /startup/  ) {
                $log->fatal_error("clm_start_type is startup so an initial conditions ($var) file is required, but can't find one without $useinitvar being set to true");
             }
          } else {
             my $stat = add_default($opts,  $nl_flags->{'inputdata_rootdir'}, $definition, $defaults, $nl, "init_interp_attributes",
                                 'sim_year'=>$settings{'sim_year'}, 'use_cndv'=>$nl_flags->{'use_cndv'},
                                 'glc_nec'=>$nl_flags->{'glc_nec'}, 'use_fates'=>$nl_flags->{'use_fates'},
                                 'hgrid'=>$nl_flags->{'res'},
                                 'use_cn'=>$nl_flags->{'use_cn'}, 'lnd_tuning_mode'=>$nl_flags->{'lnd_tuning_mode'}, 'nofail'=>1 );
             if ( $stat ) {
                $log->fatal_error("$useinitvar is NOT synchronized with init_interp_attributes");
             }
             my $attributes = $nl->get_value("init_interp_attributes");
             my $attributes_string = remove_leading_and_trailing_quotes($attributes);
             foreach my $pair ( split( /\s/, $attributes_string) ) {
                if ( $pair =~ /^([a-z_]+)=([a-zA-Z._0-9]+)$/ ) {
                   $settings{$1} = $2;
                } else {
                   $log->fatal_error("Problem interpreting init_interp_attributes: $pair");
                }
             }
          }
       } else {
         $try = $done
       }
    } while( ($try < $done) && (not defined $finidat ) );
    if ( not defined $finidat  ) {
      my $group = $definition->get_group_name($var);
      $nl->set_variable_value($group, $var, "' '" );
    }
  }
  $finidat = $nl->get_value($var);
  if ( &value_is_true($nl->get_value($useinitvar) ) && string_is_undef_or_empty($finidat) ) {
     $log->fatal_error("$useinitvar is set BUT $var is NOT, need to set both" );
  }
} # end initial conditions

#-------------------------------------------------------------------------------

sub setup_logic_dynamic_subgrid {
   #
   # Options controlling which parts of flanduse_timeseries to use
   #
   my ($opts, $nl_flags, $definition, $defaults, $nl) = @_;

   setup_logic_do_transient_pfts($opts, $nl_flags, $definition, $defaults, $nl);
   setup_logic_do_transient_crops($opts, $nl_flags, $definition, $defaults, $nl);
   setup_logic_do_transient_lakes($opts, $nl_flags, $definition, $defaults, $nl);
   setup_logic_do_transient_urban($opts, $nl_flags, $definition, $defaults, $nl);
   setup_logic_do_harvest($opts, $nl_flags, $definition, $defaults, $nl);
   setup_logic_do_grossunrep($opts, $nl_flags, $definition, $defaults, $nl);

   add_default($opts, $nl_flags->{'inputdata_rootdir'}, $definition, $defaults, $nl, 'reset_dynbal_baselines');
   if ( &value_is_true($nl->get_value('reset_dynbal_baselines')) &&
        &remove_leading_and_trailing_quotes($nl_flags->{'clm_start_type'}) eq "branch") {
      $log->fatal_error("reset_dynbal_baselines has no effect in a branch run");
   }
}

sub setup_logic_do_transient_pfts {
   #
   # Set do_transient_pfts default value, and perform error checking on do_transient_pfts
   #
   # Assumes the following are already set in the namelist (although it's okay
   # for them to be unset if that will be their final state):
   # - flanduse_timeseries
   # - use_cndv
   # - use_fates
   #
   my ($opts, $nl_flags, $definition, $defaults, $nl) = @_;

   my $var = 'do_transient_pfts';

   # Start by assuming a default value of '.true.'. Then check a number of
   # conditions under which do_transient_pfts cannot be true. Under these
   # conditions: (1) set default value to '.false.'; (2) make sure that the
   # value is indeed false (e.g., that the user didn't try to set it to true).

   my $default_val = ".true.";

   # cannot_be_true will be set to a non-empty string in any case where
   # do_transient_pfts should not be true; if it turns out that
   # do_transient_pfts IS true in any of these cases, a fatal error will be
   # generated
   my $cannot_be_true = "";

   my $n_dom_pfts = $nl->get_value( 'n_dom_pfts' );
   my $n_dom_landunits = $nl->get_value( 'n_dom_landunits' );
   my $toosmall_soil = $nl->get_value( 'toosmall_soil' );
   my $toosmall_crop = $nl->get_value( 'toosmall_crop' );
   my $toosmall_glacier = $nl->get_value( 'toosmall_glacier' );
   my $toosmall_lake = $nl->get_value( 'toosmall_lake' );
   my $toosmall_wetland = $nl->get_value( 'toosmall_wetland' );
   my $toosmall_urban = $nl->get_value( 'toosmall_urban' );

   if (string_is_undef_or_empty($nl->get_value('flanduse_timeseries'))) {
      $cannot_be_true = "$var can only be set to true when running a transient case (flanduse_timeseries non-blank)";
   } elsif (&value_is_true($nl->get_value('use_cndv'))) {
      $cannot_be_true = "$var cannot be combined with use_cndv";
   } elsif (&value_is_true($nl->get_value('use_fates'))) {
      $cannot_be_true = "$var cannot be combined with use_fates";
   }

   if ($cannot_be_true) {
      $default_val = ".false.";
   }

   if (!$cannot_be_true) {
      # Note that, if the variable cannot be true, we don't call add_default
      # - so that we don't clutter up the namelist with variables that don't
      # matter for this case
      add_default($opts, $nl_flags->{'inputdata_rootdir'}, $definition, $defaults, $nl, $var, val=>$default_val);
   }

   # Make sure the value is false when it needs to be false - i.e., that the
   # user hasn't tried to set a true value at an inappropriate time.

   if (&value_is_true($nl->get_value($var)) && $cannot_be_true) {
      $log->fatal_error($cannot_be_true);
   }

   # if do_transient_pfts is .true. and any of these (n_dom_* or toosmall_*)
   # are > 0 or collapse_urban = .true., then give fatal error
   if (&value_is_true($nl->get_value($var))) {
      if (&value_is_true($nl->get_value('collapse_urban'))) {
         $log->fatal_error("$var cannot be combined with collapse_urban");
      }
      if ($n_dom_pfts > 0 || $n_dom_landunits > 0 || $toosmall_soil > 0 || $toosmall_crop > 0 || $toosmall_glacier > 0 || $toosmall_lake > 0 || $toosmall_wetland > 0 || $toosmall_urban > 0) {
         $log->fatal_error("$var cannot be combined with any of the of the following > 0: n_dom_pfts > 0, n_dom_landunit > 0, toosmall_soi > 0._r8, toosmall_crop > 0._r8, toosmall_glacier > 0._r8, toosmall_lake > 0._r8, toosmall_wetland > 0._r8, toosmall_urban > 0._r8");
      }
   }
}

sub setup_logic_do_transient_crops {
   #
   # Set do_transient_crops default value, and perform error checking on do_transient_crops
   #
   # Assumes the following are already set in the namelist (although it's okay
   # for them to be unset if that will be their final state):
   # - flanduse_timeseries
   # - use_crop
   # - use_fates
   #
   my ($opts, $nl_flags, $definition, $defaults, $nl) = @_;

   my $var = 'do_transient_crops';

   # Start by assuming a default value of '.true.'. Then check a number of
   # conditions under which do_transient_crops cannot be true. Under these
   # conditions: (1) set default value to '.false.'; (2) make sure that the
   # value is indeed false (e.g., that the user didn't try to set it to true).

   my $default_val = ".true.";

   # cannot_be_true will be set to a non-empty string in any case where
   # do_transient_crops should not be true; if it turns out that
   # do_transient_crops IS true in any of these cases, a fatal error will be
   # generated
   my $cannot_be_true = "";

   my $n_dom_pfts = $nl->get_value( 'n_dom_pfts' );
   my $n_dom_landunits = $nl->get_value( 'n_dom_landunits' );
   my $toosmall_soil = $nl->get_value( 'toosmall_soil' );
   my $toosmall_crop = $nl->get_value( 'toosmall_crop' );
   my $toosmall_glacier = $nl->get_value( 'toosmall_glacier' );
   my $toosmall_lake = $nl->get_value( 'toosmall_lake' );
   my $toosmall_wetland = $nl->get_value( 'toosmall_wetland' );
   my $toosmall_urban = $nl->get_value( 'toosmall_urban' );

   if (string_is_undef_or_empty($nl->get_value('flanduse_timeseries'))) {
      $cannot_be_true = "$var can only be set to true when running a transient case (flanduse_timeseries non-blank)";
   } elsif (&value_is_true($nl->get_value('use_fates'))) {
      # In principle, use_fates should be compatible with
      # do_transient_crops. However, this hasn't been tested, so to be safe,
      # we are not allowing this combination for now.
      $cannot_be_true = "$var has not been tested with FATES, so for now these two options cannot be combined";
   }

   if ($cannot_be_true) {
      $default_val = ".false.";
   }

   if (!$cannot_be_true) {
      # Note that, if the variable cannot be true, we don't call add_default
      # - so that we don't clutter up the namelist with variables that don't
      # matter for this case
      add_default($opts, $nl_flags->{'inputdata_rootdir'}, $definition, $defaults, $nl, $var, val=>$default_val);
   }

   # Make sure the value is false when it needs to be false - i.e., that the
   # user hasn't tried to set a true value at an inappropriate time.

   if (&value_is_true($nl->get_value($var)) && $cannot_be_true) {
      $log->fatal_error($cannot_be_true);
   }

   # if do_transient_crops is .true. and any of these (n_dom_* or toosmall_*)
   # are > 0 or collapse_urban = .true., then give fatal error
   if (&value_is_true($nl->get_value($var))) {
      if (&value_is_true($nl->get_value('collapse_urban'))) {
         $log->fatal_error("$var cannot be combined with collapse_urban");
      }
      if ($n_dom_pfts > 0 || $n_dom_landunits > 0 || $toosmall_soil > 0 || $toosmall_crop > 0 || $toosmall_glacier > 0 || $toosmall_lake > 0 || $toosmall_wetland > 0 || $toosmall_urban > 0) {
         $log->fatal_error("$var cannot be combined with any of the of the following > 0: n_dom_pfts > 0, n_dom_landunit > 0, toosmall_soil > 0._r8, toosmall_crop > 0._r8, toosmall_glacier > 0._r8, toosmall_lake > 0._r8, toosmall_wetland > 0._r8, toosmall_urban > 0._r8");
      }
   }

   my $dopft = "do_transient_pfts";
   # Make sure the value agrees with the do_transient_pft flag
   if ( (  &value_is_true($nl->get_value($var))) && (! &value_is_true($nl->get_value($dopft))) ||
        (! &value_is_true($nl->get_value($var))) && (  &value_is_true($nl->get_value($dopft))) ) {
      $log->fatal_error("$var and $dopft do NOT agree and need to");
   }
}

sub setup_logic_do_transient_lakes {
   #
   # Set do_transient_lakes default value, and perform error checking on do_transient_lakes
   #
   # Assumes the following are already set in the namelist (although it's okay
   # for them to be unset if that will be their final state):
   # - flanduse_timeseries
   #
   # NOTE(wjs, 2020-08-23) I based this function on setup_logic_do_transient_crops. I'm
   # not sure if all of the checks here are truly important for transient lakes (in
   # particular, my guess is that collapse_urban could probably be done with transient
   # lakes - as well as transient pfts and transient crops for that matter), but some of
   # the checks probably are needed, and it seems best to keep transient lakes consistent
   # with other transient areas in this respect.
   my ($opts, $nl_flags, $definition, $defaults, $nl) = @_;

   my $var = 'do_transient_lakes';

   # cannot_be_true will be set to a non-empty string in any case where
   # do_transient_lakes should not be true; if it turns out that
   # do_transient_lakes IS true in any of these cases, a fatal error will be
   # generated
   my $cannot_be_true = "";

   my $n_dom_pfts = $nl->get_value( 'n_dom_pfts' );
   my $n_dom_landunits = $nl->get_value( 'n_dom_landunits' );
   my $toosmall_soil = $nl->get_value( 'toosmall_soil' );
   my $toosmall_crop = $nl->get_value( 'toosmall_crop' );
   my $toosmall_glacier = $nl->get_value( 'toosmall_glacier' );
   my $toosmall_lake = $nl->get_value( 'toosmall_lake' );
   my $toosmall_wetland = $nl->get_value( 'toosmall_wetland' );
   my $toosmall_urban = $nl->get_value( 'toosmall_urban' );

   if (string_is_undef_or_empty($nl->get_value('flanduse_timeseries'))) {
      $cannot_be_true = "$var can only be set to true when running a transient case (flanduse_timeseries non-blank)";
   }

   if (!$cannot_be_true) {
      # Note that, if the variable cannot be true, we don't call add_default
      # - so that we don't clutter up the namelist with variables that don't
      # matter for this case
      add_default($opts, $nl_flags->{'inputdata_rootdir'}, $definition, $defaults, $nl, $var);
   }

   # Make sure the value is false when it needs to be false - i.e., that the
   # user hasn't tried to set a true value at an inappropriate time.

   if (&value_is_true($nl->get_value($var)) && $cannot_be_true) {
      $log->fatal_error($cannot_be_true);
   }

   # if do_transient_lakes is .true. and any of these (n_dom_* or toosmall_*)
   # are > 0 or collapse_urban = .true., then give fatal error
   if (&value_is_true($nl->get_value($var))) {
      if (&value_is_true($nl->get_value('collapse_urban'))) {
         $log->fatal_error("$var cannot be combined with collapse_urban");
      }
      if ($n_dom_pfts > 0 || $n_dom_landunits > 0 || $toosmall_soil > 0 || $toosmall_crop > 0 || $toosmall_glacier > 0 || $toosmall_lake > 0 || $toosmall_wetland > 0 || $toosmall_urban > 0) {
         $log->fatal_error("$var cannot be combined with any of the of the following > 0: n_dom_pfts > 0, n_dom_landunit > 0, toosmall_soil > 0._r8, toosmall_crop > 0._r8, toosmall_glacier > 0._r8, toosmall_lake > 0._r8, toosmall_wetland > 0._r8, toosmall_urban > 0._r8");
      }
   }
}

sub setup_logic_do_transient_urban {
   #
   # Set do_transient_urban default value, and perform error checking on do_transient_urban
   #
   # Assumes the following are already set in the namelist (although it's okay
   # for them to be unset if that will be their final state):
   # - flanduse_timeseries
   #
   # NOTE(kwo, 2021-08-11) I based this function on setup_logic_do_transient_lakes.
   # As in NOTE(wjs, 2020-08-23) I'm not sure if all of the checks here are truly important
   # for transient urban (in particular, my guess is that collapse_urban could probably be done with transient
   # urban - as well as transient pfts and transient crops for that matter), but some of
   # the checks probably are needed, and it seems best to keep transient urban consistent
   # with other transient areas in this respect.
   my ($opts, $nl_flags, $definition, $defaults, $nl) = @_;

   my $var = 'do_transient_urban';

   # cannot_be_true will be set to a non-empty string in any case where
   # do_transient_urban should not be true; if it turns out that
   # do_transient_urban IS true in any of these cases, a fatal error will be
   # generated
   my $cannot_be_true = "";

   my $n_dom_pfts = $nl->get_value( 'n_dom_pfts' );
   my $n_dom_landunits = $nl->get_value( 'n_dom_landunits' );
   my $toosmall_soil = $nl->get_value( 'toosmall_soil' );
   my $toosmall_crop = $nl->get_value( 'toosmall_crop' );
   my $toosmall_glacier = $nl->get_value( 'toosmall_glacier' );
   my $toosmall_lake = $nl->get_value( 'toosmall_lake' );
   my $toosmall_wetland = $nl->get_value( 'toosmall_wetland' );
   my $toosmall_urban = $nl->get_value( 'toosmall_urban' );

   if (string_is_undef_or_empty($nl->get_value('flanduse_timeseries'))) {
      $cannot_be_true = "$var can only be set to true when running a transient case (flanduse_timeseries non-blank)";
   }

   if (!$cannot_be_true) {
      # Note that, if the variable cannot be true, we don't call add_default
      # - so that we don't clutter up the namelist with variables that don't
      # matter for this case
      add_default($opts, $nl_flags->{'inputdata_rootdir'}, $definition, $defaults, $nl, $var);
   }

   # Make sure the value is false when it needs to be false - i.e., that the
   # user hasn't tried to set a true value at an inappropriate time.

   if (&value_is_true($nl->get_value($var)) && $cannot_be_true) {
      $log->fatal_error($cannot_be_true);
   }

   # if do_transient_urban is .true. and any of these (n_dom_* or toosmall_*)
   # are > 0 or collapse_urban = .true., then give fatal error
   if (&value_is_true($nl->get_value($var))) {
      if (&value_is_true($nl->get_value('collapse_urban'))) {
         $log->fatal_error("$var cannot be combined with collapse_urban");
      }
      if ($n_dom_pfts > 0 || $n_dom_landunits > 0 || $toosmall_soil > 0 || $toosmall_crop > 0 || $toosmall_glacier > 0 || $toosmall_lake > 0 || $toosmall_wetland > 0 || $toosmall_urban > 0) {
         $log->fatal_error("$var cannot be combined with any of the of the following > 0: n_dom_pfts > 0, n_dom_landunit > 0, toosmall_soil > 0._r8, toosmall_crop > 0._r8, toosmall_glacier > 0._r8, toosmall_lake > 0._r8, toosmall_wetland > 0._r8, toosmall_urban > 0._r8");
      }
   }
}

sub setup_logic_do_harvest {
   #
   # Set do_harvest default value, and perform error checking on do_harvest
   #
   # Assumes the following are already set in the namelist (although it's okay
   # for them to be unset if that will be their final state):
   # - flanduse_timeseries
   # - use_cn
   # - use_fates
   #
   my ($opts, $nl_flags, $definition, $defaults, $nl) = @_;

   my $var = 'do_harvest';

   # Start by assuming a default value of '.true.'. Then check a number of
   # conditions under which do_harvest cannot be true. Under these
   # conditions: (1) set default value to '.false.'; (2) make sure that the
   # value is indeed false (e.g., that the user didn't try to set it to true).

   my $default_val = ".true.";

   # cannot_be_true will be set to a non-empty string in any case where
   # do_harvest should not be true; if it turns out that do_harvest IS true
   # in any of these cases, a fatal error will be generated
   my $cannot_be_true = "";

      if (string_is_undef_or_empty($nl->get_value('flanduse_timeseries'))) {
         $cannot_be_true = "$var can only be set to true when running a transient case (flanduse_timeseries non-blank)";
      }

      elsif (!&value_is_true($nl->get_value('use_cn')) && !&value_is_true($nl->get_value('use_fates'))) {
         $cannot_be_true = "$var can only be set to true when running with either CN or FATES";
      }

      if ($cannot_be_true) {
         $default_val = ".false.";
      }

   if (!$cannot_be_true) {
      # Note that, if the variable cannot be true, we don't call add_default
      # - so that we don't clutter up the namelist with variables that don't
      # matter for this case
      add_default($opts, $nl_flags->{'inputdata_rootdir'}, $definition, $defaults, $nl, $var, val=>$default_val);
   }

   # Make sure the value is false when it needs to be false - i.e., that the
   # user hasn't tried to set a true value at an inappropriate time.

   if (&value_is_true($nl->get_value($var)) && $cannot_be_true) {
      $log->fatal_error($cannot_be_true);
   }
}

#-------------------------------------------------------------------------------

sub setup_logic_do_grossunrep {
   #
   # Set do_grossunrep default value, and perform error checking on do_grossunrep
   #
   # Assumes the following are already set in the namelist (although it's okay
   # for them to be unset if that will be their final state):
   # - flanduse_timeseries
   # - use_cn
   # - use_fates
   #
   my ($opts, $nl_flags, $definition, $defaults, $nl) = @_;

   my $var = 'do_grossunrep';

   # Start by assuming a default value of '.true.'. Then check a number of
   # conditions under which do_grossunrep cannot be true. Under these
   # conditions: (1) set default value to '.false.'; (2) make sure that the
   # value is indeed false (e.g., that the user didn't try to set it to true).

   my $default_val = ".false.";

   # cannot_be_true will be set to a non-empty string in any case where
   # do_grossunrep should not be true; if it turns out that do_grossunrep IS true
   # in any of these cases, a fatal error will be generated
   my $cannot_be_true = "";

   if (string_is_undef_or_empty($nl->get_value('flanduse_timeseries'))) {
      $cannot_be_true = "$var can only be set to true when running a transient case (flanduse_timeseries non-blank)";
   }
   elsif (&value_is_true($nl->get_value('use_fates'))) {
      $cannot_be_true = "$var currently doesn't work with FATES";
   }
   elsif (!&value_is_true($nl->get_value('use_cn'))) {
      $cannot_be_true = "$var can only be set to true when running with CN (use_cn = true)";
   }

   if ($cannot_be_true) {
      $default_val = ".false.";
   }

   if (!$cannot_be_true) {
      # Note that, if the variable cannot be true, we don't call add_default
      # - so that we don't clutter up the namelist with variables that don't
      # matter for this case
      add_default($opts, $nl_flags->{'inputdata_rootdir'}, $definition, $defaults, $nl, $var, val=>$default_val);
   }

   # Make sure the value is false when it needs to be false - i.e., that the
   # user hasn't tried to set a true value at an inappropriate time.

   if (&value_is_true($nl->get_value($var)) && $cannot_be_true) {
      $log->fatal_error($cannot_be_true);
   }

}

#-------------------------------------------------------------------------------
sub setup_logic_spinup {
  my ($opts, $nl_flags, $definition, $defaults, $nl) = @_;

  if ( $nl_flags->{'bgc_mode'} eq "sp" && defined($nl->get_value('override_bgc_restart_mismatch_dump'))) {
     $log->fatal_error("CN must be on if override_bgc_restart_mismatch_dump is set.");
  }
  if ( $nl_flags->{'clm_accelerated_spinup'} eq "on" ) {
     foreach my $var ( "hist_nhtfrq", "hist_fincl1", "hist_empty_htapes", "hist_mfilt" ) {
         add_default($opts, $nl_flags->{'inputdata_rootdir'}, $definition, $defaults, $nl,
                     $var, use_cn=>$nl_flags->{'use_cn'}, use_fates=>$nl_flags->{'use_fates'},
                     use_cndv=>$nl_flags->{'use_cndv'} );
     }
  }
}

#-------------------------------------------------------------------------------

sub setup_logic_bgc_shared {
  my ($opts, $nl_flags, $definition, $defaults, $nl, $physv) = @_;

  if ( $nl_flags->{'bgc_mode'} ne "sp" ) {
     add_default($opts, $nl_flags->{'inputdata_rootdir'}, $definition, $defaults, $nl, 'constrain_stress_deciduous_onset', 'phys'=>$physv->as_string() );
  }
}

#-------------------------------------------------------------------------------

sub setup_logic_cnphenology {
  my ($opts, $nl_flags, $definition, $defaults, $nl, $physv) = @_;

  my @list  = (  "onset_thresh_depends_on_veg", "min_critical_dayl_method" );
  foreach my $var ( @list ) {
    if (  &value_is_true($nl_flags->{'use_cn'}) ) {
       add_default($opts, $nl_flags->{'inputdata_rootdir'}, $definition, $defaults, $nl, $var,
                   'phys'=>$physv->as_string(), 'use_cn'=>$nl_flags->{'use_cn'} );
    } else {
       if ( defined($nl->get_value($var)) ) {
          $log->fatal_error("$var should only be set if use_cn is on");
       }
    }
  }
}

#-------------------------------------------------------------------------------

sub setup_logic_supplemental_nitrogen {
  #
  # Supplemental Nitrogen for prognostic crop cases
  #
  my ($opts, $nl_flags, $definition, $defaults, $nl) = @_;

  if ( $nl_flags->{'bgc_mode'} ne "sp" && $nl_flags->{'bgc_mode'} ne "fates" && &value_is_true($nl_flags->{'use_crop'}) ) {
      # If this is non-fates, non-sp and crop is active
      add_default($opts, $nl_flags->{'inputdata_rootdir'}, $definition, $defaults, $nl,
		  'suplnitro', 'use_cn'=>$nl_flags->{'use_cn'}, 'use_crop'=>$nl_flags->{'use_crop'});

  } elsif ( $nl_flags->{'bgc_mode'} eq "fates" && not &value_is_true( $nl_flags->{'use_fates_sp'})  ) {
      # Or... if its fates but not fates-sp
      add_default($opts, $nl_flags->{'inputdata_rootdir'}, $definition, $defaults, $nl,
		  'suplnitro', 'use_fates'=>$nl_flags->{'use_fates'});
  }
  
  #
  # Error checking for suplnitro
  #
  my $suplnitro = $nl->get_value('suplnitro');
  if ( defined($suplnitro) ) {
    if ( $nl_flags->{'bgc_mode'} eq "sp" ) {
      $log->fatal_error("supplemental Nitrogen (suplnitro) is set, but neither CN nor CNDV nor FATES is active!");
    }
    if ( ! &value_is_true($nl_flags->{'use_crop'}) && $suplnitro =~ /PROG_CROP_ONLY/i ) {
      $log->fatal_error("supplemental Nitrogen is set to run over prognostic crops, but prognostic crop is NOT active!");
    }

    if ( $suplnitro =~ /ALL/i ) {
      if ( $nl_flags->{'bgc_spinup'} eq "on" && $nl_flags->{'bgc_mode'} ne "fates" ) {
        $log->warning("There is no need to use a bgc_spinup mode when supplemental Nitrogen is on for all PFT's, as these modes spinup Nitrogen" );
      }
    }
  }
}

#-------------------------------------------------------------------------------

sub setup_logic_hydrology_params {
  #
  # Logic for hydrology parameters
  #
  my ($opts, $nl_flags, $definition, $defaults, $nl) = @_;

  my $lower = $nl->get_value( 'lower_boundary_condition'  );
  my $var   = "baseflow_scalar";
  if ( $lower == 1 || $lower == 2 ) {
     add_default($opts, $nl_flags->{'inputdata_rootdir'}, $definition, $defaults, $nl,
                 $var, 'lower_boundary_condition' => $lower );
  }
  my $val   = $nl->get_value( $var );
  if ( defined($val) ) {
     if ( $lower != 1 && $lower != 2 ) {
        $log->fatal_error("baseflow_scalar is only used for lower_boundary_condition of flux or zero-flux");
     }
  }
}

#-------------------------------------------------------------------------------

sub setup_logic_irrigation_parameters {
  my ($opts, $nl_flags, $definition, $defaults, $nl) = @_;

  my $var;
  foreach $var ("irrig_min_lai", "irrig_start_time", "irrig_length",
                "irrig_target_smp", "irrig_depth", "irrig_threshold_fraction",
                "limit_irrigation_if_rof_enabled","use_groundwater_irrigation",
                "irrig_method_default") {
     add_default($opts, $nl_flags->{'inputdata_rootdir'}, $definition, $defaults, $nl, $var);
  }

  if ( &value_is_true($nl->get_value('use_groundwater_irrigation')) &&
       ! &value_is_true($nl->get_value('limit_irrigation_if_rof_enabled'))) {
     $log->fatal_error("use_groundwater_irrigation only makes sense if limit_irrigation_if_rof_enabled is set. (If limit_irrigation_if_rof_enabled is .false., then groundwater extraction will never be invoked.)")
  }

  my $lower = $nl->get_value( 'lower_boundary_condition' );
  if ( ($lower == 3 || $lower == 4) && (&value_is_true($nl->get_value( 'use_groundwater_irrigation' ))) ) {
     $log->fatal_error("use_groundwater_irrigation can only be used when lower_boundary_condition is NOT 3 or 4");
  }

  $var = "irrig_river_volume_threshold";
  if ( &value_is_true($nl->get_value("limit_irrigation_if_rof_enabled")) ) {
     add_default($opts, $nl_flags->{'inputdata_rootdir'}, $definition, $defaults, $nl, $var);
  } else {
     if (defined($nl->get_value($var))) {
        $log->fatal_error("$var can only be set if limit_irrigation_if_rof_enabled is true");
     }
  }
}

#-------------------------------------------------------------------------------

sub setup_logic_surfacealbedo {
  my ($opts, $nl_flags, $definition, $defaults, $nl) = @_;

  add_default($opts, $nl_flags->{'inputdata_rootdir'}, $definition, $defaults, $nl, 'snowveg_affects_radiation' );
}

#-------------------------------------------------------------------------------

sub setup_logic_water_tracers {
   my ($opts, $nl_flags, $definition, $defaults, $nl) = @_;

   my $var;
   foreach $var ("enable_water_tracer_consistency_checks",
                 "enable_water_isotopes") {
      add_default($opts, $nl_flags->{'inputdata_rootdir'}, $definition, $defaults, $nl, $var);
   }
}

#-------------------------------------------------------------------------------

sub setup_logic_nitrif_params {
  #
  # Logic for nitrification parameters
  #
  my ($nl_flags, $definition, $defaults, $nl) = @_;

  if ( !  &value_is_true($nl_flags->{'use_nitrif_denitrif'}) ) {
    my @vars = ( "k_nitr_max", "denitrif_respiration_coefficient", "denitrif_respiration_exponent");
    foreach my $var ( @vars ) {
       if ( defined($nl->get_value( $var ) ) ) {
         $log->fatal_error("$var is only used when use_nitrif_denitrif is turned on");
       }
    }
  }
}

#-------------------------------------------------------------------------------

sub setup_logic_mineral_nitrogen_dynamics {
  #
  # Logic for mineral_nitrogen_dynamics
  #
  my ($opts, $nl_flags, $definition, $defaults, $nl) = @_;

  my @vars = ( "freelivfix_slope_wet", "freelivfix_intercept" );
  if (  &value_is_true($nl_flags->{'use_cn'}) && &value_is_true($nl->get_value('use_fun')) ) {
    foreach my $var ( @vars ) {
       add_default($opts, $nl_flags->{'inputdata_rootdir'}, $definition, $defaults, $nl, $var,
                'use_cn'=>$nl_flags->{'use_cn'}, 'use_fun'=>$nl->get_value('use_fun') );
    }
  } else {
    foreach my $var ( @vars ) {
       if ( defined($nl->get_value( $var ) ) ) {
         $log->fatal_error("$var is only used when use_cn and use_fun are both turned on");
       }
    }
  }
}


#-------------------------------------------------------------------------------

sub setup_logic_hydrology_switches {
  #
  # Check on Switches for hydrology
  #
  my ($opts, $nl_flags, $definition, $defaults, $nl) = @_;

  add_default($opts, $nl_flags->{'inputdata_rootdir'}, $definition, $defaults, $nl, 'use_subgrid_fluxes');
  add_default($opts, $nl_flags->{'inputdata_rootdir'}, $definition, $defaults, $nl, 'snow_cover_fraction_method');
  my $subgrid    = $nl->get_value('use_subgrid_fluxes' );
  my $h2osfcflag = $nl->get_value('h2osfcflag'  );
  my $scf_method = $nl->get_value('snow_cover_fraction_method');
  if ( $h2osfcflag == 1 && ! &value_is_true($subgrid) ) {
    $log->fatal_error("if h2osfcflag is ON, use_subgrid_fluxes can NOT be off!");
  }
  if ( remove_leading_and_trailing_quotes($scf_method) eq 'NiuYang2007' && &value_is_true($subgrid) ) {
     $log->fatal_error("snow_cover_fraction_method NiuYang2007 is incompatible with use_subgrid_fluxes");
  }
  # Test bad configurations
  my $lower   = $nl->get_value( 'lower_boundary_condition'  );
  my $use_vic = $nl_flags->{'use_vichydro'};
  my $use_bed = $nl->get_value( 'use_bedrock'               );
  my $soilmtd = $nl->get_value( 'soilwater_movement_method' );
  if ( defined($soilmtd) && defined($lower) && $soilmtd == 0 && $lower != 4 ) {
     $log->fatal_error( "If soil water movement method is zeng-decker -- lower_boundary_condition can only be aquifer" );
  }
  if ( defined($soilmtd) && defined($lower) && $soilmtd == 1 && $lower == 4 ) {
     $log->fatal_error( "If soil water movement method is adaptive -- lower_boundary_condition can NOT be aquifer" );
  }
  if ( defined($use_bed) && defined($lower) && (&value_is_true($use_bed)) && $lower != 2 ) {
     $log->fatal_error( "If use_bedrock is on -- lower_boundary_condition can only be flux" );
  }
  if ( defined($use_vic) && defined($lower) && (&value_is_true($use_vic)) && $lower != 3 && $lower != 4) {
     $log->fatal_error( "If use_vichydro is on -- lower_boundary_condition can only be table or aquifer" );
  }
  if ( defined($h2osfcflag) && defined($lower) && $h2osfcflag == 0 && $lower != 4 ) {
     $log->fatal_error( "If h2osfcflag is 0 lower_boundary_condition can only be aquifer" );
  }
}

#-------------------------------------------------------------------------------

sub setup_logic_methane {
  #
  # CH4 model if bgc=CN or CNDV
  #
  my ($opts, $nl_flags, $definition, $defaults, $nl) = @_;

  if ( &value_is_true($nl_flags->{'use_lch4'}) ) {
    add_default($opts, $nl_flags->{'inputdata_rootdir'}, $definition, $defaults, $nl, 'finundation_method',
                'use_cn'=>$nl_flags->{'use_cn'}, 'use_fates'=>$nl_flags->{'use_fates'} );
    my $finundation_method = remove_leading_and_trailing_quotes($nl->get_value('finundation_method' ));
    add_default($opts, $nl_flags->{'inputdata_rootdir'}, $definition, $defaults, $nl, 'stream_fldfilename_ch4finundated',
             'finundation_method'=>$finundation_method);
    if ($opts->{'driver'} eq "nuopc" ) {
        add_default($opts, $nl_flags->{'inputdata_rootdir'}, $definition, $defaults, $nl, 'stream_meshfile_ch4finundated',
                    'finundation_method'=>$finundation_method);
    }
    add_default($opts, $nl_flags->{'inputdata_rootdir'}, $definition, $defaults, $nl, 'use_aereoxid_prog',
                'use_cn'=>$nl_flags->{'use_cn'}, 'use_fates'=>$nl_flags->{'use_fates'} );
    #
    # Check if use_aereoxid_prog is set.  If no, then read value of aereoxid from
    # parameters file
    #
    my $use_aereoxid_prog = $nl->get_value('use_aereoxid_prog');
    if ( defined($use_aereoxid_prog) && ! &value_is_true($use_aereoxid_prog) ) {
      $log->warning("Using aereoxid value from parameters file." );
    }
  } else {
    my @vars = $nl->get_variable_names('ch4par_in');
    if ( $#vars >= 0 ) {
      $log->fatal_error("ch4par_in namelist variables were set, but Methane model NOT defined in the configuration (use_lch4)");
    }
  }

  #
  # Ch4 namelist checking
  #
  if ( &value_is_true($nl_flags->{'use_lch4'}) ) {
    my $allowlakeprod = $nl->get_value('allowlakeprod');
    if ( ! defined($allowlakeprod) ||
         (defined($allowlakeprod) && ! &value_is_true($allowlakeprod)) ) {
      if ( defined($nl->get_value('lake_decomp_fact')) ) {
        $log->fatal_error("lake_decomp_fact set without allowlakeprod=.true.");
      }
    }
    my $pftspec_rootprof = $nl->get_value('pftspecific_rootingprofile');
    if ( ! defined($pftspec_rootprof) ||
         (defined($pftspec_rootprof) && &value_is_true($pftspec_rootprof) ) ) {
      if ( defined($nl->get_value('rootprof_exp')) ) {
        $log->fatal_error("rootprof_exp set without pftspecific_rootingprofile=.false.");
      }
    }
  } else {
    my @vars = ( "allowlakeprod", "anoxia", "pftspecific_rootingprofile" );
    foreach my $var ( @vars ) {
      if ( defined($nl->get_value($var)) ) {
        $log->fatal_error("$var set without methane model configuration on (use_lch4)");
      }
    }
    my $var = "use_nitrif_denitrif";
    if ( (! &value_is_true( $nl_flags->{'use_fates'} ) ) && &value_is_true($nl->get_value($var)) ) {
       $log->warning("methane is off (use_lch4=FALSE), but $var is TRUE, both need to be on, unless FATES is also on" );
    }
  }
} # end methane

#-------------------------------------------------------------------------------

sub setup_logic_dynamic_plant_nitrogen_alloc {
  #
  # dynamic plant nitrogen allocation model, bgc=bgc
  #
  my ($opts, $nl_flags, $definition, $defaults, $nl, $physv) = @_;

  if ( &value_is_true($nl_flags->{'use_cn'}) ) {
    add_default($opts, $nl_flags->{'inputdata_rootdir'}, $definition, $defaults, $nl, 'use_flexibleCN',
                'phys'=>$physv->as_string(), 'use_cn'=>$nl_flags->{'use_cn'} );
    $nl_flags->{'use_flexibleCN'} = $nl->get_value('use_flexibleCN');
    if ( &value_is_true($nl->get_value('use_fun') ) && not &value_is_true( $nl_flags->{'use_flexibleCN'}) ) {
       $log->warning("FUN has NOT been extensively tested without use_flexibleCN on, so could result in failures or unexpected results" );
    }

    if ( &value_is_true($nl_flags->{'use_flexibleCN'}) ) {
      # TODO(bja, 2015-04) make this depend on > clm 5.0 and bgc mode at some point.
      add_default($opts, $nl_flags->{'inputdata_rootdir'}, $definition, $defaults, $nl, 'MM_Nuptake_opt',
                  'use_flexibleCN'=>$nl_flags->{'use_flexibleCN'} );
      add_default($opts, $nl_flags->{'inputdata_rootdir'}, $definition, $defaults, $nl, 'CNratio_floating',
                  'use_flexibleCN'=>$nl_flags->{'use_flexibleCN'} );
      add_default($opts, $nl_flags->{'inputdata_rootdir'}, $definition, $defaults, $nl, 'reduce_dayl_factor',
                  'use_flexibleCN'=>$nl_flags->{'use_flexibleCN'} );
      add_default($opts, $nl_flags->{'inputdata_rootdir'}, $definition, $defaults, $nl, 'vcmax_opt',
                  'use_flexibleCN'=>$nl_flags->{'use_flexibleCN'} );
      add_default($opts, $nl_flags->{'inputdata_rootdir'}, $definition, $defaults, $nl, 'CN_evergreen_phenology_opt',
                  'use_flexibleCN'=>$nl_flags->{'use_flexibleCN'} );
      add_default($opts, $nl_flags->{'inputdata_rootdir'}, $definition, $defaults, $nl, 'carbon_resp_opt',
                  'use_flexibleCN'=>$nl_flags->{'use_flexibleCN'}, 'use_fun'=>$nl->get_value('use_fun') );
      if ( $nl->get_value('carbon_resp_opt') == 1 && &value_is_true($nl->get_value('use_fun')) ) {
        $log->fatal_error("carbon_resp_opt should NOT be set to 1 when FUN is also on");
      }
    }
  } else {
     if ( &value_is_true($nl->get_value('use_flexibleCN')) ) {
        $log->fatal_error("use_flexibleCN can ONLY be set if CN is on");
     }
  }
}

#-------------------------------------------------------------------------------

sub setup_logic_o3_veg_stress_method {
  #
  # Ozone vegetation stress method
  #
  my ($opts, $nl_flags, $definition, $defaults, $nl, $physv) = @_;

  my $var = 'o3_veg_stress_method';

  add_default($opts, $nl_flags->{'inputdata_rootdir'}, $definition, $defaults, $nl, $var );

  my $val = $nl->get_value($var);

  if (remove_leading_and_trailing_quotes($val) eq "stress_falk" && not (&value_is_true($nl_flags->{'use_luna'})) ) {
    $log->fatal_error(" use_luna=.true. is required for $var='stress_falk'.");
  }

}

#-------------------------------------------------------------------------------

sub setup_logic_luna {
  #
  # LUNA model to calculate photosynthetic capacities based on environmental conditions
  #
  my ($opts, $nl_flags, $definition, $defaults, $nl, $physv) = @_;

  add_default($opts, $nl_flags->{'inputdata_rootdir'}, $definition, $defaults, $nl, 'use_luna',
              'phys'=>$physv->as_string(), 'use_cn'=>$nl_flags->{'use_cn'}, 'use_fates'=>$nl_flags->{'use_fates'},
              'use_nitrif_denitrif'=>$nl_flags->{'use_nitrif_denitrif'} );

  if ( &value_is_true( $nl_flags->{'use_cn'} ) ) {
     add_default($opts, $nl_flags->{'inputdata_rootdir'}, $definition, $defaults, $nl, 'use_nguardrail',
                 'use_cn'=>$nl_flags->{'use_cn'} );
  }
  $nl_flags->{'use_luna'} = $nl->get_value('use_luna');

  # LUNA can NOT be on with FATES
  if ( &value_is_true( $nl_flags->{'use_luna'} ) && &value_is_true( $nl_flags->{'use_fates'} )) {
     $log->fatal_error("Cannot turn use_luna to true when bgc=fates" );
  }

  my $vcmax_opt= $nl->get_value('vcmax_opt');
  # lnc_opt only applies if luna is on or for vcmax_opt=3/4
  if ( &value_is_true( $nl_flags->{'use_luna'} ) || $vcmax_opt == 3 || $vcmax_opt == 4 ) {
     # lnc_opt can be set for both CN on and off
     add_default($opts, $nl_flags->{'inputdata_rootdir'}, $definition, $defaults, $nl, 'lnc_opt',
                 'use_cn'=>$nl_flags->{'use_cn'} );
  }
  if ( &value_is_true($nl->get_value('lnc_opt') ) && not &value_is_true( $nl_flags->{'use_cn'}) ) {
     $log->fatal_error("Cannot turn lnc_opt to true when bgc=sp" );
  }
  my $var = "jmaxb1";
  if ( &value_is_true( $nl_flags->{'use_luna'} ) ) {
     add_default($opts, $nl_flags->{'inputdata_rootdir'}, $definition, $defaults, $nl, $var,
                 'use_luna'=>$nl_flags->{'use_luna'} );
  }
  my $val = $nl->get_value($var);
  if ( ! &value_is_true( $nl_flags->{'use_luna'} ) ) {
     if ( defined($val) ) {
        $log->fatal_error("Cannot set $var when use_luna is NOT on" );
     }
  }
}

#-------------------------------------------------------------------------------

sub setup_logic_hillslope {
  #
  # Hillslope model
  #
  my ($opts, $nl_flags, $definition, $defaults, $nl) = @_;

    add_default($opts, $nl_flags->{'inputdata_rootdir'}, $definition, $defaults, $nl, 'use_hillslope' );
    add_default($opts, $nl_flags->{'inputdata_rootdir'}, $definition, $defaults, $nl, 'downscale_hillslope_meteorology' );
    add_default($opts, $nl_flags->{'inputdata_rootdir'}, $definition, $defaults, $nl, 'hillslope_head_gradient_method' );
    add_default($opts, $nl_flags->{'inputdata_rootdir'}, $definition, $defaults, $nl, 'hillslope_transmissivity_method' );
    add_default($opts, $nl_flags->{'inputdata_rootdir'}, $definition, $defaults, $nl, 'hillslope_pft_distribution_method' );
    add_default($opts, $nl_flags->{'inputdata_rootdir'}, $definition, $defaults, $nl, 'hillslope_soil_profile_method' );
    add_default($opts, $nl_flags->{'inputdata_rootdir'}, $definition, $defaults, $nl, 'use_hillslope_routing', 'use_hillslope'=>$nl_flags->{'use_hillslope'} );
  my $use_hillslope = $nl->get_value('use_hillslope');
  my $use_hillslope_routing = $nl->get_value('use_hillslope_routing');
   if ( (! &value_is_true($use_hillslope)) && &value_is_true($use_hillslope_routing) ) {
       $log->fatal_error("Cannot turn on use_hillslope_routing when use_hillslope is off\n" );
   }
  my $downscale_hillslope_meteorology = $nl->get_value('use_hillslope_routing');
   if ( (! &value_is_true($use_hillslope)) && &value_is_true($downscale_hillslope_meteorology) ) {
      $log->fatal_error("Cannot turn on downscale_hillslope_meteorology when use_hillslope is off\n" );
   }
}

#-------------------------------------------------------------------------------

sub setup_logic_hydrstress {
  #
  # Plant hydraulic stress model
  #
  my ($opts, $nl_flags, $definition, $defaults, $nl) = @_;

  add_default($opts, $nl_flags->{'inputdata_rootdir'}, $definition, $defaults, $nl, 'use_hydrstress',
              'configuration'=>$nl_flags->{'configuration'}, 'use_fates'=>$nl_flags->{'use_fates'} );
  $nl_flags->{'use_hydrstress'} = $nl->get_value('use_hydrstress');
  if ( &value_is_true( $nl_flags->{'use_fates'} ) && &value_is_true( $nl_flags->{'use_hydrstress'} ) ) {
     $log->fatal_error("Cannot turn use_hydrstress on when use_fates is on" );
  }
}

#-------------------------------------------------------------------------------

sub setup_logic_fertilizer {
  #
  # Flags to control fertilizer application
  #
   my ($opts, $nl_flags, $definition, $defaults, $nl) = @_;

   add_default($opts, $nl_flags->{'inputdata_rootdir'}, $definition, $defaults, $nl, 'use_fertilizer',
               'use_crop'=>$nl_flags->{'use_crop'} );
   my $use_fert = $nl->get_value('use_fertilizer');
   if ( (! &value_is_true($nl_flags->{'use_crop'})) && &value_is_true($use_fert) ) {
      $log->fatal_error("use_ferilizer can NOT be on without prognostic crop\n" );
   }
}

#-------------------------------------------------------------------------------

sub setup_logic_grainproduct {
  #
  # Flags to control 1-year grain product pool
  #
   my ($opts, $nl_flags, $definition, $defaults, $nl, $physv) = @_;

   add_default($opts, $nl_flags->{'inputdata_rootdir'}, $definition, $defaults, $nl, 'use_grainproduct',
               'use_crop'=>$nl_flags->{'use_crop'}, 'phys'=>$physv->as_string() );
   if ( (! &value_is_true($nl_flags->{'use_crop'})) && &value_is_true($nl->get_value('use_grainproduct') ) ) {
      $log->fatal_error("use_grainproduct can NOT be on without prognostic crop\n" );
   }
}

#-------------------------------------------------------------------------------

sub setup_logic_dynamic_roots {
  #
  # dynamic root model
  #
  my ($opts, $nl_flags, $definition, $defaults, $nl, $physv) = @_;

  add_default($opts, $nl_flags->{'inputdata_rootdir'}, $definition, $defaults, $nl, 'use_dynroot', 'phys'=>$physv->as_string(), 'bgc_mode'=>$nl_flags->{'bgc_mode'});
  my $use_dynroot = $nl->get_value('use_dynroot');
  if ( &value_is_true($use_dynroot) && ($nl_flags->{'bgc_mode'} eq "sp") ) {
     $log->fatal_error("Cannot turn dynroot mode on mode bgc=sp\n" .
                       "Set the bgc mode to 'bgc'.");
  }
  if ( &value_is_true( $use_dynroot ) && &value_is_true( $nl_flags->{'use_hydrstress'} ) ) {
     $log->fatal_error("Cannot turn use_dynroot on when use_hydrstress is on" );
  }
}

#-------------------------------------------------------------------------------

sub setup_logic_c_isotope {
  #
  # Error checking for C-isotope options
  #
  my ($opts, $nl_flags, $definition, $defaults, $nl) = @_;

  my $use_c13 = $nl->get_value('use_c13');
  my $use_c14 = $nl->get_value('use_c14');
  if ( $nl_flags->{'bgc_mode'} ne "sp" && $nl_flags->{'bgc_mode'} ne "fates" ) {
    if ( $nl_flags->{'bgc_mode'} ne "bgc" ) {
      if ( defined($use_c13) && &value_is_true($use_c13) ) {
        $log->warning("use_c13 is ONLY scientifically validated with the bgc=BGC configuration" );
      }
      if ( defined($use_c14) && &value_is_true($use_c14) ) {
        $log->warning("use_c14 is ONLY scientifically validated with the bgc=BGC configuration" );
      }
    }
    if ( defined($use_c14) ) {
      if ( &value_is_true($use_c14) ) {
        my $use_c14_bombspike = $nl->get_value('use_c14_bombspike');
        if ( defined($use_c14_bombspike) && &value_is_true($use_c14_bombspike) ) {
           add_default($opts, $nl_flags->{'inputdata_rootdir'}, $definition, $defaults, $nl, 'atm_c14_filename',
                   'use_c14'=>$use_c14, 'use_cn'=>$nl_flags->{'use_cn'}, 'use_c14_bombspike'=>$nl->get_value('use_c14_bombspike'),
                   'ssp_rcp'=>$nl_flags->{'ssp_rcp'} );
        }
      } else {
        if ( defined($nl->get_value('use_c14_bombspike')) ||
             defined($nl->get_value('atm_c14_filename')) ) {
          $log->fatal_error("use_c14 is FALSE and use_c14_bombspike or atm_c14_filename set");
        }
      }
    } else {
      if ( defined($nl->get_value('use_c14_bombspike')) ||
           defined($nl->get_value('atm_c14_filename')) ) {
        $log->fatal_error("use_c14 NOT set to .true., but use_c14_bompspike/atm_c14_filename defined.");
      }
    }
    if ( defined($use_c13) ) {
      if ( &value_is_true($use_c13) ) {
        my $use_c13_timeseries = $nl->get_value('use_c13_timeseries');
        if ( defined($use_c13_timeseries) && &value_is_true($use_c13_timeseries) ) {
           add_default($opts, $nl_flags->{'inputdata_rootdir'}, $definition, $defaults, $nl, 'atm_c13_filename',
                   'use_c13'=>$use_c13, 'use_cn'=>$nl_flags->{'use_cn'}, 'use_c13_timeseries'=>$nl->get_value('use_c13_timeseries'),
                   'ssp_rcp'=>$nl_flags->{'ssp_rcp'} );
        }
      } else {
        if ( defined($nl->get_value('use_c13_timeseries')) ||
             defined($nl->get_value('atm_c13_filename')) ) {
          $log->fatal_error("use_c13 is FALSE and use_c13_timeseries or atm_c13_filename set");
        }
      }
    } else {
      if ( defined($nl->get_value('use_c13_timeseries')) ||
           defined($nl->get_value('atm_c13_filename')) ) {
        $log->fatal_error("use_c13 NOT set to .true., but use_c13_bompspike/atm_c13_filename defined.");
      }
    }
  } else {
    if ( defined($use_c13) ||
         defined($use_c14) ||
         defined($nl->get_value('use_c14_bombspike')) ||
         defined($nl->get_value('atm_c14_filename'))  ||
         defined($nl->get_value('use_c13_timeseries')) ||
         defined($nl->get_value('atm_c13_filename')) ) {
           $log->fatal_error("bgc=sp and C isotope  namelist variables were set, both can't be used at the same time");
    }
  }
}

#-------------------------------------------------------------------------------

sub setup_logic_nitrogen_deposition {
  my ($opts, $nl_flags, $definition, $defaults, $nl) = @_;

  #
  # Nitrogen deposition for bgc=CN or fates
  #
  if ( ($nl_flags->{'bgc_mode'} =~/bgc/) ) {   # or  ($nl_flags->{'bgc_mode'} =~/fates/) ) {
    add_default($opts, $nl_flags->{'inputdata_rootdir'}, $definition, $defaults, $nl, 'ndepmapalgo', 'phys'=>$nl_flags->{'phys'},
                'use_cn'=>$nl_flags->{'use_cn'}, 'hgrid'=>$nl_flags->{'res'},
                'clm_accelerated_spinup'=>$nl_flags->{'clm_accelerated_spinup'} );
    add_default($opts, $nl_flags->{'inputdata_rootdir'}, $definition, $defaults, $nl, 'ndep_taxmode', 'phys'=>$nl_flags->{'phys'},
		'use_cn'=>$nl_flags->{'use_cn'}, 
		'lnd_tuning_mode'=>$nl_flags->{'lnd_tuning_mode'} );
    add_default($opts, $nl_flags->{'inputdata_rootdir'}, $definition, $defaults, $nl, 'ndep_varlist', 'phys'=>$nl_flags->{'phys'},
		'use_cn'=>$nl_flags->{'use_cn'}, 
		'lnd_tuning_mode'=>$nl_flags->{'lnd_tuning_mode'} );
    add_default($opts, $nl_flags->{'inputdata_rootdir'}, $definition, $defaults, $nl, 'stream_year_first_ndep', 'phys'=>$nl_flags->{'phys'},
                'use_cn'=>$nl_flags->{'use_cn'}, 'sim_year'=>$nl_flags->{'sim_year'},
                'sim_year_range'=>$nl_flags->{'sim_year_range'});
    add_default($opts, $nl_flags->{'inputdata_rootdir'}, $definition, $defaults, $nl, 'stream_year_last_ndep', 'phys'=>$nl_flags->{'phys'},
                'use_cn'=>$nl_flags->{'use_cn'}, 'sim_year'=>$nl_flags->{'sim_year'},
                'sim_year_range'=>$nl_flags->{'sim_year_range'});
    # Set align year, if first and last years are different
    if ( $nl->get_value('stream_year_first_ndep') != $nl->get_value('stream_year_last_ndep') ) {
      add_default($opts, $nl_flags->{'inputdata_rootdir'}, $definition, $defaults, $nl, 'model_year_align_ndep', 'sim_year'=>$nl_flags->{'sim_year'},
                  'sim_year_range'=>$nl_flags->{'sim_year_range'});
    }
    add_default($opts, $nl_flags->{'inputdata_rootdir'}, $definition, $defaults, $nl, 'stream_fldfilename_ndep', 'phys'=>$nl_flags->{'phys'},
                'use_cn'=>$nl_flags->{'use_cn'}, 'lnd_tuning_mode'=>$nl_flags->{'lnd_tuning_mode'},
                'hgrid'=>"0.9x1.25", 'ssp_rcp'=>$nl_flags->{'ssp_rcp'}, 'nofail'=>1 );
    if ( ! defined($nl->get_value('stream_fldfilename_ndep') ) ) {
        # Also check at f19 resolution
        add_default($opts, $nl_flags->{'inputdata_rootdir'}, $definition, $defaults, $nl, 'stream_fldfilename_ndep', 'phys'=>$nl_flags->{'phys'},
                    'use_cn'=>$nl_flags->{'use_cn'}, 'lnd_tuning_mode'=>$nl_flags->{'lnd_tuning_mode'},
                    'hgrid'=>"1.9x2.5", 'ssp_rcp'=>$nl_flags->{'ssp_rcp'}, 'nofail'=>1 );
        # If not found report an error
        if ( ! defined($nl->get_value('stream_fldfilename_ndep') ) ) {
            $log->warning("Did NOT find the Nitrogen-deposition forcing file (stream_fldfilename_ndep) for this ssp_rcp\n" .
                          "One way to get around this is to point to a file for another existing ssp_rcp in your user_nl_clm file.\n" .
                          "If you are running with CAM and WACCM chemistry Nitrogen deposition will come through the coupler.\n" .
                          "This file won't be used, so it doesn't matter what it points to -- but it's required to point to something.\n" )
        }
    }
    if ($opts->{'driver'} eq "nuopc" ) {
        add_default($opts, $nl_flags->{'inputdata_rootdir'}, $definition, $defaults, $nl, 'stream_meshfile_ndep', 'phys'=>$nl_flags->{'phys'},
                    'use_cn'=>$nl_flags->{'use_cn'}, 'lnd_tuning_mode'=>$nl_flags->{'lnd_tuning_mode'},
                    'hgrid'=>"0.9x1.25", 'ssp_rcp'=>$nl_flags->{'ssp_rcp'}, 'nofail'=>1 );
        if ( ! defined($nl->get_value('stream_fldfilename_ndep') ) ) {
            # Also check at f19 resolution
            add_default($opts, $nl_flags->{'inputdata_rootdir'}, $definition, $defaults, $nl, 'stream_meshfile_ndep', 'phys'=>$nl_flags->{'phys'},
                        'use_cn'=>$nl_flags->{'use_cn'}, 'lnd_tuning_mode'=>$nl_flags->{'lnd_tuning_mode'},
                        'hgrid'=>"1.9x2.5", 'ssp_rcp'=>$nl_flags->{'ssp_rcp'}, 'nofail'=>1 );
            # If not found report an error
            if ( ! defined($nl->get_value('stream_meshfile_ndep') ) ) {
                $log->warning("Did NOT find the Nitrogen-deposition meshfile file (stream_meshfilee_ndep) for this ssp_rcp. \n")
            }
        }
    }
  } else {
    # If bgc is NOT CN/CNDV then make sure none of the ndep settings are set!
    if ( defined($nl->get_value('stream_year_first_ndep')) ||
         defined($nl->get_value('stream_year_last_ndep'))  ||
         defined($nl->get_value('model_year_align_ndep'))  ||
         defined($nl->get_value('ndep_taxmode'         ))  ||
         defined($nl->get_value('ndep_varlist'         ))  ||
         defined($nl->get_value('stream_fldfilename_ndep'))
       ) {
      $log->fatal_error("When bgc is NOT CN or CNDV none of: stream_year_first_ndep," .
                  "stream_year_last_ndep, model_year_align_ndep, ndep_taxmod, " .
                  "ndep_varlist, nor stream_fldfilename_ndep" .
                  " can be set!");
    }
  }
}

#-------------------------------------------------------------------------------

sub setup_logic_cnmresp {
  my ($opts, $nl_flags, $definition, $defaults, $nl) = @_;

  #
  # CN Maintence respiration for bgc=CN
  #
  if ( $nl_flags->{'bgc_mode'} ne "sp" ) {
    # When FUN is on get a default value
    if ( &value_is_true( $nl->get_value('use_fun') ) ) {
       add_default($opts, $nl_flags->{'inputdata_rootdir'}, $definition, $defaults,
                   $nl, 'br_root', 'phys'=>$nl_flags->{'phys'},
                   'use_fun'=>$nl->get_value('use_fun'),
                   'use_cn'=>$nl_flags->{'use_cn'} );
    }
  } else {
    # If bgc is NOT CN/CNDV then make sure not set
    if ( defined($nl->get_value('br_root'))) {
      $log->fatal_error("br_root can NOT be set when bgc_mode==sp!");
    }
  }
}

#-------------------------------------------------------------------------------

sub setup_logic_photosyns {
  # MUST be after use_hydrstress is set
  my ($opts, $nl_flags, $definition, $defaults, $nl) = @_;

  #
  # Photosynthesis
  #
  add_default($opts, $nl_flags->{'inputdata_rootdir'}, $definition, $defaults,
              $nl, 'rootstem_acc', 'phys'=>$nl_flags->{'phys'});
  add_default($opts, $nl_flags->{'inputdata_rootdir'}, $definition, $defaults,
              $nl, 'light_inhibit', 'phys'=>$nl_flags->{'phys'});
  add_default($opts, $nl_flags->{'inputdata_rootdir'}, $definition, $defaults,
              $nl, 'leafresp_method', 'phys'=>$nl_flags->{'phys'},
              'use_cn'=>$nl_flags->{'use_cn'});
  add_default($opts, $nl_flags->{'inputdata_rootdir'}, $definition, $defaults,
              $nl, 'modifyphoto_and_lmr_forcrop', 'phys'=>$nl_flags->{'phys'} );
  add_default($opts, $nl_flags->{'inputdata_rootdir'}, $definition, $defaults,
              $nl, 'stomatalcond_method', 'phys'=>$nl_flags->{'phys'},
              'use_hydrstress'=>$nl_flags->{'use_hydrstress'} );
  # When CN on, must NOT be scaled by vcmax25top
  if ( &value_is_true( $nl_flags->{'use_cn'} ) ) {
     if ( $nl->get_value('leafresp_method') == 0 ) {
        $log->fatal_error("leafresp_method can NOT be set to scaled to vcmax (0) when CN is on!");
     }
     # And when CN off, must NOT be anything besides scaled by vxmac25top
  } else {
     if ( $nl->get_value('leafresp_method') != 0 ) {
        $log->fatal_error("leafresp_method can NOT be set to anything besides scaled to vcmax (0) when bgc_mode==sp!");
     }
  }
}

#-------------------------------------------------------------------------------

sub setup_logic_canopy {
  my ($opts, $nl_flags, $definition, $defaults, $nl) = @_;
  #
  # Canopy state
  #
  add_default($opts, $nl_flags->{'inputdata_rootdir'}, $definition, $defaults,
              $nl, 'leaf_mr_vcm', 'phys'=>$nl_flags->{'phys'} )
}

#-------------------------------------------------------------------------------

sub setup_logic_popd_streams {
  # population density streams require CN/BGC
  my ($opts, $nl_flags, $definition, $defaults, $nl) = @_;

  if ( &value_is_true($nl_flags->{'cnfireson'}) ) {
     add_default($opts, $nl_flags->{'inputdata_rootdir'}, $definition, $defaults, $nl, 'popdensmapalgo', 'hgrid'=>$nl_flags->{'res'},
                 'clm_accelerated_spinup'=>$nl_flags->{'clm_accelerated_spinup'}, 'cnfireson'=>$nl_flags->{'cnfireson'}  );
     add_default($opts, $nl_flags->{'inputdata_rootdir'}, $definition, $defaults, $nl, 'stream_year_first_popdens', 'phys'=>$nl_flags->{'phys'},
                 'cnfireson'=>$nl_flags->{'cnfireson'}, 'sim_year'=>$nl_flags->{'sim_year'},
                 'sim_year_range'=>$nl_flags->{'sim_year_range'});
     add_default($opts, $nl_flags->{'inputdata_rootdir'}, $definition, $defaults, $nl, 'stream_year_last_popdens', 'phys'=>$nl_flags->{'phys'},
                 'cnfireson'=>$nl_flags->{'cnfireson'}, 'sim_year'=>$nl_flags->{'sim_year'},
                 'sim_year_range'=>$nl_flags->{'sim_year_range'});
     # Set align year, if first and last years are different
     if ( $nl->get_value('stream_year_first_popdens') !=
          $nl->get_value('stream_year_last_popdens') ) {
        add_default($opts, $nl_flags->{'inputdata_rootdir'}, $definition, $defaults, $nl, 'model_year_align_popdens', 'sim_year'=>$nl_flags->{'sim_year'},
                    'sim_year_range'=>$nl_flags->{'sim_year_range'}, 'cnfireson'=>$nl_flags->{'cnfireson'});
     }
     add_default($opts, $nl_flags->{'inputdata_rootdir'}, $definition, $defaults, $nl, 'stream_fldfilename_popdens', 'phys'=>$nl_flags->{'phys'},
                 'cnfireson'=>$nl_flags->{'cnfireson'}, 'hgrid'=>"0.5x0.5", 'ssp_rcp'=>$nl_flags->{'ssp_rcp'} );
     #
     # TODO (mvertens, 2021-06-22) the following is needed for MCT since a use case enforces this  - so for now stream_meshfile_popdens will be added to the mct
     # stream namelist but simply not used
    if ($opts->{'driver'} eq "nuopc" ) {
        add_default($opts, $nl_flags->{'inputdata_rootdir'}, $definition, $defaults, $nl, 'stream_meshfile_popdens', 'hgrid'=>"0.5x0.5");
        my $inputdata_rootdir = $nl_flags->{'inputdata_rootdir'};
        my $default_value = $nl->get_value('stream_meshfile_popdens');
        my $none_filename = $inputdata_rootdir . '/none';
        my $none_filename = &quote_string($none_filename);
        if ($default_value eq $none_filename) {
            my $var = 'stream_meshfile_popdens';
            my $group = $definition->get_group_name($var);
            my $val = "none";
            $val = &quote_string( $val );
            $nl->set_variable_value($group, $var, $val);
        }
    } else {
        my $var = 'stream_meshfile_popdens';
        my $group = $definition->get_group_name($var);
        my $val = "none";
        $val = &quote_string( $val );
        $nl->set_variable_value($group, $var, $val);
    }
  } else {
     # If bgc is NOT CN/CNDV or fire_method==nofire then make sure none of the popdens settings are set
     if ( defined($nl->get_value('stream_year_first_popdens')) ||
          defined($nl->get_value('stream_year_last_popdens'))  ||
          defined($nl->get_value('model_year_align_popdens'))  ||
          defined($nl->get_value('popdens_tintalgo'        ))  ||
          defined($nl->get_value('stream_fldfilename_popdens'))   ) {
        $log->fatal_error("When bgc is SP (NOT CN or BGC) or fire_method==nofire none of: stream_year_first_popdens,\n" .
                          "stream_year_last_popdens, model_year_align_popdens, popdens_tintalgo nor\n" .
                          "stream_fldfilename_popdens can be set!");
     }
  }
}

#-------------------------------------------------------------------------------

sub setup_logic_urbantv_streams {
  my ($opts, $nl_flags, $definition, $defaults, $nl) = @_;

  add_default($opts, $nl_flags->{'inputdata_rootdir'}, $definition, $defaults, $nl, 'urbantvmapalgo',
              'hgrid'=>$nl_flags->{'res'} );
  add_default($opts, $nl_flags->{'inputdata_rootdir'}, $definition, $defaults, $nl, 'stream_year_first_urbantv', 'phys'=>$nl_flags->{'phys'},
              'sim_year'=>$nl_flags->{'sim_year'},
              'sim_year_range'=>$nl_flags->{'sim_year_range'});
  add_default($opts, $nl_flags->{'inputdata_rootdir'}, $definition, $defaults, $nl, 'stream_year_last_urbantv', 'phys'=>$nl_flags->{'phys'},
              'sim_year'=>$nl_flags->{'sim_year'},
              'sim_year_range'=>$nl_flags->{'sim_year_range'});
  # Set align year, if first and last years are different
  if ( $nl->get_value('stream_year_first_urbantv') !=
       $nl->get_value('stream_year_last_urbantv') ) {
     add_default($opts, $nl_flags->{'inputdata_rootdir'}, $definition, $defaults, $nl,
                 'model_year_align_urbantv', 'sim_year'=>$nl_flags->{'sim_year'},
                 'sim_year_range'=>$nl_flags->{'sim_year_range'});
  }
  add_default($opts, $nl_flags->{'inputdata_rootdir'}, $definition, $defaults, $nl, 'stream_fldfilename_urbantv', 'phys'=>$nl_flags->{'phys'},
              'hgrid'=>"0.9x1.25" );
  if ($opts->{'driver'} eq "nuopc" ) {
      add_default($opts, $nl_flags->{'inputdata_rootdir'}, $definition, $defaults, $nl, 'stream_meshfile_urbantv', 'phys'=>$nl_flags->{'phys'},
                  'hgrid'=>"0.9x1.25" );
  }
}

#-------------------------------------------------------------------------------

sub setup_logic_lightning_streams {
  # lightning streams require CN/BGC
  my ($opts, $nl_flags, $definition, $defaults, $nl) = @_;

    if ( $nl_flags->{'light_res'} ne "none" ) {
      add_default($opts, $nl_flags->{'inputdata_rootdir'}, $definition, $defaults, $nl, 'lightngmapalgo',
                  'hgrid'=>$nl_flags->{'res'},
                  'clm_accelerated_spinup'=>$nl_flags->{'clm_accelerated_spinup'}  );
      add_default($opts, $nl_flags->{'inputdata_rootdir'}, $definition, $defaults, $nl, 'stream_year_first_lightng',
                  'sim_year'=>$nl_flags->{'sim_year'},
                  'sim_year_range'=>$nl_flags->{'sim_year_range'});
      add_default($opts, $nl_flags->{'inputdata_rootdir'}, $definition, $defaults, $nl, 'stream_year_last_lightng',
                  'sim_year'=>$nl_flags->{'sim_year'},
                  'sim_year_range'=>$nl_flags->{'sim_year_range'});
      # Set align year, if first and last years are different
      if ( $nl->get_value('stream_year_first_lightng') !=
           $nl->get_value('stream_year_last_lightng') ) {
        add_default($opts, $nl_flags->{'inputdata_rootdir'}, $definition, $defaults, $nl, 'model_year_align_lightng', 'sim_year'=>$nl_flags->{'sim_year'},
                    'sim_year_range'=>$nl_flags->{'sim_year_range'});
     }
     add_default($opts, $nl_flags->{'inputdata_rootdir'}, $definition, $defaults, $nl, 'stream_fldfilename_lightng',
                 'hgrid'=>$nl_flags->{'light_res'} );
      if ($opts->{'driver'} eq "nuopc" ) {
          add_default($opts, $nl_flags->{'inputdata_rootdir'}, $definition, $defaults, $nl, 'stream_meshfile_lightng',
                      'hgrid'=>$nl_flags->{'light_res'} );
      }
  } else {
     # If bgc is NOT CN/CNDV then make sure none of the Lightng settings are set
     if ( defined($nl->get_value('stream_year_first_lightng')) ||
          defined($nl->get_value('stream_year_last_lightng'))  ||
          defined($nl->get_value('model_year_align_lightng'))  ||
          defined($nl->get_value('lightng_tintalgo'        ))  ||
          defined($nl->get_value('stream_fldfilename_lightng'))   ) {
        $log->fatal_error("When bgc is SP (NOT CN or BGC or FATES) or fire is turned off none of: stream_year_first_lightng,\n" .
                          "stream_year_last_lightng, model_year_align_lightng, lightng_tintalgo nor\n" .
                          "stream_fldfilename_lightng can be set!");
     }
  }
}

#-------------------------------------------------------------------------------

sub setup_logic_dry_deposition {
  my ($opts, $nl_flags, $definition, $defaults, $nl) = @_;

  if ($opts->{'drydep'} ) {
    if ( &value_is_true( $nl_flags->{'use_fates'}) && not &value_is_true( $nl_flags->{'use_fates_sp'}) ) {
       $log->warning("DryDeposition can NOT be on when FATES is also on unless FATES-SP mode is on.\n" .
                     "   Use the '--no-drydep' option when '-bgc fates' is activated");
    }
    add_default($opts,  $nl_flags->{'inputdata_rootdir'}, $definition, $defaults, $nl, 'drydep_list');
    add_default($opts,  $nl_flags->{'inputdata_rootdir'}, $definition, $defaults, $nl, 'dep_data_file');
  } else {
    if ( defined($nl->get_value('drydep_list')) ) {
      $log->fatal_error("drydep_list defined, but drydep option NOT set");
    }
  }
}

#-------------------------------------------------------------------------------

sub setup_logic_fire_emis {
  my ($opts, $nl_flags, $definition, $defaults, $nl) = @_;

  if ($opts->{'fire_emis'} ) {
     if ( &value_is_true( $nl_flags->{'use_fates'} ) ) {
       $log->warning("Fire emission can NOT be on when FATES is also on.\n" .
                   "  DON'T use the '-fire_emis' option when '-bgc fates' is activated");
    }
    add_default($opts,  $nl_flags->{'inputdata_rootdir'}, $definition, $defaults, $nl, 'fire_emis_factors_file');
    add_default($opts,  $nl_flags->{'inputdata_rootdir'}, $definition, $defaults, $nl, 'fire_emis_specifier');
  } else {
    if ( defined($nl->get_value('fire_emis_elevated'))     ||
         defined($nl->get_value('fire_emis_factors_file')) ||
         defined($nl->get_value('fire_emis_specifier')) ) {
      $log->fatal_error("fire_emission setting defined: fire_emis_elevated, fire_emis_factors_file, or fire_emis_specifier, but fire_emis option NOT set");
    }
  }
}

#-------------------------------------------------------------------------------

sub setup_logic_megan {
  my ($opts, $nl_flags, $definition, $defaults, $nl) = @_;

  my $var   = "megan";

  if ( $opts->{$var} eq "default" ) {
     add_default($opts,  $nl_flags->{'inputdata_rootdir'}, $definition, $defaults, $nl, 'megan',
                 'clm_accelerated_spinup'=>$nl_flags->{'clm_accelerated_spinup'},
                 'configuration'=>$nl_flags->{'configuration'} );
    $nl_flags->{$var} = $nl->get_value($var);
  } else {
    $nl_flags->{$var} = $opts->{$var};
  }

  if ($nl_flags->{'megan'} ) {
    if ( &value_is_true( $nl_flags->{'use_fates'} ) ) {
       $log->warning("MEGAN can NOT be on when FATES is also on.\n" .
                   "   Use the '-no-megan' option when '-bgc fates' is activated");
    }
    add_default($opts,  $nl_flags->{'inputdata_rootdir'}, $definition, $defaults, $nl, 'megan_specifier');
    check_megan_spec( $opts, $nl, $definition );
    add_default($opts,  $nl_flags->{'inputdata_rootdir'}, $definition, $defaults, $nl, 'megan_factors_file');
  } else {
    if ( defined($nl->get_value('megan_specifier')) ||
         defined($nl->get_value('megan_factors_file')) ) {
      $log->fatal_error("megan_specifier or megan_factors_file defined, but megan option NOT set");
    }
  }
}

#-------------------------------------------------------------------------------

sub setup_logic_soilm_streams {
  # prescribed soil moisture streams require clm4_5/clm5_0/clm5_1
  my ($opts, $nl_flags, $definition, $defaults, $nl, $physv) = @_;

      add_default($opts, $nl_flags->{'inputdata_rootdir'}, $definition, $defaults, $nl, 'use_soil_moisture_streams');
      if ( &value_is_true( $nl->get_value('use_soil_moisture_streams') ) ) {
         add_default($opts, $nl_flags->{'inputdata_rootdir'}, $definition, $defaults, $nl, 'soilm_tintalgo',
                     'hgrid'=>$nl_flags->{'res'} );
         add_default($opts, $nl_flags->{'inputdata_rootdir'}, $definition, $defaults, $nl, 'soilm_offset',
                     'hgrid'=>$nl_flags->{'res'} );
         add_default($opts, $nl_flags->{'inputdata_rootdir'}, $definition, $defaults, $nl, 'stream_year_first_soilm', 'phys'=>$nl_flags->{'phys'},
                     'sim_year'=>$nl_flags->{'sim_year'},
                     'sim_year_range'=>$nl_flags->{'sim_year_range'});
         add_default($opts, $nl_flags->{'inputdata_rootdir'}, $definition, $defaults, $nl, 'stream_year_last_soilm', 'phys'=>$nl_flags->{'phys'},
                     'sim_year'=>$nl_flags->{'sim_year'},
                     'sim_year_range'=>$nl_flags->{'sim_year_range'});
         # Set align year, if first and last years are different
         if ( $nl->get_value('stream_year_first_soilm') !=
              $nl->get_value('stream_year_last_soilm') ) {
              add_default($opts, $nl_flags->{'inputdata_rootdir'}, $definition, $defaults, $nl,
                          'model_year_align_soilm', 'sim_year'=>$nl_flags->{'sim_year'},
                          'sim_year_range'=>$nl_flags->{'sim_year_range'});
         }
         add_default($opts, $nl_flags->{'inputdata_rootdir'}, $definition, $defaults, $nl, 'stream_fldfilename_soilm', 'phys'=>$nl_flags->{'phys'},
                     'hgrid'=>$nl_flags->{'res'} );
         if ( ($opts->{'use_case'} =~ /_transient$/) &&
              (remove_leading_and_trailing_quotes($nl->get_value("soilm_tintalgo")) eq "linear") ) {
             $log->warning("For a transient case, soil moisture streams, should NOT use soilm_tintalgo='linear'" .
                           " since vegetated areas could go from missing to not missing or vice versa" );
         }
      } else {
         if ( defined($nl->get_value('stream_year_first_soilm')) ||
              defined($nl->get_value('model_year_align_soilm')) ||
              defined($nl->get_value('stream_fldfilename_soilm')) ||
              defined($nl->get_value('soilm_tintalgo')) ||
              defined($nl->get_value('soilm_offset')) ||
              defined($nl->get_value('stream_year_last_soilm')) ) {
             $log->fatal_error("One of the soilm streams namelist items (stream_year_first_soilm, " .
                                " model_year_align_soilm, stream_fldfilename_soilm, stream_fldfilename_soilm)" .
                                " soilm_tintalgo soilm_offset" .
                                " is defined, but use_soil_moisture_streams option NOT set to true");
         }
      }
}

#-------------------------------------------------------------------------------

sub setup_logic_lai_streams {
  my ($opts, $nl_flags, $definition, $defaults, $nl) = @_;

  add_default($opts, $nl_flags->{'inputdata_rootdir'}, $definition, $defaults, $nl, 'use_lai_streams');

  if ( &value_is_true($nl_flags->{'use_crop'}) && &value_is_true($nl->get_value('use_lai_streams'))  ) {
    $log->fatal_error("turning use_lai_streams on is incompatable with use_crop set to true.");
  }
  if ( $nl_flags->{'bgc_mode'} eq "sp" || ($nl_flags->{'bgc_mode'} eq "fates" && &value_is_true($nl->get_value('use_fates_sp')) )) {
     if ( &value_is_true($nl->get_value('use_lai_streams')) ) {
       add_default($opts, $nl_flags->{'inputdata_rootdir'}, $definition, $defaults, $nl, 'use_lai_streams');
       add_default($opts, $nl_flags->{'inputdata_rootdir'}, $definition, $defaults, $nl, 'lai_mapalgo',
                   'hgrid'=>$nl_flags->{'res'} );
       add_default($opts, $nl_flags->{'inputdata_rootdir'}, $definition, $defaults, $nl, 'stream_year_first_lai',
                   'sim_year'=>$nl_flags->{'sim_year'},
                   'sim_year_range'=>$nl_flags->{'sim_year_range'});
       add_default($opts, $nl_flags->{'inputdata_rootdir'}, $definition, $defaults, $nl, 'stream_year_last_lai',
                   'sim_year'=>$nl_flags->{'sim_year'},
                   'sim_year_range'=>$nl_flags->{'sim_year_range'});
       # Set align year, if first and last years are different
       if ( $nl->get_value('stream_year_first_lai') !=
            $nl->get_value('stream_year_last_lai') ) {
          add_default($opts, $nl_flags->{'inputdata_rootdir'}, $definition, $defaults, $nl,
                      'model_year_align_lai', 'sim_year'=>$nl_flags->{'sim_year'},
                      'sim_year_range'=>$nl_flags->{'sim_year_range'});
       }
       add_default($opts, $nl_flags->{'inputdata_rootdir'}, $definition, $defaults, $nl, 'stream_fldfilename_lai',
                   'hgrid'=>"360x720cru" );
       if ($opts->{'driver'} eq "nuopc" ) {
           add_default($opts, $nl_flags->{'inputdata_rootdir'}, $definition, $defaults, $nl, 'stream_meshfile_lai',
                       'hgrid'=>"360x720cru" );
       }
     }
  } else {
     # If bgc is BGC/BGCDV then make sure none of the LAI settings are set
     if ( &value_is_true($nl->get_value('use_lai_streams'))) {
        $log->fatal_error("When not in SP mode use_lai_streams cannot be .true.\n" .
                          "(eg. don't use this option with BGC or non-SP FATES), \n" .
                          "Update compset to use SP)");
     }
     if ( defined($nl->get_value('stream_year_first_lai'))  ||
          defined($nl->get_value('stream_year_last_lai'))   ||
          defined($nl->get_value('model_year_align_lai'))   ||
          defined($nl->get_value('lai_tintalgo'        ))   ||
          defined($nl->get_value('stream_fldfilename_lai'))   ) {
        $log->fatal_error("When not in SP mode none of the following can be set: stream_year_first_lai,\n" .
                          "stream_year_last_lai, model_year_align_lai, lai_tintalgo nor\n" .
                          "stream_fldfilename_lai (eg. don't use this option with BGC or FATES-SP).");
     }
  }
}

#-------------------------------------------------------------------------------

sub setup_logic_cropcal_streams {
  my ($opts, $nl_flags, $definition, $defaults, $nl) = @_;

  # Set first and last stream years
  add_default($opts, $nl_flags->{'inputdata_rootdir'}, $definition, $defaults, $nl, 'stream_year_first_cropcal',
              'sim_year'=>$nl_flags->{'sim_year'},
              'sim_year_range'=>$nl_flags->{'sim_year_range'});
  add_default($opts, $nl_flags->{'inputdata_rootdir'}, $definition, $defaults, $nl, 'stream_year_last_cropcal',
              'sim_year'=>$nl_flags->{'sim_year'},
              'sim_year_range'=>$nl_flags->{'sim_year_range'});

  # Set align year, if first and last years are different
  if ( $nl->get_value('stream_year_first_cropcal') !=
      $nl->get_value('stream_year_last_cropcal') ) {
    add_default($opts, $nl_flags->{'inputdata_rootdir'}, $definition, $defaults, $nl,
                'model_year_align_cropcal', 'sim_year'=>$nl_flags->{'sim_year'},
                'sim_year_range'=>$nl_flags->{'sim_year_range'});
  }

  # Set up other crop calendar parameters
  add_default($opts, $nl_flags->{'inputdata_rootdir'}, $definition, $defaults, $nl, 'generate_crop_gdds');
  add_default($opts, $nl_flags->{'inputdata_rootdir'}, $definition, $defaults, $nl, 'use_mxmat');

  # Option checks
  my $generate_crop_gdds = $nl->get_value('generate_crop_gdds') ;
  my $use_mxmat = $nl->get_value('use_mxmat') ;
  my $sdate_file = $nl->get_value('stream_fldFileName_sdate') ;
  my $gdd_file = $nl->get_value('stream_fldFileName_cultivar_gdds') ;
  my $mesh_file = $nl->get_value('stream_meshfile_cropcal') ;
  if ( $generate_crop_gdds eq '.true.' ) {
      if ( $use_mxmat eq '.true.' ) {
          $log->fatal_error("If generate_crop_gdds is true, you must also set use_mxmat to false" );
      }
      if ( $sdate_file eq '' ) {
          $log->fatal_error("If generate_crop_gdds is true, you must specify stream_fldFileName_sdate")
      }
      if ( $gdd_file ne '' ) {
          $log->fatal_error("If generate_crop_gdds is true, do not specify stream_fldFileName_cultivar_gdds")
      }
  }
  if ( $mesh_file eq '' and ( $sdate_file ne '' or $gdd_file ne '' ) ) {
      $log->fatal_error("If prescribing crop sowing dates and/or maturity requirements, you must specify stream_meshfile_cropcal")
  }
}

#-------------------------------------------------------------------------------

sub setup_logic_soilwater_movement {
  my ($opts, $nl_flags, $definition, $defaults, $nl) = @_;

  add_default($opts, $nl_flags->{'inputdata_rootdir'}, $definition, $defaults, $nl, 'soilwater_movement_method' );
  add_default($opts, $nl_flags->{'inputdata_rootdir'}, $definition, $defaults, $nl, 'upper_boundary_condition' );

  my $soilmtd = $nl->get_value("soilwater_movement_method");
  my $use_bed = $nl->get_value('use_bedrock'              );
  add_default($opts, $nl_flags->{'inputdata_rootdir'}, $definition, $defaults, $nl,
              'lower_boundary_condition', 'vichydro'=>$nl_flags->{'vichydro'},
              'soilwater_movement_method'=>$soilmtd, 'use_bedrock'=>$use_bed
             );
  add_default($opts, $nl_flags->{'inputdata_rootdir'}, $definition, $defaults, $nl, 'dtmin' );
  add_default($opts, $nl_flags->{'inputdata_rootdir'}, $definition, $defaults, $nl, 'verySmall' );
  add_default($opts, $nl_flags->{'inputdata_rootdir'}, $definition, $defaults, $nl, 'xTolerUpper' );
  add_default($opts, $nl_flags->{'inputdata_rootdir'}, $definition, $defaults, $nl, 'xTolerLower' );
  add_default($opts, $nl_flags->{'inputdata_rootdir'}, $definition, $defaults, $nl, 'expensive' );
  add_default($opts, $nl_flags->{'inputdata_rootdir'}, $definition, $defaults, $nl, 'inexpensive' );
  add_default($opts, $nl_flags->{'inputdata_rootdir'}, $definition, $defaults, $nl, 'flux_calculation' );
}
#-------------------------------------------------------------------------------

sub setup_logic_cnvegcarbonstate {
  #  MUST be AFTER: setup_logic_dynamic_plant_nitrogen_alloc as depends on mm_nuptake_opt which is set there
  my ($opts, $nl_flags, $definition, $defaults, $nl) = @_;

  if ( &value_is_true($nl->get_value('use_cn')) ) {
    my $mmnuptake = $nl->get_value('mm_nuptake_opt');
    if ( ! defined($mmnuptake) ) { $mmnuptake = ".false."; }
    add_default($opts, $nl_flags->{'inputdata_rootdir'}, $definition, $defaults, $nl, 'initial_vegC',
                'use_cn' => $nl->get_value('use_cn'), 'mm_nuptake_opt' => $mmnuptake );
  }
}

#-------------------------------------------------------------------------------

sub setup_logic_cngeneral {
  # Must be set after setup_logic_co2_type
  my ($opts, $nl_flags, $definition, $defaults, $nl) = @_;

  if ( &value_is_true($nl->get_value('use_cn')) ) {
    if ( &value_is_true($nl->get_value('use_crop')) ) {
       add_default($opts, $nl_flags->{'inputdata_rootdir'}, $definition, $defaults, $nl, 'dribble_crophrv_xsmrpool_2atm',
                   'co2_type' => remove_leading_and_trailing_quotes($nl->get_value('co2_type')),
                   'use_crop' => $nl->get_value('use_crop')  );
    } else {
      if ( defined($nl->get_value('dribble_crophrv_xsmrpool_2atm')) ) {
        $log->fatal_error("When CROP is NOT on dribble_crophrv_xsmrpool_2atm can NOT be set\n" );
      }
    }
  } else {
    if ( defined($nl->get_value('reseed_dead_plants')) ||
         defined($nl->get_value('dribble_crophrv_xsmrpool_2atm'))   ) {
             $log->fatal_error("When CN is not on none of the following can be set: ,\n" .
                  "dribble_crophrv_xsmrpool_2atm nor reseed_dead_plantsr\n" .
                  "(eg. don't use these options with SP mode).");
    }
  }
}

#-------------------------------------------------------------------------------

sub setup_logic_rooting_profile {
  #
  my ($opts, $nl_flags, $definition, $defaults, $nl) = @_;

  add_default($opts, $nl_flags->{'inputdata_rootdir'}, $definition, $defaults, $nl, 'rooting_profile_method_water' );
  add_default($opts, $nl_flags->{'inputdata_rootdir'}, $definition, $defaults, $nl, 'rooting_profile_method_carbon' );
}

#-------------------------------------------------------------------------------

sub setup_logic_friction_vel {
  # Must be after canopyfluxes so that use_biomass_heat_storage will be set
  my ($opts, $nl_flags, $definition, $defaults, $nl) = @_;

  add_default($opts, $nl_flags->{'inputdata_rootdir'}, $definition, $defaults, $nl, 'zetamaxstable',
     'use_biomass_heat_storage'=>$nl_flags->{'use_biomass_heat_storage'}, 'phys'=>$nl_flags->{'phys'} );
}

#-------------------------------------------------------------------------------

sub setup_logic_soil_resis {
  #
  my ($opts, $nl_flags, $definition, $defaults, $nl) = @_;

  add_default($opts, $nl_flags->{'inputdata_rootdir'}, $definition, $defaults, $nl, 'soil_resis_method' );
}

sub setup_logic_canopyfluxes {
  #
  my ($opts, $nl_flags, $definition, $defaults, $nl) = @_;

  add_default($opts, $nl_flags->{'inputdata_rootdir'}, $definition, $defaults, $nl, 'use_undercanopy_stability' );
  add_default($opts, $nl_flags->{'inputdata_rootdir'}, $definition, $defaults, $nl, 'itmax_canopy_fluxes',
              'structure'=>$nl_flags->{'structure'});
  add_default($opts, $nl_flags->{'inputdata_rootdir'}, $definition, $defaults, $nl, 'use_biomass_heat_storage',
              'use_fates'=>$nl_flags->{'use_fates'}, 'phys'=>$nl_flags->{'phys'} );
  if ( &value_is_true($nl->get_value('use_biomass_heat_storage') ) && &value_is_true( $nl_flags->{'use_fates'}) ) {
     $log->fatal_error('use_biomass_heat_storage can NOT be set to true when fates is on');
  }
  if ( &value_is_true($nl->get_value('use_biomass_heat_storage')) ) {
     $nl_flags->{'use_biomass_heat_storage'} = ".true.";
  } else {
     $nl_flags->{'use_biomass_heat_storage'} = ".false.";
  }
}

#-------------------------------------------------------------------------------

sub setup_logic_canopyhydrology {
  #
  my ($opts, $nl_flags, $definition, $defaults, $nl) = @_;

  add_default($opts, $nl_flags->{'inputdata_rootdir'}, $definition, $defaults, $nl, 'interception_fraction' );
  add_default($opts, $nl_flags->{'inputdata_rootdir'}, $definition, $defaults, $nl, 'maximum_leaf_wetted_fraction' );
  add_default($opts, $nl_flags->{'inputdata_rootdir'}, $definition, $defaults, $nl, 'use_clm5_fpi' );
}

#-------------------------------------------------------------------------------

sub setup_logic_snowpack {
  #
  # Snowpack related options
  #
  my ($opts, $nl_flags, $definition, $defaults, $nl) = @_;

  add_default($opts, $nl_flags->{'inputdata_rootdir'}, $definition, $defaults, $nl, 'nlevsno',
              'structure'=>$nl_flags->{'structure'});
  add_default($opts, $nl_flags->{'inputdata_rootdir'}, $definition, $defaults, $nl, 'h2osno_max',
              'structure'=>$nl_flags->{'structure'});
  add_default($opts, $nl_flags->{'inputdata_rootdir'}, $definition, $defaults, $nl, 'wind_dependent_snow_density');
  add_default($opts, $nl_flags->{'inputdata_rootdir'}, $definition, $defaults, $nl, 'snow_overburden_compaction_method');
  add_default($opts, $nl_flags->{'inputdata_rootdir'}, $definition, $defaults, $nl, 'lotmp_snowdensity_method');
  add_default($opts, $nl_flags->{'inputdata_rootdir'}, $definition, $defaults, $nl, 'upplim_destruct_metamorph');
  add_default($opts, $nl_flags->{'inputdata_rootdir'}, $definition, $defaults, $nl, 'fresh_snw_rds_max');
  add_default($opts, $nl_flags->{'inputdata_rootdir'}, $definition, $defaults, $nl, 'reset_snow');
  add_default($opts, $nl_flags->{'inputdata_rootdir'}, $definition, $defaults, $nl, 'reset_snow_glc');
  add_default($opts, $nl_flags->{'inputdata_rootdir'}, $definition, $defaults, $nl, 'reset_snow_glc_ela');
  add_default($opts, $nl_flags->{'inputdata_rootdir'}, $definition, $defaults, $nl, 'snow_dzmin_1');
  add_default($opts, $nl_flags->{'inputdata_rootdir'}, $definition, $defaults, $nl, 'snow_dzmin_2');
  add_default($opts, $nl_flags->{'inputdata_rootdir'}, $definition, $defaults, $nl, 'snow_dzmax_l_1');
  add_default($opts, $nl_flags->{'inputdata_rootdir'}, $definition, $defaults, $nl, 'snow_dzmax_l_2');
  add_default($opts, $nl_flags->{'inputdata_rootdir'}, $definition, $defaults, $nl, 'snow_dzmax_u_1');
  add_default($opts, $nl_flags->{'inputdata_rootdir'}, $definition, $defaults, $nl, 'snow_dzmax_u_2');

  my $dzmin1 = $nl->get_value('snow_dzmin_1');
  my $dzmin2 = $nl->get_value('snow_dzmin_2');
  my $dzmax_l1 = $nl->get_value('snow_dzmax_l_1');
  my $dzmax_l2 = $nl->get_value('snow_dzmax_l_2');
  my $dzmax_u1 = $nl->get_value('snow_dzmax_u_1');
  my $dzmax_u2 = $nl->get_value('snow_dzmax_u_2');

  if ($dzmin1 != 0.01 || $dzmin2 != 0.015 || $dzmax_u1 != 0.02 || $dzmax_u2 != 0.05 || $dzmax_l1 != 0.03 || $dzmax_l2 != 0.07) {
     $log->warning("Setting any of the following namelist variables to NON DEFAULT values remains untested as of Sep 6, 2019: snow_dzmin_1 & 2, snow_dzmax_u_1 & 2, snow_dzmax_l_1 & 2." );
     $log->warning("Leave these variables unspecified in user_nl_clm in order to use the default values." );
  }
  if ($dzmin1 <= 0.0 || $dzmin2 <= 0.0 || $dzmax_u1 <= 0.0 || $dzmax_u2 <= 0.0 || $dzmax_l1 <= 0.0 || $dzmax_l2 <= 0.0) {
     $log->fatal_error('One or more of the snow_dzmin_* and/or snow_dzmax_* were set incorrectly to be <= 0');
  }
  if ($dzmin2 <= $dzmin1) {
     $log->fatal_error('snow_dzmin_2 was set incorrectly to be <= snow_dzmin_1');
  }
  if ($dzmax_l2 <= $dzmax_l1) {
     $log->fatal_error('snow_dzmax_l_2 was set incorrectly to be <= snow_dzmax_l_1');
  }
  if ($dzmax_u2 <= $dzmax_u1) {
     $log->fatal_error('snow_dzmax_u_2 was set incorrectly to be <= snow_dzmax_u_1');
  }
  if ($dzmin1 >= $dzmax_u1) {
     $log->fatal_error('snow_dzmin_1 was set incorrectly to be >= snow_dzmax_u_1');
  }
  if ($dzmin2 >= $dzmax_u2) {
     $log->fatal_error('snow_dzmin_2 was set incorrectly to be >= snow_dzmax_u_2');
  }
  if ($dzmax_u1 >= $dzmax_l1) {
     $log->fatal_error('snow_dzmax_u_1 was set incorrectly to be >= snow_dzmax_l_1');
  }
  if ($dzmax_u2 >= $dzmax_l2) {
     $log->fatal_error('snow_dzmax_u_2 was set incorrectly to be >= snow_dzmax_l_2');
  }

  if (remove_leading_and_trailing_quotes($nl->get_value('snow_overburden_compaction_method')) eq 'Vionnet2012') {
     # overburden_compress_tfactor isn't used if we're using the Vionnet2012
     # snow overburden compaction method, so make sure the user hasn't tried
     # to set it
     if (defined($nl->get_value('overburden_compress_tfactor'))) {
        $log->fatal_error('overburden_compress_tfactor is set, but does not apply when using snow_overburden_compaction_method=Vionnet2012');
     }
  } else {
     add_default($opts, $nl_flags->{'inputdata_rootdir'}, $definition, $defaults, $nl, 'overburden_compress_tfactor');
  }
}

#-------------------------------------------------------------------------------

sub setup_logic_scf_SwensonLawrence2012 {
   # Options related to the SwensonLawrence2012 snow cover fraction method
  my ($opts, $nl_flags, $definition, $defaults, $nl) = @_;

  if (remove_leading_and_trailing_quotes($nl->get_value('snow_cover_fraction_method')) eq 'SwensonLawrence2012') {
     add_default($opts, $nl_flags->{'inputdata_rootdir'}, $definition, $defaults, $nl, 'int_snow_max');
     add_default($opts, $nl_flags->{'inputdata_rootdir'}, $definition, $defaults, $nl, 'n_melt_glcmec');
  }
  else {
     if (defined($nl->get_value('int_snow_max'))) {
        $log->fatal_error('int_snow_max is set, but only applies for snow_cover_fraction_method=SwensonLawrence2012');
     }
     if (defined($nl->get_value('n_melt_glcmec'))) {
        $log->fatal_error('n_melt_glcmec is set, but only applies for snow_cover_fraction_method=SwensonLawrence2012');
     }
  }
}

#-------------------------------------------------------------------------------

sub setup_logic_atm_forcing {
   #
   # Options related to atmospheric forcings
   #
   my ($opts, $nl_flags, $definition, $defaults, $nl) = @_;

   add_default($opts, $nl_flags->{'inputdata_rootdir'}, $definition, $defaults, $nl, 'glcmec_downscale_longwave');
   add_default($opts, $nl_flags->{'inputdata_rootdir'}, $definition, $defaults, $nl, 'repartition_rain_snow');
   add_default($opts, $nl_flags->{'inputdata_rootdir'}, $definition, $defaults, $nl, 'lapse_rate');

   my $var;

   foreach $var ("lapse_rate_longwave",
                 "longwave_downscaling_limit") {
      if ( &value_is_true($nl->get_value("glcmec_downscale_longwave")) ) {
         add_default($opts, $nl_flags->{'inputdata_rootdir'}, $definition, $defaults, $nl, $var);
      } else {
         if (defined($nl->get_value($var))) {
            $log->fatal_error("$var can only be set if glcmec_downscale_longwave is true");
         }
      }
   }

   foreach $var ("precip_repartition_glc_all_snow_t",
                 "precip_repartition_glc_all_rain_t",
                 "precip_repartition_nonglc_all_snow_t",
                 "precip_repartition_nonglc_all_rain_t") {
      if ( &value_is_true($nl->get_value("repartition_rain_snow")) ) {
         add_default($opts, $nl_flags->{'inputdata_rootdir'}, $definition, $defaults, $nl, $var);
      } else {
         if (defined($nl->get_value($var))) {
            $log->fatal_error("$var can only be set if repartition_rain_snow is true");
         }
      }
   }
}

#-------------------------------------------------------------------------------

sub setup_logic_lnd2atm {
   #
   # Options related to fields sent to atmosphere
   #
   my ($opts, $nl_flags, $definition, $defaults, $nl) = @_;

   add_default($opts, $nl_flags->{'inputdata_rootdir'}, $definition, $defaults, $nl, 'melt_non_icesheet_ice_runoff');
}

#-------------------------------------------------------------------------------

sub setup_logic_initinterp {
   #
   # Options related to init_interp
   #
   my ($opts, $nl_flags, $definition, $defaults, $nl) = @_;

   my $var = 'init_interp_method';
   if ( &value_is_true($nl->get_value("use_init_interp"))) {
      add_default($opts, $nl_flags->{'inputdata_rootdir'}, $definition, $defaults, $nl, $var);
   } else {
      if (defined($nl->get_value($var))) {
         $log->fatal_error("$var can only be set if use_init_interp is true");
      }
   }
}

#-------------------------------------------------------------------------------

sub setup_logic_fates {
    #
    # Set some default options related to Ecosystem Demography
    #
    my ($opts, $nl_flags, $definition, $defaults, $nl) = @_;

    if (&value_is_true( $nl_flags->{'use_fates'})  ) {
        add_default($opts, $nl_flags->{'inputdata_rootdir'}, $definition, $defaults, $nl, 'fates_paramfile', 'phys'=>$nl_flags->{'phys'});
        my @list  = (  "fates_spitfire_mode", "use_fates_planthydro", "use_fates_ed_st3", "use_fates_ed_prescribed_phys",
                       "use_fates_inventory_init","use_fates_fixed_biogeog","use_fates_nocomp",
                       "use_fates_logging","fates_parteh_mode", "use_fates_cohort_age_tracking","use_fates_tree_damage" );
        foreach my $var ( @list ) {
 	  add_default($opts, $nl_flags->{'inputdata_rootdir'}, $definition, $defaults, $nl, $var, 'use_fates'=>$nl_flags->{'use_fates'},
                      'use_fates_sp'=>$nl_flags->{'use_fates_sp'} );
        }
        my $suplnitro = $nl->get_value('suplnitro');
        my $parteh_mode = $nl->get_value('fates_parteh_mode');
        if ( ($parteh_mode == 1) &&  ($suplnitro !~ /ALL/) && not &value_is_true( $nl_flags->{'use_fates_sp'}) ) {
          $log->fatal_error("supplemental Nitrogen (suplnitro) is NOT set to ALL, FATES is on, " . 
                            "but and FATES-SP is not active, but fates_parteh_mode is 1, so Nitrogen is not active" . 
                            "Change suplnitro back to ALL");
        }
        #
        # For FATES SP mode make sure no-competetiion, and fixed-biogeography are also set
        # And also check for other settings that can't be trigged on as well
        #
        my $var = "use_fates_sp";
        if ( defined($nl->get_value($var))  ) {
           if ( &value_is_true($nl->get_value($var)) ) {
              my @list = ( "use_fates_nocomp", "use_fates_fixed_biogeog" );
              foreach my $var ( @list ) {
                 if ( ! &value_is_true($nl->get_value($var)) ) {
                    $log->fatal_error("$var is required when FATES SP is on (use_fates_sp)" );
                 }
              }
              # spit-fire can't be on with FATES SP mode is active
              if ( $nl->get_value('fates_spitfire_mode') > 0 ) {
                    $log->fatal_error('fates_spitfire_mode can NOT be set to greater than 0 when use_fates_sp is true');
           }
	 }
        }
        my $var = "use_fates_inventory_init";
        if ( defined($nl->get_value($var))  ) {
           if ( &value_is_true($nl->get_value($var)) ) {
              $var = "fates_inventory_ctrl_filename";
	      my $fname = substr $nl->get_value($var), 1, -1;  # ignore first and last positions of string because those are quote characters
              if ( ! defined($nl->get_value($var))  ) {
                 $log->fatal_error("$var is required when use_fates_inventory_init is set" );
              } elsif ( ! -f "$fname" ) {
                 $log->fatal_error("$fname does NOT point to a valid filename" );
              }
           }
        }
    }
}

#-------------------------------------------------------------------------------
sub setup_logic_exice {
  #
  # excess ice streams
  #
  my ($opts, $nl_flags, $definition, $defaults, $nl) = @_;
  my $use_exice = $nl->get_value( 'use_excess_ice' );
  my $use_exice_streams = $nl->get_value( 'use_excess_ice_streams' );
  # IF excess ice streams is on
  if (defined($use_exice_streams) && value_is_true($use_exice_streams)) {
     # Can only be true if excess ice is also on, otherwise fail
     if (defined($use_exice) && not value_is_true($use_exice)) {
        $log->fatal_error("use_excess_ice_streams can NOT be TRUE when use_excess_ice is FALSE" );
     }
  # Otherwise if ice streams are off
  } else {
     my @list = ( "stream_meshfile_exice", "stream_fldfilename_exice" );
     # fail is excess ice streams files are set
     foreach my $var ( @list ) {
        if ( defined($nl->get_value($var)) ) {
           $log->fatal_error("$var should NOT be set when use_excess_ice_streams=FALSE" );
        }
     }
     # mapalgo can only be none, if excess ice streams are off
     my $map_algo = $nl->get_value("stream_mapalgo_exice");
     if ( defined($map_algo) && ($map_algo ne "none") ) {
        $log->fatal_error("stream_mapalgo_exice can ONLY be none when use_excess_ice_streams=FALSE" );
     }
  }
  # If excess ice is on
  if (defined($use_exice) && value_is_true($use_exice)) {
     # IF nuopc driver and excess ice streams are on get the stream defaults
     if (defined($use_exice_streams) && value_is_true($use_exice_streams)) {
       add_default($opts, $nl_flags->{'inputdata_rootdir'}, $definition, $defaults, $nl, 'stream_fldfilename_exice');
       add_default($opts, $nl_flags->{'inputdata_rootdir'}, $definition, $defaults, $nl, 'stream_mapalgo_exice');
       # If excess ice streams on, but NOT the NUOPC driver fail
       if ( not $opts->{'driver'} eq "nuopc" ) {
          $log->fatal_error("nuopc driver is required when use_excess_ice_streams is set to true" );
       # NUOPC driver needs a mesh file
       } else {
          add_default($opts, $nl_flags->{'inputdata_rootdir'}, $definition, $defaults, $nl, 'stream_meshfile_exice');
       }
     }
  }


} # end exice streams

#-------------------------------------------------------------------------------

sub setup_logic_z0param {
   #
   # Set default z0 paramterization
   #
   my ($opts, $nl_flags, $definition, $defaults, $nl) = @_;

   add_default($opts, $nl_flags->{'inputdata_rootdir'}, $definition, $defaults, $nl, 'z0param_method');

   my $z0param_method = remove_leading_and_trailing_quotes($nl->get_value('z0param_method' ));
   add_default($opts, $nl_flags->{'inputdata_rootdir'}, $definition, $defaults, $nl, 'use_z0m_snowmelt',
           'z0param_method'=>$z0param_method );

   my $use_z0m_snowmelt = $nl->get_value( 'use_z0m_snowmelt' );

   if ( $z0param_method eq "ZengWang2007" && defined($use_z0m_snowmelt) && value_is_true($use_z0m_snowmelt)) {
      $log->fatal_error("use_z0m_snowmelt must be .false. when z0param_method = $z0param_method.\n $@");
   }

}

#-------------------------------------------------------------------------------

sub setup_logic_misc {
   #
   # Set some misc options
   #
   my ($opts, $nl_flags, $definition, $defaults, $nl) = @_;

   if ( $opts->{'driver'} ne "nuopc" ) {
      my $var = "force_send_to_atm";
      my $val = $nl->get_value($var);
      if ( defined($val) ) {
         $log->fatal_error( "$var can only be set for the nuopc driver" );
      }
   }
   add_default($opts, $nl_flags->{'inputdata_rootdir'}, $definition, $defaults, $nl, 'for_testing_run_ncdiopio_tests');
   add_default($opts, $nl_flags->{'inputdata_rootdir'}, $definition, $defaults, $nl, 'for_testing_use_second_grain_pool');
   add_default($opts, $nl_flags->{'inputdata_rootdir'}, $definition, $defaults, $nl, 'for_testing_use_repr_structure_pool');
   add_default($opts, $nl_flags->{'inputdata_rootdir'}, $definition, $defaults, $nl, 'for_testing_no_crop_seed_replenishment');
   add_default($opts, $nl_flags->{'inputdata_rootdir'}, $definition, $defaults, $nl, 'hist_fields_list_file');
}

#-------------------------------------------------------------------------------

sub write_output_files {
  my ($opts, $nl_flags, $defaults, $nl) = @_;

  my $note = "";
  my $var = "note";
  if ( ! defined($opts->{$var}) ) {
    $opts->{$var} = $defaults->get_value($var);
  }
  if ( $opts->{$var} ) {
    $note = "Comment:\n" .
      "This namelist was created using the following command-line:\n" .
        "    $nl_flags->{'cfgdir'}/$ProgName $nl_flags->{'cmdline'}\n" .
          "For help on options use: $nl_flags->{'cfgdir'}/$ProgName -help";
  }

  # CLM component
  my @groups;

  @groups = qw(clm_inparm ndepdyn_nml popd_streams urbantv_streams light_streams
               soil_moisture_streams lai_streams atm2lnd_inparm lnd2atm_inparm clm_canopyhydrology_inparm cnphenology
               cropcal_streams
               clm_soilhydrology_inparm dynamic_subgrid cnvegcarbonstate
               finidat_consistency_checks dynpft_consistency_checks
               clm_initinterp_inparm century_soilbgcdecompcascade
               soilhydrology_inparm luna friction_velocity mineral_nitrogen_dynamics
               soilwater_movement_inparm rooting_profile_inparm
               soil_resis_inparm  bgc_shared canopyfluxes_inparm aerosol
<<<<<<< HEAD
               clmu_inparm clm_soilstate_inparm clm_nitrogen clm_snowhydrology_inparm hillslope_hydrology_inparm hillslope_properties_inparm
               cnprecision_inparm clm_glacier_behavior crop irrigation_inparm
=======
               clmu_inparm clm_soilstate_inparm clm_nitrogen clm_snowhydrology_inparm
               cnprecision_inparm clm_glacier_behavior crop_inparm irrigation_inparm
>>>>>>> 2e2434d1
               surfacealbedo_inparm water_tracers_inparm);

  #@groups = qw(clm_inparm clm_canopyhydrology_inparm clm_soilhydrology_inparm
  #             finidat_consistency_checks dynpft_consistency_checks);
  # Eventually only list namelists that are actually used when CN on
  if ( &value_is_true($nl_flags->{'use_lch4'}) ) {
     push @groups, "ch4par_in";
  }
  if ( $opts->{'driver'} eq "nuopc" ) {
     push @groups, "ctsm_nuopc_cap";
  }
  push @groups, "clm_humanindex_inparm";
  push @groups, "cnmresp_inparm";
  push @groups, "photosyns_inparm";
  push @groups, "cnfire_inparm";
  push @groups, "cn_general";
  push @groups, "nitrif_inparm";
  push @groups, "lifire_inparm";
  push @groups, "ch4finundated";
  push @groups, "exice_streams";
  push @groups, "soilbgc_decomp";
  push @groups, "clm_canopy_inparm";
  if (remove_leading_and_trailing_quotes($nl->get_value('snow_cover_fraction_method')) eq 'SwensonLawrence2012') {
     push @groups, "scf_swenson_lawrence_2012_inparm";
  }

  my $outfile;
  $outfile = "$opts->{'dir'}/lnd_in";
  $nl->write($outfile, 'groups'=>\@groups, 'note'=>"$note" );
  $log->verbose_message("Writing clm namelist to $outfile");

  # Drydep, fire-emission or MEGAN namelist for driver
  @groups = qw(drydep_inparm megan_emis_nl fire_emis_nl carma_inparm);
  $outfile = "$opts->{'dir'}/drv_flds_in";
  $nl->write($outfile, 'groups'=>\@groups, 'note'=>"$note" );
  $log->verbose_message("Writing @groups namelists to $outfile");
}

sub write_output_real_parameter_file {
  my ($opts, $nl_flags, $definition, $defaults, $nl) = @_;

  # Output real parameters
  if ( defined($opts->{'output_reals_filename'}) ) {
     my $file = $opts->{'output_reals_filename'};
     my $fh = IO::File->new($file, '>>') or $log->fatal_error("can't create real parameter filename: $file");
     foreach my $var ( $definition->get_var_names() ) {
        my $type = $definition->get_var_type($var);
        my $doc  = $definition->get_var_doc($var);
        $doc =~ s/\n//g;
        if ( $type =~ /real/ ) {
           my $val = $nl->get_value($var);
           if ( ! defined($val) ) { $val = "?.??"; }
           print $fh "\! $doc\n$var = $val\n";
        }
     }
     $fh->close();
  }
}

#-------------------------------------------------------------------------------

sub add_default {

# Add a value for the specified variable to the specified namelist object.  The variables
# already in the object have the higher precedence, so if the specified variable is already
# defined in the object then don't overwrite it, just return.
#
# This method checks the definition file and adds the variable to the correct
# namelist group.
#
# The value can be provided by using the optional argument key 'val' in the
# calling list.  Otherwise a default value is obtained from the namelist
# defaults object.  If no default value is found this method throws an exception
# unless the 'nofail' option is set true.
#
# Example 1: Specify the default value $val for the namelist variable $var in namelist
#            object $nl:
#
#  add_default($inputdata_rootdir, $definition, $defaults, $nl, $var, 'val'=>$val)
#
# Example 2: Add a default for variable $var if an appropriate value is found.  Otherwise
#            don't add the variable
#
#  add_default($inputdata_rootdir, $definition, $defaults, $nl, $var, 'nofail'=>1)
#
#
# ***** N.B. ***** This routine assumes the following variables are in package main::
#  $definition        -- the namelist definition object
#  $defaults          -- the namelist defaults object
#  $inputdata_rootdir -- CESM inputdata root directory

  my $opts = shift;
  my $inputdata_rootdir = shift;
  my $definition = shift;
  my $defaults = shift;
  my $nl = shift;
  my $var = shift;
  my %settings = @_;

  my $test_files = $opts->{'test'};
  #my $nl = shift;     # namelist object
  #my $var = shift;    # name of namelist variable
  #my %settings = @_;      # options

  # If variable has quotes around it
  if ( $var =~ /'(.+)'/ ) {
    $var = $1;
  }
  # Query the definition to find which group the variable belongs to.  Exit if not found.

  my $group = $definition->get_group_name($var);
  unless ($group) {
    my $fname = $definition->get_file_name();
    $log->fatal_error("variable \"$var\" not found in namelist definition file $fname.");
  }

  # check whether the variable has a value in the namelist object -- if so then skip to end
  my $val = $nl->get_variable_value($group, $var);
  if (! defined $val) {

    # Look for a specified value in the options hash

    if (defined $settings{'val'}) {
      $val = $settings{'val'};
    }
    # or else get a value from namelist defaults object.
    # Note that if the 'val' key isn't in the hash, then just pass anything else
    # in %settings to the get_value method to be used as attributes that are matched
    # when looking for default values.
    else {

      $val = $defaults->get_value($var, \%settings);

      # Truncate model_version appropriately

      if ( $var eq "model_version" ) {
        $val =~ /(URL: https:\/\/[a-zA-Z0-9._-]+\/)([a-zA-Z0-9\/._-]+)(\/bld\/.+)/;
        $val = $2;
      }
    }

    # if no value is found then exit w/ error (unless 'nofail' option set)
    unless ( defined($val) ) {
      unless ($settings{'nofail'}) {
        if ($var eq 'finidat') {
          $log->message("No default value found for $var.\n" .
                  "            Are defaults provided for this resolution and land mask?" );
        } else {
          $log->fatal_error("No default value found for $var.\n" .
                      "            Are defaults provided for this resolution and land mask?");
        }
      }
      else {
        return( 1 );
      }
    }

    # query the definition to find out if the variable is an input pathname
    my $is_input_pathname = $definition->is_input_pathname($var);

    # The default values for input pathnames are relative.  If the namelist
    # variable is defined to be an absolute pathname, then prepend
    # the CESM inputdata root directory.
    if (not defined $settings{'no_abspath'}) {
      if (defined $settings{'set_abspath'}) {
        $val = set_abs_filepath($val, $settings{'set_abspath'});
      } else {
        if ($is_input_pathname eq 'abs') {
          $val = set_abs_filepath($val, $inputdata_rootdir);
          if ( $test_files and ($val !~ /null|none/) and (! -f "$val") ) {
            $log->fatal_error("file not found: $var = $val");
          }
        }
      }
    }

    # query the definition to find out if the variable takes a string value.
    # The returned string length will be >0 if $var is a string, and 0 if not.
    my $str_len = $definition->get_str_len($var);

    # If the variable is a string, then add quotes if they're missing
    if ($str_len > 0) {
      $val = quote_string($val);
    }

    # set the value in the namelist
    $nl->set_variable_value($group, $var, $val);
  }
  return( 0 );

}

#-------------------------------------------------------------------------------

sub expand_xml_variables_in_namelist {
   # Go through all variables in the namelist and expand any XML env settings in them
   my ($nl, $xmlvar_ref) = @_;

   foreach my $group ( $nl->get_group_names() ) {
       foreach my $var ( $nl->get_variable_names($group) ) {
          my $val    = $nl->get_variable_value($group, $var);
          my $newval = SetupTools::expand_xml_var( $val, $xmlvar_ref );
          if ( $newval ne $val ) {
             $nl->set_variable_value($group, $var, $newval);
          }
       }
   }
}

#-------------------------------------------------------------------------------

sub check_input_files {

# For each variable in the namelist which is an input dataset, check to see if it
# exists locally.
#
# ***** N.B. ***** This routine assumes the following variables are in package main::
#  $definition        -- the namelist definition object
#  $nl                -- namelist object
#  $inputdata_rootdir -- if false prints test, else creates inputdata file

    my ($nl, $inputdata_rootdir, $outfile, $definition) = @_;

    open(OUTFILE, ">>$outfile") if defined $inputdata_rootdir;

    # Look through all namelist groups
    my @groups = $nl->get_group_names();
    foreach my $group (@groups) {

        # Look through all variables in each group
        my @vars = $nl->get_variable_names($group);
        foreach my $var (@vars) {

            # Is the variable an input dataset?
            my $input_pathname_type = $definition->is_input_pathname($var);

            # If it is, check whether it exists locally and print status
            if ($input_pathname_type) {

                # Get pathname of input dataset
                my $pathname = $nl->get_variable_value($group, $var);
                # Need to strip the quotes
                $pathname =~ s/['"]//g;
                next if ($pathname =~ /UNSET$/);
                if ($input_pathname_type eq 'abs') {
                    if ($inputdata_rootdir) {
                        if ( $pathname !~ /^\s*$/ ) {   # If pathname isn't blank or null
                           print OUTFILE "$var = $pathname\n";
                        }
                    }
                    else {
                        if (-e $pathname) {  # use -e rather than -f since the absolute pathname
                                             # might be a directory
                            print "OK -- found $var = $pathname\n";
                        }
                        else {
                            print "NOT FOUND:  $var = $pathname\n";
                        }
                    }
                }
                elsif ($input_pathname_type =~ m/rel:(.+)/o) {
                    # The match provides the namelist variable that contains the
                    # root directory for a relative filename
                    my $rootdir_var = $1;
                    my $rootdir = $nl->get_variable_value($group, $rootdir_var);
                    $rootdir =~ s/['"]//g;
                    if ($inputdata_rootdir) {
                        $pathname = "$rootdir/$pathname";
                        #MV $pathname =~ s:$inputdata_rootdir::;
                        if ( $pathname !~ /^\s*$/ ) {   # If pathname isn't blank or null
                           print OUTFILE "$var = $pathname\n";
                        }
                    }
                    else {
                        if (-f "$rootdir/$pathname") {
                            print "OK -- found $var = $rootdir/$pathname\n";
                        }
                        else {
                            print "NOT FOUND:  $var = $rootdir/$pathname\n";
                        }
                    }
                }
            }
        }
    }
    close OUTFILE if defined $inputdata_rootdir;
    return 0 if defined $inputdata_rootdir;
}

#-------------------------------------------------------------------------------

sub set_abs_filepath {

# check whether the input filepath is an absolute path, and if it isn't then
# prepend a root directory

    my ($filepath, $rootdir) = @_;

    # strip any leading/trailing whitespace and quotes
    $filepath = trim($filepath);
    $filepath = remove_leading_and_trailing_quotes($filepath);
    $rootdir  = trim($rootdir);
    $rootdir = remove_leading_and_trailing_quotes($rootdir);

    my $out = $filepath;
    unless ( $filepath =~ /^\// ) {  # unless $filepath starts with a /
        $out = "$rootdir/$filepath"; # prepend the root directory
    }
    return $out;
}

#-------------------------------------------------------------------------------

sub valid_option {

    my ($val, @expect) = @_;

    my $expect;

    $val = trim($val);

    foreach $expect (@expect) {
        if ($val =~ /^$expect$/i) { return $expect; }
    }
    return undef;
}

#-------------------------------------------------------------------------------

sub check_use_case_name {
#
# Check the use-case name and ensure it follows the naming convention.
#
  my ($use_case) = @_;

  my $diestring = "bad use_case name $use_case, follow the conventions " .
                  "in namelist_files/use_cases/README\n";
  my $desc = "[a-zA-Z0-9]*";
  my $ssp_rcp  = "SSP[0-9]-[0-9\.]+";
  if (      $use_case =~ /^[0-9]+-[0-9]+([a-zA-Z0-9_\.-]*)_transient$/ ) {
    my $string = $1;
    if (      $string =~ /^_($ssp_rcp)_*($desc)$/ ) {
       # valid name
    } elsif ( $string =~ /^_*($desc)$/ ) {
       # valid name
    } else {
      $log->fatal_error($diestring);
    }
  } elsif ( $use_case =~ /^20thC([a-zA-Z0-9_\.]*)_transient$/ ) {
    my $string = $1;
    if (      $string =~ /^_($ssp_rcp)_*($desc)$/ ) {
       # valid name
    } elsif ( $string =~ /^_*($desc)$/ ) {
       # valid name
    } else {
      $log->fatal_error($diestring);
    }
  } elsif ( $use_case =~ /^([0-9]+|PI)-PD_*($desc)_transient$/   ) {
     # valid name
  } elsif ( $use_case =~ /^([0-9]+)_*($desc)_control$/   ) {
     # valid name
  } elsif ( $use_case =~ /^($desc)_pd$/   ) {
     # valid name
  } else {
      $log->fatal_error($diestring);
  }
}

#-------------------------------------------------------------------------------

sub validate_options {

# $source -- text string declaring the source of the options being validated
# $cfg    -- configure object
# $opts   -- reference to hash that contains the options

    my ($source, $cfg, $opts) = @_;

    my ($opt, $old, @expect);

    # use_case
    $opt = 'use_case';
    if (defined $opts->{$opt}) {

        if ( $opts->{$opt} ne "list" ) {
           # create the @expect array by listing the files in $use_case_dir
           # and strip off the ".xml" part of the filename
           @expect = ();
           my @files = bsd_glob("$opts->{'use_case_dir'}/*.xml");
           foreach my $file (@files) {
               $file =~ m{.*/(.*)\.xml};
               &check_use_case_name( $1 );
               push @expect, $1;
           }

           $old = $opts->{$opt};
           $opts->{$opt} = valid_option($old, @expect)
               or $log->fatal_error("invalid value of $opt ($old) specified in $source\n" .
                              "expected one of: @expect");
        } else {
           print "Use cases are:...\n\n";
           my @ucases;
           foreach my $file( sort( bsd_glob($opts->{'use_case_dir'}."/*.xml") ) ) {
              my $use_case;
              if ( $file =~ /\/([^\/]+)\.xml$/ ) {
                 &check_use_case_name( $1 );
                 $use_case = $1;
              } else {
                 $log->fatal_error("Bad name for use case file = $file");
              }
              my $uc_defaults = Build::NamelistDefaults->new("$file", $cfg);
              printf "%15s = %s\n", $use_case, $uc_defaults->get_value("use_case_desc");
              push @ucases, $use_case;
           }
           $log->exit_message("use cases : @ucases");
        }
    }
}

#-------------------------------------------------------------------------------

sub list_options {
#
# List the options for different command line values if asked for
#
    my ($opts_cmdl, $definition, $defaults) = @_;

    # options to list values that are in the defaults files
    my @opts_list = ( "res", "mask", "sim_year", "ssp_rcp" );
    my %opts_local;
    foreach my $var ( "res", "mask", "sim_year", "ssp_rcp" ) {
       my $val;
       if (      $opts_cmdl->{$var} eq "list" ) {
         $val = "default";
       } elsif ( $opts_cmdl->{$var} eq "default" ) {
         $val = $defaults->get_value($var, \%opts_local );
       } else {
         $val = $opts_cmdl->{$var};
       }
       my $vname = $var;
       if ( $vname eq "res" ) { $vname = "hgrid"; }
       $opts_local{$vname} = $val;
    }
    foreach my $var ( @opts_list ) {
       if (defined $opts_cmdl->{$var}) {

           if ( $opts_cmdl->{$var} eq "list" ) {
               my @valid_values   = $definition->get_valid_values( $var );
               if ( $var eq "sim_year" ) {
                   unshift( @valid_values,
                            $definition->get_valid_values( "sim_year_range" ) );
               }
               unshift( @valid_values, "default" );
               # Strip out quotes and the constant value
               for( my $i = 0; $i <= $#valid_values; $i++ ) {
                  $valid_values[$i] =~ s/('|')//g;
                  if ( $valid_values[$i] eq "constant" ) { $valid_values[$i] = undef; }
               }
               my $val= $defaults->get_value($var, \%opts_local);
               my $doc = $definition->get_var_doc( $var );
               $doc =~ s/\n//;
               chomp( $doc );
               $log->exit_message("valid values for $var ($doc) :\n" .
                            "    Values: @valid_values\n" .
                            "    Default = $val\n" .
                            "    (NOTE: resolution and mask and other settings may influence what the default is)");
           }
       }
    }
    # clm_demand
    my $var = 'clm_demand';
    if (defined $opts_cmdl->{$var}) {

        if ( $opts_cmdl->{$var} eq "list" ) {
           my @vars = $definition->get_var_names( );
           my @demands = ( "null" );
           foreach my $var ( @vars ) {
              if ( $definition->get_group_name( $var ) ne "clm_inparm" ) { next; }
              if ( defined($defaults->get_value($var, $opts_cmdl ) ) ) {
                 push( @demands, $var );
              }
           }
           my $doc = $definition->get_var_doc( 'clm_demand' );
           $doc =~ s/\n//;
           chomp( $doc );
           $log->exit_message("valid values for $var ($doc) :\n" .
                        "Namelist options to require: @demands\n" .
                        "any valid namelist item for clm_inparm can be set. However, not all are\n" .
                        "available in the clm defaults file. The defaults are also dependent on\n" .
                        "resolution and landmask, as well as other settings. Hence, the list above\n" .
                        "will vary depending on what you set for resolution and landmask.");
        }
    }
}

#-------------------------------------------------------------------------------

sub check_megan_spec {
#
# Check the megan specifier setting
#
    my ($opts, $nl, $definition) = @_;

    my $megan_spec      = $nl->get_value('megan_specifier');
    my @megan_spec_list = split( /\s*,\s*/, $megan_spec );
    foreach $megan_spec ( @megan_spec_list ) {
       if ( $megan_spec =~ /^['"]+[A-Za-z0-9]+\s*\=\s*([\sA-Za-z0-9+_-]+)["']+$/ ) {
          my $megan_list = $1;
          my @megan_cmpds = split( /\s*\+\s*/, $megan_list );
          my $var = "megan_cmpds";
          my $warn = 0;
          foreach my $megan_cmpd ( @megan_cmpds ) {
             if (  ! $definition->is_valid_value( $var, $megan_cmpd, 'noquotes'=>1 ) ) {
                $log->warning("megan_compound $megan_cmpd NOT found in list" );
                $warn++;
             }
          }
          if ( $warn > 0 ) {
             my @valid_values   = $definition->get_valid_values( $var, 'noquotes'=>1 );
             $log->warning("list of megan compounds includes:\n" .
                     "@valid_values\n" .
                     "Does your megan_factors_file include more compounds?\n" .
                     "If NOT your simulation will fail." );
          }
       } else {
          $log->fatal_error("Bad format for megan_specifier = $megan_spec");
       }
    }
}

#-------------------------------------------------------------------------------

sub trim {
   # remove leading and trailing whitespace from a string.
   my ($str) = @_;
   $str =~ s/^\s+//;
   $str =~ s/\s+$//;
   return $str;
}

#-------------------------------------------------------------------------------

sub quote_string {
   # Add quotes around a string, unless they are already there
   my ($str) = @_;
   $str = trim($str);
   unless ($str =~ /^['"]/) {        #"'
      $str = "\'$str\'";
   }
   return $str;
 }

#-------------------------------------------------------------------------------

sub remove_leading_and_trailing_quotes {
   # Remove leading and trailing single and double quotes from a string. Also
   # removes leading spaces before the leading quotes, and trailing spaces after
   # the trailing quotes.

   my ($str) = @_;

   $str = trim($str);

   # strip any leading/trailing quotes
   $str =~ s/^['"]+//;
   $str =~ s/["']+$//;

   return $str;
}

#-------------------------------------------------------------------------------

sub logical_to_fortran {
   # Given a logical variable ('true' / 'false'), convert it to a fortran-style logical ('.true.' / '.false.')
   # The result will be lowercase, regardless of the case of the input.
   my ($var) = @_;
   my $result;

   if (lc($var) eq 'true') {
      $result = ".true.";
   }
   elsif (lc($var) eq 'false') {
      $result = ".false.";
   }
   else {
      $log->fatal_error("Unexpected value in logical_to_fortran: $var");
   }

   return $result;
}

#-------------------------------------------------------------------------------

sub string_is_undef_or_empty {
   # Return true if the given string is undefined or only spaces, false otherwise.
   # A quoted empty string (' ' or " ") is treated as being empty.
   my ($str) = @_;
   if (!defined($str)) {
      return 1;
   }
   else {
      $str = remove_leading_and_trailing_quotes($str);
      if ($str =~ /^\s*$/) {
         return 1;
      }
      else {
         return 0;
      }
   }
}

#-------------------------------------------------------------------------------

sub value_is_true {
   # Return true if the given namelist value is .true.
   # An undefined value is treated as false (with the assumption that false is the default in the code)
   my ($val) = @_;

   # Some regular expressions...
   ###my $TRUE  = qr/\.true\./i;
   ###my $FALSE = qr/\.false\./i;
   # **N.B.** the use of qr// for precompiling regexps isn't supported until perl 5.005.
   my $TRUE  = '\.?true\.?|[t]';
   my $FALSE = '\.?false\.?|[f]';
   my $is_true = 0;
   if (defined($val)) {
      if ($val =~ /$TRUE/i) {
         $is_true = 1;
      }
   }

   return $is_true;
}

#-------------------------------------------------------------------------------

sub version {
# The version is found in CLM ChangeLog file.
# $cfgdir is set by the configure script to the name of its directory.

    my ($cfgdir) = @_;

    my $logfile = "$cfgdir/../doc/ChangeLog";

    my $fh = IO::File->new($logfile, '<') or $log->fatal_error("can't open ChangeLog file: $logfile");

    while (my $line = <$fh>) {

        if ($line =~ /^Tag name:\s*([a-zA-Z0-9_. -]*[clmcesm0-9_.-]+)$/ ) {
            $log->exit_message("$1");
        }
    }
}

#-------------------------------------------------------------------------------

sub main {
  my %nl_flags;
  $nl_flags{'cfgdir'} = dirname(abs_path($0));

  my %opts = process_commandline(\%nl_flags);
  my $cfgdir = $nl_flags{'cfgdir'};
  check_for_perl_utils($cfgdir, \%opts);

  $log     = namelist_files::LogMessages->new( $ProgName, \%opts );   # global
  version($cfgdir) if $opts{'version'};
  my $cfg = read_configure_definition($cfgdir, \%opts);

  my $physv      = config_files::clm_phys_vers->new( $cfg->get('phys') );
  my $definition = read_namelist_definition($cfgdir, \%opts, \%nl_flags);
  my $defaults   = read_namelist_defaults($cfgdir, \%opts, \%nl_flags, $cfg);

  # List valid values if asked for
  list_options(\%opts, $definition, $defaults);

  # Validate some of the commandline option values.
  validate_options("commandline", $cfg, \%opts);

  # Create an empty namelist object.
  my $nl = Build::Namelist->new();

  check_cesm_inputdata(\%opts, \%nl_flags);

  # Read in the env_*.xml files
  my %env_xml    = read_envxml_case_files( \%opts );

  # Process the user inputs
  process_namelist_user_input(\%opts, \%nl_flags, $definition, $defaults, $nl, $cfg, \%env_xml, $physv );
  # Get any other defaults needed from the namelist defaults file
  process_namelist_inline_logic(\%opts, \%nl_flags, $definition, $defaults, $nl, \%env_xml, $physv);

  # Validate that the entire resultant namelist is valid
  $definition->validate($nl);
  write_output_files(\%opts, \%nl_flags, $defaults, $nl);
  write_output_real_parameter_file(\%opts, \%nl_flags, $definition, $defaults, $nl);

  if ($opts{'inputdata'}) {
    check_input_files($nl, $nl_flags{'inputdata_rootdir'}, $opts{'inputdata'}, $definition);
  }
  $log->final_exit("Successfully made CLM namelist file");
}

#-------------------------------------------------------------------------------

1;<|MERGE_RESOLUTION|>--- conflicted
+++ resolved
@@ -4464,13 +4464,8 @@
                soilhydrology_inparm luna friction_velocity mineral_nitrogen_dynamics
                soilwater_movement_inparm rooting_profile_inparm
                soil_resis_inparm  bgc_shared canopyfluxes_inparm aerosol
-<<<<<<< HEAD
                clmu_inparm clm_soilstate_inparm clm_nitrogen clm_snowhydrology_inparm hillslope_hydrology_inparm hillslope_properties_inparm
-               cnprecision_inparm clm_glacier_behavior crop irrigation_inparm
-=======
-               clmu_inparm clm_soilstate_inparm clm_nitrogen clm_snowhydrology_inparm
                cnprecision_inparm clm_glacier_behavior crop_inparm irrigation_inparm
->>>>>>> 2e2434d1
                surfacealbedo_inparm water_tracers_inparm);
 
   #@groups = qw(clm_inparm clm_canopyhydrology_inparm clm_soilhydrology_inparm
