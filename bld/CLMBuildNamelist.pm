# build-namelist
#
# This script builds the namelists for CLM
#
# The simplest use of build-namelist is to execute it from the build directory where configure
# was run.  By default it will use the config_cache.xml file that was written by configure to
# determine the build time properties of the executable, and will write the files that contain
# the output namelists in that same directory.  But if multiple runs are to made using the
# same executable, successive invocations of build-namelist will overwrite previously generated
# namelist files.  So generally the best strategy is to invoke build-namelist from the run
# directory and use the -config option to provide the filepath of the config_cache.xml file.
#
#
# Date        Contributor      Modification
# -------------------------------------------------------------------------------------------
# 2009-01-20  Vertenstein      Original version
# 2010-04-27  Kluzek           Add ndep streams capability
# 2011-07-25  Kluzek           Add multiple ensemble's of namelists
# 2012-03-23  Kluzek           Add megan namelist and do checking on it
# 2012-07-01  Kluzek           Add some common CESM namelist options
# 2013-12     Andre            Refactor everything into subroutines
# 2013-12     Muszala          Add Ecosystem Demography functionality
#--------------------------------------------------------------------------------------------

package CLMBuildNamelist;

require 5;

use strict;
#use warnings;
#use diagnostics;

use Cwd qw(getcwd abs_path);
use File::Basename qw(dirname);
use English;
use Getopt::Long;
use IO::File;
use File::Glob ':bsd_glob';

#-------------------------------------------------------------------------------
#
# Define a small number of global variables
#
#-------------------------------------------------------------------------------

(my $ProgName = $0) =~ s!(.*)/!!;      # name of this script
my $ProgDir  = $1;
$ProgName = "CLM " . "$ProgName";

my $cwd = abs_path(getcwd());  # absolute path of the current working directory
my $log;                       # Log messages object -- will be set in main, declaring it global here means it can be used everywhere

#-------------------------------------------------------------------------------

sub usage {
    die <<EOF;
SYNOPSIS
     build-namelist [options]

     Create the namelist for CLM
REQUIRED OPTIONS
     -cimeroot "directory"    Path to cime directory
     -config "filepath"       Read the given CLM configuration cache file.
                              Default: "config_cache.xml".
     -configuration "cfg"     The overall configuration being used [ clm | nwp ]
                                clm = Climate configuration
                                nwp = Numerical Weather Prediction configuration
     -d "directory"           Directory where output namelist file will be written
                              Default: current working directory.
     -envxml_dir "directory"  Directory name of env_*.xml case files to read in.
                              (if read they allow user_nl_clm and CLM_BLDNML_OPTS to expand
                               variables [for example to use \$DIN_LOC_ROOT])
                              (default current directory)
     -lnd_frac "domainfile"   Land fraction file (the input domain file) (only needed with --lilac option)
     -res "resolution"        Specify horizontal grid.  Use nlatxnlon for spectral grids;
                              dlatxdlon for fv grids (dlat and dlon are the grid cell size
                              in degrees for latitude and longitude respectively)
                              "-res list" to list valid resolutions.
                              (default: 0.9x1.25)
     -sim_year "year"         Year to simulate for input datasets
                              (i.e. PtVg, 1850, 2000, 2010, 1850-2000, 1850-2100)
                              "-sim_year list" to list valid simulation years
                              (default 2000)
     -structure "structure"   The overall structure being used [ standard | fast ]
OPTIONS
     -driver "value"          CESM driver type you will run with [ nuopc ]
     -bgc "value"             Build CLM with BGC package [ sp | bgc | fates ]
                              (default is sp).
                                CLM Biogeochemistry mode
                                sp    = Satellite Phenology (SP)
                                    This toggles off the namelist variable: use_cn
                                bgc   = Carbon Nitrogen with methane, nitrification, vertical soil C,
                                        CENTURY or MIMICS decomposition
				        This toggles on the namelist variables:
                                          use_cn, use_lch4, use_nitrif_denitrif
				fates = FATES/Ecosystem Demography with below ground BGC
				        CENTURY or MIMICS decomposition
                                        This toggles on the namelist variables:
				        use_fates. use_lch4 and use_nitrif_denitrif are optional

                              (Only for CLM4.5/CLM5.0)
     -[no-]chk_res            Also check [do NOT check] to make sure the resolution and
                              land-mask is valid.
     -clm_accelerated_spinup "on|sasu|off" Setup in a configuration to run as fast as possible for doing a throw-away
                              simulation in order to get the model to a spun-up state. So do things like
                              turn off expensive options and setup for a low level of history output.

                              If CLM4.5/CLM5.0 and bgc it also includes a prognostic Carbon model (cn or bgc)
                              , also by default turn on Accelerated Decomposition mode which
                              is controlled by the namelist variable spinup_state (when soil matrix CN is off).

                              Turn on given spinup mode for BGC setting of CN (soil matrix CN off)
                                  on : Turn on Accelerated Decomposition   (spinup_state = 1 or 2)
                                  off : run in normal mode                 (spinup_state = 0)

                              To spinup using the CN soil matrix method use "sasu" SemiAnalytic Spin-Up (SASU)
                                  sasu: Turn on matrix spinup               (spinup_matrixcn=T)
                              Normal spinup sequence is: on, sasu, off

                              Default is set by clm_accelerated_spinup mode.

                              Spinup is now a two step procedure. First, run the model
                              with clm_accelerated_spinup = "on". Then run the model for a while with
                              spinup_state = 0. The exit spinup step happens automatically
                              on the first timestep when using a restart file from spinup
                              mode.

                              The spinup state is saved to the restart file.
                              If the values match between the model and the restart
                              file it proceeds as directed.

                              If the restart file is in spinup mode and the model is in
                              normal mode, then it performs the exit spinup step
                              and proceeds in normal mode after that.

                              If the restart file has normal mode and the model is in
                              spinup, then it enters spinup. This is useful if you change
                              a parameter and want to rapidly re-equilibrate without doing
                              a cold start.

     -clm_demand "list"       List of variables to require on clm namelist besides the usuals.
                              "-clm_demand list" to list valid options.
                              (can include a list member "null" which does nothing)
     -clm_start_type "type"   Start type of simulation
                              (default, cold, arb_ic, startup, continue, or branch)
                              (default=do the default type for this configuration)
                              (cold=always start with arbitrary initial conditions)
                              (arb_ic=start with arbitrary initial conditions if
                               initial conditions do not exist)
                              (startup=ensure that initial conditions are being used)
     -clm_usr_name     "name" Dataset resolution/descriptor for personal datasets.
                              Default: not used
                              Example: 1x1pt_boulderCO_c090722 to describe location,
                                       number of pts, and date files created
     -co2_type "value"        Set CO2 the type of CO2 variation to use.
     -co2_ppmv "value"        Set CO2 concentration to use when co2_type is constant (ppmv).
     -crop                    Toggle for prognostic crop model. (default is off)
                              (can ONLY be turned on when BGC type is CN or BGC)
                              This turns on the namelist variable: use_crop
     -csmdata "dir"           Root directory of CESM input data.
                              Can also be set by using the CSMDATA environment variable.
     -drydep                  Produce a drydep_inparm namelist for testing that will go into the
                              "drv_flds_in" file for the driver to pass dry-deposition to the atm.
                              This populates the namelist with valid drydep settings for testing.
                              Default: -no-drydep
                              Note: Can always add drydep fields to user_nl_clm even with --no-drydep
                              (Note: buildnml copies the file for use by the driver)
     -dynamic_vegetation      Toggle for dynamic vegetation model. (default is off)
                              (can ONLY be turned on when BGC type is 'bgc')
                              This turns on the namelist variable: use_cndv
                              (Deprecated, this will be removed)
     -fire_emis               Produce a fire_emis_nl namelist for testing that will go into the
                              "drv_flds_in" file for the driver to pass fire emissions to the atm.
                              This populates the namelist with valid fire-emiss settings for testing.
                              Note: Can always add fire_emis fields to user_nl_clm even with --no-fire_emis
                              (Note: buildnml copies the file for use by the driver)
     -glc_nec <name>          Glacier number of elevation classes [0 | 3 | 5 | 10 | 36]
                              (default is 0) (standard option with land-ice model is 10)
     -glc_use_antarctica      Set defaults appropriate for runs that include Antarctica
     -help [or -h]            Print usage to STDOUT.
     -light_res <value>       Resolution of lightning dataset to use for CN or FATES fire (360x720, 106x174, or 94x192)
                              106x174 can only be used for NEON sites
     -lilac                   If CTSM is being run through LILAC (normally not used)
                              (LILAC is the Lightweight Infrastructure for Land-Atmosphere Coupling)
     -ignore_ic_date          Ignore the date on the initial condition files
                              when determining what input initial condition file to use.
     -ignore_ic_year          Ignore just the year part of the date on the initial condition files
                              when determining what input initial condition file to use.
     -ignore_warnings         Allow build-namelist to continue, rather than stopping on
                              warnings
     -infile "filepath"       Specify a file (or list of files) containing namelists to
                              read values from.

                              If used with a CLM build with multiple ensembles (ninst_lnd>1)
                              and the filename entered is a directory to files of the
                              form filepath/filepath and filepath/filepath_\$n where \$n
                              is the ensemble member number. the "filepath/filepath"
                              input namelist file is the master input namelist file
                              that is applied to ALL ensemble members.

                              (by default for CESM this is setup for files of the
                               form \$CASEDIR/user_nl_clm/user_nl_clm_????)
     -inputdata "filepath"    Writes out a list containing pathnames for required input datasets in
                              file specified.
     -lnd_tuning_mode "value" Use the parameters tuned for the given configuration (CLM version and atmospheric forcing)
     -mask "landmask"         Type of land-mask (default, navy, gx3v5, gx1v5 etc.)
                              "-mask list" to list valid land masks.
     -namelist "namelist"     Specify namelist settings directly on the commandline by supplying
                              a string containing FORTRAN namelist syntax, e.g.,
                                 -namelist "&clm_inparm dt=1800 /"
     -no-megan                DO NOT PRODUCE a megan_emis_nl namelist for testing that will go into the
                              "drv_flds_in" file for the driver to pass VOCs to the atm.
                              MEGAN (Model of Emissions of Gases and Aerosols from Nature)
                              This removes setting default values for testing MEGAN fields
                              Note: Can always add megan fields to user_nl_clm even with --no-megan
                              (Note: buildnml copies the file for use by the driver)
     -[no-]note               Add note to output namelist  [do NOT add note] about the
                              arguments to build-namelist.
     -output_reals <file>     Output real parameters to the given output file.
     -ssp_rcp "value"         Shared Socioeconomic Pathway (SSP) and
                              Representative Concentration Pathway (RCP) combination to use for
                              future scenarios.
                              "-ssp_rcp list" to list valid ssp_rcp settings.
     -s                       Turns on silent mode - only fatal messages issued.
     -test                    Enable checking that input datasets exist on local filesystem.
     -use_case "case"         Specify a use case which will provide default values.
                              "-use_case list" to list valid use-cases.
     -verbose [or -v]         Turn on verbose echoing of informational messages.
     -version                 Echo the SVN tag name used to check out this CLM distribution.
     -vichydro                Toggle to turn on VIC hydrologic parameterizations (default is off)
                              This turns on the namelist variable: use_vichydro


Note: The precedence for setting the values of namelist variables is (highest to lowest):
      0. namelist values set by specific command-line options, like, -d, -sim_year
             (i.e.  compset choice and CLM_BLDNML_OPTS, CLM_ACCELERATED_SPINUP, LND_TUNING_MODE env_run variables)
     (NOTE: If you try to contradict these settings by methods below, an error will be triggered)
      1. values set on the command-line using the -namelist option,
             (i.e. CLM_NAMELIST_OPTS env_run variable)
      2. values read from the file(s) specified by -infile,
             (i.e.  user_nl_clm files)
      3. datasets from the -clm_usr_name option,
             (i.e.  CLM_USRDAT_NAME env_run variable)
      4. values set from a use-case scenario, e.g., -use_case
             (i.e.  CLM_NML_USE_CASE env_run variable)
      5. values from the namelist defaults file.
EOF
}

#-------------------------------------------------------------------------------

sub process_commandline {
  # Process command-line options and return the hash
  my ($nl_flags) = @_;

  # Save the command line arguments to the script. NOTE: this must be
  # before GetOptions() is called because items are removed from from
  # the array!
  $nl_flags->{'cmdline'} = "@ARGV\n";

  my %opts = ( cimeroot              => undef,
               config                => "config_cache.xml",
               configuration         => undef,
               csmdata               => undef,
               clm_usr_name          => undef,
               co2_type              => undef,
               co2_ppmv              => undef,
               clm_demand            => "null",
               driver                => "nuopc",
               help                  => 0,
               glc_nec               => "default",
               glc_use_antarctica    => 0,
               light_res             => "default",
               lnd_tuning_mode       => "default",
               lnd_frac              => undef,
               dir                   => "$cwd",
               ssp_rcp               => "default",
               sim_year              => "default",
               structure             => undef,
               clm_accelerated_spinup=> "default",
               chk_res               => undef,
               note                  => undef,
               drydep                => 0,
               lilac                 => 0,
               output_reals_filename => undef,
               fire_emis             => 0,
               megan                 => "default",
               res                   => "default",
               silent                => 0,
               ignore_warnings       => 0,
               mask                  => "default",
               test                  => 0,
               bgc                   => "default",
               crop                  => 0,
               dynamic_vegetation    => 0,
               envxml_dir            => ".",
               vichydro              => 0,
               maxpft                => "default",
             );

  GetOptions(
             "cimeroot=s"                => \$opts{'cimeroot'},
             "driver=s"                  => \$opts{'driver'},
             "clm_demand=s"              => \$opts{'clm_demand'},
             "co2_ppmv=f"                => \$opts{'co2_ppmv'},
             "co2_type=s"                => \$opts{'co2_type'},
             "config=s"                  => \$opts{'config'},
             "configuration=s"           => \$opts{'configuration'},
             "csmdata=s"                 => \$opts{'csmdata'},
             "clm_usr_name=s"            => \$opts{'clm_usr_name'},
             "envxml_dir=s"              => \$opts{'envxml_dir'},
             "drydep!"                   => \$opts{'drydep'},
             "lilac!"                    => \$opts{'lilac'},
             "fire_emis!"                => \$opts{'fire_emis'},
             "ignore_warnings!"          => \$opts{'ignore_warnings'},
             "chk_res!"                  => \$opts{'chk_res'},
             "note!"                     => \$opts{'note'},
             "megan!"                    => \$opts{'megan'},
             "glc_nec=i"                 => \$opts{'glc_nec'},
             "glc_use_antarctica!"       => \$opts{'glc_use_antarctica'},
             "light_res=s"               => \$opts{'light_res'},
             "d:s"                       => \$opts{'dir'},
             "h|help"                    => \$opts{'help'},
             "ignore_ic_date"            => \$opts{'ignore_ic_date'},
             "ignore_ic_year"            => \$opts{'ignore_ic_year'},
             "infile=s"                  => \$opts{'infile'},
             "lnd_frac=s"                => \$opts{'lnd_frac'},
             "lnd_tuning_mode=s"         => \$opts{'lnd_tuning_mode'},
             "inputdata=s"               => \$opts{'inputdata'},
             "mask=s"                    => \$opts{'mask'},
             "namelist=s"                => \$opts{'namelist'},
             "res=s"                     => \$opts{'res'},
             "ssp_rcp=s"                 => \$opts{'ssp_rcp'},
             "s|silent"                  => \$opts{'silent'},
             "sim_year=s"                => \$opts{'sim_year'},
             "structure=s"               => \$opts{'structure'},
             "output_reals=s"            => \$opts{'output_reals_filename'},
             "clm_accelerated_spinup=s"  => \$opts{'clm_accelerated_spinup'},
             "clm_start_type=s"          => \$opts{'clm_start_type'},
             "test"                      => \$opts{'test'},
             "use_case=s"                => \$opts{'use_case'},
             "bgc=s"                     => \$opts{'bgc'},
             "crop!"                     => \$opts{'crop'},
             "dynamic_vegetation"        => \$opts{'dynamic_vegetation'},
             "vichydro"                  => \$opts{'vichydro'},
             "maxpft=i"                  => \$opts{'maxpft'},
             "v|verbose"                 => \$opts{'verbose'},
             "version"                   => \$opts{'version'},
            )  or usage();

  # Give usage message.
  usage() if $opts{'help'};

  # Check for unparsed arguments
  if (@ARGV) {
    print "ERROR: unrecognized arguments: @ARGV\n";
    usage();
  }
  return %opts;
}

#-------------------------------------------------------------------------------

sub check_for_perl_utils {

  my $cfgdir = shift;
  my $opts_ref = shift;

  # Determine CIME root directory and perl5lib root directory
  my $cimeroot = $opts_ref->{'cimeroot'};
  if ( ! defined($cimeroot) ) {
    $cimeroot = "$cfgdir/../cime";
    if (      -d $cimeroot ) {
    } elsif ( -d "$cfgdir/../../../cime" ) {
      $cimeroot = "$cfgdir/../../../cime";
    } else {
      die <<"EOF";
** Cannot find the root of the cime directory  enter it using the -cimeroot option
   Did you run ./bin/git-fleximod update?
EOF
    }
  }

  my $perl5lib_dir = "$cimeroot/utils/perl5lib";

  #-----------------------------------------------------------------------------
  # Add $perl5lib_dir to the list of paths that Perl searches for modules
  my @dirs = ( $ProgDir, $cfgdir, "$perl5lib_dir");
  unshift @INC, @dirs;

  require config_files::clm_phys_vers;
  require namelist_files::LogMessages;

  my $locallog = namelist_files::LogMessages->new( $ProgName, $opts_ref );
  # The XML::Lite module is required to parse the XML files.
  (-f "$perl5lib_dir/XML/Lite.pm")  or
      $locallog->fatal_error("Cannot find perl module \"XML/Lite.pm\" in directory\n" .
                "\"$perl5lib_dir\"");

  # The Build::Config module provides utilities to access the configuration information
  # in the config_cache.xml file
  (-f "$perl5lib_dir/Build/Config.pm")  or
      $locallog->fatal_error("Cannot find perl module \"Build/Config.pm\" in directory\n" .
                "\"$perl5lib_dir\"");

  # The Build::NamelistDefinition module provides utilities to validate that the output
  # namelists are consistent with the namelist definition file
  (-f "$perl5lib_dir/Build/NamelistDefinition.pm")  or
      $locallog->fatal_error("Cannot find perl module \"Build/NamelistDefinition.pm\" in directory\n" .
		  "\"$perl5lib_dir\"");

  # The Build::NamelistDefaults module provides a utility to obtain default values of namelist
  # variables based on finding a best fit with the attributes specified in the defaults file.
  (-f "$perl5lib_dir/Build/NamelistDefaults.pm")  or
      $locallog->fatal_error("Cannot find perl module \"Build/NamelistDefaults.pm\" in directory\n" .
		  "\"$perl5lib_dir\"");

  # The Build::Namelist module provides utilities to parse input namelists, to query and modify
  # namelists, and to write output namelists.
  (-f "$perl5lib_dir/Build/Namelist.pm")  or
      $locallog->fatal_error("Cannot find perl module \"Build/Namelist.pm\" in directory\n" .
		  "\"$perl5lib_dir\"");


  # required cesm perl modules
  require XML::Lite;
  require Build::Config;
  require Build::NamelistDefinition;
  require Build::NamelistDefaults;
  require Build::Namelist;
  require Config::SetupTools;
}

#-------------------------------------------------------------------------------

sub read_configure_definition {
  # Read the configure definition and specific config_cache file for this case
  # configure are the build-time settings for CLM
  my ($cfgdir, $opts) = @_;

  $log->verbose_message("Setting CLM configuration script directory to $cfgdir");

  # Create a configuration object from the default config_definition file
  my $configfile;
  if ( -f $opts->{'config'} ) {
    $configfile = $opts->{'config'};
  } else {
    $configfile = "$cfgdir/config_files/config_definition_ctsm.xml";
  }

  # Check that configuration cache file exists.
  $log->verbose_message("Using CLM configuration cache file $opts->{'config'}");
  if ( $configfile ne $opts->{'config'} ) {
    $log->fatal_error("Cannot find configuration cache file: \"$opts->{'config'}\"");
  }

  my $cfg = Build::Config->new("$configfile");

  return $cfg;
}

#-----------------------------------------------------------------------------------------------

sub read_namelist_definition {
  my ($cfgdir, $opts, $nl_flags) = @_;

  # The namelist definition file contains entries for all namelist
  # variables that can be output by build-namelist.
  my @nl_definition_files = ( "$cfgdir/namelist_files/namelist_definition_drv.xml",
                              "$cfgdir/namelist_files/namelist_definition_drv_flds.xml",
                              "$cfgdir/namelist_files/namelist_definition_ctsm.xml" );
  foreach my $nl_defin_file  ( @nl_definition_files ) {
    (-f "$nl_defin_file")  or  $log->fatal_error("Cannot find namelist definition file \"$nl_defin_file\"");

    $log->verbose_message("Using namelist definition file $nl_defin_file");
  }

  # Create a namelist definition object.  This object provides a
  # method for verifying that the output namelist variables are in the
  # definition file, and are output in the correct namelist groups.
  my $definition = Build::NamelistDefinition->new( shift(@nl_definition_files) );
  foreach my $nl_defin_file ( @nl_definition_files ) {
    $definition->add( "$nl_defin_file" );
  }

  return $definition;
}

#-----------------------------------------------------------------------------------------------

sub read_envxml_case_files {
  # read the contents of the env*.xml files in the case directory
  my ($opts) = @_;

  my %envxml = ();
  if ( defined($opts->{'envxml_dir'}) ) {
      (-d $opts->{'envxml_dir'})  or  $log->fatal_error( "envxml_dir is not a directory" );
      my @files = bsd_glob( $opts->{'envxml_dir'}."/env_*xml" );
      ($#files >= 0)              or  $log->fatal_error( "there are no env_*xml files in the envxml_dir" );
      foreach my $file (@files) {
          $log->verbose_message( "Open env.xml file: $file" );
          my $xml = XML::Lite->new( "$file" );
          my @e   = $xml->elements_by_name('entry');
          while ( my $e = shift @e ) {
              my %a = $e->get_attributes();
              $envxml{$a{'id'}} = $a{'value'};
          }
      }
      foreach my $attr (keys %envxml) {
          if ( $envxml{$attr} =~ m/\$/ ) {
             $envxml{$attr} = SetupTools::expand_xml_var( $envxml{$attr}, \%envxml );
          }
      }
  } else {
      $log->fatal_error( "The -envxml_dir option was NOT given and it is a REQUIRED option" );
  }
  return( %envxml );
}

#-----------------------------------------------------------------------------------------------

sub read_namelist_defaults {
  my ($cfgdir, $opts, $nl_flags, $cfg) = @_;

  # The namelist defaults file contains default values for all required namelist variables.
  my @nl_defaults_files = ( "$cfgdir/namelist_files/namelist_defaults_overall.xml",
                            "$cfgdir/namelist_files/namelist_defaults_ctsm.xml",
                            "$cfgdir/namelist_files/namelist_defaults_drv.xml",
                            "$cfgdir/namelist_files/namelist_defaults_fire_emis.xml",
                            "$cfgdir/namelist_files/namelist_defaults_dust_emis.xml",
                            "$cfgdir/namelist_files/namelist_defaults_drydep.xml" );

  # Add the location of the use case defaults files to the options hash
  $opts->{'use_case_dir'} = "$cfgdir/namelist_files/use_cases";

  if (defined $opts->{'use_case'}) {
    if ( $opts->{'use_case'} ne "list" ) {
      unshift( @nl_defaults_files, "$opts->{'use_case_dir'}/$opts->{'use_case'}.xml" );
    }
  }

  foreach my $nl_defaults_file ( @nl_defaults_files ) {
    (-f "$nl_defaults_file")  or  $log->fatal_error("Cannot find namelist defaults file \"$nl_defaults_file\"");

    $log->verbose_message("Using namelist defaults file $nl_defaults_file");
  }

  # Create a namelist defaults object.  This object provides default
  # values for variables contained in the input defaults file.  The
  # configuration object provides attribute values that are relevent
  # for the CLM executable for which the namelist is being produced.
  my $defaults = Build::NamelistDefaults->new( shift( @nl_defaults_files ), $cfg);
  foreach my $nl_defaults_file ( @nl_defaults_files ) {
    $defaults->add( "$nl_defaults_file" );
  }
  return $defaults;
}

#-------------------------------------------------------------------------------

sub check_cesm_inputdata {
  # Check that the CESM inputdata root directory has been specified.  This must be
  # a local or nfs mounted directory.

  my ($opts, $nl_flags) = @_;

  $nl_flags->{'inputdata_rootdir'} = undef;
  if (defined($opts->{'csmdata'})) {
    $nl_flags->{'inputdata_rootdir'} = $opts->{'csmdata'};
  }
  elsif (defined $ENV{'CSMDATA'}) {
    $nl_flags->{'inputdata_rootdir'} = $ENV{'CSMDATA'};
  }
  else {
    $log->fatal_error("CESM inputdata root directory must be specified by either -csmdata\n" .
                "argument or by the CSMDATA environment variable.");
  }
  if ( ! defined($ENV{'DIN_LOC_ROOT'}) ) {
    $ENV{'DIN_LOC_ROOT'} = $nl_flags->{'inputdata_rootdir'};
  }

  if ($opts->{'test'}) {
    (-d $nl_flags->{'inputdata_rootdir'})  or  $log->fatal_error("CESM inputdata root is not a directory: \"$nl_flags->{'inputdata_rootdir'}\"");
  }

  $log->verbose_message("CESM inputdata root directory: $nl_flags->{'inputdata_rootdir'}");
}

#-------------------------------------------------------------------------------

sub process_namelist_user_input {
  # Process the user input in general by order of precedence.  At each point
  # we'll only add new values to the namelist and not overwrite
  # previously specified specified values which have higher
  # precedence. The one exception to this rule are the specifc command-line
  # options which are done last as if the user contradicts these settings
  # CLM build-namelist will abort with an error.
  #
  # 1. values set on the command-line using the -namelist option,
  #         (i.e. CLM_NAMELIST_OPTS env_run variable)
  # 2. values read from the file(s) specified by -infile,
  #         (i.e.  user_nl_clm files)
  # After the above are done the command line options are processed and they
  # are made sure the user hasn't contradicted any of their settings with
  # anything above. Because of this they are condsidered to have the highest
  # precedence.
  # 0. namelist values set by specific command-line options, like, -d, -sim_year
  #         (i.e.  CLM_BLDNML_OPTS env_run variable)
  # The results of these are needed for the final two user input
  # 3. datasets from the -clm_usr_name option,
  #         (i.e.  CLM_USRDAT_NAME env_run variable)
  # 4. values set from a use-case scenario, e.g., -use_case
  #         (i.e.  CLM_NML_USE_CASE env_run variable)
  #
  # Finally after all the above is done, the defaults are found from the
  # namelist defaults file (outside of this routine).
  #


  my ($opts, $nl_flags, $definition, $defaults, $nl, $cfg, $envxml_ref, $physv) = @_;

  # Get the inputs that will be coming from the user...
  process_namelist_commandline_namelist($opts, $definition, $nl, $envxml_ref);
  process_namelist_commandline_infile($opts, $definition, $nl, $envxml_ref);

  # Apply the commandline options and make sure the user didn't change it above
  process_namelist_commandline_options($opts, $nl_flags, $definition, $defaults, $nl, $envxml_ref, $physv);

  # The last two process command line arguments for usr_name and use_case
  # They require that process_namelist_commandline_options was called before this
  process_namelist_commandline_clm_usr_name($opts, $nl_flags, $definition, $defaults, $nl, $cfg, $envxml_ref);
  process_namelist_commandline_use_case($opts, $nl_flags, $definition, $defaults, $nl, $cfg, $envxml_ref);

  # Set the start_type by the command line setting for clm_start_type
  process_namelist_commandline_clm_start_type($opts, $nl_flags, $definition, $defaults, $nl);

}

#-------------------------------------------------------------------------------

sub process_namelist_commandline_options {
  # First process the commandline args that provide specific namelist values.
  #
  # First get the command-line specified overall values or their defaults
  # Obtain default values for the following build-namelist input arguments
  # : res, mask, ssp_rcp, sim_year, sim_year_range, and clm_accelerated_spinup.

  my ($opts, $nl_flags, $definition, $defaults, $nl, $envxml_ref, $physv) = @_;

  setup_cmdl_chk_res($opts, $defaults);
  setup_cmdl_resolution($opts, $nl_flags, $definition, $defaults, $envxml_ref);
  setup_cmdl_mask($opts, $nl_flags, $definition, $defaults, $nl);
  setup_cmdl_configuration_and_structure($opts, $nl_flags, $definition, $defaults, $nl);
  setup_cmdl_bgc($opts, $nl_flags, $definition, $defaults, $nl);
  setup_cmdl_fire_light_res($opts, $nl_flags, $definition, $defaults, $nl);
  setup_cmdl_spinup($opts, $nl_flags, $definition, $defaults, $nl);
  setup_cmdl_crop($opts, $nl_flags, $definition, $defaults, $nl);
  setup_cmdl_maxpft($opts, $nl_flags, $definition, $defaults, $nl);
  setup_cmdl_glc_nec($opts, $nl_flags, $definition, $defaults, $nl);
  setup_cmdl_ssp_rcp($opts, $nl_flags, $definition, $defaults, $nl);
  setup_cmdl_simulation_year($opts, $nl_flags, $definition, $defaults, $nl);
  setup_cmdl_dynamic_vegetation($opts, $nl_flags, $definition, $defaults, $nl);
  setup_cmdl_fates_mode($opts, $nl_flags, $definition, $defaults, $nl);
  setup_cmdl_vichydro($opts, $nl_flags, $definition, $defaults, $nl);
  setup_logic_lnd_tuning($opts, $nl_flags, $definition, $defaults, $nl, $physv);
  setup_cmdl_run_type($opts, $nl_flags, $definition, $defaults, $nl);
  setup_cmdl_output_reals($opts, $nl_flags, $definition, $defaults, $nl);
}

#-------------------------------------------------------------------------------

sub setup_cmdl_chk_res {
  my ($opts, $defaults) = @_;

  my $var = "chk_res";
  if ( ! defined($opts->{$var}) ) {
    $opts->{$var} = $defaults->get_value($var);
  }
}

#-------------------------------------------------------------------------------

sub begins_with
{
    # Arguments: long-string, substring
    # For an input long-string check if it starts with the substring
    # For example, if a string like NEON_PRISM starts with NEON
    return substr($_[0], 0, length($_[1])) eq $_[1];
}

#-------------------------------------------------------------------------------

sub setup_cmdl_resolution {
  my ($opts, $nl_flags, $definition, $defaults, $envxml_ref) = @_;

  my $var = "res";
  my $val;

  if ( $opts->{$var} ne "default" ) {
    $val = $opts->{$var};
  } else {
    $val= $defaults->get_value($var);
  }

  $nl_flags->{'res'} = $val;
  $log->verbose_message("CLM atm resolution is $nl_flags->{'res'}");
  $opts->{$var} = $val;
  if ( $opts->{'chk_res'} ) {
    $val = &quote_string( $nl_flags->{'res'} );
    if (  ! $definition->is_valid_value( $var, $val ) ) {
      my @valid_values   = $definition->get_valid_values( $var );
      if ( $nl_flags->{'res'} ne "CLM_USRDAT" ) {
        $log->fatal_error("$var has a value ($val) that is NOT valid. Valid values are: @valid_values");
      }
    }
  }
  if ( $nl_flags->{'res'} eq "CLM_USRDAT" ) {
    if ( ! defined($opts->{'clm_usr_name'}) ) {
        $log->fatal_error("Resolution is CLM_USRDAT, but --clm_usr_name option is NOT set, and it is required for CLM_USRDAT resolutions");
    }
  }
  #
  # For NEON sites
  #
  $nl_flags->{'neon'} = ".false.";
  $nl_flags->{'neonsite'} = "";
  if ( $nl_flags->{'res'} eq "CLM_USRDAT" ) {
    if ( begins_with($opts->{'clm_usr_name'}, "NEON") ) {
       $nl_flags->{'neon'} = ".true.";
       $nl_flags->{'neonsite'} = $envxml_ref->{'NEONSITE'};
       $log->verbose_message( "This is a NEON site with NEONSITE = " . $nl_flags->{'neonsite'} );
    }
  }
  if ( ! &value_is_true( $nl_flags->{'neon'} ) ) {
    $log->verbose_message( "This is NOT a NEON site" );
  }

}

#-------------------------------------------------------------------------------

sub setup_cmdl_mask {
  my ($opts, $nl_flags, $definition, $defaults, $nl) = @_;

  my $var = "mask";
  my $val;

  if ( $opts->{$var} ne "default" ) {
    $val = $opts->{$var};
  } else {
    my %tmp = ( 'hgrid'=>$nl_flags->{'res'} );
    $val = $defaults->get_value($var, \%tmp );
  }

  $nl_flags->{'mask'} = $val;
  $opts->{'mask'} = $nl_flags->{'mask'};
  if ( $opts->{'chk_res'} ) {
    $val = &quote_string( $val );
    my $group = $definition->get_group_name($var);
    $nl->set_variable_value($group, $var, $val);
    if (  ! $definition->is_valid_value( $var, $val ) ) {
      my @valid_values   = $definition->get_valid_values( $var );
      $log->fatal_error("$var has a value ($val) that is NOT valid. Valid values are: @valid_values");
    }
  }
  $log->verbose_message("CLM land mask is $nl_flags->{'mask'}");
}

#-------------------------------------------------------------------------------
sub setup_cmdl_fates_mode {
  #
  # call this at least after crop check is called
  #
  my ($opts, $nl_flags, $definition, $defaults, $nl) = @_;

  my $val;
  my $var = "bgc_mode";

  if ( $nl_flags->{'crop'} eq "on" ) {
    if ( $nl_flags->{$var} eq "fates" ) {
       # FATES should not be used with crop
       $log->fatal_error("** Cannot turn fates mode on with crop." );
    }
  } elsif ($nl_flags->{"bgc_mode"} eq "fates" && ! &value_is_true($nl_flags->{"use_fates"}) ) {
    $log->fatal_error("DEV_ERROR: internal logic error: bgc_mode = fates and use_fates = false.");

  } else {

    $var = "use_fates";
    if ( &value_is_true($nl_flags->{$var}) ) {
      # This section is a place-holder to test for modules that are not allowed with FATES
      # the defaults which are set in the logic section of the namelist builder will
      # automatically set these correctly (well that is the assumption), but here we
      # want to set a catch to fail and warn users if they explicitly set incompatible user namelist
      # options

       my $var = "use_crop";
       $val = $nl_flags->{$var};
       if ( defined($nl->get_value($var))  ) {
          if ( &value_is_true($nl->get_value($var)) ) {
             $log->fatal_error("$var was set to .true., which is incompatible when -bgc fates option is used.");
          }
       }

    } else {
       # dis-allow fates specific namelist items with non-fates runs
       my @list  = (  "fates_spitfire_mode", "use_fates_planthydro", "use_fates_ed_st3", "use_fates_ed_prescribed_phys",
                      "use_fates_cohort_age_tracking","use_fates_inventory_init","use_fates_fixed_biogeog",
                      "use_fates_nocomp","use_fates_sp","fates_inventory_ctrl_filename","fates_harvest_mode",
                      "fates_parteh_mode","use_fates_tree_damage","fates_seeddisp_cadence","use_fates_luh","fluh_timeseries",
                      "flandusepftdat","use_fates_potentialveg","use_fates_lupft","fates_history_dimlevel",
                      "use_fates_daylength_factor", "fates_photosynth_acclimation", "fates_stomatal_model",
                      "fates_stomatal_assimilation", "fates_leafresp_model", "fates_cstarvation_model",
                      "fates_regeneration_model", "fates_hydro_solver", "fates_radiation_model", "fates_electron_transport_model"
                   );

       # dis-allow fates specific namelist items with non-fates runs
       foreach my $var ( @list ) {
          if ( defined($nl->get_value($var)) ) {
              $log->fatal_error("$var is being set, but can ONLY be set when -bgc fates option is used.\n");
          }
       }
    }
  }
}

#-------------------------------------------------------------------------------
sub setup_cmdl_configuration_and_structure {
   # Error-check and set the 'configuration' and 'structure' namelist flags

   my ($opts, $nl_flags, $definition, $defaults, $nl) = @_;

   my $val;

   my $var = "configuration";
   $val = $opts->{$var};
   if (defined($val) && ($val eq "clm" || $val eq "nwp")) {
      $nl_flags->{$var} = $val;
   } else {
      $log->fatal_error("$var has a value (".$val.") that is NOT valid. Valid values are: clm, nwp.");
   }

   $var = "structure";
   $val = $opts->{$var};
   if (defined($val) && ($val eq "standard" || $val eq "fast")) {
      $nl_flags->{$var} = $val;
   } else {
      $log->fatal_error("$var has a value (".$val.") that is NOT valid. Valid values are: standard, fast.");
   }
}

#-------------------------------------------------------------------------------
sub setup_cmdl_bgc {
  # BGC - alias for group of biogeochemistry related use_XXX namelists

  my ($opts, $nl_flags, $definition, $defaults, $nl) = @_;

  my $val;
  my $var = "bgc";

  $val = $opts->{$var};
  $nl_flags->{'bgc_mode'} = $val;

  my $var = "bgc_mode";
  if ( $nl_flags->{$var} eq "default" ) {
     $nl_flags->{$var} = $defaults->get_value($var);
  }
  my $group = $definition->get_group_name($var);
  $nl->set_variable_value($group, $var, quote_string( $nl_flags->{$var} ) );
  if (  ! $definition->is_valid_value( $var, quote_string( $nl_flags->{$var}) ) ) {
     my @valid_values   = $definition->get_valid_values( $var );
     $log->fatal_error("$var has a value (".$nl_flags->{$var}.") that is NOT valid. Valid values are: @valid_values");
  }
  $log->verbose_message("Using $nl_flags->{$var} for bgc.");

  # now set the actual name list variables based on the bgc alias
  if ($nl_flags->{$var} eq "bgc" ) {
     $nl_flags->{'use_cn'} = ".true.";
     $nl_flags->{'use_fates'} = ".false.";
  } elsif ($nl_flags->{$var} eq "fates" ) {
     $nl_flags->{'use_cn'} = ".false.";
     $nl_flags->{'use_fates'} = ".true.";
  } else {
     $nl_flags->{'use_cn'} = ".false.";
     $nl_flags->{'use_fates'} = ".false.";
  }
  if ( defined($nl->get_value("use_cn")) && ($nl_flags->{'use_cn'} ne $nl->get_value("use_cn")) ) {
     $log->fatal_error("The namelist variable use_cn is inconsistent with the -bgc option");
  }
  if ( defined($nl->get_value("use_fates")) && ($nl_flags->{'use_fates'} ne $nl->get_value("use_fates")) ) {
     $log->fatal_error("The namelist variable use_fates is inconsistent with the -bgc option");
  }

  # Now set use_cn and use_fates
  foreach $var ( "use_cn", "use_fates" ) {
     $val = $nl_flags->{$var};
     $group = $definition->get_group_name($var);
     $nl->set_variable_value($group, $var, $val);
     if (  ! $definition->is_valid_value( $var, $val ) ) {
        my @valid_values   = $definition->get_valid_values( $var );
        $log->fatal_error("$var has a value ($val) that is NOT valid. Valid values are: @valid_values");
     }
  }
  #
  # Set FATES-SP mode
  #
  if ( &value_is_true( $nl_flags->{'use_fates'} ) ) {
     add_default($opts, $nl_flags->{'inputdata_rootdir'}, $definition, $defaults, $nl, 'use_fates_sp', 'use_fates'=>$nl_flags->{'use_fates'} );
     if ( &value_is_true($nl->get_value('use_fates_sp')) ) {
        $nl_flags->{'use_fates_sp'} = ".true.";
     } else {
        $nl_flags->{'use_fates_sp'} = ".false.";
     }
  } else {
     $nl_flags->{'use_fates_sp'} = ".false.";
  }
  #
  # Determine Soil decomposition method
  #
  my $var = "soil_decomp_method";
  add_default($opts, $nl_flags->{'inputdata_rootdir'}, $definition, $defaults, $nl, $var,
              'phys'=>$nl_flags->{'phys'}, 'use_cn'=>$nl_flags->{'use_cn'}, 'use_fates'=>$nl_flags->{'use_fates'},
              'use_fates_sp'=>$nl_flags->{'use_fates_sp'} );
  my $soil_decomp_method = remove_leading_and_trailing_quotes( $nl->get_value( $var ) );
  $nl_flags->{$var} = $soil_decomp_method;

  if (      &value_is_true($nl_flags->{'use_cn'}) ) {
     if ( $soil_decomp_method eq "None" ) {
        $log->fatal_error("$var must NOT be None if use_cn is on");
     }
  } elsif ( &value_is_true($nl_flags->{'use_fates'}) && (not &value_is_true($nl_flags->{'use_fates_sp'}))  )  {
     if ( $soil_decomp_method eq "None" ) {
        $log->fatal_error("$var must NOT be None if use_fates is on and use_fates_sp is not TRUE");
     }
  } elsif ( $soil_decomp_method ne "None" ) {
     $log->fatal_error("$var must be None if use_cn and use_fates are off");
  }
  #
  # Soil decomposition control variables, methane and Nitrification-Denitrification
  #
  my @list  = (  "use_lch4", "use_nitrif_denitrif" );
  my %settings = ( 'bgc_mode'=>$nl_flags->{'bgc_mode'} );
  foreach my $var ( @list ) {
     add_default($opts, $nl_flags->{'inputdata_rootdir'}, $definition, $defaults, $nl, $var,
                 'phys'=>$nl_flags->{'phys'}, 'soil_decomp_method'=>$soil_decomp_method );
     $nl_flags->{$var} = $nl->get_value($var);
  }
  if ( $soil_decomp_method eq "None" ) {
     foreach my $var ( @list ) {
        if ( &value_is_true($nl_flags->{$var}) ) {
           $log->fatal_error("When soil_decomp_method is None $var can NOT be TRUE");
        }
     }
  } else {
     # nitrif_denitrif can only be .false. if fates is on
     if ( (! &value_is_true($nl_flags->{'use_fates'})) && &value_is_true($nl_flags->{'use_cn'}) ) {
        $var = "use_nitrif_denitrif";
        if ( ! &value_is_true($nl_flags->{$var}) ) {
           $log->warning("$var normally use_nitrif_denitrif should only be FALSE if FATES is on, it has NOT been validated for being off for BGC mode" );
        }
     }
     # if MIMICS is on and use_fates = .true. then use_lch4 must = .true.
     if ( (! &value_is_true($nl_flags->{'use_lch4'})) && &value_is_true($nl_flags->{'use_fates'}) ) {
        if ( $soil_decomp_method eq "MIMICSWieder2015" ) {
           $log->warning("If MIMICS is on and use_fates = .true. then use_lch4 must be .true. and currently it's not" );
        }
     }
  }
  #
  # Set FUN for BGC
  #
  my $var = "use_fun";
  if ( ! defined($nl->get_value($var)) ) {
     add_default($opts, $nl_flags->{'inputdata_rootdir'}, $definition, $defaults, $nl, $var,
                 'phys'=>$nl_flags->{'phys'}, 'use_cn'=>$nl_flags->{'use_cn'},
                 'use_nitrif_denitrif'=>$nl_flags->{'use_nitrif_denitrif'} );
  }
  if ( (! &value_is_true($nl_flags->{'use_cn'}) ) && &value_is_true($nl->get_value('use_fun')) ) {
     $log->fatal_error("When FUN is on, use_cn MUST also be on!");
  }
  if ( (! &value_is_true($nl_flags->{'use_nitrif_denitrif'}) ) && &value_is_true($nl->get_value('use_fun')) ) {
     $log->fatal_error("When FUN is on, use_nitrif_denitrif MUST also be on!");
  }
  #
  # Make sure clm_accelerate_spinup is set correctly
  #
  $var = "clm_accelerated_spinup";
  if ( $opts->{$var} ne "default" ) {
    $val = $opts->{$var};
  } else {
    $val = $defaults->get_value($var);
  }
  $nl_flags->{$var} = $val;
  # Set soil matrix (which is needed later for spinup)
  $var = "use_soil_matrixcn";
  add_default($opts, $nl_flags->{'inputdata_rootdir'}, $definition, $defaults, $nl, $var,
              , 'use_fates'=>$nl_flags->{'use_fates'},
              , 'soil_decomp_method'=>$nl_flags->{'soil_decomp_method'},
              , 'phys'=>$nl_flags->{'phys'}, clm_accelerated_spinup=>$nl_flags->{'clm_accelerated_spinup'} );
  if ( &value_is_true($nl->get_value($var)) ) {
     $nl_flags->{$var} = ".true.";
  } else {
     $nl_flags->{$var} = ".false.";
  }
  if ( &value_is_true($nl->get_value($var)) && $nl_flags->{'soil_decomp_method'} ne "CENTURYKoven2013" ) {
     $log->fatal_error("$var can only be on with CENTURYKoven2013 soil decomposition");
  }
} # end bgc


#-------------------------------------------------------------------------------
sub setup_cmdl_fire_light_res {
  # light_res - alias for lightning resolution

  my ($opts, $nl_flags, $definition, $defaults, $nl) = @_;

  my $var = "light_res";
  my $val = $opts->{$var};
  if ( &value_is_true($nl->get_value('use_cn')) ) {
     add_default($opts, $nl_flags->{'inputdata_rootdir'}, $definition, $defaults, $nl, 'fire_method');
  } else {
     if ( &value_is_true($nl->get_value('use_fates')) ) {
     # fates_spitfire_mode default has to get a default here and not in setup_logic_fates
        if ( ! defined($nl->get_value('fates_spitfire_mode'))){
            add_default($opts, $nl_flags->{'inputdata_rootdir'},  $definition, $defaults, $nl,'fates_spitfire_mode',
                       'use_fates'=>$nl_flags->{'use_fates'}, 'use_fates_sp'=>$nl_flags->{'use_fates_sp'});
        }
     }
  }
  my $fire_method = remove_leading_and_trailing_quotes( $nl->get_value('fire_method') );
  if ( $val eq "default" ) {
     add_default($opts, $nl_flags->{'inputdata_rootdir'}, $definition, $defaults, $nl, $var,
                 'phys'=>$nl_flags->{'phys'}, 'use_cn'=>$nl_flags->{'use_cn'},
                 'neon'=>$nl_flags->{'neon'},
                 'fates_spitfire_mode'=>$nl->get_value('fates_spitfire_mode'),
                 'use_fates'=>$nl_flags->{'use_fates'}, fire_method=>$fire_method );
     $val              = remove_leading_and_trailing_quotes( $nl->get_value($var) );
     $nl_flags->{$var} = $val;
  } else {
     if ( defined($fire_method) && $val ne "none" ) {
        if ( $fire_method eq "nofire" ) {
           $log->fatal_error("-$var option used with fire_method='nofire'. -$var can ONLY be used without the nofire option");
        }
     }
     my $stream_fldfilename_lightng = remove_leading_and_trailing_quotes( $nl->get_value('stream_fldfilename_lightng') );
     if ( defined($stream_fldfilename_lightng) && $val ne "none" ) {
        $log->fatal_error("-$var option used while also explicitly setting stream_fldfilename_lightng filename which is a contradiction. Use one or the other not both.");
     }
     if ( ! &value_is_true($nl->get_value('use_cn')) ) {
        if ( &value_is_true($nl_flags->{'use_fates'}) ) {
           if ( $nl->get_value('fates_spitfire_mode') < 2) {
              if ( $val ne "none" ) {
                  $log->fatal_error("-$var option used when FATES is on, but fates_spitfire_mode does NOT use lightning data");
              }
           } else {
              if ( $val eq "none" ) {
                 $log->fatal_error("-$var option is set to none, but FATES is on and fates_spitfire_mode requires lightning data");
              }
           }
        } else {
           $log->fatal_error("-$var option used when FATES off and CN is NOT on. -$var can only be used when BGC is set to bgc or fates");
        }
     } else {
        if ( $val eq "none" and $fire_method ne "nofire" ) {
           $log->fatal_error("-$var option is set to none, but CN is on (with bgc: cn or bgc) which is a contradiction");
        }
     }
     $nl_flags->{$var} = $val;
  }
  # Check that NEON data is only used for NEON sites
  if ( $val eq "106x174" ) {
     if ( ! &value_is_true($nl_flags->{'neon'}) ) {
         if ( defined($opts->{'clm_usr_name'}) ) {
            $log->warning("The NEON lightning dataset does NOT cover the entire globe, make sure it covers the region for your grid");
         } else {
            $log->fatal_error("The NEON lightning dataset can NOT be used for global grids or regions or points outside of its area as it does NOT cover the entire globe.");
         }
     }
  }
  # check for valid values...
  my $group = $definition->get_group_name($var);
  $nl->set_variable_value($group, $var, quote_string($nl_flags->{$var}) );
  if (  ! $definition->is_valid_value( $var, $nl_flags->{$var}, 'noquotes'=>1 ) ) {
    my @valid_values   = $definition->get_valid_values( $var );
    $log->fatal_error("$var has a value (".$nl_flags->{$var}.") that is NOT valid. Valid values are: @valid_values");
  }
  $log->verbose_message("Using $nl_flags->{$var} for $var.");
  #
  # Set flag if cn-fires are on or not, only for BGC (not FATES)
  #
  $var = "cnfireson";
  my $fire_method = remove_leading_and_trailing_quotes( $nl->get_value('fire_method') );
  if ( defined($fire_method) && ! &value_is_true($nl_flags->{'use_cn'}) && ! &value_is_true($nl_flags->{'use_fates'}) ) {
     $log->fatal_error("fire_method is being set while use_cn and use_fates are both false.");
  }
  if ( defined($fire_method) && $fire_method eq "nofire" ) {
     $nl_flags->{$var} = ".false.";
# } elsif ( &value_is_true($nl->get_value('use_cn')) || $nl_flags->{'fates_spitfire_mode'} > 1 ) {
  } elsif ( &value_is_true($nl->get_value('use_cn')) || &value_is_true($nl->get_value('use_fates')) ) {
     $nl_flags->{$var} = ".true.";
  } else {
     $nl_flags->{$var} = ".false.";
  }
}

#-------------------------------------------------------------------------------

sub setup_cmdl_crop {
  my ($opts, $nl_flags, $definition, $defaults, $nl) = @_;

  $nl_flags->{'use_crop'} = ".false.";
  my $val;
  my $var = "crop";
  $val = $opts->{$var};
  $nl_flags->{'crop'} = $val;
  if ( $nl_flags->{'crop'} eq 1 ) {
     $nl_flags->{'use_crop'} = ".true.";
  }
  if ( defined($nl->get_value("use_crop")) && ($nl_flags->{'use_crop'} ne $nl->get_value("use_crop")) ) {
     $log->fatal_error("Namelist item use_crop contradicts the command-line option -crop, use the command line option");
  }
  if ( ($nl_flags->{'crop'} eq 1 ) && ($nl_flags->{'bgc_mode'} eq "sp") ) {
     $log->fatal_error("** Cannot turn crop mode on mode bgc=sp\n" .
                       "**\n" .
                       "** Set the bgc mode to 'bgc' by the following means from highest to lowest precedence:\n" .
                       "** * by the command-line options -bgc bgc\n" .
                       "** * by a default configuration file, specified by -defaults");
  }

  $var = "use_crop";
  $val = ".false.";
  if ($nl_flags->{'crop'} eq 1) {
     $val = ".true.";
  }
  my $group = $definition->get_group_name($var);
  $nl->set_variable_value($group, $var, $val);
  if (  ! $definition->is_valid_value( $var, $val ) ) {
     my @valid_values   = $definition->get_valid_values( $var );
     $log->fatal_error("$var has a value ($val) that is NOT valid. Valid values are: @valid_values");
  }
}

#-------------------------------------------------------------------------------

sub setup_cmdl_maxpft {
  my ($opts, $nl_flags, $definition, $defaults, $nl) = @_;

  my $val;
  my $var = "maxpft";
  my %maxpatchpft;
  $maxpatchpft{'.true.'}   = 79;
  $maxpatchpft{'.false.'} = 17;
  if ( $opts->{$var} ne "default") {
     $val = $opts->{$var};
  } else {
     $val = $maxpatchpft{$nl_flags->{'use_crop'}};
  }
  $nl_flags->{'maxpft'} = $val;

}

#-------------------------------------------------------------------------------

sub setup_cmdl_glc_nec {
  my ($opts, $nl_flags, $definition, $defaults, $nl) = @_;

  my $val;
  my $var = "glc_nec";

  if ( $opts->{$var} ne "default" ) {
    $val = $opts->{$var};
  } else {
    $val = $defaults->get_value($var);
  }

  $nl_flags->{'glc_nec'} = $val;
  $opts->{'glc_nec'} = $val;
  my $group = $definition->get_group_name($var);
  $nl->set_variable_value($group, $var, $val);
  if (  ! $definition->is_valid_value( $var, $val ) ) {
    my @valid_values   = $definition->get_valid_values( $var );
    $log->fatal_error("$var has a value ($val) that is NOT valid. Valid values are: @valid_values");
  }
  $log->verbose_message("Glacier number of elevation classes is $val");
}

#-------------------------------------------------------------------------------

sub setup_cmdl_ssp_rcp {
  # shared socioeconmic pathway and representative concentration pathway combination
  my ($opts, $nl_flags, $definition, $defaults, $nl) = @_;

  my $val;
  my $var = "ssp_rcp";
  if ( $opts->{$var} ne "default" ) {
    $val = $opts->{$var};
  } else {
    $val = remove_leading_and_trailing_quotes( $defaults->get_value($var) );
  }
  $nl_flags->{'ssp_rcp'} = $val;
  $opts->{'ssp_rcp'} = $nl_flags->{'ssp_rcp'};
  my $group = $definition->get_group_name($var);
  $nl->set_variable_value($group, $var, quote_string($val) );
  if (  ! $definition->is_valid_value( $var, $val, 'noquotes'=>1 ) ) {
    my @valid_values   = $definition->get_valid_values( $var );
    $log->fatal_error("$var has a value ($val) that is NOT valid. Valid values are: @valid_values");
  }
  $log->verbose_message("CLM future scenario SSP-RCP combination is $nl_flags->{'ssp_rcp'}");
}

#-------------------------------------------------------------------------------

sub setup_cmdl_spinup {
  # BGC spinup mode controlled from "clm_accelerated_spinup" in build-namelist
  my ($opts, $nl_flags, $definition, $defaults, $nl) = @_;

  my $val;
  my $var;
  $nl_flags->{'spinup'} = undef;
  # clm_accelerated_spinup will already have been set in setup_cmdl_bgc
  $var = "clm_accelerated_spinup";
  $val = $nl_flags->{'clm_accelerated_spinup'};
  my $group = $definition->get_group_name($var);
  $nl->set_variable_value($group, $var, quote_string($val) );
  if (  ! $definition->is_valid_value( $var, $val , 'noquotes' => 1) ) {
    my @valid_values   = $definition->get_valid_values( $var );
    $log->fatal_error("$var has an invalid value ($val). Valid values are: @valid_values");
  }
  if ( $nl_flags->{'clm_accelerated_spinup'} eq "sasu" ) {
     if ( ! &value_is_true($nl_flags->{'use_cn'}) ) {
        $log->fatal_error("If clm_accelerated_spinup is sasu, use_cn MUST be on" );
     }
     if ( ! &value_is_true($nl_flags->{'use_soil_matrixcn'}) ) {
        $log->fatal_error("If clm_accelerated_spinup is sasu, use_soil_matrixcn MUST be on" );
     }
  }
  $log->verbose_message("CLM accelerated spinup mode is $val");
  if ( &value_is_true($nl_flags->{'use_cn'}) or &value_is_true($nl_flags->{'use_fates'}) ) {
    add_default($opts, $nl_flags->{'inputdata_rootdir'}, $definition,
                $defaults, $nl, "spinup_state", clm_accelerated_spinup=>$nl_flags->{'clm_accelerated_spinup'},
                use_cn=>$nl_flags->{'use_cn'}, use_fates=>$nl_flags->{'use_fates'},
                use_soil_matrixcn=>$nl_flags->{"use_soil_matrixcn"} );
    if ( $nl->get_value("spinup_state") ne 0 ) {
       $nl_flags->{'bgc_spinup'} = "on";
       if ( &value_is_true($nl_flags->{'use_soil_matrixcn'}) ) {
          $log->fatal_error("spinup_state is accelerated (=1 or 2), but use_soil_matrixcn is also true" .
                            ", change one or the other");
       }
       if ( $nl_flags->{'clm_accelerated_spinup'} eq "off" ) {
          $log->fatal_error("spinup_state is accelerated, but clm_accelerated_spinup is off, change one or the other");
       }
    } else {
       $nl_flags->{'bgc_spinup'} = "off";
    }
    # For AD spinup mode by default reseed dead plants
    if ( $nl_flags->{$var} ne "off"  and (not &value_is_true($nl_flags->{'use_fates'}) )) {
        add_default($opts, $nl_flags->{'inputdata_rootdir'}, $definition,
                    $defaults, $nl, "reseed_dead_plants", clm_accelerated_spinup=>$nl_flags->{$var},
                    use_cn=>$nl_flags->{'use_cn'} );
    }
  } else {
    if ( defined($nl->get_value("spinup_state")) ) {
       $log->fatal_error("spinup_state is accelerated (=1 or 2) which is for a BGC mode of CN or BGC," .
                         " but the BGC mode is Satellite Phenology, change one or the other");
    }
  }
  $nl_flags->{$var} = $val;
  if ( &value_is_true($nl_flags->{'use_soil_matrixcn'}) ) {
     add_default($opts, $nl_flags->{'inputdata_rootdir'}, $definition, $defaults, $nl, "spinup_matrixcn",
                 , 'use_fates'=>$nl_flags->{'use_fates'}, 'bgc_mode'=>$nl_flags->{'bgc_mode'}
                 , 'phys'=>$nl_flags->{'phys'}, 'use_soil_matrixcn'=>$nl_flags->{'use_soil_matrixcn'},
                 , clm_accelerated_spinup=>$nl_flags->{'clm_accelerated_spinup'} );
     my $spinup;
     if ( &value_is_true($nl->get_value("spinup_matrixcn") ) ) {
        $spinup = ".true.";
     } else {
        $spinup = ".false.";
     }
     $nl_flags->{'spinup_matrixcn'} = $spinup;
     if ( &value_is_true($nl_flags->{'spinup_matrixcn'}) ) {
        $nl_flags->{'bgc_spinup'} = "on";
        if ( $nl_flags->{'clm_accelerated_spinup'} eq "off" ) {
           $log->fatal_error("matrix spinup (spinup_matrixcn) is True, but clm_accelerated_spinup is off, change one or the other");
        }
     } else {
        $nl_flags->{'bgc_spinup'} = "off";
     }
  }
  my $group = $definition->get_group_name($var);
  $nl->set_variable_value($group, $var, quote_string($val) );
  if (  ! $definition->is_valid_value( $var, $val , 'noquotes' => 1) ) {
     my @valid_values   = $definition->get_valid_values( $var );
     $log->fatal_error("$var has an invalid value ($val). Valid values are: @valid_values");
  }
  if ( $nl_flags->{'bgc_spinup'} eq "on" && (not &value_is_true( $nl_flags->{'use_cn'} ))  && (not &value_is_true($nl_flags->{'use_fates'})) ) {
     $log->fatal_error("$var can not be '$nl_flags->{'bgc_spinup'}' if neither CN nor FATES is turned on (use_cn=$nl_flags->{'use_cn'}, use_fates=$nl_flags->{'use_fates'}).");
  }
  if ( ! &value_is_true($nl_flags->{'use_soil_matrixcn'}) ) {
     if ( $nl->get_value("spinup_state") eq 0 && $nl_flags->{'bgc_spinup'} eq "on" ) {
        $log->fatal_error("Namelist spinup_state contradicts the command line option bgc_spinup" );
     }
     if ( $nl->get_value("spinup_state") eq 1 && $nl_flags->{'bgc_spinup'} eq "off" ) {
        $log->fatal_error("Namelist spinup_state contradicts the command line option bgc_spinup" );
     }
  }

  $val = $nl_flags->{'bgc_spinup'};
  $log->verbose_message("CLM CN bgc_spinup mode is $val");
}

#-------------------------------------------------------------------------------

sub setup_cmdl_simulation_year {
  my ($opts, $nl_flags, $definition, $defaults, $nl) = @_;

  my $val;
  my $var = "sim_year";
  if ( $opts->{$var} ne "default" ) {
    $val = $opts->{$var};
  } else {
    $val = $defaults->get_value($var);
  }

  $nl_flags->{'sim_year_range'} = $defaults->get_value("sim_year_range");
  $nl_flags->{'sim_year'}       = &remove_leading_and_trailing_quotes($val);
  if ( $val =~ /([0-9]+)-([0-9]+)/ ) {
    $nl_flags->{'sim_year'}       = $1;
    $nl_flags->{'sim_year_range'} = $val;
  }
  $val = $nl_flags->{'sim_year'};
  my $group = $definition->get_group_name($var);
  $nl->set_variable_value($group, $var, "'$val'" );
  if (  ! $definition->is_valid_value( $var, $val, 'noquotes'=>1 ) ) {
    my @valid_values   = $definition->get_valid_values( $var );
    $log->fatal_error("$var of $val is NOT valid. Valid values are: @valid_values");
  }
  $nl->set_variable_value($group, $var, "'$val'" );
  $log->verbose_message("CLM sim_year is $nl_flags->{'sim_year'}");

  $var = "sim_year_range";
  $val = $nl_flags->{'sim_year_range'};
  if ( $val ne "constant" ) {
    $opts->{$var}   = $val;
    $group = $definition->get_group_name($var);
    $nl->set_variable_value($group, $var, $val );
    if (  ! $definition->is_valid_value( $var, $val, 'noquotes'=>1 ) ) {
      my @valid_values   = $definition->get_valid_values( $var );
      $log->fatal_error("$var of $val is NOT valid. Valid values are: @valid_values");
    }
    $val = "'".$defaults->get_value($var)."'";
    $nl->set_variable_value($group, $var, $val );
    $log->verbose_message("CLM sim_year_range is $nl_flags->{'sim_year_range'}");
  }
}

#-------------------------------------------------------------------------------

sub setup_cmdl_run_type {
  my ($opts, $nl_flags, $definition, $defaults, $nl) = @_;
  # Set the clm_start_type and the st_year, start year
  # This MUST be done after lnd_tuning_mode is set

  my $val;
  my $var = "clm_start_type";
  my $ic_date = $nl->get_value('start_ymd');
  my $st_year;
  if ( defined($ic_date) ) {
     $st_year = int( $ic_date / 10000);
  } else {
    $st_year = $nl_flags->{'sim_year'};
    $ic_date = $st_year *10000 + 101;
    my $date = 'start_ymd';
    my $group = $definition->get_group_name($date);
    $nl->set_variable_value($group, $date, $ic_date );
  }
  my $set = undef;
  if (defined $opts->{$var}) {
    if ($opts->{$var} ne "default" ) {
      $set = 1;
      my $group = $definition->get_group_name($var);
      $nl->set_variable_value($group, $var, quote_string( $opts->{$var} ) );
    }
  }
  if ( ! defined $set ) {
     add_default($opts, $nl_flags->{'inputdata_rootdir'}, $definition, $defaults, $nl, $var,
                 'use_cndv'=>$nl_flags->{'use_cndv'}, 'use_fates'=>$nl_flags->{'use_fates'},
                 'sim_year'=>$st_year, 'sim_year_range'=>$nl_flags->{'sim_year_range'},
                 'bgc_spinup'=>$nl_flags->{'bgc_spinup'}, 'lnd_tuning_mode'=>$nl_flags->{'lnd_tuning_mode'} );
  }
  $nl_flags->{'clm_start_type'} = $nl->get_value($var);
  $nl_flags->{'st_year'}        = $st_year;
}

#-------------------------------------------------------------------------------

sub setup_cmdl_dynamic_vegetation {
  my ($opts, $nl_flags, $definition, $defaults, $nl) = @_;

  my $val;
  my $var = "dynamic_vegetation";
  $val = $opts->{$var};
  $nl_flags->{'dynamic_vegetation'} = $val;
  if ( ($nl_flags->{'dynamic_vegetation'} eq 1 ) && ($nl_flags->{'bgc_mode'} eq "sp") ) {
     $log->fatal_error("** Cannot turn dynamic_vegetation mode on with bgc=sp.\n" .
                       "**\n" .
                       "** Set the bgc mode to 'bgc' by the following means from highest to lowest precedence:" .
                       "** * by the command-line options -bgc bgc\n");
  }

  $var = "use_cndv";
  $nl_flags->{$var} = ".false.";
  if ($nl_flags->{'dynamic_vegetation'} eq 1) {
     $val = ".true.";
     $nl_flags->{$var} = $val;
  }
  if ( defined($nl->get_value($var)) && $nl->get_value($var) ne $val ) {
     $log->fatal_error("$var is inconsistent with the commandline setting of -dynamic_vegetation");
  }
  if ( &value_is_true($nl_flags->{$var}) ) {
     my $group = $definition->get_group_name($var);
     $nl->set_variable_value($group, $var, $val);
     if (  ! $definition->is_valid_value( $var, $val ) ) {
        my @valid_values   = $definition->get_valid_values( $var );
        $log->fatal_error("$var has a value ($val) that is NOT valid. Valid values are: @valid_values");
     }
     $log->warning("The use_cndv=T option is deprecated. We do NOT recommend using it." .
                   " It's known to have issues and it's not calibrated.");
  }
}
#-------------------------------------------------------------------------------

sub setup_cmdl_output_reals {
  my ($opts, $nl_flags, $definition, $defaults, $nl) = @_;

  my $var = "output_reals_filename";
  my $file = $opts->{$var};
  if ( defined($file) ) {
     # Make sure can open file and if not die with an error
     my $fh = IO::File->new($file, '>') or $log->fatal_error("can't create real parameter filename: $file");
     $fh->close();
  }
}

#-------------------------------------------------------------------------------

sub setup_cmdl_vichydro {
  my ($opts, $nl_flags, $definition, $defaults, $nl) = @_;

  my $val;
  my $var = "vichydro";
  $val = $opts->{$var};
  $nl_flags->{'vichydro'} = $val;
  if ($nl_flags->{'vichydro'} eq 1) {
     $log->verbose_message("Using VIC hydrology for runoff calculations.");
  }

  $var = "use_vichydro";
  $val = $nl->get_value($var);
  my $set = undef;
  if ($nl_flags->{'vichydro'} eq 1) {
     my $group = $definition->get_group_name($var);
     $set = ".true.";
     if ( defined($val) && $set ne $val ) {
        $log->fatal_error("$var contradicts the command-line -vichydro option" );
     }
     $nl->set_variable_value($group, $var, $set);
     if ( ! $definition->is_valid_value($var, $val) ) {
        my @valid_values   = $definition->get_valid_values( $var );
        $log->fatal_error("$var has a value ($val) that is NOT valid. Valid values are: @valid_values");
     }
  } else {
     $set = ".false.";
  }
  $nl_flags->{$var} = $set;
}


#-------------------------------------------------------------------------------

sub process_namelist_commandline_namelist {
  # Process the commandline '-namelist' arg.
  my ($opts, $definition, $nl, $envxml_ref, %settings) = @_;

  if (defined $opts->{'namelist'}) {
    # Parse commandline namelist
    my $nl_arg = Build::Namelist->new($opts->{'namelist'});

    # Validate input namelist -- trap exceptions
    my $nl_arg_valid;
    eval { $nl_arg_valid = $definition->validate($nl_arg); };
    if ($@) {
      $log->fatal_error("Invalid namelist variable in commandline arg '-namelist'.\n $@");
    }
    # Go through all variables and expand any XML env settings in them
    expand_xml_variables_in_namelist( $nl_arg_valid, $envxml_ref );

    # Merge input values into namelist.  Previously specified values have higher precedence
    # and are not overwritten.
    $nl->merge_nl($nl_arg_valid);
  }
}

sub process_namelist_infile {
   my ($definition, $nl, $envxml_ref, $infile, %settings) = @_;

   # Make sure a valid file was found
   if (    -f "$infile" ) {
      # Otherwise abort as a valid file doesn't exist
   } else {
      $log->fatal_error("input namelist file does NOT exist $infile.\n $@");
   }
   # Parse namelist input from the next file
   my $nl_infile = Build::Namelist->new($infile);

   # Validate input namelist -- trap exceptions
   my $nl_infile_valid;
   eval { $nl_infile_valid = $definition->validate($nl_infile); };
   if ($@) {
      $log->fatal_error("Invalid namelist variable in '-infile' $infile.\n $@");
   }
   # Go through all variables and expand any XML env settings in them
   expand_xml_variables_in_namelist( $nl_infile_valid, $envxml_ref );

   # Merge input values into namelist.  Previously specified values have higher precedence
   # and are not overwritten.
   $nl->merge_nl($nl_infile_valid, %settings);
}

#-------------------------------------------------------------------------------

sub process_namelist_commandline_infile {
  # Process the commandline '-infile' arg.
  my ($opts, $definition, $nl, $envxml_ref) = @_;

  if (defined $opts->{'infile'}) {
    my @infiles = split( /,/, $opts->{'infile'} );
    foreach my $infile ( @infiles ) {
      process_namelist_infile( $definition, $nl, $envxml_ref, $infile );
    }
  }
}

#-------------------------------------------------------------------------------

sub process_namelist_commandline_clm_usr_name {
  # Process the -clm_usr_name argument
  my ($opts, $nl_flags, $definition, $defaults, $nl, $cfg, $envxml_ref) = @_;

  if (defined $opts->{'clm_usr_name'}) {
    # The user files definition is contained in an xml file with the same format as the defaults file.

    # The one difference is that variables are expanded.
    # Create a new NamelistDefaults object.
    my $nl_defaults_file = "$nl_flags->{'cfgdir'}/namelist_files/namelist_defaults_usr_files.xml";
    my $uf_defaults = Build::NamelistDefaults->new("$nl_defaults_file", $cfg );
    # Loop over the variables specified in the user files
    # Add each one to the namelist.
    my @vars = $uf_defaults->get_variable_names();
    my %settings;
    $settings{'mask'}           = $nl_flags->{'mask'};
    $settings{'sim_year'}       = $nl_flags->{'sim_year'};
    $settings{'ssp_rcp'}        = $nl_flags->{'ssp_rcp'};
    $settings{'sim_year_range'} = $nl_flags->{'sim_year_range'};
    $settings{'clm_accelerated_spinup'} = $nl_flags->{'clm_accelerated_spinup'};
    $settings{'clm_usr_name'}   = $opts->{'clm_usr_name'};

    if ( $nl_flags->{'inputdata_rootdir'} eq "\$DIN_LOC_ROOT" ) {
      $settings{'csmdata'}     = $ENV{'DIN_LOC_ROOT'};
    } else {
      $settings{'csmdata'}     = $nl_flags->{'inputdata_rootdir'};
    }

    my $nvars = 0;
    my $nl_usrfile = Build::Namelist->new();
    foreach my $var (@vars) {
      my $val = $uf_defaults->get_usr_file($var, $definition, \%settings);

      if ($val) {
        $log->message("adding clm user file defaults for var $var with val $val");
        add_default($opts, $nl_flags->{'inputdata_rootdir'}, $definition, $defaults, $nl_usrfile, $var, 'val'=>$val);
        $nvars++;
      }
    }
    # Go through all variables and expand any XML env settings in them
    expand_xml_variables_in_namelist( $nl_usrfile, $envxml_ref );
    # Merge input values into namelist.  Previously specified values have higher precedence
    # and are not overwritten.
    $nl->merge_nl($nl_usrfile);
  }
}

#-------------------------------------------------------------------------------

sub process_namelist_commandline_use_case {
  # Now process the -use_case arg.
  my ($opts, $nl_flags, $definition, $defaults, $nl, $cfg, $envxml_ref) = @_;

  if (defined $opts->{'use_case'}) {

    # The use case definition is contained in an xml file with the same format as the defaults file.
    # Create a new NamelistDefaults object.
    my $uc_defaults = Build::NamelistDefaults->new("$opts->{'use_case_dir'}/$opts->{'use_case'}.xml", $cfg);

    my %settings;
    $settings{'res'}            = $nl_flags->{'res'};
    $settings{'ssp_rcp'}        = $nl_flags->{'ssp_rcp'};
    $settings{'mask'}           = $nl_flags->{'mask'};
    $settings{'sim_year'}       = $nl_flags->{'sim_year'};
    $settings{'sim_year_range'} = $nl_flags->{'sim_year_range'};
    $settings{'phys'}           = $nl_flags->{'phys'};
    $settings{'lnd_tuning_mode'}= $nl_flags->{'lnd_tuning_mode'};
    $settings{'use_cn'}      = $nl_flags->{'use_cn'};
    $settings{'use_cndv'}    = $nl_flags->{'use_cndv'};
    $settings{'use_crop'}    = $nl_flags->{'use_crop'};
    $settings{'cnfireson'}   = $nl_flags->{'cnfireson'};

    # Loop over the variables specified in the use case.
    # Add each one to the namelist.
    my @vars = $uc_defaults->get_variable_names();
    my $nl_usecase = Build::Namelist->new();
    foreach my $var (@vars) {
      my $val = $uc_defaults->get_value($var, \%settings );

      if ( defined($val) ) {
        $log->verbose_message("CLM adding use_case $opts->{'use_case'} defaults for var '$var' with val '$val'");

        add_default($opts,  $nl_flags->{'inputdata_rootdir'}, $definition, $defaults, $nl_usecase, $var, 'val'=>$val);
      }
    }
    # Go through all variables and expand any XML env settings in them
    expand_xml_variables_in_namelist( $nl_usecase, $envxml_ref );

    # Merge input values into namelist.  Previously specified values have higher precedence
    # and are not overwritten.
    $nl->merge_nl($nl_usecase);
  }
}

#-------------------------------------------------------------------------------

sub process_namelist_commandline_clm_start_type {
  # Set the start_type according to the command line clm_start_type option

  my ($opts, $nl_flags, $definition, $defaults, $nl) = @_;

  # Run type for driver namelist - note that arb_ic implies that the run is startup
  my $var = "start_type";
  if ($nl_flags->{'clm_start_type'} eq "'cold'" || $nl_flags->{'clm_start_type'} eq "'arb_ic'") {
    # Add default is used here, but the value is explicitly set
    add_default($opts, $nl_flags->{'inputdata_rootdir'}, $definition, $defaults, $nl, $var, 'val'=>'startup'   );
  } else {
    # Add default is used here, but the value is explicitly set
    add_default($opts, $nl_flags->{'inputdata_rootdir'}, $definition, $defaults, $nl, $var, 'val'=>$nl_flags->{'clm_start_type'} );
  }
}

#-------------------------------------------------------------------------------

sub process_namelist_inline_logic {
  # Use the namelist default object to add default values for required
  # namelist variables that have not been previously set.
  my ($opts, $nl_flags, $definition, $defaults, $nl, $envxml_ref, $physv) = @_;


  ##############################
  # namelist group: clm_inparm #
  ##############################
  setup_logic_site_specific($opts, $nl_flags, $definition, $defaults, $nl);
  setup_logic_lnd_frac($opts, $nl_flags, $definition, $defaults, $nl, $envxml_ref);
  setup_logic_co2_type($opts, $nl_flags, $definition, $defaults, $nl);
  setup_logic_irrigate($opts, $nl_flags, $definition, $defaults, $nl);
  setup_logic_start_type($opts, $nl_flags, $nl);
  setup_logic_decomp_performance($opts,  $nl_flags, $definition, $defaults, $nl);
  setup_logic_roughness_methods($opts, $nl_flags, $definition, $defaults, $nl, $physv);
  setup_logic_snicar_methods($opts, $nl_flags, $definition, $defaults, $nl);
  setup_logic_snow($opts, $nl_flags, $definition, $defaults, $nl);
  setup_logic_glacier($opts, $nl_flags, $definition, $defaults, $nl,  $envxml_ref);
  setup_logic_dynamic_plant_nitrogen_alloc($opts, $nl_flags, $definition, $defaults, $nl, $physv);
  setup_logic_luna($opts, $nl_flags, $definition, $defaults, $nl, $physv);
  setup_logic_hillslope($opts, $nl_flags, $definition, $defaults, $nl);
  setup_logic_o3_veg_stress_method($opts, $nl_flags, $definition, $defaults, $nl,$physv);
  setup_logic_hydrstress($opts,  $nl_flags, $definition, $defaults, $nl);
  setup_logic_params_file($opts,  $nl_flags, $definition, $defaults, $nl);
  setup_logic_create_crop_landunit($opts,  $nl_flags, $definition, $defaults, $nl);
  setup_logic_subgrid($opts,  $nl_flags, $definition, $defaults, $nl);
  setup_logic_fertilizer($opts,  $nl_flags, $definition, $defaults, $nl);
  setup_logic_grainproduct($opts,  $nl_flags, $definition, $defaults, $nl, $physv);
  setup_logic_soilstate($opts,  $nl_flags, $definition, $defaults, $nl);
  setup_logic_demand($opts, $nl_flags, $definition, $defaults, $nl);
  setup_logic_surface_dataset($opts,  $nl_flags, $definition, $defaults, $nl, $envxml_ref);
  setup_logic_dynamic_subgrid($opts,  $nl_flags, $definition, $defaults, $nl);
  setup_logic_exice($opts, $nl_flags, $definition, $defaults, $nl, $physv);
  if ( remove_leading_and_trailing_quotes($nl_flags->{'clm_start_type'}) ne "branch" ) {
    setup_logic_initial_conditions($opts, $nl_flags, $definition, $defaults, $nl, $physv);
  }
  setup_logic_cnmatrix($opts,  $nl_flags, $definition, $defaults, $nl, $envxml_ref);
  setup_logic_spinup($opts,  $nl_flags, $definition, $defaults, $nl);
  setup_logic_supplemental_nitrogen($opts, $nl_flags, $definition, $defaults, $nl);
  setup_logic_c_isotope($opts, $nl_flags, $definition, $defaults, $nl);
  setup_logic_snowpack($opts,  $nl_flags, $definition, $defaults, $nl);
  setup_logic_fates($opts,  $nl_flags, $definition, $defaults, $nl);
  setup_logic_z0param($opts, $nl_flags, $definition, $defaults, $nl);
  setup_logic_misc($opts, $nl_flags, $definition, $defaults, $nl);

  #########################################
  # namelist group: atm2lnd_inparm
  #########################################
  setup_logic_atm_forcing($opts,  $nl_flags, $definition, $defaults, $nl);

  #########################################
  # namelist group: lnd2atm_inparm
  #########################################
  setup_logic_lnd2atm($opts,  $nl_flags, $definition, $defaults, $nl);

  #########################################
  # namelist group: clm_humanindex_inparm #
  #########################################
  setup_logic_humanindex($opts,  $nl_flags, $definition, $defaults, $nl);

  #################################
  # namelist group: cnfire_inparm #
  #################################
  setup_logic_cnfire($opts,  $nl_flags, $definition, $defaults, $nl);

  ######################################
  # namelist group: cnprecision_inparm #
  ######################################
  setup_logic_cnprec($opts,  $nl_flags, $definition, $defaults, $nl);

  ###############################
  # namelist group: clmu_inparm #
  ###############################
  setup_logic_urban($opts,  $nl_flags, $definition, $defaults, $nl);

  ###############################
  # namelist group: crop_inparm #
  ###############################
  setup_logic_crop_inparm($opts,  $nl_flags, $definition, $defaults, $nl);

  ###############################
  # namelist group: tillage     #
  ###############################
  setup_logic_tillage($opts, $nl_flags, $definition, $defaults, $nl, $physv);

  ###############################
  # namelist group: ch4par_in   #
  ###############################
  setup_logic_methane($opts, $nl_flags, $definition, $defaults, $nl);

  ###############################
  # namelist group: ndepdyn_nml #
  ###############################
  setup_logic_nitrogen_deposition($opts,  $nl_flags, $definition, $defaults, $nl);

  ##################################
  # namelist group: cnmresp_inparm #
  ##################################
  setup_logic_cnmresp($opts,  $nl_flags, $definition, $defaults, $nl);

  #################################
  # namelist group: nitrif_inparm #
  #################################
  setup_logic_nitrif_params( $nl_flags, $definition, $defaults, $nl );

  #############################################
  # namelist group: mineral_nitrogen_dynamics #
  #############################################
  setup_logic_mineral_nitrogen_dynamics( $opts, $nl_flags, $definition, $defaults, $nl );

  ####################################
  # namelist group: photosyns_inparm #
  ####################################
  setup_logic_photosyns($opts,  $nl_flags, $definition, $defaults, $nl);

  #################################
  # namelist group: popd_streams  #
  #################################
  setup_logic_popd_streams($opts,  $nl_flags, $definition, $defaults, $nl);

  ####################################
  # namelist group: urbantv_streams  #
  ####################################
  setup_logic_urbantv_streams($opts,  $nl_flags, $definition, $defaults, $nl);

  ##################################
  # namelist group: light_streams  #
  ##################################
  setup_logic_lightning_streams($opts,  $nl_flags, $definition, $defaults, $nl);

  ############################################################################################
  # namelist options for dust emissions
  # NOTE: This MUST be done before other drv_flds_in settings (megan, drydep, fire_emis etc.)
  ############################################################################################
  setup_logic_dust_emis($opts, $nl_flags, $definition, $defaults, $nl, $envxml_ref);
  setup_logic_prigent_roughness($opts, $nl_flags, $definition, $defaults, $nl);

  #####################################
  # namelist group: drydep_inparm     #
  # NOTE: After setup_logic_dust_emis #
  #####################################
  setup_logic_dry_deposition($opts, $nl_flags, $definition, $defaults, $nl);

  #####################################
  # namelist group: fire_emis_nl      #
  # NOTE: After setup_logic_dust_emis #
  #####################################
  setup_logic_fire_emis($opts, $nl_flags, $definition, $defaults, $nl);

  #####################################
  # namelist group: megan_emis_nl     #
  # NOTE: After setup_logic_dust_emis #
  #####################################
  setup_logic_megan($opts, $nl_flags, $definition, $defaults, $nl);

  ##################################
  # namelist group: lai_streams  #
  ##################################
  setup_logic_lai_streams($opts,  $nl_flags, $definition, $defaults, $nl);

  ##################################
  # namelist group: cropcal_streams  #
  ##################################
  setup_logic_cropcal_streams($opts,  $nl_flags, $definition, $defaults, $nl);

  ##########################################
  # namelist group: soil_moisture_streams  #
  ##########################################
  setup_logic_soilm_streams($opts,  $nl_flags, $definition, $defaults, $nl, $physv);

  ##################################
  # namelist group: bgc_shared
  ##################################
  setup_logic_bgc_shared($opts,  $nl_flags, $definition, $defaults, $nl, $physv);

  ##################################
  # namelist group: cnphenology
  ##################################
  setup_logic_cnphenology($opts,  $nl_flags, $definition, $defaults, $nl, $physv);

  #############################################
  # namelist group: soilwater_movement_inparm #
  #############################################
  setup_logic_soilwater_movement($opts,  $nl_flags, $definition, $defaults, $nl);

  #############################################
  # namelist group: rooting_profile_inparm    #
  #############################################
  setup_logic_rooting_profile($opts,  $nl_flags, $definition, $defaults, $nl);

  #############################
  # namelist group: cngeneral #
  #############################
  setup_logic_cngeneral($opts,  $nl_flags, $definition, $defaults, $nl);
  ####################################
  # namelist group: cnvegcarbonstate #
  ####################################
  setup_logic_cnvegcarbonstate($opts,  $nl_flags, $definition, $defaults, $nl);

  #############################################
  # namelist group: soil_resis_inparm #
  #############################################
  setup_logic_soil_resis($opts,  $nl_flags, $definition, $defaults, $nl);

  #############################################
  # namelist group: canopyfluxes_inparm #
  #############################################
  setup_logic_canopyfluxes($opts,  $nl_flags, $definition, $defaults, $nl);

  ##########################################################
  # namelist group: friction_velocity (after canopyfluxes) #
  ##########################################################
  setup_logic_friction_vel($opts,  $nl_flags, $definition, $defaults, $nl);

  #############################################
  # namelist group: canopyhydrology_inparm #
  #############################################
  setup_logic_canopyhydrology($opts,  $nl_flags, $definition, $defaults, $nl);

  #####################################
  # namelist group: clm_canopy_inparm #
  #####################################
  setup_logic_canopy($opts,  $nl_flags, $definition, $defaults, $nl);

  ########################################
  # namelist group: soilhydrology_inparm #
  ########################################
  setup_logic_hydrology_params($opts,  $nl_flags, $definition, $defaults, $nl);

  #####################################
  # namelist group: irrigation_inparm #
  #####################################
  setup_logic_irrigation_parameters($opts,  $nl_flags, $definition, $defaults, $nl);

  ########################################
  # namelist group: surfacealbedo_inparm #
  ########################################
  setup_logic_surfacealbedo($opts, $nl_flags, $definition, $defaults, $nl);

  ########################################
  # namelist group: water_tracers_inparm #
  ########################################
  setup_logic_water_tracers($opts, $nl_flags, $definition, $defaults, $nl);

  #######################################################################
  # namelist groups: clm_hydrology1_inparm and clm_soilhydrology_inparm #
  #######################################################################
  setup_logic_hydrology_switches($opts, $nl_flags, $definition, $defaults, $nl);

  #######################################################################
  # namelist group: scf_swenson_lawrence_2012_inparm                    #
  #######################################################################
  setup_logic_scf_SwensonLawrence2012($opts, $nl_flags, $definition, $defaults, $nl);

  #########################################
  # namelist group: clm_initinterp_inparm #
  #########################################
  setup_logic_initinterp($opts, $nl_flags, $definition, $defaults, $nl);

  #################################
  # namelist group: exice_streams #
  #################################
  setup_logic_exice_streams($opts, $nl_flags, $definition, $defaults, $nl, $physv);

  ##########################################
  # namelist group: clm_temperature_inparm #
  ##########################################
  setup_logic_coldstart_temp($opts,$nl_flags, $definition, $defaults, $nl);
}

#-------------------------------------------------------------------------------

sub setup_logic_site_specific {
  # site specific requirements
  my ($opts, $nl_flags, $definition, $defaults, $nl, $physv) = @_;

  # res check prevents polluting the namelist with an unnecessary
  # false variable for every run
  if ($nl_flags->{'res'} eq "1x1_vancouverCAN") {
     my $var = "use_vancouver";
     my $val = ".true.";
     my $group = $definition->get_group_name($var);
     $nl->set_variable_value($group, $var, $val);
  }

  # res check prevents polluting the namelist with an unnecessary
  # false variable for every run
  if ($nl_flags->{'res'} eq "1x1_mexicocityMEX") {
     my $var = "use_mexicocity";
     my $val = ".true.";
     my $group = $definition->get_group_name($var);
     $nl->set_variable_value($group, $var, $val);
  }

  my $res = $nl_flags->{'res'};
  if ($res eq "1x1_smallvilleIA" or $res eq "1x1_cidadinhoBR") {
    if (! &value_is_true($nl_flags->{'use_cn'}) || ! &value_is_true($nl_flags->{'use_crop'})) {
      $log->fatal_error("${res} grids must use a compset with CN and CROP turned on.");
    }
  }

  if ($nl_flags->{'res'} eq "1x1_numaIA") {
    if (! &value_is_true($nl_flags->{'use_cn'}) || ! &value_is_true($nl_flags->{'use_crop'})) {
      $log->fatal_error("1x1_numaIA grids must use a compset with CN and CROP turned on.");
    }
  }
  #  Set compname
  add_default($opts,  $nl_flags->{'inputdata_rootdir'}, $definition, $defaults, $nl, 'compname',
              'phys'=>$nl_flags->{'phys'} );
}

#-------------------------------------------------------------------------------

sub setup_logic_lnd_tuning {

  my ($opts, $nl_flags, $definition, $defaults, $nl, $physv) = @_;

  my $var    = "lnd_tuning_mode";
  if ( $opts->{$var} eq "default" ) {
     my %settings;
     $settings{'phys'} = $nl_flags->{'phys'};
     $nl_flags->{$var} = $defaults->get_value($var, \%settings );
  } else {
     $nl_flags->{$var} = $opts->{$var};
  }
  my $group = $definition->get_group_name($var);
  $nl->set_variable_value($group, $var, quote_string( $nl_flags->{$var} ) );
  if (  ! $definition->is_valid_value( $var, quote_string( $nl_flags->{$var}) ) ) {
    my @valid_values   = $definition->get_valid_values( $var );
    $log->fatal_error("$var has a value (".$nl_flags->{$var}.") that is NOT valid. Valid values are: @valid_values");
  }
  $log->verbose_message("Using $nl_flags->{$var} for lnd_tuning_mode");
  my $phys = $physv->as_string();
  if ( $nl_flags->{$var} !~ /^${phys}_/ ) {
     $log->fatal_error("First part of lnd_tuning_mode MUST match the CLM version you are using.");
  }
}


#-------------------------------------------------------------------------------

sub setup_logic_lnd_frac {

  my ($opts, $nl_flags, $definition, $defaults, $nl, $envxml_ref) = @_;

  #
  # fatmlndfrc is required for LILAC but uneeded for NUOPC
  #
  my $var = "lnd_frac";
  if ( $opts->{'lilac'} ) {
     if ( defined($opts->{$var}) ) {
       if ( defined($nl->get_value('fatmlndfrc')) ) {
         $log->fatal_error("Can NOT set both -lnd_frac option (set via LND_DOMAIN_PATH/LND_DOMAIN_FILE " .
                     "env variables) AND fatmlndfrac on namelist");
       }
       if ( $opts->{$var} =~ /UNSET/ ) {
          $log->fatal_error("-lnd_frac was set as UNSET in the CTSM build-namelist, it's required with the --lilac option");
       }
       my $lnd_frac = SetupTools::expand_xml_var( $opts->{$var}, $envxml_ref);
       add_default($opts,  $nl_flags->{'inputdata_rootdir'}, $definition, $defaults, $nl, 'fatmlndfrc','val'=>$lnd_frac );
     }

     # Get the fraction file
     if (defined $nl->get_value('fatmlndfrc')) {
       # do nothing - use value provided by config_grid.xml and clm.cpl7.template
     } else {
       $log->fatal_error("fatmlndfrc was NOT sent into CLM build-namelist, it is required for the --lilac option.");
     }
  #
  # For the NUOPC driver neither lnd_frac nor fatmlndfrc need to be set
  #
  } elsif ($opts->{'driver'} eq "nuopc" ) {
     if ( defined($opts->{$var}) ) {
       if ( $opts->{$var} !~ /UNSET/ ) {
          $log->fatal_error("$var should NOT be set for the NUOPC driver as it is unused (only used by the --lilac option)" );
       }
     }
     if ( defined($nl->get_value('fatmlndfrc')) ) {
       $log->fatal_error("fatmlndfrac should NOT be set in the namelist for the NUOPC driver as it is unused" );
     }
  } else {
       $log->fatal_error("Input --driver type of $opts->{'driver'} is an invalid option. Correct this in xml variable COMP_iINTERFACE in your case" );
  }
}

#-------------------------------------------------------------------------------

sub setup_logic_co2_type {
  my ($opts, $nl_flags, $definition, $defaults, $nl) = @_;

  my $var = "co2_type";
  if ( defined($opts->{$var}) ) {
    if ( ! defined($nl->get_value($var)) ) {
      add_default($opts,  $nl_flags->{'inputdata_rootdir'}, $definition, $defaults, $nl, 'co2_type','val'=>"$opts->{'co2_type'}");
    } else {
      $log->fatal_error("co2_type set on namelist as well as -co2_type option.");
    }
  }
  add_default($opts,  $nl_flags->{'inputdata_rootdir'}, $definition, $defaults, $nl, 'co2_type');
  if ( $nl->get_value('co2_type') =~ /constant/ ) {
    my $var = 'co2_ppmv';
    if ( defined($opts->{$var}) ) {
      if ( $opts->{$var} <= 0.0 ) {
        $log->fatal_error("co2_ppmv can NOT be less than or equal to zero.");
      }
      my $group = $definition->get_group_name($var);
      $nl->set_variable_value($group, $var, $opts->{$var});
    } else {
      add_default($opts,  $nl_flags->{'inputdata_rootdir'}, $definition, $defaults, $nl, $var, 'sim_year'=>$nl_flags->{'sim_year'},
                  'ssp_rcp'=>$nl_flags->{'ssp_rcp'} );
    }
  }
}

#-------------------------------------------------------------------------------

sub setup_logic_irrigate {
  my ($opts, $nl_flags, $definition, $defaults, $nl) = @_;

  add_default($opts,  $nl_flags->{'inputdata_rootdir'}, $definition, $defaults, $nl, 'irrigate',
                'use_crop'=>$nl_flags->{'use_crop'}, 'use_cndv'=>$nl_flags->{'use_cndv'},
                'sim_year'=>$nl_flags->{'sim_year'}, 'sim_year_range'=>$nl_flags->{'sim_year_range'}, );
  if ( &value_is_true($nl->get_value('irrigate') ) ) {
     $nl_flags->{'irrigate'} = ".true.";
     if ( $nl_flags->{'sim_year'} eq "PtVg" ) {
        $log->fatal_error("irrigate=TRUE does NOT make sense with the Potential Vegetation dataset, leave irrigate=FALSE");
     }
  } else {
     $nl_flags->{'irrigate'} = ".false.";
  }
}

#-------------------------------------------------------------------------------

sub setup_logic_start_type {
  my ($opts, $nl_flags, $nl) = @_;

  my $var = "start_type";
  my $drv_start_type = $nl->get_value($var);
  my $my_start_type  = $nl_flags->{'clm_start_type'};

  if ( $my_start_type =~ /branch/ ) {
    if (not defined $nl->get_value('nrevsn')) {
      $log->fatal_error("nrevsn is required for a branch type.");
    }
    if (defined $nl->get_value('use_init_interp')) {
       if ( &value_is_true($nl->get_value('use_init_interp') ) ) {
         # Always print this warning, but don't stop if it happens
         print "\nWARNING: use_init_interp will NOT happen for a branch case.\n\n";
       }
    }
  } else {
    if (defined $nl->get_value('nrevsn')) {
      $log->fatal_error("nrevsn should ONLY be set for a branch type.");
    }
  }
}

#-------------------------------------------------------------------------------

sub setup_logic_decomp_performance {
  my ($opts, $nl_flags, $definition, $defaults, $nl) = @_;

  # Set the number of segments per clump
  add_default($opts, $nl_flags->{'inputdata_rootdir'}, $definition, $defaults, $nl, 'nsegspc', 'hgrid'=>$nl_flags->{'res'});
}

#-------------------------------------------------------------------------------

sub setup_logic_roughness_methods {
  my ($opts, $nl_flags, $definition, $defaults, $nl, $physv) = @_;

  add_default($opts, $nl_flags->{'inputdata_rootdir'}, $definition, $defaults, $nl, 'z0param_method',
              'phys'=>$nl_flags->{'phys'} , 'use_fates'=>$nl_flags->{'use_fates'});

  my $var = remove_leading_and_trailing_quotes( $nl->get_value("z0param_method") );
  if ( $var ne "Meier2022" && $var ne "ZengWang2007" ) {
    $log->fatal_error("$var is incorrect entry for the namelist variable z0param_method; expected Meier2022 or ZengWang2007");
  }
  my $phys = $physv->as_string();
  if ( $var eq "Meier2022" ) {
    if ( $phys eq "clm4_5" || $phys eq "clm5_0" ) {
      $log->fatal_error("z0param_method = $var and phys = $phys, but this method has been tested only with clm6_0 and later versions; to use with earlier versions, disable this error, and add Meier2022 parameters to the corresponding params file");
    }
    # Make sure that fates and meier2022 are not both active due to issue #2932
    if ( &value_is_true($nl_flags->{'use_fates'}) ) {
      $log->fatal_error("z0param_method = $var and use_fates currently are not compatible.  Please update the z0param_method to ZengWang2007.  See issue #2932 for more information.")
    }
  }
}
#-------------------------------------------------------------------------------

sub setup_logic_snicar_methods {
  my ($opts, $nl_flags, $definition, $defaults, $nl) = @_;

  add_default($opts, $nl_flags->{'inputdata_rootdir'}, $definition, $defaults, $nl, 'snicar_snw_shape' );
  add_default($opts, $nl_flags->{'inputdata_rootdir'}, $definition, $defaults, $nl, 'snicar_solarspec' );
  add_default($opts, $nl_flags->{'inputdata_rootdir'}, $definition, $defaults, $nl, 'snicar_dust_optics' );
  add_default($opts, $nl_flags->{'inputdata_rootdir'}, $definition, $defaults, $nl, 'snicar_numrad_snw' );
  add_default($opts, $nl_flags->{'inputdata_rootdir'}, $definition, $defaults, $nl, 'snicar_snobc_intmix' );
  add_default($opts, $nl_flags->{'inputdata_rootdir'}, $definition, $defaults, $nl, 'snicar_snodst_intmix' );
  add_default($opts, $nl_flags->{'inputdata_rootdir'}, $definition, $defaults, $nl, 'snicar_use_aerosol' );
  add_default($opts, $nl_flags->{'inputdata_rootdir'}, $definition, $defaults, $nl, 'use_snicar_frc' );
  add_default($opts, $nl_flags->{'inputdata_rootdir'}, $definition, $defaults, $nl, 'do_sno_oc' );

  # Error checking in loop
  my %supportedSettings = ( 'snicar_solarspec' => "'mid_latitude_winter'", 'snicar_dust_optics' => "'sahara'", 'snicar_numrad_snw' => '5', 'snicar_snodst_intmix' => '.false.', 'snicar_use_aerosol' => '.true.', 'do_sno_oc' => '.false.' );
  keys %supportedSettings;
  while ( my ($key, $val) = each %supportedSettings ) {
    my $var = $nl->get_value($key);
    if ( $var ne $val ) {
      $log->warning("$key=$val is the supported option; $var is EXPERIMENTAL, UNSUPPORTED, and UNTESTED!");
    }
  }

  # Error checking not in loop
  my $key1 = 'snicar_snw_shape';
  my $var1 = $nl->get_value($key1);
  my $val1a = "'sphere'";  # supported value for this option
  my $val1b = "'hexagonal_plate'";  # supported value for this option
  if (($var1 ne $val1a) && ($var1 ne $val1b)) {
    $log->warning("$key1=$val1a and $val1b are supported; $var1 is EXPERIMENTAL, UNSUPPORTED, and UNTESTED!");
  }

  # snicar_snobc_intmix and snicar_snodst_intmix cannot both be true, however, they can both be false
  my $key1 = 'snicar_snobc_intmix';
  my $key2 = 'snicar_snodst_intmix';
  my $var1 = $nl->get_value($key1);
  my $var2 = $nl->get_value($key2);
  my $val2 = $supportedSettings{$key2};  # supported value for this option
  if (($var1 eq $var2) && ($var2 ne $val2)) {
    $log->warning("$key1 = $var1 and $key2 = $var2 do not work together!");
  }
}

#-------------------------------------------------------------------------------

sub setup_logic_snow {
  my ($opts, $nl_flags, $definition, $defaults, $nl) = @_;

  add_default($opts, $nl_flags->{'inputdata_rootdir'}, $definition, $defaults, $nl, 'snow_thermal_cond_method' );
  add_default($opts, $nl_flags->{'inputdata_rootdir'}, $definition, $defaults, $nl, 'snow_thermal_cond_glc_method' );
  add_default($opts, $nl_flags->{'inputdata_rootdir'}, $definition, $defaults, $nl, 'snow_thermal_cond_lake_method' );

  my $numrad_snw = $nl->get_value('snicar_numrad_snw');
  add_default($opts, $nl_flags->{'inputdata_rootdir'}, $definition, $defaults, $nl, 'fsnowoptics',
                'snicar_numrad_snw' => $numrad_snw);
  add_default($opts, $nl_flags->{'inputdata_rootdir'}, $definition, $defaults, $nl, 'fsnowaging' );
}

#-------------------------------------------------------------------------------

sub setup_logic_glacier {
  #
  # Glacier multiple elevation class options
  #
  my ($opts, $nl_flags, $definition, $defaults, $nl, $envxml_ref) = @_;

  my $clm_upvar = "GLC_TWO_WAY_COUPLING";
  # glc_do_dynglacier is set via GLC_TWO_WAY_COUPLING; it cannot be set via
  # user_nl_clm (this is because we might eventually want the coupler and glc
  # to also respond to GLC_TWO_WAY_COUPLING, by not bothering to send / map
  # these fields - so we want to ensure that CLM is truly listening to this
  # shared xml variable and not overriding it)
  my $var = "glc_do_dynglacier";
  my $val = logical_to_fortran($envxml_ref->{$clm_upvar});
  add_default($opts,  $nl_flags->{'inputdata_rootdir'}, $definition, $defaults, $nl, $var, 'val'=>$val);
  if (lc($nl->get_value($var)) ne lc($val)) {
     $log->fatal_error("glc_do_dynglacier can only be set via the env variable $clm_upvar: it can NOT be set in user_nl_clm");
  }

  my $var = "maxpatch_glc";
  add_default($opts,  $nl_flags->{'inputdata_rootdir'}, $definition, $defaults, $nl, $var, 'val'=>$nl_flags->{'glc_nec'} );

  my $val = $nl->get_value($var);
  if ( $val != $nl_flags->{'glc_nec'} ) {
    $log->fatal_error("$var set to $val does NOT agree with -glc_nec argument of $nl_flags->{'glc_nec'} (set with GLC_NEC env variable)");
  }

  if ( $nl_flags->{'glc_nec'} < 1 ) {
     $log->fatal_error("GLC_NEC must be at least 1.");
  }

  add_default($opts,  $nl_flags->{'inputdata_rootdir'}, $definition, $defaults, $nl, 'glc_snow_persistence_max_days');

  add_default($opts,  $nl_flags->{'inputdata_rootdir'}, $definition, $defaults, $nl, 'albice');
  add_default($opts,  $nl_flags->{'inputdata_rootdir'}, $definition, $defaults, $nl, 'glacier_region_behavior',
              'glc_use_antarctica'=>$opts->{'glc_use_antarctica'});
  add_default($opts,  $nl_flags->{'inputdata_rootdir'}, $definition, $defaults, $nl, 'glacier_region_melt_behavior');
  add_default($opts,  $nl_flags->{'inputdata_rootdir'}, $definition, $defaults, $nl, 'glacier_region_ice_runoff_behavior');
}

#-------------------------------------------------------------------------------

sub setup_logic_params_file {
  # get param data
  my ($opts, $nl_flags, $definition, $defaults, $nl) = @_;

  add_default($opts, $nl_flags->{'inputdata_rootdir'}, $definition, $defaults, $nl, 'paramfile',
              'phys'=>$nl_flags->{'phys'},
              'use_flexibleCN'=>$nl_flags->{'use_flexibleCN'}, 'use_fates'=>$nl_flags->{'use_fates'});
}

#-------------------------------------------------------------------------------

sub setup_logic_create_crop_landunit {
  # Create crop land unit
  my ($opts, $nl_flags, $definition, $defaults, $nl) = @_;

  my $var = 'create_crop_landunit';
  add_default($opts, $nl_flags->{'inputdata_rootdir'}, $definition, $defaults, $nl, $var,
              'use_fates'=>$nl_flags->{'use_fates'} );
  if ( &value_is_true($nl_flags->{'use_fates'}) && &value_is_true($nl->get_value($var)) ) {
     $log->fatal_error( "$var is true and yet use_fates is being set, which contradicts that (use_fates requires $var to be .false." );
  }
  if ( (! &value_is_true($nl_flags->{'use_fates'})) && (! &value_is_true($nl->get_value($var))) ) {
     $log->fatal_error( "$var is false which is ONLY allowed when FATES is being used" );
  }
}

#-------------------------------------------------------------------------------

sub setup_logic_subgrid {
   my ($opts, $nl_flags, $definition, $defaults, $nl) = @_;

   my $var = 'run_zero_weight_urban';
   add_default($opts, $nl_flags->{'inputdata_rootdir'}, $definition, $defaults, $nl, $var);
   add_default($opts, $nl_flags->{'inputdata_rootdir'}, $definition, $defaults, $nl, 'convert_ocean_to_land');
   add_default($opts, $nl_flags->{'inputdata_rootdir'}, $definition, $defaults, $nl, 'collapse_urban',
               'structure'=>$nl_flags->{'structure'});
   add_default($opts, $nl_flags->{'inputdata_rootdir'}, $definition, $defaults, $nl, 'n_dom_landunits',
               'structure'=>$nl_flags->{'structure'});
   add_default($opts, $nl_flags->{'inputdata_rootdir'}, $definition, $defaults, $nl, 'n_dom_pfts',
               'structure'=>$nl_flags->{'structure'});
   add_default($opts, $nl_flags->{'inputdata_rootdir'}, $definition, $defaults, $nl, 'toosmall_soil');
   add_default($opts, $nl_flags->{'inputdata_rootdir'}, $definition, $defaults, $nl, 'toosmall_crop');
   add_default($opts, $nl_flags->{'inputdata_rootdir'}, $definition, $defaults, $nl, 'toosmall_glacier');
   add_default($opts, $nl_flags->{'inputdata_rootdir'}, $definition, $defaults, $nl, 'toosmall_lake');
   add_default($opts, $nl_flags->{'inputdata_rootdir'}, $definition, $defaults, $nl, 'toosmall_wetland');
   add_default($opts, $nl_flags->{'inputdata_rootdir'}, $definition, $defaults, $nl, 'toosmall_urban');

   if ( &value_is_true($nl_flags->{'use_fates'}) && $nl->get_value('n_dom_pfts') != 0 ) {
      $log->fatal_error( "FATES and n_dom_pfts can NOT be set at the same time" );
   }
}

#-------------------------------------------------------------------------------

sub setup_logic_cnfire {
  my ($opts, $nl_flags, $definition, $defaults, $nl) = @_;

  my @fire_consts = ( "rh_low", "rh_hgh", "bt_min", "bt_max", "cli_scale", "boreal_peatfire_c", "non_boreal_peatfire_c",
                      "pot_hmn_ign_counts_alpha", "cropfire_a1", "occur_hi_gdp_tree", "lfuel", "ufuel",
                      "cmb_cmplt_fact_litter", "cmb_cmplt_fact_cwd", "max_rh30_affecting_fuel",
                      "defo_fire_precip_thresh_bet", "defo_fire_precip_thresh_bdt",
                      "borpeat_fire_soilmoist_denom", "nonborpeat_fire_precip_denom" );
  if ( &value_is_true($nl->get_value('use_cn')) ) {
     foreach my $item ( @fire_consts ) {
        if ( ! &value_is_true($nl_flags->{'cnfireson'} ) ) {
           if ( defined($nl->get_value($item)) ) {
              $log->fatal_error( "fire_method is no_fire and yet $item is being set, which contradicts that" );
           }
        } else {
           my $fire_method = remove_leading_and_trailing_quotes( $nl->get_value('fire_method') );
           add_default($opts, $nl_flags->{'inputdata_rootdir'}, $definition, $defaults, $nl, $item,
                       'lnd_tuning_mode'=>$nl_flags->{'lnd_tuning_mode'},
                       'fire_method'=>$fire_method );
        }
     }
  } else {
     foreach my $item ( @fire_consts ) {
        if ( defined($nl->get_value($item)) ) {
           $log->fatal_error( "CN is off which implies that cnfire is off and yet a fire constant ($item) is being set, which contradicts that" );
        }
     }
  }
}

#-------------------------------------------------------------------------------

sub setup_logic_cnprec {
  my ($opts, $nl_flags, $definition, $defaults, $nl) = @_;

  if ( &value_is_true($nl_flags->{'use_cn'}) ) {
     add_default($opts, $nl_flags->{'inputdata_rootdir'}, $definition, $defaults,
                 $nl, 'ncrit', 'use_cn'=>$nl_flags->{'use_cn'});
     add_default($opts, $nl_flags->{'inputdata_rootdir'}, $definition, $defaults,
                 $nl, 'cnegcrit', 'use_cn'=>$nl_flags->{'use_cn'});
     add_default($opts, $nl_flags->{'inputdata_rootdir'}, $definition, $defaults,
                 $nl, 'nnegcrit', 'use_cn'=>$nl_flags->{'use_cn'});
  }
}
#-------------------------------------------------------------------------------

sub setup_logic_humanindex {
  my ($opts, $nl_flags, $definition, $defaults, $nl) = @_;

  add_default($opts, $nl_flags->{'inputdata_rootdir'}, $definition, $defaults, $nl, 'calc_human_stress_indices');
}

#-------------------------------------------------------------------------------

sub setup_logic_urban {
  my ($opts, $nl_flags, $definition, $defaults, $nl) = @_;

  add_default($opts, $nl_flags->{'inputdata_rootdir'}, $definition, $defaults, $nl, 'building_temp_method');
  add_default($opts, $nl_flags->{'inputdata_rootdir'}, $definition, $defaults, $nl, 'urban_hac');
  add_default($opts, $nl_flags->{'inputdata_rootdir'}, $definition, $defaults, $nl, 'urban_explicit_ac');
  add_default($opts, $nl_flags->{'inputdata_rootdir'}, $definition, $defaults, $nl, 'urban_traffic');
}

#-------------------------------------------------------------------------------

sub setup_logic_crop_inparm {
  my ($opts, $nl_flags, $definition, $defaults, $nl) = @_;

  if ( &value_is_true($nl->get_value('use_crop')) ) {
     my $maptype = 'baset_mapping';
     add_default($opts, $nl_flags->{'inputdata_rootdir'}, $definition, $defaults, $nl, $maptype,
                 'use_crop'=>$nl->get_value('use_crop') );
     my $baset_mapping = remove_leading_and_trailing_quotes( $nl->get_value($maptype) );
     if ( $baset_mapping eq "varytropicsbylat" ) {
        add_default($opts, $nl_flags->{'inputdata_rootdir'}, $definition, $defaults, $nl, "baset_latvary_slope",
                    'use_crop'=>$nl->get_value('use_crop'), $maptype=>$baset_mapping );
        add_default($opts, $nl_flags->{'inputdata_rootdir'}, $definition, $defaults, $nl, "baset_latvary_intercept",
                    'use_crop'=>$nl->get_value('use_crop'), $maptype=>$baset_mapping );
     } else {
        error_if_set( $nl, "Can only be set if $maptype == varytropicsbylat", "baset_latvary_slope", "baset_latvary_intercept" );
     }
     add_default($opts, $nl_flags->{'inputdata_rootdir'}, $definition, $defaults, $nl, "initial_seed_at_planting",
                 'use_crop'=>$nl->get_value('use_crop') );

     my $crop_residue_removal_frac = $nl->get_value('crop_residue_removal_frac');
     add_default($opts, $nl_flags->{'inputdata_rootdir'}, $definition, $defaults, $nl, 'crop_residue_removal_frac' );
     if ( $crop_residue_removal_frac < 0.0 or $crop_residue_removal_frac > 1.0 ) {
        $log->fatal_error("crop_residue_removal_frac must be in range [0, 1]");
     }
  } else {
     error_if_set( $nl, "Can NOT be set without crop on", "baset_mapping", "baset_latvary_slope", "baset_latvary_intercept", "crop_residue_removal_frac" );
     add_default($opts, $nl_flags->{'inputdata_rootdir'}, $definition, $defaults, $nl, 'crop_fsat_equals_zero' );
  }
}

#-------------------------------------------------------------------------------

sub setup_logic_tillage {
  my ($opts, $nl_flags, $definition, $defaults, $nl, $physv) = @_;

  add_default($opts, $nl_flags->{'inputdata_rootdir'}, $definition, $defaults, $nl, 'tillage_mode',
              'use_crop'=>$nl_flags->{'use_crop'}, 'phys'=>$physv->as_string() );

  my $tillage_mode = remove_leading_and_trailing_quotes( $nl->get_value( "tillage_mode" ) );
  if ( $tillage_mode ne "off" && $tillage_mode ne "" && not &value_is_true($nl_flags->{'use_crop'}) ) {
      $log->fatal_error( "Tillage only works on crop columns, so use_crop must be true if tillage is enabled." );
  }
}

#-------------------------------------------------------------------------------
sub error_if_set {
   # do a fatal_error and exit if any of the input variable names are set
   my ($nl, $error, @list) = @_;
   foreach my $var ( @list ) {
      if ( defined($nl->get_value($var)) ) {
        $log->fatal_error( "$var $error" );
      }
   }
}

#-------------------------------------------------------------------------------

sub setup_logic_soilstate {
  my ($opts, $nl_flags, $definition, $defaults, $nl) = @_;

  add_default($opts, $nl_flags->{'inputdata_rootdir'}, $definition, $defaults, $nl, 'organic_frac_squared' );
  add_default($opts, $nl_flags->{'inputdata_rootdir'}, $definition, $defaults, $nl, 'use_bedrock',
              'use_fates'=>$nl_flags->{'use_fates'}, 'vichydro'=>$nl_flags->{'vichydro'} );

  my $var1 = "soil_layerstruct_predefined";
  my $var2 = "soil_layerstruct_userdefined";
  my $var3 = "soil_layerstruct_userdefined_nlevsoi";
  my $soil_layerstruct_predefined = $nl->get_value($var1);
  my $soil_layerstruct_userdefined = $nl->get_value($var2);
  my $soil_layerstruct_userdefined_nlevsoi = $nl->get_value($var3);

  if (defined($soil_layerstruct_userdefined)) {
    if (defined($soil_layerstruct_predefined)) {
      $log->fatal_error("You have set both soil_layerstruct_userdefined and soil_layerstruct_predefined in your namelist; model cannot determine which to use");
    }
    if (not defined($soil_layerstruct_userdefined_nlevsoi)) {
      $log->fatal_error("You have set soil_layerstruct_userdefined and NOT set soil_layerstruct_userdefined_nlevsoi in your namelist; both MUST be set");
    }
  } else {
    if (defined($soil_layerstruct_userdefined_nlevsoi)) {
      $log->fatal_error("You have set soil_layerstruct_userdefined_nlevsoi and NOT set soil_layerstruct_userdefined in your namelist; EITHER set both OR neither; in the latter case soil_layerstruct_predefined will be assigned a default value");
    } else {
      add_default($opts, $nl_flags->{'inputdata_rootdir'}, $definition, $defaults, $nl, 'soil_layerstruct_predefined',
                  'structure'=>$nl_flags->{'structure'});
    }
  }
}

#-------------------------------------------------------------------------------

sub setup_logic_demand {
  #
  # Deal with options that the user has said are required...
  #
  my ($opts, $nl_flags, $definition, $defaults, $nl) = @_;

  my %settings;
  $settings{'hgrid'}          = $nl_flags->{'res'};
  $settings{'sim_year'}       = $nl_flags->{'sim_year'};
  $settings{'sim_year_range'} = $nl_flags->{'sim_year_range'};
  $settings{'use_vichydro'}   = $nl_flags->{'use_vichydro'};
  $settings{'mask'}           = $nl_flags->{'mask'};
  $settings{'crop'}           = $nl_flags->{'crop'};
  $settings{'ssp_rcp'}        = $nl_flags->{'ssp_rcp'};
  $settings{'glc_nec'}        = $nl_flags->{'glc_nec'};
  # necessary for demand to be set correctly (flanduse_timeseries requires
  # use_crop, maybe other options require other flags?)!
  $settings{'irrigate'}            = $nl_flags->{'irrigate'};
  $settings{'use_cn'}              = $nl_flags->{'use_cn'};
  $settings{'use_cndv'}            = $nl_flags->{'use_cndv'};
  $settings{'use_lch4'}            = $nl_flags->{'use_lch4'};
  $settings{'use_nitrif_denitrif'} = $nl_flags->{'use_nitrif_denitrif'};
  $settings{'use_crop'}            = $nl_flags->{'use_crop'};
  $settings{'neon'}                = $nl_flags->{'neon'};

  my $demand = $nl->get_value('clm_demand');
  if (defined($demand)) {
    $demand =~ s/\'//g;   # Remove quotes
    if ( $demand =~ /.+/ ) {
      $opts->{'clm_demand'} .= ",$demand";
    }
  }

  $demand = $defaults->get_value('clm_demand', \%settings);
  if (defined($demand)) {
    $demand =~ s/\'//g;   # Remove quotes
    if ( $demand =~ /.+/ ) {
      $opts->{'clm_demand'} .= ",$demand";
    }
  }

  my @demandlist = split( ",", $opts->{'clm_demand'} );
  foreach my $item ( @demandlist ) {
    if ( $item eq "null" ) {
      next;
    }
    if ( $item eq "finidat" ) {
        $log->fatal_error( "Do NOT put findat in the clm_demand list, set the clm_start_type=startup so initial conditions are required");
    }
    # For landuse.timeseries try with crop on first eise try with exact settings
    # Logic for this is identical for fsurdat
    if ( $item eq "flanduse_timeseries" ) {
       $settings{'use_crop'} = ".true.";
       $settings{'nofail'}   = 1;
    }
    add_default($opts,  $nl_flags->{'inputdata_rootdir'}, $definition, $defaults, $nl, $item, %settings );
    if ( $item eq "flanduse_timeseries" ) {
       $settings{'nofail'}   = 0;
       $settings{'use_crop'} = $nl_flags->{'use_crop'};
       if ( ! defined($nl->get_value( $item )) ) {
          add_default($opts,  $nl_flags->{'inputdata_rootdir'}, $definition, $defaults, $nl, $item, %settings );
       }
    }
  }
}

#-------------------------------------------------------------------------------

sub setup_logic_surface_dataset {
  #
  # Get surface dataset after flanduse_timeseries so that we can get surface data
  # consistent with it
  # MUST BE AFTER: setup_logic_demand which is where flanduse_timeseries is set
  #
  my ($opts_in, $nl_flags, $definition, $defaults, $nl, $xmlvar_ref) = @_;

  my $opts = $opts_in;
  $nl_flags->{'flanduse_timeseries'} = "null";
  my $flanduse_timeseries = $nl->get_value('flanduse_timeseries');
  if (defined($flanduse_timeseries)) {
    $flanduse_timeseries =~ s!(.*)/!!;
    $flanduse_timeseries =~ s/\'//;
    $flanduse_timeseries =~ s/\"//;
    if ( $flanduse_timeseries ne "" ) {
      $nl_flags->{'flanduse_timeseries'} = $flanduse_timeseries;
    }
  }
  $flanduse_timeseries = $nl_flags->{'flanduse_timeseries'};

  if ($flanduse_timeseries ne "null" && &value_is_true($nl_flags->{'use_cndv'}) ) {
     $log->fatal_error( "dynamic PFT's (setting flanduse_timeseries) are incompatible with dynamic vegetation (use_cndv=.true)." );
  }
  # Turn test option off for NEON until after XML is interpreted
  my $test_files = $opts->{'test'};
  if ( &value_is_true($nl_flags->{'neon'})) {
     $opts->{'test'} = 0;
  }
  #
  # Always get the crop version of the datasets now and let the code turn it into the form desired
  # Provided this isn't with FATES on
  #
  my $var = "fsurdat";
  if ( !  &value_is_true($nl_flags->{'use_fates'}) ) {
     add_default($opts, $nl_flags->{'inputdata_rootdir'}, $definition, $defaults, $nl, $var,
                 'hgrid'=>$nl_flags->{'res'}, 'ssp_rcp'=>$nl_flags->{'ssp_rcp'},
                 'neon'=>$nl_flags->{'neon'}, 'neonsite'=>$nl_flags->{'neonsite'},
                 'sim_year'=>$nl_flags->{'sim_year'}, 'use_vichydro'=>$nl_flags->{'use_vichydro'},
                 'use_crop'=>".true.", 'use_fates'=>$nl_flags->{'use_fates'}, 'nofail'=>1);
  }
  # If didn't find the crop version check for the exact match
  my $fsurdat = $nl->get_value($var);
  if ( ! defined($fsurdat) ) {
     if ( !  &value_is_true($nl_flags->{'use_fates'}) ) {
        $log->verbose_message( "Crop version of $var NOT found, searching for an exact match" );
     }
     add_default($opts, $nl_flags->{'inputdata_rootdir'}, $definition, $defaults, $nl, $var,
                 'hgrid'=>$nl_flags->{'res'}, 'ssp_rcp'=>$nl_flags->{'ssp_rcp'}, 'use_vichydro'=>$nl_flags->{'use_vichydro'},
                 'sim_year'=>$nl_flags->{'sim_year'}, 'use_fates'=>$nl_flags->{'use_fates'},
                 'neon'=>$nl_flags->{'neon'}, 'neonsite'=>$nl_flags->{'neonsite'},
                 'use_crop'=>$nl_flags->{'use_crop'} );
  }
  #
  # Expand the XML variables for NEON cases so that NEONSITE will be used and test for existence
  #
  if ( &value_is_true($nl_flags->{'neon'}) ) {
     my $fsurdat = $nl->get_value($var);
     my $newval = SetupTools::expand_xml_var( $fsurdat, $xmlvar_ref );
     if ( $newval ne $fsurdat ) {
        my $group = $definition->get_group_name($var);
        $nl->set_variable_value($group, $var, $newval);
        $log->verbose_message( "This is a NEON site and the fsurdat file selected is: $newval" );
        if ( $test_files and ($newval !~ /null|none/) and (! -f remove_leading_and_trailing_quotes($newval) ) ) {
          $log->fatal_error("file not found: $var = $newval");
        }
     }
  }
}

#-------------------------------------------------------------------------------

sub setup_logic_initial_conditions {
  # Initial conditions
  # The initial date is an attribute in the defaults file which should be matched unless
  # the user explicitly requests to ignore the initial date via the -ignore_ic_date option,
  # or just ignore the year of the initial date via the -ignore_ic_year option.
  #
  # MUST BE AFTER: setup_logic_demand   which is where flanduse_timeseries is set
  #         AFTER: setup_logic_irrigate which is where irrigate is set
  #         AFTER: setup_logic_exice    which is where use_excess_ice is set
  my ($opts, $nl_flags, $definition, $defaults, $nl, $physv) = @_;

  my $var = "finidat";
  my $finidat = $nl->get_value($var);
  $nl_flags->{'excess_ice_on_finidat'} = "unknown";
  if ( $nl_flags->{'clm_start_type'} =~ /cold/ ) {
    if (defined $finidat && !&value_is_true(($nl->get_value('use_fates')))) {
      $log->fatal_error("setting $var (either explicitly in your user_nl_clm or by doing a hybrid or branch RUN_TYPE)\n is incompatible with using a cold start" .
              " (by setting CLM_FORCE_COLDSTART=on)." );
    }
    add_default($opts,  $nl_flags->{'inputdata_rootdir'}, $definition, $defaults, $nl,
                $var, 'val'=>"' '", 'no_abspath'=>1);
    $finidat = $nl->get_value($var);
  } elsif ( defined $finidat ) {
    if ( string_is_undef_or_empty($finidat) ) {
      print "You are setting $var to blank which signals arbitrary initial conditions.\n";
      print "But, CLM_FORCE_COLDSTART is off which is a contradiction. For arbitrary initial conditions just use the CLM_FORCE_COLDSTART option\n";
      $log->fatal_error("To do a cold-start set ./xmlchange CLM_FORCE_COLDSTART=on, and remove the setting of $var in the user_nl_clm file");
    }
  }
  my $useinitvar = "use_init_interp";

  my %settings;
  my $use_init_interp_default = $nl->get_value($useinitvar);
  $settings{$useinitvar} = $use_init_interp_default;
  if ( string_is_undef_or_empty( $use_init_interp_default ) ) {
    $use_init_interp_default = $defaults->get_value($useinitvar, \%settings);
    $settings{$useinitvar} = ".false.";
  }
  if (not defined $finidat ) {
    my $ic_date = $nl->get_value('start_ymd');
    my $st_year = $nl_flags->{'st_year'};
    my $nofail = 1;
    $settings{'hgrid'}   = $nl_flags->{'res'};
    $settings{'phys'}    = $physv->as_string();
    $settings{'nofail'}  = $nofail;
    my $fsurdat          = $nl->get_value('fsurdat');
    $fsurdat             =~ s!(.*)/!!;
    $settings{'fsurdat'} = $fsurdat;
    $settings{'do_transient_pfts'} = $nl->get_value('do_transient_pfts');
    #
    # If not transient use sim_year, otherwise use date
    #
    if (string_is_undef_or_empty($nl->get_value('flanduse_timeseries'))) {
       $settings{'sim_year'}     = $nl_flags->{'sim_year'};
       $opts->{'ignore_ic_year'} = 1;
    } else {
       $settings{'sim_year'}     = $st_year;
    }
    foreach my $item ( "mask", "maxpft", "irrigate", "glc_nec", "use_crop", "use_cn", "use_cndv",
                       "use_fates", "use_excess_ice",
                       "lnd_tuning_mode",
                     ) {
       $settings{$item}    = $nl_flags->{$item};
    }
    if ($opts->{'ignore_ic_date'}) {
      if ( &value_is_true($nl_flags->{'use_crop'}) ) {
        $log->warning("using ignore_ic_date is incompatable with crop! If you choose to ignore this error, " .
                      "the counters since planting for crops will be messed up. \nSo you should ignore at " .
                      "least the first season for crops. And since it will impact the 20 year means, ideally the " .
                      "first 20 years should be ignored.");
      }
    } elsif ($opts->{'ignore_ic_year'}) {
       $settings{'ic_md'} = $ic_date;
    } else {
       $settings{'ic_ymd'} = $ic_date;
    }
    my $try = 0;
    my $done = 2;
    do {
       $try++;
       $nl_flags->{'excess_ice_on_finidat'} = $settings{'use_excess_ice'};
       add_default($opts,  $nl_flags->{'inputdata_rootdir'}, $definition, $defaults, $nl, $var, %settings );
       # If couldn't find a matching finidat file, check if can turn on interpolation and try to find one again
       $finidat = $nl->get_value($var);
       if (not defined $finidat) {
          # Delete any date settings, except for crop
          delete( $settings{'ic_ymd'} );
          delete( $settings{'ic_md'}  );
          #if ( &value_is_true($nl_flags->{'use_crop'}) ) {
             #$settings{'ic_md'} = $ic_date;
          #}
          add_default($opts,  $nl_flags->{'inputdata_rootdir'}, $definition, $defaults, $nl, "init_interp_sim_years" );
          add_default($opts,  $nl_flags->{'inputdata_rootdir'}, $definition, $defaults, $nl, "init_interp_how_close" );
          #
          # Figure out which sim_year has a usable finidat file that is closest to the desired one
          #
          my $close = $nl->get_value("init_interp_how_close");
          my $closest_sim_year = undef;
          my @sim_years = split( /,/, $nl->get_value("init_interp_sim_years") );
SIMYR:    foreach my $sim_yr ( @sim_years ) {
             my $how_close = undef;
             if ( $nl_flags->{'sim_year'} eq "PtVg" ) {
                $how_close = abs(1850 - $sim_yr);
             } elsif ( $nl_flags->{'flanduse_timeseries'} eq "null" ) {
                $how_close = abs($nl_flags->{'sim_year'} - $sim_yr);
             } else {
                $how_close = abs($st_year - $sim_yr);
             }
             if ( ($sim_yr == $sim_years[-1]) || (($how_close < $nl->get_value("init_interp_how_close")) && ($how_close < $close)) ) {
                my $group = $definition->get_group_name($useinitvar);
                $settings{'sim_year'} = $sim_yr;
                $settings{$useinitvar} = $defaults->get_value($useinitvar, \%settings);
                if ( ! defined($settings{$useinitvar}) ) {
                   $settings{$useinitvar} = $use_init_interp_default;
                }
                if ( &value_is_true($settings{$useinitvar}) ) {

                   if ( ($how_close < $nl->get_value("init_interp_how_close")) && ($how_close < $close) ) {
                      $close = $how_close;
                      $closest_sim_year = $sim_yr;
                   }
                }
             }
          }    # SIMYR:
          $settings{'sim_year'} = $closest_sim_year;
          # Add options set here to the "$set" variable below...
          add_default($opts,  $nl_flags->{'inputdata_rootdir'}, $definition, $defaults, $nl, $useinitvar,
                      'use_cndv'=>$nl_flags->{'use_cndv'}, 'phys'=>$physv->as_string(), 'hgrid'=>$nl_flags->{'res'},
                      'sim_year'=>$settings{'sim_year'}, 'nofail'=>1, 'lnd_tuning_mode'=>$nl_flags->{'lnd_tuning_mode'},
                      'use_fates'=>$nl_flags->{'use_fates'} );
          $settings{$useinitvar} = $nl->get_value($useinitvar);
          if ( ! &value_is_true($nl->get_value($useinitvar) ) ) {
             if ( $nl_flags->{'clm_start_type'} =~ /startup/ ) {
                my $err_msg = "clm_start_type is startup so an initial conditions ($var) file is required,";
                if ( defined($use_init_interp_default) ) {
                   $log->fatal_error($err_msg." but can't find one without $useinitvar being set to true, change it to true in your user_nl_clm file in your case");
                } else {
                   my $set = "Relevent settings: use_cndv = ". $nl_flags->{'use_cndv'} . " phys = " .
                              $physv->as_string() . " hgrid = " . $nl_flags->{'res'} . " sim_year = " .
                              $settings{'sim_year'} . " lnd_tuning_mode = " . $nl_flags->{'lnd_tuning_mode'} .
                              "use_fates = " . $nl_flags->{'use_fates'};
                   $log->fatal_error($err_msg." but the default setting of $useinitvar is false, so set both $var to a startup file and $useinitvar==TRUE, or developers should modify the namelist_defaults file".$set);
                }
             }
          } else {
             my $stat = add_default($opts,  $nl_flags->{'inputdata_rootdir'}, $definition, $defaults, $nl, "init_interp_attributes",
                                 'sim_year'=>$settings{'sim_year'}, 'use_cndv'=>$nl_flags->{'use_cndv'},
                                 'glc_nec'=>$nl_flags->{'glc_nec'}, 'use_fates'=>$nl_flags->{'use_fates'},
                                 'hgrid'=>$nl_flags->{'res'},
                                 'use_cn'=>$nl_flags->{'use_cn'}, 'lnd_tuning_mode'=>$nl_flags->{'lnd_tuning_mode'}, 'nofail'=>1 );
             if ( $stat ) {
                $log->fatal_error("$useinitvar is NOT synchronized with init_interp_attributes in the namelist_defaults file, this should be corrected there");
             }
             my $attributes = $nl->get_value("init_interp_attributes");
             my $attributes_string = remove_leading_and_trailing_quotes($attributes);
             foreach my $pair ( split( /\s/, $attributes_string) ) {
                if ( $pair =~ /^([a-z_]+)=([a-zA-Z._0-9]+)$/ ) {
                   $settings{$1} = $2;
                } else {
                   $log->fatal_error("Problem interpreting init_interp_attributes from the namelist_defaults file: $pair");
                }
             }
          }
       } else {
         $try = $done
       }
    } while( ($try < $done) && (not defined $finidat ) );
    if ( not defined $finidat  ) {
      my $group = $definition->get_group_name($var);
      $nl->set_variable_value($group, $var, "' '" );
    }
  }
  $finidat = $nl->get_value($var);
  if ( &value_is_true($nl->get_value($useinitvar) ) && string_is_undef_or_empty($finidat) ) {
     if ( ! defined($use_init_interp_default) ) {
        $log->fatal_error("You set $useinitvar but a $var file could not be found for this case, try setting $var explicitly, and/or removing the setting for $useinitvar" );
     } else {
        $log->fatal_error("$useinitvar is being set for you but a $var was not found, so $useinitvar, init_interp_attributes, and finidat must not be set correctly for this configuration in the namelist_default file" );
     }
  }

  # this check has to be here and not earlier since use_init_interp is set here and hillslope is already set above in setup_logic_hillslope
  if ( &value_is_true($nl->get_value($useinitvar)) && value_is_true($nl->get_value("use_hillslope")) ) {
     $log->warning("WARNING: You have set use_hillslope while $useinitvar is TRUE.\n This means all hillslope columns in a gridcell will read identical values from initial conditions, even if the initial conditions (finidat) file has hillslope information. If you are sure you want this behaviour, add -ignore_warnings to CLM_BLDNML_OPTS.")
}

} # end initial conditions

#-------------------------------------------------------------------------------

sub setup_logic_dynamic_subgrid {
   #
   # Options controlling which parts of flanduse_timeseries to use
   #
   my ($opts, $nl_flags, $definition, $defaults, $nl) = @_;

   setup_logic_do_transient_pfts($opts, $nl_flags, $definition, $defaults, $nl);
   setup_logic_do_transient_crops($opts, $nl_flags, $definition, $defaults, $nl);
   setup_logic_do_transient_lakes($opts, $nl_flags, $definition, $defaults, $nl);
   setup_logic_do_transient_urban($opts, $nl_flags, $definition, $defaults, $nl);
   setup_logic_do_harvest($opts, $nl_flags, $definition, $defaults, $nl);
   setup_logic_do_grossunrep($opts, $nl_flags, $definition, $defaults, $nl);

   add_default($opts, $nl_flags->{'inputdata_rootdir'}, $definition, $defaults, $nl, 'reset_dynbal_baselines');
   if ( &value_is_true($nl->get_value('reset_dynbal_baselines')) &&
        &remove_leading_and_trailing_quotes($nl_flags->{'clm_start_type'}) eq "branch") {
      $log->fatal_error("reset_dynbal_baselines has no effect in a branch run");
   }
}

sub setup_logic_do_transient_pfts {
   #
   # Set do_transient_pfts default value, and perform error checking on do_transient_pfts
   #
   # Assumes the following are already set in the namelist (although it's okay
   # for them to be unset if that will be their final state):
   # - flanduse_timeseries
   # - use_cndv
   # - use_fates
   #
   my ($opts, $nl_flags, $definition, $defaults, $nl) = @_;

   my $var = 'do_transient_pfts';

   # Start by assuming a default value of '.true.'. Then check a number of
   # conditions under which do_transient_pfts cannot be true. Under these
   # conditions: (1) set default value to '.false.'; (2) make sure that the
   # value is indeed false (e.g., that the user didn't try to set it to true).

   my $default_val = ".true.";

   # cannot_be_true will be set to a non-empty string in any case where
   # do_transient_pfts should not be true; if it turns out that
   # do_transient_pfts IS true in any of these cases, a fatal error will be
   # generated
   my $cannot_be_true = "";

   my $n_dom_pfts = $nl->get_value( 'n_dom_pfts' );
   my $n_dom_landunits = $nl->get_value( 'n_dom_landunits' );
   my $toosmall_soil = $nl->get_value( 'toosmall_soil' );
   my $toosmall_crop = $nl->get_value( 'toosmall_crop' );
   my $toosmall_glacier = $nl->get_value( 'toosmall_glacier' );
   my $toosmall_lake = $nl->get_value( 'toosmall_lake' );
   my $toosmall_wetland = $nl->get_value( 'toosmall_wetland' );
   my $toosmall_urban = $nl->get_value( 'toosmall_urban' );

   if (string_is_undef_or_empty($nl->get_value('flanduse_timeseries'))) {
      $cannot_be_true = "$var can only be set to true when running a transient case (flanduse_timeseries non-blank)";
   } elsif (&value_is_true($nl->get_value('use_cndv'))) {
      $cannot_be_true = "$var cannot be combined with use_cndv";
   } elsif (&value_is_true($nl->get_value('use_fates'))) {
      $cannot_be_true = "$var cannot be combined with use_fates";
   } elsif (&value_is_true($nl->get_value('use_hillslope'))) {
      $cannot_be_true = "$var cannot be combined with use_hillslope";
   }

   if ($cannot_be_true) {
      $default_val = ".false.";
   }

   if (!$cannot_be_true) {
      # Note that, if the variable cannot be true, we don't call add_default
      # - so that we don't clutter up the namelist with variables that don't
      # matter for this case
      add_default($opts, $nl_flags->{'inputdata_rootdir'}, $definition, $defaults, $nl, $var, val=>$default_val);
   }

   # Make sure the value is false when it needs to be false - i.e., that the
   # user hasn't tried to set a true value at an inappropriate time.

   if (&value_is_true($nl->get_value($var)) && $cannot_be_true) {
      $log->fatal_error($cannot_be_true);
   }

   # if do_transient_pfts is .true. and any of these (n_dom_* or toosmall_*)
   # are > 0 or collapse_urban = .true., then give fatal error
   if (&value_is_true($nl->get_value($var))) {
      if (&value_is_true($nl->get_value('collapse_urban'))) {
         $log->fatal_error("$var cannot be combined with collapse_urban");
      }
      if ($n_dom_pfts > 0 || $n_dom_landunits > 0 || $toosmall_soil > 0 || $toosmall_crop > 0 || $toosmall_glacier > 0 || $toosmall_lake > 0 || $toosmall_wetland > 0 || $toosmall_urban > 0) {
         $log->fatal_error("$var cannot be combined with any of the of the following > 0: n_dom_pfts > 0, n_dom_landunit > 0, toosmall_soi > 0._r8, toosmall_crop > 0._r8, toosmall_glacier > 0._r8, toosmall_lake > 0._r8, toosmall_wetland > 0._r8, toosmall_urban > 0._r8");
      }
   }
}

sub setup_logic_do_transient_crops {
   #
   # Set do_transient_crops default value, and perform error checking on do_transient_crops
   #
   # Assumes the following are already set in the namelist (although it's okay
   # for them to be unset if that will be their final state):
   # - flanduse_timeseries
   # - use_crop
   # - use_fates
   #
   my ($opts, $nl_flags, $definition, $defaults, $nl) = @_;

   my $var = 'do_transient_crops';

   # Start by assuming a default value of '.true.'. Then check a number of
   # conditions under which do_transient_crops cannot be true. Under these
   # conditions: (1) set default value to '.false.'; (2) make sure that the
   # value is indeed false (e.g., that the user didn't try to set it to true).

   my $default_val = ".true.";

   # cannot_be_true will be set to a non-empty string in any case where
   # do_transient_crops should not be true; if it turns out that
   # do_transient_crops IS true in any of these cases, a fatal error will be
   # generated
   my $cannot_be_true = "";

   my $n_dom_pfts = $nl->get_value( 'n_dom_pfts' );
   my $n_dom_landunits = $nl->get_value( 'n_dom_landunits' );
   my $toosmall_soil = $nl->get_value( 'toosmall_soil' );
   my $toosmall_crop = $nl->get_value( 'toosmall_crop' );
   my $toosmall_glacier = $nl->get_value( 'toosmall_glacier' );
   my $toosmall_lake = $nl->get_value( 'toosmall_lake' );
   my $toosmall_wetland = $nl->get_value( 'toosmall_wetland' );
   my $toosmall_urban = $nl->get_value( 'toosmall_urban' );

   if (string_is_undef_or_empty($nl->get_value('flanduse_timeseries'))) {
      $cannot_be_true = "$var can only be set to true when running a transient case (flanduse_timeseries non-blank)";
   } elsif (&value_is_true($nl->get_value('use_fates'))) {
      # In principle, use_fates should be compatible with
      # do_transient_crops. However, this hasn't been tested, so to be safe,
      # we are not allowing this combination for now.
      $cannot_be_true = "$var has not been tested with FATES, so for now these two options cannot be combined";
   } elsif (&value_is_true($nl->get_value('use_hillslope'))) {
      $cannot_be_true = "$var cannot be combined with use_hillslope";
   }

   if ($cannot_be_true) {
      $default_val = ".false.";
   }

   if (!$cannot_be_true) {
      # Note that, if the variable cannot be true, we don't call add_default
      # - so that we don't clutter up the namelist with variables that don't
      # matter for this case
      add_default($opts, $nl_flags->{'inputdata_rootdir'}, $definition, $defaults, $nl, $var, val=>$default_val);
   }

   # Make sure the value is false when it needs to be false - i.e., that the
   # user hasn't tried to set a true value at an inappropriate time.

   if (&value_is_true($nl->get_value($var)) && $cannot_be_true) {
      $log->fatal_error($cannot_be_true);
   }

   # if do_transient_crops is .true. and any of these (n_dom_* or toosmall_*)
   # are > 0 or collapse_urban = .true., then give fatal error
   if (&value_is_true($nl->get_value($var))) {
      if (&value_is_true($nl->get_value('collapse_urban'))) {
         $log->fatal_error("$var cannot be combined with collapse_urban");
      }
      if ($n_dom_pfts > 0 || $n_dom_landunits > 0 || $toosmall_soil > 0 || $toosmall_crop > 0 || $toosmall_glacier > 0 || $toosmall_lake > 0 || $toosmall_wetland > 0 || $toosmall_urban > 0) {
         $log->fatal_error("$var cannot be combined with any of the of the following > 0: n_dom_pfts > 0, n_dom_landunit > 0, toosmall_soil > 0._r8, toosmall_crop > 0._r8, toosmall_glacier > 0._r8, toosmall_lake > 0._r8, toosmall_wetland > 0._r8, toosmall_urban > 0._r8");
      }
   }

   my $dopft = "do_transient_pfts";
   # Make sure the value agrees with the do_transient_pft flag
   if ( (  &value_is_true($nl->get_value($var))) && (! &value_is_true($nl->get_value($dopft))) ||
        (! &value_is_true($nl->get_value($var))) && (  &value_is_true($nl->get_value($dopft))) ) {
      $log->fatal_error("$var and $dopft do NOT agree and need to");
   }
}

sub setup_logic_do_transient_lakes {
   #
   # Set do_transient_lakes default value, and perform error checking on do_transient_lakes
   #
   # Assumes the following are already set in the namelist (although it's okay
   # for them to be unset if that will be their final state):
   # - flanduse_timeseries
   #
   # NOTE(wjs, 2020-08-23) I based this function on setup_logic_do_transient_crops. I'm
   # not sure if all of the checks here are truly important for transient lakes (in
   # particular, my guess is that collapse_urban could probably be done with transient
   # lakes - as well as transient pfts and transient crops for that matter), but some of
   # the checks probably are needed, and it seems best to keep transient lakes consistent
   # with other transient areas in this respect.
   my ($opts, $nl_flags, $definition, $defaults, $nl) = @_;

   my $var = 'do_transient_lakes';

   # Start by assuming a default value of '.true.'. Then check a number of
   # conditions under which do_transient_lakes cannot be true. Under these
   # conditions: (1) set default value to '.false.'; (2) make sure that the
   # value is indeed false (e.g., that the user didn't try to set it to true).

   my $default_val = ".true.";

   # cannot_be_true will be set to a non-empty string in any case where
   # do_transient_lakes should not be true; if it turns out that
   # do_transient_lakes IS true in any of these cases, a fatal error will be
   # generated
   my $cannot_be_true = "";

   my $n_dom_pfts = $nl->get_value( 'n_dom_pfts' );
   my $n_dom_landunits = $nl->get_value( 'n_dom_landunits' );
   my $toosmall_soil = $nl->get_value( 'toosmall_soil' );
   my $toosmall_crop = $nl->get_value( 'toosmall_crop' );
   my $toosmall_glacier = $nl->get_value( 'toosmall_glacier' );
   my $toosmall_lake = $nl->get_value( 'toosmall_lake' );
   my $toosmall_wetland = $nl->get_value( 'toosmall_wetland' );
   my $toosmall_urban = $nl->get_value( 'toosmall_urban' );

   if (string_is_undef_or_empty($nl->get_value('flanduse_timeseries'))) {
      $cannot_be_true = "$var can only be set to true when running a transient case (flanduse_timeseries non-blank)";
   }

   if (!$cannot_be_true) {
      # Note that, if the variable cannot be true, we don't call add_default
      # - so that we don't clutter up the namelist with variables that don't
      # matter for this case
      add_default($opts, $nl_flags->{'inputdata_rootdir'}, $definition, $defaults, $nl, $var, val=>$default_val);
   }

   # Make sure the value is false when it needs to be false - i.e., that the
   # user hasn't tried to set a true value at an inappropriate time.

   if (&value_is_true($nl->get_value($var)) && $cannot_be_true) {
      $log->fatal_error($cannot_be_true);
   }

   # if do_transient_lakes is .true. and any of these (n_dom_* or toosmall_*)
   # are > 0 or collapse_urban = .true., then give fatal error
   if (&value_is_true($nl->get_value($var))) {
      if (&value_is_true($nl->get_value('collapse_urban'))) {
         $log->fatal_error("$var cannot be combined with collapse_urban");
      } elsif (&value_is_true($nl->get_value('use_hillslope'))) {
         $log->fatal_error("$var cannot be combined with use_hillslope");
      }
      if ($n_dom_pfts > 0 || $n_dom_landunits > 0 || $toosmall_soil > 0 || $toosmall_crop > 0 || $toosmall_glacier > 0 || $toosmall_lake > 0 || $toosmall_wetland > 0 || $toosmall_urban > 0) {
         $log->fatal_error("$var cannot be combined with any of the of the following > 0: n_dom_pfts > 0, n_dom_landunit > 0, toosmall_soil > 0._r8, toosmall_crop > 0._r8, toosmall_glacier > 0._r8, toosmall_lake > 0._r8, toosmall_wetland > 0._r8, toosmall_urban > 0._r8");
      }
   }
}

sub setup_logic_do_transient_urban {
   #
   # Set do_transient_urban default value, and perform error checking on do_transient_urban
   #
   # Assumes the following are already set in the namelist (although it's okay
   # for them to be unset if that will be their final state):
   # - flanduse_timeseries
   #
   # NOTE(kwo, 2021-08-11) I based this function on setup_logic_do_transient_lakes.
   # As in NOTE(wjs, 2020-08-23) I'm not sure if all of the checks here are truly important
   # for transient urban (in particular, my guess is that collapse_urban could probably be done with transient
   # urban - as well as transient pfts and transient crops for that matter), but some of
   # the checks probably are needed, and it seems best to keep transient urban consistent
   # with other transient areas in this respect.
   my ($opts, $nl_flags, $definition, $defaults, $nl) = @_;

   my $var = 'do_transient_urban';

   # Start by assuming a default value of '.true.'. Then check a number of
   # conditions under which do_transient_urban cannot be true. Under these
   # conditions: (1) set default value to '.false.'; (2) make sure that the
   # value is indeed false (e.g., that the user didn't try to set it to true).

   my $default_val = ".true.";

   # cannot_be_true will be set to a non-empty string in any case where
   # do_transient_urban should not be true; if it turns out that
   # do_transient_urban IS true in any of these cases, a fatal error will be
   # generated
   my $cannot_be_true = "";

   my $n_dom_pfts = $nl->get_value( 'n_dom_pfts' );
   my $n_dom_landunits = $nl->get_value( 'n_dom_landunits' );
   my $toosmall_soil = $nl->get_value( 'toosmall_soil' );
   my $toosmall_crop = $nl->get_value( 'toosmall_crop' );
   my $toosmall_glacier = $nl->get_value( 'toosmall_glacier' );
   my $toosmall_lake = $nl->get_value( 'toosmall_lake' );
   my $toosmall_wetland = $nl->get_value( 'toosmall_wetland' );
   my $toosmall_urban = $nl->get_value( 'toosmall_urban' );

   if (string_is_undef_or_empty($nl->get_value('flanduse_timeseries'))) {
      $cannot_be_true = "$var can only be set to true when running a transient case (flanduse_timeseries non-blank)";
   }

   if (!$cannot_be_true) {
      # Note that, if the variable cannot be true, we don't call add_default
      # - so that we don't clutter up the namelist with variables that don't
      # matter for this case
      add_default($opts, $nl_flags->{'inputdata_rootdir'}, $definition, $defaults, $nl, $var, val=>$default_val);
   }

   # Make sure the value is false when it needs to be false - i.e., that the
   # user hasn't tried to set a true value at an inappropriate time.

   if (&value_is_true($nl->get_value($var)) && $cannot_be_true) {
      $log->fatal_error($cannot_be_true);
   }

   # if do_transient_urban is .true. and any of these (n_dom_* or toosmall_*)
   # are > 0 or collapse_urban = .true., then give fatal error
   if (&value_is_true($nl->get_value($var))) {
      if (&value_is_true($nl->get_value('collapse_urban'))) {
         $log->fatal_error("$var cannot be combined with collapse_urban");
      } elsif (&value_is_true($nl->get_value('use_hillslope'))) {
         $log->fatal_error("$var cannot be combined with use_hillslope");
      }
      if ($n_dom_pfts > 0 || $n_dom_landunits > 0 || $toosmall_soil > 0 || $toosmall_crop > 0 || $toosmall_glacier > 0 || $toosmall_lake > 0 || $toosmall_wetland > 0 || $toosmall_urban > 0) {
         $log->fatal_error("$var cannot be combined with any of the of the following > 0: n_dom_pfts > 0, n_dom_landunit > 0, toosmall_soil > 0._r8, toosmall_crop > 0._r8, toosmall_glacier > 0._r8, toosmall_lake > 0._r8, toosmall_wetland > 0._r8, toosmall_urban > 0._r8");
      }
   }
}

sub setup_logic_do_harvest {
   #
   # Set do_harvest default value, and perform error checking on do_harvest
   #
   # Assumes the following are already set in the namelist (although it's okay
   # for them to be unset if that will be their final state):
   # - flanduse_timeseries
   # - use_cn
   # - use_fates
   #
   my ($opts, $nl_flags, $definition, $defaults, $nl) = @_;

   my $var = 'do_harvest';

   # Start by assuming a default value of '.true.'. Then check a number of
   # conditions under which do_harvest cannot be true. Under these
   # conditions: (1) set default value to '.false.'; (2) make sure that the
   # value is indeed false (e.g., that the user didn't try to set it to true).

   my $default_val = ".true.";

   # cannot_be_true will be set to a non-empty string in any case where
   # do_harvest should not be true; if it turns out that do_harvest IS true
   # in any of these cases, a fatal error will be generated
   my $cannot_be_true = "";

      if (string_is_undef_or_empty($nl->get_value('flanduse_timeseries'))) {
         $cannot_be_true = "$var can only be set to true when running a transient case (flanduse_timeseries non-blank)";
      }

      elsif (!&value_is_true($nl->get_value('use_cn'))) {
         $cannot_be_true = "$var can only be set to true when running with CN.  Please set use_cn to true.";
      }

      if ($cannot_be_true) {
         $default_val = ".false.";
      }

   if (!$cannot_be_true) {
      # Note that, if the variable cannot be true, we don't call add_default
      # - so that we don't clutter up the namelist with variables that don't
      # matter for this case
      add_default($opts, $nl_flags->{'inputdata_rootdir'}, $definition, $defaults, $nl, $var, val=>$default_val);
   }

   # Make sure the value is false when it needs to be false - i.e., that the
   # user hasn't tried to set a true value at an inappropriate time.

   if (&value_is_true($nl->get_value($var)) && $cannot_be_true) {
      $log->fatal_error($cannot_be_true);
   }
}

#-------------------------------------------------------------------------------

sub setup_logic_do_grossunrep {
   #
   # Set do_grossunrep default value, and perform error checking on do_grossunrep
   #
   # Assumes the following are already set in the namelist (although it's okay
   # for them to be unset if that will be their final state):
   # - flanduse_timeseries
   # - use_cn
   # - use_fates
   #
   my ($opts, $nl_flags, $definition, $defaults, $nl) = @_;

   my $var = 'do_grossunrep';

   # Start by assuming a default value of '.false.'. Then check a number of
   # conditions under which do_grossunrep cannot be true. Under these
   # conditions: (1) set default value to '.false.' again; (2) make sure that the
   # value is indeed false (e.g., that the user didn't try to set it to true).
   # Ideally the default value would be set in namelist_defaults

   my $default_val = ".false.";

   # cannot_be_true will be set to a non-empty string in any case where
   # do_grossunrep should not be true; if it turns out that do_grossunrep IS true
   # in any of these cases, a fatal error will be generated
   my $cannot_be_true = "";

   if (string_is_undef_or_empty($nl->get_value('flanduse_timeseries'))) {
      $cannot_be_true = "$var can only be set to true when running a transient case (flanduse_timeseries non-blank)";
   }
   elsif (&value_is_true($nl->get_value('use_fates'))) {
      $cannot_be_true = "$var currently doesn't work with FATES";
   }
   elsif (!&value_is_true($nl->get_value('use_cn'))) {
      $cannot_be_true = "$var can only be set to true when running with CN (use_cn = true)";
   }

   if ($cannot_be_true) {
      $default_val = ".false.";
   }

   if (!$cannot_be_true) {
      # Note that, if the variable cannot be true, we don't call add_default
      # - so that we don't clutter up the namelist with variables that don't
      # matter for this case
      add_default($opts, $nl_flags->{'inputdata_rootdir'}, $definition, $defaults, $nl, $var, val=>$default_val);
   }

   # Make sure the value is false when it needs to be false - i.e., that the
   # user hasn't tried to set a true value at an inappropriate time.

   if (&value_is_true($nl->get_value($var)) && $cannot_be_true) {
      $log->fatal_error($cannot_be_true);
   }

}

#-------------------------------------------------------------------------------
sub setup_logic_spinup {
  my ($opts, $nl_flags, $definition, $defaults, $nl) = @_;

  if ( $nl_flags->{'bgc_mode'} eq "sp" && defined($nl->get_value('override_bgc_restart_mismatch_dump'))) {
     $log->fatal_error("CN must be on if override_bgc_restart_mismatch_dump is set.");
  }
  if ( $nl_flags->{'clm_accelerated_spinup'} =~ /on|sasu/ ) {
     foreach my $var ( "hist_nhtfrq", "hist_fincl1", "hist_empty_htapes", "hist_mfilt" ) {
         add_default($opts, $nl_flags->{'inputdata_rootdir'}, $definition, $defaults, $nl,
                     $var, use_cn=>$nl_flags->{'use_cn'}, use_fates=>$nl_flags->{'use_fates'},
                     use_cndv=>$nl_flags->{'use_cndv'} );
     }
  }
}

#-------------------------------------------------------------------------------

sub setup_logic_bgc_shared {
  my ($opts, $nl_flags, $definition, $defaults, $nl, $physv) = @_;

  if ( $nl_flags->{'bgc_mode'} ne "sp" ) {
     add_default($opts, $nl_flags->{'inputdata_rootdir'}, $definition, $defaults, $nl, 'constrain_stress_deciduous_onset', 'phys'=>$physv->as_string() );
  }
}

#-------------------------------------------------------------------------------

sub setup_logic_cnphenology {
  my ($opts, $nl_flags, $definition, $defaults, $nl, $physv) = @_;

  my @list  = (  "onset_thresh_depends_on_veg", "min_critical_dayl_method" );
  foreach my $var ( @list ) {
    if (  &value_is_true($nl_flags->{'use_cn'}) ) {
       add_default($opts, $nl_flags->{'inputdata_rootdir'}, $definition, $defaults, $nl, $var,
                   'phys'=>$physv->as_string(), 'use_cn'=>$nl_flags->{'use_cn'} );
    } else {
       if ( defined($nl->get_value($var)) ) {
          $log->fatal_error("$var should only be set if use_cn is on");
       }
    }
  }
}

#-------------------------------------------------------------------------------

sub setup_logic_supplemental_nitrogen {
  #
  # Supplemental Nitrogen for prognostic crop cases
  #
  my ($opts, $nl_flags, $definition, $defaults, $nl) = @_;

  if ( $nl_flags->{'bgc_mode'} ne "sp" && $nl_flags->{'bgc_mode'} ne "fates" && &value_is_true($nl_flags->{'use_crop'}) ) {
      # If this is non-fates, non-sp and crop is active
      add_default($opts, $nl_flags->{'inputdata_rootdir'}, $definition, $defaults, $nl,
		  'suplnitro', 'use_cn'=>$nl_flags->{'use_cn'}, 'use_crop'=>$nl_flags->{'use_crop'});

  } elsif ( $nl_flags->{'bgc_mode'} eq "fates" && not &value_is_true( $nl_flags->{'use_fates_sp'})  ) {
      # Or... if its fates but not fates-sp
      add_default($opts, $nl_flags->{'inputdata_rootdir'}, $definition, $defaults, $nl,
		  'suplnitro', 'use_fates'=>$nl_flags->{'use_fates'});
  }
  #
  # Error checking for suplnitro
  #
  my $suplnitro = $nl->get_value('suplnitro');
  if ( defined($suplnitro) ) {
    if ( $nl_flags->{'bgc_mode'} eq "sp" ) {
      $log->fatal_error("supplemental Nitrogen (suplnitro) is set, but neither CN nor CNDV nor FATES is active!");
    }
    if ( ! &value_is_true($nl_flags->{'use_crop'}) && $suplnitro =~ /PROG_CROP_ONLY/i ) {
      $log->fatal_error("supplemental Nitrogen is set to run over prognostic crops, but prognostic crop is NOT active!");
    }

    if ( $suplnitro =~ /ALL/i ) {
      if ( $nl_flags->{'bgc_spinup'} eq "on" && $nl_flags->{'bgc_mode'} ne "fates" ) {
        $log->warning("There is no need to use a bgc_spinup mode when supplemental Nitrogen is on for all PFT's, as these modes spinup Nitrogen" );
      }
    }
  }
}

#-------------------------------------------------------------------------------

sub setup_logic_hydrology_params {
  #
  # Logic for hydrology parameters
  #
  my ($opts, $nl_flags, $definition, $defaults, $nl) = @_;

  my $lower = $nl->get_value( 'lower_boundary_condition'  );
  my $var   = "baseflow_scalar";
  if ( $lower == 1 || $lower == 2 ) {
     add_default($opts, $nl_flags->{'inputdata_rootdir'}, $definition, $defaults, $nl,
                 $var, 'lower_boundary_condition' => $lower );
  }
  my $val   = $nl->get_value( $var );
  if ( defined($val) ) {
     if ( $lower != 1 && $lower != 2 ) {
        $log->fatal_error("baseflow_scalar is only used for lower_boundary_condition of flux or zero-flux");
     }
  }
}

#-------------------------------------------------------------------------------

sub setup_logic_irrigation_parameters {
  my ($opts, $nl_flags, $definition, $defaults, $nl) = @_;

  my $var;
  foreach $var ("irrig_min_lai", "irrig_start_time", "irrig_length",
                "irrig_target_smp", "irrig_depth", "irrig_threshold_fraction",
                "limit_irrigation_if_rof_enabled","use_groundwater_irrigation",
                "irrig_method_default") {
     add_default($opts, $nl_flags->{'inputdata_rootdir'}, $definition, $defaults, $nl, $var);
  }

  if ( &value_is_true($nl->get_value('use_groundwater_irrigation')) &&
       ! &value_is_true($nl->get_value('limit_irrigation_if_rof_enabled'))) {
     $log->fatal_error("use_groundwater_irrigation only makes sense if limit_irrigation_if_rof_enabled is set. (If limit_irrigation_if_rof_enabled is .false., then groundwater extraction will never be invoked.)")
  }

  my $lower = $nl->get_value( 'lower_boundary_condition' );
  if ( ($lower == 3 || $lower == 4) && (&value_is_true($nl->get_value( 'use_groundwater_irrigation' ))) ) {
     $log->fatal_error("use_groundwater_irrigation can only be used when lower_boundary_condition is NOT 3 or 4");
  }

  $var = "irrig_river_volume_threshold";
  if ( &value_is_true($nl->get_value("limit_irrigation_if_rof_enabled")) ) {
     add_default($opts, $nl_flags->{'inputdata_rootdir'}, $definition, $defaults, $nl, $var);
  } else {
     if (defined($nl->get_value($var))) {
        $log->fatal_error("$var can only be set if limit_irrigation_if_rof_enabled is true");
     }
  }
}

#-------------------------------------------------------------------------------

sub setup_logic_surfacealbedo {
  my ($opts, $nl_flags, $definition, $defaults, $nl) = @_;

  add_default($opts, $nl_flags->{'inputdata_rootdir'}, $definition, $defaults, $nl, 'snowveg_affects_radiation' );
}

#-------------------------------------------------------------------------------

sub setup_logic_water_tracers {
   my ($opts, $nl_flags, $definition, $defaults, $nl) = @_;

   my $var;
   foreach $var ("enable_water_tracer_consistency_checks",
                 "enable_water_isotopes") {
      add_default($opts, $nl_flags->{'inputdata_rootdir'}, $definition, $defaults, $nl, $var);
   }
}

#-------------------------------------------------------------------------------

sub setup_logic_nitrif_params {
  #
  # Logic for nitrification parameters
  #
  my ($nl_flags, $definition, $defaults, $nl) = @_;

  if ( !  &value_is_true($nl_flags->{'use_nitrif_denitrif'}) ) {
    my @vars = ( "k_nitr_max", "denitrif_respiration_coefficient", "denitrif_respiration_exponent");
    foreach my $var ( @vars ) {
       if ( defined($nl->get_value( $var ) ) ) {
         $log->fatal_error("$var is only used when use_nitrif_denitrif is turned on");
       }
    }
  }
}

#-------------------------------------------------------------------------------

sub setup_logic_mineral_nitrogen_dynamics {
  #
  # Logic for mineral_nitrogen_dynamics
  #
  my ($opts, $nl_flags, $definition, $defaults, $nl) = @_;

  my @vars = ( "freelivfix_slope_wet", "freelivfix_intercept", "nfix_method" );
  if (  &value_is_true($nl_flags->{'use_cn'}) && &value_is_true($nl->get_value('use_fun')) ) {
    foreach my $var ( @vars ) {
       add_default($opts, $nl_flags->{'inputdata_rootdir'}, $definition, $defaults, $nl, $var,
                'use_cn'=>$nl_flags->{'use_cn'}, 'use_fun'=>$nl->get_value('use_fun') );
    }
  } else {
    foreach my $var ( @vars ) {
       if ( defined($nl->get_value( $var ) ) ) {
         $log->fatal_error("$var is only used when use_cn and use_fun are both turned on");
       }
    }
  }

}


#-------------------------------------------------------------------------------

sub setup_logic_hydrology_switches {
  #
  # Check on Switches for hydrology
  #
  my ($opts, $nl_flags, $definition, $defaults, $nl) = @_;

  add_default($opts, $nl_flags->{'inputdata_rootdir'}, $definition, $defaults, $nl, 'use_subgrid_fluxes');
  add_default($opts, $nl_flags->{'inputdata_rootdir'}, $definition, $defaults, $nl, 'snow_cover_fraction_method');
  my $subgrid    = $nl->get_value('use_subgrid_fluxes' );
  my $h2osfcflag = $nl->get_value('h2osfcflag'  );
  my $scf_method = $nl->get_value('snow_cover_fraction_method');
  if ( $h2osfcflag == 1 && ! &value_is_true($subgrid) ) {
    $log->fatal_error("if h2osfcflag is ON, use_subgrid_fluxes can NOT be off!");
  }
  if ( remove_leading_and_trailing_quotes($scf_method) eq 'NiuYang2007' && &value_is_true($subgrid) ) {
     $log->fatal_error("snow_cover_fraction_method NiuYang2007 is incompatible with use_subgrid_fluxes");
  }
  # Test bad configurations
  my $lower   = $nl->get_value( 'lower_boundary_condition'  );
  my $use_vic = $nl_flags->{'use_vichydro'};
  my $use_bed = $nl->get_value( 'use_bedrock'               );
  my $soilmtd = $nl->get_value( 'soilwater_movement_method' );
  if ( defined($soilmtd) && defined($lower) && $soilmtd == 0 && $lower != 4 ) {
     $log->fatal_error( "If soil water movement method is zeng-decker -- lower_boundary_condition can only be aquifer" );
  }
  if ( defined($soilmtd) && defined($lower) && $soilmtd == 1 && $lower == 4 ) {
     $log->fatal_error( "If soil water movement method is adaptive -- lower_boundary_condition can NOT be aquifer" );
  }
  if ( defined($use_bed) && defined($lower) && (&value_is_true($use_bed)) && $lower != 2 ) {
     $log->fatal_error( "If use_bedrock is on -- lower_boundary_condition can only be flux" );
  }
  if ( defined($use_vic) && defined($lower) && (&value_is_true($use_vic)) && $lower != 3 && $lower != 4) {
     $log->fatal_error( "If use_vichydro is on -- lower_boundary_condition can only be table or aquifer" );
  }
  if ( defined($h2osfcflag) && defined($lower) && $h2osfcflag == 0 && $lower != 4 ) {
     $log->fatal_error( "If h2osfcflag is 0 lower_boundary_condition can only be aquifer" );
  }
}

#-------------------------------------------------------------------------------

sub setup_logic_methane {
  #
  # CH4 model if bgc=CN or CNDV
  #
  my ($opts, $nl_flags, $definition, $defaults, $nl) = @_;

  if ( &value_is_true($nl_flags->{'use_lch4'}) ) {
    add_default($opts, $nl_flags->{'inputdata_rootdir'}, $definition, $defaults, $nl, 'finundation_method',
                'use_cn'=>$nl_flags->{'use_cn'}, 'use_fates'=>$nl_flags->{'use_fates'} );
    my $finundation_method = remove_leading_and_trailing_quotes($nl->get_value('finundation_method' ));
    add_default($opts, $nl_flags->{'inputdata_rootdir'}, $definition, $defaults, $nl, 'stream_fldfilename_ch4finundated',
             'finundation_method'=>$finundation_method);
    if ($opts->{'driver'} eq "nuopc" ) {
        add_default($opts, $nl_flags->{'inputdata_rootdir'}, $definition, $defaults, $nl, 'stream_meshfile_ch4finundated',
                    'finundation_method'=>$finundation_method);
    }
    add_default($opts, $nl_flags->{'inputdata_rootdir'}, $definition, $defaults, $nl, 'use_aereoxid_prog',
                'use_cn'=>$nl_flags->{'use_cn'}, 'use_fates'=>$nl_flags->{'use_fates'} );
    #
    # Check if use_aereoxid_prog is set.  If no, then read value of aereoxid from
    # parameters file
    #
    my $use_aereoxid_prog = $nl->get_value('use_aereoxid_prog');
    if ( defined($use_aereoxid_prog) && ! &value_is_true($use_aereoxid_prog) ) {
      $log->warning("Using aereoxid value from parameters file." );
    }
  } else {
    my @vars = $nl->get_variable_names('ch4par_in');
    if ( $#vars >= 0 ) {
      $log->fatal_error("ch4par_in namelist variables were set, but Methane model NOT defined in the configuration (use_lch4)");
    }
  }

  #
  # Ch4 namelist checking
  #
  if ( &value_is_true($nl_flags->{'use_lch4'}) ) {
    my $allowlakeprod = $nl->get_value('allowlakeprod');
    if ( ! defined($allowlakeprod) ||
         (defined($allowlakeprod) && ! &value_is_true($allowlakeprod)) ) {
      if ( defined($nl->get_value('lake_decomp_fact')) ) {
        $log->fatal_error("lake_decomp_fact set without allowlakeprod=.true.");
      }
    }
    my $pftspec_rootprof = $nl->get_value('pftspecific_rootingprofile');
    if ( ! defined($pftspec_rootprof) ||
         (defined($pftspec_rootprof) && &value_is_true($pftspec_rootprof) ) ) {
      if ( defined($nl->get_value('rootprof_exp')) ) {
        $log->fatal_error("rootprof_exp set without pftspecific_rootingprofile=.false.");
      }
    }
  } else {
    my @vars = ( "allowlakeprod", "anoxia", "pftspecific_rootingprofile" );
    foreach my $var ( @vars ) {
      if ( defined($nl->get_value($var)) ) {
        $log->fatal_error("$var set without methane model configuration on (use_lch4)");
      }
    }
    my $var = "use_nitrif_denitrif";
    if ( (! &value_is_true( $nl_flags->{'use_fates'} ) ) && &value_is_true($nl->get_value($var)) ) {
       $log->warning("methane is off (use_lch4=FALSE), but $var is TRUE, both need to be on, unless FATES is also on" );
    }
  }
} # end methane

#-------------------------------------------------------------------------------

sub setup_logic_dynamic_plant_nitrogen_alloc {
  #
  # dynamic plant nitrogen allocation model, bgc=bgc
  #
  my ($opts, $nl_flags, $definition, $defaults, $nl, $physv) = @_;

  if ( &value_is_true($nl_flags->{'use_cn'}) ) {
    add_default($opts, $nl_flags->{'inputdata_rootdir'}, $definition, $defaults, $nl, 'use_flexibleCN',
                'phys'=>$physv->as_string(), 'use_cn'=>$nl_flags->{'use_cn'} );
    $nl_flags->{'use_flexibleCN'} = $nl->get_value('use_flexibleCN');
    if ( &value_is_true($nl->get_value('use_fun') ) && not &value_is_true( $nl_flags->{'use_flexibleCN'}) ) {
       $log->warning("FUN has NOT been extensively tested without use_flexibleCN on, so could result in failures or unexpected results" );
    }

    if ( &value_is_true($nl_flags->{'use_flexibleCN'}) ) {
      # TODO(bja, 2015-04) make this depend on > clm 5.0 and bgc mode at some point.
      add_default($opts, $nl_flags->{'inputdata_rootdir'}, $definition, $defaults, $nl, 'MM_Nuptake_opt',
                  'use_flexibleCN'=>$nl_flags->{'use_flexibleCN'} );
      add_default($opts, $nl_flags->{'inputdata_rootdir'}, $definition, $defaults, $nl, 'CNratio_floating',
                  'use_flexibleCN'=>$nl_flags->{'use_flexibleCN'} );
      add_default($opts, $nl_flags->{'inputdata_rootdir'}, $definition, $defaults, $nl, 'reduce_dayl_factor',
                  'use_flexibleCN'=>$nl_flags->{'use_flexibleCN'} );
      add_default($opts, $nl_flags->{'inputdata_rootdir'}, $definition, $defaults, $nl, 'vcmax_opt',
                  'use_flexibleCN'=>$nl_flags->{'use_flexibleCN'} );
      add_default($opts, $nl_flags->{'inputdata_rootdir'}, $definition, $defaults, $nl, 'CN_evergreen_phenology_opt',
                  'use_flexibleCN'=>$nl_flags->{'use_flexibleCN'} );
      add_default($opts, $nl_flags->{'inputdata_rootdir'}, $definition, $defaults, $nl, 'carbon_resp_opt',
                  'use_flexibleCN'=>$nl_flags->{'use_flexibleCN'}, 'use_fun'=>$nl->get_value('use_fun') );
      if ( $nl->get_value('carbon_resp_opt') == 1 && &value_is_true($nl->get_value('use_fun')) ) {
        $log->fatal_error("carbon_resp_opt should NOT be set to 1 when FUN is also on");
      }
    }
  } else {
     if ( &value_is_true($nl->get_value('use_flexibleCN')) ) {
        $log->fatal_error("use_flexibleCN can ONLY be set if CN is on");
     }
  }
}

#-------------------------------------------------------------------------------

sub setup_logic_o3_veg_stress_method {
  #
  # Ozone vegetation stress method
  #
  my ($opts, $nl_flags, $definition, $defaults, $nl, $physv) = @_;

  my $var = 'o3_veg_stress_method';

  add_default($opts, $nl_flags->{'inputdata_rootdir'}, $definition, $defaults, $nl, $var );

  my $val = $nl->get_value($var);

  if (remove_leading_and_trailing_quotes($val) eq "stress_falk" && not (&value_is_true($nl_flags->{'use_luna'})) ) {
    $log->fatal_error(" use_luna=.true. is required for $var='stress_falk'.");
  }

}

#-------------------------------------------------------------------------------

sub setup_logic_luna {
  #
  # LUNA model to calculate photosynthetic capacities based on environmental conditions
  #
  my ($opts, $nl_flags, $definition, $defaults, $nl, $physv) = @_;

  add_default($opts, $nl_flags->{'inputdata_rootdir'}, $definition, $defaults, $nl, 'use_luna',
              'phys'=>$physv->as_string(), 'use_cn'=>$nl_flags->{'use_cn'}, 'use_fates'=>$nl_flags->{'use_fates'},
              'use_nitrif_denitrif'=>$nl_flags->{'use_nitrif_denitrif'} );

  if ( &value_is_true( $nl_flags->{'use_cn'} ) ) {
     add_default($opts, $nl_flags->{'inputdata_rootdir'}, $definition, $defaults, $nl, 'use_nguardrail',
                 'use_cn'=>$nl_flags->{'use_cn'} );
  }
  $nl_flags->{'use_luna'} = $nl->get_value('use_luna');

  # LUNA can NOT be on with FATES
  if ( &value_is_true( $nl_flags->{'use_luna'} ) && &value_is_true( $nl_flags->{'use_fates'} )) {
     $log->fatal_error("Cannot turn use_luna to true when bgc=fates" );
  }

  my $vcmax_opt= $nl->get_value('vcmax_opt');
  # lnc_opt only applies if luna is on or for vcmax_opt=3/4
  if ( &value_is_true( $nl_flags->{'use_luna'} ) || $vcmax_opt == 3 || $vcmax_opt == 4 ) {
     # lnc_opt can be set for both CN on and off
     add_default($opts, $nl_flags->{'inputdata_rootdir'}, $definition, $defaults, $nl, 'lnc_opt',
                 'use_cn'=>$nl_flags->{'use_cn'} );
  }
  if ( &value_is_true($nl->get_value('lnc_opt') ) && not &value_is_true( $nl_flags->{'use_cn'}) ) {
     $log->fatal_error("Cannot turn lnc_opt to true when bgc=sp" );
  }
}

#-------------------------------------------------------------------------------

sub setup_logic_hillslope {
  #
  # Hillslope model
  #
  my ($opts, $nl_flags, $definition, $defaults, $nl) = @_;

  add_default($opts, $nl_flags->{'inputdata_rootdir'}, $definition, $defaults, $nl, 'use_hillslope' );
  add_default($opts, $nl_flags->{'inputdata_rootdir'}, $definition, $defaults, $nl, 'downscale_hillslope_meteorology' );
  add_default($opts, $nl_flags->{'inputdata_rootdir'}, $definition, $defaults, $nl, 'hillslope_head_gradient_method' );
  add_default($opts, $nl_flags->{'inputdata_rootdir'}, $definition, $defaults, $nl, 'hillslope_transmissivity_method' );
  add_default($opts, $nl_flags->{'inputdata_rootdir'}, $definition, $defaults, $nl, 'hillslope_pft_distribution_method' );
  add_default($opts, $nl_flags->{'inputdata_rootdir'}, $definition, $defaults, $nl, 'hillslope_soil_profile_method' );
  add_default($opts, $nl_flags->{'inputdata_rootdir'}, $definition, $defaults, $nl, 'use_hillslope_routing', 'use_hillslope'=>$nl_flags->{'use_hillslope'} );
  add_default($opts, $nl_flags->{'inputdata_rootdir'}, $definition, $defaults, $nl, 'hillslope_fsat_equals_zero', 'use_hillslope'=>$nl_flags->{'use_hillslope'} );
  my $use_hillslope = $nl->get_value('use_hillslope');
  my $use_hillslope_routing = $nl->get_value('use_hillslope_routing');
  if ( (! &value_is_true($use_hillslope)) && &value_is_true($use_hillslope_routing) ) {
      $log->fatal_error("Cannot turn on use_hillslope_routing when use_hillslope is off\n" );
  }
  my $hillslope_file = $nl->get_value('hillslope_file');
  if ( &value_is_true($use_hillslope) && ( ! defined($hillslope_file) ) ) {
    $log->fatal_error("You must provide hillslope_file if use_hillslope is .true.\n" );
  }
}

#-------------------------------------------------------------------------------

sub setup_logic_hydrstress {
  #
  # Plant hydraulic stress model
  #
  my ($opts, $nl_flags, $definition, $defaults, $nl) = @_;

  add_default($opts, $nl_flags->{'inputdata_rootdir'}, $definition, $defaults, $nl, 'use_hydrstress',
              'configuration'=>$nl_flags->{'configuration'}, 'use_fates'=>$nl_flags->{'use_fates'} );
  $nl_flags->{'use_hydrstress'} = $nl->get_value('use_hydrstress');
  if ( &value_is_true( $nl_flags->{'use_fates'} ) && &value_is_true( $nl_flags->{'use_hydrstress'} ) ) {
     $log->fatal_error("Cannot turn use_hydrstress on when use_fates is on" );
  }
}

#-------------------------------------------------------------------------------

sub setup_logic_fertilizer {
  #
  # Flags to control fertilizer application
  #
   my ($opts, $nl_flags, $definition, $defaults, $nl) = @_;

   add_default($opts, $nl_flags->{'inputdata_rootdir'}, $definition, $defaults, $nl, 'use_fertilizer',
               'use_crop'=>$nl_flags->{'use_crop'} );
   my $use_fert = $nl->get_value('use_fertilizer');
   if ( (! &value_is_true($nl_flags->{'use_crop'})) && &value_is_true($use_fert) ) {
      $log->fatal_error("use_ferilizer can NOT be on without prognostic crop\n" );
   }
}

#-------------------------------------------------------------------------------

sub setup_logic_grainproduct {
  #
  # Flags to control 1-year grain product pool
  #
   my ($opts, $nl_flags, $definition, $defaults, $nl, $physv) = @_;

   add_default($opts, $nl_flags->{'inputdata_rootdir'}, $definition, $defaults, $nl, 'use_grainproduct',
               'use_crop'=>$nl_flags->{'use_crop'}, 'phys'=>$physv->as_string() );
   if ( (! &value_is_true($nl_flags->{'use_crop'})) && &value_is_true($nl->get_value('use_grainproduct') ) ) {
      $log->fatal_error("use_grainproduct can NOT be on without prognostic crop\n" );
   }
}

#-------------------------------------------------------------------------------

sub setup_logic_c_isotope {
  #
  # Error checking for C-isotope options
  #
  my ($opts, $nl_flags, $definition, $defaults, $nl) = @_;

  add_default($opts, $nl_flags->{'inputdata_rootdir'}, $definition, $defaults, $nl, 'use_c13', 'bgc_mode'=>$nl_flags->{'bgc_mode'}, 'phys'=>$nl_flags->{'phys'});
  add_default($opts, $nl_flags->{'inputdata_rootdir'}, $definition, $defaults, $nl, 'use_c14', 'bgc_mode'=>$nl_flags->{'bgc_mode'}, 'phys'=>$nl_flags->{'phys'});
  my $use_c13 = $nl->get_value('use_c13');
  my $use_c14 = $nl->get_value('use_c14');
  if ( $nl_flags->{'bgc_mode'} ne "sp" && $nl_flags->{'bgc_mode'} ne "fates" ) {
    if ( $nl_flags->{'bgc_mode'} ne "bgc" ) {
      if ( &value_is_true($use_c13) ) {
        $log->warning("use_c13 is ONLY scientifically validated with the bgc=BGC configuration" );
      }
      if ( &value_is_true($use_c14) ) {
        $log->warning("use_c14 is ONLY scientifically validated with the bgc=BGC configuration" );
      }
    }
    if ( &value_is_true($use_c14) ) {
      add_default($opts, $nl_flags->{'inputdata_rootdir'}, $definition, $defaults, $nl, 'use_c14_bombspike', 'bgc_mode'=>$nl_flags->{'bgc_mode'}, 'phys'=>$nl_flags->{'phys'});
      my $use_c14_bombspike = $nl->get_value('use_c14_bombspike');
      if ( &value_is_true($use_c14_bombspike) ) {
         add_default($opts, $nl_flags->{'inputdata_rootdir'}, $definition, $defaults, $nl, 'atm_c14_filename',
                 'use_c14'=>$use_c14, 'use_cn'=>$nl_flags->{'use_cn'}, 'use_c14_bombspike'=>$nl->get_value('use_c14_bombspike'),
                 'ssp_rcp'=>$nl_flags->{'ssp_rcp'} );
      }
    } else {
      if ( defined($nl->get_value('use_c14_bombspike')) ||
           defined($nl->get_value('atm_c14_filename')) ) {
        $log->fatal_error("use_c14 is FALSE and use_c14_bombspike or atm_c14_filename set");
      }
    }
    if ( &value_is_true($use_c13) ) {
      add_default($opts, $nl_flags->{'inputdata_rootdir'}, $definition, $defaults, $nl, 'use_c13_timeseries', 'bgc_mode'=>$nl_flags->{'bgc_mode'}, 'phys'=>$nl_flags->{'phys'});
      my $use_c13_timeseries = $nl->get_value('use_c13_timeseries');
      if ( &value_is_true($use_c13_timeseries) ) {
         add_default($opts, $nl_flags->{'inputdata_rootdir'}, $definition, $defaults, $nl, 'atm_c13_filename',
                 'use_c13'=>$use_c13, 'use_cn'=>$nl_flags->{'use_cn'}, 'use_c13_timeseries'=>$nl->get_value('use_c13_timeseries'),
                 'ssp_rcp'=>$nl_flags->{'ssp_rcp'} );
      }
    } else {
      if ( defined($nl->get_value('use_c13_timeseries')) ||
           defined($nl->get_value('atm_c13_filename')) ) {
        $log->fatal_error("use_c13 is FALSE and use_c13_timeseries or atm_c13_filename set");
      }
    }
  } else {
    if ( &value_is_true($use_c13) ||
         &value_is_true($use_c14) ||
         &value_is_true($nl->get_value('use_c14_bombspike')) ||
         defined($nl->get_value('atm_c14_filename'))  ||
         &value_is_true($nl->get_value('use_c13_timeseries')) ||
         defined($nl->get_value('atm_c13_filename')) ) {
           $log->fatal_error("bgc=sp and C isotope  namelist variables were set, both can't be used at the same time");
    }
  }
}

#-------------------------------------------------------------------------------

sub setup_logic_nitrogen_deposition {
  my ($opts, $nl_flags, $definition, $defaults, $nl) = @_;

  #
  # Nitrogen deposition for bgc=CN or fates
  #
  if ( ($nl_flags->{'bgc_mode'} =~/bgc/) ) {   # or  ($nl_flags->{'bgc_mode'} =~/fates/) ) {
    add_default($opts, $nl_flags->{'inputdata_rootdir'}, $definition, $defaults, $nl, 'ndepmapalgo', 'phys'=>$nl_flags->{'phys'},
                'use_cn'=>$nl_flags->{'use_cn'}, 'hgrid'=>$nl_flags->{'res'},
                'clm_accelerated_spinup'=>$nl_flags->{'clm_accelerated_spinup'} );
    add_default($opts, $nl_flags->{'inputdata_rootdir'}, $definition, $defaults, $nl, 'ndep_taxmode', 'phys'=>$nl_flags->{'phys'},
		'use_cn'=>$nl_flags->{'use_cn'},
		'lnd_tuning_mode'=>$nl_flags->{'lnd_tuning_mode'} );
    add_default($opts, $nl_flags->{'inputdata_rootdir'}, $definition, $defaults, $nl, 'ndep_varlist', 'phys'=>$nl_flags->{'phys'},
		'use_cn'=>$nl_flags->{'use_cn'},
		'lnd_tuning_mode'=>$nl_flags->{'lnd_tuning_mode'} );
    add_default($opts, $nl_flags->{'inputdata_rootdir'}, $definition, $defaults, $nl, 'stream_year_first_ndep', 'phys'=>$nl_flags->{'phys'},
                'use_cn'=>$nl_flags->{'use_cn'}, 'sim_year'=>$nl_flags->{'sim_year'},
                'sim_year_range'=>$nl_flags->{'sim_year_range'});
    add_default($opts, $nl_flags->{'inputdata_rootdir'}, $definition, $defaults, $nl, 'stream_year_last_ndep', 'phys'=>$nl_flags->{'phys'},
                'use_cn'=>$nl_flags->{'use_cn'}, 'sim_year'=>$nl_flags->{'sim_year'},
                'sim_year_range'=>$nl_flags->{'sim_year_range'});
    # Set align year, if first and last years are different
    if ( $nl->get_value('stream_year_first_ndep') != $nl->get_value('stream_year_last_ndep') ) {
      add_default($opts, $nl_flags->{'inputdata_rootdir'}, $definition, $defaults, $nl, 'model_year_align_ndep', 'sim_year'=>$nl_flags->{'sim_year'},
                  'sim_year_range'=>$nl_flags->{'sim_year_range'});
    }
    add_default($opts, $nl_flags->{'inputdata_rootdir'}, $definition, $defaults, $nl, 'stream_fldfilename_ndep', 'phys'=>$nl_flags->{'phys'},
                'use_cn'=>$nl_flags->{'use_cn'}, 'lnd_tuning_mode'=>$nl_flags->{'lnd_tuning_mode'},
                'hgrid'=>"0.9x1.25", 'ssp_rcp'=>$nl_flags->{'ssp_rcp'}, 'nofail'=>1 );
    if ( ! defined($nl->get_value('stream_fldfilename_ndep') ) ) {
        # Also check at f19 resolution
        add_default($opts, $nl_flags->{'inputdata_rootdir'}, $definition, $defaults, $nl, 'stream_fldfilename_ndep', 'phys'=>$nl_flags->{'phys'},
                    'use_cn'=>$nl_flags->{'use_cn'}, 'lnd_tuning_mode'=>$nl_flags->{'lnd_tuning_mode'},
                    'hgrid'=>"1.9x2.5", 'ssp_rcp'=>$nl_flags->{'ssp_rcp'}, 'nofail'=>1 );
        # If not found report an error
        if ( ! defined($nl->get_value('stream_fldfilename_ndep') ) ) {
            $log->warning("Did NOT find the Nitrogen-deposition forcing file (stream_fldfilename_ndep) for this ssp_rcp\n" .
                          "One way to get around this is to point to a file for another existing ssp_rcp in your user_nl_clm file.\n" .
                          "If you are running with CAM and WACCM chemistry Nitrogen deposition will come through the coupler.\n" .
                          "This file won't be used, so it doesn't matter what it points to -- but it's required to point to something.\n" )
        }
    }
    if ($opts->{'driver'} eq "nuopc" ) {
        add_default($opts, $nl_flags->{'inputdata_rootdir'}, $definition, $defaults, $nl, 'stream_meshfile_ndep', 'phys'=>$nl_flags->{'phys'},
                    'use_cn'=>$nl_flags->{'use_cn'}, 'lnd_tuning_mode'=>$nl_flags->{'lnd_tuning_mode'},
                    'hgrid'=>"0.9x1.25", 'ssp_rcp'=>$nl_flags->{'ssp_rcp'}, 'nofail'=>1 );
        if ( ! defined($nl->get_value('stream_fldfilename_ndep') ) ) {
            # Also check at f19 resolution
            add_default($opts, $nl_flags->{'inputdata_rootdir'}, $definition, $defaults, $nl, 'stream_meshfile_ndep', 'phys'=>$nl_flags->{'phys'},
                        'use_cn'=>$nl_flags->{'use_cn'}, 'lnd_tuning_mode'=>$nl_flags->{'lnd_tuning_mode'},
                        'hgrid'=>"1.9x2.5", 'ssp_rcp'=>$nl_flags->{'ssp_rcp'}, 'nofail'=>1 );
            # If not found report an error
            if ( ! defined($nl->get_value('stream_meshfile_ndep') ) ) {
                $log->warning("Did NOT find the Nitrogen-deposition meshfile file (stream_meshfilee_ndep) for this ssp_rcp. \n")
            }
        }
    }
  } else {
    # If bgc is NOT CN/CNDV then make sure none of the ndep settings are set!
    if ( defined($nl->get_value('stream_year_first_ndep')) ||
         defined($nl->get_value('stream_year_last_ndep'))  ||
         defined($nl->get_value('model_year_align_ndep'))  ||
         defined($nl->get_value('ndep_taxmode'         ))  ||
         defined($nl->get_value('ndep_varlist'         ))  ||
         defined($nl->get_value('stream_fldfilename_ndep'))
       ) {
      $log->fatal_error("When bgc is NOT CN or CNDV none of: stream_year_first_ndep," .
                  "stream_year_last_ndep, model_year_align_ndep, ndep_taxmod, " .
                  "ndep_varlist, nor stream_fldfilename_ndep" .
                  " can be set!");
    }
  }
}

#-------------------------------------------------------------------------------

sub setup_logic_cnmresp {
  my ($opts, $nl_flags, $definition, $defaults, $nl) = @_;

  #
  # CN Maintence respiration for bgc=CN
  #
  if ( $nl_flags->{'bgc_mode'} ne "sp" ) {
    # When FUN is on get a default value
    if ( &value_is_true( $nl->get_value('use_fun') ) ) {
       add_default($opts, $nl_flags->{'inputdata_rootdir'}, $definition, $defaults,
                   $nl, 'br_root', 'phys'=>$nl_flags->{'phys'},
                   'use_fun'=>$nl->get_value('use_fun'),
                   'use_cn'=>$nl_flags->{'use_cn'} );
    }
  } else {
    # If bgc is NOT CN/CNDV then make sure not set
    if ( defined($nl->get_value('br_root'))) {
      $log->fatal_error("br_root can NOT be set when bgc_mode==sp!");
    }
  }
}

#-------------------------------------------------------------------------------

sub setup_logic_photosyns {
  # MUST be after use_hydrstress is set
  my ($opts, $nl_flags, $definition, $defaults, $nl) = @_;

  #
  # Photosynthesis
  #
  add_default($opts, $nl_flags->{'inputdata_rootdir'}, $definition, $defaults,
              $nl, 'rootstem_acc', 'phys'=>$nl_flags->{'phys'});
  add_default($opts, $nl_flags->{'inputdata_rootdir'}, $definition, $defaults,
              $nl, 'light_inhibit', 'phys'=>$nl_flags->{'phys'});
  add_default($opts, $nl_flags->{'inputdata_rootdir'}, $definition, $defaults,
              $nl, 'leafresp_method', 'phys'=>$nl_flags->{'phys'},
              'use_cn'=>$nl_flags->{'use_cn'});
  add_default($opts, $nl_flags->{'inputdata_rootdir'}, $definition, $defaults,
              $nl, 'modifyphoto_and_lmr_forcrop', 'phys'=>$nl_flags->{'phys'} );
  add_default($opts, $nl_flags->{'inputdata_rootdir'}, $definition, $defaults,
              $nl, 'stomatalcond_method', 'phys'=>$nl_flags->{'phys'},
              'use_hydrstress'=>$nl_flags->{'use_hydrstress'} );
  # When CN on, must NOT be scaled by vcmax25top
  if ( &value_is_true( $nl_flags->{'use_cn'} ) ) {
     if ( $nl->get_value('leafresp_method') == 0 ) {
        $log->fatal_error("leafresp_method can NOT be set to scaled to vcmax (0) when CN is on!");
     }
     # And when CN off, must NOT be anything besides scaled by vxmac25top
  } else {
     if ( $nl->get_value('leafresp_method') != 0 ) {
        $log->fatal_error("leafresp_method can NOT be set to anything besides scaled to vcmax (0) when bgc_mode==sp!");
     }
  }
}

#-------------------------------------------------------------------------------

sub setup_logic_canopy {
  my ($opts, $nl_flags, $definition, $defaults, $nl) = @_;
  #
  # Canopy state
  #
  add_default($opts, $nl_flags->{'inputdata_rootdir'}, $definition, $defaults,
              $nl, 'leaf_mr_vcm', 'phys'=>$nl_flags->{'phys'} )
}

#-------------------------------------------------------------------------------

sub setup_logic_popd_streams {
  # population density streams require CN/BGC
  my ($opts, $nl_flags, $definition, $defaults, $nl) = @_;

  if ( &value_is_true($nl_flags->{'cnfireson'}) ) {
     add_default($opts, $nl_flags->{'inputdata_rootdir'}, $definition, $defaults, $nl, 'popdensmapalgo', 'hgrid'=>$nl_flags->{'res'},
                 'clm_accelerated_spinup'=>$nl_flags->{'clm_accelerated_spinup'}, 'cnfireson'=>$nl_flags->{'cnfireson'}  );
     add_default($opts, $nl_flags->{'inputdata_rootdir'}, $definition, $defaults, $nl, 'stream_year_first_popdens', 'phys'=>$nl_flags->{'phys'},
                 'cnfireson'=>$nl_flags->{'cnfireson'}, 'sim_year'=>$nl_flags->{'sim_year'},
                 'sim_year_range'=>$nl_flags->{'sim_year_range'});
     add_default($opts, $nl_flags->{'inputdata_rootdir'}, $definition, $defaults, $nl, 'stream_year_last_popdens', 'phys'=>$nl_flags->{'phys'},
                 'cnfireson'=>$nl_flags->{'cnfireson'}, 'sim_year'=>$nl_flags->{'sim_year'},
                 'sim_year_range'=>$nl_flags->{'sim_year_range'});
     # Set align year, if first and last years are different
     if ( $nl->get_value('stream_year_first_popdens') !=
          $nl->get_value('stream_year_last_popdens') ) {
        add_default($opts, $nl_flags->{'inputdata_rootdir'}, $definition, $defaults, $nl, 'model_year_align_popdens', 'sim_year'=>$nl_flags->{'sim_year'},
                    'sim_year_range'=>$nl_flags->{'sim_year_range'}, 'cnfireson'=>$nl_flags->{'cnfireson'});
     }
     add_default($opts, $nl_flags->{'inputdata_rootdir'}, $definition, $defaults, $nl, 'stream_fldfilename_popdens', 'phys'=>$nl_flags->{'phys'},
                 'cnfireson'=>$nl_flags->{'cnfireson'}, 'hgrid'=>"0.5x0.5", 'ssp_rcp'=>$nl_flags->{'ssp_rcp'} );

    if ($opts->{'driver'} eq "nuopc" ) {
        add_default($opts, $nl_flags->{'inputdata_rootdir'}, $definition, $defaults, $nl, 'stream_meshfile_popdens', 'hgrid'=>"0.5x0.5");
        my $inputdata_rootdir = $nl_flags->{'inputdata_rootdir'};
        my $default_value = $nl->get_value('stream_meshfile_popdens');
        my $none_filename = $inputdata_rootdir . '/none';
        my $none_filename = &quote_string($none_filename);
        if ($default_value eq $none_filename) {
            my $var = 'stream_meshfile_popdens';
            my $group = $definition->get_group_name($var);
            my $val = "none";
            $val = &quote_string( $val );
            $nl->set_variable_value($group, $var, $val);
        }
    }
  } else {
     # If bgc is NOT CN/CNDV or fire_method==nofire then make sure none of the popdens settings are set
     if ( defined($nl->get_value('stream_year_first_popdens')) ||
          defined($nl->get_value('stream_year_last_popdens'))  ||
          defined($nl->get_value('model_year_align_popdens'))  ||
          defined($nl->get_value('popdens_tintalgo'        ))  ||
          defined($nl->get_value('stream_fldfilename_popdens'))   ) {
        $log->fatal_error("When bgc is SP (NOT CN or BGC) or fire_method==nofire none of: stream_year_first_popdens,\n" .
                          "stream_year_last_popdens, model_year_align_popdens, popdens_tintalgo nor\n" .
                          "stream_fldfilename_popdens can be set!");
     }
  }
}

#-------------------------------------------------------------------------------

sub setup_logic_urbantv_streams {
  my ($opts, $nl_flags, $definition, $defaults, $nl) = @_;

  add_default($opts, $nl_flags->{'inputdata_rootdir'}, $definition, $defaults, $nl, 'urbantvmapalgo',
              'hgrid'=>$nl_flags->{'res'} );
  add_default($opts, $nl_flags->{'inputdata_rootdir'}, $definition, $defaults, $nl, 'stream_year_first_urbantv', 'phys'=>$nl_flags->{'phys'},
              'sim_year'=>$nl_flags->{'sim_year'},
              'sim_year_range'=>$nl_flags->{'sim_year_range'});
  add_default($opts, $nl_flags->{'inputdata_rootdir'}, $definition, $defaults, $nl, 'stream_year_last_urbantv', 'phys'=>$nl_flags->{'phys'},
              'sim_year'=>$nl_flags->{'sim_year'},
              'sim_year_range'=>$nl_flags->{'sim_year_range'});
  # Set align year, if first and last years are different
  if ( $nl->get_value('stream_year_first_urbantv') !=
       $nl->get_value('stream_year_last_urbantv') ) {
     add_default($opts, $nl_flags->{'inputdata_rootdir'}, $definition, $defaults, $nl,
                 'model_year_align_urbantv', 'sim_year'=>$nl_flags->{'sim_year'},
                 'sim_year_range'=>$nl_flags->{'sim_year_range'});
  }
  add_default($opts, $nl_flags->{'inputdata_rootdir'}, $definition, $defaults, $nl, 'stream_fldfilename_urbantv', 'phys'=>$nl_flags->{'phys'},
              'hgrid'=>"0.9x1.25", 'urban_explicit_ac'=>$nl->get_value('urban_explicit_ac') );
  if ($opts->{'driver'} eq "nuopc" ) {
      add_default($opts, $nl_flags->{'inputdata_rootdir'}, $definition, $defaults, $nl, 'stream_meshfile_urbantv', 'phys'=>$nl_flags->{'phys'},
                  'hgrid'=>"0.9x1.25" );
  }
}

#-------------------------------------------------------------------------------

sub setup_logic_lightning_streams {
  # lightning streams require CN/BGC
  my ($opts, $nl_flags, $definition, $defaults, $nl) = @_;

    if ( $nl_flags->{'light_res'} ne "none" ) {
      add_default($opts, $nl_flags->{'inputdata_rootdir'}, $definition, $defaults, $nl, 'lightngmapalgo',
                  'hgrid'=>$nl_flags->{'res'},
                  'clm_accelerated_spinup'=>$nl_flags->{'clm_accelerated_spinup'}  );
      add_default($opts, $nl_flags->{'inputdata_rootdir'}, $definition, $defaults, $nl, 'stream_year_first_lightng',
                  'sim_year'=>$nl_flags->{'sim_year'},
                  'sim_year_range'=>$nl_flags->{'sim_year_range'});
      add_default($opts, $nl_flags->{'inputdata_rootdir'}, $definition, $defaults, $nl, 'stream_year_last_lightng',
                  'sim_year'=>$nl_flags->{'sim_year'},
                  'sim_year_range'=>$nl_flags->{'sim_year_range'});
      # Set align year, if first and last years are different
      if ( $nl->get_value('stream_year_first_lightng') !=
           $nl->get_value('stream_year_last_lightng') ) {
        add_default($opts, $nl_flags->{'inputdata_rootdir'}, $definition, $defaults, $nl, 'model_year_align_lightng', 'sim_year'=>$nl_flags->{'sim_year'},
                    'sim_year_range'=>$nl_flags->{'sim_year_range'});
     }
     add_default($opts, $nl_flags->{'inputdata_rootdir'}, $definition, $defaults, $nl, 'stream_fldfilename_lightng',
                 'hgrid'=>$nl_flags->{'light_res'} );
      if ($opts->{'driver'} eq "nuopc" ) {
          add_default($opts, $nl_flags->{'inputdata_rootdir'}, $definition, $defaults, $nl, 'stream_meshfile_lightng',
                      'hgrid'=>$nl_flags->{'light_res'} );
      }
  } else {
     # If bgc is NOT CN/CNDV then make sure none of the Lightng settings are set
     if ( defined($nl->get_value('stream_year_first_lightng')) ||
          defined($nl->get_value('stream_year_last_lightng'))  ||
          defined($nl->get_value('model_year_align_lightng'))  ||
          defined($nl->get_value('lightng_tintalgo'        ))  ||
          defined($nl->get_value('stream_fldfilename_lightng'))   ) {
        $log->fatal_error("When bgc is SP (NOT CN or BGC or FATES) or fire is turned off none of: stream_year_first_lightng,\n" .
                          "stream_year_last_lightng, model_year_align_lightng, lightng_tintalgo nor\n" .
                          "stream_fldfilename_lightng can be set!");
     }
  }
}

#-------------------------------------------------------------------------------

sub setup_logic_dry_deposition {
  my ($opts, $nl_flags, $definition, $defaults, $nl) = @_;

  my @list = ( "drydep_list", "dep_data_file");
  if ($opts->{'drydep'} ) {
    add_default($opts,  $nl_flags->{'inputdata_rootdir'}, $definition, $defaults, $nl, 'drydep_list');
    add_default($opts,  $nl_flags->{'inputdata_rootdir'}, $definition, $defaults, $nl, 'dep_data_file');
    &remove_newlines( $nl, $definition, "drydep_list" );
  }
  # fates-sp will set use_fates_nocomp in the setup logic for fates earlier
  if ( &value_is_true( $nl_flags->{'use_fates'}) && 
       not &value_is_true($nl->get_value('use_fates_nocomp'))) {
     foreach my $var ( @list ) {
        if ( defined($nl->get_value($var)) ) {
           $log->warning("DryDeposition $var is being set and can NOT be on when FATES is also on unless FATES-NOCOMP mode is on.\n" .
                         "   Use the '--no-drydep' option when '-bgc fates' is activated");
        }
     }
  }
}

#-------------------------------------------------------------------------------

sub setup_logic_fire_emis {
  my ($opts, $nl_flags, $definition, $defaults, $nl) = @_;

  my @list = ( "fire_emis_eleveated", "fire_emis_factors_file", "fire_emis_specifier");

  if ($opts->{'fire_emis'} ) {
    add_default($opts,  $nl_flags->{'inputdata_rootdir'}, $definition, $defaults, $nl, 'fire_emis_factors_file');
    add_default($opts,  $nl_flags->{'inputdata_rootdir'}, $definition, $defaults, $nl, 'fire_emis_specifier');
  }
  foreach my $var ( @list ) {
     if ( defined($nl->get_value($var)) ) {
        if ( &value_is_true( $nl_flags->{'use_fates'} ) ) {
          $log->warning("Fire emission option $var can NOT be on when FATES is also on.\n" .
                      "  DON'T use the '--fire_emis' option when '--bgc fates' is activated");
        } elsif ( ! &value_is_true( $nl_flags->{'use_cn'} ) ) {
          $log->fatal_error("Fire emission option $var can NOT be on when BGC SP (i.e. Satellite Phenology) is also on.\n" .
                           "  DON'T use the '--fire_emis' option when '--bgc sp' is activated");
        } elsif ( &value_is_true( $nl_flags->{'use_cn'}) ) {
          my $fire_method = remove_leading_and_trailing_quotes( $nl->get_value('fire_method') );
          if ( $fire_method eq "nofire" ) {
             $log->fatal_error("Fire emission option $var can NOT be on with BGC and fire_method=='nofire'.\n" .
                              "  DON'T use the '--fire_emis' option when fire_method is nofire");
          }
        }
     }
   }
}

#-------------------------------------------------------------------------------

sub setup_logic_dust_emis {
  # Logic to handle the dust emissions namelists, both drv_flds_in and lnd_in files
  my ($opts, $nl_flags, $definition, $defaults, $nl, $envxml_ref) = @_;

  # Only set dust emission settings -- if not connected to CAM
  # Longer term plan is to remove this logic and have CTSM just set it and for CAM to use what CLM decides
  # See: https://github.com/ESCOMP/CTSM/issues/2713
  my $lnd_sets_dust = logical_to_fortran($envxml_ref->{'LND_SETS_DUST_EMIS_DRV_FLDS'});
  if ( &value_is_true( $lnd_sets_dust)) {

      # First get the dust emission method
      my $var = "dust_emis_method";
      add_default($opts,  $nl_flags->{'inputdata_rootdir'}, $definition, $defaults, $nl, $var );
      my $dust_emis_method = remove_leading_and_trailing_quotes( $nl->get_value($var) );

      my @zender_files_in_lnd_opts = ( "stream_fldfilename_zendersoilerod", "stream_meshfile_zendersoilerod",
                                       "zendersoilerod_mapalgo" );
      if ( $dust_emis_method eq "Zender_2003" ) {
         # get the zender_soil_erod_source
         add_default($opts,  $nl_flags->{'inputdata_rootdir'}, $definition, $defaults, $nl,
                     "zender_soil_erod_source", 'dust_emis_method'=>$dust_emis_method );

         my $zender_source = remove_leading_and_trailing_quotes( $nl->get_value('zender_soil_erod_source') );
         if ( $zender_source eq "lnd" ) {
            foreach my $option ( @zender_files_in_lnd_opts ) {
               add_default($opts,  $nl_flags->{'inputdata_rootdir'}, $definition, $defaults, $nl, $option,
                           'dust_emis_method'=>$dust_emis_method, 'zender_soil_erod_source'=>$zender_source,
                           'hgrid'=>$nl_flags->{'res'}, 'lnd_tuning_mode'=>$nl_flags->{'lnd_tuning_mode'} );
            }
         } elsif ( $zender_source eq "atm" ) {
            foreach my $option ( @zender_files_in_lnd_opts ) {
               if ( defined($nl->get_value($option)) ) {
                  $log->fatal_error("zender_soil_erod_source is atm, and the file option $option is being set" .
                                    " which should NOT be unless you want it handled here in the LAND model, " .
                                    "otherwise the equivalent option is set in CAM" );
               }
            }
         } elsif ( $zender_source eq "none" ) {
            $log->fatal_error("zender_soil_erod_source is set to none and only atm or lnd should be used when $var is Zender_2002" );
         }
      } else {
         # Verify that NONE of the Zender options are being set if Zender is NOT being used
         push @zender_files_in_lnd_opts, "zender_soil_erod_source";
         foreach my $option ( @zender_files_in_lnd_opts ) {
            if ( defined($nl->get_value($option)) ) {
               $log->fatal_error("dust_emis_method is NOT set to Zender_2003, but one of it's options " .
                                 "$option is being set, need to change one or the other" );
            }
         }
      }
  # Otherwise make sure dust settings are NOT being set in CLM
  } else {
      my @vars = ( "dust_emis_method", "zender_soil_erod_source" );
      foreach my $option ( @vars ) {
         if ( defined($nl->get_value($option)) ) {
            $log->fatal_error("Dust emission variable is being set in CTSM, which should NOT be done when" .
                              " connected to CAM as CAM should set them");
         }
      }
      # Now process the CAM drv_flds_in to get the dust settings
      # This requires that the CAM drv_flds_in namelist be created BEFORE CLM
      # and that the path below NOT be changed. Hence, there's some fragility here
      # to future changes.
      my $infile = $opts->{'envxml_dir'} . "/Buildconf/camconf/drv_flds_in";
      $log->verbose_message("Read in the drv_flds_in file generated by CAM's build-namelist");
      # When merging the CAM namelist in -- die with an error if there's a conflict between CAM and CLM
      process_namelist_infile( $definition, $nl, $envxml_ref, $infile, 'die_on_conflict'=>1 );
  }
}

#-------------------------------------------------------------------------------

sub setup_logic_megan {
  my ($opts, $nl_flags, $definition, $defaults, $nl) = @_;

  my $var   = "megan";

  if ( $opts->{$var} eq "default" ) {
     add_default($opts,  $nl_flags->{'inputdata_rootdir'}, $definition, $defaults, $nl, 'megan',
                 'clm_accelerated_spinup'=>$nl_flags->{'clm_accelerated_spinup'},
                 'configuration'=>$nl_flags->{'configuration'} );
    $nl_flags->{$var} = $nl->get_value($var);
  } else {
    $nl_flags->{$var} = $opts->{$var};
  }

  if ($nl_flags->{'megan'} ) {
    add_default($opts,  $nl_flags->{'inputdata_rootdir'}, $definition, $defaults, $nl, 'megan_specifier');
    add_default($opts,  $nl_flags->{'inputdata_rootdir'}, $definition, $defaults, $nl, 'megan_factors_file');
  }
  if ( defined($nl->get_value('megan_specifier')) ||
       defined($nl->get_value('megan_factors_file')) ) {
    check_megan_spec( $opts, $nl, $definition );
<<<<<<< HEAD
=======
    if ( &value_is_true( $nl_flags->{'use_fates'} ) ) {
	$log->fatal_error("MEGAN can NOT be on when FATES is also on.\n" .
			  "   Use the '-no-megan' option when '-bgc fates' is activated");
    }
    &remove_newlines( $nl, $definition, "megan_specifier" );
>>>>>>> 400bfa03
  }
}

#-------------------------------------------------------------------------------

sub setup_logic_soilm_streams {
  my ($opts, $nl_flags, $definition, $defaults, $nl, $physv) = @_;

      add_default($opts, $nl_flags->{'inputdata_rootdir'}, $definition, $defaults, $nl, 'use_soil_moisture_streams');
      if ( &value_is_true( $nl->get_value('use_soil_moisture_streams') ) ) {
         add_default($opts, $nl_flags->{'inputdata_rootdir'}, $definition, $defaults, $nl, 'soilm_tintalgo',
                     'hgrid'=>$nl_flags->{'res'} );
         add_default($opts, $nl_flags->{'inputdata_rootdir'}, $definition, $defaults, $nl, 'soilm_offset',
                     'hgrid'=>$nl_flags->{'res'} );
         add_default($opts, $nl_flags->{'inputdata_rootdir'}, $definition, $defaults, $nl, 'stream_year_first_soilm', 'phys'=>$nl_flags->{'phys'},
                     'sim_year'=>$nl_flags->{'sim_year'},
                     'sim_year_range'=>$nl_flags->{'sim_year_range'});
         add_default($opts, $nl_flags->{'inputdata_rootdir'}, $definition, $defaults, $nl, 'stream_year_last_soilm', 'phys'=>$nl_flags->{'phys'},
                     'sim_year'=>$nl_flags->{'sim_year'},
                     'sim_year_range'=>$nl_flags->{'sim_year_range'});
         # Set align year, if first and last years are different
         if ( $nl->get_value('stream_year_first_soilm') !=
              $nl->get_value('stream_year_last_soilm') ) {
              add_default($opts, $nl_flags->{'inputdata_rootdir'}, $definition, $defaults, $nl,
                          'model_year_align_soilm', 'sim_year'=>$nl_flags->{'sim_year'},
                          'sim_year_range'=>$nl_flags->{'sim_year_range'});
         }
         add_default($opts, $nl_flags->{'inputdata_rootdir'}, $definition, $defaults, $nl, 'stream_fldfilename_soilm', 'phys'=>$nl_flags->{'phys'},
                     'hgrid'=>$nl_flags->{'res'} );
         if ( ($opts->{'use_case'} =~ /_transient$/) &&
              (remove_leading_and_trailing_quotes($nl->get_value("soilm_tintalgo")) eq "linear") ) {
             $log->warning("For a transient case, soil moisture streams, should NOT use soilm_tintalgo='linear'" .
                           " since vegetated areas could go from missing to not missing or vice versa" );
         }
      } else {
         if ( defined($nl->get_value('stream_year_first_soilm')) ||
              defined($nl->get_value('model_year_align_soilm')) ||
              defined($nl->get_value('stream_fldfilename_soilm')) ||
              defined($nl->get_value('soilm_tintalgo')) ||
              defined($nl->get_value('soilm_offset')) ||
              defined($nl->get_value('stream_year_last_soilm')) ) {
             $log->fatal_error("One of the soilm streams namelist items (stream_year_first_soilm, " .
                                " model_year_align_soilm, stream_fldfilename_soilm, stream_fldfilename_soilm)" .
                                " soilm_tintalgo soilm_offset" .
                                " is defined, but use_soil_moisture_streams option NOT set to true");
         }
      }
}

#-------------------------------------------------------------------------------

sub setup_logic_lai_streams {
  my ($opts, $nl_flags, $definition, $defaults, $nl) = @_;

  add_default($opts, $nl_flags->{'inputdata_rootdir'}, $definition, $defaults, $nl, 'use_lai_streams');

  if ( &value_is_true($nl_flags->{'use_crop'}) && &value_is_true($nl->get_value('use_lai_streams'))  ) {
    $log->fatal_error("turning use_lai_streams on is incompatable with use_crop set to true.");
  }
  if ( $nl_flags->{'bgc_mode'} eq "sp" || ($nl_flags->{'bgc_mode'} eq "fates" && &value_is_true($nl_flags->{'use_fates_sp'}) )) {
     if ( &value_is_true($nl->get_value('use_lai_streams')) ) {
       add_default($opts, $nl_flags->{'inputdata_rootdir'}, $definition, $defaults, $nl, 'use_lai_streams');
       add_default($opts, $nl_flags->{'inputdata_rootdir'}, $definition, $defaults, $nl, 'lai_mapalgo',
                   'hgrid'=>$nl_flags->{'res'} );
       add_default($opts, $nl_flags->{'inputdata_rootdir'}, $definition, $defaults, $nl, 'stream_year_first_lai',
                   'sim_year'=>$nl_flags->{'sim_year'},
                   'sim_year_range'=>$nl_flags->{'sim_year_range'});
       add_default($opts, $nl_flags->{'inputdata_rootdir'}, $definition, $defaults, $nl, 'stream_year_last_lai',
                   'sim_year'=>$nl_flags->{'sim_year'},
                   'sim_year_range'=>$nl_flags->{'sim_year_range'});
       # Set align year, if first and last years are different
       if ( $nl->get_value('stream_year_first_lai') !=
            $nl->get_value('stream_year_last_lai') ) {
          add_default($opts, $nl_flags->{'inputdata_rootdir'}, $definition, $defaults, $nl,
                      'model_year_align_lai', 'sim_year'=>$nl_flags->{'sim_year'},
                      'sim_year_range'=>$nl_flags->{'sim_year_range'});
       }
       add_default($opts, $nl_flags->{'inputdata_rootdir'}, $definition, $defaults, $nl, 'stream_fldfilename_lai',
                   'hgrid'=>"360x720cru" );
       if ($opts->{'driver'} eq "nuopc" ) {
           add_default($opts, $nl_flags->{'inputdata_rootdir'}, $definition, $defaults, $nl, 'stream_meshfile_lai',
                       'hgrid'=>"360x720cru" );
       }
     }
  } else {
     # If bgc is BGC/BGCDV then make sure none of the LAI settings are set
     if ( &value_is_true($nl->get_value('use_lai_streams'))) {
        $log->fatal_error("When not in SP mode use_lai_streams cannot be .true.\n" .
                          "(eg. don't use this option with BGC or non-SP FATES), \n" .
                          "Update compset to use SP)");
     }
     if ( defined($nl->get_value('stream_year_first_lai'))  ||
          defined($nl->get_value('stream_year_last_lai'))   ||
          defined($nl->get_value('model_year_align_lai'))   ||
          defined($nl->get_value('lai_tintalgo'        ))   ||
          defined($nl->get_value('stream_fldfilename_lai'))   ) {
        $log->fatal_error("When not in SP mode none of the following can be set: stream_year_first_lai,\n" .
                          "stream_year_last_lai, model_year_align_lai, lai_tintalgo nor\n" .
                          "stream_fldfilename_lai (eg. don't use this option with BGC or FATES-SP).");
     }
  }
}

#-------------------------------------------------------------------------------

sub setup_logic_cropcal_streams {
  my ($opts, $nl_flags, $definition, $defaults, $nl) = @_;

  # Set up other crop calendar parameters
  add_default($opts, $nl_flags->{'inputdata_rootdir'}, $definition, $defaults, $nl, 'cropcals_rx');
  add_default($opts, $nl_flags->{'inputdata_rootdir'}, $definition, $defaults, $nl, 'cropcals_rx_adapt');
  add_default($opts, $nl_flags->{'inputdata_rootdir'}, $definition, $defaults, $nl, 'stream_gdd20_seasons');
  add_default($opts, $nl_flags->{'inputdata_rootdir'}, $definition, $defaults, $nl, 'flush_gdd20');
  add_default($opts, $nl_flags->{'inputdata_rootdir'}, $definition, $defaults, $nl, 'generate_crop_gdds');
  add_default($opts, $nl_flags->{'inputdata_rootdir'}, $definition, $defaults, $nl, 'use_mxmat');
  add_default($opts, $nl_flags->{'inputdata_rootdir'}, $definition, $defaults, $nl, 'stream_meshfile_cropcal');

  # These can't both be true
  my $cropcals_rx = $nl->get_value('cropcals_rx') ;
  my $cropcals_rx_adapt = $nl->get_value('cropcals_rx_adapt') ;
  if (&value_is_true($cropcals_rx) and &value_is_true($cropcals_rx_adapt)) {
    $log->fatal_error("cropcals_rx and cropcals_rx_adapt may not both be true" );
  }

  # Add defaults if reading gdd20 seasons from stream files
  my $stream_gdd20_seasons = $nl->get_value('stream_gdd20_seasons') ;
  if ( &value_is_true($stream_gdd20_seasons)) {
    add_default($opts, $nl_flags->{'inputdata_rootdir'}, $definition, $defaults, $nl, 'stream_fldFileName_gdd20_season_start');
    add_default($opts, $nl_flags->{'inputdata_rootdir'}, $definition, $defaults, $nl, 'stream_fldFileName_gdd20_season_end');

    # Check
    my $gdd20_season_start_file = $nl->get_value('stream_fldFileName_gdd20_season_start') ;
    my $gdd20_season_end_file = $nl->get_value('stream_fldFileName_gdd20_season_end') ;
    if ( &string_is_undef_or_empty($gdd20_season_start_file) or &string_is_undef_or_empty($gdd20_season_end_file) ) {
      $log->message($gdd20_season_start_file);
      $log->message($gdd20_season_end_file);
      $log->fatal_error("If stream_gdd20_seasons is true, gdd20 season start and end files must be provided." );
    }
  }

  # Add defaults if using prescribed crop calendars
  if ( &value_is_true($cropcals_rx) or &value_is_true($cropcals_rx_adapt) ) {
    add_default($opts, $nl_flags->{'inputdata_rootdir'}, $definition, $defaults, $nl, 'stream_fldFileName_swindow_start');
    add_default($opts, $nl_flags->{'inputdata_rootdir'}, $definition, $defaults, $nl, 'stream_fldFileName_swindow_end');
    add_default($opts, $nl_flags->{'inputdata_rootdir'}, $definition, $defaults, $nl, 'stream_fldfilename_cultivar_gdds');
    if ( &value_is_true($cropcals_rx_adapt) ) {
      add_default($opts, $nl_flags->{'inputdata_rootdir'}, $definition, $defaults, $nl, 'stream_fldFileName_gdd20_baseline', 'stream_gdd20_seasons'=>$stream_gdd20_seasons);
    }
  }

  # Add defaults if using any crop calendar input files
  my $swindow_start_file = $nl->get_value('stream_fldFileName_swindow_start') ;
  my $swindow_end_file = $nl->get_value('stream_fldFileName_swindow_end') ;
  my $gdd_file = $nl->get_value('stream_fldFileName_cultivar_gdds') ;
  my $gdd20_baseline_file = $nl->get_value('stream_fldFileName_gdd20_baseline') ;
  my $mesh_file = $nl->get_value('stream_meshfile_cropcal') ;
  if ( !&string_is_undef_or_empty($swindow_start_file) or !&string_is_undef_or_empty($swindow_end_file) or !&string_is_undef_or_empty($gdd_file) or !&string_is_undef_or_empty($gdd20_baseline_file)) {

    # User gave an input file without specifying cropcals_rx or cropcals_rx_adapt = .true.
    # Requiring this means nothing to the code, but helps namelist make more sense
    if ( !&value_is_true($cropcals_rx) and !&value_is_true($cropcals_rx_adapt) ){
      $log->fatal_error("If providing any crop calendar input file(s), cropcals_rx or cropcals_rx_adapt must be true" );
    }

    # User set cropcals_rx_adapt to true but set stream_fldFileName_gdd20_baseline to empty
    if ( &value_is_true($cropcals_rx_adapt) and &string_is_undef_or_empty($gdd20_baseline_file) ) {
      $log->fatal_error("If cropcals_rx_adapt is true, stream_fldFileName_gdd20_baseline must be provided" );
    }

    # cropcals_rx_adapt is false but user provided stream_fldFileName_gdd20_baseline
    if ( !&value_is_true($cropcals_rx_adapt) and !&string_is_undef_or_empty($gdd20_baseline_file) ) {
      $log->fatal_error("If stream_fldFileName_gdd20_baseline provided, cropcals_rx_adapt must be true" );
    }

    # User provided an input file but set mesh file to empty
    if ( &string_is_undef_or_empty($mesh_file) ) {
      $log->fatal_error("If providing any crop calendar input file(s), you must provide stream_meshfile_cropcal" );
    }

    # Set stream years
    add_default($opts, $nl_flags->{'inputdata_rootdir'}, $definition, $defaults, $nl, 'stream_year_first_cropcal_swindows',
                'sim_year'=>$nl_flags->{'sim_year'},
                'sim_year_range'=>$nl_flags->{'sim_year_range'});
    add_default($opts, $nl_flags->{'inputdata_rootdir'}, $definition, $defaults, $nl, 'stream_year_last_cropcal_swindows',
                'sim_year'=>$nl_flags->{'sim_year'},
                'sim_year_range'=>$nl_flags->{'sim_year_range'});
    add_default($opts, $nl_flags->{'inputdata_rootdir'}, $definition, $defaults, $nl, 'model_year_align_cropcal_swindows',
                'sim_year'=>$nl_flags->{'sim_year'},
                'sim_year_range'=>$nl_flags->{'sim_year_range'});
    add_default($opts, $nl_flags->{'inputdata_rootdir'}, $definition, $defaults, $nl, 'stream_year_first_cropcal_cultivar_gdds',
                'sim_year'=>$nl_flags->{'sim_year'},
                'sim_year_range'=>$nl_flags->{'sim_year_range'});
    add_default($opts, $nl_flags->{'inputdata_rootdir'}, $definition, $defaults, $nl, 'stream_year_last_cropcal_cultivar_gdds',
                'sim_year'=>$nl_flags->{'sim_year'},
                'sim_year_range'=>$nl_flags->{'sim_year_range'});
    add_default($opts, $nl_flags->{'inputdata_rootdir'}, $definition, $defaults, $nl, 'model_year_align_cropcal_cultivar_gdds',
                'sim_year'=>$nl_flags->{'sim_year'},
                'sim_year_range'=>$nl_flags->{'sim_year_range'});

    # Do not allow maturity requirements to change over time if stream_fldFileName_gdd20_baseline is provided. That would be nonsensical.
    if ( $nl->get_value('stream_year_first_cropcal_cultivar_gdds') !=
        $nl->get_value('stream_year_last_cropcal_cultivar_gdds')
        and !&string_is_undef_or_empty($gdd20_baseline_file) ) {
      $log->fatal_error("If cropcals_rx_adapt is true (i.e., stream_fldFileName_gdd20_baseline is provided), baseline maturity requirements are allowed to vary over time (i.e., stream_year_first_cropcal_cultivar_gdds and stream_year_last_cropcal_cultivar_gdds must be the same)." );
    }
  }

  # If running with prescribed crop calendars, certain files must be provided
  my $generate_crop_gdds = $nl->get_value('generate_crop_gdds') ;
  if ( &value_is_true($cropcals_rx) or &value_is_true($cropcals_rx_adapt) ) {
    if ( &string_is_undef_or_empty($swindow_start_file) or &string_is_undef_or_empty($swindow_end_file) ) {
      $log->fatal_error("If cropcals_rx or cropcals_rx_adapt is true, sowing window start and end files must be provided. To specify exact sowing dates, use the same file." );
    }
    if ( &string_is_undef_or_empty($gdd_file) and (! &value_is_true($generate_crop_gdds)) ){
      $log->fatal_error("If cropcals_rx or cropcals_rx_adapt is true and generate_crop_gdds is false, maturity requirement file stream_fldFileName_cultivar_gdds must be provided" );
    }
  }

  # Option checks
  if ( &string_is_undef_or_empty($gdd_file) and ! &string_is_undef_or_empty($gdd20_baseline_file) ) {
      $log->fatal_error("If not providing stream_fldFileName_cultivar_gdds, don't provide stream_fldFileName_gdd20_baseline");
  }
  if ( &value_is_true($generate_crop_gdds) ) {
      my $use_mxmat = $nl->get_value('use_mxmat') ;
      if ( &value_is_true($use_mxmat) ) {
          $log->fatal_error("If generate_crop_gdds is true, you must also set use_mxmat to false" );
      }
      if ( &string_is_undef_or_empty($swindow_start_file) or &string_is_undef_or_empty($swindow_end_file) ) {
          $log->fatal_error("If generate_crop_gdds is true, you must specify stream_fldFileName_swindow_start and stream_fldFileName_swindow_end")
      }
      if ( $swindow_start_file ne $swindow_end_file ) {
          $log->fatal_error("If generate_crop_gdds is true, you must specify exact sowing dates by setting stream_fldFileName_swindow_start and stream_fldFileName_swindow_end to the same file")
      }
      if ( ! &string_is_undef_or_empty($gdd_file) ) {
          $log->fatal_error("If generate_crop_gdds is true, do not specify stream_fldFileName_cultivar_gdds")
      }
      if ( ! &string_is_undef_or_empty($gdd20_baseline_file) ) {
          $log->fatal_error("If generate_crop_gdds is true, do not specify stream_fldFileName_gdd20_baseline")
      }
  }
}

#-------------------------------------------------------------------------------

sub setup_logic_soilwater_movement {
  my ($opts, $nl_flags, $definition, $defaults, $nl) = @_;

  add_default($opts, $nl_flags->{'inputdata_rootdir'}, $definition, $defaults, $nl, 'soilwater_movement_method' );
  add_default($opts, $nl_flags->{'inputdata_rootdir'}, $definition, $defaults, $nl, 'upper_boundary_condition' );

  my $soilmtd = $nl->get_value("soilwater_movement_method");
  my $use_bed = $nl->get_value('use_bedrock'              );
  add_default($opts, $nl_flags->{'inputdata_rootdir'}, $definition, $defaults, $nl,
              'lower_boundary_condition', 'vichydro'=>$nl_flags->{'vichydro'},
              'soilwater_movement_method'=>$soilmtd, 'use_bedrock'=>$use_bed
             );
  add_default($opts, $nl_flags->{'inputdata_rootdir'}, $definition, $defaults, $nl, 'dtmin' );
  add_default($opts, $nl_flags->{'inputdata_rootdir'}, $definition, $defaults, $nl, 'verySmall' );
  add_default($opts, $nl_flags->{'inputdata_rootdir'}, $definition, $defaults, $nl, 'xTolerUpper' );
  add_default($opts, $nl_flags->{'inputdata_rootdir'}, $definition, $defaults, $nl, 'xTolerLower' );
  add_default($opts, $nl_flags->{'inputdata_rootdir'}, $definition, $defaults, $nl, 'expensive' );
  add_default($opts, $nl_flags->{'inputdata_rootdir'}, $definition, $defaults, $nl, 'inexpensive' );
  add_default($opts, $nl_flags->{'inputdata_rootdir'}, $definition, $defaults, $nl, 'flux_calculation' );
}
#-------------------------------------------------------------------------------

sub setup_logic_cnvegcarbonstate {
  #  MUST be AFTER: setup_logic_dynamic_plant_nitrogen_alloc as depends on mm_nuptake_opt which is set there
  my ($opts, $nl_flags, $definition, $defaults, $nl) = @_;

  if ( &value_is_true($nl->get_value('use_cn')) ) {
    my $mmnuptake = $nl->get_value('mm_nuptake_opt');
    if ( ! defined($mmnuptake) ) { $mmnuptake = ".false."; }
    add_default($opts, $nl_flags->{'inputdata_rootdir'}, $definition, $defaults, $nl, 'initial_vegC',
                'use_cn' => $nl->get_value('use_cn'), 'mm_nuptake_opt' => $mmnuptake );
  }
}

#-------------------------------------------------------------------------------

sub setup_logic_cngeneral {
  # Must be set after setup_logic_co2_type
  my ($opts, $nl_flags, $definition, $defaults, $nl) = @_;

  if ( &value_is_true($nl->get_value('use_cn')) ) {
    if ( &value_is_true($nl->get_value('use_crop')) ) {
       add_default($opts, $nl_flags->{'inputdata_rootdir'}, $definition, $defaults, $nl, 'dribble_crophrv_xsmrpool_2atm',
                   'co2_type' => remove_leading_and_trailing_quotes($nl->get_value('co2_type')),
                   'use_crop' => $nl->get_value('use_crop')  );
    } else {
      if ( defined($nl->get_value('dribble_crophrv_xsmrpool_2atm')) ) {
        $log->fatal_error("When CROP is NOT on dribble_crophrv_xsmrpool_2atm can NOT be set\n" );
      }
    }
  } else {
    if ( defined($nl->get_value('reseed_dead_plants')) ||
         defined($nl->get_value('dribble_crophrv_xsmrpool_2atm'))   ) {
             $log->fatal_error("When CN is not on none of the following can be set: ,\n" .
                  "dribble_crophrv_xsmrpool_2atm nor reseed_dead_plantsr\n" .
                  "(eg. don't use these options with SP mode).");
    }
  }
  if ( &value_is_true($nl->get_value('reseed_dead_plants')) &&
       &remove_leading_and_trailing_quotes($nl_flags->{'clm_start_type'}) eq "branch") {
      $log->fatal_error("reseed_dead_plants MUST be .false. in a branch run");
  }
}

#-------------------------------------------------------------------------------

sub setup_logic_rooting_profile {
  #
  my ($opts, $nl_flags, $definition, $defaults, $nl) = @_;

  add_default($opts, $nl_flags->{'inputdata_rootdir'}, $definition, $defaults, $nl, 'rooting_profile_method_water' );
  add_default($opts, $nl_flags->{'inputdata_rootdir'}, $definition, $defaults, $nl, 'rooting_profile_method_carbon' );
}

#-------------------------------------------------------------------------------

sub setup_logic_friction_vel {
  # Must be after canopyfluxes so that use_biomass_heat_storage will be set
  my ($opts, $nl_flags, $definition, $defaults, $nl) = @_;

  add_default($opts, $nl_flags->{'inputdata_rootdir'}, $definition, $defaults, $nl, 'zetamaxstable',
     'use_biomass_heat_storage'=>$nl_flags->{'use_biomass_heat_storage'}, 'phys'=>$nl_flags->{'phys'} );
}

#-------------------------------------------------------------------------------

sub setup_logic_soil_resis {
  #
  my ($opts, $nl_flags, $definition, $defaults, $nl) = @_;

  add_default($opts, $nl_flags->{'inputdata_rootdir'}, $definition, $defaults, $nl, 'soil_resis_method' );
}

sub setup_logic_canopyfluxes {
  #
  my ($opts, $nl_flags, $definition, $defaults, $nl) = @_;

  add_default($opts, $nl_flags->{'inputdata_rootdir'}, $definition, $defaults, $nl, 'use_undercanopy_stability' );
  add_default($opts, $nl_flags->{'inputdata_rootdir'}, $definition, $defaults, $nl, 'itmax_canopy_fluxes',
              'structure'=>$nl_flags->{'structure'});
  add_default($opts, $nl_flags->{'inputdata_rootdir'}, $definition, $defaults, $nl, 'use_biomass_heat_storage',
              'use_fates'=>$nl_flags->{'use_fates'}, 'phys'=>$nl_flags->{'phys'} );
  if ( &value_is_true($nl->get_value('use_biomass_heat_storage') ) && &value_is_true( $nl_flags->{'use_fates'}) ) {
     $log->fatal_error('use_biomass_heat_storage can NOT be set to true when fates is on');
  }
  if ( &value_is_true($nl->get_value('use_biomass_heat_storage')) ) {
     $nl_flags->{'use_biomass_heat_storage'} = ".true.";
  } else {
     $nl_flags->{'use_biomass_heat_storage'} = ".false.";
  }
}

#-------------------------------------------------------------------------------

sub setup_logic_canopyhydrology {
  #
  my ($opts, $nl_flags, $definition, $defaults, $nl) = @_;

  add_default($opts, $nl_flags->{'inputdata_rootdir'}, $definition, $defaults, $nl, 'use_clm5_fpi' );
}

#-------------------------------------------------------------------------------

sub setup_logic_snowpack {
  #
  # Snowpack related options
  #
  my ($opts, $nl_flags, $definition, $defaults, $nl) = @_;

  add_default($opts, $nl_flags->{'inputdata_rootdir'}, $definition, $defaults, $nl, 'nlevsno',
              'structure'=>$nl_flags->{'structure'});
  add_default($opts, $nl_flags->{'inputdata_rootdir'}, $definition, $defaults, $nl, 'h2osno_max',
              'structure'=>$nl_flags->{'structure'});
  add_default($opts, $nl_flags->{'inputdata_rootdir'}, $definition, $defaults, $nl, 'wind_dependent_snow_density');
  add_default($opts, $nl_flags->{'inputdata_rootdir'}, $definition, $defaults, $nl, 'snow_overburden_compaction_method');
  add_default($opts, $nl_flags->{'inputdata_rootdir'}, $definition, $defaults, $nl, 'lotmp_snowdensity_method');
  add_default($opts, $nl_flags->{'inputdata_rootdir'}, $definition, $defaults, $nl, 'reset_snow');
  add_default($opts, $nl_flags->{'inputdata_rootdir'}, $definition, $defaults, $nl, 'reset_snow_glc');
  add_default($opts, $nl_flags->{'inputdata_rootdir'}, $definition, $defaults, $nl, 'reset_snow_glc_ela');
  add_default($opts, $nl_flags->{'inputdata_rootdir'}, $definition, $defaults, $nl, 'snow_dzmin_1');
  add_default($opts, $nl_flags->{'inputdata_rootdir'}, $definition, $defaults, $nl, 'snow_dzmin_2');
  add_default($opts, $nl_flags->{'inputdata_rootdir'}, $definition, $defaults, $nl, 'snow_dzmax_l_1');
  add_default($opts, $nl_flags->{'inputdata_rootdir'}, $definition, $defaults, $nl, 'snow_dzmax_l_2');
  add_default($opts, $nl_flags->{'inputdata_rootdir'}, $definition, $defaults, $nl, 'snow_dzmax_u_1');
  add_default($opts, $nl_flags->{'inputdata_rootdir'}, $definition, $defaults, $nl, 'snow_dzmax_u_2');

  my $dzmin1 = $nl->get_value('snow_dzmin_1');
  my $dzmin2 = $nl->get_value('snow_dzmin_2');
  my $dzmax_l1 = $nl->get_value('snow_dzmax_l_1');
  my $dzmax_l2 = $nl->get_value('snow_dzmax_l_2');
  my $dzmax_u1 = $nl->get_value('snow_dzmax_u_1');
  my $dzmax_u2 = $nl->get_value('snow_dzmax_u_2');

  if ($dzmin1 != 0.01 || $dzmin2 != 0.015 || $dzmax_u1 != 0.02 || $dzmax_u2 != 0.05 || $dzmax_l1 != 0.03 || $dzmax_l2 != 0.07) {
     $log->warning("Setting any of the following namelist variables to NON DEFAULT values remains untested as of Sep 6, 2019: snow_dzmin_1 & 2, snow_dzmax_u_1 & 2, snow_dzmax_l_1 & 2." );
     $log->warning("Leave these variables unspecified in user_nl_clm in order to use the default values." );
  }
  if ($dzmin1 <= 0.0 || $dzmin2 <= 0.0 || $dzmax_u1 <= 0.0 || $dzmax_u2 <= 0.0 || $dzmax_l1 <= 0.0 || $dzmax_l2 <= 0.0) {
     $log->fatal_error('One or more of the snow_dzmin_* and/or snow_dzmax_* were set incorrectly to be <= 0');
  }
  if ($dzmin2 <= $dzmin1) {
     $log->fatal_error('snow_dzmin_2 was set incorrectly to be <= snow_dzmin_1');
  }
  if ($dzmax_l2 <= $dzmax_l1) {
     $log->fatal_error('snow_dzmax_l_2 was set incorrectly to be <= snow_dzmax_l_1');
  }
  if ($dzmax_u2 <= $dzmax_u1) {
     $log->fatal_error('snow_dzmax_u_2 was set incorrectly to be <= snow_dzmax_u_1');
  }
  if ($dzmin1 >= $dzmax_u1) {
     $log->fatal_error('snow_dzmin_1 was set incorrectly to be >= snow_dzmax_u_1');
  }
  if ($dzmin2 >= $dzmax_u2) {
     $log->fatal_error('snow_dzmin_2 was set incorrectly to be >= snow_dzmax_u_2');
  }
  if ($dzmax_u1 >= $dzmax_l1) {
     $log->fatal_error('snow_dzmax_u_1 was set incorrectly to be >= snow_dzmax_l_1');
  }
  if ($dzmax_u2 >= $dzmax_l2) {
     $log->fatal_error('snow_dzmax_u_2 was set incorrectly to be >= snow_dzmax_l_2');
  }

  if (remove_leading_and_trailing_quotes($nl->get_value('snow_overburden_compaction_method')) eq 'Vionnet2012') {
     # overburden_compress_tfactor isn't used if we're using the Vionnet2012
     # snow overburden compaction method, so make sure the user hasn't tried
     # to set it
     if (defined($nl->get_value('overburden_compress_tfactor'))) {
        $log->fatal_error('overburden_compress_tfactor is set, but does not apply when using snow_overburden_compaction_method=Vionnet2012');
     }
  } else {
     add_default($opts, $nl_flags->{'inputdata_rootdir'}, $definition, $defaults, $nl, 'overburden_compress_tfactor');
  }
}

#-------------------------------------------------------------------------------

sub setup_logic_scf_SwensonLawrence2012 {
   # Options related to the SwensonLawrence2012 snow cover fraction method
  my ($opts, $nl_flags, $definition, $defaults, $nl) = @_;

  if (remove_leading_and_trailing_quotes($nl->get_value('snow_cover_fraction_method')) eq 'SwensonLawrence2012') {
     add_default($opts, $nl_flags->{'inputdata_rootdir'}, $definition, $defaults, $nl, 'int_snow_max');
     add_default($opts, $nl_flags->{'inputdata_rootdir'}, $definition, $defaults, $nl, 'n_melt_glcmec');
  }
  else {
     if (defined($nl->get_value('int_snow_max'))) {
        $log->fatal_error('int_snow_max is set, but only applies for snow_cover_fraction_method=SwensonLawrence2012');
     }
     if (defined($nl->get_value('n_melt_glcmec'))) {
        $log->fatal_error('n_melt_glcmec is set, but only applies for snow_cover_fraction_method=SwensonLawrence2012');
     }
  }
}

#-------------------------------------------------------------------------------

sub setup_logic_atm_forcing {
   #
   # Options related to atmospheric forcings
   #
   my ($opts, $nl_flags, $definition, $defaults, $nl) = @_;

   add_default($opts, $nl_flags->{'inputdata_rootdir'}, $definition, $defaults, $nl, 'glcmec_downscale_longwave');
   add_default($opts, $nl_flags->{'inputdata_rootdir'}, $definition, $defaults, $nl, 'repartition_rain_snow');
   add_default($opts, $nl_flags->{'inputdata_rootdir'}, $definition, $defaults, $nl, 'lapse_rate');

   my $var;

   foreach $var ("lapse_rate_longwave",
                 "longwave_downscaling_limit") {
      if ( &value_is_true($nl->get_value("glcmec_downscale_longwave")) ) {
         add_default($opts, $nl_flags->{'inputdata_rootdir'}, $definition, $defaults, $nl, $var);
      } else {
         if (defined($nl->get_value($var))) {
            $log->fatal_error("$var can only be set if glcmec_downscale_longwave is true");
         }
      }
   }

   foreach $var ("precip_repartition_glc_all_snow_t",
                 "precip_repartition_glc_all_rain_t",
                 "precip_repartition_nonglc_all_snow_t",
                 "precip_repartition_nonglc_all_rain_t") {
      if ( &value_is_true($nl->get_value("repartition_rain_snow")) ) {
         add_default($opts, $nl_flags->{'inputdata_rootdir'}, $definition, $defaults, $nl, $var);
      } else {
         if (defined($nl->get_value($var))) {
            $log->fatal_error("$var can only be set if repartition_rain_snow is true");
         }
      }
   }
}

#-------------------------------------------------------------------------------

sub setup_logic_lnd2atm {
   #
   # Options related to fields sent to atmosphere
   #
   my ($opts, $nl_flags, $definition, $defaults, $nl) = @_;

   add_default($opts, $nl_flags->{'inputdata_rootdir'}, $definition, $defaults, $nl, 'melt_non_icesheet_ice_runoff');
}

#-------------------------------------------------------------------------------

sub setup_logic_initinterp {
   #
   # Options related to init_interp
   #
   my ($opts, $nl_flags, $definition, $defaults, $nl) = @_;

   my $var = 'init_interp_method';
   if ( &value_is_true($nl->get_value("use_init_interp"))) {
      add_default($opts, $nl_flags->{'inputdata_rootdir'}, $definition, $defaults, $nl, $var);
   } else {
      if (defined($nl->get_value($var))) {
         $log->fatal_error("$var can only be set if use_init_interp is true");
      }
   }
}

#-------------------------------------------------------------------------------

sub setup_logic_fates {
    #
    # Set some default options related to Ecosystem Demography
    #
    my ($opts, $nl_flags, $definition, $defaults, $nl) = @_;

    if (&value_is_true( $nl_flags->{'use_fates'})  ) {
        add_default($opts, $nl_flags->{'inputdata_rootdir'}, $definition, $defaults, $nl, 'fates_paramfile', 'phys'=>$nl_flags->{'phys'});
        my @list  = (  "use_fates_planthydro", "use_fates_ed_st3", "use_fates_ed_prescribed_phys",
                       "use_fates_inventory_init","fates_seeddisp_cadence","fates_history_dimlevel",
                       "fates_harvest_mode","fates_parteh_mode", "use_fates_cohort_age_tracking","use_fates_tree_damage",
                       "use_fates_daylength_factor", "fates_photosynth_acclimation", "fates_stomatal_model",
                       "fates_stomatal_assimilation", "fates_leafresp_model", "fates_cstarvation_model",
                       "fates_regeneration_model", "fates_hydro_solver", "fates_radiation_model", "fates_electron_transport_model"
                    );

        foreach my $var ( @list ) {
           add_default($opts, $nl_flags->{'inputdata_rootdir'}, $definition, $defaults, $nl, $var, 'use_fates'=>$nl_flags->{'use_fates'},
                       'use_fates_sp'=>$nl_flags->{'use_fates_sp'} );
        }

        add_default($opts, $nl_flags->{'inputdata_rootdir'}, $definition, $defaults, $nl, 'use_fates_potentialveg', 'use_fates'=>$nl_flags->{'use_fates'});
        add_default($opts, $nl_flags->{'inputdata_rootdir'}, $definition, $defaults, $nl, 'use_fates_lupft', 'use_fates'=>$nl_flags->{'use_fates'});
        add_default($opts, $nl_flags->{'inputdata_rootdir'}, $definition, $defaults, $nl, 'use_fates_luh', 'use_fates'=>$nl_flags->{'use_fates'},
                    'use_fates_lupft'=>$nl->get_value('use_fates_lupft'),
                    'use_fates_potentialveg'=>$nl->get_value('use_fates_potentialveg'),
                    'fates_harvest_mode'=>remove_leading_and_trailing_quotes($nl->get_value('fates_harvest_mode')) );
        add_default($opts, $nl_flags->{'inputdata_rootdir'}, $definition, $defaults, $nl, 'use_fates_nocomp', 'use_fates'=>$nl_flags->{'use_fates'},
                    'use_fates_lupft'=>$nl->get_value('use_fates_lupft'),
                    'use_fates_sp'=>$nl_flags->{'use_fates_sp'} );
        add_default($opts, $nl_flags->{'inputdata_rootdir'}, $definition, $defaults, $nl, 'use_fates_fixed_biogeog', 'use_fates'=>$nl_flags->{'use_fates'},
                    'use_fates_lupft'=>$nl->get_value('use_fates_lupft'),
                    'use_fates_sp'=>$nl_flags->{'use_fates_sp'} );

        my $suplnitro = $nl->get_value('suplnitro');
        my $parteh_mode = $nl->get_value('fates_parteh_mode');
        if ( ($parteh_mode == 1) &&  ($suplnitro !~ /ALL/) && not &value_is_true( $nl_flags->{'use_fates_sp'}) ) {
          $log->fatal_error("supplemental Nitrogen (suplnitro) is NOT set to ALL, FATES is on, " .
                            "but and FATES-SP is not active, but fates_parteh_mode is 1, so Nitrogen is not active" .
                            "Change suplnitro back to ALL");
        }

        # For FATES SP mode make sure no-competetiion, and fixed-biogeography are also set
        # And also check for other settings that can't be trigged on as well
        #
        if ( &value_is_true($nl_flags->{'use_fates_sp'}) ) {
           my @list = ( "use_fates_nocomp", "use_fates_fixed_biogeog" );
           foreach my $var ( @list ) {
                if ( ! &value_is_true($nl->get_value($var)) ) {
                   $log->fatal_error("$var is required when FATES SP is on (use_fates_sp)" );
                }
           }
           # spit-fire can't be on with FATES SP mode is active
           if ( $nl->get_value('fates_spitfire_mode') > 0 ) {
                 $log->fatal_error('fates_spitfire_mode can NOT be set to greater than 0 when use_fates_sp is true');
           }

           # fates landuse can't be on with FATES SP mode is active
           if ( &value_is_true($nl->get_value('use_fates_luh')) ) {
                $log->fatal_error('use_fates_luh can NOT be true when use_fates_sp is true');
           }

           # hydro isn't currently supported to work when FATES SP mode is active
           if (&value_is_true( $nl->get_value('use_fates_planthydro') )) {
                 $log->fatal_error('fates sp mode is currently not supported to work with fates hydro');
           }
        }
        my $var = "use_fates_inventory_init";
        if ( defined($nl->get_value($var))  ) {
           if ( &value_is_true($nl->get_value($var)) ) {
              $var = "fates_inventory_ctrl_filename";
              my $fname = remove_leading_and_trailing_quotes( $nl->get_value($var) );
              if ( ! defined($nl->get_value($var))  ) {
                 $log->fatal_error("$var is required when use_fates_inventory_init is set" );
              }
           }
        }
        # make sure that fates landuse x pft mode has the necessary run mode configurations
        my $var = "use_fates_lupft";
        if ( defined($nl->get_value($var))  ) {
          if ( &value_is_true($nl->get_value($var)) ) {
            my @list = ( "use_fates_luh", "use_fates_nocomp", "use_fates_fixed_biogeog" );
            foreach my $var ( @list ) {
              if ( ! &value_is_true($nl->get_value($var)) ) {
                $log->fatal_error("$var is required when use_fates_lupft is true" );
              }
            }
          }
        }
        # Check that both FaTES-SP and FATES ST3 aren't both on
        my $var = "use_fates_ed_st3";
        if ( defined($nl->get_value($var))  ) {
           if ( &value_is_true($nl->get_value($var)) && &value_is_true($nl_flags->{'use_fates_sp'}) ) {
              $log->fatal_error("$var can NOT also be true with use_fates_sp true" );
           }
        }
        # check that fates landuse change mode has the necessary luh2 landuse timeseries data
        # and add the default if not defined.  Do not add default if use_fates_potentialveg is true.
        # If fixed biogeography is on, make sure that flandusepftdat is avilable.
        my $var = "use_fates_luh";
        if ( defined($nl->get_value($var))  ) {
           if ( &value_is_true($nl->get_value($var)) ) {
              $var = "use_fates_potentialveg";
              if ( defined($nl->get_value($var))  ) {
                 if ( ! &value_is_true($nl->get_value($var)) ) {
                    $var = "fluh_timeseries";
                    add_default($opts, $nl_flags->{'inputdata_rootdir'}, $definition, $defaults, $nl, $var, 'use_fates'=>$nl_flags->{'use_fates'},
                                'hgrid'=>$nl_flags->{'res'}, 'sim_year_range'=>$nl_flags->{'sim_year_range'});
                    my $fname = remove_leading_and_trailing_quotes( $nl->get_value($var) );
                    if ( ! defined($nl->get_value($var))  ) {
                       $log->fatal_error("$var is required when use_fates_luh is set and use_fates_potentialveg is false" );
                    }
                 }
              }
              $var = "use_fates_fixed_biogeog";
              if ( defined($nl->get_value($var))  ) {
                 if ( &value_is_true($nl->get_value($var)) ) {
                    $var = "flandusepftdat";
                    add_default($opts, $nl_flags->{'inputdata_rootdir'}, $definition, $defaults, $nl, $var, 'use_fates'=>$nl_flags->{'use_fates'},
                                'phys'=>$nl_flags->{'phys'}, 'hgrid'=>$nl_flags->{'res'}, nofail=>1 );
                    my $fname = remove_leading_and_trailing_quotes( $nl->get_value($var) );
                    if ( ! defined($nl->get_value($var))  ) {
                      $log->fatal_error("$var is required when use_fates_luh and use_fates_fixed_biogeog is set" );
                    }
                 }
              }
           }
        }
        # check that fates landuse is on and harvest mode is off when potential veg switch is true
        my $var = "use_fates_potentialveg";
        if ( defined($nl->get_value($var))  ) {
           if ( &value_is_true($nl->get_value($var)) ) {
              if ( ! &value_is_true($nl->get_value('use_fates_luh')) ) {
                $log->fatal_error("use_fates_luh must be true when $var is true" );
              }
              my $var = remove_leading_and_trailing_quotes($nl->get_value('fates_harvest_mode'));
              if ( $var ne 'no_harvest') {
                $log->fatal_error("fates_harvest_mode set to $var.  It must set to no_harvest when use_potential_veg is true." );
              }
              my $var = "fluh_timeseries";
              if ( defined($nl->get_value($var))  ) {
                 $log->fatal_error("fluh_timeseries can not be defined when use_fates_potentialveg is true" );
              }
            }
        }
        # Check fates_harvest_mode compatibility
        my $var = "fates_harvest_mode";
        if ( defined($nl->get_value($var))  ) {
           # using fates_harvest mode with raw luh2 harvest data
           my $mode = remove_leading_and_trailing_quotes($nl->get_value($var));
           if ( $mode eq 'luhdata_area' || $mode  eq 'luhdata_mass' ) {
              # Make sure that use_fates_luh is true when using raw fates luh2 harvest data
              if ( ! &value_is_true($nl->get_value('use_fates_luh')) ) {
                $log->fatal_error("use_fates_luh is required to be true when $var is luhdata_mass or luhdata_area" );
              }
           } elsif ( $mode  eq 'landuse_timeseries' ) {
              # Check to make sure that the user set the flanduse_timeseries file
              # Since the flanduse_timeseries logic checking is upstream of the fates logic,
              # don't add the default here.  The onus is on the user to match the correct timeseries
              # data to the correct surface dataset resolution
              my $var = "flanduse_timeseries";
              my $fname = remove_leading_and_trailing_quotes( $nl->get_value($var) );
              if ( ! defined($nl->get_value($var))  ) {
                $log->fatal_error("$var is required when fates_harvest_mode is landuse_timeseries" );
              }
           }
        }
    }
}


#-------------------------------------------------------------------------------

sub setup_logic_cnmatrix {
    #
    # Set some default options related to the CN Matrix options
    #
    my ($opts, $nl_flags, $definition, $defaults, $nl, $envxml_ref) = @_;

    my @matrixlist = ( "use_matrixcn", "hist_wrt_matrixcn_diag" );
    foreach my $var ( @matrixlist ) {
      add_default($opts, $nl_flags->{'inputdata_rootdir'}, $definition, $defaults, $nl, $var
                , 'use_fates'=>$nl_flags->{'use_fates'}, 'bgc_mode'=>$nl_flags->{'bgc_mode'}
                , 'phys'=>$nl_flags->{'phys'}, 'use_soil_matrixcn'=>$nl_flags->{'use_soil_matrixcn'},
                , 'spinup_matrixcn'=>$nl_flags->{'spinup_matrixcn'}, 'clm_accelerated_spinup'=>$nl_flags->{'clm_accelerated_spinup'} );
    }
    @matrixlist = ( "use_matrixcn", "use_soil_matrixcn", "hist_wrt_matrixcn_diag", "spinup_matrixcn" );
    # Matrix items can't be on for OMP_NUM_THREADS (also known as NTHRDS_LND) > 1
    my $var_xml = "OMP_NUM_THREADS";
    my $val_xml = $ENV{$var_xml};
    if ( $val_xml > 1) {
       foreach my $var ( @matrixlist ) {
          if ( &value_is_true($nl->get_value($var)) ) {
             $log->warning("$var and $var_xml > 1 (in this case $val_xml) causes a clm threading test to FAIL (as of 2024/7/10), so use at your own risk." );
          }
       }
    }

    # Matrix items can't be on for transient
    if (not string_is_undef_or_empty($nl->get_value('flanduse_timeseries'))) {
       foreach my $var ( @matrixlist ) {
          if ( &value_is_true($nl->get_value($var)) ) {
             $log->warning("$var may FAIL with balance error in transient mode" );
          }
       }
    }
    # Matrix items can't be on for SP mode
    if ( $nl_flags->{'bgc_mode'} eq "sp" ) {
       foreach my $var ( @matrixlist ) {
          if ( &value_is_true($nl->get_value($var)) ) {
             $log->fatal_error("$var can NOT be on for SP mode" );
          }
       }
    # Matrix items can't be on for FATES
    } elsif ( $nl_flags->{'bgc_mode'} eq "fates" ) {
       foreach my $var ( @matrixlist ) {
          if ( &value_is_true($nl->get_value($var)) ) {
             $log->fatal_error("$var can NOT be on with FATES" );
          }
       }
    # Otherwise for CN or BGC mode
    } else {
      # TODO (slevis 2023/12/1) The next two if statements do nothing. Erik K and Sam L found that
      #      for_testing_use_second_grain_pool and for_testing_use_repr_structure_pool
      #      are empty rather than .true. or .false., but we did not get to the bottom
      #      of why, yet. The same error-check in the code does get triggered at run-time,
      #      so we will not pursue fixing this right now.
      # If matrixcn is on, for_testing_use_second_grain_pool and for_testing_use_repr_structure_pool must be off
      if ( &value_is_true($nl->get_value("use_matrixcn")) && &value_is_true($nl_flags->{"for_testing_use_second_grain_pool"}) ) {
         $log->fatal_error("for_testing_use_second_grain_pool can NOT be on when use_matrixcn is on" );
      }
      if ( &value_is_true($nl->get_value("use_matrixcn")) && &value_is_true($nl_flags->{"for_testing_use_repr_structure_pool"}) ) {
         $log->fatal_error("for_testing_use_repr_structure_pool can NOT be on when use_matrixcn is on" );
      }
      # If both matrixcn and soil_matrix are off hist_wrt_matrixcn_diag can't be on
      if ( ! &value_is_true($nl->get_value("use_matrixcn")) && ! &value_is_true($nl_flags->{"use_soil_matrixcn"}) ) {
         my $var = "hist_wrt_matrixcn_diag";
         if ( &value_is_true($nl->get_value($var)) ) {
            $log->fatal_error("$var can NOT be on when both use_matrixcn and use_soil_matrixcn are off" );
         }
      }
      # If soil_matrix is off spinup_matrixcn can't be on
      if ( ! &value_is_true($nl_flags->{"use_soil_matrixcn"}) ) {
         my $var = "spinup_matrixcn";
         if ( &value_is_true($nl->get_value($var)) ) {
            $log->fatal_error("$var can NOT be on when use_soil_matrixcn is off" );
         }
      }
    }
    # if soil matrix is on and spinup is on, set spinup specific variables
    my @spinup_vars = ( "nyr_forcing", "nyr_sasu", "iloop_avg" );
    foreach my $var ( @spinup_vars ) {
       if ( &value_is_true($nl_flags->{"use_soil_matrixcn"}) && &value_is_true($nl_flags->{'spinup_matrixcn'}) ) {
          if ( $var ne "nyr_sasu" ) {
             add_default($opts, $nl_flags->{'inputdata_rootdir'}, $definition, $defaults, $nl, $var,
                       , 'phys'=>$nl_flags->{'phys'}, 'spinup_matrixcn'=>$nl_flags->{'spinup_matrixcn'} );
          } else {
             # Set SASU spinup period to nyr_forcing (slow mode) by default
             add_default($opts, $nl_flags->{'inputdata_rootdir'}, $definition, $defaults, $nl, $var,
                       , 'val'=>$nl->get_value("nyr_forcing") );
          }
          my $val = $nl->get_value($var);
          if ( $val == -999 && ($var eq "iloop_avg") ) { next; }  # iloop_avg can be special flag value
          if ( $val < 1 ) {
            $log->fatal_error("$var can NOT be negative or zero" );
          }
       } else {
          my $val = $nl->get_value($var);
          if ( defined($val) ) {
             $log->fatal_error("$var can NOT be set when use_soil_matrixcn and isspsinup are off" );
          }
       }
    }
    if ( &value_is_true($nl_flags->{"use_soil_matrixcn"}) && &value_is_true($nl_flags->{'spinup_matrixcn'}) ) {
       my $nyr_forcing = $nl->get_value('nyr_forcing');
       my $nyr_sasu    = $nl->get_value('nyr_sasu');
       if ( $nyr_sasu > $nyr_forcing ) {
          $log->fatal_error("nyr_sasu can NOT be greater than nyr_forcing" );
       }
    }
}

#-------------------------------------------------------------------------------
sub setup_logic_exice {
  #
  # excess ice streams, must be set before initial conditions
  #
  my ($opts, $nl_flags, $definition, $defaults, $nl, $physv) = @_;
  add_default($opts, $nl_flags->{'inputdata_rootdir'}, $definition, $defaults, $nl, 'use_excess_ice', 'phys'=>$physv->as_string());
  my $use_exice = $nl->get_value( 'use_excess_ice' );
  # Put use_exice into nl_flags so can be referenced later
  if ( value_is_true($use_exice) ) {
     $nl_flags->{'use_excess_ice'} = ".true.";
  } else {
     $nl_flags->{'use_excess_ice'} = ".false.";
  }
}

#-------------------------------------------------------------------------------
sub setup_logic_exice_streams {
  #
  # excess ice streams
  # Run after initial conditions found as well as after setup_logic_exice
  #
  my ($opts, $nl_flags, $definition, $defaults, $nl, $physv) = @_;
  my $use_exice = $nl_flags->{'use_excess_ice'};
  my $excess_ice_on_finidat = $nl_flags->{'excess_ice_on_finidat'};
  my $use_exice_streams = $nl->get_value( 'use_excess_ice_streams' );
  my $finidat = $nl->get_value('finidat');
  # If coldstart and use_excess_ice is on:
  if ( ( (not defined($use_exice_streams)) && value_is_true($use_exice) ) && string_is_undef_or_empty($finidat) ) {
     $nl->set_variable_value('exice_streams', 'use_excess_ice_streams' , '.true.');
     $use_exice_streams = '.true.';
  # If an finidat file was selected and use_excess_ice is on:
  } elsif ( (not defined($use_exice_streams)) && value_is_true($use_exice) && (not value_is_true($excess_ice_on_finidat)) ) {
     $nl->set_variable_value('exice_streams', 'use_excess_ice_streams' , '.true.');
     $use_exice_streams = '.true.';
  # if excess ice is turned off
  } elsif ( (not defined($use_exice_streams)) && (not value_is_true($use_exice)) ) {
     $use_exice_streams = '.false.';
  # Checking for cold clm_start_type and not finidat here since finidat can be not set set in branch/hybrid runs and
  # These cases are handled in the restart routines in the model
  } elsif ( defined($use_exice_streams) && (not value_is_true($use_exice_streams)) && value_is_true($use_exice) &&
          ( $nl_flags->{'clm_start_type'} eq "'cold'" || $nl_flags->{'clm_start_type'} eq "'arb_ic'" )) {
     $log->fatal_error("use_excess_ice_streams can NOT be FALSE when use_excess_ice is TRUE on the cold start" );
  }

  # Put use_exice_streams into nl_flags so can be referenced later
  $nl_flags->{'use_excice_streams'} = $use_exice_streams;
  # If excess ice streams is on
  if (defined($use_exice_streams) && value_is_true($use_exice_streams)) {
     # Can only be true if excess ice is also on, otherwise fail
     if ( defined($use_exice) && (not value_is_true($use_exice)) ) {
        $log->fatal_error("use_excess_ice_streams can NOT be TRUE when use_excess_ice is FALSE" );
     }
  # Otherwise if ice streams are off
  } else {
     my @list = ( "stream_meshfile_exice", "stream_fldfilename_exice" );
     # fail is excess ice streams files are set
     foreach my $var ( @list ) {
        if ( defined($nl->get_value($var)) ) {
           $log->fatal_error("$var should NOT be set when use_excess_ice_streams=FALSE" );
        }
     }
     # mapalgo can only be none, if excess ice streams are off
     my $map_algo = $nl->get_value("stream_mapalgo_exice");
     if ( defined($map_algo) && ($map_algo ne "none") ) {
        $log->fatal_error("stream_mapalgo_exice can ONLY be none when use_excess_ice_streams=FALSE" );
     }
  }
  # If excess ice is on
  if (defined($use_exice) && value_is_true($use_exice)) {
     # IF nuopc driver and excess ice streams are on get the stream defaults
     if (defined($use_exice_streams) && value_is_true($use_exice_streams)) {
       add_default($opts, $nl_flags->{'inputdata_rootdir'}, $definition, $defaults, $nl, 'stream_fldfilename_exice');
       add_default($opts, $nl_flags->{'inputdata_rootdir'}, $definition, $defaults, $nl, 'stream_mapalgo_exice');
       # If excess ice streams on, but NOT the NUOPC driver fail
       if ( not $opts->{'driver'} eq "nuopc" ) {
          $log->fatal_error("nuopc driver is required when use_excess_ice_streams is set to true" );
       # NUOPC driver needs a mesh file
       } else {
          add_default($opts, $nl_flags->{'inputdata_rootdir'}, $definition, $defaults, $nl, 'stream_meshfile_exice');
       }
     }
  }


} # end exice streams

sub setup_logic_coldstart_temp {

  my ($opts, $nl_flags, $definition, $defaults, $nl) = @_;

  # set initial temperatures for excess ice gridcells: needs to be set whether excess ice is on or not

  my $use_exice = $nl->get_value( 'use_excess_ice' );
  my $finidat = $nl->get_value('finidat');

  my @list = ( "excess_ice_coldstart_temp", "excess_ice_coldstart_depth" );

  # Only needs to be set by the user if it's a coldstart
  if ( ! string_is_undef_or_empty($finidat) ) {
     foreach my $var ( @list ) {
        my $val = $nl->get_value( $var );
        if ( defined($val) ) {
           $log->warning("$var only needs to be set if this is a cold-start, although InitCold is always called");
        }
     }
  }

  add_default($opts, $nl_flags->{'inputdata_rootdir'}, $definition, $defaults, $nl, 'excess_ice_coldstart_temp',
             'use_excess_ice'=>$use_exice);
  add_default($opts, $nl_flags->{'inputdata_rootdir'}, $definition, $defaults, $nl, 'excess_ice_coldstart_depth',
             'use_excess_ice'=>$use_exice);

  my $use_exice_streams = $nl_flags->{'use_excice_streams'};
  my $exice_cs_temp = $nl->get_value( 'excess_ice_coldstart_temp' );
  my $exice_cs_depth = $nl->get_value( 'excess_ice_coldstart_depth' );

  if (defined($use_exice_streams) && value_is_true($use_exice_streams)) {
     if (defined($exice_cs_depth) && $exice_cs_depth <= 0.0 ) {
       $log->fatal_error("excess_ice_coldstart_depth is <= 0.0" );
     }
     if (defined($exice_cs_temp) && $exice_cs_temp >= 0.0 ) {
       $log->fatal_error("excess_ice_coldstart_temp is >= 0.0, no excess ice will be present in this run" );
     }
  }
}

#-------------------------------------------------------------------------------

sub setup_logic_z0param {
   #
   # Set default z0 paramterization
   #
   my ($opts, $nl_flags, $definition, $defaults, $nl) = @_;

   add_default($opts, $nl_flags->{'inputdata_rootdir'}, $definition, $defaults, $nl, 'z0param_method');

   my $z0param_method = remove_leading_and_trailing_quotes($nl->get_value('z0param_method' ));
   add_default($opts, $nl_flags->{'inputdata_rootdir'}, $definition, $defaults, $nl, 'use_z0m_snowmelt',
           'z0param_method'=>$z0param_method );

   my $use_z0m_snowmelt = $nl->get_value( 'use_z0m_snowmelt' );

   if ( $z0param_method eq "ZengWang2007" && defined($use_z0m_snowmelt) && value_is_true($use_z0m_snowmelt)) {
      $log->fatal_error("use_z0m_snowmelt must be .false. when z0param_method = $z0param_method.\n $@");
   }

}

#-------------------------------------------------------------------------------

sub setup_logic_misc {
   #
   # Set some misc options
   #
   my ($opts, $nl_flags, $definition, $defaults, $nl) = @_;

   if ( $opts->{'driver'} ne "nuopc" ) {
      my $var = "force_send_to_atm";
      my $val = $nl->get_value($var);
      if ( defined($val) ) {
         $log->fatal_error( "$var can only be set for the nuopc driver" );
      }
   }
   add_default($opts, $nl_flags->{'inputdata_rootdir'}, $definition, $defaults, $nl, 'for_testing_run_ncdiopio_tests');
   add_default($opts, $nl_flags->{'inputdata_rootdir'}, $definition, $defaults, $nl, 'for_testing_use_second_grain_pool');
   add_default($opts, $nl_flags->{'inputdata_rootdir'}, $definition, $defaults, $nl, 'for_testing_use_repr_structure_pool');
   add_default($opts, $nl_flags->{'inputdata_rootdir'}, $definition, $defaults, $nl, 'for_testing_no_crop_seed_replenishment');
   add_default($opts, $nl_flags->{'inputdata_rootdir'}, $definition, $defaults, $nl, 'hist_fields_list_file');
}

#-------------------------------------------------------------------------------

sub setup_logic_prigent_roughness {
  #
  # The Prigent roughness stream data set read in if needed
  #
  my ($opts, $nl_flags, $definition, $defaults, $nl) = @_;
  my $var = "use_prigent_roughness";
  my $dust_emis_method = remove_leading_and_trailing_quotes( $nl->get_value('dust_emis_method') );
  add_default($opts, $nl_flags->{'inputdata_rootdir'}, $definition, $defaults, $nl, $var,
              'dust_emis_method'=>$dust_emis_method );
  my $use_prigent = $nl->get_value($var);
  if ( &value_is_true($use_prigent) ) {
     if ( $dust_emis_method ne "Leung_2023" ) {
       # The Prigent dataset could be used for other purposes
       # (such as roughness as in https://github.com/ESCOMP/CTSM/issues/2349)
       $log->warning( "$var does NOT need to on without dust_emis_method being Leung_2023, it simply won't be used" );
     }
     add_default($opts, $nl_flags->{'inputdata_rootdir'}, $definition, $defaults, $nl, 'stream_fldfilename_prigentroughness' );
     add_default($opts, $nl_flags->{'inputdata_rootdir'}, $definition, $defaults, $nl, 'stream_meshfile_prigentroughness' );
  } elsif ( $dust_emis_method eq "Leung_2023" ) {
    # In the future we WILL allow it to be turned off for testing and Paleo work
    # see: https://github.com/ESCOMP/CTSM/issues/2381)
    $log->fatal_error("variable \"$var\" MUST be true when Leung_2023 dust emission method is being used" );
  }
}

#-------------------------------------------------------------------------------

sub write_output_files {
  my ($opts, $nl_flags, $defaults, $nl) = @_;

  my $note = "";
  my $var = "note";
  if ( ! defined($opts->{$var}) ) {
    $opts->{$var} = $defaults->get_value($var);
  }
  if ( $opts->{$var} ) {
    $note = "Comment:\n" .
      "This namelist was created using the following command-line:\n" .
        "    $nl_flags->{'cfgdir'}/$ProgName $nl_flags->{'cmdline'}\n" .
          "For help on options use: $nl_flags->{'cfgdir'}/$ProgName -help";
  }

  # CLM component
  my @groups;

  @groups = qw(clm_inparm ndepdyn_nml popd_streams urbantv_streams light_streams
               soil_moisture_streams lai_streams atm2lnd_inparm lnd2atm_inparm clm_canopyhydrology_inparm cnphenology
               cropcal_streams
               clm_soilhydrology_inparm dynamic_subgrid cnvegcarbonstate
               finidat_consistency_checks dynpft_consistency_checks
               clm_initinterp_inparm century_soilbgcdecompcascade
               soilhydrology_inparm luna friction_velocity mineral_nitrogen_dynamics
               soilwater_movement_inparm rooting_profile_inparm
               soil_resis_inparm  bgc_shared canopyfluxes_inparm aerosol
               clmu_inparm clm_soilstate_inparm clm_nitrogen clm_snowhydrology_inparm hillslope_hydrology_inparm hillslope_properties_inparm
               cnprecision_inparm clm_glacier_behavior crop_inparm irrigation_inparm
               surfacealbedo_inparm water_tracers_inparm tillage_inparm);

  #@groups = qw(clm_inparm clm_canopyhydrology_inparm clm_soilhydrology_inparm
  #             finidat_consistency_checks dynpft_consistency_checks);
  # Eventually only list namelists that are actually used when CN on
  if ( &value_is_true($nl_flags->{'use_lch4'}) ) {
     push @groups, "ch4par_in";
  }
  if ( $opts->{'driver'} eq "nuopc" ) {
     push @groups, "ctsm_nuopc_cap";
  }
  push @groups, "clm_humanindex_inparm";
  push @groups, "cnmresp_inparm";
  push @groups, "cnfun_inparm";
  push @groups, "photosyns_inparm";
  push @groups, "cnfire_inparm";
  push @groups, "cn_general";
  push @groups, "nitrif_inparm";
  push @groups, "lifire_inparm";
  push @groups, "ch4finundated";
  push @groups, "exice_streams";
  push @groups, "clm_temperature_inparm";
  push @groups, "soilbgc_decomp";
  push @groups, "clm_canopy_inparm";
  push @groups, "prigentroughness";
  push @groups, "zendersoilerod";
  if (remove_leading_and_trailing_quotes($nl->get_value('snow_cover_fraction_method')) eq 'SwensonLawrence2012') {
     push @groups, "scf_swenson_lawrence_2012_inparm";
  }

  my $outfile;
  $outfile = "$opts->{'dir'}/lnd_in";
  $nl->write($outfile, 'groups'=>\@groups, 'note'=>"$note" );
  $log->verbose_message("Writing clm namelist to $outfile");

  # Drydep, fire-emission, MEGAN and/or lnd2rof tracers namelist(s) for driver
  @groups = qw(drydep_inparm megan_emis_nl fire_emis_nl carma_inparm dust_emis_inparm lnd2rof_tracers_inparm);
  $outfile = "$opts->{'dir'}/drv_flds_in";
  $nl->write($outfile, 'groups'=>\@groups, 'note'=>"$note" );
  $log->verbose_message("Writing @groups namelists to $outfile");
}

sub write_output_real_parameter_file {
  my ($opts, $nl_flags, $definition, $defaults, $nl) = @_;

  # Output real parameters
  if ( defined($opts->{'output_reals_filename'}) ) {
     my $file = $opts->{'output_reals_filename'};
     my $fh = IO::File->new($file, '>>') or $log->fatal_error("can't create real parameter filename: $file");
     foreach my $var ( $definition->get_var_names() ) {
        my $type = $definition->get_var_type($var);
        my $doc  = $definition->get_var_doc($var);
        $doc =~ s/\n//g;
        if ( $type =~ /real/ ) {
           my $val = $nl->get_value($var);
           if ( ! defined($val) ) { $val = "?.??"; }
           print $fh "\! $doc\n$var = $val\n";
        }
     }
     $fh->close();
  }
}

#-------------------------------------------------------------------------------

sub add_default {

# Add a value for the specified variable to the specified namelist object.  The variables
# already in the object have the higher precedence, so if the specified variable is already
# defined in the object then don't overwrite it, just return.
#
# This method checks the definition file and adds the variable to the correct
# namelist group.
#
# The value can be provided by using the optional argument key 'val' in the
# calling list.  Otherwise a default value is obtained from the namelist
# defaults object.  If no default value is found this method throws an exception
# unless the 'nofail' option is set true.
#
# Example 1: Specify the default value $val for the namelist variable $var in namelist
#            object $nl:
#
#  add_default($inputdata_rootdir, $definition, $defaults, $nl, $var, 'val'=>$val)
#
# Example 2: Add a default for variable $var if an appropriate value is found.  Otherwise
#            don't add the variable
#
#  add_default($inputdata_rootdir, $definition, $defaults, $nl, $var, 'nofail'=>1)
#
#
# ***** N.B. ***** This routine assumes the following variables are in package main::
#  $definition        -- the namelist definition object
#  $defaults          -- the namelist defaults object
#  $inputdata_rootdir -- CESM inputdata root directory

  my $opts = shift;
  my $inputdata_rootdir = shift;
  my $definition = shift;
  my $defaults = shift;
  my $nl = shift;
  my $var = shift;
  my %settings = @_;

  my $test_files = $opts->{'test'};
  #my $nl = shift;     # namelist object
  #my $var = shift;    # name of namelist variable
  #my %settings = @_;      # options

  # If variable has quotes around it
  if ( $var =~ /'(.+)'/ ) {
    $var = $1;
  }
  # Query the definition to find which group the variable belongs to.  Exit if not found.

  my $group = $definition->get_group_name($var);
  unless ($group) {
    my $fname = $definition->get_file_name();
    $log->fatal_error("variable \"$var\" not found in namelist definition file $fname.");
  }

  # check whether the variable has a value in the namelist object -- if so then skip to end
  my $val = $nl->get_variable_value($group, $var);
  if (! defined $val) {

    # Look for a specified value in the options hash

    if (defined $settings{'val'}) {
      $val = $settings{'val'};
    }
    # or else get a value from namelist defaults object.
    # Note that if the 'val' key isn't in the hash, then just pass anything else
    # in %settings to the get_value method to be used as attributes that are matched
    # when looking for default values.
    else {

      $val = $defaults->get_value($var, \%settings);

      # Truncate model_version appropriately

      if ( $var eq "model_version" ) {
        $val =~ /(URL: https:\/\/[a-zA-Z0-9._-]+\/)([a-zA-Z0-9\/._-]+)(\/bld\/.+)/;
        $val = $2;
      }
    }

    # if no value is found then exit w/ error (unless 'nofail' option set)
    unless ( defined($val) ) {
      unless ($settings{'nofail'}) {
        if ($var eq 'finidat') {
          $log->message("No default value found for $var.\n" .
                  "            Are defaults provided for this resolution and land mask?" );
        } else {
          $log->fatal_error("No default value found for $var.\n" .
                      "            Are defaults provided for this resolution and land mask?");
        }
      }
      else {
        return( 1 );
      }
    }

    # query the definition to find out if the variable is an input pathname
    my $is_input_pathname = $definition->is_input_pathname($var);

    # The default values for input pathnames are relative.  If the namelist
    # variable is defined to be an absolute pathname, then prepend
    # the CESM inputdata root directory.
    if (not defined $settings{'no_abspath'}) {
      if (defined $settings{'set_abspath'}) {
        $val = set_abs_filepath($val, $settings{'set_abspath'});
      } else {
        if ($is_input_pathname eq 'abs') {
          $val = set_abs_filepath($val, $inputdata_rootdir);
          if ( $test_files and ($val !~ /null|none/) and (! -f "$val") ) {
            $log->fatal_error("file not found: $var = $val");
          }
        }
      }
    }

    # query the definition to find out if the variable takes a string value.
    # The returned string length will be >0 if $var is a string, and 0 if not.
    my $str_len = $definition->get_str_len($var);

    # If the variable is a string, then add quotes if they're missing
    if ($str_len > 0) {
      $val = quote_string($val);
    }

    # set the value in the namelist
    $nl->set_variable_value($group, $var, $val);
  }
  return( 0 );

}

#-------------------------------------------------------------------------------

sub expand_xml_variables_in_namelist {
   # Go through all variables in the namelist and expand any XML env settings in them
   my ($nl, $xmlvar_ref) = @_;

   foreach my $group ( $nl->get_group_names() ) {
       foreach my $var ( $nl->get_variable_names($group) ) {
          my $val    = $nl->get_variable_value($group, $var);
          my $newval = SetupTools::expand_xml_var( $val, $xmlvar_ref );
          if ( $newval ne $val ) {
             $nl->set_variable_value($group, $var, $newval);
          }
       }
   }
}

#-------------------------------------------------------------------------------

sub check_input_files {

# For each variable in the namelist which is an input dataset, check to see if it
# exists locally.
#
# ***** N.B. ***** This routine assumes the following variables are in package main::
#  $definition        -- the namelist definition object
#  $nl                -- namelist object
#  $inputdata_rootdir -- if false prints test, else creates inputdata file

    my ($nl, $inputdata_rootdir, $outfile, $definition) = @_;

    open(OUTFILE, ">>$outfile") if defined $inputdata_rootdir;

    # Look through all namelist groups
    my @groups = $nl->get_group_names();
    foreach my $group (@groups) {

        # Look through all variables in each group
        my @vars = $nl->get_variable_names($group);
        foreach my $var (@vars) {

            # Is the variable an input dataset?
            my $input_pathname_type = $definition->is_input_pathname($var);

            # If it is, check whether it exists locally and print status
            if ($input_pathname_type) {

                # Get pathname of input dataset
                my $pathname = $nl->get_variable_value($group, $var);
                # Need to strip the quotes
                $pathname =~ s/['"]//g;
                next if ($pathname =~ /UNSET$/);
                if ($input_pathname_type eq 'abs') {
                    if ($inputdata_rootdir) {
                        if ( $pathname !~ /^\s*$/ ) {   # If pathname isn't blank or null
                           print OUTFILE "$var = $pathname\n";
                        }
                    }
                    else {
                        if (-e $pathname) {  # use -e rather than -f since the absolute pathname
                                             # might be a directory
                            print "OK -- found $var = $pathname\n";
                        }
                        else {
                            print "NOT FOUND:  $var = $pathname\n";
                        }
                    }
                }
                elsif ($input_pathname_type =~ m/rel:(.+)/o) {
                    # The match provides the namelist variable that contains the
                    # root directory for a relative filename
                    my $rootdir_var = $1;
                    my $rootdir = $nl->get_variable_value($group, $rootdir_var);
                    $rootdir =~ s/['"]//g;
                    if ($inputdata_rootdir) {
                        $pathname = "$rootdir/$pathname";
                        #MV $pathname =~ s:$inputdata_rootdir::;
                        if ( $pathname !~ /^\s*$/ ) {   # If pathname isn't blank or null
                           print OUTFILE "$var = $pathname\n";
                        }
                    }
                    else {
                        if (-f "$rootdir/$pathname") {
                            print "OK -- found $var = $rootdir/$pathname\n";
                        }
                        else {
                            print "NOT FOUND:  $var = $rootdir/$pathname\n";
                        }
                    }
                }
            }
        }
    }
    close OUTFILE if defined $inputdata_rootdir;
    return 0 if defined $inputdata_rootdir;
}

#-------------------------------------------------------------------------------

sub set_abs_filepath {

# check whether the input filepath is an absolute path, and if it isn't then
# prepend a root directory

    my ($filepath, $rootdir) = @_;

    # strip any leading/trailing whitespace and quotes
    $filepath = trim($filepath);
    $filepath = remove_leading_and_trailing_quotes($filepath);
    $rootdir  = trim($rootdir);
    $rootdir = remove_leading_and_trailing_quotes($rootdir);

    my $out = $filepath;
    unless ( $filepath =~ /^\// ) {  # unless $filepath starts with a /
        $out = "$rootdir/$filepath"; # prepend the root directory
    }
    return $out;
}

#-------------------------------------------------------------------------------

sub valid_option {

    my ($val, @expect) = @_;

    my $expect;

    $val = trim($val);

    foreach $expect (@expect) {
        if ($val =~ /^$expect$/i) { return $expect; }
    }
    return undef;
}

#-------------------------------------------------------------------------------

sub check_use_case_name {
#
# Check the use-case name and ensure it follows the naming convention.
#
  my ($use_case) = @_;

  my $diestring = "bad use_case name $use_case, follow the conventions " .
                  "in namelist_files/use_cases/README\n";
  my $desc = "[a-zA-Z0-9]*";
  my $ssp_rcp  = "SSP[0-9]-[0-9\.]+";
  if (      $use_case =~ /^[0-9]+-[0-9]+([a-zA-Z0-9_\.-]*)_transient$/ ) {
    my $string = $1;
    if (      $string =~ /^_($ssp_rcp)_*($desc)$/ ) {
       # valid name
    } elsif ( $string =~ /^_*($desc)$/ ) {
       # valid name
    } else {
      $log->fatal_error($diestring);
    }
  } elsif ( $use_case =~ /^20thC([a-zA-Z0-9_\.]*)_transient$/ ) {
    my $string = $1;
    if (      $string =~ /^_($ssp_rcp)_*($desc)$/ ) {
       # valid name
    } elsif ( $string =~ /^_*($desc)$/ ) {
       # valid name
    } else {
      $log->fatal_error($diestring);
    }
  } elsif ( $use_case =~ /^([0-9]+|PI)-PD_*($desc)_transient$/   ) {
     # valid name
  } elsif ( $use_case =~ /^([0-9]+)_*($desc)_control$/   ) {
     # valid name
  } elsif ( $use_case =~ /^($desc)_pd$/   ) {
     # valid name
  } else {
      $log->fatal_error($diestring);
  }
}

#-------------------------------------------------------------------------------

sub validate_options {

# $source -- text string declaring the source of the options being validated
# $cfg    -- configure object
# $opts   -- reference to hash that contains the options

    my ($source, $cfg, $opts) = @_;

    my ($opt, $old, @expect);

    # use_case
    $opt = 'use_case';
    if (defined $opts->{$opt}) {

        if ( $opts->{$opt} ne "list" ) {
           # create the @expect array by listing the files in $use_case_dir
           # and strip off the ".xml" part of the filename
           @expect = ();
           my @files = bsd_glob("$opts->{'use_case_dir'}/*.xml");
           foreach my $file (@files) {
               $file =~ m{.*/(.*)\.xml};
               &check_use_case_name( $1 );
               push @expect, $1;
           }

           $old = $opts->{$opt};
           $opts->{$opt} = valid_option($old, @expect)
               or $log->fatal_error("invalid value of $opt ($old) specified in $source\n" .
                              "expected one of: @expect");
        } else {
           print "Use cases are:...\n\n";
           my @ucases;
           foreach my $file( sort( bsd_glob($opts->{'use_case_dir'}."/*.xml") ) ) {
              my $use_case;
              if ( $file =~ /\/([^\/]+)\.xml$/ ) {
                 &check_use_case_name( $1 );
                 $use_case = $1;
              } else {
                 $log->fatal_error("Bad name for use case file = $file");
              }
              my $uc_defaults = Build::NamelistDefaults->new("$file", $cfg);
              printf "%15s = %s\n", $use_case, $uc_defaults->get_value("use_case_desc");
              push @ucases, $use_case;
           }
           $log->exit_message("use cases : @ucases");
        }
    }
}

#-------------------------------------------------------------------------------

sub list_options {
#
# List the options for different command line values if asked for
#
    my ($opts_cmdl, $definition, $defaults) = @_;

    # options to list values that are in the defaults files
    my @opts_list = ( "res", "mask", "sim_year", "ssp_rcp" );
    my %opts_local;
    foreach my $var ( "res", "mask", "sim_year", "ssp_rcp" ) {
       my $val;
       if (      $opts_cmdl->{$var} eq "list" ) {
         $val = "default";
       } elsif ( $opts_cmdl->{$var} eq "default" ) {
         $val = $defaults->get_value($var, \%opts_local );
       } else {
         $val = $opts_cmdl->{$var};
       }
       my $vname = $var;
       if ( $vname eq "res" ) { $vname = "hgrid"; }
       $opts_local{$vname} = $val;
    }
    foreach my $var ( @opts_list ) {
       if (defined $opts_cmdl->{$var}) {

           if ( $opts_cmdl->{$var} eq "list" ) {
               my @valid_values   = $definition->get_valid_values( $var );
               if ( $var eq "sim_year" ) {
                   unshift( @valid_values,
                            $definition->get_valid_values( "sim_year_range" ) );
               }
               unshift( @valid_values, "default" );
               # Strip out quotes and the constant value
               for( my $i = 0; $i <= $#valid_values; $i++ ) {
                  $valid_values[$i] =~ s/('|')//g;
                  if ( $valid_values[$i] eq "constant" ) { $valid_values[$i] = undef; }
               }
               my $val= $defaults->get_value($var, \%opts_local);
               my $doc = $definition->get_var_doc( $var );
               $doc =~ s/\n//;
               chomp( $doc );
               $log->exit_message("valid values for $var ($doc) :\n" .
                            "    Values: @valid_values\n" .
                            "    Default = $val\n" .
                            "    (NOTE: resolution and mask and other settings may influence what the default is)");
           }
       }
    }
    # clm_demand
    my $var = 'clm_demand';
    if (defined $opts_cmdl->{$var}) {

        if ( $opts_cmdl->{$var} eq "list" ) {
           my @vars = $definition->get_var_names( );
           my @demands = ( "null" );
           foreach my $var ( @vars ) {
              if ( $definition->get_group_name( $var ) ne "clm_inparm" ) { next; }
              if ( defined($defaults->get_value($var, $opts_cmdl ) ) ) {
                 push( @demands, $var );
              }
           }
           my $doc = $definition->get_var_doc( 'clm_demand' );
           $doc =~ s/\n//;
           chomp( $doc );
           $log->exit_message("valid values for $var ($doc) :\n" .
                        "Namelist options to require: @demands\n" .
                        "any valid namelist item for clm_inparm can be set. However, not all are\n" .
                        "available in the clm defaults file. The defaults are also dependent on\n" .
                        "resolution and landmask, as well as other settings. Hence, the list above\n" .
                        "will vary depending on what you set for resolution and landmask.");
        }
    }
}

#-------------------------------------------------------------------------------

sub check_megan_spec {
#
# Check the megan specifier setting
#
    my ($opts, $nl, $definition) = @_;

    my $megan_spec      = $nl->get_value('megan_specifier');
    my @megan_spec_list = split( /\s*,\s*/, $megan_spec );
    foreach my $spec ( @megan_spec_list ) {
       $megan_spec = remove_leading_and_trailing_quotes($spec);
       # Do simple validation of the expressions to just check for valid characters
       if ( $megan_spec !~ /^([\s=A-Za-z0-9_\+\.\*\(\)-]+)$/ ) {
          $log->warning("Bad format for megan_specifier = $megan_spec");
       }
    }
}

#-------------------------------------------------------------------------------

sub trim {
   # remove leading and trailing whitespace from a string.
   my ($str) = @_;
   $str =~ s/^\s+//;
   $str =~ s/\s+$//;
   return $str;
}

#-------------------------------------------------------------------------------

sub quote_string {
   # Add quotes around a string, unless they are already there
   my ($str) = @_;
   $str = trim($str);
   unless ($str =~ /^['"]/) {        #"'
      $str = "\'$str\'";
   }
   return $str;
}

#-------------------------------------------------------------------------------

sub remove_newlines {
    # Check for and remove line returns in the string, so that it will validate later
    my ($nl, $definition, $var) = @_;

    my $value =  $nl->get_value($var);
    if ( $value =~ /\n/) {
       $value =~ s/\n//g;
       my $group = $definition->get_group_name($var);
       $nl->set_variable_value($group, $var, $value);
    }
}

#-------------------------------------------------------------------------------

sub remove_leading_and_trailing_quotes {
   # Remove leading and trailing single and double quotes from a string. Also
   # removes leading spaces before the leading quotes, and trailing spaces after
   # the trailing quotes.

   my ($str) = @_;

   $str = trim($str);

   # strip any leading/trailing quotes
   $str =~ s/^['"]+//;
   $str =~ s/["']+$//;

   return $str;
}

#-------------------------------------------------------------------------------

sub logical_to_fortran {
   # Given a logical variable ('true' / 'false'), convert it to a fortran-style logical ('.true.' / '.false.')
   # The result will be lowercase, regardless of the case of the input.
   my ($var) = @_;
   my $result;

   if (lc($var) eq 'true') {
      $result = ".true.";
   }
   elsif (lc($var) eq 'false') {
      $result = ".false.";
   }
   else {
      $log->fatal_error("Unexpected value in logical_to_fortran: $var");
   }

   return $result;
}

#-------------------------------------------------------------------------------

sub string_is_undef_or_empty {
   # Return true if the given string is undefined or only spaces, false otherwise.
   # A quoted empty string (' ' or " ") is treated as being empty.
   my ($str) = @_;
   if (!defined($str)) {
      return 1;
   }
   else {
      $str = remove_leading_and_trailing_quotes($str);
      if ($str =~ /^\s*$/) {
         return 1;
      }
      else {
         return 0;
      }
   }
}

#-------------------------------------------------------------------------------

sub value_is_true {
   # Return true if the given namelist value is .true.
   # An undefined value is treated as false (with the assumption that false is the default in the code)
   my ($val) = @_;

   # Some regular expressions...
   ###my $TRUE  = qr/\.true\./i;
   ###my $FALSE = qr/\.false\./i;
   # **N.B.** the use of qr// for precompiling regexps isn't supported until perl 5.005.
   my $TRUE  = '\.?true\.?|[t]';
   my $FALSE = '\.?false\.?|[f]';
   my $is_true = 0;
   if (defined($val)) {
      if ($val =~ /$TRUE/i) {
         $is_true = 1;
      }
   }

   return $is_true;
}

#-------------------------------------------------------------------------------

sub version {
# The version is found in CLM ChangeLog file.
# $cfgdir is set by the configure script to the name of its directory.

    my ($cfgdir) = @_;

    my $logfile = "$cfgdir/../doc/ChangeLog";

    my $fh = IO::File->new($logfile, '<') or $log->fatal_error("can't open ChangeLog file: $logfile");

    while (my $line = <$fh>) {

        if ($line =~ /^Tag name:\s*([a-zA-Z0-9_. -]*[clmcesm0-9_.-]+)$/ ) {
            $log->exit_message("$1");
        }
    }
}

#-------------------------------------------------------------------------------

sub main {
  my %nl_flags;
  $nl_flags{'cfgdir'} = dirname(abs_path($0));

  my %opts = process_commandline(\%nl_flags);
  my $cfgdir = $nl_flags{'cfgdir'};
  check_for_perl_utils($cfgdir, \%opts);

  $log     = namelist_files::LogMessages->new( $ProgName, \%opts );   # global
  version($cfgdir) if $opts{'version'};
  my $cfg = read_configure_definition($cfgdir, \%opts);

  my $physv      = config_files::clm_phys_vers->new( $cfg->get('phys') );
  my $definition = read_namelist_definition($cfgdir, \%opts, \%nl_flags);
  my $defaults   = read_namelist_defaults($cfgdir, \%opts, \%nl_flags, $cfg);

  # List valid values if asked for
  list_options(\%opts, $definition, $defaults);

  # Validate some of the commandline option values.
  validate_options("commandline", $cfg, \%opts);

  # Create an empty namelist object.
  my $nl = Build::Namelist->new();

  check_cesm_inputdata(\%opts, \%nl_flags);

  # Read in the env_*.xml files
  my %env_xml    = read_envxml_case_files( \%opts );

  # Process the user inputs
  process_namelist_user_input(\%opts, \%nl_flags, $definition, $defaults, $nl, $cfg, \%env_xml, $physv );
  # Get any other defaults needed from the namelist defaults file
  process_namelist_inline_logic(\%opts, \%nl_flags, $definition, $defaults, $nl, \%env_xml, $physv);

  # Validate that the entire resultant namelist is valid
  $definition->validate($nl);
  write_output_files(\%opts, \%nl_flags, $defaults, $nl);
  write_output_real_parameter_file(\%opts, \%nl_flags, $definition, $defaults, $nl);

  if ($opts{'inputdata'}) {
    check_input_files($nl, $nl_flags{'inputdata_rootdir'}, $opts{'inputdata'}, $definition);
  }
  $log->final_exit("Successfully made CLM namelist file");
}

#-------------------------------------------------------------------------------

1;<|MERGE_RESOLUTION|>--- conflicted
+++ resolved
@@ -4181,14 +4181,7 @@
   if ( defined($nl->get_value('megan_specifier')) ||
        defined($nl->get_value('megan_factors_file')) ) {
     check_megan_spec( $opts, $nl, $definition );
-<<<<<<< HEAD
-=======
-    if ( &value_is_true( $nl_flags->{'use_fates'} ) ) {
-	$log->fatal_error("MEGAN can NOT be on when FATES is also on.\n" .
-			  "   Use the '-no-megan' option when '-bgc fates' is activated");
-    }
     &remove_newlines( $nl, $definition, "megan_specifier" );
->>>>>>> 400bfa03
   }
 }
 
