--- conflicted
+++ resolved
@@ -1471,20 +1471,7 @@
   setup_logic_subgrid($opts,  $nl_flags, $definition, $defaults, $nl);
   setup_logic_fertilizer($opts,  $nl_flags, $definition, $defaults, $nl);
   setup_logic_grainproduct($opts,  $nl_flags, $definition, $defaults, $nl, $physv);
-<<<<<<< HEAD
-  setup_logic_soilstate($opts,  $nl_flags, $definition, $defaults, $nl, $physv);
-  setup_logic_demand($opts, $nl_flags, $definition, $defaults, $nl, $physv);
-  setup_logic_surface_dataset($opts,  $nl_flags, $definition, $defaults, $nl, $physv);
-  setup_logic_initial_conditions($opts, $nl_flags, $definition, $defaults, $nl, $physv);
-  setup_logic_dynamic_subgrid($opts,  $nl_flags, $definition, $defaults, $nl, $physv);
-  setup_logic_spinup($opts,  $nl_flags, $definition, $defaults, $nl, $physv);
-  setup_logic_supplemental_nitrogen($opts, $nl_flags, $definition, $defaults, $nl, $physv);
-  setup_logic_snowpack($opts,  $nl_flags, $definition, $defaults, $nl, $physv);
-  setup_logic_fates($opts,  $nl_flags, $definition, $defaults, $nl, $physv);
-#!KO
   setup_logic_fan($opts, $nl_flags, $definition, $defaults, $nl, $physv);
-#!KO
-=======
   setup_logic_soilstate($opts,  $nl_flags, $definition, $defaults, $nl);
   setup_logic_demand($opts, $nl_flags, $definition, $defaults, $nl);
   setup_logic_surface_dataset($opts,  $nl_flags, $definition, $defaults, $nl);
@@ -1496,7 +1483,6 @@
   setup_logic_supplemental_nitrogen($opts, $nl_flags, $definition, $defaults, $nl);
   setup_logic_snowpack($opts,  $nl_flags, $definition, $defaults, $nl);
   setup_logic_fates($opts,  $nl_flags, $definition, $defaults, $nl);
->>>>>>> aedda97e
 
   #########################################
   # namelist group: atm2lnd_inparm
@@ -3715,54 +3701,6 @@
 
   # CLM component
   my @groups;
-<<<<<<< HEAD
-  if ( $physv->as_long() == $physv->as_long("clm4_0") ) {
-    @groups = qw(clm_inparm);
-    # Eventually only list namelists that are actually used when CN on
-    #if ( $nl_flags->{'bgc_mode'}  eq "cn" ) {
-      push @groups, "ndepdyn_nml";
-    #}
-  } else {
-
-    @groups = qw(clm_inparm ndepdyn_nml popd_streams urbantv_streams light_streams
-                 lai_streams atm2lnd_inparm lnd2atm_inparm clm_canopyhydrology_inparm cnphenology
-                 clm_soilhydrology_inparm dynamic_subgrid cnvegcarbonstate
-                 finidat_consistency_checks dynpft_consistency_checks 
-                 clm_initinterp_inparm century_soilbgcdecompcascade
-                 soilhydrology_inparm luna friction_velocity mineral_nitrogen_dynamics
-                 soilwater_movement_inparm rooting_profile_inparm
-                 soil_resis_inparm  bgc_shared canopyfluxes_inparm aerosol
-                 clmu_inparm clm_soilstate_inparm clm_nitrogen clm_snowhydrology_inparm
-                 cnprecision_inparm clm_glacier_behavior crop irrigation_inparm);
-
-    #@groups = qw(clm_inparm clm_canopyhydrology_inparm clm_soilhydrology_inparm
-    #             finidat_consistency_checks dynpft_consistency_checks);
-    # Eventually only list namelists that are actually used when CN on
-    #if ( $nl_flags->{'bgc_mode'}  eq "cn" ) {
-    #  push @groups, qw(ndepdyn_nml popd_streams light_streams);
-    #}
-    if ( &value_is_true($nl_flags->{'use_lch4'}) ) {
-      push @groups, "ch4par_in";
-    }
-    if ( $physv->as_long() >= $physv->as_long("clm4_5") ) {
-      push @groups, "clm_humanindex_inparm";
-      push @groups, "cnmresp_inparm";
-      push @groups, "photosyns_inparm";
-      push @groups, "cnfire_inparm";
-      push @groups, "cn_general";
-      push @groups, "nitrif_inparm";
-      push @groups, "lifire_inparm";
-      push @groups, "ch4finundated";
-      push @groups, "clm_canopy_inparm";
-    }
-#!KO
-    if ( $physv->as_long() >= $physv->as_long("clm4_5") ) {
-      push @groups, "ndep2dyn_nml";
-      push @groups, "ndep3dyn_nml";
-    }
-#!KO
-  }
-=======
   @groups = qw(clm_inparm ndepdyn_nml popd_streams urbantv_streams light_streams
                lai_streams atm2lnd_inparm lnd2atm_inparm clm_canopyhydrology_inparm cnphenology
                clm_soilhydrology_inparm dynamic_subgrid cnvegcarbonstate
@@ -3793,7 +3731,11 @@
   push @groups, "lifire_inparm";
   push @groups, "ch4finundated";
   push @groups, "clm_canopy_inparm";
->>>>>>> aedda97e
+  
+  if ( $physv->as_long() >= $physv->as_long("clm4_5") ) {
+      push @groups, "ndep2dyn_nml";
+      push @groups, "ndep3dyn_nml";
+  }
 
   my $outfile;
   $outfile = "$opts->{'dir'}/lnd_in";
