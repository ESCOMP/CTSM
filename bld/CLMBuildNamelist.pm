# build-namelist
#
# This script builds the namelists for CLM
#
# The simplest use of build-namelist is to execute it from the build directory where configure
# was run.  By default it will use the config_cache.xml file that was written by configure to
# determine the build time properties of the executable, and will write the files that contain
# the output namelists in that same directory.  But if multiple runs are to made using the
# same executable, successive invocations of build-namelist will overwrite previously generated
# namelist files.  So generally the best strategy is to invoke build-namelist from the run
# directory and use the -config option to provide the filepath of the config_cache.xml file.
#
#
# Date        Contributor      Modification
# -------------------------------------------------------------------------------------------
# 2009-01-20  Vertenstein      Original version
# 2010-04-27  Kluzek           Add ndep streams capability
# 2011-07-25  Kluzek           Add multiple ensemble's of namelists
# 2012-03-23  Kluzek           Add megan namelist and do checking on it
# 2012-07-01  Kluzek           Add some common CESM namelist options
# 2013-12     Andre            Refactor everything into subroutines
# 2013-12     Muszala          Add Ecosystem Demography functionality
#--------------------------------------------------------------------------------------------

package CLMBuildNamelist;

require 5;

use strict;
#use warnings;
#use diagnostics;

use Cwd qw(getcwd abs_path);
use File::Basename qw(dirname);
use English;
use Getopt::Long;
use IO::File;
use File::Glob ':bsd_glob';

#-------------------------------------------------------------------------------
#
# Define a small number of global variables
#
#-------------------------------------------------------------------------------

(my $ProgName = $0) =~ s!(.*)/!!;      # name of this script
my $ProgDir  = $1;
$ProgName = "CLM " . "$ProgName";

my $cwd = abs_path(getcwd());  # absolute path of the current working directory
my $log;                       # Log messages object -- will be set in main, declaring it global here means it can be used everywhere

#-------------------------------------------------------------------------------

sub usage {
    die <<EOF;
SYNOPSIS
     build-namelist [options]

     Create the namelist for CLM
REQUIRED OPTIONS
     -cimeroot "directory"    Path to cime directory
     -config "filepath"       Read the given CLM configuration cache file.
                              Default: "config_cache.xml".
     -configuration "cfg"     The overall configuration being used [ clm | nwp ]
                                clm = Climate configuration
                                nwp = Numerical Weather Prediction configuration
     -d "directory"           Directory where output namelist file will be written
                              Default: current working directory.
     -envxml_dir "directory"  Directory name of env_*.xml case files to read in.
                              (if read they allow user_nl_clm and CLM_BLDNML_OPTS to expand
                               variables [for example to use \$DIN_LOC_ROOT])
                              (default current directory)
     -lnd_frac "domainfile"   Land fraction file (the input domain file) (only needed with --lilac option)
     -res "resolution"        Specify horizontal grid.  Use nlatxnlon for spectral grids;
                              dlatxdlon for fv grids (dlat and dlon are the grid cell size
                              in degrees for latitude and longitude respectively)
                              "-res list" to list valid resolutions.
                              (default: 0.9x1.25)
     -sim_year "year"         Year to simulate for input datasets
                              (i.e. PtVg, 1850, 2000, 2010, 1850-2000, 1850-2100)
                              "-sim_year list" to list valid simulation years
                              (default 2000)
     -structure "structure"   The overall structure being used [ standard | fast ]
OPTIONS
     -driver "value"          CESM driver type you will run with [ nuopc ]
     -bgc "value"             Build CLM with BGC package [ sp | bgc | fates ]
                              (default is sp).
                                CLM Biogeochemistry mode
                                sp    = Satellite Phenology (SP)
                                    This toggles off the namelist variable: use_cn
                                bgc   = Carbon Nitrogen with methane, nitrification, vertical soil C,
                                        CENTURY or MIMICS decomposition
				        This toggles on the namelist variables:
                                          use_cn, use_lch4, use_nitrif_denitrif
				fates = FATES/Ecosystem Demography with below ground BGC
				        CENTURY or MIMICS decomposition
                                        This toggles on the namelist variables:
				        use_fates. use_lch4 and use_nitrif_denitrif are optional

                              (Only for CLM4.5/CLM5.0)
     -[no-]chk_res            Also check [do NOT check] to make sure the resolution and
                              land-mask is valid.
     -clm_accelerated_spinup "on|sasu|off" Setup in a configuration to run as fast as possible for doing a throw-away
                              simulation in order to get the model to a spun-up state. So do things like
                              turn off expensive options and setup for a low level of history output.

                              If CLM4.5/CLM5.0 and bgc it also includes a prognostic Carbon model (cn or bgc)
                              , also by default turn on Accelerated Decomposition mode which
                              is controlled by the namelist variable spinup_state (when soil matrix CN is off).

                              Turn on given spinup mode for BGC setting of CN (soil matrix CN off)
                                  on : Turn on Accelerated Decomposition   (spinup_state = 1 or 2)
                                  off : run in normal mode                 (spinup_state = 0)

                              To spinup using the CN soil matrix method use "sasu" SemiAnalytic Spin-Up (SASU)
                                  sasu: Turn on matrix spinup               (spinup_matrixcn=T)
                              Normal spinup sequence is: on, sasu, off

                              Default is set by clm_accelerated_spinup mode.

                              Spinup is now a two step procedure. First, run the model
                              with clm_accelerated_spinup = "on". Then run the model for a while with
                              spinup_state = 0. The exit spinup step happens automatically
                              on the first timestep when using a restart file from spinup
                              mode.

                              The spinup state is saved to the restart file.
                              If the values match between the model and the restart
                              file it proceeds as directed.

                              If the restart file is in spinup mode and the model is in
                              normal mode, then it performs the exit spinup step
                              and proceeds in normal mode after that.

                              If the restart file has normal mode and the model is in
                              spinup, then it enters spinup. This is useful if you change
                              a parameter and want to rapidly re-equilibrate without doing
                              a cold start.

     -clm_demand "list"       List of variables to require on clm namelist besides the usuals.
                              "-clm_demand list" to list valid options.
                              (can include a list member "null" which does nothing)
     -clm_start_type "type"   Start type of simulation
                              (default, cold, arb_ic, startup, continue, or branch)
                              (default=do the default type for this configuration)
                              (cold=always start with arbitrary initial conditions)
                              (arb_ic=start with arbitrary initial conditions if
                               initial conditions do not exist)
                              (startup=ensure that initial conditions are being used)
     -clm_usr_name     "name" Dataset resolution/descriptor for personal datasets.
                              Default: not used
                              Example: 1x1pt_boulderCO_c090722 to describe location,
                                       number of pts, and date files created
     -co2_type "value"        Set CO2 the type of CO2 variation to use.
     -co2_ppmv "value"        Set CO2 concentration to use when co2_type is constant (ppmv).
     -crop                    Toggle for prognostic crop model. (default is off)
                              (can ONLY be turned on when BGC type is CN or BGC)
                              This turns on the namelist variable: use_crop
     -csmdata "dir"           Root directory of CESM input data.
                              Can also be set by using the CSMDATA environment variable.
     -drydep                  Produce a drydep_inparm namelist for testing that will go into the
                              "drv_flds_in" file for the driver to pass dry-deposition to the atm.
                              This populates the namelist with valid drydep settings for testing.
                              Default: -no-drydep
                              Note: Can always add drydep fields to user_nl_clm even with --no-drydep
                              (Note: buildnml copies the file for use by the driver)
     -dynamic_vegetation      Toggle for dynamic vegetation model. (default is off)
                              (can ONLY be turned on when BGC type is 'bgc')
                              This turns on the namelist variable: use_cndv
                              (Deprecated, this will be removed)
     -fire_emis               Produce a fire_emis_nl namelist for testing that will go into the
                              "drv_flds_in" file for the driver to pass fire emissions to the atm.
                              This populates the namelist with valid fire-emiss settings for testing.
                              Note: Can always add fire_emis fields to user_nl_clm even with --no-fire_emis
                              (Note: buildnml copies the file for use by the driver)
     -glc_nec <name>          Glacier number of elevation classes [0 | 3 | 5 | 10 | 36]
                              (default is 0) (standard option with land-ice model is 10)
     -glc_use_antarctica      Set defaults appropriate for runs that include Antarctica
     -help [or -h]            Print usage to STDOUT.
     -light_res <value>       Resolution of lightning dataset to use for CN or FATES fire (360x720, 106x174, or 94x192)
                              106x174 can only be used for NEON sites
     -lilac                   If CTSM is being run through LILAC (normally not used)
                              (LILAC is the Lightweight Infrastructure for Land-Atmosphere Coupling)
     -ignore_ic_date          Ignore the date on the initial condition files
                              when determining what input initial condition file to use.
     -ignore_ic_year          Ignore just the year part of the date on the initial condition files
                              when determining what input initial condition file to use.
     -ignore_warnings         Allow build-namelist to continue, rather than stopping on
                              warnings
     -infile "filepath"       Specify a file (or list of files) containing namelists to
                              read values from.

                              If used with a CLM build with multiple ensembles (ninst_lnd>1)
                              and the filename entered is a directory to files of the
                              form filepath/filepath and filepath/filepath_\$n where \$n
                              is the ensemble member number. the "filepath/filepath"
                              input namelist file is the master input namelist file
                              that is applied to ALL ensemble members.

                              (by default for CESM this is setup for files of the
                               form \$CASEDIR/user_nl_clm/user_nl_clm_????)
     -inputdata "filepath"    Writes out a list containing pathnames for required input datasets in
                              file specified.
     -lnd_tuning_mode "value" Use the parameters tuned for the given configuration (CLM version and atmospheric forcing)
     -mask "landmask"         Type of land-mask (default, navy, gx3v5, gx1v5 etc.)
                              "-mask list" to list valid land masks.
     -namelist "namelist"     Specify namelist settings directly on the commandline by supplying
                              a string containing FORTRAN namelist syntax, e.g.,
                                 -namelist "&clm_inparm dt=1800 /"
     -no-megan                DO NOT PRODUCE a megan_emis_nl namelist for testing that will go into the
                              "drv_flds_in" file for the driver to pass VOCs to the atm.
                              MEGAN (Model of Emissions of Gases and Aerosols from Nature)
                              This removes setting default values for testing MEGAN fields
                              Note: Can always add megan fields to user_nl_clm even with --no-megan
                              (Note: buildnml copies the file for use by the driver)
     -[no-]note               Add note to output namelist  [do NOT add note] about the
                              arguments to build-namelist.
     -output_reals <file>     Output real parameters to the given output file.
     -ssp_rcp "value"         Shared Socioeconomic Pathway (SSP) and
                              Representative Concentration Pathway (RCP) combination to use for
                              future scenarios.
                              "-ssp_rcp list" to list valid ssp_rcp settings.
     -s                       Turns on silent mode - only fatal messages issued.
     -test                    Enable checking that input datasets exist on local filesystem.
     -use_case "case"         Specify a use case which will provide default values.
                              "-use_case list" to list valid use-cases.
     -verbose [or -v]         Turn on verbose echoing of informational messages.
     -version                 Echo the SVN tag name used to check out this CLM distribution.
     -vichydro                Toggle to turn on VIC hydrologic parameterizations (default is off)
                              This turns on the namelist variable: use_vichydro


Note: The precedence for setting the values of namelist variables is (highest to lowest):
      0. namelist values set by specific command-line options, like, -d, -sim_year
             (i.e.  compset choice and CLM_BLDNML_OPTS, CLM_ACCELERATED_SPINUP, LND_TUNING_MODE env_run variables)
     (NOTE: If you try to contradict these settings by methods below, an error will be triggered)
      1. values set on the command-line using the -namelist option,
             (i.e. CLM_NAMELIST_OPTS env_run variable)
      2. values read from the file(s) specified by -infile,
             (i.e.  user_nl_clm files)
      3. datasets from the -clm_usr_name option,
             (i.e.  CLM_USRDAT_NAME env_run variable)
      4. values set from a use-case scenario, e.g., -use_case
             (i.e.  CLM_NML_USE_CASE env_run variable)
      5. values from the namelist defaults file.
EOF
}

#-------------------------------------------------------------------------------

sub process_commandline {
  # Process command-line options and return the hash
  my ($nl_flags) = @_;

  # Save the command line arguments to the script. NOTE: this must be
  # before GetOptions() is called because items are removed from from
  # the array!
  $nl_flags->{'cmdline'} = "@ARGV\n";

  my %opts = ( cimeroot              => undef,
               config                => "config_cache.xml",
               configuration         => undef,
               csmdata               => undef,
               clm_usr_name          => undef,
               co2_type              => undef,
               co2_ppmv              => undef,
               clm_demand            => "null",
               driver                => "nuopc",
               help                  => 0,
               glc_nec               => "default",
               glc_use_antarctica    => 0,
               light_res             => "default",
               lnd_tuning_mode       => "default",
               lnd_frac              => undef,
               dir                   => "$cwd",
               ssp_rcp               => "default",
               sim_year              => "default",
               structure             => undef,
               clm_accelerated_spinup=> "default",
               chk_res               => undef,
               note                  => undef,
               drydep                => 0,
               lilac                 => 0,
               output_reals_filename => undef,
               fire_emis             => 0,
               megan                 => "default",
               res                   => "default",
               silent                => 0,
               ignore_warnings       => 0,
               mask                  => "default",
               test                  => 0,
               bgc                   => "default",
               crop                  => 0,
               dynamic_vegetation    => 0,
               envxml_dir            => ".",
               vichydro              => 0,
               maxpft                => "default",
             );

  GetOptions(
             "cimeroot=s"                => \$opts{'cimeroot'},
             "driver=s"                  => \$opts{'driver'},
             "clm_demand=s"              => \$opts{'clm_demand'},
             "co2_ppmv=f"                => \$opts{'co2_ppmv'},
             "co2_type=s"                => \$opts{'co2_type'},
             "config=s"                  => \$opts{'config'},
             "configuration=s"           => \$opts{'configuration'},
             "csmdata=s"                 => \$opts{'csmdata'},
             "clm_usr_name=s"            => \$opts{'clm_usr_name'},
             "envxml_dir=s"              => \$opts{'envxml_dir'},
             "drydep!"                   => \$opts{'drydep'},
             "lilac!"                    => \$opts{'lilac'},
             "fire_emis!"                => \$opts{'fire_emis'},
             "ignore_warnings!"          => \$opts{'ignore_warnings'},
             "chk_res!"                  => \$opts{'chk_res'},
             "note!"                     => \$opts{'note'},
             "megan!"                    => \$opts{'megan'},
             "glc_nec=i"                 => \$opts{'glc_nec'},
             "glc_use_antarctica!"       => \$opts{'glc_use_antarctica'},
             "light_res=s"               => \$opts{'light_res'},
             "d:s"                       => \$opts{'dir'},
             "h|help"                    => \$opts{'help'},
             "ignore_ic_date"            => \$opts{'ignore_ic_date'},
             "ignore_ic_year"            => \$opts{'ignore_ic_year'},
             "infile=s"                  => \$opts{'infile'},
             "lnd_frac=s"                => \$opts{'lnd_frac'},
             "lnd_tuning_mode=s"         => \$opts{'lnd_tuning_mode'},
             "inputdata=s"               => \$opts{'inputdata'},
             "mask=s"                    => \$opts{'mask'},
             "namelist=s"                => \$opts{'namelist'},
             "res=s"                     => \$opts{'res'},
             "ssp_rcp=s"                 => \$opts{'ssp_rcp'},
             "s|silent"                  => \$opts{'silent'},
             "sim_year=s"                => \$opts{'sim_year'},
             "structure=s"               => \$opts{'structure'},
             "output_reals=s"            => \$opts{'output_reals_filename'},
             "clm_accelerated_spinup=s"  => \$opts{'clm_accelerated_spinup'},
             "clm_start_type=s"          => \$opts{'clm_start_type'},
             "test"                      => \$opts{'test'},
             "use_case=s"                => \$opts{'use_case'},
             "bgc=s"                     => \$opts{'bgc'},
             "crop!"                     => \$opts{'crop'},
             "dynamic_vegetation"        => \$opts{'dynamic_vegetation'},
             "vichydro"                  => \$opts{'vichydro'},
             "maxpft=i"                  => \$opts{'maxpft'},
             "v|verbose"                 => \$opts{'verbose'},
             "version"                   => \$opts{'version'},
            )  or usage();

  # Give usage message.
  usage() if $opts{'help'};

  # Check for unparsed arguments
  if (@ARGV) {
    print "ERROR: unrecognized arguments: @ARGV\n";
    usage();
  }
  return %opts;
}

#-------------------------------------------------------------------------------

sub check_for_perl_utils {

  my $cfgdir = shift;
  my $opts_ref = shift;

  # Determine CIME root directory and perl5lib root directory
  my $cimeroot = $opts_ref->{'cimeroot'};
  if ( ! defined($cimeroot) ) {
    $cimeroot = "$cfgdir/../cime";
    if (      -d $cimeroot ) {
    } elsif ( -d "$cfgdir/../../../cime" ) {
      $cimeroot = "$cfgdir/../../../cime";
    } else {
      die <<"EOF";
** Cannot find the root of the cime directory  enter it using the -cimeroot option
   Did you run ./bin/git-fleximod update?
EOF
    }
  }

  my $perl5lib_dir = "$cimeroot/utils/perl5lib";

  #-----------------------------------------------------------------------------
  # Add $perl5lib_dir to the list of paths that Perl searches for modules
  my @dirs = ( $ProgDir, $cfgdir, "$perl5lib_dir");
  unshift @INC, @dirs;

  require config_files::clm_phys_vers;
  require namelist_files::LogMessages;

  my $locallog = namelist_files::LogMessages->new( $ProgName, $opts_ref );
  # The XML::Lite module is required to parse the XML files.
  (-f "$perl5lib_dir/XML/Lite.pm")  or
      $locallog->fatal_error("Cannot find perl module \"XML/Lite.pm\" in directory\n" .
                "\"$perl5lib_dir\"");

  # The Build::Config module provides utilities to access the configuration information
  # in the config_cache.xml file
  (-f "$perl5lib_dir/Build/Config.pm")  or
      $locallog->fatal_error("Cannot find perl module \"Build/Config.pm\" in directory\n" .
                "\"$perl5lib_dir\"");

  # The Build::NamelistDefinition module provides utilities to validate that the output
  # namelists are consistent with the namelist definition file
  (-f "$perl5lib_dir/Build/NamelistDefinition.pm")  or
      $locallog->fatal_error("Cannot find perl module \"Build/NamelistDefinition.pm\" in directory\n" .
		  "\"$perl5lib_dir\"");

  # The Build::NamelistDefaults module provides a utility to obtain default values of namelist
  # variables based on finding a best fit with the attributes specified in the defaults file.
  (-f "$perl5lib_dir/Build/NamelistDefaults.pm")  or
      $locallog->fatal_error("Cannot find perl module \"Build/NamelistDefaults.pm\" in directory\n" .
		  "\"$perl5lib_dir\"");

  # The Build::Namelist module provides utilities to parse input namelists, to query and modify
  # namelists, and to write output namelists.
  (-f "$perl5lib_dir/Build/Namelist.pm")  or
      $locallog->fatal_error("Cannot find perl module \"Build/Namelist.pm\" in directory\n" .
		  "\"$perl5lib_dir\"");


  # required cesm perl modules
  require XML::Lite;
  require Build::Config;
  require Build::NamelistDefinition;
  require Build::NamelistDefaults;
  require Build::Namelist;
  require Config::SetupTools;
}

#-------------------------------------------------------------------------------

sub read_configure_definition {
  # Read the configure definition and specific config_cache file for this case
  # configure are the build-time settings for CLM
  my ($cfgdir, $opts) = @_;

  $log->verbose_message("Setting CLM configuration script directory to $cfgdir");

  # Create a configuration object from the default config_definition file
  my $configfile;
  if ( -f $opts->{'config'} ) {
    $configfile = $opts->{'config'};
  } else {
    $configfile = "$cfgdir/config_files/config_definition_ctsm.xml";
  }

  # Check that configuration cache file exists.
  $log->verbose_message("Using CLM configuration cache file $opts->{'config'}");
  if ( $configfile ne $opts->{'config'} ) {
    $log->fatal_error("Cannot find configuration cache file: \"$opts->{'config'}\"");
  }

  my $cfg = Build::Config->new("$configfile");

  return $cfg;
}

#-----------------------------------------------------------------------------------------------

sub read_namelist_definition {
  my ($cfgdir, $opts, $nl_flags) = @_;

  # The namelist definition file contains entries for all namelist
  # variables that can be output by build-namelist.
  my @nl_definition_files = ( "$cfgdir/namelist_files/namelist_definition_drv.xml",
                              "$cfgdir/namelist_files/namelist_definition_drv_flds.xml",
                              "$cfgdir/namelist_files/namelist_definition_ctsm.xml" );
  foreach my $nl_defin_file  ( @nl_definition_files ) {
    (-f "$nl_defin_file")  or  $log->fatal_error("Cannot find namelist definition file \"$nl_defin_file\"");

    $log->verbose_message("Using namelist definition file $nl_defin_file");
  }

  # Create a namelist definition object.  This object provides a
  # method for verifying that the output namelist variables are in the
  # definition file, and are output in the correct namelist groups.
  my $definition = Build::NamelistDefinition->new( shift(@nl_definition_files) );
  foreach my $nl_defin_file ( @nl_definition_files ) {
    $definition->add( "$nl_defin_file" );
  }

  return $definition;
}

#-----------------------------------------------------------------------------------------------

sub read_envxml_case_files {
  # read the contents of the env*.xml files in the case directory
  my ($opts) = @_;

  my %envxml = ();
  if ( defined($opts->{'envxml_dir'}) ) {
      (-d $opts->{'envxml_dir'})  or  $log->fatal_error( "envxml_dir is not a directory" );
      my @files = bsd_glob( $opts->{'envxml_dir'}."/env_*xml" );
      ($#files >= 0)              or  $log->fatal_error( "there are no env_*xml files in the envxml_dir" );
      foreach my $file (@files) {
          $log->verbose_message( "Open env.xml file: $file" );
          my $xml = XML::Lite->new( "$file" );
          my @e   = $xml->elements_by_name('entry');
          while ( my $e = shift @e ) {
              my %a = $e->get_attributes();
              $envxml{$a{'id'}} = $a{'value'};
          }
      }
      foreach my $attr (keys %envxml) {
          if ( $envxml{$attr} =~ m/\$/ ) {
             $envxml{$attr} = SetupTools::expand_xml_var( $envxml{$attr}, \%envxml );
          }
      }
  } else {
      $log->fatal_error( "The -envxml_dir option was NOT given and it is a REQUIRED option" );
  }
  return( %envxml );
}

#-----------------------------------------------------------------------------------------------

sub read_namelist_defaults {
  my ($cfgdir, $opts, $nl_flags, $cfg) = @_;

  # The namelist defaults file contains default values for all required namelist variables.
  my @nl_defaults_files = ( "$cfgdir/namelist_files/namelist_defaults_overall.xml",
                            "$cfgdir/namelist_files/namelist_defaults_ctsm.xml",
                            "$cfgdir/namelist_files/namelist_defaults_drv.xml",
                            "$cfgdir/namelist_files/namelist_defaults_fire_emis.xml",
                            "$cfgdir/namelist_files/namelist_defaults_dust_emis.xml",
                            "$cfgdir/namelist_files/namelist_defaults_drydep.xml" );

  # Add the location of the use case defaults files to the options hash
  $opts->{'use_case_dir'} = "$cfgdir/namelist_files/use_cases";

  if (defined $opts->{'use_case'}) {
    if ( $opts->{'use_case'} ne "list" ) {
      unshift( @nl_defaults_files, "$opts->{'use_case_dir'}/$opts->{'use_case'}.xml" );
    }
  }

  foreach my $nl_defaults_file ( @nl_defaults_files ) {
    (-f "$nl_defaults_file")  or  $log->fatal_error("Cannot find namelist defaults file \"$nl_defaults_file\"");

    $log->verbose_message("Using namelist defaults file $nl_defaults_file");
  }

  # Create a namelist defaults object.  This object provides default
  # values for variables contained in the input defaults file.  The
  # configuration object provides attribute values that are relevent
  # for the CLM executable for which the namelist is being produced.
  my $defaults = Build::NamelistDefaults->new( shift( @nl_defaults_files ), $cfg);
  foreach my $nl_defaults_file ( @nl_defaults_files ) {
    $defaults->add( "$nl_defaults_file" );
  }
  return $defaults;
}

#-------------------------------------------------------------------------------

sub check_cesm_inputdata {
  # Check that the CESM inputdata root directory has been specified.  This must be
  # a local or nfs mounted directory.

  my ($opts, $nl_flags) = @_;

  $nl_flags->{'inputdata_rootdir'} = undef;
  if (defined($opts->{'csmdata'})) {
    $nl_flags->{'inputdata_rootdir'} = $opts->{'csmdata'};
  }
  elsif (defined $ENV{'CSMDATA'}) {
    $nl_flags->{'inputdata_rootdir'} = $ENV{'CSMDATA'};
  }
  else {
    $log->fatal_error("CESM inputdata root directory must be specified by either -csmdata\n" .
                "argument or by the CSMDATA environment variable.");
  }
  if ( ! defined($ENV{'DIN_LOC_ROOT'}) ) {
    $ENV{'DIN_LOC_ROOT'} = $nl_flags->{'inputdata_rootdir'};
  }

  if ($opts->{'test'}) {
    (-d $nl_flags->{'inputdata_rootdir'})  or  $log->fatal_error("CESM inputdata root is not a directory: \"$nl_flags->{'inputdata_rootdir'}\"");
  }

  $log->verbose_message("CESM inputdata root directory: $nl_flags->{'inputdata_rootdir'}");
}

#-------------------------------------------------------------------------------

sub process_namelist_user_input {
  # Process the user input in general by order of precedence.  At each point
  # we'll only add new values to the namelist and not overwrite
  # previously specified specified values which have higher
  # precedence. The one exception to this rule are the specifc command-line
  # options which are done last as if the user contradicts these settings
  # CLM build-namelist will abort with an error.
  #
  # 1. values set on the command-line using the -namelist option,
  #         (i.e. CLM_NAMELIST_OPTS env_run variable)
  # 2. values read from the file(s) specified by -infile,
  #         (i.e.  user_nl_clm files)
  # After the above are done the command line options are processed and they
  # are made sure the user hasn't contradicted any of their settings with
  # anything above. Because of this they are condsidered to have the highest
  # precedence.
  # 0. namelist values set by specific command-line options, like, -d, -sim_year
  #         (i.e.  CLM_BLDNML_OPTS env_run variable)
  # The results of these are needed for the final two user input
  # 3. datasets from the -clm_usr_name option,
  #         (i.e.  CLM_USRDAT_NAME env_run variable)
  # 4. values set from a use-case scenario, e.g., -use_case
  #         (i.e.  CLM_NML_USE_CASE env_run variable)
  #
  # Finally after all the above is done, the defaults are found from the
  # namelist defaults file (outside of this routine).
  #


  my ($opts, $nl_flags, $definition, $defaults, $nl, $cfg, $envxml_ref, $physv) = @_;

  # Get the inputs that will be coming from the user...
  process_namelist_commandline_namelist($opts, $definition, $nl, $envxml_ref);
  process_namelist_commandline_infile($opts, $definition, $nl, $envxml_ref);

  # Apply the commandline options and make sure the user didn't change it above
  process_namelist_commandline_options($opts, $nl_flags, $definition, $defaults, $nl, $envxml_ref, $physv);

  # The last two process command line arguments for usr_name and use_case
  # They require that process_namelist_commandline_options was called before this
  process_namelist_commandline_clm_usr_name($opts, $nl_flags, $definition, $defaults, $nl, $cfg, $envxml_ref);
  process_namelist_commandline_use_case($opts, $nl_flags, $definition, $defaults, $nl, $cfg, $envxml_ref);

  # Set the start_type by the command line setting for clm_start_type
  process_namelist_commandline_clm_start_type($opts, $nl_flags, $definition, $defaults, $nl);

}

#-------------------------------------------------------------------------------

sub process_namelist_commandline_options {
  # First process the commandline args that provide specific namelist values.
  #
  # First get the command-line specified overall values or their defaults
  # Obtain default values for the following build-namelist input arguments
  # : res, mask, ssp_rcp, sim_year, sim_year_range, and clm_accelerated_spinup.

  my ($opts, $nl_flags, $definition, $defaults, $nl, $envxml_ref, $physv) = @_;

  setup_cmdl_chk_res($opts, $defaults);
  setup_cmdl_resolution($opts, $nl_flags, $definition, $defaults, $envxml_ref);
  setup_cmdl_mask($opts, $nl_flags, $definition, $defaults, $nl);
  setup_cmdl_configuration_and_structure($opts, $nl_flags, $definition, $defaults, $nl);
  setup_cmdl_bgc($opts, $nl_flags, $definition, $defaults, $nl);
  setup_cmdl_fire_light_res($opts, $nl_flags, $definition, $defaults, $nl);
  setup_cmdl_spinup($opts, $nl_flags, $definition, $defaults, $nl);
  setup_cmdl_crop($opts, $nl_flags, $definition, $defaults, $nl);
  setup_cmdl_maxpft($opts, $nl_flags, $definition, $defaults, $nl);
  setup_cmdl_glc_nec($opts, $nl_flags, $definition, $defaults, $nl);
  setup_cmdl_ssp_rcp($opts, $nl_flags, $definition, $defaults, $nl);
  setup_cmdl_simulation_year($opts, $nl_flags, $definition, $defaults, $nl);
  setup_cmdl_dynamic_vegetation($opts, $nl_flags, $definition, $defaults, $nl);
  setup_cmdl_fates_mode($opts, $nl_flags, $definition, $defaults, $nl);
  setup_cmdl_vichydro($opts, $nl_flags, $definition, $defaults, $nl);
  setup_logic_lnd_tuning($opts, $nl_flags, $definition, $defaults, $nl, $physv);
  setup_cmdl_run_type($opts, $nl_flags, $definition, $defaults, $nl);
  setup_cmdl_output_reals($opts, $nl_flags, $definition, $defaults, $nl);
}

#-------------------------------------------------------------------------------

sub setup_cmdl_chk_res {
  my ($opts, $defaults) = @_;

  my $var = "chk_res";
  if ( ! defined($opts->{$var}) ) {
    $opts->{$var} = $defaults->get_value($var);
  }
}

#-------------------------------------------------------------------------------

sub begins_with
{
    # Arguments: long-string, substring
    # For an input long-string check if it starts with the substring
    # For example, if a string like NEON_PRISM starts with NEON
    return substr($_[0], 0, length($_[1])) eq $_[1];
}

#-------------------------------------------------------------------------------

sub setup_cmdl_resolution {
  my ($opts, $nl_flags, $definition, $defaults, $envxml_ref) = @_;

  my $var = "res";
  my $val;

  if ( $opts->{$var} ne "default" ) {
    $val = $opts->{$var};
  } else {
    $val= $defaults->get_value($var);
  }

  $nl_flags->{'res'} = $val;
  $log->verbose_message("CLM atm resolution is $nl_flags->{'res'}");
  $opts->{$var} = $val;
  if ( $opts->{'chk_res'} ) {
    $val = &quote_string( $nl_flags->{'res'} );
    if (  ! $definition->is_valid_value( $var, $val ) ) {
      my @valid_values   = $definition->get_valid_values( $var );
      if ( $nl_flags->{'res'} ne "CLM_USRDAT" ) {
        $log->fatal_error("$var has a value ($val) that is NOT valid. Valid values are: @valid_values");
      }
    }
  }
  if ( $nl_flags->{'res'} eq "CLM_USRDAT" ) {
    if ( ! defined($opts->{'clm_usr_name'}) ) {
        $log->fatal_error("Resolution is CLM_USRDAT, but --clm_usr_name option is NOT set, and it is required for CLM_USRDAT resolutions");
    }
  }
  #
  # For NEON sites
  #
  $nl_flags->{'neon'} = ".false.";
  $nl_flags->{'neonsite'} = "";
  if ( $nl_flags->{'res'} eq "CLM_USRDAT" ) {
    if ( begins_with($opts->{'clm_usr_name'}, "NEON") ) {
       $nl_flags->{'neon'} = ".true.";
       $nl_flags->{'neonsite'} = $envxml_ref->{'NEONSITE'};
       $log->verbose_message( "This is a NEON site with NEONSITE = " . $nl_flags->{'neonsite'} );
    }
  }
  if ( ! &value_is_true( $nl_flags->{'neon'} ) ) {
    $log->verbose_message( "This is NOT a NEON site" );
  }

  #
  # To determine CMIP era
  # TODO slevis: Ideally this line would occupy a new subroutine, e.g.
  #              subr. process_envxml_flags that would get called from
  #              process_namelist_user_input. This would allow other such
  #              XML variables to be set in the same place in the future (issue #3547).
  $nl_flags->{'cmip_era'} = $envxml_ref->{'CLM_CMIP_ERA'};

}

#-------------------------------------------------------------------------------

sub setup_cmdl_mask {
  my ($opts, $nl_flags, $definition, $defaults, $nl) = @_;

  my $var = "mask";
  my $val;

  if ( $opts->{$var} ne "default" ) {
    $val = $opts->{$var};
  } else {
    my %tmp = ( 'hgrid'=>$nl_flags->{'res'} );
    $val = $defaults->get_value($var, \%tmp );
  }

  $nl_flags->{'mask'} = $val;
  $opts->{'mask'} = $nl_flags->{'mask'};
  if ( $opts->{'chk_res'} ) {
    $val = &quote_string( $val );
    my $group = $definition->get_group_name($var);
    $nl->set_variable_value($group, $var, $val);
    if (  ! $definition->is_valid_value( $var, $val ) ) {
      my @valid_values   = $definition->get_valid_values( $var );
      $log->fatal_error("$var has a value ($val) that is NOT valid. Valid values are: @valid_values");
    }
  }
  $log->verbose_message("CLM land mask is $nl_flags->{'mask'}");
}

#-------------------------------------------------------------------------------
sub setup_cmdl_fates_mode {
  #
  # call this at least after crop check is called
  #
  my ($opts, $nl_flags, $definition, $defaults, $nl) = @_;

  my $val;
  my $var = "bgc_mode";

  if ( $nl_flags->{'crop'} eq "on" ) {
    if ( $nl_flags->{$var} eq "fates" ) {
       # FATES should not be used with crop
       $log->fatal_error("** Cannot turn fates mode on with crop." );
    }
  } elsif ($nl_flags->{"bgc_mode"} eq "fates" && ! &value_is_true($nl_flags->{"use_fates"}) ) {
    $log->fatal_error("DEV_ERROR: internal logic error: bgc_mode = fates and use_fates = false.");

  } else {

    $var = "use_fates";
    if ( &value_is_true($nl_flags->{$var}) ) {
      # This section is a place-holder to test for modules that are not allowed with FATES
      # the defaults which are set in the logic section of the namelist builder will
      # automatically set these correctly (well that is the assumption), but here we
      # want to set a catch to fail and warn users if they explicitly set incompatible user namelist
      # options

       my $var = "use_crop";
       $val = $nl_flags->{$var};
       if ( defined($nl->get_value($var))  ) {
          if ( &value_is_true($nl->get_value($var)) ) {
             $log->fatal_error("$var was set to .true., which is incompatible when -bgc fates option is used.");
          }
       }

    } else {
       # dis-allow fates specific namelist items with non-fates runs
       my @list  = (  "fates_spitfire_mode", "use_fates_planthydro", "use_fates_ed_st3", "use_fates_ed_prescribed_phys",
                      "use_fates_cohort_age_tracking","use_fates_inventory_init","use_fates_fixed_biogeog",
                      "use_fates_nocomp","use_fates_sp","fates_inventory_ctrl_filename","fates_harvest_mode",
                      "fates_parteh_mode","use_fates_tree_damage","fates_seeddisp_cadence","use_fates_luh","fluh_timeseries",
                      "flandusepftdat","use_fates_potentialveg","use_fates_lupft","fates_history_dimlevel",
                      "use_fates_daylength_factor", "fates_photosynth_acclimation", "fates_stomatal_model",
                      "fates_stomatal_assimilation", "fates_leafresp_model", "fates_cstarvation_model",
                      "fates_regeneration_model", "fates_hydro_solver", "fates_radiation_model", "fates_electron_transport_model",
		      "use_fates_managed_fire"
                   );

       # dis-allow fates specific namelist items with non-fates runs
       foreach my $var ( @list ) {
          if ( defined($nl->get_value($var)) ) {
              $log->fatal_error("$var is being set, but can ONLY be set when -bgc fates option is used.\n");
          }
       }
    }
  }
}

#-------------------------------------------------------------------------------
sub setup_cmdl_configuration_and_structure {
   # Error-check and set the 'configuration' and 'structure' namelist flags

   my ($opts, $nl_flags, $definition, $defaults, $nl) = @_;

   my $val;

   my $var = "configuration";
   $val = $opts->{$var};
   if (defined($val) && ($val eq "clm" || $val eq "nwp")) {
      $nl_flags->{$var} = $val;
   } else {
      $log->fatal_error("$var has a value (".$val.") that is NOT valid. Valid values are: clm, nwp.");
   }

   $var = "structure";
   $val = $opts->{$var};
   if (defined($val) && ($val eq "standard" || $val eq "fast")) {
      $nl_flags->{$var} = $val;
   } else {
      $log->fatal_error("$var has a value (".$val.") that is NOT valid. Valid values are: standard, fast.");
   }
}

#-------------------------------------------------------------------------------
sub setup_cmdl_bgc {
  # BGC - alias for group of biogeochemistry related use_XXX namelists

  my ($opts, $nl_flags, $definition, $defaults, $nl) = @_;

  my $val;
  my $var = "bgc";

  $val = $opts->{$var};
  $nl_flags->{'bgc_mode'} = $val;

  my $var = "bgc_mode";
  if ( $nl_flags->{$var} eq "default" ) {
     $nl_flags->{$var} = $defaults->get_value($var);
  }
  my $group = $definition->get_group_name($var);
  $nl->set_variable_value($group, $var, quote_string( $nl_flags->{$var} ) );
  if (  ! $definition->is_valid_value( $var, quote_string( $nl_flags->{$var}) ) ) {
     my @valid_values   = $definition->get_valid_values( $var );
     $log->fatal_error("$var has a value (".$nl_flags->{$var}.") that is NOT valid. Valid values are: @valid_values");
  }
  $log->verbose_message("Using $nl_flags->{$var} for bgc.");

  # now set the actual name list variables based on the bgc alias
  if ($nl_flags->{$var} eq "bgc" ) {
     $nl_flags->{'use_cn'} = ".true.";
     $nl_flags->{'use_fates'} = ".false.";
  } elsif ($nl_flags->{$var} eq "fates" ) {
     $nl_flags->{'use_cn'} = ".false.";
     $nl_flags->{'use_fates'} = ".true.";
  } else {
     $nl_flags->{'use_cn'} = ".false.";
     $nl_flags->{'use_fates'} = ".false.";
  }
  if ( defined($nl->get_value("use_cn")) && ($nl_flags->{'use_cn'} ne $nl->get_value("use_cn")) ) {
     $log->fatal_error("The namelist variable use_cn is inconsistent with the -bgc option");
  }
  if ( defined($nl->get_value("use_fates")) && ($nl_flags->{'use_fates'} ne $nl->get_value("use_fates")) ) {
     $log->fatal_error("The namelist variable use_fates is inconsistent with the -bgc option");
  }

  # Now set use_cn and use_fates
  foreach $var ( "use_cn", "use_fates" ) {
     $val = $nl_flags->{$var};
     $group = $definition->get_group_name($var);
     $nl->set_variable_value($group, $var, $val);
     if (  ! $definition->is_valid_value( $var, $val ) ) {
        my @valid_values   = $definition->get_valid_values( $var );
        $log->fatal_error("$var has a value ($val) that is NOT valid. Valid values are: @valid_values");
     }
  }
  #
  # Set FATES-SP mode
  #
  if ( &value_is_true( $nl_flags->{'use_fates'} ) ) {
     add_default($opts, $nl_flags->{'inputdata_rootdir'}, $definition, $defaults, $nl, 'use_fates_sp', 'use_fates'=>$nl_flags->{'use_fates'} );
     if ( &value_is_true($nl->get_value('use_fates_sp')) ) {
        $nl_flags->{'use_fates_sp'} = ".true.";
     } else {
        $nl_flags->{'use_fates_sp'} = ".false.";
     }
  } else {
     $nl_flags->{'use_fates_sp'} = ".false.";
  }
  #
  # Determine Soil decomposition method
  #
  my $var = "soil_decomp_method";
  add_default($opts, $nl_flags->{'inputdata_rootdir'}, $definition, $defaults, $nl, $var,
              'phys'=>$nl_flags->{'phys'}, 'use_cn'=>$nl_flags->{'use_cn'}, 'use_fates'=>$nl_flags->{'use_fates'},
              'use_fates_sp'=>$nl_flags->{'use_fates_sp'} );
  my $soil_decomp_method = remove_leading_and_trailing_quotes( $nl->get_value( $var ) );
  $nl_flags->{$var} = $soil_decomp_method;

  if (      &value_is_true($nl_flags->{'use_cn'}) ) {
     if ( $soil_decomp_method eq "None" ) {
        $log->fatal_error("$var must NOT be None if use_cn is on");
     }
  } elsif ( &value_is_true($nl_flags->{'use_fates'}) && (not &value_is_true($nl_flags->{'use_fates_sp'}))  )  {
     if ( $soil_decomp_method eq "None" ) {
        $log->fatal_error("$var must NOT be None if use_fates is on and use_fates_sp is not TRUE");
     }
  } elsif ( $soil_decomp_method ne "None" ) {
     $log->fatal_error("$var must be None if use_cn and use_fates are off");
  }
  #
  # Soil decomposition control variables, methane and Nitrification-Denitrification
  #
  my @list  = (  "use_lch4", "use_nitrif_denitrif" );
  my %settings = ( 'bgc_mode'=>$nl_flags->{'bgc_mode'} );
  foreach my $var ( @list ) {
     add_default($opts, $nl_flags->{'inputdata_rootdir'}, $definition, $defaults, $nl, $var,
                 'phys'=>$nl_flags->{'phys'}, 'soil_decomp_method'=>$soil_decomp_method );
     $nl_flags->{$var} = $nl->get_value($var);
  }
  if ( $soil_decomp_method eq "None" ) {
     foreach my $var ( @list ) {
        if ( &value_is_true($nl_flags->{$var}) ) {
           $log->fatal_error("When soil_decomp_method is None $var can NOT be TRUE");
        }
     }
  } else {
     # nitrif_denitrif can only be .false. if fates is on
     if ( (! &value_is_true($nl_flags->{'use_fates'})) && &value_is_true($nl_flags->{'use_cn'}) ) {
        $var = "use_nitrif_denitrif";
        if ( ! &value_is_true($nl_flags->{$var}) ) {
           $log->warning("$var normally use_nitrif_denitrif should only be FALSE if FATES is on, it has NOT been validated for being off for BGC mode" );
        }
     }
     # if MIMICS is on and use_fates = .true. then use_lch4 must = .true.
     if ( (! &value_is_true($nl_flags->{'use_lch4'})) && &value_is_true($nl_flags->{'use_fates'}) ) {
        if ( $soil_decomp_method eq "MIMICSWieder2015" ) {
           $log->warning("If MIMICS is on and use_fates = .true. then use_lch4 must be .true. and currently it's not" );
        }
     }
  }
  #
  # Set FUN for BGC
  #
  my $var = "use_fun";
  if ( ! defined($nl->get_value($var)) ) {
     add_default($opts, $nl_flags->{'inputdata_rootdir'}, $definition, $defaults, $nl, $var,
                 'phys'=>$nl_flags->{'phys'}, 'use_cn'=>$nl_flags->{'use_cn'},
                 'use_nitrif_denitrif'=>$nl_flags->{'use_nitrif_denitrif'} );
  }
  if ( (! &value_is_true($nl_flags->{'use_cn'}) ) && &value_is_true($nl->get_value('use_fun')) ) {
     $log->fatal_error("When FUN is on, use_cn MUST also be on!");
  }
  if ( (! &value_is_true($nl_flags->{'use_nitrif_denitrif'}) ) && &value_is_true($nl->get_value('use_fun')) ) {
     $log->fatal_error("When FUN is on, use_nitrif_denitrif MUST also be on!");
  }
  #
  # Make sure clm_accelerate_spinup is set correctly
  #
  $var = "clm_accelerated_spinup";
  if ( $opts->{$var} ne "default" ) {
    $val = $opts->{$var};
  } else {
    $val = $defaults->get_value($var);
  }
  $nl_flags->{$var} = $val;
  # Set soil matrix (which is needed later for spinup)
  $var = "use_soil_matrixcn";
  add_default($opts, $nl_flags->{'inputdata_rootdir'}, $definition, $defaults, $nl, $var,
              , 'use_fates'=>$nl_flags->{'use_fates'},
              , 'soil_decomp_method'=>$nl_flags->{'soil_decomp_method'},
              , 'phys'=>$nl_flags->{'phys'}, clm_accelerated_spinup=>$nl_flags->{'clm_accelerated_spinup'} );
  if ( &value_is_true($nl->get_value($var)) ) {
     $nl_flags->{$var} = ".true.";
  } else {
     $nl_flags->{$var} = ".false.";
  }
  if ( &value_is_true($nl->get_value($var)) && $nl_flags->{'soil_decomp_method'} ne "CENTURYKoven2013" ) {
     $log->fatal_error("$var can only be on with CENTURYKoven2013 soil decomposition");
  }

  # Set use_nvmovement
  $var = "use_nvmovement";
  add_default($opts, $nl_flags->{'inputdata_rootdir'}, $definition, $defaults, $nl, $var);
  if ( &value_is_true($nl->get_value($var)) && !&value_is_true($nl_flags->{'use_nitrif_denitrif'}) ) {
     $log->fatal_error("$var cannot be on with use_nitrif_denitrif = .false.");
  }
} # end bgc


#-------------------------------------------------------------------------------
sub setup_cmdl_fire_light_res {
  # light_res - alias for lightning resolution

  my ($opts, $nl_flags, $definition, $defaults, $nl) = @_;

  my $var = "light_res";
  my $val = $opts->{$var};
  if ( &value_is_true($nl->get_value('use_cn')) ) {
     add_default($opts, $nl_flags->{'inputdata_rootdir'}, $definition, $defaults, $nl, 'fire_method');
  }
  my $fire_method = remove_leading_and_trailing_quotes( $nl->get_value('fire_method') );
  if ( $val eq "default" ) {
     add_default($opts, $nl_flags->{'inputdata_rootdir'}, $definition, $defaults, $nl, $var,
                 'phys'=>$nl_flags->{'phys'}, 'use_cn'=>$nl_flags->{'use_cn'},
                 'neon'=>$nl_flags->{'neon'},
                 'fates_spitfire_mode'=>$nl->get_value('fates_spitfire_mode'),
                 'use_fates'=>$nl_flags->{'use_fates'}, fire_method=>$fire_method );
     $val              = remove_leading_and_trailing_quotes( $nl->get_value($var) );
     $nl_flags->{$var} = $val;
  } else {
     if ( defined($fire_method) && $val ne "none" ) {
        if ( $fire_method eq "nofire" ) {
           $log->fatal_error("-$var option used with fire_method='nofire'. -$var can ONLY be used without the nofire option");
        }
     }
     my $stream_fldfilename_lightng = remove_leading_and_trailing_quotes( $nl->get_value('stream_fldfilename_lightng') );
     if ( defined($stream_fldfilename_lightng) && $val ne "none" ) {
        $log->fatal_error("-$var option used while also explicitly setting stream_fldfilename_lightng filename which is a contradiction. Use one or the other not both.");
     }
     if ( ! &value_is_true($nl->get_value('use_cn')) ) {
        if ( &value_is_true($nl_flags->{'use_fates'}) ) {
           if ( $nl->get_value('fates_spitfire_mode') < 2) {
              if ( $val ne "none" ) {
                  $log->fatal_error("-$var option used when FATES is on, but fates_spitfire_mode does NOT use lightning data");
              }
           } else {
              if ( $val eq "none" ) {
                 $log->fatal_error("-$var option is set to none, but FATES is on and fates_spitfire_mode requires lightning data");
              }
           }
        } else {
           $log->fatal_error("-$var option used when FATES off and CN is NOT on. -$var can only be used when BGC is set to bgc or fates");
        }
     } else {
        if ( $val eq "none" and $fire_method ne "nofire" ) {
           $log->fatal_error("-$var option is set to none, but CN is on (with bgc: cn or bgc) which is a contradiction");
        }
     }
     $nl_flags->{$var} = $val;
  }
  # Check that NEON data is only used for NEON sites
  if ( $val eq "106x174" ) {
     if ( ! &value_is_true($nl_flags->{'neon'}) ) {
         if ( defined($opts->{'clm_usr_name'}) ) {
            $log->warning("The NEON lightning dataset does NOT cover the entire globe, make sure it covers the region for your grid");
         } else {
            $log->fatal_error("The NEON lightning dataset can NOT be used for global grids or regions or points outside of its area as it does NOT cover the entire globe.");
         }
     }
  }
  # check for valid values...
  my $group = $definition->get_group_name($var);
  $nl->set_variable_value($group, $var, quote_string($nl_flags->{$var}) );
  if (  ! $definition->is_valid_value( $var, $nl_flags->{$var}, 'noquotes'=>1 ) ) {
    my @valid_values   = $definition->get_valid_values( $var );
    $log->fatal_error("$var has a value (".$nl_flags->{$var}.") that is NOT valid. Valid values are: @valid_values");
  }
  $log->verbose_message("Using $nl_flags->{$var} for $var.");
  #
  # Set flag if cn-fires are on or not, only for BGC (not FATES)
  #
  $var = "cnfireson";
  my $fire_method = remove_leading_and_trailing_quotes( $nl->get_value('fire_method') );
  if ( defined($fire_method) && ! &value_is_true($nl_flags->{'use_cn'}) && ! &value_is_true($nl_flags->{'use_fates'}) ) {
     $log->fatal_error("fire_method is being set while use_cn and use_fates are both false.");
  }
  if ( defined($fire_method) && $fire_method eq "nofire" ) {
     $nl_flags->{$var} = ".false.";
# } elsif ( &value_is_true($nl->get_value('use_cn')) || $nl_flags->{'fates_spitfire_mode'} > 1 ) {
  } elsif ( &value_is_true($nl->get_value('use_cn')) || &value_is_true($nl->get_value('use_fates')) ) {
     $nl_flags->{$var} = ".true.";
  } else {
     $nl_flags->{$var} = ".false.";
  }
}

#-------------------------------------------------------------------------------

sub setup_cmdl_crop {
  my ($opts, $nl_flags, $definition, $defaults, $nl) = @_;

  $nl_flags->{'use_crop'} = ".false.";
  my $val;
  my $var = "crop";
  $val = $opts->{$var};
  $nl_flags->{'crop'} = $val;
  if ( $nl_flags->{'crop'} eq 1 ) {
     $nl_flags->{'use_crop'} = ".true.";
  }
  if ( defined($nl->get_value("use_crop")) && ($nl_flags->{'use_crop'} ne $nl->get_value("use_crop")) ) {
     $log->fatal_error("Namelist item use_crop contradicts the command-line option -crop, use the command line option");
  }
  if ( ($nl_flags->{'crop'} eq 1 ) && ($nl_flags->{'bgc_mode'} eq "sp") ) {
     $log->fatal_error("** Cannot turn crop mode on mode bgc=sp\n" .
                       "**\n" .
                       "** Set the bgc mode to 'bgc' by the following means from highest to lowest precedence:\n" .
                       "** * by the command-line options -bgc bgc\n" .
                       "** * by a default configuration file, specified by -defaults");
  }

  $var = "use_crop";
  $val = ".false.";
  if ($nl_flags->{'crop'} eq 1) {
     $val = ".true.";
  }
  my $group = $definition->get_group_name($var);
  $nl->set_variable_value($group, $var, $val);
  if (  ! $definition->is_valid_value( $var, $val ) ) {
     my @valid_values   = $definition->get_valid_values( $var );
     $log->fatal_error("$var has a value ($val) that is NOT valid. Valid values are: @valid_values");
  }
}

#-------------------------------------------------------------------------------

sub setup_cmdl_maxpft {
  my ($opts, $nl_flags, $definition, $defaults, $nl) = @_;

  my $val;
  my $var = "maxpft";
  my %maxpatchpft;
  $maxpatchpft{'.true.'}   = 79;
  $maxpatchpft{'.false.'} = 17;
  if ( $opts->{$var} ne "default") {
     $val = $opts->{$var};
  } else {
     $val = $maxpatchpft{$nl_flags->{'use_crop'}};
  }
  $nl_flags->{'maxpft'} = $val;

}

#-------------------------------------------------------------------------------

sub setup_cmdl_glc_nec {
  my ($opts, $nl_flags, $definition, $defaults, $nl) = @_;

  my $val;
  my $var = "glc_nec";

  if ( $opts->{$var} ne "default" ) {
    $val = $opts->{$var};
  } else {
    $val = $defaults->get_value($var);
  }

  $nl_flags->{'glc_nec'} = $val;
  $opts->{'glc_nec'} = $val;
  my $group = $definition->get_group_name($var);
  $nl->set_variable_value($group, $var, $val);
  if (  ! $definition->is_valid_value( $var, $val ) ) {
    my @valid_values   = $definition->get_valid_values( $var );
    $log->fatal_error("$var has a value ($val) that is NOT valid. Valid values are: @valid_values");
  }
  $log->verbose_message("Glacier number of elevation classes is $val");
}

#-------------------------------------------------------------------------------

sub setup_cmdl_ssp_rcp {
  # shared socioeconmic pathway and representative concentration pathway combination
  my ($opts, $nl_flags, $definition, $defaults, $nl) = @_;

  my $val;
  my $var = "ssp_rcp";
  if ( $opts->{$var} ne "default" ) {
    $val = $opts->{$var};
  } else {
    $val = remove_leading_and_trailing_quotes( $defaults->get_value($var) );
  }
  $nl_flags->{'ssp_rcp'} = $val;
  $opts->{'ssp_rcp'} = $nl_flags->{'ssp_rcp'};
  my $group = $definition->get_group_name($var);
  $nl->set_variable_value($group, $var, quote_string($val) );
  if (  ! $definition->is_valid_value( $var, $val, 'noquotes'=>1 ) ) {
    my @valid_values   = $definition->get_valid_values( $var );
    $log->fatal_error("$var has a value ($val) that is NOT valid. Valid values are: @valid_values");
  }
  $log->verbose_message("CLM future scenario SSP-RCP combination is $nl_flags->{'ssp_rcp'}");
}

#-------------------------------------------------------------------------------

sub setup_cmdl_spinup {
  # BGC spinup mode controlled from "clm_accelerated_spinup" in build-namelist
  my ($opts, $nl_flags, $definition, $defaults, $nl) = @_;

  my $val;
  my $var;
  $nl_flags->{'spinup'} = undef;
  # clm_accelerated_spinup will already have been set in setup_cmdl_bgc
  $var = "clm_accelerated_spinup";
  $val = $nl_flags->{'clm_accelerated_spinup'};
  my $group = $definition->get_group_name($var);
  $nl->set_variable_value($group, $var, quote_string($val) );
  if (  ! $definition->is_valid_value( $var, $val , 'noquotes' => 1) ) {
    my @valid_values   = $definition->get_valid_values( $var );
    $log->fatal_error("$var has an invalid value ($val). Valid values are: @valid_values");
  }
  if ( $nl_flags->{'clm_accelerated_spinup'} eq "sasu" ) {
     if ( ! &value_is_true($nl_flags->{'use_cn'}) ) {
        $log->fatal_error("If clm_accelerated_spinup is sasu, use_cn MUST be on" );
     }
     if ( ! &value_is_true($nl_flags->{'use_soil_matrixcn'}) ) {
        $log->fatal_error("If clm_accelerated_spinup is sasu, use_soil_matrixcn MUST be on" );
     }
  }
  $log->verbose_message("CLM accelerated spinup mode is $val");
  if ( &value_is_true($nl_flags->{'use_cn'}) ) {
    add_default($opts, $nl_flags->{'inputdata_rootdir'}, $definition,
                $defaults, $nl, "spinup_state", clm_accelerated_spinup=>$nl_flags->{'clm_accelerated_spinup'},
                use_cn=>$nl_flags->{'use_cn'}, use_fates=>$nl_flags->{'use_fates'},
                use_soil_matrixcn=>$nl_flags->{"use_soil_matrixcn"} );
    if ( $nl->get_value("spinup_state") ne 0 ) {
       $nl_flags->{'bgc_spinup'} = "on";
       if ( &value_is_true($nl_flags->{'use_soil_matrixcn'}) ) {
          $log->fatal_error("spinup_state is accelerated (=1 or 2), but use_soil_matrixcn is also true" .
                            ", change one or the other");
       }
       if ( $nl_flags->{'clm_accelerated_spinup'} eq "off" ) {
          $log->fatal_error("spinup_state is accelerated, but clm_accelerated_spinup is off, change one or the other");
       }
    } else {
       $nl_flags->{'bgc_spinup'} = "off";
    }
    # For AD spinup mode by default reseed dead plants
    if ( $nl_flags->{$var} ne "off" ) {
        add_default($opts, $nl_flags->{'inputdata_rootdir'}, $definition,
                    $defaults, $nl, "reseed_dead_plants", clm_accelerated_spinup=>$nl_flags->{$var},
                    use_cn=>$nl_flags->{'use_cn'} );
    }
  } else {
    if ( defined($nl->get_value("spinup_state")) ) {
       $log->fatal_error("spinup_state is accelerated (=1 or 2) which is for a BGC mode of CN or BGC," .
                         " but the BGC mode is Satellite Phenology, change one or the other");
    }
  }
  $nl_flags->{$var} = $val;
  if ( &value_is_true($nl_flags->{'use_soil_matrixcn'}) ) {
     add_default($opts, $nl_flags->{'inputdata_rootdir'}, $definition, $defaults, $nl, "spinup_matrixcn",
                 , 'use_fates'=>$nl_flags->{'use_fates'}, 'bgc_mode'=>$nl_flags->{'bgc_mode'}
                 , 'phys'=>$nl_flags->{'phys'}, 'use_soil_matrixcn'=>$nl_flags->{'use_soil_matrixcn'},
                 , clm_accelerated_spinup=>$nl_flags->{'clm_accelerated_spinup'} );
     my $spinup;
     if ( &value_is_true($nl->get_value("spinup_matrixcn") ) ) {
        $spinup = ".true.";
     } else {
        $spinup = ".false.";
     }
     $nl_flags->{'spinup_matrixcn'} = $spinup;
     if ( &value_is_true($nl_flags->{'spinup_matrixcn'}) ) {
        $nl_flags->{'bgc_spinup'} = "on";
        if ( $nl_flags->{'clm_accelerated_spinup'} eq "off" ) {
           $log->fatal_error("matrix spinup (spinup_matrixcn) is True, but clm_accelerated_spinup is off, change one or the other");
        }
     } else {
        $nl_flags->{'bgc_spinup'} = "off";
     }
  }
  my $group = $definition->get_group_name($var);
  $nl->set_variable_value($group, $var, quote_string($val) );
  if (  ! $definition->is_valid_value( $var, $val , 'noquotes' => 1) ) {
     my @valid_values   = $definition->get_valid_values( $var );
     $log->fatal_error("$var has an invalid value ($val). Valid values are: @valid_values");
  }
  if ( $nl_flags->{'bgc_spinup'} eq "on" && (not &value_is_true( $nl_flags->{'use_cn'} ))  && (not &value_is_true($nl_flags->{'use_fates'})) ) {
     $log->fatal_error("$var can not be '$nl_flags->{'bgc_spinup'}' if neither CN nor FATES is turned on (use_cn=$nl_flags->{'use_cn'}, use_fates=$nl_flags->{'use_fates'}).");
  }
  if ( ! &value_is_true($nl_flags->{'use_soil_matrixcn'}) ) {
     if ( $nl->get_value("spinup_state") eq 0 && $nl_flags->{'bgc_spinup'} eq "on" ) {
        $log->fatal_error("Namelist spinup_state contradicts the command line option bgc_spinup" );
     }
     if ( $nl->get_value("spinup_state") eq 1 && $nl_flags->{'bgc_spinup'} eq "off" ) {
        $log->fatal_error("Namelist spinup_state contradicts the command line option bgc_spinup" );
     }
  }

  $val = $nl_flags->{'bgc_spinup'};
  $log->verbose_message("CLM CN bgc_spinup mode is $val");
}

#-------------------------------------------------------------------------------

sub setup_cmdl_simulation_year {
  my ($opts, $nl_flags, $definition, $defaults, $nl) = @_;

  my $val;
  my $var = "sim_year";
  if ( $opts->{$var} ne "default" ) {
    $val = $opts->{$var};
  } else {
    $val = $defaults->get_value($var);
  }

  $nl_flags->{'sim_year_range'} = $defaults->get_value("sim_year_range");
  $nl_flags->{'sim_year'}       = &remove_leading_and_trailing_quotes($val);
  if ( $val =~ /([0-9]+)-([0-9]+)/ ) {
    $nl_flags->{'sim_year'}       = $1;
    $nl_flags->{'sim_year_range'} = $val;
  }
  $val = $nl_flags->{'sim_year'};
  my $group = $definition->get_group_name($var);
  $nl->set_variable_value($group, $var, "'$val'" );
  if (  ! $definition->is_valid_value( $var, $val, 'noquotes'=>1 ) ) {
    my @valid_values   = $definition->get_valid_values( $var );
    $log->fatal_error("$var of $val is NOT valid. Valid values are: @valid_values");
  }
  $nl->set_variable_value($group, $var, "'$val'" );
  $log->verbose_message("CLM sim_year is $nl_flags->{'sim_year'}");

  $var = "sim_year_range";
  $val = $nl_flags->{'sim_year_range'};
  if ( $val ne "constant" ) {
    $opts->{$var}   = $val;
    $group = $definition->get_group_name($var);
    $nl->set_variable_value($group, $var, $val );
    if (  ! $definition->is_valid_value( $var, $val, 'noquotes'=>1 ) ) {
      my @valid_values   = $definition->get_valid_values( $var );
      $log->fatal_error("$var of $val is NOT valid. Valid values are: @valid_values");
    }
    $val = "'".$defaults->get_value($var)."'";
    $nl->set_variable_value($group, $var, $val );
    $log->verbose_message("CLM sim_year_range is $nl_flags->{'sim_year_range'}");
  }
}

#-------------------------------------------------------------------------------

sub setup_cmdl_run_type {
  my ($opts, $nl_flags, $definition, $defaults, $nl) = @_;
  # Set the clm_start_type and the st_year, start year
  # This MUST be done after lnd_tuning_mode is set

  my $val;
  my $var = "clm_start_type";
  my $ic_date = $nl->get_value('start_ymd');
  my $st_year;
  if ( defined($ic_date) ) {
     $st_year = int( $ic_date / 10000);
  } else {
    $st_year = $nl_flags->{'sim_year'};
    $ic_date = $st_year *10000 + 101;
    my $date = 'start_ymd';
    my $group = $definition->get_group_name($date);
    $nl->set_variable_value($group, $date, $ic_date );
  }
  my $set = undef;
  if (defined $opts->{$var}) {
    if ($opts->{$var} ne "default" ) {
      $set = 1;
      my $group = $definition->get_group_name($var);
      $nl->set_variable_value($group, $var, quote_string( $opts->{$var} ) );
    }
  }
  if ( ! defined $set ) {
     add_default($opts, $nl_flags->{'inputdata_rootdir'}, $definition, $defaults, $nl, $var,
                 'use_cndv'=>$nl_flags->{'use_cndv'}, 'use_fates'=>$nl_flags->{'use_fates'},
                 'sim_year'=>$st_year, 'sim_year_range'=>$nl_flags->{'sim_year_range'},
                 'bgc_spinup'=>$nl_flags->{'bgc_spinup'}, 'lnd_tuning_mode'=>$nl_flags->{'lnd_tuning_mode'} );
  }
  $nl_flags->{'clm_start_type'} = $nl->get_value($var);
  $nl_flags->{'st_year'}        = $st_year;
}

#-------------------------------------------------------------------------------

sub setup_cmdl_dynamic_vegetation {
  my ($opts, $nl_flags, $definition, $defaults, $nl) = @_;

  my $val;
  my $var = "dynamic_vegetation";
  $val = $opts->{$var};
  $nl_flags->{'dynamic_vegetation'} = $val;
  if ( ($nl_flags->{'dynamic_vegetation'} eq 1 ) && ($nl_flags->{'bgc_mode'} eq "sp") ) {
     $log->fatal_error("** Cannot turn dynamic_vegetation mode on with bgc=sp.\n" .
                       "**\n" .
                       "** Set the bgc mode to 'bgc' by the following means from highest to lowest precedence:" .
                       "** * by the command-line options -bgc bgc\n");
  }

  $var = "use_cndv";
  $nl_flags->{$var} = ".false.";
  if ($nl_flags->{'dynamic_vegetation'} eq 1) {
     $val = ".true.";
     $nl_flags->{$var} = $val;
  }
  if ( defined($nl->get_value($var)) && $nl->get_value($var) ne $val ) {
     $log->fatal_error("$var is inconsistent with the commandline setting of -dynamic_vegetation");
  }
  if ( &value_is_true($nl_flags->{$var}) ) {
     my $group = $definition->get_group_name($var);
     $nl->set_variable_value($group, $var, $val);
     if (  ! $definition->is_valid_value( $var, $val ) ) {
        my @valid_values   = $definition->get_valid_values( $var );
        $log->fatal_error("$var has a value ($val) that is NOT valid. Valid values are: @valid_values");
     }
     $log->warning("The use_cndv=T option is deprecated. We do NOT recommend using it." .
                   " It's known to have issues and it's not calibrated.");
  }
}
#-------------------------------------------------------------------------------

sub setup_cmdl_output_reals {
  my ($opts, $nl_flags, $definition, $defaults, $nl) = @_;

  my $var = "output_reals_filename";
  my $file = $opts->{$var};
  if ( defined($file) ) {
     # Make sure can open file and if not die with an error
     my $fh = IO::File->new($file, '>') or $log->fatal_error("can't create real parameter filename: $file");
     $fh->close();
  }
}

#-------------------------------------------------------------------------------

sub setup_cmdl_vichydro {
  my ($opts, $nl_flags, $definition, $defaults, $nl) = @_;

  my $val;
  my $var = "vichydro";
  $val = $opts->{$var};
  $nl_flags->{'vichydro'} = $val;
  if ($nl_flags->{'vichydro'} eq 1) {
     $log->verbose_message("Using VIC hydrology for runoff calculations.");
  }

  $var = "use_vichydro";
  $val = $nl->get_value($var);
  my $set = undef;
  if ($nl_flags->{'vichydro'} eq 1) {
     my $group = $definition->get_group_name($var);
     $set = ".true.";
     if ( defined($val) && $set ne $val ) {
        $log->fatal_error("$var contradicts the command-line -vichydro option" );
     }
     $nl->set_variable_value($group, $var, $set);
     if ( ! $definition->is_valid_value($var, $val) ) {
        my @valid_values   = $definition->get_valid_values( $var );
        $log->fatal_error("$var has a value ($val) that is NOT valid. Valid values are: @valid_values");
     }
  } else {
     $set = ".false.";
  }
  $nl_flags->{$var} = $set;
}


#-------------------------------------------------------------------------------

sub process_namelist_commandline_namelist {
  # Process the commandline '-namelist' arg.
  my ($opts, $definition, $nl, $envxml_ref, %settings) = @_;

  if (defined $opts->{'namelist'}) {
    # Parse commandline namelist
    my $nl_arg = Build::Namelist->new($opts->{'namelist'});

    # Validate input namelist -- trap exceptions
    my $nl_arg_valid;
    eval { $nl_arg_valid = $definition->validate($nl_arg); };
    if ($@) {
      $log->fatal_error("Invalid namelist variable in commandline arg '-namelist'.\n $@");
    }
    # Go through all variables and expand any XML env settings in them
    expand_xml_variables_in_namelist( $nl_arg_valid, $envxml_ref );

    # Merge input values into namelist.  Previously specified values have higher precedence
    # and are not overwritten.
    $nl->merge_nl($nl_arg_valid);
  }
}

sub process_namelist_infile {
   my ($definition, $nl, $envxml_ref, $infile, %settings) = @_;

   # Make sure a valid file was found
   if (    -f "$infile" ) {
      # Otherwise abort as a valid file doesn't exist
   } else {
      $log->fatal_error("input namelist file does NOT exist $infile.\n $@");
   }
   # Parse namelist input from the next file
   my $nl_infile = Build::Namelist->new($infile);

   # Validate input namelist -- trap exceptions
   my $nl_infile_valid;
   eval { $nl_infile_valid = $definition->validate($nl_infile); };
   if ($@) {
      $log->fatal_error("Invalid namelist variable in '-infile' $infile.\n $@");
   }
   # Go through all variables and expand any XML env settings in them
   expand_xml_variables_in_namelist( $nl_infile_valid, $envxml_ref );

   # Merge input values into namelist.  Previously specified values have higher precedence
   # and are not overwritten.
   $nl->merge_nl($nl_infile_valid, %settings);
}

#-------------------------------------------------------------------------------

sub process_namelist_commandline_infile {
  # Process the commandline '-infile' arg.
  my ($opts, $definition, $nl, $envxml_ref) = @_;

  if (defined $opts->{'infile'}) {
    my @infiles = split( /,/, $opts->{'infile'} );
    foreach my $infile ( @infiles ) {
      process_namelist_infile( $definition, $nl, $envxml_ref, $infile );
    }
  }
}

#-------------------------------------------------------------------------------

sub process_namelist_commandline_clm_usr_name {
  # Process the -clm_usr_name argument
  my ($opts, $nl_flags, $definition, $defaults, $nl, $cfg, $envxml_ref) = @_;

  if (defined $opts->{'clm_usr_name'}) {
    # The user files definition is contained in an xml file with the same format as the defaults file.

    # The one difference is that variables are expanded.
    # Create a new NamelistDefaults object.
    my $nl_defaults_file = "$nl_flags->{'cfgdir'}/namelist_files/namelist_defaults_usr_files.xml";
    my $uf_defaults = Build::NamelistDefaults->new("$nl_defaults_file", $cfg );
    # Loop over the variables specified in the user files
    # Add each one to the namelist.
    my @vars = $uf_defaults->get_variable_names();
    my %settings;
    $settings{'mask'}           = $nl_flags->{'mask'};
    $settings{'sim_year'}       = $nl_flags->{'sim_year'};
    $settings{'ssp_rcp'}        = $nl_flags->{'ssp_rcp'};
    $settings{'sim_year_range'} = $nl_flags->{'sim_year_range'};
    $settings{'clm_accelerated_spinup'} = $nl_flags->{'clm_accelerated_spinup'};
    $settings{'clm_usr_name'}   = $opts->{'clm_usr_name'};

    if ( $nl_flags->{'inputdata_rootdir'} eq "\$DIN_LOC_ROOT" ) {
      $settings{'csmdata'}     = $ENV{'DIN_LOC_ROOT'};
    } else {
      $settings{'csmdata'}     = $nl_flags->{'inputdata_rootdir'};
    }

    my $nvars = 0;
    my $nl_usrfile = Build::Namelist->new();
    foreach my $var (@vars) {
      my $val = $uf_defaults->get_usr_file($var, $definition, \%settings);

      if ($val) {
        $log->message("adding clm user file defaults for var $var with val $val");
        add_default($opts, $nl_flags->{'inputdata_rootdir'}, $definition, $defaults, $nl_usrfile, $var, 'val'=>$val);
        $nvars++;
      }
    }
    # Go through all variables and expand any XML env settings in them
    expand_xml_variables_in_namelist( $nl_usrfile, $envxml_ref );
    # Merge input values into namelist.  Previously specified values have higher precedence
    # and are not overwritten.
    $nl->merge_nl($nl_usrfile);
  }
}

#-------------------------------------------------------------------------------

sub process_namelist_commandline_use_case {
  # Now process the -use_case arg.
  my ($opts, $nl_flags, $definition, $defaults, $nl, $cfg, $envxml_ref) = @_;

  if (defined $opts->{'use_case'}) {

    # The use case definition is contained in an xml file with the same format as the defaults file.
    # Create a new NamelistDefaults object.
    my $uc_defaults = Build::NamelistDefaults->new("$opts->{'use_case_dir'}/$opts->{'use_case'}.xml", $cfg);

    my %settings;
    $settings{'res'}            = $nl_flags->{'res'};
    $settings{'ssp_rcp'}        = $nl_flags->{'ssp_rcp'};
    $settings{'mask'}           = $nl_flags->{'mask'};
    $settings{'sim_year'}       = $nl_flags->{'sim_year'};
    $settings{'sim_year_range'} = $nl_flags->{'sim_year_range'};
    $settings{'phys'}           = $nl_flags->{'phys'};
    $settings{'lnd_tuning_mode'}= $nl_flags->{'lnd_tuning_mode'};
    $settings{'use_cn'}      = $nl_flags->{'use_cn'};
    $settings{'use_cndv'}    = $nl_flags->{'use_cndv'};
    $settings{'use_crop'}    = $nl_flags->{'use_crop'};
    $settings{'cnfireson'}   = $nl_flags->{'cnfireson'};

    # Loop over the variables specified in the use case.
    # Add each one to the namelist.
    my @vars = $uc_defaults->get_variable_names();
    my $nl_usecase = Build::Namelist->new();
    foreach my $var (@vars) {
      my $val = $uc_defaults->get_value($var, \%settings );

      if ( defined($val) ) {
        $log->verbose_message("CLM adding use_case $opts->{'use_case'} defaults for var '$var' with val '$val'");

        add_default($opts,  $nl_flags->{'inputdata_rootdir'}, $definition, $defaults, $nl_usecase, $var, 'val'=>$val);
      }
    }
    # Go through all variables and expand any XML env settings in them
    expand_xml_variables_in_namelist( $nl_usecase, $envxml_ref );

    # Merge input values into namelist.  Previously specified values have higher precedence
    # and are not overwritten.
    $nl->merge_nl($nl_usecase);
  }
}

#-------------------------------------------------------------------------------

sub process_namelist_commandline_clm_start_type {
  # Set the start_type according to the command line clm_start_type option

  my ($opts, $nl_flags, $definition, $defaults, $nl) = @_;

  # Run type for driver namelist - note that arb_ic implies that the run is startup
  my $var = "start_type";
  if ($nl_flags->{'clm_start_type'} eq "'cold'" || $nl_flags->{'clm_start_type'} eq "'arb_ic'") {
    # Add default is used here, but the value is explicitly set
    add_default($opts, $nl_flags->{'inputdata_rootdir'}, $definition, $defaults, $nl, $var, 'val'=>'startup'   );
  } else {
    # Add default is used here, but the value is explicitly set
    add_default($opts, $nl_flags->{'inputdata_rootdir'}, $definition, $defaults, $nl, $var, 'val'=>$nl_flags->{'clm_start_type'} );
  }
}

#-------------------------------------------------------------------------------

sub process_namelist_inline_logic {
  # Use the namelist default object to add default values for required
  # namelist variables that have not been previously set.
  my ($opts, $nl_flags, $definition, $defaults, $nl, $envxml_ref, $physv) = @_;


  ##############################
  # namelist group: clm_inparm #
  ##############################
  setup_logic_site_specific($opts, $nl_flags, $definition, $defaults, $nl);
  setup_logic_lnd_frac($opts, $nl_flags, $definition, $defaults, $nl, $envxml_ref);
  setup_logic_co2_type($opts, $nl_flags, $definition, $defaults, $nl);
  setup_logic_irrigate($opts, $nl_flags, $definition, $defaults, $nl);
  setup_logic_start_type($opts, $nl_flags, $nl);
  setup_logic_decomp_performance($opts,  $nl_flags, $definition, $defaults, $nl);
  setup_logic_roughness_methods($opts, $nl_flags, $definition, $defaults, $nl, $physv);
  setup_logic_snicar_methods($opts, $nl_flags, $definition, $defaults, $nl);
  setup_logic_snow($opts, $nl_flags, $definition, $defaults, $nl);
  setup_logic_glacier($opts, $nl_flags, $definition, $defaults, $nl,  $envxml_ref);
  setup_logic_dynamic_plant_nitrogen_alloc($opts, $nl_flags, $definition, $defaults, $nl, $physv);
  setup_logic_luna($opts, $nl_flags, $definition, $defaults, $nl, $physv);
  setup_logic_hillslope($opts, $nl_flags, $definition, $defaults, $nl);
  setup_logic_o3_veg_stress_method($opts, $nl_flags, $definition, $defaults, $nl,$physv);
  setup_logic_hydrstress($opts,  $nl_flags, $definition, $defaults, $nl);
  setup_logic_params_file($opts,  $nl_flags, $definition, $defaults, $nl);
  setup_logic_create_crop_landunit($opts,  $nl_flags, $definition, $defaults, $nl);
  setup_logic_subgrid($opts,  $nl_flags, $definition, $defaults, $nl);
  setup_logic_fertilizer($opts,  $nl_flags, $definition, $defaults, $nl);
  setup_logic_grainproduct($opts,  $nl_flags, $definition, $defaults, $nl, $physv);
  setup_logic_soilstate($opts,  $nl_flags, $definition, $defaults, $nl);
  setup_logic_demand($opts, $nl_flags, $definition, $defaults, $nl);
  setup_logic_surface_dataset($opts,  $nl_flags, $definition, $defaults, $nl, $envxml_ref);
  setup_logic_dynamic_subgrid($opts,  $nl_flags, $definition, $defaults, $nl);
  setup_logic_exice($opts, $nl_flags, $definition, $defaults, $nl, $physv);
  if ( remove_leading_and_trailing_quotes($nl_flags->{'clm_start_type'}) ne "branch" ) {
    setup_logic_initial_conditions($opts, $nl_flags, $definition, $defaults, $nl, $physv);
  }
  setup_logic_cnmatrix($opts,  $nl_flags, $definition, $defaults, $nl, $envxml_ref);
  setup_logic_spinup($opts,  $nl_flags, $definition, $defaults, $nl);
  setup_logic_supplemental_nitrogen($opts, $nl_flags, $definition, $defaults, $nl);
  setup_logic_c_isotope($opts, $nl_flags, $definition, $defaults, $nl);
  setup_logic_snowpack($opts,  $nl_flags, $definition, $defaults, $nl);
  setup_logic_fates($opts,  $nl_flags, $definition, $defaults, $nl);
  setup_logic_z0param($opts, $nl_flags, $definition, $defaults, $nl);
  setup_logic_misc($opts, $nl_flags, $definition, $defaults, $nl);

  #########################################
  # namelist group: atm2lnd_inparm
  #########################################
  setup_logic_atm_forcing($opts,  $nl_flags, $definition, $defaults, $nl);

  #########################################
  # namelist group: lnd2atm_inparm
  #########################################
  setup_logic_lnd2atm($opts,  $nl_flags, $definition, $defaults, $nl);

  #########################################
  # namelist group: clm_humanindex_inparm #
  #########################################
  setup_logic_humanindex($opts,  $nl_flags, $definition, $defaults, $nl);

  #################################
  # namelist group: cnfire_inparm #
  #################################
  setup_logic_cnfire($opts,  $nl_flags, $definition, $defaults, $nl);

  ######################################
  # namelist group: cnprecision_inparm #
  ######################################
  setup_logic_cnprec($opts,  $nl_flags, $definition, $defaults, $nl);

  ###############################
  # namelist group: clmu_inparm #
  ###############################
  setup_logic_urban($opts,  $nl_flags, $definition, $defaults, $nl);

  ###############################
  # namelist group: crop_inparm #
  ###############################
  setup_logic_crop_inparm($opts,  $nl_flags, $definition, $defaults, $nl);

  ###############################
  # namelist group: tillage     #
  ###############################
  setup_logic_tillage($opts, $nl_flags, $definition, $defaults, $nl, $physv);

  ###############################
  # namelist group: ch4par_in   #
  ###############################
  setup_logic_methane($opts, $nl_flags, $definition, $defaults, $nl);

  ###############################
  # namelist group: ndepdyn_nml #
  ###############################
  setup_logic_nitrogen_deposition($opts,  $nl_flags, $definition, $defaults, $nl);

  ##################################
  # namelist group: cnmresp_inparm #
  ##################################
  setup_logic_cnmresp($opts,  $nl_flags, $definition, $defaults, $nl);

  #################################
  # namelist group: nitrif_inparm #
  #################################
  setup_logic_nitrif_params( $nl_flags, $definition, $defaults, $nl );

  #############################################
  # namelist group: mineral_nitrogen_dynamics #
  #############################################
  setup_logic_mineral_nitrogen_dynamics( $opts, $nl_flags, $definition, $defaults, $nl );

  ####################################
  # namelist group: photosyns_inparm #
  ####################################
  setup_logic_photosyns($opts,  $nl_flags, $definition, $defaults, $nl);

  #################################
  # namelist group: popd_streams  #
  #################################
  setup_logic_popd_streams($opts,  $nl_flags, $definition, $defaults, $nl);

  ####################################
  # namelist group: urbantv_streams  #
  ####################################
  setup_logic_urbantv_streams($opts,  $nl_flags, $definition, $defaults, $nl);

  ##################################
  # namelist group: light_streams  #
  ##################################
  setup_logic_lightning_streams($opts,  $nl_flags, $definition, $defaults, $nl);

  ############################################################################################
  # namelist options for dust emissions
  # NOTE: This MUST be done before other drv_flds_in settings (megan, drydep, fire_emis etc.)
  ############################################################################################
  setup_logic_dust_emis($opts, $nl_flags, $definition, $defaults, $nl, $envxml_ref);
  setup_logic_prigent_roughness($opts, $nl_flags, $definition, $defaults, $nl);

  #####################################
  # namelist group: drydep_inparm     #
  # NOTE: After setup_logic_dust_emis #
  #####################################
  setup_logic_dry_deposition($opts, $nl_flags, $definition, $defaults, $nl);

  #####################################
  # namelist group: fire_emis_nl      #
  # NOTE: After setup_logic_dust_emis #
  #####################################
  setup_logic_fire_emis($opts, $nl_flags, $definition, $defaults, $nl);

  #####################################
  # namelist group: megan_emis_nl     #
  # NOTE: After setup_logic_dust_emis #
  #####################################
  setup_logic_megan($opts, $nl_flags, $definition, $defaults, $nl);
  setup_logic_megan_opts($opts, $nl_flags, $definition, $defaults, $nl);

  ##################################
  # namelist group: lai_streams  #
  ##################################
  setup_logic_lai_streams($opts,  $nl_flags, $definition, $defaults, $nl);

  ##################################
  # namelist group: cropcal_streams  #
  ##################################
  setup_logic_cropcal_streams($opts,  $nl_flags, $definition, $defaults, $nl);

  ##########################################
  # namelist group: soil_moisture_streams  #
  ##########################################
  setup_logic_soilm_streams($opts,  $nl_flags, $definition, $defaults, $nl, $physv);

  ##################################
  # namelist group: bgc_shared
  ##################################
  setup_logic_bgc_shared($opts,  $nl_flags, $definition, $defaults, $nl, $physv);

  ##################################
  # namelist group: cnphenology
  ##################################
  setup_logic_cnphenology($opts,  $nl_flags, $definition, $defaults, $nl, $physv);

  #############################################
  # namelist group: soilwater_movement_inparm #
  #############################################
  setup_logic_soilwater_movement($opts,  $nl_flags, $definition, $defaults, $nl);

  #############################################
  # namelist group: rooting_profile_inparm    #
  #############################################
  setup_logic_rooting_profile($opts,  $nl_flags, $definition, $defaults, $nl);

  #############################
  # namelist group: cngeneral #
  #############################
  setup_logic_cngeneral($opts,  $nl_flags, $definition, $defaults, $nl);
  ####################################
  # namelist group: cnvegcarbonstate #
  ####################################
  setup_logic_cnvegcarbonstate($opts,  $nl_flags, $definition, $defaults, $nl);

  #############################################
  # namelist group: soil_resis_inparm #
  #############################################
  setup_logic_soil_resis($opts,  $nl_flags, $definition, $defaults, $nl);

  #############################################
  # namelist group: canopyfluxes_inparm #
  #############################################
  setup_logic_canopyfluxes($opts,  $nl_flags, $definition, $defaults, $nl);

  ##########################################################
  # namelist group: friction_velocity (after canopyfluxes) #
  ##########################################################
  setup_logic_friction_vel($opts,  $nl_flags, $definition, $defaults, $nl);

  #############################################
  # namelist group: canopyhydrology_inparm #
  #############################################
  setup_logic_canopyhydrology($opts,  $nl_flags, $definition, $defaults, $nl);

  #####################################
  # namelist group: clm_canopy_inparm #
  #####################################
  setup_logic_canopy($opts,  $nl_flags, $definition, $defaults, $nl);

  ########################################
  # namelist group: soilhydrology_inparm #
  ########################################
  setup_logic_hydrology_params($opts,  $nl_flags, $definition, $defaults, $nl);

  #####################################
  # namelist group: irrigation_inparm #
  #####################################
  setup_logic_irrigation_parameters($opts,  $nl_flags, $definition, $defaults, $nl);

  ########################################
  # namelist group: surfacealbedo_inparm #
  ########################################
  setup_logic_surfacealbedo($opts, $nl_flags, $definition, $defaults, $nl);

  ########################################
  # namelist group: water_tracers_inparm #
  ########################################
  setup_logic_water_tracers($opts, $nl_flags, $definition, $defaults, $nl);

  #######################################################################
  # namelist groups: clm_hydrology1_inparm and clm_soilhydrology_inparm #
  #######################################################################
  setup_logic_hydrology_switches($opts, $nl_flags, $definition, $defaults, $nl);

  #######################################################################
  # namelist group: scf_swenson_lawrence_2012_inparm                    #
  #######################################################################
  setup_logic_scf_SwensonLawrence2012($opts, $nl_flags, $definition, $defaults, $nl);

  #########################################
  # namelist group: clm_initinterp_inparm #
  #########################################
  setup_logic_initinterp($opts, $nl_flags, $definition, $defaults, $nl);

  #################################
  # namelist group: exice_streams #
  #################################
  setup_logic_exice_streams($opts, $nl_flags, $definition, $defaults, $nl, $physv);

  ##########################################
  # namelist group: clm_temperature_inparm #
  ##########################################
  setup_logic_coldstart_temp($opts,$nl_flags, $definition, $defaults, $nl);
}

#-------------------------------------------------------------------------------

sub setup_logic_site_specific {
  # site specific requirements
  my ($opts, $nl_flags, $definition, $defaults, $nl, $physv) = @_;

  # res check prevents polluting the namelist with an unnecessary
  # false variable for every run
  if ($nl_flags->{'res'} eq "1x1_vancouverCAN") {
     my $var = "use_vancouver";
     my $val = ".true.";
     my $group = $definition->get_group_name($var);
     $nl->set_variable_value($group, $var, $val);
  }

  # res check prevents polluting the namelist with an unnecessary
  # false variable for every run
  if ($nl_flags->{'res'} eq "1x1_mexicocityMEX") {
     my $var = "use_mexicocity";
     my $val = ".true.";
     my $group = $definition->get_group_name($var);
     $nl->set_variable_value($group, $var, $val);
  }

  my $res = $nl_flags->{'res'};
  if ($res eq "1x1_smallvilleIA" or $res eq "1x1_cidadinhoBR") {
    if (! &value_is_true($nl_flags->{'use_cn'}) || ! &value_is_true($nl_flags->{'use_crop'})) {
      $log->fatal_error("${res} grids must use a compset with CN and CROP turned on.");
    }
  }

  if ($nl_flags->{'res'} eq "1x1_numaIA") {
    if (! &value_is_true($nl_flags->{'use_cn'}) || ! &value_is_true($nl_flags->{'use_crop'})) {
      $log->fatal_error("1x1_numaIA grids must use a compset with CN and CROP turned on.");
    }
  }
  #  Set compname
  add_default($opts,  $nl_flags->{'inputdata_rootdir'}, $definition, $defaults, $nl, 'compname',
              'phys'=>$nl_flags->{'phys'} );
}

#-------------------------------------------------------------------------------

sub setup_logic_lnd_tuning {

  my ($opts, $nl_flags, $definition, $defaults, $nl, $physv) = @_;

  my $var    = "lnd_tuning_mode";
  if ( $opts->{$var} eq "default" ) {
     my %settings;
     $settings{'phys'} = $nl_flags->{'phys'};
     $nl_flags->{$var} = $defaults->get_value($var, \%settings );
  } else {
     $nl_flags->{$var} = $opts->{$var};
  }
  my $group = $definition->get_group_name($var);
  $nl->set_variable_value($group, $var, quote_string( $nl_flags->{$var} ) );
  if (  ! $definition->is_valid_value( $var, quote_string( $nl_flags->{$var}) ) ) {
    my @valid_values   = $definition->get_valid_values( $var );
    $log->fatal_error("$var has a value (".$nl_flags->{$var}.") that is NOT valid. Valid values are: @valid_values");
  }
  $log->verbose_message("Using $nl_flags->{$var} for lnd_tuning_mode");
  my $phys = $physv->as_string();
  if ( $nl_flags->{$var} !~ /^${phys}_/ ) {
     $log->fatal_error("First part of lnd_tuning_mode MUST match the CLM version you are using.");
  }
}


#-------------------------------------------------------------------------------

sub setup_logic_lnd_frac {

  my ($opts, $nl_flags, $definition, $defaults, $nl, $envxml_ref) = @_;

  #
  # fatmlndfrc is required for LILAC but uneeded for NUOPC
  #
  my $var = "lnd_frac";
  if ( $opts->{'lilac'} ) {
     if ( defined($opts->{$var}) ) {
       if ( defined($nl->get_value('fatmlndfrc')) ) {
         $log->fatal_error("Can NOT set both -lnd_frac option (set via LND_DOMAIN_PATH/LND_DOMAIN_FILE " .
                     "env variables) AND fatmlndfrac on namelist");
       }
       if ( $opts->{$var} =~ /UNSET/ ) {
          $log->fatal_error("-lnd_frac was set as UNSET in the CTSM build-namelist, it's required with the --lilac option");
       }
       my $lnd_frac = SetupTools::expand_xml_var( $opts->{$var}, $envxml_ref);
       add_default($opts,  $nl_flags->{'inputdata_rootdir'}, $definition, $defaults, $nl, 'fatmlndfrc','val'=>$lnd_frac );
     }

     # Get the fraction file
     if (defined $nl->get_value('fatmlndfrc')) {
       # do nothing - use value provided by config_grid.xml and clm.cpl7.template
     } else {
       $log->fatal_error("fatmlndfrc was NOT sent into CLM build-namelist, it is required for the --lilac option.");
     }
  #
  # For the NUOPC driver neither lnd_frac nor fatmlndfrc need to be set
  #
  } elsif ($opts->{'driver'} eq "nuopc" ) {
     if ( defined($opts->{$var}) ) {
       if ( $opts->{$var} !~ /UNSET/ ) {
          $log->fatal_error("$var should NOT be set for the NUOPC driver as it is unused (only used by the --lilac option)" );
       }
     }
     if ( defined($nl->get_value('fatmlndfrc')) ) {
       $log->fatal_error("fatmlndfrac should NOT be set in the namelist for the NUOPC driver as it is unused" );
     }
  } else {
       $log->fatal_error("Input --driver type of $opts->{'driver'} is an invalid option. Correct this in xml variable COMP_iINTERFACE in your case" );
  }
}

#-------------------------------------------------------------------------------

sub setup_logic_co2_type {
  my ($opts, $nl_flags, $definition, $defaults, $nl) = @_;

  my $var = "co2_type";
  if ( defined($opts->{$var}) ) {
    if ( ! defined($nl->get_value($var)) ) {
      add_default($opts,  $nl_flags->{'inputdata_rootdir'}, $definition, $defaults, $nl, 'co2_type','val'=>"$opts->{'co2_type'}");
    } else {
      $log->fatal_error("co2_type set on namelist as well as -co2_type option.");
    }
  }
  add_default($opts,  $nl_flags->{'inputdata_rootdir'}, $definition, $defaults, $nl, 'co2_type');
  if ( $nl->get_value('co2_type') =~ /constant/ ) {
    my $var = 'co2_ppmv';
    if ( defined($opts->{$var}) ) {
      if ( $opts->{$var} <= 0.0 ) {
        $log->fatal_error("co2_ppmv can NOT be less than or equal to zero.");
      }
      my $group = $definition->get_group_name($var);
      $nl->set_variable_value($group, $var, $opts->{$var});
    } else {
      add_default($opts,  $nl_flags->{'inputdata_rootdir'}, $definition, $defaults, $nl, $var, 'sim_year'=>$nl_flags->{'sim_year'},
                  'ssp_rcp'=>$nl_flags->{'ssp_rcp'} );
    }
  }
}

#-------------------------------------------------------------------------------

sub setup_logic_irrigate {
  my ($opts, $nl_flags, $definition, $defaults, $nl) = @_;

  add_default($opts,  $nl_flags->{'inputdata_rootdir'}, $definition, $defaults, $nl, 'irrigate',
                'use_crop'=>$nl_flags->{'use_crop'}, 'use_cndv'=>$nl_flags->{'use_cndv'},
                'sim_year'=>$nl_flags->{'sim_year'}, 'sim_year_range'=>$nl_flags->{'sim_year_range'}, );
  if ( &value_is_true($nl->get_value('irrigate') ) ) {
     $nl_flags->{'irrigate'} = ".true.";
     if ( $nl_flags->{'sim_year'} eq "PtVg" ) {
        $log->fatal_error("irrigate=TRUE does NOT make sense with the Potential Vegetation dataset, leave irrigate=FALSE");
     }
  } else {
     $nl_flags->{'irrigate'} = ".false.";
  }
}

#-------------------------------------------------------------------------------

sub setup_logic_start_type {
  my ($opts, $nl_flags, $nl) = @_;

  my $var = "start_type";
  my $drv_start_type = $nl->get_value($var);
  my $my_start_type  = $nl_flags->{'clm_start_type'};

  if ( $my_start_type =~ /branch/ ) {
    if (not defined $nl->get_value('nrevsn')) {
      $log->fatal_error("nrevsn is required for a branch type.");
    }
    if (defined $nl->get_value('use_init_interp')) {
       if ( &value_is_true($nl->get_value('use_init_interp') ) ) {
         # Always print this warning, but don't stop if it happens
         print "\nWARNING: use_init_interp will NOT happen for a branch case.\n\n";
       }
    }
  } else {
    if (defined $nl->get_value('nrevsn')) {
      $log->fatal_error("nrevsn should ONLY be set for a branch type.");
    }
  }
}

#-------------------------------------------------------------------------------

sub setup_logic_decomp_performance {
  my ($opts, $nl_flags, $definition, $defaults, $nl) = @_;

  # Set the number of segments per clump
  add_default($opts, $nl_flags->{'inputdata_rootdir'}, $definition, $defaults, $nl, 'nsegspc', 'hgrid'=>$nl_flags->{'res'});
}

#-------------------------------------------------------------------------------

sub setup_logic_roughness_methods {
  my ($opts, $nl_flags, $definition, $defaults, $nl, $physv) = @_;

  add_default($opts, $nl_flags->{'inputdata_rootdir'}, $definition, $defaults, $nl, 'z0param_method',
              'phys'=>$nl_flags->{'phys'} , 'use_fates'=>$nl_flags->{'use_fates'});

  my $var = remove_leading_and_trailing_quotes( $nl->get_value("z0param_method") );
  if ( $var ne "Meier2022" && $var ne "ZengWang2007" ) {
    $log->fatal_error("$var is incorrect entry for the namelist variable z0param_method; expected Meier2022 or ZengWang2007");
  }
  my $phys = $physv->as_string();
  if ( $var eq "Meier2022" ) {
    if ( $phys eq "clm4_5" || $phys eq "clm5_0" ) {
      $log->fatal_error("z0param_method = $var and phys = $phys, but this method has been tested only with clm6_0 and later versions; to use with earlier versions, disable this error, and add Meier2022 parameters to the corresponding params file");
    }
    # Make sure that fates and meier2022 are not both active due to issue #2932
    if ( &value_is_true($nl_flags->{'use_fates'}) ) {
      $log->fatal_error("z0param_method = $var and use_fates currently are not compatible.  Please update the z0param_method to ZengWang2007.  See issue #2932 for more information.")
    }
  }
}
#-------------------------------------------------------------------------------

sub setup_logic_snicar_methods {
  my ($opts, $nl_flags, $definition, $defaults, $nl) = @_;

  add_default($opts, $nl_flags->{'inputdata_rootdir'}, $definition, $defaults, $nl, 'snicar_snw_shape' );
  add_default($opts, $nl_flags->{'inputdata_rootdir'}, $definition, $defaults, $nl, 'snicar_solarspec' );
  add_default($opts, $nl_flags->{'inputdata_rootdir'}, $definition, $defaults, $nl, 'snicar_dust_optics' );
  add_default($opts, $nl_flags->{'inputdata_rootdir'}, $definition, $defaults, $nl, 'snicar_numrad_snw' );
  add_default($opts, $nl_flags->{'inputdata_rootdir'}, $definition, $defaults, $nl, 'snicar_snobc_intmix' );
  add_default($opts, $nl_flags->{'inputdata_rootdir'}, $definition, $defaults, $nl, 'snicar_snodst_intmix' );
  add_default($opts, $nl_flags->{'inputdata_rootdir'}, $definition, $defaults, $nl, 'snicar_use_aerosol' );
  add_default($opts, $nl_flags->{'inputdata_rootdir'}, $definition, $defaults, $nl, 'use_snicar_frc' );
  add_default($opts, $nl_flags->{'inputdata_rootdir'}, $definition, $defaults, $nl, 'do_sno_oc' );

  # Error checking in loop
  my %supportedSettings = ( 'snicar_solarspec' => "'mid_latitude_winter'", 'snicar_dust_optics' => "'sahara'", 'snicar_numrad_snw' => '5', 'snicar_snodst_intmix' => '.false.', 'snicar_use_aerosol' => '.true.', 'do_sno_oc' => '.false.' );
  keys %supportedSettings;
  while ( my ($key, $val) = each %supportedSettings ) {
    my $var = $nl->get_value($key);
    if ( $var ne $val ) {
      $log->warning("$key=$val is the supported option; $var is EXPERIMENTAL, UNSUPPORTED, and UNTESTED!");
    }
  }

  # Error checking not in loop
  my $key1 = 'snicar_snw_shape';
  my $var1 = $nl->get_value($key1);
  my $val1a = "'sphere'";  # supported value for this option
  my $val1b = "'hexagonal_plate'";  # supported value for this option
  if (($var1 ne $val1a) && ($var1 ne $val1b)) {
    $log->warning("$key1=$val1a and $val1b are supported; $var1 is EXPERIMENTAL, UNSUPPORTED, and UNTESTED!");
  }

  # snicar_snobc_intmix and snicar_snodst_intmix cannot both be true, however, they can both be false
  my $key1 = 'snicar_snobc_intmix';
  my $key2 = 'snicar_snodst_intmix';
  my $var1 = $nl->get_value($key1);
  my $var2 = $nl->get_value($key2);
  my $val2 = $supportedSettings{$key2};  # supported value for this option
  if (($var1 eq $var2) && ($var2 ne $val2)) {
    $log->warning("$key1 = $var1 and $key2 = $var2 do not work together!");
  }
}

#-------------------------------------------------------------------------------

sub setup_logic_snow {
  my ($opts, $nl_flags, $definition, $defaults, $nl) = @_;

  add_default($opts, $nl_flags->{'inputdata_rootdir'}, $definition, $defaults, $nl, 'snow_thermal_cond_method' );
  add_default($opts, $nl_flags->{'inputdata_rootdir'}, $definition, $defaults, $nl, 'snow_thermal_cond_glc_method' );
  add_default($opts, $nl_flags->{'inputdata_rootdir'}, $definition, $defaults, $nl, 'snow_thermal_cond_lake_method' );

  my $numrad_snw = $nl->get_value('snicar_numrad_snw');
  add_default($opts, $nl_flags->{'inputdata_rootdir'}, $definition, $defaults, $nl, 'fsnowoptics',
                'snicar_numrad_snw' => $numrad_snw);
  add_default($opts, $nl_flags->{'inputdata_rootdir'}, $definition, $defaults, $nl, 'fsnowaging' );
}

#-------------------------------------------------------------------------------

sub setup_logic_glacier {
  #
  # Glacier multiple elevation class options
  #
  my ($opts, $nl_flags, $definition, $defaults, $nl, $envxml_ref) = @_;

  my $clm_upvar = "GLC_TWO_WAY_COUPLING";
  # glc_do_dynglacier is set via GLC_TWO_WAY_COUPLING; it cannot be set via
  # user_nl_clm (this is because we might eventually want the coupler and glc
  # to also respond to GLC_TWO_WAY_COUPLING, by not bothering to send / map
  # these fields - so we want to ensure that CLM is truly listening to this
  # shared xml variable and not overriding it)
  my $var = "glc_do_dynglacier";
  my $val = logical_to_fortran($envxml_ref->{$clm_upvar});
  add_default($opts,  $nl_flags->{'inputdata_rootdir'}, $definition, $defaults, $nl, $var, 'val'=>$val);
  if (lc($nl->get_value($var)) ne lc($val)) {
     $log->fatal_error("glc_do_dynglacier can only be set via the env variable $clm_upvar: it can NOT be set in user_nl_clm");
  }

  my $var = "maxpatch_glc";
  add_default($opts,  $nl_flags->{'inputdata_rootdir'}, $definition, $defaults, $nl, $var, 'val'=>$nl_flags->{'glc_nec'} );

  my $val = $nl->get_value($var);
  if ( $val != $nl_flags->{'glc_nec'} ) {
    $log->fatal_error("$var set to $val does NOT agree with -glc_nec argument of $nl_flags->{'glc_nec'} (set with GLC_NEC env variable)");
  }

  if ( $nl_flags->{'glc_nec'} < 1 ) {
     $log->fatal_error("GLC_NEC must be at least 1.");
  }

  add_default($opts,  $nl_flags->{'inputdata_rootdir'}, $definition, $defaults, $nl, 'glc_snow_persistence_max_days');

  add_default($opts,  $nl_flags->{'inputdata_rootdir'}, $definition, $defaults, $nl, 'albice');
  add_default($opts,  $nl_flags->{'inputdata_rootdir'}, $definition, $defaults, $nl, 'glacier_region_behavior',
              'glc_use_antarctica'=>$opts->{'glc_use_antarctica'});
  add_default($opts,  $nl_flags->{'inputdata_rootdir'}, $definition, $defaults, $nl, 'glacier_region_melt_behavior');
  add_default($opts,  $nl_flags->{'inputdata_rootdir'}, $definition, $defaults, $nl, 'glacier_region_ice_runoff_behavior');
}

#-------------------------------------------------------------------------------

sub setup_logic_params_file {
  # get param data
  my ($opts, $nl_flags, $definition, $defaults, $nl) = @_;

  add_default($opts, $nl_flags->{'inputdata_rootdir'}, $definition, $defaults, $nl, 'paramfile',
              'phys'=>$nl_flags->{'phys'},
              'use_flexibleCN'=>$nl_flags->{'use_flexibleCN'} );
}

#-------------------------------------------------------------------------------

sub setup_logic_create_crop_landunit {
  # Create crop land unit
  my ($opts, $nl_flags, $definition, $defaults, $nl) = @_;

  my $var = 'create_crop_landunit';
  add_default($opts, $nl_flags->{'inputdata_rootdir'}, $definition, $defaults, $nl, $var,
              'use_fates'=>$nl_flags->{'use_fates'} );
  if ( &value_is_true($nl_flags->{'use_fates'}) && &value_is_true($nl->get_value($var)) ) {
     $log->fatal_error( "$var is true and yet use_fates is being set, which contradicts that (use_fates requires $var to be .false." );
  }
  if ( (! &value_is_true($nl_flags->{'use_fates'})) && (! &value_is_true($nl->get_value($var))) ) {
     $log->fatal_error( "$var is false which is ONLY allowed when FATES is being used" );
  }
}

#-------------------------------------------------------------------------------

sub setup_logic_subgrid {
   my ($opts, $nl_flags, $definition, $defaults, $nl) = @_;

   my $var = 'run_zero_weight_urban';
   add_default($opts, $nl_flags->{'inputdata_rootdir'}, $definition, $defaults, $nl, $var);
   add_default($opts, $nl_flags->{'inputdata_rootdir'}, $definition, $defaults, $nl, 'convert_ocean_to_land');
   add_default($opts, $nl_flags->{'inputdata_rootdir'}, $definition, $defaults, $nl, 'collapse_urban',
               'structure'=>$nl_flags->{'structure'});
   add_default($opts, $nl_flags->{'inputdata_rootdir'}, $definition, $defaults, $nl, 'n_dom_landunits',
               'structure'=>$nl_flags->{'structure'});
   add_default($opts, $nl_flags->{'inputdata_rootdir'}, $definition, $defaults, $nl, 'n_dom_pfts',
               'structure'=>$nl_flags->{'structure'});
   add_default($opts, $nl_flags->{'inputdata_rootdir'}, $definition, $defaults, $nl, 'toosmall_soil');
   add_default($opts, $nl_flags->{'inputdata_rootdir'}, $definition, $defaults, $nl, 'toosmall_crop');
   add_default($opts, $nl_flags->{'inputdata_rootdir'}, $definition, $defaults, $nl, 'toosmall_glacier');
   add_default($opts, $nl_flags->{'inputdata_rootdir'}, $definition, $defaults, $nl, 'toosmall_lake');
   add_default($opts, $nl_flags->{'inputdata_rootdir'}, $definition, $defaults, $nl, 'toosmall_wetland');
   add_default($opts, $nl_flags->{'inputdata_rootdir'}, $definition, $defaults, $nl, 'toosmall_urban');

   if ( &value_is_true($nl_flags->{'use_fates'}) && $nl->get_value('n_dom_pfts') != 0 ) {
      $log->fatal_error( "FATES and n_dom_pfts can NOT be set at the same time" );
   }
}

#-------------------------------------------------------------------------------

sub setup_logic_cnfire {
  my ($opts, $nl_flags, $definition, $defaults, $nl) = @_;

  my @fire_consts = ( "rh_low", "rh_hgh", "bt_min", "bt_max", "cli_scale", "boreal_peatfire_c", "non_boreal_peatfire_c",
                      "pot_hmn_ign_counts_alpha", "cropfire_a1", "occur_hi_gdp_tree", "lfuel", "ufuel",
                      "cmb_cmplt_fact_litter", "cmb_cmplt_fact_cwd", "max_rh30_affecting_fuel",
                      "defo_fire_precip_thresh_bet", "defo_fire_precip_thresh_bdt",
                      "borpeat_fire_soilmoist_denom", "nonborpeat_fire_precip_denom" );
  if ( &value_is_true($nl->get_value('use_cn')) ) {
     foreach my $item ( @fire_consts ) {
        if ( ! &value_is_true($nl_flags->{'cnfireson'} ) ) {
           if ( defined($nl->get_value($item)) ) {
              $log->fatal_error( "fire_method is no_fire and yet $item is being set, which contradicts that" );
           }
        } else {
           my $fire_method = remove_leading_and_trailing_quotes( $nl->get_value('fire_method') );
           add_default($opts, $nl_flags->{'inputdata_rootdir'}, $definition, $defaults, $nl, $item,
                       'lnd_tuning_mode'=>$nl_flags->{'lnd_tuning_mode'},
                       'fire_method'=>$fire_method );
        }
     }
  } else {
     foreach my $item ( @fire_consts ) {
        if ( defined($nl->get_value($item)) ) {
           $log->fatal_error( "CN is off which implies that cnfire is off and yet a fire constant ($item) is being set, which contradicts that" );
        }
     }
  }
}

#-------------------------------------------------------------------------------

sub setup_logic_cnprec {
  my ($opts, $nl_flags, $definition, $defaults, $nl) = @_;

  if ( &value_is_true($nl_flags->{'use_cn'}) ) {
     add_default($opts, $nl_flags->{'inputdata_rootdir'}, $definition, $defaults,
                 $nl, 'ncrit', 'use_cn'=>$nl_flags->{'use_cn'});
     add_default($opts, $nl_flags->{'inputdata_rootdir'}, $definition, $defaults,
                 $nl, 'cnegcrit', 'use_cn'=>$nl_flags->{'use_cn'});
     add_default($opts, $nl_flags->{'inputdata_rootdir'}, $definition, $defaults,
                 $nl, 'nnegcrit', 'use_cn'=>$nl_flags->{'use_cn'});
  }
}
#-------------------------------------------------------------------------------

sub setup_logic_humanindex {
  my ($opts, $nl_flags, $definition, $defaults, $nl) = @_;

  add_default($opts, $nl_flags->{'inputdata_rootdir'}, $definition, $defaults, $nl, 'calc_human_stress_indices');
}

#-------------------------------------------------------------------------------

sub setup_logic_urban {
  my ($opts, $nl_flags, $definition, $defaults, $nl) = @_;

  add_default($opts, $nl_flags->{'inputdata_rootdir'}, $definition, $defaults, $nl, 'building_temp_method');
  add_default($opts, $nl_flags->{'inputdata_rootdir'}, $definition, $defaults, $nl, 'urban_hac');
  add_default($opts, $nl_flags->{'inputdata_rootdir'}, $definition, $defaults, $nl, 'urban_explicit_ac');
  add_default($opts, $nl_flags->{'inputdata_rootdir'}, $definition, $defaults, $nl, 'urban_traffic');
  add_default($opts, $nl_flags->{'inputdata_rootdir'}, $definition, $defaults, $nl, 'init_interp_fill_missing_urban_with_HD');
}

#-------------------------------------------------------------------------------

sub setup_logic_crop_inparm {
  my ($opts, $nl_flags, $definition, $defaults, $nl) = @_;

  if ( &value_is_true($nl->get_value('use_crop')) ) {
     my $maptype = 'baset_mapping';
     add_default($opts, $nl_flags->{'inputdata_rootdir'}, $definition, $defaults, $nl, $maptype,
                 'use_crop'=>$nl->get_value('use_crop') );
     my $baset_mapping = remove_leading_and_trailing_quotes( $nl->get_value($maptype) );
     if ( $baset_mapping eq "varytropicsbylat" ) {
        add_default($opts, $nl_flags->{'inputdata_rootdir'}, $definition, $defaults, $nl, "baset_latvary_slope",
                    'use_crop'=>$nl->get_value('use_crop'), $maptype=>$baset_mapping );
        add_default($opts, $nl_flags->{'inputdata_rootdir'}, $definition, $defaults, $nl, "baset_latvary_intercept",
                    'use_crop'=>$nl->get_value('use_crop'), $maptype=>$baset_mapping );
     } else {
        error_if_set( $nl, "Can only be set if $maptype == varytropicsbylat", "baset_latvary_slope", "baset_latvary_intercept" );
     }
     add_default($opts, $nl_flags->{'inputdata_rootdir'}, $definition, $defaults, $nl, "initial_seed_at_planting",
                 'use_crop'=>$nl->get_value('use_crop') );

     my $crop_residue_removal_frac = $nl->get_value('crop_residue_removal_frac');
     add_default($opts, $nl_flags->{'inputdata_rootdir'}, $definition, $defaults, $nl, 'crop_residue_removal_frac' );
     if ( $crop_residue_removal_frac < 0.0 or $crop_residue_removal_frac > 1.0 ) {
        $log->fatal_error("crop_residue_removal_frac must be in range [0, 1]");
     }
  } else {
     error_if_set( $nl, "Can NOT be set without crop on", "baset_mapping", "baset_latvary_slope", "baset_latvary_intercept", "crop_residue_removal_frac" );
     add_default($opts, $nl_flags->{'inputdata_rootdir'}, $definition, $defaults, $nl, 'crop_fsat_equals_zero' );
  }
}

#-------------------------------------------------------------------------------

sub setup_logic_tillage {
  my ($opts, $nl_flags, $definition, $defaults, $nl, $physv) = @_;

  add_default($opts, $nl_flags->{'inputdata_rootdir'}, $definition, $defaults, $nl, 'tillage_mode',
              'use_crop'=>$nl_flags->{'use_crop'}, 'phys'=>$physv->as_string() );

  my $tillage_mode = remove_leading_and_trailing_quotes( $nl->get_value( "tillage_mode" ) );
  if ( $tillage_mode ne "off" && $tillage_mode ne "" && not &value_is_true($nl_flags->{'use_crop'}) ) {
      $log->fatal_error( "Tillage only works on crop columns, so use_crop must be true if tillage is enabled." );
  }
}

#-------------------------------------------------------------------------------
sub error_if_set {
   # do a fatal_error and exit if any of the input variable names are set
   my ($nl, $error, @list) = @_;
   foreach my $var ( @list ) {
      if ( defined($nl->get_value($var)) ) {
        $log->fatal_error( "$var $error" );
      }
   }
}

#-------------------------------------------------------------------------------

sub setup_logic_soilstate {
  my ($opts, $nl_flags, $definition, $defaults, $nl) = @_;

  add_default($opts, $nl_flags->{'inputdata_rootdir'}, $definition, $defaults, $nl, 'organic_frac_squared' );
  add_default($opts, $nl_flags->{'inputdata_rootdir'}, $definition, $defaults, $nl, 'use_bedrock',
              'use_fates'=>$nl_flags->{'use_fates'}, 'vichydro'=>$nl_flags->{'vichydro'} );

  my $var1 = "soil_layerstruct_predefined";
  my $var2 = "soil_layerstruct_userdefined";
  my $var3 = "soil_layerstruct_userdefined_nlevsoi";
  my $soil_layerstruct_predefined = $nl->get_value($var1);
  my $soil_layerstruct_userdefined = $nl->get_value($var2);
  my $soil_layerstruct_userdefined_nlevsoi = $nl->get_value($var3);

  if (defined($soil_layerstruct_userdefined)) {
    if (defined($soil_layerstruct_predefined)) {
      $log->fatal_error("You have set both soil_layerstruct_userdefined and soil_layerstruct_predefined in your namelist; model cannot determine which to use");
    }
    if (not defined($soil_layerstruct_userdefined_nlevsoi)) {
      $log->fatal_error("You have set soil_layerstruct_userdefined and NOT set soil_layerstruct_userdefined_nlevsoi in your namelist; both MUST be set");
    }
  } else {
    if (defined($soil_layerstruct_userdefined_nlevsoi)) {
      $log->fatal_error("You have set soil_layerstruct_userdefined_nlevsoi and NOT set soil_layerstruct_userdefined in your namelist; EITHER set both OR neither; in the latter case soil_layerstruct_predefined will be assigned a default value");
    } else {
      add_default($opts, $nl_flags->{'inputdata_rootdir'}, $definition, $defaults, $nl, 'soil_layerstruct_predefined',
                  'structure'=>$nl_flags->{'structure'});
    }
  }
}

#-------------------------------------------------------------------------------

sub setup_logic_demand {
  #
  # Deal with options that the user has said are required...
  #
  my ($opts, $nl_flags, $definition, $defaults, $nl) = @_;

  my %settings;
  $settings{'hgrid'}          = $nl_flags->{'res'};
  $settings{'sim_year'}       = $nl_flags->{'sim_year'};
  $settings{'sim_year_range'} = $nl_flags->{'sim_year_range'};
  $settings{'use_vichydro'}   = $nl_flags->{'use_vichydro'};
  $settings{'mask'}           = $nl_flags->{'mask'};
  $settings{'crop'}           = $nl_flags->{'crop'};
  $settings{'ssp_rcp'}        = $nl_flags->{'ssp_rcp'};
  $settings{'glc_nec'}        = $nl_flags->{'glc_nec'};
  # necessary for demand to be set correctly (flanduse_timeseries requires
  # use_crop, maybe other options require other flags?)!
  $settings{'irrigate'}            = $nl_flags->{'irrigate'};
  $settings{'use_cn'}              = $nl_flags->{'use_cn'};
  $settings{'use_cndv'}            = $nl_flags->{'use_cndv'};
  $settings{'use_lch4'}            = $nl_flags->{'use_lch4'};
  $settings{'use_nitrif_denitrif'} = $nl_flags->{'use_nitrif_denitrif'};
  $settings{'use_crop'}            = $nl_flags->{'use_crop'};
  $settings{'neon'}                = $nl_flags->{'neon'};

  my $demand = $nl->get_value('clm_demand');
  if (defined($demand)) {
    $demand =~ s/\'//g;   # Remove quotes
    if ( $demand =~ /.+/ ) {
      $opts->{'clm_demand'} .= ",$demand";
    }
  }

  $demand = $defaults->get_value('clm_demand', \%settings);
  if (defined($demand)) {
    $demand =~ s/\'//g;   # Remove quotes
    if ( $demand =~ /.+/ ) {
      $opts->{'clm_demand'} .= ",$demand";
    }
  }

  my @demandlist = split( ",", $opts->{'clm_demand'} );
  foreach my $item ( @demandlist ) {
    if ( $item eq "null" ) {
      next;
    }
    if ( $item eq "finidat" ) {
        $log->fatal_error( "Do NOT put findat in the clm_demand list, set the clm_start_type=startup so initial conditions are required");
    }
    # For landuse.timeseries try with crop on first eise try with exact settings
    # Logic for this is identical for fsurdat
    if ( $item eq "flanduse_timeseries" ) {
       $settings{'cmip_era'} = $nl_flags->{'cmip_era'};
       $settings{'use_crop'} = ".true.";
       $settings{'nofail'}   = 1;
    }
    add_default($opts,  $nl_flags->{'inputdata_rootdir'}, $definition, $defaults, $nl, $item, %settings );
    if ( $item eq "flanduse_timeseries" ) {
       $settings{'cmip_era'} = $nl_flags->{'cmip_era'};
       $settings{'nofail'}   = 0;
       $settings{'use_crop'} = $nl_flags->{'use_crop'};
       if ( ! defined($nl->get_value( $item )) ) {
          add_default($opts,  $nl_flags->{'inputdata_rootdir'}, $definition, $defaults, $nl, $item, %settings );
       }
    }
  }
}

#-------------------------------------------------------------------------------

sub setup_logic_surface_dataset {
  #
  # Get surface dataset after flanduse_timeseries so that we can get surface data
  # consistent with it
  # MUST BE AFTER: setup_logic_demand which is where flanduse_timeseries is set
  #
  my ($opts_in, $nl_flags, $definition, $defaults, $nl, $xmlvar_ref) = @_;

  my $opts = $opts_in;
  $nl_flags->{'flanduse_timeseries'} = "null";
  my $flanduse_timeseries = $nl->get_value('flanduse_timeseries');
  if (defined($flanduse_timeseries)) {
    $flanduse_timeseries =~ s!(.*)/!!;
    $flanduse_timeseries =~ s/\'//;
    $flanduse_timeseries =~ s/\"//;
    if ( $flanduse_timeseries ne "" ) {
      $nl_flags->{'flanduse_timeseries'} = $flanduse_timeseries;
    }
  }
  $flanduse_timeseries = $nl_flags->{'flanduse_timeseries'};

  if ($flanduse_timeseries ne "null" && &value_is_true($nl_flags->{'use_cndv'}) ) {
     $log->fatal_error( "dynamic PFT's (setting flanduse_timeseries) are incompatible with dynamic vegetation (use_cndv=.true)." );
  }
  # Turn test option off for NEON until after XML is interpreted
  my $test_files = $opts->{'test'};
  if ( &value_is_true($nl_flags->{'neon'})) {
     $opts->{'test'} = 0;
  }
  #
  # Always get the crop version of the datasets now and let the code turn it into the form desired
  # Provided this isn't with FATES on
  #
  my $var = "fsurdat";
  if ( !  &value_is_true($nl_flags->{'use_fates'}) ) {
     add_default($opts, $nl_flags->{'inputdata_rootdir'}, $definition, $defaults, $nl, $var,
                 'hgrid'=>$nl_flags->{'res'}, 'ssp_rcp'=>$nl_flags->{'ssp_rcp'},
                 'neon'=>$nl_flags->{'neon'}, 'neonsite'=>$nl_flags->{'neonsite'},
                 'cmip_era'=>$nl_flags->{'cmip_era'},
                 'sim_year'=>$nl_flags->{'sim_year'}, 'use_vichydro'=>$nl_flags->{'use_vichydro'},
                 'use_crop'=>".true.", 'use_fates'=>$nl_flags->{'use_fates'}, 'nofail'=>1);
  }
  # If didn't find the crop version check for the exact match
  my $fsurdat = $nl->get_value($var);
  if ( ! defined($fsurdat) ) {
     if ( !  &value_is_true($nl_flags->{'use_fates'}) ) {
        $log->verbose_message( "Crop version of $var NOT found, searching for an exact match" );
     }
     add_default($opts, $nl_flags->{'inputdata_rootdir'}, $definition, $defaults, $nl, $var,
                 'hgrid'=>$nl_flags->{'res'}, 'ssp_rcp'=>$nl_flags->{'ssp_rcp'}, 'use_vichydro'=>$nl_flags->{'use_vichydro'},
                 'sim_year'=>$nl_flags->{'sim_year'}, 'use_fates'=>$nl_flags->{'use_fates'},
                 'neon'=>$nl_flags->{'neon'}, 'neonsite'=>$nl_flags->{'neonsite'},
                 'cmip_era'=>$nl_flags->{'cmip_era'},
                 'use_crop'=>$nl_flags->{'use_crop'} );
  }
  #
  # Expand the XML variables for NEON cases so that NEONSITE will be used and test for existence
  #
  if ( &value_is_true($nl_flags->{'neon'}) ) {
     my $fsurdat = $nl->get_value($var);
     my $newval = SetupTools::expand_xml_var( $fsurdat, $xmlvar_ref );
     if ( $newval ne $fsurdat ) {
        my $group = $definition->get_group_name($var);
        $nl->set_variable_value($group, $var, $newval);
        $log->verbose_message( "This is a NEON site and the fsurdat file selected is: $newval" );
        if ( $test_files and ($newval !~ /null|none/) and (! -f remove_leading_and_trailing_quotes($newval) ) ) {
          $log->fatal_error("file not found: $var = $newval");
        }
     }
  }
}

#-------------------------------------------------------------------------------

sub setup_logic_initial_conditions {
  # Initial conditions
  # The initial date is an attribute in the defaults file which should be matched unless
  # the user explicitly requests to ignore the initial date via the -ignore_ic_date option,
  # or just ignore the year of the initial date via the -ignore_ic_year option.
  #
  # MUST BE AFTER: setup_logic_demand   which is where flanduse_timeseries is set
  #         AFTER: setup_logic_irrigate which is where irrigate is set
  #         AFTER: setup_logic_exice    which is where use_excess_ice is set
  my ($opts, $nl_flags, $definition, $defaults, $nl, $physv) = @_;

  my $var = "finidat";
  my $finidat = $nl->get_value($var);
  $nl_flags->{'excess_ice_on_finidat'} = "unknown";
  if ( $nl_flags->{'clm_start_type'} =~ /cold/ ) {
    if (defined $finidat && !&value_is_true(($nl->get_value('use_fates')))) {
      $log->fatal_error("setting $var (either explicitly in your user_nl_clm or by doing a hybrid or branch RUN_TYPE)\n is incompatible with using a cold start" .
              " (by setting CLM_FORCE_COLDSTART=on)." );
    }
    add_default($opts,  $nl_flags->{'inputdata_rootdir'}, $definition, $defaults, $nl,
                $var, 'val'=>"' '", 'no_abspath'=>1);
    $finidat = $nl->get_value($var);
  } elsif ( defined $finidat ) {
    if ( string_is_undef_or_empty($finidat) ) {
      print "You are setting $var to blank which signals arbitrary initial conditions.\n";
      print "But, CLM_FORCE_COLDSTART is off which is a contradiction. For arbitrary initial conditions just use the CLM_FORCE_COLDSTART option\n";
      $log->fatal_error("To do a cold-start set ./xmlchange CLM_FORCE_COLDSTART=on, and remove the setting of $var in the user_nl_clm file");
    }
  }
  my $useinitvar = "use_init_interp";

  my %settings;
  my $use_init_interp_default = $nl->get_value($useinitvar);
  $settings{$useinitvar} = $use_init_interp_default;
  if ( string_is_undef_or_empty( $use_init_interp_default ) ) {
    $use_init_interp_default = $defaults->get_value($useinitvar, \%settings);
    $settings{$useinitvar} = ".false.";
  }
  if (not defined $finidat ) {
    my $ic_date = $nl->get_value('start_ymd');
    my $st_year = $nl_flags->{'st_year'};
    my $nofail = 1;
    $settings{'hgrid'}   = $nl_flags->{'res'};
    $settings{'phys'}    = $physv->as_string();
    $settings{'nofail'}  = $nofail;
    my $fsurdat          = $nl->get_value('fsurdat');
    $fsurdat             =~ s!(.*)/!!;
    $settings{'fsurdat'} = $fsurdat;
    $settings{'do_transient_pfts'} = $nl->get_value('do_transient_pfts');
    #
    # If not transient use sim_year, otherwise use date
    #
    if (string_is_undef_or_empty($nl->get_value('flanduse_timeseries'))) {
       $settings{'sim_year'}     = $nl_flags->{'sim_year'};
       $opts->{'ignore_ic_year'} = 1;
    } else {
       $settings{'sim_year'}     = $st_year;
    }
    foreach my $item ( "mask", "maxpft", "irrigate", "glc_nec", "use_crop", "use_cn", "use_cndv",
                       "use_fates", "use_excess_ice",
                       "lnd_tuning_mode",
                     ) {
       $settings{$item}    = $nl_flags->{$item};
    }
    if ($opts->{'ignore_ic_date'}) {
      if ( &value_is_true($nl_flags->{'use_crop'}) ) {
        $log->warning("using ignore_ic_date is incompatable with crop! If you choose to ignore this error, " .
                      "the counters since planting for crops will be messed up. \nSo you should ignore at " .
                      "least the first season for crops. And since it will impact the 20 year means, ideally the " .
                      "first 20 years should be ignored.");
      }
    } elsif ($opts->{'ignore_ic_year'}) {
       $settings{'ic_md'} = $ic_date;
    } else {
       $settings{'ic_ymd'} = $ic_date;
    }
    my $try = 0;
    my $done = 2;
    do {
       $try++;
       $nl_flags->{'excess_ice_on_finidat'} = $settings{'use_excess_ice'};
       add_default($opts,  $nl_flags->{'inputdata_rootdir'}, $definition, $defaults, $nl, $var, %settings );
       # If couldn't find a matching finidat file, check if can turn on interpolation and try to find one again
       $finidat = $nl->get_value($var);
       if (not defined $finidat) {
          # Delete any date settings, except for crop
          delete( $settings{'ic_ymd'} );
          delete( $settings{'ic_md'}  );
          #if ( &value_is_true($nl_flags->{'use_crop'}) ) {
             #$settings{'ic_md'} = $ic_date;
          #}
          add_default($opts,  $nl_flags->{'inputdata_rootdir'}, $definition, $defaults, $nl, "init_interp_sim_years" );
          add_default($opts,  $nl_flags->{'inputdata_rootdir'}, $definition, $defaults, $nl, "init_interp_how_close" );
          #
          # Figure out which sim_year has a usable finidat file that is closest to the desired one
          #
          my $close = $nl->get_value("init_interp_how_close");
          my $closest_sim_year = undef;
          my @sim_years = split( /,/, $nl->get_value("init_interp_sim_years") );
SIMYR:    foreach my $sim_yr ( @sim_years ) {
             my $how_close = undef;
             if ( $nl_flags->{'sim_year'} eq "PtVg" ) {
                $how_close = abs(1850 - $sim_yr);
             } elsif ( $nl_flags->{'flanduse_timeseries'} eq "null" ) {
                $how_close = abs($nl_flags->{'sim_year'} - $sim_yr);
             } else {
                $how_close = abs($st_year - $sim_yr);
             }
             if ( ($sim_yr == $sim_years[-1]) || (($how_close < $nl->get_value("init_interp_how_close")) && ($how_close < $close)) ) {
                my $group = $definition->get_group_name($useinitvar);
                $settings{'sim_year'} = $sim_yr;
                $settings{$useinitvar} = $defaults->get_value($useinitvar, \%settings);
                if ( ! defined($settings{$useinitvar}) ) {
                   $settings{$useinitvar} = $use_init_interp_default;
                }
                if ( &value_is_true($settings{$useinitvar}) ) {

                   if ( ($how_close < $nl->get_value("init_interp_how_close")) && ($how_close < $close) ) {
                      $close = $how_close;
                      $closest_sim_year = $sim_yr;
                   }
                }
             }
          }    # SIMYR:
          $settings{'sim_year'} = $closest_sim_year;
          # Add options set here to the "$set" variable below...
          add_default($opts,  $nl_flags->{'inputdata_rootdir'}, $definition, $defaults, $nl, $useinitvar,
                      'use_cndv'=>$nl_flags->{'use_cndv'}, 'phys'=>$physv->as_string(), 'hgrid'=>$nl_flags->{'res'},
                      'sim_year'=>$settings{'sim_year'}, 'nofail'=>1, 'lnd_tuning_mode'=>$nl_flags->{'lnd_tuning_mode'},
                      'use_fates'=>$nl_flags->{'use_fates'} );
          $settings{$useinitvar} = $nl->get_value($useinitvar);
          if ( ! &value_is_true($nl->get_value($useinitvar) ) ) {
             if ( $nl_flags->{'clm_start_type'} =~ /startup/ ) {
                my $err_msg = "clm_start_type is startup so an initial conditions ($var) file is required,";
                if ( defined($use_init_interp_default) ) {
                   $log->fatal_error($err_msg." but can't find one without $useinitvar being set to true, change it to true in your user_nl_clm file in your case");
                } else {
                   my $set = "Relevent settings: use_cndv = ". $nl_flags->{'use_cndv'} . " phys = " .
                              $physv->as_string() . " hgrid = " . $nl_flags->{'res'} . " sim_year = " .
                              $settings{'sim_year'} . " lnd_tuning_mode = " . $nl_flags->{'lnd_tuning_mode'} .
                              "use_fates = " . $nl_flags->{'use_fates'};
                   $log->fatal_error($err_msg." but the default setting of $useinitvar is false, so set both $var to a startup file and $useinitvar==TRUE, or developers should modify the namelist_defaults file".$set);
                }
             }
          } else {
             my $stat = add_default($opts,  $nl_flags->{'inputdata_rootdir'}, $definition, $defaults, $nl, "init_interp_attributes",
                                 'sim_year'=>$settings{'sim_year'}, 'use_cndv'=>$nl_flags->{'use_cndv'},
                                 'glc_nec'=>$nl_flags->{'glc_nec'}, 'use_fates'=>$nl_flags->{'use_fates'},
                                 'hgrid'=>$nl_flags->{'res'},
                                 'use_cn'=>$nl_flags->{'use_cn'}, 'lnd_tuning_mode'=>$nl_flags->{'lnd_tuning_mode'}, 'nofail'=>1 );
             if ( $stat ) {
                $log->fatal_error("$useinitvar is NOT synchronized with init_interp_attributes in the namelist_defaults file, this should be corrected there");
             }
             my $attributes = $nl->get_value("init_interp_attributes");
             my $attributes_string = remove_leading_and_trailing_quotes($attributes);
             foreach my $pair ( split( /\s/, $attributes_string) ) {
                if ( $pair =~ /^([a-z_]+)=([a-zA-Z._0-9]+)$/ ) {
                   $settings{$1} = $2;
                } else {
                   $log->fatal_error("Problem interpreting init_interp_attributes from the namelist_defaults file: $pair");
                }
             }
             # Add init_interp_fill_missing_urban_with_HD defaults as a function of sim_year and phys
             add_default($opts, $nl_flags->{'inputdata_rootdir'}, $definition, $defaults, $nl, 'init_interp_fill_missing_urban_with_HD',
                      'sim_year'=>$settings{'sim_year'}, 'phys'=>$physv->as_string() );
          }
       } else {
         $try = $done
       }
    } while( ($try < $done) && (not defined $finidat ) );
    if ( not defined $finidat  ) {
      my $group = $definition->get_group_name($var);
      $nl->set_variable_value($group, $var, "' '" );
    }
  }
  $finidat = $nl->get_value($var);
  if ( &value_is_true($nl->get_value($useinitvar) ) && string_is_undef_or_empty($finidat) ) {
     if ( ! defined($use_init_interp_default) ) {
        $log->fatal_error("You set $useinitvar but a $var file could not be found for this case, try setting $var explicitly, and/or removing the setting for $useinitvar" );
     } else {
        $log->fatal_error("$useinitvar is being set for you but a $var was not found, so $useinitvar, init_interp_attributes, and finidat must not be set correctly for this configuration in the namelist_default file" );
     }
  }

  # this check has to be here and not earlier since use_init_interp is set here and hillslope is already set above in setup_logic_hillslope
  if ( &value_is_true($nl->get_value($useinitvar)) && value_is_true($nl->get_value("use_hillslope")) ) {
     $log->warning("WARNING: You have set use_hillslope while $useinitvar is TRUE.\n This means all hillslope columns in a gridcell will read identical values from initial conditions, even if the initial conditions (finidat) file has hillslope information. If you are sure you want this behaviour, add -ignore_warnings to CLM_BLDNML_OPTS.")
}

} # end initial conditions

#-------------------------------------------------------------------------------

sub setup_logic_dynamic_subgrid {
   #
   # Options controlling which parts of flanduse_timeseries to use
   #
   my ($opts, $nl_flags, $definition, $defaults, $nl) = @_;

   setup_logic_do_transient_pfts($opts, $nl_flags, $definition, $defaults, $nl);
   setup_logic_do_transient_crops($opts, $nl_flags, $definition, $defaults, $nl);
   setup_logic_do_transient_lakes($opts, $nl_flags, $definition, $defaults, $nl);
   setup_logic_do_transient_urban($opts, $nl_flags, $definition, $defaults, $nl);
   setup_logic_do_harvest($opts, $nl_flags, $definition, $defaults, $nl);
   setup_logic_do_grossunrep($opts, $nl_flags, $definition, $defaults, $nl);

   add_default($opts, $nl_flags->{'inputdata_rootdir'}, $definition, $defaults, $nl, 'reset_dynbal_baselines');
   if ( &value_is_true($nl->get_value('reset_dynbal_baselines')) &&
        &remove_leading_and_trailing_quotes($nl_flags->{'clm_start_type'}) eq "branch") {
      $log->fatal_error("reset_dynbal_baselines has no effect in a branch run");
   }
}

sub setup_logic_do_transient_pfts {
   #
   # Set do_transient_pfts default value, and perform error checking on do_transient_pfts
   #
   # Assumes the following are already set in the namelist (although it's okay
   # for them to be unset if that will be their final state):
   # - flanduse_timeseries
   # - use_cndv
   # - use_fates
   #
   my ($opts, $nl_flags, $definition, $defaults, $nl) = @_;

   my $var = 'do_transient_pfts';

   # Start by assuming a default value of '.true.'. Then check a number of
   # conditions under which do_transient_pfts cannot be true. Under these
   # conditions: (1) set default value to '.false.'; (2) make sure that the
   # value is indeed false (e.g., that the user didn't try to set it to true).

   my $default_val = ".true.";

   # cannot_be_true will be set to a non-empty string in any case where
   # do_transient_pfts should not be true; if it turns out that
   # do_transient_pfts IS true in any of these cases, a fatal error will be
   # generated
   my $cannot_be_true = "";

   my $n_dom_pfts = $nl->get_value( 'n_dom_pfts' );
   my $n_dom_landunits = $nl->get_value( 'n_dom_landunits' );
   my $toosmall_soil = $nl->get_value( 'toosmall_soil' );
   my $toosmall_crop = $nl->get_value( 'toosmall_crop' );
   my $toosmall_glacier = $nl->get_value( 'toosmall_glacier' );
   my $toosmall_lake = $nl->get_value( 'toosmall_lake' );
   my $toosmall_wetland = $nl->get_value( 'toosmall_wetland' );
   my $toosmall_urban = $nl->get_value( 'toosmall_urban' );

   if (string_is_undef_or_empty($nl->get_value('flanduse_timeseries'))) {
      $cannot_be_true = "$var can only be set to true when running a transient case (flanduse_timeseries non-blank)";
   } elsif (&value_is_true($nl->get_value('use_cndv'))) {
      $cannot_be_true = "$var cannot be combined with use_cndv";
   } elsif (&value_is_true($nl->get_value('use_fates'))) {
      $cannot_be_true = "$var cannot be combined with use_fates";
   } elsif (&value_is_true($nl->get_value('use_hillslope'))) {
      $cannot_be_true = "$var cannot be combined with use_hillslope";
   }

   if ($cannot_be_true) {
      $default_val = ".false.";
   }

   if (!$cannot_be_true) {
      # Note that, if the variable cannot be true, we don't call add_default
      # - so that we don't clutter up the namelist with variables that don't
      # matter for this case
      add_default($opts, $nl_flags->{'inputdata_rootdir'}, $definition, $defaults, $nl, $var, val=>$default_val);
   }

   # Make sure the value is false when it needs to be false - i.e., that the
   # user hasn't tried to set a true value at an inappropriate time.

   if (&value_is_true($nl->get_value($var)) && $cannot_be_true) {
      $log->fatal_error($cannot_be_true);
   }

   # if do_transient_pfts is .true. and any of these (n_dom_* or toosmall_*)
   # are > 0 or collapse_urban = .true., or vars_1dwt_w_time = .false., then give fatal error
   if (&value_is_true($nl->get_value($var))) {
      if (&value_is_true($nl->get_value('collapse_urban'))) {
         $log->fatal_error("$var cannot be combined with collapse_urban");
      }
      if ($n_dom_pfts > 0 || $n_dom_landunits > 0 || $toosmall_soil > 0 || $toosmall_crop > 0 || $toosmall_glacier > 0 || $toosmall_lake > 0 || $toosmall_wetland > 0 || $toosmall_urban > 0) {
         $log->fatal_error("$var cannot be combined with any of the of the following > 0: n_dom_pfts > 0, n_dom_landunit > 0, toosmall_soi > 0._r8, toosmall_crop > 0._r8, toosmall_glacier > 0._r8, toosmall_lake > 0._r8, toosmall_wetland > 0._r8, toosmall_urban > 0._r8");
      }

      add_default($opts, $nl_flags->{'inputdata_rootdir'}, $definition, $defaults, $nl, 'vars_1dwt_w_time',
               'do_transient_pfts'=>$nl_flags->{'do_transient_pfts'});
      if (!&value_is_true($nl->get_value('vars_1dwt_w_time'))) {
        $log->fatal_error("vars_1dwt_w_time cannot be .false. if do_transient_pfts is .true.");
      }
   }
}

sub setup_logic_do_transient_crops {
   #
   # Set do_transient_crops default value, and perform error checking on do_transient_crops
   #
   # Assumes the following are already set in the namelist (although it's okay
   # for them to be unset if that will be their final state):
   # - flanduse_timeseries
   # - use_crop
   # - use_fates
   #
   my ($opts, $nl_flags, $definition, $defaults, $nl) = @_;

   my $var = 'do_transient_crops';

   # Start by assuming a default value of '.true.'. Then check a number of
   # conditions under which do_transient_crops cannot be true. Under these
   # conditions: (1) set default value to '.false.'; (2) make sure that the
   # value is indeed false (e.g., that the user didn't try to set it to true).

   my $default_val = ".true.";

   # cannot_be_true will be set to a non-empty string in any case where
   # do_transient_crops should not be true; if it turns out that
   # do_transient_crops IS true in any of these cases, a fatal error will be
   # generated
   my $cannot_be_true = "";

   my $n_dom_pfts = $nl->get_value( 'n_dom_pfts' );
   my $n_dom_landunits = $nl->get_value( 'n_dom_landunits' );
   my $toosmall_soil = $nl->get_value( 'toosmall_soil' );
   my $toosmall_crop = $nl->get_value( 'toosmall_crop' );
   my $toosmall_glacier = $nl->get_value( 'toosmall_glacier' );
   my $toosmall_lake = $nl->get_value( 'toosmall_lake' );
   my $toosmall_wetland = $nl->get_value( 'toosmall_wetland' );
   my $toosmall_urban = $nl->get_value( 'toosmall_urban' );

   if (string_is_undef_or_empty($nl->get_value('flanduse_timeseries'))) {
      $cannot_be_true = "$var can only be set to true when running a transient case (flanduse_timeseries non-blank)";
   } elsif (&value_is_true($nl->get_value('use_fates'))) {
      # In principle, use_fates should be compatible with
      # do_transient_crops. However, this hasn't been tested, so to be safe,
      # we are not allowing this combination for now.
      $cannot_be_true = "$var has not been tested with FATES, so for now these two options cannot be combined";
   } elsif (&value_is_true($nl->get_value('use_hillslope'))) {
      $cannot_be_true = "$var cannot be combined with use_hillslope";
   }

   if ($cannot_be_true) {
      $default_val = ".false.";
   }

   if (!$cannot_be_true) {
      # Note that, if the variable cannot be true, we don't call add_default
      # - so that we don't clutter up the namelist with variables that don't
      # matter for this case
      add_default($opts, $nl_flags->{'inputdata_rootdir'}, $definition, $defaults, $nl, $var, val=>$default_val);
   }

   # Make sure the value is false when it needs to be false - i.e., that the
   # user hasn't tried to set a true value at an inappropriate time.

   if (&value_is_true($nl->get_value($var)) && $cannot_be_true) {
      $log->fatal_error($cannot_be_true);
   }

   # if do_transient_crops is .true. and any of these (n_dom_* or toosmall_*)
   # are > 0 or collapse_urban = .true., or vars_1dwt_w_time = .false., then give fatal error
   if (&value_is_true($nl->get_value($var))) {
      if (&value_is_true($nl->get_value('collapse_urban'))) {
         $log->fatal_error("$var cannot be combined with collapse_urban");
      }
      if ($n_dom_pfts > 0 || $n_dom_landunits > 0 || $toosmall_soil > 0 || $toosmall_crop > 0 || $toosmall_glacier > 0 || $toosmall_lake > 0 || $toosmall_wetland > 0 || $toosmall_urban > 0) {
         $log->fatal_error("$var cannot be combined with any of the of the following > 0: n_dom_pfts > 0, n_dom_landunit > 0, toosmall_soil > 0._r8, toosmall_crop > 0._r8, toosmall_glacier > 0._r8, toosmall_lake > 0._r8, toosmall_wetland > 0._r8, toosmall_urban > 0._r8");
      }

      add_default($opts, $nl_flags->{'inputdata_rootdir'}, $definition, $defaults, $nl, 'vars_1dwt_w_time',
               'do_transient_crops'=>$nl_flags->{'do_transient_crops'});
      if (!&value_is_true($nl->get_value('vars_1dwt_w_time'))) {
        $log->fatal_error("vars_1dwt_w_time cannot be .false. if do_transient_crops is .true.");
      }
   }

   my $dopft = "do_transient_pfts";
   # Make sure the value agrees with the do_transient_pft flag
   if ( (  &value_is_true($nl->get_value($var))) && (! &value_is_true($nl->get_value($dopft))) ||
        (! &value_is_true($nl->get_value($var))) && (  &value_is_true($nl->get_value($dopft))) ) {
      $log->fatal_error("$var and $dopft do NOT agree and need to");
   }
}

sub setup_logic_do_transient_lakes {
   #
   # Set do_transient_lakes default value, and perform error checking on do_transient_lakes
   #
   # Assumes the following are already set in the namelist (although it's okay
   # for them to be unset if that will be their final state):
   # - flanduse_timeseries
   #
   # NOTE(wjs, 2020-08-23) I based this function on setup_logic_do_transient_crops. I'm
   # not sure if all of the checks here are truly important for transient lakes (in
   # particular, my guess is that collapse_urban could probably be done with transient
   # lakes - as well as transient pfts and transient crops for that matter), but some of
   # the checks probably are needed, and it seems best to keep transient lakes consistent
   # with other transient areas in this respect.
   my ($opts, $nl_flags, $definition, $defaults, $nl) = @_;

   my $var = 'do_transient_lakes';

   # Start by assuming a default value of '.true.'. Then check a number of
   # conditions under which do_transient_lakes cannot be true. Under these
   # conditions: (1) set default value to '.false.'; (2) make sure that the
   # value is indeed false (e.g., that the user didn't try to set it to true).

   my $default_val = ".true.";

   # cannot_be_true will be set to a non-empty string in any case where
   # do_transient_lakes should not be true; if it turns out that
   # do_transient_lakes IS true in any of these cases, a fatal error will be
   # generated
   my $cannot_be_true = "";

   my $n_dom_pfts = $nl->get_value( 'n_dom_pfts' );
   my $n_dom_landunits = $nl->get_value( 'n_dom_landunits' );
   my $toosmall_soil = $nl->get_value( 'toosmall_soil' );
   my $toosmall_crop = $nl->get_value( 'toosmall_crop' );
   my $toosmall_glacier = $nl->get_value( 'toosmall_glacier' );
   my $toosmall_lake = $nl->get_value( 'toosmall_lake' );
   my $toosmall_wetland = $nl->get_value( 'toosmall_wetland' );
   my $toosmall_urban = $nl->get_value( 'toosmall_urban' );

   if (string_is_undef_or_empty($nl->get_value('flanduse_timeseries'))) {
      $cannot_be_true = "$var can only be set to true when running a transient case (flanduse_timeseries non-blank)";
   }

   if (!$cannot_be_true) {
      # Note that, if the variable cannot be true, we don't call add_default
      # - so that we don't clutter up the namelist with variables that don't
      # matter for this case
      add_default($opts, $nl_flags->{'inputdata_rootdir'}, $definition, $defaults, $nl, $var, val=>$default_val);
   }

   # Make sure the value is false when it needs to be false - i.e., that the
   # user hasn't tried to set a true value at an inappropriate time.

   if (&value_is_true($nl->get_value($var)) && $cannot_be_true) {
      $log->fatal_error($cannot_be_true);
   }

   # if do_transient_lakes is .true. and any of these (n_dom_* or toosmall_*)
   # are > 0 or collapse_urban = .true., or vars_1dwt_w_time = .false., then give fatal error
   if (&value_is_true($nl->get_value($var))) {
      if (&value_is_true($nl->get_value('collapse_urban'))) {
         $log->fatal_error("$var cannot be combined with collapse_urban");
      } elsif (&value_is_true($nl->get_value('use_hillslope'))) {
         $log->fatal_error("$var cannot be combined with use_hillslope");
      }
      if ($n_dom_pfts > 0 || $n_dom_landunits > 0 || $toosmall_soil > 0 || $toosmall_crop > 0 || $toosmall_glacier > 0 || $toosmall_lake > 0 || $toosmall_wetland > 0 || $toosmall_urban > 0) {
         $log->fatal_error("$var cannot be combined with any of the of the following > 0: n_dom_pfts > 0, n_dom_landunit > 0, toosmall_soil > 0._r8, toosmall_crop > 0._r8, toosmall_glacier > 0._r8, toosmall_lake > 0._r8, toosmall_wetland > 0._r8, toosmall_urban > 0._r8");
      }

      add_default($opts, $nl_flags->{'inputdata_rootdir'}, $definition, $defaults, $nl, 'vars_1dwt_w_time',
               'do_transient_lakes'=>$nl_flags->{'do_transient_lakes'});
      if (!&value_is_true($nl->get_value('vars_1dwt_w_time'))) {
        $log->fatal_error("vars_1dwt_w_time cannot be .false. if do_transient_lakes is .true.");
      }
   }
}

sub setup_logic_do_transient_urban {
   #
   # Set do_transient_urban default value, and perform error checking on do_transient_urban
   #
   # Assumes the following are already set in the namelist (although it's okay
   # for them to be unset if that will be their final state):
   # - flanduse_timeseries
   #
   # NOTE(kwo, 2021-08-11) I based this function on setup_logic_do_transient_lakes.
   # As in NOTE(wjs, 2020-08-23) I'm not sure if all of the checks here are truly important
   # for transient urban (in particular, my guess is that collapse_urban could probably be done with transient
   # urban - as well as transient pfts and transient crops for that matter), but some of
   # the checks probably are needed, and it seems best to keep transient urban consistent
   # with other transient areas in this respect.
   my ($opts, $nl_flags, $definition, $defaults, $nl) = @_;

   my $var = 'do_transient_urban';

   # Start by assuming a default value of '.true.'. Then check a number of
   # conditions under which do_transient_urban cannot be true. Under these
   # conditions: (1) set default value to '.false.'; (2) make sure that the
   # value is indeed false (e.g., that the user didn't try to set it to true).

   my $default_val = ".true.";

   # cannot_be_true will be set to a non-empty string in any case where
   # do_transient_urban should not be true; if it turns out that
   # do_transient_urban IS true in any of these cases, a fatal error will be
   # generated
   my $cannot_be_true = "";

   my $n_dom_pfts = $nl->get_value( 'n_dom_pfts' );
   my $n_dom_landunits = $nl->get_value( 'n_dom_landunits' );
   my $toosmall_soil = $nl->get_value( 'toosmall_soil' );
   my $toosmall_crop = $nl->get_value( 'toosmall_crop' );
   my $toosmall_glacier = $nl->get_value( 'toosmall_glacier' );
   my $toosmall_lake = $nl->get_value( 'toosmall_lake' );
   my $toosmall_wetland = $nl->get_value( 'toosmall_wetland' );
   my $toosmall_urban = $nl->get_value( 'toosmall_urban' );

   if (string_is_undef_or_empty($nl->get_value('flanduse_timeseries'))) {
      $cannot_be_true = "$var can only be set to true when running a transient case (flanduse_timeseries non-blank)";
   }

   if (!$cannot_be_true) {
      # Note that, if the variable cannot be true, we don't call add_default
      # - so that we don't clutter up the namelist with variables that don't
      # matter for this case
      add_default($opts, $nl_flags->{'inputdata_rootdir'}, $definition, $defaults, $nl, $var, val=>$default_val);
   }

   # Make sure the value is false when it needs to be false - i.e., that the
   # user hasn't tried to set a true value at an inappropriate time.

   if (&value_is_true($nl->get_value($var)) && $cannot_be_true) {
      $log->fatal_error($cannot_be_true);
   }

   # if do_transient_urban is .true. and any of these (n_dom_* or toosmall_*)
   # are > 0 or collapse_urban = .true., or vars_1dwt_w_time = .false., then give fatal error
   if (&value_is_true($nl->get_value($var))) {
      if (&value_is_true($nl->get_value('collapse_urban'))) {
         $log->fatal_error("$var cannot be combined with collapse_urban");
      } elsif (&value_is_true($nl->get_value('use_hillslope'))) {
         $log->fatal_error("$var cannot be combined with use_hillslope");
      }
      if ($n_dom_pfts > 0 || $n_dom_landunits > 0 || $toosmall_soil > 0 || $toosmall_crop > 0 || $toosmall_glacier > 0 || $toosmall_lake > 0 || $toosmall_wetland > 0 || $toosmall_urban > 0) {
         $log->fatal_error("$var cannot be combined with any of the of the following > 0: n_dom_pfts > 0, n_dom_landunit > 0, toosmall_soil > 0._r8, toosmall_crop > 0._r8, toosmall_glacier > 0._r8, toosmall_lake > 0._r8, toosmall_wetland > 0._r8, toosmall_urban > 0._r8");
      }

      add_default($opts, $nl_flags->{'inputdata_rootdir'}, $definition, $defaults, $nl, 'vars_1dwt_w_time',
               'do_transient_urban'=>$nl_flags->{'do_transient_urban'});
      if (!&value_is_true($nl->get_value('vars_1dwt_w_time'))) {
        $log->fatal_error("vars_1dwt_w_time cannot be .false. if do_transient_urban is .true.");
      }
   }
}

sub setup_logic_do_harvest {
   #
   # Set do_harvest default value, and perform error checking on do_harvest
   #
   # Assumes the following are already set in the namelist (although it's okay
   # for them to be unset if that will be their final state):
   # - flanduse_timeseries
   # - use_cn
   # - use_fates
   #
   my ($opts, $nl_flags, $definition, $defaults, $nl) = @_;

   my $var = 'do_harvest';

   # Start by assuming a default value of '.true.'. Then check a number of
   # conditions under which do_harvest cannot be true. Under these
   # conditions: (1) set default value to '.false.'; (2) make sure that the
   # value is indeed false (e.g., that the user didn't try to set it to true).

   my $default_val = ".true.";

   # cannot_be_true will be set to a non-empty string in any case where
   # do_harvest should not be true; if it turns out that do_harvest IS true
   # in any of these cases, a fatal error will be generated
   my $cannot_be_true = "";

      if (string_is_undef_or_empty($nl->get_value('flanduse_timeseries'))) {
         $cannot_be_true = "$var can only be set to true when running a transient case (flanduse_timeseries non-blank)";
      }

      elsif (!&value_is_true($nl->get_value('use_cn'))) {
         $cannot_be_true = "$var can only be set to true when running with CN.  Please set use_cn to true.";
      }

      if ($cannot_be_true) {
         $default_val = ".false.";
      }

   if (!$cannot_be_true) {
      # Note that, if the variable cannot be true, we don't call add_default
      # - so that we don't clutter up the namelist with variables that don't
      # matter for this case
      add_default($opts, $nl_flags->{'inputdata_rootdir'}, $definition, $defaults, $nl, $var, val=>$default_val);
   }

   # Make sure the value is false when it needs to be false - i.e., that the
   # user hasn't tried to set a true value at an inappropriate time.

   if (&value_is_true($nl->get_value($var)) && $cannot_be_true) {
      $log->fatal_error($cannot_be_true);
   }
}

#-------------------------------------------------------------------------------

sub setup_logic_do_grossunrep {
   #
   # Set do_grossunrep default value, and perform error checking on do_grossunrep
   #
   # Assumes the following are already set in the namelist (although it's okay
   # for them to be unset if that will be their final state):
   # - flanduse_timeseries
   # - use_cn
   # - use_fates
   #
   my ($opts, $nl_flags, $definition, $defaults, $nl) = @_;

   my $var = 'do_grossunrep';

   # Start by assuming a default value of '.false.'. Then check a number of
   # conditions under which do_grossunrep cannot be true. Under these
   # conditions: (1) set default value to '.false.' again; (2) make sure that the
   # value is indeed false (e.g., that the user didn't try to set it to true).
   # Ideally the default value would be set in namelist_defaults

   my $default_val = ".false.";

   # cannot_be_true will be set to a non-empty string in any case where
   # do_grossunrep should not be true; if it turns out that do_grossunrep IS true
   # in any of these cases, a fatal error will be generated
   my $cannot_be_true = "";

   if (string_is_undef_or_empty($nl->get_value('flanduse_timeseries'))) {
      $cannot_be_true = "$var can only be set to true when running a transient case (flanduse_timeseries non-blank)";
   }
   elsif (&value_is_true($nl->get_value('use_fates'))) {
      $cannot_be_true = "$var currently doesn't work with FATES";
   }
   elsif (!&value_is_true($nl->get_value('use_cn'))) {
      $cannot_be_true = "$var can only be set to true when running with CN (use_cn = true)";
   }

   if ($cannot_be_true) {
      $default_val = ".false.";
   }

   if (!$cannot_be_true) {
      # Note that, if the variable cannot be true, we don't call add_default
      # - so that we don't clutter up the namelist with variables that don't
      # matter for this case
      add_default($opts, $nl_flags->{'inputdata_rootdir'}, $definition, $defaults, $nl, $var, val=>$default_val);
   }

   # Make sure the value is false when it needs to be false - i.e., that the
   # user hasn't tried to set a true value at an inappropriate time.

   if (&value_is_true($nl->get_value($var)) && $cannot_be_true) {
      $log->fatal_error($cannot_be_true);
   }

}

#-------------------------------------------------------------------------------
sub setup_logic_spinup {
  my ($opts, $nl_flags, $definition, $defaults, $nl) = @_;

  if ( $nl_flags->{'bgc_mode'} eq "sp" && defined($nl->get_value('override_bgc_restart_mismatch_dump'))) {
     $log->fatal_error("CN must be on if override_bgc_restart_mismatch_dump is set.");
  }
  if ( $nl_flags->{'clm_accelerated_spinup'} =~ /on|sasu/ ) {
     foreach my $var ( "hist_nhtfrq", "hist_fincl1", "hist_empty_htapes", "hist_mfilt" ) {
         add_default($opts, $nl_flags->{'inputdata_rootdir'}, $definition, $defaults, $nl,
                     $var, use_cn=>$nl_flags->{'use_cn'}, use_fates=>$nl_flags->{'use_fates'},
                     use_cndv=>$nl_flags->{'use_cndv'} );
     }
  }
}

#-------------------------------------------------------------------------------

sub setup_logic_bgc_shared {
  my ($opts, $nl_flags, $definition, $defaults, $nl, $physv) = @_;

  if ( $nl_flags->{'bgc_mode'} ne "sp" ) {
     add_default($opts, $nl_flags->{'inputdata_rootdir'}, $definition, $defaults, $nl, 'constrain_stress_deciduous_onset', 'phys'=>$physv->as_string() );
  }
}

#-------------------------------------------------------------------------------

sub setup_logic_cnphenology {
  my ($opts, $nl_flags, $definition, $defaults, $nl, $physv) = @_;

  my @list  = (  "onset_thresh_depends_on_veg", "min_critical_dayl_method" );
  foreach my $var ( @list ) {
    if (  &value_is_true($nl_flags->{'use_cn'}) ) {
       add_default($opts, $nl_flags->{'inputdata_rootdir'}, $definition, $defaults, $nl, $var,
                   'phys'=>$physv->as_string(), 'use_cn'=>$nl_flags->{'use_cn'} );
    } else {
       if ( defined($nl->get_value($var)) ) {
          $log->fatal_error("$var should only be set if use_cn is on");
       }
    }
  }
}

#-------------------------------------------------------------------------------

sub setup_logic_supplemental_nitrogen {
  #
  # Supplemental Nitrogen for prognostic crop cases
  #
  my ($opts, $nl_flags, $definition, $defaults, $nl) = @_;

  if ( $nl_flags->{'bgc_mode'} ne "sp" && $nl_flags->{'bgc_mode'} ne "fates" && &value_is_true($nl_flags->{'use_crop'}) ) {
      # If this is non-fates, non-sp and crop is active
      add_default($opts, $nl_flags->{'inputdata_rootdir'}, $definition, $defaults, $nl,
		  'suplnitro', 'use_cn'=>$nl_flags->{'use_cn'}, 'use_crop'=>$nl_flags->{'use_crop'});

  } elsif ( $nl_flags->{'bgc_mode'} eq "fates" && not &value_is_true( $nl_flags->{'use_fates_sp'})  ) {
      # Or... if its fates but not fates-sp
      add_default($opts, $nl_flags->{'inputdata_rootdir'}, $definition, $defaults, $nl,
		  'suplnitro', 'use_fates'=>$nl_flags->{'use_fates'});
  }
  #
  # Error checking for suplnitro
  #
  my $suplnitro = $nl->get_value('suplnitro');
  if ( defined($suplnitro) ) {
    if ( $nl_flags->{'bgc_mode'} eq "sp" ) {
      $log->fatal_error("supplemental Nitrogen (suplnitro) is set, but neither CN nor CNDV nor FATES is active!");
    }
    if ( ! &value_is_true($nl_flags->{'use_crop'}) && $suplnitro =~ /PROG_CROP_ONLY/i ) {
      $log->fatal_error("supplemental Nitrogen is set to run over prognostic crops, but prognostic crop is NOT active!");
    }

    if ( $suplnitro =~ /ALL/i ) {
      if ( $nl_flags->{'bgc_spinup'} eq "on" && $nl_flags->{'bgc_mode'} ne "fates" ) {
        $log->warning("There is no need to use a bgc_spinup mode when supplemental Nitrogen is on for all PFT's, as these modes spinup Nitrogen" );
      }
    }
  }
}

#-------------------------------------------------------------------------------

sub setup_logic_hydrology_params {
  #
  # Logic for hydrology parameters
  #
  my ($opts, $nl_flags, $definition, $defaults, $nl) = @_;

  my $lower = $nl->get_value( 'lower_boundary_condition'  );
  my $var   = "baseflow_scalar";
  if ( $lower == 1 || $lower == 2 ) {
     add_default($opts, $nl_flags->{'inputdata_rootdir'}, $definition, $defaults, $nl,
                 $var, 'lower_boundary_condition' => $lower );
  }
  my $val   = $nl->get_value( $var );
  if ( defined($val) ) {
     if ( $lower != 1 && $lower != 2 ) {
        $log->fatal_error("baseflow_scalar is only used for lower_boundary_condition of flux or zero-flux");
     }
  }
}

#-------------------------------------------------------------------------------

sub setup_logic_irrigation_parameters {
  my ($opts, $nl_flags, $definition, $defaults, $nl) = @_;

  my $var;
  foreach $var ("irrig_min_lai", "irrig_start_time", "irrig_length",
                "irrig_target_smp", "irrig_depth", "irrig_threshold_fraction",
                "limit_irrigation_if_rof_enabled","use_groundwater_irrigation",
                "irrig_method_default") {
     add_default($opts, $nl_flags->{'inputdata_rootdir'}, $definition, $defaults, $nl, $var);
  }

  if ( &value_is_true($nl->get_value('use_groundwater_irrigation')) &&
       ! &value_is_true($nl->get_value('limit_irrigation_if_rof_enabled'))) {
     $log->fatal_error("use_groundwater_irrigation only makes sense if limit_irrigation_if_rof_enabled is set. (If limit_irrigation_if_rof_enabled is .false., then groundwater extraction will never be invoked.)")
  }

  my $lower = $nl->get_value( 'lower_boundary_condition' );
  if ( ($lower == 3 || $lower == 4) && (&value_is_true($nl->get_value( 'use_groundwater_irrigation' ))) ) {
     $log->fatal_error("use_groundwater_irrigation can only be used when lower_boundary_condition is NOT 3 or 4");
  }

  $var = "irrig_river_volume_threshold";
  if ( &value_is_true($nl->get_value("limit_irrigation_if_rof_enabled")) ) {
     add_default($opts, $nl_flags->{'inputdata_rootdir'}, $definition, $defaults, $nl, $var);
  } else {
     if (defined($nl->get_value($var))) {
        $log->fatal_error("$var can only be set if limit_irrigation_if_rof_enabled is true");
     }
  }
}

#-------------------------------------------------------------------------------

sub setup_logic_surfacealbedo {
  my ($opts, $nl_flags, $definition, $defaults, $nl) = @_;

  add_default($opts, $nl_flags->{'inputdata_rootdir'}, $definition, $defaults, $nl, 'snowveg_affects_radiation' );
}

#-------------------------------------------------------------------------------

sub setup_logic_water_tracers {
   my ($opts, $nl_flags, $definition, $defaults, $nl) = @_;

   my $var;
   foreach $var ("enable_water_tracer_consistency_checks",
                 "enable_water_isotopes") {
      add_default($opts, $nl_flags->{'inputdata_rootdir'}, $definition, $defaults, $nl, $var);
   }
}

#-------------------------------------------------------------------------------

sub setup_logic_nitrif_params {
  #
  # Logic for nitrification parameters
  #
  my ($nl_flags, $definition, $defaults, $nl) = @_;

  if ( !  &value_is_true($nl_flags->{'use_nitrif_denitrif'}) ) {
    my @vars = ( "k_nitr_max", "denitrif_respiration_coefficient", "denitrif_respiration_exponent");
    foreach my $var ( @vars ) {
       if ( defined($nl->get_value( $var ) ) ) {
         $log->fatal_error("$var is only used when use_nitrif_denitrif is turned on");
       }
    }
  }
}

#-------------------------------------------------------------------------------

sub setup_logic_mineral_nitrogen_dynamics {
  #
  # Logic for mineral_nitrogen_dynamics
  #
  my ($opts, $nl_flags, $definition, $defaults, $nl) = @_;

  my @vars = ( "freelivfix_slope_wet", "freelivfix_intercept", "nfix_method" );
  if (  &value_is_true($nl_flags->{'use_cn'}) && &value_is_true($nl->get_value('use_fun')) ) {
    foreach my $var ( @vars ) {
       add_default($opts, $nl_flags->{'inputdata_rootdir'}, $definition, $defaults, $nl, $var,
                'use_cn'=>$nl_flags->{'use_cn'}, 'use_fun'=>$nl->get_value('use_fun') );
    }
  } else {
    foreach my $var ( @vars ) {
       if ( defined($nl->get_value( $var ) ) ) {
         $log->fatal_error("$var is only used when use_cn and use_fun are both turned on");
       }
    }
  }

}


#-------------------------------------------------------------------------------

sub setup_logic_hydrology_switches {
  #
  # Check on Switches for hydrology
  #
  my ($opts, $nl_flags, $definition, $defaults, $nl) = @_;

  add_default($opts, $nl_flags->{'inputdata_rootdir'}, $definition, $defaults, $nl, 'use_subgrid_fluxes');
  add_default($opts, $nl_flags->{'inputdata_rootdir'}, $definition, $defaults, $nl, 'snow_cover_fraction_method');
  my $subgrid    = $nl->get_value('use_subgrid_fluxes' );
  my $h2osfcflag = $nl->get_value('h2osfcflag'  );
  my $scf_method = $nl->get_value('snow_cover_fraction_method');
  if ( $h2osfcflag == 1 && ! &value_is_true($subgrid) ) {
    $log->fatal_error("if h2osfcflag is ON, use_subgrid_fluxes can NOT be off!");
  }
  if ( remove_leading_and_trailing_quotes($scf_method) eq 'NiuYang2007' && &value_is_true($subgrid) ) {
     $log->fatal_error("snow_cover_fraction_method NiuYang2007 is incompatible with use_subgrid_fluxes");
  }
  # Test bad configurations
  my $lower   = $nl->get_value( 'lower_boundary_condition'  );
  my $use_vic = $nl_flags->{'use_vichydro'};
  my $use_bed = $nl->get_value( 'use_bedrock'               );
  my $soilmtd = $nl->get_value( 'soilwater_movement_method' );
  if ( defined($soilmtd) && defined($lower) && $soilmtd == 0 && $lower != 4 ) {
     $log->fatal_error( "If soil water movement method is zeng-decker -- lower_boundary_condition can only be aquifer" );
  }
  if ( defined($soilmtd) && defined($lower) && $soilmtd == 1 && $lower == 4 ) {
     $log->fatal_error( "If soil water movement method is adaptive -- lower_boundary_condition can NOT be aquifer" );
  }
  if ( defined($use_bed) && defined($lower) && (&value_is_true($use_bed)) && $lower != 2 ) {
     $log->fatal_error( "If use_bedrock is on -- lower_boundary_condition can only be flux" );
  }
  if ( defined($use_vic) && defined($lower) && (&value_is_true($use_vic)) && $lower != 3 && $lower != 4) {
     $log->fatal_error( "If use_vichydro is on -- lower_boundary_condition can only be table or aquifer" );
  }
  if ( defined($h2osfcflag) && defined($lower) && $h2osfcflag == 0 && $lower != 4 ) {
     $log->fatal_error( "If h2osfcflag is 0 lower_boundary_condition can only be aquifer" );
  }
}

#-------------------------------------------------------------------------------

sub setup_logic_methane {
  #
  # CH4 model if bgc=CN or CNDV
  #
  my ($opts, $nl_flags, $definition, $defaults, $nl) = @_;

  if ( &value_is_true($nl_flags->{'use_lch4'}) ) {
    add_default($opts, $nl_flags->{'inputdata_rootdir'}, $definition, $defaults, $nl, 'finundation_method',
                'use_cn'=>$nl_flags->{'use_cn'}, 'use_fates'=>$nl_flags->{'use_fates'} );
    my $finundation_method = remove_leading_and_trailing_quotes($nl->get_value('finundation_method' ));
    add_default($opts, $nl_flags->{'inputdata_rootdir'}, $definition, $defaults, $nl, 'stream_fldfilename_ch4finundated',
             'finundation_method'=>$finundation_method);
    if ($opts->{'driver'} eq "nuopc" ) {
        add_default($opts, $nl_flags->{'inputdata_rootdir'}, $definition, $defaults, $nl, 'stream_meshfile_ch4finundated',
                    'finundation_method'=>$finundation_method);
    }
    add_default($opts, $nl_flags->{'inputdata_rootdir'}, $definition, $defaults, $nl, 'use_aereoxid_prog',
                'use_cn'=>$nl_flags->{'use_cn'}, 'use_fates'=>$nl_flags->{'use_fates'} );
    #
    # Check if use_aereoxid_prog is set.  If no, then read value of aereoxid from
    # parameters file
    #
    my $use_aereoxid_prog = $nl->get_value('use_aereoxid_prog');
    if ( defined($use_aereoxid_prog) && ! &value_is_true($use_aereoxid_prog) ) {
      $log->warning("Using aereoxid value from parameters file." );
    }
  } else {
    my @vars = $nl->get_variable_names('ch4par_in');
    if ( $#vars >= 0 ) {
      $log->fatal_error("ch4par_in namelist variables were set, but Methane model NOT defined in the configuration (use_lch4)");
    }
  }

  #
  # Ch4 namelist checking
  #
  if ( &value_is_true($nl_flags->{'use_lch4'}) ) {
    my $allowlakeprod = $nl->get_value('allowlakeprod');
    if ( ! defined($allowlakeprod) ||
         (defined($allowlakeprod) && ! &value_is_true($allowlakeprod)) ) {
      if ( defined($nl->get_value('lake_decomp_fact')) ) {
        $log->fatal_error("lake_decomp_fact set without allowlakeprod=.true.");
      }
    }
    my $pftspec_rootprof = $nl->get_value('pftspecific_rootingprofile');
    if ( ! defined($pftspec_rootprof) ||
         (defined($pftspec_rootprof) && &value_is_true($pftspec_rootprof) ) ) {
      if ( defined($nl->get_value('rootprof_exp')) ) {
        $log->fatal_error("rootprof_exp set without pftspecific_rootingprofile=.false.");
      }
    }
  } else {
    my @vars = ( "allowlakeprod", "anoxia", "pftspecific_rootingprofile" );
    foreach my $var ( @vars ) {
      if ( defined($nl->get_value($var)) ) {
        $log->fatal_error("$var set without methane model configuration on (use_lch4)");
      }
    }
    my $var = "use_nitrif_denitrif";
    if ( (! &value_is_true( $nl_flags->{'use_fates'} ) ) && &value_is_true($nl->get_value($var)) ) {
       $log->warning("methane is off (use_lch4=FALSE), but $var is TRUE, both need to be on, unless FATES is also on" );
    }
  }
} # end methane

#-------------------------------------------------------------------------------

sub setup_logic_dynamic_plant_nitrogen_alloc {
  #
  # dynamic plant nitrogen allocation model, bgc=bgc
  #
  my ($opts, $nl_flags, $definition, $defaults, $nl, $physv) = @_;

  if ( &value_is_true($nl_flags->{'use_cn'}) ) {
    add_default($opts, $nl_flags->{'inputdata_rootdir'}, $definition, $defaults, $nl, 'use_flexibleCN',
                'phys'=>$physv->as_string(), 'use_cn'=>$nl_flags->{'use_cn'} );
    $nl_flags->{'use_flexibleCN'} = $nl->get_value('use_flexibleCN');
    if ( &value_is_true($nl->get_value('use_fun') ) && not &value_is_true( $nl_flags->{'use_flexibleCN'}) ) {
       $log->warning("FUN has NOT been extensively tested without use_flexibleCN on, so could result in failures or unexpected results" );
    }

    if ( &value_is_true($nl_flags->{'use_flexibleCN'}) ) {
      # TODO(bja, 2015-04) make this depend on > clm 5.0 and bgc mode at some point.
      add_default($opts, $nl_flags->{'inputdata_rootdir'}, $definition, $defaults, $nl, 'MM_Nuptake_opt',
                  'use_flexibleCN'=>$nl_flags->{'use_flexibleCN'} );
      add_default($opts, $nl_flags->{'inputdata_rootdir'}, $definition, $defaults, $nl, 'CNratio_floating',
                  'use_flexibleCN'=>$nl_flags->{'use_flexibleCN'} );
      add_default($opts, $nl_flags->{'inputdata_rootdir'}, $definition, $defaults, $nl, 'reduce_dayl_factor',
                  'use_flexibleCN'=>$nl_flags->{'use_flexibleCN'} );
      add_default($opts, $nl_flags->{'inputdata_rootdir'}, $definition, $defaults, $nl, 'vcmax_opt',
                  'use_flexibleCN'=>$nl_flags->{'use_flexibleCN'} );
      add_default($opts, $nl_flags->{'inputdata_rootdir'}, $definition, $defaults, $nl, 'CN_evergreen_phenology_opt',
                  'use_flexibleCN'=>$nl_flags->{'use_flexibleCN'} );
      add_default($opts, $nl_flags->{'inputdata_rootdir'}, $definition, $defaults, $nl, 'carbon_resp_opt',
                  'use_flexibleCN'=>$nl_flags->{'use_flexibleCN'}, 'use_fun'=>$nl->get_value('use_fun') );
      if ( $nl->get_value('carbon_resp_opt') == 1 && &value_is_true($nl->get_value('use_fun')) ) {
        $log->fatal_error("carbon_resp_opt should NOT be set to 1 when FUN is also on");
      }
    }
  } else {
     if ( &value_is_true($nl->get_value('use_flexibleCN')) ) {
        $log->fatal_error("use_flexibleCN can ONLY be set if CN is on");
     }
  }
}

#-------------------------------------------------------------------------------

sub setup_logic_o3_veg_stress_method {
  #
  # Ozone vegetation stress method
  #
  my ($opts, $nl_flags, $definition, $defaults, $nl, $physv) = @_;

  my $var = 'o3_veg_stress_method';

  add_default($opts, $nl_flags->{'inputdata_rootdir'}, $definition, $defaults, $nl, $var );

  my $val = $nl->get_value($var);

  if (remove_leading_and_trailing_quotes($val) eq "stress_falk" && not (&value_is_true($nl_flags->{'use_luna'})) ) {
    $log->fatal_error(" use_luna=.true. is required for $var='stress_falk'.");
  }

}

#-------------------------------------------------------------------------------

sub setup_logic_luna {
  #
  # LUNA model to calculate photosynthetic capacities based on environmental conditions
  #
  my ($opts, $nl_flags, $definition, $defaults, $nl, $physv) = @_;

  add_default($opts, $nl_flags->{'inputdata_rootdir'}, $definition, $defaults, $nl, 'use_luna',
              'phys'=>$physv->as_string(), 'use_cn'=>$nl_flags->{'use_cn'}, 'use_fates'=>$nl_flags->{'use_fates'},
              'use_nitrif_denitrif'=>$nl_flags->{'use_nitrif_denitrif'} );

  if ( &value_is_true( $nl_flags->{'use_cn'} ) ) {
     add_default($opts, $nl_flags->{'inputdata_rootdir'}, $definition, $defaults, $nl, 'use_nguardrail',
                 'use_cn'=>$nl_flags->{'use_cn'} );
  }
  $nl_flags->{'use_luna'} = $nl->get_value('use_luna');

  # LUNA can NOT be on with FATES
  if ( &value_is_true( $nl_flags->{'use_luna'} ) && &value_is_true( $nl_flags->{'use_fates'} )) {
     $log->fatal_error("Cannot turn use_luna to true when bgc=fates" );
  }

  my $vcmax_opt= $nl->get_value('vcmax_opt');
  # lnc_opt only applies if luna is on or for vcmax_opt=3/4
  if ( &value_is_true( $nl_flags->{'use_luna'} ) || $vcmax_opt == 3 || $vcmax_opt == 4 ) {
     # lnc_opt can be set for both CN on and off
     add_default($opts, $nl_flags->{'inputdata_rootdir'}, $definition, $defaults, $nl, 'lnc_opt',
                 'use_cn'=>$nl_flags->{'use_cn'} );
  }
  if ( &value_is_true($nl->get_value('lnc_opt') ) && not &value_is_true( $nl_flags->{'use_cn'}) ) {
     $log->fatal_error("Cannot turn lnc_opt to true when bgc=sp" );
  }
}

#-------------------------------------------------------------------------------

sub setup_logic_hillslope {
  #
  # Hillslope model
  #
  my ($opts, $nl_flags, $definition, $defaults, $nl) = @_;

  add_default($opts, $nl_flags->{'inputdata_rootdir'}, $definition, $defaults, $nl, 'use_hillslope' );
  add_default($opts, $nl_flags->{'inputdata_rootdir'}, $definition, $defaults, $nl, 'downscale_hillslope_meteorology' );
  add_default($opts, $nl_flags->{'inputdata_rootdir'}, $definition, $defaults, $nl, 'hillslope_head_gradient_method' );
  add_default($opts, $nl_flags->{'inputdata_rootdir'}, $definition, $defaults, $nl, 'hillslope_transmissivity_method' );
  add_default($opts, $nl_flags->{'inputdata_rootdir'}, $definition, $defaults, $nl, 'hillslope_pft_distribution_method' );
  add_default($opts, $nl_flags->{'inputdata_rootdir'}, $definition, $defaults, $nl, 'hillslope_soil_profile_method' );
  add_default($opts, $nl_flags->{'inputdata_rootdir'}, $definition, $defaults, $nl, 'use_hillslope_routing', 'use_hillslope'=>$nl_flags->{'use_hillslope'} );
  add_default($opts, $nl_flags->{'inputdata_rootdir'}, $definition, $defaults, $nl, 'hillslope_fsat_equals_zero', 'use_hillslope'=>$nl_flags->{'use_hillslope'} );
  my $use_hillslope = $nl->get_value('use_hillslope');
  my $use_hillslope_routing = $nl->get_value('use_hillslope_routing');
  if ( (! &value_is_true($use_hillslope)) && &value_is_true($use_hillslope_routing) ) {
      $log->fatal_error("Cannot turn on use_hillslope_routing when use_hillslope is off\n" );
  }
  my $hillslope_file = $nl->get_value('hillslope_file');
  if ( &value_is_true($use_hillslope) && ( ! defined($hillslope_file) ) ) {
    $log->fatal_error("You must provide hillslope_file if use_hillslope is .true.\n" );
  }
}

#-------------------------------------------------------------------------------

sub setup_logic_hydrstress {
  #
  # Plant hydraulic stress model
  #
  my ($opts, $nl_flags, $definition, $defaults, $nl) = @_;

  add_default($opts, $nl_flags->{'inputdata_rootdir'}, $definition, $defaults, $nl, 'use_hydrstress',
              'configuration'=>$nl_flags->{'configuration'}, 'use_fates'=>$nl_flags->{'use_fates'} );
  $nl_flags->{'use_hydrstress'} = $nl->get_value('use_hydrstress');
  if ( &value_is_true( $nl_flags->{'use_fates'} ) && &value_is_true( $nl_flags->{'use_hydrstress'} ) ) {
     $log->fatal_error("Cannot turn use_hydrstress on when use_fates is on" );
  }
}

#-------------------------------------------------------------------------------

sub setup_logic_fertilizer {
  #
  # Flags to control fertilizer application
  #
   my ($opts, $nl_flags, $definition, $defaults, $nl) = @_;

   add_default($opts, $nl_flags->{'inputdata_rootdir'}, $definition, $defaults, $nl, 'use_fertilizer',
               'use_crop'=>$nl_flags->{'use_crop'} );
   my $use_fert = $nl->get_value('use_fertilizer');
   if ( (! &value_is_true($nl_flags->{'use_crop'})) && &value_is_true($use_fert) ) {
      $log->fatal_error("use_ferilizer can NOT be on without prognostic crop\n" );
   }
}

#-------------------------------------------------------------------------------

sub setup_logic_grainproduct {
  #
  # Flags to control 1-year grain product pool
  #
   my ($opts, $nl_flags, $definition, $defaults, $nl, $physv) = @_;

   add_default($opts, $nl_flags->{'inputdata_rootdir'}, $definition, $defaults, $nl, 'use_grainproduct',
               'use_crop'=>$nl_flags->{'use_crop'}, 'phys'=>$physv->as_string() );
   if ( (! &value_is_true($nl_flags->{'use_crop'})) && &value_is_true($nl->get_value('use_grainproduct') ) ) {
      $log->fatal_error("use_grainproduct can NOT be on without prognostic crop\n" );
   }
}

#-------------------------------------------------------------------------------

sub setup_logic_c_isotope {
  #
  # Error checking for C-isotope options
  #
  my ($opts, $nl_flags, $definition, $defaults, $nl) = @_;

  add_default($opts, $nl_flags->{'inputdata_rootdir'}, $definition, $defaults, $nl, 'use_c13', 
              'bgc_mode'=>$nl_flags->{'bgc_mode'}, 'phys'=>$nl_flags->{'phys'},
              'lnd_tuning_mode'=>$nl_flags->{'lnd_tuning_mode'}, ssp_rcp=>$nl_flags->{'ssp_rcp'} );
  add_default($opts, $nl_flags->{'inputdata_rootdir'}, $definition, $defaults, $nl, 'use_c14', 
              'bgc_mode'=>$nl_flags->{'bgc_mode'}, 'phys'=>$nl_flags->{'phys'},
              'lnd_tuning_mode'=>$nl_flags->{'lnd_tuning_mode'}, ssp_rcp=>$nl_flags->{'ssp_rcp'} );
  &add_logical_to_nl_flags( $nl_flags, $nl, "use_c13" );
  &add_logical_to_nl_flags( $nl_flags, $nl, "use_c14" );
  my $use_c13 = $nl->get_value('use_c13');
  my $use_c14 = $nl->get_value('use_c14');
  if ( $nl_flags->{'bgc_mode'} ne "sp" && $nl_flags->{'bgc_mode'} ne "fates" ) {
    if ( $nl_flags->{'bgc_mode'} ne "bgc" ) {
      if ( &value_is_true($use_c13) ) {
        $log->warning("use_c13 is ONLY scientifically validated with the bgc=BGC configuration" );
      }
      if ( &value_is_true($use_c14) ) {
        $log->warning("use_c14 is ONLY scientifically validated with the bgc=BGC configuration" );
      }
    }
    my $use_c14_bombspike = $nl->get_value('use_c14_bombspike');
    my $stream_fldfilename_atm_c14 = $nl->get_value('stream_fldfilename_atm_c14');
    my $atm_c14_filename = $nl->get_value('atm_c14_filename');
    if ( &value_is_true($use_c14) ) {
      add_default($opts, $nl_flags->{'inputdata_rootdir'}, $definition, $defaults, $nl, 'use_c14_bombspike', 'use_c14'=>$use_c14 );
      $use_c14_bombspike = $nl->get_value('use_c14_bombspike');
      if ( &value_is_true($use_c14_bombspike) ) {
         if ( defined($stream_fldfilename_atm_c14) ) {
            &add_logical_to_nl_flags( $nl_flags, $nl, "use_c14_bombspike" );
            setup_logic_c14_streams($opts, $nl_flags, $definition, $defaults, $nl);
         } else {
            add_default($opts, $nl_flags->{'inputdata_rootdir'}, $definition, $defaults, $nl, 'atm_c14_filename',
                    'use_c14'=>$use_c14, 'use_cn'=>$nl_flags->{'use_cn'}, 'use_c14_bombspike'=>$nl->get_value('use_c14_bombspike'),
                    'ssp_rcp'=>$nl_flags->{'ssp_rcp'} );
         }
         $stream_fldfilename_atm_c14 = $nl->get_value('stream_fldfilename_atm_c14');
         $atm_c14_filename = $nl->get_value('atm_c14_filename');
         if ( defined($stream_fldfilename_atm_c14) && defined($atm_c14_filename) ) {
           $log->fatal_error("Both stream_fldfilename_atm_c14 and atm_c14_filename set, only one should be set");
         }
      }
    } else {
      if ( defined($use_c14_bombspike) ||
           defined($stream_fldfilename_atm_c14) ||
           defined($atm_c14_filename) ) {
        $log->fatal_error("use_c14 is FALSE and use_c14_bombspike, stream_fldfilename_atm_c14 or atm_c14_filename set");
      }
    }
    &add_logical_to_nl_flags( $nl_flags, $nl, "use_c14_bombspike" );

    my $use_c13_timeseries = $nl->get_value('use_c13_timeseries');
    my $stream_fldfilename_atm_c13 = $nl->get_value('stream_fldfilename_atm_c13');
    my $atm_c13_filename = $nl->get_value('atm_c13_filename');
    if ( &value_is_true($use_c13) ) {
      add_default($opts, $nl_flags->{'inputdata_rootdir'}, $definition, $defaults, $nl, 'use_c13_timeseries', 'use_c13'=>$use_c13 );
      $use_c13_timeseries = $nl->get_value('use_c13_timeseries');
      if ( &value_is_true($use_c13_timeseries) ) {
         if ( defined($stream_fldfilename_atm_c13) ) {
            &add_logical_to_nl_flags( $nl_flags, $nl, "use_c13_timeseries" );
            setup_logic_c13_streams($opts, $nl_flags, $definition, $defaults, $nl);
         } else {
            add_default($opts, $nl_flags->{'inputdata_rootdir'}, $definition, $defaults, $nl, 'atm_c13_filename',
                    'use_c13'=>$use_c13, 'use_cn'=>$nl_flags->{'use_cn'}, 'use_c13_timeseries'=>$nl->get_value('use_c13_timeseries'),
                    'ssp_rcp'=>$nl_flags->{'ssp_rcp'} );
         }
         $stream_fldfilename_atm_c13 = $nl->get_value('stream_fldfilename_atm_c13');
         $atm_c13_filename = $nl->get_value('atm_c13_filename');
         if ( defined($stream_fldfilename_atm_c13) && defined($atm_c13_filename) ) {
           $log->fatal_error("Both stream_fldfilename_atm_c13 and atm_c13_filename set, only one should be set");
         }
      }
    } else {
      if ( defined($nl->get_value('use_c13_timeseries')) ||
           defined($nl->get_value('stream_fldfilename_atm_c13')) ||
           defined($nl->get_value('atm_c13_filename')) ) {
        $log->fatal_error("use_c13 is FALSE and use_c13_timeseries, stream_fldfilename_atm_c13 or atm_c13_filename set");
      }
    }
  } else {
    if ( &value_is_true($use_c13) ||
         &value_is_true($use_c14) ||
         &value_is_true($nl->get_value('use_c14_bombspike')) ||
         defined($nl->get_value('atm_c14_filename'))  ||
         defined($nl->get_value('stream_fldfilename_atm_c14'))  ||
         &value_is_true($nl->get_value('use_c13_timeseries')) ||
         defined($nl->get_value('atm_c13_filename')) ||
         defined($nl->get_value('stream_fldfilename_atm_c13')) ) {
           $log->fatal_error("bgc=sp and C isotope  namelist variables were set, both can't be used at the same time");
    }
  }
  &add_logical_to_nl_flags( $nl_flags, $nl, "use_c13_timeseries" );
  &add_logical_to_nl_flags( $nl_flags, $nl, "use_c13_bombspike" );
}

#-------------------------------------------------------------------------------

sub setup_logic_c13_streams {
  my ($opts, $nl_flags, $definition, $defaults, $nl) = @_;
  #
  # C13 stream file settings
  #
  # Just return if use_c13 and use_c13_timeseries aren't both TRUE
  if ( ! &value_is_true($nl_flags->{'use_c13'}) ) { return; }
  if ( ! &value_is_true($nl_flags->{'use_c13_timeseries'}) ) { return; }

  add_default($opts, $nl_flags->{'inputdata_rootdir'}, $definition, $defaults, $nl, 'stream_fldfilename_atm_c13',
              'use_c13'=>$nl_flags->{'use_c13'}, 'use_c13_timeseries'=>$nl_flags->{'use_c13_timeseries'},
              'ssp_rcp'=>$nl_flags->{'ssp_rcp'});

  add_default($opts, $nl_flags->{'inputdata_rootdir'}, $definition, $defaults, $nl, 'stream_year_first_atm_c13',
              'sim_year'=>$nl_flags->{'sim_year'}, 'sim_year_range'=>$nl_flags->{'sim_year_range'});
  add_default($opts, $nl_flags->{'inputdata_rootdir'}, $definition, $defaults, $nl, 'stream_year_last_atm_c13',
              'sim_year'=>$nl_flags->{'sim_year'}, 'sim_year_range'=>$nl_flags->{'sim_year_range'});
  # Set align year, if first and last years are different
  if ( $nl->get_value('stream_year_first_atm_c13') != $nl->get_value('stream_year_last_atm_c13') ) {
    add_default($opts, $nl_flags->{'inputdata_rootdir'}, $definition, $defaults, $nl, 'stream_model_year_align_atm_c13',
                'sim_year'=>$nl_flags->{'sim_year'}, 'sim_year_range'=>$nl_flags->{'sim_year_range'});
  }
}

#-------------------------------------------------------------------------------

sub setup_logic_c14_streams {
  my ($opts, $nl_flags, $definition, $defaults, $nl) = @_;
  #
  # C14 stream file settings
  #
  # Just return if use_c14 and use_c14_bombspike aren't both TRUE
  if ( ! &value_is_true($nl_flags->{'use_c14'}) ) { return; }
  if ( ! &value_is_true($nl_flags->{'use_c14_bombspike'}) ) { return; }

  add_default($opts, $nl_flags->{'inputdata_rootdir'}, $definition, $defaults, $nl, 'stream_fldfilename_atm_c14',
              'use_c14'=>$nl_flags->{'use_c14'}, 'use_c14_bombspike'=>$nl_flags->{'use_c14_bombspike'},
              'ssp_rcp'=>$nl_flags->{'ssp_rcp'});

  add_default($opts, $nl_flags->{'inputdata_rootdir'}, $definition, $defaults, $nl, 'stream_meshfile_atm_c14',
              'use_c14'=>$nl_flags->{'use_c14'}, 'use_c14_bombspike'=>$nl_flags->{'use_c14_bombspike'});
   if ( &remove_leading_and_trailing_quotes( $nl->get_value( "stream_meshfile_atm_c14") ) eq "none" ) {
      # TODP: Change this to a fatal when we start using this
      $log->warning( "stream_meshfile_atm_c14 is set to 'none' which will only copy the first latitude to the globe")
   }

  add_default($opts, $nl_flags->{'inputdata_rootdir'}, $definition, $defaults, $nl, 'stream_year_first_atm_c14',
              'sim_year'=>$nl_flags->{'sim_year'}, 'sim_year_range'=>$nl_flags->{'sim_year_range'});
  add_default($opts, $nl_flags->{'inputdata_rootdir'}, $definition, $defaults, $nl, 'stream_year_last_atm_c14',
              'sim_year'=>$nl_flags->{'sim_year'}, 'sim_year_range'=>$nl_flags->{'sim_year_range'});
  # Set align year, if first and last years are different
  if ( $nl->get_value('stream_year_first_atm_c14') != $nl->get_value('stream_year_last_atm_c14') ) {
    add_default($opts, $nl_flags->{'inputdata_rootdir'}, $definition, $defaults, $nl, 'stream_model_year_align_atm_c14',
                'sim_year'=>$nl_flags->{'sim_year'}, 'sim_year_range'=>$nl_flags->{'sim_year_range'});
  }
}

#-------------------------------------------------------------------------------

sub setup_logic_nitrogen_deposition {
  my ($opts, $nl_flags, $definition, $defaults, $nl) = @_;

  #
  # Nitrogen deposition for bgc=CN or fates
  #
  if ( ($nl_flags->{'bgc_mode'} =~/bgc/) ) {   # or  ($nl_flags->{'bgc_mode'} =~/fates/) ) {
    add_default($opts, $nl_flags->{'inputdata_rootdir'}, $definition, $defaults, $nl, 'ndepmapalgo', 'phys'=>$nl_flags->{'phys'},
                'use_cn'=>$nl_flags->{'use_cn'}, 'hgrid'=>$nl_flags->{'res'},
                'clm_accelerated_spinup'=>$nl_flags->{'clm_accelerated_spinup'} );
    add_default($opts, $nl_flags->{'inputdata_rootdir'}, $definition, $defaults, $nl, 'ndep_taxmode', 'phys'=>$nl_flags->{'phys'},
		'use_cn'=>$nl_flags->{'use_cn'},
		'lnd_tuning_mode'=>$nl_flags->{'lnd_tuning_mode'} );
    add_default($opts, $nl_flags->{'inputdata_rootdir'}, $definition, $defaults, $nl, 'ndep_varlist', 'phys'=>$nl_flags->{'phys'},
		'use_cn'=>$nl_flags->{'use_cn'},
		'lnd_tuning_mode'=>$nl_flags->{'lnd_tuning_mode'} );
    add_default($opts, $nl_flags->{'inputdata_rootdir'}, $definition, $defaults, $nl, 'stream_year_first_ndep', 'phys'=>$nl_flags->{'phys'},
                'use_cn'=>$nl_flags->{'use_cn'}, 'sim_year'=>$nl_flags->{'sim_year'},
                'sim_year_range'=>$nl_flags->{'sim_year_range'});
    add_default($opts, $nl_flags->{'inputdata_rootdir'}, $definition, $defaults, $nl, 'stream_year_last_ndep', 'phys'=>$nl_flags->{'phys'},
                'use_cn'=>$nl_flags->{'use_cn'}, 'sim_year'=>$nl_flags->{'sim_year'},
                'sim_year_range'=>$nl_flags->{'sim_year_range'});
    # Set align year, if first and last years are different
    if ( $nl->get_value('stream_year_first_ndep') != $nl->get_value('stream_year_last_ndep') ) {
      add_default($opts, $nl_flags->{'inputdata_rootdir'}, $definition, $defaults, $nl, 'model_year_align_ndep', 'sim_year'=>$nl_flags->{'sim_year'},
                  'sim_year_range'=>$nl_flags->{'sim_year_range'});
    }
    add_default($opts, $nl_flags->{'inputdata_rootdir'}, $definition, $defaults, $nl, 'stream_fldfilename_ndep', 'phys'=>$nl_flags->{'phys'},
                'use_cn'=>$nl_flags->{'use_cn'}, 'lnd_tuning_mode'=>$nl_flags->{'lnd_tuning_mode'},
                'hgrid'=>"0.9x1.25", 'ssp_rcp'=>$nl_flags->{'ssp_rcp'}, 'nofail'=>1 );
    if ( ! defined($nl->get_value('stream_fldfilename_ndep') ) ) {
        # Also check at f19 resolution
        add_default($opts, $nl_flags->{'inputdata_rootdir'}, $definition, $defaults, $nl, 'stream_fldfilename_ndep', 'phys'=>$nl_flags->{'phys'},
                    'use_cn'=>$nl_flags->{'use_cn'}, 'lnd_tuning_mode'=>$nl_flags->{'lnd_tuning_mode'},
                    'hgrid'=>"1.9x2.5", 'ssp_rcp'=>$nl_flags->{'ssp_rcp'}, 'nofail'=>1 );
        # If not found report an error
        if ( ! defined($nl->get_value('stream_fldfilename_ndep') ) ) {
            $log->warning("Did NOT find the Nitrogen-deposition forcing file (stream_fldfilename_ndep) for this ssp_rcp\n" .
                          "One way to get around this is to point to a file for another existing ssp_rcp in your user_nl_clm file.\n" .
                          "If you are running with CAM and WACCM chemistry Nitrogen deposition will come through the coupler.\n" .
                          "This file won't be used, so it doesn't matter what it points to -- but it's required to point to something.\n" )
        }
    }
    if ($opts->{'driver'} eq "nuopc" ) {
        add_default($opts, $nl_flags->{'inputdata_rootdir'}, $definition, $defaults, $nl, 'stream_meshfile_ndep', 'phys'=>$nl_flags->{'phys'},
                    'use_cn'=>$nl_flags->{'use_cn'}, 'lnd_tuning_mode'=>$nl_flags->{'lnd_tuning_mode'},
                    'hgrid'=>"0.9x1.25", 'ssp_rcp'=>$nl_flags->{'ssp_rcp'}, 'nofail'=>1 );
        if ( ! defined($nl->get_value('stream_fldfilename_ndep') ) ) {
            # Also check at f19 resolution
            add_default($opts, $nl_flags->{'inputdata_rootdir'}, $definition, $defaults, $nl, 'stream_meshfile_ndep', 'phys'=>$nl_flags->{'phys'},
                        'use_cn'=>$nl_flags->{'use_cn'}, 'lnd_tuning_mode'=>$nl_flags->{'lnd_tuning_mode'},
                        'hgrid'=>"1.9x2.5", 'ssp_rcp'=>$nl_flags->{'ssp_rcp'}, 'nofail'=>1 );
            # If not found report an error
            if ( ! defined($nl->get_value('stream_meshfile_ndep') ) ) {
                $log->warning("Did NOT find the Nitrogen-deposition meshfile file (stream_meshfilee_ndep) for this ssp_rcp. \n")
            }
        }
    }
  } else {
    # If bgc is NOT CN/CNDV then make sure none of the ndep settings are set!
    if ( defined($nl->get_value('stream_year_first_ndep')) ||
         defined($nl->get_value('stream_year_last_ndep'))  ||
         defined($nl->get_value('model_year_align_ndep'))  ||
         defined($nl->get_value('ndep_taxmode'         ))  ||
         defined($nl->get_value('ndep_varlist'         ))  ||
         defined($nl->get_value('stream_fldfilename_ndep'))
       ) {
      $log->fatal_error("When bgc is NOT CN or CNDV none of: stream_year_first_ndep," .
                  "stream_year_last_ndep, model_year_align_ndep, ndep_taxmod, " .
                  "ndep_varlist, nor stream_fldfilename_ndep" .
                  " can be set!");
    }
  }
}

#-------------------------------------------------------------------------------

sub setup_logic_cnmresp {
  my ($opts, $nl_flags, $definition, $defaults, $nl) = @_;

  #
  # CN Maintence respiration for bgc=CN
  #
  if ( $nl_flags->{'bgc_mode'} ne "sp" ) {
    # When FUN is on get a default value
    if ( &value_is_true( $nl->get_value('use_fun') ) ) {
       add_default($opts, $nl_flags->{'inputdata_rootdir'}, $definition, $defaults,
                   $nl, 'br_root', 'phys'=>$nl_flags->{'phys'},
                   'use_fun'=>$nl->get_value('use_fun'),
                   'use_cn'=>$nl_flags->{'use_cn'} );
    }
  } else {
    # If bgc is NOT CN/CNDV then make sure not set
    if ( defined($nl->get_value('br_root'))) {
      $log->fatal_error("br_root can NOT be set when bgc_mode==sp!");
    }
  }
}

#-------------------------------------------------------------------------------

sub setup_logic_photosyns {
  # MUST be after use_hydrstress is set
  my ($opts, $nl_flags, $definition, $defaults, $nl) = @_;

  #
  # Photosynthesis
  #
  add_default($opts, $nl_flags->{'inputdata_rootdir'}, $definition, $defaults,
              $nl, 'rootstem_acc', 'phys'=>$nl_flags->{'phys'});
  add_default($opts, $nl_flags->{'inputdata_rootdir'}, $definition, $defaults,
              $nl, 'light_inhibit', 'phys'=>$nl_flags->{'phys'});
  add_default($opts, $nl_flags->{'inputdata_rootdir'}, $definition, $defaults,
              $nl, 'leafresp_method', 'phys'=>$nl_flags->{'phys'},
              'use_cn'=>$nl_flags->{'use_cn'});
  add_default($opts, $nl_flags->{'inputdata_rootdir'}, $definition, $defaults,
              $nl, 'modifyphoto_and_lmr_forcrop', 'phys'=>$nl_flags->{'phys'} );
  add_default($opts, $nl_flags->{'inputdata_rootdir'}, $definition, $defaults,
              $nl, 'stomatalcond_method', 'phys'=>$nl_flags->{'phys'},
              'use_hydrstress'=>$nl_flags->{'use_hydrstress'} );
  # When CN on, must NOT be scaled by vcmax25top
  if ( &value_is_true( $nl_flags->{'use_cn'} ) ) {
     if ( $nl->get_value('leafresp_method') == 0 ) {
        $log->fatal_error("leafresp_method can NOT be set to scaled to vcmax (0) when CN is on!");
     }
     # And when CN off, must NOT be anything besides scaled by vxmac25top
  } else {
     if ( $nl->get_value('leafresp_method') != 0 ) {
        $log->fatal_error("leafresp_method can NOT be set to anything besides scaled to vcmax (0) when bgc_mode==sp!");
     }
  }
}

#-------------------------------------------------------------------------------

sub setup_logic_canopy {
  my ($opts, $nl_flags, $definition, $defaults, $nl) = @_;
  #
  # Canopy state
  #
  add_default($opts, $nl_flags->{'inputdata_rootdir'}, $definition, $defaults,
              $nl, 'leaf_mr_vcm', 'phys'=>$nl_flags->{'phys'} )
}

#-------------------------------------------------------------------------------

sub setup_logic_popd_streams {
  # population density streams require CN/BGC
  my ($opts, $nl_flags, $definition, $defaults, $nl) = @_;

  if ( &value_is_true($nl_flags->{'cnfireson'}) ) {
     add_default($opts, $nl_flags->{'inputdata_rootdir'}, $definition, $defaults, $nl, 'popdensmapalgo', 'hgrid'=>$nl_flags->{'res'},
                 'clm_accelerated_spinup'=>$nl_flags->{'clm_accelerated_spinup'}, 'cnfireson'=>$nl_flags->{'cnfireson'}  );
     add_default($opts, $nl_flags->{'inputdata_rootdir'}, $definition, $defaults, $nl, 'stream_year_first_popdens', 'phys'=>$nl_flags->{'phys'},
                 'cnfireson'=>$nl_flags->{'cnfireson'}, 'sim_year'=>$nl_flags->{'sim_year'},
                 'sim_year_range'=>$nl_flags->{'sim_year_range'});
     add_default($opts, $nl_flags->{'inputdata_rootdir'}, $definition, $defaults, $nl, 'stream_year_last_popdens', 'phys'=>$nl_flags->{'phys'},
                 'cnfireson'=>$nl_flags->{'cnfireson'}, 'sim_year'=>$nl_flags->{'sim_year'},
                 'sim_year_range'=>$nl_flags->{'sim_year_range'});
     # Set align year, if first and last years are different
     if ( $nl->get_value('stream_year_first_popdens') !=
          $nl->get_value('stream_year_last_popdens') ) {
        add_default($opts, $nl_flags->{'inputdata_rootdir'}, $definition, $defaults, $nl, 'model_year_align_popdens', 'sim_year'=>$nl_flags->{'sim_year'},
                    'sim_year_range'=>$nl_flags->{'sim_year_range'}, 'cnfireson'=>$nl_flags->{'cnfireson'});
     }
     add_default($opts, $nl_flags->{'inputdata_rootdir'}, $definition, $defaults, $nl, 'stream_fldfilename_popdens', 'phys'=>$nl_flags->{'phys'},
                 'cnfireson'=>$nl_flags->{'cnfireson'}, 'hgrid'=>"0.5x0.5", 'ssp_rcp'=>$nl_flags->{'ssp_rcp'} );

    if ($opts->{'driver'} eq "nuopc" ) {
        add_default($opts, $nl_flags->{'inputdata_rootdir'}, $definition, $defaults, $nl, 'stream_meshfile_popdens', 'hgrid'=>"0.5x0.5");
        my $inputdata_rootdir = $nl_flags->{'inputdata_rootdir'};
        my $default_value = $nl->get_value('stream_meshfile_popdens');
        my $none_filename = $inputdata_rootdir . '/none';
        my $none_filename = &quote_string($none_filename);
        if ($default_value eq $none_filename) {
            my $var = 'stream_meshfile_popdens';
            my $group = $definition->get_group_name($var);
            my $val = "none";
            $val = &quote_string( $val );
            $nl->set_variable_value($group, $var, $val);
        }
    }
  } else {
     # If bgc is NOT CN/CNDV or fire_method==nofire then make sure none of the popdens settings are set
     if ( defined($nl->get_value('stream_year_first_popdens')) ||
          defined($nl->get_value('stream_year_last_popdens'))  ||
          defined($nl->get_value('model_year_align_popdens'))  ||
          defined($nl->get_value('popdens_tintalgo'        ))  ||
          defined($nl->get_value('stream_fldfilename_popdens'))   ) {
        $log->fatal_error("When bgc is SP (NOT CN or BGC) or fire_method==nofire none of: stream_year_first_popdens,\n" .
                          "stream_year_last_popdens, model_year_align_popdens, popdens_tintalgo nor\n" .
                          "stream_fldfilename_popdens can be set!");
     }
  }
}

#-------------------------------------------------------------------------------

sub setup_logic_urbantv_streams {
  my ($opts, $nl_flags, $definition, $defaults, $nl) = @_;

  add_default($opts, $nl_flags->{'inputdata_rootdir'}, $definition, $defaults, $nl, 'urbantvmapalgo',
              'hgrid'=>$nl_flags->{'res'} );
  add_default($opts, $nl_flags->{'inputdata_rootdir'}, $definition, $defaults, $nl, 'stream_year_first_urbantv', 'phys'=>$nl_flags->{'phys'},
              'sim_year'=>$nl_flags->{'sim_year'},
              'sim_year_range'=>$nl_flags->{'sim_year_range'});
  add_default($opts, $nl_flags->{'inputdata_rootdir'}, $definition, $defaults, $nl, 'stream_year_last_urbantv', 'phys'=>$nl_flags->{'phys'},
              'sim_year'=>$nl_flags->{'sim_year'},
              'sim_year_range'=>$nl_flags->{'sim_year_range'});
  # Set align year, if first and last years are different
  if ( $nl->get_value('stream_year_first_urbantv') !=
       $nl->get_value('stream_year_last_urbantv') ) {
     add_default($opts, $nl_flags->{'inputdata_rootdir'}, $definition, $defaults, $nl,
                 'model_year_align_urbantv', 'sim_year'=>$nl_flags->{'sim_year'},
                 'sim_year_range'=>$nl_flags->{'sim_year_range'});
  }
  add_default($opts, $nl_flags->{'inputdata_rootdir'}, $definition, $defaults, $nl, 'stream_fldfilename_urbantv', 'phys'=>$nl_flags->{'phys'},
              'hgrid'=>"0.9x1.25", 'urban_explicit_ac'=>$nl->get_value('urban_explicit_ac') );
  if ($opts->{'driver'} eq "nuopc" ) {
      add_default($opts, $nl_flags->{'inputdata_rootdir'}, $definition, $defaults, $nl, 'stream_meshfile_urbantv', 'phys'=>$nl_flags->{'phys'},
                  'hgrid'=>"0.9x1.25" );
  }
}

#-------------------------------------------------------------------------------

sub setup_logic_lightning_streams {
  # lightning streams require CN/BGC
  my ($opts, $nl_flags, $definition, $defaults, $nl) = @_;

    if ( $nl_flags->{'light_res'} ne "none" ) {
      add_default($opts, $nl_flags->{'inputdata_rootdir'}, $definition, $defaults, $nl, 'lightngmapalgo',
                  'hgrid'=>$nl_flags->{'res'},
                  'clm_accelerated_spinup'=>$nl_flags->{'clm_accelerated_spinup'}  );
      add_default($opts, $nl_flags->{'inputdata_rootdir'}, $definition, $defaults, $nl, 'stream_year_first_lightng',
                  'sim_year'=>$nl_flags->{'sim_year'},
                  'sim_year_range'=>$nl_flags->{'sim_year_range'});
      add_default($opts, $nl_flags->{'inputdata_rootdir'}, $definition, $defaults, $nl, 'stream_year_last_lightng',
                  'sim_year'=>$nl_flags->{'sim_year'},
                  'sim_year_range'=>$nl_flags->{'sim_year_range'});
      # Set align year, if first and last years are different
      if ( $nl->get_value('stream_year_first_lightng') !=
           $nl->get_value('stream_year_last_lightng') ) {
        add_default($opts, $nl_flags->{'inputdata_rootdir'}, $definition, $defaults, $nl, 'model_year_align_lightng', 'sim_year'=>$nl_flags->{'sim_year'},
                    'sim_year_range'=>$nl_flags->{'sim_year_range'});
     }
     add_default($opts, $nl_flags->{'inputdata_rootdir'}, $definition, $defaults, $nl, 'stream_fldfilename_lightng',
                 'hgrid'=>$nl_flags->{'light_res'} );
      if ($opts->{'driver'} eq "nuopc" ) {
          add_default($opts, $nl_flags->{'inputdata_rootdir'}, $definition, $defaults, $nl, 'stream_meshfile_lightng',
                      'hgrid'=>$nl_flags->{'light_res'} );
      }
  } else {
     # If bgc is NOT CN/CNDV then make sure none of the Lightng settings are set
     if ( defined($nl->get_value('stream_year_first_lightng')) ||
          defined($nl->get_value('stream_year_last_lightng'))  ||
          defined($nl->get_value('model_year_align_lightng'))  ||
          defined($nl->get_value('lightng_tintalgo'        ))  ||
          defined($nl->get_value('stream_fldfilename_lightng'))   ) {
        $log->fatal_error("When bgc is SP (NOT CN or BGC or FATES) or fire is turned off none of: stream_year_first_lightng,\n" .
                          "stream_year_last_lightng, model_year_align_lightng, lightng_tintalgo nor\n" .
                          "stream_fldfilename_lightng can be set!");
     }
  }
}

#-------------------------------------------------------------------------------

sub setup_logic_dry_deposition {
  my ($opts, $nl_flags, $definition, $defaults, $nl) = @_;

  my @list = ( "drydep_list", "dep_data_file");
  if ($opts->{'drydep'} ) {
    add_default($opts,  $nl_flags->{'inputdata_rootdir'}, $definition, $defaults, $nl, 'drydep_list');
    add_default($opts,  $nl_flags->{'inputdata_rootdir'}, $definition, $defaults, $nl, 'dep_data_file');
    &remove_newlines( $nl, $definition, "drydep_list" );
  }
  if ( &value_is_true( $nl_flags->{'use_fates'}) ) {
     foreach my $var ( @list ) {
        if ( defined($nl->get_value($var)) ) {
           $log->fatal_error("DryDeposition $var is being set and can NOT be on when FATES is also on.\n" .
                             "   Use the '--no-drydep' option when '-bgc fates' is activated");
        }
     }
  }
}

#-------------------------------------------------------------------------------

sub setup_logic_fire_emis {
  my ($opts, $nl_flags, $definition, $defaults, $nl) = @_;

  my @list = ( "fire_emis_eleveated", "fire_emis_factors_file", "fire_emis_specifier");

  if ($opts->{'fire_emis'} ) {
    add_default($opts,  $nl_flags->{'inputdata_rootdir'}, $definition, $defaults, $nl, 'fire_emis_factors_file');
    add_default($opts,  $nl_flags->{'inputdata_rootdir'}, $definition, $defaults, $nl, 'fire_emis_specifier');
  }
  foreach my $var ( @list ) {
     if ( defined($nl->get_value($var)) ) {
        if ( &value_is_true( $nl_flags->{'use_fates'} ) ) {
          $log->warning("Fire emission option $var can NOT be on when FATES is also on.\n" .
                      "  DON'T use the '--fire_emis' option when '--bgc fates' is activated");
        } elsif ( ! &value_is_true( $nl_flags->{'use_cn'} ) ) {
          $log->fatal_error("Fire emission option $var can NOT be on when BGC SP (i.e. Satellite Phenology) is also on.\n" .
                           "  DON'T use the '--fire_emis' option when '--bgc sp' is activated");
        } elsif ( &value_is_true( $nl_flags->{'use_cn'}) ) {
          my $fire_method = remove_leading_and_trailing_quotes( $nl->get_value('fire_method') );
          if ( $fire_method eq "nofire" ) {
             $log->fatal_error("Fire emission option $var can NOT be on with BGC and fire_method=='nofire'.\n" .
                              "  DON'T use the '--fire_emis' option when fire_method is nofire");
          }
        }
     }
   }
}

#-------------------------------------------------------------------------------

sub setup_logic_dust_emis {
  # Logic to handle the dust emissions namelists, both drv_flds_in and lnd_in files
  my ($opts, $nl_flags, $definition, $defaults, $nl, $envxml_ref) = @_;

  # Only set dust emission settings -- if not connected to CAM
  # Longer term plan is to remove this logic and have CTSM just set it and for CAM to use what CLM decides
  # See: https://github.com/ESCOMP/CTSM/issues/2713
  my $lnd_sets_dust = logical_to_fortran($envxml_ref->{'LND_SETS_DUST_EMIS_DRV_FLDS'});
  if ( &value_is_true( $lnd_sets_dust)) {

      # First get the dust emission method
      my $var = "dust_emis_method";
      add_default($opts,  $nl_flags->{'inputdata_rootdir'}, $definition, $defaults, $nl, $var );
      my $dust_emis_method = remove_leading_and_trailing_quotes( $nl->get_value($var) );

      my @zender_files_in_lnd_opts = ( "stream_fldfilename_zendersoilerod", "stream_meshfile_zendersoilerod",
                                       "zendersoilerod_mapalgo" );
      if ( $dust_emis_method eq "Zender_2003" ) {
         # get the zender_soil_erod_source
         add_default($opts,  $nl_flags->{'inputdata_rootdir'}, $definition, $defaults, $nl,
                     "zender_soil_erod_source", 'dust_emis_method'=>$dust_emis_method );

         my $zender_source = remove_leading_and_trailing_quotes( $nl->get_value('zender_soil_erod_source') );
         if ( $zender_source eq "lnd" ) {
            foreach my $option ( @zender_files_in_lnd_opts ) {
               add_default($opts,  $nl_flags->{'inputdata_rootdir'}, $definition, $defaults, $nl, $option,
                           'dust_emis_method'=>$dust_emis_method, 'zender_soil_erod_source'=>$zender_source,
                           'hgrid'=>$nl_flags->{'res'}, 'lnd_tuning_mode'=>$nl_flags->{'lnd_tuning_mode'} );
            }
         } elsif ( $zender_source eq "atm" ) {
            foreach my $option ( @zender_files_in_lnd_opts ) {
               if ( defined($nl->get_value($option)) ) {
                  $log->fatal_error("zender_soil_erod_source is atm, and the file option $option is being set" .
                                    " which should NOT be unless you want it handled here in the LAND model, " .
                                    "otherwise the equivalent option is set in CAM" );
               }
            }
         } elsif ( $zender_source eq "none" ) {
            $log->fatal_error("zender_soil_erod_source is set to none and only atm or lnd should be used when $var is Zender_2002" );
         }
      } else {
         # Verify that NONE of the Zender options are being set if Zender is NOT being used
         push @zender_files_in_lnd_opts, "zender_soil_erod_source";
         foreach my $option ( @zender_files_in_lnd_opts ) {
            if ( defined($nl->get_value($option)) ) {
               $log->fatal_error("dust_emis_method is NOT set to Zender_2003, but one of it's options " .
                                 "$option is being set, need to change one or the other" );
            }
         }
      }
  # Otherwise make sure dust settings are NOT being set in CLM
  } else {
      my @vars = ( "dust_emis_method", "zender_soil_erod_source" );
      foreach my $option ( @vars ) {
         if ( defined($nl->get_value($option)) ) {
            $log->fatal_error("Dust emission variable is being set in CTSM, which should NOT be done when" .
                              " connected to CAM as CAM should set them");
         }
      }
      # Now process the CAM drv_flds_in to get the dust settings
      # This requires that the CAM drv_flds_in namelist be created BEFORE CLM
      # and that the path below NOT be changed. Hence, there's some fragility here
      # to future changes.
      my $infile = $opts->{'envxml_dir'} . "/Buildconf/camconf/drv_flds_in";
      $log->verbose_message("Read in the drv_flds_in file generated by CAM's build-namelist");
      # When merging the CAM namelist in -- die with an error if there's a conflict between CAM and CLM
      process_namelist_infile( $definition, $nl, $envxml_ref, $infile, 'die_on_conflict'=>1 );
  }
}

#-------------------------------------------------------------------------------

sub setup_logic_megan {
  my ($opts, $nl_flags, $definition, $defaults, $nl) = @_;
  # Setup megan_emis_nl namelist for drv_flds_in

  my $var   = "megan";

  if ( $opts->{$var} eq "default" ) {
     add_default($opts,  $nl_flags->{'inputdata_rootdir'}, $definition, $defaults, $nl, 'megan',
                 'clm_accelerated_spinup'=>$nl_flags->{'clm_accelerated_spinup'},
                 'configuration'=>$nl_flags->{'configuration'} );
    $nl_flags->{$var} = $nl->get_value($var);
  } else {
    $nl_flags->{$var} = $opts->{$var};
  }

  if ($nl_flags->{'megan'} ) {
    add_default($opts,  $nl_flags->{'inputdata_rootdir'}, $definition, $defaults, $nl, 'megan_specifier');
    add_default($opts,  $nl_flags->{'inputdata_rootdir'}, $definition, $defaults, $nl, 'megan_factors_file');
  }
  if ( defined($nl->get_value('megan_specifier')) ||
         defined($nl->get_value('megan_factors_file')) ) {
    check_megan_spec( $opts, $nl, $definition );
    if ( &value_is_true( $nl_flags->{'use_fates'} ) ) {
	$log->fatal_error("MEGAN can NOT be on when FATES is also on.\n" .
			  "   Use the '-no-megan' option when '-bgc fates' is activated");
    }
    &remove_newlines( $nl, $definition, "megan_specifier" );
  }
}

#-------------------------------------------------------------------------------

sub setup_logic_megan_opts {
  my ($opts, $nl_flags, $definition, $defaults, $nl) = @_;
  # Setup megan_opts namelist
  # This should be set when megan is turned on by CTSM, but also when CAM has turned it on

  if ($nl_flags->{'megan'} ) {
    add_default($opts,  $nl_flags->{'inputdata_rootdir'}, $definition, $defaults, $nl, 'megan_use_gamma_sm');
    if ( &value_is_true( $nl->get_value('megan_use_gamma_sm') ) ) {
       add_default($opts,  $nl_flags->{'inputdata_rootdir'}, $definition, $defaults, $nl, 'megan_min_gamma_sm');
    } elsif ( defined($nl->get_value('megan_min_gamma_sm')) ) {
       $log->fatal_error("megan_min_gamma_sm should NOT be set when megan_use_gamma_sm NOT TRUE.\n" );
    }
  }
  else {
     if ( defined($nl->get_value('megan_use_gamma_sm')) ||
          defined($nl->get_value('megan_min_gamma_sm')) ) {
          $log->fatal_error("MEGAN options should NOT be set when MEGAN is NOT in use.\n" );
     }
  }
}

#-------------------------------------------------------------------------------

sub setup_logic_soilm_streams {
  my ($opts, $nl_flags, $definition, $defaults, $nl, $physv) = @_;

      add_default($opts, $nl_flags->{'inputdata_rootdir'}, $definition, $defaults, $nl, 'use_soil_moisture_streams');
      if ( &value_is_true( $nl->get_value('use_soil_moisture_streams') ) ) {
         add_default($opts, $nl_flags->{'inputdata_rootdir'}, $definition, $defaults, $nl, 'soilm_tintalgo',
                     'hgrid'=>$nl_flags->{'res'} );
         add_default($opts, $nl_flags->{'inputdata_rootdir'}, $definition, $defaults, $nl, 'soilm_offset',
                     'hgrid'=>$nl_flags->{'res'} );
         add_default($opts, $nl_flags->{'inputdata_rootdir'}, $definition, $defaults, $nl, 'stream_year_first_soilm', 'phys'=>$nl_flags->{'phys'},
                     'sim_year'=>$nl_flags->{'sim_year'},
                     'sim_year_range'=>$nl_flags->{'sim_year_range'});
         add_default($opts, $nl_flags->{'inputdata_rootdir'}, $definition, $defaults, $nl, 'stream_year_last_soilm', 'phys'=>$nl_flags->{'phys'},
                     'sim_year'=>$nl_flags->{'sim_year'},
                     'sim_year_range'=>$nl_flags->{'sim_year_range'});
         # Set align year, if first and last years are different
         if ( $nl->get_value('stream_year_first_soilm') !=
              $nl->get_value('stream_year_last_soilm') ) {
              add_default($opts, $nl_flags->{'inputdata_rootdir'}, $definition, $defaults, $nl,
                          'model_year_align_soilm', 'sim_year'=>$nl_flags->{'sim_year'},
                          'sim_year_range'=>$nl_flags->{'sim_year_range'});
         }
         add_default($opts, $nl_flags->{'inputdata_rootdir'}, $definition, $defaults, $nl, 'stream_fldfilename_soilm', 'phys'=>$nl_flags->{'phys'},
                     'hgrid'=>$nl_flags->{'res'} );
         if ( ($opts->{'use_case'} =~ /_transient$/) &&
              (remove_leading_and_trailing_quotes($nl->get_value("soilm_tintalgo")) eq "linear") ) {
             $log->warning("For a transient case, soil moisture streams, should NOT use soilm_tintalgo='linear'" .
                           " since vegetated areas could go from missing to not missing or vice versa" );
         }
      } else {
         if ( defined($nl->get_value('stream_year_first_soilm')) ||
              defined($nl->get_value('model_year_align_soilm')) ||
              defined($nl->get_value('stream_fldfilename_soilm')) ||
              defined($nl->get_value('soilm_tintalgo')) ||
              defined($nl->get_value('soilm_offset')) ||
              defined($nl->get_value('stream_year_last_soilm')) ) {
             $log->fatal_error("One of the soilm streams namelist items (stream_year_first_soilm, " .
                                " model_year_align_soilm, stream_fldfilename_soilm, stream_fldfilename_soilm)" .
                                " soilm_tintalgo soilm_offset" .
                                " is defined, but use_soil_moisture_streams option NOT set to true");
         }
      }
}

#-------------------------------------------------------------------------------

sub setup_logic_lai_streams {
  my ($opts, $nl_flags, $definition, $defaults, $nl) = @_;

  add_default($opts, $nl_flags->{'inputdata_rootdir'}, $definition, $defaults, $nl, 'use_lai_streams');

  if ( &value_is_true($nl_flags->{'use_crop'}) && &value_is_true($nl->get_value('use_lai_streams'))  ) {
    $log->fatal_error("turning use_lai_streams on is incompatable with use_crop set to true.");
  }
  if ( $nl_flags->{'bgc_mode'} eq "sp" || ($nl_flags->{'bgc_mode'} eq "fates" && &value_is_true($nl_flags->{'use_fates_sp'}) )) {
     if ( &value_is_true($nl->get_value('use_lai_streams')) ) {
       add_default($opts, $nl_flags->{'inputdata_rootdir'}, $definition, $defaults, $nl, 'use_lai_streams');
       add_default($opts, $nl_flags->{'inputdata_rootdir'}, $definition, $defaults, $nl, 'lai_mapalgo',
                   'hgrid'=>$nl_flags->{'res'} );
       add_default($opts, $nl_flags->{'inputdata_rootdir'}, $definition, $defaults, $nl, 'stream_year_first_lai',
                   'sim_year'=>$nl_flags->{'sim_year'},
                   'sim_year_range'=>$nl_flags->{'sim_year_range'});
       add_default($opts, $nl_flags->{'inputdata_rootdir'}, $definition, $defaults, $nl, 'stream_year_last_lai',
                   'sim_year'=>$nl_flags->{'sim_year'},
                   'sim_year_range'=>$nl_flags->{'sim_year_range'});
       # Set align year, if first and last years are different
       if ( $nl->get_value('stream_year_first_lai') !=
            $nl->get_value('stream_year_last_lai') ) {
          add_default($opts, $nl_flags->{'inputdata_rootdir'}, $definition, $defaults, $nl,
                      'model_year_align_lai', 'sim_year'=>$nl_flags->{'sim_year'},
                      'sim_year_range'=>$nl_flags->{'sim_year_range'});
       }
       add_default($opts, $nl_flags->{'inputdata_rootdir'}, $definition, $defaults, $nl, 'stream_fldfilename_lai',
                   'hgrid'=>"360x720cru" );
       if ($opts->{'driver'} eq "nuopc" ) {
           add_default($opts, $nl_flags->{'inputdata_rootdir'}, $definition, $defaults, $nl, 'stream_meshfile_lai',
                       'hgrid'=>"360x720cru" );
       }
     }
  } else {
     # If bgc is BGC/BGCDV then make sure none of the LAI settings are set
     if ( &value_is_true($nl->get_value('use_lai_streams'))) {
        $log->fatal_error("When not in SP mode use_lai_streams cannot be .true.\n" .
                          "(eg. don't use this option with BGC or non-SP FATES), \n" .
                          "Update compset to use SP)");
     }
     if ( defined($nl->get_value('stream_year_first_lai'))  ||
          defined($nl->get_value('stream_year_last_lai'))   ||
          defined($nl->get_value('model_year_align_lai'))   ||
          defined($nl->get_value('lai_tintalgo'        ))   ||
          defined($nl->get_value('stream_fldfilename_lai'))   ) {
        $log->fatal_error("When not in SP mode none of the following can be set: stream_year_first_lai,\n" .
                          "stream_year_last_lai, model_year_align_lai, lai_tintalgo nor\n" .
                          "stream_fldfilename_lai (eg. don't use this option with BGC or FATES-SP).");
     }
  }
}

#-------------------------------------------------------------------------------

sub setup_logic_cropcal_streams {
  my ($opts, $nl_flags, $definition, $defaults, $nl) = @_;

  # Set up other crop calendar parameters
  add_default($opts, $nl_flags->{'inputdata_rootdir'}, $definition, $defaults, $nl, 'cropcals_rx');
  add_default($opts, $nl_flags->{'inputdata_rootdir'}, $definition, $defaults, $nl, 'cropcals_rx_adapt');
  add_default($opts, $nl_flags->{'inputdata_rootdir'}, $definition, $defaults, $nl, 'stream_gdd20_seasons');
  add_default($opts, $nl_flags->{'inputdata_rootdir'}, $definition, $defaults, $nl, 'flush_gdd20');
  add_default($opts, $nl_flags->{'inputdata_rootdir'}, $definition, $defaults, $nl, 'generate_crop_gdds');
  add_default($opts, $nl_flags->{'inputdata_rootdir'}, $definition, $defaults, $nl, 'use_mxmat');
  add_default($opts, $nl_flags->{'inputdata_rootdir'}, $definition, $defaults, $nl, 'stream_meshfile_cropcal');

  # These can't both be true
  my $cropcals_rx = $nl->get_value('cropcals_rx') ;
  my $cropcals_rx_adapt = $nl->get_value('cropcals_rx_adapt') ;
  if (&value_is_true($cropcals_rx) and &value_is_true($cropcals_rx_adapt)) {
    $log->fatal_error("cropcals_rx and cropcals_rx_adapt may not both be true" );
  }

  # Add defaults if reading gdd20 seasons from stream files
  my $stream_gdd20_seasons = $nl->get_value('stream_gdd20_seasons') ;
  if ( &value_is_true($stream_gdd20_seasons)) {
    add_default($opts, $nl_flags->{'inputdata_rootdir'}, $definition, $defaults, $nl, 'stream_fldFileName_gdd20_season_start');
    add_default($opts, $nl_flags->{'inputdata_rootdir'}, $definition, $defaults, $nl, 'stream_fldFileName_gdd20_season_end');

    # Check
    my $gdd20_season_start_file = $nl->get_value('stream_fldFileName_gdd20_season_start') ;
    my $gdd20_season_end_file = $nl->get_value('stream_fldFileName_gdd20_season_end') ;
    if ( &string_is_undef_or_empty($gdd20_season_start_file) or &string_is_undef_or_empty($gdd20_season_end_file) ) {
      $log->message($gdd20_season_start_file);
      $log->message($gdd20_season_end_file);
      $log->fatal_error("If stream_gdd20_seasons is true, gdd20 season start and end files must be provided." );
    }
  }

  # Add defaults if using prescribed crop calendars
  if ( &value_is_true($cropcals_rx) or &value_is_true($cropcals_rx_adapt) ) {
    add_default($opts, $nl_flags->{'inputdata_rootdir'}, $definition, $defaults, $nl, 'stream_fldFileName_swindow_start');
    add_default($opts, $nl_flags->{'inputdata_rootdir'}, $definition, $defaults, $nl, 'stream_fldFileName_swindow_end');
    add_default($opts, $nl_flags->{'inputdata_rootdir'}, $definition, $defaults, $nl, 'stream_fldfilename_cultivar_gdds',
       'lnd_tuning_mode'=>$nl_flags->{'lnd_tuning_mode'}
       );
    if ( &value_is_true($cropcals_rx_adapt) ) {
      add_default($opts, $nl_flags->{'inputdata_rootdir'}, $definition, $defaults, $nl, 'stream_fldFileName_gdd20_baseline', 'stream_gdd20_seasons'=>$stream_gdd20_seasons);
    }
  }

  # Add defaults if using any crop calendar input files
  my $swindow_start_file = $nl->get_value('stream_fldFileName_swindow_start') ;
  my $swindow_end_file = $nl->get_value('stream_fldFileName_swindow_end') ;
  my $gdd_file = $nl->get_value('stream_fldFileName_cultivar_gdds') ;
  my $gdd20_baseline_file = $nl->get_value('stream_fldFileName_gdd20_baseline') ;
  my $mesh_file = $nl->get_value('stream_meshfile_cropcal') ;
  if ( !&string_is_undef_or_empty($swindow_start_file) or !&string_is_undef_or_empty($swindow_end_file) or !&string_is_undef_or_empty($gdd_file) or !&string_is_undef_or_empty($gdd20_baseline_file)) {

    # User gave an input file without specifying cropcals_rx or cropcals_rx_adapt = .true.
    # Requiring this means nothing to the code, but helps namelist make more sense
    if ( !&value_is_true($cropcals_rx) and !&value_is_true($cropcals_rx_adapt) ){
      $log->fatal_error("If providing any crop calendar input file(s), cropcals_rx or cropcals_rx_adapt must be true" );
    }

    # User set cropcals_rx_adapt to true but set stream_fldFileName_gdd20_baseline to empty
    if ( &value_is_true($cropcals_rx_adapt) and &string_is_undef_or_empty($gdd20_baseline_file) ) {
      $log->fatal_error("If cropcals_rx_adapt is true, stream_fldFileName_gdd20_baseline must be provided" );
    }

    # cropcals_rx_adapt is false but user provided stream_fldFileName_gdd20_baseline
    if ( !&value_is_true($cropcals_rx_adapt) and !&string_is_undef_or_empty($gdd20_baseline_file) ) {
      $log->fatal_error("If stream_fldFileName_gdd20_baseline provided, cropcals_rx_adapt must be true" );
    }

    # User provided an input file but set mesh file to empty
    if ( &string_is_undef_or_empty($mesh_file) ) {
      $log->fatal_error("If providing any crop calendar input file(s), you must provide stream_meshfile_cropcal" );
    }

    # Set stream years
    add_default($opts, $nl_flags->{'inputdata_rootdir'}, $definition, $defaults, $nl, 'stream_year_first_cropcal_swindows',
                'sim_year'=>$nl_flags->{'sim_year'},
                'sim_year_range'=>$nl_flags->{'sim_year_range'});
    add_default($opts, $nl_flags->{'inputdata_rootdir'}, $definition, $defaults, $nl, 'stream_year_last_cropcal_swindows',
                'sim_year'=>$nl_flags->{'sim_year'},
                'sim_year_range'=>$nl_flags->{'sim_year_range'});
    add_default($opts, $nl_flags->{'inputdata_rootdir'}, $definition, $defaults, $nl, 'model_year_align_cropcal_swindows',
                'sim_year'=>$nl_flags->{'sim_year'},
                'sim_year_range'=>$nl_flags->{'sim_year_range'});
    add_default($opts, $nl_flags->{'inputdata_rootdir'}, $definition, $defaults, $nl, 'stream_year_first_cropcal_cultivar_gdds',
                'sim_year'=>$nl_flags->{'sim_year'},
                'sim_year_range'=>$nl_flags->{'sim_year_range'});
    add_default($opts, $nl_flags->{'inputdata_rootdir'}, $definition, $defaults, $nl, 'stream_year_last_cropcal_cultivar_gdds',
                'sim_year'=>$nl_flags->{'sim_year'},
                'sim_year_range'=>$nl_flags->{'sim_year_range'});
    add_default($opts, $nl_flags->{'inputdata_rootdir'}, $definition, $defaults, $nl, 'model_year_align_cropcal_cultivar_gdds',
                'sim_year'=>$nl_flags->{'sim_year'},
                'sim_year_range'=>$nl_flags->{'sim_year_range'});

    # Do not allow maturity requirements to change over time if stream_fldFileName_gdd20_baseline is provided. That would be nonsensical.
    if ( $nl->get_value('stream_year_first_cropcal_cultivar_gdds') !=
        $nl->get_value('stream_year_last_cropcal_cultivar_gdds')
        and !&string_is_undef_or_empty($gdd20_baseline_file) ) {
      $log->fatal_error("If cropcals_rx_adapt is true (i.e., stream_fldFileName_gdd20_baseline is provided), baseline maturity requirements are allowed to vary over time (i.e., stream_year_first_cropcal_cultivar_gdds and stream_year_last_cropcal_cultivar_gdds must be the same)." );
    }
  }

  # If running with prescribed crop calendars, certain files must be provided
  my $generate_crop_gdds = $nl->get_value('generate_crop_gdds') ;
  if ( &value_is_true($cropcals_rx) or &value_is_true($cropcals_rx_adapt) ) {
    if ( &string_is_undef_or_empty($swindow_start_file) or &string_is_undef_or_empty($swindow_end_file) ) {
      $log->fatal_error("If cropcals_rx or cropcals_rx_adapt is true, sowing window start and end files must be provided. To specify exact sowing dates, use the same file." );
    }
    if ( &string_is_undef_or_empty($gdd_file) and (! &value_is_true($generate_crop_gdds)) ){
      $log->fatal_error("If cropcals_rx or cropcals_rx_adapt is true and generate_crop_gdds is false, maturity requirement file stream_fldFileName_cultivar_gdds must be provided" );
    }
  }

  # Option checks
  if ( &string_is_undef_or_empty($gdd_file) and ! &string_is_undef_or_empty($gdd20_baseline_file) ) {
      $log->fatal_error("If not providing stream_fldFileName_cultivar_gdds, don't provide stream_fldFileName_gdd20_baseline");
  }
  if ( &value_is_true($generate_crop_gdds) ) {
      my $use_mxmat = $nl->get_value('use_mxmat') ;
      if ( &value_is_true($use_mxmat) ) {
          $log->fatal_error("If generate_crop_gdds is true, you must also set use_mxmat to false" );
      }
      if ( &string_is_undef_or_empty($swindow_start_file) or &string_is_undef_or_empty($swindow_end_file) ) {
          $log->fatal_error("If generate_crop_gdds is true, you must specify stream_fldFileName_swindow_start and stream_fldFileName_swindow_end")
      }
      if ( $swindow_start_file ne $swindow_end_file ) {
          $log->fatal_error("If generate_crop_gdds is true, you must specify exact sowing dates by setting stream_fldFileName_swindow_start and stream_fldFileName_swindow_end to the same file")
      }
      if ( ! &string_is_undef_or_empty($gdd_file) ) {
          $log->fatal_error("If generate_crop_gdds is true, do not specify stream_fldFileName_cultivar_gdds")
      }
      if ( ! &string_is_undef_or_empty($gdd20_baseline_file) ) {
          $log->fatal_error("If generate_crop_gdds is true, do not specify stream_fldFileName_gdd20_baseline")
      }
  }
}

#-------------------------------------------------------------------------------

sub setup_logic_soilwater_movement {
  my ($opts, $nl_flags, $definition, $defaults, $nl) = @_;

  add_default($opts, $nl_flags->{'inputdata_rootdir'}, $definition, $defaults, $nl, 'soilwater_movement_method' );
  add_default($opts, $nl_flags->{'inputdata_rootdir'}, $definition, $defaults, $nl, 'upper_boundary_condition' );

  my $soilmtd = $nl->get_value("soilwater_movement_method");
  my $use_bed = $nl->get_value('use_bedrock'              );
  add_default($opts, $nl_flags->{'inputdata_rootdir'}, $definition, $defaults, $nl,
              'lower_boundary_condition', 'vichydro'=>$nl_flags->{'vichydro'},
              'soilwater_movement_method'=>$soilmtd, 'use_bedrock'=>$use_bed
             );
  add_default($opts, $nl_flags->{'inputdata_rootdir'}, $definition, $defaults, $nl, 'dtmin' );
  add_default($opts, $nl_flags->{'inputdata_rootdir'}, $definition, $defaults, $nl, 'verySmall' );
  add_default($opts, $nl_flags->{'inputdata_rootdir'}, $definition, $defaults, $nl, 'xTolerUpper' );
  add_default($opts, $nl_flags->{'inputdata_rootdir'}, $definition, $defaults, $nl, 'xTolerLower' );
  add_default($opts, $nl_flags->{'inputdata_rootdir'}, $definition, $defaults, $nl, 'expensive' );
  add_default($opts, $nl_flags->{'inputdata_rootdir'}, $definition, $defaults, $nl, 'inexpensive' );
  add_default($opts, $nl_flags->{'inputdata_rootdir'}, $definition, $defaults, $nl, 'flux_calculation' );
}
#-------------------------------------------------------------------------------

sub setup_logic_cnvegcarbonstate {
  #  MUST be AFTER: setup_logic_dynamic_plant_nitrogen_alloc as depends on mm_nuptake_opt which is set there
  my ($opts, $nl_flags, $definition, $defaults, $nl) = @_;

  if ( &value_is_true($nl->get_value('use_cn')) ) {
    my $mmnuptake = $nl->get_value('mm_nuptake_opt');
    if ( ! defined($mmnuptake) ) { $mmnuptake = ".false."; }
    add_default($opts, $nl_flags->{'inputdata_rootdir'}, $definition, $defaults, $nl, 'initial_vegC',
                'use_cn' => $nl->get_value('use_cn'), 'mm_nuptake_opt' => $mmnuptake );
  }
}

#-------------------------------------------------------------------------------

sub setup_logic_cngeneral {
  # Must be set after setup_logic_co2_type
  my ($opts, $nl_flags, $definition, $defaults, $nl) = @_;

  if ( &value_is_true($nl->get_value('use_cn')) ) {
    if ( &value_is_true($nl->get_value('use_crop')) ) {
       add_default($opts, $nl_flags->{'inputdata_rootdir'}, $definition, $defaults, $nl, 'dribble_crophrv_xsmrpool_2atm',
                   'co2_type' => remove_leading_and_trailing_quotes($nl->get_value('co2_type')),
                   'use_crop' => $nl->get_value('use_crop')  );
    } else {
      if ( defined($nl->get_value('dribble_crophrv_xsmrpool_2atm')) ) {
        $log->fatal_error("When CROP is NOT on dribble_crophrv_xsmrpool_2atm can NOT be set\n" );
      }
    }
  } else {
    if ( defined($nl->get_value('reseed_dead_plants')) ||
         defined($nl->get_value('dribble_crophrv_xsmrpool_2atm'))   ) {
             $log->fatal_error("When CN is not on none of the following can be set: ,\n" .
                  "dribble_crophrv_xsmrpool_2atm nor reseed_dead_plantsr\n" .
                  "(eg. don't use these options with SP mode).");
    }
  }
  if ( &value_is_true($nl->get_value('reseed_dead_plants')) &&
       &remove_leading_and_trailing_quotes($nl_flags->{'clm_start_type'}) eq "branch") {
      $log->fatal_error("reseed_dead_plants MUST be .false. in a branch run");
  }
}

#-------------------------------------------------------------------------------

sub setup_logic_rooting_profile {
  #
  my ($opts, $nl_flags, $definition, $defaults, $nl) = @_;

  add_default($opts, $nl_flags->{'inputdata_rootdir'}, $definition, $defaults, $nl, 'rooting_profile_method_water' );
  add_default($opts, $nl_flags->{'inputdata_rootdir'}, $definition, $defaults, $nl, 'rooting_profile_method_carbon' );
}

#-------------------------------------------------------------------------------

sub setup_logic_friction_vel {
  # Must be after canopyfluxes so that use_biomass_heat_storage will be set
  my ($opts, $nl_flags, $definition, $defaults, $nl) = @_;

  add_default($opts, $nl_flags->{'inputdata_rootdir'}, $definition, $defaults, $nl, 'zetamaxstable',
     'use_biomass_heat_storage'=>$nl_flags->{'use_biomass_heat_storage'}, 'phys'=>$nl_flags->{'phys'} );
}

#-------------------------------------------------------------------------------

sub setup_logic_soil_resis {
  #
  my ($opts, $nl_flags, $definition, $defaults, $nl) = @_;

  add_default($opts, $nl_flags->{'inputdata_rootdir'}, $definition, $defaults, $nl, 'soil_resis_method' );
}

sub setup_logic_canopyfluxes {
  #
  my ($opts, $nl_flags, $definition, $defaults, $nl) = @_;

  add_default($opts, $nl_flags->{'inputdata_rootdir'}, $definition, $defaults, $nl, 'use_undercanopy_stability' );
  add_default($opts, $nl_flags->{'inputdata_rootdir'}, $definition, $defaults, $nl, 'itmax_canopy_fluxes',
              'structure'=>$nl_flags->{'structure'});
  add_default($opts, $nl_flags->{'inputdata_rootdir'}, $definition, $defaults, $nl, 'use_biomass_heat_storage',
              'use_fates'=>$nl_flags->{'use_fates'}, 'phys'=>$nl_flags->{'phys'} );
  if ( &value_is_true($nl->get_value('use_biomass_heat_storage') ) && &value_is_true( $nl_flags->{'use_fates'}) ) {
     $log->fatal_error('use_biomass_heat_storage can NOT be set to true when fates is on');
  }
  if ( &value_is_true($nl->get_value('use_biomass_heat_storage')) ) {
     $nl_flags->{'use_biomass_heat_storage'} = ".true.";
  } else {
     $nl_flags->{'use_biomass_heat_storage'} = ".false.";
  }
}

#-------------------------------------------------------------------------------

sub setup_logic_canopyhydrology {
  #
  my ($opts, $nl_flags, $definition, $defaults, $nl) = @_;

  add_default($opts, $nl_flags->{'inputdata_rootdir'}, $definition, $defaults, $nl, 'use_clm5_fpi' );
}

#-------------------------------------------------------------------------------

sub setup_logic_snowpack {
  #
  # Snowpack related options
  #
  my ($opts, $nl_flags, $definition, $defaults, $nl) = @_;

  add_default($opts, $nl_flags->{'inputdata_rootdir'}, $definition, $defaults, $nl, 'nlevsno',
              'structure'=>$nl_flags->{'structure'});
  add_default($opts, $nl_flags->{'inputdata_rootdir'}, $definition, $defaults, $nl, 'h2osno_max',
              'structure'=>$nl_flags->{'structure'});
  add_default($opts, $nl_flags->{'inputdata_rootdir'}, $definition, $defaults, $nl, 'wind_dependent_snow_density');
  add_default($opts, $nl_flags->{'inputdata_rootdir'}, $definition, $defaults, $nl, 'snow_overburden_compaction_method');
  add_default($opts, $nl_flags->{'inputdata_rootdir'}, $definition, $defaults, $nl, 'lotmp_snowdensity_method');
  add_default($opts, $nl_flags->{'inputdata_rootdir'}, $definition, $defaults, $nl, 'reset_snow');
  add_default($opts, $nl_flags->{'inputdata_rootdir'}, $definition, $defaults, $nl, 'reset_snow_glc');
  add_default($opts, $nl_flags->{'inputdata_rootdir'}, $definition, $defaults, $nl, 'reset_snow_glc_ela');
  add_default($opts, $nl_flags->{'inputdata_rootdir'}, $definition, $defaults, $nl, 'snow_dzmin_1');
  add_default($opts, $nl_flags->{'inputdata_rootdir'}, $definition, $defaults, $nl, 'snow_dzmin_2');
  add_default($opts, $nl_flags->{'inputdata_rootdir'}, $definition, $defaults, $nl, 'snow_dzmax_l_1');
  add_default($opts, $nl_flags->{'inputdata_rootdir'}, $definition, $defaults, $nl, 'snow_dzmax_l_2');
  add_default($opts, $nl_flags->{'inputdata_rootdir'}, $definition, $defaults, $nl, 'snow_dzmax_u_1');
  add_default($opts, $nl_flags->{'inputdata_rootdir'}, $definition, $defaults, $nl, 'snow_dzmax_u_2');

  my $dzmin1 = $nl->get_value('snow_dzmin_1');
  my $dzmin2 = $nl->get_value('snow_dzmin_2');
  my $dzmax_l1 = $nl->get_value('snow_dzmax_l_1');
  my $dzmax_l2 = $nl->get_value('snow_dzmax_l_2');
  my $dzmax_u1 = $nl->get_value('snow_dzmax_u_1');
  my $dzmax_u2 = $nl->get_value('snow_dzmax_u_2');

  if ($dzmin1 != 0.01 || $dzmin2 != 0.015 || $dzmax_u1 != 0.02 || $dzmax_u2 != 0.05 || $dzmax_l1 != 0.03 || $dzmax_l2 != 0.07) {
     $log->warning("Setting any of the following namelist variables to NON DEFAULT values remains untested as of Sep 6, 2019: snow_dzmin_1 & 2, snow_dzmax_u_1 & 2, snow_dzmax_l_1 & 2." );
     $log->warning("Leave these variables unspecified in user_nl_clm in order to use the default values." );
  }
  if ($dzmin1 <= 0.0 || $dzmin2 <= 0.0 || $dzmax_u1 <= 0.0 || $dzmax_u2 <= 0.0 || $dzmax_l1 <= 0.0 || $dzmax_l2 <= 0.0) {
     $log->fatal_error('One or more of the snow_dzmin_* and/or snow_dzmax_* were set incorrectly to be <= 0');
  }
  if ($dzmin2 <= $dzmin1) {
     $log->fatal_error('snow_dzmin_2 was set incorrectly to be <= snow_dzmin_1');
  }
  if ($dzmax_l2 <= $dzmax_l1) {
     $log->fatal_error('snow_dzmax_l_2 was set incorrectly to be <= snow_dzmax_l_1');
  }
  if ($dzmax_u2 <= $dzmax_u1) {
     $log->fatal_error('snow_dzmax_u_2 was set incorrectly to be <= snow_dzmax_u_1');
  }
  if ($dzmin1 >= $dzmax_u1) {
     $log->fatal_error('snow_dzmin_1 was set incorrectly to be >= snow_dzmax_u_1');
  }
  if ($dzmin2 >= $dzmax_u2) {
     $log->fatal_error('snow_dzmin_2 was set incorrectly to be >= snow_dzmax_u_2');
  }
  if ($dzmax_u1 >= $dzmax_l1) {
     $log->fatal_error('snow_dzmax_u_1 was set incorrectly to be >= snow_dzmax_l_1');
  }
  if ($dzmax_u2 >= $dzmax_l2) {
     $log->fatal_error('snow_dzmax_u_2 was set incorrectly to be >= snow_dzmax_l_2');
  }

  if (remove_leading_and_trailing_quotes($nl->get_value('snow_overburden_compaction_method')) eq 'Vionnet2012') {
     # overburden_compress_tfactor isn't used if we're using the Vionnet2012
     # snow overburden compaction method, so make sure the user hasn't tried
     # to set it
     if (defined($nl->get_value('overburden_compress_tfactor'))) {
        $log->fatal_error('overburden_compress_tfactor is set, but does not apply when using snow_overburden_compaction_method=Vionnet2012');
     }
  } else {
     add_default($opts, $nl_flags->{'inputdata_rootdir'}, $definition, $defaults, $nl, 'overburden_compress_tfactor');
  }
}

#-------------------------------------------------------------------------------

sub setup_logic_scf_SwensonLawrence2012 {
   # Options related to the SwensonLawrence2012 snow cover fraction method
  my ($opts, $nl_flags, $definition, $defaults, $nl) = @_;

  if (remove_leading_and_trailing_quotes($nl->get_value('snow_cover_fraction_method')) eq 'SwensonLawrence2012') {
     add_default($opts, $nl_flags->{'inputdata_rootdir'}, $definition, $defaults, $nl, 'int_snow_max');
     add_default($opts, $nl_flags->{'inputdata_rootdir'}, $definition, $defaults, $nl, 'n_melt_glcmec');
  }
  else {
     if (defined($nl->get_value('int_snow_max'))) {
        $log->fatal_error('int_snow_max is set, but only applies for snow_cover_fraction_method=SwensonLawrence2012');
     }
     if (defined($nl->get_value('n_melt_glcmec'))) {
        $log->fatal_error('n_melt_glcmec is set, but only applies for snow_cover_fraction_method=SwensonLawrence2012');
     }
  }
}

#-------------------------------------------------------------------------------

sub setup_logic_atm_forcing {
   #
   # Options related to atmospheric forcings
   #
   my ($opts, $nl_flags, $definition, $defaults, $nl) = @_;

   add_default($opts, $nl_flags->{'inputdata_rootdir'}, $definition, $defaults, $nl, 'glcmec_downscale_longwave');
   add_default($opts, $nl_flags->{'inputdata_rootdir'}, $definition, $defaults, $nl, 'repartition_rain_snow');
   add_default($opts, $nl_flags->{'inputdata_rootdir'}, $definition, $defaults, $nl, 'lapse_rate');

   my $var;

   foreach $var ("lapse_rate_longwave",
                 "longwave_downscaling_limit") {
      if ( &value_is_true($nl->get_value("glcmec_downscale_longwave")) ) {
         add_default($opts, $nl_flags->{'inputdata_rootdir'}, $definition, $defaults, $nl, $var);
      } else {
         if (defined($nl->get_value($var))) {
            $log->fatal_error("$var can only be set if glcmec_downscale_longwave is true");
         }
      }
   }

   foreach $var ("precip_repartition_glc_all_snow_t",
                 "precip_repartition_glc_all_rain_t",
                 "precip_repartition_nonglc_all_snow_t",
                 "precip_repartition_nonglc_all_rain_t") {
      if ( &value_is_true($nl->get_value("repartition_rain_snow")) ) {
         add_default($opts, $nl_flags->{'inputdata_rootdir'}, $definition, $defaults, $nl, $var);
      } else {
         if (defined($nl->get_value($var))) {
            $log->fatal_error("$var can only be set if repartition_rain_snow is true");
         }
      }
   }
}

#-------------------------------------------------------------------------------

sub setup_logic_lnd2atm {
   #
   # Options related to fields sent to atmosphere
   #
   my ($opts, $nl_flags, $definition, $defaults, $nl) = @_;

   add_default($opts, $nl_flags->{'inputdata_rootdir'}, $definition, $defaults, $nl, 'melt_non_icesheet_ice_runoff');
}

#-------------------------------------------------------------------------------

sub setup_logic_initinterp {
   #
   # Options related to init_interp
   #
   my ($opts, $nl_flags, $definition, $defaults, $nl) = @_;

   my $var = 'init_interp_method';
   if ( &value_is_true($nl->get_value("use_init_interp"))) {
      add_default($opts, $nl_flags->{'inputdata_rootdir'}, $definition, $defaults, $nl, $var);
   } else {
      if (defined($nl->get_value($var))) {
         $log->fatal_error("$var can only be set if use_init_interp is true");
      }
   }
}

#-------------------------------------------------------------------------------

sub setup_logic_fates {
    #
    # Set some default options related to Ecosystem Demography
    #
    my ($opts, $nl_flags, $definition, $defaults, $nl) = @_;

    if (&value_is_true( $nl_flags->{'use_fates'})  ) {
        add_default($opts, $nl_flags->{'inputdata_rootdir'}, $definition, $defaults, $nl, 'fates_paramfile', 'phys'=>$nl_flags->{'phys'});
        my @list  = (  "use_fates_planthydro", "use_fates_ed_st3", "use_fates_ed_prescribed_phys",
                       "use_fates_inventory_init","fates_seeddisp_cadence","fates_history_dimlevel",
                       "fates_harvest_mode","fates_parteh_mode", "use_fates_cohort_age_tracking","use_fates_tree_damage",
                       "use_fates_daylength_factor", "fates_photosynth_acclimation", "fates_stomatal_model",
                       "fates_stomatal_assimilation", "fates_leafresp_model", "fates_cstarvation_model",
                       "fates_regeneration_model", "fates_hydro_solver", "fates_radiation_model", "fates_electron_transport_model",
		       "use_fates_managed_fire"
                    );

        foreach my $var ( @list ) {
           add_default($opts, $nl_flags->{'inputdata_rootdir'}, $definition, $defaults, $nl, $var, 'use_fates'=>$nl_flags->{'use_fates'},
                       'use_fates_sp'=>$nl_flags->{'use_fates_sp'} );
        }

        add_default($opts, $nl_flags->{'inputdata_rootdir'}, $definition, $defaults, $nl, 'use_fates_potentialveg', 'use_fates'=>$nl_flags->{'use_fates'});
        add_default($opts, $nl_flags->{'inputdata_rootdir'}, $definition, $defaults, $nl, 'use_fates_lupft', 'use_fates'=>$nl_flags->{'use_fates'});
        add_default($opts, $nl_flags->{'inputdata_rootdir'}, $definition, $defaults, $nl, 'use_fates_luh', 'use_fates'=>$nl_flags->{'use_fates'},
                    'use_fates_lupft'=>$nl->get_value('use_fates_lupft'),
                    'use_fates_potentialveg'=>$nl->get_value('use_fates_potentialveg'),
                    'fates_harvest_mode'=>remove_leading_and_trailing_quotes($nl->get_value('fates_harvest_mode')) );
        add_default($opts, $nl_flags->{'inputdata_rootdir'}, $definition, $defaults, $nl, 'use_fates_nocomp', 'use_fates'=>$nl_flags->{'use_fates'},
                    'use_fates_lupft'=>$nl->get_value('use_fates_lupft'),
                    'use_fates_sp'=>$nl_flags->{'use_fates_sp'} );
        add_default($opts, $nl_flags->{'inputdata_rootdir'}, $definition, $defaults, $nl, 'use_fates_fixed_biogeog', 'use_fates'=>$nl_flags->{'use_fates'},
                    'use_fates_lupft'=>$nl->get_value('use_fates_lupft'),
                    'use_fates_sp'=>$nl_flags->{'use_fates_sp'} );
        add_default($opts, $nl_flags->{'inputdata_rootdir'}, $definition, $defaults, $nl, 'fates_spitfire_mode', 'use_fates'=>$nl_flags->{'use_fates'},
                    'use_fates_managed_fire'=>$nl->get_value('use_fates_managed_fire'),
                    'use_fates_sp'=>$nl_flags->{'use_fates_sp'} );

        my $suplnitro = $nl->get_value('suplnitro');
        my $parteh_mode = $nl->get_value('fates_parteh_mode');
        if ( ($parteh_mode == 1) &&  ($suplnitro !~ /ALL/) && not &value_is_true( $nl_flags->{'use_fates_sp'}) ) {
          $log->fatal_error("supplemental Nitrogen (suplnitro) is NOT set to ALL, FATES is on, " .
                            "but and FATES-SP is not active, but fates_parteh_mode is 1, so Nitrogen is not active" .
                            "Change suplnitro back to ALL");
        }

        # For FATES SP mode make sure no-competetiion, and fixed-biogeography are also set
        # And also check for other settings that can't be trigged on as well
        #
        if ( &value_is_true($nl_flags->{'use_fates_sp'}) ) {
           my @list = ( "use_fates_nocomp", "use_fates_fixed_biogeog" );
           foreach my $var ( @list ) {
                if ( ! &value_is_true($nl->get_value($var)) ) {
                   $log->fatal_error("$var is required when FATES SP is on (use_fates_sp)" );
                }
           }
           # spit-fire can't be on with FATES SP mode is active
           if ( $nl->get_value('fates_spitfire_mode') > 0 ) {
                 $log->fatal_error("fates_spitfire_mode can NOT be set to greater than 0 when use_fates_sp is true");
           }

           # fates landuse can't be on with FATES SP mode is active
           if ( &value_is_true($nl->get_value('use_fates_luh')) ) {
                $log->fatal_error('use_fates_luh can NOT be true when use_fates_sp is true');
           }

           # hydro isn't currently supported to work when FATES SP mode is active
           if (&value_is_true( $nl->get_value('use_fates_planthydro') )) {
                 $log->fatal_error('fates sp mode is currently not supported to work with fates hydro');
           }
        }
        my $var = "use_fates_inventory_init";
        if ( defined($nl->get_value($var))  ) {
           if ( &value_is_true($nl->get_value($var)) ) {
              $var = "fates_inventory_ctrl_filename";
              my $fname = remove_leading_and_trailing_quotes( $nl->get_value($var) );
              if ( ! defined($nl->get_value($var))  ) {
                 $log->fatal_error("$var is required when use_fates_inventory_init is set" );
              }
           }
        }
        # make sure that fates landuse x pft mode has the necessary run mode configurations
        my $var = "use_fates_lupft";
        if ( defined($nl->get_value($var))  ) {
          if ( &value_is_true($nl->get_value($var)) ) {
            my @list = ( "use_fates_luh", "use_fates_nocomp", "use_fates_fixed_biogeog" );
            foreach my $var ( @list ) {
              if ( ! &value_is_true($nl->get_value($var)) ) {
                $log->fatal_error("$var is required when use_fates_lupft is true" );
              }
            }
          }
        }
        # Check that both FaTES-SP and FATES ST3 aren't both on
        my $var = "use_fates_ed_st3";
        if ( defined($nl->get_value($var))  ) {
           if ( &value_is_true($nl->get_value($var)) && &value_is_true($nl_flags->{'use_fates_sp'}) ) {
              $log->fatal_error("$var can NOT also be true with use_fates_sp true" );
           }
        }
        # check that fates landuse change mode has the necessary luh2 landuse timeseries data
        # and add the default if not defined.  Do not add default if use_fates_potentialveg is true.
        # If fixed biogeography is on, make sure that flandusepftdat is avilable.
        my $var = "use_fates_luh";
        if ( defined($nl->get_value($var))  ) {
           if ( &value_is_true($nl->get_value($var)) ) {
              $var = "use_fates_potentialveg";
              if ( defined($nl->get_value($var))  ) {
                 if ( ! &value_is_true($nl->get_value($var)) ) {
                    $var = "fluh_timeseries";
                    add_default($opts, $nl_flags->{'inputdata_rootdir'}, $definition, $defaults, $nl, $var, 'use_fates'=>$nl_flags->{'use_fates'},
                                'hgrid'=>$nl_flags->{'res'}, 'sim_year_range'=>$nl_flags->{'sim_year_range'});
                    my $fname = remove_leading_and_trailing_quotes( $nl->get_value($var) );
                    if ( ! defined($nl->get_value($var))  ) {
                       $log->fatal_error("$var is required when use_fates_luh is set and use_fates_potentialveg is false" );
                    }
                 }
              }
              $var = "use_fates_fixed_biogeog";
              if ( defined($nl->get_value($var))  ) {
                 if ( &value_is_true($nl->get_value($var)) ) {
                    $var = "flandusepftdat";
                    add_default($opts, $nl_flags->{'inputdata_rootdir'}, $definition, $defaults, $nl, $var, 'use_fates'=>$nl_flags->{'use_fates'},
                                'phys'=>$nl_flags->{'phys'}, 'hgrid'=>$nl_flags->{'res'}, nofail=>1 );
                    my $fname = remove_leading_and_trailing_quotes( $nl->get_value($var) );
                    if ( ! defined($nl->get_value($var))  ) {
                      $log->fatal_error("$var is required when use_fates_luh and use_fates_fixed_biogeog is set" );
                    }
                 }
              }
           }
        }
        # check that fates landuse is on and harvest mode is off when potential veg switch is true
        my $var = "use_fates_potentialveg";
        if ( defined($nl->get_value($var))  ) {
           if ( &value_is_true($nl->get_value($var)) ) {
              if ( ! &value_is_true($nl->get_value('use_fates_luh')) ) {
                $log->fatal_error("use_fates_luh must be true when $var is true" );
              }
              my $var = remove_leading_and_trailing_quotes($nl->get_value('fates_harvest_mode'));
              if ( $var ne 'no_harvest') {
                $log->fatal_error("fates_harvest_mode set to $var.  It must set to no_harvest when use_potential_veg is true." );
              }
              my $var = "fluh_timeseries";
              if ( defined($nl->get_value($var))  ) {
                 $log->fatal_error("fluh_timeseries can not be defined when use_fates_potentialveg is true" );
              }
            }
        }
        # Check fates_harvest_mode compatibility
        my $var = "fates_harvest_mode";
        if ( defined($nl->get_value($var))  ) {
           # using fates_harvest mode with raw luh2 harvest data
           my $mode = remove_leading_and_trailing_quotes($nl->get_value($var));
           if ( $mode eq 'luhdata_area' || $mode  eq 'luhdata_mass' ) {
              # Make sure that use_fates_luh is true when using raw fates luh2 harvest data
              if ( ! &value_is_true($nl->get_value('use_fates_luh')) ) {
                $log->fatal_error("use_fates_luh is required to be true when $var is luhdata_mass or luhdata_area" );
              }
           } elsif ( $mode  eq 'landuse_timeseries' ) {
              # Check to make sure that the user set the flanduse_timeseries file
              # Since the flanduse_timeseries logic checking is upstream of the fates logic,
              # don't add the default here.  The onus is on the user to match the correct timeseries
              # data to the correct surface dataset resolution
              my $var = "flanduse_timeseries";
              my $fname = remove_leading_and_trailing_quotes( $nl->get_value($var) );
              if ( ! defined($nl->get_value($var))  ) {
                $log->fatal_error("$var is required when fates_harvest_mode is landuse_timeseries" );
              }
           }
        }

        # Check use_fates_managed_fire mode is running with spitfire on
        my $var = "use_fates_managed_fire";
        if ( defined($nl->get_value($var))  ) {
           if ( &value_is_true($nl->get_value($var)) ) {
              if ( $nl->get_value('fates_spitfire_mode') == 0 ) {
                 $log->fatal_error("fates_spitfire_mode must be non-zero when $var is true");
	      }
           }
        }
    }
}


#-------------------------------------------------------------------------------

sub setup_logic_cnmatrix {
    #
    # Set some default options related to the CN Matrix options
    #
    my ($opts, $nl_flags, $definition, $defaults, $nl, $envxml_ref) = @_;

    my @matrixlist = ( "use_matrixcn", "hist_wrt_matrixcn_diag" );
    foreach my $var ( @matrixlist ) {
      add_default($opts, $nl_flags->{'inputdata_rootdir'}, $definition, $defaults, $nl, $var
                , 'use_fates'=>$nl_flags->{'use_fates'}, 'bgc_mode'=>$nl_flags->{'bgc_mode'}
                , 'phys'=>$nl_flags->{'phys'}, 'use_soil_matrixcn'=>$nl_flags->{'use_soil_matrixcn'},
                , 'spinup_matrixcn'=>$nl_flags->{'spinup_matrixcn'}, 'clm_accelerated_spinup'=>$nl_flags->{'clm_accelerated_spinup'} );
    }
    @matrixlist = ( "use_matrixcn", "use_soil_matrixcn", "hist_wrt_matrixcn_diag", "spinup_matrixcn" );
    # Matrix items can't be on for OMP_NUM_THREADS (also known as NTHRDS_LND) > 1
    my $var_xml = "OMP_NUM_THREADS";
    my $val_xml = $ENV{$var_xml};
    if ( $val_xml > 1) {
       foreach my $var ( @matrixlist ) {
          if ( &value_is_true($nl->get_value($var)) ) {
             $log->warning("$var and $var_xml > 1 (in this case $val_xml) causes a clm threading test to FAIL (as of 2024/7/10), so use at your own risk." );
          }
       }
    }

    # Matrix items can't be on for transient
    if (not string_is_undef_or_empty($nl->get_value('flanduse_timeseries'))) {
       foreach my $var ( @matrixlist ) {
          if ( &value_is_true($nl->get_value($var)) ) {
             $log->warning("$var may FAIL with balance error in transient mode" );
          }
       }
    }
    # Matrix items can't be on for SP mode
    if ( $nl_flags->{'bgc_mode'} eq "sp" ) {
       foreach my $var ( @matrixlist ) {
          if ( &value_is_true($nl->get_value($var)) ) {
             $log->fatal_error("$var can NOT be on for SP mode" );
          }
       }
    # Matrix items can't be on for FATES
    } elsif ( $nl_flags->{'bgc_mode'} eq "fates" ) {
       foreach my $var ( @matrixlist ) {
          if ( &value_is_true($nl->get_value($var)) ) {
             $log->fatal_error("$var can NOT be on with FATES" );
          }
       }
    # Otherwise for CN or BGC mode
    } else {
      # TODO (slevis 2023/12/1) The next two if statements do nothing. Erik K and Sam L found that
      #      for_testing_use_second_grain_pool and for_testing_use_repr_structure_pool
      #      are empty rather than .true. or .false., but we did not get to the bottom
      #      of why, yet. The same error-check in the code does get triggered at run-time,
      #      so we will not pursue fixing this right now.
      # If matrixcn is on, for_testing_use_second_grain_pool and for_testing_use_repr_structure_pool must be off
      if ( &value_is_true($nl->get_value("use_matrixcn")) && &value_is_true($nl_flags->{"for_testing_use_second_grain_pool"}) ) {
         $log->fatal_error("for_testing_use_second_grain_pool can NOT be on when use_matrixcn is on" );
      }
      if ( &value_is_true($nl->get_value("use_matrixcn")) && &value_is_true($nl_flags->{"for_testing_use_repr_structure_pool"}) ) {
         $log->fatal_error("for_testing_use_repr_structure_pool can NOT be on when use_matrixcn is on" );
      }
      # If both matrixcn and soil_matrix are off hist_wrt_matrixcn_diag can't be on
      if ( ! &value_is_true($nl->get_value("use_matrixcn")) && ! &value_is_true($nl_flags->{"use_soil_matrixcn"}) ) {
         my $var = "hist_wrt_matrixcn_diag";
         if ( &value_is_true($nl->get_value($var)) ) {
            $log->fatal_error("$var can NOT be on when both use_matrixcn and use_soil_matrixcn are off" );
         }
      }
      # If soil_matrix is off spinup_matrixcn can't be on
      if ( ! &value_is_true($nl_flags->{"use_soil_matrixcn"}) ) {
         my $var = "spinup_matrixcn";
         if ( &value_is_true($nl->get_value($var)) ) {
            $log->fatal_error("$var can NOT be on when use_soil_matrixcn is off" );
         }
      }
    }
    # if soil matrix is on and spinup is on, set spinup specific variables
    my @spinup_vars = ( "nyr_forcing", "nyr_sasu", "iloop_avg" );
    foreach my $var ( @spinup_vars ) {
       if ( &value_is_true($nl_flags->{"use_soil_matrixcn"}) && &value_is_true($nl_flags->{'spinup_matrixcn'}) ) {
          if ( $var ne "nyr_sasu" ) {
             add_default($opts, $nl_flags->{'inputdata_rootdir'}, $definition, $defaults, $nl, $var,
                       , 'phys'=>$nl_flags->{'phys'}, 'spinup_matrixcn'=>$nl_flags->{'spinup_matrixcn'} );
          } else {
             # Set SASU spinup period to nyr_forcing (slow mode) by default
             add_default($opts, $nl_flags->{'inputdata_rootdir'}, $definition, $defaults, $nl, $var,
                       , 'val'=>$nl->get_value("nyr_forcing") );
          }
          my $val = $nl->get_value($var);
          if ( $val == -999 && ($var eq "iloop_avg") ) { next; }  # iloop_avg can be special flag value
          if ( $val < 1 ) {
            $log->fatal_error("$var can NOT be negative or zero" );
          }
       } else {
          my $val = $nl->get_value($var);
          if ( defined($val) ) {
             $log->fatal_error("$var can NOT be set when use_soil_matrixcn and isspsinup are off" );
          }
       }
    }
    if ( &value_is_true($nl_flags->{"use_soil_matrixcn"}) && &value_is_true($nl_flags->{'spinup_matrixcn'}) ) {
       my $nyr_forcing = $nl->get_value('nyr_forcing');
       my $nyr_sasu    = $nl->get_value('nyr_sasu');
       if ( $nyr_sasu > $nyr_forcing ) {
          $log->fatal_error("nyr_sasu can NOT be greater than nyr_forcing" );
       }
    }
}

#-------------------------------------------------------------------------------
sub setup_logic_exice {
  #
  # excess ice streams, must be set before initial conditions
  #
  my ($opts, $nl_flags, $definition, $defaults, $nl, $physv) = @_;
  add_default($opts, $nl_flags->{'inputdata_rootdir'}, $definition, $defaults, $nl, 'use_excess_ice', 'phys'=>$physv->as_string());
  my $use_exice = $nl->get_value( 'use_excess_ice' );
  # Put use_exice into nl_flags so can be referenced later
  if ( value_is_true($use_exice) ) {
     $nl_flags->{'use_excess_ice'} = ".true.";
  } else {
     $nl_flags->{'use_excess_ice'} = ".false.";
  }
}

#-------------------------------------------------------------------------------
sub setup_logic_exice_streams {
  #
  # excess ice streams
  # Run after initial conditions found as well as after setup_logic_exice
  #
  my ($opts, $nl_flags, $definition, $defaults, $nl, $physv) = @_;
  my $use_exice = $nl_flags->{'use_excess_ice'};
  my $excess_ice_on_finidat = $nl_flags->{'excess_ice_on_finidat'};
  my $use_exice_streams = $nl->get_value( 'use_excess_ice_streams' );
  my $finidat = $nl->get_value('finidat');
  # If coldstart and use_excess_ice is on:
  if ( ( (not defined($use_exice_streams)) && value_is_true($use_exice) ) && string_is_undef_or_empty($finidat) ) {
     $nl->set_variable_value('exice_streams', 'use_excess_ice_streams' , '.true.');
     $use_exice_streams = '.true.';
  # If an finidat file was selected and use_excess_ice is on:
  } elsif ( (not defined($use_exice_streams)) && value_is_true($use_exice) && (not value_is_true($excess_ice_on_finidat)) ) {
     $nl->set_variable_value('exice_streams', 'use_excess_ice_streams' , '.true.');
     $use_exice_streams = '.true.';
  # if excess ice is turned off
  } elsif ( (not defined($use_exice_streams)) && (not value_is_true($use_exice)) ) {
     $use_exice_streams = '.false.';
  # Checking for cold clm_start_type and not finidat here since finidat can be not set set in branch/hybrid runs and
  # These cases are handled in the restart routines in the model
  } elsif ( defined($use_exice_streams) && (not value_is_true($use_exice_streams)) && value_is_true($use_exice) &&
          ( $nl_flags->{'clm_start_type'} eq "'cold'" || $nl_flags->{'clm_start_type'} eq "'arb_ic'" )) {
     $log->fatal_error("use_excess_ice_streams can NOT be FALSE when use_excess_ice is TRUE on the cold start" );
  }

  # Put use_exice_streams into nl_flags so can be referenced later
  $nl_flags->{'use_excice_streams'} = $use_exice_streams;
  # If excess ice streams is on
  if (defined($use_exice_streams) && value_is_true($use_exice_streams)) {
     # Can only be true if excess ice is also on, otherwise fail
     if ( defined($use_exice) && (not value_is_true($use_exice)) ) {
        $log->fatal_error("use_excess_ice_streams can NOT be TRUE when use_excess_ice is FALSE" );
     }
  # Otherwise if ice streams are off
  } else {
     my @list = ( "stream_meshfile_exice", "stream_fldfilename_exice" );
     # fail is excess ice streams files are set
     foreach my $var ( @list ) {
        if ( defined($nl->get_value($var)) ) {
           $log->fatal_error("$var should NOT be set when use_excess_ice_streams=FALSE" );
        }
     }
     # mapalgo can only be none, if excess ice streams are off
     my $map_algo = $nl->get_value("stream_mapalgo_exice");
     if ( defined($map_algo) && ($map_algo ne "none") ) {
        $log->fatal_error("stream_mapalgo_exice can ONLY be none when use_excess_ice_streams=FALSE" );
     }
  }
  # If excess ice is on
  if (defined($use_exice) && value_is_true($use_exice)) {
     # IF nuopc driver and excess ice streams are on get the stream defaults
     if (defined($use_exice_streams) && value_is_true($use_exice_streams)) {
       add_default($opts, $nl_flags->{'inputdata_rootdir'}, $definition, $defaults, $nl, 'stream_fldfilename_exice');
       add_default($opts, $nl_flags->{'inputdata_rootdir'}, $definition, $defaults, $nl, 'stream_mapalgo_exice');
       # If excess ice streams on, but NOT the NUOPC driver fail
       if ( not $opts->{'driver'} eq "nuopc" ) {
          $log->fatal_error("nuopc driver is required when use_excess_ice_streams is set to true" );
       # NUOPC driver needs a mesh file
       } else {
          add_default($opts, $nl_flags->{'inputdata_rootdir'}, $definition, $defaults, $nl, 'stream_meshfile_exice');
       }
     }
  }


} # end exice streams

sub setup_logic_coldstart_temp {

  my ($opts, $nl_flags, $definition, $defaults, $nl) = @_;

  # set initial temperatures for excess ice gridcells: needs to be set whether excess ice is on or not

  my $use_exice = $nl->get_value( 'use_excess_ice' );
  my $finidat = $nl->get_value('finidat');

  my @list = ( "excess_ice_coldstart_temp", "excess_ice_coldstart_depth" );

  # Only needs to be set by the user if it's a coldstart
  if ( ! string_is_undef_or_empty($finidat) ) {
     foreach my $var ( @list ) {
        my $val = $nl->get_value( $var );
        if ( defined($val) ) {
           $log->warning("$var only needs to be set if this is a cold-start, although InitCold is always called");
        }
     }
  }

  add_default($opts, $nl_flags->{'inputdata_rootdir'}, $definition, $defaults, $nl, 'excess_ice_coldstart_temp',
             'use_excess_ice'=>$use_exice);
  add_default($opts, $nl_flags->{'inputdata_rootdir'}, $definition, $defaults, $nl, 'excess_ice_coldstart_depth',
             'use_excess_ice'=>$use_exice);

  my $use_exice_streams = $nl_flags->{'use_excice_streams'};
  my $exice_cs_temp = $nl->get_value( 'excess_ice_coldstart_temp' );
  my $exice_cs_depth = $nl->get_value( 'excess_ice_coldstart_depth' );

  if (defined($use_exice_streams) && value_is_true($use_exice_streams)) {
     if (defined($exice_cs_depth) && $exice_cs_depth <= 0.0 ) {
       $log->fatal_error("excess_ice_coldstart_depth is <= 0.0" );
     }
     if (defined($exice_cs_temp) && $exice_cs_temp >= 0.0 ) {
       $log->fatal_error("excess_ice_coldstart_temp is >= 0.0, no excess ice will be present in this run" );
     }
  }
}

#-------------------------------------------------------------------------------

sub setup_logic_z0param {
   #
   # Set default z0 paramterization
   #
   my ($opts, $nl_flags, $definition, $defaults, $nl) = @_;

   add_default($opts, $nl_flags->{'inputdata_rootdir'}, $definition, $defaults, $nl, 'z0param_method');

   my $z0param_method = remove_leading_and_trailing_quotes($nl->get_value('z0param_method' ));
   add_default($opts, $nl_flags->{'inputdata_rootdir'}, $definition, $defaults, $nl, 'use_z0m_snowmelt',
           'z0param_method'=>$z0param_method );

   my $use_z0m_snowmelt = $nl->get_value( 'use_z0m_snowmelt' );

   if ( $z0param_method eq "ZengWang2007" && defined($use_z0m_snowmelt) && value_is_true($use_z0m_snowmelt)) {
      $log->fatal_error("use_z0m_snowmelt must be .false. when z0param_method = $z0param_method.\n $@");
   }

}

#-------------------------------------------------------------------------------

sub setup_logic_misc {
   #
   # Set some misc options
   #
   my ($opts, $nl_flags, $definition, $defaults, $nl) = @_;

   if ( $opts->{'driver'} ne "nuopc" ) {
      my $var = "force_send_to_atm";
      my $val = $nl->get_value($var);
      if ( defined($val) ) {
         $log->fatal_error( "$var can only be set for the nuopc driver" );
      }
   }
   add_default($opts, $nl_flags->{'inputdata_rootdir'}, $definition, $defaults, $nl, 'for_testing_run_ncdiopio_tests');
   add_default($opts, $nl_flags->{'inputdata_rootdir'}, $definition, $defaults, $nl, 'for_testing_use_second_grain_pool');
   add_default($opts, $nl_flags->{'inputdata_rootdir'}, $definition, $defaults, $nl, 'for_testing_use_repr_structure_pool');
   add_default($opts, $nl_flags->{'inputdata_rootdir'}, $definition, $defaults, $nl, 'for_testing_no_crop_seed_replenishment');
   add_default($opts, $nl_flags->{'inputdata_rootdir'}, $definition, $defaults, $nl, 'hist_fields_list_file');
}

#-------------------------------------------------------------------------------

sub setup_logic_prigent_roughness {
  #
  # The Prigent roughness stream data set read in if needed
  #
  my ($opts, $nl_flags, $definition, $defaults, $nl) = @_;
  my $var = "use_prigent_roughness";
  my $dust_emis_method = remove_leading_and_trailing_quotes( $nl->get_value('dust_emis_method') );
  add_default($opts, $nl_flags->{'inputdata_rootdir'}, $definition, $defaults, $nl, $var,
              'dust_emis_method'=>$dust_emis_method );
  my $use_prigent = $nl->get_value($var);
  if ( &value_is_true($use_prigent) ) {
     if ( $dust_emis_method ne "Leung_2023" ) {
       # The Prigent dataset could be used for other purposes
       # (such as roughness as in https://github.com/ESCOMP/CTSM/issues/2349)
       $log->warning( "$var does NOT need to on without dust_emis_method being Leung_2023, it simply won't be used" );
     }
     add_default($opts, $nl_flags->{'inputdata_rootdir'}, $definition, $defaults, $nl, 'stream_fldfilename_prigentroughness' );
     add_default($opts, $nl_flags->{'inputdata_rootdir'}, $definition, $defaults, $nl, 'stream_meshfile_prigentroughness' );
  } elsif ( $dust_emis_method eq "Leung_2023" ) {
    # In the future we WILL allow it to be turned off for testing and Paleo work
    # see: https://github.com/ESCOMP/CTSM/issues/2381)
    $log->fatal_error("variable \"$var\" MUST be true when Leung_2023 dust emission method is being used" );
  }
}

#-------------------------------------------------------------------------------

sub write_output_files {
  my ($opts, $nl_flags, $defaults, $nl) = @_;

  my $note = "";
  my $var = "note";
  if ( ! defined($opts->{$var}) ) {
    $opts->{$var} = $defaults->get_value($var);
  }
  if ( $opts->{$var} ) {
    $note = "Comment:\n" .
      "This namelist was created using the following command-line:\n" .
        "    $nl_flags->{'cfgdir'}/$ProgName $nl_flags->{'cmdline'}\n" .
          "For help on options use: $nl_flags->{'cfgdir'}/$ProgName -help";
  }

  # CLM component
  my @groups;

  @groups = qw(clm_inparm ndepdyn_nml popd_streams urbantv_streams light_streams
               soil_moisture_streams lai_streams atm2lnd_inparm lnd2atm_inparm clm_canopyhydrology_inparm cnphenology
               cropcal_streams megan_opts
               clm_soilhydrology_inparm dynamic_subgrid cnvegcarbonstate
               finidat_consistency_checks dynpft_consistency_checks
               clm_initinterp_inparm century_soilbgcdecompcascade
               soilhydrology_inparm luna friction_velocity mineral_nitrogen_dynamics
               soilwater_movement_inparm rooting_profile_inparm
               soil_resis_inparm  bgc_shared canopyfluxes_inparm aerosol
               clmu_inparm clm_soilstate_inparm clm_nitrogen clm_snowhydrology_inparm hillslope_hydrology_inparm hillslope_properties_inparm
               cnprecision_inparm clm_glacier_behavior crop_inparm irrigation_inparm
               surfacealbedo_inparm water_tracers_inparm tillage_inparm);

  #@groups = qw(clm_inparm clm_canopyhydrology_inparm clm_soilhydrology_inparm
  #             finidat_consistency_checks dynpft_consistency_checks);
  # Eventually only list namelists that are actually used when CN on
  if ( &value_is_true($nl_flags->{'use_lch4'}) ) {
     push @groups, "ch4par_in";
  }
  if ( $opts->{'driver'} eq "nuopc" ) {
     push @groups, "ctsm_nuopc_cap";
  }
  push @groups, "clm_humanindex_inparm";
  push @groups, "cnmresp_inparm";
  push @groups, "cnfun_inparm";
  push @groups, "photosyns_inparm";
  push @groups, "cnfire_inparm";
  push @groups, "cn_general";
  push @groups, "nitrif_inparm";
  push @groups, "lifire_inparm";
  push @groups, "ch4finundated";
  push @groups, "exice_streams";
  push @groups, "clm_temperature_inparm";
  push @groups, "soilbgc_decomp";
  push @groups, "clm_canopy_inparm";
  push @groups, "prigentroughness";
  push @groups, "zendersoilerod";
<<<<<<< HEAD
  push @groups, "for_testing_options";
=======
  if ( &value_is_true($nl_flags->{'use_cn'}) ) {
    push @groups, "carbon_isotope_streams";
  }
>>>>>>> 5818f47b
  if (remove_leading_and_trailing_quotes($nl->get_value('snow_cover_fraction_method')) eq 'SwensonLawrence2012') {
     push @groups, "scf_swenson_lawrence_2012_inparm";
  }

  my $outfile;
  $outfile = "$opts->{'dir'}/lnd_in";
  $nl->write($outfile, 'groups'=>\@groups, 'note'=>"$note" );
  $log->verbose_message("Writing clm namelist to $outfile");

  # Drydep, fire-emission or MEGAN namelist for driver
  @groups = qw(drydep_inparm megan_emis_nl fire_emis_nl carma_inparm dust_emis_inparm);
  $outfile = "$opts->{'dir'}/drv_flds_in";
  $nl->write($outfile, 'groups'=>\@groups, 'note'=>"$note" );
  $log->verbose_message("Writing @groups namelists to $outfile");
}

sub write_output_real_parameter_file {
  my ($opts, $nl_flags, $definition, $defaults, $nl) = @_;

  # Output real parameters
  if ( defined($opts->{'output_reals_filename'}) ) {
     my $file = $opts->{'output_reals_filename'};
     my $fh = IO::File->new($file, '>>') or $log->fatal_error("can't create real parameter filename: $file");
     foreach my $var ( $definition->get_var_names() ) {
        my $type = $definition->get_var_type($var);
        my $doc  = $definition->get_var_doc($var);
        $doc =~ s/\n//g;
        if ( $type =~ /real/ ) {
           my $val = $nl->get_value($var);
           if ( ! defined($val) ) { $val = "?.??"; }
           print $fh "\! $doc\n$var = $val\n";
        }
     }
     $fh->close();
  }
}

#-------------------------------------------------------------------------------

sub add_default {

# Add a value for the specified variable to the specified namelist object.  The variables
# already in the object have the higher precedence, so if the specified variable is already
# defined in the object then don't overwrite it, just return.
#
# This method checks the definition file and adds the variable to the correct
# namelist group.
#
# The value can be provided by using the optional argument key 'val' in the
# calling list.  Otherwise a default value is obtained from the namelist
# defaults object.  If no default value is found this method throws an exception
# unless the 'nofail' option is set true.
#
# Example 1: Specify the default value $val for the namelist variable $var in namelist
#            object $nl:
#
#  add_default($inputdata_rootdir, $definition, $defaults, $nl, $var, 'val'=>$val)
#
# Example 2: Add a default for variable $var if an appropriate value is found.  Otherwise
#            don't add the variable
#
#  add_default($inputdata_rootdir, $definition, $defaults, $nl, $var, 'nofail'=>1)
#
#
# ***** N.B. ***** This routine assumes the following variables are in package main::
#  $definition        -- the namelist definition object
#  $defaults          -- the namelist defaults object
#  $inputdata_rootdir -- CESM inputdata root directory

  my $opts = shift;
  my $inputdata_rootdir = shift;
  my $definition = shift;
  my $defaults = shift;
  my $nl = shift;
  my $var = shift;
  my %settings = @_;

  my $test_files = $opts->{'test'};
  #my $nl = shift;     # namelist object
  #my $var = shift;    # name of namelist variable
  #my %settings = @_;      # options

  # If variable has quotes around it
  if ( $var =~ /'(.+)'/ ) {
    $var = $1;
  }
  # Query the definition to find which group the variable belongs to.  Exit if not found.

  my $group = $definition->get_group_name($var);
  unless ($group) {
    my $fname = $definition->get_file_name();
    $log->fatal_error("variable \"$var\" not found in namelist definition file $fname.");
  }

  # check whether the variable has a value in the namelist object -- if so then skip to end
  my $val = $nl->get_variable_value($group, $var);
  if (! defined $val) {

    # Look for a specified value in the options hash

    if (defined $settings{'val'}) {
      $val = $settings{'val'};
    }
    # or else get a value from namelist defaults object.
    # Note that if the 'val' key isn't in the hash, then just pass anything else
    # in %settings to the get_value method to be used as attributes that are matched
    # when looking for default values.
    else {

      $val = $defaults->get_value($var, \%settings);

      # Truncate model_version appropriately

      if ( $var eq "model_version" ) {
        $val =~ /(URL: https:\/\/[a-zA-Z0-9._-]+\/)([a-zA-Z0-9\/._-]+)(\/bld\/.+)/;
        $val = $2;
      }
    }

    # if no value is found then exit w/ error (unless 'nofail' option set)
    unless ( defined($val) ) {
      unless ($settings{'nofail'}) {
        if ($var eq 'finidat') {
          $log->message("No default value found for $var.\n" .
                  "            Are defaults provided for this resolution and land mask?" );
        } else {
          $log->fatal_error("No default value found for $var.\n" .
                      "      Are defaults provided in namelist_defaults for this resolution, land mask, and CLM_CMIP_ERA (set in env_run.xml)?");
        }
      }
      else {
        return( 1 );
      }
    }

    # query the definition to find out if the variable is an input pathname
    my $is_input_pathname = $definition->is_input_pathname($var);

    # The default values for input pathnames are relative.  If the namelist
    # variable is defined to be an absolute pathname, then prepend
    # the CESM inputdata root directory.
    if (not defined $settings{'no_abspath'}) {
      if (defined $settings{'set_abspath'}) {
        $val = set_abs_filepath($val, $settings{'set_abspath'});
      } else {
        if ($is_input_pathname eq 'abs') {
          $val = set_abs_filepath($val, $inputdata_rootdir);
          if ( $test_files and ($val !~ /null|none/) and (! -f "$val") ) {
            $log->fatal_error("file not found: $var = $val");
          }
        }
      }
    }

    # query the definition to find out if the variable takes a string value.
    # The returned string length will be >0 if $var is a string, and 0 if not.
    my $str_len = $definition->get_str_len($var);

    # If the variable is a string, then add quotes if they're missing
    if ($str_len > 0) {
      $val = quote_string($val);
    }

    # set the value in the namelist
    $nl->set_variable_value($group, $var, $val);
  }
  return( 0 );

}

#-------------------------------------------------------------------------------

sub expand_xml_variables_in_namelist {
   # Go through all variables in the namelist and expand any XML env settings in them
   my ($nl, $xmlvar_ref) = @_;

   foreach my $group ( $nl->get_group_names() ) {
       foreach my $var ( $nl->get_variable_names($group) ) {
          my $val    = $nl->get_variable_value($group, $var);
          my $newval = SetupTools::expand_xml_var( $val, $xmlvar_ref );
          if ( $newval ne $val ) {
             $nl->set_variable_value($group, $var, $newval);
          }
       }
   }
}

#-------------------------------------------------------------------------------

sub check_input_files {

# For each variable in the namelist which is an input dataset, check to see if it
# exists locally.
#
# ***** N.B. ***** This routine assumes the following variables are in package main::
#  $definition        -- the namelist definition object
#  $nl                -- namelist object
#  $inputdata_rootdir -- if false prints test, else creates inputdata file

    my ($nl, $inputdata_rootdir, $outfile, $definition) = @_;

    open(OUTFILE, ">>$outfile") if defined $inputdata_rootdir;

    # Look through all namelist groups
    my @groups = $nl->get_group_names();
    foreach my $group (@groups) {

        # Look through all variables in each group
        my @vars = $nl->get_variable_names($group);
        foreach my $var (@vars) {

            # Is the variable an input dataset?
            my $input_pathname_type = $definition->is_input_pathname($var);

            # If it is, check whether it exists locally and print status
            if ($input_pathname_type) {

                # Get pathname of input dataset
                my $pathname = $nl->get_variable_value($group, $var);
                # Need to strip the quotes
                $pathname =~ s/['"]//g;
                next if ($pathname =~ /UNSET$/);
                if ($input_pathname_type eq 'abs') {
                    if ($inputdata_rootdir) {
                        if ( $pathname !~ /^\s*$/ ) {   # If pathname isn't blank or null
                           print OUTFILE "$var = $pathname\n";
                        }
                    }
                    else {
                        if (-e $pathname) {  # use -e rather than -f since the absolute pathname
                                             # might be a directory
                            print "OK -- found $var = $pathname\n";
                        }
                        else {
                            print "NOT FOUND:  $var = $pathname\n";
                        }
                    }
                }
                elsif ($input_pathname_type =~ m/rel:(.+)/o) {
                    # The match provides the namelist variable that contains the
                    # root directory for a relative filename
                    my $rootdir_var = $1;
                    my $rootdir = $nl->get_variable_value($group, $rootdir_var);
                    $rootdir =~ s/['"]//g;
                    if ($inputdata_rootdir) {
                        $pathname = "$rootdir/$pathname";
                        #MV $pathname =~ s:$inputdata_rootdir::;
                        if ( $pathname !~ /^\s*$/ ) {   # If pathname isn't blank or null
                           print OUTFILE "$var = $pathname\n";
                        }
                    }
                    else {
                        if (-f "$rootdir/$pathname") {
                            print "OK -- found $var = $rootdir/$pathname\n";
                        }
                        else {
                            print "NOT FOUND:  $var = $rootdir/$pathname\n";
                        }
                    }
                }
            }
        }
    }
    close OUTFILE if defined $inputdata_rootdir;
    return 0 if defined $inputdata_rootdir;
}

#-------------------------------------------------------------------------------

sub set_abs_filepath {

# check whether the input filepath is an absolute path, and if it isn't then
# prepend a root directory

    my ($filepath, $rootdir) = @_;

    # strip any leading/trailing whitespace and quotes
    $filepath = trim($filepath);
    $filepath = remove_leading_and_trailing_quotes($filepath);
    $rootdir  = trim($rootdir);
    $rootdir = remove_leading_and_trailing_quotes($rootdir);

    my $out = $filepath;
    unless ( $filepath =~ /^\// ) {  # unless $filepath starts with a /
        $out = "$rootdir/$filepath"; # prepend the root directory
    }
    return $out;
}

#-------------------------------------------------------------------------------

sub valid_option {

    my ($val, @expect) = @_;

    my $expect;

    $val = trim($val);

    foreach $expect (@expect) {
        if ($val =~ /^$expect$/i) { return $expect; }
    }
    return undef;
}

#-------------------------------------------------------------------------------

sub check_use_case_name {
#
# Check the use-case name and ensure it follows the naming convention.
#
  my ($use_case) = @_;

  my $diestring = "bad use_case name $use_case, follow the conventions " .
                  "in namelist_files/use_cases/README\n";
  my $desc = "[a-zA-Z0-9]*";
  my $ssp_rcp  = "SSP[0-9]-[0-9\.]+";
  if (      $use_case =~ /^[0-9]+-[0-9]+([a-zA-Z0-9_\.-]*)_transient$/ ) {
    my $string = $1;
    if (      $string =~ /^_($ssp_rcp)_*($desc)$/ ) {
       # valid name
    } elsif ( $string =~ /^_*($desc)$/ ) {
       # valid name
    } else {
      $log->fatal_error($diestring);
    }
  } elsif ( $use_case =~ /^20thC([a-zA-Z0-9_\.]*)_transient$/ ) {
    my $string = $1;
    if (      $string =~ /^_($ssp_rcp)_*($desc)$/ ) {
       # valid name
    } elsif ( $string =~ /^_*($desc)$/ ) {
       # valid name
    } else {
      $log->fatal_error($diestring);
    }
  } elsif ( $use_case =~ /^([0-9]+|PI)-PD_*($desc)_transient$/   ) {
     # valid name
  } elsif ( $use_case =~ /^([0-9]+)_*($desc)_control$/   ) {
     # valid name
  } elsif ( $use_case =~ /^($desc)_pd$/   ) {
     # valid name
  } else {
      $log->fatal_error($diestring);
  }
}

#-------------------------------------------------------------------------------

sub validate_options {

# $source -- text string declaring the source of the options being validated
# $cfg    -- configure object
# $opts   -- reference to hash that contains the options

    my ($source, $cfg, $opts) = @_;

    my ($opt, $old, @expect);

    # use_case
    $opt = 'use_case';
    if (defined $opts->{$opt}) {

        if ( $opts->{$opt} ne "list" ) {
           # create the @expect array by listing the files in $use_case_dir
           # and strip off the ".xml" part of the filename
           @expect = ();
           my @files = bsd_glob("$opts->{'use_case_dir'}/*.xml");
           foreach my $file (@files) {
               $file =~ m{.*/(.*)\.xml};
               &check_use_case_name( $1 );
               push @expect, $1;
           }

           $old = $opts->{$opt};
           $opts->{$opt} = valid_option($old, @expect)
               or $log->fatal_error("invalid value of $opt ($old) specified in $source\n" .
                              "expected one of: @expect");
        } else {
           print "Use cases are:...\n\n";
           my @ucases;
           foreach my $file( sort( bsd_glob($opts->{'use_case_dir'}."/*.xml") ) ) {
              my $use_case;
              if ( $file =~ /\/([^\/]+)\.xml$/ ) {
                 &check_use_case_name( $1 );
                 $use_case = $1;
              } else {
                 $log->fatal_error("Bad name for use case file = $file");
              }
              my $uc_defaults = Build::NamelistDefaults->new("$file", $cfg);
              printf "%15s = %s\n", $use_case, $uc_defaults->get_value("use_case_desc");
              push @ucases, $use_case;
           }
           $log->exit_message("use cases : @ucases");
        }
    }
}

#-------------------------------------------------------------------------------

sub list_options {
#
# List the options for different command line values if asked for
#
    my ($opts_cmdl, $definition, $defaults) = @_;

    # options to list values that are in the defaults files
    my @opts_list = ( "res", "mask", "sim_year", "ssp_rcp" );
    my %opts_local;
    foreach my $var ( "res", "mask", "sim_year", "ssp_rcp" ) {
       my $val;
       if (      $opts_cmdl->{$var} eq "list" ) {
         $val = "default";
       } elsif ( $opts_cmdl->{$var} eq "default" ) {
         $val = $defaults->get_value($var, \%opts_local );
       } else {
         $val = $opts_cmdl->{$var};
       }
       my $vname = $var;
       if ( $vname eq "res" ) { $vname = "hgrid"; }
       $opts_local{$vname} = $val;
    }
    foreach my $var ( @opts_list ) {
       if (defined $opts_cmdl->{$var}) {

           if ( $opts_cmdl->{$var} eq "list" ) {
               my @valid_values   = $definition->get_valid_values( $var );
               if ( $var eq "sim_year" ) {
                   unshift( @valid_values,
                            $definition->get_valid_values( "sim_year_range" ) );
               }
               unshift( @valid_values, "default" );
               # Strip out quotes and the constant value
               for( my $i = 0; $i <= $#valid_values; $i++ ) {
                  $valid_values[$i] =~ s/('|')//g;
                  if ( $valid_values[$i] eq "constant" ) { $valid_values[$i] = undef; }
               }
               my $val= $defaults->get_value($var, \%opts_local);
               my $doc = $definition->get_var_doc( $var );
               $doc =~ s/\n//;
               chomp( $doc );
               $log->exit_message("valid values for $var ($doc) :\n" .
                            "    Values: @valid_values\n" .
                            "    Default = $val\n" .
                            "    (NOTE: resolution and mask and other settings may influence what the default is)");
           }
       }
    }
    # clm_demand
    my $var = 'clm_demand';
    if (defined $opts_cmdl->{$var}) {

        if ( $opts_cmdl->{$var} eq "list" ) {
           my @vars = $definition->get_var_names( );
           my @demands = ( "null" );
           foreach my $var ( @vars ) {
              if ( $definition->get_group_name( $var ) ne "clm_inparm" ) { next; }
              if ( defined($defaults->get_value($var, $opts_cmdl ) ) ) {
                 push( @demands, $var );
              }
           }
           my $doc = $definition->get_var_doc( 'clm_demand' );
           $doc =~ s/\n//;
           chomp( $doc );
           $log->exit_message("valid values for $var ($doc) :\n" .
                        "Namelist options to require: @demands\n" .
                        "any valid namelist item for clm_inparm can be set. However, not all are\n" .
                        "available in the clm defaults file. The defaults are also dependent on\n" .
                        "resolution and landmask, as well as other settings. Hence, the list above\n" .
                        "will vary depending on what you set for resolution and landmask.");
        }
    }
}

#-------------------------------------------------------------------------------

sub check_megan_spec {
#
# Check the megan specifier setting
#
    my ($opts, $nl, $definition) = @_;

    my $megan_spec      = $nl->get_value('megan_specifier');
    my @megan_spec_list = split( /\s*,\s*/, $megan_spec );
    foreach my $spec ( @megan_spec_list ) {
       $megan_spec = remove_leading_and_trailing_quotes($spec);
       # Do simple validation of the expressions to just check for valid characters
       if ( $megan_spec !~ /^([\s=A-Za-z0-9_\+\.\*\(\)-]+)$/ ) {
          $log->warning("Bad format for megan_specifier = $megan_spec");
       }
    }
}

#-------------------------------------------------------------------------------

sub trim {
   # remove leading and trailing whitespace from a string.
   my ($str) = @_;
   $str =~ s/^\s+//;
   $str =~ s/\s+$//;
   return $str;
}

#-------------------------------------------------------------------------------

sub quote_string {
   # Add quotes around a string, unless they are already there
   my ($str) = @_;
   $str = trim($str);
   unless ($str =~ /^['"]/) {        #"'
      $str = "\'$str\'";
   }
   return $str;
}

#-------------------------------------------------------------------------------

sub remove_newlines {
    # Check for and remove line returns in the string, so that it will validate later
    my ($nl, $definition, $var) = @_;

    my $value =  $nl->get_value($var);
    if ( $value =~ /\n/) {
       $value =~ s/\n//g;
       my $group = $definition->get_group_name($var);
       $nl->set_variable_value($group, $var, $value);
    }
}

#-------------------------------------------------------------------------------

sub remove_leading_and_trailing_quotes {
   # Remove leading and trailing single and double quotes from a string. Also
   # removes leading spaces before the leading quotes, and trailing spaces after
   # the trailing quotes.

   my ($str) = @_;

   $str = trim($str);

   # strip any leading/trailing quotes
   $str =~ s/^['"]+//;
   $str =~ s/["']+$//;

   return $str;
}

#-------------------------------------------------------------------------------

sub logical_to_fortran {
   # Given a logical variable ('true' / 'false'), convert it to a fortran-style logical ('.true.' / '.false.')
   # The result will be lowercase, regardless of the case of the input.
   my ($var) = @_;
   my $result;

   if (lc($var) eq 'true') {
      $result = ".true.";
   }
   elsif (lc($var) eq 'false') {
      $result = ".false.";
   }
   else {
      $log->fatal_error("Unexpected value in logical_to_fortran: $var");
   }

   return $result;
}

#-------------------------------------------------------------------------------

sub add_logical_to_nl_flags {
   # Add a logical setting to the $nl_flsgs hash, so can be used in attribute checking
   # This is important to do to make sure that the attribute is matched exactly as
   # either: .true. or .false.
   # Also sets nl_flags to .false. when the namelist variable is NOT set
   my ($nl_flags, $nl, $var) = @_;

   my $val = $nl->get_value($var);
   if ( defined($val) ) {
      if ( &value_is_true($val)) {
         $nl_flags->{$var} = ".true.";
      } else {
         $nl_flags->{$var} = ".false.";
      }
   } else {
      $nl_flags->{$var} = ".false.";
   }
}

#-------------------------------------------------------------------------------

sub string_is_undef_or_empty {
   # Return true if the given string is undefined or only spaces, false otherwise.
   # A quoted empty string (' ' or " ") is treated as being empty.
   my ($str) = @_;
   if (!defined($str)) {
      return 1;
   }
   else {
      $str = remove_leading_and_trailing_quotes($str);
      if ($str =~ /^\s*$/) {
         return 1;
      }
      else {
         return 0;
      }
   }
}

#-------------------------------------------------------------------------------

sub value_is_true {
   # Return true if the given namelist value is .true.
   # An undefined value is treated as false (with the assumption that false is the default in the code)
   my ($val) = @_;

   # Some regular expressions...
   ###my $TRUE  = qr/\.true\./i;
   ###my $FALSE = qr/\.false\./i;
   # **N.B.** the use of qr// for precompiling regexps isn't supported until perl 5.005.
   my $TRUE  = '\.?true\.?|[t]';
   my $FALSE = '\.?false\.?|[f]';
   my $is_true = 0;
   if (defined($val)) {
      if ($val =~ /$TRUE/i) {
         $is_true = 1;
      }
   }

   return $is_true;
}

#-------------------------------------------------------------------------------

sub version {
# The version is found in CLM ChangeLog file.
# $cfgdir is set by the configure script to the name of its directory.

    my ($cfgdir) = @_;

    my $logfile = "$cfgdir/../doc/ChangeLog";

    my $fh = IO::File->new($logfile, '<') or $log->fatal_error("can't open ChangeLog file: $logfile");

    while (my $line = <$fh>) {

        if ($line =~ /^Tag name:\s*([a-zA-Z0-9_. -]*[clmcesm0-9_.-]+)$/ ) {
            $log->exit_message("$1");
        }
    }
}

#-------------------------------------------------------------------------------

sub main {
  my %nl_flags;
  $nl_flags{'cfgdir'} = dirname(abs_path($0));

  my %opts = process_commandline(\%nl_flags);
  my $cfgdir = $nl_flags{'cfgdir'};
  check_for_perl_utils($cfgdir, \%opts);

  $log     = namelist_files::LogMessages->new( $ProgName, \%opts );   # global
  version($cfgdir) if $opts{'version'};
  my $cfg = read_configure_definition($cfgdir, \%opts);

  my $physv      = config_files::clm_phys_vers->new( $cfg->get('phys') );
  my $definition = read_namelist_definition($cfgdir, \%opts, \%nl_flags);
  my $defaults   = read_namelist_defaults($cfgdir, \%opts, \%nl_flags, $cfg);

  # List valid values if asked for
  list_options(\%opts, $definition, $defaults);

  # Validate some of the commandline option values.
  validate_options("commandline", $cfg, \%opts);

  # Create an empty namelist object.
  my $nl = Build::Namelist->new();

  check_cesm_inputdata(\%opts, \%nl_flags);

  # Read in the env_*.xml files
  my %env_xml    = read_envxml_case_files( \%opts );

  # Process the user inputs
  process_namelist_user_input(\%opts, \%nl_flags, $definition, $defaults, $nl, $cfg, \%env_xml, $physv );
  # Get any other defaults needed from the namelist defaults file
  process_namelist_inline_logic(\%opts, \%nl_flags, $definition, $defaults, $nl, \%env_xml, $physv);

  # Validate that the entire resultant namelist is valid
  $definition->validate($nl);
  write_output_files(\%opts, \%nl_flags, $defaults, $nl);
  write_output_real_parameter_file(\%opts, \%nl_flags, $definition, $defaults, $nl);

  if ($opts{'inputdata'}) {
    check_input_files($nl, $nl_flags{'inputdata_rootdir'}, $opts{'inputdata'}, $definition);
  }
  $log->final_exit("Successfully made CLM namelist file");
}

#-------------------------------------------------------------------------------

1;<|MERGE_RESOLUTION|>--- conflicted
+++ resolved
@@ -5429,13 +5429,10 @@
   push @groups, "clm_canopy_inparm";
   push @groups, "prigentroughness";
   push @groups, "zendersoilerod";
-<<<<<<< HEAD
   push @groups, "for_testing_options";
-=======
   if ( &value_is_true($nl_flags->{'use_cn'}) ) {
     push @groups, "carbon_isotope_streams";
   }
->>>>>>> 5818f47b
   if (remove_leading_and_trailing_quotes($nl->get_value('snow_cover_fraction_method')) eq 'SwensonLawrence2012') {
      push @groups, "scf_swenson_lawrence_2012_inparm";
   }
