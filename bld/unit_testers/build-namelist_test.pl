--- conflicted
+++ resolved
@@ -163,11 +163,7 @@
 #
 # Figure out number of tests that will run
 #
-<<<<<<< HEAD
-my $ntests = 1900;
-=======
-my $ntests = 1847;
->>>>>>> e0991032
+my $ntests = 1901;
 if ( defined($opts{'compare'}) ) {
    $ntests += 1284;
 }
@@ -330,24 +326,16 @@
                          "-res 0.9x1.25 -use_case 1850_control",
                          "-res 1x1pt_US-UMB -clm_usr_name 1x1pt_US-UMB -namelist '&a fsurdat=\"/dev/null\"/'",
                          "-res 1x1_brazil",
-<<<<<<< HEAD
                          "-namelist '&a use_matrixcn=F,use_soil_matrixcn=F,is_outmatrix=F,isspinup=F/' -bgc sp",
                          "-namelist '&a use_matrixcn=T,use_soil_matrixcn=T,is_outmatrix=T,isspinup=T/' -bgc bgc -crop -clm_accelerated_spinup on",
                          "-namelist \"&a soil_decomp_method='MIMICSWieder2015',use_matrixcn=F/\" -bgc bgc -crop",
                          "-namelist \"&a soil_decomp_method='MIMICSWieder2015',use_matrixcn=T/\" -bgc bgc -crop",
                          "-bgc bgc -crop -clm_accelerated_spinup sasu",
-                         "-clm_start_type startup", "-namelist '&a irrigate=.false./' -crop -bgc bgc",
-                         "-envxml_dir . -infile myuser_nl_clm",
-                         "-ignore_ic_date -clm_start_type branch -namelist '&a nrevsn=\"thing.nc\"/' -bgc bgc -crop",
-                         "-clm_start_type branch -namelist '&a nrevsn=\"thing.nc\",use_init_interp=T/'",
-                         "-ignore_ic_date -clm_start_type startup -namelist '&a finidat=\"thing.nc\"/' -bgc bgc -crop",
-=======
                          "-res 0.9x1.25 -clm_start_type startup", "-namelist '&a irrigate=.false./' -crop -bgc bgc",
                          "-res 0.9x1.25 -infile myuser_nl_clm",
                          "-res 0.9x1.25 -ignore_ic_date -clm_start_type branch -namelist '&a nrevsn=\"thing.nc\"/' -bgc bgc -crop",
                          "-res 0.9x1.25 -clm_start_type branch -namelist '&a nrevsn=\"thing.nc\",use_init_interp=T/'",
                          "-res 0.9x1.25 -ignore_ic_date -clm_start_type startup -namelist '&a finidat=\"thing.nc\"/' -bgc bgc -crop",
->>>>>>> e0991032
                         ) {
       my $file = $startfile;
       &make_env_run();
