#!/usr/bin/env perl

# Test command line options of the build-namelist script.
# Try to test that all the different options at least work.
# Test that inconsistentcies are appropriately caught.

#########################

use lib '.';
use Test::More;
use xFail::expectedFail;
use IO::File;

#########################

use strict;
use Getopt::Long;
use NMLTest::CompFiles;
use English;

sub usage {
    die <<EOF;
SYNOPSIS
     build-namelist_test.pl [options]

     Test the the CLM build-namelist 
OPTIONS
     -help [or -h]                 Print usage to STDOUT.                               
     -compare <directory>          Compare namelists for this version to namelists
                                   created by another version.
     -generate                     Leave the namelists in place to do a later compare.
     -no-test                      Do NOT Use the -test option to make sure datasets exist.
     -csmdata "dir"                Root directory of CESM input data.

EOF
}

sub make_env_run {
#
# Create a env_run.xml file to read in
#
    my %settings = @_;

    # Set default settings
    my %env_vars = ( DIN_LOC_ROOT=>"MYDINLOCROOT", GLC_TWO_WAY_COUPLING=>"FALSE" );
    # Set any settings that came in from function call
    foreach my $item ( keys(%settings) ) {
       $env_vars{$item} = $settings{$item};
    }

    # Now write the file out
    my $envfile = "env_run.xml";
    my $fh = IO::File->new($envfile, '>') or die "can't open file: $envfile";
    print $fh <<EOF;
<?xml version="1.0"?>

<config_definition>

EOF
    foreach my $item ( keys(%env_vars) ) {
      print $fh <<EOF;
<entry id="$item"         value="$env_vars{$item}"  /> 
EOF
    }
    print $fh <<EOF;

</config_definition>
EOF
    $fh->close();
}

sub make_config_cache {
   # Write a config_cache.xml file to read in
   my ($phys) = @_;
   my $config_cachefile = "config_cache.xml";
   my $fh = IO::File->new($config_cachefile, '>') or die "can't open file: $config_cachefile";
   print $fh <<EOF;
<?xml version="1.0"?>
<config_definition>
<commandline></commandline>
<entry id="phys" value="$phys" list="" valid_values="clm4_5,clm5_0,clm5_1">Specifies clm physics</entry>
</config_definition>
EOF
   $fh->close();
}

#
# Process command-line options.
#
my %opts = ( help     => 0,
             generate => 0,
             test     => 1,
             compare  => undef,
             csmdata  => undef,
            );

GetOptions(
    "h|help"     => \$opts{'help'},
    "compare=s"  => \$opts{'compare'},
    "generate"   => \$opts{'generate'},
    "test!"      => \$opts{'test'},
    "csmdata=s"  => \$opts{'csmdata'},
)  or usage();

# Give usage message.
usage() if $opts{'help'};

# Check that the CESM inputdata root directory has been specified.  This must be
# a local or nfs mounted directory.
my $inputdata_rootdir = undef;
if (defined($opts{'csmdata'})) {
    $inputdata_rootdir = $opts{'csmdata'};
} elsif (defined $ENV{'CSMDATA'} ) { 
    $inputdata_rootdir = $ENV{'CSMDATA'};
} else {
   # use yellowstone location as default
   $inputdata_rootdir="/glade/p/cesm/cseg/inputdata";
   print("WARNING:  -csmdata nor CSMDATA are set, using default yellowstone location: $inputdata_rootdir\n");
}

###################################
#_# read in expected fail test list
###################################
my $compGen;
if ( $opts{'generate'} eq 1 && !(defined($opts{'compare'}) )) {
   $compGen='generate';
} elsif ( defined($opts{'compare'}) ) {
   $compGen='compare';
} elsif ( defined($opts{'compare'} && ($opts{'generate'} eq 1 ))) {
   #_# if compare and generate are both given, use compare
   $compGen='compare'; 
}

my $ProgName;
($ProgName = $PROGRAM_NAME) =~ s!(.*)/!!;
my $testType="namelistTest";

#
# Figure out number of tests that will run
#
<<<<<<< HEAD
my $ntests = 1517;
=======
my $ntests = 1550;
>>>>>>> 10ea6eea
if ( defined($opts{'compare'}) ) {
   $ntests += 1044;
}
plan( tests=>$ntests );

#_# ============================================================
#_# setup for xFail module
#_# ============================================================
my $xFail = xFail::expectedFail->new($ProgName,$compGen,$ntests);
my $captOut="";  #_# variable to capture Test::More output
Test::More->builder->output(\$captOut);
#_# ============================================================
#_# 
#_# ============================================================

# Check for unparsed arguments
if (@ARGV) {
    print "ERROR: unrecognized arguments: @ARGV\n";
    usage();
}
my $phys = "clm5_0";
my $mode = "-phys $phys";
&make_config_cache($phys);

my $DOMFILE = "$inputdata_rootdir/atm/datm7/domain.lnd.T31_gx3v7.090928.nc";
my $real_par_file = "user_nl_ctsm_real_parameters";
my $bldnml = "../build-namelist -verbose -csmdata $inputdata_rootdir -lnd_frac $DOMFILE -configuration clm -structure standard -glc_nec 10 -no-note -output_reals $real_par_file";
if ( $opts{'test'} ) {
   $bldnml .= " -test";
}

my $tempfile = "temp_file.txt";
if ( -f $tempfile ) {
  system( "/bin/rm $tempfile" );
}

my @files = ( "lnd_in", $tempfile, $real_par_file );
my $cwd = `pwd`;
chomp( $cwd );
my $cfiles = NMLTest::CompFiles->new( $cwd, @files );

print "\n==================================================\n";
print "Run simple tests \n";
print "==================================================\n";

# Simple test -- just run build-namelist with -help option
eval{ system( "$bldnml -help > $tempfile 2>&1 " ); };
   is( $@, '', "help" );
   &cleanup();
# Simple test -- just run build-namelist with -version option
eval{ system( "$bldnml -version > $tempfile 2>&1 " ); };
   is( $@, '', "version" );
   system( "/bin/cat $tempfile" );
   &cleanup();
# Simple test -- just run build-namelist
&make_env_run();
eval{ system( "$bldnml > $tempfile 2>&1 " ); };
   is( $@, '', "plain build-namelist" );
   $cfiles->checkfilesexist( "default", $mode ); 
   # Compare to baseline
   if ( defined($opts{'compare'}) ) {
      $cfiles->doNOTdodiffonfile( "$tempfile", "default", $mode );
      $cfiles->comparefiles( "default", $mode, $opts{'compare'} );
   }

print "\n==================================================\n";
print "Run simple tests with all list options \n";
print "==================================================\n";

$cfiles->copyfiles( "default", $mode );
&cleanup();
# Simple test -- run all the list options
foreach my $options ( "clm_demand", "ssp_rcp",      "res", 
                      "sim_year",   "use_case" ) {
   &make_env_run();
   eval{ system( "$bldnml -${options} list > $tempfile 2>&1 " ); };
   my $result = `cat $tempfile`;
   my $expect;
   if ( $options =~ /use_case/ ) {
      $expect = "use cases :";
   } else {
      $expect = "valid values for $options";
   }
   $expect    = "/CLM build-namelist : $expect/";
   like( $result, $expect, "$options list" );
   is( (-f "lnd_in"), undef, "Check that lnd_in file does NOT exist" );
   &cleanup();
}

print "\n==================================================\n";
print "Run simple tests with additional options \n";
print "==================================================\n";

# Exercise a bunch of options
my $options = "-co2_ppmv 250 ";
   $options .= " -res 0.9x1.25 -ssp_rcp SSP1-2.6 -envxml_dir .";

   &make_env_run();
   eval{ system( "$bldnml $options > $tempfile 2>&1 " ); };
   is( $@, '', "options: $options" );
      $cfiles->checkfilesexist( "default", $mode );
      $cfiles->copyfiles( "most_options", $mode );
   # Compare to default
      $cfiles->doNOTdodiffonfile( "lnd_in",    "default", $mode );
      $cfiles->doNOTdodiffonfile( "$real_par_file", "default", $mode );
      $cfiles->doNOTdodiffonfile( "$tempfile", "default", $mode );
      $cfiles->comparefiles( "default", $mode );
   # Compare to baseline
   if ( defined($opts{'compare'}) ) {
      $cfiles->dodiffonfile(      "lnd_in",    "most_options", $mode );
      $cfiles->dodiffonfile( "$real_par_file", "most_options", $mode );
      $cfiles->doNOTdodiffonfile( "$tempfile", "most_options", $mode );
      $cfiles->comparefiles( "most_options", $mode, $opts{'compare'} );
   }
   &cleanup();

print "\n==================================================\n";
print "Test drydep, fire_emis and megan namelists  \n";
print "==================================================\n";

# drydep and megan namelists
$phys = "clm5_0";
$mode = "-phys $phys";
&make_config_cache($phys);
my @mfiles = ( "lnd_in", "drv_flds_in", $tempfile );
my $mfiles = NMLTest::CompFiles->new( $cwd, @mfiles );
foreach my $options ( "-drydep", "-megan", "-drydep -megan", "-fire_emis", "-drydep -megan -fire_emis" ) {
   &make_env_run();
   eval{ system( "$bldnml -envxml_dir . $options > $tempfile 2>&1 " ); };
   is( $@, '', "options: $options" );
   $mfiles->checkfilesexist( "$options", $mode);
   if ( $options ne "-drydep" ) {
     $mfiles->shownmldiff( "-drydep", $mode );
   }
   if ( defined($opts{'compare'}) ) {
      $mfiles->doNOTdodiffonfile( "$tempfile", "$options", $mode );
      $mfiles->comparefiles( "$options", $mode, $opts{'compare'} );
   }
   if ( defined($opts{'generate'}) ) {
      $mfiles->copyfiles( "$options", $mode );
   }
   &cleanup();
}
$phys = "clm5_0";
$mode = "-phys $phys";
&make_config_cache($phys);

print "\n===============================================================================\n";
print "Test configuration, structure, irrigate, verbose, clm_demand, ssp_rcp, test, sim_year, use_case\n";
print "=================================================================================\n";

# configuration, structure, irrigate, verbose, clm_demand, ssp_rcp, test, sim_year, use_case
my $startfile = "clmrun.clm2.r.1964-05-27-00000.nc";
foreach my $options ( "-configuration nwp",
                      "-structure fast",
                      "-namelist '&a irrigate=.true./'", "-verbose", "-ssp_rcp SSP1-2.6", "-test", "-sim_year 1850",
                      "-use_case 1850_control",
                      "-clm_start_type startup", "-namelist '&a irrigate=.false./' -crop -bgc bgc",
                      "-envxml_dir . -infile myuser_nl_clm", 
                      "-ignore_ic_date -clm_start_type branch -namelist '&a nrevsn=\"thing.nc\"/' -bgc bgc -crop",
                      "-clm_start_type branch -namelist '&a nrevsn=\"thing.nc\",use_init_interp=T/'",
                      "-ignore_ic_date -clm_start_type startup -namelist '&a finidat=\"thing.nc\"/' -bgc bgc -crop",
                     ) {
   my $file = $startfile;
   &make_env_run();
   eval{ system( "$bldnml -res 0.9x1.25 -envxml_dir . $options > $tempfile 2>&1 " ); };
   is( $@, '', "options: $options" );
   $cfiles->checkfilesexist( "$options", $mode );
   $cfiles->shownmldiff( "default", $mode );
   my $finidat = `grep finidat lnd_in`;
   if ( $options =~ /myuser_nl_clm/ ) {
      my $fsurdat =  `grep fsurdat lnd_in`;
      like( $fsurdat, "/MYDINLOCROOT/lnd/clm2/PTCLMmydatafiles/1x1pt_US-UMB/surfdata_1x1pt_US-UMB_simyr2000_clm4_5_c131122.nc/", "$options" );
   }
   if ( defined($opts{'compare'}) ) {
      $cfiles->doNOTdodiffonfile( "$tempfile", "$options", $mode );
      $cfiles->dodiffonfile( "$real_par_file", "$options", $mode );
      $cfiles->comparefiles( "$options", $mode, $opts{'compare'} );
   }
   if ( defined($opts{'generate'}) ) {
      $cfiles->copyfiles( "$options", $mode );
   }
   &cleanup();
}

print "\n===============================================================================\n";
print "Test some CAM specific setups for special grids \n";
print "=================================================================================\n";
foreach my $phys ( "clm4_5", "clm5_0" ) {
   $mode = "-phys $phys";
   &make_config_cache($phys);
   foreach my $options ( 
                      "-res ne0np4.ARCTIC.ne30x4 -bgc sp -use_case 20thC_transient -namelist '&a start_ymd=19790101/' -lnd_tuning_mode ${phys}_cam6.0",
                      "-res ne0np4.ARCTICGRIS.ne30x8 -bgc sp -use_case 20thC_transient -namelist '&a start_ymd=19790101/' -lnd_tuning_mode ${phys}_cam6.0",
                      "-res 1.9x2.5 -bgc sp -use_case 20thC_transient -namelist '&a start_ymd=19790101/' -lnd_tuning_mode ${phys}_cam6.0",
                      "-res 0.9x1.25 -bgc sp -use_case 20thC_transient -namelist '&a start_ymd=19790101/' -lnd_tuning_mode ${phys}_cam6.0",
                      "-res 0.9x1.25 -bgc bgc -crop -use_case 20thC_transient -namelist '&a start_ymd=19500101/' -lnd_tuning_mode ${phys}_cam6.0",
                      "-res ne0np4CONUS.ne30x8 -bgc sp -use_case 20thC_transient -namelist '&a start_ymd=20130101/' -lnd_tuning_mode ${phys}_cam6.0",
                      "-res 1.9x2.5 -bgc sp -use_case 20thC_transient -namelist '&a start_ymd=20030101/' -lnd_tuning_mode ${phys}_cam6.0",
                      "-res 1.9x2.5 -bgc sp -use_case 2010_control -namelist '&a start_ymd=20100101/' -lnd_tuning_mode ${phys}_cam6.0",
                      "-res 1x1_brazil -bgc fates -no-megan -use_case 2000_control -lnd_tuning_mode ${phys}_CRUv7",
                      "-res C192 -bgc sp -use_case 2010_control -namelist '&a start_ymd=20100101/' -lnd_tuning_mode ${phys}_cam6.0",
                      "-res ne0np4.ARCTIC.ne30x4 -bgc sp -use_case 20thC_transient -namelist '&a start_ymd=20130101/' -lnd_tuning_mode ${phys}_cam6.0",
                     ) {
      &make_env_run();
      eval{ system( "$bldnml -envxml_dir . $options > $tempfile 2>&1 " ); };
      is( $@, '', "options: $options" );
      $cfiles->checkfilesexist( "$options", $mode );
      $cfiles->shownmldiff( "default", $mode );
      if ( defined($opts{'compare'}) ) {
         $cfiles->doNOTdodiffonfile( "$tempfile", "$options", $mode );
         $cfiles->dodiffonfile(      "lnd_in",    "$options", $mode );
         $cfiles->dodiffonfile( "$real_par_file", "$options", $mode );
         $cfiles->comparefiles( "$options", $mode, $opts{'compare'} );
      }
      if ( defined($opts{'generate'}) ) {
         $cfiles->copyfiles( "$options", $mode );
      }
      &cleanup();
   }
}

print "\n==============================================================\n";
print "Test several use_cases and specific configurations for clm5_0\n";
print "==============================================================\n";
$phys = "clm5_0";
$mode = "-phys $phys";
&make_config_cache($phys);
foreach my $options ( 
                      "-bgc bgc -use_case 1850-2100_SSP1-2.6_transient -namelist '&a start_ymd=20100101/'",
                      "-bgc sp  -use_case 1850-2100_SSP2-4.5_transient -namelist '&a start_ymd=18501223/'",
                      "-bgc bgc -use_case 1850-2100_SSP3-7.0_transient -namelist '&a start_ymd=20701029/'",
                      "-bgc fates  -use_case 2000_control -no-megan",
                      "-bgc sp  -use_case 2000_control -res 0.9x1.25 -namelist '&a use_soil_moisture_streams = T/'",
                      "-bgc cn  -use_case 1850-2100_SSP5-8.5_transient -namelist '&a start_ymd=19101023/'",
                      "-bgc bgc -use_case 2000_control -namelist \"&a fire_method='nofire'/\" -crop",
                      "-res 0.9x1.25 -bgc bgc -use_case 1850_noanthro_control -drydep -fire_emis -light_res 360x720",
                     ) {
   my $file = $startfile;
   &make_env_run();
   eval{ system( "$bldnml -envxml_dir . $options > $tempfile 2>&1 " ); };
   is( $@, '', "options: $options" );
   $cfiles->checkfilesexist( "$options", $mode );
   $cfiles->shownmldiff( "default", $mode );
   if ( defined($opts{'compare'}) ) {
      $cfiles->doNOTdodiffonfile( "$tempfile", "$options", $mode );
      $cfiles->dodiffonfile(      "lnd_in",    "$options", $mode );
      $cfiles->dodiffonfile( "$real_par_file", "$options", $mode );
      $cfiles->comparefiles( "$options", $mode, $opts{'compare'} );
   }
   if ( defined($opts{'generate'}) ) {
      $cfiles->copyfiles( "$options", $mode );
   }
   &cleanup();
}



print "\n==================================================\n";
print "Start Failure testing.  These should fail \n";
print "==================================================\n";

# Failure testing, do things that SHOULD fail
my $finidat  = "thing.nc";
system( "touch $finidat" );

my %failtest = ( 
     "coldstart but with IC file"=>{ options=>"-clm_start_type cold -envxml_dir .",
                                     namelst=>"finidat='$finidat'",
                                     GLC_TWO_WAY_COUPLING=>"FALSE",
                                     phys=>"clm5_0",
                                   },
     "clm_demand on finidat"     =>{ options=>"-clm_demand finidat -envxml_dir .",
                                     namelst=>"",
                                     GLC_TWO_WAY_COUPLING=>"FALSE",
                                     phys=>"clm5_0",
                                   },
     "blank IC file, not cold"   =>{ options=>"-clm_start_type startup -envxml_dir .",
                                     namelst=>"finidat=' '",
                                     GLC_TWO_WAY_COUPLING=>"FALSE",
                                     phys=>"clm5_0",
                                   },
     "startup without interp"    =>{ options=>"-clm_start_type startup -envxml_dir . -bgc sp -sim_year 1850",
                                     namelst=>"use_init_interp=.false., start_ymd=19200901",
                                     GLC_TWO_WAY_COUPLING=>"FALSE",
                                     phys=>"clm5_0",
                                   },
     "use_crop without -crop"    =>{ options=>" -envxml_dir .",
                                     namelst=>"use_crop=.true.",
                                     GLC_TWO_WAY_COUPLING=>"FALSE",
                                     phys=>"clm4_5",
                                   },
     "soilm_stream wo use"       =>{ options=>"-res 0.9x1.25 -envxml_dir .",
                                     namelst=>"use_soil_moisture_streams = .false.,stream_fldfilename_soilm='missing_file'",
                                     GLC_TWO_WAY_COUPLING=>"FALSE",
                                     phys=>"clm5_0",
                                   },
     "clm50CNDVwtransient"       =>{ options=>" -envxml_dir . -use_case 20thC_transient -dynamic_vegetation -res 10x15 -ignore_warnings",
                                     namelst=>"",
                                     GLC_TWO_WAY_COUPLING=>"FALSE",
                                     phys=>"clm5_0",
                                   },
     "reseed without CN"         =>{ options=>" -envxml_dir . -bgc sp",
                                     namelst=>"reseed_dead_plants=.true.",
                                     GLC_TWO_WAY_COUPLING=>"FALSE",
                                     phys=>"clm5_0",
                                   },
     "onset_threh w SP"          =>{ options=>" -envxml_dir . -bgc sp",
                                     namelst=>"onset_thresh_depends_on_veg=.true.",
                                     GLC_TWO_WAY_COUPLING=>"FALSE",
                                     phys=>"clm5_1",
                                   },
     "dribble_crphrv w/o CN"     =>{ options=>" -envxml_dir . -bgc sp",
                                     namelst=>"dribble_crophrv_xsmrpool_2atm=.true.",
                                     GLC_TWO_WAY_COUPLING=>"FALSE",
                                     phys=>"clm5_0",
                                   },
     "dribble_crphrv w/o crop"   =>{ options=>" -envxml_dir . -bgc cn -no-crop",
                                     namelst=>"dribble_crophrv_xsmrpool_2atm=.true.",
                                     GLC_TWO_WAY_COUPLING=>"FALSE",
                                     phys=>"clm5_0",
                                   },
     "CNDV with flanduse_timeseries - clm4_5"=>{ options=>"-bgc bgc -dynamic_vegetation -envxml_dir . -ignore_warnings",
                                     namelst=>"flanduse_timeseries='my_flanduse_timeseries_file.nc'",
                                     GLC_TWO_WAY_COUPLING=>"FALSE",
                                     phys=>"clm4_5",
                                   },
     "use_cndv=T without bldnml op"=>{ options=>"-bgc cn -envxml_dir . -ignore_warnings",
                                     namelst=>"use_cndv=.true.",
                                     GLC_TWO_WAY_COUPLING=>"FALSE",
                                     phys=>"clm4_5",
                                   },
     "use_cndv=F with dyn_veg op"=>{ options=>"-bgc cn -dynamic_vegetation -envxml_dir . -ignore_warnings",
                                     namelst=>"use_cndv=.false.",
                                     GLC_TWO_WAY_COUPLING=>"FALSE",
                                     phys=>"clm4_5",
                                   },
     "crop with use_crop false"  =>{ options=>"-crop -bgc bgc -envxml_dir .",
                                     namelst=>"use_crop=.false.",
                                     GLC_TWO_WAY_COUPLING=>"FALSE",
                                     phys=>"clm4_5",
                                   },
     "crop without CN"           =>{ options=>"-crop -bgc sp -envxml_dir .",
                                     namelst=>"",
                                     GLC_TWO_WAY_COUPLING=>"FALSE",
                                     phys=>"clm4_5",
                                   },
     "toosmall soil w trans"     =>{ options=>"-envxml_dir .",
                                     namelst=>"toosmall_soil=10, dyn_transient_pfts=T",
                                     GLC_TWO_WAY_COUPLING=>"FALSE",
                                     phys=>"clm5_0",
                                   },
     "toosmall lake w trans"     =>{ options=>"-envxml_dir .",
                                     namelst=>"toosmall_lake=10, dyn_transient_pfts=T",
                                     GLC_TWO_WAY_COUPLING=>"FALSE",
                                     phys=>"clm5_0",
                                   },
     "toosmall crop w trans"     =>{ options=>"-bgc bgc -crop -envxml_dir .",
                                     namelst=>"toosmall_crop=10, dyn_transient_pfts=T",
                                     GLC_TWO_WAY_COUPLING=>"FALSE",
                                     phys=>"clm5_0",
                                   },
     "toosmall wetl w trans"     =>{ options=>"-bgc bgc -envxml_dir .",
                                     namelst=>"toosmall_wetland=10, dyn_transient_pfts=T",
                                     GLC_TWO_WAY_COUPLING=>"FALSE",
                                     phys=>"clm5_0",
                                   },
     "toosmall glc  w trans"     =>{ options=>"-bgc sp  -envxml_dir .",
                                     namelst=>"toosmall_glacier=10, dyn_transient_pfts=T", 
                                     GLC_TWO_WAY_COUPLING=>"FALSE",
                                     phys=>"clm5_0",
                                   },
     "toosmall urban w trans"    =>{ options=>"-bgc sp  -envxml_dir .",
                                     namelst=>"toosmall_urban=10, dyn_transient_pfts=T",
                                     GLC_TWO_WAY_COUPLING=>"FALSE",
                                     phys=>"clm5_0",
                                   },
     "collapse_urban w trans"    =>{ options=>"-bgc sp  -envxml_dir .",
                                     namelst=>"collapse_urban=T, dyn_transient_crops=T",
                                     GLC_TWO_WAY_COUPLING=>"FALSE",
                                     phys=>"clm5_0",
                                   },
     "n_dom_landunits w trans"    =>{ options=>"-bgc sp  -envxml_dir .",
                                     namelst=>"n_dom_landunits=2, dyn_transient_crops=T",
                                     GLC_TWO_WAY_COUPLING=>"FALSE",
                                     phys=>"clm5_0",
                                   },
     "n_dom_pfts w trans"         =>{ options=>"-bgc sp  -envxml_dir .",
                                     namelst=>"n_dom_pfts=2, dyn_transient_crops=T",
                                     GLC_TWO_WAY_COUPLING=>"FALSE",
                                     phys=>"clm5_0",
                                   },
     "baset_map without crop"    =>{ options=>"-bgc bgc -envxml_dir . -no-crop",
                                     namelst=>"baset_mapping='constant'",
                                     GLC_TWO_WAY_COUPLING=>"FALSE",
                                     phys=>"clm5_0",
                                   },
     "mapvary var w/o varymap"   =>{ options=>"-crop -bgc bgc -envxml_dir . -crop",
                                     namelst=>"baset_mapping='constant', baset_latvary_slope=1.0, baset_latvary_intercept=10.0",
                                     GLC_TWO_WAY_COUPLING=>"FALSE",
                                     phys=>"clm5_0",
                                   },
     # This one should fail now, because we don't have non irrigated non-crop datasets
     "-irrigate=F without -crop" =>{ options=>"-bgc cn -no-crop -envxml_dir .",
                                    namelst=>"irrigate=.false.",
                                    GLC_TWO_WAY_COUPLING=>"FALSE",
                                    phys=>"clm4_5",
                                   },
     "grainproductWOcrop"       =>{ options=>"-bgc cn -no-crop -envxml_dir .",
                                    namelst=>"use_grainproduct=.true.",
                                    GLC_TWO_WAY_COUPLING=>"FALSE",
                                    phys=>"clm4_5",
                                   },
     "interp without finidat"    =>{ options=>"-bgc sp -envxml_dir .",
                                     namelst=>"use_init_interp=.true. finidat=' '",
                                     GLC_TWO_WAY_COUPLING=>"FALSE",
                                     phys=>"clm5_0",
                                   },
     "sp and c13"                =>{ options=>"-bgc sp -envxml_dir .",
                                     namelst=>"use_c13=.true.",
                                     GLC_TWO_WAY_COUPLING=>"FALSE",
                                     phys=>"clm4_5",
                                   },
     "sp and c14"                =>{ options=>"-bgc sp -envxml_dir .",
                                     namelst=>"use_c14=.true.",
                                     GLC_TWO_WAY_COUPLING=>"FALSE",
                                     phys=>"clm4_5",
                                   },
     "bombspike no c14"          =>{ options=>"-bgc bgc -envxml_dir .",
                                     namelst=>"use_c14=.false. use_c14_bombspike=.true.",
                                     GLC_TWO_WAY_COUPLING=>"FALSE",
                                     phys=>"clm5_0",
                                   },
     "use c13 timeseries no cn"  =>{ options=>"-bgc sp -envxml_dir .",
                                     namelst=>"use_c13_timeseries=.true.",
                                     GLC_TWO_WAY_COUPLING=>"FALSE",
                                     phys=>"clm4_5",
                                   },
     "use c13 timeseries no c13"=>{ options=>"-bgc bgc -envxml_dir .",
                                     namelst=>"use_c13=.false. use_c13_timeseries=.true.",
                                     GLC_TWO_WAY_COUPLING=>"FALSE",
                                     phys=>"clm4_5",
                                   },
     "bombspike no cn"           =>{ options=>"-bgc sp -envxml_dir .",
                                     namelst=>"use_c14_bombspike=.true.",
                                     GLC_TWO_WAY_COUPLING=>"FALSE",
                                     phys=>"clm5_0",
                                   },
     "lightres no cn"            =>{ options=>"-bgc sp -envxml_dir . -light_res 360x720",
                                     namelst=>"",
                                     GLC_TWO_WAY_COUPLING=>"FALSE",
                                     phys=>"clm5_0",
                                   },
     "spno-fire"                 =>{ options=>"-bgc sp -envxml_dir . -use_case 2000_control",
                                     namelst=>"fire_method='nofire'",
                                     GLC_TWO_WAY_COUPLING=>"FALSE",
                                     phys=>"clm5_0",
                                   },
     "lightres no fire"          =>{ options=>"-bgc cn -envxml_dir . -light_res 360x720",
                                     namelst=>"fire_method='nofire'",
                                     GLC_TWO_WAY_COUPLING=>"FALSE",
                                     phys=>"clm5_0",
                                   },
     "lightres none bgc"         =>{ options=>"-bgc bgc -envxml_dir . -light_res none",
                                     namelst=>"",
                                     GLC_TWO_WAY_COUPLING=>"FALSE",
                                     phys=>"clm5_0",
                                   },
     "lightresnotnone-nofire"    =>{ options=>"-bgc bgc -envxml_dir . -light_res 94x192",
                                     namelst=>"fire_method='nofire'",
                                     GLC_TWO_WAY_COUPLING=>"FALSE",
                                     phys=>"clm5_0",
                                   },
     "lightresnonenofirelightfil"=>{ options=>"-bgc bgc -envxml_dir . -light_res none",
                                     namelst=>"fire_method='nofire',stream_fldfilename_lightng='build-namelist_test.pl'",
                                     GLC_TWO_WAY_COUPLING=>"FALSE",
                                     phys=>"clm5_0",
                                   },
     "lightrescontradictlightfil"=>{ options=>"-bgc bgc -envxml_dir . -light_res 360x720",
                                     namelst=>"stream_fldfilename_lightng='build-namelist_test.pl'",
                                     GLC_TWO_WAY_COUPLING=>"FALSE",
                                     phys=>"clm5_0",
                                   },
     "bgc=cn and bgc settings"   =>{ options=>"-bgc cn -envxml_dir .",
                                     namelst=>"use_lch4=.true.,use_nitrif_denitrif=.true.,use_vertsoilc=.true.,use_century_decomp=.true.",
                                     GLC_TWO_WAY_COUPLING=>"FALSE",
                                     phys=>"clm4_5",
                                   },
     "finundated and not methane"=>{ options=>"-bgc cn -envxml_dir .",
                                     namelst=>"use_lch4=.false.,finundation_method='h2osfc'",
                                     GLC_TWO_WAY_COUPLING=>"FALSE",
                                     phys=>"clm5_0",
                                   },
     "bgc=bgc and cn-only set"   =>{ options=>"-bgc bgc -envxml_dir .",
                                     namelst=>"use_lch4=.false.,use_nitrif_denitrif=.false.,use_vertsoilc=.false.,use_century_decomp=.false.",
                                     GLC_TWO_WAY_COUPLING=>"FALSE",
                                     phys=>"clm4_5",
                                   },
     "use_cn=true bgc=sp"        =>{ options=>"-bgc sp -envxml_dir .",
                                     namelst=>"use_cn=.true.",
                                     GLC_TWO_WAY_COUPLING=>"FALSE",
                                     phys=>"clm4_5",
                                   },
     "freeliv wo fun"            =>{ options=>"-bgc bgc -envxml_dir .",
                                     namelst=>"freelivfix_intercept=9.",
                                     GLC_TWO_WAY_COUPLING=>"FALSE",
                                     phys=>"clm4_5",
                                   },
     "use_cn=false bgc=cn"       =>{ options=>"-bgc cn -envxml_dir .",
                                     namelst=>"use_cn=.false.",
                                     GLC_TWO_WAY_COUPLING=>"FALSE",
                                     phys=>"clm4_5",
                                   },
     "lower=aqu-45 with/o Zeng"  =>{ options=>"-envxml_dir .",
                                     namelst=>"lower_boundary_condition=4,soilwater_movement_method=1,use_bedrock=.false.",
                                     GLC_TWO_WAY_COUPLING=>"FALSE",
                                     phys=>"clm5_0",
                                   },
     "Zeng w lower=flux"         =>{ options=>"-envxml_dir .",
                                     namelst=>"lower_boundary_condition=1,soilwater_movement_method=0,use_bedrock=.false.",
                                     GLC_TWO_WAY_COUPLING=>"FALSE",
                                     phys=>"clm4_5",
                                   },
     "Zeng w lower=zeroflux"     =>{ options=>"-envxml_dir .",
                                     namelst=>"lower_boundary_condition=2,soilwater_movement_method=0",
                                     GLC_TWO_WAY_COUPLING=>"FALSE",
                                     phys=>"clm4_5",
                                   },
     "Zeng w lower=table"        =>{ options=>"-envxml_dir .",
                                     namelst=>"lower_boundary_condition=3,soilwater_movement_method=0,use_bedrock=.false.",
                                     GLC_TWO_WAY_COUPLING=>"FALSE",
                                     phys=>"clm4_5",
                                   },
     "use_vic=F with -vic op"    =>{ options=>"-vichydro -envxml_dir .",
                                     namelst=>"use_vichydro=.false.",
                                     GLC_TWO_WAY_COUPLING=>"FALSE",
                                     phys=>"clm4_5",
                                   },
     "-vic with l_bnd=flux"      =>{ options=>"-vichydro -envxml_dir .",
                                     namelst=>"lower_boundary_condition=1",
                                     GLC_TWO_WAY_COUPLING=>"FALSE",
                                     phys=>"clm4_5",
                                   },
     "-vic with l_bnd=zeroflux"  =>{ options=>"-vichydro -envxml_dir .",
                                     namelst=>"lower_boundary_condition=2",
                                     GLC_TWO_WAY_COUPLING=>"FALSE",
                                     phys=>"clm4_5",
                                   },
     "-vic with origflag=1"      =>{ options=>"-vichydro -envxml_dir .",
                                     namelst=>"origflag=1",
                                     GLC_TWO_WAY_COUPLING=>"FALSE",
                                     phys=>"clm4_5",
                                   },
     "l_bnd=flux with origflag=0"=>{ options=>"-envxml_dir .",
                                     namelst=>"origflag=0, lower_boundary_condition=1",
                                     GLC_TWO_WAY_COUPLING=>"FALSE",
                                     phys=>"clm4_5",
                                   },
     "l_bnd=zflux with origflag=0"=>{ options=>"-envxml_dir .",
                                     namelst=>"origflag=0, lower_boundary_condition=2",
                                     GLC_TWO_WAY_COUPLING=>"FALSE",
                                     phys=>"clm4_5",
                                   },
     "bedrock with l_bnc=flux"   =>{ options=>"-envxml_dir .",
                                     namelst=>"use_bedrock=.true., lower_boundary_condition=1",
                                     GLC_TWO_WAY_COUPLING=>"FALSE",
                                     phys=>"clm5_0",
                                   },
     "bedrock with l_bnc=tabl"   =>{ options=>"-envxml_dir .",
                                     namelst=>"use_bedrock=.true., lower_boundary_condition=3",
                                     GLC_TWO_WAY_COUPLING=>"FALSE",
                                     phys=>"clm5_0",
                                   },
     "bedrock with l_bnc=aqui"   =>{ options=>"-envxml_dir .",
                                     namelst=>"use_bedrock=.true., lower_boundary_condition=4",
                                     GLC_TWO_WAY_COUPLING=>"FALSE",
                                     phys=>"clm5_0",
                                   },
     "zengdeck with l_bnc=flux"  =>{ options=>"-envxml_dir .",
                                     namelst=>"soilwater_movement_method=0, lower_boundary_condition=1",
                                     GLC_TWO_WAY_COUPLING=>"FALSE",
                                     phys=>"clm4_5",
                                   },
     "zengdeck with l_bnc=z-flux"=>{ options=>"-envxml_dir .",
                                     namelst=>"soilwater_movement_method=0, lower_boundary_condition=2",
                                     GLC_TWO_WAY_COUPLING=>"FALSE",
                                     phys=>"clm4_5",
                                   },
     "zengdeck with l_bnc=tabl"  =>{ options=>"-envxml_dir .",
                                     namelst=>"soilwater_movement_method=0, lower_boundary_condition=3",
                                     GLC_TWO_WAY_COUPLING=>"FALSE",
                                     phys=>"clm4_5",
                                   },
     "l_bnd=tabl with h2osfcfl=0"=>{ options=>"-envxml_dir .",
                                     namelst=>"h2osfcflag=0, lower_boundary_condition=3",
                                     GLC_TWO_WAY_COUPLING=>"FALSE",
                                     phys=>"clm4_5",
                                   },
     "l_bnd=flux with h2osfcfl=0"=>{ options=>"-envxml_dir .",
                                     namelst=>"h2osfcflag=0, lower_boundary_condition=1",
                                     GLC_TWO_WAY_COUPLING=>"FALSE",
                                     phys=>"clm4_5",
                                   },
     "l_bnd=zflux with h2osfcfl=0"=>{ options=>"-envxml_dir .",
                                     namelst=>"h2osfcflag=0, lower_boundary_condition=2",
                                     GLC_TWO_WAY_COUPLING=>"FALSE",
                                     phys=>"clm4_5",
                                   },
     "h2osfcfl=0 with clm5.0"    =>{ options=>"-envxml_dir .",
                                     namelst=>"h2osfcflag=0",
                                     GLC_TWO_WAY_COUPLING=>"FALSE",
                                     phys=>"clm5_0",
                                   },
     "45bad lnd_tuning_mode value" =>{ options=>"-lnd_tuning_mode clm5_0_GSWP3  -envxml_dir .",
                                     namelst=>"",
                                     GLC_TWO_WAY_COUPLING=>"FALSE",
                                     phys=>"clm4_5",
                                   },
     "50bad lnd_tuning_mode value" =>{ options=>"-lnd_tuning_mode clm4_5_CRUNCEP  -envxml_dir .",
                                     namelst=>"",
                                     GLC_TWO_WAY_COUPLING=>"FALSE",
                                     phys=>"clm5_0",
                                   },
     "bgc_spinup without cn"     =>{ options=>"-clm_accelerated_spinup on -bgc sp -envxml_dir .",
                                     namelst=>"spinup_state=1",
                                     GLC_TWO_WAY_COUPLING=>"FALSE",
                                     phys=>"clm4_5",
                                   },
     "spinup=1 without bldnml op"=>{ options=>"-clm_accelerated_spinup off -bgc bgc -envxml_dir .",
                                     namelst=>"spinup_state=1",,
                                     GLC_TWO_WAY_COUPLING=>"FALSE",
                                     phys=>"clm5_0",
                                   },
     "bgc_spinup without cn"     =>{ options=>"-clm_accelerated_spinup on -bgc sp -envxml_dir .",
                                     namelst=>"spinup_state=1",
                                     GLC_TWO_WAY_COUPLING=>"FALSE",
                                     phys=>"clm4_5",
                                   },
     "baseflow w aquifer"        =>{ options=>"-bgc sp -envxml_dir .",
                                     namelst=>"baseflow_scalar=1.0, lower_boundary_condition=4,use_bedrock=.false.",
                                     GLC_TWO_WAY_COUPLING=>"FALSE",
                                     phys=>"clm5_0",
                                   },
     "baseflow w table"          =>{ options=>"-bgc sp -envxml_dir .",
                                     namelst=>"baseflow_scalar=1.0, lower_boundary_condition=3,use_bedrock=.false.",
                                     GLC_TWO_WAY_COUPLING=>"FALSE",
                                     phys=>"clm5_0",
                                   },
     "br_root and bgc=sp"        =>{ options=>"-bgc sp -envxml_dir .",
                                     namelst=>"br_root=1.0",
                                     GLC_TWO_WAY_COUPLING=>"FALSE",
                                     phys=>"clm5_0",
                                   },
     "both co2_type and on nml"  =>{ options=>"-co2_type constant -envxml_dir .",
                                     namelst=>"co2_type='prognostic'",
                                     GLC_TWO_WAY_COUPLING=>"FALSE",
                                     phys=>"clm5_0",
                                   },
     "both lnd_frac and on nml"  =>{ options=>"-lnd_frac domain.nc -envxml_dir .",
                                     namelst=>"fatmlndfrc='frac.nc'",
                                     GLC_TWO_WAY_COUPLING=>"FALSE",
                                     phys=>"clm5_0",
                                   },
     "branch but NO nrevsn"      =>{ options=>"-clm_start_type branch -envxml_dir .",
                                     namelst=>"",
                                     GLC_TWO_WAY_COUPLING=>"FALSE",
                                     phys=>"clm5_0",
                                   },
     "glc_nec inconsistent"      =>{ options=>"-envxml_dir .",
                                     namelst=>"maxpatch_glcmec=5",
                                     GLC_TWO_WAY_COUPLING=>"FALSE",
                                     phys=>"clm5_0",
                                   },
     "NoGLCMec"                  =>{ options=>"-envxml_dir . -glc_nec 0",
                                     namelst=>"",
                                     GLC_TWO_WAY_COUPLING=>"FALSE",
                                     phys=>"clm4_5",
                                   },
     "UpdateGlcContradict"       =>{ options=>"-envxml_dir .",
                                     namelst=>"glc_do_dynglacier=.false.",
                                     GLC_TWO_WAY_COUPLING=>"TRUE",
                                     phys=>"clm4_5",
                                   },
     "useFATESContradict"        =>{ options=>"-bgc fates -envxml_dir . -no-megan",
                                     namelst=>"use_fates=.false.",
                                     GLC_TWO_WAY_COUPLING=>"FALSE",
                                     phys=>"clm4_5",
                                   },
     "useFATESContradict2"       =>{ options=>"-envxml_dir . -no-megan",
                                     namelst=>"use_fates=.true.",
                                     GLC_TWO_WAY_COUPLING=>"FALSE",
                                     phys=>"clm4_5",
                                   },
     "useFATESWCN"               =>{ options=>"-bgc fates -envxml_dir . -no-megan",
                                     namelst=>"use_cn=.true.",
                                     GLC_TWO_WAY_COUPLING=>"FALSE",
                                     phys=>"clm5_0",
                                   },
     "useFATESWcreatecrop"       =>{ options=>"-bgc fates -envxml_dir . -no-megan",
                                     namelst=>"create_crop_landunit=.true.",
                                     GLC_TWO_WAY_COUPLING=>"FALSE",
                                     phys=>"clm5_0",
                                   },
     "useFATESWbMH"              =>{ options=>"-bgc fates -envxml_dir . -no-megan",
                                     namelst=>"use_biomass_heat_storage=.true.",
                                     GLC_TWO_WAY_COUPLING=>"FALSE",
                                     phys=>"clm5_1",
                                   },
     "createcropFalse"           =>{ options=>"-bgc bgc -envxml_dir . -no-megan",
                                     namelst=>"create_crop_landunit=.false.",
                                     GLC_TWO_WAY_COUPLING=>"FALSE",
                                     phys=>"clm5_0",
                                   },
     "useFATESWTransient"        =>{ options=>"-bgc fates -use_case 20thC_transient -envxml_dir . -no-megan -res 10x15",
                                     namelst=>"",
                                     GLC_TWO_WAY_COUPLING=>"FALSE",
                                     phys=>"clm5_0",
                                   },
     "usespitfireButNOTFATES"    =>{ options=>"-envxml_dir . -no-megan",
                                     namelst=>"use_fates_spitfire=.true.",
                                     GLC_TWO_WAY_COUPLING=>"FALSE",
                                     phys=>"clm4_5",
                                   },
     "useloggingButNOTFATES"     =>{ options=>"-envxml_dir . -no-megan",
                                     namelst=>"use_fates_logging=.true.",
                                     GLC_TWO_WAY_COUPLING=>"FALSE",
                                     phys=>"clm4_5",
                                   },
     "useinventorybutnotfile"    =>{ options=>"-bgc fates -envxml_dir . -no-megan",
                                     namelst=>"use_fates_inventory_init=.true.",
                                     GLC_TWO_WAY_COUPLING=>"FALSE",
                                     phys=>"clm4_5",
                                   },
     "inventoryfileDNE"          =>{ options=>"-bgc fates -envxml_dir . -no-megan",
                                     namelst=>"use_fates_inventory_init=.true., fates_inventory_ctrl_filename='zztop'",
                                     GLC_TWO_WAY_COUPLING=>"FALSE",
                                     phys=>"clm4_5",
                                   },
     "useMEGANwithFATES"         =>{ options=>"-bgc fates -envxml_dir . -megan",
                                     namelst=>"",
                                     GLC_TWO_WAY_COUPLING=>"FALSE",
                                     phys=>"clm4_5",
                                   },
     "useHYDSTwithFATES"         =>{ options=>"-bgc fates -envxml_dir . -no-megan",
                                     namelst=>"use_hydrstress=.true.",
                                     GLC_TWO_WAY_COUPLING=>"FALSE",
                                     phys=>"clm5_0",
                                   },
     "useHYDSTwithdynroot"       =>{ options=>"-bgc bgc -envxml_dir . -megan",
                                     namelst=>"use_hydrstress=.true., use_dynroot=.true.",
                                     GLC_TWO_WAY_COUPLING=>"FALSE",
                                     phys=>"clm5_0",
                                   },
     "specWOfireemis"            =>{ options=>"-envxml_dir . -no-fire_emis",
                                     namelst=>"fire_emis_specifier='bc_a1 = BC'",
                                     GLC_TWO_WAY_COUPLING=>"FALSE",
                                     phys=>"clm5_0",
                                   },
     "elevWOfireemis"            =>{ options=>"-envxml_dir . -no-fire_emis",
                                     namelst=>"fire_emis_elevated=.false.",
                                     GLC_TWO_WAY_COUPLING=>"FALSE",
                                     phys=>"clm5_0",
                                   },
     "noanthro_w_crop"            =>{ options=>"-envxml_dir . -res 0.9x1.25 -bgc bgc -crop -use_case 1850_noanthro_control",
                                     namelst=>"",
                                     GLC_TWO_WAY_COUPLING=>"FALSE",
                                     phys=>"clm5_0",
                                   },
     "noanthro_w_irrig"           =>{ options=>"-envxml_dir . -res 0.9x1.25 -bgc bgc -use_case 1850_noanthro_control",
                                     namelst=>"irrigate=T",
                                     GLC_TWO_WAY_COUPLING=>"FALSE",
                                     phys=>"clm5_0",
                                   },
     "spdotransconflict"          =>{ options=>"-envxml_dir . -bgc sp -use_case 20thC_transient",
                                     namelst=>"do_transient_pfts=T,do_transient_crops=.false.",
                                     GLC_TWO_WAY_COUPLING=>"FALSE",
                                     phys=>"clm5_0",
                                   },
     "nocropwfert"                =>{ options=>"-envxml_dir . -bgc sp -no-crop",
                                     namelst=>"use_fertilizer=T",
                                     GLC_TWO_WAY_COUPLING=>"FALSE",
                                     phys=>"clm5_0",
                                   },
     "lmr1WOcn"                   =>{ options=>"-envxml_dir . -bgc sp",
                                     namelst=>"leafresp_method=1",
                                     GLC_TWO_WAY_COUPLING=>"FALSE",
                                     phys=>"clm5_0",
                                   },
     "lmr2WOcn"                   =>{ options=>"-envxml_dir . -bgc sp",
                                     namelst=>"leafresp_method=2",
                                     GLC_TWO_WAY_COUPLING=>"FALSE",
                                     phys=>"clm5_0",
                                   },
     "lmr0Wcn"                    =>{ options=>"-envxml_dir . -bgc bgc",
                                     namelst=>"leafresp_method=0",
                                     GLC_TWO_WAY_COUPLING=>"FALSE",
                                     phys=>"clm5_0",
                                   },
     "nofireButSetcli_scale"     =>{ options=>"-envxml_dir . -bgc bgc",
                                     namelst=>"fire_method='nofire', cli_scale=5.",
                                     GLC_TWO_WAY_COUPLING=>"FALSE",
                                     phys=>"clm5_0",
                                   },
     "nocnButSetrh_low"          =>{ options=>"-envxml_dir . -bgc sp",
                                     namelst=>"rh_low=5.",
                                     GLC_TWO_WAY_COUPLING=>"FALSE",
                                     phys=>"clm5_0",
                                   },
     "funWOcn"                   =>{ options=>"-envxml_dir . -bgc sp",
                                     namelst=>"use_fun=.true.",
                                     GLC_TWO_WAY_COUPLING=>"FALSE",
                                     phys=>"clm5_0",
                                   },
     "flexCNWOcn"                =>{ options=>"-envxml_dir . -bgc sp",
                                     namelst=>"use_flexibleCN=.true.",
                                     GLC_TWO_WAY_COUPLING=>"FALSE",
                                     phys=>"clm5_0",
                                   },
     "flexCNFUNwcarbonresp"      =>{ options=>"-envxml_dir . -bgc bgc",
                                     namelst=>"use_flexibleCN=.true.,use_FUN=.true.,carbon_resp_opt=1",
                                     GLC_TWO_WAY_COUPLING=>"FALSE",
                                     phys=>"clm5_0",
                                   },
     "funWOnitrif"               =>{ options=>"-envxml_dir .",
                                     namelst=>"use_fun=.true., use_nitrif_denitrif=.false.",
                                     GLC_TWO_WAY_COUPLING=>"FALSE",
                                     phys=>"clm5_0",
                                   },
     "knitrmaxWOnitrif"          =>{ options=>"-envxml_dir . -bgc bgc",
                                     namelst=>"use_nitrif_denitrif=.false., k_nitr_max=1.0",
                                     GLC_TWO_WAY_COUPLING=>"FALSE",
                                     phys=>"clm5_0",
                                   },
     "respcoefWOnitrif"          =>{ options=>"-envxml_dir . -bgc bgc",
                                     namelst=>"use_nitrif_denitrif=.false., denitrif_respiration_coefficient=1.0",
                                     GLC_TWO_WAY_COUPLING=>"FALSE",
                                     phys=>"clm5_0",
                                   },
     "respexpWOnitrif"           =>{ options=>"-envxml_dir . -bgc bgc",
                                     namelst=>"use_nitrif_denitrif=.false., denitrif_respiration_exponent=1.0",
                                     GLC_TWO_WAY_COUPLING=>"FALSE",
                                     phys=>"clm5_0",
                                   },
     "lunaWSPandlnctrue"         =>{ options=>"-envxml_dir . -bgc sp",
                                     namelst=>"use_luna=.true., lnc_opt=.true.",
                                     GLC_TWO_WAY_COUPLING=>"FALSE",
                                     phys=>"clm5_0",
                                   },
     "NOlunabutsetJmaxb1"        =>{ options=>"-envxml_dir . -bgc sp",
                                     namelst=>"use_luna=.false., jmaxb1=1.0",
                                     GLC_TWO_WAY_COUPLING=>"FALSE",
                                     phys=>"clm5_0",
                                   },
     "envxml_not_dir"            =>{ options=>"-envxml_dir myuser_nl_clm",
                                     namelst=>"",
                                     GLC_TWO_WAY_COUPLING=>"FALSE",
                                     phys=>"clm5_0",
                                   },
     "envxml_emptydir"           =>{ options=>"-envxml_dir xFail",
                                     namelst=>"",
                                     GLC_TWO_WAY_COUPLING=>"FALSE",
                                     phys=>"clm5_0",
                                   },
               );
foreach my $key ( keys(%failtest) ) {
   print( "$key\n" );
   &make_config_cache($failtest{$key}{"phys"});
   my $options  = $failtest{$key}{"options"};
   my $namelist = $failtest{$key}{"namelst"};
   &make_env_run( GLC_TWO_WAY_COUPLING=>$failtest{$key}{"GLC_TWO_WAY_COUPLING"} );
   eval{ system( "$bldnml $options -namelist \"&clmexp $namelist /\" > $tempfile 2>&1 " ); };
   isnt( $?, 0, $key );
   system( "cat $tempfile" );
}


print "\n===============================================================================\n";
print "Start Warning testing.  These should fail unless -ignore_warnings option is used \n";
print "=================================================================================\n";

# Warning testing, do things that give warnings, unless -ignore_warnings option is used

my %warntest = ( 
     # Warnings without the -ignore_warnings option given
     "coldwfinidat"              =>{ options=>"-envxml_dir . -clm_start_type cold",
                                     namelst=>"finidat = 'testfile.nc'",
                                     GLC_TWO_WAY_COUPLING=>"FALSE",
                                     phys=>"clm5_0",
                                   },
     "bgcspin_w_suplnitro"       =>{ options=>"-envxml_dir . -bgc bgc -clm_accelerated_spinup on",
                                     namelst=>"suplnitro='ALL'",
                                     GLC_TWO_WAY_COUPLING=>"FALSE",
                                     phys=>"clm5_0",
                                   },
     "use_c13_wo_bgc"            =>{ options=>"-envxml_dir . -bgc cn",
                                     namelst=>"use_c13=.true.",
                                     GLC_TWO_WAY_COUPLING=>"FALSE",
                                     phys=>"clm5_0",
                                   },
     "use_c14_wo_bgc"            =>{ options=>"-envxml_dir . -bgc cn",
                                     namelst=>"use_c14=.true.",
                                     GLC_TWO_WAY_COUPLING=>"FALSE",
                                     phys=>"clm5_0",
                                   },
     "soilm_stream w transient"  =>{ options=>"-res 0.9x1.25 -envxml_dir . -use_case 20thC_transient",
                                     namelst=>"use_soil_moisture_streams=T,soilm_tintalgo='linear'",
                                     GLC_TWO_WAY_COUPLING=>"FALSE",
                                     phys=>"clm5_0",
                                   },
     "missing_ndep_file"         =>{ options=>"-envxml_dir . -bgc bgc -ssp_rcp SSP5-3.4",
                                     namelst=>"",
                                     GLC_TWO_WAY_COUPLING=>"FALSE",
                                     phys=>"clm5_0",
                                   },
     "bad_megan_spec"            =>{ options=>"-envxml_dir . -bgc bgc -megan",
                                     namelst=>"megan_specifier='ZZTOP=zztop'",
                                     GLC_TWO_WAY_COUPLING=>"FALSE",
                                     phys=>"clm4_5",
                                   },
               );
foreach my $key ( keys(%warntest) ) {
   print( "$key\n" );
   &make_config_cache($warntest{$key}{"phys"});
   my $options  = $warntest{$key}{"options"};
   my $namelist = $warntest{$key}{"namelst"};
   &make_env_run( GLC_TWO_WAY_COUPLING=>$warntest{$key}{"GLC_TWO_WAY_COUPLING"} );
   eval{ system( "$bldnml $options -namelist \"&clmexp $namelist /\" > $tempfile 2>&1 " ); };
   isnt( $?, 0, $key );
   system( "cat $tempfile" );
   # Now run with -ignore_warnings and make sure it works
   $options .= " -ignore_warnings";
   eval{ system( "$bldnml $options -namelist \"&clmexp $namelist /\" > $tempfile 2>&1 " ); };
   is( $?, 0, $key );
   is( $@, '', "$options" );
   system( "cat $tempfile" );
}

#
# Loop over all physics versions
#
foreach my $phys ( "clm4_5", "clm5_0", "clm5_1" ) {
$mode = "-phys $phys";
&make_config_cache($phys);

print "\n==================================================\n";
print "Test ALL resolutions with SP\n";
print "==================================================\n";

# Check for ALL resolutions with CLM50SP
my $reslist = `../queryDefaultNamelist.pl -res list -s`;
my @resolutions = split( / /, $reslist );
my @regional;
foreach my $res ( @resolutions ) {
   chomp($res);
   print "=== Test $res === \n";
   my $options  = "-res $res -bgc sp -envxml_dir .";

   # Regional single point resolutions
   if ( $res =~ /^([0-9]+x[0-9]+_[a-zA-Z]+)$/ ) {
      push( @regional, $res );
      next;
   # Resolutions for mksurfdata mapping
   } elsif ( $res eq "0.5x0.5"     ||
             $res eq "0.25x0.25"   ||
             $res eq "0.1x0.1"     ||
             $res eq "3x3min"      ||
             $res eq "5x5min"      ||
             $res eq "10x10min"    ||
             $res eq "0.125x0.125" ||
             $res eq "0.33x0.33"   ||
             $res eq "1km-merge-10min" ) {
      next;
   # Resolutions that were supported in clm40 but NOT clm45/clm50
   } elsif ( $res eq "ne240np4"    ||
             $res eq "ne60np4"     ||
             $res eq "ne4np4"      ||
             $res eq "2.5x3.33"    ||
             $res eq "0.23x0.31"   ||
             $res eq "0.47x0.63"   ||
             $res eq "94x192"      ||
             $res eq "8x16"        ||
             $res eq "32x64"       ||
             $res eq "128x256"     ||
             $res eq "360x720cru"  ||
             $res eq "512x1024" ) {
      next;
   # Resolutions not supported on release branch
   } elsif ( $res eq "ne120np4"    ||
             $res eq "conus_30_x8" ) {
      next;
   }

   &make_env_run();
   eval{ system( "$bldnml $options > $tempfile 2>&1 " ); };
   is( $@, '', "$options" );

   $cfiles->checkfilesexist( "$options", $mode );

   $cfiles->shownmldiff( "default", "standard" );
   if ( defined($opts{'compare'}) ) {
      $cfiles->doNOTdodiffonfile( "$tempfile", "$options", $mode );
      $cfiles->dodiffonfile( "$real_par_file", "$options", $mode );
      $cfiles->comparefiles( "$options", $mode, $opts{'compare'} );
   }

   if ( defined($opts{'generate'}) ) {
      $cfiles->copyfiles( "$options", $mode );
   }
   &cleanup(); print "\n";
}

print "\n==================================================\n";
print " Test important resolutions for BGC\n";
print "==================================================\n";

my @resolutions = ( "4x5", "10x15", "ne30np4", "ne16np4", "1.9x2.5", "0.9x1.25" );
my @regional;
my $nlbgcmode = "bgc";
my $mode = "$phys-$nlbgcmode";
foreach my $res ( @resolutions ) {
   chomp($res);
   print "=== Test $res === \n";
   my $options  = "-res $res -envxml_dir . -bgc $nlbgcmode";

   &make_env_run();
   eval{ system( "$bldnml $options > $tempfile 2>&1 " ); };
   is( $@, '', "$options" );

   $cfiles->checkfilesexist( "$options", $mode );

   $cfiles->shownmldiff( "default", "standard" );
   if ( defined($opts{'compare'}) ) {
      $cfiles->doNOTdodiffonfile( "$tempfile", "$options", $mode );
      $cfiles->comparefiles( "$options", $mode, $opts{'compare'} );
   }

   if ( defined($opts{'generate'}) ) {
      $cfiles->copyfiles( "$options", $mode );
   }
   &cleanup(); print "\n";
}

print "\n==================================================\n";
print " Test all use-cases \n";
print "==================================================\n";

# Run over all use-cases...
my $list = `$bldnml -use_case list 2>&1 | grep "use case"`;
my @usecases;
if ( $list =~ /build-namelist : use cases : (.+)$/ ) {
  my @usecases  = split( / /, $list );
} else {
  die "ERROR:: Trouble getting list of use-cases\n";
}
foreach my $usecase ( @usecases ) {
   $options = "-use_case $usecase  -envxml_dir .";
   &make_env_run();
   eval{ system( "$bldnml $options  > $tempfile 2>&1 " ); };
   is( $@, '', "options: $options" );
   $cfiles->checkfilesexist( "$options", $mode );
   $cfiles->shownmldiff( "default", "standard" );
   if ( defined($opts{'compare'}) ) {
      $cfiles->doNOTdodiffonfile( "$tempfile", "$options", $mode );
      $cfiles->comparefiles( "$options", $mode, $opts{'compare'} );
   }
   if ( defined($opts{'generate'}) ) {
      $cfiles->copyfiles( "$options", $mode );
   }
   &cleanup();
}

print "\n==================================================\n";
print "Test crop resolutions \n";
print "==================================================\n";

# Check for crop resolutions
my @crop_res = ( "1x1_numaIA", "1x1_smallvilleIA", "4x5", "10x15", "0.9x1.25", "1.9x2.5", "ne30np4" );
foreach my $res ( @crop_res ) {
   $options = "-bgc bgc -crop -res $res -envxml_dir .";
   &make_env_run();
   eval{ system( "$bldnml $options  > $tempfile 2>&1 " ); };
   is( $@, '', "$options" );
   $cfiles->checkfilesexist( "$options", $mode );
   $cfiles->shownmldiff( "default", "standard" );
   if ( defined($opts{'compare'}) ) {
      $cfiles->doNOTdodiffonfile( "$tempfile", "$options", $mode );
      $cfiles->dodiffonfile( "$real_par_file", "$options", $mode );
      $cfiles->comparefiles( "$options", $mode, $opts{'compare'} );
   }
   if ( defined($opts{'generate'}) ) {
      $cfiles->copyfiles( "$options", $mode );
   }
   &cleanup();
}
print "\n==================================================\n";
print " Test glc_mec resolutions \n";
print "==================================================\n";

# Check for glc_mec resolutions
#
# NOTE(wjs, 2017-12-17) I'm not sure if these glc_mec-specific tests are
# still needed: are they covered with other tests now that we always run
# with glc_mec? Some historical notes: (1) The three resolutions listed
# here used to be the only three with which you could run glc_mec; now
# you can run glc_mec with all resolutions. (2) This used to point to
# all of the glacierMEC use cases; now we don't have glacierMEC-specific
# use cases, but I've kept these pointing to the equivalent normal use
# cases; I'm not sure if it's actually important to test this with all
# of the different use cases.
my @glc_res = ( "0.9x1.25", "1.9x2.5" );
my @use_cases = ( "1850-2100_SSP1-2.6_transient",
                  "1850-2100_SSP2-4.5_transient",
                  "1850-2100_SSP3-7.0_transient",
                  "1850-2100_SSP5-8.5_transient",
                  "1850_control",
                  "2000_control",
                  "2010_control",
                  "20thC_transient",
                 );
foreach my $res ( @glc_res ) {
   foreach my $usecase ( @usecases ) {
      my $startymd = undef;
      if ( ($usecase eq "1850_control") || ($usecase eq "20thC_transient") ) {
         $startymd = 18500101;
      } elsif ( $usecase eq "2000_control") {
         $startymd = 20000101;
      } elsif ( $usecase eq "2010_control") {
         $startymd = 20100101;
      } else {
         $startymd = 20150101;
      }
      $options = "-bgc bgc -res $res -use_case $usecase -envxml_dir . -namelist '&a start_ymd=$startymd/'";
      &make_env_run();
      eval{ system( "$bldnml $options > $tempfile 2>&1 " ); };
      is( $@, '', "$options" );
      $cfiles->checkfilesexist( "$options", $mode );
      $cfiles->shownmldiff( "default", "standard" );
      if ( defined($opts{'compare'}) ) {
         $cfiles->doNOTdodiffonfile( "$tempfile", "$options", $mode );
         $cfiles->comparefiles( "$options", $mode, $opts{'compare'} );
      }
      if ( defined($opts{'generate'}) ) {
         $cfiles->copyfiles( "$options", $mode );
      }
      &cleanup();
   }
}
# Transient 20th Century simulations
my @tran_res = ( "0.9x1.25", "1.9x2.5", "ne30np4", "10x15" );
my $usecase  = "20thC_transient";
my $GLC_NEC         = 10;
foreach my $res ( @tran_res ) {
   $options = "-res $res -use_case $usecase -envxml_dir . -namelist '&a start_ymd=18500101/'";
   &make_env_run();
   eval{ system( "$bldnml $options > $tempfile 2>&1 " ); };
   is( $@, '', "$options" );
   $cfiles->checkfilesexist( "$options", $mode );
   $cfiles->shownmldiff( "default", "standard" );
   if ( defined($opts{'compare'}) ) {
      $cfiles->doNOTdodiffonfile( "$tempfile", "$options", $mode );
      $cfiles->dodiffonfile( "$real_par_file", "$options", $mode );
      $cfiles->comparefiles( "$options", $mode, $opts{'compare'} );
   }
   if ( defined($opts{'generate'}) ) {
      $cfiles->copyfiles( "$options", $mode );
   }
   &cleanup();
}
# Transient ssp_rcp scenarios that work
my @tran_res = ( "0.9x1.25", "1.9x2.5", "10x15" );
foreach my $usecase ( "1850_control", "1850-2100_SSP5-8.5_transient", "1850-2100_SSP1-2.6_transient", "1850-2100_SSP3-7.0_transient",
                      "1850-2100_SSP2-4.5_transient" ) {
   my $startymd = undef;
   if ( $usecase eq "1850_control") {
      $startymd = 18500101;
   } else {
      $startymd = 20150101;
   }
   foreach my $res ( @tran_res ) {
      $options = "-res $res -bgc bgc -crop -use_case $usecase -envxml_dir . -namelist '&a start_ymd=$startymd/'";
      &make_env_run();
      eval{ system( "$bldnml $options > $tempfile 2>&1 " ); };
      is( $@, '', "$options" );
      $cfiles->checkfilesexist( "$options", $mode );
      $cfiles->shownmldiff( "default", "standard" );
      if ( defined($opts{'compare'}) ) {
         $cfiles->doNOTdodiffonfile( "$tempfile", "$options", $mode );
         $cfiles->dodiffonfile( "$real_par_file", "$options", $mode );
         $cfiles->comparefiles( "$options", $mode, $opts{'compare'} );
      }
      if ( defined($opts{'generate'}) ) {
         $cfiles->copyfiles( "$options", $mode );
      }
      &cleanup();
   }
}
}  # End loop over all physics versions
#
# End loop over versions
#

# The SSP's that fail...
$phys = "clm5_0";
$mode = "-phys $phys";
&make_config_cache($phys);
my $res = "0.9x1.25";
foreach my $usecase ( "1850-2100_SSP4-3.4_transient", "1850-2100_SSP5-3.4_transient", "1850-2100_SSP1-1.9_transient",
                      "1850-2100_SSP4-6.0_transient" ) {
      $options = "-res $res -bgc bgc -crop -use_case $usecase -envxml_dir . -namelist '&a start_ymd=20150101/'";
      &make_env_run();
      eval{ system( "$bldnml $options > $tempfile 2>&1 " ); };
      isnt( $?, 0, $usecase );
      system( "cat $tempfile" );
}

print "\n==================================================\n";
print "Test clm4.5/clm5.0/clm5_1 resolutions \n";
print "==================================================\n";

foreach my $phys ( "clm4_5", 'clm5_0', 'clm5_1' ) {
  my $mode = "-phys $phys";
  &make_config_cache($phys);
  my @clmoptions = ( "-bgc bgc -envxml_dir .", "-bgc bgc -envxml_dir . -clm_accelerated_spinup=on", "-bgc bgc -envxml_dir . -light_res 360x720",
                     "-bgc sp -envxml_dir . -vichydro", "-bgc bgc -dynamic_vegetation -ignore_warnings", 
                     "-bgc bgc -clm_demand flanduse_timeseries -sim_year 1850-2000 -namelist '&a start_ymd=18500101/'",
                     "-bgc bgc -envxml_dir . -namelist '&a use_c13=.true.,use_c14=.true.,use_c14_bombspike=.true./'" );
  foreach my $clmopts ( @clmoptions ) {
     my @clmres = ( "10x15", "0.9x1.25", "1.9x2.5" );
     foreach my $res ( @clmres ) {
        $options = "-res $res -envxml_dir . ";
        &make_env_run( );
        eval{ system( "$bldnml $options $clmopts > $tempfile 2>&1 " ); };
        is( $@, '', "$options $clmopts" );
        $cfiles->checkfilesexist( "$options $clmopts", $mode );
        $cfiles->shownmldiff( "default", "standard" );
        if ( defined($opts{'compare'}) ) {
           $cfiles->doNOTdodiffonfile( "$tempfile", "$options $clmopts", $mode );
           $cfiles->comparefiles( "$options $clmopts", $mode, $opts{'compare'} );
        }
        if ( defined($opts{'generate'}) ) {
           $cfiles->copyfiles( "$options $clmopts", $mode );
        }
        &cleanup();
     }
  }
  my @clmoptions = ( "-bgc bgc -envxml_dir .", 
                     "-bgc sp -envxml_dir .", );
  foreach my $clmopts ( @clmoptions ) {
     my @clmres = ( "ne16np4" );
     foreach my $res ( @clmres ) {
        $options = "-res $res -envxml_dir . ";
        &make_env_run( );
        eval{ system( "$bldnml $options $clmopts > $tempfile 2>&1 " ); };
        is( $@, '', "$options $clmopts" );
        $cfiles->checkfilesexist( "$options $clmopts", $mode );
        $cfiles->shownmldiff( "default", "standard" );
        if ( defined($opts{'compare'}) ) {
           $cfiles->doNOTdodiffonfile( "$tempfile", "$options $clmopts", $mode );
           $cfiles->comparefiles( "$options $clmopts", $mode, $opts{'compare'} );
        }
        if ( defined($opts{'generate'}) ) {
           $cfiles->copyfiles( "$options $clmopts", $mode );
        }
        &cleanup();
     }
  }
  my $clmopts = "-bgc cn -crop";
  my $res = "1.9x2.5";
  $options = "-res $res -namelist '&a irrigate=.true./' -crop -bgc cn  -envxml_dir .";
  &make_env_run();
  eval{ system( "$bldnml $options $clmopts  > $tempfile 2>&1 " ); };
  is( $@, '', "$options $clmopts" );
  $cfiles->checkfilesexist( "$options $clmopts", $mode );
  $cfiles->shownmldiff( "default", "standard" );
  if ( defined($opts{'compare'}) ) {
     $cfiles->doNOTdodiffonfile( "$tempfile", "$options $clmopts", $mode );
     $cfiles->comparefiles( "$options $clmopts", "$mode", $opts{'compare'} );
  }
  if ( defined($opts{'generate'}) ) {
     $cfiles->copyfiles( "$options $clmopts", $mode );
  }
  &cleanup();
  # Run FATES mode for several resolutions and configurations
  my $clmoptions = "-bgc fates -envxml_dir . -no-megan";
  my @clmres = ( "1x1_brazil", "5x5_amazon", "4x5", "1.9x2.5" );
  foreach my $res ( @clmres ) {
     $options = "-res $res -clm_start_type cold";
     my @edoptions = ( "-use_case 2000_control", 
                       "-use_case 1850_control", 
                       "", 
                       "-namelist \"&a use_lch4=.true.,use_nitrif_denitrif=.true./\"", 
                       "-clm_accelerated_spinup on" 
                     );
     foreach my $edop (@edoptions ) {
        if ( $res eq "5x5_amazon" && ($edop =~ /1850_control/) ) {
           next;
        }
        &make_env_run( );
        eval{ system( "$bldnml $options $clmoptions $edop  > $tempfile 2>&1 " ); };
        is( $@, '', "$options $edop" );
        $cfiles->checkfilesexist( "$options $clmoptions $edop", $mode );
        $cfiles->shownmldiff( "default", "standard" );
        if ( defined($opts{'compare'}) ) {
           $cfiles->doNOTdodiffonfile( "$tempfile", "$options $clmoptions $edop", $mode );
           $cfiles->comparefiles( "$options $clmoptions $edop", $mode, $opts{'compare'} );
        }
        if ( defined($opts{'generate'}) ) {
           $cfiles->copyfiles( "$options $clmoptions $edop", $mode );
        }
        &cleanup();
     }
  }
}
#
# Run over the differen lnd_tuning modes
#
my $res = "0.9x1.25";
my $mask = "gx1v6";
my $simyr = "1850";
foreach my $phys ( "clm4_5", 'clm5_0', 'clm5_1' ) {
  my $mode = "-phys $phys";
  &make_config_cache($phys);
  my @forclist = ();
  if ( $phys == "clm5_1" ) {
    @forclist = ( "GSWP3v1" );
  } else {
    @forclist = ( "CRUv7", "GSWP3v1", "cam6.0" );
  }
  foreach my $forc ( @forclist ) {
     foreach my $bgc ( "sp", "bgc" ) {
        my $lndtuningmode = "${phys}_${forc}";
        my $clmoptions = "-res $res -mask $mask -sim_year $simyr -envxml_dir . -lnd_tuning_mod $lndtuningmode -bgc $bgc";
        &make_env_run( );
        eval{ system( "$bldnml $clmoptions > $tempfile 2>&1 " ); };
        is( $@, '', "$clmoptions" );
        $cfiles->checkfilesexist( "$clmoptions", $mode );
        $cfiles->shownmldiff( "default", "standard" );
        if ( defined($opts{'compare'}) ) {
           $cfiles->doNOTdodiffonfile( "$tempfile", "$clmoptions", $mode );
           $cfiles->comparefiles( "$clmoptions", $mode, $opts{'compare'} );
        }
        if ( defined($opts{'generate'}) ) {
           $cfiles->copyfiles( "$clmoptions", $mode );
        }
        &cleanup();
     }
  }
}
&cleanup();

system( "/bin/rm $finidat" );

print "\n==================================================\n";
print " Dumping output  \n";
print "==================================================\n";

$xFail->parseOutput($captOut);

print "Successfully ran all testing for build-namelist\n\n";

&cleanup( "config" );
system( "/bin/rm $tempfile" );

sub cleanup {
#
# Cleanup files created
#
  my $type = shift;

  print "Cleanup files created\n";
  system( "/bin/rm env_run.xml $real_par_file" );
  if ( defined($type) ) {
     if ( $type eq "config" ) {
        system( "/bin/rm config_cache.xml" );
     }
  } else {
     system( "/bin/rm $tempfile *_in" );
  }
}
<|MERGE_RESOLUTION|>--- conflicted
+++ resolved
@@ -138,11 +138,7 @@
 #
 # Figure out number of tests that will run
 #
-<<<<<<< HEAD
-my $ntests = 1517;
-=======
-my $ntests = 1550;
->>>>>>> 10ea6eea
+my $ntests = 1551;
 if ( defined($opts{'compare'}) ) {
    $ntests += 1044;
 }
