#!/usr/bin/env perl

# Test command line options of the build-namelist script.
# Try to test that all the different options at least work.
# Test that inconsistentcies are appropriately caught.

#########################

use lib '.';
use Test::More;
use xFail::expectedFail;
use IO::File;

#########################

use strict;
use Getopt::Long;
use NMLTest::CompFiles;
use English;

sub usage {
    die <<EOF;
SYNOPSIS
     build-namelist_test.pl [options]

     Test the the CLM build-namelist
OPTIONS
     -help [or -h]                 Print usage to STDOUT.
     -compare <directory>          Compare namelists for this version to namelists
                                   created by another version.
     -generate                     Leave the namelists in place to do a later compare.
     -no-test                      Do NOT Use the -test option to make sure datasets exist.
     -csmdata "dir"                Root directory of CESM input data.

EOF
}

sub make_env_run {
#
# Create a env_run.xml file to read in
#
    my %settings = @_;

    # Set default settings
    my %env_vars = ( DIN_LOC_ROOT=>"MYDINLOCROOT", GLC_TWO_WAY_COUPLING=>"FALSE",  LND_SETS_DUST_EMIS_DRV_FLDS=>"TRUE", NEONSITE=>"" );
    # Set any settings that came in from function call
    foreach my $item ( keys(%settings) ) {
       $env_vars{$item} = $settings{$item};
    }

    # Now write the file out
    my $envfile = "env_run.xml";
    my $fh = IO::File->new($envfile, '>') or die "can't open file: $envfile";
    print $fh <<EOF;
<?xml version="1.0"?>

<config_definition>

EOF
    foreach my $item ( keys(%env_vars) ) {
      print $fh <<EOF;
<entry id="$item"         value="$env_vars{$item}"  />
EOF
    }
    print $fh <<EOF;

</config_definition>
EOF
    $fh->close();
}

sub make_config_cache {
   # Write a config_cache.xml file to read in
   my ($phys) = @_;
   my $config_cachefile = "config_cache.xml";
   my $fh = IO::File->new($config_cachefile, '>') or die "can't open file: $config_cachefile";
   print $fh <<EOF;
<?xml version="1.0"?>
<config_definition>
<commandline></commandline>
<entry id="phys" value="$phys" list="" valid_values="clm4_5,clm5_0,clm5_1,clm6_0">Specifies clm physics</entry>
</config_definition>
EOF
   $fh->close();
}

sub cat_and_create_namelistinfile {
#
# Concatenate the user_nl_clm files together and turn it into a namelist input file
# that can be read in by build-namelist
#
   my ($file1, $file2, $outfile) = @_;

   my $fh    = IO::File->new($file1,   '<') or die "can't open file: $file1";
   my $outfh = IO::File->new($outfile, '>') or die "can't open file: $outfile";
   print $outfh "&clm_settings\n\n";
   while ( my $line = <$fh> ) {
     print $outfh " $line";
   }
   $fh->close();
   if ( defined($file2) ) {
      my $fh    = IO::File->new($file2,   '<') or die "can't open file: $file2";
      while ( my $line = <$fh> ) {
        print $outfh " $line";
      }
   }
   print $outfh "\n/\n";
   $fh->close();
   $outfh->close();
}

#
# Process command-line options.
#
my %opts = ( help     => 0,
             generate => 0,
             test     => 1,
             compare  => undef,
             csmdata  => undef,
            );

GetOptions(
    "h|help"     => \$opts{'help'},
    "compare=s"  => \$opts{'compare'},
    "generate"   => \$opts{'generate'},
    "test!"      => \$opts{'test'},
    "csmdata=s"  => \$opts{'csmdata'},
)  or usage();

# Give usage message.
usage() if $opts{'help'};

# Check that the CESM inputdata root directory has been specified.  This must be
# a local or nfs mounted directory.
my $inputdata_rootdir = undef;
if (defined($opts{'csmdata'})) {
    $inputdata_rootdir = $opts{'csmdata'};
} elsif (defined $ENV{'CSMDATA'} ) {
    $inputdata_rootdir = $ENV{'CSMDATA'};
} else {
   # use yellowstone location as default
   $inputdata_rootdir="/glade/campaign/cesm/cesmdata/cseg/inputdata";
   print("WARNING:  -csmdata nor CSMDATA are set, using default yellowstone location: $inputdata_rootdir\n");
}

###################################
#_# read in expected fail test list
###################################
my $compGen;
if ( $opts{'generate'} eq 1 && !(defined($opts{'compare'}) )) {
   $compGen='generate';
} elsif ( defined($opts{'compare'}) ) {
   $compGen='compare';
} elsif ( defined($opts{'compare'} && ($opts{'generate'} eq 1 ))) {
   #_# if compare and generate are both given, use compare
   $compGen='compare';
}

my $ProgName;
($ProgName = $PROGRAM_NAME) =~ s!(.*)/!!;
my $testType="namelistTest";

#
# Figure out number of tests that will run
#
my $ntests = 3257;

if ( defined($opts{'compare'}) ) {
   $ntests += 2001;
}
plan( tests=>$ntests );

#_# ============================================================
#_# setup for xFail module
#_# ============================================================
my $xFail = xFail::expectedFail->new($ProgName,$compGen,$ntests);
my $captOut="";  #_# variable to capture Test::More output
Test::More->builder->output(\$captOut);
#_# ============================================================
#_#
#_# ============================================================

# Check for unparsed arguments
if (@ARGV) {
    print "ERROR: unrecognized arguments: @ARGV\n";
    usage();
}
my $phys = "clm5_0";
my $mode = "-phys $phys";
&make_config_cache($phys);

my $DOMFILE = "$inputdata_rootdir/atm/datm7/domain.lnd.fv0.9x1.25_gx1v6.090309.nc";
my $bldnml = "../build-namelist -verbose -csmdata $inputdata_rootdir -configuration clm -structure standard -glc_nec 10 -no-note";
if ( $opts{'test'} ) {
   $bldnml .= " -test";
}

my $tempfile = "temp_file.txt";
if ( -f $tempfile ) {
  system( "/bin/rm $tempfile" );
}

my @files = ( "lnd_in", $tempfile );
my $cwd = `pwd`;
chomp( $cwd );
my $cfiles = NMLTest::CompFiles->new( $cwd, @files );

print "\n==================================================\n";
print "Run simple tests \n";
print "==================================================\n";

# Simple test -- just run build-namelist with -help option
eval{ system( "$bldnml -help > $tempfile 2>&1 " ); };
   is( $@, '', "help" );
   &cleanup();
# Simple test -- just run build-namelist with -version option
eval{ system( "$bldnml -version > $tempfile 2>&1 " ); };
   is( $@, '', "version" );
   system( "/bin/cat $tempfile" );
   &cleanup();
# Simple test -- just run build-namelist
&make_env_run();
eval{ system( "$bldnml > $tempfile 2>&1 " ); };
   is( $@, '', "plain build-namelist" );
   $cfiles->checkfilesexist( "default", $mode );
   # Compare to baseline
   if ( defined($opts{'compare'}) ) {
      $cfiles->doNOTdodiffonfile( "$tempfile", "default", $mode );
      $cfiles->comparefiles( "default", $mode, $opts{'compare'} );
   }

print "\n==================================================\n";
print "Run simple tests with all list options \n";
print "==================================================\n";

$cfiles->copyfiles( "default", $mode );
&cleanup();
# Simple test -- run all the list options
foreach my $options ( "clm_demand", "ssp_rcp",      "res",
                      "sim_year",   "use_case" ) {
   &make_env_run();
   eval{ system( "$bldnml -${options} list > $tempfile 2>&1 " ); };
   my $result = `cat $tempfile`;
   my $expect;
   if ( $options =~ /use_case/ ) {
      $expect = "use cases :";
   } else {
      $expect = "valid values for $options";
   }
   $expect    = "/CLM build-namelist : $expect/";
   like( $result, $expect, "$options list" );
   is( (-f "lnd_in"), undef, "Check that lnd_in file does NOT exist" );
   &cleanup();
}

print "\n==================================================\n";
print "Run simple tests with additional options \n";
print "==================================================\n";

# Exercise a bunch of options
my $options = "-co2_ppmv 250 ";
   $options .= " -res 10x15 -ssp_rcp SSP2-4.5 -envxml_dir .";

   &make_env_run();
   eval{ system( "$bldnml $options > $tempfile 2>&1 " ); };
   is( $@, '', "options: $options" );
      $cfiles->checkfilesexist( "default", $mode );
      $cfiles->copyfiles( "most_options", $mode );
   # Compare to default
      $cfiles->doNOTdodiffonfile( "lnd_in",    "default", $mode );
      $cfiles->doNOTdodiffonfile( "$tempfile", "default", $mode );
      $cfiles->comparefiles( "default", $mode );
   # Compare to baseline
   if ( defined($opts{'compare'}) ) {
      $cfiles->dodiffonfile(      "lnd_in",    "most_options", $mode );
      $cfiles->doNOTdodiffonfile( "$tempfile", "most_options", $mode );
      $cfiles->comparefiles( "most_options", $mode, $opts{'compare'} );
   }
   &cleanup();

print "\n==================================================\n";
print "Test drydep, fire_emis and megan namelists  \n";
print "==================================================\n";

# drydep and megan namelists
$phys = "clm5_0";
$mode = "-phys $phys";
&make_config_cache($phys);
my @mfiles = ( "lnd_in", "drv_flds_in", $tempfile );
my $mfiles = NMLTest::CompFiles->new( $cwd, @mfiles );
foreach my $options ( "-drydep", "-megan", "-drydep -megan", "-fire_emis", "-drydep -megan -fire_emis" ) {
   &make_env_run();
   eval{ system( "$bldnml -envxml_dir . $options > $tempfile 2>&1 " ); };
   is( $@, '', "options: $options" );
   $mfiles->checkfilesexist( "$options", $mode);
   if ( $options ne "-drydep" ) {
     $mfiles->shownmldiff( "-drydep", $mode );
   }
   if ( defined($opts{'compare'}) ) {
      $mfiles->doNOTdodiffonfile( "$tempfile", "$options", $mode );
      $mfiles->comparefiles( "$options", $mode, $opts{'compare'} );
   }
   if ( defined($opts{'generate'}) ) {
      $mfiles->copyfiles( "$options", $mode );
   }
   &cleanup();
}
$phys = "clm5_0";
$mode = "-phys $phys";
&make_config_cache($phys);

print "\n===============================================================================\n";
print "Test configuration, structure, irrigate, verbose, clm_demand, ssp_rcp, test, sim_year, use_case\n";
print "=================================================================================\n";

my $startfile = "clmrun.clm2.r.1964-05-27-00000.nc";
foreach my $driver ( "nuopc" ) {
   print "   For $driver driver\n\n";
   # configuration, structure, irrigate, verbose, clm_demand, ssp_rcp, test, sim_year, use_case
   foreach my $options ( "-res 0.9x1.25 -configuration nwp",
                         "-res 0.9x1.25 -structure fast",
                         "-res 0.9x1.25 -namelist '&a irrigate=.true./'", "-res 0.9x1.25 -verbose", "-res 0.9x1.25 -ssp_rcp SSP2-4.5", "-res 0.9x1.25 -test", "-res 0.9x1.25 -sim_year 1850",
                         "-res 0.9x1.25 -namelist '&a use_lai_streams=.true.,use_soil_moisture_streams=.true./'",
                         "-res 0.9x1.25 -namelist '&a use_excess_ice=.true. use_excess_ice_streams=.true./'",
                         "-res 0.9x1.25 -namelist '&a use_excess_ice=.true. use_excess_ice_streams=.false./'",
                         "-res 0.9x1.25 -use_case 1850_control",
                         "-res 1x1pt_US-UMB -clm_usr_name 1x1pt_US-UMB -namelist '&a fsurdat=\"/dev/null\"/'",
                         "-res 1x1_brazil",
                         "-res 0.9x1.25 -clm_start_type startup", "-namelist '&a irrigate=.false./' -crop -bgc bgc",
                         "-res 0.9x1.25 -infile myuser_nl_clm",
                         "-res 0.9x1.25 -ignore_ic_date -clm_start_type branch -namelist '&a nrevsn=\"thing.nc\"/' -bgc bgc -crop",
                         "-res 0.9x1.25 -clm_start_type branch -namelist '&a nrevsn=\"thing.nc\",use_init_interp=T/'",
                         "-res 0.9x1.25 -ignore_ic_date -clm_start_type startup -namelist '&a finidat=\"thing.nc\"/' -bgc bgc -crop",
                        ) {
      my $file = $startfile;
      &make_env_run();
      my $base_options = "-envxml_dir . -driver $driver";
      if ( $driver eq "nuopc" ) {
         $base_options = "$base_options -namelist '&a force_send_to_atm = .false./'";
      }
      eval{ system( "$bldnml $base_options $options > $tempfile 2>&1 " ); };
      is( $@, '', "options: $base_options $options" );
      $cfiles->checkfilesexist( "$base_options $options", $mode );
      $cfiles->shownmldiff( "default", $mode );
      my $finidat = `grep finidat lnd_in`;
      if ( $options =~ /myuser_nl_clm/ ) {
         my $fsurdat =  `grep fsurdat lnd_in`;
         like( $fsurdat, "/MYDINLOCROOT/lnd/clm2/PTCLMmydatafiles/1x1pt_US-UMB/surfdata_1x1pt_US-UMB_simyr2000_clm4_5_c131122.nc/", "$options" );
      }
      if ( defined($opts{'compare'}) ) {
         $cfiles->doNOTdodiffonfile( "$tempfile", "$base_options $options", $mode );
         $cfiles->comparefiles( "$base_options $options", $mode, $opts{'compare'} );
      }
      if ( defined($opts{'generate'}) ) {
         $cfiles->copyfiles( "$base_options $options", $mode );
      }
      &cleanup();
   }
}
print "\n===============================================================================\n";
print "Test the NEON sites\n";
print "=================================================================================\n";
my $phys = "clm6_0";
$mode = "-phys $phys";
&make_config_cache($phys);
my $neondir      = "../../cime_config/usermods_dirs/NEON";
foreach my $site ( "ABBY", "BLAN", "CPER", "DEJU", "GRSM", "HEAL", "KONA", "LENO", "NIWO",
                   "ONAQ", "PUUM", "SERC", "SRER", "TALL", "TREE", "WOOD", "BARR", "BONA",
                   "DCFS", "DELA", "GUAN", "JERC", "KONZ", "MLBS", "NOGP", "ORNL", "RMNP",
                   "SJER", "STEI", "TEAK", "UKFS", "WREF", "BART", "CLBJ", "DSNY", "HARV",
                   "JORN", "LAJA", "MOAB", "OAES", "OSBS", "SCBI", "SOAP", "STER", "TOOL",
                   "UNDE", "YELL"
 ) {
   &make_env_run( NEONSITE=>"$site" );
   #
   # Concatonate  default usermods and specific sitetogether expanding env variables while doing that
   #
   if ( ! -d "$neondir/$site" ) {
      print "NEON directory is not there: $neondir/$site\n";
      die "ERROR:: NEON site does not exist: $site\n";
   }
   my $neondefaultfile = "$neondir/defaults/user_nl_clm";
   my $neonsitefile = "$neondir/$site/user_nl_clm";
   if ( ! -f $neonsitefile )  {
      $neonsitefile = undef;
   }
   $ENV{'NEONSITE'} = $site;
   my $namelistfile = "temp.namelistinfile_$site";
   &cat_and_create_namelistinfile( $neondefaultfile, $neonsitefile, $namelistfile );
   #
   # Now run  the site
   #
   my $options = "--res CLM_USRDAT --clm_usr_name NEON --no-megan --bgc bgc --use_case 2018_control --infile $namelistfile";
   eval{ system( "$bldnml -envxml_dir . $options > $tempfile 2>&1 " ); };
   is( $@, '', "options: $options" );
   $cfiles->checkfilesexist( "$options", $mode );
   $cfiles->shownmldiff( "default", $mode );
   if ( defined($opts{'compare'}) ) {
      $cfiles->doNOTdodiffonfile( "$tempfile", "$options", $mode );
      $cfiles->dodiffonfile(      "lnd_in",    "$options", $mode );
      $cfiles->comparefiles( "$options", $mode, $opts{'compare'} );
   }
   if ( defined($opts{'generate'}) ) {
      $cfiles->copyfiles( "$options", $mode );
   }
   system( "/bin/rm $namelistfile" );
   &cleanup();
}

print "\n===============================================================================\n";
print "Test some CAM specific setups for special grids \n";
print "=================================================================================\n";
foreach my $phys ( "clm4_5", "clm5_0" ) {
   $mode = "-phys $phys";
   &make_config_cache($phys);
   foreach my $options (
                      "-res ne0np4.ARCTIC.ne30x4 -bgc sp -use_case 2000_control -namelist '&a start_ymd=19790101/' -lnd_tuning_mode ${phys}_cam6.0",
                      "-res ne0np4.ARCTICGRIS.ne30x8 -bgc sp -use_case 1850_control -namelist '&a start_ymd=19790101/' -lnd_tuning_mode ${phys}_cam6.0",
                      "-res 1.9x2.5 -bgc sp -use_case 20thC_transient -namelist '&a start_ymd=19790101/' -lnd_tuning_mode ${phys}_cam6.0",
                      "-res 0.9x1.25 -bgc sp -use_case 20thC_transient -namelist '&a start_ymd=19790101/' -lnd_tuning_mode ${phys}_cam6.0",
                      "-res 0.9x1.25 -bgc bgc -crop -use_case 20thC_transient -namelist '&a start_ymd=19500101/' -lnd_tuning_mode ${phys}_cam6.0",
                      "-res ne0np4CONUS.ne30x8 -bgc sp -use_case 2000_control  -namelist '&a start_ymd=20130101/' -lnd_tuning_mode ${phys}_cam6.0",
                      "-res 1.9x2.5 -bgc sp -use_case 20thC_transient -namelist '&a start_ymd=20030101/' -lnd_tuning_mode ${phys}_cam6.0",
                      "-res 1.9x2.5 -bgc sp -use_case 2010_control -namelist '&a start_ymd=20100101/' -lnd_tuning_mode ${phys}_cam6.0",
                      "-res 1x1_brazil -no-megan -use_case 2000_control -lnd_tuning_mode ${phys}_CRUv7",
                      "-res C96 -bgc sp -use_case 2010_control -namelist '&a start_ymd=20100101/' -lnd_tuning_mode ${phys}_cam6.0",
                      "-res ne0np4.ARCTIC.ne30x4 -bgc sp -use_case 2000_control -namelist '&a start_ymd=20130101/' -lnd_tuning_mode ${phys}_cam6.0",
                     ) {
      &make_env_run();
      eval{ system( "$bldnml -envxml_dir . $options > $tempfile 2>&1 " ); };
      is( $@, '', "options: $options" );
      $cfiles->checkfilesexist( "$options", $mode );
      $cfiles->shownmldiff( "default", $mode );
      if ( defined($opts{'compare'}) ) {
         $cfiles->doNOTdodiffonfile( "$tempfile", "$options", $mode );
         $cfiles->dodiffonfile(      "lnd_in",    "$options", $mode );
         $cfiles->comparefiles( "$options", $mode, $opts{'compare'} );
      }
      if ( defined($opts{'generate'}) ) {
         $cfiles->copyfiles( "$options", $mode );
      }
      &cleanup();
   }
}

print "\n==============================================================\n";
print "Test several use_cases and specific configurations for clm5_0\n";
print "==============================================================\n";
$phys = "clm5_0";
$mode = "-phys $phys";
&make_config_cache($phys);
foreach my $options (
                      "--res 0.9x1.25 --bgc sp  --use_case 1850-2100_SSP2-4.5_transient --namelist '&a start_ymd=18501223/'",
                      "-bgc fates  -use_case 2000_control -no-megan",
                      "-bgc fates  -use_case 20thC_transient -no-megan",
                      "-bgc fates  -use_case 1850_control -no-megan -namelist \"&a use_fates_sp=T, soil_decomp_method='None'/\"",
                      "-bgc sp  -use_case 2000_control -res 0.9x1.25 -namelist '&a use_soil_moisture_streams = T/'",
                      "--res 1.9x2.5 --bgc bgc --use_case 1850-2100_SSP2-4.5_transient --namelist '&a start_ymd=19101023/'",
                      "-namelist \"&a dust_emis_method='Zender_2003', zender_soil_erod_source='lnd' /'\"",
                      "-bgc bgc -use_case 2000_control -namelist \"&a fire_method='nofire'/\" -crop",
                      "-res 0.9x1.25 -bgc sp -use_case 1850_noanthro_control -drydep -fire_emis",
                      "-res 0.9x1.25 -bgc bgc -use_case 1850_noanthro_control -drydep -fire_emis -light_res 360x720",
                      "--bgc bgc --light_res none --namelist \"&a fire_method='nofire'/\"",
                      "--bgc fates --light_res 360x720 --no-megan --namelist \"&a fates_spitfire_mode=2/\"",
                      "--bgc fates --light_res none --no-megan --namelist \"&a fates_spitfire_mode=1/\"",
                     ) {
   my $file = $startfile;
   &make_env_run();
   eval{ system( "$bldnml -envxml_dir . $options > $tempfile 2>&1 " ); };
   is( $@, '', "options: $options" );
   $cfiles->checkfilesexist( "$options", $mode );
   $cfiles->shownmldiff( "default", $mode );
   if ( defined($opts{'compare'}) ) {
      $cfiles->doNOTdodiffonfile( "$tempfile", "$options", $mode );
      $cfiles->dodiffonfile(      "lnd_in",    "$options", $mode );
      $cfiles->comparefiles( "$options", $mode, $opts{'compare'} );
   }
   if ( defined($opts{'generate'}) ) {
      $cfiles->copyfiles( "$options", $mode );
   }
   &cleanup();
}



print "\n==================================================\n";
print "Start Failure testing.  These should fail \n";
print "==================================================\n";

# Failure testing, do things that SHOULD fail
my $finidat  = "thing.nc";
system( "touch $finidat" );

my %failtest = (
     "coldstart but with IC file"=>{ options=>"-clm_start_type cold -envxml_dir .",
                                     namelst=>"finidat='$finidat'",
                                     phys=>"clm5_0",
                                   },
     "clm_demand on finidat"     =>{ options=>"-clm_demand finidat -envxml_dir .",
                                     namelst=>"",
                                     phys=>"clm5_0",
                                   },
     "blank IC file, not cold"   =>{ options=>"-clm_start_type startup -envxml_dir .",
                                     namelst=>"finidat=' '",
                                     phys=>"clm5_0",
                                   },
     "startup without interp"    =>{ options=>"-clm_start_type startup -envxml_dir . -bgc sp -sim_year 1850",
                                     namelst=>"use_init_interp=.false., start_ymd=19200901",
                                     phys=>"clm5_0",
                                   },
     "use_crop without -crop"    =>{ options=>" -envxml_dir .",
                                     namelst=>"use_crop=.true.",
                                     phys=>"clm4_5",
                                   },
     "soilm_stream off w file"      =>{ options=>"-res 0.9x1.25 -envxml_dir .",
                                     namelst=>"use_soil_moisture_streams = .false.,stream_fldfilename_soilm='file_provided_when_off'",
                                     phys=>"clm5_0",
                                   },
     "exice_stream off w file"  =>{ options=>"-res 0.9x1.25 -envxml_dir .",
                                     namelst=>"use_excess_ice=.true., use_excess_ice_streams = .false.,stream_fldfilename_exice='file_provided_when_off'",
                                     phys=>"clm5_0",
                                   },
     "exice_stream off w mesh"  =>{ options=>"-res 0.9x1.25 -envxml_dir .",
                                     namelst=>"use_excess_ice=.true., use_excess_ice_streams = .false.,stream_meshfile_exice='file_provided_when_off'",
                                     phys=>"clm5_0",
                                   },
     "exice off, but stream on"  =>{ options=>"-res 0.9x1.25 -envxml_dir .",
                                     namelst=>"use_excess_ice=.false., use_excess_ice_streams = .true.,stream_fldfilename_exice='file_provided', stream_meshfile_exice='file_provided'",
                                     phys=>"clm5_0",
                                   },
     "exice stream off, but setmap"=>{ options=>"-res 0.9x1.25 -envxml_dir .",
                                     namelst=>"use_excess_ice=.true., use_excess_ice_streams = .false.,stream_mapalgo_exice='bilinear'",
                                     phys=>"clm5_0",
                                   },
     "clm50CNDVwtransient"       =>{ options=>" -envxml_dir . -use_case 20thC_transient -dynamic_vegetation -res 10x15 -ignore_warnings",
                                     namelst=>"",
                                     phys=>"clm5_0",
                                   },
     "decomp_without_cn"         =>{ options=>" -envxml_dir . -bgc sp",
                                     namelst=>"soil_decomp_method='CENTURYKoven2013'",
                                     phys=>"clm5_0",
                                   },
     "bgc_with_no_decomp"        =>{ options=>" -envxml_dir . -bgc bgc",
                                     namelst=>"soil_decomp_method='None'",
                                     phys=>"clm5_0",
                                   },
     "reseed without CN"         =>{ options=>" -envxml_dir . -bgc sp",
                                     namelst=>"reseed_dead_plants=.true.",
                                     phys=>"clm5_0",
                                   },
     "onset_threh w SP"          =>{ options=>" -envxml_dir . -bgc sp",
                                     namelst=>"onset_thresh_depends_on_veg=.true.",
                                     phys=>"clm6_0",
                                   },
     "dribble_crphrv w/o CN"     =>{ options=>" -envxml_dir . -bgc sp",
                                     namelst=>"dribble_crophrv_xsmrpool_2atm=.true.",
                                     phys=>"clm5_0",
                                   },
     "dribble_crphrv w/o crop"   =>{ options=>" -envxml_dir . -bgc bgc -no-crop",
                                     namelst=>"dribble_crophrv_xsmrpool_2atm=.true.",
                                     phys=>"clm5_0",
                                   },
     "CNDV with flanduse_timeseries - clm4_5"=>{ options=>"-bgc bgc -dynamic_vegetation -envxml_dir . -ignore_warnings",
                                     namelst=>"flanduse_timeseries='my_flanduse_timeseries_file.nc'",
                                     phys=>"clm4_5",
                                   },
     "use_cndv=T without bldnml op"=>{ options=>"-bgc bgc -envxml_dir . -ignore_warnings",
                                     namelst=>"use_cndv=.true.",
                                     phys=>"clm4_5",
                                   },
     "use_cndv=F with dyn_veg op"=>{ options=>"-bgc bgc -dynamic_vegetation -envxml_dir . -ignore_warnings",
                                     namelst=>"use_cndv=.false.",
                                     phys=>"clm4_5",
                                   },
     "crop with use_crop false"  =>{ options=>"-crop -bgc bgc -envxml_dir .",
                                     namelst=>"use_crop=.false.",
                                     phys=>"clm4_5",
                                   },
     "crop without CN"           =>{ options=>"-crop -bgc sp -envxml_dir .",
                                     namelst=>"",
                                     phys=>"clm4_5",
                                   },
     "toosmall soil w trans"     =>{ options=>"-envxml_dir .",
                                     namelst=>"toosmall_soil=10, dyn_transient_pfts=T",
                                     phys=>"clm5_0",
                                   },
     "toosmall lake w trans"     =>{ options=>"-envxml_dir .",
                                     namelst=>"toosmall_lake=10, dyn_transient_pfts=T",
                                     phys=>"clm5_0",
                                   },
     "toosmall crop w trans"     =>{ options=>"-bgc bgc -crop -envxml_dir .",
                                     namelst=>"toosmall_crop=10, dyn_transient_pfts=T",
                                     phys=>"clm5_0",
                                   },
     "toosmall wetl w trans"     =>{ options=>"-bgc bgc -envxml_dir .",
                                     namelst=>"toosmall_wetland=10, dyn_transient_pfts=T",
                                     phys=>"clm5_0",
                                   },
     "toosmall glc  w trans"     =>{ options=>"-bgc sp  -envxml_dir .",
                                     namelst=>"toosmall_glacier=10, dyn_transient_pfts=T",
                                     phys=>"clm5_0",
                                   },
     "toosmall urban w trans"    =>{ options=>"-bgc sp  -envxml_dir .",
                                     namelst=>"toosmall_urban=10, dyn_transient_pfts=T",
                                     phys=>"clm5_0",
                                   },
     "collapse_urban w trans"    =>{ options=>"-bgc sp  -envxml_dir .",
                                     namelst=>"collapse_urban=T, dyn_transient_crops=T",
                                     phys=>"clm5_0",
                                   },
     "n_dom_landunits w trans"    =>{ options=>"-bgc sp  -envxml_dir .",
                                     namelst=>"n_dom_landunits=2, dyn_transient_crops=T",
                                     phys=>"clm5_0",
                                   },
     "n_dom_pfts w trans"         =>{ options=>"-bgc sp  -envxml_dir .",
                                     namelst=>"n_dom_pfts=2, dyn_transient_crops=T",
                                     phys=>"clm5_0",
                                   },
     "baset_map without crop"    =>{ options=>"-bgc bgc -envxml_dir . -no-crop",
                                     namelst=>"baset_mapping='constant'",
                                     phys=>"clm5_0",
                                   },
     "mapvary var w/o varymap"   =>{ options=>"-crop -bgc bgc -envxml_dir . -crop",
                                     namelst=>"baset_mapping='constant', baset_latvary_slope=1.0, baset_latvary_intercept=10.0",
                                     phys=>"clm5_0",
                                   },
     "grainproductWOcrop"       =>{ options=>"-bgc bgc -no-crop -envxml_dir .",
                                    namelst=>"use_grainproduct=.true.",
                                    phys=>"clm4_5",
                                   },
     "interp without finidat"    =>{ options=>"-bgc sp -envxml_dir .",
                                     namelst=>"use_init_interp=.true. finidat=' '",
                                     phys=>"clm5_0",
                                   },
     "sp and c13"                =>{ options=>"-bgc sp -envxml_dir .",
                                     namelst=>"use_c13=.true.",
                                     phys=>"clm4_5",
                                   },
     "sp and c14"                =>{ options=>"-bgc sp -envxml_dir .",
                                     namelst=>"use_c14=.true.",
                                     phys=>"clm4_5",
                                   },
     "bombspike no c14"          =>{ options=>"-bgc bgc -envxml_dir .",
                                     namelst=>"use_c14=.false. use_c14_bombspike=.true.",
                                     phys=>"clm5_0",
                                   },
     "use c13 timeseries no cn"  =>{ options=>"-bgc sp -envxml_dir .",
                                     namelst=>"use_c13_timeseries=.true.",
                                     phys=>"clm4_5",
                                   },
     "use c13 timeseries no c13"=>{ options=>"-bgc bgc -envxml_dir .",
                                     namelst=>"use_c13=.false. use_c13_timeseries=.true.",
                                     phys=>"clm4_5",
                                   },
     "bombspike no cn"           =>{ options=>"-bgc sp -envxml_dir .",
                                     namelst=>"use_c14_bombspike=.true.",
                                     phys=>"clm5_0",
                                   },
     "lightres no cn"            =>{ options=>"-bgc sp -envxml_dir . -light_res 360x720",
                                     namelst=>"",
                                     phys=>"clm5_0",
                                   },
     "NEONlightresButGlobal"     =>{ options=>"--res 4x5 --bgc bgc --envxml_dir . --light_res 106x740",
                                     namelst=>"",
                                     phys=>"clm6_0",
                                   },
     "spno-fire"                 =>{ options=>"-bgc sp -envxml_dir . -use_case 2000_control",
                                     namelst=>"fire_method='nofire'",
                                     phys=>"clm5_0",
                                   },
     "lightres no fire"          =>{ options=>"-bgc bgc -envxml_dir . -light_res 360x720",
                                     namelst=>"fire_method='nofire'",
                                     phys=>"clm5_0",
                                   },
     "lightres none bgc"         =>{ options=>"-bgc bgc -envxml_dir . -light_res none",
                                     namelst=>"",
                                     phys=>"clm5_0",
                                   },
     "lightresnotnone-nofire"    =>{ options=>"-bgc bgc -envxml_dir . -light_res 94x192",
                                     namelst=>"fire_method='nofire'",
                                     phys=>"clm5_0",
                                   },
     "lightresnonenofirelightfil"=>{ options=>"-bgc bgc -envxml_dir . -light_res none",
                                     namelst=>"fire_method='nofire',stream_fldfilename_lightng='build-namelist_test.pl'",
                                     phys=>"clm5_0",
                                   },
     "lightrescontradictlightfil"=>{ options=>"-bgc bgc -envxml_dir . -light_res 360x720",
                                     namelst=>"stream_fldfilename_lightng='build-namelist_test.pl'",
                                     phys=>"clm5_0",
                                   },
     "finundated and not methane"=>{ options=>"-bgc bgc -envxml_dir .",
                                     namelst=>"use_lch4=.false.,finundation_method='h2osfc'",
                                     phys=>"clm5_0",
                                   },
     "use_cn=true bgc=sp"        =>{ options=>"-bgc sp -envxml_dir .",
                                     namelst=>"use_cn=.true.",
                                     phys=>"clm4_5",
                                   },
     "freeliv wo fun"            =>{ options=>"-bgc bgc -envxml_dir .",
                                     namelst=>"freelivfix_intercept=9.",
                                     phys=>"clm4_5",
                                   },
     "use_cn=false bgc=bgc"      =>{ options=>"-bgc bgc -envxml_dir .",
                                     namelst=>"use_cn=.false.",
                                     phys=>"clm4_5",
                                   },
     "lower=aqu-45 with/o Zeng"  =>{ options=>"-envxml_dir .",
                                     namelst=>"lower_boundary_condition=4,soilwater_movement_method=1,use_bedrock=.false.",
                                     phys=>"clm5_0",
                                   },
     "Zeng w lower=flux"         =>{ options=>"-envxml_dir .",
                                     namelst=>"lower_boundary_condition=1,soilwater_movement_method=0,use_bedrock=.false.",
                                     phys=>"clm4_5",
                                   },
     "Zeng w lower=zeroflux"     =>{ options=>"-envxml_dir .",
                                     namelst=>"lower_boundary_condition=2,soilwater_movement_method=0",
                                     phys=>"clm4_5",
                                   },
     "Zeng w lower=table"        =>{ options=>"-envxml_dir .",
                                     namelst=>"lower_boundary_condition=3,soilwater_movement_method=0,use_bedrock=.false.",
                                     phys=>"clm4_5",
                                   },
     "use_vic=F with -vic op"    =>{ options=>"-vichydro -envxml_dir .",
                                     namelst=>"use_vichydro=.false.",
                                     phys=>"clm4_5",
                                   },
     "-vic with l_bnd=flux"      =>{ options=>"-vichydro -envxml_dir .",
                                     namelst=>"lower_boundary_condition=1",
                                     phys=>"clm4_5",
                                   },
     "-vic with l_bnd=zeroflux"  =>{ options=>"-vichydro -envxml_dir .",
                                     namelst=>"lower_boundary_condition=2",
                                     phys=>"clm4_5",
                                   },
     "bedrock with l_bnc=flux"   =>{ options=>"-envxml_dir .",
                                     namelst=>"use_bedrock=.true., lower_boundary_condition=1",
                                     phys=>"clm5_0",
                                   },
     "bedrock with l_bnc=tabl"   =>{ options=>"-envxml_dir .",
                                     namelst=>"use_bedrock=.true., lower_boundary_condition=3",
                                     phys=>"clm5_0",
                                   },
     "bedrock with l_bnc=aqui"   =>{ options=>"-envxml_dir .",
                                     namelst=>"use_bedrock=.true., lower_boundary_condition=4",
                                     phys=>"clm5_0",
                                   },
     "zengdeck with l_bnc=flux"  =>{ options=>"-envxml_dir .",
                                     namelst=>"soilwater_movement_method=0, lower_boundary_condition=1",
                                     phys=>"clm4_5",
                                   },
     "zengdeck with l_bnc=z-flux"=>{ options=>"-envxml_dir .",
                                     namelst=>"soilwater_movement_method=0, lower_boundary_condition=2",
                                     phys=>"clm4_5",
                                   },
     "zengdeck with l_bnc=tabl"  =>{ options=>"-envxml_dir .",
                                     namelst=>"soilwater_movement_method=0, lower_boundary_condition=3",
                                     phys=>"clm4_5",
                                   },
     "l_bnd=tabl with h2osfcfl=0"=>{ options=>"-envxml_dir .",
                                     namelst=>"h2osfcflag=0, lower_boundary_condition=3",
                                     phys=>"clm4_5",
                                   },
     "l_bnd=flux with h2osfcfl=0"=>{ options=>"-envxml_dir .",
                                     namelst=>"h2osfcflag=0, lower_boundary_condition=1",
                                     phys=>"clm4_5",
                                   },
     "l_bnd=zflux with h2osfcfl=0"=>{ options=>"-envxml_dir .",
                                     namelst=>"h2osfcflag=0, lower_boundary_condition=2",
                                     phys=>"clm4_5",
                                   },
     "h2osfcfl=0 with clm5.0"    =>{ options=>"-envxml_dir .",
                                     namelst=>"h2osfcflag=0",
                                     phys=>"clm5_0",
                                   },
     "45bad lnd_tuning_mode value" =>{ options=>"-lnd_tuning_mode clm5_0_GSWP3  -envxml_dir .",
                                     namelst=>"",
                                     phys=>"clm4_5",
                                   },
     "50bad lnd_tuning_mode value" =>{ options=>"-lnd_tuning_mode clm4_5_CRUNCEP  -envxml_dir .",
                                     namelst=>"",
                                     phys=>"clm5_0",
                                   },
     "bgc_spinup without cn"     =>{ options=>"-clm_accelerated_spinup on -bgc sp -envxml_dir .",
                                     namelst=>"spinup_state=1",
                                     phys=>"clm4_5",
                                   },
     "spinup=1 without bldnml op"=>{ options=>"-clm_accelerated_spinup off -bgc bgc -envxml_dir .",
                                     namelst=>"spinup_state=1",,
                                     phys=>"clm5_0",
                                   },
     "bgc_spinup without cn"     =>{ options=>"-clm_accelerated_spinup on -bgc sp -envxml_dir .",
                                     namelst=>"spinup_state=1",
                                     phys=>"clm4_5",
                                   },
     "baseflow w aquifer"        =>{ options=>"-bgc sp -envxml_dir .",
                                     namelst=>"baseflow_scalar=1.0, lower_boundary_condition=4,use_bedrock=.false.",
                                     phys=>"clm5_0",
                                   },
     "baseflow w table"          =>{ options=>"-bgc sp -envxml_dir .",
                                     namelst=>"baseflow_scalar=1.0, lower_boundary_condition=3,use_bedrock=.false.",
                                     phys=>"clm5_0",
                                   },
     "br_root and bgc=sp"        =>{ options=>"-bgc sp -envxml_dir .",
                                     namelst=>"br_root=1.0",
                                     phys=>"clm5_0",
                                   },
     "both co2_type and on nml"  =>{ options=>"-co2_type constant -envxml_dir .",
                                     namelst=>"co2_type='prognostic'",
                                     phys=>"clm5_0",
                                   },
     "lnd_frac set but nuopc"    =>{ options=>"-driver nuopc -lnd_frac $DOMFILE -envxml_dir .",
                                     namelst=>"",
                                     phys=>"clm6_0",
                                   },
     "lnd_frac not set but lilac"=>{ options=>"-driver nuopc -lilac -envxml_dir . -lnd_frac UNSET",
                                     namelst=>"fsurdat='surfdata.nc'",
                                     phys=>"clm6_0",
                                   },
     "fatmlndfrc set but nuopc"  =>{ options=>"-driver nuopc -envxml_dir .",
                                     namelst=>"fatmlndfrc='frac.nc'",
                                     phys=>"clm6_0",
                                   },
     "branch but NO nrevsn"      =>{ options=>"-clm_start_type branch -envxml_dir .",
                                     namelst=>"",
                                     phys=>"clm5_0",
                                   },
     "glc_nec inconsistent"      =>{ options=>"-envxml_dir .",
                                     namelst=>"maxpatch_glc=5",
                                     phys=>"clm5_0",
                                   },
     "NoGLCMec"                  =>{ options=>"-envxml_dir . -glc_nec 0",
                                     namelst=>"",
                                     phys=>"clm4_5",
                                   },
     "UpdateGlcContradict"       =>{ options=>"-envxml_dir .",
                                     namelst=>"glc_do_dynglacier=.false.",
                                     GLC_TWO_WAY_COUPLING=>"TRUE",
                                     phys=>"clm4_5",
                                   },
     "useFATESContradict"        =>{ options=>"-bgc fates -envxml_dir . -no-megan",
                                     namelst=>"use_fates=.false.",
                                     phys=>"clm4_5",
                                   },
     "useFATESContradict2"       =>{ options=>"-envxml_dir . -no-megan",
                                     namelst=>"use_fates=.true.",
                                     phys=>"clm4_5",
                                   },
     "useFATESWCN"               =>{ options=>"-bgc fates -envxml_dir . -no-megan",
                                     namelst=>"use_cn=.true.",
                                     phys=>"clm5_0",
                                   },
     "useFATESWcrop"             =>{ options=>"-bgc fates -envxml_dir . -no-megan -crop",
                                     namelst=>"",
                                     phys=>"clm6_0",
                                   },
     "useFATESWcreatecrop"       =>{ options=>"-bgc fates -envxml_dir . -no-megan",
                                     namelst=>"create_crop_landunit=.true.",
                                     phys=>"clm5_0",
                                   },
     "useFATESWn_dom_pft"        =>{ options=>"-bgc fates -envxml_dir . -no-megan",
                                     namelst=>"n_dom_pfts = 1",
                                     phys=>"clm5_0",
                                   },
     "useFATESWbMH"              =>{ options=>"-bgc fates -envxml_dir . -no-megan",
                                     namelst=>"use_biomass_heat_storage=.true.",
                                     phys=>"clm6_0",
                                   },
     "FireNoneButFATESfireon"    =>{ options=>"-bgc fates -envxml_dir . -no-megan -light_res none",
                                     namelst=>"fates_spitfire_mode=4",
                                     phys=>"clm6_0",
                                   },
     "FATESwspitfireOffLigtOn"    =>{ options=>"-bgc fates -envxml_dir . -no-megan -light_res 360x720",
                                     namelst=>"fates_spitfire_mode=0",
                                     phys=>"clm6_0",
                                   },
     "useFATESWluna"             =>{ options=>"--bgc fates --envxml_dir . --no-megan",
                                     namelst=>"use_luna=TRUE",
                                     phys=>"clm6_0",
                                   },
     "useFATESWfun"              =>{ options=>"--bgc fates --envxml_dir . --no-megan",
                                     namelst=>"use_fun=TRUE",
                                     phys=>"clm6_0",
                                   },
     "useFATESWOsuplnitro"       =>{ options=>"--bgc fates --envxml_dir . --no-megan",
                                     namelst=>"suplnitro='NONE'",
                                     phys=>"clm6_0",
                                   },
     "FireNoneButBGCfireon"    =>{ options=>"-bgc bgc -envxml_dir . -light_res none",
                                     namelst=>"fire_method='li2021gswpfrc'",
                                     phys=>"clm6_0",
                                   },
     "createcropFalse"           =>{ options=>"-bgc bgc -envxml_dir . -no-megan",
                                     namelst=>"create_crop_landunit=.false.",
                                     phys=>"clm5_0",
                                   },
     "usespitfireButNOTFATES"    =>{ options=>"-envxml_dir . -no-megan",
                                     namelst=>"fates_spitfire_mode=1",
                                     phys=>"clm4_5",
                                   },
     "usespitfireusefatessp"    =>{ options=>"-envxml_dir . --bgc fates",
                                     namelst=>"fates_spitfire_mode=1,use_fates_sp=.true.",
                                     phys=>"clm5_0",
                                   },
     "usefatesspusefateshydro"   =>{ options=>"-envxml_dir . --bgc fates",
                                     namelst=>"use_fates_sp=.true.,use_fates_planthydro=.true.",
                                     phys=>"clm5_0",
                                   },
     "useloggingButNOTFATES"     =>{ options=>"-envxml_dir . -no-megan",
                                     namelst=>"use_fates_logging=.true.",
                                     phys=>"clm4_5",
                                   },
     "useinventorybutnotfile"    =>{ options=>"-bgc fates -envxml_dir . -no-megan",
                                     namelst=>"use_fates_inventory_init=.true.",
                                     phys=>"clm4_5",
                                   },
     "inventoryfileDNE"          =>{ options=>"-bgc fates -envxml_dir . -no-megan",
                                     namelst=>"use_fates_inventory_init=.true., fates_inventory_ctrl_filename='zztop'",
                                     phys=>"clm4_5",
                                   },
     "useinventorybutnotfile"    =>{ options=>"--res 0.9x1.25 --bgc fates --envxml_dir . --no-megan",
                                     namelst=>"use_fates_luh=.true.",
                                     phys=>"clm4_5",
                                   },
     "inventoryfileDNE"          =>{ options=>"-bgc fates -envxml_dir . -no-megan",
                                     namelst=>"use_fates_luh=.true., fluh_timeseries='zztop'",
                                     phys=>"clm4_5",
                                   },
     "useMEGANwithFATES"         =>{ options=>"-bgc fates -envxml_dir . -megan",
                                     namelst=>"",
                                     phys=>"clm4_5",
                                   },
     "useFIREEMISwithFATES"      =>{ options=>"-bgc fates -envxml_dir . -fire_emis --no-megan",
                                    namelst=>"",
                                    phys=>"clm4_5",
                                 },
     "useDRYDEPwithFATES"        =>{ options=>"--bgc fates --envxml_dir . --no-megan --drydep",
                                     namelst=>"",
                                     phys=>"clm4_5",
                                   },
     "useFATESSPWONOCOMP"        =>{ options=>"-bgc fates -envxml_dir . -no-megan",
                                     namelst=>"use_fates_sp=T,use_fates_nocomp=F",
                                     phys=>"clm5_0",
                                   },
     "useFATESTRANSWdynPFT"      =>{ options=>"-bgc fates -envxml_dir . -use_case 20thC_transient -no-megan",
                                     namelst=>"do_transient_pfts=T",
                                     phys=>"clm5_0",
                                   },
     "useHYDSTwithFATES"         =>{ options=>"-bgc fates -envxml_dir . -no-megan",
                                     namelst=>"use_hydrstress=.true.",
                                     phys=>"clm5_0",
                                   },
<<<<<<< HEAD
     "useHYDSTwithdynroot"       =>{ options=>"-bgc bgc -envxml_dir . -megan",
                                     namelst=>"use_hydrstress=.true., use_dynroot=.true.",
                                     phys=>"clm5_0",
                                   },
=======
>>>>>>> d330b0b8
     "specWOfireemis"            =>{ options=>"-envxml_dir . -no-fire_emis",
                                     namelst=>"fire_emis_specifier='bc_a1 = BC'",
                                     phys=>"clm5_0",
                                   },
     "elevWOfireemis"            =>{ options=>"-envxml_dir . -no-fire_emis",
                                     namelst=>"fire_emis_elevated=.false.",
                                     phys=>"clm5_0",
                                   },
     "noanthro_w_crop"            =>{ options=>"-envxml_dir . -res 0.9x1.25 -bgc bgc -crop -use_case 1850_noanthro_control",
                                     namelst=>"",
                                     phys=>"clm5_0",
                                   },
     "noanthro_w_irrig"           =>{ options=>"-envxml_dir . -res 0.9x1.25 -bgc bgc -use_case 1850_noanthro_control",
                                     namelst=>"irrigate=T",
                                     phys=>"clm5_0",
                                   },
     "spdotransconflict"          =>{ options=>"-envxml_dir . -bgc sp -use_case 20thC_transient",
                                     namelst=>"do_transient_pfts=T,do_transient_crops=.false.",
                                     phys=>"clm5_0",
                                   },
     "dogrossandsp"               =>{ options=>"--envxml_dir . --bgc sp --use_case 20thC_transient",
                                     namelst=>"do_grossunrep=.true.",
                                     phys=>"clm5_0",
                                   },
     "dogrossandfates"            =>{ options=>"--envxml_dir . --bgc fates --use_case 20thC_transient --no-megan",
                                     namelst=>"do_grossunrep=.true.",
                                     phys=>"clm5_0",
                                   },
     "dogrossandnottrans"         =>{ options=>"--envxml_dir . --bgc bgc --use_case 2000_control",
                                     namelst=>"do_grossunrep=.true.",
                                     phys=>"clm5_0",
                                   },
     "nocropwfert"                =>{ options=>"-envxml_dir . -bgc sp -no-crop",
                                     namelst=>"use_fertilizer=T",
                                     phys=>"clm5_0",
                                   },
     "lmr1WOcn"                   =>{ options=>"-envxml_dir . -bgc sp",
                                     namelst=>"leafresp_method=1",
                                     phys=>"clm5_0",
                                   },
     "lmr2WOcn"                   =>{ options=>"-envxml_dir . -bgc sp",
                                     namelst=>"leafresp_method=2",
                                     phys=>"clm5_0",
                                   },
     "lmr0Wcn"                    =>{ options=>"-envxml_dir . -bgc bgc",
                                     namelst=>"leafresp_method=0",
                                     phys=>"clm5_0",
                                   },
     "nofireButSetcli_scale"     =>{ options=>"-envxml_dir . -bgc bgc",
                                     namelst=>"fire_method='nofire', cli_scale=5.",
                                     phys=>"clm5_0",
                                   },
     "nocnButSetrh_low"          =>{ options=>"-envxml_dir . -bgc sp",
                                     namelst=>"rh_low=5.",
                                     phys=>"clm5_0",
                                   },
     "funWOcn"                   =>{ options=>"-envxml_dir . -bgc sp",
                                     namelst=>"use_fun=.true.",
                                     phys=>"clm5_0",
                                   },
     "flexCNWOcn"                =>{ options=>"-envxml_dir . -bgc sp",
                                     namelst=>"use_flexibleCN=.true.",
                                     phys=>"clm5_0",
                                   },
     "flexCNFUNwcarbonresp"      =>{ options=>"-envxml_dir . -bgc bgc",
                                     namelst=>"use_flexibleCN=.true.,use_FUN=.true.,carbon_resp_opt=1",
                                     phys=>"clm5_0",
                                   },
     "funWOnitrif"               =>{ options=>"-envxml_dir .",
                                     namelst=>"use_fun=.true., use_nitrif_denitrif=.false.",
                                     phys=>"clm5_0",
                                   },
     "SPModeWNitrifNMethane"     =>{ options=>"-envxml_dir . -bgc sp",
                                     namelst=>"use_lch4=.true., use_nitrif_denitrif=.true.",
                                     phys=>"clm5_0",
                                   },
     "knitrmaxWOnitrif"          =>{ options=>"-envxml_dir . -bgc bgc",
                                     namelst=>"use_nitrif_denitrif=.false., k_nitr_max=1.0",
                                     phys=>"clm5_0",
                                   },
     "respcoefWOnitrif"          =>{ options=>"-envxml_dir . -bgc bgc",
                                     namelst=>"use_nitrif_denitrif=.false., denitrif_respiration_coefficient=1.0",
                                     phys=>"clm5_0",
                                   },
     "respexpWOnitrif"           =>{ options=>"-envxml_dir . -bgc bgc",
                                     namelst=>"use_nitrif_denitrif=.false., denitrif_respiration_exponent=1.0",
                                     phys=>"clm5_0",
                                   },
     "lunaWSPandlnctrue"         =>{ options=>"-envxml_dir . -bgc sp",
                                     namelst=>"use_luna=.true., lnc_opt=.true.",
                                     phys=>"clm5_0",
                                   },
     "NOlunabutsetJmaxb1"        =>{ options=>"-envxml_dir . -bgc sp",
                                     namelst=>"use_luna=.false., jmaxb1=1.0",
                                     phys=>"clm5_0",
                                   },
     "envxml_not_dir"            =>{ options=>"-envxml_dir myuser_nl_clm",
                                     namelst=>"",
                                     phys=>"clm5_0",
                                   },
     "envxml_emptydir"           =>{ options=>"-envxml_dir xFail",
                                     namelst=>"",
                                     phys=>"clm5_0",
                                   },
     "fates_non_sp_laistreams"   =>{ options=>"--envxml_dir . --bgc fates",
                                     namelst=>"use_lai_streams=.true., use_fates_sp=.false.",
                                     phys=>"clm5_0",
                                     },
     "bgc_non_sp_laistreams"     =>{ options=>"--envxml_dir . -bgc bgc",
                                     namelst=>"use_lai_streams=.true.",
                                     phys=>"clm5_0",
                                     },
     "bgc_laistreams_input"     =>{ options=>"--envxml_dir . --bgc bgc",
                                     namelst=>"stream_year_first_lai=1999",
                                     phys=>"clm5_0",
                                     },
     "crop_laistreams_input"     =>{ options=>"--envxml_dir . --bgc sp --crop",
                                     namelst=>"use_lai_streams=.true.",
                                     phys=>"clm5_0",
                                     },
     "soil_erod_wo_Zender"      =>{ options=>"--envxml_dir . --ignore_warnings",
                                     namelst=>"dust_emis_method='Leung_2023', " .
                                     "stream_meshfile_zendersoilerod = '/dev/null'",
                                     phys=>"clm5_1",
                                     },
     "soil_erod_wo_lnd_source"  =>{ options=>"--envxml_dir .",
                                     namelst=>"dust_emis_method='Zender_2003', " .
                                     "stream_fldfilename_zendersoilerod = '/dev/null', zender_soil_erod_source='atm'",
                                     phys=>"clm5_1",
                                     },
     "soil_erod_none_w_Zender"  =>{ options=>"--envxml_dir .",
                                     namelst=>"dust_emis_method='Zender_2003', " .
                                     "zender_soil_erod_source='none'",
                                     phys=>"clm5_1",
                                     },
     "soil_erod_bad_w_Zender"   =>{ options=>"--envxml_dir .",
                                     namelst=>"dust_emis_method='Zender_2003', " .
                                     "zender_soil_erod_source='zztop'",
                                     phys=>"clm5_1",
                                     },
     "Set_Dust_When_CAM_Sets"   =>{ options=>"--envxml_dir .",
                                     namelst=>"dust_emis_method='Zender_2003'",
                                     LND_SETS_DUST_EMIS_DRV_FLDS=>"FALSE",
                                     phys=>"clm5_1",
                                     },
               );
foreach my $key ( keys(%failtest) ) {
   print( "$key\n" );
   &make_config_cache($failtest{$key}{"phys"});
   my $options  = $failtest{$key}{"options"};
   my $namelist = $failtest{$key}{"namelst"};
   my %settings;
   foreach my $xmlvar ( "GLC_TWO_WAY_COUPLING", "LND_SETS_DUST_EMIS_DRV_FLDS") {
      if ( defined($failtest{$key}{$xmlvar}) ) {
         $settings{$xmlvar} = $failtest{$key}{$xmlvar};
      }
   }
   &make_env_run( %settings );
   eval{ system( "$bldnml $options -namelist \"&clmexp $namelist /\" > $tempfile 2>&1 " ); };
   isnt( $?, 0, $key );
   system( "cat $tempfile" );
}


print "\n===============================================================================\n";
print "Start Warning testing.  These should fail unless -ignore_warnings option is used \n";
print "=================================================================================\n";

# Warning testing, do things that give warnings, unless -ignore_warnings option is used

my %warntest = (
     # Warnings without the -ignore_warnings option given
     "dustemisLeung"             =>{ options=>"-envxml_dir .",
                                     namelst=>"dust_emis_method = 'Leung_2023'",
                                     GLC_TWO_WAY_COUPLING=>"FALSE",
                                     phys=>"clm5_1",
                                   },
     "coldwfinidat"              =>{ options=>"-envxml_dir . -clm_start_type cold",
                                     namelst=>"finidat = 'testfile.nc'",
                                     GLC_TWO_WAY_COUPLING=>"FALSE",
                                     phys=>"clm5_0",
                                   },
     "bgcspin_w_suplnitro"       =>{ options=>"-envxml_dir . -bgc bgc -clm_accelerated_spinup on",
                                     namelst=>"suplnitro='ALL'",
                                     GLC_TWO_WAY_COUPLING=>"FALSE",
                                     phys=>"clm5_0",
                                   },
     "bgc=bgc WO nitrif_denit"   =>{ options=>"-bgc bgc -envxml_dir .",
                                     namelst=>"use_nitrif_denitrif=.false.",
                                     GLC_TWO_WAY_COUPLING=>"FALSE",
                                     phys=>"clm4_5",
                                   },
     "methane off W nitrif_denit"=>{ options=>"-bgc bgc -envxml_dir .",
                                     namelst=>"use_nitrif_denitrif=.true.,use_lch4=.false.",
                                     GLC_TWO_WAY_COUPLING=>"FALSE",
                                     phys=>"clm6_0",
                                   },
     "soilm_stream w transient"  =>{ options=>"-res 0.9x1.25 -envxml_dir . -use_case 20thC_transient",
                                     namelst=>"use_soil_moisture_streams=T,soilm_tintalgo='linear'",
                                     GLC_TWO_WAY_COUPLING=>"FALSE",
                                     phys=>"clm5_0",
                                   },
     "missing_ndep_file"         =>{ options=>"-envxml_dir . -bgc bgc -ssp_rcp SSP5-3.4",
                                     namelst=>"",
                                     GLC_TWO_WAY_COUPLING=>"FALSE",
                                     phys=>"clm5_0",
                                   },
     "bad_megan_spec"            =>{ options=>"-envxml_dir . -bgc bgc -megan",
                                     namelst=>"megan_specifier='ZZTOP=zztop'",
                                     GLC_TWO_WAY_COUPLING=>"FALSE",
                                     phys=>"clm4_5",
                                   },
     "FUN_wo_flexCN"             =>{ options=>"-envxml_dir . -bgc bgc",
                                     namelst=>"use_fun=.true.,use_flexiblecn=.false.",
                                     GLC_TWO_WAY_COUPLING=>"FALSE",
                                     phys=>"clm6_0",
                                   },
     "NotNEONbutNEONlightres"    =>{ options=>"--res CLM_USRDAT --clm_usr_name regional --envxml_dir . --bgc bgc --light_res 106x174",
                                     namelst=>"fsurdat='build-namelist_test.pl'",
                                     GLC_TWO_WAY_COUPLING=>"FALSE",
                                     phys=>"clm6_0",
                                   },
               );
foreach my $key ( keys(%warntest) ) {
   print( "$key\n" );
   &make_config_cache($warntest{$key}{"phys"});
   my $options  = $warntest{$key}{"options"};
   my $namelist = $warntest{$key}{"namelst"};
   &make_env_run( GLC_TWO_WAY_COUPLING=>$warntest{$key}{"GLC_TWO_WAY_COUPLING"} );
   eval{ system( "$bldnml $options -namelist \"&clmexp $namelist /\" > $tempfile 2>&1 " ); };
   isnt( $?, 0, $key );
   system( "cat $tempfile" );
   # Now run with -ignore_warnings and make sure it works
   $options .= " -ignore_warnings";
   eval{ system( "$bldnml $options -namelist \"&clmexp $namelist /\" > $tempfile 2>&1 " ); };
   is( $?, 0, $key );
   is( $@, '', "$options" );
   system( "cat $tempfile" );
}

#
# Loop over all physics versions
#
foreach my $phys ( "clm4_5", "clm5_0", "clm5_1", "clm6_0" ) {
$mode = "-phys $phys";
&make_config_cache($phys);

print "\n========================================================================\n";
print "Test ALL resolutions that have surface datasets with SP for 1850 and 2000\n";
print "========================================================================\n";

# Check for ALL resolutions with CLM50SP
my @resolutions = ( "360x720cru", "10x15", "4x5", "0.9x1.25", "1.9x2.5", "ne3np4.pg3", "ne16np4.pg3", "ne30np4", "ne30np4.pg2", "ne30np4.pg3", "ne120np4.pg3", "ne0np4CONUS.ne30x8", "ne0np4.ARCTIC.ne30x4", "ne0np4.ARCTICGRIS.ne30x8", "C96", "mpasa480", "mpasa120" );
my @only2000_resolutions = ( "1x1_numaIA", "1x1_brazil", "1x1_mexicocityMEX", "1x1_vancouverCAN", "1x1_urbanc_alpha", "5x5_amazon", "0.125nldas2", "mpasa60", "mpasa15", "mpasa3p75" );
my @regional;
foreach my $res ( @resolutions ) {
   chomp($res);
   print "=== Test $res === \n";
   foreach my $use_case ( "1850_control", "2000_control" ) {
      # Skip resolutions that only have 2000 versions
      if ( ($use_case eq "1850_control") && ($res ~~ @only2000_resolutions) ) {
         next;
      }
      print "=== Test $use_case === \n";
      my $options  = "-res $res -bgc sp -envxml_dir . --use_case $use_case";

      &make_env_run();
      eval{ system( "$bldnml $options > $tempfile 2>&1 " ); };
      is( $@, '', "$options" );

      $cfiles->checkfilesexist( "$options", $mode );

      $cfiles->shownmldiff( "default", "standard" );
      if ( defined($opts{'compare'}) ) {
         $cfiles->doNOTdodiffonfile( "$tempfile", "$options", $mode );
         $cfiles->comparefiles( "$options", $mode, $opts{'compare'} );
      }

      if ( defined($opts{'generate'}) ) {
         $cfiles->copyfiles( "$options", $mode );
      }
      &cleanup(); print "\n";
   }
}

print "\n==================================================\n";
print " Test important resolutions for BGC and historical\n";
print "==================================================\n";

my @resolutions = ( "4x5", "10x15", "360x720cru", "ne30np4.pg3", "ne3np4.pg3", "1.9x2.5", "0.9x1.25", "C96", "mpasa120" );
my @regional;
my $nlbgcmode = "bgc";
my $mode = "$phys-$nlbgcmode";
foreach my $res ( @resolutions ) {
   chomp($res);
   print "=== Test $res === \n";
   my $options  = "-res $res -envxml_dir . -bgc $nlbgcmode --use_case 20thC_transient";

   &make_env_run();
   eval{ system( "$bldnml $options > $tempfile 2>&1 " ); };
   is( $@, '', "$options" );

   $cfiles->checkfilesexist( "$options", $mode );

   $cfiles->shownmldiff( "default", "standard" );
   if ( defined($opts{'compare'}) ) {
      $cfiles->doNOTdodiffonfile( "$tempfile", "$options", $mode );
      $cfiles->comparefiles( "$options", $mode, $opts{'compare'} );
   }

   if ( defined($opts{'generate'}) ) {
      $cfiles->copyfiles( "$options", $mode );
   }
   &cleanup(); print "\n";
}

print "\n==================================================\n";
print " Test all use-cases over all physics options\n";
print "==================================================\n";

# Run over all use-cases for f09 and all physics...
my $list = `$bldnml -use_case list 2>&1 | grep "use case"`;
my @usecases;
if ( $list =~ /build-namelist : use cases : (.+)$/ ) {
  @usecases  = split( / /, $1 );
} else {
  die "ERROR:: Trouble getting list of use-cases\n";
}
if ( $#usecases != 15 ) {
  print "use-cases = @usecases\n";
  die "ERROR:: Number of use-cases isn't what's expected\n";
}
my @expect_fails = ( "1850-2100_SSP5-3.4_transient", "1850-2100_SSP4-3.4_transient", "2018-PD_transient", "1850-2100_SSP1-1.9_transient",
                      "1850-2100_SSP4-6.0_transient", "2018_control" );
foreach my $phys ( "clm4_5", "clm5_0", "clm5_1", "clm6_0" ) {
   print "physics = $phys\n";
   &make_config_cache($phys);
   foreach my $usecase ( @usecases ) {
      print "usecase = $usecase\n";
      $options = "-res 0.9x1.25 -use_case $usecase  -envxml_dir .";
      &make_env_run();
      my $expect_fail = undef;
      foreach my $failusecase ( @expect_fails ) {
         if ( $failusecase eq $usecase ) {
            $expect_fail = 1;
            last;
         }
      }
      eval{ system( "$bldnml $options > $tempfile 2>&1 " ); };
      if ( ! defined($expect_fail) ) {
         is( $@, '', "options: $options" );
         $cfiles->checkfilesexist( "$options", $mode );
         $cfiles->shownmldiff( "default", "standard" );
         if ( defined($opts{'compare'}) ) {
            $cfiles->doNOTdodiffonfile( "$tempfile", "$options", $mode );
            $cfiles->comparefiles( "$options", $mode, $opts{'compare'} );
         }
         if ( defined($opts{'generate'}) ) {
            $cfiles->copyfiles( "$options", $mode );
         }
      } else {
         isnt( $@, 0, "options: $options" );
      }
      &cleanup();
   }
}

print "\n=======================================================================================\n";
print " Test the seperate initial condition files, for ones not tested elsewhere\n";
print "=========================================================================================\n";

my %finidat_files = (
     "f091850Clm45BgcGSW"        =>{ phys =>"clm4_5",
                                     atm_forc=>"GSWP3v1",
                                     res => "0.9x1.25",
                                     bgc => "bgc",
                                     crop => "--no-crop",
                                     use_case => "1850_control",
                                     start_ymd => "18500101",
                                     namelist => "irrigate=T",
                                   },
     "f091850Clm45BgcCRU"        =>{ phys =>"clm4_5",
                                     atm_forc=>"CRUv7",
                                     res => "0.9x1.25",
                                     bgc => "bgc",
                                     crop => "--no-crop",
                                     use_case => "1850_control",
                                     start_ymd => "18500101",
                                     namelist => "irrigate=T",
                                   },
     "f091850Clm45BgcCAM6"       =>{ phys =>"clm4_5",
                                     atm_forc=>"cam6.0",
                                     res => "0.9x1.25",
                                     bgc => "bgc",
                                     crop => "--crop",
                                     use_case => "1850_control",
                                     start_ymd => "18500101",
                                     namelist => "irrigate=F",
                                   },
     "f091850Clm50BgcGSW"        =>{ phys =>"clm5_0",
                                     atm_forc=>"GSWP3v1",
                                     res => "0.9x1.25",
                                     bgc => "bgc",
                                     crop => "--crop",
                                     use_case => "1850_control",
                                     start_ymd => "18500101",
                                     namelist => "irrigate=F",
                                   },
     "f091850Clm50SpGSW"         =>{ phys =>"clm5_0",
                                     atm_forc=>"GSWP3v1",
                                     res => "0.9x1.25",
                                     bgc => "sp",
                                     crop => "--no-crop",
                                     use_case => "1850_control",
                                     start_ymd => "18500101",
                                     namelist => "irrigate=T",
                                   },
     "f091850Clm50BgcCRU"        =>{ phys =>"clm5_0",
                                     atm_forc=>"CRUv7",
                                     res => "0.9x1.25",
                                     bgc => "bgc",
                                     crop => "--crop",
                                     use_case => "1850_control",
                                     start_ymd => "18500101",
                                     namelist => "irrigate=F",
                                   },
     "f091850Clm50SpCRU"         =>{ phys =>"clm5_0",
                                     atm_forc=>"CRUv7",
                                     res => "0.9x1.25",
                                     bgc => "sp",
                                     crop => "--no-crop",
                                     use_case => "1850_control",
                                     start_ymd => "18500101",
                                     namelist => "irrigate=T",
                                   },
     "f091850Clm50BgcCAM6"       =>{ phys =>"clm5_0",
                                     atm_forc=>"cam6.0",
                                     res => "0.9x1.25",
                                     bgc => "bgc",
                                     crop => "--crop",
                                     use_case => "1850_control",
                                     start_ymd => "18500101",
                                     namelist => "irrigate=F",
                                   },
   );

foreach my $key ( keys(%finidat_files) ) {
   print( "$key\n" );
   my $phys = $finidat_files{$key}{'phys'};
   print "physics = $phys\n";
   &make_config_cache($phys);
   my $usecase = $finidat_files{$key}{'use_case'};
   my $bgc = $finidat_files{$key}{'bgc'};
   my $res = $finidat_files{$key}{'res'};
   my $crop = $finidat_files{$key}{'crop'};
   my $namelist = $finidat_files{$key}{'namelist'};
   my $start_ymd = $finidat_files{$key}{'start_ymd'};
   my $lnd_tuning_mode = "${phys}_" . $finidat_files{$key}{'atm_forc'};
   $options = "-bgc $bgc -res $res -use_case $usecase -envxml_dir . $crop --lnd_tuning_mode $lnd_tuning_mode " . 
              "-namelist '&a start_ymd=$start_ymd, $namelist/'";
   &make_env_run();
   eval{ system( "$bldnml $options  > $tempfile 2>&1 " ); };
   is( $@, '', "options: $options" );
   my $finidat = `grep finidat lnd_in`;
   if ( $finidat =~ /initdata_map/ ) {
      my $result;
      eval( $result = `grep use_init_interp lnd_in` );
      is ( $result =~ /.true./, 1, "use_init_interp needs to be true here: $result");
   }
   $cfiles->checkfilesexist( "$options", $mode );
   $cfiles->shownmldiff( "default", "standard" );
   if ( defined($opts{'compare'}) ) {
         $cfiles->doNOTdodiffonfile( "$tempfile", "$options", $mode );
         $cfiles->comparefiles( "$options", $mode, $opts{'compare'} );
   }
   if ( defined($opts{'generate'}) ) {
         $cfiles->copyfiles( "$options", $mode );
   }
   &cleanup();
}

print "\n==================================================\n";
print "Test crop resolutions \n";
print "==================================================\n";

# Check for crop resolutions
my $crop1850_res = "1x1_smallvilleIA";
$options = "-bgc bgc -crop -res $crop1850_res -use_case 1850_control -envxml_dir .";
&make_env_run();
eval{ system( "$bldnml $options  > $tempfile 2>&1 " ); };
is( $@, '', "$options" );
$cfiles->checkfilesexist( "$options", $mode );
$cfiles->shownmldiff( "default", "standard" );
if ( defined($opts{'compare'}) ) {
   $cfiles->doNOTdodiffonfile( "$tempfile", "$options", $mode );
   $cfiles->comparefiles( "$options", $mode, $opts{'compare'} );
}
if ( defined($opts{'generate'}) ) {
   $cfiles->copyfiles( "$options", $mode );
}
&cleanup();

my @crop_res = ( "1x1_numaIA", "4x5", "10x15", "0.9x1.25", "1.9x2.5", "ne3np4.pg3", "ne30np4", "ne30np4.pg3", "C96", "mpasa120" );
foreach my $res ( @crop_res ) {
   $options = "-bgc bgc -crop -res $res -envxml_dir .";
   &make_env_run();
   eval{ system( "$bldnml $options  > $tempfile 2>&1 " ); };
   is( $@, '', "$options" );
   $cfiles->checkfilesexist( "$options", $mode );
   $cfiles->shownmldiff( "default", "standard" );
   if ( defined($opts{'compare'}) ) {
      $cfiles->doNOTdodiffonfile( "$tempfile", "$options", $mode );
      $cfiles->comparefiles( "$options", $mode, $opts{'compare'} );
   }
   if ( defined($opts{'generate'}) ) {
      $cfiles->copyfiles( "$options", $mode );
   }
   &cleanup();
}
print "\n==================================================\n";
print " Test glc_mec resolutions \n";
print "==================================================\n";

# Check for glc_mec resolutions
#
# NOTE(wjs, 2017-12-17) I'm not sure if these glc_mec-specific tests are
# still needed: are they covered with other tests now that we always run
# with glc_mec? Some historical notes: (1) The three resolutions listed
# here used to be the only three with which you could run glc_mec; now
# you can run glc_mec with all resolutions. (2) This used to point to
# all of the glacierMEC use cases; now we don't have glacierMEC-specific
# use cases, but I've kept these pointing to the equivalent normal use
# cases; I'm not sure if it's actually important to test this with all
# of the different use cases.
my @glc_res = ( "0.9x1.25", "1.9x2.5" );
my @use_cases = (
                  "1850-2100_SSP2-4.5_transient",
                  "1850_control",
                  "2000_control",
                  "2010_control",
                  "20thC_transient",
                 );
foreach my $res ( @glc_res ) {
   foreach my $usecase ( @use_cases ) {
      my $startymd = undef;
      if ( ($usecase eq "1850_control") || ($usecase eq "20thC_transient") ) {
         $startymd = 18500101;
      } elsif ( $usecase eq "2000_control") {
         $startymd = 20000101;
      } elsif ( $usecase eq "2010_control") {
         $startymd = 20100101;
      } else {
         $startymd = 20150101;
      }
      $options = "-bgc bgc -res $res -use_case $usecase -envxml_dir . -namelist '&a start_ymd=$startymd/'";
      &make_env_run();
      eval{ system( "$bldnml $options > $tempfile 2>&1 " ); };
      is( $@, '', "$options" );
      $cfiles->checkfilesexist( "$options", $mode );
      $cfiles->shownmldiff( "default", "standard" );
      if ( defined($opts{'compare'}) ) {
         $cfiles->doNOTdodiffonfile( "$tempfile", "$options", $mode );
         $cfiles->comparefiles( "$options", $mode, $opts{'compare'} );
      }
      if ( defined($opts{'generate'}) ) {
         $cfiles->copyfiles( "$options", $mode );
      }
      &cleanup();
   }
}
# Transient 20th Century simulations
my @tran_res = ( "0.9x1.25", "1.9x2.5", "ne30np4.pg3", "10x15" );
my $usecase  = "20thC_transient";
my $GLC_NEC         = 10;
foreach my $res ( @tran_res ) {
   $options = "-res $res -use_case $usecase -envxml_dir . -namelist '&a start_ymd=18500101/' -bgc bgc -crop -namelist '&a do_grossunrep=T/'";
   &make_env_run();
   eval{ system( "$bldnml $options > $tempfile 2>&1 " ); };
   is( $@, '', "$options" );
   $cfiles->checkfilesexist( "$options", $mode );
   $cfiles->shownmldiff( "default", "standard" );
   if ( defined($opts{'compare'}) ) {
      $cfiles->doNOTdodiffonfile( "$tempfile", "$options", $mode );
      $cfiles->comparefiles( "$options", $mode, $opts{'compare'} );
   }
   if ( defined($opts{'generate'}) ) {
      $cfiles->copyfiles( "$options", $mode );
   }
   &cleanup();
}
# Transient ssp_rcp scenarios that work
my @tran_res = ( "4x5", "0.9x1.25", "1.9x2.5", "10x15", "360x720cru", "ne3np4.pg3", "ne16np4.pg3", "ne30np4.pg3", "C96", "mpasa120" );
foreach my $usecase ( "1850-2100_SSP2-4.5_transient" ) {
   my $startymd = 20150101;
   foreach my $res ( @tran_res ) {
      $options = "-res $res -bgc bgc -crop -use_case $usecase -envxml_dir . -namelist '&a start_ymd=$startymd/'";
      &make_env_run();
      eval{ system( "$bldnml $options > $tempfile 2>&1 " ); };
      is( $@, '', "$options" );
      $cfiles->checkfilesexist( "$options", $mode );
      $cfiles->shownmldiff( "default", "standard" );
      if ( defined($opts{'compare'}) ) {
         $cfiles->doNOTdodiffonfile( "$tempfile", "$options", $mode );
         $cfiles->comparefiles( "$options", $mode, $opts{'compare'} );
      }
      if ( defined($opts{'generate'}) ) {
         $cfiles->copyfiles( "$options", $mode );
      }
      &cleanup();
   }
}
}  # End loop over all physics versions
#
# End loop over versions
#

print "\n==================================================\n";
print "Test clm4.5/clm5.0/clm5_1/clm6_0 resolutions \n";
print "==================================================\n";

foreach my $phys ( "clm4_5", 'clm5_0', 'clm5_1', "clm6_0" ) {
  my $mode = "-phys $phys";
  &make_config_cache($phys);
  my @clmoptions = ( "-bgc bgc -envxml_dir .", "-bgc bgc -envxml_dir . -clm_accelerated_spinup=on", "-bgc bgc -envxml_dir . -light_res 360x720",
                     "-bgc sp -envxml_dir . -vichydro", "-bgc bgc -dynamic_vegetation -ignore_warnings",
                     "-bgc bgc -clm_demand flanduse_timeseries -sim_year 1850-2000 -namelist '&a start_ymd=18500101/'",
                     "-bgc bgc -envxml_dir . -namelist '&a use_c13=.true.,use_c14=.true.,use_c14_bombspike=.true./'" );
  foreach my $clmopts ( @clmoptions ) {
     my @clmres = ( "10x15", "4x5", "360x720cru", "0.9x1.25", "1.9x2.5", "ne3np4.pg3", "ne16np4.pg3", "ne30np4.pg3", "C96", "mpasa120" );
     foreach my $res ( @clmres ) {
        $options = "-res $res -envxml_dir . ";
        &make_env_run( );
        eval{ system( "$bldnml $options $clmopts > $tempfile 2>&1 " ); };
        is( $@, '', "$options $clmopts" );
        $cfiles->checkfilesexist( "$options $clmopts", $mode );
        $cfiles->shownmldiff( "default", "standard" );
        if ( defined($opts{'compare'}) ) {
           $cfiles->doNOTdodiffonfile( "$tempfile", "$options $clmopts", $mode );
           $cfiles->comparefiles( "$options $clmopts", $mode, $opts{'compare'} );
        }
        if ( defined($opts{'generate'}) ) {
           $cfiles->copyfiles( "$options $clmopts", $mode );
        }
        &cleanup();
     }
  }
  my @clmoptions = ( "-bgc bgc -envxml_dir .",
                     "-bgc sp -envxml_dir .", );
  foreach my $clmopts ( @clmoptions ) {
     my @clmres = ( "ne16np4.pg3" );
     foreach my $res ( @clmres ) {
        $options = "-res $res -envxml_dir . ";
        &make_env_run( );
        eval{ system( "$bldnml $options $clmopts > $tempfile 2>&1 " ); };
        is( $@, '', "$options $clmopts" );
        $cfiles->checkfilesexist( "$options $clmopts", $mode );
        $cfiles->shownmldiff( "default", "standard" );
        if ( defined($opts{'compare'}) ) {
           $cfiles->doNOTdodiffonfile( "$tempfile", "$options $clmopts", $mode );
           $cfiles->comparefiles( "$options $clmopts", $mode, $opts{'compare'} );
        }
        if ( defined($opts{'generate'}) ) {
           $cfiles->copyfiles( "$options $clmopts", $mode );
        }
        &cleanup();
     }
  }
  my $clmopts = "-bgc bgc -crop";
  my $res = "1.9x2.5";
  $options = "-res $res -namelist '&a irrigate=.true./' -crop -envxml_dir .";
  &make_env_run();
  eval{ system( "$bldnml $options $clmopts  > $tempfile 2>&1 " ); };
  is( $@, '', "$options $clmopts" );
  $cfiles->checkfilesexist( "$options $clmopts", $mode );
  $cfiles->shownmldiff( "default", "standard" );
  if ( defined($opts{'compare'}) ) {
     $cfiles->doNOTdodiffonfile( "$tempfile", "$options $clmopts", $mode );
     $cfiles->comparefiles( "$options $clmopts", "$mode", $opts{'compare'} );
  }
  if ( defined($opts{'generate'}) ) {
     $cfiles->copyfiles( "$options $clmopts", $mode );
  }
  &cleanup();
  # Run FATES mode for several resolutions and configurations
  my $clmoptions = "-bgc fates -envxml_dir . -no-megan";
  my @clmres = ( "4x5", "1.9x2.5" );
  foreach my $res ( @clmres ) {
     $options = "-res $res -clm_start_type cold";
     my @edoptions = ( "-use_case 2000_control",
                       "-use_case 1850_control",
                       "",
                       "-namelist \"&a use_lch4=.true.,use_nitrif_denitrif=.true./\"",
                       "-clm_accelerated_spinup on"
                     );
     foreach my $edop (@edoptions ) {
        if ( $res eq "5x5_amazon" && ($edop =~ /1850_control/) ) {
           next;
        }
        &make_env_run( );
        eval{ system( "$bldnml $options $clmoptions $edop  > $tempfile 2>&1 " ); };
        is( $@, '', "$options $edop" );
        $cfiles->checkfilesexist( "$options $clmoptions $edop", $mode );
        $cfiles->shownmldiff( "default", "standard" );
        if ( defined($opts{'compare'}) ) {
           $cfiles->doNOTdodiffonfile( "$tempfile", "$options $clmoptions $edop", $mode );
           $cfiles->comparefiles( "$options $clmoptions $edop", $mode, $opts{'compare'} );
        }
        if ( defined($opts{'generate'}) ) {
           $cfiles->copyfiles( "$options $clmoptions $edop", $mode );
        }
        &cleanup();
     }
  }
}
#
# Run over the different lnd_tuning modes
#
my $res = "0.9x1.25";
my $mask = "gx1v7";
my $simyr = "1850";
foreach my $phys ( "clm4_5", 'clm5_0', 'clm5_1', 'clm6_0' ) {
  my $mode = "-phys $phys";
  &make_config_cache($phys);
  my @forclist = ();
  @forclist = ( "CRUv7", "GSWP3v1", "cam6.0", "cam5.0", "cam4.0" );
  foreach my $forc ( @forclist ) {
     foreach my $bgc ( "sp", "bgc" ) {
        my $lndtuningmode = "${phys}_${forc}";
        if ( $lndtuningmode eq "clm5_1_CRUv7" ) {
           next;
        }
        if ( $lndtuningmode eq "clm6_0_CRUv7" ) {
           next;
        }
        my $clmoptions = "-res $res -mask $mask -sim_year $simyr -envxml_dir . -lnd_tuning_mod $lndtuningmode -bgc $bgc";
        &make_env_run( );
        eval{ system( "$bldnml $clmoptions > $tempfile 2>&1 " ); };
        is( $@, '', "$clmoptions" );
        $cfiles->checkfilesexist( "$clmoptions", $mode );
        $cfiles->shownmldiff( "default", "standard" );
        if ( defined($opts{'compare'}) ) {
           $cfiles->doNOTdodiffonfile( "$tempfile", "$clmoptions", $mode );
           $cfiles->comparefiles( "$clmoptions", $mode, $opts{'compare'} );
        }
        if ( defined($opts{'generate'}) ) {
           $cfiles->copyfiles( "$clmoptions", $mode );
        }
        &cleanup();
     }
  }
}
&cleanup();

system( "/bin/rm $finidat" );

print "\n==================================================\n";
print " Dumping output  \n";
print "==================================================\n";

$xFail->parseOutput($captOut);

print "Successfully ran all testing for build-namelist\n\n";

&cleanup( "config" );
system( "/bin/rm $tempfile" );

sub cleanup {
#
# Cleanup files created
#
  my $type = shift;

  print "Cleanup files created\n";
  if ( defined($type) ) {
     if ( $type eq "config" ) {
        system( "/bin/rm config_cache.xml" );
     }
  } else {
     system( "/bin/rm $tempfile *_in" );
  }
}
<|MERGE_RESOLUTION|>--- conflicted
+++ resolved
@@ -949,13 +949,6 @@
                                      namelst=>"use_hydrstress=.true.",
                                      phys=>"clm5_0",
                                    },
-<<<<<<< HEAD
-     "useHYDSTwithdynroot"       =>{ options=>"-bgc bgc -envxml_dir . -megan",
-                                     namelst=>"use_hydrstress=.true., use_dynroot=.true.",
-                                     phys=>"clm5_0",
-                                   },
-=======
->>>>>>> d330b0b8
      "specWOfireemis"            =>{ options=>"-envxml_dir . -no-fire_emis",
                                      namelst=>"fire_emis_specifier='bc_a1 = BC'",
                                      phys=>"clm5_0",
