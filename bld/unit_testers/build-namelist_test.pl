--- conflicted
+++ resolved
@@ -163,11 +163,7 @@
 #
 # Figure out number of tests that will run
 #
-<<<<<<< HEAD
-my $ntests = 1901;
-=======
-my $ntests = 1850;
->>>>>>> f72479b2
+my $ntests = 1904;
 if ( defined($opts{'compare'}) ) {
    $ntests += 1284;
 }
