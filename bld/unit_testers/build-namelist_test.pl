#!/usr/bin/env perl

# Test command line options of the build-namelist script.
# Try to test that all the different options at least work.
# Test that inconsistentcies are appropriately caught.

#########################

use lib '.';
use Test::More;
use xFail::expectedFail;
use IO::File;

#########################

use strict;
use Getopt::Long;
use NMLTest::CompFiles;
use English;

sub usage {
    die <<EOF;
SYNOPSIS
     build-namelist_test.pl [options]

     Test the the CLM build-namelist 
OPTIONS
     -help [or -h]                 Print usage to STDOUT.                               
     -compare <directory>          Compare namelists for this version to namelists
                                   created by another version.
     -generate                     Leave the namelists in place to do a later compare.
     -no-test                      Do NOT Use the -test option to make sure datasets exist.
     -csmdata "dir"                Root directory of CESM input data.

EOF
}

sub make_env_run {
#
# Create a env_run.xml file to read in
#
    my %settings = @_;

    # Set default settings
    my %env_vars = ( DIN_LOC_ROOT=>"MYDINLOCROOT", GLC_TWO_WAY_COUPLING=>"FALSE" );
    # Set any settings that came in from function call
    foreach my $item ( keys(%settings) ) {
       $env_vars{$item} = $settings{$item};
    }

    # Now write the file out
    my $envfile = "env_run.xml";
    my $fh = IO::File->new($envfile, '>') or die "can't open file: $envfile";
    print $fh <<EOF;
<?xml version="1.0"?>

<config_definition>

EOF
    foreach my $item ( keys(%env_vars) ) {
      print $fh <<EOF;
<entry id="$item"         value="$env_vars{$item}"  /> 
EOF
    }
    print $fh <<EOF;

</config_definition>
EOF
    $fh->close();
}

sub make_config_cache {
   # Write a config_cache.xml file to read in
   my ($phys) = @_;
   my $config_cachefile = "config_cache.xml";
   my $fh = IO::File->new($config_cachefile, '>') or die "can't open file: $config_cachefile";
   print $fh <<EOF;
<?xml version="1.0"?>
<config_definition>
<commandline></commandline>
<entry id="phys" value="$phys" list="" valid_values="clm4_5,clm5_0,clm5_1">Specifies clm physics</entry>
</config_definition>
EOF
   $fh->close();
}

#
# Process command-line options.
#
my %opts = ( help     => 0,
             generate => 0,
             test     => 1,
             compare  => undef,
             csmdata  => undef,
            );

GetOptions(
    "h|help"     => \$opts{'help'},
    "compare=s"  => \$opts{'compare'},
    "generate"   => \$opts{'generate'},
    "test!"      => \$opts{'test'},
    "csmdata=s"  => \$opts{'csmdata'},
)  or usage();

# Give usage message.
usage() if $opts{'help'};

# Check that the CESM inputdata root directory has been specified.  This must be
# a local or nfs mounted directory.
my $inputdata_rootdir = undef;
if (defined($opts{'csmdata'})) {
    $inputdata_rootdir = $opts{'csmdata'};
} elsif (defined $ENV{'CSMDATA'} ) { 
    $inputdata_rootdir = $ENV{'CSMDATA'};
} else {
   # use yellowstone location as default
   $inputdata_rootdir="/glade/p/cesm/cseg/inputdata";
   print("WARNING:  -csmdata nor CSMDATA are set, using default yellowstone location: $inputdata_rootdir\n");
}

###################################
#_# read in expected fail test list
###################################
my $compGen;
if ( $opts{'generate'} eq 1 && !(defined($opts{'compare'}) )) {
   $compGen='generate';
} elsif ( defined($opts{'compare'}) ) {
   $compGen='compare';
} elsif ( defined($opts{'compare'} && ($opts{'generate'} eq 1 ))) {
   #_# if compare and generate are both given, use compare
   $compGen='compare'; 
}

my $ProgName;
($ProgName = $PROGRAM_NAME) =~ s!(.*)/!!;
my $testType="namelistTest";

#
# Figure out number of tests that will run
#
<<<<<<< HEAD
my $ntests = 853;
if ( defined($opts{'compare'}) ) {
   $ntests += 513;
=======
my $ntests = 1516;
if ( defined($opts{'compare'}) ) {
   $ntests += 1017;
>>>>>>> d6eccd1e
}
plan( tests=>$ntests );

#_# ============================================================
#_# setup for xFail module
#_# ============================================================
my $xFail = xFail::expectedFail->new($ProgName,$compGen,$ntests);
my $captOut="";  #_# variable to capture Test::More output
Test::More->builder->output(\$captOut);
#_# ============================================================
#_# 
#_# ============================================================

# Check for unparsed arguments
if (@ARGV) {
    print "ERROR: unrecognized arguments: @ARGV\n";
    usage();
}
my $phys = "clm5_0";
my $mode = "-phys $phys";
&make_config_cache($phys);

my $DOMFILE = "$inputdata_rootdir/atm/datm7/domain.lnd.T31_gx3v7.090928.nc";
my $real_par_file = "user_nl_ctsm_real_parameters";
my $bldnml = "../build-namelist -verbose -csmdata $inputdata_rootdir -lnd_frac $DOMFILE -configuration clm -structure standard -glc_nec 10 -no-note -output_reals $real_par_file";
if ( $opts{'test'} ) {
   $bldnml .= " -test";
}

my $tempfile = "temp_file.txt";
if ( -f $tempfile ) {
  system( "/bin/rm $tempfile" );
}

my @files = ( "lnd_in", $tempfile, $real_par_file );
my $cwd = `pwd`;
chomp( $cwd );
my $cfiles = NMLTest::CompFiles->new( $cwd, @files );

print "\n==================================================\n";
print "Run simple tests \n";
print "==================================================\n";

# Simple test -- just run build-namelist with -help option
eval{ system( "$bldnml -help > $tempfile 2>&1 " ); };
   is( $@, '', "help" );
   &cleanup();
# Simple test -- just run build-namelist with -version option
eval{ system( "$bldnml -version > $tempfile 2>&1 " ); };
   is( $@, '', "version" );
   system( "/bin/cat $tempfile" );
   &cleanup();
# Simple test -- just run build-namelist
&make_env_run();
eval{ system( "$bldnml > $tempfile 2>&1 " ); };
   is( $@, '', "plain build-namelist" );
   $cfiles->checkfilesexist( "default", $mode ); 
   # Compare to baseline
   if ( defined($opts{'compare'}) ) {
      $cfiles->doNOTdodiffonfile( "$tempfile", "default", $mode );
      $cfiles->comparefiles( "default", $mode, $opts{'compare'} );
   }

print "\n==================================================\n";
print "Run simple tests with all list options \n";
print "==================================================\n";

$cfiles->copyfiles( "default", $mode );
&cleanup();
# Simple test -- run all the list options
foreach my $options ( "clm_demand", "ssp_rcp",      "res", 
                      "sim_year",   "use_case" ) {
   &make_env_run();
   eval{ system( "$bldnml -${options} list > $tempfile 2>&1 " ); };
   my $result = `cat $tempfile`;
   my $expect;
   if ( $options =~ /use_case/ ) {
      $expect = "use cases :";
   } else {
      $expect = "valid values for $options";
   }
   $expect    = "/CLM build-namelist : $expect/";
   like( $result, $expect, "$options list" );
   is( (-f "lnd_in"), undef, "Check that lnd_in file does NOT exist" );
   &cleanup();
}

print "\n==================================================\n";
print "Run simple tests with additional options \n";
print "==================================================\n";

# Exercise a bunch of options
my $options = "-co2_ppmv 250 ";
   $options .= " -res 0.9x1.25 -ssp_rcp SSP1-2.6 -envxml_dir .";

   &make_env_run();
   eval{ system( "$bldnml $options > $tempfile 2>&1 " ); };
   is( $@, '', "options: $options" );
      $cfiles->checkfilesexist( "default", $mode );
      $cfiles->copyfiles( "most_options", $mode );
   # Compare to default
      $cfiles->doNOTdodiffonfile( "lnd_in",    "default", $mode );
      $cfiles->doNOTdodiffonfile( "$real_par_file", "default", $mode );
      $cfiles->doNOTdodiffonfile( "$tempfile", "default", $mode );
      $cfiles->comparefiles( "default", $mode );
   # Compare to baseline
   if ( defined($opts{'compare'}) ) {
      $cfiles->dodiffonfile(      "lnd_in",    "most_options", $mode );
      $cfiles->dodiffonfile( "$real_par_file", "most_options", $mode );
      $cfiles->doNOTdodiffonfile( "$tempfile", "most_options", $mode );
      $cfiles->comparefiles( "most_options", $mode, $opts{'compare'} );
   }
   &cleanup();

print "\n==================================================\n";
print "Test drydep, fire_emis and megan namelists  \n";
print "==================================================\n";

# drydep and megan namelists
$phys = "clm5_0";
$mode = "-phys $phys";
&make_config_cache($phys);
my @mfiles = ( "lnd_in", "drv_flds_in", $tempfile );
my $mfiles = NMLTest::CompFiles->new( $cwd, @mfiles );
foreach my $options ( "-drydep", "-megan", "-drydep -megan", "-fire_emis", "-drydep -megan -fire_emis" ) {
   &make_env_run();
   eval{ system( "$bldnml -envxml_dir . $options > $tempfile 2>&1 " ); };
   is( $@, '', "options: $options" );
   $mfiles->checkfilesexist( "$options", $mode);
   if ( $options ne "-drydep" ) {
     $mfiles->shownmldiff( "-drydep", $mode );
   }
   if ( defined($opts{'compare'}) ) {
      $mfiles->doNOTdodiffonfile( "$tempfile", "$options", $mode );
      $mfiles->comparefiles( "$options", $mode, $opts{'compare'} );
   }
   if ( defined($opts{'generate'}) ) {
      $mfiles->copyfiles( "$options", $mode );
   }
   &cleanup();
}
$phys = "clm5_0";
$mode = "-phys $phys";
&make_config_cache($phys);

print "\n===============================================================================\n";
print "Test configuration, structure, irrigate, verbose, clm_demand, ssp_rcp, test, sim_year, use_case\n";
print "=================================================================================\n";

# configuration, structure, irrigate, verbose, clm_demand, ssp_rcp, test, sim_year, use_case
my $startfile = "clmrun.clm2.r.1964-05-27-00000.nc";
foreach my $options ( "-configuration nwp",
                      "-structure fast",
                      "-namelist '&a irrigate=.true./'", "-verbose", "-ssp_rcp SSP1-2.6", "-test", "-sim_year 1850",
                      "-use_case 1850_control",
                      "-clm_start_type startup", "-namelist '&a irrigate=.false./' -crop -bgc bgc",
                      "-namelist '&a use_matrixcn=F,use_soil_matrixcn=F,is_outmatrix=F,isspinup=F/' -bgc sp",
                      "-namelist '&a use_matrixcn=T,use_soil_matrixcn=T,is_outmatrix=T,isspinup=T/' -bgc bgc -crop -clm_accelerated_spinup on",
                      "-envxml_dir . -infile myuser_nl_clm", 
                      "-ignore_ic_date -clm_start_type branch -namelist '&a nrevsn=\"thing.nc\"/' -bgc bgc -crop",
                      "-clm_start_type branch -namelist '&a nrevsn=\"thing.nc\",use_init_interp=T/'",
                      "-ignore_ic_date -clm_start_type startup -namelist '&a finidat=\"thing.nc\"/' -bgc bgc -crop",
                     ) {
   my $file = $startfile;
   &make_env_run();
   eval{ system( "$bldnml -res 0.9x1.25 -envxml_dir . $options > $tempfile 2>&1 " ); };
   is( $@, '', "options: $options" );
   $cfiles->checkfilesexist( "$options", $mode );
   $cfiles->shownmldiff( "default", $mode );
   my $finidat = `grep finidat lnd_in`;
   if ( $options =~ /myuser_nl_clm/ ) {
      my $fsurdat =  `grep fsurdat lnd_in`;
      like( $fsurdat, "/MYDINLOCROOT/lnd/clm2/PTCLMmydatafiles/1x1pt_US-UMB/surfdata_1x1pt_US-UMB_simyr2000_clm4_5_c131122.nc/", "$options" );
   }
   if ( defined($opts{'compare'}) ) {
      $cfiles->doNOTdodiffonfile( "$tempfile", "$options", $mode );
      $cfiles->dodiffonfile( "$real_par_file", "$options", $mode );
      $cfiles->comparefiles( "$options", $mode, $opts{'compare'} );
   }
   if ( defined($opts{'generate'}) ) {
      $cfiles->copyfiles( "$options", $mode );
   }
   &cleanup();
}

print "\n===============================================================================\n";
print "Test some CAM specific setups for special grids \n";
print "=================================================================================\n";
foreach my $phys ( "clm4_5", "clm5_0" ) {
   $mode = "-phys $phys";
   &make_config_cache($phys);
   foreach my $options ( 
                      "-res ne0np4.ARCTIC.ne30x4 -bgc sp -use_case 20thC_transient -namelist '&a start_ymd=19790101/' -lnd_tuning_mode ${phys}_cam6.0",
                      "-res ne0np4.ARCTICGRIS.ne30x8 -bgc sp -use_case 20thC_transient -namelist '&a start_ymd=19790101/' -lnd_tuning_mode ${phys}_cam6.0",
                      "-res 1.9x2.5 -bgc sp -use_case 20thC_transient -namelist '&a start_ymd=19790101/' -lnd_tuning_mode ${phys}_cam6.0",
                      "-res 0.9x1.25 -bgc sp -use_case 20thC_transient -namelist '&a start_ymd=19790101/' -lnd_tuning_mode ${phys}_cam6.0",
                      "-res 0.9x1.25 -bgc bgc -crop -use_case 20thC_transient -namelist '&a start_ymd=19500101/' -lnd_tuning_mode ${phys}_cam6.0",
                      "-res ne0np4CONUS.ne30x8 -bgc sp -use_case 20thC_transient -namelist '&a start_ymd=20130101/' -lnd_tuning_mode ${phys}_cam6.0",
                      "-res 1.9x2.5 -bgc sp -use_case 20thC_transient -namelist '&a start_ymd=20030101/' -lnd_tuning_mode ${phys}_cam6.0",
                      "-res 1.9x2.5 -bgc sp -use_case 2010_control -namelist '&a start_ymd=20100101/' -lnd_tuning_mode ${phys}_cam6.0",
                      "-res 1x1_brazil -bgc fates -no-megan -use_case 2000_control -lnd_tuning_mode ${phys}_CRUv7",
                      "-res C192 -bgc sp -use_case 2010_control -namelist '&a start_ymd=20100101/' -lnd_tuning_mode ${phys}_cam6.0",
                      "-res ne0np4.ARCTIC.ne30x4 -bgc sp -use_case 20thC_transient -namelist '&a start_ymd=20130101/' -lnd_tuning_mode ${phys}_cam6.0",
                     ) {
      &make_env_run();
      eval{ system( "$bldnml -envxml_dir . $options > $tempfile 2>&1 " ); };
      is( $@, '', "options: $options" );
      $cfiles->checkfilesexist( "$options", $mode );
      $cfiles->shownmldiff( "default", $mode );
      if ( defined($opts{'compare'}) ) {
         $cfiles->doNOTdodiffonfile( "$tempfile", "$options", $mode );
         $cfiles->dodiffonfile(      "lnd_in",    "$options", $mode );
         $cfiles->dodiffonfile( "$real_par_file", "$options", $mode );
         $cfiles->comparefiles( "$options", $mode, $opts{'compare'} );
      }
      if ( defined($opts{'generate'}) ) {
         $cfiles->copyfiles( "$options", $mode );
      }
      &cleanup();
   }
}

print "\n==============================================================\n";
print "Test several use_cases and specific configurations for clm5_0\n";
print "==============================================================\n";
$phys = "clm5_0";
$mode = "-phys $phys";
&make_config_cache($phys);
foreach my $options ( 
                      "-bgc bgc -use_case 1850-2100_SSP1-2.6_transient -namelist '&a start_ymd=20100101/'",
                      "-bgc sp  -use_case 1850-2100_SSP2-4.5_transient -namelist '&a start_ymd=18501223/'",
                      "-bgc bgc -use_case 1850-2100_SSP3-7.0_transient -namelist '&a start_ymd=20701029/'",
                      "-bgc fates  -use_case 2000_control -no-megan",
                      "-bgc sp  -use_case 2000_control -res 0.9x1.25 -namelist '&a use_soil_moisture_streams = T/'",
                      "-bgc cn  -use_case 1850-2100_SSP5-8.5_transient -namelist '&a start_ymd=19101023/'",
                      "-bgc bgc -use_case 2000_control -namelist \"&a fire_method='nofire'/\" -crop",
                      "-res 0.9x1.25 -bgc bgc -use_case 1850_noanthro_control -drydep -fire_emis -light_res 360x720",
                     ) {
   my $file = $startfile;
   &make_env_run();
   eval{ system( "$bldnml -envxml_dir . $options > $tempfile 2>&1 " ); };
   is( $@, '', "options: $options" );
   $cfiles->checkfilesexist( "$options", $mode );
   $cfiles->shownmldiff( "default", $mode );
   if ( defined($opts{'compare'}) ) {
      $cfiles->doNOTdodiffonfile( "$tempfile", "$options", $mode );
      $cfiles->dodiffonfile(      "lnd_in",    "$options", $mode );
      $cfiles->dodiffonfile( "$real_par_file", "$options", $mode );
      $cfiles->comparefiles( "$options", $mode, $opts{'compare'} );
   }
   if ( defined($opts{'generate'}) ) {
      $cfiles->copyfiles( "$options", $mode );
   }
   &cleanup();
}



print "\n==================================================\n";
print "Start Failure testing.  These should fail \n";
print "==================================================\n";

# Failure testing, do things that SHOULD fail
my $finidat  = "thing.nc";
system( "touch $finidat" );

my %failtest = ( 
     "coldstart but with IC file"=>{ options=>"-clm_start_type cold -envxml_dir .",
                                     namelst=>"finidat='$finidat'",
                                     GLC_TWO_WAY_COUPLING=>"FALSE",
                                     phys=>"clm5_0",
                                   },
     "clm_demand on finidat"     =>{ options=>"-clm_demand finidat -envxml_dir .",
                                     namelst=>"",
                                     GLC_TWO_WAY_COUPLING=>"FALSE",
                                     phys=>"clm5_0",
                                   },
     "blank IC file, not cold"   =>{ options=>"-clm_start_type startup -envxml_dir .",
                                     namelst=>"finidat=' '",
                                     GLC_TWO_WAY_COUPLING=>"FALSE",
                                     phys=>"clm5_0",
                                   },
     "startup without interp"    =>{ options=>"-clm_start_type startup -envxml_dir . -bgc sp -sim_year 1850",
                                     namelst=>"use_init_interp=.false., start_ymd=19200901",
                                     GLC_TWO_WAY_COUPLING=>"FALSE",
                                     phys=>"clm5_0",
                                   },
     "use_crop without -crop"    =>{ options=>" -envxml_dir .",
                                     namelst=>"use_crop=.true.",
                                     GLC_TWO_WAY_COUPLING=>"FALSE",
                                     phys=>"clm4_5",
                                   },
     "soilm_stream wo use"       =>{ options=>"-res 0.9x1.25 -envxml_dir .",
                                     namelst=>"use_soil_moisture_streams = .false.,stream_fldfilename_soilm='missing_file'",
                                     GLC_TWO_WAY_COUPLING=>"FALSE",
                                     phys=>"clm5_0",
                                   },
     "clm50CNDVwtransient"       =>{ options=>" -envxml_dir . -use_case 20thC_transient -dynamic_vegetation -res 10x15 -ignore_warnings",
                                     namelst=>"",
                                     GLC_TWO_WAY_COUPLING=>"FALSE",
                                     phys=>"clm5_0",
                                   },
     "reseed without CN"         =>{ options=>" -envxml_dir . -bgc sp",
                                     namelst=>"reseed_dead_plants=.true.",
                                     GLC_TWO_WAY_COUPLING=>"FALSE",
                                     phys=>"clm5_0",
                                   },
     "dribble_crphrv w/o CN"     =>{ options=>" -envxml_dir . -bgc sp",
                                     namelst=>"dribble_crophrv_xsmrpool_2atm=.true.",
                                     GLC_TWO_WAY_COUPLING=>"FALSE",
                                     phys=>"clm5_0",
                                   },
     "dribble_crphrv w/o crop"   =>{ options=>" -envxml_dir . -bgc cn -no-crop",
                                     namelst=>"dribble_crophrv_xsmrpool_2atm=.true.",
                                     GLC_TWO_WAY_COUPLING=>"FALSE",
                                     phys=>"clm5_0",
                                   },
     "CNDV with flanduse_timeseries - clm4_5"=>{ options=>"-bgc bgc -dynamic_vegetation -envxml_dir . -ignore_warnings",
                                     namelst=>"flanduse_timeseries='my_flanduse_timeseries_file.nc'",
                                     GLC_TWO_WAY_COUPLING=>"FALSE",
                                     phys=>"clm4_5",
                                   },
     "use_cndv=T without bldnml op"=>{ options=>"-bgc cn -envxml_dir . -ignore_warnings",
                                     namelst=>"use_cndv=.true.",
                                     GLC_TWO_WAY_COUPLING=>"FALSE",
                                     phys=>"clm4_5",
                                   },
     "use_cndv=F with dyn_veg op"=>{ options=>"-bgc cn -dynamic_vegetation -envxml_dir . -ignore_warnings",
                                     namelst=>"use_cndv=.false.",
                                     GLC_TWO_WAY_COUPLING=>"FALSE",
                                     phys=>"clm4_5",
                                   },
     "crop with use_crop false"  =>{ options=>"-crop -bgc bgc -envxml_dir .",
                                     namelst=>"use_crop=.false.",
                                     GLC_TWO_WAY_COUPLING=>"FALSE",
                                     phys=>"clm4_5",
                                   },
     "crop without CN"           =>{ options=>"-crop -bgc sp -envxml_dir .",
                                     namelst=>"",
                                     GLC_TWO_WAY_COUPLING=>"FALSE",
                                     phys=>"clm4_5",
                                   },
     "toosmall soil w trans"     =>{ options=>"-envxml_dir .",
                                     namelst=>"toosmall_soil=10, dyn_transient_pfts=T",
                                     GLC_TWO_WAY_COUPLING=>"FALSE",
                                     phys=>"clm5_0",
                                   },
     "toosmall lake w trans"     =>{ options=>"-envxml_dir .",
                                     namelst=>"toosmall_lake=10, dyn_transient_pfts=T",
                                     GLC_TWO_WAY_COUPLING=>"FALSE",
                                     phys=>"clm5_0",
                                   },
     "toosmall crop w trans"     =>{ options=>"-bgc bgc -crop -envxml_dir .",
                                     namelst=>"toosmall_crop=10, dyn_transient_pfts=T",
                                     GLC_TWO_WAY_COUPLING=>"FALSE",
                                     phys=>"clm5_0",
                                   },
     "toosmall wetl w trans"     =>{ options=>"-bgc bgc -envxml_dir .",
                                     namelst=>"toosmall_wetland=10, dyn_transient_pfts=T",
                                     GLC_TWO_WAY_COUPLING=>"FALSE",
                                     phys=>"clm5_0",
                                   },
     "toosmall glc  w trans"     =>{ options=>"-bgc sp  -envxml_dir .",
                                     namelst=>"toosmall_glacier=10, dyn_transient_pfts=T", 
                                     GLC_TWO_WAY_COUPLING=>"FALSE",
                                     phys=>"clm5_0",
                                   },
     "toosmall urban w trans"    =>{ options=>"-bgc sp  -envxml_dir .",
                                     namelst=>"toosmall_urban=10, dyn_transient_pfts=T",
                                     GLC_TWO_WAY_COUPLING=>"FALSE",
                                     phys=>"clm5_0",
                                   },
     "collapse_urban w trans"    =>{ options=>"-bgc sp  -envxml_dir .",
                                     namelst=>"collapse_urban=T, dyn_transient_crops=T",
                                     GLC_TWO_WAY_COUPLING=>"FALSE",
                                     phys=>"clm5_0",
                                   },
     "n_dom_landunits w trans"    =>{ options=>"-bgc sp  -envxml_dir .",
                                     namelst=>"n_dom_landunits=2, dyn_transient_crops=T",
                                     GLC_TWO_WAY_COUPLING=>"FALSE",
                                     phys=>"clm5_0",
                                   },
     "n_dom_pfts w trans"         =>{ options=>"-bgc sp  -envxml_dir .",
                                     namelst=>"n_dom_pfts=2, dyn_transient_crops=T",
                                     GLC_TWO_WAY_COUPLING=>"FALSE",
                                     phys=>"clm5_0",
                                   },
     "baset_map without crop"    =>{ options=>"-bgc bgc -envxml_dir . -no-crop",
                                     namelst=>"baset_mapping='constant'",
                                     GLC_TWO_WAY_COUPLING=>"FALSE",
                                     phys=>"clm5_0",
                                   },
     "mapvary var w/o varymap"   =>{ options=>"-crop -bgc bgc -envxml_dir . -crop",
                                     namelst=>"baset_mapping='constant', baset_latvary_slope=1.0, baset_latvary_intercept=10.0",
                                     GLC_TWO_WAY_COUPLING=>"FALSE",
                                     phys=>"clm5_0",
                                   },
     # This one should fail now, because we don't have non irrigated non-crop datasets
     "-irrigate=F without -crop" =>{ options=>"-bgc cn -no-crop -envxml_dir .",
                                    namelst=>"irrigate=.false.",
                                    GLC_TWO_WAY_COUPLING=>"FALSE",
                                    phys=>"clm4_5",
                                   },
     "grainproductWOcrop"       =>{ options=>"-bgc cn -no-crop -envxml_dir .",
                                    namelst=>"use_grainproduct=.true.",
                                    GLC_TWO_WAY_COUPLING=>"FALSE",
                                    phys=>"clm4_5",
                                   },
     "interp without finidat"    =>{ options=>"-bgc sp -envxml_dir .",
                                     namelst=>"use_init_interp=.true. finidat=' '",
                                     GLC_TWO_WAY_COUPLING=>"FALSE",
                                     phys=>"clm5_0",
                                   },
     "sp and c13"                =>{ options=>"-bgc sp -envxml_dir .",
                                     namelst=>"use_c13=.true.",
                                     GLC_TWO_WAY_COUPLING=>"FALSE",
                                     phys=>"clm4_5",
                                   },
     "sp and c14"                =>{ options=>"-bgc sp -envxml_dir .",
                                     namelst=>"use_c14=.true.",
                                     GLC_TWO_WAY_COUPLING=>"FALSE",
                                     phys=>"clm4_5",
                                   },
     "bombspike no c14"          =>{ options=>"-bgc bgc -envxml_dir .",
                                     namelst=>"use_c14=.false. use_c14_bombspike=.true.",
                                     GLC_TWO_WAY_COUPLING=>"FALSE",
                                     phys=>"clm5_0",
                                   },
     "use c13 timeseries no cn"  =>{ options=>"-bgc sp -envxml_dir .",
                                     namelst=>"use_c13_timeseries=.true.",
                                     GLC_TWO_WAY_COUPLING=>"FALSE",
                                     phys=>"clm4_5",
                                   },
     "use c13 timeseries no c13"=>{ options=>"-bgc bgc -envxml_dir .",
                                     namelst=>"use_c13=.false. use_c13_timeseries=.true.",
                                     GLC_TWO_WAY_COUPLING=>"FALSE",
                                     phys=>"clm4_5",
                                   },
     "bombspike no cn"           =>{ options=>"-bgc sp -envxml_dir .",
                                     namelst=>"use_c14_bombspike=.true.",
                                     GLC_TWO_WAY_COUPLING=>"FALSE",
                                     phys=>"clm5_0",
                                   },
     "lightres no cn"            =>{ options=>"-bgc sp -envxml_dir . -light_res 360x720",
                                     namelst=>"",
                                     GLC_TWO_WAY_COUPLING=>"FALSE",
                                     phys=>"clm5_0",
                                   },
     "spno-fire"                 =>{ options=>"-bgc sp -envxml_dir . -use_case 2000_control",
                                     namelst=>"fire_method='nofire'",
                                     GLC_TWO_WAY_COUPLING=>"FALSE",
                                     phys=>"clm5_0",
                                   },
     "lightres no fire"          =>{ options=>"-bgc cn -envxml_dir . -light_res 360x720",
                                     namelst=>"fire_method='nofire'",
                                     GLC_TWO_WAY_COUPLING=>"FALSE",
                                     phys=>"clm5_0",
                                   },
     "lightres none bgc"         =>{ options=>"-bgc bgc -envxml_dir . -light_res none",
                                     namelst=>"",
                                     GLC_TWO_WAY_COUPLING=>"FALSE",
                                     phys=>"clm5_0",
                                   },
     "lightresnotnone-nofire"    =>{ options=>"-bgc bgc -envxml_dir . -light_res 94x192",
                                     namelst=>"fire_method='nofire'",
                                     GLC_TWO_WAY_COUPLING=>"FALSE",
                                     phys=>"clm5_0",
                                   },
     "lightresnonenofirelightfil"=>{ options=>"-bgc bgc -envxml_dir . -light_res none",
                                     namelst=>"fire_method='nofire',stream_fldfilename_lightng='build-namelist_test.pl'",
                                     GLC_TWO_WAY_COUPLING=>"FALSE",
                                     phys=>"clm5_0",
                                   },
     "lightrescontradictlightfil"=>{ options=>"-bgc bgc -envxml_dir . -light_res 360x720",
                                     namelst=>"stream_fldfilename_lightng='build-namelist_test.pl'",
                                     GLC_TWO_WAY_COUPLING=>"FALSE",
                                     phys=>"clm5_0",
                                   },
     "bgc=cn and bgc settings"   =>{ options=>"-bgc cn -envxml_dir .",
                                     namelst=>"use_lch4=.true.,use_nitrif_denitrif=.true.,use_vertsoilc=.true.,use_century_decomp=.true.",
                                     GLC_TWO_WAY_COUPLING=>"FALSE",
                                     phys=>"clm4_5",
                                   },
     "finundated and not methane"=>{ options=>"-bgc cn -envxml_dir .",
                                     namelst=>"use_lch4=.false.,finundation_method='h2osfc'",
                                     GLC_TWO_WAY_COUPLING=>"FALSE",
                                     phys=>"clm5_0",
                                   },
     "bgc=bgc and cn-only set"   =>{ options=>"-bgc bgc -envxml_dir .",
                                     namelst=>"use_lch4=.false.,use_nitrif_denitrif=.false.,use_vertsoilc=.false.,use_century_decomp=.false.",
                                     GLC_TWO_WAY_COUPLING=>"FALSE",
                                     phys=>"clm4_5",
                                   },
     "use_cn=true bgc=sp"        =>{ options=>"-bgc sp -envxml_dir .",
                                     namelst=>"use_cn=.true.",
                                     GLC_TWO_WAY_COUPLING=>"FALSE",
                                     phys=>"clm4_5",
                                   },
     "freeliv wo fun"            =>{ options=>"-bgc bgc -envxml_dir .",
                                     namelst=>"freelivfix_intercept=9.",
                                     GLC_TWO_WAY_COUPLING=>"FALSE",
                                     phys=>"clm4_5",
                                   },
     "use_cn=false bgc=cn"       =>{ options=>"-bgc cn -envxml_dir .",
                                     namelst=>"use_cn=.false.",
                                     GLC_TWO_WAY_COUPLING=>"FALSE",
                                     phys=>"clm4_5",
                                   },
     "lower=aqu-45 with/o Zeng"  =>{ options=>"-envxml_dir .",
                                     namelst=>"lower_boundary_condition=4,soilwater_movement_method=1,use_bedrock=.false.",
                                     GLC_TWO_WAY_COUPLING=>"FALSE",
                                     phys=>"clm5_0",
                                   },
     "Zeng w lower=flux"         =>{ options=>"-envxml_dir .",
                                     namelst=>"lower_boundary_condition=1,soilwater_movement_method=0,use_bedrock=.false.",
                                     GLC_TWO_WAY_COUPLING=>"FALSE",
                                     phys=>"clm4_5",
                                   },
     "Zeng w lower=zeroflux"     =>{ options=>"-envxml_dir .",
                                     namelst=>"lower_boundary_condition=2,soilwater_movement_method=0",
                                     GLC_TWO_WAY_COUPLING=>"FALSE",
                                     phys=>"clm4_5",
                                   },
     "Zeng w lower=table"        =>{ options=>"-envxml_dir .",
                                     namelst=>"lower_boundary_condition=3,soilwater_movement_method=0,use_bedrock=.false.",
                                     GLC_TWO_WAY_COUPLING=>"FALSE",
                                     phys=>"clm4_5",
                                   },
     "use_vic=F with -vic op"    =>{ options=>"-vichydro -envxml_dir .",
                                     namelst=>"use_vichydro=.false.",
                                     GLC_TWO_WAY_COUPLING=>"FALSE",
                                     phys=>"clm4_5",
                                   },
     "-vic with l_bnd=flux"      =>{ options=>"-vichydro -envxml_dir .",
                                     namelst=>"lower_boundary_condition=1",
                                     GLC_TWO_WAY_COUPLING=>"FALSE",
                                     phys=>"clm4_5",
                                   },
     "-vic with l_bnd=zeroflux"  =>{ options=>"-vichydro -envxml_dir .",
                                     namelst=>"lower_boundary_condition=2",
                                     GLC_TWO_WAY_COUPLING=>"FALSE",
                                     phys=>"clm4_5",
                                   },
     "-vic with origflag=1"      =>{ options=>"-vichydro -envxml_dir .",
                                     namelst=>"origflag=1",
                                     GLC_TWO_WAY_COUPLING=>"FALSE",
                                     phys=>"clm4_5",
                                   },
     "l_bnd=flux with origflag=0"=>{ options=>"-envxml_dir .",
                                     namelst=>"origflag=0, lower_boundary_condition=1",
                                     GLC_TWO_WAY_COUPLING=>"FALSE",
                                     phys=>"clm4_5",
                                   },
     "l_bnd=zflux with origflag=0"=>{ options=>"-envxml_dir .",
                                     namelst=>"origflag=0, lower_boundary_condition=2",
                                     GLC_TWO_WAY_COUPLING=>"FALSE",
                                     phys=>"clm4_5",
                                   },
     "bedrock with l_bnc=flux"   =>{ options=>"-envxml_dir .",
                                     namelst=>"use_bedrock=.true., lower_boundary_condition=1",
                                     GLC_TWO_WAY_COUPLING=>"FALSE",
                                     phys=>"clm5_0",
                                   },
     "bedrock with l_bnc=tabl"   =>{ options=>"-envxml_dir .",
                                     namelst=>"use_bedrock=.true., lower_boundary_condition=3",
                                     GLC_TWO_WAY_COUPLING=>"FALSE",
                                     phys=>"clm5_0",
                                   },
     "bedrock with l_bnc=aqui"   =>{ options=>"-envxml_dir .",
                                     namelst=>"use_bedrock=.true., lower_boundary_condition=4",
                                     GLC_TWO_WAY_COUPLING=>"FALSE",
                                     phys=>"clm5_0",
                                   },
     "zengdeck with l_bnc=flux"  =>{ options=>"-envxml_dir .",
                                     namelst=>"soilwater_movement_method=0, lower_boundary_condition=1",
                                     GLC_TWO_WAY_COUPLING=>"FALSE",
                                     phys=>"clm4_5",
                                   },
     "zengdeck with l_bnc=z-flux"=>{ options=>"-envxml_dir .",
                                     namelst=>"soilwater_movement_method=0, lower_boundary_condition=2",
                                     GLC_TWO_WAY_COUPLING=>"FALSE",
                                     phys=>"clm4_5",
                                   },
     "zengdeck with l_bnc=tabl"  =>{ options=>"-envxml_dir .",
                                     namelst=>"soilwater_movement_method=0, lower_boundary_condition=3",
                                     GLC_TWO_WAY_COUPLING=>"FALSE",
                                     phys=>"clm4_5",
                                   },
     "l_bnd=tabl with h2osfcfl=0"=>{ options=>"-envxml_dir .",
                                     namelst=>"h2osfcflag=0, lower_boundary_condition=3",
                                     GLC_TWO_WAY_COUPLING=>"FALSE",
                                     phys=>"clm4_5",
                                   },
     "l_bnd=flux with h2osfcfl=0"=>{ options=>"-envxml_dir .",
                                     namelst=>"h2osfcflag=0, lower_boundary_condition=1",
                                     GLC_TWO_WAY_COUPLING=>"FALSE",
                                     phys=>"clm4_5",
                                   },
     "l_bnd=zflux with h2osfcfl=0"=>{ options=>"-envxml_dir .",
                                     namelst=>"h2osfcflag=0, lower_boundary_condition=2",
                                     GLC_TWO_WAY_COUPLING=>"FALSE",
                                     phys=>"clm4_5",
                                   },
     "h2osfcfl=0 with clm5.0"    =>{ options=>"-envxml_dir .",
                                     namelst=>"h2osfcflag=0",
                                     GLC_TWO_WAY_COUPLING=>"FALSE",
                                     phys=>"clm5_0",
                                   },
     "45bad lnd_tuning_mode value" =>{ options=>"-lnd_tuning_mode clm5_0_GSWP3  -envxml_dir .",
                                     namelst=>"",
                                     GLC_TWO_WAY_COUPLING=>"FALSE",
                                     phys=>"clm4_5",
                                   },
     "50bad lnd_tuning_mode value" =>{ options=>"-lnd_tuning_mode clm4_5_CRUNCEP  -envxml_dir .",
                                     namelst=>"",
                                     GLC_TWO_WAY_COUPLING=>"FALSE",
                                     phys=>"clm5_0",
                                   },
     "bgc_spinup without cn"     =>{ options=>"-clm_accelerated_spinup on -bgc sp -envxml_dir .",
                                     namelst=>"spinup_state=1",
                                     GLC_TWO_WAY_COUPLING=>"FALSE",
                                     phys=>"clm4_5",
                                   },
     "spinup=1 without bldnml op"=>{ options=>"-clm_accelerated_spinup off -bgc bgc -envxml_dir .",
                                     namelst=>"spinup_state=1",,
                                     GLC_TWO_WAY_COUPLING=>"FALSE",
                                     phys=>"clm5_0",
                                   },
     "bgc_spinup without cn"     =>{ options=>"-clm_accelerated_spinup on -bgc sp -envxml_dir .",
                                     namelst=>"spinup_state=1",
                                     GLC_TWO_WAY_COUPLING=>"FALSE",
                                     phys=>"clm4_5",
                                   },
     "baseflow w aquifer"        =>{ options=>"-bgc sp -envxml_dir .",
                                     namelst=>"baseflow_scalar=1.0, lower_boundary_condition=4,use_bedrock=.false.",
                                     GLC_TWO_WAY_COUPLING=>"FALSE",
                                     phys=>"clm5_0",
                                   },
     "baseflow w table"          =>{ options=>"-bgc sp -envxml_dir .",
                                     namelst=>"baseflow_scalar=1.0, lower_boundary_condition=3,use_bedrock=.false.",
                                     GLC_TWO_WAY_COUPLING=>"FALSE",
                                     phys=>"clm5_0",
                                   },
     "br_root and bgc=sp"        =>{ options=>"-bgc sp -envxml_dir .",
                                     namelst=>"br_root=1.0",
                                     GLC_TWO_WAY_COUPLING=>"FALSE",
                                     phys=>"clm5_0",
                                   },
     "both co2_type and on nml"  =>{ options=>"-co2_type constant -envxml_dir .",
                                     namelst=>"co2_type='prognostic'",
                                     GLC_TWO_WAY_COUPLING=>"FALSE",
                                     phys=>"clm5_0",
                                   },
     "both lnd_frac and on nml"  =>{ options=>"-lnd_frac domain.nc -envxml_dir .",
                                     namelst=>"fatmlndfrc='frac.nc'",
                                     GLC_TWO_WAY_COUPLING=>"FALSE",
                                     phys=>"clm5_0",
                                   },
     "branch but NO nrevsn"      =>{ options=>"-clm_start_type branch -envxml_dir .",
                                     namelst=>"",
                                     GLC_TWO_WAY_COUPLING=>"FALSE",
                                     phys=>"clm5_0",
                                   },
     "glc_nec inconsistent"      =>{ options=>"-envxml_dir .",
                                     namelst=>"maxpatch_glcmec=5",
                                     GLC_TWO_WAY_COUPLING=>"FALSE",
                                     phys=>"clm5_0",
                                   },
     "NoGLCMec"                  =>{ options=>"-envxml_dir . -glc_nec 0",
                                     namelst=>"",
                                     GLC_TWO_WAY_COUPLING=>"FALSE",
                                     phys=>"clm4_5",
                                   },
     "UpdateGlcContradict"       =>{ options=>"-envxml_dir .",
                                     namelst=>"glc_do_dynglacier=.false.",
                                     GLC_TWO_WAY_COUPLING=>"TRUE",
                                     phys=>"clm4_5",
                                   },
     "matrixWOBGC"               =>{ options=>"-envxml_dir . -bgc sp",
                                     namelst=>"use_matrixcn=.true.",
                                     GLC_TWO_WAY_COUPLING=>"TRUE",
                                     phys=>"clm5_0",
                                   },
     "soilmatrixWOBGC"           =>{ options=>"-envxml_dir . -bgc sp",
                                     namelst=>"use_soil_matrixcn=T",
                                     GLC_TWO_WAY_COUPLING=>"TRUE",
                                     phys=>"clm5_0",
                                   },
     "outmatrixWOmatrix"         =>{ options=>"-envxml_dir . -bgc bgc",
                                     namelst=>"use_soil_matrixcn=.false.,use_matrixcn=F,is_outmatrix=T",
                                     GLC_TWO_WAY_COUPLING=>"TRUE",
                                     phys=>"clm5_0",
                                   },
     "spinupWOsoilmatrix"         =>{ options=>"-envxml_dir . -bgc bgc",
                                     namelst=>"use_soil_matrixcn=F,use_matrixcn=T,isspinup=T",
                                     GLC_TWO_WAY_COUPLING=>"TRUE",
                                     phys=>"clm5_0",
                                   },
     "nyrforceWOspinup"          =>{ options=>"-envxml_dir . -bgc bgc -clm_accelerated_spinup on",
                                     namelst=>"use_soil_matrixcn=.true.,use_matrixcn=.false.,isspinup=F,nyr_forcing=20",
                                     GLC_TWO_WAY_COUPLING=>"TRUE",
                                     phys=>"clm5_0",
                                   },
     "nyrsasuGTnyrforce"         =>{ options=>"-envxml_dir . -bgc bgc -clm_accelerated_spinup on",
                                     namelst=>"use_soil_matrixcn=.true.,use_matrixcn=.false.,isspinup=T,nyr_forcing=20,nyr_sasu=21",
                                     GLC_TWO_WAY_COUPLING=>"TRUE",
                                     phys=>"clm5_0",
                                   },
     "iloopZero"                 =>{ options=>"-envxml_dir . -bgc bgc -clm_accelerated_spinup on",
                                     namelst=>"use_soil_matrixcn=.true.,use_matrixcn=.false.,isspinup=T,iloop_avg=0",
                                     GLC_TWO_WAY_COUPLING=>"TRUE",
                                     phys=>"clm5_0",
                                   },
     "matrixspinupWADmode"        =>{ options=>"-envxml_dir . -bgc bgc -clm_accelerated_spinup on",
                                     namelst=>"use_soil_matrixcn=T,use_matrixcn=T,isspinup=T,spinup_state=2",
                                     GLC_TWO_WAY_COUPLING=>"TRUE",
                                     phys=>"clm5_0",
                                   },
     "matrixspinupWclmaccell"     =>{ options=>"-envxml_dir . -bgc bgc -clm_accelerated_spinup off",
                                     namelst=>"use_soil_matrixcn=T,isspinup=T",
                                     GLC_TWO_WAY_COUPLING=>"TRUE",
                                     phys=>"clm5_0",
                                   },
     "fatesWuse_cnmatrix"        =>{ options=>"-envxml_dir . -bgc fates",
                                     namelst=>"use_matrixcn=.true.",
                                     GLC_TWO_WAY_COUPLING=>"TRUE",
                                     phys=>"clm5_0",
                                   },
     "fatesWuse_soilcnmatrix"    =>{ options=>"-envxml_dir . -bgc fates",
                                     namelst=>"use_soil_matrixcn=.true.",
                                     GLC_TWO_WAY_COUPLING=>"TRUE",
                                     phys=>"clm5_0",
                                   },
     "useFATESContradict"        =>{ options=>"-bgc fates -envxml_dir . -no-megan",
                                     namelst=>"use_fates=.false.",
                                     GLC_TWO_WAY_COUPLING=>"FALSE",
                                     phys=>"clm4_5",
                                   },
     "useFATESContradict2"       =>{ options=>"-envxml_dir . -no-megan",
                                     namelst=>"use_fates=.true.",
                                     GLC_TWO_WAY_COUPLING=>"FALSE",
                                     phys=>"clm4_5",
                                   },
     "useFATESWCN"               =>{ options=>"-bgc fates -envxml_dir . -no-megan",
                                     namelst=>"use_cn=.true.",
                                     GLC_TWO_WAY_COUPLING=>"FALSE",
                                     phys=>"clm5_0",
                                   },
     "useFATESWcreatecrop"       =>{ options=>"-bgc fates -envxml_dir . -no-megan",
                                     namelst=>"create_crop_landunit=.true.",
                                     GLC_TWO_WAY_COUPLING=>"FALSE",
                                     phys=>"clm5_0",
                                   },
     "createcropFalse"           =>{ options=>"-bgc bgc -envxml_dir . -no-megan",
                                     namelst=>"create_crop_landunit=.false.",
                                     GLC_TWO_WAY_COUPLING=>"FALSE",
                                     phys=>"clm5_0",
                                   },
     "useFATESWTransient"        =>{ options=>"-bgc fates -use_case 20thC_transient -envxml_dir . -no-megan -res 10x15",
                                     namelst=>"",
                                     GLC_TWO_WAY_COUPLING=>"FALSE",
                                     phys=>"clm5_0",
                                   },
     "usespitfireButNOTFATES"    =>{ options=>"-envxml_dir . -no-megan",
                                     namelst=>"use_fates_spitfire=.true.",
                                     GLC_TWO_WAY_COUPLING=>"FALSE",
                                     phys=>"clm4_5",
                                   },
     "useloggingButNOTFATES"     =>{ options=>"-envxml_dir . -no-megan",
                                     namelst=>"use_fates_logging=.true.",
                                     GLC_TWO_WAY_COUPLING=>"FALSE",
                                     phys=>"clm4_5",
                                   },
     "useinventorybutnotfile"    =>{ options=>"-bgc fates -envxml_dir . -no-megan",
                                     namelst=>"use_fates_inventory_init=.true.",
                                     GLC_TWO_WAY_COUPLING=>"FALSE",
                                     phys=>"clm4_5",
                                   },
     "inventoryfileDNE"          =>{ options=>"-bgc fates -envxml_dir . -no-megan",
                                     namelst=>"use_fates_inventory_init=.true., fates_inventory_ctrl_filename='zztop'",
                                     GLC_TWO_WAY_COUPLING=>"FALSE",
                                     phys=>"clm4_5",
                                   },
     "useMEGANwithFATES"         =>{ options=>"-bgc fates -envxml_dir . -megan",
                                     namelst=>"",
                                     GLC_TWO_WAY_COUPLING=>"FALSE",
                                     phys=>"clm4_5",
                                   },
     "useHYDSTwithFATES"         =>{ options=>"-bgc fates -envxml_dir . -no-megan",
                                     namelst=>"use_hydrstress=.true.",
                                     GLC_TWO_WAY_COUPLING=>"FALSE",
                                     phys=>"clm5_0",
                                   },
     "useHYDSTwithdynroot"       =>{ options=>"-bgc bgc -envxml_dir . -megan",
                                     namelst=>"use_hydrstress=.true., use_dynroot=.true.",
                                     GLC_TWO_WAY_COUPLING=>"FALSE",
                                     phys=>"clm5_0",
                                   },
     "specWOfireemis"            =>{ options=>"-envxml_dir . -no-fire_emis",
                                     namelst=>"fire_emis_specifier='bc_a1 = BC'",
                                     GLC_TWO_WAY_COUPLING=>"FALSE",
                                     phys=>"clm5_0",
                                   },
     "elevWOfireemis"            =>{ options=>"-envxml_dir . -no-fire_emis",
                                     namelst=>"fire_emis_elevated=.false.",
                                     GLC_TWO_WAY_COUPLING=>"FALSE",
                                     phys=>"clm5_0",
                                   },
     "noanthro_w_crop"            =>{ options=>"-envxml_dir . -res 0.9x1.25 -bgc bgc -crop -use_case 1850_noanthro_control",
                                     namelst=>"",
                                     GLC_TWO_WAY_COUPLING=>"FALSE",
                                     phys=>"clm5_0",
                                   },
     "noanthro_w_irrig"           =>{ options=>"-envxml_dir . -res 0.9x1.25 -bgc bgc -use_case 1850_noanthro_control",
                                     namelst=>"irrigate=T",
                                     GLC_TWO_WAY_COUPLING=>"FALSE",
                                     phys=>"clm5_0",
                                   },
     "spdotransconflict"          =>{ options=>"-envxml_dir . -bgc sp -use_case 20thC_transient",
                                     namelst=>"do_transient_pfts=T,do_transient_crops=.false.",
                                     GLC_TWO_WAY_COUPLING=>"FALSE",
                                     phys=>"clm5_0",
                                   },
     "nocropwfert"                =>{ options=>"-envxml_dir . -bgc sp -no-crop",
                                     namelst=>"use_fertilizer=T",
                                     GLC_TWO_WAY_COUPLING=>"FALSE",
                                     phys=>"clm5_0",
                                   },
     "lmr1WOcn"                   =>{ options=>"-envxml_dir . -bgc sp",
                                     namelst=>"leafresp_method=1",
                                     GLC_TWO_WAY_COUPLING=>"FALSE",
                                     phys=>"clm5_0",
                                   },
     "lmr2WOcn"                   =>{ options=>"-envxml_dir . -bgc sp",
                                     namelst=>"leafresp_method=2",
                                     GLC_TWO_WAY_COUPLING=>"FALSE",
                                     phys=>"clm5_0",
                                   },
     "lmr0Wcn"                    =>{ options=>"-envxml_dir . -bgc bgc",
                                     namelst=>"leafresp_method=0",
                                     GLC_TWO_WAY_COUPLING=>"FALSE",
                                     phys=>"clm5_0",
                                   },
     "nofireButSetcli_scale"     =>{ options=>"-envxml_dir . -bgc bgc",
                                     namelst=>"fire_method='nofire', cli_scale=5.",
                                     GLC_TWO_WAY_COUPLING=>"FALSE",
                                     phys=>"clm5_0",
                                   },
     "nocnButSetrh_low"          =>{ options=>"-envxml_dir . -bgc sp",
                                     namelst=>"rh_low=5.",
                                     GLC_TWO_WAY_COUPLING=>"FALSE",
                                     phys=>"clm5_0",
                                   },
     "funWOcn"                   =>{ options=>"-envxml_dir . -bgc sp",
                                     namelst=>"use_fun=.true.",
                                     GLC_TWO_WAY_COUPLING=>"FALSE",
                                     phys=>"clm5_0",
                                   },
     "flexCNWOcn"                =>{ options=>"-envxml_dir . -bgc sp",
                                     namelst=>"use_flexibleCN=.true.",
                                     GLC_TWO_WAY_COUPLING=>"FALSE",
                                     phys=>"clm5_0",
                                   },
     "flexCNFUNwcarbonresp"      =>{ options=>"-envxml_dir . -bgc bgc",
                                     namelst=>"use_flexibleCN=.true.,use_FUN=.true.,carbon_resp_opt=1",
                                     GLC_TWO_WAY_COUPLING=>"FALSE",
                                     phys=>"clm5_0",
                                   },
     "funWOnitrif"               =>{ options=>"-envxml_dir .",
                                     namelst=>"use_fun=.true., use_nitrif_denitrif=.false.",
                                     GLC_TWO_WAY_COUPLING=>"FALSE",
                                     phys=>"clm5_0",
                                   },
     "knitrmaxWOnitrif"          =>{ options=>"-envxml_dir . -bgc bgc",
                                     namelst=>"use_nitrif_denitrif=.false., k_nitr_max=1.0",
                                     GLC_TWO_WAY_COUPLING=>"FALSE",
                                     phys=>"clm5_0",
                                   },
     "respcoefWOnitrif"          =>{ options=>"-envxml_dir . -bgc bgc",
                                     namelst=>"use_nitrif_denitrif=.false., denitrif_respiration_coefficient=1.0",
                                     GLC_TWO_WAY_COUPLING=>"FALSE",
                                     phys=>"clm5_0",
                                   },
     "respexpWOnitrif"           =>{ options=>"-envxml_dir . -bgc bgc",
                                     namelst=>"use_nitrif_denitrif=.false., denitrif_respiration_exponent=1.0",
                                     GLC_TWO_WAY_COUPLING=>"FALSE",
                                     phys=>"clm5_0",
                                   },
     "lunaWSPandlnctrue"         =>{ options=>"-envxml_dir . -bgc sp",
                                     namelst=>"use_luna=.true., lnc_opt=.true.",
                                     GLC_TWO_WAY_COUPLING=>"FALSE",
                                     phys=>"clm5_0",
                                   },
     "NOlunabutsetJmaxb1"        =>{ options=>"-envxml_dir . -bgc sp",
                                     namelst=>"use_luna=.false., jmaxb1=1.0",
                                     GLC_TWO_WAY_COUPLING=>"FALSE",
                                     phys=>"clm5_0",
                                   },
     "envxml_not_dir"            =>{ options=>"-envxml_dir myuser_nl_clm",
                                     namelst=>"",
                                     GLC_TWO_WAY_COUPLING=>"FALSE",
                                     phys=>"clm5_0",
                                   },
     "envxml_emptydir"           =>{ options=>"-envxml_dir xFail",
                                     namelst=>"",
                                     GLC_TWO_WAY_COUPLING=>"FALSE",
                                     phys=>"clm5_0",
                                   },
               );
foreach my $key ( keys(%failtest) ) {
   print( "$key\n" );
   &make_config_cache($failtest{$key}{"phys"});
   my $options  = $failtest{$key}{"options"};
   my $namelist = $failtest{$key}{"namelst"};
   &make_env_run( GLC_TWO_WAY_COUPLING=>$failtest{$key}{"GLC_TWO_WAY_COUPLING"} );
   eval{ system( "$bldnml $options -namelist \"&clmexp $namelist /\" > $tempfile 2>&1 " ); };
   isnt( $?, 0, $key );
   system( "cat $tempfile" );
}


print "\n===============================================================================\n";
print "Start Warning testing.  These should fail unless -ignore_warnings option is used \n";
print "=================================================================================\n";

# Warning testing, do things that give warnings, unless -ignore_warnings option is used

my %warntest = ( 
     # Warnings without the -ignore_warnings option given
     "coldwfinidat"              =>{ options=>"-envxml_dir . -clm_start_type cold",
                                     namelst=>"finidat = 'testfile.nc'",
                                     GLC_TWO_WAY_COUPLING=>"FALSE",
                                     phys=>"clm5_0",
                                   },
     "bgcspin_w_suplnitro"       =>{ options=>"-envxml_dir . -bgc bgc -clm_accelerated_spinup on",
                                     namelst=>"suplnitro='ALL'",
                                     GLC_TWO_WAY_COUPLING=>"FALSE",
                                     phys=>"clm5_0",
                                   },
     "use_c13_wo_bgc"            =>{ options=>"-envxml_dir . -bgc cn",
                                     namelst=>"use_c13=.true.",
                                     GLC_TWO_WAY_COUPLING=>"FALSE",
                                     phys=>"clm5_0",
                                   },
     "use_c14_wo_bgc"            =>{ options=>"-envxml_dir . -bgc cn",
                                     namelst=>"use_c14=.true.",
                                     GLC_TWO_WAY_COUPLING=>"FALSE",
                                     phys=>"clm5_0",
                                   },
     "maxpft_wrong"              =>{ options=>"-envxml_dir . -bgc cn",
                                     namelst=>"maxpatch_pft=19",
                                     GLC_TWO_WAY_COUPLING=>"FALSE",
                                     phys=>"clm5_0",
                                   },
     "soilm_stream w transient"  =>{ options=>"-res 0.9x1.25 -envxml_dir . -use_case 20thC_transient",
                                     namelst=>"use_soil_moisture_streams=T,soilm_tintalgo='linear'",
                                     GLC_TWO_WAY_COUPLING=>"FALSE",
                                     phys=>"clm5_0",
                                   },
     "missing_ndep_file"         =>{ options=>"-envxml_dir . -bgc bgc -ssp_rcp SSP5-3.4",
                                     namelst=>"",
                                     GLC_TWO_WAY_COUPLING=>"FALSE",
                                     phys=>"clm5_0",
                                   },
     "bad_megan_spec"            =>{ options=>"-envxml_dir . -bgc bgc -megan",
                                     namelst=>"megan_specifier='ZZTOP=zztop'",
                                     GLC_TWO_WAY_COUPLING=>"FALSE",
                                     phys=>"clm4_5",
                                   },
               );
foreach my $key ( keys(%warntest) ) {
   print( "$key\n" );
   &make_config_cache($warntest{$key}{"phys"});
   my $options  = $warntest{$key}{"options"};
   my $namelist = $warntest{$key}{"namelst"};
   &make_env_run( GLC_TWO_WAY_COUPLING=>$warntest{$key}{"GLC_TWO_WAY_COUPLING"} );
   eval{ system( "$bldnml $options -namelist \"&clmexp $namelist /\" > $tempfile 2>&1 " ); };
   isnt( $?, 0, $key );
   system( "cat $tempfile" );
   # Now run with -ignore_warnings and make sure it works
   $options .= " -ignore_warnings";
   eval{ system( "$bldnml $options -namelist \"&clmexp $namelist /\" > $tempfile 2>&1 " ); };
   is( $?, 0, $key );
   is( $@, '', "$options" );
   system( "cat $tempfile" );
}

#
# Loop over all physics versions
#
foreach my $phys ( "clm4_5", "clm5_0", "clm5_1" ) {
$mode = "-phys $phys";
&make_config_cache($phys);

print "\n==================================================\n";
print "Test ALL resolutions with SP\n";
print "==================================================\n";

# Check for ALL resolutions with CLM50SP
my $reslist = `../queryDefaultNamelist.pl -res list -s`;
my @resolutions = split( / /, $reslist );
my @regional;
foreach my $res ( @resolutions ) {
   chomp($res);
   print "=== Test $res === \n";
   my $options  = "-res $res -bgc sp -envxml_dir .";

   # Regional single point resolutions
   if ( $res =~ /^([0-9]+x[0-9]+_[a-zA-Z]+)$/ ) {
      push( @regional, $res );
      next;
   # Resolutions for mksurfdata mapping
   } elsif ( $res eq "0.5x0.5"     ||
             $res eq "0.25x0.25"   ||
             $res eq "0.1x0.1"     ||
             $res eq "3x3min"      ||
             $res eq "5x5min"      ||
             $res eq "10x10min"    ||
             $res eq "0.125x0.125" ||
             $res eq "0.33x0.33"   ||
             $res eq "1km-merge-10min" ) {
      next;
   # Resolutions that were supported in clm40 but NOT clm45/clm50
   } elsif ( $res eq "ne240np4"    ||
             $res eq "ne60np4"     ||
             $res eq "ne4np4"      ||
             $res eq "2.5x3.33"    ||
             $res eq "0.23x0.31"   ||
             $res eq "0.47x0.63"   ||
             $res eq "94x192"      ||
             $res eq "8x16"        ||
             $res eq "32x64"       ||
             $res eq "128x256"     ||
             $res eq "360x720cru"  ||
             $res eq "512x1024" ) {
      next;
   # Resolutions not supported on release branch
   } elsif ( $res eq "ne120np4"    ||
             $res eq "conus_30_x8" ) {
      next;
   }

   &make_env_run();
   eval{ system( "$bldnml $options > $tempfile 2>&1 " ); };
   is( $@, '', "$options" );

   $cfiles->checkfilesexist( "$options", $mode );

   $cfiles->shownmldiff( "default", "standard" );
   if ( defined($opts{'compare'}) ) {
      $cfiles->doNOTdodiffonfile( "$tempfile", "$options", $mode );
      $cfiles->dodiffonfile( "$real_par_file", "$options", $mode );
      $cfiles->comparefiles( "$options", $mode, $opts{'compare'} );
   }

   if ( defined($opts{'generate'}) ) {
      $cfiles->copyfiles( "$options", $mode );
   }
   &cleanup(); print "\n";
}

print "\n==================================================\n";
print " Test important resolutions for BGC\n";
print "==================================================\n";

my @resolutions = ( "4x5", "10x15", "ne30np4", "ne16np4", "1.9x2.5", "0.9x1.25" );
my @regional;
my $nlbgcmode = "bgc";
my $mode = "$phys-$nlbgcmode";
foreach my $res ( @resolutions ) {
   chomp($res);
   print "=== Test $res === \n";
   my $options  = "-res $res -envxml_dir . -bgc $nlbgcmode";

   &make_env_run();
   eval{ system( "$bldnml $options > $tempfile 2>&1 " ); };
   is( $@, '', "$options" );

   $cfiles->checkfilesexist( "$options", $mode );

   $cfiles->shownmldiff( "default", "standard" );
   if ( defined($opts{'compare'}) ) {
      $cfiles->doNOTdodiffonfile( "$tempfile", "$options", $mode );
      $cfiles->comparefiles( "$options", $mode, $opts{'compare'} );
   }

   if ( defined($opts{'generate'}) ) {
      $cfiles->copyfiles( "$options", $mode );
   }
   &cleanup(); print "\n";
}

print "\n==================================================\n";
print " Test all use-cases \n";
print "==================================================\n";

# Run over all use-cases...
my $list = `$bldnml -use_case list 2>&1 | grep "use case"`;
my @usecases;
if ( $list =~ /build-namelist : use cases : (.+)$/ ) {
  my @usecases  = split( / /, $list );
} else {
  die "ERROR:: Trouble getting list of use-cases\n";
}
foreach my $usecase ( @usecases ) {
   $options = "-use_case $usecase  -envxml_dir .";
   &make_env_run();
   eval{ system( "$bldnml $options  > $tempfile 2>&1 " ); };
   is( $@, '', "options: $options" );
   $cfiles->checkfilesexist( "$options", $mode );
   $cfiles->shownmldiff( "default", "standard" );
   if ( defined($opts{'compare'}) ) {
      $cfiles->doNOTdodiffonfile( "$tempfile", "$options", $mode );
      $cfiles->comparefiles( "$options", $mode, $opts{'compare'} );
   }
   if ( defined($opts{'generate'}) ) {
      $cfiles->copyfiles( "$options", $mode );
   }
   &cleanup();
}

print "\n==================================================\n";
print "Test crop resolutions \n";
print "==================================================\n";

# Check for crop resolutions
my @crop_res = ( "1x1_numaIA", "1x1_smallvilleIA", "4x5", "10x15", "0.9x1.25", "1.9x2.5", "ne30np4" );
foreach my $res ( @crop_res ) {
   $options = "-bgc bgc -crop -res $res -envxml_dir .";
   &make_env_run();
   eval{ system( "$bldnml $options  > $tempfile 2>&1 " ); };
   is( $@, '', "$options" );
   $cfiles->checkfilesexist( "$options", $mode );
   $cfiles->shownmldiff( "default", "standard" );
   if ( defined($opts{'compare'}) ) {
      $cfiles->doNOTdodiffonfile( "$tempfile", "$options", $mode );
      $cfiles->dodiffonfile( "$real_par_file", "$options", $mode );
      $cfiles->comparefiles( "$options", $mode, $opts{'compare'} );
   }
   if ( defined($opts{'generate'}) ) {
      $cfiles->copyfiles( "$options", $mode );
   }
   &cleanup();
}
print "\n==================================================\n";
print " Test glc_mec resolutions \n";
print "==================================================\n";

# Check for glc_mec resolutions
#
# NOTE(wjs, 2017-12-17) I'm not sure if these glc_mec-specific tests are
# still needed: are they covered with other tests now that we always run
# with glc_mec? Some historical notes: (1) The three resolutions listed
# here used to be the only three with which you could run glc_mec; now
# you can run glc_mec with all resolutions. (2) This used to point to
# all of the glacierMEC use cases; now we don't have glacierMEC-specific
# use cases, but I've kept these pointing to the equivalent normal use
# cases; I'm not sure if it's actually important to test this with all
# of the different use cases.
my @glc_res = ( "0.9x1.25", "1.9x2.5" );
my @use_cases = ( "1850-2100_SSP1-2.6_transient",
                  "1850-2100_SSP2-4.5_transient",
                  "1850-2100_SSP3-7.0_transient",
                  "1850-2100_SSP5-8.5_transient",
                  "1850_control",
                  "2000_control",
                  "2010_control",
                  "20thC_transient",
                 );
foreach my $res ( @glc_res ) {
   foreach my $usecase ( @usecases ) {
      my $startymd = undef;
      if ( ($usecase eq "1850_control") || ($usecase eq "20thC_transient") ) {
         $startymd = 18500101;
      } elsif ( $usecase eq "2000_control") {
         $startymd = 20000101;
      } elsif ( $usecase eq "2010_control") {
         $startymd = 20100101;
      } else {
         $startymd = 20150101;
      }
      $options = "-bgc bgc -res $res -use_case $usecase -envxml_dir . -namelist '&a start_ymd=$startymd/'";
      &make_env_run();
      eval{ system( "$bldnml $options > $tempfile 2>&1 " ); };
      is( $@, '', "$options" );
      $cfiles->checkfilesexist( "$options", $mode );
      $cfiles->shownmldiff( "default", "standard" );
      if ( defined($opts{'compare'}) ) {
         $cfiles->doNOTdodiffonfile( "$tempfile", "$options", $mode );
         $cfiles->comparefiles( "$options", $mode, $opts{'compare'} );
      }
      if ( defined($opts{'generate'}) ) {
         $cfiles->copyfiles( "$options", $mode );
      }
      &cleanup();
   }
}
# Transient 20th Century simulations
my @tran_res = ( "0.9x1.25", "1.9x2.5", "ne30np4", "10x15" );
my $usecase  = "20thC_transient";
my $GLC_NEC         = 10;
foreach my $res ( @tran_res ) {
   $options = "-res $res -use_case $usecase -envxml_dir . -namelist '&a start_ymd=18500101/'";
   &make_env_run();
   eval{ system( "$bldnml $options > $tempfile 2>&1 " ); };
   is( $@, '', "$options" );
   $cfiles->checkfilesexist( "$options", $mode );
   $cfiles->shownmldiff( "default", "standard" );
   if ( defined($opts{'compare'}) ) {
      $cfiles->doNOTdodiffonfile( "$tempfile", "$options", $mode );
      $cfiles->dodiffonfile( "$real_par_file", "$options", $mode );
      $cfiles->comparefiles( "$options", $mode, $opts{'compare'} );
   }
   if ( defined($opts{'generate'}) ) {
      $cfiles->copyfiles( "$options", $mode );
   }
   &cleanup();
}
# Transient ssp_rcp scenarios that work
my @tran_res = ( "0.9x1.25", "1.9x2.5", "10x15" );
foreach my $usecase ( "1850_control", "1850-2100_SSP5-8.5_transient", "1850-2100_SSP1-2.6_transient", "1850-2100_SSP3-7.0_transient",
                      "1850-2100_SSP2-4.5_transient" ) {
   my $startymd = undef;
   if ( $usecase eq "1850_control") {
      $startymd = 18500101;
   } else {
      $startymd = 20150101;
   }
   foreach my $res ( @tran_res ) {
      $options = "-res $res -bgc bgc -crop -use_case $usecase -envxml_dir . -namelist '&a start_ymd=$startymd/'";
      &make_env_run();
      eval{ system( "$bldnml $options > $tempfile 2>&1 " ); };
      is( $@, '', "$options" );
      $cfiles->checkfilesexist( "$options", $mode );
      $cfiles->shownmldiff( "default", "standard" );
      if ( defined($opts{'compare'}) ) {
         $cfiles->doNOTdodiffonfile( "$tempfile", "$options", $mode );
         $cfiles->dodiffonfile( "$real_par_file", "$options", $mode );
         $cfiles->comparefiles( "$options", $mode, $opts{'compare'} );
      }
      if ( defined($opts{'generate'}) ) {
         $cfiles->copyfiles( "$options", $mode );
      }
      &cleanup();
   }
}
}  # End loop over all physics versions
#
# End loop over versions
#

# The SSP's that fail...
$phys = "clm5_0";
$mode = "-phys $phys";
&make_config_cache($phys);
my $res = "0.9x1.25";
foreach my $usecase ( "1850-2100_SSP4-3.4_transient", "1850-2100_SSP5-3.4_transient", "1850-2100_SSP1-1.9_transient",
                      "1850-2100_SSP4-6.0_transient" ) {
      $options = "-res $res -bgc bgc -crop -use_case $usecase -envxml_dir . -namelist '&a start_ymd=20150101/'";
      &make_env_run();
      eval{ system( "$bldnml $options > $tempfile 2>&1 " ); };
      isnt( $?, 0, $usecase );
      system( "cat $tempfile" );
}

print "\n==================================================\n";
print "Test clm4.5/clm5.0/clm5_1 resolutions \n";
print "==================================================\n";

foreach my $phys ( "clm4_5", 'clm5_0', 'clm5_1' ) {
  my $mode = "-phys $phys";
  &make_config_cache($phys);
  my @clmoptions = ( "-bgc bgc -envxml_dir .", "-bgc bgc -envxml_dir . -clm_accelerated_spinup=on", "-bgc bgc -envxml_dir . -light_res 360x720",
                     "-bgc sp -envxml_dir . -vichydro", "-bgc bgc -dynamic_vegetation -ignore_warnings", 
                     "-bgc bgc -clm_demand flanduse_timeseries -sim_year 1850-2000 -namelist '&a start_ymd=18500101/'",
                     "-bgc bgc -envxml_dir . -namelist '&a use_c13=.true.,use_c14=.true.,use_c14_bombspike=.true./'" );
  foreach my $clmopts ( @clmoptions ) {
     my @clmres = ( "10x15", "0.9x1.25", "1.9x2.5" );
     foreach my $res ( @clmres ) {
        $options = "-res $res -envxml_dir . ";
        &make_env_run( );
        eval{ system( "$bldnml $options $clmopts > $tempfile 2>&1 " ); };
        is( $@, '', "$options $clmopts" );
        $cfiles->checkfilesexist( "$options $clmopts", $mode );
        $cfiles->shownmldiff( "default", "standard" );
        if ( defined($opts{'compare'}) ) {
           $cfiles->doNOTdodiffonfile( "$tempfile", "$options $clmopts", $mode );
           $cfiles->comparefiles( "$options $clmopts", $mode, $opts{'compare'} );
        }
        if ( defined($opts{'generate'}) ) {
           $cfiles->copyfiles( "$options $clmopts", $mode );
        }
        &cleanup();
     }
  }
  my @clmoptions = ( "-bgc bgc -envxml_dir .", 
                     "-bgc sp -envxml_dir .", );
  foreach my $clmopts ( @clmoptions ) {
     my @clmres = ( "ne16np4" );
     foreach my $res ( @clmres ) {
        $options = "-res $res -envxml_dir . ";
        &make_env_run( );
        eval{ system( "$bldnml $options $clmopts > $tempfile 2>&1 " ); };
        is( $@, '', "$options $clmopts" );
        $cfiles->checkfilesexist( "$options $clmopts", $mode );
        $cfiles->shownmldiff( "default", "standard" );
        if ( defined($opts{'compare'}) ) {
           $cfiles->doNOTdodiffonfile( "$tempfile", "$options $clmopts", $mode );
           $cfiles->comparefiles( "$options $clmopts", $mode, $opts{'compare'} );
        }
        if ( defined($opts{'generate'}) ) {
           $cfiles->copyfiles( "$options $clmopts", $mode );
        }
        &cleanup();
     }
  }
  my $clmopts = "-bgc cn -crop";
  my $res = "1.9x2.5";
  $options = "-res $res -namelist '&a irrigate=.true./' -crop -bgc cn  -envxml_dir .";
  &make_env_run();
  eval{ system( "$bldnml $options $clmopts  > $tempfile 2>&1 " ); };
  is( $@, '', "$options $clmopts" );
  $cfiles->checkfilesexist( "$options $clmopts", $mode );
  $cfiles->shownmldiff( "default", "standard" );
  if ( defined($opts{'compare'}) ) {
     $cfiles->doNOTdodiffonfile( "$tempfile", "$options $clmopts", $mode );
     $cfiles->comparefiles( "$options $clmopts", "$mode", $opts{'compare'} );
  }
  if ( defined($opts{'generate'}) ) {
     $cfiles->copyfiles( "$options $clmopts", $mode );
  }
  &cleanup();
  # Run FATES mode for several resolutions and configurations
  my $clmoptions = "-bgc fates -envxml_dir . -no-megan";
  my @clmres = ( "1x1_brazil", "5x5_amazon", "10x15", "1.9x2.5" );
  foreach my $res ( @clmres ) {
     $options = "-res $res";
     my @edoptions = ( "-use_case 2000_control", "", "-namelist \"&a use_lch4=.true.,use_nitrif_denitrif=.true./\"", "-clm_accelerated_spinup on" );
     foreach my $edop (@edoptions ) {
        &make_env_run( );
        eval{ system( "$bldnml $options $clmoptions $edop  > $tempfile 2>&1 " ); };
        is( $@, '', "$options $edop" );
        $cfiles->checkfilesexist( "$options $edop", $mode );
        $cfiles->shownmldiff( "default", "standard" );
        if ( defined($opts{'compare'}) ) {
           $cfiles->doNOTdodiffonfile( "$tempfile", "$options $edop", $mode );
           $cfiles->comparefiles( "$options $edop", $mode, $opts{'compare'} );
        }
        if ( defined($opts{'generate'}) ) {
           $cfiles->copyfiles( "$options $edop", $mode );
        }
        &cleanup();
     }
  }
}
#
# Run over the differen lnd_tuning modes
#
my $res = "0.9x1.25";
my $mask = "gx1v6";
my $simyr = "1850";
foreach my $phys ( "clm4_5", 'clm5_0', 'clm5_1' ) {
  my $mode = "-phys $phys";
  &make_config_cache($phys);
  my @forclist = ();
  if ( $phys == "clm5_1" ) {
    @forclist = ( "GSWP3v1" );
  } else {
    @forclist = ( "CRUv7", "GSWP3v1", "cam6.0" );
  }
  foreach my $forc ( @forclist ) {
     foreach my $bgc ( "sp", "bgc" ) {
        my $lndtuningmode = "${phys}_${forc}";
        my $clmoptions = "-res $res -mask $mask -sim_year $simyr -envxml_dir . -lnd_tuning_mod $lndtuningmode -bgc $bgc";
        &make_env_run( );
        eval{ system( "$bldnml $clmoptions > $tempfile 2>&1 " ); };
        is( $@, '', "$clmoptions" );
        $cfiles->checkfilesexist( "$clmoptions", $mode );
        $cfiles->shownmldiff( "default", "standard" );
        if ( defined($opts{'compare'}) ) {
           $cfiles->doNOTdodiffonfile( "$tempfile", "$clmoptions", $mode );
           $cfiles->comparefiles( "$clmoptions", $mode, $opts{'compare'} );
        }
        if ( defined($opts{'generate'}) ) {
           $cfiles->copyfiles( "$clmoptions", $mode );
        }
        &cleanup();
     }
  }
}
&cleanup();

system( "/bin/rm $finidat" );

print "\n==================================================\n";
print " Dumping output  \n";
print "==================================================\n";

$xFail->parseOutput($captOut);

print "Successfully ran all testing for build-namelist\n\n";

&cleanup( "config" );
system( "/bin/rm $tempfile" );

sub cleanup {
#
# Cleanup files created
#
  my $type = shift;

  print "Cleanup files created\n";
  system( "/bin/rm env_run.xml $real_par_file" );
  if ( defined($type) ) {
     if ( $type eq "config" ) {
        system( "/bin/rm config_cache.xml" );
     }
  } else {
     system( "/bin/rm $tempfile *_in" );
  }
}
<|MERGE_RESOLUTION|>--- conflicted
+++ resolved
@@ -138,15 +138,9 @@
 #
 # Figure out number of tests that will run
 #
-<<<<<<< HEAD
-my $ntests = 853;
+my $ntests = 1535;
 if ( defined($opts{'compare'}) ) {
-   $ntests += 513;
-=======
-my $ntests = 1516;
-if ( defined($opts{'compare'}) ) {
-   $ntests += 1017;
->>>>>>> d6eccd1e
+   $ntests += 1023;
 }
 plan( tests=>$ntests );
 
