--- conflicted
+++ resolved
@@ -163,11 +163,7 @@
 #
 # Figure out number of tests that will run
 #
-<<<<<<< HEAD
-my $ntests = 1739;
-=======
-my $ntests = 1552;
->>>>>>> 075b273c
+my $ntests = 1740;
 if ( defined($opts{'compare'}) ) {
    $ntests += 1185;
 }
