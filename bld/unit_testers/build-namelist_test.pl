--- conflicted
+++ resolved
@@ -409,16 +409,12 @@
                                      GLC_TWO_WAY_COUPLING=>"FALSE",
                                      phys=>"clm4_5",
                                    },
-<<<<<<< HEAD
      "soilm_stream wo use"       =>{ options=>"-res 0.9x1.25 -envxml_dir .",
                                      namelst=>"use_soil_moisture_streams = .false.,stream_fldfilename_soilm='missing_file'",
                                      GLC_TWO_WAY_COUPLING=>"FALSE",
                                      phys=>"clm5_0",
                                    },
-     "clm50CNDVwtransient"       =>{ options=>" -envxml_dir . -use_case 20thC_transient -dynamic_vegetation -res 10x15",
-=======
      "clm50CNDVwtransient"       =>{ options=>" -envxml_dir . -use_case 20thC_transient -dynamic_vegetation -res 10x15 -ignore_warnings",
->>>>>>> 7d7d1d80
                                      namelst=>"",
                                      GLC_TWO_WAY_COUPLING=>"FALSE",
                                      phys=>"clm5_0",
