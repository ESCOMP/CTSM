#!/usr/bin/env perl

# Test command line options of the build-namelist script.
# Try to test that all the different options at least work.
# Test that inconsistentcies are appropriately caught.

#########################

use lib '.';
use Test::More;
use xFail::expectedFail;
use IO::File;

#########################

use strict;
use Getopt::Long;
use NMLTest::CompFiles;
use English;

sub usage {
    die <<EOF;
SYNOPSIS
     build-namelist_test.pl [options]

     Test the the CLM build-namelist 
OPTIONS
     -help [or -h]                 Print usage to STDOUT.                               
     -compare <directory>          Compare namelists for this version to namelists
                                   created by another version.
     -generate                     Leave the namelists in place to do a later compare.
     -no-test                      Do NOT Use the -test option to make sure datasets exist.
     -csmdata "dir"                Root directory of CESM input data.

EOF
}

sub make_env_run {
#
# Create a env_run.xml file to read in
#
    my %settings = @_;

    # Set default settings
    my %env_vars = ( DIN_LOC_ROOT=>"MYDINLOCROOT", GLC_TWO_WAY_COUPLING=>"FALSE" );
    # Set any settings that came in from function call
    foreach my $item ( keys(%settings) ) {
       $env_vars{$item} = $settings{$item};
    }

    # Now write the file out
    my $envfile = "env_run.xml";
    my $fh = IO::File->new($envfile, '>') or die "can't open file: $envfile";
    print $fh <<EOF;
<?xml version="1.0"?>

<config_definition>

EOF
    foreach my $item ( keys(%env_vars) ) {
      print $fh <<EOF;
<entry id="$item"         value="$env_vars{$item}"  /> 
EOF
    }
    print $fh <<EOF;

</config_definition>
EOF
    $fh->close();
}

sub make_config_cache {
   # Write a config_cache.xml file to read in
   my ($phys) = @_;
   my $config_cachefile = "config_cache.xml";
   my $fh = IO::File->new($config_cachefile, '>') or die "can't open file: $config_cachefile";
   print $fh <<EOF;
<?xml version="1.0"?>
<config_definition>
<commandline></commandline>
<entry id="phys" value="$phys" list="" valid_values="clm4_5,clm5_0,clm5_1">Specifies clm physics</entry>
</config_definition>
EOF
   $fh->close();
}

#
# Process command-line options.
#
my %opts = ( help     => 0,
             generate => 0,
             test     => 1,
             compare  => undef,
             csmdata  => undef,
            );

GetOptions(
    "h|help"     => \$opts{'help'},
    "compare=s"  => \$opts{'compare'},
    "generate"   => \$opts{'generate'},
    "test!"      => \$opts{'test'},
    "csmdata=s"  => \$opts{'csmdata'},
)  or usage();

# Give usage message.
usage() if $opts{'help'};

# Check that the CESM inputdata root directory has been specified.  This must be
# a local or nfs mounted directory.
my $inputdata_rootdir = undef;
if (defined($opts{'csmdata'})) {
    $inputdata_rootdir = $opts{'csmdata'};
} elsif (defined $ENV{'CSMDATA'} ) { 
    $inputdata_rootdir = $ENV{'CSMDATA'};
} else {
   # use yellowstone location as default
   $inputdata_rootdir="/glade/p/cesm/cseg/inputdata";
   print("WARNING:  -csmdata nor CSMDATA are set, using default yellowstone location: $inputdata_rootdir\n");
}

###################################
#_# read in expected fail test list
###################################
my $compGen;
if ( $opts{'generate'} eq 1 && !(defined($opts{'compare'}) )) {
   $compGen='generate';
} elsif ( defined($opts{'compare'}) ) {
   $compGen='compare';
} elsif ( defined($opts{'compare'} && ($opts{'generate'} eq 1 ))) {
   #_# if compare and generate are both given, use compare
   $compGen='compare'; 
}

my $ProgName;
($ProgName = $PROGRAM_NAME) =~ s!(.*)/!!;
my $testType="namelistTest";

#
# Figure out number of tests that will run
#
<<<<<<< HEAD
my $ntests = 1575;
=======
my $ntests = 1551;
>>>>>>> d4dd6c23
if ( defined($opts{'compare'}) ) {
   $ntests += 1053;
}
plan( tests=>$ntests );

#_# ============================================================
#_# setup for xFail module
#_# ============================================================
my $xFail = xFail::expectedFail->new($ProgName,$compGen,$ntests);
my $captOut="";  #_# variable to capture Test::More output
Test::More->builder->output(\$captOut);
#_# ============================================================
#_# 
#_# ============================================================

# Check for unparsed arguments
if (@ARGV) {
    print "ERROR: unrecognized arguments: @ARGV\n";
    usage();
}
my $phys = "clm5_0";
my $mode = "-phys $phys";
&make_config_cache($phys);

my $DOMFILE = "$inputdata_rootdir/atm/datm7/domain.lnd.T31_gx3v7.090928.nc";
my $real_par_file = "user_nl_ctsm_real_parameters";
my $bldnml = "../build-namelist -verbose -csmdata $inputdata_rootdir -lnd_frac $DOMFILE -configuration clm -structure standard -glc_nec 10 -no-note -output_reals $real_par_file";
if ( $opts{'test'} ) {
   $bldnml .= " -test";
}

my $tempfile = "temp_file.txt";
if ( -f $tempfile ) {
  system( "/bin/rm $tempfile" );
}

my @files = ( "lnd_in", $tempfile, $real_par_file );
my $cwd = `pwd`;
chomp( $cwd );
my $cfiles = NMLTest::CompFiles->new( $cwd, @files );

print "\n==================================================\n";
print "Run simple tests \n";
print "==================================================\n";

# Simple test -- just run build-namelist with -help option
eval{ system( "$bldnml -help > $tempfile 2>&1 " ); };
   is( $@, '', "help" );
   &cleanup();
# Simple test -- just run build-namelist with -version option
eval{ system( "$bldnml -version > $tempfile 2>&1 " ); };
   is( $@, '', "version" );
   system( "/bin/cat $tempfile" );
   &cleanup();
# Simple test -- just run build-namelist
&make_env_run();
eval{ system( "$bldnml > $tempfile 2>&1 " ); };
   is( $@, '', "plain build-namelist" );
   $cfiles->checkfilesexist( "default", $mode ); 
   # Compare to baseline
   if ( defined($opts{'compare'}) ) {
      $cfiles->doNOTdodiffonfile( "$tempfile", "default", $mode );
      $cfiles->comparefiles( "default", $mode, $opts{'compare'} );
   }

print "\n==================================================\n";
print "Run simple tests with all list options \n";
print "==================================================\n";

$cfiles->copyfiles( "default", $mode );
&cleanup();
# Simple test -- run all the list options
foreach my $options ( "clm_demand", "ssp_rcp",      "res", 
                      "sim_year",   "use_case" ) {
   &make_env_run();
   eval{ system( "$bldnml -${options} list > $tempfile 2>&1 " ); };
   my $result = `cat $tempfile`;
   my $expect;
   if ( $options =~ /use_case/ ) {
      $expect = "use cases :";
   } else {
      $expect = "valid values for $options";
   }
   $expect    = "/CLM build-namelist : $expect/";
   like( $result, $expect, "$options list" );
   is( (-f "lnd_in"), undef, "Check that lnd_in file does NOT exist" );
   &cleanup();
}

print "\n==================================================\n";
print "Run simple tests with additional options \n";
print "==================================================\n";

# Exercise a bunch of options
my $options = "-co2_ppmv 250 ";
   $options .= " -res 0.9x1.25 -ssp_rcp SSP1-2.6 -envxml_dir .";

   &make_env_run();
   eval{ system( "$bldnml $options > $tempfile 2>&1 " ); };
   is( $@, '', "options: $options" );
      $cfiles->checkfilesexist( "default", $mode );
      $cfiles->copyfiles( "most_options", $mode );
   # Compare to default
      $cfiles->doNOTdodiffonfile( "lnd_in",    "default", $mode );
      $cfiles->doNOTdodiffonfile( "$real_par_file", "default", $mode );
      $cfiles->doNOTdodiffonfile( "$tempfile", "default", $mode );
      $cfiles->comparefiles( "default", $mode );
   # Compare to baseline
   if ( defined($opts{'compare'}) ) {
      $cfiles->dodiffonfile(      "lnd_in",    "most_options", $mode );
      $cfiles->dodiffonfile( "$real_par_file", "most_options", $mode );
      $cfiles->doNOTdodiffonfile( "$tempfile", "most_options", $mode );
      $cfiles->comparefiles( "most_options", $mode, $opts{'compare'} );
   }
   &cleanup();

print "\n==================================================\n";
print "Test drydep, fire_emis and megan namelists  \n";
print "==================================================\n";

# drydep and megan namelists
$phys = "clm5_0";
$mode = "-phys $phys";
&make_config_cache($phys);
my @mfiles = ( "lnd_in", "drv_flds_in", $tempfile );
my $mfiles = NMLTest::CompFiles->new( $cwd, @mfiles );
foreach my $options ( "-drydep", "-megan", "-drydep -megan", "-fire_emis", "-drydep -megan -fire_emis" ) {
   &make_env_run();
   eval{ system( "$bldnml -envxml_dir . $options > $tempfile 2>&1 " ); };
   is( $@, '', "options: $options" );
   $mfiles->checkfilesexist( "$options", $mode);
   if ( $options ne "-drydep" ) {
     $mfiles->shownmldiff( "-drydep", $mode );
   }
   if ( defined($opts{'compare'}) ) {
      $mfiles->doNOTdodiffonfile( "$tempfile", "$options", $mode );
      $mfiles->comparefiles( "$options", $mode, $opts{'compare'} );
   }
   if ( defined($opts{'generate'}) ) {
      $mfiles->copyfiles( "$options", $mode );
   }
   &cleanup();
}
$phys = "clm5_0";
$mode = "-phys $phys";
&make_config_cache($phys);

print "\n===============================================================================\n";
print "Test configuration, structure, irrigate, verbose, clm_demand, ssp_rcp, test, sim_year, use_case\n";
print "=================================================================================\n";

# configuration, structure, irrigate, verbose, clm_demand, ssp_rcp, test, sim_year, use_case
my $startfile = "clmrun.clm2.r.1964-05-27-00000.nc";
foreach my $options ( "-configuration nwp",
                      "-structure fast",
                      "-namelist '&a irrigate=.true./'", "-verbose", "-ssp_rcp SSP1-2.6", "-test", "-sim_year 1850",
                      "-use_case 1850_control",
                      "-clm_start_type startup", "-namelist '&a irrigate=.false./' -crop -bgc bgc",
                      "-namelist '&a use_matrixcn=F,use_soil_matrixcn=F,is_outmatrix=F,isspinup=F/' -bgc sp",
                      "-namelist '&a use_matrixcn=T,use_soil_matrixcn=T,is_outmatrix=T,isspinup=T/' -bgc bgc -crop -clm_accelerated_spinup on",
                      "-bgc bgc -crop -clm_accelerated_spinup sasu",
                      "-envxml_dir . -infile myuser_nl_clm", 
                      "-ignore_ic_date -clm_start_type branch -namelist '&a nrevsn=\"thing.nc\"/' -bgc bgc -crop",
                      "-clm_start_type branch -namelist '&a nrevsn=\"thing.nc\",use_init_interp=T/'",
                      "-ignore_ic_date -clm_start_type startup -namelist '&a finidat=\"thing.nc\"/' -bgc bgc -crop",
                     ) {
   my $file = $startfile;
   &make_env_run();
   eval{ system( "$bldnml -res 0.9x1.25 -envxml_dir . $options > $tempfile 2>&1 " ); };
   is( $@, '', "options: $options" );
   $cfiles->checkfilesexist( "$options", $mode );
   $cfiles->shownmldiff( "default", $mode );
   my $finidat = `grep finidat lnd_in`;
   if ( $options =~ /myuser_nl_clm/ ) {
      my $fsurdat =  `grep fsurdat lnd_in`;
      like( $fsurdat, "/MYDINLOCROOT/lnd/clm2/PTCLMmydatafiles/1x1pt_US-UMB/surfdata_1x1pt_US-UMB_simyr2000_clm4_5_c131122.nc/", "$options" );
   }
   if ( defined($opts{'compare'}) ) {
      $cfiles->doNOTdodiffonfile( "$tempfile", "$options", $mode );
      $cfiles->dodiffonfile( "$real_par_file", "$options", $mode );
      $cfiles->comparefiles( "$options", $mode, $opts{'compare'} );
   }
   if ( defined($opts{'generate'}) ) {
      $cfiles->copyfiles( "$options", $mode );
   }
   &cleanup();
}

print "\n===============================================================================\n";
print "Test some CAM specific setups for special grids \n";
print "=================================================================================\n";
foreach my $phys ( "clm4_5", "clm5_0" ) {
   $mode = "-phys $phys";
   &make_config_cache($phys);
   foreach my $options ( 
                      "-res ne0np4.ARCTIC.ne30x4 -bgc sp -use_case 20thC_transient -namelist '&a start_ymd=19790101/' -lnd_tuning_mode ${phys}_cam6.0",
                      "-res ne0np4.ARCTICGRIS.ne30x8 -bgc sp -use_case 20thC_transient -namelist '&a start_ymd=19790101/' -lnd_tuning_mode ${phys}_cam6.0",
                      "-res 1.9x2.5 -bgc sp -use_case 20thC_transient -namelist '&a start_ymd=19790101/' -lnd_tuning_mode ${phys}_cam6.0",
                      "-res 0.9x1.25 -bgc sp -use_case 20thC_transient -namelist '&a start_ymd=19790101/' -lnd_tuning_mode ${phys}_cam6.0",
                      "-res 0.9x1.25 -bgc bgc -crop -use_case 20thC_transient -namelist '&a start_ymd=19500101/' -lnd_tuning_mode ${phys}_cam6.0",
                      "-res ne0np4CONUS.ne30x8 -bgc sp -use_case 20thC_transient -namelist '&a start_ymd=20130101/' -lnd_tuning_mode ${phys}_cam6.0",
                      "-res 1.9x2.5 -bgc sp -use_case 20thC_transient -namelist '&a start_ymd=20030101/' -lnd_tuning_mode ${phys}_cam6.0",
                      "-res 1.9x2.5 -bgc sp -use_case 2010_control -namelist '&a start_ymd=20100101/' -lnd_tuning_mode ${phys}_cam6.0",
                      "-res 1x1_brazil -bgc fates -no-megan -use_case 2000_control -lnd_tuning_mode ${phys}_CRUv7",
                      "-res C192 -bgc sp -use_case 2010_control -namelist '&a start_ymd=20100101/' -lnd_tuning_mode ${phys}_cam6.0",
                      "-res ne0np4.ARCTIC.ne30x4 -bgc sp -use_case 20thC_transient -namelist '&a start_ymd=20130101/' -lnd_tuning_mode ${phys}_cam6.0",
                     ) {
      &make_env_run();
      eval{ system( "$bldnml -envxml_dir . $options > $tempfile 2>&1 " ); };
      is( $@, '', "options: $options" );
      $cfiles->checkfilesexist( "$options", $mode );
      $cfiles->shownmldiff( "default", $mode );
      if ( defined($opts{'compare'}) ) {
         $cfiles->doNOTdodiffonfile( "$tempfile", "$options", $mode );
         $cfiles->dodiffonfile(      "lnd_in",    "$options", $mode );
         $cfiles->dodiffonfile( "$real_par_file", "$options", $mode );
         $cfiles->comparefiles( "$options", $mode, $opts{'compare'} );
      }
      if ( defined($opts{'generate'}) ) {
         $cfiles->copyfiles( "$options", $mode );
      }
      &cleanup();
   }
}

print "\n==============================================================\n";
print "Test several use_cases and specific configurations for clm5_0\n";
print "==============================================================\n";
$phys = "clm5_0";
$mode = "-phys $phys";
&make_config_cache($phys);
foreach my $options ( 
                      "-bgc bgc -use_case 1850-2100_SSP1-2.6_transient -namelist '&a start_ymd=20100101/'",
                      "-bgc sp  -use_case 1850-2100_SSP2-4.5_transient -namelist '&a start_ymd=18501223/'",
                      "-bgc bgc -use_case 1850-2100_SSP3-7.0_transient -namelist '&a start_ymd=20701029/'",
                      "-bgc fates  -use_case 2000_control -no-megan",
                      "-bgc sp  -use_case 2000_control -res 0.9x1.25 -namelist '&a use_soil_moisture_streams = T/'",
                      "-bgc cn  -use_case 1850-2100_SSP5-8.5_transient -namelist '&a start_ymd=19101023/'",
                      "-bgc bgc -use_case 2000_control -namelist \"&a fire_method='nofire'/\" -crop",
                      "-res 0.9x1.25 -bgc bgc -use_case 1850_noanthro_control -drydep -fire_emis -light_res 360x720",
                     ) {
   my $file = $startfile;
   &make_env_run();
   eval{ system( "$bldnml -envxml_dir . $options > $tempfile 2>&1 " ); };
   is( $@, '', "options: $options" );
   $cfiles->checkfilesexist( "$options", $mode );
   $cfiles->shownmldiff( "default", $mode );
   if ( defined($opts{'compare'}) ) {
      $cfiles->doNOTdodiffonfile( "$tempfile", "$options", $mode );
      $cfiles->dodiffonfile(      "lnd_in",    "$options", $mode );
      $cfiles->dodiffonfile( "$real_par_file", "$options", $mode );
      $cfiles->comparefiles( "$options", $mode, $opts{'compare'} );
   }
   if ( defined($opts{'generate'}) ) {
      $cfiles->copyfiles( "$options", $mode );
   }
   &cleanup();
}



print "\n==================================================\n";
print "Start Failure testing.  These should fail \n";
print "==================================================\n";

# Failure testing, do things that SHOULD fail
my $finidat  = "thing.nc";
system( "touch $finidat" );

my %failtest = ( 
     "coldstart but with IC file"=>{ options=>"-clm_start_type cold -envxml_dir .",
                                     namelst=>"finidat='$finidat'",
                                     GLC_TWO_WAY_COUPLING=>"FALSE",
                                     phys=>"clm5_0",
                                   },
     "clm_demand on finidat"     =>{ options=>"-clm_demand finidat -envxml_dir .",
                                     namelst=>"",
                                     GLC_TWO_WAY_COUPLING=>"FALSE",
                                     phys=>"clm5_0",
                                   },
     "blank IC file, not cold"   =>{ options=>"-clm_start_type startup -envxml_dir .",
                                     namelst=>"finidat=' '",
                                     GLC_TWO_WAY_COUPLING=>"FALSE",
                                     phys=>"clm5_0",
                                   },
     "startup without interp"    =>{ options=>"-clm_start_type startup -envxml_dir . -bgc sp -sim_year 1850",
                                     namelst=>"use_init_interp=.false., start_ymd=19200901",
                                     GLC_TWO_WAY_COUPLING=>"FALSE",
                                     phys=>"clm5_0",
                                   },
     "use_crop without -crop"    =>{ options=>" -envxml_dir .",
                                     namelst=>"use_crop=.true.",
                                     GLC_TWO_WAY_COUPLING=>"FALSE",
                                     phys=>"clm4_5",
                                   },
     "soilm_stream wo use"       =>{ options=>"-res 0.9x1.25 -envxml_dir .",
                                     namelst=>"use_soil_moisture_streams = .false.,stream_fldfilename_soilm='missing_file'",
                                     GLC_TWO_WAY_COUPLING=>"FALSE",
                                     phys=>"clm5_0",
                                   },
     "clm50CNDVwtransient"       =>{ options=>" -envxml_dir . -use_case 20thC_transient -dynamic_vegetation -res 10x15 -ignore_warnings",
                                     namelst=>"",
                                     GLC_TWO_WAY_COUPLING=>"FALSE",
                                     phys=>"clm5_0",
                                   },
     "reseed without CN"         =>{ options=>" -envxml_dir . -bgc sp",
                                     namelst=>"reseed_dead_plants=.true.",
                                     GLC_TWO_WAY_COUPLING=>"FALSE",
                                     phys=>"clm5_0",
                                   },
     "dribble_crphrv w/o CN"     =>{ options=>" -envxml_dir . -bgc sp",
                                     namelst=>"dribble_crophrv_xsmrpool_2atm=.true.",
                                     GLC_TWO_WAY_COUPLING=>"FALSE",
                                     phys=>"clm5_0",
                                   },
     "dribble_crphrv w/o crop"   =>{ options=>" -envxml_dir . -bgc cn -no-crop",
                                     namelst=>"dribble_crophrv_xsmrpool_2atm=.true.",
                                     GLC_TWO_WAY_COUPLING=>"FALSE",
                                     phys=>"clm5_0",
                                   },
     "CNDV with flanduse_timeseries - clm4_5"=>{ options=>"-bgc bgc -dynamic_vegetation -envxml_dir . -ignore_warnings",
                                     namelst=>"flanduse_timeseries='my_flanduse_timeseries_file.nc'",
                                     GLC_TWO_WAY_COUPLING=>"FALSE",
                                     phys=>"clm4_5",
                                   },
     "use_cndv=T without bldnml op"=>{ options=>"-bgc cn -envxml_dir . -ignore_warnings",
                                     namelst=>"use_cndv=.true.",
                                     GLC_TWO_WAY_COUPLING=>"FALSE",
                                     phys=>"clm4_5",
                                   },
     "use_cndv=F with dyn_veg op"=>{ options=>"-bgc cn -dynamic_vegetation -envxml_dir . -ignore_warnings",
                                     namelst=>"use_cndv=.false.",
                                     GLC_TWO_WAY_COUPLING=>"FALSE",
                                     phys=>"clm4_5",
                                   },
     "crop with use_crop false"  =>{ options=>"-crop -bgc bgc -envxml_dir .",
                                     namelst=>"use_crop=.false.",
                                     GLC_TWO_WAY_COUPLING=>"FALSE",
                                     phys=>"clm4_5",
                                   },
     "crop without CN"           =>{ options=>"-crop -bgc sp -envxml_dir .",
                                     namelst=>"",
                                     GLC_TWO_WAY_COUPLING=>"FALSE",
                                     phys=>"clm4_5",
                                   },
     "toosmall soil w trans"     =>{ options=>"-envxml_dir .",
                                     namelst=>"toosmall_soil=10, dyn_transient_pfts=T",
                                     GLC_TWO_WAY_COUPLING=>"FALSE",
                                     phys=>"clm5_0",
                                   },
     "toosmall lake w trans"     =>{ options=>"-envxml_dir .",
                                     namelst=>"toosmall_lake=10, dyn_transient_pfts=T",
                                     GLC_TWO_WAY_COUPLING=>"FALSE",
                                     phys=>"clm5_0",
                                   },
     "toosmall crop w trans"     =>{ options=>"-bgc bgc -crop -envxml_dir .",
                                     namelst=>"toosmall_crop=10, dyn_transient_pfts=T",
                                     GLC_TWO_WAY_COUPLING=>"FALSE",
                                     phys=>"clm5_0",
                                   },
     "toosmall wetl w trans"     =>{ options=>"-bgc bgc -envxml_dir .",
                                     namelst=>"toosmall_wetland=10, dyn_transient_pfts=T",
                                     GLC_TWO_WAY_COUPLING=>"FALSE",
                                     phys=>"clm5_0",
                                   },
     "toosmall glc  w trans"     =>{ options=>"-bgc sp  -envxml_dir .",
                                     namelst=>"toosmall_glacier=10, dyn_transient_pfts=T", 
                                     GLC_TWO_WAY_COUPLING=>"FALSE",
                                     phys=>"clm5_0",
                                   },
     "toosmall urban w trans"    =>{ options=>"-bgc sp  -envxml_dir .",
                                     namelst=>"toosmall_urban=10, dyn_transient_pfts=T",
                                     GLC_TWO_WAY_COUPLING=>"FALSE",
                                     phys=>"clm5_0",
                                   },
     "collapse_urban w trans"    =>{ options=>"-bgc sp  -envxml_dir .",
                                     namelst=>"collapse_urban=T, dyn_transient_crops=T",
                                     GLC_TWO_WAY_COUPLING=>"FALSE",
                                     phys=>"clm5_0",
                                   },
     "n_dom_landunits w trans"    =>{ options=>"-bgc sp  -envxml_dir .",
                                     namelst=>"n_dom_landunits=2, dyn_transient_crops=T",
                                     GLC_TWO_WAY_COUPLING=>"FALSE",
                                     phys=>"clm5_0",
                                   },
     "n_dom_pfts w trans"         =>{ options=>"-bgc sp  -envxml_dir .",
                                     namelst=>"n_dom_pfts=2, dyn_transient_crops=T",
                                     GLC_TWO_WAY_COUPLING=>"FALSE",
                                     phys=>"clm5_0",
                                   },
     "baset_map without crop"    =>{ options=>"-bgc bgc -envxml_dir . -no-crop",
                                     namelst=>"baset_mapping='constant'",
                                     GLC_TWO_WAY_COUPLING=>"FALSE",
                                     phys=>"clm5_0",
                                   },
     "mapvary var w/o varymap"   =>{ options=>"-crop -bgc bgc -envxml_dir . -crop",
                                     namelst=>"baset_mapping='constant', baset_latvary_slope=1.0, baset_latvary_intercept=10.0",
                                     GLC_TWO_WAY_COUPLING=>"FALSE",
                                     phys=>"clm5_0",
                                   },
     # This one should fail now, because we don't have non irrigated non-crop datasets
     "-irrigate=F without -crop" =>{ options=>"-bgc cn -no-crop -envxml_dir .",
                                    namelst=>"irrigate=.false.",
                                    GLC_TWO_WAY_COUPLING=>"FALSE",
                                    phys=>"clm4_5",
                                   },
     "grainproductWOcrop"       =>{ options=>"-bgc cn -no-crop -envxml_dir .",
                                    namelst=>"use_grainproduct=.true.",
                                    GLC_TWO_WAY_COUPLING=>"FALSE",
                                    phys=>"clm4_5",
                                   },
     "interp without finidat"    =>{ options=>"-bgc sp -envxml_dir .",
                                     namelst=>"use_init_interp=.true. finidat=' '",
                                     GLC_TWO_WAY_COUPLING=>"FALSE",
                                     phys=>"clm5_0",
                                   },
     "sp and c13"                =>{ options=>"-bgc sp -envxml_dir .",
                                     namelst=>"use_c13=.true.",
                                     GLC_TWO_WAY_COUPLING=>"FALSE",
                                     phys=>"clm4_5",
                                   },
     "sp and c14"                =>{ options=>"-bgc sp -envxml_dir .",
                                     namelst=>"use_c14=.true.",
                                     GLC_TWO_WAY_COUPLING=>"FALSE",
                                     phys=>"clm4_5",
                                   },
     "bombspike no c14"          =>{ options=>"-bgc bgc -envxml_dir .",
                                     namelst=>"use_c14=.false. use_c14_bombspike=.true.",
                                     GLC_TWO_WAY_COUPLING=>"FALSE",
                                     phys=>"clm5_0",
                                   },
     "use c13 timeseries no cn"  =>{ options=>"-bgc sp -envxml_dir .",
                                     namelst=>"use_c13_timeseries=.true.",
                                     GLC_TWO_WAY_COUPLING=>"FALSE",
                                     phys=>"clm4_5",
                                   },
     "use c13 timeseries no c13"=>{ options=>"-bgc bgc -envxml_dir .",
                                     namelst=>"use_c13=.false. use_c13_timeseries=.true.",
                                     GLC_TWO_WAY_COUPLING=>"FALSE",
                                     phys=>"clm4_5",
                                   },
     "bombspike no cn"           =>{ options=>"-bgc sp -envxml_dir .",
                                     namelst=>"use_c14_bombspike=.true.",
                                     GLC_TWO_WAY_COUPLING=>"FALSE",
                                     phys=>"clm5_0",
                                   },
     "lightres no cn"            =>{ options=>"-bgc sp -envxml_dir . -light_res 360x720",
                                     namelst=>"",
                                     GLC_TWO_WAY_COUPLING=>"FALSE",
                                     phys=>"clm5_0",
                                   },
     "spno-fire"                 =>{ options=>"-bgc sp -envxml_dir . -use_case 2000_control",
                                     namelst=>"fire_method='nofire'",
                                     GLC_TWO_WAY_COUPLING=>"FALSE",
                                     phys=>"clm5_0",
                                   },
     "lightres no fire"          =>{ options=>"-bgc cn -envxml_dir . -light_res 360x720",
                                     namelst=>"fire_method='nofire'",
                                     GLC_TWO_WAY_COUPLING=>"FALSE",
                                     phys=>"clm5_0",
                                   },
     "lightres none bgc"         =>{ options=>"-bgc bgc -envxml_dir . -light_res none",
                                     namelst=>"",
                                     GLC_TWO_WAY_COUPLING=>"FALSE",
                                     phys=>"clm5_0",
                                   },
     "lightresnotnone-nofire"    =>{ options=>"-bgc bgc -envxml_dir . -light_res 94x192",
                                     namelst=>"fire_method='nofire'",
                                     GLC_TWO_WAY_COUPLING=>"FALSE",
                                     phys=>"clm5_0",
                                   },
     "lightresnonenofirelightfil"=>{ options=>"-bgc bgc -envxml_dir . -light_res none",
                                     namelst=>"fire_method='nofire',stream_fldfilename_lightng='build-namelist_test.pl'",
                                     GLC_TWO_WAY_COUPLING=>"FALSE",
                                     phys=>"clm5_0",
                                   },
     "lightrescontradictlightfil"=>{ options=>"-bgc bgc -envxml_dir . -light_res 360x720",
                                     namelst=>"stream_fldfilename_lightng='build-namelist_test.pl'",
                                     GLC_TWO_WAY_COUPLING=>"FALSE",
                                     phys=>"clm5_0",
                                   },
     "bgc=cn and bgc settings"   =>{ options=>"-bgc cn -envxml_dir .",
                                     namelst=>"use_lch4=.true.,use_nitrif_denitrif=.true.,use_vertsoilc=.true.,use_century_decomp=.true.",
                                     GLC_TWO_WAY_COUPLING=>"FALSE",
                                     phys=>"clm4_5",
                                   },
     "finundated and not methane"=>{ options=>"-bgc cn -envxml_dir .",
                                     namelst=>"use_lch4=.false.,finundation_method='h2osfc'",
                                     GLC_TWO_WAY_COUPLING=>"FALSE",
                                     phys=>"clm5_0",
                                   },
     "bgc=bgc and cn-only set"   =>{ options=>"-bgc bgc -envxml_dir .",
                                     namelst=>"use_lch4=.false.,use_nitrif_denitrif=.false.,use_vertsoilc=.false.,use_century_decomp=.false.",
                                     GLC_TWO_WAY_COUPLING=>"FALSE",
                                     phys=>"clm4_5",
                                   },
     "use_cn=true bgc=sp"        =>{ options=>"-bgc sp -envxml_dir .",
                                     namelst=>"use_cn=.true.",
                                     GLC_TWO_WAY_COUPLING=>"FALSE",
                                     phys=>"clm4_5",
                                   },
     "freeliv wo fun"            =>{ options=>"-bgc bgc -envxml_dir .",
                                     namelst=>"freelivfix_intercept=9.",
                                     GLC_TWO_WAY_COUPLING=>"FALSE",
                                     phys=>"clm4_5",
                                   },
     "use_cn=false bgc=cn"       =>{ options=>"-bgc cn -envxml_dir .",
                                     namelst=>"use_cn=.false.",
                                     GLC_TWO_WAY_COUPLING=>"FALSE",
                                     phys=>"clm4_5",
                                   },
     "lower=aqu-45 with/o Zeng"  =>{ options=>"-envxml_dir .",
                                     namelst=>"lower_boundary_condition=4,soilwater_movement_method=1,use_bedrock=.false.",
                                     GLC_TWO_WAY_COUPLING=>"FALSE",
                                     phys=>"clm5_0",
                                   },
     "Zeng w lower=flux"         =>{ options=>"-envxml_dir .",
                                     namelst=>"lower_boundary_condition=1,soilwater_movement_method=0,use_bedrock=.false.",
                                     GLC_TWO_WAY_COUPLING=>"FALSE",
                                     phys=>"clm4_5",
                                   },
     "Zeng w lower=zeroflux"     =>{ options=>"-envxml_dir .",
                                     namelst=>"lower_boundary_condition=2,soilwater_movement_method=0",
                                     GLC_TWO_WAY_COUPLING=>"FALSE",
                                     phys=>"clm4_5",
                                   },
     "Zeng w lower=table"        =>{ options=>"-envxml_dir .",
                                     namelst=>"lower_boundary_condition=3,soilwater_movement_method=0,use_bedrock=.false.",
                                     GLC_TWO_WAY_COUPLING=>"FALSE",
                                     phys=>"clm4_5",
                                   },
     "use_vic=F with -vic op"    =>{ options=>"-vichydro -envxml_dir .",
                                     namelst=>"use_vichydro=.false.",
                                     GLC_TWO_WAY_COUPLING=>"FALSE",
                                     phys=>"clm4_5",
                                   },
     "-vic with l_bnd=flux"      =>{ options=>"-vichydro -envxml_dir .",
                                     namelst=>"lower_boundary_condition=1",
                                     GLC_TWO_WAY_COUPLING=>"FALSE",
                                     phys=>"clm4_5",
                                   },
     "-vic with l_bnd=zeroflux"  =>{ options=>"-vichydro -envxml_dir .",
                                     namelst=>"lower_boundary_condition=2",
                                     GLC_TWO_WAY_COUPLING=>"FALSE",
                                     phys=>"clm4_5",
                                   },
     "-vic with origflag=1"      =>{ options=>"-vichydro -envxml_dir .",
                                     namelst=>"origflag=1",
                                     GLC_TWO_WAY_COUPLING=>"FALSE",
                                     phys=>"clm4_5",
                                   },
     "l_bnd=flux with origflag=0"=>{ options=>"-envxml_dir .",
                                     namelst=>"origflag=0, lower_boundary_condition=1",
                                     GLC_TWO_WAY_COUPLING=>"FALSE",
                                     phys=>"clm4_5",
                                   },
     "l_bnd=zflux with origflag=0"=>{ options=>"-envxml_dir .",
                                     namelst=>"origflag=0, lower_boundary_condition=2",
                                     GLC_TWO_WAY_COUPLING=>"FALSE",
                                     phys=>"clm4_5",
                                   },
     "bedrock with l_bnc=flux"   =>{ options=>"-envxml_dir .",
                                     namelst=>"use_bedrock=.true., lower_boundary_condition=1",
                                     GLC_TWO_WAY_COUPLING=>"FALSE",
                                     phys=>"clm5_0",
                                   },
     "bedrock with l_bnc=tabl"   =>{ options=>"-envxml_dir .",
                                     namelst=>"use_bedrock=.true., lower_boundary_condition=3",
                                     GLC_TWO_WAY_COUPLING=>"FALSE",
                                     phys=>"clm5_0",
                                   },
     "bedrock with l_bnc=aqui"   =>{ options=>"-envxml_dir .",
                                     namelst=>"use_bedrock=.true., lower_boundary_condition=4",
                                     GLC_TWO_WAY_COUPLING=>"FALSE",
                                     phys=>"clm5_0",
                                   },
     "zengdeck with l_bnc=flux"  =>{ options=>"-envxml_dir .",
                                     namelst=>"soilwater_movement_method=0, lower_boundary_condition=1",
                                     GLC_TWO_WAY_COUPLING=>"FALSE",
                                     phys=>"clm4_5",
                                   },
     "zengdeck with l_bnc=z-flux"=>{ options=>"-envxml_dir .",
                                     namelst=>"soilwater_movement_method=0, lower_boundary_condition=2",
                                     GLC_TWO_WAY_COUPLING=>"FALSE",
                                     phys=>"clm4_5",
                                   },
     "zengdeck with l_bnc=tabl"  =>{ options=>"-envxml_dir .",
                                     namelst=>"soilwater_movement_method=0, lower_boundary_condition=3",
                                     GLC_TWO_WAY_COUPLING=>"FALSE",
                                     phys=>"clm4_5",
                                   },
     "l_bnd=tabl with h2osfcfl=0"=>{ options=>"-envxml_dir .",
                                     namelst=>"h2osfcflag=0, lower_boundary_condition=3",
                                     GLC_TWO_WAY_COUPLING=>"FALSE",
                                     phys=>"clm4_5",
                                   },
     "l_bnd=flux with h2osfcfl=0"=>{ options=>"-envxml_dir .",
                                     namelst=>"h2osfcflag=0, lower_boundary_condition=1",
                                     GLC_TWO_WAY_COUPLING=>"FALSE",
                                     phys=>"clm4_5",
                                   },
     "l_bnd=zflux with h2osfcfl=0"=>{ options=>"-envxml_dir .",
                                     namelst=>"h2osfcflag=0, lower_boundary_condition=2",
                                     GLC_TWO_WAY_COUPLING=>"FALSE",
                                     phys=>"clm4_5",
                                   },
     "h2osfcfl=0 with clm5.0"    =>{ options=>"-envxml_dir .",
                                     namelst=>"h2osfcflag=0",
                                     GLC_TWO_WAY_COUPLING=>"FALSE",
                                     phys=>"clm5_0",
                                   },
     "45bad lnd_tuning_mode value" =>{ options=>"-lnd_tuning_mode clm5_0_GSWP3  -envxml_dir .",
                                     namelst=>"",
                                     GLC_TWO_WAY_COUPLING=>"FALSE",
                                     phys=>"clm4_5",
                                   },
     "50bad lnd_tuning_mode value" =>{ options=>"-lnd_tuning_mode clm4_5_CRUNCEP  -envxml_dir .",
                                     namelst=>"",
                                     GLC_TWO_WAY_COUPLING=>"FALSE",
                                     phys=>"clm5_0",
                                   },
     "bgc_spinup without cn"     =>{ options=>"-clm_accelerated_spinup on -bgc sp -envxml_dir .",
                                     namelst=>"spinup_state=1",
                                     GLC_TWO_WAY_COUPLING=>"FALSE",
                                     phys=>"clm4_5",
                                   },
     "spinup=1 without bldnml op"=>{ options=>"-clm_accelerated_spinup off -bgc bgc -envxml_dir .",
                                     namelst=>"spinup_state=1",,
                                     GLC_TWO_WAY_COUPLING=>"FALSE",
                                     phys=>"clm5_0",
                                   },
     "bgc_spinup without cn"     =>{ options=>"-clm_accelerated_spinup on -bgc sp -envxml_dir .",
                                     namelst=>"spinup_state=1",
                                     GLC_TWO_WAY_COUPLING=>"FALSE",
                                     phys=>"clm4_5",
                                   },
     "baseflow w aquifer"        =>{ options=>"-bgc sp -envxml_dir .",
                                     namelst=>"baseflow_scalar=1.0, lower_boundary_condition=4,use_bedrock=.false.",
                                     GLC_TWO_WAY_COUPLING=>"FALSE",
                                     phys=>"clm5_0",
                                   },
     "baseflow w table"          =>{ options=>"-bgc sp -envxml_dir .",
                                     namelst=>"baseflow_scalar=1.0, lower_boundary_condition=3,use_bedrock=.false.",
                                     GLC_TWO_WAY_COUPLING=>"FALSE",
                                     phys=>"clm5_0",
                                   },
     "br_root and bgc=sp"        =>{ options=>"-bgc sp -envxml_dir .",
                                     namelst=>"br_root=1.0",
                                     GLC_TWO_WAY_COUPLING=>"FALSE",
                                     phys=>"clm5_0",
                                   },
     "both co2_type and on nml"  =>{ options=>"-co2_type constant -envxml_dir .",
                                     namelst=>"co2_type='prognostic'",
                                     GLC_TWO_WAY_COUPLING=>"FALSE",
                                     phys=>"clm5_0",
                                   },
     "both lnd_frac and on nml"  =>{ options=>"-lnd_frac domain.nc -envxml_dir .",
                                     namelst=>"fatmlndfrc='frac.nc'",
                                     GLC_TWO_WAY_COUPLING=>"FALSE",
                                     phys=>"clm5_0",
                                   },
     "branch but NO nrevsn"      =>{ options=>"-clm_start_type branch -envxml_dir .",
                                     namelst=>"",
                                     GLC_TWO_WAY_COUPLING=>"FALSE",
                                     phys=>"clm5_0",
                                   },
     "glc_nec inconsistent"      =>{ options=>"-envxml_dir .",
                                     namelst=>"maxpatch_glcmec=5",
                                     GLC_TWO_WAY_COUPLING=>"FALSE",
                                     phys=>"clm5_0",
                                   },
     "NoGLCMec"                  =>{ options=>"-envxml_dir . -glc_nec 0",
                                     namelst=>"",
                                     GLC_TWO_WAY_COUPLING=>"FALSE",
                                     phys=>"clm4_5",
                                   },
     "UpdateGlcContradict"       =>{ options=>"-envxml_dir .",
                                     namelst=>"glc_do_dynglacier=.false.",
                                     GLC_TWO_WAY_COUPLING=>"TRUE",
                                     phys=>"clm4_5",
                                   },
     "matrixWOBGC"               =>{ options=>"-envxml_dir . -bgc sp",
                                     namelst=>"use_matrixcn=.true.",
                                     GLC_TWO_WAY_COUPLING=>"TRUE",
                                     phys=>"clm5_0",
                                   },
     "soilmatrixWOBGC"           =>{ options=>"-envxml_dir . -bgc sp",
                                     namelst=>"use_soil_matrixcn=T",
                                     GLC_TWO_WAY_COUPLING=>"TRUE",
                                     phys=>"clm5_0",
                                   },
     "outmatrixWOmatrix"         =>{ options=>"-envxml_dir . -bgc bgc",
                                     namelst=>"use_soil_matrixcn=.false.,use_matrixcn=F,is_outmatrix=T",
                                     GLC_TWO_WAY_COUPLING=>"TRUE",
                                     phys=>"clm5_0",
                                   },
     "spinupWOsoilmatrix"         =>{ options=>"-envxml_dir . -bgc bgc",
                                     namelst=>"use_soil_matrixcn=F,use_matrixcn=T,isspinup=T",
                                     GLC_TWO_WAY_COUPLING=>"TRUE",
                                     phys=>"clm5_0",
                                   },
     "sasuspinupWOsoilmatx"      =>{ options=>"-envxml_dir . -bgc bgc -clm_accelerated_spinup sasu",
                                     namelst=>"use_soil_matrixcn=.false.,use_matrixcn=.false.",
                                     GLC_TWO_WAY_COUPLING=>"TRUE",
                                     phys=>"clm5_1",
                                   },
     "sasuspinupWOCN"            =>{ options=>"-envxml_dir . -bgc sp  -clm_accelerated_spinup sasu",
                                     namelst=>"",
                                     GLC_TWO_WAY_COUPLING=>"TRUE",
                                     phys=>"clm5_1",
                                   },
     "nyrforceWOspinup"          =>{ options=>"-envxml_dir . -bgc bgc -clm_accelerated_spinup sasu",
                                     namelst=>"use_matrixcn=.false.,isspinup=F,nyr_forcing=20",
                                     GLC_TWO_WAY_COUPLING=>"TRUE",
                                     phys=>"clm5_0",
                                   },
     "nyrsasuGTnyrforce"         =>{ options=>"-envxml_dir . -bgc bgc -clm_accelerated_spinup sasu",
                                     namelst=>"use_matrixcn=.false.,isspinup=T,nyr_forcing=20,nyr_sasu=21",
                                     GLC_TWO_WAY_COUPLING=>"TRUE",
                                     phys=>"clm5_0",
                                   },
     "iloopZero"                 =>{ options=>"-envxml_dir . -bgc bgc -clm_accelerated_spinup sasu",
                                     namelst=>"use_matrixcn=.false.,isspinup=T,iloop_avg=0",
                                     GLC_TWO_WAY_COUPLING=>"TRUE",
                                     phys=>"clm5_0",
                                   },
     "matrixspinupWADmode"        =>{ options=>"-envxml_dir . -bgc bgc -clm_accelerated_spinup sasu",
                                     namelst=>"isspinup=T,spinup_state=2",
                                     GLC_TWO_WAY_COUPLING=>"TRUE",
                                     phys=>"clm5_0",
                                   },
     "matrixspinupWclmaccell"     =>{ options=>"-envxml_dir . -bgc bgc -clm_accelerated_spinup off",
                                     namelst=>"use_soil_matrixcn=T,isspinup=T",
                                     GLC_TWO_WAY_COUPLING=>"TRUE",
                                     phys=>"clm5_0",
                                   },
     "fatesWuse_cnmatrix"        =>{ options=>"-envxml_dir . -bgc fates",
                                     namelst=>"use_matrixcn=.true.",
                                     GLC_TWO_WAY_COUPLING=>"TRUE",
                                     phys=>"clm5_0",
                                   },
     "fatesWuse_soilcnmatrix"    =>{ options=>"-envxml_dir . -bgc fates",
                                     namelst=>"use_soil_matrixcn=.true.",
                                     GLC_TWO_WAY_COUPLING=>"TRUE",
                                     phys=>"clm5_0",
                                   },
     "useFATESContradict"        =>{ options=>"-bgc fates -envxml_dir . -no-megan",
                                     namelst=>"use_fates=.false.",
                                     GLC_TWO_WAY_COUPLING=>"FALSE",
                                     phys=>"clm4_5",
                                   },
     "useFATESContradict2"       =>{ options=>"-envxml_dir . -no-megan",
                                     namelst=>"use_fates=.true.",
                                     GLC_TWO_WAY_COUPLING=>"FALSE",
                                     phys=>"clm4_5",
                                   },
     "useFATESWCN"               =>{ options=>"-bgc fates -envxml_dir . -no-megan",
                                     namelst=>"use_cn=.true.",
                                     GLC_TWO_WAY_COUPLING=>"FALSE",
                                     phys=>"clm5_0",
                                   },
     "useFATESWcreatecrop"       =>{ options=>"-bgc fates -envxml_dir . -no-megan",
                                     namelst=>"create_crop_landunit=.true.",
                                     GLC_TWO_WAY_COUPLING=>"FALSE",
                                     phys=>"clm5_0",
                                   },
     "useFATESWbMH"              =>{ options=>"-bgc fates -envxml_dir . -no-megan",
                                     namelst=>"use_biomass_heat_storage=.true.",
                                     GLC_TWO_WAY_COUPLING=>"FALSE",
                                     phys=>"clm5_1",
                                   },
     "FireNoneButFATESfireon"    =>{ options=>"-bgc fates -envxml_dir . -no-megan -light_res none",
                                     namelst=>"fates_spitfire_mode=4",
                                     GLC_TWO_WAY_COUPLING=>"FALSE",
                                     phys=>"clm5_1",
                                   },
     "FireNoneButBGCfireon"    =>{ options=>"-bgc bgc -envxml_dir . -light_res none",
                                     namelst=>"fire_method='li2021gswpfrc'",
                                     GLC_TWO_WAY_COUPLING=>"FALSE",
                                     phys=>"clm5_1",
                                   },
     "createcropFalse"           =>{ options=>"-bgc bgc -envxml_dir . -no-megan",
                                     namelst=>"create_crop_landunit=.false.",
                                     GLC_TWO_WAY_COUPLING=>"FALSE",
                                     phys=>"clm5_0",
                                   },
     "usespitfireButNOTFATES"    =>{ options=>"-envxml_dir . -no-megan",
                                     namelst=>"fates_spitfire_mode>0",
                                     GLC_TWO_WAY_COUPLING=>"FALSE",
                                     phys=>"clm4_5",
                                   },
     "useloggingButNOTFATES"     =>{ options=>"-envxml_dir . -no-megan",
                                     namelst=>"use_fates_logging=.true.",
                                     GLC_TWO_WAY_COUPLING=>"FALSE",
                                     phys=>"clm4_5",
                                   },
     "useinventorybutnotfile"    =>{ options=>"-bgc fates -envxml_dir . -no-megan",
                                     namelst=>"use_fates_inventory_init=.true.",
                                     GLC_TWO_WAY_COUPLING=>"FALSE",
                                     phys=>"clm4_5",
                                   },
     "inventoryfileDNE"          =>{ options=>"-bgc fates -envxml_dir . -no-megan",
                                     namelst=>"use_fates_inventory_init=.true., fates_inventory_ctrl_filename='zztop'",
                                     GLC_TWO_WAY_COUPLING=>"FALSE",
                                     phys=>"clm4_5",
                                   },
     "useMEGANwithFATES"         =>{ options=>"-bgc fates -envxml_dir . -megan",
                                     namelst=>"",
                                     GLC_TWO_WAY_COUPLING=>"FALSE",
                                     phys=>"clm4_5",
                                   },
     "useHYDSTwithFATES"         =>{ options=>"-bgc fates -envxml_dir . -no-megan",
                                     namelst=>"use_hydrstress=.true.",
                                     GLC_TWO_WAY_COUPLING=>"FALSE",
                                     phys=>"clm5_0",
                                   },
     "useHYDSTwithdynroot"       =>{ options=>"-bgc bgc -envxml_dir . -megan",
                                     namelst=>"use_hydrstress=.true., use_dynroot=.true.",
                                     GLC_TWO_WAY_COUPLING=>"FALSE",
                                     phys=>"clm5_0",
                                   },
     "specWOfireemis"            =>{ options=>"-envxml_dir . -no-fire_emis",
                                     namelst=>"fire_emis_specifier='bc_a1 = BC'",
                                     GLC_TWO_WAY_COUPLING=>"FALSE",
                                     phys=>"clm5_0",
                                   },
     "elevWOfireemis"            =>{ options=>"-envxml_dir . -no-fire_emis",
                                     namelst=>"fire_emis_elevated=.false.",
                                     GLC_TWO_WAY_COUPLING=>"FALSE",
                                     phys=>"clm5_0",
                                   },
     "noanthro_w_crop"            =>{ options=>"-envxml_dir . -res 0.9x1.25 -bgc bgc -crop -use_case 1850_noanthro_control",
                                     namelst=>"",
                                     GLC_TWO_WAY_COUPLING=>"FALSE",
                                     phys=>"clm5_0",
                                   },
     "noanthro_w_irrig"           =>{ options=>"-envxml_dir . -res 0.9x1.25 -bgc bgc -use_case 1850_noanthro_control",
                                     namelst=>"irrigate=T",
                                     GLC_TWO_WAY_COUPLING=>"FALSE",
                                     phys=>"clm5_0",
                                   },
     "spdotransconflict"          =>{ options=>"-envxml_dir . -bgc sp -use_case 20thC_transient",
                                     namelst=>"do_transient_pfts=T,do_transient_crops=.false.",
                                     GLC_TWO_WAY_COUPLING=>"FALSE",
                                     phys=>"clm5_0",
                                   },
     "nocropwfert"                =>{ options=>"-envxml_dir . -bgc sp -no-crop",
                                     namelst=>"use_fertilizer=T",
                                     GLC_TWO_WAY_COUPLING=>"FALSE",
                                     phys=>"clm5_0",
                                   },
     "lmr1WOcn"                   =>{ options=>"-envxml_dir . -bgc sp",
                                     namelst=>"leafresp_method=1",
                                     GLC_TWO_WAY_COUPLING=>"FALSE",
                                     phys=>"clm5_0",
                                   },
     "lmr2WOcn"                   =>{ options=>"-envxml_dir . -bgc sp",
                                     namelst=>"leafresp_method=2",
                                     GLC_TWO_WAY_COUPLING=>"FALSE",
                                     phys=>"clm5_0",
                                   },
     "lmr0Wcn"                    =>{ options=>"-envxml_dir . -bgc bgc",
                                     namelst=>"leafresp_method=0",
                                     GLC_TWO_WAY_COUPLING=>"FALSE",
                                     phys=>"clm5_0",
                                   },
     "nofireButSetcli_scale"     =>{ options=>"-envxml_dir . -bgc bgc",
                                     namelst=>"fire_method='nofire', cli_scale=5.",
                                     GLC_TWO_WAY_COUPLING=>"FALSE",
                                     phys=>"clm5_0",
                                   },
     "nocnButSetrh_low"          =>{ options=>"-envxml_dir . -bgc sp",
                                     namelst=>"rh_low=5.",
                                     GLC_TWO_WAY_COUPLING=>"FALSE",
                                     phys=>"clm5_0",
                                   },
     "funWOcn"                   =>{ options=>"-envxml_dir . -bgc sp",
                                     namelst=>"use_fun=.true.",
                                     GLC_TWO_WAY_COUPLING=>"FALSE",
                                     phys=>"clm5_0",
                                   },
     "flexCNWOcn"                =>{ options=>"-envxml_dir . -bgc sp",
                                     namelst=>"use_flexibleCN=.true.",
                                     GLC_TWO_WAY_COUPLING=>"FALSE",
                                     phys=>"clm5_0",
                                   },
     "flexCNFUNwcarbonresp"      =>{ options=>"-envxml_dir . -bgc bgc",
                                     namelst=>"use_flexibleCN=.true.,use_FUN=.true.,carbon_resp_opt=1",
                                     GLC_TWO_WAY_COUPLING=>"FALSE",
                                     phys=>"clm5_0",
                                   },
     "funWOnitrif"               =>{ options=>"-envxml_dir .",
                                     namelst=>"use_fun=.true., use_nitrif_denitrif=.false.",
                                     GLC_TWO_WAY_COUPLING=>"FALSE",
                                     phys=>"clm5_0",
                                   },
     "knitrmaxWOnitrif"          =>{ options=>"-envxml_dir . -bgc bgc",
                                     namelst=>"use_nitrif_denitrif=.false., k_nitr_max=1.0",
                                     GLC_TWO_WAY_COUPLING=>"FALSE",
                                     phys=>"clm5_0",
                                   },
     "respcoefWOnitrif"          =>{ options=>"-envxml_dir . -bgc bgc",
                                     namelst=>"use_nitrif_denitrif=.false., denitrif_respiration_coefficient=1.0",
                                     GLC_TWO_WAY_COUPLING=>"FALSE",
                                     phys=>"clm5_0",
                                   },
     "respexpWOnitrif"           =>{ options=>"-envxml_dir . -bgc bgc",
                                     namelst=>"use_nitrif_denitrif=.false., denitrif_respiration_exponent=1.0",
                                     GLC_TWO_WAY_COUPLING=>"FALSE",
                                     phys=>"clm5_0",
                                   },
     "lunaWSPandlnctrue"         =>{ options=>"-envxml_dir . -bgc sp",
                                     namelst=>"use_luna=.true., lnc_opt=.true.",
                                     GLC_TWO_WAY_COUPLING=>"FALSE",
                                     phys=>"clm5_0",
                                   },
     "NOlunabutsetJmaxb1"        =>{ options=>"-envxml_dir . -bgc sp",
                                     namelst=>"use_luna=.false., jmaxb1=1.0",
                                     GLC_TWO_WAY_COUPLING=>"FALSE",
                                     phys=>"clm5_0",
                                   },
     "envxml_not_dir"            =>{ options=>"-envxml_dir myuser_nl_clm",
                                     namelst=>"",
                                     GLC_TWO_WAY_COUPLING=>"FALSE",
                                     phys=>"clm5_0",
                                   },
     "envxml_emptydir"           =>{ options=>"-envxml_dir xFail",
                                     namelst=>"",
                                     GLC_TWO_WAY_COUPLING=>"FALSE",
                                     phys=>"clm5_0",
                                   },
               );
foreach my $key ( keys(%failtest) ) {
   print( "$key\n" );
   &make_config_cache($failtest{$key}{"phys"});
   my $options  = $failtest{$key}{"options"};
   my $namelist = $failtest{$key}{"namelst"};
   &make_env_run( GLC_TWO_WAY_COUPLING=>$failtest{$key}{"GLC_TWO_WAY_COUPLING"} );
   eval{ system( "$bldnml $options -namelist \"&clmexp $namelist /\" > $tempfile 2>&1 " ); };
   isnt( $?, 0, $key );
   system( "cat $tempfile" );
}


print "\n===============================================================================\n";
print "Start Warning testing.  These should fail unless -ignore_warnings option is used \n";
print "=================================================================================\n";

# Warning testing, do things that give warnings, unless -ignore_warnings option is used

my %warntest = ( 
     # Warnings without the -ignore_warnings option given
     "coldwfinidat"              =>{ options=>"-envxml_dir . -clm_start_type cold",
                                     namelst=>"finidat = 'testfile.nc'",
                                     GLC_TWO_WAY_COUPLING=>"FALSE",
                                     phys=>"clm5_0",
                                   },
     "bgcspin_w_suplnitro"       =>{ options=>"-envxml_dir . -bgc bgc -clm_accelerated_spinup on",
                                     namelst=>"suplnitro='ALL'",
                                     GLC_TWO_WAY_COUPLING=>"FALSE",
                                     phys=>"clm5_0",
                                   },
     "use_c13_wo_bgc"            =>{ options=>"-envxml_dir . -bgc cn",
                                     namelst=>"use_c13=.true.",
                                     GLC_TWO_WAY_COUPLING=>"FALSE",
                                     phys=>"clm5_0",
                                   },
     "use_c14_wo_bgc"            =>{ options=>"-envxml_dir . -bgc cn",
                                     namelst=>"use_c14=.true.",
                                     GLC_TWO_WAY_COUPLING=>"FALSE",
                                     phys=>"clm5_0",
                                   },
     "soilm_stream w transient"  =>{ options=>"-res 0.9x1.25 -envxml_dir . -use_case 20thC_transient",
                                     namelst=>"use_soil_moisture_streams=T,soilm_tintalgo='linear'",
                                     GLC_TWO_WAY_COUPLING=>"FALSE",
                                     phys=>"clm5_0",
                                   },
     "missing_ndep_file"         =>{ options=>"-envxml_dir . -bgc bgc -ssp_rcp SSP5-3.4",
                                     namelst=>"",
                                     GLC_TWO_WAY_COUPLING=>"FALSE",
                                     phys=>"clm5_0",
                                   },
     "bad_megan_spec"            =>{ options=>"-envxml_dir . -bgc bgc -megan",
                                     namelst=>"megan_specifier='ZZTOP=zztop'",
                                     GLC_TWO_WAY_COUPLING=>"FALSE",
                                     phys=>"clm4_5",
                                   },
               );
foreach my $key ( keys(%warntest) ) {
   print( "$key\n" );
   &make_config_cache($warntest{$key}{"phys"});
   my $options  = $warntest{$key}{"options"};
   my $namelist = $warntest{$key}{"namelst"};
   &make_env_run( GLC_TWO_WAY_COUPLING=>$warntest{$key}{"GLC_TWO_WAY_COUPLING"} );
   eval{ system( "$bldnml $options -namelist \"&clmexp $namelist /\" > $tempfile 2>&1 " ); };
   isnt( $?, 0, $key );
   system( "cat $tempfile" );
   # Now run with -ignore_warnings and make sure it works
   $options .= " -ignore_warnings";
   eval{ system( "$bldnml $options -namelist \"&clmexp $namelist /\" > $tempfile 2>&1 " ); };
   is( $?, 0, $key );
   is( $@, '', "$options" );
   system( "cat $tempfile" );
}

#
# Loop over all physics versions
#
foreach my $phys ( "clm4_5", "clm5_0", "clm5_1" ) {
$mode = "-phys $phys";
&make_config_cache($phys);

print "\n==================================================\n";
print "Test ALL resolutions with SP\n";
print "==================================================\n";

# Check for ALL resolutions with CLM50SP
my $reslist = `../queryDefaultNamelist.pl -res list -s`;
my @resolutions = split( / /, $reslist );
my @regional;
foreach my $res ( @resolutions ) {
   chomp($res);
   print "=== Test $res === \n";
   my $options  = "-res $res -bgc sp -envxml_dir .";

   # Regional single point resolutions
   if ( $res =~ /^([0-9]+x[0-9]+_[a-zA-Z]+)$/ ) {
      push( @regional, $res );
      next;
   # Resolutions for mksurfdata mapping
   } elsif ( $res eq "0.5x0.5"     ||
             $res eq "0.25x0.25"   ||
             $res eq "0.1x0.1"     ||
             $res eq "3x3min"      ||
             $res eq "5x5min"      ||
             $res eq "10x10min"    ||
             $res eq "0.125x0.125" ||
             $res eq "0.33x0.33"   ||
             $res eq "1km-merge-10min" ) {
      next;
   # Resolutions that were supported in clm40 but NOT clm45/clm50
   } elsif ( $res eq "ne240np4"    ||
             $res eq "ne60np4"     ||
             $res eq "ne4np4"      ||
             $res eq "2.5x3.33"    ||
             $res eq "0.23x0.31"   ||
             $res eq "0.47x0.63"   ||
             $res eq "94x192"      ||
             $res eq "8x16"        ||
             $res eq "32x64"       ||
             $res eq "128x256"     ||
             $res eq "360x720cru"  ||
             $res eq "512x1024" ) {
      next;
   # Resolutions not supported on release branch
   } elsif ( $res eq "ne120np4"    ||
             $res eq "conus_30_x8" ) {
      next;
   }

   &make_env_run();
   eval{ system( "$bldnml $options > $tempfile 2>&1 " ); };
   is( $@, '', "$options" );

   $cfiles->checkfilesexist( "$options", $mode );

   $cfiles->shownmldiff( "default", "standard" );
   if ( defined($opts{'compare'}) ) {
      $cfiles->doNOTdodiffonfile( "$tempfile", "$options", $mode );
      $cfiles->dodiffonfile( "$real_par_file", "$options", $mode );
      $cfiles->comparefiles( "$options", $mode, $opts{'compare'} );
   }

   if ( defined($opts{'generate'}) ) {
      $cfiles->copyfiles( "$options", $mode );
   }
   &cleanup(); print "\n";
}

print "\n==================================================\n";
print " Test important resolutions for BGC\n";
print "==================================================\n";

my @resolutions = ( "4x5", "10x15", "ne30np4", "ne16np4", "1.9x2.5", "0.9x1.25" );
my @regional;
my $nlbgcmode = "bgc";
my $mode = "$phys-$nlbgcmode";
foreach my $res ( @resolutions ) {
   chomp($res);
   print "=== Test $res === \n";
   my $options  = "-res $res -envxml_dir . -bgc $nlbgcmode";

   &make_env_run();
   eval{ system( "$bldnml $options > $tempfile 2>&1 " ); };
   is( $@, '', "$options" );

   $cfiles->checkfilesexist( "$options", $mode );

   $cfiles->shownmldiff( "default", "standard" );
   if ( defined($opts{'compare'}) ) {
      $cfiles->doNOTdodiffonfile( "$tempfile", "$options", $mode );
      $cfiles->comparefiles( "$options", $mode, $opts{'compare'} );
   }

   if ( defined($opts{'generate'}) ) {
      $cfiles->copyfiles( "$options", $mode );
   }
   &cleanup(); print "\n";
}

print "\n==================================================\n";
print " Test all use-cases \n";
print "==================================================\n";

# Run over all use-cases...
my $list = `$bldnml -use_case list 2>&1 | grep "use case"`;
my @usecases;
if ( $list =~ /build-namelist : use cases : (.+)$/ ) {
  my @usecases  = split( / /, $list );
} else {
  die "ERROR:: Trouble getting list of use-cases\n";
}
foreach my $usecase ( @usecases ) {
   $options = "-use_case $usecase  -envxml_dir .";
   &make_env_run();
   eval{ system( "$bldnml $options  > $tempfile 2>&1 " ); };
   is( $@, '', "options: $options" );
   $cfiles->checkfilesexist( "$options", $mode );
   $cfiles->shownmldiff( "default", "standard" );
   if ( defined($opts{'compare'}) ) {
      $cfiles->doNOTdodiffonfile( "$tempfile", "$options", $mode );
      $cfiles->comparefiles( "$options", $mode, $opts{'compare'} );
   }
   if ( defined($opts{'generate'}) ) {
      $cfiles->copyfiles( "$options", $mode );
   }
   &cleanup();
}

print "\n==================================================\n";
print "Test crop resolutions \n";
print "==================================================\n";

# Check for crop resolutions
my @crop_res = ( "1x1_numaIA", "1x1_smallvilleIA", "4x5", "10x15", "0.9x1.25", "1.9x2.5", "ne30np4" );
foreach my $res ( @crop_res ) {
   $options = "-bgc bgc -crop -res $res -envxml_dir .";
   &make_env_run();
   eval{ system( "$bldnml $options  > $tempfile 2>&1 " ); };
   is( $@, '', "$options" );
   $cfiles->checkfilesexist( "$options", $mode );
   $cfiles->shownmldiff( "default", "standard" );
   if ( defined($opts{'compare'}) ) {
      $cfiles->doNOTdodiffonfile( "$tempfile", "$options", $mode );
      $cfiles->dodiffonfile( "$real_par_file", "$options", $mode );
      $cfiles->comparefiles( "$options", $mode, $opts{'compare'} );
   }
   if ( defined($opts{'generate'}) ) {
      $cfiles->copyfiles( "$options", $mode );
   }
   &cleanup();
}
print "\n==================================================\n";
print " Test glc_mec resolutions \n";
print "==================================================\n";

# Check for glc_mec resolutions
#
# NOTE(wjs, 2017-12-17) I'm not sure if these glc_mec-specific tests are
# still needed: are they covered with other tests now that we always run
# with glc_mec? Some historical notes: (1) The three resolutions listed
# here used to be the only three with which you could run glc_mec; now
# you can run glc_mec with all resolutions. (2) This used to point to
# all of the glacierMEC use cases; now we don't have glacierMEC-specific
# use cases, but I've kept these pointing to the equivalent normal use
# cases; I'm not sure if it's actually important to test this with all
# of the different use cases.
my @glc_res = ( "0.9x1.25", "1.9x2.5" );
my @use_cases = ( "1850-2100_SSP1-2.6_transient",
                  "1850-2100_SSP2-4.5_transient",
                  "1850-2100_SSP3-7.0_transient",
                  "1850-2100_SSP5-8.5_transient",
                  "1850_control",
                  "2000_control",
                  "2010_control",
                  "20thC_transient",
                 );
foreach my $res ( @glc_res ) {
   foreach my $usecase ( @usecases ) {
      my $startymd = undef;
      if ( ($usecase eq "1850_control") || ($usecase eq "20thC_transient") ) {
         $startymd = 18500101;
      } elsif ( $usecase eq "2000_control") {
         $startymd = 20000101;
      } elsif ( $usecase eq "2010_control") {
         $startymd = 20100101;
      } else {
         $startymd = 20150101;
      }
      $options = "-bgc bgc -res $res -use_case $usecase -envxml_dir . -namelist '&a start_ymd=$startymd/'";
      &make_env_run();
      eval{ system( "$bldnml $options > $tempfile 2>&1 " ); };
      is( $@, '', "$options" );
      $cfiles->checkfilesexist( "$options", $mode );
      $cfiles->shownmldiff( "default", "standard" );
      if ( defined($opts{'compare'}) ) {
         $cfiles->doNOTdodiffonfile( "$tempfile", "$options", $mode );
         $cfiles->comparefiles( "$options", $mode, $opts{'compare'} );
      }
      if ( defined($opts{'generate'}) ) {
         $cfiles->copyfiles( "$options", $mode );
      }
      &cleanup();
   }
}
# Transient 20th Century simulations
my @tran_res = ( "0.9x1.25", "1.9x2.5", "ne30np4", "10x15" );
my $usecase  = "20thC_transient";
my $GLC_NEC         = 10;
foreach my $res ( @tran_res ) {
   $options = "-res $res -use_case $usecase -envxml_dir . -namelist '&a start_ymd=18500101/'";
   &make_env_run();
   eval{ system( "$bldnml $options > $tempfile 2>&1 " ); };
   is( $@, '', "$options" );
   $cfiles->checkfilesexist( "$options", $mode );
   $cfiles->shownmldiff( "default", "standard" );
   if ( defined($opts{'compare'}) ) {
      $cfiles->doNOTdodiffonfile( "$tempfile", "$options", $mode );
      $cfiles->dodiffonfile( "$real_par_file", "$options", $mode );
      $cfiles->comparefiles( "$options", $mode, $opts{'compare'} );
   }
   if ( defined($opts{'generate'}) ) {
      $cfiles->copyfiles( "$options", $mode );
   }
   &cleanup();
}
# Transient ssp_rcp scenarios that work
my @tran_res = ( "0.9x1.25", "1.9x2.5", "10x15" );
foreach my $usecase ( "1850_control", "1850-2100_SSP5-8.5_transient", "1850-2100_SSP1-2.6_transient", "1850-2100_SSP3-7.0_transient",
                      "1850-2100_SSP2-4.5_transient" ) {
   my $startymd = undef;
   if ( $usecase eq "1850_control") {
      $startymd = 18500101;
   } else {
      $startymd = 20150101;
   }
   foreach my $res ( @tran_res ) {
      $options = "-res $res -bgc bgc -crop -use_case $usecase -envxml_dir . -namelist '&a start_ymd=$startymd/'";
      &make_env_run();
      eval{ system( "$bldnml $options > $tempfile 2>&1 " ); };
      is( $@, '', "$options" );
      $cfiles->checkfilesexist( "$options", $mode );
      $cfiles->shownmldiff( "default", "standard" );
      if ( defined($opts{'compare'}) ) {
         $cfiles->doNOTdodiffonfile( "$tempfile", "$options", $mode );
         $cfiles->dodiffonfile( "$real_par_file", "$options", $mode );
         $cfiles->comparefiles( "$options", $mode, $opts{'compare'} );
      }
      if ( defined($opts{'generate'}) ) {
         $cfiles->copyfiles( "$options", $mode );
      }
      &cleanup();
   }
}
}  # End loop over all physics versions
#
# End loop over versions
#

# The SSP's that fail...
$phys = "clm5_0";
$mode = "-phys $phys";
&make_config_cache($phys);
my $res = "0.9x1.25";
foreach my $usecase ( "1850-2100_SSP4-3.4_transient", "1850-2100_SSP5-3.4_transient", "1850-2100_SSP1-1.9_transient",
                      "1850-2100_SSP4-6.0_transient" ) {
      $options = "-res $res -bgc bgc -crop -use_case $usecase -envxml_dir . -namelist '&a start_ymd=20150101/'";
      &make_env_run();
      eval{ system( "$bldnml $options > $tempfile 2>&1 " ); };
      isnt( $?, 0, $usecase );
      system( "cat $tempfile" );
}

print "\n==================================================\n";
print "Test clm4.5/clm5.0/clm5_1 resolutions \n";
print "==================================================\n";

foreach my $phys ( "clm4_5", 'clm5_0', 'clm5_1' ) {
  my $mode = "-phys $phys";
  &make_config_cache($phys);
  my @clmoptions = ( "-bgc bgc -envxml_dir .", "-bgc bgc -envxml_dir . -clm_accelerated_spinup=on", "-bgc bgc -envxml_dir . -light_res 360x720",
                     "-bgc sp -envxml_dir . -vichydro", "-bgc bgc -dynamic_vegetation -ignore_warnings", 
                     "-bgc bgc -clm_demand flanduse_timeseries -sim_year 1850-2000 -namelist '&a start_ymd=18500101/'",
                     "-bgc bgc -envxml_dir . -namelist '&a use_c13=.true.,use_c14=.true.,use_c14_bombspike=.true./'" );
  foreach my $clmopts ( @clmoptions ) {
     my @clmres = ( "10x15", "0.9x1.25", "1.9x2.5" );
     foreach my $res ( @clmres ) {
        $options = "-res $res -envxml_dir . ";
        &make_env_run( );
        eval{ system( "$bldnml $options $clmopts > $tempfile 2>&1 " ); };
        is( $@, '', "$options $clmopts" );
        $cfiles->checkfilesexist( "$options $clmopts", $mode );
        $cfiles->shownmldiff( "default", "standard" );
        if ( defined($opts{'compare'}) ) {
           $cfiles->doNOTdodiffonfile( "$tempfile", "$options $clmopts", $mode );
           $cfiles->comparefiles( "$options $clmopts", $mode, $opts{'compare'} );
        }
        if ( defined($opts{'generate'}) ) {
           $cfiles->copyfiles( "$options $clmopts", $mode );
        }
        &cleanup();
     }
  }
  my @clmoptions = ( "-bgc bgc -envxml_dir .", 
                     "-bgc sp -envxml_dir .", );
  foreach my $clmopts ( @clmoptions ) {
     my @clmres = ( "ne16np4" );
     foreach my $res ( @clmres ) {
        $options = "-res $res -envxml_dir . ";
        &make_env_run( );
        eval{ system( "$bldnml $options $clmopts > $tempfile 2>&1 " ); };
        is( $@, '', "$options $clmopts" );
        $cfiles->checkfilesexist( "$options $clmopts", $mode );
        $cfiles->shownmldiff( "default", "standard" );
        if ( defined($opts{'compare'}) ) {
           $cfiles->doNOTdodiffonfile( "$tempfile", "$options $clmopts", $mode );
           $cfiles->comparefiles( "$options $clmopts", $mode, $opts{'compare'} );
        }
        if ( defined($opts{'generate'}) ) {
           $cfiles->copyfiles( "$options $clmopts", $mode );
        }
        &cleanup();
     }
  }
  my $clmopts = "-bgc cn -crop";
  my $res = "1.9x2.5";
  $options = "-res $res -namelist '&a irrigate=.true./' -crop -bgc cn  -envxml_dir .";
  &make_env_run();
  eval{ system( "$bldnml $options $clmopts  > $tempfile 2>&1 " ); };
  is( $@, '', "$options $clmopts" );
  $cfiles->checkfilesexist( "$options $clmopts", $mode );
  $cfiles->shownmldiff( "default", "standard" );
  if ( defined($opts{'compare'}) ) {
     $cfiles->doNOTdodiffonfile( "$tempfile", "$options $clmopts", $mode );
     $cfiles->comparefiles( "$options $clmopts", "$mode", $opts{'compare'} );
  }
  if ( defined($opts{'generate'}) ) {
     $cfiles->copyfiles( "$options $clmopts", $mode );
  }
  &cleanup();
  # Run FATES mode for several resolutions and configurations
  my $clmoptions = "-bgc fates -envxml_dir . -no-megan";
  my @clmres = ( "1x1_brazil", "5x5_amazon", "4x5", "1.9x2.5" );
  foreach my $res ( @clmres ) {
     $options = "-res $res -clm_start_type cold";
     my @edoptions = ( "-use_case 2000_control", 
                       "-use_case 1850_control", 
                       "", 
                       "-namelist \"&a use_lch4=.true.,use_nitrif_denitrif=.true./\"", 
                       "-clm_accelerated_spinup on" 
                     );
     foreach my $edop (@edoptions ) {
        if ( $res eq "5x5_amazon" && ($edop =~ /1850_control/) ) {
           next;
        }
        &make_env_run( );
        eval{ system( "$bldnml $options $clmoptions $edop  > $tempfile 2>&1 " ); };
        is( $@, '', "$options $edop" );
        $cfiles->checkfilesexist( "$options $clmoptions $edop", $mode );
        $cfiles->shownmldiff( "default", "standard" );
        if ( defined($opts{'compare'}) ) {
           $cfiles->doNOTdodiffonfile( "$tempfile", "$options $clmoptions $edop", $mode );
           $cfiles->comparefiles( "$options $clmoptions $edop", $mode, $opts{'compare'} );
        }
        if ( defined($opts{'generate'}) ) {
           $cfiles->copyfiles( "$options $clmoptions $edop", $mode );
        }
        &cleanup();
     }
  }
}
#
# Run over the differen lnd_tuning modes
#
my $res = "0.9x1.25";
my $mask = "gx1v6";
my $simyr = "1850";
foreach my $phys ( "clm4_5", 'clm5_0', 'clm5_1' ) {
  my $mode = "-phys $phys";
  &make_config_cache($phys);
  my @forclist = ();
  if ( $phys == "clm5_1" ) {
    @forclist = ( "GSWP3v1" );
  } else {
    @forclist = ( "CRUv7", "GSWP3v1", "cam6.0" );
  }
  foreach my $forc ( @forclist ) {
     foreach my $bgc ( "sp", "bgc" ) {
        my $lndtuningmode = "${phys}_${forc}";
        my $clmoptions = "-res $res -mask $mask -sim_year $simyr -envxml_dir . -lnd_tuning_mod $lndtuningmode -bgc $bgc";
        &make_env_run( );
        eval{ system( "$bldnml $clmoptions > $tempfile 2>&1 " ); };
        is( $@, '', "$clmoptions" );
        $cfiles->checkfilesexist( "$clmoptions", $mode );
        $cfiles->shownmldiff( "default", "standard" );
        if ( defined($opts{'compare'}) ) {
           $cfiles->doNOTdodiffonfile( "$tempfile", "$clmoptions", $mode );
           $cfiles->comparefiles( "$clmoptions", $mode, $opts{'compare'} );
        }
        if ( defined($opts{'generate'}) ) {
           $cfiles->copyfiles( "$clmoptions", $mode );
        }
        &cleanup();
     }
  }
}
&cleanup();

system( "/bin/rm $finidat" );

print "\n==================================================\n";
print " Dumping output  \n";
print "==================================================\n";

$xFail->parseOutput($captOut);

print "Successfully ran all testing for build-namelist\n\n";

&cleanup( "config" );
system( "/bin/rm $tempfile" );

sub cleanup {
#
# Cleanup files created
#
  my $type = shift;

  print "Cleanup files created\n";
  system( "/bin/rm env_run.xml $real_par_file" );
  if ( defined($type) ) {
     if ( $type eq "config" ) {
        system( "/bin/rm config_cache.xml" );
     }
  } else {
     system( "/bin/rm $tempfile *_in" );
  }
}
<|MERGE_RESOLUTION|>--- conflicted
+++ resolved
@@ -138,11 +138,7 @@
 #
 # Figure out number of tests that will run
 #
-<<<<<<< HEAD
-my $ntests = 1575;
-=======
-my $ntests = 1551;
->>>>>>> d4dd6c23
+my $ntests = 1576;
 if ( defined($opts{'compare'}) ) {
    $ntests += 1053;
 }
