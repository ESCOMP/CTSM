--- conflicted
+++ resolved
@@ -138,15 +138,9 @@
 #
 # Figure out number of tests that will run
 #
-<<<<<<< HEAD
-my $ntests = 890;
-if ( defined($opts{'compare'}) ) {
-   $ntests += 549;
-=======
 my $ntests = 897;
 if ( defined($opts{'compare'}) ) {
    $ntests += 552;
->>>>>>> f7882107
 }
 plan( tests=>$ntests );
 
@@ -1266,7 +1260,6 @@
                   "20thC_transient",
                  );
 foreach my $res ( @glc_res ) {
-<<<<<<< HEAD
    foreach my $usecase ( @usecases ) {
       my $startymd = undef;
       if ( ($usecase eq "1850_control") || ($usecase eq "20thC_transient") ) {
@@ -1279,10 +1272,6 @@
          $startymd = 20150101;
       }
       $options = "-bgc bgc -res $res -use_case $usecase -envxml_dir . -namelist '&a start_ymd=$startymd/'";
-=======
-   foreach my $usecase ( @use_cases ) {
-      $options = "-bgc bgc -res $res -use_case $usecase -envxml_dir . ";
->>>>>>> f7882107
       &make_env_run();
       eval{ system( "$bldnml $options > $tempfile 2>&1 " ); };
       is( $@, '', "$options" );
