#!/usr/bin/env perl

# Test command line options of the build-namelist script.
# Try to test that all the different options at least work.
# Test that inconsistentcies are appropriately caught.

#########################

use lib '.';
use Test::More;
use xFail::expectedFail;
use IO::File;

#########################

use strict;
use Getopt::Long;
use NMLTest::CompFiles;
use English;

sub usage {
    die <<EOF;
SYNOPSIS
     build-namelist_test.pl [options]

     Test the the CLM build-namelist
OPTIONS
     -help [or -h]                 Print usage to STDOUT.
     -compare <directory>          Compare namelists for this version to namelists
                                   created by another version.
     -generate                     Leave the namelists in place to do a later compare.
     -no-test                      Do NOT Use the -test option to make sure datasets exist.
     -csmdata "dir"                Root directory of CESM input data.

EOF
}

sub make_env_run {
#
# Create a env_run.xml file to read in
#
    my %settings = @_;

    # Set default settings
    my %env_vars = ( DIN_LOC_ROOT=>"MYDINLOCROOT", GLC_TWO_WAY_COUPLING=>"FALSE", NEONSITE=>"" );
    # Set any settings that came in from function call
    foreach my $item ( keys(%settings) ) {
       $env_vars{$item} = $settings{$item};
    }

    # Now write the file out
    my $envfile = "env_run.xml";
    my $fh = IO::File->new($envfile, '>') or die "can't open file: $envfile";
    print $fh <<EOF;
<?xml version="1.0"?>

<config_definition>

EOF
    foreach my $item ( keys(%env_vars) ) {
      print $fh <<EOF;
<entry id="$item"         value="$env_vars{$item}"  />
EOF
    }
    print $fh <<EOF;

</config_definition>
EOF
    $fh->close();
}

sub make_config_cache {
   # Write a config_cache.xml file to read in
   my ($phys) = @_;
   my $config_cachefile = "config_cache.xml";
   my $fh = IO::File->new($config_cachefile, '>') or die "can't open file: $config_cachefile";
   print $fh <<EOF;
<?xml version="1.0"?>
<config_definition>
<commandline></commandline>
<entry id="phys" value="$phys" list="" valid_values="clm4_5,clm5_0,clm5_1,clm6_0">Specifies clm physics</entry>
</config_definition>
EOF
   $fh->close();
}

sub cat_and_create_namelistinfile {
#
# Concatenate the user_nl_clm files together and turn it into a namelist input file
# that can be read in by build-namelist
#
   my ($file1, $file2, $outfile) = @_;

   my $fh    = IO::File->new($file1,   '<') or die "can't open file: $file1";
   my $outfh = IO::File->new($outfile, '>') or die "can't open file: $outfile";
   print $outfh "&clm_settings\n\n";
   while ( my $line = <$fh> ) {
     print $outfh " $line";
   }
   $fh->close();
   if ( defined($file2) ) {
      my $fh    = IO::File->new($file2,   '<') or die "can't open file: $file2";
      while ( my $line = <$fh> ) {
        print $outfh " $line";
      }
   }
   print $outfh "\n/\n";
   $fh->close();
   $outfh->close();
}

#
# Process command-line options.
#
my %opts = ( help     => 0,
             generate => 0,
             test     => 1,
             compare  => undef,
             csmdata  => undef,
            );

GetOptions(
    "h|help"     => \$opts{'help'},
    "compare=s"  => \$opts{'compare'},
    "generate"   => \$opts{'generate'},
    "test!"      => \$opts{'test'},
    "csmdata=s"  => \$opts{'csmdata'},
)  or usage();

# Give usage message.
usage() if $opts{'help'};

# Check that the CESM inputdata root directory has been specified.  This must be
# a local or nfs mounted directory.
my $inputdata_rootdir = undef;
if (defined($opts{'csmdata'})) {
    $inputdata_rootdir = $opts{'csmdata'};
} elsif (defined $ENV{'CSMDATA'} ) {
    $inputdata_rootdir = $ENV{'CSMDATA'};
} else {
   # use yellowstone location as default
   $inputdata_rootdir="/glade/campaign/cesm/cesmdata/cseg/inputdata";
   print("WARNING:  -csmdata nor CSMDATA are set, using default yellowstone location: $inputdata_rootdir\n");
}

###################################
#_# read in expected fail test list
###################################
my $compGen;
if ( $opts{'generate'} eq 1 && !(defined($opts{'compare'}) )) {
   $compGen='generate';
} elsif ( defined($opts{'compare'}) ) {
   $compGen='compare';
} elsif ( defined($opts{'compare'} && ($opts{'generate'} eq 1 ))) {
   #_# if compare and generate are both given, use compare
   $compGen='compare';
}

my $ProgName;
($ProgName = $PROGRAM_NAME) =~ s!(.*)/!!;
my $testType="namelistTest";

#
# Figure out number of tests that will run
#
<<<<<<< HEAD
# CHANGELOG: SRABIN ADDED 8 NTESTS 1999->2007, MASTER WAS AT 3313, 3313+8 = 3321
my $ntests = 3321;
=======
my $ntests = 3254;
>>>>>>> 6aebaad4

if ( defined($opts{'compare'}) ) {
   $ntests += 2008;
}
plan( tests=>$ntests );

#_# ============================================================
#_# setup for xFail module
#_# ============================================================
my $xFail = xFail::expectedFail->new($ProgName,$compGen,$ntests);
my $captOut="";  #_# variable to capture Test::More output
Test::More->builder->output(\$captOut);
#_# ============================================================
#_#
#_# ============================================================

# Check for unparsed arguments
if (@ARGV) {
    print "ERROR: unrecognized arguments: @ARGV\n";
    usage();
}
my $phys = "clm5_0";
my $mode = "-phys $phys";
&make_config_cache($phys);

my $DOMFILE = "$inputdata_rootdir/atm/datm7/domain.lnd.fv0.9x1.25_gx1v6.090309.nc";
my $bldnml = "../build-namelist -verbose -csmdata $inputdata_rootdir -configuration clm -structure standard -glc_nec 10 -no-note";
if ( $opts{'test'} ) {
   $bldnml .= " -test";
}

my $tempfile = "temp_file.txt";
if ( -f $tempfile ) {
  system( "/bin/rm $tempfile" );
}

my @files = ( "lnd_in", $tempfile );
my $cwd = `pwd`;
chomp( $cwd );
my $cfiles = NMLTest::CompFiles->new( $cwd, @files );

print "\n==================================================\n";
print "Run simple tests \n";
print "==================================================\n";

# Simple test -- just run build-namelist with -help option
eval{ system( "$bldnml -help > $tempfile 2>&1 " ); };
   is( $@, '', "help" );
   &cleanup();
# Simple test -- just run build-namelist with -version option
eval{ system( "$bldnml -version > $tempfile 2>&1 " ); };
   is( $@, '', "version" );
   system( "/bin/cat $tempfile" );
   &cleanup();
# Simple test -- just run build-namelist
&make_env_run();
eval{ system( "$bldnml > $tempfile 2>&1 " ); };
   is( $@, '', "plain build-namelist" );
   $cfiles->checkfilesexist( "default", $mode );
   # Compare to baseline
   if ( defined($opts{'compare'}) ) {
      $cfiles->doNOTdodiffonfile( "$tempfile", "default", $mode );
      $cfiles->comparefiles( "default", $mode, $opts{'compare'} );
   }

print "\n==================================================\n";
print "Run simple tests with all list options \n";
print "==================================================\n";

$cfiles->copyfiles( "default", $mode );
&cleanup();
# Simple test -- run all the list options
foreach my $options ( "clm_demand", "ssp_rcp",      "res",
                      "sim_year",   "use_case" ) {
   &make_env_run();
   eval{ system( "$bldnml -${options} list > $tempfile 2>&1 " ); };
   my $result = `cat $tempfile`;
   my $expect;
   if ( $options =~ /use_case/ ) {
      $expect = "use cases :";
   } else {
      $expect = "valid values for $options";
   }
   $expect    = "/CLM build-namelist : $expect/";
   like( $result, $expect, "$options list" );
   is( (-f "lnd_in"), undef, "Check that lnd_in file does NOT exist" );
   &cleanup();
}

print "\n==================================================\n";
print "Run simple tests with additional options \n";
print "==================================================\n";

# Exercise a bunch of options
my $options = "-co2_ppmv 250 ";
   $options .= " -res 10x15 -ssp_rcp SSP2-4.5 -envxml_dir .";

   &make_env_run();
   eval{ system( "$bldnml $options > $tempfile 2>&1 " ); };
   is( $@, '', "options: $options" );
      $cfiles->checkfilesexist( "default", $mode );
      $cfiles->copyfiles( "most_options", $mode );
   # Compare to default
      $cfiles->doNOTdodiffonfile( "lnd_in",    "default", $mode );
      $cfiles->doNOTdodiffonfile( "$tempfile", "default", $mode );
      $cfiles->comparefiles( "default", $mode );
   # Compare to baseline
   if ( defined($opts{'compare'}) ) {
      $cfiles->dodiffonfile(      "lnd_in",    "most_options", $mode );
      $cfiles->doNOTdodiffonfile( "$tempfile", "most_options", $mode );
      $cfiles->comparefiles( "most_options", $mode, $opts{'compare'} );
   }
   &cleanup();

print "\n==================================================\n";
print "Test drydep, fire_emis and megan namelists  \n";
print "==================================================\n";

# drydep and megan namelists
$phys = "clm5_0";
$mode = "-phys $phys";
&make_config_cache($phys);
my @mfiles = ( "lnd_in", "drv_flds_in", $tempfile );
my $mfiles = NMLTest::CompFiles->new( $cwd, @mfiles );
foreach my $options ( "-drydep", "-megan", "-drydep -megan", "-fire_emis", "-drydep -megan -fire_emis" ) {
   &make_env_run();
   eval{ system( "$bldnml -envxml_dir . $options > $tempfile 2>&1 " ); };
   is( $@, '', "options: $options" );
   $mfiles->checkfilesexist( "$options", $mode);
   if ( $options ne "-drydep" ) {
     $mfiles->shownmldiff( "-drydep", $mode );
   }
   if ( defined($opts{'compare'}) ) {
      $mfiles->doNOTdodiffonfile( "$tempfile", "$options", $mode );
      $mfiles->comparefiles( "$options", $mode, $opts{'compare'} );
   }
   if ( defined($opts{'generate'}) ) {
      $mfiles->copyfiles( "$options", $mode );
   }
   &cleanup();
}
$phys = "clm5_0";
$mode = "-phys $phys";
&make_config_cache($phys);

print "\n===============================================================================\n";
print "Test configuration, structure, irrigate, verbose, clm_demand, ssp_rcp, test, sim_year, use_case\n";
print "=================================================================================\n";

my $startfile = "clmrun.clm2.r.1964-05-27-00000.nc";
foreach my $driver ( "nuopc" ) {
   print "   For $driver driver\n\n";
   # configuration, structure, irrigate, verbose, clm_demand, ssp_rcp, test, sim_year, use_case
   foreach my $options ( "-res 0.9x1.25 -configuration nwp",
                         "-res 0.9x1.25 -structure fast",
                         "-res 0.9x1.25 -namelist '&a irrigate=.true./'", "-res 0.9x1.25 -verbose", "-res 0.9x1.25 -ssp_rcp SSP2-4.5", "-res 0.9x1.25 -test", "-res 0.9x1.25 -sim_year 1850",
                         "-res 0.9x1.25 -namelist '&a use_lai_streams=.true.,use_soil_moisture_streams=.true./'",
                         "-res 0.9x1.25 -namelist '&a use_excess_ice=.true. use_excess_ice_streams=.true./'",
                         "-res 0.9x1.25 -namelist '&a use_excess_ice=.true. use_excess_ice_streams=.false./'",
                         "-res 0.9x1.25 -use_case 1850_control",
                         "-res 1x1pt_US-UMB -clm_usr_name 1x1pt_US-UMB -namelist '&a fsurdat=\"/dev/null\"/'",
                         "-res 1x1_brazil",
                         "-res 0.9x1.25 -clm_start_type startup", "-namelist '&a irrigate=.false./' -crop -bgc bgc",
                         "-res 0.9x1.25 -infile myuser_nl_clm",
                         "-res 0.9x1.25 -ignore_ic_date -clm_start_type branch -namelist '&a nrevsn=\"thing.nc\"/' -bgc bgc -crop",
                         "-res 0.9x1.25 -clm_start_type branch -namelist '&a nrevsn=\"thing.nc\",use_init_interp=T/'",
                         "-res 0.9x1.25 -ignore_ic_date -clm_start_type startup -namelist '&a finidat=\"thing.nc\"/' -bgc bgc -crop",
                        ) {
      my $file = $startfile;
      &make_env_run();
      my $base_options = "-envxml_dir . -driver $driver";
      if ( $driver eq "nuopc" ) {
         $base_options = "$base_options -namelist '&a force_send_to_atm = .false./'";
      }
      eval{ system( "$bldnml $base_options $options > $tempfile 2>&1 " ); };
      is( $@, '', "options: $base_options $options" );
      $cfiles->checkfilesexist( "$base_options $options", $mode );
      $cfiles->shownmldiff( "default", $mode );
      my $finidat = `grep finidat lnd_in`;
      if ( $options =~ /myuser_nl_clm/ ) {
         my $fsurdat =  `grep fsurdat lnd_in`;
         like( $fsurdat, "/MYDINLOCROOT/lnd/clm2/PTCLMmydatafiles/1x1pt_US-UMB/surfdata_1x1pt_US-UMB_simyr2000_clm4_5_c131122.nc/", "$options" );
      }
      if ( defined($opts{'compare'}) ) {
         $cfiles->doNOTdodiffonfile( "$tempfile", "$base_options $options", $mode );
         $cfiles->comparefiles( "$base_options $options", $mode, $opts{'compare'} );
      }
      if ( defined($opts{'generate'}) ) {
         $cfiles->copyfiles( "$base_options $options", $mode );
      }
      &cleanup();
   }
}
print "\n===============================================================================\n";
print "Test the NEON sites\n";
print "=================================================================================\n";
my $phys = "clm6_0";
$mode = "-phys $phys";
&make_config_cache($phys);
my $neondir      = "../../cime_config/usermods_dirs/NEON";
foreach my $site ( "ABBY", "BLAN", "CPER", "DEJU", "GRSM", "HEAL", "KONA", "LENO", "NIWO",
                   "ONAQ", "PUUM", "SERC", "SRER", "TALL", "TREE", "WOOD", "BARR", "BONA",
                   "DCFS", "DELA", "GUAN", "JERC", "KONZ", "MLBS", "NOGP", "ORNL", "RMNP",
                   "SJER", "STEI", "TEAK", "UKFS", "WREF", "BART", "CLBJ", "DSNY", "HARV",
                   "JORN", "LAJA", "MOAB", "OAES", "OSBS", "SCBI", "SOAP", "STER", "TOOL",
                   "UNDE", "YELL"
 ) {
   &make_env_run( NEONSITE=>"$site" );
   #
   # Concatonate  default usermods and specific sitetogether expanding env variables while doing that
   #
   if ( ! -d "$neondir/$site" ) {
      print "NEON directory is not there: $neondir/$site\n";
      die "ERROR:: NEON site does not exist: $site\n";
   }
   my $neondefaultfile = "$neondir/defaults/user_nl_clm";
   my $neonsitefile = "$neondir/$site/user_nl_clm";
   if ( ! -f $neonsitefile )  {
      $neonsitefile = undef;
   }
   $ENV{'NEONSITE'} = $site;
   my $namelistfile = "temp.namelistinfile_$site";
   &cat_and_create_namelistinfile( $neondefaultfile, $neonsitefile, $namelistfile );
   #
   # Now run  the site
   #
   my $options = "--res CLM_USRDAT --clm_usr_name NEON --no-megan --bgc bgc --use_case 2018_control --infile $namelistfile";
   eval{ system( "$bldnml -envxml_dir . $options > $tempfile 2>&1 " ); };
   is( $@, '', "options: $options" );
   $cfiles->checkfilesexist( "$options", $mode );
   $cfiles->shownmldiff( "default", $mode );
   if ( defined($opts{'compare'}) ) {
      $cfiles->doNOTdodiffonfile( "$tempfile", "$options", $mode );
      $cfiles->dodiffonfile(      "lnd_in",    "$options", $mode );
      $cfiles->comparefiles( "$options", $mode, $opts{'compare'} );
   }
   if ( defined($opts{'generate'}) ) {
      $cfiles->copyfiles( "$options", $mode );
   }
   system( "/bin/rm $namelistfile" );
   &cleanup();
}

print "\n===============================================================================\n";
print "Test some CAM specific setups for special grids \n";
print "=================================================================================\n";
foreach my $phys ( "clm4_5", "clm5_0" ) {
   $mode = "-phys $phys";
   &make_config_cache($phys);
   foreach my $options (
                      "-res ne0np4.ARCTIC.ne30x4 -bgc sp -use_case 2000_control -namelist '&a start_ymd=19790101/' -lnd_tuning_mode ${phys}_cam6.0",
                      "-res ne0np4.ARCTICGRIS.ne30x8 -bgc sp -use_case 1850_control -namelist '&a start_ymd=19790101/' -lnd_tuning_mode ${phys}_cam6.0",
                      "-res 1.9x2.5 -bgc sp -use_case 20thC_transient -namelist '&a start_ymd=19790101/' -lnd_tuning_mode ${phys}_cam6.0",
                      "-res 0.9x1.25 -bgc sp -use_case 20thC_transient -namelist '&a start_ymd=19790101/' -lnd_tuning_mode ${phys}_cam6.0",
                      "-res 0.9x1.25 -bgc bgc -crop -use_case 20thC_transient -namelist '&a start_ymd=19500101/' -lnd_tuning_mode ${phys}_cam6.0",
                      "-res ne0np4CONUS.ne30x8 -bgc sp -use_case 2000_control  -namelist '&a start_ymd=20130101/' -lnd_tuning_mode ${phys}_cam6.0",
                      "-res 1.9x2.5 -bgc sp -use_case 20thC_transient -namelist '&a start_ymd=20030101/' -lnd_tuning_mode ${phys}_cam6.0",
                      "-res 1.9x2.5 -bgc sp -use_case 2010_control -namelist '&a start_ymd=20100101/' -lnd_tuning_mode ${phys}_cam6.0",
                      "-res 1x1_brazil -no-megan -use_case 2000_control -lnd_tuning_mode ${phys}_CRUv7",
                      "-res C96 -bgc sp -use_case 2010_control -namelist '&a start_ymd=20100101/' -lnd_tuning_mode ${phys}_cam6.0",
                      "-res ne0np4.ARCTIC.ne30x4 -bgc sp -use_case 2000_control -namelist '&a start_ymd=20130101/' -lnd_tuning_mode ${phys}_cam6.0",
                     ) {
      &make_env_run();
      eval{ system( "$bldnml -envxml_dir . $options > $tempfile 2>&1 " ); };
      is( $@, '', "options: $options" );
      $cfiles->checkfilesexist( "$options", $mode );
      $cfiles->shownmldiff( "default", $mode );
      if ( defined($opts{'compare'}) ) {
         $cfiles->doNOTdodiffonfile( "$tempfile", "$options", $mode );
         $cfiles->dodiffonfile(      "lnd_in",    "$options", $mode );
         $cfiles->comparefiles( "$options", $mode, $opts{'compare'} );
      }
      if ( defined($opts{'generate'}) ) {
         $cfiles->copyfiles( "$options", $mode );
      }
      &cleanup();
   }
}

print "\n==============================================================\n";
print "Test several use_cases and specific configurations for clm5_0\n";
print "==============================================================\n";
$phys = "clm5_0";
$mode = "-phys $phys";
&make_config_cache($phys);
foreach my $options (
                      "--res 0.9x1.25 --bgc sp  --use_case 1850-2100_SSP2-4.5_transient --namelist '&a start_ymd=18501223/'",
                      "-bgc fates  -use_case 2000_control -no-megan",
                      "-bgc fates  -use_case 20thC_transient -no-megan",
                      "-bgc fates  -use_case 1850_control -no-megan -namelist \"&a use_fates_sp=T, soil_decomp_method='None'/\"",
                      "-bgc sp  -use_case 2000_control -res 0.9x1.25 -namelist '&a use_soil_moisture_streams = T/'",
                      "--res 1.9x2.5 --bgc bgc --use_case 1850-2100_SSP2-4.5_transient --namelist '&a start_ymd=19101023/'",
                      "-namelist \"&a dust_emis_method='Zender_2003', zender_soil_erod_source='lnd' /'\"",
                      "-bgc bgc -use_case 2000_control -namelist \"&a fire_method='nofire'/\" -crop",
                      "-res 0.9x1.25 -bgc sp -use_case 1850_noanthro_control -drydep -fire_emis",
                      "-res 0.9x1.25 -bgc bgc -use_case 1850_noanthro_control -drydep -fire_emis -light_res 360x720",
                      "--bgc bgc --light_res none --namelist \"&a fire_method='nofire'/\"",
                      "--bgc fates --light_res 360x720 --no-megan --namelist \"&a fates_spitfire_mode=2/\"",
                      "--bgc fates --light_res none --no-megan --namelist \"&a fates_spitfire_mode=1/\"",
                     ) {
   my $file = $startfile;
   &make_env_run();
   eval{ system( "$bldnml -envxml_dir . $options > $tempfile 2>&1 " ); };
   is( $@, '', "options: $options" );
   $cfiles->checkfilesexist( "$options", $mode );
   $cfiles->shownmldiff( "default", $mode );
   if ( defined($opts{'compare'}) ) {
      $cfiles->doNOTdodiffonfile( "$tempfile", "$options", $mode );
      $cfiles->dodiffonfile(      "lnd_in",    "$options", $mode );
      $cfiles->comparefiles( "$options", $mode, $opts{'compare'} );
   }
   if ( defined($opts{'generate'}) ) {
      $cfiles->copyfiles( "$options", $mode );
   }
   &cleanup();
}



print "\n==================================================\n";
print "Start Failure testing.  These should fail \n";
print "==================================================\n";

# Failure testing, do things that SHOULD fail
my $finidat  = "thing.nc";
system( "touch $finidat" );

my %failtest = (
     "coldstart but with IC file"=>{ options=>"-clm_start_type cold -envxml_dir .",
                                     namelst=>"finidat='$finidat'",
                                     GLC_TWO_WAY_COUPLING=>"FALSE",
                                     phys=>"clm5_0",
                                   },
     "clm_demand on finidat"     =>{ options=>"-clm_demand finidat -envxml_dir .",
                                     namelst=>"",
                                     GLC_TWO_WAY_COUPLING=>"FALSE",
                                     phys=>"clm5_0",
                                   },
     "blank IC file, not cold"   =>{ options=>"-clm_start_type startup -envxml_dir .",
                                     namelst=>"finidat=' '",
                                     GLC_TWO_WAY_COUPLING=>"FALSE",
                                     phys=>"clm5_0",
                                   },
     "startup without interp"    =>{ options=>"-clm_start_type startup -envxml_dir . -bgc sp -sim_year 1850",
                                     namelst=>"use_init_interp=.false., start_ymd=19200901",
                                     GLC_TWO_WAY_COUPLING=>"FALSE",
                                     phys=>"clm5_0",
                                   },
     "use_crop without -crop"    =>{ options=>" -envxml_dir .",
                                     namelst=>"use_crop=.true.",
                                     GLC_TWO_WAY_COUPLING=>"FALSE",
                                     phys=>"clm4_5",
                                   },
     "soilm_stream off w file"      =>{ options=>"-res 0.9x1.25 -envxml_dir .",
                                     namelst=>"use_soil_moisture_streams = .false.,stream_fldfilename_soilm='file_provided_when_off'",
                                     GLC_TWO_WAY_COUPLING=>"FALSE",
                                     phys=>"clm5_0",
                                   },
     "exice_stream off w file"  =>{ options=>"-res 0.9x1.25 -envxml_dir .",
                                     namelst=>"use_excess_ice=.true., use_excess_ice_streams = .false.,stream_fldfilename_exice='file_provided_when_off'",
                                     GLC_TWO_WAY_COUPLING=>"FALSE",
                                     phys=>"clm5_0",
                                   },
     "exice_stream off w mesh"  =>{ options=>"-res 0.9x1.25 -envxml_dir .",
                                     namelst=>"use_excess_ice=.true., use_excess_ice_streams = .false.,stream_meshfile_exice='file_provided_when_off'",
                                     GLC_TWO_WAY_COUPLING=>"FALSE",
                                     phys=>"clm5_0",
                                   },
     "exice off, but stream on"  =>{ options=>"-res 0.9x1.25 -envxml_dir .",
                                     namelst=>"use_excess_ice=.false., use_excess_ice_streams = .true.,stream_fldfilename_exice='file_provided', stream_meshfile_exice='file_provided'",
                                     GLC_TWO_WAY_COUPLING=>"FALSE",
                                     phys=>"clm5_0",
                                   },
     "exice stream off, but setmap"=>{ options=>"-res 0.9x1.25 -envxml_dir .",
                                     namelst=>"use_excess_ice=.true., use_excess_ice_streams = .false.,stream_mapalgo_exice='bilinear'",
                                     GLC_TWO_WAY_COUPLING=>"FALSE",
                                     phys=>"clm5_0",
                                   },
     "clm50CNDVwtransient"       =>{ options=>" -envxml_dir . -use_case 20thC_transient -dynamic_vegetation -res 10x15 -ignore_warnings",
                                     namelst=>"",
                                     GLC_TWO_WAY_COUPLING=>"FALSE",
                                     phys=>"clm5_0",
                                   },
     "decomp_without_cn"         =>{ options=>" -envxml_dir . -bgc sp",
                                     namelst=>"soil_decomp_method='CENTURYKoven2013'",
                                     GLC_TWO_WAY_COUPLING=>"FALSE",
                                     phys=>"clm5_0",
                                   },
     "bgc_with_no_decomp"        =>{ options=>" -envxml_dir . -bgc bgc",
                                     namelst=>"soil_decomp_method='None'",
                                     GLC_TWO_WAY_COUPLING=>"FALSE",
                                     phys=>"clm5_0",
                                   },
     "reseed without CN"         =>{ options=>" -envxml_dir . -bgc sp",
                                     namelst=>"reseed_dead_plants=.true.",
                                     GLC_TWO_WAY_COUPLING=>"FALSE",
                                     phys=>"clm5_0",
                                   },
     "onset_threh w SP"          =>{ options=>" -envxml_dir . -bgc sp",
                                     namelst=>"onset_thresh_depends_on_veg=.true.",
                                     GLC_TWO_WAY_COUPLING=>"FALSE",
                                     phys=>"clm6_0",
                                   },
     "dribble_crphrv w/o CN"     =>{ options=>" -envxml_dir . -bgc sp",
                                     namelst=>"dribble_crophrv_xsmrpool_2atm=.true.",
                                     GLC_TWO_WAY_COUPLING=>"FALSE",
                                     phys=>"clm5_0",
                                   },
     "dribble_crphrv w/o crop"   =>{ options=>" -envxml_dir . -bgc bgc -no-crop",
                                     namelst=>"dribble_crophrv_xsmrpool_2atm=.true.",
                                     GLC_TWO_WAY_COUPLING=>"FALSE",
                                     phys=>"clm5_0",
                                   },
     "CNDV with flanduse_timeseries - clm4_5"=>{ options=>"-bgc bgc -dynamic_vegetation -envxml_dir . -ignore_warnings",
                                     namelst=>"flanduse_timeseries='my_flanduse_timeseries_file.nc'",
                                     GLC_TWO_WAY_COUPLING=>"FALSE",
                                     phys=>"clm4_5",
                                   },
     "use_cndv=T without bldnml op"=>{ options=>"-bgc bgc -envxml_dir . -ignore_warnings",
                                     namelst=>"use_cndv=.true.",
                                     GLC_TWO_WAY_COUPLING=>"FALSE",
                                     phys=>"clm4_5",
                                   },
     "use_cndv=F with dyn_veg op"=>{ options=>"-bgc bgc -dynamic_vegetation -envxml_dir . -ignore_warnings",
                                     namelst=>"use_cndv=.false.",
                                     GLC_TWO_WAY_COUPLING=>"FALSE",
                                     phys=>"clm4_5",
                                   },
     "crop with use_crop false"  =>{ options=>"-crop -bgc bgc -envxml_dir .",
                                     namelst=>"use_crop=.false.",
                                     GLC_TWO_WAY_COUPLING=>"FALSE",
                                     phys=>"clm4_5",
                                   },
     "crop without CN"           =>{ options=>"-crop -bgc sp -envxml_dir .",
                                     namelst=>"",
                                     GLC_TWO_WAY_COUPLING=>"FALSE",
                                     phys=>"clm4_5",
                                   },
     "toosmall soil w trans"     =>{ options=>"-envxml_dir .",
                                     namelst=>"toosmall_soil=10, dyn_transient_pfts=T",
                                     GLC_TWO_WAY_COUPLING=>"FALSE",
                                     phys=>"clm5_0",
                                   },
     "toosmall lake w trans"     =>{ options=>"-envxml_dir .",
                                     namelst=>"toosmall_lake=10, dyn_transient_pfts=T",
                                     GLC_TWO_WAY_COUPLING=>"FALSE",
                                     phys=>"clm5_0",
                                   },
     "toosmall crop w trans"     =>{ options=>"-bgc bgc -crop -envxml_dir .",
                                     namelst=>"toosmall_crop=10, dyn_transient_pfts=T",
                                     GLC_TWO_WAY_COUPLING=>"FALSE",
                                     phys=>"clm5_0",
                                   },
     "toosmall wetl w trans"     =>{ options=>"-bgc bgc -envxml_dir .",
                                     namelst=>"toosmall_wetland=10, dyn_transient_pfts=T",
                                     GLC_TWO_WAY_COUPLING=>"FALSE",
                                     phys=>"clm5_0",
                                   },
     "toosmall glc  w trans"     =>{ options=>"-bgc sp  -envxml_dir .",
                                     namelst=>"toosmall_glacier=10, dyn_transient_pfts=T",
                                     GLC_TWO_WAY_COUPLING=>"FALSE",
                                     phys=>"clm5_0",
                                   },
     "toosmall urban w trans"    =>{ options=>"-bgc sp  -envxml_dir .",
                                     namelst=>"toosmall_urban=10, dyn_transient_pfts=T",
                                     GLC_TWO_WAY_COUPLING=>"FALSE",
                                     phys=>"clm5_0",
                                   },
     "collapse_urban w trans"    =>{ options=>"-bgc sp  -envxml_dir .",
                                     namelst=>"collapse_urban=T, dyn_transient_crops=T",
                                     GLC_TWO_WAY_COUPLING=>"FALSE",
                                     phys=>"clm5_0",
                                   },
     "n_dom_landunits w trans"    =>{ options=>"-bgc sp  -envxml_dir .",
                                     namelst=>"n_dom_landunits=2, dyn_transient_crops=T",
                                     GLC_TWO_WAY_COUPLING=>"FALSE",
                                     phys=>"clm5_0",
                                   },
     "n_dom_pfts w trans"         =>{ options=>"-bgc sp  -envxml_dir .",
                                     namelst=>"n_dom_pfts=2, dyn_transient_crops=T",
                                     GLC_TWO_WAY_COUPLING=>"FALSE",
                                     phys=>"clm5_0",
                                   },
     "baset_map without crop"    =>{ options=>"-bgc bgc -envxml_dir . -no-crop",
                                     namelst=>"baset_mapping='constant'",
                                     GLC_TWO_WAY_COUPLING=>"FALSE",
                                     phys=>"clm5_0",
                                   },
     "mapvary var w/o varymap"   =>{ options=>"-crop -bgc bgc -envxml_dir . -crop",
                                     namelst=>"baset_mapping='constant', baset_latvary_slope=1.0, baset_latvary_intercept=10.0",
                                     GLC_TWO_WAY_COUPLING=>"FALSE",
                                     phys=>"clm5_0",
                                   },
     "grainproductWOcrop"       =>{ options=>"-bgc bgc -no-crop -envxml_dir .",
                                    namelst=>"use_grainproduct=.true.",
                                    GLC_TWO_WAY_COUPLING=>"FALSE",
                                    phys=>"clm4_5",
                                   },
     "interp without finidat"    =>{ options=>"-bgc sp -envxml_dir .",
                                     namelst=>"use_init_interp=.true. finidat=' '",
                                     GLC_TWO_WAY_COUPLING=>"FALSE",
                                     phys=>"clm5_0",
                                   },
     "sp and c13"                =>{ options=>"-bgc sp -envxml_dir .",
                                     namelst=>"use_c13=.true.",
                                     GLC_TWO_WAY_COUPLING=>"FALSE",
                                     phys=>"clm4_5",
                                   },
     "sp and c14"                =>{ options=>"-bgc sp -envxml_dir .",
                                     namelst=>"use_c14=.true.",
                                     GLC_TWO_WAY_COUPLING=>"FALSE",
                                     phys=>"clm4_5",
                                   },
     "bombspike no c14"          =>{ options=>"-bgc bgc -envxml_dir .",
                                     namelst=>"use_c14=.false. use_c14_bombspike=.true.",
                                     GLC_TWO_WAY_COUPLING=>"FALSE",
                                     phys=>"clm5_0",
                                   },
     "use c13 timeseries no cn"  =>{ options=>"-bgc sp -envxml_dir .",
                                     namelst=>"use_c13_timeseries=.true.",
                                     GLC_TWO_WAY_COUPLING=>"FALSE",
                                     phys=>"clm4_5",
                                   },
     "use c13 timeseries no c13"=>{ options=>"-bgc bgc -envxml_dir .",
                                     namelst=>"use_c13=.false. use_c13_timeseries=.true.",
                                     GLC_TWO_WAY_COUPLING=>"FALSE",
                                     phys=>"clm4_5",
                                   },
     "bombspike no cn"           =>{ options=>"-bgc sp -envxml_dir .",
                                     namelst=>"use_c14_bombspike=.true.",
                                     GLC_TWO_WAY_COUPLING=>"FALSE",
                                     phys=>"clm5_0",
                                   },
     "lightres no cn"            =>{ options=>"-bgc sp -envxml_dir . -light_res 360x720",
                                     namelst=>"",
                                     GLC_TWO_WAY_COUPLING=>"FALSE",
                                     phys=>"clm5_0",
                                   },
     "NEONlightresButGlobal"     =>{ options=>"--res 4x5 --bgc bgc --envxml_dir . --light_res 106x740",
                                     namelst=>"",
                                     GLC_TWO_WAY_COUPLING=>"FALSE",
                                     phys=>"clm6_0",
                                   },
     "spno-fire"                 =>{ options=>"-bgc sp -envxml_dir . -use_case 2000_control",
                                     namelst=>"fire_method='nofire'",
                                     GLC_TWO_WAY_COUPLING=>"FALSE",
                                     phys=>"clm5_0",
                                   },
     "lightres no fire"          =>{ options=>"-bgc bgc -envxml_dir . -light_res 360x720",
                                     namelst=>"fire_method='nofire'",
                                     GLC_TWO_WAY_COUPLING=>"FALSE",
                                     phys=>"clm5_0",
                                   },
     "lightres none bgc"         =>{ options=>"-bgc bgc -envxml_dir . -light_res none",
                                     namelst=>"",
                                     GLC_TWO_WAY_COUPLING=>"FALSE",
                                     phys=>"clm5_0",
                                   },
     "lightresnotnone-nofire"    =>{ options=>"-bgc bgc -envxml_dir . -light_res 94x192",
                                     namelst=>"fire_method='nofire'",
                                     GLC_TWO_WAY_COUPLING=>"FALSE",
                                     phys=>"clm5_0",
                                   },
     "lightresnonenofirelightfil"=>{ options=>"-bgc bgc -envxml_dir . -light_res none",
                                     namelst=>"fire_method='nofire',stream_fldfilename_lightng='build-namelist_test.pl'",
                                     GLC_TWO_WAY_COUPLING=>"FALSE",
                                     phys=>"clm5_0",
                                   },
     "lightrescontradictlightfil"=>{ options=>"-bgc bgc -envxml_dir . -light_res 360x720",
                                     namelst=>"stream_fldfilename_lightng='build-namelist_test.pl'",
                                     GLC_TWO_WAY_COUPLING=>"FALSE",
                                     phys=>"clm5_0",
                                   },
     "finundated and not methane"=>{ options=>"-bgc bgc -envxml_dir .",
                                     namelst=>"use_lch4=.false.,finundation_method='h2osfc'",
                                     GLC_TWO_WAY_COUPLING=>"FALSE",
                                     phys=>"clm5_0",
                                   },
     "use_cn=true bgc=sp"        =>{ options=>"-bgc sp -envxml_dir .",
                                     namelst=>"use_cn=.true.",
                                     GLC_TWO_WAY_COUPLING=>"FALSE",
                                     phys=>"clm4_5",
                                   },
     "freeliv wo fun"            =>{ options=>"-bgc bgc -envxml_dir .",
                                     namelst=>"freelivfix_intercept=9.",
                                     GLC_TWO_WAY_COUPLING=>"FALSE",
                                     phys=>"clm4_5",
                                   },
     "use_cn=false bgc=bgc"      =>{ options=>"-bgc bgc -envxml_dir .",
                                     namelst=>"use_cn=.false.",
                                     GLC_TWO_WAY_COUPLING=>"FALSE",
                                     phys=>"clm4_5",
                                   },
     "lower=aqu-45 with/o Zeng"  =>{ options=>"-envxml_dir .",
                                     namelst=>"lower_boundary_condition=4,soilwater_movement_method=1,use_bedrock=.false.",
                                     GLC_TWO_WAY_COUPLING=>"FALSE",
                                     phys=>"clm5_0",
                                   },
     "Zeng w lower=flux"         =>{ options=>"-envxml_dir .",
                                     namelst=>"lower_boundary_condition=1,soilwater_movement_method=0,use_bedrock=.false.",
                                     GLC_TWO_WAY_COUPLING=>"FALSE",
                                     phys=>"clm4_5",
                                   },
     "Zeng w lower=zeroflux"     =>{ options=>"-envxml_dir .",
                                     namelst=>"lower_boundary_condition=2,soilwater_movement_method=0",
                                     GLC_TWO_WAY_COUPLING=>"FALSE",
                                     phys=>"clm4_5",
                                   },
     "Zeng w lower=table"        =>{ options=>"-envxml_dir .",
                                     namelst=>"lower_boundary_condition=3,soilwater_movement_method=0,use_bedrock=.false.",
                                     GLC_TWO_WAY_COUPLING=>"FALSE",
                                     phys=>"clm4_5",
                                   },
     "use_vic=F with -vic op"    =>{ options=>"-vichydro -envxml_dir .",
                                     namelst=>"use_vichydro=.false.",
                                     GLC_TWO_WAY_COUPLING=>"FALSE",
                                     phys=>"clm4_5",
                                   },
     "-vic with l_bnd=flux"      =>{ options=>"-vichydro -envxml_dir .",
                                     namelst=>"lower_boundary_condition=1",
                                     GLC_TWO_WAY_COUPLING=>"FALSE",
                                     phys=>"clm4_5",
                                   },
     "-vic with l_bnd=zeroflux"  =>{ options=>"-vichydro -envxml_dir .",
                                     namelst=>"lower_boundary_condition=2",
                                     GLC_TWO_WAY_COUPLING=>"FALSE",
                                     phys=>"clm4_5",
                                   },
     "bedrock with l_bnc=flux"   =>{ options=>"-envxml_dir .",
                                     namelst=>"use_bedrock=.true., lower_boundary_condition=1",
                                     GLC_TWO_WAY_COUPLING=>"FALSE",
                                     phys=>"clm5_0",
                                   },
     "bedrock with l_bnc=tabl"   =>{ options=>"-envxml_dir .",
                                     namelst=>"use_bedrock=.true., lower_boundary_condition=3",
                                     GLC_TWO_WAY_COUPLING=>"FALSE",
                                     phys=>"clm5_0",
                                   },
     "bedrock with l_bnc=aqui"   =>{ options=>"-envxml_dir .",
                                     namelst=>"use_bedrock=.true., lower_boundary_condition=4",
                                     GLC_TWO_WAY_COUPLING=>"FALSE",
                                     phys=>"clm5_0",
                                   },
     "zengdeck with l_bnc=flux"  =>{ options=>"-envxml_dir .",
                                     namelst=>"soilwater_movement_method=0, lower_boundary_condition=1",
                                     GLC_TWO_WAY_COUPLING=>"FALSE",
                                     phys=>"clm4_5",
                                   },
     "zengdeck with l_bnc=z-flux"=>{ options=>"-envxml_dir .",
                                     namelst=>"soilwater_movement_method=0, lower_boundary_condition=2",
                                     GLC_TWO_WAY_COUPLING=>"FALSE",
                                     phys=>"clm4_5",
                                   },
     "zengdeck with l_bnc=tabl"  =>{ options=>"-envxml_dir .",
                                     namelst=>"soilwater_movement_method=0, lower_boundary_condition=3",
                                     GLC_TWO_WAY_COUPLING=>"FALSE",
                                     phys=>"clm4_5",
                                   },
     "l_bnd=tabl with h2osfcfl=0"=>{ options=>"-envxml_dir .",
                                     namelst=>"h2osfcflag=0, lower_boundary_condition=3",
                                     GLC_TWO_WAY_COUPLING=>"FALSE",
                                     phys=>"clm4_5",
                                   },
     "l_bnd=flux with h2osfcfl=0"=>{ options=>"-envxml_dir .",
                                     namelst=>"h2osfcflag=0, lower_boundary_condition=1",
                                     GLC_TWO_WAY_COUPLING=>"FALSE",
                                     phys=>"clm4_5",
                                   },
     "l_bnd=zflux with h2osfcfl=0"=>{ options=>"-envxml_dir .",
                                     namelst=>"h2osfcflag=0, lower_boundary_condition=2",
                                     GLC_TWO_WAY_COUPLING=>"FALSE",
                                     phys=>"clm4_5",
                                   },
     "h2osfcfl=0 with clm5.0"    =>{ options=>"-envxml_dir .",
                                     namelst=>"h2osfcflag=0",
                                     GLC_TWO_WAY_COUPLING=>"FALSE",
                                     phys=>"clm5_0",
                                   },
     "45bad lnd_tuning_mode value" =>{ options=>"-lnd_tuning_mode clm5_0_GSWP3  -envxml_dir .",
                                     namelst=>"",
                                     GLC_TWO_WAY_COUPLING=>"FALSE",
                                     phys=>"clm4_5",
                                   },
     "50bad lnd_tuning_mode value" =>{ options=>"-lnd_tuning_mode clm4_5_CRUNCEP  -envxml_dir .",
                                     namelst=>"",
                                     GLC_TWO_WAY_COUPLING=>"FALSE",
                                     phys=>"clm5_0",
                                   },
     "bgc_spinup without cn"     =>{ options=>"-clm_accelerated_spinup on -bgc sp -envxml_dir .",
                                     namelst=>"spinup_state=1",
                                     GLC_TWO_WAY_COUPLING=>"FALSE",
                                     phys=>"clm4_5",
                                   },
     "spinup=1 without bldnml op"=>{ options=>"-clm_accelerated_spinup off -bgc bgc -envxml_dir .",
                                     namelst=>"spinup_state=1",,
                                     GLC_TWO_WAY_COUPLING=>"FALSE",
                                     phys=>"clm5_0",
                                   },
     "bgc_spinup without cn"     =>{ options=>"-clm_accelerated_spinup on -bgc sp -envxml_dir .",
                                     namelst=>"spinup_state=1",
                                     GLC_TWO_WAY_COUPLING=>"FALSE",
                                     phys=>"clm4_5",
                                   },
     "baseflow w aquifer"        =>{ options=>"-bgc sp -envxml_dir .",
                                     namelst=>"baseflow_scalar=1.0, lower_boundary_condition=4,use_bedrock=.false.",
                                     GLC_TWO_WAY_COUPLING=>"FALSE",
                                     phys=>"clm5_0",
                                   },
     "baseflow w table"          =>{ options=>"-bgc sp -envxml_dir .",
                                     namelst=>"baseflow_scalar=1.0, lower_boundary_condition=3,use_bedrock=.false.",
                                     GLC_TWO_WAY_COUPLING=>"FALSE",
                                     phys=>"clm5_0",
                                   },
     "br_root and bgc=sp"        =>{ options=>"-bgc sp -envxml_dir .",
                                     namelst=>"br_root=1.0",
                                     GLC_TWO_WAY_COUPLING=>"FALSE",
                                     phys=>"clm5_0",
                                   },
     "both co2_type and on nml"  =>{ options=>"-co2_type constant -envxml_dir .",
                                     namelst=>"co2_type='prognostic'",
                                     GLC_TWO_WAY_COUPLING=>"FALSE",
                                     phys=>"clm5_0",
                                   },
     "lnd_frac set but nuopc"    =>{ options=>"-driver nuopc -lnd_frac $DOMFILE -envxml_dir .",
                                     namelst=>"",
                                     GLC_TWO_WAY_COUPLING=>"FALSE",
                                     phys=>"clm6_0",
                                   },
     "lnd_frac not set but lilac"=>{ options=>"-driver nuopc -lilac -envxml_dir . -lnd_frac UNSET",
                                     namelst=>"fsurdat='surfdata.nc'",
                                     GLC_TWO_WAY_COUPLING=>"FALSE",
                                     phys=>"clm6_0",
                                   },
     "fatmlndfrc set but nuopc"  =>{ options=>"-driver nuopc -envxml_dir .",
                                     namelst=>"fatmlndfrc='frac.nc'",
                                     GLC_TWO_WAY_COUPLING=>"FALSE",
                                     phys=>"clm6_0",
                                   },
     "branch but NO nrevsn"      =>{ options=>"-clm_start_type branch -envxml_dir .",
                                     namelst=>"",
                                     GLC_TWO_WAY_COUPLING=>"FALSE",
                                     phys=>"clm5_0",
                                   },
     "glc_nec inconsistent"      =>{ options=>"-envxml_dir .",
                                     namelst=>"maxpatch_glc=5",
                                     GLC_TWO_WAY_COUPLING=>"FALSE",
                                     phys=>"clm5_0",
                                   },
     "NoGLCMec"                  =>{ options=>"-envxml_dir . -glc_nec 0",
                                     namelst=>"",
                                     GLC_TWO_WAY_COUPLING=>"FALSE",
                                     phys=>"clm4_5",
                                   },
     "UpdateGlcContradict"       =>{ options=>"-envxml_dir .",
                                     namelst=>"glc_do_dynglacier=.false.",
                                     GLC_TWO_WAY_COUPLING=>"TRUE",
                                     phys=>"clm4_5",
                                   },
     "useFATESContradict"        =>{ options=>"-bgc fates -envxml_dir . -no-megan",
                                     namelst=>"use_fates=.false.",
                                     GLC_TWO_WAY_COUPLING=>"FALSE",
                                     phys=>"clm4_5",
                                   },
     "useFATESContradict2"       =>{ options=>"-envxml_dir . -no-megan",
                                     namelst=>"use_fates=.true.",
                                     GLC_TWO_WAY_COUPLING=>"FALSE",
                                     phys=>"clm4_5",
                                   },
     "useFATESWCN"               =>{ options=>"-bgc fates -envxml_dir . -no-megan",
                                     namelst=>"use_cn=.true.",
                                     GLC_TWO_WAY_COUPLING=>"FALSE",
                                     phys=>"clm5_0",
                                   },
     "useFATESWcrop"             =>{ options=>"-bgc fates -envxml_dir . -no-megan -crop",
                                     namelst=>"",
                                     GLC_TWO_WAY_COUPLING=>"FALSE",
                                     phys=>"clm6_0",
                                   },
     "useFATESWcreatecrop"       =>{ options=>"-bgc fates -envxml_dir . -no-megan",
                                     namelst=>"create_crop_landunit=.true.",
                                     GLC_TWO_WAY_COUPLING=>"FALSE",
                                     phys=>"clm5_0",
                                   },
     "useFATESWn_dom_pft"        =>{ options=>"-bgc fates -envxml_dir . -no-megan",
                                     namelst=>"n_dom_pfts = 1",
                                     GLC_TWO_WAY_COUPLING=>"FALSE",
                                     phys=>"clm5_0",
                                   },
     "useFATESWbMH"              =>{ options=>"-bgc fates -envxml_dir . -no-megan",
                                     namelst=>"use_biomass_heat_storage=.true.",
                                     GLC_TWO_WAY_COUPLING=>"FALSE",
                                     phys=>"clm6_0",
                                   },
     "FireNoneButFATESfireon"    =>{ options=>"-bgc fates -envxml_dir . -no-megan -light_res none",
                                     namelst=>"fates_spitfire_mode=4",
                                     GLC_TWO_WAY_COUPLING=>"FALSE",
                                     phys=>"clm6_0",
                                   },
     "FATESwspitfireOffLigtOn"    =>{ options=>"-bgc fates -envxml_dir . -no-megan -light_res 360x720",
                                     namelst=>"fates_spitfire_mode=0",
                                     GLC_TWO_WAY_COUPLING=>"FALSE",
                                     phys=>"clm6_0",
                                   },
     "useFATESWluna"             =>{ options=>"--bgc fates --envxml_dir . --no-megan",
                                     namelst=>"use_luna=TRUE",
                                     GLC_TWO_WAY_COUPLING=>"FALSE",
                                     phys=>"clm6_0",
                                   },
     "useFATESWfun"              =>{ options=>"--bgc fates --envxml_dir . --no-megan",
                                     namelst=>"use_fun=TRUE",
                                     GLC_TWO_WAY_COUPLING=>"FALSE",
                                     phys=>"clm6_0",
                                   },
     "useFATESWOsuplnitro"       =>{ options=>"--bgc fates --envxml_dir . --no-megan",
                                     namelst=>"suplnitro='NONE'",
                                     GLC_TWO_WAY_COUPLING=>"FALSE",
                                     phys=>"clm6_0",
                                   },
     "FireNoneButBGCfireon"    =>{ options=>"-bgc bgc -envxml_dir . -light_res none",
                                     namelst=>"fire_method='li2021gswpfrc'",
                                     GLC_TWO_WAY_COUPLING=>"FALSE",
                                     phys=>"clm6_0",
                                   },
     "createcropFalse"           =>{ options=>"-bgc bgc -envxml_dir . -no-megan",
                                     namelst=>"create_crop_landunit=.false.",
                                     GLC_TWO_WAY_COUPLING=>"FALSE",
                                     phys=>"clm5_0",
                                   },
     "usespitfireButNOTFATES"    =>{ options=>"-envxml_dir . -no-megan",
                                     namelst=>"fates_spitfire_mode=1",
                                     GLC_TWO_WAY_COUPLING=>"FALSE",
                                     phys=>"clm4_5",
                                   },
     "usespitfireusefatessp"    =>{ options=>"-envxml_dir . --bgc fates",
                                     namelst=>"fates_spitfire_mode=1,use_fates_sp=.true.",
                                     GLC_TWO_WAY_COUPLING=>"FALSE",
                                     phys=>"clm5_0",
                                   },
     "usefatesspusefateshydro"   =>{ options=>"-envxml_dir . --bgc fates",
                                     namelst=>"use_fates_sp=.true.,use_fates_planthydro=.true.",
                                     GLC_TWO_WAY_COUPLING=>"FALSE",
                                     phys=>"clm5_0",
                                   },
     "useloggingButNOTFATES"     =>{ options=>"-envxml_dir . -no-megan",
                                     namelst=>"fates_harvest_mode=event_code",
                                     GLC_TWO_WAY_COUPLING=>"FALSE",
                                     phys=>"clm4_5",
                                   },
     "useinventorybutnotfile"    =>{ options=>"-bgc fates -envxml_dir . -no-megan",
                                     namelst=>"use_fates_inventory_init=.true.",
                                     GLC_TWO_WAY_COUPLING=>"FALSE",
                                     phys=>"clm4_5",
                                   },
     "inventoryfileDNE"          =>{ options=>"-bgc fates -envxml_dir . -no-megan",
                                     namelst=>"use_fates_inventory_init=.true., fates_inventory_ctrl_filename='zztop'",
                                     GLC_TWO_WAY_COUPLING=>"FALSE",
                                     phys=>"clm4_5",
                                   },
     "useFATESLUH2butnotfile"    =>{ options=>"--res 0.9x1.25 --bgc fates --envxml_dir . --no-megan",
                                     namelst=>"use_fates_luh=.true.",
                                     GLC_TWO_WAY_COUPLING=>"FALSE",
                                     phys=>"clm4_5",
                                   },
     "useFATESLUPFTbutnotfile"   =>{ options=>"--res 0.9x1.25 --bgc fates --envxml_dir . --no-megan",
                                     namelst=>"use_fates_lupft=.true.",
                                     GLC_TWO_WAY_COUPLING=>"FALSE",
                                     phys=>"clm4_5",
                                   },
     "inventoryfileDNE"          =>{ options=>"-bgc fates -envxml_dir . -no-megan",
                                     namelst=>"use_fates_luh=.true., fluh_timeseries='zztop'",
                                     GLC_TWO_WAY_COUPLING=>"FALSE",
                                     phys=>"clm4_5",
                                   },
     "useMEGANwithFATES"         =>{ options=>"-bgc fates -envxml_dir . -megan",
                                     namelst=>"",
                                     GLC_TWO_WAY_COUPLING=>"FALSE",
                                     phys=>"clm4_5",
                                   },
     "useFIREEMISwithFATES"      =>{ options=>"-bgc fates -envxml_dir . -fire_emis --no-megan",
                                    namelst=>"",
                                    GLC_TWO_WAY_COUPLING=>"FALSE",
                                    phys=>"clm4_5",
                                 },
     "useDRYDEPwithFATES"        =>{ options=>"--bgc fates --envxml_dir . --no-megan --drydep",
                                     namelst=>"",
                                     GLC_TWO_WAY_COUPLING=>"FALSE",
                                     phys=>"clm4_5",
                                   },
     "useFATESSPWONOCOMP"        =>{ options=>"-bgc fates -envxml_dir . -no-megan",
                                     namelst=>"use_fates_sp=T,use_fates_nocomp=F",
                                     GLC_TWO_WAY_COUPLING=>"FALSE",
                                     phys=>"clm5_0",
                                   },
     "useFATESSPwithLUH"        =>{ options=>"-bgc fates -envxml_dir . -no-megan",
                                     namelst=>"use_fates_sp=T,use_fates_luh=T",
                                     GLC_TWO_WAY_COUPLING=>"FALSE",
                                     phys=>"clm5_0",
                                   },
     "useFATESPOTVEGwithHARVEST" =>{ options=>"-bgc fates -envxml_dir . -no-megan",
                                     namelst=>"use_fates_potentialveg=T,fates_harvest_mode=event_code",
                                     GLC_TWO_WAY_COUPLING=>"FALSE",
                                     phys=>"clm5_0",
                                   },
     "useFATESHARVEST3WOLUH"     =>{ options=>"-bgc fates -envxml_dir . -no-megan",
                                     namelst=>"use_fates_luh=F,fates_harvest_mode=luhdata_area",
                                     GLC_TWO_WAY_COUPLING=>"FALSE",
                                     phys=>"clm5_0",
                                   },
     "useFATESLUPFTWOLUH"        =>{ options=>"-bgc fates -envxml_dir . -no-megan",
                                     namelst=>"use_fates_lupft=T,use_fates_luh=F",
                                     GLC_TWO_WAY_COUPLING=>"FALSE",
                                     phys=>"clm5_0",
                                   },
     "useFATESLUPFTWONOCOMP"     =>{ options=>"-bgc fates -envxml_dir . -no-megan",
                                     namelst=>"use_fates_lupft=T,use_fates_nocomp=F",
                                     GLC_TWO_WAY_COUPLING=>"FALSE",
                                     phys=>"clm5_0",
                                   },
     "useFATESLUPFTWOFBG"        =>{ options=>"-bgc fates -envxml_dir . -no-megan",
                                     namelst=>"use_fates_lupft=T,use_fates_fixedbiogeog=F",
                                     GLC_TWO_WAY_COUPLING=>"FALSE",
                                     phys=>"clm5_0",
                                   },
     "useFATESTRANSWdynPFT"      =>{ options=>"-bgc fates -envxml_dir . -use_case 20thC_transient -no-megan",
                                     namelst=>"do_transient_pfts=T",
                                     GLC_TWO_WAY_COUPLING=>"FALSE",
                                     phys=>"clm5_0",
                                   },
     "useHYDSTwithFATES"         =>{ options=>"-bgc fates -envxml_dir . -no-megan",
                                     namelst=>"use_hydrstress=.true.",
                                     GLC_TWO_WAY_COUPLING=>"FALSE",
                                     phys=>"clm5_0",
                                   },
     "useHYDSTwithdynroot"       =>{ options=>"-bgc bgc -envxml_dir . -megan",
                                     namelst=>"use_hydrstress=.true., use_dynroot=.true.",
                                     GLC_TWO_WAY_COUPLING=>"FALSE",
                                     phys=>"clm5_0",
                                   },
     "specWOfireemis"            =>{ options=>"-envxml_dir . -no-fire_emis",
                                     namelst=>"fire_emis_specifier='bc_a1 = BC'",
                                     GLC_TWO_WAY_COUPLING=>"FALSE",
                                     phys=>"clm5_0",
                                   },
     "elevWOfireemis"            =>{ options=>"-envxml_dir . -no-fire_emis",
                                     namelst=>"fire_emis_elevated=.false.",
                                     GLC_TWO_WAY_COUPLING=>"FALSE",
                                     phys=>"clm5_0",
                                   },
     "noanthro_w_crop"            =>{ options=>"-envxml_dir . -res 0.9x1.25 -bgc bgc -crop -use_case 1850_noanthro_control",
                                     namelst=>"",
                                     GLC_TWO_WAY_COUPLING=>"FALSE",
                                     phys=>"clm5_0",
                                   },
     "noanthro_w_irrig"           =>{ options=>"-envxml_dir . -res 0.9x1.25 -bgc bgc -use_case 1850_noanthro_control",
                                     namelst=>"irrigate=T",
                                     GLC_TWO_WAY_COUPLING=>"FALSE",
                                     phys=>"clm5_0",
                                   },
     "spdotransconflict"          =>{ options=>"-envxml_dir . -bgc sp -use_case 20thC_transient",
                                     namelst=>"do_transient_pfts=T,do_transient_crops=.false.",
                                     GLC_TWO_WAY_COUPLING=>"FALSE",
                                     phys=>"clm5_0",
                                   },
     "dogrossandsp"               =>{ options=>"--envxml_dir . --bgc sp --use_case 20thC_transient",
                                     namelst=>"do_grossunrep=.true.",
                                     GLC_TWO_WAY_COUPLING=>"FALSE",
                                     phys=>"clm5_0",
                                   },
     "dogrossandfates"            =>{ options=>"--envxml_dir . --bgc fates --use_case 20thC_transient --no-megan",
                                     namelst=>"do_grossunrep=.true.",
                                     GLC_TWO_WAY_COUPLING=>"FALSE",
                                     phys=>"clm5_0",
                                   },
     "dogrossandnottrans"         =>{ options=>"--envxml_dir . --bgc bgc --use_case 2000_control",
                                     namelst=>"do_grossunrep=.true.",
                                     GLC_TWO_WAY_COUPLING=>"FALSE",
                                     phys=>"clm5_0",
                                   },
     "nocropwfert"                =>{ options=>"-envxml_dir . -bgc sp -no-crop",
                                     namelst=>"use_fertilizer=T",
                                     GLC_TWO_WAY_COUPLING=>"FALSE",
                                     phys=>"clm5_0",
                                   },
     "lmr1WOcn"                   =>{ options=>"-envxml_dir . -bgc sp",
                                     namelst=>"leafresp_method=1",
                                     GLC_TWO_WAY_COUPLING=>"FALSE",
                                     phys=>"clm5_0",
                                   },
     "lmr2WOcn"                   =>{ options=>"-envxml_dir . -bgc sp",
                                     namelst=>"leafresp_method=2",
                                     GLC_TWO_WAY_COUPLING=>"FALSE",
                                     phys=>"clm5_0",
                                   },
     "lmr0Wcn"                    =>{ options=>"-envxml_dir . -bgc bgc",
                                     namelst=>"leafresp_method=0",
                                     GLC_TWO_WAY_COUPLING=>"FALSE",
                                     phys=>"clm5_0",
                                   },
     "nofireButSetcli_scale"     =>{ options=>"-envxml_dir . -bgc bgc",
                                     namelst=>"fire_method='nofire', cli_scale=5.",
                                     GLC_TWO_WAY_COUPLING=>"FALSE",
                                     phys=>"clm5_0",
                                   },
     "nocnButSetrh_low"          =>{ options=>"-envxml_dir . -bgc sp",
                                     namelst=>"rh_low=5.",
                                     GLC_TWO_WAY_COUPLING=>"FALSE",
                                     phys=>"clm5_0",
                                   },
     "funWOcn"                   =>{ options=>"-envxml_dir . -bgc sp",
                                     namelst=>"use_fun=.true.",
                                     GLC_TWO_WAY_COUPLING=>"FALSE",
                                     phys=>"clm5_0",
                                   },
     "flexCNWOcn"                =>{ options=>"-envxml_dir . -bgc sp",
                                     namelst=>"use_flexibleCN=.true.",
                                     GLC_TWO_WAY_COUPLING=>"FALSE",
                                     phys=>"clm5_0",
                                   },
     "flexCNFUNwcarbonresp"      =>{ options=>"-envxml_dir . -bgc bgc",
                                     namelst=>"use_flexibleCN=.true.,use_FUN=.true.,carbon_resp_opt=1",
                                     GLC_TWO_WAY_COUPLING=>"FALSE",
                                     phys=>"clm5_0",
                                   },
     "funWOnitrif"               =>{ options=>"-envxml_dir .",
                                     namelst=>"use_fun=.true., use_nitrif_denitrif=.false.",
                                     GLC_TWO_WAY_COUPLING=>"FALSE",
                                     phys=>"clm5_0",
                                   },
     "SPModeWNitrifNMethane"     =>{ options=>"-envxml_dir . -bgc sp",
                                     namelst=>"use_lch4=.true., use_nitrif_denitrif=.true.",
                                     GLC_TWO_WAY_COUPLING=>"FALSE",
                                     phys=>"clm5_0",
                                   },
     "knitrmaxWOnitrif"          =>{ options=>"-envxml_dir . -bgc bgc",
                                     namelst=>"use_nitrif_denitrif=.false., k_nitr_max=1.0",
                                     GLC_TWO_WAY_COUPLING=>"FALSE",
                                     phys=>"clm5_0",
                                   },
     "respcoefWOnitrif"          =>{ options=>"-envxml_dir . -bgc bgc",
                                     namelst=>"use_nitrif_denitrif=.false., denitrif_respiration_coefficient=1.0",
                                     GLC_TWO_WAY_COUPLING=>"FALSE",
                                     phys=>"clm5_0",
                                   },
     "respexpWOnitrif"           =>{ options=>"-envxml_dir . -bgc bgc",
                                     namelst=>"use_nitrif_denitrif=.false., denitrif_respiration_exponent=1.0",
                                     GLC_TWO_WAY_COUPLING=>"FALSE",
                                     phys=>"clm5_0",
                                   },
     "lunaWSPandlnctrue"         =>{ options=>"-envxml_dir . -bgc sp",
                                     namelst=>"use_luna=.true., lnc_opt=.true.",
                                     GLC_TWO_WAY_COUPLING=>"FALSE",
                                     phys=>"clm5_0",
                                   },
     "NOlunabutsetJmaxb1"        =>{ options=>"-envxml_dir . -bgc sp",
                                     namelst=>"use_luna=.false., jmaxb1=1.0",
                                     GLC_TWO_WAY_COUPLING=>"FALSE",
                                     phys=>"clm5_0",
                                   },
     "envxml_not_dir"            =>{ options=>"-envxml_dir myuser_nl_clm",
                                     namelst=>"",
                                     GLC_TWO_WAY_COUPLING=>"FALSE",
                                     phys=>"clm5_0",
                                   },
     "envxml_emptydir"           =>{ options=>"-envxml_dir xFail",
                                     namelst=>"",
                                     GLC_TWO_WAY_COUPLING=>"FALSE",
                                     phys=>"clm5_0",
                                   },
     "fates_non_sp_laistreams"   =>{ options=>"--envxml_dir . --bgc fates",
                                     namelst=>"use_lai_streams=.true., use_fates_sp=.false.",
                                     GLC_TWO_WAY_COUPLING=>"FALSE",
                                     phys=>"clm5_0",
                                     },
     "bgc_non_sp_laistreams"     =>{ options=>"--envxml_dir . -bgc bgc",
                                     namelst=>"use_lai_streams=.true.",
                                     GLC_TWO_WAY_COUPLING=>"FALSE",
                                     phys=>"clm5_0",
                                     },
     "bgc_laistreams_input"     =>{ options=>"--envxml_dir . --bgc bgc",
                                     namelst=>"stream_year_first_lai=1999",
                                     GLC_TWO_WAY_COUPLING=>"FALSE",
                                     phys=>"clm5_0",
                                     },
     "crop_laistreams_input"     =>{ options=>"--envxml_dir . --bgc sp --crop",
                                     namelst=>"use_lai_streams=.true.",
                                     GLC_TWO_WAY_COUPLING=>"FALSE",
                                     phys=>"clm5_0",
                                     },
     "soil_erod_wo_Zender"      =>{ options=>"--envxml_dir . --ignore_warnings",
                                     namelst=>"dust_emis_method='Leung_2023', " .
                                     "stream_meshfile_zendersoilerod = '/dev/null'",
                                     GLC_TWO_WAY_COUPLING=>"FALSE",
                                     phys=>"clm5_1",
                                     },
     "soil_erod_wo_lnd_source"  =>{ options=>"--envxml_dir .",
                                     namelst=>"dust_emis_method='Zender_2003', " .
                                     "stream_fldfilename_zendersoilerod = '/dev/null', zender_soil_erod_source='atm'",
                                     GLC_TWO_WAY_COUPLING=>"FALSE",
                                     phys=>"clm5_1",
                                     },
               );
foreach my $key ( keys(%failtest) ) {
   print( "$key\n" );
   &make_config_cache($failtest{$key}{"phys"});
   my $options  = $failtest{$key}{"options"};
   my $namelist = $failtest{$key}{"namelst"};
   &make_env_run( GLC_TWO_WAY_COUPLING=>$failtest{$key}{"GLC_TWO_WAY_COUPLING"} );
   eval{ system( "$bldnml $options -namelist \"&clmexp $namelist /\" > $tempfile 2>&1 " ); };
   isnt( $?, 0, $key );
   system( "cat $tempfile" );
}


print "\n===============================================================================\n";
print "Start Warning testing.  These should fail unless -ignore_warnings option is used \n";
print "=================================================================================\n";

# Warning testing, do things that give warnings, unless -ignore_warnings option is used

my %warntest = (
     # Warnings without the -ignore_warnings option given
     "dustemisLeung"             =>{ options=>"-envxml_dir .",
                                     namelst=>"dust_emis_method = 'Leung_2023'",
                                     GLC_TWO_WAY_COUPLING=>"FALSE",
                                     phys=>"clm5_1",
                                   },
     "coldwfinidat"              =>{ options=>"-envxml_dir . -clm_start_type cold",
                                     namelst=>"finidat = 'testfile.nc'",
                                     GLC_TWO_WAY_COUPLING=>"FALSE",
                                     phys=>"clm5_0",
                                   },
     "bgcspin_w_suplnitro"       =>{ options=>"-envxml_dir . -bgc bgc -clm_accelerated_spinup on",
                                     namelst=>"suplnitro='ALL'",
                                     GLC_TWO_WAY_COUPLING=>"FALSE",
                                     phys=>"clm5_0",
                                   },
     "bgc=bgc WO nitrif_denit"   =>{ options=>"-bgc bgc -envxml_dir .",
                                     namelst=>"use_nitrif_denitrif=.false.",
                                     GLC_TWO_WAY_COUPLING=>"FALSE",
                                     phys=>"clm4_5",
                                   },
     "methane off W nitrif_denit"=>{ options=>"-bgc bgc -envxml_dir .",
                                     namelst=>"use_nitrif_denitrif=.true.,use_lch4=.false.",
                                     GLC_TWO_WAY_COUPLING=>"FALSE",
                                     phys=>"clm6_0",
                                   },
     "soilm_stream w transient"  =>{ options=>"-res 0.9x1.25 -envxml_dir . -use_case 20thC_transient",
                                     namelst=>"use_soil_moisture_streams=T,soilm_tintalgo='linear'",
                                     GLC_TWO_WAY_COUPLING=>"FALSE",
                                     phys=>"clm5_0",
                                   },
     "missing_ndep_file"         =>{ options=>"-envxml_dir . -bgc bgc -ssp_rcp SSP5-3.4",
                                     namelst=>"",
                                     GLC_TWO_WAY_COUPLING=>"FALSE",
                                     phys=>"clm5_0",
                                   },
     "bad_megan_spec"            =>{ options=>"-envxml_dir . -bgc bgc -megan",
                                     namelst=>"megan_specifier='ZZTOP=zztop'",
                                     GLC_TWO_WAY_COUPLING=>"FALSE",
                                     phys=>"clm4_5",
                                   },
     "FUN_wo_flexCN"             =>{ options=>"-envxml_dir . -bgc bgc",
                                     namelst=>"use_fun=.true.,use_flexiblecn=.false.",
                                     GLC_TWO_WAY_COUPLING=>"FALSE",
                                     phys=>"clm6_0",
                                   },
     "NotNEONbutNEONlightres"    =>{ options=>"--res CLM_USRDAT --clm_usr_name regional --envxml_dir . --bgc bgc --light_res 106x174",
                                     namelst=>"fsurdat='build-namelist_test.pl'",
                                     GLC_TWO_WAY_COUPLING=>"FALSE",
                                     phys=>"clm6_0",
                                   },
               );
foreach my $key ( keys(%warntest) ) {
   print( "$key\n" );
   &make_config_cache($warntest{$key}{"phys"});
   my $options  = $warntest{$key}{"options"};
   my $namelist = $warntest{$key}{"namelst"};
   &make_env_run( GLC_TWO_WAY_COUPLING=>$warntest{$key}{"GLC_TWO_WAY_COUPLING"} );
   eval{ system( "$bldnml $options -namelist \"&clmexp $namelist /\" > $tempfile 2>&1 " ); };
   isnt( $?, 0, $key );
   system( "cat $tempfile" );
   # Now run with -ignore_warnings and make sure it works
   $options .= " -ignore_warnings";
   eval{ system( "$bldnml $options -namelist \"&clmexp $namelist /\" > $tempfile 2>&1 " ); };
   is( $?, 0, $key );
   is( $@, '', "$options" );
   system( "cat $tempfile" );
}

#
# Loop over all physics versions
#
foreach my $phys ( "clm4_5", "clm5_0", "clm5_1", "clm6_0" ) {
$mode = "-phys $phys";
&make_config_cache($phys);

print "\n========================================================================\n";
print "Test ALL resolutions that have surface datasets with SP for 1850 and 2000\n";
print "========================================================================\n";

# Check for ALL resolutions with CLM50SP
my @resolutions = ( "360x720cru", "10x15", "4x5", "0.9x1.25", "1.9x2.5", "ne3np4.pg3", "ne16np4.pg3", "ne30np4", "ne30np4.pg2", "ne30np4.pg3", "ne120np4.pg3", "ne0np4CONUS.ne30x8", "ne0np4.ARCTIC.ne30x4", "ne0np4.ARCTICGRIS.ne30x8", "C96", "mpasa480", "mpasa120" );
my @only2000_resolutions = ( "1x1_numaIA", "1x1_brazil", "1x1_mexicocityMEX", "1x1_vancouverCAN", "1x1_urbanc_alpha", "5x5_amazon", "0.125nldas2", "mpasa60", "mpasa15", "mpasa3p75" );
my @regional;
foreach my $res ( @resolutions ) {
   chomp($res);
   print "=== Test $res === \n";
   foreach my $use_case ( "1850_control", "2000_control" ) {
      # Skip resolutions that only have 2000 versions
      if ( ($use_case eq "1850_control") && ($res ~~ @only2000_resolutions) ) {
         next;
      }
      print "=== Test $use_case === \n";
      my $options  = "-res $res -bgc sp -envxml_dir . --use_case $use_case";

      &make_env_run();
      eval{ system( "$bldnml $options > $tempfile 2>&1 " ); };
      is( $@, '', "$options" );

      $cfiles->checkfilesexist( "$options", $mode );

      $cfiles->shownmldiff( "default", "standard" );
      if ( defined($opts{'compare'}) ) {
         $cfiles->doNOTdodiffonfile( "$tempfile", "$options", $mode );
         $cfiles->comparefiles( "$options", $mode, $opts{'compare'} );
      }

      if ( defined($opts{'generate'}) ) {
         $cfiles->copyfiles( "$options", $mode );
      }
      &cleanup(); print "\n";
   }
}

print "\n==================================================\n";
print " Test important resolutions for BGC and historical\n";
print "==================================================\n";

my @resolutions = ( "4x5", "10x15", "360x720cru", "ne30np4.pg3", "ne3np4.pg3", "1.9x2.5", "0.9x1.25", "C96", "mpasa120" );
my @regional;
my $nlbgcmode = "bgc";
my $mode = "$phys-$nlbgcmode";
foreach my $res ( @resolutions ) {
   chomp($res);
   print "=== Test $res === \n";
   my $options  = "-res $res -envxml_dir . -bgc $nlbgcmode --use_case 20thC_transient";

   &make_env_run();
   eval{ system( "$bldnml $options > $tempfile 2>&1 " ); };
   is( $@, '', "$options" );

   $cfiles->checkfilesexist( "$options", $mode );

   $cfiles->shownmldiff( "default", "standard" );
   if ( defined($opts{'compare'}) ) {
      $cfiles->doNOTdodiffonfile( "$tempfile", "$options", $mode );
      $cfiles->comparefiles( "$options", $mode, $opts{'compare'} );
   }

   if ( defined($opts{'generate'}) ) {
      $cfiles->copyfiles( "$options", $mode );
   }
   &cleanup(); print "\n";
}

print "\n==================================================\n";
print " Test all use-cases over all physics options\n";
print "==================================================\n";

# Run over all use-cases for f09 and all physics...
my $list = `$bldnml -use_case list 2>&1 | grep "use case"`;
my @usecases;
if ( $list =~ /build-namelist : use cases : (.+)$/ ) {
  @usecases  = split( / /, $1 );
} else {
  die "ERROR:: Trouble getting list of use-cases\n";
}
if ( $#usecases != 15 ) {
  print "use-cases = @usecases\n";
  die "ERROR:: Number of use-cases isn't what's expected\n";
}
my @expect_fails = ( "1850-2100_SSP5-3.4_transient", "1850-2100_SSP4-3.4_transient", "2018-PD_transient", "1850-2100_SSP1-1.9_transient",
                      "1850-2100_SSP4-6.0_transient", "2018_control" );
foreach my $phys ( "clm4_5", "clm5_0", "clm5_1", "clm6_0" ) {
   print "physics = $phys\n";
   &make_config_cache($phys);
   foreach my $usecase ( @usecases ) {
      print "usecase = $usecase\n";
      $options = "-res 0.9x1.25 -use_case $usecase  -envxml_dir .";
      &make_env_run();
      my $expect_fail = undef;
      foreach my $failusecase ( @expect_fails ) {
         if ( $failusecase eq $usecase ) {
            $expect_fail = 1;
            last;
         }
      }
      eval{ system( "$bldnml $options > $tempfile 2>&1 " ); };
      if ( ! defined($expect_fail) ) {
         is( $@, '', "options: $options" );
         $cfiles->checkfilesexist( "$options", $mode );
         $cfiles->shownmldiff( "default", "standard" );
         if ( defined($opts{'compare'}) ) {
            $cfiles->doNOTdodiffonfile( "$tempfile", "$options", $mode );
            $cfiles->comparefiles( "$options", $mode, $opts{'compare'} );
         }
         if ( defined($opts{'generate'}) ) {
            $cfiles->copyfiles( "$options", $mode );
         }
      } else {
         isnt( $@, 0, "options: $options" );
      }
      &cleanup();
   }
}

print "\n=======================================================================================\n";
print " Test the seperate initial condition files, for ones not tested elsewhere\n";
print "=========================================================================================\n";

my %finidat_files = (
     "f091850Clm45BgcGSW"        =>{ phys =>"clm4_5",
                                     atm_forc=>"GSWP3v1",
                                     res => "0.9x1.25",
                                     bgc => "bgc",
                                     crop => "--no-crop",
                                     use_case => "1850_control",
                                     start_ymd => "18500101",
                                     namelist => "irrigate=T",
                                   },
     "f091850Clm45BgcCRU"        =>{ phys =>"clm4_5",
                                     atm_forc=>"CRUv7",
                                     res => "0.9x1.25",
                                     bgc => "bgc",
                                     crop => "--no-crop",
                                     use_case => "1850_control",
                                     start_ymd => "18500101",
                                     namelist => "irrigate=T",
                                   },
     "f091850Clm45BgcCAM6"       =>{ phys =>"clm4_5",
                                     atm_forc=>"cam6.0",
                                     res => "0.9x1.25",
                                     bgc => "bgc",
                                     crop => "--crop",
                                     use_case => "1850_control",
                                     start_ymd => "18500101",
                                     namelist => "irrigate=F",
                                   },
     "f091850Clm50BgcGSW"        =>{ phys =>"clm5_0",
                                     atm_forc=>"GSWP3v1",
                                     res => "0.9x1.25",
                                     bgc => "bgc",
                                     crop => "--crop",
                                     use_case => "1850_control",
                                     start_ymd => "18500101",
                                     namelist => "irrigate=F",
                                   },
     "f091850Clm50SpGSW"         =>{ phys =>"clm5_0",
                                     atm_forc=>"GSWP3v1",
                                     res => "0.9x1.25",
                                     bgc => "sp",
                                     crop => "--no-crop",
                                     use_case => "1850_control",
                                     start_ymd => "18500101",
                                     namelist => "irrigate=T",
                                   },
     "f091850Clm50BgcCRU"        =>{ phys =>"clm5_0",
                                     atm_forc=>"CRUv7",
                                     res => "0.9x1.25",
                                     bgc => "bgc",
                                     crop => "--crop",
                                     use_case => "1850_control",
                                     start_ymd => "18500101",
                                     namelist => "irrigate=F",
                                   },
     "f091850Clm50SpCRU"         =>{ phys =>"clm5_0",
                                     atm_forc=>"CRUv7",
                                     res => "0.9x1.25",
                                     bgc => "sp",
                                     crop => "--no-crop",
                                     use_case => "1850_control",
                                     start_ymd => "18500101",
                                     namelist => "irrigate=T",
                                   },
     "f091850Clm50BgcCAM6"       =>{ phys =>"clm5_0",
                                     atm_forc=>"cam6.0",
                                     res => "0.9x1.25",
                                     bgc => "bgc",
                                     crop => "--crop",
                                     use_case => "1850_control",
                                     start_ymd => "18500101",
                                     namelist => "irrigate=F",
                                   },
   );

foreach my $key ( keys(%finidat_files) ) {
   print( "$key\n" );
   my $phys = $finidat_files{$key}{'phys'};
   print "physics = $phys\n";
   &make_config_cache($phys);
   my $usecase = $finidat_files{$key}{'use_case'};
   my $bgc = $finidat_files{$key}{'bgc'};
   my $res = $finidat_files{$key}{'res'};
   my $crop = $finidat_files{$key}{'crop'};
   my $namelist = $finidat_files{$key}{'namelist'};
   my $start_ymd = $finidat_files{$key}{'start_ymd'};
   my $lnd_tuning_mode = "${phys}_" . $finidat_files{$key}{'atm_forc'};
   $options = "-bgc $bgc -res $res -use_case $usecase -envxml_dir . $crop --lnd_tuning_mode $lnd_tuning_mode " . 
              "-namelist '&a start_ymd=$start_ymd, $namelist/'";
   &make_env_run();
   eval{ system( "$bldnml $options  > $tempfile 2>&1 " ); };
   is( $@, '', "options: $options" );
   my $finidat = `grep finidat lnd_in`;
   if ( $finidat =~ /initdata_map/ ) {
      my $result;
      eval( $result = `grep use_init_interp lnd_in` );
      is ( $result =~ /.true./, 1, "use_init_interp needs to be true here: $result");
   }
   $cfiles->checkfilesexist( "$options", $mode );
   $cfiles->shownmldiff( "default", "standard" );
   if ( defined($opts{'compare'}) ) {
         $cfiles->doNOTdodiffonfile( "$tempfile", "$options", $mode );
         $cfiles->comparefiles( "$options", $mode, $opts{'compare'} );
   }
   if ( defined($opts{'generate'}) ) {
         $cfiles->copyfiles( "$options", $mode );
   }
   &cleanup();
}

print "\n==================================================\n";
print "Test crop resolutions \n";
print "==================================================\n";

# Check for crop resolutions
my $crop1850_res = "1x1_smallvilleIA";
$options = "-bgc bgc -crop -res $crop1850_res -use_case 1850_control -envxml_dir .";
&make_env_run();
eval{ system( "$bldnml $options  > $tempfile 2>&1 " ); };
is( $@, '', "$options" );
$cfiles->checkfilesexist( "$options", $mode );
$cfiles->shownmldiff( "default", "standard" );
if ( defined($opts{'compare'}) ) {
   $cfiles->doNOTdodiffonfile( "$tempfile", "$options", $mode );
   $cfiles->comparefiles( "$options", $mode, $opts{'compare'} );
}
if ( defined($opts{'generate'}) ) {
   $cfiles->copyfiles( "$options", $mode );
}
&cleanup();

my @crop_res = ( "1x1_numaIA", "4x5", "10x15", "0.9x1.25", "1.9x2.5", "ne3np4.pg3", "ne30np4", "ne30np4.pg3", "C96", "mpasa120" );
foreach my $res ( @crop_res ) {
   $options = "-bgc bgc -crop -res $res -envxml_dir .";
   &make_env_run();
   eval{ system( "$bldnml $options  > $tempfile 2>&1 " ); };
   is( $@, '', "$options" );
   $cfiles->checkfilesexist( "$options", $mode );
   $cfiles->shownmldiff( "default", "standard" );
   if ( defined($opts{'compare'}) ) {
      $cfiles->doNOTdodiffonfile( "$tempfile", "$options", $mode );
      $cfiles->comparefiles( "$options", $mode, $opts{'compare'} );
   }
   if ( defined($opts{'generate'}) ) {
      $cfiles->copyfiles( "$options", $mode );
   }
   &cleanup();
}
print "\n==================================================\n";
print " Test glc_mec resolutions \n";
print "==================================================\n";

# Check for glc_mec resolutions
#
# NOTE(wjs, 2017-12-17) I'm not sure if these glc_mec-specific tests are
# still needed: are they covered with other tests now that we always run
# with glc_mec? Some historical notes: (1) The three resolutions listed
# here used to be the only three with which you could run glc_mec; now
# you can run glc_mec with all resolutions. (2) This used to point to
# all of the glacierMEC use cases; now we don't have glacierMEC-specific
# use cases, but I've kept these pointing to the equivalent normal use
# cases; I'm not sure if it's actually important to test this with all
# of the different use cases.
my @glc_res = ( "0.9x1.25", "1.9x2.5" );
my @use_cases = ( 
                  "1850-2100_SSP2-4.5_transient",
                  "1850_control",
                  "2000_control",
                  "2010_control",
                  "20thC_transient",
                 );
foreach my $res ( @glc_res ) {
   foreach my $usecase ( @use_cases ) {
      my $startymd = undef;
      if ( ($usecase eq "1850_control") || ($usecase eq "20thC_transient") ) {
         $startymd = 18500101;
      } elsif ( $usecase eq "2000_control") {
         $startymd = 20000101;
      } elsif ( $usecase eq "2010_control") {
         $startymd = 20100101;
      } else {
         $startymd = 20150101;
      }
      $options = "-bgc bgc -res $res -use_case $usecase -envxml_dir . -namelist '&a start_ymd=$startymd/'";
      &make_env_run();
      eval{ system( "$bldnml $options > $tempfile 2>&1 " ); };
      is( $@, '', "$options" );
      $cfiles->checkfilesexist( "$options", $mode );
      $cfiles->shownmldiff( "default", "standard" );
      if ( defined($opts{'compare'}) ) {
         $cfiles->doNOTdodiffonfile( "$tempfile", "$options", $mode );
         $cfiles->comparefiles( "$options", $mode, $opts{'compare'} );
      }
      if ( defined($opts{'generate'}) ) {
         $cfiles->copyfiles( "$options", $mode );
      }
      &cleanup();
   }
}
# Transient 20th Century simulations
my @tran_res = ( "0.9x1.25", "1.9x2.5", "ne30np4.pg3", "10x15" );
my $usecase  = "20thC_transient";
my $GLC_NEC         = 10;
foreach my $res ( @tran_res ) {
   $options = "-res $res -use_case $usecase -envxml_dir . -namelist '&a start_ymd=18500101/' -bgc bgc -crop -namelist '&a do_grossunrep=T/'";
   &make_env_run();
   eval{ system( "$bldnml $options > $tempfile 2>&1 " ); };
   is( $@, '', "$options" );
   $cfiles->checkfilesexist( "$options", $mode );
   $cfiles->shownmldiff( "default", "standard" );
   if ( defined($opts{'compare'}) ) {
      $cfiles->doNOTdodiffonfile( "$tempfile", "$options", $mode );
      $cfiles->comparefiles( "$options", $mode, $opts{'compare'} );
   }
   if ( defined($opts{'generate'}) ) {
      $cfiles->copyfiles( "$options", $mode );
   }
   &cleanup();
}
# Transient ssp_rcp scenarios that work
my @tran_res = ( "4x5", "0.9x1.25", "1.9x2.5", "10x15", "360x720cru", "ne3np4.pg3", "ne16np4.pg3", "ne30np4.pg3", "C96", "mpasa120" );
foreach my $usecase ( "1850-2100_SSP2-4.5_transient" ) {
   my $startymd = 20150101;
   foreach my $res ( @tran_res ) {
      $options = "-res $res -bgc bgc -crop -use_case $usecase -envxml_dir . -namelist '&a start_ymd=$startymd/'";
      &make_env_run();
      eval{ system( "$bldnml $options > $tempfile 2>&1 " ); };
      is( $@, '', "$options" );
      $cfiles->checkfilesexist( "$options", $mode );
      $cfiles->shownmldiff( "default", "standard" );
      if ( defined($opts{'compare'}) ) {
         $cfiles->doNOTdodiffonfile( "$tempfile", "$options", $mode );
         $cfiles->comparefiles( "$options", $mode, $opts{'compare'} );
      }
      if ( defined($opts{'generate'}) ) {
         $cfiles->copyfiles( "$options", $mode );
      }
      &cleanup();
   }
}
}  # End loop over all physics versions
#
# End loop over versions
#

print "\n==================================================\n";
print "Test clm4.5/clm5.0/clm5_1/clm6_0 resolutions \n";
print "==================================================\n";

foreach my $phys ( "clm4_5", 'clm5_0', 'clm5_1', "clm6_0" ) {
  my $mode = "-phys $phys";
  &make_config_cache($phys);
  my @clmoptions = ( "-bgc bgc -envxml_dir .", "-bgc bgc -envxml_dir . -clm_accelerated_spinup=on", "-bgc bgc -envxml_dir . -light_res 360x720",
                     "-bgc sp -envxml_dir . -vichydro", "-bgc bgc -dynamic_vegetation -ignore_warnings",
                     "-bgc bgc -clm_demand flanduse_timeseries -sim_year 1850-2000 -namelist '&a start_ymd=18500101/'",
                     "-bgc bgc -envxml_dir . -namelist '&a use_c13=.true.,use_c14=.true.,use_c14_bombspike=.true./'" );
  foreach my $clmopts ( @clmoptions ) {
     my @clmres = ( "10x15", "4x5", "360x720cru", "0.9x1.25", "1.9x2.5", "ne3np4.pg3", "ne16np4.pg3", "ne30np4.pg3", "C96", "mpasa120" );
     foreach my $res ( @clmres ) {
        $options = "-res $res -envxml_dir . ";
        &make_env_run( );
        eval{ system( "$bldnml $options $clmopts > $tempfile 2>&1 " ); };
        is( $@, '', "$options $clmopts" );
        $cfiles->checkfilesexist( "$options $clmopts", $mode );
        $cfiles->shownmldiff( "default", "standard" );
        if ( defined($opts{'compare'}) ) {
           $cfiles->doNOTdodiffonfile( "$tempfile", "$options $clmopts", $mode );
           $cfiles->comparefiles( "$options $clmopts", $mode, $opts{'compare'} );
        }
        if ( defined($opts{'generate'}) ) {
           $cfiles->copyfiles( "$options $clmopts", $mode );
        }
        &cleanup();
     }
  }
  my @clmoptions = ( "-bgc bgc -envxml_dir .",
                     "-bgc sp -envxml_dir .", );
  foreach my $clmopts ( @clmoptions ) {
     my @clmres = ( "ne16np4.pg3" );
     foreach my $res ( @clmres ) {
        $options = "-res $res -envxml_dir . ";
        &make_env_run( );
        eval{ system( "$bldnml $options $clmopts > $tempfile 2>&1 " ); };
        is( $@, '', "$options $clmopts" );
        $cfiles->checkfilesexist( "$options $clmopts", $mode );
        $cfiles->shownmldiff( "default", "standard" );
        if ( defined($opts{'compare'}) ) {
           $cfiles->doNOTdodiffonfile( "$tempfile", "$options $clmopts", $mode );
           $cfiles->comparefiles( "$options $clmopts", $mode, $opts{'compare'} );
        }
        if ( defined($opts{'generate'}) ) {
           $cfiles->copyfiles( "$options $clmopts", $mode );
        }
        &cleanup();
     }
  }
  my $clmopts = "-bgc bgc -crop";
  my $res = "1.9x2.5";
  $options = "-res $res -namelist '&a irrigate=.true./' -crop -envxml_dir .";
  &make_env_run();
  eval{ system( "$bldnml $options $clmopts  > $tempfile 2>&1 " ); };
  is( $@, '', "$options $clmopts" );
  $cfiles->checkfilesexist( "$options $clmopts", $mode );
  $cfiles->shownmldiff( "default", "standard" );
  if ( defined($opts{'compare'}) ) {
     $cfiles->doNOTdodiffonfile( "$tempfile", "$options $clmopts", $mode );
     $cfiles->comparefiles( "$options $clmopts", "$mode", $opts{'compare'} );
  }
  if ( defined($opts{'generate'}) ) {
     $cfiles->copyfiles( "$options $clmopts", $mode );
  }
  &cleanup();
  # Run FATES mode for several resolutions and configurations
  my $clmoptions = "-bgc fates -envxml_dir . -no-megan";
  my @clmres = ( "4x5", "1.9x2.5" );
  foreach my $res ( @clmres ) {
     $options = "-res $res -clm_start_type cold";
     my @edoptions = ( "-use_case 2000_control",
                       "-use_case 1850_control",
                       "",
                       "-namelist \"&a use_lch4=.true.,use_nitrif_denitrif=.true./\"",
                       "-clm_accelerated_spinup on"
                     );
     foreach my $edop (@edoptions ) {
        if ( $res eq "5x5_amazon" && ($edop =~ /1850_control/) ) {
           next;
        }
        &make_env_run( );
        eval{ system( "$bldnml $options $clmoptions $edop  > $tempfile 2>&1 " ); };
        is( $@, '', "$options $edop" );
        $cfiles->checkfilesexist( "$options $clmoptions $edop", $mode );
        $cfiles->shownmldiff( "default", "standard" );
        if ( defined($opts{'compare'}) ) {
           $cfiles->doNOTdodiffonfile( "$tempfile", "$options $clmoptions $edop", $mode );
           $cfiles->comparefiles( "$options $clmoptions $edop", $mode, $opts{'compare'} );
        }
        if ( defined($opts{'generate'}) ) {
           $cfiles->copyfiles( "$options $clmoptions $edop", $mode );
        }
        &cleanup();
     }
  }
}
#
# Run over the different lnd_tuning modes
#
my $res = "0.9x1.25";
my $mask = "gx1v7";
my $simyr = "1850";
foreach my $phys ( "clm4_5", 'clm5_0', 'clm5_1', 'clm6_0' ) {
  my $mode = "-phys $phys";
  &make_config_cache($phys);
  my @forclist = ();
  @forclist = ( "CRUv7", "GSWP3v1", "cam6.0", "cam5.0", "cam4.0" );
  foreach my $forc ( @forclist ) {
     foreach my $bgc ( "sp", "bgc" ) {
        my $lndtuningmode = "${phys}_${forc}";
        if ( $lndtuningmode eq "clm5_1_CRUv7" ) {
           next;
        }
        if ( $lndtuningmode eq "clm6_0_CRUv7" ) {
           next;
        }
        my $clmoptions = "-res $res -mask $mask -sim_year $simyr -envxml_dir . -lnd_tuning_mod $lndtuningmode -bgc $bgc";
        &make_env_run( );
        eval{ system( "$bldnml $clmoptions > $tempfile 2>&1 " ); };
        is( $@, '', "$clmoptions" );
        $cfiles->checkfilesexist( "$clmoptions", $mode );
        $cfiles->shownmldiff( "default", "standard" );
        if ( defined($opts{'compare'}) ) {
           $cfiles->doNOTdodiffonfile( "$tempfile", "$clmoptions", $mode );
           $cfiles->comparefiles( "$clmoptions", $mode, $opts{'compare'} );
        }
        if ( defined($opts{'generate'}) ) {
           $cfiles->copyfiles( "$clmoptions", $mode );
        }
        &cleanup();
     }
  }
}
&cleanup();

system( "/bin/rm $finidat" );

print "\n==================================================\n";
print " Dumping output  \n";
print "==================================================\n";

$xFail->parseOutput($captOut);

print "Successfully ran all testing for build-namelist\n\n";

&cleanup( "config" );
system( "/bin/rm $tempfile" );

sub cleanup {
#
# Cleanup files created
#
  my $type = shift;

  print "Cleanup files created\n";
  if ( defined($type) ) {
     if ( $type eq "config" ) {
        system( "/bin/rm config_cache.xml" );
     }
  } else {
     system( "/bin/rm $tempfile *_in" );
  }
}
<|MERGE_RESOLUTION|>--- conflicted
+++ resolved
@@ -163,12 +163,8 @@
 #
 # Figure out number of tests that will run
 #
-<<<<<<< HEAD
-# CHANGELOG: SRABIN ADDED 8 NTESTS 1999->2007, MASTER WAS AT 3313, 3313+8 = 3321
-my $ntests = 3321;
-=======
-my $ntests = 3254;
->>>>>>> 6aebaad4
+# CHANGELOG: SRABIN ADDED 8 NTESTS 1999->2007, CTSM5.2.006 WAS AT 3254
+my $ntests = 3262;
 
 if ( defined($opts{'compare'}) ) {
    $ntests += 2008;
