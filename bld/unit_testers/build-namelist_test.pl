--- conflicted
+++ resolved
@@ -123,15 +123,9 @@
 #
 # Figure out number of tests that will run
 #
-<<<<<<< HEAD
-my $ntests = 895;
-if ( defined($opts{'compare'}) ) {
-   $ntests += 564;
-=======
 my $ntests = 943;
 if ( defined($opts{'compare'}) ) {
    $ntests += 597;
->>>>>>> 527f3262
 }
 plan( tests=>$ntests );
 
@@ -1389,24 +1383,6 @@
   my $mode = "-phys $phys";
   system( "../configure -s $mode" );
   foreach my $forc ( "CRUv7", "GSWP3v1", "cam6.0" ) {
-<<<<<<< HEAD
-     my $lndtuningmode = "${phys}_${forc}";
-     my $clmoptions = "-res $res -mask $mask -sim_year $simyr -envxml_dir . -lnd_tuning_mod $lndtuningmode";
-     if ( $phys eq "clm4_0" ) { $clmoptions .= " -glc_nec 0"; }
-     &make_env_run( );
-     eval{ system( "$bldnml $clmoptions > $tempfile 2>&1 " ); };
-     is( $@, '', "$clmoptions" );
-     $cfiles->checkfilesexist( "$clmoptions", $mode );
-     $cfiles->shownmldiff( "default", "standard" );
-     if ( defined($opts{'compare'}) ) {
-        $cfiles->doNOTdodiffonfile( "$tempfile", "$clmoptions", $mode );
-        $cfiles->comparefiles( "$clmoptions", $mode, $opts{'compare'} );
-     }
-     if ( defined($opts{'generate'}) ) {
-        $cfiles->copyfiles( "$clmoptions", $mode );
-     }
-     &cleanup();
-=======
      foreach my $bgc ( "sp", "bgc" ) {
         my $lndtuningmode = "${phys}_${forc}";
         my $clmoptions = "-res $res -mask $mask -sim_year $simyr -envxml_dir . -lnd_tuning_mod $lndtuningmode";
@@ -1429,7 +1405,6 @@
         }
         &cleanup();
      }
->>>>>>> 527f3262
   }
 }
 &cleanup();
