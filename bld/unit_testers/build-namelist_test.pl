--- conflicted
+++ resolved
@@ -163,14 +163,10 @@
 #
 # Figure out number of tests that will run
 #
-<<<<<<< HEAD
-my $ntests = 3388;
-=======
 my $ntests = 3391;
->>>>>>> f39be8cf
 
 if ( defined($opts{'compare'}) ) {
-   $ntests += 2059;
+   $ntests += 2061;
 }
 plan( tests=>$ntests );
 
