#!/usr/bin/env perl

# Test command line options of the build-namelist script.
# Try to test that all the different options at least work.
# Test that inconsistentcies are appropriately caught.

#########################

use lib '.';
use Test::More;
use xFail::expectedFail;
use IO::File;

#########################

use strict;
use Getopt::Long;
use NMLTest::CompFiles;
use English;

sub usage {
    die <<EOF;
SYNOPSIS
     build-namelist_test.pl [options]

     Test the the CLM build-namelist
OPTIONS
     -help [or -h]                 Print usage to STDOUT.
     -compare <directory>          Compare namelists for this version to namelists
                                   created by another version.
     -generate                     Leave the namelists in place to do a later compare.
     -no-test                      Do NOT Use the -test option to make sure datasets exist.
     -csmdata "dir"                Root directory of CESM input data.

EOF
}

sub make_env_run {
#
# Create a env_run.xml file to read in
#
    my %settings = @_;

    # Set default settings
    my %env_vars = ( DIN_LOC_ROOT=>"MYDINLOCROOT", GLC_TWO_WAY_COUPLING=>"FALSE", NEONSITE=>"" );
    # Set any settings that came in from function call
    foreach my $item ( keys(%settings) ) {
       $env_vars{$item} = $settings{$item};
    }

    # Now write the file out
    my $envfile = "env_run.xml";
    my $fh = IO::File->new($envfile, '>') or die "can't open file: $envfile";
    print $fh <<EOF;
<?xml version="1.0"?>

<config_definition>

EOF
    foreach my $item ( keys(%env_vars) ) {
      print $fh <<EOF;
<entry id="$item"         value="$env_vars{$item}"  />
EOF
    }
    print $fh <<EOF;

</config_definition>
EOF
    $fh->close();
}

sub make_config_cache {
   # Write a config_cache.xml file to read in
   my ($phys) = @_;
   my $config_cachefile = "config_cache.xml";
   my $fh = IO::File->new($config_cachefile, '>') or die "can't open file: $config_cachefile";
   print $fh <<EOF;
<?xml version="1.0"?>
<config_definition>
<commandline></commandline>
<entry id="phys" value="$phys" list="" valid_values="clm4_5,clm5_0,clm5_1,clm6_0">Specifies clm physics</entry>
</config_definition>
EOF
   $fh->close();
}

sub cat_and_create_namelistinfile {
#
# Concatenate the user_nl_clm files together and turn it into a namelist input file
# that can be read in by build-namelist
#
   my ($file1, $file2, $outfile) = @_;

   my $fh    = IO::File->new($file1,   '<') or die "can't open file: $file1";
   my $outfh = IO::File->new($outfile, '>') or die "can't open file: $outfile";
   print $outfh "&clm_settings\n\n";
   while ( my $line = <$fh> ) {
     print $outfh " $line";
   }
   $fh->close();
   if ( defined($file2) ) {
      my $fh    = IO::File->new($file2,   '<') or die "can't open file: $file2";
      while ( my $line = <$fh> ) {
        print $outfh " $line";
      }
   }
   print $outfh "\n/\n";
   $fh->close();
   $outfh->close();
}

#
# Process command-line options.
#
my %opts = ( help     => 0,
             generate => 0,
             test     => 1,
             compare  => undef,
             csmdata  => undef,
            );

GetOptions(
    "h|help"     => \$opts{'help'},
    "compare=s"  => \$opts{'compare'},
    "generate"   => \$opts{'generate'},
    "test!"      => \$opts{'test'},
    "csmdata=s"  => \$opts{'csmdata'},
)  or usage();

# Give usage message.
usage() if $opts{'help'};

# Check that the CESM inputdata root directory has been specified.  This must be
# a local or nfs mounted directory.
my $inputdata_rootdir = undef;
if (defined($opts{'csmdata'})) {
    $inputdata_rootdir = $opts{'csmdata'};
} elsif (defined $ENV{'CSMDATA'} ) {
    $inputdata_rootdir = $ENV{'CSMDATA'};
} else {
   # use yellowstone location as default
   $inputdata_rootdir="/glade/campaign/cesm/cesmdata/cseg/inputdata";
   print("WARNING:  -csmdata nor CSMDATA are set, using default yellowstone location: $inputdata_rootdir\n");
}

###################################
#_# read in expected fail test list
###################################
my $compGen;
if ( $opts{'generate'} eq 1 && !(defined($opts{'compare'}) )) {
   $compGen='generate';
} elsif ( defined($opts{'compare'}) ) {
   $compGen='compare';
} elsif ( defined($opts{'compare'} && ($opts{'generate'} eq 1 ))) {
   #_# if compare and generate are both given, use compare
   $compGen='compare';
}

my $ProgName;
($ProgName = $PROGRAM_NAME) =~ s!(.*)/!!;
my $testType="namelistTest";

#
# Figure out number of tests that will run
#
<<<<<<< HEAD
my $ntests = 1613;
=======
my $ntests = 2511;
>>>>>>> 4eb5320f

if ( defined($opts{'compare'}) ) {
   $ntests += 1545;
}
plan( tests=>$ntests );

#_# ============================================================
#_# setup for xFail module
#_# ============================================================
my $xFail = xFail::expectedFail->new($ProgName,$compGen,$ntests);
my $captOut="";  #_# variable to capture Test::More output
Test::More->builder->output(\$captOut);
#_# ============================================================
#_#
#_# ============================================================

# Check for unparsed arguments
if (@ARGV) {
    print "ERROR: unrecognized arguments: @ARGV\n";
    usage();
}
my $phys = "clm5_0";
my $mode = "-phys $phys";
&make_config_cache($phys);

my $DOMFILE = "$inputdata_rootdir/atm/datm7/domain.lnd.fv0.9x1.25_gx1v6.090309.nc";
my $bldnml = "../build-namelist -verbose -csmdata $inputdata_rootdir -configuration clm -structure standard -glc_nec 10 -no-note";
if ( $opts{'test'} ) {
   $bldnml .= " -test";
}

my $tempfile = "temp_file.txt";
if ( -f $tempfile ) {
  system( "/bin/rm $tempfile" );
}

my @files = ( "lnd_in", $tempfile );
my $cwd = `pwd`;
chomp( $cwd );
my $cfiles = NMLTest::CompFiles->new( $cwd, @files );

print "\n==================================================\n";
print "Run simple tests \n";
print "==================================================\n";

# Simple test -- just run build-namelist with -help option
eval{ system( "$bldnml -help > $tempfile 2>&1 " ); };
   is( $@, '', "help" );
   &cleanup();
# Simple test -- just run build-namelist with -version option
eval{ system( "$bldnml -version > $tempfile 2>&1 " ); };
   is( $@, '', "version" );
   system( "/bin/cat $tempfile" );
   &cleanup();
# Simple test -- just run build-namelist
&make_env_run();
eval{ system( "$bldnml > $tempfile 2>&1 " ); };
   is( $@, '', "plain build-namelist" );
   $cfiles->checkfilesexist( "default", $mode );
   # Compare to baseline
   if ( defined($opts{'compare'}) ) {
      $cfiles->doNOTdodiffonfile( "$tempfile", "default", $mode );
      $cfiles->comparefiles( "default", $mode, $opts{'compare'} );
   }

print "\n==================================================\n";
print "Run simple tests with all list options \n";
print "==================================================\n";

$cfiles->copyfiles( "default", $mode );
&cleanup();
# Simple test -- run all the list options
foreach my $options ( "clm_demand", "ssp_rcp",      "res",
                      "sim_year",   "use_case" ) {
   &make_env_run();
   eval{ system( "$bldnml -${options} list > $tempfile 2>&1 " ); };
   my $result = `cat $tempfile`;
   my $expect;
   if ( $options =~ /use_case/ ) {
      $expect = "use cases :";
   } else {
      $expect = "valid values for $options";
   }
   $expect    = "/CLM build-namelist : $expect/";
   like( $result, $expect, "$options list" );
   is( (-f "lnd_in"), undef, "Check that lnd_in file does NOT exist" );
   &cleanup();
}

print "\n==================================================\n";
print "Run simple tests with additional options \n";
print "==================================================\n";

# Exercise a bunch of options
my $options = "-co2_ppmv 250 ";
   $options .= " -res 10x15 -ssp_rcp SSP2-4.5 -envxml_dir .";

   &make_env_run();
   eval{ system( "$bldnml $options > $tempfile 2>&1 " ); };
   is( $@, '', "options: $options" );
      $cfiles->checkfilesexist( "default", $mode );
      $cfiles->copyfiles( "most_options", $mode );
   # Compare to default
      $cfiles->doNOTdodiffonfile( "lnd_in",    "default", $mode );
      $cfiles->doNOTdodiffonfile( "$tempfile", "default", $mode );
      $cfiles->comparefiles( "default", $mode );
   # Compare to baseline
   if ( defined($opts{'compare'}) ) {
      $cfiles->dodiffonfile(      "lnd_in",    "most_options", $mode );
      $cfiles->doNOTdodiffonfile( "$tempfile", "most_options", $mode );
      $cfiles->comparefiles( "most_options", $mode, $opts{'compare'} );
   }
   &cleanup();

print "\n==================================================\n";
print "Test drydep, fire_emis and megan namelists  \n";
print "==================================================\n";

# drydep and megan namelists
$phys = "clm5_0";
$mode = "-phys $phys";
&make_config_cache($phys);
my @mfiles = ( "lnd_in", "drv_flds_in", $tempfile );
my $mfiles = NMLTest::CompFiles->new( $cwd, @mfiles );
foreach my $options ( "-drydep", "-megan", "-drydep -megan", "-fire_emis", "-drydep -megan -fire_emis" ) {
   &make_env_run();
   eval{ system( "$bldnml -envxml_dir . $options > $tempfile 2>&1 " ); };
   is( $@, '', "options: $options" );
   $mfiles->checkfilesexist( "$options", $mode);
   if ( $options ne "-drydep" ) {
     $mfiles->shownmldiff( "-drydep", $mode );
   }
   if ( defined($opts{'compare'}) ) {
      $mfiles->doNOTdodiffonfile( "$tempfile", "$options", $mode );
      $mfiles->comparefiles( "$options", $mode, $opts{'compare'} );
   }
   if ( defined($opts{'generate'}) ) {
      $mfiles->copyfiles( "$options", $mode );
   }
   &cleanup();
}
$phys = "clm5_0";
$mode = "-phys $phys";
&make_config_cache($phys);

print "\n===============================================================================\n";
print "Test configuration, structure, irrigate, verbose, clm_demand, ssp_rcp, test, sim_year, use_case\n";
print "=================================================================================\n";

my $startfile = "clmrun.clm2.r.1964-05-27-00000.nc";
foreach my $driver ( "mct", "nuopc" ) {
   print "   For $driver driver\n\n";
   # configuration, structure, irrigate, verbose, clm_demand, ssp_rcp, test, sim_year, use_case
   foreach my $options ( "-res 0.9x1.25 -configuration nwp",
                         "-res 0.9x1.25 -structure fast",
                         "-res 0.9x1.25 -namelist '&a irrigate=.true./'", "-res 0.9x1.25 -verbose", "-res 0.9x1.25 -ssp_rcp SSP2-4.5", "-res 0.9x1.25 -test", "-res 0.9x1.25 -sim_year 1850",
                         "-res 0.9x1.25 -namelist '&a use_lai_streams=.true.,use_soil_moisture_streams=.true./'",
                         "-res 0.9x1.25 -namelist '&a use_excess_ice=.true. use_excess_ice_streams=.true./'",
                         "-res 0.9x1.25 -namelist '&a use_excess_ice=.true. use_excess_ice_streams=.false./'",
                         "-res 0.9x1.25 -use_case 1850_control",
                         "-res 1x1pt_US-UMB -clm_usr_name 1x1pt_US-UMB -namelist '&a fsurdat=\"/dev/null\"/'",
                         "-res 1x1_brazil",
                         "-res 0.9x1.25 -clm_start_type startup", "-namelist '&a irrigate=.false./' -crop -bgc bgc",
                         "-res 0.9x1.25 -infile myuser_nl_clm",
                         "-res 0.9x1.25 -ignore_ic_date -clm_start_type branch -namelist '&a nrevsn=\"thing.nc\"/' -bgc bgc -crop",
                         "-res 0.9x1.25 -clm_start_type branch -namelist '&a nrevsn=\"thing.nc\",use_init_interp=T/'",
                         "-res 0.9x1.25 -ignore_ic_date -clm_start_type startup -namelist '&a finidat=\"thing.nc\"/' -bgc bgc -crop",
                        ) {
      my $file = $startfile;
      &make_env_run();
      my $base_options = "-envxml_dir . -driver $driver";
      if ( $driver eq "mct" ) {
         $base_options = "$base_options -lnd_frac $DOMFILE";
         # Skip the MCT test for excess ice streams
         if ( $options =~ /use_excess_ice_streams=.true./ ) {
           next;
         }
      } else {
         $base_options = "$base_options -namelist '&a force_send_to_atm = .false./'";
      }
      eval{ system( "$bldnml $base_options $options > $tempfile 2>&1 " ); };
      is( $@, '', "options: $base_options $options" );
      $cfiles->checkfilesexist( "$base_options $options", $mode );
      $cfiles->shownmldiff( "default", $mode );
      my $finidat = `grep finidat lnd_in`;
      if ( $options =~ /myuser_nl_clm/ ) {
         my $fsurdat =  `grep fsurdat lnd_in`;
         like( $fsurdat, "/MYDINLOCROOT/lnd/clm2/PTCLMmydatafiles/1x1pt_US-UMB/surfdata_1x1pt_US-UMB_simyr2000_clm4_5_c131122.nc/", "$options" );
      }
      if ( defined($opts{'compare'}) ) {
         $cfiles->doNOTdodiffonfile( "$tempfile", "$base_options $options", $mode );
         $cfiles->comparefiles( "$base_options $options", $mode, $opts{'compare'} );
      }
      if ( defined($opts{'generate'}) ) {
         $cfiles->copyfiles( "$base_options $options", $mode );
      }
      &cleanup();
   }
}
print "\n===============================================================================\n";
print "Test the NEON sites\n";
print "=================================================================================\n";
my $phys = "clm6_0";
$mode = "-phys $phys";
&make_config_cache($phys);
my $neondir      = "../../cime_config/usermods_dirs/NEON";
foreach my $site ( "ABBY", "BLAN", "CPER", "DEJU", "GRSM", "HEAL", "KONA", "LENO", "NIWO",
                   "ONAQ", "PUUM", "SERC", "SRER", "TALL", "TREE", "WOOD", "BARR", "BONA",
                   "DCFS", "DELA", "GUAN", "JERC", "KONZ", "MLBS", "NOGP", "ORNL", "RMNP",
                   "SJER", "STEI", "TEAK", "UKFS", "WREF", "BART", "CLBJ", "DSNY", "HARV",
                   "JORN", "LAJA", "MOAB", "OAES", "OSBS", "SCBI", "SOAP", "STER", "TOOL",
                   "UNDE", "YELL"
 ) {
   &make_env_run( NEONSITE=>"$site" );
   #
   # Concatonate  default usermods and specific sitetogether expanding env variables while doing that
   #
   if ( ! -d "$neondir/$site" ) {
      print "NEON directory is not there: $neondir/$site\n";
      die "ERROR:: NEON site does not exist: $site\n";
   }
   my $neondefaultfile = "$neondir/defaults/user_nl_clm";
   my $neonsitefile = "$neondir/$site/user_nl_clm";
   if ( ! -f $neonsitefile )  {
      $neonsitefile = undef;
   }
   $ENV{'NEONSITE'} = $site;
   my $namelistfile = "temp.namelistinfile_$site";
   &cat_and_create_namelistinfile( $neondefaultfile, $neonsitefile, $namelistfile );
   #
   # Now run  the site
   #
   my $options = "--res CLM_USRDAT --clm_usr_name NEON --no-megan --bgc bgc --use_case 2018_control --infile $namelistfile";
   eval{ system( "$bldnml -envxml_dir . $options > $tempfile 2>&1 " ); };
   is( $@, '', "options: $options" );
   $cfiles->checkfilesexist( "$options", $mode );
   $cfiles->shownmldiff( "default", $mode );
   if ( defined($opts{'compare'}) ) {
      $cfiles->doNOTdodiffonfile( "$tempfile", "$options", $mode );
      $cfiles->dodiffonfile(      "lnd_in",    "$options", $mode );
      $cfiles->comparefiles( "$options", $mode, $opts{'compare'} );
   }
   if ( defined($opts{'generate'}) ) {
      $cfiles->copyfiles( "$options", $mode );
   }
   system( "/bin/rm $namelistfile" );
   &cleanup();
}

print "\n===============================================================================\n";
print "Test some CAM specific setups for special grids \n";
print "=================================================================================\n";
foreach my $phys ( "clm4_5", "clm5_0" ) {
   $mode = "-phys $phys";
   &make_config_cache($phys);
   foreach my $options (
                      "-res ne0np4.ARCTIC.ne30x4 -bgc sp -use_case 2000_control -namelist '&a start_ymd=19790101/' -lnd_tuning_mode ${phys}_cam6.0",
                      "-res ne0np4.ARCTICGRIS.ne30x8 -bgc sp -use_case 1850_control -namelist '&a start_ymd=19790101/' -lnd_tuning_mode ${phys}_cam6.0",
                      "-res 1.9x2.5 -bgc sp -use_case 20thC_transient -namelist '&a start_ymd=19790101/' -lnd_tuning_mode ${phys}_cam6.0",
                      "-res 0.9x1.25 -bgc sp -use_case 20thC_transient -namelist '&a start_ymd=19790101/' -lnd_tuning_mode ${phys}_cam6.0",
                      "-res 0.9x1.25 -bgc bgc -crop -use_case 20thC_transient -namelist '&a start_ymd=19500101/' -lnd_tuning_mode ${phys}_cam6.0",
                      "-res ne0np4CONUS.ne30x8 -bgc sp -use_case 2000_control  -namelist '&a start_ymd=20130101/' -lnd_tuning_mode ${phys}_cam6.0",
                      "-res 1.9x2.5 -bgc sp -use_case 20thC_transient -namelist '&a start_ymd=20030101/' -lnd_tuning_mode ${phys}_cam6.0",
                      "-res 1.9x2.5 -bgc sp -use_case 2010_control -namelist '&a start_ymd=20100101/' -lnd_tuning_mode ${phys}_cam6.0",
                      "-res 1x1_brazil -no-megan -use_case 2000_control -lnd_tuning_mode ${phys}_CRUv7",
                      "-res C96 -bgc sp -use_case 2010_control -namelist '&a start_ymd=20100101/' -lnd_tuning_mode ${phys}_cam6.0",
                      "-res ne0np4.ARCTIC.ne30x4 -bgc sp -use_case 2000_control -namelist '&a start_ymd=20130101/' -lnd_tuning_mode ${phys}_cam6.0",
                     ) {
      &make_env_run();
      eval{ system( "$bldnml -envxml_dir . $options > $tempfile 2>&1 " ); };
      is( $@, '', "options: $options" );
      $cfiles->checkfilesexist( "$options", $mode );
      $cfiles->shownmldiff( "default", $mode );
      if ( defined($opts{'compare'}) ) {
         $cfiles->doNOTdodiffonfile( "$tempfile", "$options", $mode );
         $cfiles->dodiffonfile(      "lnd_in",    "$options", $mode );
         $cfiles->comparefiles( "$options", $mode, $opts{'compare'} );
      }
      if ( defined($opts{'generate'}) ) {
         $cfiles->copyfiles( "$options", $mode );
      }
      &cleanup();
   }
}

print "\n==============================================================\n";
print "Test several use_cases and specific configurations for clm5_0\n";
print "==============================================================\n";
$phys = "clm5_0";
$mode = "-phys $phys";
&make_config_cache($phys);
foreach my $options (
                      "--res 0.9x1.25 --bgc sp  --use_case 1850-2100_SSP2-4.5_transient --namelist '&a start_ymd=18501223/'",
                      "-bgc fates  -use_case 2000_control -no-megan",
                      "-bgc fates  -use_case 20thC_transient -no-megan",
                      "-bgc fates  -use_case 1850_control -no-megan -namelist \"&a use_fates_sp=T, soil_decomp_method='None'/\"",
                      "-bgc sp  -use_case 2000_control -res 0.9x1.25 -namelist '&a use_soil_moisture_streams = T/'",
                      "--res 1.9x2.5 --bgc bgc --use_case 1850-2100_SSP2-4.5_transient --namelist '&a start_ymd=19101023/'",
                      "-namelist \"&a dust_emis_method='Zender_2003', zender_soil_erod_source='lnd' /'\"",
                      "-bgc bgc -use_case 2000_control -namelist \"&a fire_method='nofire'/\" -crop",
                      "-res 0.9x1.25 -bgc sp -use_case 1850_noanthro_control -drydep -fire_emis",
                      "-res 0.9x1.25 -bgc bgc -use_case 1850_noanthro_control -drydep -fire_emis -light_res 360x720",
                      "--bgc bgc --light_res none --namelist \"&a fire_method='nofire'/\"",
                      "--bgc fates --light_res 360x720 --no-megan --namelist \"&a fates_spitfire_mode=2/\"",
                      "--bgc fates --light_res none --no-megan --namelist \"&a fates_spitfire_mode=1/\"",
                     ) {
   my $file = $startfile;
   &make_env_run();
   eval{ system( "$bldnml -envxml_dir . $options > $tempfile 2>&1 " ); };
   is( $@, '', "options: $options" );
   $cfiles->checkfilesexist( "$options", $mode );
   $cfiles->shownmldiff( "default", $mode );
   if ( defined($opts{'compare'}) ) {
      $cfiles->doNOTdodiffonfile( "$tempfile", "$options", $mode );
      $cfiles->dodiffonfile(      "lnd_in",    "$options", $mode );
      $cfiles->comparefiles( "$options", $mode, $opts{'compare'} );
   }
   if ( defined($opts{'generate'}) ) {
      $cfiles->copyfiles( "$options", $mode );
   }
   &cleanup();
}



print "\n==================================================\n";
print "Start Failure testing.  These should fail \n";
print "==================================================\n";

# Failure testing, do things that SHOULD fail
my $finidat  = "thing.nc";
system( "touch $finidat" );

my %failtest = (
     "coldstart but with IC file"=>{ options=>"-clm_start_type cold -envxml_dir .",
                                     namelst=>"finidat='$finidat'",
                                     GLC_TWO_WAY_COUPLING=>"FALSE",
                                     phys=>"clm5_0",
                                   },
     "clm_demand on finidat"     =>{ options=>"-clm_demand finidat -envxml_dir .",
                                     namelst=>"",
                                     GLC_TWO_WAY_COUPLING=>"FALSE",
                                     phys=>"clm5_0",
                                   },
     "blank IC file, not cold"   =>{ options=>"-clm_start_type startup -envxml_dir .",
                                     namelst=>"finidat=' '",
                                     GLC_TWO_WAY_COUPLING=>"FALSE",
                                     phys=>"clm5_0",
                                   },
     "startup without interp"    =>{ options=>"-clm_start_type startup -envxml_dir . -bgc sp -sim_year 1850",
                                     namelst=>"use_init_interp=.false., start_ymd=19200901",
                                     GLC_TWO_WAY_COUPLING=>"FALSE",
                                     phys=>"clm5_0",
                                   },
     "use_crop without -crop"    =>{ options=>" -envxml_dir .",
                                     namelst=>"use_crop=.true.",
                                     GLC_TWO_WAY_COUPLING=>"FALSE",
                                     phys=>"clm4_5",
                                   },
     "soilm_stream off w file"      =>{ options=>"-res 0.9x1.25 -envxml_dir .",
                                     namelst=>"use_soil_moisture_streams = .false.,stream_fldfilename_soilm='file_provided_when_off'",
                                     GLC_TWO_WAY_COUPLING=>"FALSE",
                                     phys=>"clm5_0",
                                   },
     "exice_stream off w file"  =>{ options=>"-res 0.9x1.25 -envxml_dir .",
                                     namelst=>"use_excess_ice=.true., use_excess_ice_streams = .false.,stream_fldfilename_exice='file_provided_when_off'",
                                     GLC_TWO_WAY_COUPLING=>"FALSE",
                                     phys=>"clm5_0",
                                   },
     "exice_stream off w mesh"  =>{ options=>"-res 0.9x1.25 -envxml_dir .",
                                     namelst=>"use_excess_ice=.true., use_excess_ice_streams = .false.,stream_meshfile_exice='file_provided_when_off'",
                                     GLC_TWO_WAY_COUPLING=>"FALSE",
                                     phys=>"clm5_0",
                                   },
     "exice off, but stream on"  =>{ options=>"-res 0.9x1.25 -envxml_dir .",
                                     namelst=>"use_excess_ice=.false., use_excess_ice_streams = .true.,stream_fldfilename_exice='file_provided', stream_meshfile_exice='file_provided'",
                                     GLC_TWO_WAY_COUPLING=>"FALSE",
                                     phys=>"clm5_0",
                                   },
     "exice stream off, but setmap"=>{ options=>"-res 0.9x1.25 -envxml_dir .",
                                     namelst=>"use_excess_ice=.true., use_excess_ice_streams = .false.,stream_mapalgo_exice='bilinear'",
                                     GLC_TWO_WAY_COUPLING=>"FALSE",
                                     phys=>"clm5_0",
                                   },
     "exice stream on, but mct"    =>{ options=>"--res 0.9x1.25 --envxml_dir . --driver mct --lnd_frac $DOMFILE ",
                                     namelst=>"use_excess_ice=.true., use_excess_ice_streams=.true.",
                                     GLC_TWO_WAY_COUPLING=>"FALSE",
                                     phys=>"clm5_0",
                                   },
     "clm50CNDVwtransient"       =>{ options=>" -envxml_dir . -use_case 20thC_transient -dynamic_vegetation -res 10x15 -ignore_warnings",
                                     namelst=>"",
                                     GLC_TWO_WAY_COUPLING=>"FALSE",
                                     phys=>"clm5_0",
                                   },
     "decomp_without_cn"         =>{ options=>" -envxml_dir . -bgc sp",
                                     namelst=>"soil_decomp_method='CENTURYKoven2013'",
                                     GLC_TWO_WAY_COUPLING=>"FALSE",
                                     phys=>"clm5_0",
                                   },
     "bgc_with_no_decomp"        =>{ options=>" -envxml_dir . -bgc bgc",
                                     namelst=>"soil_decomp_method='None'",
                                     GLC_TWO_WAY_COUPLING=>"FALSE",
                                     phys=>"clm5_0",
                                   },
     "reseed without CN"         =>{ options=>" -envxml_dir . -bgc sp",
                                     namelst=>"reseed_dead_plants=.true.",
                                     GLC_TWO_WAY_COUPLING=>"FALSE",
                                     phys=>"clm5_0",
                                   },
     "onset_threh w SP"          =>{ options=>" -envxml_dir . -bgc sp",
                                     namelst=>"onset_thresh_depends_on_veg=.true.",
                                     GLC_TWO_WAY_COUPLING=>"FALSE",
                                     phys=>"clm6_0",
                                   },
     "dribble_crphrv w/o CN"     =>{ options=>" -envxml_dir . -bgc sp",
                                     namelst=>"dribble_crophrv_xsmrpool_2atm=.true.",
                                     GLC_TWO_WAY_COUPLING=>"FALSE",
                                     phys=>"clm5_0",
                                   },
     "dribble_crphrv w/o crop"   =>{ options=>" -envxml_dir . -bgc bgc -no-crop",
                                     namelst=>"dribble_crophrv_xsmrpool_2atm=.true.",
                                     GLC_TWO_WAY_COUPLING=>"FALSE",
                                     phys=>"clm5_0",
                                   },
     "CNDV with flanduse_timeseries - clm4_5"=>{ options=>"-bgc bgc -dynamic_vegetation -envxml_dir . -ignore_warnings",
                                     namelst=>"flanduse_timeseries='my_flanduse_timeseries_file.nc'",
                                     GLC_TWO_WAY_COUPLING=>"FALSE",
                                     phys=>"clm4_5",
                                   },
     "use_cndv=T without bldnml op"=>{ options=>"-bgc bgc -envxml_dir . -ignore_warnings",
                                     namelst=>"use_cndv=.true.",
                                     GLC_TWO_WAY_COUPLING=>"FALSE",
                                     phys=>"clm4_5",
                                   },
     "use_cndv=F with dyn_veg op"=>{ options=>"-bgc bgc -dynamic_vegetation -envxml_dir . -ignore_warnings",
                                     namelst=>"use_cndv=.false.",
                                     GLC_TWO_WAY_COUPLING=>"FALSE",
                                     phys=>"clm4_5",
                                   },
     "crop with use_crop false"  =>{ options=>"-crop -bgc bgc -envxml_dir .",
                                     namelst=>"use_crop=.false.",
                                     GLC_TWO_WAY_COUPLING=>"FALSE",
                                     phys=>"clm4_5",
                                   },
     "crop without CN"           =>{ options=>"-crop -bgc sp -envxml_dir .",
                                     namelst=>"",
                                     GLC_TWO_WAY_COUPLING=>"FALSE",
                                     phys=>"clm4_5",
                                   },
     "toosmall soil w trans"     =>{ options=>"-envxml_dir .",
                                     namelst=>"toosmall_soil=10, dyn_transient_pfts=T",
                                     GLC_TWO_WAY_COUPLING=>"FALSE",
                                     phys=>"clm5_0",
                                   },
     "toosmall lake w trans"     =>{ options=>"-envxml_dir .",
                                     namelst=>"toosmall_lake=10, dyn_transient_pfts=T",
                                     GLC_TWO_WAY_COUPLING=>"FALSE",
                                     phys=>"clm5_0",
                                   },
     "toosmall crop w trans"     =>{ options=>"-bgc bgc -crop -envxml_dir .",
                                     namelst=>"toosmall_crop=10, dyn_transient_pfts=T",
                                     GLC_TWO_WAY_COUPLING=>"FALSE",
                                     phys=>"clm5_0",
                                   },
     "toosmall wetl w trans"     =>{ options=>"-bgc bgc -envxml_dir .",
                                     namelst=>"toosmall_wetland=10, dyn_transient_pfts=T",
                                     GLC_TWO_WAY_COUPLING=>"FALSE",
                                     phys=>"clm5_0",
                                   },
     "toosmall glc  w trans"     =>{ options=>"-bgc sp  -envxml_dir .",
                                     namelst=>"toosmall_glacier=10, dyn_transient_pfts=T",
                                     GLC_TWO_WAY_COUPLING=>"FALSE",
                                     phys=>"clm5_0",
                                   },
     "toosmall urban w trans"    =>{ options=>"-bgc sp  -envxml_dir .",
                                     namelst=>"toosmall_urban=10, dyn_transient_pfts=T",
                                     GLC_TWO_WAY_COUPLING=>"FALSE",
                                     phys=>"clm5_0",
                                   },
     "collapse_urban w trans"    =>{ options=>"-bgc sp  -envxml_dir .",
                                     namelst=>"collapse_urban=T, dyn_transient_crops=T",
                                     GLC_TWO_WAY_COUPLING=>"FALSE",
                                     phys=>"clm5_0",
                                   },
     "n_dom_landunits w trans"    =>{ options=>"-bgc sp  -envxml_dir .",
                                     namelst=>"n_dom_landunits=2, dyn_transient_crops=T",
                                     GLC_TWO_WAY_COUPLING=>"FALSE",
                                     phys=>"clm5_0",
                                   },
     "n_dom_pfts w trans"         =>{ options=>"-bgc sp  -envxml_dir .",
                                     namelst=>"n_dom_pfts=2, dyn_transient_crops=T",
                                     GLC_TWO_WAY_COUPLING=>"FALSE",
                                     phys=>"clm5_0",
                                   },
     "baset_map without crop"    =>{ options=>"-bgc bgc -envxml_dir . -no-crop",
                                     namelst=>"baset_mapping='constant'",
                                     GLC_TWO_WAY_COUPLING=>"FALSE",
                                     phys=>"clm5_0",
                                   },
     "mapvary var w/o varymap"   =>{ options=>"-crop -bgc bgc -envxml_dir . -crop",
                                     namelst=>"baset_mapping='constant', baset_latvary_slope=1.0, baset_latvary_intercept=10.0",
                                     GLC_TWO_WAY_COUPLING=>"FALSE",
                                     phys=>"clm5_0",
                                   },
     "grainproductWOcrop"       =>{ options=>"-bgc bgc -no-crop -envxml_dir .",
                                    namelst=>"use_grainproduct=.true.",
                                    GLC_TWO_WAY_COUPLING=>"FALSE",
                                    phys=>"clm4_5",
                                   },
     "interp without finidat"    =>{ options=>"-bgc sp -envxml_dir .",
                                     namelst=>"use_init_interp=.true. finidat=' '",
                                     GLC_TWO_WAY_COUPLING=>"FALSE",
                                     phys=>"clm5_0",
                                   },
     "sp and c13"                =>{ options=>"-bgc sp -envxml_dir .",
                                     namelst=>"use_c13=.true.",
                                     GLC_TWO_WAY_COUPLING=>"FALSE",
                                     phys=>"clm4_5",
                                   },
     "sp and c14"                =>{ options=>"-bgc sp -envxml_dir .",
                                     namelst=>"use_c14=.true.",
                                     GLC_TWO_WAY_COUPLING=>"FALSE",
                                     phys=>"clm4_5",
                                   },
     "bombspike no c14"          =>{ options=>"-bgc bgc -envxml_dir .",
                                     namelst=>"use_c14=.false. use_c14_bombspike=.true.",
                                     GLC_TWO_WAY_COUPLING=>"FALSE",
                                     phys=>"clm5_0",
                                   },
     "use c13 timeseries no cn"  =>{ options=>"-bgc sp -envxml_dir .",
                                     namelst=>"use_c13_timeseries=.true.",
                                     GLC_TWO_WAY_COUPLING=>"FALSE",
                                     phys=>"clm4_5",
                                   },
     "use c13 timeseries no c13"=>{ options=>"-bgc bgc -envxml_dir .",
                                     namelst=>"use_c13=.false. use_c13_timeseries=.true.",
                                     GLC_TWO_WAY_COUPLING=>"FALSE",
                                     phys=>"clm4_5",
                                   },
     "bombspike no cn"           =>{ options=>"-bgc sp -envxml_dir .",
                                     namelst=>"use_c14_bombspike=.true.",
                                     GLC_TWO_WAY_COUPLING=>"FALSE",
                                     phys=>"clm5_0",
                                   },
     "lightres no cn"            =>{ options=>"-bgc sp -envxml_dir . -light_res 360x720",
                                     namelst=>"",
                                     GLC_TWO_WAY_COUPLING=>"FALSE",
                                     phys=>"clm5_0",
                                   },
     "NEONlightresButGlobal"     =>{ options=>"--res 4x5 --bgc bgc --envxml_dir . --light_res 106x740",
                                     namelst=>"",
                                     GLC_TWO_WAY_COUPLING=>"FALSE",
                                     phys=>"clm6_0",
                                   },
     "spno-fire"                 =>{ options=>"-bgc sp -envxml_dir . -use_case 2000_control",
                                     namelst=>"fire_method='nofire'",
                                     GLC_TWO_WAY_COUPLING=>"FALSE",
                                     phys=>"clm5_0",
                                   },
     "lightres no fire"          =>{ options=>"-bgc bgc -envxml_dir . -light_res 360x720",
                                     namelst=>"fire_method='nofire'",
                                     GLC_TWO_WAY_COUPLING=>"FALSE",
                                     phys=>"clm5_0",
                                   },
     "lightres none bgc"         =>{ options=>"-bgc bgc -envxml_dir . -light_res none",
                                     namelst=>"",
                                     GLC_TWO_WAY_COUPLING=>"FALSE",
                                     phys=>"clm5_0",
                                   },
     "lightresnotnone-nofire"    =>{ options=>"-bgc bgc -envxml_dir . -light_res 94x192",
                                     namelst=>"fire_method='nofire'",
                                     GLC_TWO_WAY_COUPLING=>"FALSE",
                                     phys=>"clm5_0",
                                   },
     "lightresnonenofirelightfil"=>{ options=>"-bgc bgc -envxml_dir . -light_res none",
                                     namelst=>"fire_method='nofire',stream_fldfilename_lightng='build-namelist_test.pl'",
                                     GLC_TWO_WAY_COUPLING=>"FALSE",
                                     phys=>"clm5_0",
                                   },
     "lightrescontradictlightfil"=>{ options=>"-bgc bgc -envxml_dir . -light_res 360x720",
                                     namelst=>"stream_fldfilename_lightng='build-namelist_test.pl'",
                                     GLC_TWO_WAY_COUPLING=>"FALSE",
                                     phys=>"clm5_0",
                                   },
     "finundated and not methane"=>{ options=>"-bgc bgc -envxml_dir .",
                                     namelst=>"use_lch4=.false.,finundation_method='h2osfc'",
                                     GLC_TWO_WAY_COUPLING=>"FALSE",
                                     phys=>"clm5_0",
                                   },
     "use_cn=true bgc=sp"        =>{ options=>"-bgc sp -envxml_dir .",
                                     namelst=>"use_cn=.true.",
                                     GLC_TWO_WAY_COUPLING=>"FALSE",
                                     phys=>"clm4_5",
                                   },
     "freeliv wo fun"            =>{ options=>"-bgc bgc -envxml_dir .",
                                     namelst=>"freelivfix_intercept=9.",
                                     GLC_TWO_WAY_COUPLING=>"FALSE",
                                     phys=>"clm4_5",
                                   },
     "use_cn=false bgc=bgc"      =>{ options=>"-bgc bgc -envxml_dir .",
                                     namelst=>"use_cn=.false.",
                                     GLC_TWO_WAY_COUPLING=>"FALSE",
                                     phys=>"clm4_5",
                                   },
     "lower=aqu-45 with/o Zeng"  =>{ options=>"-envxml_dir .",
                                     namelst=>"lower_boundary_condition=4,soilwater_movement_method=1,use_bedrock=.false.",
                                     GLC_TWO_WAY_COUPLING=>"FALSE",
                                     phys=>"clm5_0",
                                   },
     "Zeng w lower=flux"         =>{ options=>"-envxml_dir .",
                                     namelst=>"lower_boundary_condition=1,soilwater_movement_method=0,use_bedrock=.false.",
                                     GLC_TWO_WAY_COUPLING=>"FALSE",
                                     phys=>"clm4_5",
                                   },
     "Zeng w lower=zeroflux"     =>{ options=>"-envxml_dir .",
                                     namelst=>"lower_boundary_condition=2,soilwater_movement_method=0",
                                     GLC_TWO_WAY_COUPLING=>"FALSE",
                                     phys=>"clm4_5",
                                   },
     "Zeng w lower=table"        =>{ options=>"-envxml_dir .",
                                     namelst=>"lower_boundary_condition=3,soilwater_movement_method=0,use_bedrock=.false.",
                                     GLC_TWO_WAY_COUPLING=>"FALSE",
                                     phys=>"clm4_5",
                                   },
     "use_vic=F with -vic op"    =>{ options=>"-vichydro -envxml_dir .",
                                     namelst=>"use_vichydro=.false.",
                                     GLC_TWO_WAY_COUPLING=>"FALSE",
                                     phys=>"clm4_5",
                                   },
     "-vic with l_bnd=flux"      =>{ options=>"-vichydro -envxml_dir .",
                                     namelst=>"lower_boundary_condition=1",
                                     GLC_TWO_WAY_COUPLING=>"FALSE",
                                     phys=>"clm4_5",
                                   },
     "-vic with l_bnd=zeroflux"  =>{ options=>"-vichydro -envxml_dir .",
                                     namelst=>"lower_boundary_condition=2",
                                     GLC_TWO_WAY_COUPLING=>"FALSE",
                                     phys=>"clm4_5",
                                   },
     "bedrock with l_bnc=flux"   =>{ options=>"-envxml_dir .",
                                     namelst=>"use_bedrock=.true., lower_boundary_condition=1",
                                     GLC_TWO_WAY_COUPLING=>"FALSE",
                                     phys=>"clm5_0",
                                   },
     "bedrock with l_bnc=tabl"   =>{ options=>"-envxml_dir .",
                                     namelst=>"use_bedrock=.true., lower_boundary_condition=3",
                                     GLC_TWO_WAY_COUPLING=>"FALSE",
                                     phys=>"clm5_0",
                                   },
     "bedrock with l_bnc=aqui"   =>{ options=>"-envxml_dir .",
                                     namelst=>"use_bedrock=.true., lower_boundary_condition=4",
                                     GLC_TWO_WAY_COUPLING=>"FALSE",
                                     phys=>"clm5_0",
                                   },
     "zengdeck with l_bnc=flux"  =>{ options=>"-envxml_dir .",
                                     namelst=>"soilwater_movement_method=0, lower_boundary_condition=1",
                                     GLC_TWO_WAY_COUPLING=>"FALSE",
                                     phys=>"clm4_5",
                                   },
     "zengdeck with l_bnc=z-flux"=>{ options=>"-envxml_dir .",
                                     namelst=>"soilwater_movement_method=0, lower_boundary_condition=2",
                                     GLC_TWO_WAY_COUPLING=>"FALSE",
                                     phys=>"clm4_5",
                                   },
     "zengdeck with l_bnc=tabl"  =>{ options=>"-envxml_dir .",
                                     namelst=>"soilwater_movement_method=0, lower_boundary_condition=3",
                                     GLC_TWO_WAY_COUPLING=>"FALSE",
                                     phys=>"clm4_5",
                                   },
     "l_bnd=tabl with h2osfcfl=0"=>{ options=>"-envxml_dir .",
                                     namelst=>"h2osfcflag=0, lower_boundary_condition=3",
                                     GLC_TWO_WAY_COUPLING=>"FALSE",
                                     phys=>"clm4_5",
                                   },
     "l_bnd=flux with h2osfcfl=0"=>{ options=>"-envxml_dir .",
                                     namelst=>"h2osfcflag=0, lower_boundary_condition=1",
                                     GLC_TWO_WAY_COUPLING=>"FALSE",
                                     phys=>"clm4_5",
                                   },
     "l_bnd=zflux with h2osfcfl=0"=>{ options=>"-envxml_dir .",
                                     namelst=>"h2osfcflag=0, lower_boundary_condition=2",
                                     GLC_TWO_WAY_COUPLING=>"FALSE",
                                     phys=>"clm4_5",
                                   },
     "h2osfcfl=0 with clm5.0"    =>{ options=>"-envxml_dir .",
                                     namelst=>"h2osfcflag=0",
                                     GLC_TWO_WAY_COUPLING=>"FALSE",
                                     phys=>"clm5_0",
                                   },
     "45bad lnd_tuning_mode value" =>{ options=>"-lnd_tuning_mode clm5_0_GSWP3  -envxml_dir .",
                                     namelst=>"",
                                     GLC_TWO_WAY_COUPLING=>"FALSE",
                                     phys=>"clm4_5",
                                   },
     "50bad lnd_tuning_mode value" =>{ options=>"-lnd_tuning_mode clm4_5_CRUNCEP  -envxml_dir .",
                                     namelst=>"",
                                     GLC_TWO_WAY_COUPLING=>"FALSE",
                                     phys=>"clm5_0",
                                   },
     "bgc_spinup without cn"     =>{ options=>"-clm_accelerated_spinup on -bgc sp -envxml_dir .",
                                     namelst=>"spinup_state=1",
                                     GLC_TWO_WAY_COUPLING=>"FALSE",
                                     phys=>"clm4_5",
                                   },
     "spinup=1 without bldnml op"=>{ options=>"-clm_accelerated_spinup off -bgc bgc -envxml_dir .",
                                     namelst=>"spinup_state=1",,
                                     GLC_TWO_WAY_COUPLING=>"FALSE",
                                     phys=>"clm5_0",
                                   },
     "bgc_spinup without cn"     =>{ options=>"-clm_accelerated_spinup on -bgc sp -envxml_dir .",
                                     namelst=>"spinup_state=1",
                                     GLC_TWO_WAY_COUPLING=>"FALSE",
                                     phys=>"clm4_5",
                                   },
     "baseflow w aquifer"        =>{ options=>"-bgc sp -envxml_dir .",
                                     namelst=>"baseflow_scalar=1.0, lower_boundary_condition=4,use_bedrock=.false.",
                                     GLC_TWO_WAY_COUPLING=>"FALSE",
                                     phys=>"clm5_0",
                                   },
     "baseflow w table"          =>{ options=>"-bgc sp -envxml_dir .",
                                     namelst=>"baseflow_scalar=1.0, lower_boundary_condition=3,use_bedrock=.false.",
                                     GLC_TWO_WAY_COUPLING=>"FALSE",
                                     phys=>"clm5_0",
                                   },
     "br_root and bgc=sp"        =>{ options=>"-bgc sp -envxml_dir .",
                                     namelst=>"br_root=1.0",
                                     GLC_TWO_WAY_COUPLING=>"FALSE",
                                     phys=>"clm5_0",
                                   },
     "both co2_type and on nml"  =>{ options=>"-co2_type constant -envxml_dir .",
                                     namelst=>"co2_type='prognostic'",
                                     GLC_TWO_WAY_COUPLING=>"FALSE",
                                     phys=>"clm5_0",
                                   },
     "both lnd_frac and on nml"  =>{ options=>"-driver mct -lnd_frac $DOMFILE -envxml_dir .",
                                     namelst=>"fatmlndfrc='frac.nc'",
                                     GLC_TWO_WAY_COUPLING=>"FALSE",
                                     phys=>"clm5_0",
                                   },
     "lnd_frac set to UNSET"     =>{ options=>"-driver mct -lnd_frac UNSET -envxml_dir .",
                                     namelst=>"",
                                     GLC_TWO_WAY_COUPLING=>"FALSE",
                                     phys=>"clm6_0",
                                   },
     "lnd_frac set but nuopc"    =>{ options=>"-driver nuopc -lnd_frac $DOMFILE -envxml_dir .",
                                     namelst=>"",
                                     GLC_TWO_WAY_COUPLING=>"FALSE",
                                     phys=>"clm6_0",
                                   },
     "lnd_frac not set but lilac"=>{ options=>"-driver nuopc -lilac -envxml_dir . -lnd_frac UNSET",
                                     namelst=>"fsurdat='surfdata.nc'",
                                     GLC_TWO_WAY_COUPLING=>"FALSE",
                                     phys=>"clm6_0",
                                   },
     "fatmlndfrc set but nuopc"  =>{ options=>"-driver nuopc -envxml_dir .",
                                     namelst=>"fatmlndfrc='frac.nc'",
                                     GLC_TWO_WAY_COUPLING=>"FALSE",
                                     phys=>"clm6_0",
                                   },
     "force_send but not nuopc"  =>{ options=>"-driver mct -lnd_frac $DOMFILE -envxml_dir .",
                                     namelst=>"force_send_to_atm = .false.",
                                     GLC_TWO_WAY_COUPLING=>"FALSE",
                                     phys=>"clm6_0",
                                   },
     "branch but NO nrevsn"      =>{ options=>"-clm_start_type branch -envxml_dir .",
                                     namelst=>"",
                                     GLC_TWO_WAY_COUPLING=>"FALSE",
                                     phys=>"clm5_0",
                                   },
     "glc_nec inconsistent"      =>{ options=>"-envxml_dir .",
                                     namelst=>"maxpatch_glc=5",
                                     GLC_TWO_WAY_COUPLING=>"FALSE",
                                     phys=>"clm5_0",
                                   },
     "NoGLCMec"                  =>{ options=>"-envxml_dir . -glc_nec 0",
                                     namelst=>"",
                                     GLC_TWO_WAY_COUPLING=>"FALSE",
                                     phys=>"clm4_5",
                                   },
     "UpdateGlcContradict"       =>{ options=>"-envxml_dir .",
                                     namelst=>"glc_do_dynglacier=.false.",
                                     GLC_TWO_WAY_COUPLING=>"TRUE",
                                     phys=>"clm4_5",
                                   },
     "useFATESContradict"        =>{ options=>"-bgc fates -envxml_dir . -no-megan",
                                     namelst=>"use_fates=.false.",
                                     GLC_TWO_WAY_COUPLING=>"FALSE",
                                     phys=>"clm4_5",
                                   },
     "useFATESContradict2"       =>{ options=>"-envxml_dir . -no-megan",
                                     namelst=>"use_fates=.true.",
                                     GLC_TWO_WAY_COUPLING=>"FALSE",
                                     phys=>"clm4_5",
                                   },
     "useFATESWCN"               =>{ options=>"-bgc fates -envxml_dir . -no-megan",
                                     namelst=>"use_cn=.true.",
                                     GLC_TWO_WAY_COUPLING=>"FALSE",
                                     phys=>"clm5_0",
                                   },
     "useFATESWcrop"             =>{ options=>"-bgc fates -envxml_dir . -no-megan -crop",
                                     namelst=>"",
                                     GLC_TWO_WAY_COUPLING=>"FALSE",
                                     phys=>"clm6_0",
                                   },
     "useFATESWcreatecrop"       =>{ options=>"-bgc fates -envxml_dir . -no-megan",
                                     namelst=>"create_crop_landunit=.true.",
                                     GLC_TWO_WAY_COUPLING=>"FALSE",
                                     phys=>"clm5_0",
                                   },
     "useFATESWn_dom_pft"        =>{ options=>"-bgc fates -envxml_dir . -no-megan",
                                     namelst=>"n_dom_pfts = 1",
                                     GLC_TWO_WAY_COUPLING=>"FALSE",
                                     phys=>"clm5_0",
                                   },
     "useFATESWbMH"              =>{ options=>"-bgc fates -envxml_dir . -no-megan",
                                     namelst=>"use_biomass_heat_storage=.true.",
                                     GLC_TWO_WAY_COUPLING=>"FALSE",
                                     phys=>"clm6_0",
                                   },
     "FireNoneButFATESfireon"    =>{ options=>"-bgc fates -envxml_dir . -no-megan -light_res none",
                                     namelst=>"fates_spitfire_mode=4",
                                     GLC_TWO_WAY_COUPLING=>"FALSE",
                                     phys=>"clm6_0",
                                   },
     "FATESwspitfireOffLigtOn"    =>{ options=>"-bgc fates -envxml_dir . -no-megan -light_res 360x720",
                                     namelst=>"fates_spitfire_mode=0",
                                     GLC_TWO_WAY_COUPLING=>"FALSE",
                                     phys=>"clm6_0",
                                   },
     "useFATESWluna"             =>{ options=>"--bgc fates --envxml_dir . --no-megan",
                                     namelst=>"use_luna=TRUE",
                                     GLC_TWO_WAY_COUPLING=>"FALSE",
                                     phys=>"clm6_0",
                                   },
     "useFATESWfun"              =>{ options=>"--bgc fates --envxml_dir . --no-megan",
                                     namelst=>"use_fun=TRUE",
                                     GLC_TWO_WAY_COUPLING=>"FALSE",
                                     phys=>"clm6_0",
                                   },
     "useFATESWOsuplnitro"       =>{ options=>"--bgc fates --envxml_dir . --no-megan",
                                     namelst=>"suplnitro='NONE'",
                                     GLC_TWO_WAY_COUPLING=>"FALSE",
                                     phys=>"clm6_0",
                                   },
     "FireNoneButBGCfireon"    =>{ options=>"-bgc bgc -envxml_dir . -light_res none",
                                     namelst=>"fire_method='li2021gswpfrc'",
                                     GLC_TWO_WAY_COUPLING=>"FALSE",
                                     phys=>"clm6_0",
                                   },
     "createcropFalse"           =>{ options=>"-bgc bgc -envxml_dir . -no-megan",
                                     namelst=>"create_crop_landunit=.false.",
                                     GLC_TWO_WAY_COUPLING=>"FALSE",
                                     phys=>"clm5_0",
                                   },
     "usespitfireButNOTFATES"    =>{ options=>"-envxml_dir . -no-megan",
                                     namelst=>"fates_spitfire_mode=1",
                                     GLC_TWO_WAY_COUPLING=>"FALSE",
                                     phys=>"clm4_5",
                                   },
     "usespitfireusefatessp"    =>{ options=>"-envxml_dir . --bgc fates",
                                     namelst=>"fates_spitfire_mode=1,use_fates_sp=.true.",
                                     GLC_TWO_WAY_COUPLING=>"FALSE",
                                     phys=>"clm5_0",
                                   },
     "usefatesspusefateshydro"   =>{ options=>"-envxml_dir . --bgc fates",
                                     namelst=>"use_fates_sp=.true.,use_fates_planthydro=.true.",
                                     GLC_TWO_WAY_COUPLING=>"FALSE",
                                     phys=>"clm5_0",
                                   },
     "useloggingButNOTFATES"     =>{ options=>"-envxml_dir . -no-megan",
                                     namelst=>"use_fates_logging=.true.",
                                     GLC_TWO_WAY_COUPLING=>"FALSE",
                                     phys=>"clm4_5",
                                   },
     "useinventorybutnotfile"    =>{ options=>"-bgc fates -envxml_dir . -no-megan",
                                     namelst=>"use_fates_inventory_init=.true.",
                                     GLC_TWO_WAY_COUPLING=>"FALSE",
                                     phys=>"clm4_5",
                                   },
     "inventoryfileDNE"          =>{ options=>"-bgc fates -envxml_dir . -no-megan",
                                     namelst=>"use_fates_inventory_init=.true., fates_inventory_ctrl_filename='zztop'",
                                     GLC_TWO_WAY_COUPLING=>"FALSE",
                                     phys=>"clm4_5",
                                   },
     "useinventorybutnotfile"    =>{ options=>"--res 0.9x1.25 --bgc fates --envxml_dir . --no-megan",
                                     namelst=>"use_fates_luh=.true.",
                                     GLC_TWO_WAY_COUPLING=>"FALSE",
                                     phys=>"clm4_5",
                                   },
     "inventoryfileDNE"          =>{ options=>"-bgc fates -envxml_dir . -no-megan",
                                     namelst=>"use_fates_luh=.true., fluh_timeseries='zztop'",
                                     GLC_TWO_WAY_COUPLING=>"FALSE",
                                     phys=>"clm4_5",
                                   },
     "useMEGANwithFATES"         =>{ options=>"-bgc fates -envxml_dir . -megan",
                                     namelst=>"",
                                     GLC_TWO_WAY_COUPLING=>"FALSE",
                                     phys=>"clm4_5",
                                   },
     "useFIREEMISwithFATES"      =>{ options=>"-bgc fates -envxml_dir . -fire_emis --no-megan",
                                    namelst=>"",
                                    GLC_TWO_WAY_COUPLING=>"FALSE",
                                    phys=>"clm4_5",
                                 },
     "useDRYDEPwithFATES"        =>{ options=>"--bgc fates --envxml_dir . --no-megan --drydep",
                                     namelst=>"",
                                     GLC_TWO_WAY_COUPLING=>"FALSE",
                                     phys=>"clm4_5",
                                   },
     "useFATESSPWONOCOMP"        =>{ options=>"-bgc fates -envxml_dir . -no-megan",
                                     namelst=>"use_fates_sp=T,use_fates_nocomp=F",
                                     GLC_TWO_WAY_COUPLING=>"FALSE",
                                     phys=>"clm5_0",
                                   },
     "useFATESTRANSWdynPFT"      =>{ options=>"-bgc fates -envxml_dir . -use_case 20thC_transient -no-megan",
                                     namelst=>"do_transient_pfts=T",
                                     GLC_TWO_WAY_COUPLING=>"FALSE",
                                     phys=>"clm5_0",
                                   },
     "useHYDSTwithFATES"         =>{ options=>"-bgc fates -envxml_dir . -no-megan",
                                     namelst=>"use_hydrstress=.true.",
                                     GLC_TWO_WAY_COUPLING=>"FALSE",
                                     phys=>"clm5_0",
                                   },
     "useHYDSTwithdynroot"       =>{ options=>"-bgc bgc -envxml_dir . -megan",
                                     namelst=>"use_hydrstress=.true., use_dynroot=.true.",
                                     GLC_TWO_WAY_COUPLING=>"FALSE",
                                     phys=>"clm5_0",
                                   },
     "specWOfireemis"            =>{ options=>"-envxml_dir . -no-fire_emis",
                                     namelst=>"fire_emis_specifier='bc_a1 = BC'",
                                     GLC_TWO_WAY_COUPLING=>"FALSE",
                                     phys=>"clm5_0",
                                   },
     "elevWOfireemis"            =>{ options=>"-envxml_dir . -no-fire_emis",
                                     namelst=>"fire_emis_elevated=.false.",
                                     GLC_TWO_WAY_COUPLING=>"FALSE",
                                     phys=>"clm5_0",
                                   },
     "noanthro_w_crop"            =>{ options=>"-envxml_dir . -res 0.9x1.25 -bgc bgc -crop -use_case 1850_noanthro_control",
                                     namelst=>"",
                                     GLC_TWO_WAY_COUPLING=>"FALSE",
                                     phys=>"clm5_0",
                                   },
     "noanthro_w_irrig"           =>{ options=>"-envxml_dir . -res 0.9x1.25 -bgc bgc -use_case 1850_noanthro_control",
                                     namelst=>"irrigate=T",
                                     GLC_TWO_WAY_COUPLING=>"FALSE",
                                     phys=>"clm5_0",
                                   },
     "spdotransconflict"          =>{ options=>"-envxml_dir . -bgc sp -use_case 20thC_transient",
                                     namelst=>"do_transient_pfts=T,do_transient_crops=.false.",
                                     GLC_TWO_WAY_COUPLING=>"FALSE",
                                     phys=>"clm5_0",
                                   },
     "dogrossandsp"               =>{ options=>"--envxml_dir . --bgc sp --use_case 20thC_transient",
                                     namelst=>"do_grossunrep=.true.",
                                     GLC_TWO_WAY_COUPLING=>"FALSE",
                                     phys=>"clm5_0",
                                   },
     "dogrossandfates"            =>{ options=>"--envxml_dir . --bgc fates --use_case 20thC_transient --no-megan",
                                     namelst=>"do_grossunrep=.true.",
                                     GLC_TWO_WAY_COUPLING=>"FALSE",
                                     phys=>"clm5_0",
                                   },
     "dogrossandnottrans"         =>{ options=>"--envxml_dir . --bgc bgc --use_case 2000_control",
                                     namelst=>"do_grossunrep=.true.",
                                     GLC_TWO_WAY_COUPLING=>"FALSE",
                                     phys=>"clm5_0",
                                   },
     "nocropwfert"                =>{ options=>"-envxml_dir . -bgc sp -no-crop",
                                     namelst=>"use_fertilizer=T",
                                     GLC_TWO_WAY_COUPLING=>"FALSE",
                                     phys=>"clm5_0",
                                   },
     "lmr1WOcn"                   =>{ options=>"-envxml_dir . -bgc sp",
                                     namelst=>"leafresp_method=1",
                                     GLC_TWO_WAY_COUPLING=>"FALSE",
                                     phys=>"clm5_0",
                                   },
     "lmr2WOcn"                   =>{ options=>"-envxml_dir . -bgc sp",
                                     namelst=>"leafresp_method=2",
                                     GLC_TWO_WAY_COUPLING=>"FALSE",
                                     phys=>"clm5_0",
                                   },
     "lmr0Wcn"                    =>{ options=>"-envxml_dir . -bgc bgc",
                                     namelst=>"leafresp_method=0",
                                     GLC_TWO_WAY_COUPLING=>"FALSE",
                                     phys=>"clm5_0",
                                   },
     "nofireButSetcli_scale"     =>{ options=>"-envxml_dir . -bgc bgc",
                                     namelst=>"fire_method='nofire', cli_scale=5.",
                                     GLC_TWO_WAY_COUPLING=>"FALSE",
                                     phys=>"clm5_0",
                                   },
     "nocnButSetrh_low"          =>{ options=>"-envxml_dir . -bgc sp",
                                     namelst=>"rh_low=5.",
                                     GLC_TWO_WAY_COUPLING=>"FALSE",
                                     phys=>"clm5_0",
                                   },
     "funWOcn"                   =>{ options=>"-envxml_dir . -bgc sp",
                                     namelst=>"use_fun=.true.",
                                     GLC_TWO_WAY_COUPLING=>"FALSE",
                                     phys=>"clm5_0",
                                   },
     "flexCNWOcn"                =>{ options=>"-envxml_dir . -bgc sp",
                                     namelst=>"use_flexibleCN=.true.",
                                     GLC_TWO_WAY_COUPLING=>"FALSE",
                                     phys=>"clm5_0",
                                   },
     "flexCNFUNwcarbonresp"      =>{ options=>"-envxml_dir . -bgc bgc",
                                     namelst=>"use_flexibleCN=.true.,use_FUN=.true.,carbon_resp_opt=1",
                                     GLC_TWO_WAY_COUPLING=>"FALSE",
                                     phys=>"clm5_0",
                                   },
     "funWOnitrif"               =>{ options=>"-envxml_dir .",
                                     namelst=>"use_fun=.true., use_nitrif_denitrif=.false.",
                                     GLC_TWO_WAY_COUPLING=>"FALSE",
                                     phys=>"clm5_0",
                                   },
     "SPModeWNitrifNMethane"     =>{ options=>"-envxml_dir . -bgc sp",
                                     namelst=>"use_lch4=.true., use_nitrif_denitrif=.true.",
                                     GLC_TWO_WAY_COUPLING=>"FALSE",
                                     phys=>"clm5_0",
                                   },
     "knitrmaxWOnitrif"          =>{ options=>"-envxml_dir . -bgc bgc",
                                     namelst=>"use_nitrif_denitrif=.false., k_nitr_max=1.0",
                                     GLC_TWO_WAY_COUPLING=>"FALSE",
                                     phys=>"clm5_0",
                                   },
     "respcoefWOnitrif"          =>{ options=>"-envxml_dir . -bgc bgc",
                                     namelst=>"use_nitrif_denitrif=.false., denitrif_respiration_coefficient=1.0",
                                     GLC_TWO_WAY_COUPLING=>"FALSE",
                                     phys=>"clm5_0",
                                   },
     "respexpWOnitrif"           =>{ options=>"-envxml_dir . -bgc bgc",
                                     namelst=>"use_nitrif_denitrif=.false., denitrif_respiration_exponent=1.0",
                                     GLC_TWO_WAY_COUPLING=>"FALSE",
                                     phys=>"clm5_0",
                                   },
     "lunaWSPandlnctrue"         =>{ options=>"-envxml_dir . -bgc sp",
                                     namelst=>"use_luna=.true., lnc_opt=.true.",
                                     GLC_TWO_WAY_COUPLING=>"FALSE",
                                     phys=>"clm5_0",
                                   },
     "NOlunabutsetJmaxb1"        =>{ options=>"-envxml_dir . -bgc sp",
                                     namelst=>"use_luna=.false., jmaxb1=1.0",
                                     GLC_TWO_WAY_COUPLING=>"FALSE",
                                     phys=>"clm5_0",
                                   },
     "envxml_not_dir"            =>{ options=>"-envxml_dir myuser_nl_clm",
                                     namelst=>"",
                                     GLC_TWO_WAY_COUPLING=>"FALSE",
                                     phys=>"clm5_0",
                                   },
     "envxml_emptydir"           =>{ options=>"-envxml_dir xFail",
                                     namelst=>"",
                                     GLC_TWO_WAY_COUPLING=>"FALSE",
                                     phys=>"clm5_0",
                                   },
     "fates_non_sp_laistreams"   =>{ options=>"--envxml_dir . --bgc fates",
                                     namelst=>"use_lai_streams=.true., use_fates_sp=.false.",
                                     GLC_TWO_WAY_COUPLING=>"FALSE",
                                     phys=>"clm5_0",
                                     },
     "bgc_non_sp_laistreams"     =>{ options=>"--envxml_dir . -bgc bgc",
                                     namelst=>"use_lai_streams=.true.",
                                     GLC_TWO_WAY_COUPLING=>"FALSE",
                                     phys=>"clm5_0",
                                     },
     "bgc_laistreams_input"     =>{ options=>"--envxml_dir . --bgc bgc",
                                     namelst=>"stream_year_first_lai=1999",
                                     GLC_TWO_WAY_COUPLING=>"FALSE",
                                     phys=>"clm5_0",
                                     },
     "crop_laistreams_input"     =>{ options=>"--envxml_dir . --bgc sp --crop",
                                     namelst=>"use_lai_streams=.true.",
                                     GLC_TWO_WAY_COUPLING=>"FALSE",
                                     phys=>"clm5_0",
                                     },
     "soil_erod_wo_Zender"      =>{ options=>"--envxml_dir . --ignore_warnings",
                                     namelst=>"dust_emis_method='Leung_2023', " .
                                     "stream_meshfile_zendersoilerod = '/dev/null'",
                                     GLC_TWO_WAY_COUPLING=>"FALSE",
                                     phys=>"clm5_1",
                                     },
     "soil_erod_wo_lnd_source"  =>{ options=>"--envxml_dir .",
                                     namelst=>"dust_emis_method='Zender_2003', " .
                                     "stream_fldfilename_zendersoilerod = '/dev/null', zender_soil_erod_source='atm'",
                                     GLC_TWO_WAY_COUPLING=>"FALSE",
                                     phys=>"clm5_1",
                                     },
               );
foreach my $key ( keys(%failtest) ) {
   print( "$key\n" );
   &make_config_cache($failtest{$key}{"phys"});
   my $options  = $failtest{$key}{"options"};
   my $namelist = $failtest{$key}{"namelst"};
   &make_env_run( GLC_TWO_WAY_COUPLING=>$failtest{$key}{"GLC_TWO_WAY_COUPLING"} );
   eval{ system( "$bldnml $options -namelist \"&clmexp $namelist /\" > $tempfile 2>&1 " ); };
   isnt( $?, 0, $key );
   system( "cat $tempfile" );
}


print "\n===============================================================================\n";
print "Start Warning testing.  These should fail unless -ignore_warnings option is used \n";
print "=================================================================================\n";

# Warning testing, do things that give warnings, unless -ignore_warnings option is used

my %warntest = (
     # Warnings without the -ignore_warnings option given
     "dustemisLeung"             =>{ options=>"-envxml_dir .",
                                     namelst=>"dust_emis_method = 'Leung_2023'",
                                     GLC_TWO_WAY_COUPLING=>"FALSE",
                                     phys=>"clm5_1",
                                   },
     "coldwfinidat"              =>{ options=>"-envxml_dir . -clm_start_type cold",
                                     namelst=>"finidat = 'testfile.nc'",
                                     GLC_TWO_WAY_COUPLING=>"FALSE",
                                     phys=>"clm5_0",
                                   },
     "bgcspin_w_suplnitro"       =>{ options=>"-envxml_dir . -bgc bgc -clm_accelerated_spinup on",
                                     namelst=>"suplnitro='ALL'",
                                     GLC_TWO_WAY_COUPLING=>"FALSE",
                                     phys=>"clm5_0",
                                   },
     "bgc=bgc WO nitrif_denit"   =>{ options=>"-bgc bgc -envxml_dir .",
                                     namelst=>"use_nitrif_denitrif=.false.",
                                     GLC_TWO_WAY_COUPLING=>"FALSE",
                                     phys=>"clm4_5",
                                   },
     "methane off W nitrif_denit"=>{ options=>"-bgc bgc -envxml_dir .",
                                     namelst=>"use_nitrif_denitrif=.true.,use_lch4=.false.",
                                     GLC_TWO_WAY_COUPLING=>"FALSE",
                                     phys=>"clm6_0",
                                   },
     "soilm_stream w transient"  =>{ options=>"-res 0.9x1.25 -envxml_dir . -use_case 20thC_transient",
                                     namelst=>"use_soil_moisture_streams=T,soilm_tintalgo='linear'",
                                     GLC_TWO_WAY_COUPLING=>"FALSE",
                                     phys=>"clm5_0",
                                   },
     "missing_ndep_file"         =>{ options=>"-envxml_dir . -bgc bgc -ssp_rcp SSP5-3.4",
                                     namelst=>"",
                                     GLC_TWO_WAY_COUPLING=>"FALSE",
                                     phys=>"clm5_0",
                                   },
     "bad_megan_spec"            =>{ options=>"-envxml_dir . -bgc bgc -megan",
                                     namelst=>"megan_specifier='ZZTOP=zztop'",
                                     GLC_TWO_WAY_COUPLING=>"FALSE",
                                     phys=>"clm4_5",
                                   },
     "FUN_wo_flexCN"             =>{ options=>"-envxml_dir . -bgc bgc",
                                     namelst=>"use_fun=.true.,use_flexiblecn=.false.",
                                     GLC_TWO_WAY_COUPLING=>"FALSE",
                                     phys=>"clm6_0",
                                   },
     "NotNEONbutNEONlightres"    =>{ options=>"--res CLM_USRDAT --clm_usr_name regional --envxml_dir . --bgc bgc --light_res 106x174",
                                     namelst=>"fsurdat='build-namelist_test.pl'",
                                     GLC_TWO_WAY_COUPLING=>"FALSE",
                                     phys=>"clm6_0",
                                   },
               );
foreach my $key ( keys(%warntest) ) {
   print( "$key\n" );
   &make_config_cache($warntest{$key}{"phys"});
   my $options  = $warntest{$key}{"options"};
   my $namelist = $warntest{$key}{"namelst"};
   &make_env_run( GLC_TWO_WAY_COUPLING=>$warntest{$key}{"GLC_TWO_WAY_COUPLING"} );
   eval{ system( "$bldnml $options -namelist \"&clmexp $namelist /\" > $tempfile 2>&1 " ); };
   isnt( $?, 0, $key );
   system( "cat $tempfile" );
   # Now run with -ignore_warnings and make sure it works
   $options .= " -ignore_warnings";
   eval{ system( "$bldnml $options -namelist \"&clmexp $namelist /\" > $tempfile 2>&1 " ); };
   is( $?, 0, $key );
   is( $@, '', "$options" );
   system( "cat $tempfile" );
}

#
# Loop over all physics versions
#
foreach my $phys ( "clm4_5", "clm5_0", "clm5_1", "clm6_0" ) {
$mode = "-phys $phys";
&make_config_cache($phys);

print "\n========================================================================\n";
print "Test ALL resolutions that have surface datasets with SP for 1850 and 2000\n";
print "========================================================================\n";

# Check for ALL resolutions with CLM50SP
my @resolutions = ( "360x720cru", "10x15", "4x5", "0.9x1.25", "1.9x2.5", "ne3np4.pg3", "ne16np4.pg3", "ne30np4", "ne30np4.pg2", "ne30np4.pg3", "ne120np4.pg3", "ne0np4CONUS.ne30x8", "ne0np4.ARCTIC.ne30x4", "ne0np4.ARCTICGRIS.ne30x8", "C96", "mpasa480", "mpasa120" );
my @only2000_resolutions = ( "1x1_numaIA", "1x1_brazil", "1x1_mexicocityMEX", "1x1_vancouverCAN", "1x1_urbanc_alpha", "5x5_amazon", "0.125nldas2", "mpasa60", "mpasa15", "mpasa3p75" );
my @regional;
foreach my $res ( @resolutions ) {
   chomp($res);
   print "=== Test $res === \n";
   foreach my $use_case ( "1850_control", "2000_control" ) {
      # Skip resolutions that only have 2000 versions
      if ( ($use_case eq "1850_control") && ($res ~~ @only2000_resolutions) ) {
         next;
      }
      print "=== Test $use_case === \n";
      my $options  = "-res $res -bgc sp -envxml_dir . --use_case $use_case";

      &make_env_run();
      eval{ system( "$bldnml $options > $tempfile 2>&1 " ); };
      is( $@, '', "$options" );

      $cfiles->checkfilesexist( "$options", $mode );

      $cfiles->shownmldiff( "default", "standard" );
      if ( defined($opts{'compare'}) ) {
         $cfiles->doNOTdodiffonfile( "$tempfile", "$options", $mode );
         $cfiles->comparefiles( "$options", $mode, $opts{'compare'} );
      }

      if ( defined($opts{'generate'}) ) {
         $cfiles->copyfiles( "$options", $mode );
      }
      &cleanup(); print "\n";
   }
}

print "\n==================================================\n";
print " Test important resolutions for BGC and historical\n";
print "==================================================\n";

my @resolutions = ( "4x5", "10x15", "360x720cru", "ne30np4.pg3", "ne3np4.pg3", "1.9x2.5", "0.9x1.25", "C96", "mpasa120" );
my @regional;
my $nlbgcmode = "bgc";
my $mode = "$phys-$nlbgcmode";
foreach my $res ( @resolutions ) {
   chomp($res);
   print "=== Test $res === \n";
   my $options  = "-res $res -envxml_dir . -bgc $nlbgcmode --use_case 20thC_transient";

   &make_env_run();
   eval{ system( "$bldnml $options > $tempfile 2>&1 " ); };
   is( $@, '', "$options" );

   $cfiles->checkfilesexist( "$options", $mode );

   $cfiles->shownmldiff( "default", "standard" );
   if ( defined($opts{'compare'}) ) {
      $cfiles->doNOTdodiffonfile( "$tempfile", "$options", $mode );
      $cfiles->comparefiles( "$options", $mode, $opts{'compare'} );
   }

   if ( defined($opts{'generate'}) ) {
      $cfiles->copyfiles( "$options", $mode );
   }
   &cleanup(); print "\n";
}

print "\n==================================================\n";
print " Rest all use-cases \n";
print "==================================================\n";

# Run over all use-cases...
my $list = `$bldnml -use_case list 2>&1 | grep "use case"`;
my @usecases;
if ( $list =~ /build-namelist : use cases : (.+)$/ ) {
  my @usecases  = split( / /, $list );
} else {
  die "ERROR:: Trouble getting list of use-cases\n";
}
foreach my $usecase ( @usecases ) {
   $options = "-use_case $usecase  -envxml_dir .";
   &make_env_run();
   eval{ system( "$bldnml $options  > $tempfile 2>&1 " ); };
   is( $@, '', "options: $options" );
   $cfiles->checkfilesexist( "$options", $mode );
   $cfiles->shownmldiff( "default", "standard" );
   if ( defined($opts{'compare'}) ) {
      $cfiles->doNOTdodiffonfile( "$tempfile", "$options", $mode );
      $cfiles->comparefiles( "$options", $mode, $opts{'compare'} );
   }
   if ( defined($opts{'generate'}) ) {
      $cfiles->copyfiles( "$options", $mode );
   }
   &cleanup();
}

print "\n==================================================\n";
print "Test crop resolutions \n";
print "==================================================\n";

# Check for crop resolutions
my $crop1850_res = "1x1_smallvilleIA";
$options = "-bgc bgc -crop -res $crop1850_res -use_case 1850_control -envxml_dir .";
&make_env_run();
eval{ system( "$bldnml $options  > $tempfile 2>&1 " ); };
is( $@, '', "$options" );
$cfiles->checkfilesexist( "$options", $mode );
$cfiles->shownmldiff( "default", "standard" );
if ( defined($opts{'compare'}) ) {
   $cfiles->doNOTdodiffonfile( "$tempfile", "$options", $mode );
   $cfiles->comparefiles( "$options", $mode, $opts{'compare'} );
}
if ( defined($opts{'generate'}) ) {
   $cfiles->copyfiles( "$options", $mode );
}
&cleanup();

my @crop_res = ( "1x1_numaIA", "4x5", "10x15", "0.9x1.25", "1.9x2.5", "ne3np4.pg3", "ne30np4", "ne30np4.pg3", "C96", "mpasa120" );
foreach my $res ( @crop_res ) {
   $options = "-bgc bgc -crop -res $res -envxml_dir .";
   &make_env_run();
   eval{ system( "$bldnml $options  > $tempfile 2>&1 " ); };
   is( $@, '', "$options" );
   $cfiles->checkfilesexist( "$options", $mode );
   $cfiles->shownmldiff( "default", "standard" );
   if ( defined($opts{'compare'}) ) {
      $cfiles->doNOTdodiffonfile( "$tempfile", "$options", $mode );
      $cfiles->comparefiles( "$options", $mode, $opts{'compare'} );
   }
   if ( defined($opts{'generate'}) ) {
      $cfiles->copyfiles( "$options", $mode );
   }
   &cleanup();
}
print "\n==================================================\n";
print " Test glc_mec resolutions \n";
print "==================================================\n";

# Check for glc_mec resolutions
#
# NOTE(wjs, 2017-12-17) I'm not sure if these glc_mec-specific tests are
# still needed: are they covered with other tests now that we always run
# with glc_mec? Some historical notes: (1) The three resolutions listed
# here used to be the only three with which you could run glc_mec; now
# you can run glc_mec with all resolutions. (2) This used to point to
# all of the glacierMEC use cases; now we don't have glacierMEC-specific
# use cases, but I've kept these pointing to the equivalent normal use
# cases; I'm not sure if it's actually important to test this with all
# of the different use cases.
my @glc_res = ( "0.9x1.25", "1.9x2.5" );
my @use_cases = ( 
                  "1850-2100_SSP2-4.5_transient",
                  "1850_control",
                  "2000_control",
                  "2010_control",
                  "20thC_transient",
                 );
foreach my $res ( @glc_res ) {
   foreach my $usecase ( @usecases ) {
      my $startymd = undef;
      if ( ($usecase eq "1850_control") || ($usecase eq "20thC_transient") ) {
         $startymd = 18500101;
      } elsif ( $usecase eq "2000_control") {
         $startymd = 20000101;
      } elsif ( $usecase eq "2010_control") {
         $startymd = 20100101;
      } else {
         $startymd = 20150101;
      }
      $options = "-bgc bgc -res $res -use_case $usecase -envxml_dir . -namelist '&a start_ymd=$startymd/'";
      &make_env_run();
      eval{ system( "$bldnml $options > $tempfile 2>&1 " ); };
      is( $@, '', "$options" );
      $cfiles->checkfilesexist( "$options", $mode );
      $cfiles->shownmldiff( "default", "standard" );
      if ( defined($opts{'compare'}) ) {
         $cfiles->doNOTdodiffonfile( "$tempfile", "$options", $mode );
         $cfiles->comparefiles( "$options", $mode, $opts{'compare'} );
      }
      if ( defined($opts{'generate'}) ) {
         $cfiles->copyfiles( "$options", $mode );
      }
      &cleanup();
   }
}
# Transient 20th Century simulations
my @tran_res = ( "0.9x1.25", "1.9x2.5", "ne30np4.pg3", "10x15" );
my $usecase  = "20thC_transient";
my $GLC_NEC         = 10;
foreach my $res ( @tran_res ) {
   $options = "-res $res -use_case $usecase -envxml_dir . -namelist '&a start_ymd=18500101/' -bgc bgc -crop -namelist '&a do_grossunrep=T/'";
   &make_env_run();
   eval{ system( "$bldnml $options > $tempfile 2>&1 " ); };
   is( $@, '', "$options" );
   $cfiles->checkfilesexist( "$options", $mode );
   $cfiles->shownmldiff( "default", "standard" );
   if ( defined($opts{'compare'}) ) {
      $cfiles->doNOTdodiffonfile( "$tempfile", "$options", $mode );
      $cfiles->comparefiles( "$options", $mode, $opts{'compare'} );
   }
   if ( defined($opts{'generate'}) ) {
      $cfiles->copyfiles( "$options", $mode );
   }
   &cleanup();
}
# Transient ssp_rcp scenarios that work
my @tran_res = ( "4x5", "0.9x1.25", "1.9x2.5", "10x15", "360x720cru", "ne3np4.pg3", "ne16np4.pg3", "ne30np4.pg3", "C96", "mpasa120" );
foreach my $usecase ( "1850-2100_SSP2-4.5_transient" ) {
   my $startymd = 20150101;
   foreach my $res ( @tran_res ) {
      $options = "-res $res -bgc bgc -crop -use_case $usecase -envxml_dir . -namelist '&a start_ymd=$startymd/'";
      &make_env_run();
      eval{ system( "$bldnml $options > $tempfile 2>&1 " ); };
      is( $@, '', "$options" );
      $cfiles->checkfilesexist( "$options", $mode );
      $cfiles->shownmldiff( "default", "standard" );
      if ( defined($opts{'compare'}) ) {
         $cfiles->doNOTdodiffonfile( "$tempfile", "$options", $mode );
         $cfiles->comparefiles( "$options", $mode, $opts{'compare'} );
      }
      if ( defined($opts{'generate'}) ) {
         $cfiles->copyfiles( "$options", $mode );
      }
      &cleanup();
   }
}
}  # End loop over all physics versions
#
# End loop over versions
#
#
# Test ALL SSP's for f09...
#
$phys = "clm6_0";
$mode = "-phys $phys";
&make_config_cache($phys);
my $res = "0.9x1.25";
foreach my $usecase ( "1850-2100_SSP5-8.5_transient", "1850-2100_SSP2-4.5_transient", "1850-2100_SSP1-2.6_transient", "1850-2100_SSP3-7.0_transient" ) {
      $options = "-res $res -bgc bgc -crop -use_case $usecase -envxml_dir . -namelist '&a start_ymd=20150101/'";
      &make_env_run();
      eval{ system( "$bldnml $options > $tempfile 2>&1 " ); };
      is( $@, '', "$options" );
      $cfiles->checkfilesexist( "$options", $mode );
      $cfiles->shownmldiff( "default", "standard" );
      if ( defined($opts{'compare'}) ) {
         $cfiles->doNOTdodiffonfile( "$tempfile", "$options", $mode );
         $cfiles->comparefiles( "$options", $mode, $opts{'compare'} );
      }
      if ( defined($opts{'generate'}) ) {
         $cfiles->copyfiles( "$options", $mode );
      }
      &cleanup();
}

# The SSP's that fail because of missing ndep files...
$phys = "clm5_0";
$mode = "-phys $phys";
&make_config_cache($phys);
my $res = "0.9x1.25";
foreach my $usecase ( "1850-2100_SSP5-3.4_transient", "1850-2100_SSP4-3.4", "1850-2100_SSP1-1.9_transient",
                      "1850-2100_SSP4-6.0_transient" ) {
      $options = "-res $res -bgc bgc -crop -use_case $usecase -envxml_dir . -namelist '&a start_ymd=20150101/'";
      &make_env_run();
      eval{ system( "$bldnml $options > $tempfile 2>&1 " ); };
      isnt( $?, 0, $usecase );
      system( "cat $tempfile" );
}

print "\n==================================================\n";
print "Test clm4.5/clm5.0/clm5_1/clm6_0 resolutions \n";
print "==================================================\n";

foreach my $phys ( "clm4_5", 'clm5_0', 'clm5_1', "clm6_0" ) {
  my $mode = "-phys $phys";
  &make_config_cache($phys);
  my @clmoptions = ( "-bgc bgc -envxml_dir .", "-bgc bgc -envxml_dir . -clm_accelerated_spinup=on", "-bgc bgc -envxml_dir . -light_res 360x720",
                     "-bgc sp -envxml_dir . -vichydro", "-bgc bgc -dynamic_vegetation -ignore_warnings",
                     "-bgc bgc -clm_demand flanduse_timeseries -sim_year 1850-2000 -namelist '&a start_ymd=18500101/'",
                     "-bgc bgc -envxml_dir . -namelist '&a use_c13=.true.,use_c14=.true.,use_c14_bombspike=.true./'" );
  foreach my $clmopts ( @clmoptions ) {
     my @clmres = ( "10x15", "4x5", "360x720cru", "0.9x1.25", "1.9x2.5", "ne3np4.pg3", "ne16np4.pg3", "ne30np4.pg3", "C96", "mpasa120" );
     foreach my $res ( @clmres ) {
        $options = "-res $res -envxml_dir . ";
        &make_env_run( );
        eval{ system( "$bldnml $options $clmopts > $tempfile 2>&1 " ); };
        is( $@, '', "$options $clmopts" );
        $cfiles->checkfilesexist( "$options $clmopts", $mode );
        $cfiles->shownmldiff( "default", "standard" );
        if ( defined($opts{'compare'}) ) {
           $cfiles->doNOTdodiffonfile( "$tempfile", "$options $clmopts", $mode );
           $cfiles->comparefiles( "$options $clmopts", $mode, $opts{'compare'} );
        }
        if ( defined($opts{'generate'}) ) {
           $cfiles->copyfiles( "$options $clmopts", $mode );
        }
        &cleanup();
     }
  }
  my @clmoptions = ( "-bgc bgc -envxml_dir .",
                     "-bgc sp -envxml_dir .", );
  foreach my $clmopts ( @clmoptions ) {
     my @clmres = ( "ne16np4.pg3" );
     foreach my $res ( @clmres ) {
        $options = "-res $res -envxml_dir . ";
        &make_env_run( );
        eval{ system( "$bldnml $options $clmopts > $tempfile 2>&1 " ); };
        is( $@, '', "$options $clmopts" );
        $cfiles->checkfilesexist( "$options $clmopts", $mode );
        $cfiles->shownmldiff( "default", "standard" );
        if ( defined($opts{'compare'}) ) {
           $cfiles->doNOTdodiffonfile( "$tempfile", "$options $clmopts", $mode );
           $cfiles->comparefiles( "$options $clmopts", $mode, $opts{'compare'} );
        }
        if ( defined($opts{'generate'}) ) {
           $cfiles->copyfiles( "$options $clmopts", $mode );
        }
        &cleanup();
     }
  }
  my $clmopts = "-bgc bgc -crop";
  my $res = "1.9x2.5";
  $options = "-res $res -namelist '&a irrigate=.true./' -crop -envxml_dir .";
  &make_env_run();
  eval{ system( "$bldnml $options $clmopts  > $tempfile 2>&1 " ); };
  is( $@, '', "$options $clmopts" );
  $cfiles->checkfilesexist( "$options $clmopts", $mode );
  $cfiles->shownmldiff( "default", "standard" );
  if ( defined($opts{'compare'}) ) {
     $cfiles->doNOTdodiffonfile( "$tempfile", "$options $clmopts", $mode );
     $cfiles->comparefiles( "$options $clmopts", "$mode", $opts{'compare'} );
  }
  if ( defined($opts{'generate'}) ) {
     $cfiles->copyfiles( "$options $clmopts", $mode );
  }
  &cleanup();
  # Run FATES mode for several resolutions and configurations
  my $clmoptions = "-bgc fates -envxml_dir . -no-megan";
  my @clmres = ( "4x5", "1.9x2.5" );
  foreach my $res ( @clmres ) {
     $options = "-res $res -clm_start_type cold";
     my @edoptions = ( "-use_case 2000_control",
                       "-use_case 1850_control",
                       "",
                       "-namelist \"&a use_lch4=.true.,use_nitrif_denitrif=.true./\"",
                       "-clm_accelerated_spinup on"
                     );
     foreach my $edop (@edoptions ) {
        if ( $res eq "5x5_amazon" && ($edop =~ /1850_control/) ) {
           next;
        }
        &make_env_run( );
        eval{ system( "$bldnml $options $clmoptions $edop  > $tempfile 2>&1 " ); };
        is( $@, '', "$options $edop" );
        $cfiles->checkfilesexist( "$options $clmoptions $edop", $mode );
        $cfiles->shownmldiff( "default", "standard" );
        if ( defined($opts{'compare'}) ) {
           $cfiles->doNOTdodiffonfile( "$tempfile", "$options $clmoptions $edop", $mode );
           $cfiles->comparefiles( "$options $clmoptions $edop", $mode, $opts{'compare'} );
        }
        if ( defined($opts{'generate'}) ) {
           $cfiles->copyfiles( "$options $clmoptions $edop", $mode );
        }
        &cleanup();
     }
  }
}
#
# Run over the different lnd_tuning modes
#
my $res = "0.9x1.25";
my $mask = "gx1v7";
my $simyr = "1850";
foreach my $phys ( "clm4_5", 'clm5_0', 'clm5_1', 'clm6_0' ) {
  my $mode = "-phys $phys";
  &make_config_cache($phys);
  my @forclist = ();
  @forclist = ( "CRUv7", "GSWP3v1", "cam6.0", "cam5.0", "cam4.0" );
  foreach my $forc ( @forclist ) {
     foreach my $bgc ( "sp", "bgc" ) {
        my $lndtuningmode = "${phys}_${forc}";
        if ( $lndtuningmode eq "clm5_1_CRUv7" ) {
           next;
        }
        if ( $lndtuningmode eq "clm6_0_CRUv7" ) {
           next;
        }
        my $clmoptions = "-res $res -mask $mask -sim_year $simyr -envxml_dir . -lnd_tuning_mod $lndtuningmode -bgc $bgc";
        &make_env_run( );
        eval{ system( "$bldnml $clmoptions > $tempfile 2>&1 " ); };
        is( $@, '', "$clmoptions" );
        $cfiles->checkfilesexist( "$clmoptions", $mode );
        $cfiles->shownmldiff( "default", "standard" );
        if ( defined($opts{'compare'}) ) {
           $cfiles->doNOTdodiffonfile( "$tempfile", "$clmoptions", $mode );
           $cfiles->comparefiles( "$clmoptions", $mode, $opts{'compare'} );
        }
        if ( defined($opts{'generate'}) ) {
           $cfiles->copyfiles( "$clmoptions", $mode );
        }
        &cleanup();
     }
  }
}
&cleanup();

system( "/bin/rm $finidat" );

print "\n==================================================\n";
print " Dumping output  \n";
print "==================================================\n";

$xFail->parseOutput($captOut);

print "Successfully ran all testing for build-namelist\n\n";

&cleanup( "config" );
system( "/bin/rm $tempfile" );

sub cleanup {
#
# Cleanup files created
#
  my $type = shift;

  print "Cleanup files created\n";
  if ( defined($type) ) {
     if ( $type eq "config" ) {
        system( "/bin/rm config_cache.xml" );
     }
  } else {
     system( "/bin/rm $tempfile *_in" );
  }
}
<|MERGE_RESOLUTION|>--- conflicted
+++ resolved
@@ -163,11 +163,7 @@
 #
 # Figure out number of tests that will run
 #
-<<<<<<< HEAD
-my $ntests = 1613;
-=======
-my $ntests = 2511;
->>>>>>> 4eb5320f
+my $ntests = 2513;
 
 if ( defined($opts{'compare'}) ) {
    $ntests += 1545;
