--- conflicted
+++ resolved
@@ -163,11 +163,7 @@
 #
 # Figure out number of tests that will run
 #
-<<<<<<< HEAD
-my $ntests = 3403;
-=======
-my $ntests = 3396;
->>>>>>> cd6a6c20
+my $ntests = 3405;
 
 if ( defined($opts{'compare'}) ) {
    $ntests += 2061;
@@ -1669,14 +1665,9 @@
    &make_config_cache($phys);
    foreach my $usecase ( @usecases ) {
       print "usecase = $usecase\n";
-<<<<<<< HEAD
       # Just do SP here as some use-cases can't do crop (nonanthro), and some not BGC (stdurbpt)
       $options = "-res 0.9x1.25 -use_case $usecase --bgc bgc -envxml_dir .";
-      &make_env_run();
-=======
-      $options = "-res 0.9x1.25 -use_case $usecase  -envxml_dir .";
       &make_env_run( 'CLM_CMIP_ERA'=>"cmip6" );
->>>>>>> cd6a6c20
       my $expect_fail = undef;
       foreach my $failusecase ( @expect_fails ) {
          if ( $failusecase eq $usecase ) {
