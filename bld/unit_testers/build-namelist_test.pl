#!/usr/bin/env perl

# Test command line options of the build-namelist script.
# Try to test that all the different options at least work.
# Test that inconsistentcies are appropriately caught.

#########################

use Test::More;
use xFail::expectedFail;
use IO::File;

#########################

use strict;
use Getopt::Long;
use NMLTest::CompFiles;
use English;

sub usage {
    die <<EOF;
SYNOPSIS
     build-namelist_test.pl [options]

     Test the the CLM build-namelist 
OPTIONS
     -help [or -h]                 Print usage to STDOUT.                               
     -compare <directory>          Compare namelists for this version to namelists
                                   created by another version.
     -generate                     Leave the namelists in place to do a later compare.
     -test                         Use the -test option to make sure datasets exist.
     -csmdata "dir"                Root directory of CESM input data.

EOF
}

sub make_env_run {
#
# Create a env_run.xml file to read in
#
    my %settings = @_;

    # Set default settings
    my %env_vars = ( DIN_LOC_ROOT=>"MYDINLOCROOT", GLC_TWO_WAY_COUPLING=>"FALSE" );
    # Set any settings that came in from function call
    foreach my $item ( keys(%settings) ) {
       $env_vars{$item} = $settings{$item};
    }

    # Now write the file out
    my $envfile = "env_run.xml";
    my $fh = IO::File->new($envfile, '>') or die "can't open file: $envfile";
    print $fh <<EOF;
<?xml version="1.0"?>

<config_definition>

EOF
    foreach my $item ( keys(%env_vars) ) {
      print $fh <<EOF;
<entry id="$item"         value="$env_vars{$item}"  /> 
EOF
    }
    print $fh <<EOF;

</config_definition>
EOF
    $fh->close();
}


#
# Process command-line options.
#
my %opts = ( help     => 0,
             generate => 0,
             test     => 0,
             compare  => undef,
             csmdata  => undef,
            );

GetOptions(
    "h|help"     => \$opts{'help'},
    "compare=s"  => \$opts{'compare'},
    "generate"   => \$opts{'generate'},
    "test"       => \$opts{'test'},
    "csmdata=s"  => \$opts{'csmdata'},
)  or usage();

# Give usage message.
usage() if $opts{'help'};

# Check that the CESM inputdata root directory has been specified.  This must be
# a local or nfs mounted directory.
my $inputdata_rootdir = undef;
if (defined($opts{'csmdata'})) {
    $inputdata_rootdir = $opts{'csmdata'};
} elsif (defined $ENV{'CSMDATA'} ) { 
    $inputdata_rootdir = $ENV{'CSMDATA'};
} else {
   # use yellowstone location as default
   $inputdata_rootdir="/glade/p/cesm/cseg/inputdata";
   print("WARNING:  -csmdata nor CSMDATA are set, using default yellowstone location: $inputdata_rootdir\n");
}

###################################
#_# read in expected fail test list
###################################
my $compGen;
if ( $opts{'generate'} eq 1 && !(defined($opts{'compare'}) )) {
   $compGen='generate';
} elsif ( defined($opts{'compare'}) ) {
   $compGen='compare';
} elsif ( defined($opts{'compare'} && ($opts{'generate'} eq 1 ))) {
   #_# if compare and generate are both given, use compare
   $compGen='compare'; 
}

my $ProgName;
($ProgName = $PROGRAM_NAME) =~ s!(.*)/!!;
my $testType="namelistTest";

#
# Figure out number of tests that will run
#
<<<<<<< HEAD
my $ntests = 946;
=======
my $ntests = 947;
>>>>>>> 086a034f
if ( defined($opts{'compare'}) ) {
   $ntests += 600;
}
plan( tests=>$ntests );

#_# ============================================================
#_# setup for xFail module
#_# ============================================================
my $xFail = xFail::expectedFail->new($ProgName,$compGen,$ntests);
my $captOut="";  #_# variable to capture Test::More output
Test::More->builder->output(\$captOut);
#_# ============================================================
#_# 
#_# ============================================================

# Check for unparsed arguments
if (@ARGV) {
    print "ERROR: unrecognized arguments: @ARGV\n";
    usage();
}
my $mode = "-phys clm5_0";
system( "../configure -s $mode" );

my $DOMFILE = "$inputdata_rootdir/atm/datm7/domain.lnd.T31_gx3v7.090928.nc";
my $real_par_file = "user_nl_clm_real_parameters";
my $bldnml = "../build-namelist -verbose -csmdata $inputdata_rootdir -lnd_frac $DOMFILE -glc_nec 10 -no-note -output_reals $real_par_file";
if ( $opts{'test'} ) {
   $bldnml .= " -test";
}

my $tempfile = "temp_file.txt";
if ( -f $tempfile ) {
  system( "/bin/rm $tempfile" );
}

my @files = ( "lnd_in", $tempfile, $real_par_file );
my $cwd = `pwd`;
chomp( $cwd );
my $cfiles = NMLTest::CompFiles->new( $cwd, @files );

print "\n==================================================\n";
print "Run simple tests \n";
print "==================================================\n";

# Simple test -- just run build-namelist with -help option
eval{ system( "$bldnml -help > $tempfile 2>&1 " ); };
   is( $@, '', "help" );
   &cleanup();
# Simple test -- just run build-namelist with -version option
eval{ system( "$bldnml -version > $tempfile 2>&1 " ); };
   is( $@, '', "version" );
   system( "/bin/cat $tempfile" );
   &cleanup();
# Simple test -- just run build-namelist
&make_env_run();
eval{ system( "$bldnml > $tempfile 2>&1 " ); };
   is( $@, '', "plain build-namelist" );
   $cfiles->checkfilesexist( "default", $mode ); 
   # Compare to baseline
   if ( defined($opts{'compare'}) ) {
      $cfiles->doNOTdodiffonfile( "$tempfile", "default", $mode );
      $cfiles->comparefiles( "default", $mode, $opts{'compare'} );
   }

print "\n==================================================\n";
print "Run simple tests with all list options \n";
print "==================================================\n";

$cfiles->copyfiles( "default", $mode );
&cleanup();
# Simple test -- run all the list options
foreach my $options ( "clm_demand", "rcp",      "res", 
                      "sim_year",   "use_case" ) {
   &make_env_run();
   eval{ system( "$bldnml -${options} list > $tempfile 2>&1 " ); };
   my $result = `cat $tempfile`;
   my $expect;
   if ( $options =~ /use_case/ ) {
      $expect = "use cases :";
   } else {
      $expect = "valid values for $options";
   }
   $expect    = "/CLM build-namelist : $expect/";
   like( $result, $expect, "$options list" );
   is( (-f "lnd_in"), undef, "Check that lnd_in file does NOT exist" );
   &cleanup();
}

print "\n==================================================\n";
print "Run simple tests with additional options \n";
print "==================================================\n";

# Exercise a bunch of options
my $options = "-co2_ppmv 250 ";
   $options .= " -res 0.9x1.25 -rcp 2.6 -envxml_dir .";

   &make_env_run();
   eval{ system( "$bldnml $options > $tempfile 2>&1 " ); };
   is( $@, '', "options: $options" );
      $cfiles->checkfilesexist( "default", $mode );
      $cfiles->copyfiles( "most_options", $mode );
   # Compare to default
      $cfiles->doNOTdodiffonfile( "lnd_in",    "default", $mode );
      $cfiles->doNOTdodiffonfile( "$real_par_file", "default", $mode );
      $cfiles->doNOTdodiffonfile( "$tempfile", "default", $mode );
      $cfiles->comparefiles( "default", $mode );
   # Compare to baseline
   if ( defined($opts{'compare'}) ) {
      $cfiles->dodiffonfile(      "lnd_in",    "most_options", $mode );
      $cfiles->dodiffonfile( "$real_par_file", "most_options", $mode );
      $cfiles->doNOTdodiffonfile( "$tempfile", "most_options", $mode );
      $cfiles->comparefiles( "most_options", $mode, $opts{'compare'} );
   }
   &cleanup();

print "\n==================================================\n";
print "Test drydep, fire_emis and megan namelists  \n";
print "==================================================\n";

# drydep and megan namelists
$mode = "-phys clm5_0";
system( "../configure -s $mode" );
my @mfiles = ( "lnd_in", "drv_flds_in", $tempfile );
my $mfiles = NMLTest::CompFiles->new( $cwd, @mfiles );
foreach my $options ( "-drydep", "-megan", "-drydep -megan", "-fire_emis", "-drydep -megan -fire_emis" ) {
   &make_env_run();
   eval{ system( "$bldnml -envxml_dir . $options > $tempfile 2>&1 " ); };
   is( $@, '', "options: $options" );
   $mfiles->checkfilesexist( "$options", $mode);
   if ( $options ne "-drydep" ) {
     $mfiles->shownmldiff( "-drydep", $mode );
   }
   if ( defined($opts{'compare'}) ) {
      $mfiles->doNOTdodiffonfile( "$tempfile", "$options", $mode );
      $mfiles->comparefiles( "$options", $mode, $opts{'compare'} );
   }
   if ( defined($opts{'generate'}) ) {
      $mfiles->copyfiles( "$options", $mode );
   }
   &cleanup();
}
$mode = "-phys clm5_0";
system( "../configure -s $mode" );

print "\n===============================================================================\n";
print "Test irrig, verbose, clm_demand, rcp, test, sim_year, use_case, l_ncpl\n";
print "=================================================================================\n";

# irrig, verbose, clm_demand, rcp, test, sim_year, use_case, l_ncpl
my $startfile = "clmrun.clm2.r.1964-05-27-00000.nc";
foreach my $options ( "-namelist '&a irrigate=.true./'", "-verbose", "-rcp 2.6", "-test", "-sim_year 1850",
                      "-use_case 1850_control", "-l_ncpl 1", 
                      "-clm_start_type startup", "-namelist '&a irrigate=.false./' -crop -bgc bgc",
                      "-envxml_dir . -infile myuser_nl_clm", 
                      "-ignore_ic_date -clm_start_type branch -namelist '&a nrevsn=\"thing.nc\"/' -bgc bgc -crop",
                      "-ignore_ic_date -clm_start_type startup -namelist '&a finidat=\"thing.nc\"/' -bgc bgc -crop",
                     ) {
   my $file = $startfile;
   &make_env_run();
   eval{ system( "$bldnml -envxml_dir . $options > $tempfile 2>&1 " ); };
   is( $@, '', "options: $options" );
   $cfiles->checkfilesexist( "$options", $mode );
   $cfiles->shownmldiff( "default", $mode );
   my $finidat = `grep finidat lnd_in`;
   if (      $options eq "-l_ncpl 1" ) {
      my $dtime = `grep dtime lnd_in`;
      like( $dtime, "/ 86400\$/", "$options" );
   } elsif ( $options =~ /myuser_nl_clm/ ) {
      my $fsurdat =  `grep fsurdat lnd_in`;
      like( $fsurdat, "/MYDINLOCROOT/lnd/clm2/PTCLMmydatafiles/1x1pt_US-UMB/surfdata_1x1pt_US-UMB_simyr2000_clm4_5_c131122.nc/", "$options" );
   }
   if ( defined($opts{'compare'}) ) {
      $cfiles->doNOTdodiffonfile( "$tempfile", "$options", $mode );
      $cfiles->dodiffonfile( "$real_par_file", "$options", $mode );
      $cfiles->comparefiles( "$options", $mode, $opts{'compare'} );
   }
   if ( defined($opts{'generate'}) ) {
      $cfiles->copyfiles( "$options", $mode );
   }
   &cleanup();
}
print "\n==============================================================\n";
print "Test several use_cases and specific configurations for clm5_0\n";
print "==============================================================\n";
$mode = "-phys clm5_0";
system( "../configure -s $mode" );
foreach my $options ( 
                      "-bgc bgc -use_case 1850-2100_rcp2.6_transient -namelist '&a start_ymd=20100101/'",
                      "-bgc sp  -use_case 1850-2100_rcp4.5_transient -namelist '&a start_ymd=18501223/'",
                      "-bgc bgc -use_case 1850-2100_rcp6_transient -namelist '&a start_ymd=20701029/'",
                      "-bgc fates  -use_case 2000_control -no-megan",
                      "-bgc cn  -use_case 1850-2100_rcp8.5_transient -namelist '&a start_ymd=19201023/'",
                      "-bgc bgc -use_case 2000_control -namelist \"&a fire_method='nofire'/\" -crop",
                     ) {
   my $file = $startfile;
   &make_env_run();
   eval{ system( "$bldnml -envxml_dir . $options > $tempfile 2>&1 " ); };
   is( $@, '', "options: $options" );
   $cfiles->checkfilesexist( "$options", $mode );
   $cfiles->shownmldiff( "default", $mode );
   if ( defined($opts{'compare'}) ) {
      $cfiles->doNOTdodiffonfile( "$tempfile", "$options", $mode );
      $cfiles->dodiffonfile(      "lnd_in",    "$options", $mode );
      $cfiles->dodiffonfile( "$real_par_file", "$options", $mode );
      $cfiles->comparefiles( "$options", $mode, $opts{'compare'} );
   }
   if ( defined($opts{'generate'}) ) {
      $cfiles->copyfiles( "$options", $mode );
   }
   &cleanup();
}



print "\n==================================================\n";
print "Start Failure testing.  These should fail \n";
print "==================================================\n";

# Failure testing, do things that SHOULD fail
my $finidat  = "thing.nc";
system( "touch $finidat" );

my %failtest = ( 
     "coldstart but with IC file"=>{ options=>"-clm_start_type cold -envxml_dir .",
                                     namelst=>"finidat='$finidat'",
                                     GLC_TWO_WAY_COUPLING=>"FALSE",
                                     conopts=>"",
                                   },
     "clm_demand on finidat"     =>{ options=>"-clm_demand finidat -envxml_dir .",
                                     namelst=>"",
                                     GLC_TWO_WAY_COUPLING=>"FALSE",
                                     conopts=>"",
                                   },
     "blank IC file, not cold"   =>{ options=>"-clm_start_type startup -envxml_dir .",
                                     namelst=>"finidat=' '",
                                     GLC_TWO_WAY_COUPLING=>"FALSE",
                                     conopts=>"",
                                   },
     "startup without interp"    =>{ options=>"-clm_start_type startup -envxml_dir . -bgc sp -sim_year 1850",
                                     namelst=>"use_init_interp=.false., start_ymd=19200901",
                                     GLC_TWO_WAY_COUPLING=>"FALSE",
                                     conopts=>"-phys clm5_0",
                                   },
     "l_ncpl is zero"            =>{ options=>"-l_ncpl 0 -envxml_dir .",
                                     namelst=>"",
                                     GLC_TWO_WAY_COUPLING=>"FALSE",
                                     conopts=>"",
                                   },
     "l_ncpl not integer"        =>{ options=>"-l_ncpl 1.0 -envxml_dir .",
                                     namelst=>"",
                                     GLC_TWO_WAY_COUPLING=>"FALSE",
                                     conopts=>"",
                                   },
     "both l_ncpl and dtime"     =>{ options=>"-l_ncpl 24 -envxml_dir .",
                                     namelst=>"dtime=1800",
                                     GLC_TWO_WAY_COUPLING=>"FALSE",
                                     conopts=>"",
                                   },
     "use_crop without -crop"    =>{ options=>" -envxml_dir .",
                                     namelst=>"use_crop=.true.",
                                     GLC_TWO_WAY_COUPLING=>"FALSE",
                                     conopts=>"-phys clm4_5",
                                   },
     "reseed without CN"         =>{ options=>" -envxml_dir . -bgc sp",
                                     namelst=>"reseed_dead_plants=.true.",
                                     GLC_TWO_WAY_COUPLING=>"FALSE",
                                     conopts=>"-phys clm5_0",
                                   },
     "dribble_crphrv w/o CN"     =>{ options=>" -envxml_dir . -bgc sp",
                                     namelst=>"dribble_crophrv_xsmrpool_2atm=.true.",
                                     GLC_TWO_WAY_COUPLING=>"FALSE",
                                     conopts=>"-phys clm5_0",
                                   },
     "dribble_crphrv w/o crop"   =>{ options=>" -envxml_dir . -bgc cn -no-crop",
                                     namelst=>"dribble_crophrv_xsmrpool_2atm=.true.",
                                     GLC_TWO_WAY_COUPLING=>"FALSE",
                                     conopts=>"-phys clm5_0",
                                   },
     "CNDV with flanduse_timeseries"         =>{ options=>" -envxml_dir .",
                                     namelst=>"flanduse_timeseries='my_flanduse_timeseries_file.nc'",
                                     GLC_TWO_WAY_COUPLING=>"FALSE",
                                     conopts=>"-bgc cndv",
                                   },
     "clm50CNDVwtransient"       =>{ options=>" -envxml_dir . -use_case 20thC_transient -dynamic_vegetation -res 10x15",
                                     namelst=>"",
                                     GLC_TWO_WAY_COUPLING=>"FALSE",
                                     conopts=>"-phys clm5_0",
                                   },
     "CNDV with flanduse_timeseries - clm4_5"=>{ options=>"-bgc bgc -dynamic_vegetation -envxml_dir .",
                                     namelst=>"flanduse_timeseries='my_flanduse_timeseries_file.nc'",
                                     GLC_TWO_WAY_COUPLING=>"FALSE",
                                     conopts=>"-phys clm4_5",
                                   },
     "use_cndv=T without bldnml op"=>{ options=>"-bgc cn -envxml_dir .",
                                     namelst=>"use_cndv=.true.",
                                     GLC_TWO_WAY_COUPLING=>"FALSE",
                                     conopts=>"-phys clm4_5",
                                   },
     "use_cndv=F with dyn_veg op"=>{ options=>"-bgc cn -dynamic_vegetation -envxml_dir .",
                                     namelst=>"use_cndv=.false.",
                                     GLC_TWO_WAY_COUPLING=>"FALSE",
                                     conopts=>"-phys clm4_5",
                                   },
     "crop with use_crop false"  =>{ options=>"-crop -bgc bgc -envxml_dir .",
                                     namelst=>"use_crop=.false.",
                                     GLC_TWO_WAY_COUPLING=>"FALSE",
                                     conopts=>"-phys clm4_5",
                                   },
     "crop without CN"           =>{ options=>"-crop -bgc sp -envxml_dir .",
                                     namelst=>"",
                                     GLC_TWO_WAY_COUPLING=>"FALSE",
                                     conopts=>"-phys clm4_5",
                                   },
     "baset_map without crop"    =>{ options=>"-bgc bgc -envxml_dir . -no-crop",
                                     namelst=>"baset_mapping='constant'",
                                     GLC_TWO_WAY_COUPLING=>"FALSE",
                                     conopts=>"-phys clm5_0",
                                   },
     "mapvary var w/o varymap"   =>{ options=>"-crop -bgc bgc -envxml_dir . -crop",
                                     namelst=>"baset_mapping='constant', baset_latvary_slope=1.0, baset_latvary_intercept=10.0",
                                     GLC_TWO_WAY_COUPLING=>"FALSE",
                                     conopts=>"-phys clm5_0",
                                   },
     "-irrig with clm5_0"        =>{ options=>"-bgc bgc -crop -irrig .true. -envxml_dir .",
                                     namelst=>"",
                                     GLC_TWO_WAY_COUPLING=>"FALSE",
                                     conopts=>"-phys clm5_0",
                                   },
     "-irrig with -crop"         =>{ options=>"-irrig .true. -envxml_dir .",
                                     namelst=>"",
                                     GLC_TWO_WAY_COUPLING=>"FALSE",
                                     conopts=>"-phys clm4_0 -bgc cn -crop on",
                                  },
     # This one should fail now, because we don't have non irrigated non-crop datasets
     "-irrigate=F without -crop" =>{ options=>"-bgc cn -no-crop -envxml_dir .",
                                    namelst=>"irrigate=.false.",
                                    GLC_TWO_WAY_COUPLING=>"FALSE",
                                    conopts=>"-phys clm4_5",
                                   },
     "grainproductWOcrop"       =>{ options=>"-bgc cn -no-crop -envxml_dir .",
                                    namelst=>"use_grainproduct=.true.",
                                    GLC_TWO_WAY_COUPLING=>"FALSE",
                                    conopts=>"-phys clm4_5",
                                   },
     "interp without finidat"    =>{ options=>"-bgc sp -envxml_dir .",
                                     namelst=>"use_init_interp=.true. finidat=' '",
                                     GLC_TWO_WAY_COUPLING=>"FALSE",
                                     conopts=>"-phys clm5_0",
                                   },
     "sp and c13"                =>{ options=>"-bgc sp -envxml_dir .",
                                     namelst=>"use_c13=.true.",
                                     GLC_TWO_WAY_COUPLING=>"FALSE",
                                     conopts=>"-phys clm4_5",
                                   },
     "sp and c14"                =>{ options=>"-bgc sp -envxml_dir .",
                                     namelst=>"use_c14=.true.",
                                     GLC_TWO_WAY_COUPLING=>"FALSE",
                                     conopts=>"-phys clm4_5",
                                   },
     "bombspike no c14"          =>{ options=>"-bgc bgc -envxml_dir .",
                                     namelst=>"use_c14=.false. use_c14_bombspike=.true.",
                                     GLC_TWO_WAY_COUPLING=>"FALSE",
                                     conopts=>"-phys clm5_0",
                                   },
     "use c13 timeseries no cn"  =>{ options=>"-bgc sp -envxml_dir .",
                                     namelst=>"use_c13_timeseries=.true.",
                                     GLC_TWO_WAY_COUPLING=>"FALSE",
                                     conopts=>"-phys clm4_5",
                                   },
     "use c13 timeseries no c13"=>{ options=>"-bgc bgc -envxml_dir .",
                                     namelst=>"use_c13=.false. use_c13_timeseries=.true.",
                                     GLC_TWO_WAY_COUPLING=>"FALSE",
                                     conopts=>"-phys clm4_5",
                                   },
     "bombspike no cn"           =>{ options=>"-bgc sp -envxml_dir .",
                                     namelst=>"use_c14_bombspike=.true.",
                                     GLC_TWO_WAY_COUPLING=>"FALSE",
                                     conopts=>"-phys clm5_0",
                                   },
     "lightres no cn"            =>{ options=>"-bgc sp -envxml_dir . -light_res 360x720",
                                     namelst=>"",
                                     GLC_TWO_WAY_COUPLING=>"FALSE",
                                     conopts=>"-phys clm5_0",
                                   },
     "spno-fire"                 =>{ options=>"-bgc sp -envxml_dir . -use_case 2000_control",
                                     namelst=>"fire_method='nofire'",
                                     GLC_TWO_WAY_COUPLING=>"FALSE",
                                     conopts=>"-phys clm5_0",
                                   },
     "lightres no fire"          =>{ options=>"-bgc cn -envxml_dir . -light_res 360x720",
                                     namelst=>"fire_method='nofire'",
                                     GLC_TWO_WAY_COUPLING=>"FALSE",
                                     conopts=>"-phys clm5_0",
                                   },
     "lightres none bgc"         =>{ options=>"-bgc bgc -envxml_dir . -light_res none",
                                     namelst=>"",
                                     GLC_TWO_WAY_COUPLING=>"FALSE",
                                     conopts=>"-phys clm5_0",
                                   },
     "lightresnotnone-nofire"    =>{ options=>"-bgc bgc -envxml_dir . -light_res 94x192",
                                     namelst=>"fire_method='nofire'",
                                     GLC_TWO_WAY_COUPLING=>"FALSE",
                                     conopts=>"-phys clm5_0",
                                   },
     "lightresnonenofirelightfil"=>{ options=>"-bgc bgc -envxml_dir . -light_res none",
                                     namelst=>"fire_method='nofire',stream_fldfilename_lightng='build-namelist_test.pl'",
                                     GLC_TWO_WAY_COUPLING=>"FALSE",
                                     conopts=>"-phys clm5_0",
                                   },
     "lightrescontradictlightfil"=>{ options=>"-bgc bgc -envxml_dir . -light_res 360x720",
                                     namelst=>"stream_fldfilename_lightng='build-namelist_test.pl'",
                                     GLC_TWO_WAY_COUPLING=>"FALSE",
                                     conopts=>"-phys clm5_0",
                                   },
     "bgc=cn and bgc settings"   =>{ options=>"-bgc cn -envxml_dir .",
                                     namelst=>"use_lch4=.true.,use_nitrif_denitrif=.true.,use_vertsoilc=.true.,use_century_decomp=.true.",
                                     GLC_TWO_WAY_COUPLING=>"FALSE",
                                     conopts=>"-phys clm4_5",
                                   },
     "finundated and not methane"=>{ options=>"-bgc cn -envxml_dir .",
                                     namelst=>"use_lch4=.false.,finundation_method='h2osfc'",
                                     GLC_TWO_WAY_COUPLING=>"FALSE",
                                     conopts=>"-phys clm5_0",
                                   },
     "bgc=bgc and cn-only set"   =>{ options=>"-bgc bgc -envxml_dir .",
                                     namelst=>"use_lch4=.false.,use_nitrif_denitrif=.false.,use_vertsoilc=.false.,use_century_decomp=.false.",
                                     GLC_TWO_WAY_COUPLING=>"FALSE",
                                     conopts=>"-phys clm4_5",
                                   },
     "use_cn=true bgc=sp"        =>{ options=>"-bgc sp -envxml_dir .",
                                     namelst=>"use_cn=.true.",
                                     GLC_TWO_WAY_COUPLING=>"FALSE",
                                     conopts=>"-phys clm4_5",
                                   },
     "use_cn=false bgc=cn"       =>{ options=>"-bgc cn -envxml_dir .",
                                     namelst=>"use_cn=.false.",
                                     GLC_TWO_WAY_COUPLING=>"FALSE",
                                     conopts=>"-phys clm4_5",
                                   },
     "lower=aqu-45 with/o Zeng"  =>{ options=>"-envxml_dir .",
                                     namelst=>"lower_boundary_condition=4,soilwater_movement_method=1,use_bedrock=.false.",
                                     GLC_TWO_WAY_COUPLING=>"FALSE",
                                     conopts=>"-phys clm5_0",
                                   },
     "Zeng w lower=flux"         =>{ options=>"-envxml_dir .",
                                     namelst=>"lower_boundary_condition=1,soilwater_movement_method=0,use_bedrock=.false.",
                                     GLC_TWO_WAY_COUPLING=>"FALSE",
                                     conopts=>"-phys clm4_5",
                                   },
     "Zeng w lower=zeroflux"     =>{ options=>"-envxml_dir .",
                                     namelst=>"lower_boundary_condition=2,soilwater_movement_method=0",
                                     GLC_TWO_WAY_COUPLING=>"FALSE",
                                     conopts=>"-phys clm4_5",
                                   },
     "Zeng w lower=table"        =>{ options=>"-envxml_dir .",
                                     namelst=>"lower_boundary_condition=3,soilwater_movement_method=0,use_bedrock=.false.",
                                     GLC_TWO_WAY_COUPLING=>"FALSE",
                                     conopts=>"-phys clm4_5",
                                   },
     "vichydro without clm4_5"   =>{ options=>"-vichydro -envxml_dir .",
                                     namelst=>"",
                                     GLC_TWO_WAY_COUPLING=>"FALSE",
                                     conopts=>"-phys clm4_0",
                                   },
     "use_vic=F with -vic op"    =>{ options=>"-vichydro -envxml_dir .",
                                     namelst=>"use_vichydro=.false.",
                                     GLC_TWO_WAY_COUPLING=>"FALSE",
                                     conopts=>"-phys clm4_5",
                                   },
     "-vic with l_bnd=flux"      =>{ options=>"-vichydro -envxml_dir .",
                                     namelst=>"lower_boundary_condition=1",
                                     GLC_TWO_WAY_COUPLING=>"FALSE",
                                     conopts=>"-phys clm4_5",
                                   },
     "-vic with l_bnd=zeroflux"  =>{ options=>"-vichydro -envxml_dir .",
                                     namelst=>"lower_boundary_condition=2",
                                     GLC_TWO_WAY_COUPLING=>"FALSE",
                                     conopts=>"-phys clm4_5",
                                   },
     "-vic with origflag=1"      =>{ options=>"-vichydro -envxml_dir .",
                                     namelst=>"origflag=1",
                                     GLC_TWO_WAY_COUPLING=>"FALSE",
                                     conopts=>"-phys clm4_5",
                                   },
     "l_bnd=flux with origflag=0"=>{ options=>"-envxml_dir .",
                                     namelst=>"origflag=0, lower_boundary_condition=1",
                                     GLC_TWO_WAY_COUPLING=>"FALSE",
                                     conopts=>"-phys clm4_5",
                                   },
     "l_bnd=zflux with origflag=0"=>{ options=>"-envxml_dir .",
                                     namelst=>"origflag=0, lower_boundary_condition=2",
                                     GLC_TWO_WAY_COUPLING=>"FALSE",
                                     conopts=>"-phys clm4_5",
                                   },
     "bedrock with l_bnc=flux"   =>{ options=>"-envxml_dir .",
                                     namelst=>"use_bedrock=.true., lower_boundary_condition=1",
                                     GLC_TWO_WAY_COUPLING=>"FALSE",
                                     conopts=>"-phys clm5_0",
                                   },
     "bedrock with l_bnc=tabl"   =>{ options=>"-envxml_dir .",
                                     namelst=>"use_bedrock=.true., lower_boundary_condition=3",
                                     GLC_TWO_WAY_COUPLING=>"FALSE",
                                     conopts=>"-phys clm5_0",
                                   },
     "bedrock with l_bnc=aqui"   =>{ options=>"-envxml_dir .",
                                     namelst=>"use_bedrock=.true., lower_boundary_condition=4",
                                     GLC_TWO_WAY_COUPLING=>"FALSE",
                                     conopts=>"-phys clm5_0",
                                   },
     "zengdeck with l_bnc=flux"  =>{ options=>"-envxml_dir .",
                                     namelst=>"soilwater_movement_method=0, lower_boundary_condition=1",
                                     GLC_TWO_WAY_COUPLING=>"FALSE",
                                     conopts=>"-phys clm4_5",
                                   },
     "zengdeck with l_bnc=z-flux"=>{ options=>"-envxml_dir .",
                                     namelst=>"soilwater_movement_method=0, lower_boundary_condition=2",
                                     GLC_TWO_WAY_COUPLING=>"FALSE",
                                     conopts=>"-phys clm4_5",
                                   },
     "zengdeck with l_bnc=tabl"  =>{ options=>"-envxml_dir .",
                                     namelst=>"soilwater_movement_method=0, lower_boundary_condition=3",
                                     GLC_TWO_WAY_COUPLING=>"FALSE",
                                     conopts=>"-phys clm4_5",
                                   },
     "l_bnd=tabl with h2osfcfl=0"=>{ options=>"-envxml_dir .",
                                     namelst=>"h2osfcflag=0, lower_boundary_condition=3",
                                     GLC_TWO_WAY_COUPLING=>"FALSE",
                                     conopts=>"-phys clm4_5",
                                   },
     "l_bnd=flux with h2osfcfl=0"=>{ options=>"-envxml_dir .",
                                     namelst=>"h2osfcflag=0, lower_boundary_condition=1",
                                     GLC_TWO_WAY_COUPLING=>"FALSE",
                                     conopts=>"-phys clm4_5",
                                   },
     "l_bnd=zflux with h2osfcfl=0"=>{ options=>"-envxml_dir .",
                                     namelst=>"h2osfcflag=0, lower_boundary_condition=2",
                                     GLC_TWO_WAY_COUPLING=>"FALSE",
                                     conopts=>"-phys clm4_5",
                                   },
     "h2osfcfl=0 with clm5.0"    =>{ options=>"-envxml_dir .",
                                     namelst=>"h2osfcflag=0",
                                     GLC_TWO_WAY_COUPLING=>"FALSE",
                                     conopts=>"-phys clm5_0",
                                   },
     "origflag=0 with clm5.0"    =>{ options=>"-envxml_dir .",
                                     namelst=>"origflag=0",
                                     GLC_TWO_WAY_COUPLING=>"FALSE",
                                     conopts=>"-phys clm5_0",
                                   },
     "oldfflag=0 with clm5.0"    =>{ options=>"-envxml_dir .",
                                     namelst=>"oldfflag=0",
                                     GLC_TWO_WAY_COUPLING=>"FALSE",
                                     conopts=>"-phys clm5_0",
                                   },
     "bgc without clm4_5"        =>{ options=>"-bgc sp -envxml_dir .",
                                     namelst=>"",
                                     GLC_TWO_WAY_COUPLING=>"FALSE",
                                     conopts=>"-phys clm4_0",
                                   },
     "spinup_state without clm4_5" =>{ options=>"-clm_accelerated_spinup on -envxml_dir .",
                                     namelst=>"spinup_state=1",
                                     GLC_TWO_WAY_COUPLING=>"FALSE",
                                     conopts=>"-phys clm4_0",
                                   },
     "40bad lnd_tuning_mode value" =>{ options=>"-lnd_tuning_mode clm4_5_CRUNCEP -envxml_dir .",
                                     namelst=>"",
                                     GLC_TWO_WAY_COUPLING=>"FALSE",
                                     conopts=>"-phys clm4_0",
                                   },
     "45bad lnd_tuning_mode value" =>{ options=>"-lnd_tuning_mode clm5_0_GSWP3  -envxml_dir .",
                                     namelst=>"",
                                     GLC_TWO_WAY_COUPLING=>"FALSE",
                                     conopts=>"-phys clm4_5",
                                   },
     "50bad lnd_tuning_mode value" =>{ options=>"-lnd_tuning_mode clm4_5_CRUNCEP  -envxml_dir .",
                                     namelst=>"",
                                     GLC_TWO_WAY_COUPLING=>"FALSE",
                                     conopts=>"-phys clm5_0",
                                   },
     "DV without clm4_5"         =>{ options=>"-dynamic_vegetation -envxml_dir .",
                                     namelst=>"",
                                     GLC_TWO_WAY_COUPLING=>"FALSE",
                                     conopts=>"-phys clm4_0",
                                   },
     "bgc_spinup without cn"     =>{ options=>"-clm_accelerated_spinup on -bgc sp -envxml_dir .",
                                     namelst=>"spinup_state=1",
                                     GLC_TWO_WAY_COUPLING=>"FALSE",
                                     conopts=>"-phys clm4_5",
                                   },
     "spinup=1 without bldnml op"=>{ options=>"-clm_accelerated_spinup off -bgc bgc -envxml_dir .",
                                     namelst=>"spinup_state=1",,
                                     GLC_TWO_WAY_COUPLING=>"FALSE",
                                     conopts=>"-phys clm5_0",
                                   },
     "DV without clm4_5"         =>{ options=>"-dynamic_vegetation -envxml_dir .",
                                     namelst=>"",
                                     GLC_TWO_WAY_COUPLING=>"FALSE",
                                     conopts=>"-phys clm4_0",
                                   },
     "bgc_spinup without cn"     =>{ options=>"-clm_accelerated_spinup on -bgc sp -envxml_dir .",
                                     namelst=>"spinup_state=1",
                                     GLC_TWO_WAY_COUPLING=>"FALSE",
                                     conopts=>"-phys clm4_5",
                                   },
     "baseflow w aquifer"        =>{ options=>"-bgc sp -envxml_dir .",
                                     namelst=>"baseflow_scalar=1.0, lower_boundary_condition=4,use_bedrock=.false.",
                                     GLC_TWO_WAY_COUPLING=>"FALSE",
                                     conopts=>"-phys clm5_0",
                                   },
     "baseflow w table"          =>{ options=>"-bgc sp -envxml_dir .",
                                     namelst=>"baseflow_scalar=1.0, lower_boundary_condition=3,use_bedrock=.false.",
                                     GLC_TWO_WAY_COUPLING=>"FALSE",
                                     conopts=>"-phys clm5_0",
                                   },
     "br_root and bgc=sp"        =>{ options=>"-bgc sp -envxml_dir .",
                                     namelst=>"br_root=1.0",
                                     GLC_TWO_WAY_COUPLING=>"FALSE",
                                     conopts=>"-phys clm5_0",
                                   },
     "both co2_type and on nml"  =>{ options=>"-co2_type constant -envxml_dir .",
                                     namelst=>"co2_type='prognostic'",
                                     GLC_TWO_WAY_COUPLING=>"FALSE",
                                     conopts=>"",
                                   },
     "both lnd_frac and on nml"  =>{ options=>"-lnd_frac domain.nc -envxml_dir .",
                                     namelst=>"fatmlndfrc='frac.nc'",
                                     GLC_TWO_WAY_COUPLING=>"FALSE",
                                     conopts=>"",
                                   },
     "branch but NO nrevsn"      =>{ options=>"-clm_start_type branch -envxml_dir .",
                                     namelst=>"",
                                     GLC_TWO_WAY_COUPLING=>"FALSE",
                                     conopts=>"",
                                   },
     "glc_nec inconsistent"      =>{ options=>"-envxml_dir .",
                                     namelst=>"maxpatch_glcmec=5",
                                     GLC_TWO_WAY_COUPLING=>"FALSE",
                                     conopts=>"",
                                   },
     "NoGLCMec"                  =>{ options=>"-envxml_dir . -glc_nec 0",
                                     namelst=>"",
                                     GLC_TWO_WAY_COUPLING=>"FALSE",
                                     conopts=>"-phys clm4_5",
                                   },
     "UpdateGlcContradict"       =>{ options=>"-envxml_dir .",
                                     namelst=>"glc_do_dynglacier=.false.",
                                     GLC_TWO_WAY_COUPLING=>"TRUE",
                                     conopts=>"-phys clm4_5",
                                   },
     "clm40andUpdateGlc"         =>{ options=>"-envxml_dir .",
                                     namelst=>"",
                                     GLC_TWO_WAY_COUPLING=>"TRUE",
                                     conopts=>"-phys clm4_0",
                                   },
     "useFATESContradict"        =>{ options=>"-bgc fates -envxml_dir . -no-megan",
                                     namelst=>"use_fates=.false.",
                                     GLC_TWO_WAY_COUPLING=>"FALSE",
                                     conopts=>"-phys clm4_5",
                                   },
     "useFATESContradict2"       =>{ options=>"-envxml_dir . -no-megan",
                                     namelst=>"use_fates=.true.",
                                     GLC_TWO_WAY_COUPLING=>"FALSE",
                                     conopts=>"-phys clm4_5",
                                   },
     "useFATESWCN"               =>{ options=>"-bgc fates -envxml_dir . -no-megan",
                                     namelst=>"use_cn=.true.",
                                     GLC_TWO_WAY_COUPLING=>"FALSE",
                                     conopts=>"-phys clm5_0",
                                   },
     "useFATESWcreatecrop"       =>{ options=>"-bgc fates -envxml_dir . -no-megan",
                                     namelst=>"create_crop_landunit=.true.",
                                     GLC_TWO_WAY_COUPLING=>"FALSE",
                                     conopts=>"-phys clm5_0",
                                   },
     "createcropFalse"           =>{ options=>"-bgc bgc -envxml_dir . -no-megan",
                                     namelst=>"create_crop_landunit=.false.",
                                     GLC_TWO_WAY_COUPLING=>"FALSE",
                                     conopts=>"-phys clm5_0",
                                   },
     "useFATESWTransient"        =>{ options=>"-bgc fates -use_case 20thC_transient -envxml_dir . -no-megan -res 10x15",
                                     namelst=>"",
                                     GLC_TWO_WAY_COUPLING=>"FALSE",
                                     conopts=>"-phys clm5_0",
                                   },
     "useFATESclm40"             =>{ options=>"-bgc fates -envxml_dir . -no-megan",
                                     namelst=>"",
                                     GLC_TWO_WAY_COUPLING=>"FALSE",
                                     conopts=>"-phys clm4_0",
                                   },
     "usespitfireButNOTFATES"    =>{ options=>"-envxml_dir . -no-megan",
                                     namelst=>"use_fates_spitfire=.true.",
                                     GLC_TWO_WAY_COUPLING=>"FALSE",
                                     conopts=>"-phys clm4_5",
                                   },
     "useloggingButNOTFATES"     =>{ options=>"-envxml_dir . -no-megan",
                                     namelst=>"use_fates_logging=.true.",
                                     GLC_TWO_WAY_COUPLING=>"FALSE",
                                     conopts=>"-phys clm4_5",
                                   },
     "useinventorybutnotfile"    =>{ options=>"-bgc fates -envxml_dir . -no-megan",
                                     namelst=>"use_fates_inventory_init=.true.",
                                     GLC_TWO_WAY_COUPLING=>"FALSE",
                                     conopts=>"-phys clm4_5",
                                   },
     "inventoryfileDNE"          =>{ options=>"-bgc fates -envxml_dir . -no-megan",
                                     namelst=>"use_fates_inventory_init=.true., fates_inventory_ctrl_filename='zztop'",
                                     GLC_TWO_WAY_COUPLING=>"FALSE",
                                     conopts=>"-phys clm4_5",
                                   },
     "useMEGANwithFATES"         =>{ options=>"-bgc fates -envxml_dir . -megan",
                                     namelst=>"",
                                     GLC_TWO_WAY_COUPLING=>"FALSE",
                                     conopts=>"-phys clm4_5",
                                   },
     "useHYDSTwithFATES"         =>{ options=>"-bgc fates -envxml_dir . -no-megan",
                                     namelst=>"use_hydrstress=.true.",
                                     GLC_TWO_WAY_COUPLING=>"FALSE",
                                     conopts=>"-phys clm5_0",
                                   },
     "useHYDSTwithdynroot"       =>{ options=>"-bgc bgc -envxml_dir . -megan",
                                     namelst=>"use_hydrstress=.true., use_dynroot=.true.",
                                     GLC_TWO_WAY_COUPLING=>"FALSE",
                                     conopts=>"-phys clm5_0",
                                   },
     "fireemiswith40"            =>{ options=>"-envxml_dir . -fire_emis",
                                     namelst=>"",
                                     GLC_TWO_WAY_COUPLING=>"FALSE",
                                     conopts=>"-phys clm4_0",
                                   },
     "specWOfireemis"            =>{ options=>"-envxml_dir . -no-fire_emis",
                                     namelst=>"fire_emis_specifier='bc_a1 = BC'",
                                     GLC_TWO_WAY_COUPLING=>"FALSE",
                                     conopts=>"-phys clm5_0",
                                   },
     "elevWOfireemis"            =>{ options=>"-envxml_dir . -no-fire_emis",
                                     namelst=>"fire_emis_elevated=.false.",
                                     GLC_TWO_WAY_COUPLING=>"FALSE",
                                     conopts=>"-phys clm5_0",
                                   },
     "spdotransconflict"          =>{ options=>"-envxml_dir . -bgc sp -use_case 20thC_transient",
                                     namelst=>"do_transient_pfts=T,do_transient_crops=.false.",
                                     GLC_TWO_WAY_COUPLING=>"FALSE",
                                     conopts=>"-phys clm5_0",
                                   },
     "nocropwfert"                =>{ options=>"-envxml_dir . -bgc sp -no-crop",
                                     namelst=>"use_fertilizer=T",
                                     GLC_TWO_WAY_COUPLING=>"FALSE",
                                     conopts=>"-phys clm5_0",
                                   },
     "lmr1WOcn"                   =>{ options=>"-envxml_dir . -bgc sp",
                                     namelst=>"leafresp_method=1",
                                     GLC_TWO_WAY_COUPLING=>"FALSE",
                                     conopts=>"-phys clm5_0",
                                   },
     "lmr2WOcn"                   =>{ options=>"-envxml_dir . -bgc sp",
                                     namelst=>"leafresp_method=2",
                                     GLC_TWO_WAY_COUPLING=>"FALSE",
                                     conopts=>"-phys clm5_0",
                                   },
     "lmr0Wcn"                    =>{ options=>"-envxml_dir . -bgc bgc",
                                     namelst=>"leafresp_method=0",
                                     GLC_TWO_WAY_COUPLING=>"FALSE",
                                     conopts=>"-phys clm5_0",
                                   },
     "nofireButSetcli_scale"     =>{ options=>"-envxml_dir . -bgc bgc",
                                     namelst=>"fire_method='nofire', cli_scale=5.",
                                     GLC_TWO_WAY_COUPLING=>"FALSE",
                                     conopts=>"-phys clm5_0",
                                   },
     "nocnButSetrh_low"          =>{ options=>"-envxml_dir . -bgc sp",
                                     namelst=>"rh_low=5.",
                                     GLC_TWO_WAY_COUPLING=>"FALSE",
                                     conopts=>"-phys clm5_0",
                                   },
     "funWOcn"                   =>{ options=>"-envxml_dir . -bgc sp",
                                     namelst=>"use_fun=.true.",
                                     GLC_TWO_WAY_COUPLING=>"FALSE",
                                     conopts=>"-phys clm5_0",
                                   },
     "flexCNWOcn"                =>{ options=>"-envxml_dir . -bgc sp",
                                     namelst=>"use_flexibleCN=.true.",
                                     GLC_TWO_WAY_COUPLING=>"FALSE",
                                     conopts=>"-phys clm5_0",
                                   },
     "flexCNFUNwcarbonresp"      =>{ options=>"-envxml_dir . -bgc bgc",
                                     namelst=>"use_flexibleCN=.true.,use_FUN=.true.,carbon_resp_opt=1",
                                     GLC_TWO_WAY_COUPLING=>"FALSE",
                                     conopts=>"-phys clm5_0",
                                   },
     "funWOnitrif"               =>{ options=>"-envxml_dir .",
                                     namelst=>"use_fun=.true., use_nitrif_denitrif=.false.",
                                     GLC_TWO_WAY_COUPLING=>"FALSE",
                                     conopts=>"-phys clm5_0",
                                   },
     "knitrmaxWOnitrif"          =>{ options=>"-envxml_dir . -bgc bgc",
                                     namelst=>"use_nitrif_denitrif=.false., k_nitr_max=1.0",
                                     GLC_TWO_WAY_COUPLING=>"FALSE",
                                     conopts=>"-phys clm5_0",
                                   },
     "respcoefWOnitrif"          =>{ options=>"-envxml_dir . -bgc bgc",
                                     namelst=>"use_nitrif_denitrif=.false., denitrif_respiration_coefficient=1.0",
                                     GLC_TWO_WAY_COUPLING=>"FALSE",
                                     conopts=>"-phys clm5_0",
                                   },
     "respexpWOnitrif"           =>{ options=>"-envxml_dir . -bgc bgc",
                                     namelst=>"use_nitrif_denitrif=.false., denitrif_respiration_exponent=1.0",
                                     GLC_TWO_WAY_COUPLING=>"FALSE",
                                     conopts=>"-phys clm5_0",
                                   },
     "nitrcoefWOnitrif"          =>{ options=>"-envxml_dir . -bgc bgc",
                                     namelst=>"use_nitrif_denitrif=.false., denitrif_nitrateconc_coefficient=1.0",
                                     GLC_TWO_WAY_COUPLING=>"FALSE",
                                     conopts=>"-phys clm5_0",
                                   },
     "nitrexpWOnitrif"           =>{ options=>"-envxml_dir . -bgc bgc",
                                     namelst=>"use_nitrif_denitrif=.false., denitrif_nitrateconc_exponent=1.0",
                                     GLC_TWO_WAY_COUPLING=>"FALSE",
                                     conopts=>"-phys clm5_0",
                                   },
     "lunaWSPandlnctrue"         =>{ options=>"-envxml_dir . -bgc sp",
                                     namelst=>"use_luna=.true., lnc_opt=.true.",
                                     GLC_TWO_WAY_COUPLING=>"FALSE",
                                     conopts=>"-phys clm5_0",
                                   },
     "NOlunabutsetJmaxb1"        =>{ options=>"-envxml_dir . -bgc sp",
                                     namelst=>"use_luna=.false., jmaxb1=1.0",
                                     GLC_TWO_WAY_COUPLING=>"FALSE",
                                     conopts=>"-phys clm5_0",
                                   },
     "envxml_not_dir"            =>{ options=>"-envxml_dir myuser_nl_clm",
                                     namelst=>"",
                                     GLC_TWO_WAY_COUPLING=>"FALSE",
                                     conopts=>"",
                                   },
     "envxml_emptydir"           =>{ options=>"-envxml_dir xFail",
                                     namelst=>"",
                                     GLC_TWO_WAY_COUPLING=>"FALSE",
                                     conopts=>"",
                                   },
               );
foreach my $key ( keys(%failtest) ) {
   print( "$key\n" );
   system( "../configure -s ".$failtest{$key}{"conopts"});
   my $options  = $failtest{$key}{"options"};
   my $namelist = $failtest{$key}{"namelst"};
   &make_env_run( GLC_TWO_WAY_COUPLING=>$failtest{$key}{"GLC_TWO_WAY_COUPLING"} );
   eval{ system( "$bldnml $options -namelist \"&clmexp $namelist /\" > $tempfile 2>&1 " ); };
   isnt( $?, 0, $key );
   system( "cat $tempfile" );
}


print "\n===============================================================================\n";
print "Start Warning testing.  These should fail unless -ignore_warnings option is used \n";
print "=================================================================================\n";

# Warning testing, do things that give warnings, unless -ignore_warnings option is used

my %warntest = ( 
     # Warnings without the -ignore_warnings option given
     "coldwfinidat"              =>{ options=>"-envxml_dir . -clm_start_type cold",
                                     namelst=>"finidat = 'testfile.nc'",
                                     GLC_TWO_WAY_COUPLING=>"FALSE",
                                     conopts=>"-phys clm5_0",
                                   },
     "bgcspin_w_suplnitro"       =>{ options=>"-envxml_dir . -bgc bgc -clm_accelerated_spinup on",
                                     namelst=>"suplnitro='ALL'",
                                     GLC_TWO_WAY_COUPLING=>"FALSE",
                                     conopts=>"-phys clm5_0",
                                   },
     "use_c13_wo_bgc"            =>{ options=>"-envxml_dir . -bgc cn",
                                     namelst=>"use_c13=.true.",
                                     GLC_TWO_WAY_COUPLING=>"FALSE",
                                     conopts=>"-phys clm5_0",
                                   },
     "use_c14_wo_bgc"            =>{ options=>"-envxml_dir . -bgc cndv",
                                     namelst=>"use_c14=.true.",
                                     GLC_TWO_WAY_COUPLING=>"FALSE",
                                     conopts=>"-phys clm5_0",
                                   },
     "maxpft_wrong"              =>{ options=>"-envxml_dir . -bgc cndv",
                                     namelst=>"maxpatch_pft=19",
                                     GLC_TWO_WAY_COUPLING=>"FALSE",
                                     conopts=>"-phys clm5_0",
                                   },
     "bad_megan_spec"            =>{ options=>"-envxml_dir . -bgc bgc -megan",
                                     namelst=>"megan_specifier='ZZTOP=zztop'",
                                     GLC_TWO_WAY_COUPLING=>"FALSE",
                                     conopts=>"-phys clm4_5",
                                   },
               );
foreach my $key ( keys(%warntest) ) {
   print( "$key\n" );
   system( "../configure -s ".$warntest{$key}{"conopts"});
   my $options  = $warntest{$key}{"options"};
   my $namelist = $warntest{$key}{"namelst"};
   &make_env_run( GLC_TWO_WAY_COUPLING=>$warntest{$key}{"GLC_TWO_WAY_COUPLING"} );
   eval{ system( "$bldnml $options -namelist \"&clmexp $namelist /\" > $tempfile 2>&1 " ); };
   isnt( $?, 0, $key );
   system( "cat $tempfile" );
   # Now run with -ignore_warnings and make sure it works
   $options .= " -ignore_warnings";
   eval{ system( "$bldnml $options -namelist \"&clmexp $namelist /\" > $tempfile 2>&1 " ); };
   is( $@, '', "$options" );
   system( "cat $tempfile" );
}


print "\n==================================================\n";
print "Test ALL resolutions with CLM5.0 and SP \n";
print "==================================================\n";

# Check for ALL resolutions with CLM50SP
$mode = "-phys clm5_0";
system( "../configure -s $mode" );
my $reslist = `../queryDefaultNamelist.pl -res list -s`;
my @resolutions = split( / /, $reslist );
my @regional;
foreach my $res ( @resolutions ) {
   chomp($res);
   print "=== Test $res === \n";
   my $options  = "-res $res -bgc sp -envxml_dir .";

   # Regional single point resolutions
   if ( $res =~ /^([0-9]+x[0-9]+_[a-zA-Z]+)$/ ) {
      push( @regional, $res );
      next;
   # Resolutions for mksurfdata mapping
   } elsif ( $res eq "0.5x0.5"     ||
             $res eq "0.25x0.25"   ||
             $res eq "0.1x0.1"     ||
             $res eq "3x3min"      ||
             $res eq "5x5min"      ||
             $res eq "10x10min"    ||
             $res eq "0.125x0.125" ||
             $res eq "0.33x0.33"   ||
             $res eq "1km-merge-10min" ) {
      next;
   # Resolutions supported in clm40 but NOT clm45/clm50
   } elsif ( $res eq "ne240np4"    ||
             $res eq "ne60np4"     ||
             $res eq "ne4np4"      ||
             $res eq "2.5x3.33"    ||
             $res eq "0.23x0.31"   ||
             $res eq "94x192"      ||
             $res eq "8x16"        ||
             $res eq "32x64"       ||
             $res eq "128x256"     ||
             $res eq "512x1024" ) {
      next;
   }

   &make_env_run();
   eval{ system( "$bldnml $options > $tempfile 2>&1 " ); };
   is( $@, '', "$options" );

   $cfiles->checkfilesexist( "$options", $mode );

   $cfiles->shownmldiff( "default", "standard" );
   if ( defined($opts{'compare'}) ) {
      $cfiles->doNOTdodiffonfile( "$tempfile", "$options", $mode );
      $cfiles->dodiffonfile( "$real_par_file", "$options", $mode );
      $cfiles->comparefiles( "$options", $mode, $opts{'compare'} );
   }

   if ( defined($opts{'generate'}) ) {
      $cfiles->copyfiles( "$options", $mode );
   }
   &cleanup(); print "\n";
}

print "\n==================================================\n";
print " Test important resolutions for CLM4.5 and BGC\n";
print "==================================================\n";

$mode = "-phys clm4_5";
system( "../configure -s $mode" );
my @resolutions = ( "4x5", "10x15", "ne30np4", "ne120np4", "ne16np4", "1.9x2.5", "0.9x1.25" );
my @regional;
my $nlbgcmode = "bgc";
my $mode = "clm45-$nlbgcmode";
foreach my $res ( @resolutions ) {
   chomp($res);
   print "=== Test $res === \n";
   my $options  = "-res $res -envxml_dir . -bgc $nlbgcmode";

   &make_env_run();
   eval{ system( "$bldnml $options > $tempfile 2>&1 " ); };
   is( $@, '', "$options" );

   $cfiles->checkfilesexist( "$options", $mode );

   $cfiles->shownmldiff( "default", "standard" );
   if ( defined($opts{'compare'}) ) {
      $cfiles->doNOTdodiffonfile( "$tempfile", "$options", $mode );
      $cfiles->comparefiles( "$options", $mode, $opts{'compare'} );
   }

   if ( defined($opts{'generate'}) ) {
      $cfiles->copyfiles( "$options", $mode );
   }
   &cleanup(); print "\n";
}

print "\n==================================================\n";
print " Test all use-cases \n";
print "==================================================\n";

# Run over all use-cases...
my $list = `$bldnml -use_case list 2>&1 | grep "use case"`;
my @usecases;
if ( $list =~ /build-namelist : use cases : (.+)$/ ) {
  my @usecases  = split( / /, $list );
} else {
  die "ERROR:: Trouble getting list of use-cases\n";
}
foreach my $usecase ( @usecases ) {
   $options = "-use_case $usecase  -envxml_dir .";
   &make_env_run();
   eval{ system( "$bldnml $options  > $tempfile 2>&1 " ); };
   is( $@, '', "options: $options" );
   $cfiles->checkfilesexist( "$options", $mode );
   $cfiles->shownmldiff( "default", "standard" );
   if ( defined($opts{'compare'}) ) {
      $cfiles->doNOTdodiffonfile( "$tempfile", "$options", $mode );
      $cfiles->comparefiles( "$options", $mode, $opts{'compare'} );
   }
   if ( defined($opts{'generate'}) ) {
      $cfiles->copyfiles( "$options", $mode );
   }
   &cleanup();
}

print "\n==================================================\n";
print "Test single-point regional cases \n";
print "==================================================\n";

# Run over single-point regional cases
foreach my $res ( @regional ) {
   $mode = "-sitespf_pt $res -phys clm4_0";
   system( "../configure -s $mode" );
   &make_env_run();
   eval{ system( "$bldnml -envxml_dir . > $tempfile 2>&1 " ); };
   is( $@, '', "$res" );
   $cfiles->checkfilesexist( "$res", $mode );
   $cfiles->shownmldiff( "default", "standard" );
   if ( defined($opts{'compare'}) ) {
      $cfiles->doNOTdodiffonfile( "$tempfile", "$res", $mode );
      $cfiles->dodiffonfile( "$real_par_file", "$res", $mode );
      $cfiles->comparefiles( "$res", $mode, $opts{'compare'} );
   }
   if ( defined($opts{'generate'}) ) {
      $cfiles->copyfiles( "$res", $mode );
   }
   &cleanup();
}

print "\n==================================================\n";
print "Test crop resolutions \n";
print "==================================================\n";

# Check for crop resolutions
$mode = "-phys clm5_0";
system( "../configure -s $mode" );
my @crop_res = ( "1x1_numaIA", "1x1_smallvilleIA", "4x5", "10x15", "0.9x1.25", "1.9x2.5", "ne30np4", "ne120np4" );
foreach my $res ( @crop_res ) {
   $options = "-bgc bgc -crop -res $res -envxml_dir .";
   &make_env_run();
   eval{ system( "$bldnml $options  > $tempfile 2>&1 " ); };
   is( $@, '', "$options" );
   $cfiles->checkfilesexist( "$options", $mode );
   $cfiles->shownmldiff( "default", "standard" );
   if ( defined($opts{'compare'}) ) {
      $cfiles->doNOTdodiffonfile( "$tempfile", "$options", $mode );
      $cfiles->dodiffonfile( "$real_par_file", "$options", $mode );
      $cfiles->comparefiles( "$options", $mode, $opts{'compare'} );
   }
   if ( defined($opts{'generate'}) ) {
      $cfiles->copyfiles( "$options", $mode );
   }
   &cleanup();
}
print "\n==================================================\n";
print " Test glc_mec resolutions \n";
print "==================================================\n";

# Check for glc_mec resolutions
#
# NOTE(wjs, 2017-12-17) I'm not sure if these glc_mec-specific tests are
# still needed: are they covered with other tests now that we always run
# with glc_mec? Some historical notes: (1) The three resolutions listed
# here used to be the only three with which you could run glc_mec; now
# you can run glc_mec with all resolutions. (2) This used to point to
# all of the glacierMEC use cases; now we don't have glacierMEC-specific
# use cases, but I've kept these pointing to the equivalent normal use
# cases; I'm not sure if it's actually important to test this with all
# of the different use cases.
$mode = "-phys clm4_5";
system( "../configure -s $mode" );
my @glc_res = ( "48x96", "0.9x1.25", "1.9x2.5" );
my @use_cases = ( "1850-2100_rcp2.6_transient",
                  "1850-2100_rcp4.5_transient",
                  "1850-2100_rcp6_transient",
                  "1850-2100_rcp8.5_transient",
                  "1850_control",
                  "2000_control",
                  "2010_control",
                  "20thC_transient",
                 );
foreach my $res ( @glc_res ) {
   foreach my $usecase ( @usecases ) {
      $options = "-bgc bgc -res $res -use_case $usecase -envxml_dir . ";
      &make_env_run();
      eval{ system( "$bldnml $options > $tempfile 2>&1 " ); };
      is( $@, '', "$options" );
      $cfiles->checkfilesexist( "$options", $mode );
      $cfiles->shownmldiff( "default", "standard" );
      if ( defined($opts{'compare'}) ) {
         $cfiles->doNOTdodiffonfile( "$tempfile", "$options", $mode );
         $cfiles->comparefiles( "$options", $mode, $opts{'compare'} );
      }
      if ( defined($opts{'generate'}) ) {
         $cfiles->copyfiles( "$options", $mode );
      }
      &cleanup();
   }
}
# Transient 20th Century simulations
$mode = "-phys clm5_0";
system( "../configure -s $mode" );
my @tran_res = ( "48x96", "0.9x1.25", "1.9x2.5", "ne30np4", "ne120np4", "10x15" );
my $usecase  = "20thC_transient";
my $GLC_NEC         = 10;
foreach my $res ( @tran_res ) {
   $options = "-res $res -use_case $usecase -envxml_dir . ";
   &make_env_run();
   eval{ system( "$bldnml $options > $tempfile 2>&1 " ); };
   is( $@, '', "$options" );
   $cfiles->checkfilesexist( "$options", $mode );
   $cfiles->shownmldiff( "default", "standard" );
   if ( defined($opts{'compare'}) ) {
      $cfiles->doNOTdodiffonfile( "$tempfile", "$options", $mode );
      $cfiles->dodiffonfile( "$real_par_file", "$options", $mode );
      $cfiles->comparefiles( "$options", $mode, $opts{'compare'} );
   }
   if ( defined($opts{'generate'}) ) {
      $cfiles->copyfiles( "$options", $mode );
   }
   &cleanup();
}
# Transient rcp scenarios
$mode = "-phys clm5_0";
system( "../configure -s $mode" );
my @tran_res = ( "48x96", "0.9x1.25", "1.9x2.5", "ne30np4", "10x15" );
foreach my $usecase ( "1850_control", "1850-2100_rcp2.6_transient", "1850-2100_rcp4.5_transient", "1850-2100_rcp6_transient", "1850-2100_rcp8.5_transient" ) {
   foreach my $res ( @tran_res ) {
      $options = "-res $res -bgc bgc -crop -use_case $usecase -envxml_dir . ";
      &make_env_run();
      eval{ system( "$bldnml $options > $tempfile 2>&1 " ); };
      is( $@, '', "$options" );
      $cfiles->checkfilesexist( "$options", $mode );
      $cfiles->shownmldiff( "default", "standard" );
      if ( defined($opts{'compare'}) ) {
         $cfiles->doNOTdodiffonfile( "$tempfile", "$options", $mode );
         $cfiles->dodiffonfile( "$real_par_file", "$options", $mode );
         $cfiles->comparefiles( "$options", $mode, $opts{'compare'} );
      }
      if ( defined($opts{'generate'}) ) {
         $cfiles->copyfiles( "$options", $mode );
      }
      &cleanup();
   }
}

print "\n==================================================\n";
print "Test clm4.5/clm5.0 resolutions \n";
print "==================================================\n";

foreach my $phys ( "clm4_5", 'clm5_0' ) {
  my $mode = "-phys $phys";
  system( "../configure -s $mode" );
  my @clmoptions = ( "-bgc bgc -envxml_dir .", "-bgc bgc -envxml_dir . -clm_accelerated_spinup=on", "-bgc bgc -envxml_dir . -light_res 360x720",
                     "-bgc sp -envxml_dir . -vichydro", "-bgc bgc -dynamic_vegetation", "-bgc bgc -clm_demand flanduse_timeseries -sim_year 1850-2000",
                     "-bgc bgc -envxml_dir . -namelist '&a use_c13=.true.,use_c14=.true.,use_c14_bombspike=.true./'" );
  foreach my $clmopts ( @clmoptions ) {
     my @clmres = ( "ne120np4", "10x15", "0.9x1.25", "1.9x2.5" );
     foreach my $res ( @clmres ) {
        $options = "-res $res -envxml_dir . ";
        &make_env_run( );
        eval{ system( "$bldnml $options $clmopts > $tempfile 2>&1 " ); };
        is( $@, '', "$options $clmopts" );
        $cfiles->checkfilesexist( "$options $clmopts", $mode );
        $cfiles->shownmldiff( "default", "standard" );
        if ( defined($opts{'compare'}) ) {
           $cfiles->doNOTdodiffonfile( "$tempfile", "$options $clmopts", $mode );
           $cfiles->comparefiles( "$options $clmopts", $mode, $opts{'compare'} );
        }
        if ( defined($opts{'generate'}) ) {
           $cfiles->copyfiles( "$options $clmopts", $mode );
        }
        &cleanup();
     }
  }
  my @clmoptions = ( "-bgc bgc -envxml_dir .", 
                     "-bgc sp -envxml_dir .", );
  foreach my $clmopts ( @clmoptions ) {
     my @clmres = ( "ne16np4", "360x720cru" );
     foreach my $res ( @clmres ) {
        $options = "-res $res -envxml_dir . ";
        &make_env_run( );
        eval{ system( "$bldnml $options $clmopts > $tempfile 2>&1 " ); };
        is( $@, '', "$options $clmopts" );
        $cfiles->checkfilesexist( "$options $clmopts", $mode );
        $cfiles->shownmldiff( "default", "standard" );
        if ( defined($opts{'compare'}) ) {
           $cfiles->doNOTdodiffonfile( "$tempfile", "$options $clmopts", $mode );
           $cfiles->comparefiles( "$options $clmopts", $mode, $opts{'compare'} );
        }
        if ( defined($opts{'generate'}) ) {
           $cfiles->copyfiles( "$options $clmopts", $mode );
        }
        &cleanup();
     }
  }
  system( "../configure -s $mode" );
  my $clmopts = "-bgc cn -crop";
  my $res = "1.9x2.5";
  $options = "-res $res -namelist '&a irrigate=.true./' -crop -bgc cn  -envxml_dir .";
  &make_env_run();
  eval{ system( "$bldnml $options $clmopts  > $tempfile 2>&1 " ); };
  is( $@, '', "$options $clmopts" );
  $cfiles->checkfilesexist( "$options $clmopts", $mode );
  $cfiles->shownmldiff( "default", "standard" );
  if ( defined($opts{'compare'}) ) {
     $cfiles->doNOTdodiffonfile( "$tempfile", "$options $clmopts", $mode );
     $cfiles->comparefiles( "$options $clmopts", "$mode", $opts{'compare'} );
  }
  if ( defined($opts{'generate'}) ) {
     $cfiles->copyfiles( "$options $clmopts", $mode );
  }
  &cleanup();
  # Run FATES mode for several resolutions and configurations
  system( "../configure -s $mode" );
  my $clmoptions = "-bgc fates -envxml_dir . -no-megan";
  my @clmres = ( "1x1_brazil", "5x5_amazon", "10x15", "1.9x2.5" );
  foreach my $res ( @clmres ) {
     $options = "-res $res";
     my @edoptions = ( "-use_case 2000_control", "", "-namelist \"&a use_lch4=.true.,use_nitrif_denitrif=.true./\"", "-clm_accelerated_spinup on" );
     foreach my $edop (@edoptions ) {
        &make_env_run( );
        eval{ system( "$bldnml $options $clmoptions $edop  > $tempfile 2>&1 " ); };
        is( $@, '', "$options $edop" );
        $cfiles->checkfilesexist( "$options $edop", $mode );
        $cfiles->shownmldiff( "default", "standard" );
        if ( defined($opts{'compare'}) ) {
           $cfiles->doNOTdodiffonfile( "$tempfile", "$options $edop", $mode );
           $cfiles->comparefiles( "$options $edop", $mode, $opts{'compare'} );
        }
        if ( defined($opts{'generate'}) ) {
           $cfiles->copyfiles( "$options $edop", $mode );
        }
        &cleanup();
     }
  }
}
#
# Run over the differen lnd_tuning modes
#
my $res = "0.9x1.25";
my $mask = "gx1v6";
my $simyr = "1850";
foreach my $phys ( "clm4_0", "clm4_5", 'clm5_0' ) {
  my $mode = "-phys $phys";
  system( "../configure -s $mode" );
  foreach my $forc ( "CRUv7", "GSWP3v1", "cam6.0" ) {
     foreach my $bgc ( "sp", "bgc" ) {
        my $lndtuningmode = "${phys}_${forc}";
        my $clmoptions = "-res $res -mask $mask -sim_year $simyr -envxml_dir . -lnd_tuning_mod $lndtuningmode";
        if ( $phys eq "clm4_0" ) { 
           $clmoptions .= " -glc_nec 0"; 
        } else {
           $clmoptions .= " -bgc $bgc"; 
        }
        &make_env_run( );
        eval{ system( "$bldnml $clmoptions > $tempfile 2>&1 " ); };
        is( $@, '', "$clmoptions" );
        $cfiles->checkfilesexist( "$clmoptions", $mode );
        $cfiles->shownmldiff( "default", "standard" );
        if ( defined($opts{'compare'}) ) {
           $cfiles->doNOTdodiffonfile( "$tempfile", "$clmoptions", $mode );
           $cfiles->comparefiles( "$clmoptions", $mode, $opts{'compare'} );
        }
        if ( defined($opts{'generate'}) ) {
           $cfiles->copyfiles( "$clmoptions", $mode );
        }
        &cleanup();
     }
  }
}
&cleanup();

system( "/bin/rm $finidat" );

print "\n==================================================\n";
print " Dumping output  \n";
print "==================================================\n";

$xFail->parseOutput($captOut);

print "Successfully ran all testing for build-namelist\n\n";

&cleanup( "config" );
system( "/bin/rm $tempfile" );

sub cleanup {
#
# Cleanup files created
#
  my $type = shift;

  print "Cleanup files created\n";
  system( "/bin/rm env_run.xml $real_par_file" );
  if ( defined($type) ) {
     if ( $type eq "config" ) {
        system( "/bin/rm Filepath config_cache.xml CESM_cppdefs" );
     }
  } else {
     system( "/bin/rm $tempfile *_in" );
  }
}
<|MERGE_RESOLUTION|>--- conflicted
+++ resolved
@@ -123,11 +123,7 @@
 #
 # Figure out number of tests that will run
 #
-<<<<<<< HEAD
-my $ntests = 946;
-=======
-my $ntests = 947;
->>>>>>> 086a034f
+my $ntests = 950;
 if ( defined($opts{'compare'}) ) {
    $ntests += 600;
 }
