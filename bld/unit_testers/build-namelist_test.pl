#!/usr/bin/env perl

# Test command line options of the build-namelist script.
# Try to test that all the different options at least work.
# Test that inconsistentcies are appropriately caught.

#########################

use lib '.';
use Test::More;
use xFail::expectedFail;
use IO::File;

#########################

use strict;
use Getopt::Long;
use NMLTest::CompFiles;
use English;

sub usage {
    die <<EOF;
SYNOPSIS
     build-namelist_test.pl [options]

     Test the the CLM build-namelist
OPTIONS
     -help [or -h]                 Print usage to STDOUT.
     -compare <directory>          Compare namelists for this version to namelists
                                   created by another version.
     -generate                     Leave the namelists in place to do a later compare.
     -no-test                      Do NOT Use the -test option to make sure datasets exist.
     -csmdata "dir"                Root directory of CESM input data.

EOF
}

sub make_env_run {
#
# Create a env_run.xml file to read in
#
    my %settings = @_;

    # Set default settings
    my %env_vars = ( DIN_LOC_ROOT=>"MYDINLOCROOT", GLC_TWO_WAY_COUPLING=>"FALSE" );
    # Set any settings that came in from function call
    foreach my $item ( keys(%settings) ) {
       $env_vars{$item} = $settings{$item};
    }

    # Now write the file out
    my $envfile = "env_run.xml";
    my $fh = IO::File->new($envfile, '>') or die "can't open file: $envfile";
    print $fh <<EOF;
<?xml version="1.0"?>

<config_definition>

EOF
    foreach my $item ( keys(%env_vars) ) {
      print $fh <<EOF;
<entry id="$item"         value="$env_vars{$item}"  />
EOF
    }
    print $fh <<EOF;

</config_definition>
EOF
    $fh->close();
}

sub make_config_cache {
   # Write a config_cache.xml file to read in
   my ($phys) = @_;
   my $config_cachefile = "config_cache.xml";
   my $fh = IO::File->new($config_cachefile, '>') or die "can't open file: $config_cachefile";
   print $fh <<EOF;
<?xml version="1.0"?>
<config_definition>
<commandline></commandline>
<entry id="phys" value="$phys" list="" valid_values="clm4_5,clm5_0,clm5_1">Specifies clm physics</entry>
</config_definition>
EOF
   $fh->close();
}

sub cat_and_create_namelistinfile {
#
# Concatenate the user_nl_clm files together and turn it into a namelist input file
# that can be read in by build-namelist
#
   my ($file1, $file2, $outfile) = @_;

   my $fh    = IO::File->new($file1,   '<') or die "can't open file: $file1";
   my $outfh = IO::File->new($outfile, '>') or die "can't open file: $outfile";
   print $outfh "&clm_settings\n\n";
   while ( my $line = <$fh> ) {
     print $outfh " $line";
   }
   $fh->close();
   if ( defined($file2) ) {
      my $fh    = IO::File->new($file2,   '<') or die "can't open file: $file2";
      while ( my $line = <$fh> ) {
        print $outfh " $line";
      }
   }
   print $outfh "\n/\n";
   $fh->close();
   $outfh->close();
}

#
# Process command-line options.
#
my %opts = ( help     => 0,
             generate => 0,
             test     => 1,
             compare  => undef,
             csmdata  => undef,
            );

GetOptions(
    "h|help"     => \$opts{'help'},
    "compare=s"  => \$opts{'compare'},
    "generate"   => \$opts{'generate'},
    "test!"      => \$opts{'test'},
    "csmdata=s"  => \$opts{'csmdata'},
)  or usage();

# Give usage message.
usage() if $opts{'help'};

# Check that the CESM inputdata root directory has been specified.  This must be
# a local or nfs mounted directory.
my $inputdata_rootdir = undef;
if (defined($opts{'csmdata'})) {
    $inputdata_rootdir = $opts{'csmdata'};
} elsif (defined $ENV{'CSMDATA'} ) {
    $inputdata_rootdir = $ENV{'CSMDATA'};
} else {
   # use yellowstone location as default
   $inputdata_rootdir="/glade/p/cesm/cseg/inputdata";
   print("WARNING:  -csmdata nor CSMDATA are set, using default yellowstone location: $inputdata_rootdir\n");
}

###################################
#_# read in expected fail test list
###################################
my $compGen;
if ( $opts{'generate'} eq 1 && !(defined($opts{'compare'}) )) {
   $compGen='generate';
} elsif ( defined($opts{'compare'}) ) {
   $compGen='compare';
} elsif ( defined($opts{'compare'} && ($opts{'generate'} eq 1 ))) {
   #_# if compare and generate are both given, use compare
   $compGen='compare';
}

my $ProgName;
($ProgName = $PROGRAM_NAME) =~ s!(.*)/!!;
my $testType="namelistTest";

#
# Figure out number of tests that will run
#
<<<<<<< HEAD
my $ntests = 1922;
if ( defined($opts{'compare'}) ) {
   $ntests += 1308;
=======
my $ntests = 1886;
if ( defined($opts{'compare'}) ) {
   $ntests += 1281;
>>>>>>> f6881492
}
plan( tests=>$ntests );

#_# ============================================================
#_# setup for xFail module
#_# ============================================================
my $xFail = xFail::expectedFail->new($ProgName,$compGen,$ntests);
my $captOut="";  #_# variable to capture Test::More output
Test::More->builder->output(\$captOut);
#_# ============================================================
#_#
#_# ============================================================

# Check for unparsed arguments
if (@ARGV) {
    print "ERROR: unrecognized arguments: @ARGV\n";
    usage();
}
my $phys = "clm5_0";
my $mode = "-phys $phys";
&make_config_cache($phys);

my $DOMFILE = "$inputdata_rootdir/atm/datm7/domain.lnd.T31_gx3v7.090928.nc";
my $real_par_file = "user_nl_ctsm_real_parameters";
my $bldnml = "../build-namelist -verbose -csmdata $inputdata_rootdir -configuration clm -structure standard -glc_nec 10 -no-note -output_reals $real_par_file";
if ( $opts{'test'} ) {
   $bldnml .= " -test";
}

my $tempfile = "temp_file.txt";
if ( -f $tempfile ) {
  system( "/bin/rm $tempfile" );
}

my @files = ( "lnd_in", $tempfile, $real_par_file );
my $cwd = `pwd`;
chomp( $cwd );
my $cfiles = NMLTest::CompFiles->new( $cwd, @files );

print "\n==================================================\n";
print "Run simple tests \n";
print "==================================================\n";

# Simple test -- just run build-namelist with -help option
eval{ system( "$bldnml -help > $tempfile 2>&1 " ); };
   is( $@, '', "help" );
   &cleanup();
# Simple test -- just run build-namelist with -version option
eval{ system( "$bldnml -version > $tempfile 2>&1 " ); };
   is( $@, '', "version" );
   system( "/bin/cat $tempfile" );
   &cleanup();
# Simple test -- just run build-namelist
&make_env_run();
eval{ system( "$bldnml > $tempfile 2>&1 " ); };
   is( $@, '', "plain build-namelist" );
   $cfiles->checkfilesexist( "default", $mode );
   # Compare to baseline
   if ( defined($opts{'compare'}) ) {
      $cfiles->doNOTdodiffonfile( "$tempfile", "default", $mode );
      $cfiles->comparefiles( "default", $mode, $opts{'compare'} );
   }

print "\n==================================================\n";
print "Run simple tests with all list options \n";
print "==================================================\n";

$cfiles->copyfiles( "default", $mode );
&cleanup();
# Simple test -- run all the list options
foreach my $options ( "clm_demand", "ssp_rcp",      "res",
                      "sim_year",   "use_case" ) {
   &make_env_run();
   eval{ system( "$bldnml -${options} list > $tempfile 2>&1 " ); };
   my $result = `cat $tempfile`;
   my $expect;
   if ( $options =~ /use_case/ ) {
      $expect = "use cases :";
   } else {
      $expect = "valid values for $options";
   }
   $expect    = "/CLM build-namelist : $expect/";
   like( $result, $expect, "$options list" );
   is( (-f "lnd_in"), undef, "Check that lnd_in file does NOT exist" );
   &cleanup();
}

print "\n==================================================\n";
print "Run simple tests with additional options \n";
print "==================================================\n";

# Exercise a bunch of options
my $options = "-co2_ppmv 250 ";
   $options .= " -res 0.9x1.25 -ssp_rcp SSP1-2.6 -envxml_dir .";

   &make_env_run();
   eval{ system( "$bldnml $options > $tempfile 2>&1 " ); };
   is( $@, '', "options: $options" );
      $cfiles->checkfilesexist( "default", $mode );
      $cfiles->copyfiles( "most_options", $mode );
   # Compare to default
      $cfiles->doNOTdodiffonfile( "lnd_in",    "default", $mode );
      $cfiles->doNOTdodiffonfile( "$real_par_file", "default", $mode );
      $cfiles->doNOTdodiffonfile( "$tempfile", "default", $mode );
      $cfiles->comparefiles( "default", $mode );
   # Compare to baseline
   if ( defined($opts{'compare'}) ) {
      $cfiles->dodiffonfile(      "lnd_in",    "most_options", $mode );
      $cfiles->dodiffonfile( "$real_par_file", "most_options", $mode );
      $cfiles->doNOTdodiffonfile( "$tempfile", "most_options", $mode );
      $cfiles->comparefiles( "most_options", $mode, $opts{'compare'} );
   }
   &cleanup();

print "\n==================================================\n";
print "Test drydep, fire_emis and megan namelists  \n";
print "==================================================\n";

# drydep and megan namelists
$phys = "clm5_0";
$mode = "-phys $phys";
&make_config_cache($phys);
my @mfiles = ( "lnd_in", "drv_flds_in", $tempfile );
my $mfiles = NMLTest::CompFiles->new( $cwd, @mfiles );
foreach my $options ( "-drydep", "-megan", "-drydep -megan", "-fire_emis", "-drydep -megan -fire_emis" ) {
   &make_env_run();
   eval{ system( "$bldnml -envxml_dir . $options > $tempfile 2>&1 " ); };
   is( $@, '', "options: $options" );
   $mfiles->checkfilesexist( "$options", $mode);
   if ( $options ne "-drydep" ) {
     $mfiles->shownmldiff( "-drydep", $mode );
   }
   if ( defined($opts{'compare'}) ) {
      $mfiles->doNOTdodiffonfile( "$tempfile", "$options", $mode );
      $mfiles->comparefiles( "$options", $mode, $opts{'compare'} );
   }
   if ( defined($opts{'generate'}) ) {
      $mfiles->copyfiles( "$options", $mode );
   }
   &cleanup();
}
$phys = "clm5_0";
$mode = "-phys $phys";
&make_config_cache($phys);

print "\n===============================================================================\n";
print "Test configuration, structure, irrigate, verbose, clm_demand, ssp_rcp, test, sim_year, use_case\n";
print "=================================================================================\n";

my $startfile = "clmrun.clm2.r.1964-05-27-00000.nc";
foreach my $driver ( "mct", "nuopc" ) {
   print "   For $driver driver\n\n";
   # configuration, structure, irrigate, verbose, clm_demand, ssp_rcp, test, sim_year, use_case
   foreach my $options ( "-res 0.9x1.25 -configuration nwp",
                         "-res 0.9x1.25 -structure fast",
                         "-res 0.9x1.25 -namelist '&a irrigate=.true./'", "-res 0.9x1.25 -verbose", "-res 0.9x1.25 -ssp_rcp SSP1-2.6", "-res 0.9x1.25 -test", "-res 0.9x1.25 -sim_year 1850",
                         "-res 0.9x1.25 -namelist '&a use_lai_streams=.true.,use_soil_moisture_streams=.true./'",
                         "-res 0.9x1.25 -use_case 1850_control",
                         "-res 1x1pt_US-UMB -clm_usr_name 1x1pt_US-UMB -namelist '&a fsurdat=\"/dev/null\"/'",
                         "-res 1x1_brazil",
                         "-res 0.9x1.25 -clm_start_type startup", "-namelist '&a irrigate=.false./' -crop -bgc bgc",
                         "-res 0.9x1.25 -infile myuser_nl_clm",
                         "-res 0.9x1.25 -ignore_ic_date -clm_start_type branch -namelist '&a nrevsn=\"thing.nc\"/' -bgc bgc -crop",
                         "-res 0.9x1.25 -clm_start_type branch -namelist '&a nrevsn=\"thing.nc\",use_init_interp=T/'",
                         "-res 0.9x1.25 -ignore_ic_date -clm_start_type startup -namelist '&a finidat=\"thing.nc\"/' -bgc bgc -crop",
                        ) {
      my $file = $startfile;
      &make_env_run();
      my $base_options = "-envxml_dir . -driver $driver";
      if ( $driver eq "mct" ) {
         $base_options = "$base_options -lnd_frac $DOMFILE";
      } else {
         $base_options = "$base_options -namelist '&a force_send_to_atm = .false./'";
      }
      eval{ system( "$bldnml $base_options $options > $tempfile 2>&1 " ); };
      is( $@, '', "options: $base_options $options" );
      $cfiles->checkfilesexist( "$base_options $options", $mode );
      $cfiles->shownmldiff( "default", $mode );
      my $finidat = `grep finidat lnd_in`;
      if ( $options =~ /myuser_nl_clm/ ) {
         my $fsurdat =  `grep fsurdat lnd_in`;
         like( $fsurdat, "/MYDINLOCROOT/lnd/clm2/PTCLMmydatafiles/1x1pt_US-UMB/surfdata_1x1pt_US-UMB_simyr2000_clm4_5_c131122.nc/", "$options" );
      }
      if ( defined($opts{'compare'}) ) {
         $cfiles->doNOTdodiffonfile( "$tempfile", "$base_options $options", $mode );
         $cfiles->dodiffonfile( "$real_par_file", "$base_options $options", $mode );
         $cfiles->comparefiles( "$base_options $options", $mode, $opts{'compare'} );
      }
      if ( defined($opts{'generate'}) ) {
         $cfiles->copyfiles( "$base_options $options", $mode );
      }
      &cleanup();
   }
}
print "\n===============================================================================\n";
print "Test the NEON sites\n";
print "=================================================================================\n";
my $phys = "clm5_1";
$mode = "-phys $phys";
&make_config_cache($phys);
my $neondir      = "../../cime_config/usermods_dirs/NEON";
foreach my $site ( "ABBY", "BLAN", "CPER", "DEJU", "GRSM", "HEAL", "KONA", "LENO", "NIWO",
                   "ONAQ", "PUUM", "SERC", "SRER", "TALL", "TREE", "WOOD", "BARR", "BONA",
                   "DCFS", "DELA", "GUAN", "JERC", "KONZ", "MLBS", "NOGP", "ORNL", "RMNP",
                   "SJER", "STEI", "TEAK", "UKFS", "WREF", "BART", "CLBJ", "DSNY", "HARV",
                   "JORN", "LAJA", "MOAB", "OAES", "OSBS", "SCBI", "SOAP", "STER", "TOOL",
                   "UNDE", "YELL"
 ) {
   &make_env_run();
   #
   # Concatonate  default usermods and specific sitetogether expanding env variables while doing that
   #
   if ( ! -d "$neondir/$site" ) {
      print "NEON directory is not there: $neondir/$site\n";
      die "ERROR:: NEON site does not exist: $site\n";
   }
   my $neondefaultfile = "$neondir/defaults/user_nl_clm";
   my $neonsitefile = "$neondir/$site/user_nl_clm";
   if ( ! -f $neonsitefile )  {
      $neonsitefile = undef;
   }
   $ENV{'NEONSITE'} = $site;
   my $namelistfile = "temp.namelistinfile_$site";
   &cat_and_create_namelistinfile( $neondefaultfile, $neonsitefile, $namelistfile );
   #
   # Now run  the site
   #
   my $options = "-res CLM_USRDAT -clm_usr_name NEON -no-megan -bgc bgc -sim_year 2018 -infile $namelistfile";
   eval{ system( "$bldnml -envxml_dir . $options > $tempfile 2>&1 " ); };
   is( $@, '', "options: $options" );
   $cfiles->checkfilesexist( "$options", $mode );
   $cfiles->shownmldiff( "default", $mode );
   if ( defined($opts{'compare'}) ) {
      $cfiles->doNOTdodiffonfile( "$tempfile", "$options", $mode );
      $cfiles->dodiffonfile(      "lnd_in",    "$options", $mode );
      $cfiles->dodiffonfile( "$real_par_file", "$options", $mode );
      $cfiles->comparefiles( "$options", $mode, $opts{'compare'} );
   }
   if ( defined($opts{'generate'}) ) {
      $cfiles->copyfiles( "$options", $mode );
   }
   system( "/bin/rm $namelistfile" );
   &cleanup();
}

print "\n===============================================================================\n";
print "Test some CAM specific setups for special grids \n";
print "=================================================================================\n";
foreach my $phys ( "clm4_5", "clm5_0" ) {
   $mode = "-phys $phys";
   &make_config_cache($phys);
   foreach my $options (
                      "-res ne0np4.ARCTIC.ne30x4 -bgc sp -use_case 20thC_transient -namelist '&a start_ymd=19790101/' -lnd_tuning_mode ${phys}_cam6.0",
                      "-res ne0np4.ARCTICGRIS.ne30x8 -bgc sp -use_case 20thC_transient -namelist '&a start_ymd=19790101/' -lnd_tuning_mode ${phys}_cam6.0",
                      "-res 1.9x2.5 -bgc sp -use_case 20thC_transient -namelist '&a start_ymd=19790101/' -lnd_tuning_mode ${phys}_cam6.0",
                      "-res 0.9x1.25 -bgc sp -use_case 20thC_transient -namelist '&a start_ymd=19790101/' -lnd_tuning_mode ${phys}_cam6.0",
                      "-res 0.9x1.25 -bgc bgc -crop -use_case 20thC_transient -namelist '&a start_ymd=19500101/' -lnd_tuning_mode ${phys}_cam6.0",
                      "-res ne0np4CONUS.ne30x8 -bgc sp -use_case 20thC_transient -namelist '&a start_ymd=20130101/' -lnd_tuning_mode ${phys}_cam6.0",
                      "-res 1.9x2.5 -bgc sp -use_case 20thC_transient -namelist '&a start_ymd=20030101/' -lnd_tuning_mode ${phys}_cam6.0",
                      "-res 1.9x2.5 -bgc sp -use_case 2010_control -namelist '&a start_ymd=20100101/' -lnd_tuning_mode ${phys}_cam6.0",
                      "-res 1x1_brazil -bgc fates -no-megan -use_case 2000_control -lnd_tuning_mode ${phys}_CRUv7",
                      "-res C192 -bgc sp -use_case 2010_control -namelist '&a start_ymd=20100101/' -lnd_tuning_mode ${phys}_cam6.0",
                      "-res ne0np4.ARCTIC.ne30x4 -bgc sp -use_case 20thC_transient -namelist '&a start_ymd=20130101/' -lnd_tuning_mode ${phys}_cam6.0",
                     ) {
      &make_env_run();
      eval{ system( "$bldnml -envxml_dir . $options > $tempfile 2>&1 " ); };
      is( $@, '', "options: $options" );
      $cfiles->checkfilesexist( "$options", $mode );
      $cfiles->shownmldiff( "default", $mode );
      if ( defined($opts{'compare'}) ) {
         $cfiles->doNOTdodiffonfile( "$tempfile", "$options", $mode );
         $cfiles->dodiffonfile(      "lnd_in",    "$options", $mode );
         $cfiles->dodiffonfile( "$real_par_file", "$options", $mode );
         $cfiles->comparefiles( "$options", $mode, $opts{'compare'} );
      }
      if ( defined($opts{'generate'}) ) {
         $cfiles->copyfiles( "$options", $mode );
      }
      &cleanup();
   }
}

print "\n==============================================================\n";
print "Test several use_cases and specific configurations for clm5_0\n";
print "==============================================================\n";
$phys = "clm5_0";
$mode = "-phys $phys";
&make_config_cache($phys);
foreach my $options (
                      "-bgc bgc -use_case 1850-2100_SSP1-2.6_transient -namelist '&a start_ymd=20100101/'",
                      "-bgc sp  -use_case 1850-2100_SSP2-4.5_transient -namelist '&a start_ymd=18501223/'",
                      "-bgc bgc -use_case 1850-2100_SSP3-7.0_transient -namelist '&a start_ymd=20701029/'",
                      "-bgc fates  -use_case 2000_control -no-megan",
                      "-bgc fates  -use_case 20thC_transient -no-megan",
                      "-bgc fates  -use_case 1850_control -no-megan -namelist \"&a use_fates_sp=T, soil_decomp_method='None'/\"",
                      "-bgc sp  -use_case 2000_control -res 0.9x1.25 -namelist '&a use_soil_moisture_streams = T/'",
                      "-bgc bgc -use_case 1850-2100_SSP5-8.5_transient -namelist '&a start_ymd=19101023/'",
                      "-bgc bgc -use_case 2000_control -namelist \"&a fire_method='nofire'/\" -crop",
                      "-res 0.9x1.25 -bgc sp -use_case 1850_noanthro_control -drydep -fire_emis",
                      "-res 0.9x1.25 -bgc bgc -use_case 1850_noanthro_control -drydep -fire_emis -light_res 360x720",
                     ) {
   my $file = $startfile;
   &make_env_run();
   eval{ system( "$bldnml -envxml_dir . $options > $tempfile 2>&1 " ); };
   is( $@, '', "options: $options" );
   $cfiles->checkfilesexist( "$options", $mode );
   $cfiles->shownmldiff( "default", $mode );
   if ( defined($opts{'compare'}) ) {
      $cfiles->doNOTdodiffonfile( "$tempfile", "$options", $mode );
      $cfiles->dodiffonfile(      "lnd_in",    "$options", $mode );
      $cfiles->dodiffonfile( "$real_par_file", "$options", $mode );
      $cfiles->comparefiles( "$options", $mode, $opts{'compare'} );
   }
   if ( defined($opts{'generate'}) ) {
      $cfiles->copyfiles( "$options", $mode );
   }
   &cleanup();
}



print "\n==================================================\n";
print "Start Failure testing.  These should fail \n";
print "==================================================\n";

# Failure testing, do things that SHOULD fail
my $finidat  = "thing.nc";
system( "touch $finidat" );

my %failtest = (
     "coldstart but with IC file"=>{ options=>"-clm_start_type cold -envxml_dir .",
                                     namelst=>"finidat='$finidat'",
                                     GLC_TWO_WAY_COUPLING=>"FALSE",
                                     phys=>"clm5_0",
                                   },
     "clm_demand on finidat"     =>{ options=>"-clm_demand finidat -envxml_dir .",
                                     namelst=>"",
                                     GLC_TWO_WAY_COUPLING=>"FALSE",
                                     phys=>"clm5_0",
                                   },
     "blank IC file, not cold"   =>{ options=>"-clm_start_type startup -envxml_dir .",
                                     namelst=>"finidat=' '",
                                     GLC_TWO_WAY_COUPLING=>"FALSE",
                                     phys=>"clm5_0",
                                   },
     "startup without interp"    =>{ options=>"-clm_start_type startup -envxml_dir . -bgc sp -sim_year 1850",
                                     namelst=>"use_init_interp=.false., start_ymd=19200901",
                                     GLC_TWO_WAY_COUPLING=>"FALSE",
                                     phys=>"clm5_0",
                                   },
     "use_crop without -crop"    =>{ options=>" -envxml_dir .",
                                     namelst=>"use_crop=.true.",
                                     GLC_TWO_WAY_COUPLING=>"FALSE",
                                     phys=>"clm4_5",
                                   },
     "soilm_stream wo use"       =>{ options=>"-res 0.9x1.25 -envxml_dir .",
                                     namelst=>"use_soil_moisture_streams = .false.,stream_fldfilename_soilm='missing_file'",
                                     GLC_TWO_WAY_COUPLING=>"FALSE",
                                     phys=>"clm5_0",
                                   },
     "clm50CNDVwtransient"       =>{ options=>" -envxml_dir . -use_case 20thC_transient -dynamic_vegetation -res 10x15 -ignore_warnings",
                                     namelst=>"",
                                     GLC_TWO_WAY_COUPLING=>"FALSE",
                                     phys=>"clm5_0",
                                   },
     "decomp_without_cn"         =>{ options=>" -envxml_dir . -bgc sp",
                                     namelst=>"soil_decomp_method='CENTURYKoven2013'",
                                     GLC_TWO_WAY_COUPLING=>"FALSE",
                                     phys=>"clm5_0",
                                   },
     "bgc_with_no_decomp"        =>{ options=>" -envxml_dir . -bgc bgc",
                                     namelst=>"soil_decomp_method='None'",
                                     GLC_TWO_WAY_COUPLING=>"FALSE",
                                     phys=>"clm5_0",
                                   },
     "reseed without CN"         =>{ options=>" -envxml_dir . -bgc sp",
                                     namelst=>"reseed_dead_plants=.true.",
                                     GLC_TWO_WAY_COUPLING=>"FALSE",
                                     phys=>"clm5_0",
                                   },
     "onset_threh w SP"          =>{ options=>" -envxml_dir . -bgc sp",
                                     namelst=>"onset_thresh_depends_on_veg=.true.",
                                     GLC_TWO_WAY_COUPLING=>"FALSE",
                                     phys=>"clm5_1",
                                   },
     "dribble_crphrv w/o CN"     =>{ options=>" -envxml_dir . -bgc sp",
                                     namelst=>"dribble_crophrv_xsmrpool_2atm=.true.",
                                     GLC_TWO_WAY_COUPLING=>"FALSE",
                                     phys=>"clm5_0",
                                   },
     "dribble_crphrv w/o crop"   =>{ options=>" -envxml_dir . -bgc bgc -no-crop",
                                     namelst=>"dribble_crophrv_xsmrpool_2atm=.true.",
                                     GLC_TWO_WAY_COUPLING=>"FALSE",
                                     phys=>"clm5_0",
                                   },
     "CNDV with flanduse_timeseries - clm4_5"=>{ options=>"-bgc bgc -dynamic_vegetation -envxml_dir . -ignore_warnings",
                                     namelst=>"flanduse_timeseries='my_flanduse_timeseries_file.nc'",
                                     GLC_TWO_WAY_COUPLING=>"FALSE",
                                     phys=>"clm4_5",
                                   },
     "use_cndv=T without bldnml op"=>{ options=>"-bgc bgc -envxml_dir . -ignore_warnings",
                                     namelst=>"use_cndv=.true.",
                                     GLC_TWO_WAY_COUPLING=>"FALSE",
                                     phys=>"clm4_5",
                                   },
     "use_cndv=F with dyn_veg op"=>{ options=>"-bgc bgc -dynamic_vegetation -envxml_dir . -ignore_warnings",
                                     namelst=>"use_cndv=.false.",
                                     GLC_TWO_WAY_COUPLING=>"FALSE",
                                     phys=>"clm4_5",
                                   },
     "crop with use_crop false"  =>{ options=>"-crop -bgc bgc -envxml_dir .",
                                     namelst=>"use_crop=.false.",
                                     GLC_TWO_WAY_COUPLING=>"FALSE",
                                     phys=>"clm4_5",
                                   },
     "crop without CN"           =>{ options=>"-crop -bgc sp -envxml_dir .",
                                     namelst=>"",
                                     GLC_TWO_WAY_COUPLING=>"FALSE",
                                     phys=>"clm4_5",
                                   },
     "toosmall soil w trans"     =>{ options=>"-envxml_dir .",
                                     namelst=>"toosmall_soil=10, dyn_transient_pfts=T",
                                     GLC_TWO_WAY_COUPLING=>"FALSE",
                                     phys=>"clm5_0",
                                   },
     "toosmall lake w trans"     =>{ options=>"-envxml_dir .",
                                     namelst=>"toosmall_lake=10, dyn_transient_pfts=T",
                                     GLC_TWO_WAY_COUPLING=>"FALSE",
                                     phys=>"clm5_0",
                                   },
     "toosmall crop w trans"     =>{ options=>"-bgc bgc -crop -envxml_dir .",
                                     namelst=>"toosmall_crop=10, dyn_transient_pfts=T",
                                     GLC_TWO_WAY_COUPLING=>"FALSE",
                                     phys=>"clm5_0",
                                   },
     "toosmall wetl w trans"     =>{ options=>"-bgc bgc -envxml_dir .",
                                     namelst=>"toosmall_wetland=10, dyn_transient_pfts=T",
                                     GLC_TWO_WAY_COUPLING=>"FALSE",
                                     phys=>"clm5_0",
                                   },
     "toosmall glc  w trans"     =>{ options=>"-bgc sp  -envxml_dir .",
                                     namelst=>"toosmall_glacier=10, dyn_transient_pfts=T",
                                     GLC_TWO_WAY_COUPLING=>"FALSE",
                                     phys=>"clm5_0",
                                   },
     "toosmall urban w trans"    =>{ options=>"-bgc sp  -envxml_dir .",
                                     namelst=>"toosmall_urban=10, dyn_transient_pfts=T",
                                     GLC_TWO_WAY_COUPLING=>"FALSE",
                                     phys=>"clm5_0",
                                   },
     "collapse_urban w trans"    =>{ options=>"-bgc sp  -envxml_dir .",
                                     namelst=>"collapse_urban=T, dyn_transient_crops=T",
                                     GLC_TWO_WAY_COUPLING=>"FALSE",
                                     phys=>"clm5_0",
                                   },
     "n_dom_landunits w trans"    =>{ options=>"-bgc sp  -envxml_dir .",
                                     namelst=>"n_dom_landunits=2, dyn_transient_crops=T",
                                     GLC_TWO_WAY_COUPLING=>"FALSE",
                                     phys=>"clm5_0",
                                   },
     "n_dom_pfts w trans"         =>{ options=>"-bgc sp  -envxml_dir .",
                                     namelst=>"n_dom_pfts=2, dyn_transient_crops=T",
                                     GLC_TWO_WAY_COUPLING=>"FALSE",
                                     phys=>"clm5_0",
                                   },
     "baset_map without crop"    =>{ options=>"-bgc bgc -envxml_dir . -no-crop",
                                     namelst=>"baset_mapping='constant'",
                                     GLC_TWO_WAY_COUPLING=>"FALSE",
                                     phys=>"clm5_0",
                                   },
     "mapvary var w/o varymap"   =>{ options=>"-crop -bgc bgc -envxml_dir . -crop",
                                     namelst=>"baset_mapping='constant', baset_latvary_slope=1.0, baset_latvary_intercept=10.0",
                                     GLC_TWO_WAY_COUPLING=>"FALSE",
                                     phys=>"clm5_0",
                                   },
     "grainproductWOcrop"       =>{ options=>"-bgc bgc -no-crop -envxml_dir .",
                                    namelst=>"use_grainproduct=.true.",
                                    GLC_TWO_WAY_COUPLING=>"FALSE",
                                    phys=>"clm4_5",
                                   },
     "interp without finidat"    =>{ options=>"-bgc sp -envxml_dir .",
                                     namelst=>"use_init_interp=.true. finidat=' '",
                                     GLC_TWO_WAY_COUPLING=>"FALSE",
                                     phys=>"clm5_0",
                                   },
     "sp and c13"                =>{ options=>"-bgc sp -envxml_dir .",
                                     namelst=>"use_c13=.true.",
                                     GLC_TWO_WAY_COUPLING=>"FALSE",
                                     phys=>"clm4_5",
                                   },
     "sp and c14"                =>{ options=>"-bgc sp -envxml_dir .",
                                     namelst=>"use_c14=.true.",
                                     GLC_TWO_WAY_COUPLING=>"FALSE",
                                     phys=>"clm4_5",
                                   },
     "bombspike no c14"          =>{ options=>"-bgc bgc -envxml_dir .",
                                     namelst=>"use_c14=.false. use_c14_bombspike=.true.",
                                     GLC_TWO_WAY_COUPLING=>"FALSE",
                                     phys=>"clm5_0",
                                   },
     "use c13 timeseries no cn"  =>{ options=>"-bgc sp -envxml_dir .",
                                     namelst=>"use_c13_timeseries=.true.",
                                     GLC_TWO_WAY_COUPLING=>"FALSE",
                                     phys=>"clm4_5",
                                   },
     "use c13 timeseries no c13"=>{ options=>"-bgc bgc -envxml_dir .",
                                     namelst=>"use_c13=.false. use_c13_timeseries=.true.",
                                     GLC_TWO_WAY_COUPLING=>"FALSE",
                                     phys=>"clm4_5",
                                   },
     "bombspike no cn"           =>{ options=>"-bgc sp -envxml_dir .",
                                     namelst=>"use_c14_bombspike=.true.",
                                     GLC_TWO_WAY_COUPLING=>"FALSE",
                                     phys=>"clm5_0",
                                   },
     "lightres no cn"            =>{ options=>"-bgc sp -envxml_dir . -light_res 360x720",
                                     namelst=>"",
                                     GLC_TWO_WAY_COUPLING=>"FALSE",
                                     phys=>"clm5_0",
                                   },
     "spno-fire"                 =>{ options=>"-bgc sp -envxml_dir . -use_case 2000_control",
                                     namelst=>"fire_method='nofire'",
                                     GLC_TWO_WAY_COUPLING=>"FALSE",
                                     phys=>"clm5_0",
                                   },
     "lightres no fire"          =>{ options=>"-bgc bgc -envxml_dir . -light_res 360x720",
                                     namelst=>"fire_method='nofire'",
                                     GLC_TWO_WAY_COUPLING=>"FALSE",
                                     phys=>"clm5_0",
                                   },
     "lightres none bgc"         =>{ options=>"-bgc bgc -envxml_dir . -light_res none",
                                     namelst=>"",
                                     GLC_TWO_WAY_COUPLING=>"FALSE",
                                     phys=>"clm5_0",
                                   },
     "lightresnotnone-nofire"    =>{ options=>"-bgc bgc -envxml_dir . -light_res 94x192",
                                     namelst=>"fire_method='nofire'",
                                     GLC_TWO_WAY_COUPLING=>"FALSE",
                                     phys=>"clm5_0",
                                   },
     "lightresnonenofirelightfil"=>{ options=>"-bgc bgc -envxml_dir . -light_res none",
                                     namelst=>"fire_method='nofire',stream_fldfilename_lightng='build-namelist_test.pl'",
                                     GLC_TWO_WAY_COUPLING=>"FALSE",
                                     phys=>"clm5_0",
                                   },
     "lightrescontradictlightfil"=>{ options=>"-bgc bgc -envxml_dir . -light_res 360x720",
                                     namelst=>"stream_fldfilename_lightng='build-namelist_test.pl'",
                                     GLC_TWO_WAY_COUPLING=>"FALSE",
                                     phys=>"clm5_0",
                                   },
     "finundated and not methane"=>{ options=>"-bgc bgc -envxml_dir .",
                                     namelst=>"use_lch4=.false.,finundation_method='h2osfc'",
                                     GLC_TWO_WAY_COUPLING=>"FALSE",
                                     phys=>"clm5_0",
                                   },
     "use_cn=true bgc=sp"        =>{ options=>"-bgc sp -envxml_dir .",
                                     namelst=>"use_cn=.true.",
                                     GLC_TWO_WAY_COUPLING=>"FALSE",
                                     phys=>"clm4_5",
                                   },
     "freeliv wo fun"            =>{ options=>"-bgc bgc -envxml_dir .",
                                     namelst=>"freelivfix_intercept=9.",
                                     GLC_TWO_WAY_COUPLING=>"FALSE",
                                     phys=>"clm4_5",
                                   },
     "use_cn=false bgc=bgc"      =>{ options=>"-bgc bgc -envxml_dir .",
                                     namelst=>"use_cn=.false.",
                                     GLC_TWO_WAY_COUPLING=>"FALSE",
                                     phys=>"clm4_5",
                                   },
     "lower=aqu-45 with/o Zeng"  =>{ options=>"-envxml_dir .",
                                     namelst=>"lower_boundary_condition=4,soilwater_movement_method=1,use_bedrock=.false.",
                                     GLC_TWO_WAY_COUPLING=>"FALSE",
                                     phys=>"clm5_0",
                                   },
     "Zeng w lower=flux"         =>{ options=>"-envxml_dir .",
                                     namelst=>"lower_boundary_condition=1,soilwater_movement_method=0,use_bedrock=.false.",
                                     GLC_TWO_WAY_COUPLING=>"FALSE",
                                     phys=>"clm4_5",
                                   },
     "Zeng w lower=zeroflux"     =>{ options=>"-envxml_dir .",
                                     namelst=>"lower_boundary_condition=2,soilwater_movement_method=0",
                                     GLC_TWO_WAY_COUPLING=>"FALSE",
                                     phys=>"clm4_5",
                                   },
     "Zeng w lower=table"        =>{ options=>"-envxml_dir .",
                                     namelst=>"lower_boundary_condition=3,soilwater_movement_method=0,use_bedrock=.false.",
                                     GLC_TWO_WAY_COUPLING=>"FALSE",
                                     phys=>"clm4_5",
                                   },
     "use_vic=F with -vic op"    =>{ options=>"-vichydro -envxml_dir .",
                                     namelst=>"use_vichydro=.false.",
                                     GLC_TWO_WAY_COUPLING=>"FALSE",
                                     phys=>"clm4_5",
                                   },
     "-vic with l_bnd=flux"      =>{ options=>"-vichydro -envxml_dir .",
                                     namelst=>"lower_boundary_condition=1",
                                     GLC_TWO_WAY_COUPLING=>"FALSE",
                                     phys=>"clm4_5",
                                   },
     "-vic with l_bnd=zeroflux"  =>{ options=>"-vichydro -envxml_dir .",
                                     namelst=>"lower_boundary_condition=2",
                                     GLC_TWO_WAY_COUPLING=>"FALSE",
                                     phys=>"clm4_5",
                                   },
     "-vic with origflag=1"      =>{ options=>"-vichydro -envxml_dir .",
                                     namelst=>"origflag=1",
                                     GLC_TWO_WAY_COUPLING=>"FALSE",
                                     phys=>"clm4_5",
                                   },
     "l_bnd=flux with origflag=0"=>{ options=>"-envxml_dir .",
                                     namelst=>"origflag=0, lower_boundary_condition=1",
                                     GLC_TWO_WAY_COUPLING=>"FALSE",
                                     phys=>"clm4_5",
                                   },
     "l_bnd=zflux with origflag=0"=>{ options=>"-envxml_dir .",
                                     namelst=>"origflag=0, lower_boundary_condition=2",
                                     GLC_TWO_WAY_COUPLING=>"FALSE",
                                     phys=>"clm4_5",
                                   },
     "bedrock with l_bnc=flux"   =>{ options=>"-envxml_dir .",
                                     namelst=>"use_bedrock=.true., lower_boundary_condition=1",
                                     GLC_TWO_WAY_COUPLING=>"FALSE",
                                     phys=>"clm5_0",
                                   },
     "bedrock with l_bnc=tabl"   =>{ options=>"-envxml_dir .",
                                     namelst=>"use_bedrock=.true., lower_boundary_condition=3",
                                     GLC_TWO_WAY_COUPLING=>"FALSE",
                                     phys=>"clm5_0",
                                   },
     "bedrock with l_bnc=aqui"   =>{ options=>"-envxml_dir .",
                                     namelst=>"use_bedrock=.true., lower_boundary_condition=4",
                                     GLC_TWO_WAY_COUPLING=>"FALSE",
                                     phys=>"clm5_0",
                                   },
     "zengdeck with l_bnc=flux"  =>{ options=>"-envxml_dir .",
                                     namelst=>"soilwater_movement_method=0, lower_boundary_condition=1",
                                     GLC_TWO_WAY_COUPLING=>"FALSE",
                                     phys=>"clm4_5",
                                   },
     "zengdeck with l_bnc=z-flux"=>{ options=>"-envxml_dir .",
                                     namelst=>"soilwater_movement_method=0, lower_boundary_condition=2",
                                     GLC_TWO_WAY_COUPLING=>"FALSE",
                                     phys=>"clm4_5",
                                   },
     "zengdeck with l_bnc=tabl"  =>{ options=>"-envxml_dir .",
                                     namelst=>"soilwater_movement_method=0, lower_boundary_condition=3",
                                     GLC_TWO_WAY_COUPLING=>"FALSE",
                                     phys=>"clm4_5",
                                   },
     "l_bnd=tabl with h2osfcfl=0"=>{ options=>"-envxml_dir .",
                                     namelst=>"h2osfcflag=0, lower_boundary_condition=3",
                                     GLC_TWO_WAY_COUPLING=>"FALSE",
                                     phys=>"clm4_5",
                                   },
     "l_bnd=flux with h2osfcfl=0"=>{ options=>"-envxml_dir .",
                                     namelst=>"h2osfcflag=0, lower_boundary_condition=1",
                                     GLC_TWO_WAY_COUPLING=>"FALSE",
                                     phys=>"clm4_5",
                                   },
     "l_bnd=zflux with h2osfcfl=0"=>{ options=>"-envxml_dir .",
                                     namelst=>"h2osfcflag=0, lower_boundary_condition=2",
                                     GLC_TWO_WAY_COUPLING=>"FALSE",
                                     phys=>"clm4_5",
                                   },
     "h2osfcfl=0 with clm5.0"    =>{ options=>"-envxml_dir .",
                                     namelst=>"h2osfcflag=0",
                                     GLC_TWO_WAY_COUPLING=>"FALSE",
                                     phys=>"clm5_0",
                                   },
     "45bad lnd_tuning_mode value" =>{ options=>"-lnd_tuning_mode clm5_0_GSWP3  -envxml_dir .",
                                     namelst=>"",
                                     GLC_TWO_WAY_COUPLING=>"FALSE",
                                     phys=>"clm4_5",
                                   },
     "50bad lnd_tuning_mode value" =>{ options=>"-lnd_tuning_mode clm4_5_CRUNCEP  -envxml_dir .",
                                     namelst=>"",
                                     GLC_TWO_WAY_COUPLING=>"FALSE",
                                     phys=>"clm5_0",
                                   },
     "bgc_spinup without cn"     =>{ options=>"-clm_accelerated_spinup on -bgc sp -envxml_dir .",
                                     namelst=>"spinup_state=1",
                                     GLC_TWO_WAY_COUPLING=>"FALSE",
                                     phys=>"clm4_5",
                                   },
     "spinup=1 without bldnml op"=>{ options=>"-clm_accelerated_spinup off -bgc bgc -envxml_dir .",
                                     namelst=>"spinup_state=1",,
                                     GLC_TWO_WAY_COUPLING=>"FALSE",
                                     phys=>"clm5_0",
                                   },
     "bgc_spinup without cn"     =>{ options=>"-clm_accelerated_spinup on -bgc sp -envxml_dir .",
                                     namelst=>"spinup_state=1",
                                     GLC_TWO_WAY_COUPLING=>"FALSE",
                                     phys=>"clm4_5",
                                   },
     "baseflow w aquifer"        =>{ options=>"-bgc sp -envxml_dir .",
                                     namelst=>"baseflow_scalar=1.0, lower_boundary_condition=4,use_bedrock=.false.",
                                     GLC_TWO_WAY_COUPLING=>"FALSE",
                                     phys=>"clm5_0",
                                   },
     "baseflow w table"          =>{ options=>"-bgc sp -envxml_dir .",
                                     namelst=>"baseflow_scalar=1.0, lower_boundary_condition=3,use_bedrock=.false.",
                                     GLC_TWO_WAY_COUPLING=>"FALSE",
                                     phys=>"clm5_0",
                                   },
     "br_root and bgc=sp"        =>{ options=>"-bgc sp -envxml_dir .",
                                     namelst=>"br_root=1.0",
                                     GLC_TWO_WAY_COUPLING=>"FALSE",
                                     phys=>"clm5_0",
                                   },
     "both co2_type and on nml"  =>{ options=>"-co2_type constant -envxml_dir .",
                                     namelst=>"co2_type='prognostic'",
                                     GLC_TWO_WAY_COUPLING=>"FALSE",
                                     phys=>"clm5_0",
                                   },
     "both lnd_frac and on nml"  =>{ options=>"-driver mct -lnd_frac $DOMFILE -envxml_dir .",
                                     namelst=>"fatmlndfrc='frac.nc'",
                                     GLC_TWO_WAY_COUPLING=>"FALSE",
                                     phys=>"clm5_0",
                                   },
     "lnd_frac set to UNSET"     =>{ options=>"-driver mct -lnd_frac UNSET -envxml_dir .",
                                     namelst=>"",
                                     GLC_TWO_WAY_COUPLING=>"FALSE",
                                     phys=>"clm5_1",
                                   },
     "lnd_frac set but nuopc"    =>{ options=>"-driver nuopc -lnd_frac $DOMFILE -envxml_dir .",
                                     namelst=>"",
                                     GLC_TWO_WAY_COUPLING=>"FALSE",
                                     phys=>"clm5_1",
                                   },
     "lnd_frac not set but lilac"=>{ options=>"-driver nuopc -lilac -envxml_dir . -lnd_frac UNSET",
                                     namelst=>"fsurdat='surfdata.nc'",
                                     GLC_TWO_WAY_COUPLING=>"FALSE",
                                     phys=>"clm5_1",
                                   },
     "fatmlndfrc set but nuopc"  =>{ options=>"-driver nuopc -envxml_dir .",
                                     namelst=>"fatmlndfrc='frac.nc'",
                                     GLC_TWO_WAY_COUPLING=>"FALSE",
                                     phys=>"clm5_1",
                                   },
     "force_send but not nuopc"  =>{ options=>"-driver mct -lnd_frac $DOMFILE -envxml_dir .",
                                     namelst=>"force_send_to_atm = .false.",
                                     GLC_TWO_WAY_COUPLING=>"FALSE",
                                     phys=>"clm5_1",
                                   },
     "branch but NO nrevsn"      =>{ options=>"-clm_start_type branch -envxml_dir .",
                                     namelst=>"",
                                     GLC_TWO_WAY_COUPLING=>"FALSE",
                                     phys=>"clm5_0",
                                   },
     "glc_nec inconsistent"      =>{ options=>"-envxml_dir .",
                                     namelst=>"maxpatch_glc=5",
                                     GLC_TWO_WAY_COUPLING=>"FALSE",
                                     phys=>"clm5_0",
                                   },
     "NoGLCMec"                  =>{ options=>"-envxml_dir . -glc_nec 0",
                                     namelst=>"",
                                     GLC_TWO_WAY_COUPLING=>"FALSE",
                                     phys=>"clm4_5",
                                   },
     "UpdateGlcContradict"       =>{ options=>"-envxml_dir .",
                                     namelst=>"glc_do_dynglacier=.false.",
                                     GLC_TWO_WAY_COUPLING=>"TRUE",
                                     phys=>"clm4_5",
                                   },
     "useFATESContradict"        =>{ options=>"-bgc fates -envxml_dir . -no-megan",
                                     namelst=>"use_fates=.false.",
                                     GLC_TWO_WAY_COUPLING=>"FALSE",
                                     phys=>"clm4_5",
                                   },
     "useFATESContradict2"       =>{ options=>"-envxml_dir . -no-megan",
                                     namelst=>"use_fates=.true.",
                                     GLC_TWO_WAY_COUPLING=>"FALSE",
                                     phys=>"clm4_5",
                                   },
     "useFATESWCN"               =>{ options=>"-bgc fates -envxml_dir . -no-megan",
                                     namelst=>"use_cn=.true.",
                                     GLC_TWO_WAY_COUPLING=>"FALSE",
                                     phys=>"clm5_0",
                                   },
     "useFATESWcrop"             =>{ options=>"-bgc fates -envxml_dir . -no-megan -crop",
                                     namelst=>"",
                                     GLC_TWO_WAY_COUPLING=>"FALSE",
                                     phys=>"clm5_1",
                                   },
     "useFATESWcreatecrop"       =>{ options=>"-bgc fates -envxml_dir . -no-megan",
                                     namelst=>"create_crop_landunit=.true.",
                                     GLC_TWO_WAY_COUPLING=>"FALSE",
                                     phys=>"clm5_0",
                                   },
     "useFATESWn_dom_pft"        =>{ options=>"-bgc fates -envxml_dir . -no-megan",
                                     namelst=>"n_dom_pfts = 1",
                                     GLC_TWO_WAY_COUPLING=>"FALSE",
                                     phys=>"clm5_0",
                                   },
     "useFATESWbMH"              =>{ options=>"-bgc fates -envxml_dir . -no-megan",
                                     namelst=>"use_biomass_heat_storage=.true.",
                                     GLC_TWO_WAY_COUPLING=>"FALSE",
                                     phys=>"clm5_1",
                                   },
     "FireNoneButFATESfireon"    =>{ options=>"-bgc fates -envxml_dir . -no-megan -light_res none",
                                     namelst=>"fates_spitfire_mode=4",
                                     GLC_TWO_WAY_COUPLING=>"FALSE",
                                     phys=>"clm5_1",
                                   },
     "FireNoneButBGCfireon"    =>{ options=>"-bgc bgc -envxml_dir . -light_res none",
                                     namelst=>"fire_method='li2021gswpfrc'",
                                     GLC_TWO_WAY_COUPLING=>"FALSE",
                                     phys=>"clm5_1",
                                   },
     "createcropFalse"           =>{ options=>"-bgc bgc -envxml_dir . -no-megan",
                                     namelst=>"create_crop_landunit=.false.",
                                     GLC_TWO_WAY_COUPLING=>"FALSE",
                                     phys=>"clm5_0",
                                   },
     "usespitfireButNOTFATES"    =>{ options=>"-envxml_dir . -no-megan",
                                     namelst=>"fates_spitfire_mode=1",
                                     GLC_TWO_WAY_COUPLING=>"FALSE",
                                     phys=>"clm4_5",
                                   },
     "useloggingButNOTFATES"     =>{ options=>"-envxml_dir . -no-megan",
                                     namelst=>"use_fates_logging=.true.",
                                     GLC_TWO_WAY_COUPLING=>"FALSE",
                                     phys=>"clm4_5",
                                   },
     "useinventorybutnotfile"    =>{ options=>"-bgc fates -envxml_dir . -no-megan",
                                     namelst=>"use_fates_inventory_init=.true.",
                                     GLC_TWO_WAY_COUPLING=>"FALSE",
                                     phys=>"clm4_5",
                                   },
     "inventoryfileDNE"          =>{ options=>"-bgc fates -envxml_dir . -no-megan",
                                     namelst=>"use_fates_inventory_init=.true., fates_inventory_ctrl_filename='zztop'",
                                     GLC_TWO_WAY_COUPLING=>"FALSE",
                                     phys=>"clm4_5",
                                   },
     "useMEGANwithFATES"         =>{ options=>"-bgc fates -envxml_dir . -megan",
                                     namelst=>"",
                                     GLC_TWO_WAY_COUPLING=>"FALSE",
                                     phys=>"clm4_5",
                                   },
     "useFIREEMISwithFATES"      =>{ options=>"-bgc fates -envxml_dir . -fire_emis --no-megan",
                                    namelst=>"",
                                    GLC_TWO_WAY_COUPLING=>"FALSE",
                                    phys=>"clm4_5",
                                 },
     "useDRYDEPwithFATES"        =>{ options=>"--bgc fates --envxml_dir . --no-megan --drydep",
                                     namelst=>"",
                                     GLC_TWO_WAY_COUPLING=>"FALSE",
                                     phys=>"clm4_5",
                                   },
     "useFATESSPWONOCOMP"        =>{ options=>"-bgc fates -envxml_dir . -no-megan",
                                     namelst=>"use_fates_sp=T,use_fates_nocomp=F",
                                     GLC_TWO_WAY_COUPLING=>"FALSE",
                                     phys=>"clm5_0",
                                   },
     "useFATESTRANSWdynPFT"      =>{ options=>"-bgc fates -envxml_dir . -use_case 20thC_transient -no-megan",
                                     namelst=>"do_transient_pfts=T",
                                     GLC_TWO_WAY_COUPLING=>"FALSE",
                                     phys=>"clm5_0",
                                   },
     "useHYDSTwithFATES"         =>{ options=>"-bgc fates -envxml_dir . -no-megan",
                                     namelst=>"use_hydrstress=.true.",
                                     GLC_TWO_WAY_COUPLING=>"FALSE",
                                     phys=>"clm5_0",
                                   },
     "useHYDSTwithdynroot"       =>{ options=>"-bgc bgc -envxml_dir . -megan",
                                     namelst=>"use_hydrstress=.true., use_dynroot=.true.",
                                     GLC_TWO_WAY_COUPLING=>"FALSE",
                                     phys=>"clm5_0",
                                   },
     "specWOfireemis"            =>{ options=>"-envxml_dir . -no-fire_emis",
                                     namelst=>"fire_emis_specifier='bc_a1 = BC'",
                                     GLC_TWO_WAY_COUPLING=>"FALSE",
                                     phys=>"clm5_0",
                                   },
     "elevWOfireemis"            =>{ options=>"-envxml_dir . -no-fire_emis",
                                     namelst=>"fire_emis_elevated=.false.",
                                     GLC_TWO_WAY_COUPLING=>"FALSE",
                                     phys=>"clm5_0",
                                   },
     "noanthro_w_crop"            =>{ options=>"-envxml_dir . -res 0.9x1.25 -bgc bgc -crop -use_case 1850_noanthro_control",
                                     namelst=>"",
                                     GLC_TWO_WAY_COUPLING=>"FALSE",
                                     phys=>"clm5_0",
                                   },
     "noanthro_w_irrig"           =>{ options=>"-envxml_dir . -res 0.9x1.25 -bgc bgc -use_case 1850_noanthro_control",
                                     namelst=>"irrigate=T",
                                     GLC_TWO_WAY_COUPLING=>"FALSE",
                                     phys=>"clm5_0",
                                   },
     "spdotransconflict"          =>{ options=>"-envxml_dir . -bgc sp -use_case 20thC_transient",
                                     namelst=>"do_transient_pfts=T,do_transient_crops=.false.",
                                     GLC_TWO_WAY_COUPLING=>"FALSE",
                                     phys=>"clm5_0",
                                   },
     "dogrossandsp"               =>{ options=>"--envxml_dir . --bgc sp --use_case 20thC_transient",
                                     namelst=>"do_grossunrep=.true.",
                                     GLC_TWO_WAY_COUPLING=>"FALSE",
                                     phys=>"clm5_0",
                                   },
     "dogrossandfates"            =>{ options=>"--envxml_dir . --bgc fates --use_case 20thC_transient --no-megan",
                                     namelst=>"do_grossunrep=.true.",
                                     GLC_TWO_WAY_COUPLING=>"FALSE",
                                     phys=>"clm5_0",
                                   },
     "dogrossandnottrans"         =>{ options=>"--envxml_dir . --bgc bgc --use_case 2000_control",
                                     namelst=>"do_grossunrep=.true.",
                                     GLC_TWO_WAY_COUPLING=>"FALSE",
                                     phys=>"clm5_0",
                                   },
     "nocropwfert"                =>{ options=>"-envxml_dir . -bgc sp -no-crop",
                                     namelst=>"use_fertilizer=T",
                                     GLC_TWO_WAY_COUPLING=>"FALSE",
                                     phys=>"clm5_0",
                                   },
     "lmr1WOcn"                   =>{ options=>"-envxml_dir . -bgc sp",
                                     namelst=>"leafresp_method=1",
                                     GLC_TWO_WAY_COUPLING=>"FALSE",
                                     phys=>"clm5_0",
                                   },
     "lmr2WOcn"                   =>{ options=>"-envxml_dir . -bgc sp",
                                     namelst=>"leafresp_method=2",
                                     GLC_TWO_WAY_COUPLING=>"FALSE",
                                     phys=>"clm5_0",
                                   },
     "lmr0Wcn"                    =>{ options=>"-envxml_dir . -bgc bgc",
                                     namelst=>"leafresp_method=0",
                                     GLC_TWO_WAY_COUPLING=>"FALSE",
                                     phys=>"clm5_0",
                                   },
     "nofireButSetcli_scale"     =>{ options=>"-envxml_dir . -bgc bgc",
                                     namelst=>"fire_method='nofire', cli_scale=5.",
                                     GLC_TWO_WAY_COUPLING=>"FALSE",
                                     phys=>"clm5_0",
                                   },
     "nocnButSetrh_low"          =>{ options=>"-envxml_dir . -bgc sp",
                                     namelst=>"rh_low=5.",
                                     GLC_TWO_WAY_COUPLING=>"FALSE",
                                     phys=>"clm5_0",
                                   },
     "funWOcn"                   =>{ options=>"-envxml_dir . -bgc sp",
                                     namelst=>"use_fun=.true.",
                                     GLC_TWO_WAY_COUPLING=>"FALSE",
                                     phys=>"clm5_0",
                                   },
     "flexCNWOcn"                =>{ options=>"-envxml_dir . -bgc sp",
                                     namelst=>"use_flexibleCN=.true.",
                                     GLC_TWO_WAY_COUPLING=>"FALSE",
                                     phys=>"clm5_0",
                                   },
     "flexCNFUNwcarbonresp"      =>{ options=>"-envxml_dir . -bgc bgc",
                                     namelst=>"use_flexibleCN=.true.,use_FUN=.true.,carbon_resp_opt=1",
                                     GLC_TWO_WAY_COUPLING=>"FALSE",
                                     phys=>"clm5_0",
                                   },
     "funWOnitrif"               =>{ options=>"-envxml_dir .",
                                     namelst=>"use_fun=.true., use_nitrif_denitrif=.false.",
                                     GLC_TWO_WAY_COUPLING=>"FALSE",
                                     phys=>"clm5_0",
                                   },
     "SPModeWNitrifNMethane"     =>{ options=>"-envxml_dir . -bgc sp",
                                     namelst=>"use_lch4=.true., use_nitrif_denitrif=.true.",
                                     GLC_TWO_WAY_COUPLING=>"FALSE",
                                     phys=>"clm5_0",
                                   },
     "knitrmaxWOnitrif"          =>{ options=>"-envxml_dir . -bgc bgc",
                                     namelst=>"use_nitrif_denitrif=.false., k_nitr_max=1.0",
                                     GLC_TWO_WAY_COUPLING=>"FALSE",
                                     phys=>"clm5_0",
                                   },
     "respcoefWOnitrif"          =>{ options=>"-envxml_dir . -bgc bgc",
                                     namelst=>"use_nitrif_denitrif=.false., denitrif_respiration_coefficient=1.0",
                                     GLC_TWO_WAY_COUPLING=>"FALSE",
                                     phys=>"clm5_0",
                                   },
     "respexpWOnitrif"           =>{ options=>"-envxml_dir . -bgc bgc",
                                     namelst=>"use_nitrif_denitrif=.false., denitrif_respiration_exponent=1.0",
                                     GLC_TWO_WAY_COUPLING=>"FALSE",
                                     phys=>"clm5_0",
                                   },
     "lunaWSPandlnctrue"         =>{ options=>"-envxml_dir . -bgc sp",
                                     namelst=>"use_luna=.true., lnc_opt=.true.",
                                     GLC_TWO_WAY_COUPLING=>"FALSE",
                                     phys=>"clm5_0",
                                   },
     "NOlunabutsetJmaxb1"        =>{ options=>"-envxml_dir . -bgc sp",
                                     namelst=>"use_luna=.false., jmaxb1=1.0",
                                     GLC_TWO_WAY_COUPLING=>"FALSE",
                                     phys=>"clm5_0",
                                   },
     "envxml_not_dir"            =>{ options=>"-envxml_dir myuser_nl_clm",
                                     namelst=>"",
                                     GLC_TWO_WAY_COUPLING=>"FALSE",
                                     phys=>"clm5_0",
                                   },
     "envxml_emptydir"           =>{ options=>"-envxml_dir xFail",
                                     namelst=>"",
                                     GLC_TWO_WAY_COUPLING=>"FALSE",
                                     phys=>"clm5_0",
                                   },
               );
foreach my $key ( keys(%failtest) ) {
   print( "$key\n" );
   &make_config_cache($failtest{$key}{"phys"});
   my $options  = $failtest{$key}{"options"};
   my $namelist = $failtest{$key}{"namelst"};
   &make_env_run( GLC_TWO_WAY_COUPLING=>$failtest{$key}{"GLC_TWO_WAY_COUPLING"} );
   eval{ system( "$bldnml $options -namelist \"&clmexp $namelist /\" > $tempfile 2>&1 " ); };
   isnt( $?, 0, $key );
   system( "cat $tempfile" );
}


print "\n===============================================================================\n";
print "Start Warning testing.  These should fail unless -ignore_warnings option is used \n";
print "=================================================================================\n";

# Warning testing, do things that give warnings, unless -ignore_warnings option is used

my %warntest = (
     # Warnings without the -ignore_warnings option given
     "coldwfinidat"              =>{ options=>"-envxml_dir . -clm_start_type cold",
                                     namelst=>"finidat = 'testfile.nc'",
                                     GLC_TWO_WAY_COUPLING=>"FALSE",
                                     phys=>"clm5_0",
                                   },
     "bgcspin_w_suplnitro"       =>{ options=>"-envxml_dir . -bgc bgc -clm_accelerated_spinup on",
                                     namelst=>"suplnitro='ALL'",
                                     GLC_TWO_WAY_COUPLING=>"FALSE",
                                     phys=>"clm5_0",
                                   },
     "bgc=bgc WO nitrif_denit"   =>{ options=>"-bgc bgc -envxml_dir .",
                                     namelst=>"use_nitrif_denitrif=.false.",
                                     GLC_TWO_WAY_COUPLING=>"FALSE",
                                     phys=>"clm4_5",
                                   },
     "methane off W nitrif_denit"=>{ options=>"-bgc bgc -envxml_dir .",
                                     namelst=>"use_nitrif_denitrif=.true.,use_lch4=.false.",
                                     GLC_TWO_WAY_COUPLING=>"FALSE",
                                     phys=>"clm5_1",
                                   },
     "soilm_stream w transient"  =>{ options=>"-res 0.9x1.25 -envxml_dir . -use_case 20thC_transient",
                                     namelst=>"use_soil_moisture_streams=T,soilm_tintalgo='linear'",
                                     GLC_TWO_WAY_COUPLING=>"FALSE",
                                     phys=>"clm5_0",
                                   },
     "missing_ndep_file"         =>{ options=>"-envxml_dir . -bgc bgc -ssp_rcp SSP5-3.4",
                                     namelst=>"",
                                     GLC_TWO_WAY_COUPLING=>"FALSE",
                                     phys=>"clm5_0",
                                   },
     "bad_megan_spec"            =>{ options=>"-envxml_dir . -bgc bgc -megan",
                                     namelst=>"megan_specifier='ZZTOP=zztop'",
                                     GLC_TWO_WAY_COUPLING=>"FALSE",
                                     phys=>"clm4_5",
                                   },
     "FUN_wo_flexCN"             =>{ options=>"-envxml_dir . -bgc bgc",
                                     namelst=>"use_fun=.true.,use_flexiblecn=.false.",
                                     GLC_TWO_WAY_COUPLING=>"FALSE",
                                     phys=>"clm5_1",
                                   },
               );
foreach my $key ( keys(%warntest) ) {
   print( "$key\n" );
   &make_config_cache($warntest{$key}{"phys"});
   my $options  = $warntest{$key}{"options"};
   my $namelist = $warntest{$key}{"namelst"};
   &make_env_run( GLC_TWO_WAY_COUPLING=>$warntest{$key}{"GLC_TWO_WAY_COUPLING"} );
   eval{ system( "$bldnml $options -namelist \"&clmexp $namelist /\" > $tempfile 2>&1 " ); };
   isnt( $?, 0, $key );
   system( "cat $tempfile" );
   # Now run with -ignore_warnings and make sure it works
   $options .= " -ignore_warnings";
   eval{ system( "$bldnml $options -namelist \"&clmexp $namelist /\" > $tempfile 2>&1 " ); };
   is( $?, 0, $key );
   is( $@, '', "$options" );
   system( "cat $tempfile" );
}

#
# Loop over all physics versions
#
foreach my $phys ( "clm4_5", "clm5_0", "clm5_1" ) {
$mode = "-phys $phys";
&make_config_cache($phys);

print "\n==================================================\n";
print "Test ALL resolutions with SP\n";
print "==================================================\n";

# Check for ALL resolutions with CLM50SP
my $reslist = `../queryDefaultNamelist.pl -res list -s`;
my @resolutions = split( / /, $reslist );
my @regional;
foreach my $res ( @resolutions ) {
   chomp($res);
   print "=== Test $res === \n";
   my $options  = "-res $res -bgc sp -envxml_dir .";

   # Regional single point resolutions
   if ( $res =~ /^([0-9]+x[0-9]+_[a-zA-Z]+)$/ ) {
      push( @regional, $res );
      next;
   # Resolutions for mksurfdata mapping
   } elsif ( $res eq "0.5x0.5"     ||
             $res eq "0.25x0.25"   ||
             $res eq "3x3min"      ||
             $res eq "5x5min"      ||
             $res eq "10x10min"    ||
             $res eq "0.125x0.125" ||
             $res eq "0.33x0.33"   ||
             $res eq "1km-merge-10min" ) {
      next;
   # Resolutions that were supported in clm40 but NOT clm45/clm50
   } elsif ( $res eq "ne240np4"    ||
             $res eq "ne60np4"     ||
             $res eq "ne4np4"      ||
             $res eq "2.5x3.33"    ||
             $res eq "0.23x0.31"   ||
             $res eq "0.47x0.63"   ||
             $res eq "94x192"      ||
             $res eq "8x16"        ||
             $res eq "32x64"       ||
             $res eq "128x256"     ||
             $res eq "360x720cru"  ||
             $res eq "512x1024" ) {
      next;
   # Resolutions not supported on release branch
   } elsif ( $res eq "ne120np4"    ||
             $res eq "conus_30_x8" ) {
      next;
   }

   &make_env_run();
   eval{ system( "$bldnml $options > $tempfile 2>&1 " ); };
   is( $@, '', "$options" );

   $cfiles->checkfilesexist( "$options", $mode );

   $cfiles->shownmldiff( "default", "standard" );
   if ( defined($opts{'compare'}) ) {
      $cfiles->doNOTdodiffonfile( "$tempfile", "$options", $mode );
      $cfiles->dodiffonfile( "$real_par_file", "$options", $mode );
      $cfiles->comparefiles( "$options", $mode, $opts{'compare'} );
   }

   if ( defined($opts{'generate'}) ) {
      $cfiles->copyfiles( "$options", $mode );
   }
   &cleanup(); print "\n";
}

print "\n==================================================\n";
print " Test important resolutions for BGC\n";
print "==================================================\n";

my @resolutions = ( "4x5", "10x15", "ne30np4", "ne16np4", "1.9x2.5", "0.9x1.25" );
my @regional;
my $nlbgcmode = "bgc";
my $mode = "$phys-$nlbgcmode";
foreach my $res ( @resolutions ) {
   chomp($res);
   print "=== Test $res === \n";
   my $options  = "-res $res -envxml_dir . -bgc $nlbgcmode";

   &make_env_run();
   eval{ system( "$bldnml $options > $tempfile 2>&1 " ); };
   is( $@, '', "$options" );

   $cfiles->checkfilesexist( "$options", $mode );

   $cfiles->shownmldiff( "default", "standard" );
   if ( defined($opts{'compare'}) ) {
      $cfiles->doNOTdodiffonfile( "$tempfile", "$options", $mode );
      $cfiles->comparefiles( "$options", $mode, $opts{'compare'} );
   }

   if ( defined($opts{'generate'}) ) {
      $cfiles->copyfiles( "$options", $mode );
   }
   &cleanup(); print "\n";
}

print "\n==================================================\n";
print " Test all use-cases \n";
print "==================================================\n";

# Run over all use-cases...
my $list = `$bldnml -use_case list 2>&1 | grep "use case"`;
my @usecases;
if ( $list =~ /build-namelist : use cases : (.+)$/ ) {
  my @usecases  = split( / /, $list );
} else {
  die "ERROR:: Trouble getting list of use-cases\n";
}
foreach my $usecase ( @usecases ) {
   $options = "-use_case $usecase  -envxml_dir .";
   &make_env_run();
   eval{ system( "$bldnml $options  > $tempfile 2>&1 " ); };
   is( $@, '', "options: $options" );
   $cfiles->checkfilesexist( "$options", $mode );
   $cfiles->shownmldiff( "default", "standard" );
   if ( defined($opts{'compare'}) ) {
      $cfiles->doNOTdodiffonfile( "$tempfile", "$options", $mode );
      $cfiles->comparefiles( "$options", $mode, $opts{'compare'} );
   }
   if ( defined($opts{'generate'}) ) {
      $cfiles->copyfiles( "$options", $mode );
   }
   &cleanup();
}

print "\n==================================================\n";
print "Test crop resolutions \n";
print "==================================================\n";

# Check for crop resolutions
my @crop_res = ( "1x1_numaIA", "1x1_smallvilleIA", "4x5", "10x15", "0.9x1.25", "1.9x2.5", "ne30np4" );
foreach my $res ( @crop_res ) {
   $options = "-bgc bgc -crop -res $res -envxml_dir .";
   &make_env_run();
   eval{ system( "$bldnml $options  > $tempfile 2>&1 " ); };
   is( $@, '', "$options" );
   $cfiles->checkfilesexist( "$options", $mode );
   $cfiles->shownmldiff( "default", "standard" );
   if ( defined($opts{'compare'}) ) {
      $cfiles->doNOTdodiffonfile( "$tempfile", "$options", $mode );
      $cfiles->dodiffonfile( "$real_par_file", "$options", $mode );
      $cfiles->comparefiles( "$options", $mode, $opts{'compare'} );
   }
   if ( defined($opts{'generate'}) ) {
      $cfiles->copyfiles( "$options", $mode );
   }
   &cleanup();
}
print "\n==================================================\n";
print " Test glc_mec resolutions \n";
print "==================================================\n";

# Check for glc_mec resolutions
#
# NOTE(wjs, 2017-12-17) I'm not sure if these glc_mec-specific tests are
# still needed: are they covered with other tests now that we always run
# with glc_mec? Some historical notes: (1) The three resolutions listed
# here used to be the only three with which you could run glc_mec; now
# you can run glc_mec with all resolutions. (2) This used to point to
# all of the glacierMEC use cases; now we don't have glacierMEC-specific
# use cases, but I've kept these pointing to the equivalent normal use
# cases; I'm not sure if it's actually important to test this with all
# of the different use cases.
my @glc_res = ( "0.9x1.25", "1.9x2.5" );
my @use_cases = ( "1850-2100_SSP1-2.6_transient",
                  "1850-2100_SSP2-4.5_transient",
                  "1850-2100_SSP3-7.0_transient",
                  "1850-2100_SSP5-8.5_transient",
                  "1850_control",
                  "2000_control",
                  "2010_control",
                  "20thC_transient",
                 );
foreach my $res ( @glc_res ) {
   foreach my $usecase ( @usecases ) {
      my $startymd = undef;
      if ( ($usecase eq "1850_control") || ($usecase eq "20thC_transient") ) {
         $startymd = 18500101;
      } elsif ( $usecase eq "2000_control") {
         $startymd = 20000101;
      } elsif ( $usecase eq "2010_control") {
         $startymd = 20100101;
      } else {
         $startymd = 20150101;
      }
      $options = "-bgc bgc -res $res -use_case $usecase -envxml_dir . -namelist '&a start_ymd=$startymd/'";
      &make_env_run();
      eval{ system( "$bldnml $options > $tempfile 2>&1 " ); };
      is( $@, '', "$options" );
      $cfiles->checkfilesexist( "$options", $mode );
      $cfiles->shownmldiff( "default", "standard" );
      if ( defined($opts{'compare'}) ) {
         $cfiles->doNOTdodiffonfile( "$tempfile", "$options", $mode );
         $cfiles->comparefiles( "$options", $mode, $opts{'compare'} );
      }
      if ( defined($opts{'generate'}) ) {
         $cfiles->copyfiles( "$options", $mode );
      }
      &cleanup();
   }
}
# Transient 20th Century simulations
my @tran_res = ( "0.9x1.25", "1.9x2.5", "ne30np4", "10x15" );
my $usecase  = "20thC_transient";
my $GLC_NEC         = 10;
foreach my $res ( @tran_res ) {
   $options = "-res $res -use_case $usecase -envxml_dir . -namelist '&a start_ymd=18500101/' -bgc bgc -crop -namelist '&a do_grossunrep=T/'";
   &make_env_run();
   eval{ system( "$bldnml $options > $tempfile 2>&1 " ); };
   is( $@, '', "$options" );
   $cfiles->checkfilesexist( "$options", $mode );
   $cfiles->shownmldiff( "default", "standard" );
   if ( defined($opts{'compare'}) ) {
      $cfiles->doNOTdodiffonfile( "$tempfile", "$options", $mode );
      $cfiles->dodiffonfile( "$real_par_file", "$options", $mode );
      $cfiles->comparefiles( "$options", $mode, $opts{'compare'} );
   }
   if ( defined($opts{'generate'}) ) {
      $cfiles->copyfiles( "$options", $mode );
   }
   &cleanup();
}
# Transient ssp_rcp scenarios that work
my @tran_res = ( "0.9x1.25", "1.9x2.5", "10x15" );
foreach my $usecase ( "1850_control", "1850-2100_SSP5-8.5_transient", "1850-2100_SSP1-2.6_transient", "1850-2100_SSP3-7.0_transient",
                      "1850-2100_SSP2-4.5_transient" ) {
   my $startymd = undef;
   if ( $usecase eq "1850_control") {
      $startymd = 18500101;
   } else {
      $startymd = 20150101;
   }
   foreach my $res ( @tran_res ) {
      $options = "-res $res -bgc bgc -crop -use_case $usecase -envxml_dir . -namelist '&a start_ymd=$startymd/'";
      &make_env_run();
      eval{ system( "$bldnml $options > $tempfile 2>&1 " ); };
      is( $@, '', "$options" );
      $cfiles->checkfilesexist( "$options", $mode );
      $cfiles->shownmldiff( "default", "standard" );
      if ( defined($opts{'compare'}) ) {
         $cfiles->doNOTdodiffonfile( "$tempfile", "$options", $mode );
         $cfiles->dodiffonfile( "$real_par_file", "$options", $mode );
         $cfiles->comparefiles( "$options", $mode, $opts{'compare'} );
      }
      if ( defined($opts{'generate'}) ) {
         $cfiles->copyfiles( "$options", $mode );
      }
      &cleanup();
   }
}
}  # End loop over all physics versions
#
# End loop over versions
#

# The SSP's that fail...
$phys = "clm5_0";
$mode = "-phys $phys";
&make_config_cache($phys);
my $res = "0.9x1.25";
foreach my $usecase ( "1850-2100_SSP4-3.4_transient", "1850-2100_SSP5-3.4_transient", "1850-2100_SSP1-1.9_transient",
                      "1850-2100_SSP4-6.0_transient" ) {
      $options = "-res $res -bgc bgc -crop -use_case $usecase -envxml_dir . -namelist '&a start_ymd=20150101/'";
      &make_env_run();
      eval{ system( "$bldnml $options > $tempfile 2>&1 " ); };
      isnt( $?, 0, $usecase );
      system( "cat $tempfile" );
}

print "\n==================================================\n";
print "Test clm4.5/clm5.0/clm5_1 resolutions \n";
print "==================================================\n";

foreach my $phys ( "clm4_5", 'clm5_0', 'clm5_1' ) {
  my $mode = "-phys $phys";
  &make_config_cache($phys);
  my @clmoptions = ( "-bgc bgc -envxml_dir .", "-bgc bgc -envxml_dir . -clm_accelerated_spinup=on", "-bgc bgc -envxml_dir . -light_res 360x720",
                     "-bgc sp -envxml_dir . -vichydro", "-bgc bgc -dynamic_vegetation -ignore_warnings",
                     "-bgc bgc -clm_demand flanduse_timeseries -sim_year 1850-2000 -namelist '&a start_ymd=18500101/'",
                     "-bgc bgc -envxml_dir . -namelist '&a use_c13=.true.,use_c14=.true.,use_c14_bombspike=.true./'" );
  foreach my $clmopts ( @clmoptions ) {
     my @clmres = ( "10x15", "0.9x1.25", "1.9x2.5" );
     foreach my $res ( @clmres ) {
        $options = "-res $res -envxml_dir . ";
        &make_env_run( );
        eval{ system( "$bldnml $options $clmopts > $tempfile 2>&1 " ); };
        is( $@, '', "$options $clmopts" );
        $cfiles->checkfilesexist( "$options $clmopts", $mode );
        $cfiles->shownmldiff( "default", "standard" );
        if ( defined($opts{'compare'}) ) {
           $cfiles->doNOTdodiffonfile( "$tempfile", "$options $clmopts", $mode );
           $cfiles->comparefiles( "$options $clmopts", $mode, $opts{'compare'} );
        }
        if ( defined($opts{'generate'}) ) {
           $cfiles->copyfiles( "$options $clmopts", $mode );
        }
        &cleanup();
     }
  }
  my @clmoptions = ( "-bgc bgc -envxml_dir .",
                     "-bgc sp -envxml_dir .", );
  foreach my $clmopts ( @clmoptions ) {
     my @clmres = ( "ne16np4" );
     foreach my $res ( @clmres ) {
        $options = "-res $res -envxml_dir . ";
        &make_env_run( );
        eval{ system( "$bldnml $options $clmopts > $tempfile 2>&1 " ); };
        is( $@, '', "$options $clmopts" );
        $cfiles->checkfilesexist( "$options $clmopts", $mode );
        $cfiles->shownmldiff( "default", "standard" );
        if ( defined($opts{'compare'}) ) {
           $cfiles->doNOTdodiffonfile( "$tempfile", "$options $clmopts", $mode );
           $cfiles->comparefiles( "$options $clmopts", $mode, $opts{'compare'} );
        }
        if ( defined($opts{'generate'}) ) {
           $cfiles->copyfiles( "$options $clmopts", $mode );
        }
        &cleanup();
     }
  }
  my $clmopts = "-bgc bgc -crop";
  my $res = "1.9x2.5";
  $options = "-res $res -namelist '&a irrigate=.true./' -crop -envxml_dir .";
  &make_env_run();
  eval{ system( "$bldnml $options $clmopts  > $tempfile 2>&1 " ); };
  is( $@, '', "$options $clmopts" );
  $cfiles->checkfilesexist( "$options $clmopts", $mode );
  $cfiles->shownmldiff( "default", "standard" );
  if ( defined($opts{'compare'}) ) {
     $cfiles->doNOTdodiffonfile( "$tempfile", "$options $clmopts", $mode );
     $cfiles->comparefiles( "$options $clmopts", "$mode", $opts{'compare'} );
  }
  if ( defined($opts{'generate'}) ) {
     $cfiles->copyfiles( "$options $clmopts", $mode );
  }
  &cleanup();
  # Run FATES mode for several resolutions and configurations
  my $clmoptions = "-bgc fates -envxml_dir . -no-megan";
  my @clmres = ( "1x1_brazil", "5x5_amazon", "4x5", "1.9x2.5" );
  foreach my $res ( @clmres ) {
     $options = "-res $res -clm_start_type cold";
     my @edoptions = ( "-use_case 2000_control",
                       "-use_case 1850_control",
                       "",
                       "-namelist \"&a use_lch4=.true.,use_nitrif_denitrif=.true./\"",
                       "-clm_accelerated_spinup on"
                     );
     foreach my $edop (@edoptions ) {
        if ( $res eq "5x5_amazon" && ($edop =~ /1850_control/) ) {
           next;
        }
        &make_env_run( );
        eval{ system( "$bldnml $options $clmoptions $edop  > $tempfile 2>&1 " ); };
        is( $@, '', "$options $edop" );
        $cfiles->checkfilesexist( "$options $clmoptions $edop", $mode );
        $cfiles->shownmldiff( "default", "standard" );
        if ( defined($opts{'compare'}) ) {
           $cfiles->doNOTdodiffonfile( "$tempfile", "$options $clmoptions $edop", $mode );
           $cfiles->comparefiles( "$options $clmoptions $edop", $mode, $opts{'compare'} );
        }
        if ( defined($opts{'generate'}) ) {
           $cfiles->copyfiles( "$options $clmoptions $edop", $mode );
        }
        &cleanup();
     }
  }
}
#
# Run over the differen lnd_tuning modes
#
my $res = "0.9x1.25";
my $mask = "gx1v6";
my $simyr = "1850";
foreach my $phys ( "clm4_5", 'clm5_0', 'clm5_1' ) {
  my $mode = "-phys $phys";
  &make_config_cache($phys);
  my @forclist = ();
  if ( $phys == "clm5_1" ) {
    @forclist = ( "GSWP3v1" );
  } else {
    @forclist = ( "CRUv7", "GSWP3v1", "cam6.0" );
  }
  foreach my $forc ( @forclist ) {
     foreach my $bgc ( "sp", "bgc" ) {
        my $lndtuningmode = "${phys}_${forc}";
        my $clmoptions = "-res $res -mask $mask -sim_year $simyr -envxml_dir . -lnd_tuning_mod $lndtuningmode -bgc $bgc";
        &make_env_run( );
        eval{ system( "$bldnml $clmoptions > $tempfile 2>&1 " ); };
        is( $@, '', "$clmoptions" );
        $cfiles->checkfilesexist( "$clmoptions", $mode );
        $cfiles->shownmldiff( "default", "standard" );
        if ( defined($opts{'compare'}) ) {
           $cfiles->doNOTdodiffonfile( "$tempfile", "$clmoptions", $mode );
           $cfiles->comparefiles( "$clmoptions", $mode, $opts{'compare'} );
        }
        if ( defined($opts{'generate'}) ) {
           $cfiles->copyfiles( "$clmoptions", $mode );
        }
        &cleanup();
     }
  }
}
&cleanup();

system( "/bin/rm $finidat" );

print "\n==================================================\n";
print " Dumping output  \n";
print "==================================================\n";

$xFail->parseOutput($captOut);

print "Successfully ran all testing for build-namelist\n\n";

&cleanup( "config" );
system( "/bin/rm $tempfile" );

sub cleanup {
#
# Cleanup files created
#
  my $type = shift;

  print "Cleanup files created\n";
  system( "/bin/rm env_run.xml $real_par_file" );
  if ( defined($type) ) {
     if ( $type eq "config" ) {
        system( "/bin/rm config_cache.xml" );
     }
  } else {
     system( "/bin/rm $tempfile *_in" );
  }
}
<|MERGE_RESOLUTION|>--- conflicted
+++ resolved
@@ -163,15 +163,9 @@
 #
 # Figure out number of tests that will run
 #
-<<<<<<< HEAD
-my $ntests = 1922;
+my $ntests = 1958;
 if ( defined($opts{'compare'}) ) {
-   $ntests += 1308;
-=======
-my $ntests = 1886;
-if ( defined($opts{'compare'}) ) {
-   $ntests += 1281;
->>>>>>> f6881492
+   $ntests += 1335;
 }
 plan( tests=>$ntests );
 
