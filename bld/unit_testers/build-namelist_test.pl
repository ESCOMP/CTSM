#!/usr/bin/env perl

# Test command line options of the build-namelist script.
# Try to test that all the different options at least work.
# Test that inconsistentcies are appropriately caught.

#########################

use lib '.';
use Test::More;
use xFail::expectedFail;
use IO::File;

#########################

use strict;
use Getopt::Long;
use NMLTest::CompFiles;
use English;

sub usage {
    die <<EOF;
SYNOPSIS
     build-namelist_test.pl [options]

     Test the the CLM build-namelist 
OPTIONS
     -help [or -h]                 Print usage to STDOUT.                               
     -compare <directory>          Compare namelists for this version to namelists
                                   created by another version.
     -generate                     Leave the namelists in place to do a later compare.
     -no-test                      Do NOT Use the -test option to make sure datasets exist.
     -csmdata "dir"                Root directory of CESM input data.

EOF
}

sub make_env_run {
#
# Create a env_run.xml file to read in
#
    my %settings = @_;

    # Set default settings
    my %env_vars = ( DIN_LOC_ROOT=>"MYDINLOCROOT", GLC_TWO_WAY_COUPLING=>"FALSE" );
    # Set any settings that came in from function call
    foreach my $item ( keys(%settings) ) {
       $env_vars{$item} = $settings{$item};
    }

    # Now write the file out
    my $envfile = "env_run.xml";
    my $fh = IO::File->new($envfile, '>') or die "can't open file: $envfile";
    print $fh <<EOF;
<?xml version="1.0"?>

<config_definition>

EOF
    foreach my $item ( keys(%env_vars) ) {
      print $fh <<EOF;
<entry id="$item"         value="$env_vars{$item}"  /> 
EOF
    }
    print $fh <<EOF;

</config_definition>
EOF
    $fh->close();
}

sub make_config_cache {
   # Write a config_cache.xml file to read in
   my ($phys) = @_;
   my $config_cachefile = "config_cache.xml";
   my $fh = IO::File->new($config_cachefile, '>') or die "can't open file: $config_cachefile";
   print $fh <<EOF;
<?xml version="1.0"?>
<config_definition>
<commandline></commandline>
<entry id="phys" value="$phys" list="" valid_values="clm4_5,clm5_0,clm5_1">Specifies clm physics</entry>
</config_definition>
EOF
   $fh->close();
}

sub cat_and_create_namelistinfile {
#
# Concatenate the user_nl_clm files together and turn it into a namelist input file
# that can be read in by build-namelist
#
   my ($file1, $file2, $outfile) = @_;

   my $fh    = IO::File->new($file1,   '<') or die "can't open file: $file1";
   my $outfh = IO::File->new($outfile, '>') or die "can't open file: $outfile";
   print $outfh "&clm_settings\n\n";
   while ( my $line = <$fh> ) {
     print $outfh " $line";
   }
   $fh->close();
   if ( defined($file2) ) {
      my $fh    = IO::File->new($file2,   '<') or die "can't open file: $file2";
      while ( my $line = <$fh> ) {
        print $outfh " $line";
      }
   }
   print $outfh "\n/\n";
   $fh->close();
   $outfh->close();
}

#
# Process command-line options.
#
my %opts = ( help     => 0,
             generate => 0,
             test     => 1,
             compare  => undef,
             csmdata  => undef,
            );

GetOptions(
    "h|help"     => \$opts{'help'},
    "compare=s"  => \$opts{'compare'},
    "generate"   => \$opts{'generate'},
    "test!"      => \$opts{'test'},
    "csmdata=s"  => \$opts{'csmdata'},
)  or usage();

# Give usage message.
usage() if $opts{'help'};

# Check that the CESM inputdata root directory has been specified.  This must be
# a local or nfs mounted directory.
my $inputdata_rootdir = undef;
if (defined($opts{'csmdata'})) {
    $inputdata_rootdir = $opts{'csmdata'};
} elsif (defined $ENV{'CSMDATA'} ) { 
    $inputdata_rootdir = $ENV{'CSMDATA'};
} else {
   # use yellowstone location as default
   $inputdata_rootdir="/glade/p/cesm/cseg/inputdata";
   print("WARNING:  -csmdata nor CSMDATA are set, using default yellowstone location: $inputdata_rootdir\n");
}

###################################
#_# read in expected fail test list
###################################
my $compGen;
if ( $opts{'generate'} eq 1 && !(defined($opts{'compare'}) )) {
   $compGen='generate';
} elsif ( defined($opts{'compare'}) ) {
   $compGen='compare';
} elsif ( defined($opts{'compare'} && ($opts{'generate'} eq 1 ))) {
   #_# if compare and generate are both given, use compare
   $compGen='compare'; 
}

my $ProgName;
($ProgName = $PROGRAM_NAME) =~ s!(.*)/!!;
my $testType="namelistTest";

#
# Figure out number of tests that will run
#
<<<<<<< HEAD
my $ntests = 1552;
if ( defined($opts{'compare'}) ) {
   $ntests += 1045;
=======
my $ntests = 1740;
if ( defined($opts{'compare'}) ) {
   $ntests += 1185;
>>>>>>> 3653013e
}
plan( tests=>$ntests );

#_# ============================================================
#_# setup for xFail module
#_# ============================================================
my $xFail = xFail::expectedFail->new($ProgName,$compGen,$ntests);
my $captOut="";  #_# variable to capture Test::More output
Test::More->builder->output(\$captOut);
#_# ============================================================
#_# 
#_# ============================================================

# Check for unparsed arguments
if (@ARGV) {
    print "ERROR: unrecognized arguments: @ARGV\n";
    usage();
}
my $phys = "clm5_0";
my $mode = "-phys $phys";
&make_config_cache($phys);

my $DOMFILE = "$inputdata_rootdir/atm/datm7/domain.lnd.T31_gx3v7.090928.nc";
my $real_par_file = "user_nl_ctsm_real_parameters";
my $bldnml = "../build-namelist -verbose -csmdata $inputdata_rootdir -lnd_frac $DOMFILE -configuration clm -structure standard -glc_nec 10 -no-note -output_reals $real_par_file";
if ( $opts{'test'} ) {
   $bldnml .= " -test";
}

my $tempfile = "temp_file.txt";
if ( -f $tempfile ) {
  system( "/bin/rm $tempfile" );
}

my @files = ( "lnd_in", $tempfile, $real_par_file );
my $cwd = `pwd`;
chomp( $cwd );
my $cfiles = NMLTest::CompFiles->new( $cwd, @files );

print "\n==================================================\n";
print "Run simple tests \n";
print "==================================================\n";

# Simple test -- just run build-namelist with -help option
eval{ system( "$bldnml -help > $tempfile 2>&1 " ); };
   is( $@, '', "help" );
   &cleanup();
# Simple test -- just run build-namelist with -version option
eval{ system( "$bldnml -version > $tempfile 2>&1 " ); };
   is( $@, '', "version" );
   system( "/bin/cat $tempfile" );
   &cleanup();
# Simple test -- just run build-namelist
&make_env_run();
eval{ system( "$bldnml > $tempfile 2>&1 " ); };
   is( $@, '', "plain build-namelist" );
   $cfiles->checkfilesexist( "default", $mode ); 
   # Compare to baseline
   if ( defined($opts{'compare'}) ) {
      $cfiles->doNOTdodiffonfile( "$tempfile", "default", $mode );
      $cfiles->comparefiles( "default", $mode, $opts{'compare'} );
   }

print "\n==================================================\n";
print "Run simple tests with all list options \n";
print "==================================================\n";

$cfiles->copyfiles( "default", $mode );
&cleanup();
# Simple test -- run all the list options
foreach my $options ( "clm_demand", "ssp_rcp",      "res", 
                      "sim_year",   "use_case" ) {
   &make_env_run();
   eval{ system( "$bldnml -${options} list > $tempfile 2>&1 " ); };
   my $result = `cat $tempfile`;
   my $expect;
   if ( $options =~ /use_case/ ) {
      $expect = "use cases :";
   } else {
      $expect = "valid values for $options";
   }
   $expect    = "/CLM build-namelist : $expect/";
   like( $result, $expect, "$options list" );
   is( (-f "lnd_in"), undef, "Check that lnd_in file does NOT exist" );
   &cleanup();
}

print "\n==================================================\n";
print "Run simple tests with additional options \n";
print "==================================================\n";

# Exercise a bunch of options
my $options = "-co2_ppmv 250 ";
   $options .= " -res 0.9x1.25 -ssp_rcp SSP1-2.6 -envxml_dir .";

   &make_env_run();
   eval{ system( "$bldnml $options > $tempfile 2>&1 " ); };
   is( $@, '', "options: $options" );
      $cfiles->checkfilesexist( "default", $mode );
      $cfiles->copyfiles( "most_options", $mode );
   # Compare to default
      $cfiles->doNOTdodiffonfile( "lnd_in",    "default", $mode );
      $cfiles->doNOTdodiffonfile( "$real_par_file", "default", $mode );
      $cfiles->doNOTdodiffonfile( "$tempfile", "default", $mode );
      $cfiles->comparefiles( "default", $mode );
   # Compare to baseline
   if ( defined($opts{'compare'}) ) {
      $cfiles->dodiffonfile(      "lnd_in",    "most_options", $mode );
      $cfiles->dodiffonfile( "$real_par_file", "most_options", $mode );
      $cfiles->doNOTdodiffonfile( "$tempfile", "most_options", $mode );
      $cfiles->comparefiles( "most_options", $mode, $opts{'compare'} );
   }
   &cleanup();

print "\n==================================================\n";
print "Test drydep, fire_emis and megan namelists  \n";
print "==================================================\n";

# drydep and megan namelists
$phys = "clm5_0";
$mode = "-phys $phys";
&make_config_cache($phys);
my @mfiles = ( "lnd_in", "drv_flds_in", $tempfile );
my $mfiles = NMLTest::CompFiles->new( $cwd, @mfiles );
foreach my $options ( "-drydep", "-megan", "-drydep -megan", "-fire_emis", "-drydep -megan -fire_emis" ) {
   &make_env_run();
   eval{ system( "$bldnml -envxml_dir . $options > $tempfile 2>&1 " ); };
   is( $@, '', "options: $options" );
   $mfiles->checkfilesexist( "$options", $mode);
   if ( $options ne "-drydep" ) {
     $mfiles->shownmldiff( "-drydep", $mode );
   }
   if ( defined($opts{'compare'}) ) {
      $mfiles->doNOTdodiffonfile( "$tempfile", "$options", $mode );
      $mfiles->comparefiles( "$options", $mode, $opts{'compare'} );
   }
   if ( defined($opts{'generate'}) ) {
      $mfiles->copyfiles( "$options", $mode );
   }
   &cleanup();
}
$phys = "clm5_0";
$mode = "-phys $phys";
&make_config_cache($phys);

print "\n===============================================================================\n";
print "Test configuration, structure, irrigate, verbose, clm_demand, ssp_rcp, test, sim_year, use_case\n";
print "=================================================================================\n";

# configuration, structure, irrigate, verbose, clm_demand, ssp_rcp, test, sim_year, use_case
my $startfile = "clmrun.clm2.r.1964-05-27-00000.nc";
foreach my $options ( "-configuration nwp",
                      "-structure fast",
                      "-namelist '&a irrigate=.true./'", "-verbose", "-ssp_rcp SSP1-2.6", "-test", "-sim_year 1850",
                      "-use_case 1850_control",
                      "-clm_start_type startup", "-namelist '&a irrigate=.false./' -crop -bgc bgc",
                      "-envxml_dir . -infile myuser_nl_clm", 
                      "-ignore_ic_date -clm_start_type branch -namelist '&a nrevsn=\"thing.nc\"/' -bgc bgc -crop",
                      "-clm_start_type branch -namelist '&a nrevsn=\"thing.nc\",use_init_interp=T/'",
                      "-ignore_ic_date -clm_start_type startup -namelist '&a finidat=\"thing.nc\"/' -bgc bgc -crop",
                     ) {
   my $file = $startfile;
   &make_env_run();
   eval{ system( "$bldnml -res 0.9x1.25 -envxml_dir . $options > $tempfile 2>&1 " ); };
   is( $@, '', "options: $options" );
   $cfiles->checkfilesexist( "$options", $mode );
   $cfiles->shownmldiff( "default", $mode );
   my $finidat = `grep finidat lnd_in`;
   if ( $options =~ /myuser_nl_clm/ ) {
      my $fsurdat =  `grep fsurdat lnd_in`;
      like( $fsurdat, "/MYDINLOCROOT/lnd/clm2/PTCLMmydatafiles/1x1pt_US-UMB/surfdata_1x1pt_US-UMB_simyr2000_clm4_5_c131122.nc/", "$options" );
   }
   if ( defined($opts{'compare'}) ) {
      $cfiles->doNOTdodiffonfile( "$tempfile", "$options", $mode );
      $cfiles->dodiffonfile( "$real_par_file", "$options", $mode );
      $cfiles->comparefiles( "$options", $mode, $opts{'compare'} );
   }
   if ( defined($opts{'generate'}) ) {
      $cfiles->copyfiles( "$options", $mode );
   }
   &cleanup();
}
print "\n===============================================================================\n";
print "Test the NEON sites\n";
print "=================================================================================\n";
my $phys = "clm5_1";
$mode = "-phys $phys";
&make_config_cache($phys);
my $neondir      = "../../cime_config/usermods_dirs/NEON";
foreach my $site ( "ABBY", "BLAN", "CPER", "DEJU", "GRSM", "HEAL", "KONA", "LENO", "NIWO", 
                   "ONAQ", "PUUM", "SERC", "SRER", "TALL", "TREE", "WOOD", "BARR", "BONA", 
                   "DCFS", "DELA", "GUAN", "JERC", "KONZ", "MLBS", "NOGP", "ORNL", "RMNP", 
                   "SJER", "STEI", "TEAK", "UKFS", "WREF", "BART", "CLBJ", "DSNY", "HARV", 
                   "JORN", "LAJA", "MOAB", "OAES", "OSBS", "SCBI", "SOAP", "STER", "TOOL", 
                   "UNDE", "YELL" 
 ) {
   &make_env_run();
   #
   # Concatonate  default usermods and specific sitetogether expanding env variables while doing that
   # 
   if ( ! -d "$neondir/$site" ) {
      print "NEON directory is not there: $neondir/$site\n";
      die "ERROR:: NEON site does not exist: $site\n";
   }
   my $neondefaultfile = "$neondir/defaults/user_nl_clm";
   my $neonsitefile = "$neondir/$site/user_nl_clm";
   if ( ! -f $neonsitefile )  {
      $neonsitefile = undef;
   }
   $ENV{'NEONSITE'} = $site;
   my $namelistfile = "temp.namelistinfile_$site";
   &cat_and_create_namelistinfile( $neondefaultfile, $neonsitefile, $namelistfile );
   #
   # Now run  the site
   # 
   my $options = "-res CLM_USRDAT -clm_usr_name NEON -no-megan -bgc bgc -sim_year 2000 -infile $namelistfile";
   eval{ system( "$bldnml -envxml_dir . $options > $tempfile 2>&1 " ); };
   is( $@, '', "options: $options" );
   $cfiles->checkfilesexist( "$options", $mode );
   $cfiles->shownmldiff( "default", $mode );
   if ( defined($opts{'compare'}) ) {
      $cfiles->doNOTdodiffonfile( "$tempfile", "$options", $mode );
      $cfiles->dodiffonfile(      "lnd_in",    "$options", $mode );
      $cfiles->dodiffonfile( "$real_par_file", "$options", $mode );
      $cfiles->comparefiles( "$options", $mode, $opts{'compare'} );
   }
   if ( defined($opts{'generate'}) ) {
      $cfiles->copyfiles( "$options", $mode );
   }
   system( "/bin/rm $namelistfile" );
   &cleanup();
}

print "\n===============================================================================\n";
print "Test some CAM specific setups for special grids \n";
print "=================================================================================\n";
foreach my $phys ( "clm4_5", "clm5_0" ) {
   $mode = "-phys $phys";
   &make_config_cache($phys);
   foreach my $options ( 
                      "-res ne0np4.ARCTIC.ne30x4 -bgc sp -use_case 20thC_transient -namelist '&a start_ymd=19790101/' -lnd_tuning_mode ${phys}_cam6.0",
                      "-res ne0np4.ARCTICGRIS.ne30x8 -bgc sp -use_case 20thC_transient -namelist '&a start_ymd=19790101/' -lnd_tuning_mode ${phys}_cam6.0",
                      "-res 1.9x2.5 -bgc sp -use_case 20thC_transient -namelist '&a start_ymd=19790101/' -lnd_tuning_mode ${phys}_cam6.0",
                      "-res 0.9x1.25 -bgc sp -use_case 20thC_transient -namelist '&a start_ymd=19790101/' -lnd_tuning_mode ${phys}_cam6.0",
                      "-res 0.9x1.25 -bgc bgc -crop -use_case 20thC_transient -namelist '&a start_ymd=19500101/' -lnd_tuning_mode ${phys}_cam6.0",
                      "-res ne0np4CONUS.ne30x8 -bgc sp -use_case 20thC_transient -namelist '&a start_ymd=20130101/' -lnd_tuning_mode ${phys}_cam6.0",
                      "-res 1.9x2.5 -bgc sp -use_case 20thC_transient -namelist '&a start_ymd=20030101/' -lnd_tuning_mode ${phys}_cam6.0",
                      "-res 1.9x2.5 -bgc sp -use_case 2010_control -namelist '&a start_ymd=20100101/' -lnd_tuning_mode ${phys}_cam6.0",
                      "-res 1x1_brazil -bgc fates -no-megan -use_case 2000_control -lnd_tuning_mode ${phys}_CRUv7",
                      "-res C192 -bgc sp -use_case 2010_control -namelist '&a start_ymd=20100101/' -lnd_tuning_mode ${phys}_cam6.0",
                      "-res ne0np4.ARCTIC.ne30x4 -bgc sp -use_case 20thC_transient -namelist '&a start_ymd=20130101/' -lnd_tuning_mode ${phys}_cam6.0",
                     ) {
      &make_env_run();
      eval{ system( "$bldnml -envxml_dir . $options > $tempfile 2>&1 " ); };
      is( $@, '', "options: $options" );
      $cfiles->checkfilesexist( "$options", $mode );
      $cfiles->shownmldiff( "default", $mode );
      if ( defined($opts{'compare'}) ) {
         $cfiles->doNOTdodiffonfile( "$tempfile", "$options", $mode );
         $cfiles->dodiffonfile(      "lnd_in",    "$options", $mode );
         $cfiles->dodiffonfile( "$real_par_file", "$options", $mode );
         $cfiles->comparefiles( "$options", $mode, $opts{'compare'} );
      }
      if ( defined($opts{'generate'}) ) {
         $cfiles->copyfiles( "$options", $mode );
      }
      &cleanup();
   }
}

print "\n==============================================================\n";
print "Test several use_cases and specific configurations for clm5_0\n";
print "==============================================================\n";
$phys = "clm5_0";
$mode = "-phys $phys";
&make_config_cache($phys);
foreach my $options ( 
                      "-bgc bgc -use_case 1850-2100_SSP1-2.6_transient -namelist '&a start_ymd=20100101/'",
                      "-bgc sp  -use_case 1850-2100_SSP2-4.5_transient -namelist '&a start_ymd=18501223/'",
                      "-bgc bgc -use_case 1850-2100_SSP3-7.0_transient -namelist '&a start_ymd=20701029/'",
                      "-bgc fates  -use_case 2000_control -no-megan",
                      "-bgc fates  -use_case 20thC_transient -no-megan",
                      "-bgc fates  -use_case 1850_control -no-megan -namelist '&a use_fates_sp=T/'",
                      "-bgc sp  -use_case 2000_control -res 0.9x1.25 -namelist '&a use_soil_moisture_streams = T/'",
                      "-bgc cn  -use_case 1850-2100_SSP5-8.5_transient -namelist '&a start_ymd=19101023/'",
                      "-bgc bgc -use_case 2000_control -namelist \"&a fire_method='nofire'/\" -crop",
                      "-res 0.9x1.25 -bgc bgc -use_case 1850_noanthro_control -drydep -fire_emis -light_res 360x720",
                     ) {
   my $file = $startfile;
   &make_env_run();
   eval{ system( "$bldnml -envxml_dir . $options > $tempfile 2>&1 " ); };
   is( $@, '', "options: $options" );
   $cfiles->checkfilesexist( "$options", $mode );
   $cfiles->shownmldiff( "default", $mode );
   if ( defined($opts{'compare'}) ) {
      $cfiles->doNOTdodiffonfile( "$tempfile", "$options", $mode );
      $cfiles->dodiffonfile(      "lnd_in",    "$options", $mode );
      $cfiles->dodiffonfile( "$real_par_file", "$options", $mode );
      $cfiles->comparefiles( "$options", $mode, $opts{'compare'} );
   }
   if ( defined($opts{'generate'}) ) {
      $cfiles->copyfiles( "$options", $mode );
   }
   &cleanup();
}



print "\n==================================================\n";
print "Start Failure testing.  These should fail \n";
print "==================================================\n";

# Failure testing, do things that SHOULD fail
my $finidat  = "thing.nc";
system( "touch $finidat" );

my %failtest = ( 
     "coldstart but with IC file"=>{ options=>"-clm_start_type cold -envxml_dir .",
                                     namelst=>"finidat='$finidat'",
                                     GLC_TWO_WAY_COUPLING=>"FALSE",
                                     phys=>"clm5_0",
                                   },
     "clm_demand on finidat"     =>{ options=>"-clm_demand finidat -envxml_dir .",
                                     namelst=>"",
                                     GLC_TWO_WAY_COUPLING=>"FALSE",
                                     phys=>"clm5_0",
                                   },
     "blank IC file, not cold"   =>{ options=>"-clm_start_type startup -envxml_dir .",
                                     namelst=>"finidat=' '",
                                     GLC_TWO_WAY_COUPLING=>"FALSE",
                                     phys=>"clm5_0",
                                   },
     "startup without interp"    =>{ options=>"-clm_start_type startup -envxml_dir . -bgc sp -sim_year 1850",
                                     namelst=>"use_init_interp=.false., start_ymd=19200901",
                                     GLC_TWO_WAY_COUPLING=>"FALSE",
                                     phys=>"clm5_0",
                                   },
     "use_crop without -crop"    =>{ options=>" -envxml_dir .",
                                     namelst=>"use_crop=.true.",
                                     GLC_TWO_WAY_COUPLING=>"FALSE",
                                     phys=>"clm4_5",
                                   },
     "soilm_stream wo use"       =>{ options=>"-res 0.9x1.25 -envxml_dir .",
                                     namelst=>"use_soil_moisture_streams = .false.,stream_fldfilename_soilm='missing_file'",
                                     GLC_TWO_WAY_COUPLING=>"FALSE",
                                     phys=>"clm5_0",
                                   },
     "clm50CNDVwtransient"       =>{ options=>" -envxml_dir . -use_case 20thC_transient -dynamic_vegetation -res 10x15 -ignore_warnings",
                                     namelst=>"",
                                     GLC_TWO_WAY_COUPLING=>"FALSE",
                                     phys=>"clm5_0",
                                   },
     "reseed without CN"         =>{ options=>" -envxml_dir . -bgc sp",
                                     namelst=>"reseed_dead_plants=.true.",
                                     GLC_TWO_WAY_COUPLING=>"FALSE",
                                     phys=>"clm5_0",
                                   },
     "onset_threh w SP"          =>{ options=>" -envxml_dir . -bgc sp",
                                     namelst=>"onset_thresh_depends_on_veg=.true.",
                                     GLC_TWO_WAY_COUPLING=>"FALSE",
                                     phys=>"clm5_1",
                                   },
     "dribble_crphrv w/o CN"     =>{ options=>" -envxml_dir . -bgc sp",
                                     namelst=>"dribble_crophrv_xsmrpool_2atm=.true.",
                                     GLC_TWO_WAY_COUPLING=>"FALSE",
                                     phys=>"clm5_0",
                                   },
     "dribble_crphrv w/o crop"   =>{ options=>" -envxml_dir . -bgc cn -no-crop",
                                     namelst=>"dribble_crophrv_xsmrpool_2atm=.true.",
                                     GLC_TWO_WAY_COUPLING=>"FALSE",
                                     phys=>"clm5_0",
                                   },
     "CNDV with flanduse_timeseries - clm4_5"=>{ options=>"-bgc bgc -dynamic_vegetation -envxml_dir . -ignore_warnings",
                                     namelst=>"flanduse_timeseries='my_flanduse_timeseries_file.nc'",
                                     GLC_TWO_WAY_COUPLING=>"FALSE",
                                     phys=>"clm4_5",
                                   },
     "use_cndv=T without bldnml op"=>{ options=>"-bgc cn -envxml_dir . -ignore_warnings",
                                     namelst=>"use_cndv=.true.",
                                     GLC_TWO_WAY_COUPLING=>"FALSE",
                                     phys=>"clm4_5",
                                   },
     "use_cndv=F with dyn_veg op"=>{ options=>"-bgc cn -dynamic_vegetation -envxml_dir . -ignore_warnings",
                                     namelst=>"use_cndv=.false.",
                                     GLC_TWO_WAY_COUPLING=>"FALSE",
                                     phys=>"clm4_5",
                                   },
     "crop with use_crop false"  =>{ options=>"-crop -bgc bgc -envxml_dir .",
                                     namelst=>"use_crop=.false.",
                                     GLC_TWO_WAY_COUPLING=>"FALSE",
                                     phys=>"clm4_5",
                                   },
     "crop without CN"           =>{ options=>"-crop -bgc sp -envxml_dir .",
                                     namelst=>"",
                                     GLC_TWO_WAY_COUPLING=>"FALSE",
                                     phys=>"clm4_5",
                                   },
     "toosmall soil w trans"     =>{ options=>"-envxml_dir .",
                                     namelst=>"toosmall_soil=10, dyn_transient_pfts=T",
                                     GLC_TWO_WAY_COUPLING=>"FALSE",
                                     phys=>"clm5_0",
                                   },
     "toosmall lake w trans"     =>{ options=>"-envxml_dir .",
                                     namelst=>"toosmall_lake=10, dyn_transient_pfts=T",
                                     GLC_TWO_WAY_COUPLING=>"FALSE",
                                     phys=>"clm5_0",
                                   },
     "toosmall crop w trans"     =>{ options=>"-bgc bgc -crop -envxml_dir .",
                                     namelst=>"toosmall_crop=10, dyn_transient_pfts=T",
                                     GLC_TWO_WAY_COUPLING=>"FALSE",
                                     phys=>"clm5_0",
                                   },
     "toosmall wetl w trans"     =>{ options=>"-bgc bgc -envxml_dir .",
                                     namelst=>"toosmall_wetland=10, dyn_transient_pfts=T",
                                     GLC_TWO_WAY_COUPLING=>"FALSE",
                                     phys=>"clm5_0",
                                   },
     "toosmall glc  w trans"     =>{ options=>"-bgc sp  -envxml_dir .",
                                     namelst=>"toosmall_glacier=10, dyn_transient_pfts=T", 
                                     GLC_TWO_WAY_COUPLING=>"FALSE",
                                     phys=>"clm5_0",
                                   },
     "toosmall urban w trans"    =>{ options=>"-bgc sp  -envxml_dir .",
                                     namelst=>"toosmall_urban=10, dyn_transient_pfts=T",
                                     GLC_TWO_WAY_COUPLING=>"FALSE",
                                     phys=>"clm5_0",
                                   },
     "collapse_urban w trans"    =>{ options=>"-bgc sp  -envxml_dir .",
                                     namelst=>"collapse_urban=T, dyn_transient_crops=T",
                                     GLC_TWO_WAY_COUPLING=>"FALSE",
                                     phys=>"clm5_0",
                                   },
     "n_dom_landunits w trans"    =>{ options=>"-bgc sp  -envxml_dir .",
                                     namelst=>"n_dom_landunits=2, dyn_transient_crops=T",
                                     GLC_TWO_WAY_COUPLING=>"FALSE",
                                     phys=>"clm5_0",
                                   },
     "n_dom_pfts w trans"         =>{ options=>"-bgc sp  -envxml_dir .",
                                     namelst=>"n_dom_pfts=2, dyn_transient_crops=T",
                                     GLC_TWO_WAY_COUPLING=>"FALSE",
                                     phys=>"clm5_0",
                                   },
     "baset_map without crop"    =>{ options=>"-bgc bgc -envxml_dir . -no-crop",
                                     namelst=>"baset_mapping='constant'",
                                     GLC_TWO_WAY_COUPLING=>"FALSE",
                                     phys=>"clm5_0",
                                   },
     "mapvary var w/o varymap"   =>{ options=>"-crop -bgc bgc -envxml_dir . -crop",
                                     namelst=>"baset_mapping='constant', baset_latvary_slope=1.0, baset_latvary_intercept=10.0",
                                     GLC_TWO_WAY_COUPLING=>"FALSE",
                                     phys=>"clm5_0",
                                   },
     # This one should fail now, because we don't have non irrigated non-crop datasets
     "-irrigate=F without -crop" =>{ options=>"-bgc cn -no-crop -envxml_dir .",
                                    namelst=>"irrigate=.false.",
                                    GLC_TWO_WAY_COUPLING=>"FALSE",
                                    phys=>"clm4_5",
                                   },
     "grainproductWOcrop"       =>{ options=>"-bgc cn -no-crop -envxml_dir .",
                                    namelst=>"use_grainproduct=.true.",
                                    GLC_TWO_WAY_COUPLING=>"FALSE",
                                    phys=>"clm4_5",
                                   },
     "interp without finidat"    =>{ options=>"-bgc sp -envxml_dir .",
                                     namelst=>"use_init_interp=.true. finidat=' '",
                                     GLC_TWO_WAY_COUPLING=>"FALSE",
                                     phys=>"clm5_0",
                                   },
     "sp and c13"                =>{ options=>"-bgc sp -envxml_dir .",
                                     namelst=>"use_c13=.true.",
                                     GLC_TWO_WAY_COUPLING=>"FALSE",
                                     phys=>"clm4_5",
                                   },
     "sp and c14"                =>{ options=>"-bgc sp -envxml_dir .",
                                     namelst=>"use_c14=.true.",
                                     GLC_TWO_WAY_COUPLING=>"FALSE",
                                     phys=>"clm4_5",
                                   },
     "bombspike no c14"          =>{ options=>"-bgc bgc -envxml_dir .",
                                     namelst=>"use_c14=.false. use_c14_bombspike=.true.",
                                     GLC_TWO_WAY_COUPLING=>"FALSE",
                                     phys=>"clm5_0",
                                   },
     "use c13 timeseries no cn"  =>{ options=>"-bgc sp -envxml_dir .",
                                     namelst=>"use_c13_timeseries=.true.",
                                     GLC_TWO_WAY_COUPLING=>"FALSE",
                                     phys=>"clm4_5",
                                   },
     "use c13 timeseries no c13"=>{ options=>"-bgc bgc -envxml_dir .",
                                     namelst=>"use_c13=.false. use_c13_timeseries=.true.",
                                     GLC_TWO_WAY_COUPLING=>"FALSE",
                                     phys=>"clm4_5",
                                   },
     "bombspike no cn"           =>{ options=>"-bgc sp -envxml_dir .",
                                     namelst=>"use_c14_bombspike=.true.",
                                     GLC_TWO_WAY_COUPLING=>"FALSE",
                                     phys=>"clm5_0",
                                   },
     "lightres no cn"            =>{ options=>"-bgc sp -envxml_dir . -light_res 360x720",
                                     namelst=>"",
                                     GLC_TWO_WAY_COUPLING=>"FALSE",
                                     phys=>"clm5_0",
                                   },
     "spno-fire"                 =>{ options=>"-bgc sp -envxml_dir . -use_case 2000_control",
                                     namelst=>"fire_method='nofire'",
                                     GLC_TWO_WAY_COUPLING=>"FALSE",
                                     phys=>"clm5_0",
                                   },
     "lightres no fire"          =>{ options=>"-bgc cn -envxml_dir . -light_res 360x720",
                                     namelst=>"fire_method='nofire'",
                                     GLC_TWO_WAY_COUPLING=>"FALSE",
                                     phys=>"clm5_0",
                                   },
     "lightres none bgc"         =>{ options=>"-bgc bgc -envxml_dir . -light_res none",
                                     namelst=>"",
                                     GLC_TWO_WAY_COUPLING=>"FALSE",
                                     phys=>"clm5_0",
                                   },
     "lightresnotnone-nofire"    =>{ options=>"-bgc bgc -envxml_dir . -light_res 94x192",
                                     namelst=>"fire_method='nofire'",
                                     GLC_TWO_WAY_COUPLING=>"FALSE",
                                     phys=>"clm5_0",
                                   },
     "lightresnonenofirelightfil"=>{ options=>"-bgc bgc -envxml_dir . -light_res none",
                                     namelst=>"fire_method='nofire',stream_fldfilename_lightng='build-namelist_test.pl'",
                                     GLC_TWO_WAY_COUPLING=>"FALSE",
                                     phys=>"clm5_0",
                                   },
     "lightrescontradictlightfil"=>{ options=>"-bgc bgc -envxml_dir . -light_res 360x720",
                                     namelst=>"stream_fldfilename_lightng='build-namelist_test.pl'",
                                     GLC_TWO_WAY_COUPLING=>"FALSE",
                                     phys=>"clm5_0",
                                   },
     "bgc=cn and bgc settings"   =>{ options=>"-bgc cn -envxml_dir .",
                                     namelst=>"use_lch4=.true.,use_nitrif_denitrif=.true.,use_vertsoilc=.true.,use_century_decomp=.true.",
                                     GLC_TWO_WAY_COUPLING=>"FALSE",
                                     phys=>"clm4_5",
                                   },
     "finundated and not methane"=>{ options=>"-bgc cn -envxml_dir .",
                                     namelst=>"use_lch4=.false.,finundation_method='h2osfc'",
                                     GLC_TWO_WAY_COUPLING=>"FALSE",
                                     phys=>"clm5_0",
                                   },
     "bgc=bgc and cn-only set"   =>{ options=>"-bgc bgc -envxml_dir .",
                                     namelst=>"use_lch4=.false.,use_nitrif_denitrif=.false.,use_vertsoilc=.false.,use_century_decomp=.false.",
                                     GLC_TWO_WAY_COUPLING=>"FALSE",
                                     phys=>"clm4_5",
                                   },
     "use_cn=true bgc=sp"        =>{ options=>"-bgc sp -envxml_dir .",
                                     namelst=>"use_cn=.true.",
                                     GLC_TWO_WAY_COUPLING=>"FALSE",
                                     phys=>"clm4_5",
                                   },
     "freeliv wo fun"            =>{ options=>"-bgc bgc -envxml_dir .",
                                     namelst=>"freelivfix_intercept=9.",
                                     GLC_TWO_WAY_COUPLING=>"FALSE",
                                     phys=>"clm4_5",
                                   },
     "use_cn=false bgc=cn"       =>{ options=>"-bgc cn -envxml_dir .",
                                     namelst=>"use_cn=.false.",
                                     GLC_TWO_WAY_COUPLING=>"FALSE",
                                     phys=>"clm4_5",
                                   },
     "lower=aqu-45 with/o Zeng"  =>{ options=>"-envxml_dir .",
                                     namelst=>"lower_boundary_condition=4,soilwater_movement_method=1,use_bedrock=.false.",
                                     GLC_TWO_WAY_COUPLING=>"FALSE",
                                     phys=>"clm5_0",
                                   },
     "Zeng w lower=flux"         =>{ options=>"-envxml_dir .",
                                     namelst=>"lower_boundary_condition=1,soilwater_movement_method=0,use_bedrock=.false.",
                                     GLC_TWO_WAY_COUPLING=>"FALSE",
                                     phys=>"clm4_5",
                                   },
     "Zeng w lower=zeroflux"     =>{ options=>"-envxml_dir .",
                                     namelst=>"lower_boundary_condition=2,soilwater_movement_method=0",
                                     GLC_TWO_WAY_COUPLING=>"FALSE",
                                     phys=>"clm4_5",
                                   },
     "Zeng w lower=table"        =>{ options=>"-envxml_dir .",
                                     namelst=>"lower_boundary_condition=3,soilwater_movement_method=0,use_bedrock=.false.",
                                     GLC_TWO_WAY_COUPLING=>"FALSE",
                                     phys=>"clm4_5",
                                   },
     "use_vic=F with -vic op"    =>{ options=>"-vichydro -envxml_dir .",
                                     namelst=>"use_vichydro=.false.",
                                     GLC_TWO_WAY_COUPLING=>"FALSE",
                                     phys=>"clm4_5",
                                   },
     "-vic with l_bnd=flux"      =>{ options=>"-vichydro -envxml_dir .",
                                     namelst=>"lower_boundary_condition=1",
                                     GLC_TWO_WAY_COUPLING=>"FALSE",
                                     phys=>"clm4_5",
                                   },
     "-vic with l_bnd=zeroflux"  =>{ options=>"-vichydro -envxml_dir .",
                                     namelst=>"lower_boundary_condition=2",
                                     GLC_TWO_WAY_COUPLING=>"FALSE",
                                     phys=>"clm4_5",
                                   },
     "-vic with origflag=1"      =>{ options=>"-vichydro -envxml_dir .",
                                     namelst=>"origflag=1",
                                     GLC_TWO_WAY_COUPLING=>"FALSE",
                                     phys=>"clm4_5",
                                   },
     "l_bnd=flux with origflag=0"=>{ options=>"-envxml_dir .",
                                     namelst=>"origflag=0, lower_boundary_condition=1",
                                     GLC_TWO_WAY_COUPLING=>"FALSE",
                                     phys=>"clm4_5",
                                   },
     "l_bnd=zflux with origflag=0"=>{ options=>"-envxml_dir .",
                                     namelst=>"origflag=0, lower_boundary_condition=2",
                                     GLC_TWO_WAY_COUPLING=>"FALSE",
                                     phys=>"clm4_5",
                                   },
     "bedrock with l_bnc=flux"   =>{ options=>"-envxml_dir .",
                                     namelst=>"use_bedrock=.true., lower_boundary_condition=1",
                                     GLC_TWO_WAY_COUPLING=>"FALSE",
                                     phys=>"clm5_0",
                                   },
     "bedrock with l_bnc=tabl"   =>{ options=>"-envxml_dir .",
                                     namelst=>"use_bedrock=.true., lower_boundary_condition=3",
                                     GLC_TWO_WAY_COUPLING=>"FALSE",
                                     phys=>"clm5_0",
                                   },
     "bedrock with l_bnc=aqui"   =>{ options=>"-envxml_dir .",
                                     namelst=>"use_bedrock=.true., lower_boundary_condition=4",
                                     GLC_TWO_WAY_COUPLING=>"FALSE",
                                     phys=>"clm5_0",
                                   },
     "zengdeck with l_bnc=flux"  =>{ options=>"-envxml_dir .",
                                     namelst=>"soilwater_movement_method=0, lower_boundary_condition=1",
                                     GLC_TWO_WAY_COUPLING=>"FALSE",
                                     phys=>"clm4_5",
                                   },
     "zengdeck with l_bnc=z-flux"=>{ options=>"-envxml_dir .",
                                     namelst=>"soilwater_movement_method=0, lower_boundary_condition=2",
                                     GLC_TWO_WAY_COUPLING=>"FALSE",
                                     phys=>"clm4_5",
                                   },
     "zengdeck with l_bnc=tabl"  =>{ options=>"-envxml_dir .",
                                     namelst=>"soilwater_movement_method=0, lower_boundary_condition=3",
                                     GLC_TWO_WAY_COUPLING=>"FALSE",
                                     phys=>"clm4_5",
                                   },
     "l_bnd=tabl with h2osfcfl=0"=>{ options=>"-envxml_dir .",
                                     namelst=>"h2osfcflag=0, lower_boundary_condition=3",
                                     GLC_TWO_WAY_COUPLING=>"FALSE",
                                     phys=>"clm4_5",
                                   },
     "l_bnd=flux with h2osfcfl=0"=>{ options=>"-envxml_dir .",
                                     namelst=>"h2osfcflag=0, lower_boundary_condition=1",
                                     GLC_TWO_WAY_COUPLING=>"FALSE",
                                     phys=>"clm4_5",
                                   },
     "l_bnd=zflux with h2osfcfl=0"=>{ options=>"-envxml_dir .",
                                     namelst=>"h2osfcflag=0, lower_boundary_condition=2",
                                     GLC_TWO_WAY_COUPLING=>"FALSE",
                                     phys=>"clm4_5",
                                   },
     "h2osfcfl=0 with clm5.0"    =>{ options=>"-envxml_dir .",
                                     namelst=>"h2osfcflag=0",
                                     GLC_TWO_WAY_COUPLING=>"FALSE",
                                     phys=>"clm5_0",
                                   },
     "45bad lnd_tuning_mode value" =>{ options=>"-lnd_tuning_mode clm5_0_GSWP3  -envxml_dir .",
                                     namelst=>"",
                                     GLC_TWO_WAY_COUPLING=>"FALSE",
                                     phys=>"clm4_5",
                                   },
     "50bad lnd_tuning_mode value" =>{ options=>"-lnd_tuning_mode clm4_5_CRUNCEP  -envxml_dir .",
                                     namelst=>"",
                                     GLC_TWO_WAY_COUPLING=>"FALSE",
                                     phys=>"clm5_0",
                                   },
     "bgc_spinup without cn"     =>{ options=>"-clm_accelerated_spinup on -bgc sp -envxml_dir .",
                                     namelst=>"spinup_state=1",
                                     GLC_TWO_WAY_COUPLING=>"FALSE",
                                     phys=>"clm4_5",
                                   },
     "spinup=1 without bldnml op"=>{ options=>"-clm_accelerated_spinup off -bgc bgc -envxml_dir .",
                                     namelst=>"spinup_state=1",,
                                     GLC_TWO_WAY_COUPLING=>"FALSE",
                                     phys=>"clm5_0",
                                   },
     "bgc_spinup without cn"     =>{ options=>"-clm_accelerated_spinup on -bgc sp -envxml_dir .",
                                     namelst=>"spinup_state=1",
                                     GLC_TWO_WAY_COUPLING=>"FALSE",
                                     phys=>"clm4_5",
                                   },
     "baseflow w aquifer"        =>{ options=>"-bgc sp -envxml_dir .",
                                     namelst=>"baseflow_scalar=1.0, lower_boundary_condition=4,use_bedrock=.false.",
                                     GLC_TWO_WAY_COUPLING=>"FALSE",
                                     phys=>"clm5_0",
                                   },
     "baseflow w table"          =>{ options=>"-bgc sp -envxml_dir .",
                                     namelst=>"baseflow_scalar=1.0, lower_boundary_condition=3,use_bedrock=.false.",
                                     GLC_TWO_WAY_COUPLING=>"FALSE",
                                     phys=>"clm5_0",
                                   },
     "br_root and bgc=sp"        =>{ options=>"-bgc sp -envxml_dir .",
                                     namelst=>"br_root=1.0",
                                     GLC_TWO_WAY_COUPLING=>"FALSE",
                                     phys=>"clm5_0",
                                   },
     "both co2_type and on nml"  =>{ options=>"-co2_type constant -envxml_dir .",
                                     namelst=>"co2_type='prognostic'",
                                     GLC_TWO_WAY_COUPLING=>"FALSE",
                                     phys=>"clm5_0",
                                   },
     "both lnd_frac and on nml"  =>{ options=>"-lnd_frac domain.nc -envxml_dir .",
                                     namelst=>"fatmlndfrc='frac.nc'",
                                     GLC_TWO_WAY_COUPLING=>"FALSE",
                                     phys=>"clm5_0",
                                   },
     "branch but NO nrevsn"      =>{ options=>"-clm_start_type branch -envxml_dir .",
                                     namelst=>"",
                                     GLC_TWO_WAY_COUPLING=>"FALSE",
                                     phys=>"clm5_0",
                                   },
     "glc_nec inconsistent"      =>{ options=>"-envxml_dir .",
                                     namelst=>"maxpatch_glc=5",
                                     GLC_TWO_WAY_COUPLING=>"FALSE",
                                     phys=>"clm5_0",
                                   },
     "NoGLCMec"                  =>{ options=>"-envxml_dir . -glc_nec 0",
                                     namelst=>"",
                                     GLC_TWO_WAY_COUPLING=>"FALSE",
                                     phys=>"clm4_5",
                                   },
     "UpdateGlcContradict"       =>{ options=>"-envxml_dir .",
                                     namelst=>"glc_do_dynglacier=.false.",
                                     GLC_TWO_WAY_COUPLING=>"TRUE",
                                     phys=>"clm4_5",
                                   },
     "useFATESContradict"        =>{ options=>"-bgc fates -envxml_dir . -no-megan",
                                     namelst=>"use_fates=.false.",
                                     GLC_TWO_WAY_COUPLING=>"FALSE",
                                     phys=>"clm4_5",
                                   },
     "useFATESContradict2"       =>{ options=>"-envxml_dir . -no-megan",
                                     namelst=>"use_fates=.true.",
                                     GLC_TWO_WAY_COUPLING=>"FALSE",
                                     phys=>"clm4_5",
                                   },
     "useFATESWCN"               =>{ options=>"-bgc fates -envxml_dir . -no-megan",
                                     namelst=>"use_cn=.true.",
                                     GLC_TWO_WAY_COUPLING=>"FALSE",
                                     phys=>"clm5_0",
                                   },
     "useFATESWcreatecrop"       =>{ options=>"-bgc fates -envxml_dir . -no-megan",
                                     namelst=>"create_crop_landunit=.true.",
                                     GLC_TWO_WAY_COUPLING=>"FALSE",
                                     phys=>"clm5_0",
                                   },
     "useFATESWbMH"              =>{ options=>"-bgc fates -envxml_dir . -no-megan",
                                     namelst=>"use_biomass_heat_storage=.true.",
                                     GLC_TWO_WAY_COUPLING=>"FALSE",
                                     phys=>"clm5_1",
                                   },
     "FireNoneButFATESfireon"    =>{ options=>"-bgc fates -envxml_dir . -no-megan -light_res none",
                                     namelst=>"fates_spitfire_mode=4",
                                     GLC_TWO_WAY_COUPLING=>"FALSE",
                                     phys=>"clm5_1",
                                   },
     "FireNoneButBGCfireon"    =>{ options=>"-bgc bgc -envxml_dir . -light_res none",
                                     namelst=>"fire_method='li2021gswpfrc'",
                                     GLC_TWO_WAY_COUPLING=>"FALSE",
                                     phys=>"clm5_1",
                                   },
     "createcropFalse"           =>{ options=>"-bgc bgc -envxml_dir . -no-megan",
                                     namelst=>"create_crop_landunit=.false.",
                                     GLC_TWO_WAY_COUPLING=>"FALSE",
                                     phys=>"clm5_0",
                                   },
     "usespitfireButNOTFATES"    =>{ options=>"-envxml_dir . -no-megan",
                                     namelst=>"fates_spitfire_mode=1",
                                     GLC_TWO_WAY_COUPLING=>"FALSE",
                                     phys=>"clm4_5",
                                   },
     "useloggingButNOTFATES"     =>{ options=>"-envxml_dir . -no-megan",
                                     namelst=>"use_fates_logging=.true.",
                                     GLC_TWO_WAY_COUPLING=>"FALSE",
                                     phys=>"clm4_5",
                                   },
     "useinventorybutnotfile"    =>{ options=>"-bgc fates -envxml_dir . -no-megan",
                                     namelst=>"use_fates_inventory_init=.true.",
                                     GLC_TWO_WAY_COUPLING=>"FALSE",
                                     phys=>"clm4_5",
                                   },
     "inventoryfileDNE"          =>{ options=>"-bgc fates -envxml_dir . -no-megan",
                                     namelst=>"use_fates_inventory_init=.true., fates_inventory_ctrl_filename='zztop'",
                                     GLC_TWO_WAY_COUPLING=>"FALSE",
                                     phys=>"clm4_5",
                                   },
     "useMEGANwithFATES"         =>{ options=>"-bgc fates -envxml_dir . -megan",
                                     namelst=>"",
                                     GLC_TWO_WAY_COUPLING=>"FALSE",
                                     phys=>"clm4_5",
                                   },
     "useFATESSPWONOCOMP"        =>{ options=>"-bgc fates -envxml_dir . -no-megan",
                                     namelst=>"use_fates_sp=T,use_fates_nocomp=F",
                                     GLC_TWO_WAY_COUPLING=>"FALSE",
                                     phys=>"clm5_0",
                                   },
     "useFATESTRANSWdynPFT"      =>{ options=>"-bgc fates -envxml_dir . -use_case 20thC_transient -no-megan",
                                     namelst=>"do_transient_pfts=T",
                                     GLC_TWO_WAY_COUPLING=>"FALSE",
                                     phys=>"clm5_0",
                                   },
     "useHYDSTwithFATES"         =>{ options=>"-bgc fates -envxml_dir . -no-megan",
                                     namelst=>"use_hydrstress=.true.",
                                     GLC_TWO_WAY_COUPLING=>"FALSE",
                                     phys=>"clm5_0",
                                   },
     "useHYDSTwithdynroot"       =>{ options=>"-bgc bgc -envxml_dir . -megan",
                                     namelst=>"use_hydrstress=.true., use_dynroot=.true.",
                                     GLC_TWO_WAY_COUPLING=>"FALSE",
                                     phys=>"clm5_0",
                                   },
     "specWOfireemis"            =>{ options=>"-envxml_dir . -no-fire_emis",
                                     namelst=>"fire_emis_specifier='bc_a1 = BC'",
                                     GLC_TWO_WAY_COUPLING=>"FALSE",
                                     phys=>"clm5_0",
                                   },
     "elevWOfireemis"            =>{ options=>"-envxml_dir . -no-fire_emis",
                                     namelst=>"fire_emis_elevated=.false.",
                                     GLC_TWO_WAY_COUPLING=>"FALSE",
                                     phys=>"clm5_0",
                                   },
     "noanthro_w_crop"            =>{ options=>"-envxml_dir . -res 0.9x1.25 -bgc bgc -crop -use_case 1850_noanthro_control",
                                     namelst=>"",
                                     GLC_TWO_WAY_COUPLING=>"FALSE",
                                     phys=>"clm5_0",
                                   },
     "noanthro_w_irrig"           =>{ options=>"-envxml_dir . -res 0.9x1.25 -bgc bgc -use_case 1850_noanthro_control",
                                     namelst=>"irrigate=T",
                                     GLC_TWO_WAY_COUPLING=>"FALSE",
                                     phys=>"clm5_0",
                                   },
     "spdotransconflict"          =>{ options=>"-envxml_dir . -bgc sp -use_case 20thC_transient",
                                     namelst=>"do_transient_pfts=T,do_transient_crops=.false.",
                                     GLC_TWO_WAY_COUPLING=>"FALSE",
                                     phys=>"clm5_0",
                                   },
     "nocropwfert"                =>{ options=>"-envxml_dir . -bgc sp -no-crop",
                                     namelst=>"use_fertilizer=T",
                                     GLC_TWO_WAY_COUPLING=>"FALSE",
                                     phys=>"clm5_0",
                                   },
     "lmr1WOcn"                   =>{ options=>"-envxml_dir . -bgc sp",
                                     namelst=>"leafresp_method=1",
                                     GLC_TWO_WAY_COUPLING=>"FALSE",
                                     phys=>"clm5_0",
                                   },
     "lmr2WOcn"                   =>{ options=>"-envxml_dir . -bgc sp",
                                     namelst=>"leafresp_method=2",
                                     GLC_TWO_WAY_COUPLING=>"FALSE",
                                     phys=>"clm5_0",
                                   },
     "lmr0Wcn"                    =>{ options=>"-envxml_dir . -bgc bgc",
                                     namelst=>"leafresp_method=0",
                                     GLC_TWO_WAY_COUPLING=>"FALSE",
                                     phys=>"clm5_0",
                                   },
     "nofireButSetcli_scale"     =>{ options=>"-envxml_dir . -bgc bgc",
                                     namelst=>"fire_method='nofire', cli_scale=5.",
                                     GLC_TWO_WAY_COUPLING=>"FALSE",
                                     phys=>"clm5_0",
                                   },
     "nocnButSetrh_low"          =>{ options=>"-envxml_dir . -bgc sp",
                                     namelst=>"rh_low=5.",
                                     GLC_TWO_WAY_COUPLING=>"FALSE",
                                     phys=>"clm5_0",
                                   },
     "funWOcn"                   =>{ options=>"-envxml_dir . -bgc sp",
                                     namelst=>"use_fun=.true.",
                                     GLC_TWO_WAY_COUPLING=>"FALSE",
                                     phys=>"clm5_0",
                                   },
     "flexCNWOcn"                =>{ options=>"-envxml_dir . -bgc sp",
                                     namelst=>"use_flexibleCN=.true.",
                                     GLC_TWO_WAY_COUPLING=>"FALSE",
                                     phys=>"clm5_0",
                                   },
     "flexCNFUNwcarbonresp"      =>{ options=>"-envxml_dir . -bgc bgc",
                                     namelst=>"use_flexibleCN=.true.,use_FUN=.true.,carbon_resp_opt=1",
                                     GLC_TWO_WAY_COUPLING=>"FALSE",
                                     phys=>"clm5_0",
                                   },
     "funWOnitrif"               =>{ options=>"-envxml_dir .",
                                     namelst=>"use_fun=.true., use_nitrif_denitrif=.false.",
                                     GLC_TWO_WAY_COUPLING=>"FALSE",
                                     phys=>"clm5_0",
                                   },
     "knitrmaxWOnitrif"          =>{ options=>"-envxml_dir . -bgc bgc",
                                     namelst=>"use_nitrif_denitrif=.false., k_nitr_max=1.0",
                                     GLC_TWO_WAY_COUPLING=>"FALSE",
                                     phys=>"clm5_0",
                                   },
     "respcoefWOnitrif"          =>{ options=>"-envxml_dir . -bgc bgc",
                                     namelst=>"use_nitrif_denitrif=.false., denitrif_respiration_coefficient=1.0",
                                     GLC_TWO_WAY_COUPLING=>"FALSE",
                                     phys=>"clm5_0",
                                   },
     "respexpWOnitrif"           =>{ options=>"-envxml_dir . -bgc bgc",
                                     namelst=>"use_nitrif_denitrif=.false., denitrif_respiration_exponent=1.0",
                                     GLC_TWO_WAY_COUPLING=>"FALSE",
                                     phys=>"clm5_0",
                                   },
     "lunaWSPandlnctrue"         =>{ options=>"-envxml_dir . -bgc sp",
                                     namelst=>"use_luna=.true., lnc_opt=.true.",
                                     GLC_TWO_WAY_COUPLING=>"FALSE",
                                     phys=>"clm5_0",
                                   },
     "NOlunabutsetJmaxb1"        =>{ options=>"-envxml_dir . -bgc sp",
                                     namelst=>"use_luna=.false., jmaxb1=1.0",
                                     GLC_TWO_WAY_COUPLING=>"FALSE",
                                     phys=>"clm5_0",
                                   },
     "envxml_not_dir"            =>{ options=>"-envxml_dir myuser_nl_clm",
                                     namelst=>"",
                                     GLC_TWO_WAY_COUPLING=>"FALSE",
                                     phys=>"clm5_0",
                                   },
     "envxml_emptydir"           =>{ options=>"-envxml_dir xFail",
                                     namelst=>"",
                                     GLC_TWO_WAY_COUPLING=>"FALSE",
                                     phys=>"clm5_0",
                                   },
               );
foreach my $key ( keys(%failtest) ) {
   print( "$key\n" );
   &make_config_cache($failtest{$key}{"phys"});
   my $options  = $failtest{$key}{"options"};
   my $namelist = $failtest{$key}{"namelst"};
   &make_env_run( GLC_TWO_WAY_COUPLING=>$failtest{$key}{"GLC_TWO_WAY_COUPLING"} );
   eval{ system( "$bldnml $options -namelist \"&clmexp $namelist /\" > $tempfile 2>&1 " ); };
   isnt( $?, 0, $key );
   system( "cat $tempfile" );
}


print "\n===============================================================================\n";
print "Start Warning testing.  These should fail unless -ignore_warnings option is used \n";
print "=================================================================================\n";

# Warning testing, do things that give warnings, unless -ignore_warnings option is used

my %warntest = ( 
     # Warnings without the -ignore_warnings option given
     "coldwfinidat"              =>{ options=>"-envxml_dir . -clm_start_type cold",
                                     namelst=>"finidat = 'testfile.nc'",
                                     GLC_TWO_WAY_COUPLING=>"FALSE",
                                     phys=>"clm5_0",
                                   },
     "bgcspin_w_suplnitro"       =>{ options=>"-envxml_dir . -bgc bgc -clm_accelerated_spinup on",
                                     namelst=>"suplnitro='ALL'",
                                     GLC_TWO_WAY_COUPLING=>"FALSE",
                                     phys=>"clm5_0",
                                   },
     "use_c13_wo_bgc"            =>{ options=>"-envxml_dir . -bgc cn",
                                     namelst=>"use_c13=.true.",
                                     GLC_TWO_WAY_COUPLING=>"FALSE",
                                     phys=>"clm5_0",
                                   },
     "use_c14_wo_bgc"            =>{ options=>"-envxml_dir . -bgc cn",
                                     namelst=>"use_c14=.true.",
                                     GLC_TWO_WAY_COUPLING=>"FALSE",
                                     phys=>"clm5_0",
                                   },
     "soilm_stream w transient"  =>{ options=>"-res 0.9x1.25 -envxml_dir . -use_case 20thC_transient",
                                     namelst=>"use_soil_moisture_streams=T,soilm_tintalgo='linear'",
                                     GLC_TWO_WAY_COUPLING=>"FALSE",
                                     phys=>"clm5_0",
                                   },
     "missing_ndep_file"         =>{ options=>"-envxml_dir . -bgc bgc -ssp_rcp SSP5-3.4",
                                     namelst=>"",
                                     GLC_TWO_WAY_COUPLING=>"FALSE",
                                     phys=>"clm5_0",
                                   },
     "bad_megan_spec"            =>{ options=>"-envxml_dir . -bgc bgc -megan",
                                     namelst=>"megan_specifier='ZZTOP=zztop'",
                                     GLC_TWO_WAY_COUPLING=>"FALSE",
                                     phys=>"clm4_5",
                                   },
               );
foreach my $key ( keys(%warntest) ) {
   print( "$key\n" );
   &make_config_cache($warntest{$key}{"phys"});
   my $options  = $warntest{$key}{"options"};
   my $namelist = $warntest{$key}{"namelst"};
   &make_env_run( GLC_TWO_WAY_COUPLING=>$warntest{$key}{"GLC_TWO_WAY_COUPLING"} );
   eval{ system( "$bldnml $options -namelist \"&clmexp $namelist /\" > $tempfile 2>&1 " ); };
   isnt( $?, 0, $key );
   system( "cat $tempfile" );
   # Now run with -ignore_warnings and make sure it works
   $options .= " -ignore_warnings";
   eval{ system( "$bldnml $options -namelist \"&clmexp $namelist /\" > $tempfile 2>&1 " ); };
   is( $?, 0, $key );
   is( $@, '', "$options" );
   system( "cat $tempfile" );
}

#
# Loop over all physics versions
#
foreach my $phys ( "clm4_5", "clm5_0", "clm5_1" ) {
$mode = "-phys $phys";
&make_config_cache($phys);

print "\n==================================================\n";
print "Test ALL resolutions with SP\n";
print "==================================================\n";

# Check for ALL resolutions with CLM50SP
my $reslist = `../queryDefaultNamelist.pl -res list -s`;
my @resolutions = split( / /, $reslist );
my @regional;
foreach my $res ( @resolutions ) {
   chomp($res);
   print "=== Test $res === \n";
   my $options  = "-res $res -bgc sp -envxml_dir .";

   # Regional single point resolutions
   if ( $res =~ /^([0-9]+x[0-9]+_[a-zA-Z]+)$/ ) {
      push( @regional, $res );
      next;
   # Resolutions for mksurfdata mapping
   } elsif ( $res eq "0.5x0.5"     ||
             $res eq "0.25x0.25"   ||
             $res eq "0.1x0.1"     ||
             $res eq "3x3min"      ||
             $res eq "5x5min"      ||
             $res eq "10x10min"    ||
             $res eq "0.125x0.125" ||
             $res eq "0.33x0.33"   ||
             $res eq "1km-merge-10min" ) {
      next;
   # Resolutions that were supported in clm40 but NOT clm45/clm50
   } elsif ( $res eq "ne240np4"    ||
             $res eq "ne60np4"     ||
             $res eq "ne4np4"      ||
             $res eq "2.5x3.33"    ||
             $res eq "0.23x0.31"   ||
             $res eq "0.47x0.63"   ||
             $res eq "94x192"      ||
             $res eq "8x16"        ||
             $res eq "32x64"       ||
             $res eq "128x256"     ||
             $res eq "360x720cru"  ||
             $res eq "512x1024" ) {
      next;
   # Resolutions not supported on release branch
   } elsif ( $res eq "ne120np4"    ||
             $res eq "conus_30_x8" ) {
      next;
   }

   &make_env_run();
   eval{ system( "$bldnml $options > $tempfile 2>&1 " ); };
   is( $@, '', "$options" );

   $cfiles->checkfilesexist( "$options", $mode );

   $cfiles->shownmldiff( "default", "standard" );
   if ( defined($opts{'compare'}) ) {
      $cfiles->doNOTdodiffonfile( "$tempfile", "$options", $mode );
      $cfiles->dodiffonfile( "$real_par_file", "$options", $mode );
      $cfiles->comparefiles( "$options", $mode, $opts{'compare'} );
   }

   if ( defined($opts{'generate'}) ) {
      $cfiles->copyfiles( "$options", $mode );
   }
   &cleanup(); print "\n";
}

print "\n==================================================\n";
print " Test important resolutions for BGC\n";
print "==================================================\n";

my @resolutions = ( "4x5", "10x15", "ne30np4", "ne16np4", "1.9x2.5", "0.9x1.25" );
my @regional;
my $nlbgcmode = "bgc";
my $mode = "$phys-$nlbgcmode";
foreach my $res ( @resolutions ) {
   chomp($res);
   print "=== Test $res === \n";
   my $options  = "-res $res -envxml_dir . -bgc $nlbgcmode";

   &make_env_run();
   eval{ system( "$bldnml $options > $tempfile 2>&1 " ); };
   is( $@, '', "$options" );

   $cfiles->checkfilesexist( "$options", $mode );

   $cfiles->shownmldiff( "default", "standard" );
   if ( defined($opts{'compare'}) ) {
      $cfiles->doNOTdodiffonfile( "$tempfile", "$options", $mode );
      $cfiles->comparefiles( "$options", $mode, $opts{'compare'} );
   }

   if ( defined($opts{'generate'}) ) {
      $cfiles->copyfiles( "$options", $mode );
   }
   &cleanup(); print "\n";
}

print "\n==================================================\n";
print " Test all use-cases \n";
print "==================================================\n";

# Run over all use-cases...
my $list = `$bldnml -use_case list 2>&1 | grep "use case"`;
my @usecases;
if ( $list =~ /build-namelist : use cases : (.+)$/ ) {
  my @usecases  = split( / /, $list );
} else {
  die "ERROR:: Trouble getting list of use-cases\n";
}
foreach my $usecase ( @usecases ) {
   $options = "-use_case $usecase  -envxml_dir .";
   &make_env_run();
   eval{ system( "$bldnml $options  > $tempfile 2>&1 " ); };
   is( $@, '', "options: $options" );
   $cfiles->checkfilesexist( "$options", $mode );
   $cfiles->shownmldiff( "default", "standard" );
   if ( defined($opts{'compare'}) ) {
      $cfiles->doNOTdodiffonfile( "$tempfile", "$options", $mode );
      $cfiles->comparefiles( "$options", $mode, $opts{'compare'} );
   }
   if ( defined($opts{'generate'}) ) {
      $cfiles->copyfiles( "$options", $mode );
   }
   &cleanup();
}

print "\n==================================================\n";
print "Test crop resolutions \n";
print "==================================================\n";

# Check for crop resolutions
my @crop_res = ( "1x1_numaIA", "1x1_smallvilleIA", "4x5", "10x15", "0.9x1.25", "1.9x2.5", "ne30np4" );
foreach my $res ( @crop_res ) {
   $options = "-bgc bgc -crop -res $res -envxml_dir .";
   &make_env_run();
   eval{ system( "$bldnml $options  > $tempfile 2>&1 " ); };
   is( $@, '', "$options" );
   $cfiles->checkfilesexist( "$options", $mode );
   $cfiles->shownmldiff( "default", "standard" );
   if ( defined($opts{'compare'}) ) {
      $cfiles->doNOTdodiffonfile( "$tempfile", "$options", $mode );
      $cfiles->dodiffonfile( "$real_par_file", "$options", $mode );
      $cfiles->comparefiles( "$options", $mode, $opts{'compare'} );
   }
   if ( defined($opts{'generate'}) ) {
      $cfiles->copyfiles( "$options", $mode );
   }
   &cleanup();
}
print "\n==================================================\n";
print " Test glc_mec resolutions \n";
print "==================================================\n";

# Check for glc_mec resolutions
#
# NOTE(wjs, 2017-12-17) I'm not sure if these glc_mec-specific tests are
# still needed: are they covered with other tests now that we always run
# with glc_mec? Some historical notes: (1) The three resolutions listed
# here used to be the only three with which you could run glc_mec; now
# you can run glc_mec with all resolutions. (2) This used to point to
# all of the glacierMEC use cases; now we don't have glacierMEC-specific
# use cases, but I've kept these pointing to the equivalent normal use
# cases; I'm not sure if it's actually important to test this with all
# of the different use cases.
my @glc_res = ( "0.9x1.25", "1.9x2.5" );
my @use_cases = ( "1850-2100_SSP1-2.6_transient",
                  "1850-2100_SSP2-4.5_transient",
                  "1850-2100_SSP3-7.0_transient",
                  "1850-2100_SSP5-8.5_transient",
                  "1850_control",
                  "2000_control",
                  "2010_control",
                  "20thC_transient",
                 );
foreach my $res ( @glc_res ) {
   foreach my $usecase ( @usecases ) {
      my $startymd = undef;
      if ( ($usecase eq "1850_control") || ($usecase eq "20thC_transient") ) {
         $startymd = 18500101;
      } elsif ( $usecase eq "2000_control") {
         $startymd = 20000101;
      } elsif ( $usecase eq "2010_control") {
         $startymd = 20100101;
      } else {
         $startymd = 20150101;
      }
      $options = "-bgc bgc -res $res -use_case $usecase -envxml_dir . -namelist '&a start_ymd=$startymd/'";
      &make_env_run();
      eval{ system( "$bldnml $options > $tempfile 2>&1 " ); };
      is( $@, '', "$options" );
      $cfiles->checkfilesexist( "$options", $mode );
      $cfiles->shownmldiff( "default", "standard" );
      if ( defined($opts{'compare'}) ) {
         $cfiles->doNOTdodiffonfile( "$tempfile", "$options", $mode );
         $cfiles->comparefiles( "$options", $mode, $opts{'compare'} );
      }
      if ( defined($opts{'generate'}) ) {
         $cfiles->copyfiles( "$options", $mode );
      }
      &cleanup();
   }
}
# Transient 20th Century simulations
my @tran_res = ( "0.9x1.25", "1.9x2.5", "ne30np4", "10x15" );
my $usecase  = "20thC_transient";
my $GLC_NEC         = 10;
foreach my $res ( @tran_res ) {
   $options = "-res $res -use_case $usecase -envxml_dir . -namelist '&a start_ymd=18500101/'";
   &make_env_run();
   eval{ system( "$bldnml $options > $tempfile 2>&1 " ); };
   is( $@, '', "$options" );
   $cfiles->checkfilesexist( "$options", $mode );
   $cfiles->shownmldiff( "default", "standard" );
   if ( defined($opts{'compare'}) ) {
      $cfiles->doNOTdodiffonfile( "$tempfile", "$options", $mode );
      $cfiles->dodiffonfile( "$real_par_file", "$options", $mode );
      $cfiles->comparefiles( "$options", $mode, $opts{'compare'} );
   }
   if ( defined($opts{'generate'}) ) {
      $cfiles->copyfiles( "$options", $mode );
   }
   &cleanup();
}
# Transient ssp_rcp scenarios that work
my @tran_res = ( "0.9x1.25", "1.9x2.5", "10x15" );
foreach my $usecase ( "1850_control", "1850-2100_SSP5-8.5_transient", "1850-2100_SSP1-2.6_transient", "1850-2100_SSP3-7.0_transient",
                      "1850-2100_SSP2-4.5_transient" ) {
   my $startymd = undef;
   if ( $usecase eq "1850_control") {
      $startymd = 18500101;
   } else {
      $startymd = 20150101;
   }
   foreach my $res ( @tran_res ) {
      $options = "-res $res -bgc bgc -crop -use_case $usecase -envxml_dir . -namelist '&a start_ymd=$startymd/'";
      &make_env_run();
      eval{ system( "$bldnml $options > $tempfile 2>&1 " ); };
      is( $@, '', "$options" );
      $cfiles->checkfilesexist( "$options", $mode );
      $cfiles->shownmldiff( "default", "standard" );
      if ( defined($opts{'compare'}) ) {
         $cfiles->doNOTdodiffonfile( "$tempfile", "$options", $mode );
         $cfiles->dodiffonfile( "$real_par_file", "$options", $mode );
         $cfiles->comparefiles( "$options", $mode, $opts{'compare'} );
      }
      if ( defined($opts{'generate'}) ) {
         $cfiles->copyfiles( "$options", $mode );
      }
      &cleanup();
   }
}
}  # End loop over all physics versions
#
# End loop over versions
#

# The SSP's that fail...
$phys = "clm5_0";
$mode = "-phys $phys";
&make_config_cache($phys);
my $res = "0.9x1.25";
foreach my $usecase ( "1850-2100_SSP4-3.4_transient", "1850-2100_SSP5-3.4_transient", "1850-2100_SSP1-1.9_transient",
                      "1850-2100_SSP4-6.0_transient" ) {
      $options = "-res $res -bgc bgc -crop -use_case $usecase -envxml_dir . -namelist '&a start_ymd=20150101/'";
      &make_env_run();
      eval{ system( "$bldnml $options > $tempfile 2>&1 " ); };
      isnt( $?, 0, $usecase );
      system( "cat $tempfile" );
}

print "\n==================================================\n";
print "Test clm4.5/clm5.0/clm5_1 resolutions \n";
print "==================================================\n";

foreach my $phys ( "clm4_5", 'clm5_0', 'clm5_1' ) {
  my $mode = "-phys $phys";
  &make_config_cache($phys);
  my @clmoptions = ( "-bgc bgc -envxml_dir .", "-bgc bgc -envxml_dir . -clm_accelerated_spinup=on", "-bgc bgc -envxml_dir . -light_res 360x720",
                     "-bgc sp -envxml_dir . -vichydro", "-bgc bgc -dynamic_vegetation -ignore_warnings", 
                     "-bgc bgc -clm_demand flanduse_timeseries -sim_year 1850-2000 -namelist '&a start_ymd=18500101/'",
                     "-bgc bgc -envxml_dir . -namelist '&a use_c13=.true.,use_c14=.true.,use_c14_bombspike=.true./'" );
  foreach my $clmopts ( @clmoptions ) {
     my @clmres = ( "10x15", "0.9x1.25", "1.9x2.5" );
     foreach my $res ( @clmres ) {
        $options = "-res $res -envxml_dir . ";
        &make_env_run( );
        eval{ system( "$bldnml $options $clmopts > $tempfile 2>&1 " ); };
        is( $@, '', "$options $clmopts" );
        $cfiles->checkfilesexist( "$options $clmopts", $mode );
        $cfiles->shownmldiff( "default", "standard" );
        if ( defined($opts{'compare'}) ) {
           $cfiles->doNOTdodiffonfile( "$tempfile", "$options $clmopts", $mode );
           $cfiles->comparefiles( "$options $clmopts", $mode, $opts{'compare'} );
        }
        if ( defined($opts{'generate'}) ) {
           $cfiles->copyfiles( "$options $clmopts", $mode );
        }
        &cleanup();
     }
  }
  my @clmoptions = ( "-bgc bgc -envxml_dir .", 
                     "-bgc sp -envxml_dir .", );
  foreach my $clmopts ( @clmoptions ) {
     my @clmres = ( "ne16np4" );
     foreach my $res ( @clmres ) {
        $options = "-res $res -envxml_dir . ";
        &make_env_run( );
        eval{ system( "$bldnml $options $clmopts > $tempfile 2>&1 " ); };
        is( $@, '', "$options $clmopts" );
        $cfiles->checkfilesexist( "$options $clmopts", $mode );
        $cfiles->shownmldiff( "default", "standard" );
        if ( defined($opts{'compare'}) ) {
           $cfiles->doNOTdodiffonfile( "$tempfile", "$options $clmopts", $mode );
           $cfiles->comparefiles( "$options $clmopts", $mode, $opts{'compare'} );
        }
        if ( defined($opts{'generate'}) ) {
           $cfiles->copyfiles( "$options $clmopts", $mode );
        }
        &cleanup();
     }
  }
  my $clmopts = "-bgc cn -crop";
  my $res = "1.9x2.5";
  $options = "-res $res -namelist '&a irrigate=.true./' -crop -bgc cn  -envxml_dir .";
  &make_env_run();
  eval{ system( "$bldnml $options $clmopts  > $tempfile 2>&1 " ); };
  is( $@, '', "$options $clmopts" );
  $cfiles->checkfilesexist( "$options $clmopts", $mode );
  $cfiles->shownmldiff( "default", "standard" );
  if ( defined($opts{'compare'}) ) {
     $cfiles->doNOTdodiffonfile( "$tempfile", "$options $clmopts", $mode );
     $cfiles->comparefiles( "$options $clmopts", "$mode", $opts{'compare'} );
  }
  if ( defined($opts{'generate'}) ) {
     $cfiles->copyfiles( "$options $clmopts", $mode );
  }
  &cleanup();
  # Run FATES mode for several resolutions and configurations
  my $clmoptions = "-bgc fates -envxml_dir . -no-megan";
  my @clmres = ( "1x1_brazil", "5x5_amazon", "4x5", "1.9x2.5" );
  foreach my $res ( @clmres ) {
     $options = "-res $res -clm_start_type cold";
     my @edoptions = ( "-use_case 2000_control", 
                       "-use_case 1850_control", 
                       "", 
                       "-namelist \"&a use_lch4=.true.,use_nitrif_denitrif=.true./\"", 
                       "-clm_accelerated_spinup on" 
                     );
     foreach my $edop (@edoptions ) {
        if ( $res eq "5x5_amazon" && ($edop =~ /1850_control/) ) {
           next;
        }
        &make_env_run( );
        eval{ system( "$bldnml $options $clmoptions $edop  > $tempfile 2>&1 " ); };
        is( $@, '', "$options $edop" );
        $cfiles->checkfilesexist( "$options $clmoptions $edop", $mode );
        $cfiles->shownmldiff( "default", "standard" );
        if ( defined($opts{'compare'}) ) {
           $cfiles->doNOTdodiffonfile( "$tempfile", "$options $clmoptions $edop", $mode );
           $cfiles->comparefiles( "$options $clmoptions $edop", $mode, $opts{'compare'} );
        }
        if ( defined($opts{'generate'}) ) {
           $cfiles->copyfiles( "$options $clmoptions $edop", $mode );
        }
        &cleanup();
     }
  }
}
#
# Run over the differen lnd_tuning modes
#
my $res = "0.9x1.25";
my $mask = "gx1v6";
my $simyr = "1850";
foreach my $phys ( "clm4_5", 'clm5_0', 'clm5_1' ) {
  my $mode = "-phys $phys";
  &make_config_cache($phys);
  my @forclist = ();
  if ( $phys == "clm5_1" ) {
    @forclist = ( "GSWP3v1" );
  } else {
    @forclist = ( "CRUv7", "GSWP3v1", "cam6.0" );
  }
  foreach my $forc ( @forclist ) {
     foreach my $bgc ( "sp", "bgc" ) {
        my $lndtuningmode = "${phys}_${forc}";
        my $clmoptions = "-res $res -mask $mask -sim_year $simyr -envxml_dir . -lnd_tuning_mod $lndtuningmode -bgc $bgc";
        &make_env_run( );
        eval{ system( "$bldnml $clmoptions > $tempfile 2>&1 " ); };
        is( $@, '', "$clmoptions" );
        $cfiles->checkfilesexist( "$clmoptions", $mode );
        $cfiles->shownmldiff( "default", "standard" );
        if ( defined($opts{'compare'}) ) {
           $cfiles->doNOTdodiffonfile( "$tempfile", "$clmoptions", $mode );
           $cfiles->comparefiles( "$clmoptions", $mode, $opts{'compare'} );
        }
        if ( defined($opts{'generate'}) ) {
           $cfiles->copyfiles( "$clmoptions", $mode );
        }
        &cleanup();
     }
  }
}
&cleanup();

system( "/bin/rm $finidat" );

print "\n==================================================\n";
print " Dumping output  \n";
print "==================================================\n";

$xFail->parseOutput($captOut);

print "Successfully ran all testing for build-namelist\n\n";

&cleanup( "config" );
system( "/bin/rm $tempfile" );

sub cleanup {
#
# Cleanup files created
#
  my $type = shift;

  print "Cleanup files created\n";
  system( "/bin/rm env_run.xml $real_par_file" );
  if ( defined($type) ) {
     if ( $type eq "config" ) {
        system( "/bin/rm config_cache.xml" );
     }
  } else {
     system( "/bin/rm $tempfile *_in" );
  }
}
<|MERGE_RESOLUTION|>--- conflicted
+++ resolved
@@ -23,9 +23,9 @@
 SYNOPSIS
      build-namelist_test.pl [options]
 
-     Test the the CLM build-namelist 
+     Test the the CLM build-namelist
 OPTIONS
-     -help [or -h]                 Print usage to STDOUT.                               
+     -help [or -h]                 Print usage to STDOUT.
      -compare <directory>          Compare namelists for this version to namelists
                                    created by another version.
      -generate                     Leave the namelists in place to do a later compare.
@@ -59,7 +59,7 @@
 EOF
     foreach my $item ( keys(%env_vars) ) {
       print $fh <<EOF;
-<entry id="$item"         value="$env_vars{$item}"  /> 
+<entry id="$item"         value="$env_vars{$item}"  />
 EOF
     }
     print $fh <<EOF;
@@ -135,7 +135,7 @@
 my $inputdata_rootdir = undef;
 if (defined($opts{'csmdata'})) {
     $inputdata_rootdir = $opts{'csmdata'};
-} elsif (defined $ENV{'CSMDATA'} ) { 
+} elsif (defined $ENV{'CSMDATA'} ) {
     $inputdata_rootdir = $ENV{'CSMDATA'};
 } else {
    # use yellowstone location as default
@@ -153,7 +153,7 @@
    $compGen='compare';
 } elsif ( defined($opts{'compare'} && ($opts{'generate'} eq 1 ))) {
    #_# if compare and generate are both given, use compare
-   $compGen='compare'; 
+   $compGen='compare';
 }
 
 my $ProgName;
@@ -163,15 +163,9 @@
 #
 # Figure out number of tests that will run
 #
-<<<<<<< HEAD
-my $ntests = 1552;
-if ( defined($opts{'compare'}) ) {
-   $ntests += 1045;
-=======
 my $ntests = 1740;
 if ( defined($opts{'compare'}) ) {
    $ntests += 1185;
->>>>>>> 3653013e
 }
 plan( tests=>$ntests );
 
@@ -182,7 +176,7 @@
 my $captOut="";  #_# variable to capture Test::More output
 Test::More->builder->output(\$captOut);
 #_# ============================================================
-#_# 
+#_#
 #_# ============================================================
 
 # Check for unparsed arguments
@@ -228,7 +222,7 @@
 &make_env_run();
 eval{ system( "$bldnml > $tempfile 2>&1 " ); };
    is( $@, '', "plain build-namelist" );
-   $cfiles->checkfilesexist( "default", $mode ); 
+   $cfiles->checkfilesexist( "default", $mode );
    # Compare to baseline
    if ( defined($opts{'compare'}) ) {
       $cfiles->doNOTdodiffonfile( "$tempfile", "default", $mode );
@@ -242,7 +236,7 @@
 $cfiles->copyfiles( "default", $mode );
 &cleanup();
 # Simple test -- run all the list options
-foreach my $options ( "clm_demand", "ssp_rcp",      "res", 
+foreach my $options ( "clm_demand", "ssp_rcp",      "res",
                       "sim_year",   "use_case" ) {
    &make_env_run();
    eval{ system( "$bldnml -${options} list > $tempfile 2>&1 " ); };
@@ -328,7 +322,7 @@
                       "-namelist '&a irrigate=.true./'", "-verbose", "-ssp_rcp SSP1-2.6", "-test", "-sim_year 1850",
                       "-use_case 1850_control",
                       "-clm_start_type startup", "-namelist '&a irrigate=.false./' -crop -bgc bgc",
-                      "-envxml_dir . -infile myuser_nl_clm", 
+                      "-envxml_dir . -infile myuser_nl_clm",
                       "-ignore_ic_date -clm_start_type branch -namelist '&a nrevsn=\"thing.nc\"/' -bgc bgc -crop",
                       "-clm_start_type branch -namelist '&a nrevsn=\"thing.nc\",use_init_interp=T/'",
                       "-ignore_ic_date -clm_start_type startup -namelist '&a finidat=\"thing.nc\"/' -bgc bgc -crop",
@@ -361,17 +355,17 @@
 $mode = "-phys $phys";
 &make_config_cache($phys);
 my $neondir      = "../../cime_config/usermods_dirs/NEON";
-foreach my $site ( "ABBY", "BLAN", "CPER", "DEJU", "GRSM", "HEAL", "KONA", "LENO", "NIWO", 
-                   "ONAQ", "PUUM", "SERC", "SRER", "TALL", "TREE", "WOOD", "BARR", "BONA", 
-                   "DCFS", "DELA", "GUAN", "JERC", "KONZ", "MLBS", "NOGP", "ORNL", "RMNP", 
-                   "SJER", "STEI", "TEAK", "UKFS", "WREF", "BART", "CLBJ", "DSNY", "HARV", 
-                   "JORN", "LAJA", "MOAB", "OAES", "OSBS", "SCBI", "SOAP", "STER", "TOOL", 
-                   "UNDE", "YELL" 
+foreach my $site ( "ABBY", "BLAN", "CPER", "DEJU", "GRSM", "HEAL", "KONA", "LENO", "NIWO",
+                   "ONAQ", "PUUM", "SERC", "SRER", "TALL", "TREE", "WOOD", "BARR", "BONA",
+                   "DCFS", "DELA", "GUAN", "JERC", "KONZ", "MLBS", "NOGP", "ORNL", "RMNP",
+                   "SJER", "STEI", "TEAK", "UKFS", "WREF", "BART", "CLBJ", "DSNY", "HARV",
+                   "JORN", "LAJA", "MOAB", "OAES", "OSBS", "SCBI", "SOAP", "STER", "TOOL",
+                   "UNDE", "YELL"
  ) {
    &make_env_run();
    #
    # Concatonate  default usermods and specific sitetogether expanding env variables while doing that
-   # 
+   #
    if ( ! -d "$neondir/$site" ) {
       print "NEON directory is not there: $neondir/$site\n";
       die "ERROR:: NEON site does not exist: $site\n";
@@ -386,7 +380,7 @@
    &cat_and_create_namelistinfile( $neondefaultfile, $neonsitefile, $namelistfile );
    #
    # Now run  the site
-   # 
+   #
    my $options = "-res CLM_USRDAT -clm_usr_name NEON -no-megan -bgc bgc -sim_year 2000 -infile $namelistfile";
    eval{ system( "$bldnml -envxml_dir . $options > $tempfile 2>&1 " ); };
    is( $@, '', "options: $options" );
@@ -411,7 +405,7 @@
 foreach my $phys ( "clm4_5", "clm5_0" ) {
    $mode = "-phys $phys";
    &make_config_cache($phys);
-   foreach my $options ( 
+   foreach my $options (
                       "-res ne0np4.ARCTIC.ne30x4 -bgc sp -use_case 20thC_transient -namelist '&a start_ymd=19790101/' -lnd_tuning_mode ${phys}_cam6.0",
                       "-res ne0np4.ARCTICGRIS.ne30x8 -bgc sp -use_case 20thC_transient -namelist '&a start_ymd=19790101/' -lnd_tuning_mode ${phys}_cam6.0",
                       "-res 1.9x2.5 -bgc sp -use_case 20thC_transient -namelist '&a start_ymd=19790101/' -lnd_tuning_mode ${phys}_cam6.0",
@@ -448,7 +442,7 @@
 $phys = "clm5_0";
 $mode = "-phys $phys";
 &make_config_cache($phys);
-foreach my $options ( 
+foreach my $options (
                       "-bgc bgc -use_case 1850-2100_SSP1-2.6_transient -namelist '&a start_ymd=20100101/'",
                       "-bgc sp  -use_case 1850-2100_SSP2-4.5_transient -namelist '&a start_ymd=18501223/'",
                       "-bgc bgc -use_case 1850-2100_SSP3-7.0_transient -namelist '&a start_ymd=20701029/'",
@@ -488,7 +482,7 @@
 my $finidat  = "thing.nc";
 system( "touch $finidat" );
 
-my %failtest = ( 
+my %failtest = (
      "coldstart but with IC file"=>{ options=>"-clm_start_type cold -envxml_dir .",
                                      namelst=>"finidat='$finidat'",
                                      GLC_TWO_WAY_COUPLING=>"FALSE",
@@ -590,7 +584,7 @@
                                      phys=>"clm5_0",
                                    },
      "toosmall glc  w trans"     =>{ options=>"-bgc sp  -envxml_dir .",
-                                     namelst=>"toosmall_glacier=10, dyn_transient_pfts=T", 
+                                     namelst=>"toosmall_glacier=10, dyn_transient_pfts=T",
                                      GLC_TWO_WAY_COUPLING=>"FALSE",
                                      phys=>"clm5_0",
                                    },
@@ -1119,7 +1113,7 @@
 
 # Warning testing, do things that give warnings, unless -ignore_warnings option is used
 
-my %warntest = ( 
+my %warntest = (
      # Warnings without the -ignore_warnings option given
      "coldwfinidat"              =>{ options=>"-envxml_dir . -clm_start_type cold",
                                      namelst=>"finidat = 'testfile.nc'",
@@ -1460,7 +1454,7 @@
   my $mode = "-phys $phys";
   &make_config_cache($phys);
   my @clmoptions = ( "-bgc bgc -envxml_dir .", "-bgc bgc -envxml_dir . -clm_accelerated_spinup=on", "-bgc bgc -envxml_dir . -light_res 360x720",
-                     "-bgc sp -envxml_dir . -vichydro", "-bgc bgc -dynamic_vegetation -ignore_warnings", 
+                     "-bgc sp -envxml_dir . -vichydro", "-bgc bgc -dynamic_vegetation -ignore_warnings",
                      "-bgc bgc -clm_demand flanduse_timeseries -sim_year 1850-2000 -namelist '&a start_ymd=18500101/'",
                      "-bgc bgc -envxml_dir . -namelist '&a use_c13=.true.,use_c14=.true.,use_c14_bombspike=.true./'" );
   foreach my $clmopts ( @clmoptions ) {
@@ -1482,7 +1476,7 @@
         &cleanup();
      }
   }
-  my @clmoptions = ( "-bgc bgc -envxml_dir .", 
+  my @clmoptions = ( "-bgc bgc -envxml_dir .",
                      "-bgc sp -envxml_dir .", );
   foreach my $clmopts ( @clmoptions ) {
      my @clmres = ( "ne16np4" );
@@ -1524,11 +1518,11 @@
   my @clmres = ( "1x1_brazil", "5x5_amazon", "4x5", "1.9x2.5" );
   foreach my $res ( @clmres ) {
      $options = "-res $res -clm_start_type cold";
-     my @edoptions = ( "-use_case 2000_control", 
-                       "-use_case 1850_control", 
-                       "", 
-                       "-namelist \"&a use_lch4=.true.,use_nitrif_denitrif=.true./\"", 
-                       "-clm_accelerated_spinup on" 
+     my @edoptions = ( "-use_case 2000_control",
+                       "-use_case 1850_control",
+                       "",
+                       "-namelist \"&a use_lch4=.true.,use_nitrif_denitrif=.true./\"",
+                       "-clm_accelerated_spinup on"
                      );
      foreach my $edop (@edoptions ) {
         if ( $res eq "5x5_amazon" && ($edop =~ /1850_control/) ) {
