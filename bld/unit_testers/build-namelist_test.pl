--- conflicted
+++ resolved
@@ -78,7 +78,7 @@
 <?xml version="1.0"?>
 <config_definition>
 <commandline></commandline>
-<entry id="phys" value="$phys" list="" valid_values="clm4_5,clm5_0,clm6_0">Specifies clm physics</entry>
+<entry id="phys" value="$phys" list="" valid_values="clm4_5,clm5_0,clm5_1,clm6_0">Specifies clm physics</entry>
 </config_definition>
 EOF
    $fh->close();
@@ -163,17 +163,10 @@
 #
 # Figure out number of tests that will run
 #
-<<<<<<< HEAD
-my $ntests = 3352;
+my $ntests = 3997;
 
 if ( defined($opts{'compare'}) ) {
-   $ntests += 1990;
-=======
-my $ntests = 3264;
-
-if ( defined($opts{'compare'}) ) {
-   $ntests += 1980;
->>>>>>> d2718062
+   $ntests += 2437;
 }
 plan( tests=>$ntests );
 
@@ -375,7 +368,7 @@
 my $phys = "clm6_0";
 $mode = "-phys $phys";
 &make_config_cache($phys);
-my $neondir      = "../../cime_config/usermods_dirs/clm/NEON";
+my $neondir      = "../../cime_config/usermods_dirs/NEON";
 foreach my $site ( "ABBY", "BLAN", "CPER", "DEJU", "GRSM", "HEAL", "KONA", "LENO", "NIWO",
                    "ONAQ", "PUUM", "SERC", "SRER", "TALL", "TREE", "WOOD", "BARR", "BONA",
                    "DCFS", "DELA", "GUAN", "JERC", "KONZ", "MLBS", "NOGP", "ORNL", "RMNP",
@@ -428,7 +421,7 @@
 my $phys = "clm6_0";
 $mode = "-phys $phys";
 &make_config_cache($phys);
-my $plumdir      = "../../cime_config/usermods_dirs/clm/PLUMBER2";
+my $plumdir      = "../../cime_config/usermods_dirs/PLUMBER2";
 foreach my $site ( 
     "AR-SLu",  "AU-Emr",  "AU-TTE",  "CA-NS1",  "CA-SF3",  "CN-HaM",  "DE-Obe",  "ES-ES1",  "FR-Gri",  "IE-Dri",  "IT-LMa",  "IT-SRo",  "RU-Fyo",  "US-Aud",  "US-Ho1",  "US-Ne2",  "US-Syv",  "ZM-Mon",
     "AT-Neu",  "AU-Gin",  "AU-Tum",  "CA-NS2",  "CH-Cha",  "CN-Qia",  "DE-Seh",  "ES-ES2",  "FR-Hes",  "IT-Amp",  "IT-Mal",  "JP-SMF",  "RU-Zot",  "US-Bar",  "US-KS2",  "US-Ne3",  "US-Ton",
@@ -480,7 +473,7 @@
 print "\n===============================================================================\n";
 print "Test some CAM specific setups for special grids \n";
 print "=================================================================================\n";
-foreach my $phys ( "clm4_5", "clm5_0", "clm6_0" ) {
+foreach my $phys ( "clm4_5", "clm5_0" ) {
    $mode = "-phys $phys";
    &make_config_cache($phys);
    foreach my $options (
@@ -492,7 +485,7 @@
                       "-res ne0np4CONUS.ne30x8 -bgc sp -use_case 2000_control  -namelist '&a start_ymd=20130101/' -lnd_tuning_mode ${phys}_cam7.0",
                       "-res 1.9x2.5 -bgc sp -use_case 20thC_transient -namelist '&a start_ymd=20030101/' -lnd_tuning_mode ${phys}_cam7.0",
                       "-res 1.9x2.5 -bgc sp -use_case 2010_control -namelist '&a start_ymd=20100101/' -lnd_tuning_mode ${phys}_cam7.0",
-                      "-res 1x1_brazil -no-megan -use_case 2000_control -lnd_tuning_mode ${phys}_GSWP3v1",
+                      "-res 1x1_brazil -no-megan -use_case 2000_control -lnd_tuning_mode ${phys}_CRUv7",
                       "-res C96 -bgc sp -use_case 2010_control -namelist '&a start_ymd=20100101/' -lnd_tuning_mode ${phys}_cam7.0",
                       "-res ne0np4.ARCTIC.ne30x4 -bgc sp -use_case 2000_control -namelist '&a start_ymd=20130101/' -lnd_tuning_mode ${phys}_cam7.0",
                      ) {
@@ -513,13 +506,14 @@
    }
 }
 print "\n===============================================================================\n";
-print "Test setting drv_flds_in fields in CAM, clm60 only";
+print "Test setting drv_flds_in fields in CAM";
 print "=================================================================================\n";
-foreach my $phys ( "clm6_0" ) {
+foreach my $phys ( "clm5_0", "clm6_0" ) {
    $mode = "-phys $phys CAM_SETS_DRV_FLDS";
    &make_config_cache($phys);
    foreach my $options (
-                      "--res ne0np4.POLARCAP.ne30x4 --mask tx0.1v2 -bgc sp -use_case 20thC_transient -namelist '&a start_ymd=19790101/' -lnd_tuning_mode ${phys}_cam7.0 --infile empty_user_nl_clm",
+                      "--res 1.9x2.5 --mask gx1v7 --bgc sp --use_case 20thC_transient --namelist '&a start_ymd=19790101/' --lnd_tuning_mode ${phys}_cam6.0 --infile empty_user_nl_clm",
+                      "--res 1.9x2.5 --mask gx1v7 --bgc sp --use_case 20thC_transient --namelist '&a start_ymd=19790101/' --lnd_tuning_mode ${phys}_cam7.0 --infile empty_user_nl_clm",
                      ) {
       &make_env_run( 'LND_SETS_DUST_EMIS_DRV_FLDS'=>"FALSE" );
       eval{ system( "$bldnml --envxml_dir . $options > $tempfile 2>&1 " ); };
@@ -537,36 +531,6 @@
       &cleanup();
    }
 }
-print "\n===============================================================================\n";
-print "Test setting drv_flds_in fields in CAM";
-print "=================================================================================\n";
-foreach my $phys ( "clm5_0", "clm6_0" ) {
-   $mode = "-phys $phys CAM_SETS_DRV_FLDS";
-   &make_config_cache($phys);
-   foreach my $options (
-                      "--res 1.9x2.5 --mask gx1v7 --bgc sp --use_case 20thC_transient --namelist '&a start_ymd=19790101/' --lnd_tuning_mode ${phys}_cam6.0 --infile empty_user_nl_clm",
-                      "--res 1.9x2.5 --mask gx1v7 --bgc sp --use_case 20thC_transient --namelist '&a start_ymd=19790101/' --lnd_tuning_mode ${phys}_cam7.0 --infile empty_user_nl_clm",
-                      "--res 1.9x2.5 --mask gx1v7 --bgc sp -no-crop --use_case 20thC_transient --namelist '&a start_ymd=19790101/' --lnd_tuning_mode ${phys}_cam7.0 --infile empty_user_nl_clm",
-                      "--res ne0np4.ARCTIC.ne30x4 --mask tx0.1v2 -bgc sp -use_case 20thC_transient -namelist '&a start_ymd=19790101/' -lnd_tuning_mode ${phys}_cam7.0 --infile empty_user_nl_clm",
-                      "--res ne0np4.ARCTICGRIS.ne30x8 --mask tx0.1v2 -bgc sp -use_case 20thC_transient -namelist '&a start_ymd=19790101/' -lnd_tuning_mode ${phys}_cam7.0 --infile empty_user_nl_clm",
-                      "--res ne0np4CONUS.ne30x8 --mask tx0.1v2 -bgc sp -use_case 20thC_transient -namelist '&a start_ymd=20130101/' -lnd_tuning_mode ${phys}_cam7.0 --infile empty_user_nl_clm",
-                     ) {
-      &make_env_run( 'LND_SETS_DUST_EMIS_DRV_FLDS'=>"FALSE" );
-      eval{ system( "$bldnml --envxml_dir . $options > $tempfile 2>&1 " ); };
-      is( $@, '', "options: $options" );
-      $cfiles->checkfilesexist( "$options", $mode );
-      $cfiles->shownmldiff( "default", $mode );
-      if ( defined($opts{'compare'}) ) {
-         $cfiles->doNOTdodiffonfile( "$tempfile", "$options", $mode );
-         $cfiles->dodiffonfile(      "lnd_in",    "$options", $mode );
-         $cfiles->comparefiles( "$options", $mode, $opts{'compare'} );
-      }
-      if ( defined($opts{'generate'}) ) {
-         $cfiles->copyfiles( "$options", $mode );
-      }
-      &cleanup();
-   }
-}
 print "\n==============================================================\n";
 print "Test several use_cases and specific configurations for clm5_0\n";
 print "==============================================================\n";
@@ -577,7 +541,6 @@
                       "--res 0.9x1.25 --bgc sp  --use_case 1850-2100_SSP2-4.5_transient --namelist '&a start_ymd=18501223/'",
                       "-bgc fates  -use_case 2000_control -no-megan",
                       "-bgc fates  -use_case 20thC_transient -no-megan",
-                      "-bgc fates  -use_case 20thC_transient -no-megan -no-crop --res 4x5",
                       "-bgc fates  -use_case 1850_control -no-megan -namelist \"&a use_fates_sp=T, soil_decomp_method='None'/\"",
                       "-bgc sp  -use_case 2000_control -res 0.9x1.25 -namelist '&a use_soil_moisture_streams = T/'",
                       "--res 1.9x2.5 --bgc bgc --use_case 1850-2100_SSP2-4.5_transient --namelist '&a start_ymd=19101023/'",
@@ -638,8 +601,8 @@
                                      phys=>"clm4_5",
                                    },
      "LeungDust_WO_Prigent"      =>{ options=>" -envxml_dir . -bgc sp",
-                                     namelst=>"use_prigent_roughness=.false.,dust_emis_method='Leung_2023'",
-                                     phys=>"clm6_0",
+                                     namelst=>"use_prigent_roughness=.true.",
+                                     phys=>"clm5_1",
                                    },
      "soilm_stream off w file"      =>{ options=>"-res 0.9x1.25 -envxml_dir .",
                                      namelst=>"use_soil_moisture_streams = .false.,stream_fldfilename_soilm='file_provided_when_off'",
@@ -913,7 +876,7 @@
                                      namelst=>"h2osfcflag=0",
                                      phys=>"clm5_0",
                                    },
-     "45bad lnd_tuning_mode value" =>{ options=>"-lnd_tuning_mode clm5_0_GSWP3v1  -envxml_dir .",
+     "45bad lnd_tuning_mode value" =>{ options=>"-lnd_tuning_mode clm5_0_GSWP3  -envxml_dir .",
                                      namelst=>"",
                                      phys=>"clm4_5",
                                    },
@@ -950,10 +913,6 @@
                                      phys=>"clm5_0",
                                    },
      "lnd_frac set but nuopc"    =>{ options=>"-driver nuopc -lnd_frac $DOMFILE -envxml_dir .",
-                                     namelst=>"",
-                                     phys=>"clm6_0",
-                                   },
-     "driver is invalid"         =>{ options=>"-driver invalid_name -envxml_dir .",
                                      namelst=>"",
                                      phys=>"clm6_0",
                                    },
@@ -1010,12 +969,12 @@
      "sasuspinupWOsoilmatx"      =>{ options=>"-envxml_dir . -bgc bgc -clm_accelerated_spinup sasu",
                                      namelst=>"use_soil_matrixcn=.false.,use_matrixcn=.false.",
                                      GLC_TWO_WAY_COUPLING=>"TRUE",
-                                     phys=>"clm6_0",
+                                     phys=>"clm5_1",
                                    },
      "sasuspinupWOCN"            =>{ options=>"-envxml_dir . -bgc sp  -clm_accelerated_spinup sasu",
                                      namelst=>"",
                                      GLC_TWO_WAY_COUPLING=>"TRUE",
-                                     phys=>"clm6_0",
+                                     phys=>"clm5_1",
                                    },
      "nyrforceWOspinup"          =>{ options=>"-envxml_dir . -bgc bgc -clm_accelerated_spinup sasu",
                                      namelst=>"use_matrixcn=.false.,spinup_matrixcn=F,nyr_forcing=20",
@@ -1190,10 +1149,6 @@
                                    },
      "useHYDSTwithFATES"         =>{ options=>"-bgc fates -envxml_dir . -no-megan",
                                      namelst=>"use_hydrstress=.true.",
-                                     phys=>"clm5_0",
-                                   },
-     "useMeierwithFATES"         =>{ options=>"-bgc fates -envxml_dir . -no-megan",
-                                     namelst=>"z0param_method=Meier2022",
                                      phys=>"clm5_0",
                                    },
      "noanthro_w_crop"            =>{ options=>"-envxml_dir . -res 0.9x1.25 -bgc bgc -crop -use_case 1850_noanthro_control",
@@ -1492,7 +1447,7 @@
 #
 # Loop over all physics versions
 #
-foreach my $phys ( "clm4_5", "clm5_0", "clm6_0" ) {
+foreach my $phys ( "clm4_5", "clm5_0", "clm5_1", "clm6_0" ) {
 $mode = "-phys $phys";
 &make_config_cache($phys);
 
@@ -1583,7 +1538,7 @@
 }
 my @expect_fails = ( "1850-2100_SSP5-3.4_transient", "1850-2100_SSP4-3.4_transient", "2018-PD_transient", "1850-2100_SSP1-1.9_transient",
                       "1850-2100_SSP4-6.0_transient", "2018_control" );
-foreach my $phys ( "clm4_5", "clm5_0", "clm6_0" ) {
+foreach my $phys ( "clm4_5", "clm5_0", "clm5_1", "clm6_0" ) {
    print "physics = $phys\n";
    &make_config_cache($phys);
    foreach my $usecase ( @usecases ) {
@@ -1880,10 +1835,10 @@
 #
 
 print "\n==================================================\n";
-print "Test clm4.5/clm5.0/clm6_0 resolutions \n";
+print "Test clm4.5/clm5.0/clm5_1/clm6_0 resolutions \n";
 print "==================================================\n";
 
-foreach my $phys ( "clm4_5", "clm5_0", "clm6_0" ) {
+foreach my $phys ( "clm4_5", 'clm5_0', 'clm5_1', "clm6_0" ) {
   my $mode = "-phys $phys";
   &make_config_cache($phys);
   my @clmoptions = ( "-bgc bgc -envxml_dir .", "-bgc bgc -envxml_dir . -clm_accelerated_spinup=on", "-bgc bgc -envxml_dir . -light_res 360x720",
@@ -1983,7 +1938,7 @@
 my $res = "0.9x1.25";
 my $mask = "gx1v7";
 my $simyr = "1850";
-foreach my $phys ( "clm4_5", "clm5_0", "clm6_0" ) {
+foreach my $phys ( "clm4_5", 'clm5_0', 'clm5_1', 'clm6_0' ) {
   my $mode = "-phys $phys";
   &make_config_cache($phys);
   my @forclist = ();
@@ -1991,6 +1946,9 @@
   foreach my $forc ( @forclist ) {
      foreach my $bgc ( "sp", "bgc" ) {
         my $lndtuningmode = "${phys}_${forc}";
+        if ( $lndtuningmode eq "clm5_1_CRUv7" ) {
+           next;
+        }
         if ( $lndtuningmode eq "clm6_0_CRUv7" ) {
            next;
         }
