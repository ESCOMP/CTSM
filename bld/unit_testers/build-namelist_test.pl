#!/usr/bin/env perl

# Test command line options of the build-namelist script.
# Try to test that all the different options at least work.
# Test that inconsistentcies are appropriately caught.

#########################

use lib '.';
use Test::More;
use xFail::expectedFail;
use IO::File;

#########################

use strict;
use Getopt::Long;
use NMLTest::CompFiles;
use English;

sub usage {
    die <<EOF;
SYNOPSIS
     build-namelist_test.pl [options]

     Test the the CLM build-namelist 
OPTIONS
     -help [or -h]                 Print usage to STDOUT.                               
     -compare <directory>          Compare namelists for this version to namelists
                                   created by another version.
     -generate                     Leave the namelists in place to do a later compare.
     -no-test                      Do NOT Use the -test option to make sure datasets exist.
     -csmdata "dir"                Root directory of CESM input data.

EOF
}

sub make_env_run {
#
# Create a env_run.xml file to read in
#
    my %settings = @_;

    # Set default settings
    my %env_vars = ( DIN_LOC_ROOT=>"MYDINLOCROOT", GLC_TWO_WAY_COUPLING=>"FALSE" );
    # Set any settings that came in from function call
    foreach my $item ( keys(%settings) ) {
       $env_vars{$item} = $settings{$item};
    }

    # Now write the file out
    my $envfile = "env_run.xml";
    my $fh = IO::File->new($envfile, '>') or die "can't open file: $envfile";
    print $fh <<EOF;
<?xml version="1.0"?>

<config_definition>

EOF
    foreach my $item ( keys(%env_vars) ) {
      print $fh <<EOF;
<entry id="$item"         value="$env_vars{$item}"  /> 
EOF
    }
    print $fh <<EOF;

</config_definition>
EOF
    $fh->close();
}

sub make_config_cache {
   # Write a config_cache.xml file to read in
   my ($phys) = @_;
   my $config_cachefile = "config_cache.xml";
   my $fh = IO::File->new($config_cachefile, '>') or die "can't open file: $config_cachefile";
   print $fh <<EOF;
<?xml version="1.0"?>
<config_definition>
<commandline></commandline>
<entry id="phys" value="$phys" list="" valid_values="clm4_5,clm5_0,clm5_1">Specifies clm physics</entry>
</config_definition>
EOF
   $fh->close();
}

sub cat_and_create_namelistinfile {
#
# Concatenate the user_nl_clm files together and turn it into a namelist input file
# that can be read in by build-namelist
#
   my ($file1, $file2, $outfile) = @_;

   my $fh    = IO::File->new($file1,   '<') or die "can't open file: $file1";
   my $outfh = IO::File->new($outfile, '>') or die "can't open file: $outfile";
   print $outfh "&clm_settings\n\n";
   while ( my $line = <$fh> ) {
     print $outfh " $line";
   }
   $fh->close();
   if ( defined($file2) ) {
      my $fh    = IO::File->new($file2,   '<') or die "can't open file: $file2";
      while ( my $line = <$fh> ) {
        print $outfh " $line";
      }
   }
   print $outfh "\n/\n";
   $fh->close();
   $outfh->close();
}

#
# Process command-line options.
#
my %opts = ( help     => 0,
             generate => 0,
             test     => 1,
             compare  => undef,
             csmdata  => undef,
            );

GetOptions(
    "h|help"     => \$opts{'help'},
    "compare=s"  => \$opts{'compare'},
    "generate"   => \$opts{'generate'},
    "test!"      => \$opts{'test'},
    "csmdata=s"  => \$opts{'csmdata'},
)  or usage();

# Give usage message.
usage() if $opts{'help'};

# Check that the CESM inputdata root directory has been specified.  This must be
# a local or nfs mounted directory.
my $inputdata_rootdir = undef;
if (defined($opts{'csmdata'})) {
    $inputdata_rootdir = $opts{'csmdata'};
} elsif (defined $ENV{'CSMDATA'} ) { 
    $inputdata_rootdir = $ENV{'CSMDATA'};
} else {
   # use yellowstone location as default
   $inputdata_rootdir="/glade/p/cesm/cseg/inputdata";
   print("WARNING:  -csmdata nor CSMDATA are set, using default yellowstone location: $inputdata_rootdir\n");
}

###################################
#_# read in expected fail test list
###################################
my $compGen;
if ( $opts{'generate'} eq 1 && !(defined($opts{'compare'}) )) {
   $compGen='generate';
} elsif ( defined($opts{'compare'}) ) {
   $compGen='compare';
} elsif ( defined($opts{'compare'} && ($opts{'generate'} eq 1 ))) {
   #_# if compare and generate are both given, use compare
   $compGen='compare'; 
}

my $ProgName;
($ProgName = $PROGRAM_NAME) =~ s!(.*)/!!;
my $testType="namelistTest";

#
# Figure out number of tests that will run
#
<<<<<<< HEAD
my $ntests = 1569;
if ( defined($opts{'compare'}) ) {
   $ntests += 1056;
=======
my $ntests = 1740;
if ( defined($opts{'compare'}) ) {
   $ntests += 1185;
>>>>>>> 448fa92d
}
plan( tests=>$ntests );

#_# ============================================================
#_# setup for xFail module
#_# ============================================================
my $xFail = xFail::expectedFail->new($ProgName,$compGen,$ntests);
my $captOut="";  #_# variable to capture Test::More output
Test::More->builder->output(\$captOut);
#_# ============================================================
#_# 
#_# ============================================================

# Check for unparsed arguments
if (@ARGV) {
    print "ERROR: unrecognized arguments: @ARGV\n";
    usage();
}
my $phys = "clm5_0";
my $mode = "-phys $phys";
&make_config_cache($phys);

my $DOMFILE = "$inputdata_rootdir/atm/datm7/domain.lnd.T31_gx3v7.090928.nc";
my $real_par_file = "user_nl_ctsm_real_parameters";
my $bldnml = "../build-namelist -verbose -csmdata $inputdata_rootdir -lnd_frac $DOMFILE -configuration clm -structure standard -glc_nec 10 -no-note -output_reals $real_par_file";
if ( $opts{'test'} ) {
   $bldnml .= " -test";
}

my $tempfile = "temp_file.txt";
if ( -f $tempfile ) {
  system( "/bin/rm $tempfile" );
}

my @files = ( "lnd_in", $tempfile, $real_par_file );
my $cwd = `pwd`;
chomp( $cwd );
my $cfiles = NMLTest::CompFiles->new( $cwd, @files );

print "\n==================================================\n";
print "Run simple tests \n";
print "==================================================\n";

# Simple test -- just run build-namelist with -help option
eval{ system( "$bldnml -help > $tempfile 2>&1 " ); };
   is( $@, '', "help" );
   &cleanup();
# Simple test -- just run build-namelist with -version option
eval{ system( "$bldnml -version > $tempfile 2>&1 " ); };
   is( $@, '', "version" );
   system( "/bin/cat $tempfile" );
   &cleanup();
# Simple test -- just run build-namelist
&make_env_run();
eval{ system( "$bldnml > $tempfile 2>&1 " ); };
   is( $@, '', "plain build-namelist" );
   $cfiles->checkfilesexist( "default", $mode ); 
   # Compare to baseline
   if ( defined($opts{'compare'}) ) {
      $cfiles->doNOTdodiffonfile( "$tempfile", "default", $mode );
      $cfiles->comparefiles( "default", $mode, $opts{'compare'} );
   }

print "\n==================================================\n";
print "Run simple tests with all list options \n";
print "==================================================\n";

$cfiles->copyfiles( "default", $mode );
&cleanup();
# Simple test -- run all the list options
foreach my $options ( "clm_demand", "ssp_rcp",      "res", 
                      "sim_year",   "use_case" ) {
   &make_env_run();
   eval{ system( "$bldnml -${options} list > $tempfile 2>&1 " ); };
   my $result = `cat $tempfile`;
   my $expect;
   if ( $options =~ /use_case/ ) {
      $expect = "use cases :";
   } else {
      $expect = "valid values for $options";
   }
   $expect    = "/CLM build-namelist : $expect/";
   like( $result, $expect, "$options list" );
   is( (-f "lnd_in"), undef, "Check that lnd_in file does NOT exist" );
   &cleanup();
}

print "\n==================================================\n";
print "Run simple tests with additional options \n";
print "==================================================\n";

# Exercise a bunch of options
my $options = "-co2_ppmv 250 ";
   $options .= " -res 0.9x1.25 -ssp_rcp SSP1-2.6 -envxml_dir .";

   &make_env_run();
   eval{ system( "$bldnml $options > $tempfile 2>&1 " ); };
   is( $@, '', "options: $options" );
      $cfiles->checkfilesexist( "default", $mode );
      $cfiles->copyfiles( "most_options", $mode );
   # Compare to default
      $cfiles->doNOTdodiffonfile( "lnd_in",    "default", $mode );
      $cfiles->doNOTdodiffonfile( "$real_par_file", "default", $mode );
      $cfiles->doNOTdodiffonfile( "$tempfile", "default", $mode );
      $cfiles->comparefiles( "default", $mode );
   # Compare to baseline
   if ( defined($opts{'compare'}) ) {
      $cfiles->dodiffonfile(      "lnd_in",    "most_options", $mode );
      $cfiles->dodiffonfile( "$real_par_file", "most_options", $mode );
      $cfiles->doNOTdodiffonfile( "$tempfile", "most_options", $mode );
      $cfiles->comparefiles( "most_options", $mode, $opts{'compare'} );
   }
   &cleanup();

print "\n=============================================================\n";
print "Test fan, drydep, fire_emis and megan driver fields namelists  \n";
print "===============================================================\n";

# drydep and megan namelists
$phys = "clm5_0";
$mode = "-phys $phys";
&make_config_cache($phys);
my @mfiles = ( "lnd_in", "drv_flds_in", $tempfile );
my $mfiles = NMLTest::CompFiles->new( $cwd, @mfiles );
foreach my $options ( "-drydep", "-megan", "-drydep -megan", "-fire_emis", "-drydep -megan -fire_emis", 
                      "-fan full -bgc bgc -crop" ) {
   &make_env_run();
   eval{ system( "$bldnml -envxml_dir . $options > $tempfile 2>&1 " ); };
   is( $@, '', "options: $options" );
   $mfiles->checkfilesexist( "$options", $mode);
   if ( $options ne "-drydep" ) {
     $mfiles->shownmldiff( "-drydep", $mode );
   }
   if ( defined($opts{'compare'}) ) {
      $mfiles->doNOTdodiffonfile( "$tempfile", "$options", $mode );
      $mfiles->comparefiles( "$options", $mode, $opts{'compare'} );
   }
   if ( defined($opts{'generate'}) ) {
      $mfiles->copyfiles( "$options", $mode );
   }
   &cleanup();
}
$phys = "clm5_0";
$mode = "-phys $phys";
&make_config_cache($phys);

print "\n===============================================================================\n";
print "Test configuration, structure, irrigate, verbose, clm_demand, ssp_rcp, test, sim_year, use_case\n";
print "=================================================================================\n";

# configuration, structure, irrigate, verbose, clm_demand, ssp_rcp, test, sim_year, use_case
my $startfile = "clmrun.clm2.r.1964-05-27-00000.nc";
foreach my $options ( "-configuration nwp",
                      "-structure fast",
                      "-namelist '&a irrigate=.true./'", "-verbose", "-ssp_rcp SSP1-2.6", "-test", "-sim_year 1850",
                      "-use_case 1850_control",
                      "-clm_start_type startup", "-namelist '&a irrigate=.false./' -crop -bgc bgc",
                      "-envxml_dir . -infile myuser_nl_clm", 
                      "-fan on -bgc bgc -crop", "-fan atm -bgc cn -crop", "-fan soil -bgc bgc -crop ", 
                      "-ignore_ic_date -clm_start_type branch -namelist '&a nrevsn=\"thing.nc\"/' -bgc bgc -crop",
                      "-clm_start_type branch -namelist '&a nrevsn=\"thing.nc\",use_init_interp=T/'",
                      "-ignore_ic_date -clm_start_type startup -namelist '&a finidat=\"thing.nc\"/' -bgc bgc -crop",
                     ) {
   my $file = $startfile;
   &make_env_run();
   eval{ system( "$bldnml -res 0.9x1.25 -envxml_dir . $options > $tempfile 2>&1 " ); };
   is( $@, '', "options: $options" );
   $cfiles->checkfilesexist( "$options", $mode );
   $cfiles->shownmldiff( "default", $mode );
   my $finidat = `grep finidat lnd_in`;
   if ( $options =~ /myuser_nl_clm/ ) {
      my $fsurdat =  `grep fsurdat lnd_in`;
      like( $fsurdat, "/MYDINLOCROOT/lnd/clm2/PTCLMmydatafiles/1x1pt_US-UMB/surfdata_1x1pt_US-UMB_simyr2000_clm4_5_c131122.nc/", "$options" );
   }
   if ( defined($opts{'compare'}) ) {
      $cfiles->doNOTdodiffonfile( "$tempfile", "$options", $mode );
      $cfiles->dodiffonfile( "$real_par_file", "$options", $mode );
      $cfiles->comparefiles( "$options", $mode, $opts{'compare'} );
   }
   if ( defined($opts{'generate'}) ) {
      $cfiles->copyfiles( "$options", $mode );
   }
   &cleanup();
}
print "\n===============================================================================\n";
print "Test the NEON sites\n";
print "=================================================================================\n";
my $phys = "clm5_1";
$mode = "-phys $phys";
&make_config_cache($phys);
my $neondir      = "../../cime_config/usermods_dirs/NEON";
foreach my $site ( "ABBY", "BLAN", "CPER", "DEJU", "GRSM", "HEAL", "KONA", "LENO", "NIWO", 
                   "ONAQ", "PUUM", "SERC", "SRER", "TALL", "TREE", "WOOD", "BARR", "BONA", 
                   "DCFS", "DELA", "GUAN", "JERC", "KONZ", "MLBS", "NOGP", "ORNL", "RMNP", 
                   "SJER", "STEI", "TEAK", "UKFS", "WREF", "BART", "CLBJ", "DSNY", "HARV", 
                   "JORN", "LAJA", "MOAB", "OAES", "OSBS", "SCBI", "SOAP", "STER", "TOOL", 
                   "UNDE", "YELL" 
 ) {
   &make_env_run();
   #
   # Concatonate  default usermods and specific sitetogether expanding env variables while doing that
   # 
   if ( ! -d "$neondir/$site" ) {
      print "NEON directory is not there: $neondir/$site\n";
      die "ERROR:: NEON site does not exist: $site\n";
   }
   my $neondefaultfile = "$neondir/defaults/user_nl_clm";
   my $neonsitefile = "$neondir/$site/user_nl_clm";
   if ( ! -f $neonsitefile )  {
      $neonsitefile = undef;
   }
   $ENV{'NEONSITE'} = $site;
   my $namelistfile = "temp.namelistinfile_$site";
   &cat_and_create_namelistinfile( $neondefaultfile, $neonsitefile, $namelistfile );
   #
   # Now run  the site
   # 
   my $options = "-res CLM_USRDAT -clm_usr_name NEON -no-megan -bgc bgc -sim_year 2000 -infile $namelistfile";
   eval{ system( "$bldnml -envxml_dir . $options > $tempfile 2>&1 " ); };
   is( $@, '', "options: $options" );
   $cfiles->checkfilesexist( "$options", $mode );
   $cfiles->shownmldiff( "default", $mode );
   if ( defined($opts{'compare'}) ) {
      $cfiles->doNOTdodiffonfile( "$tempfile", "$options", $mode );
      $cfiles->dodiffonfile(      "lnd_in",    "$options", $mode );
      $cfiles->dodiffonfile( "$real_par_file", "$options", $mode );
      $cfiles->comparefiles( "$options", $mode, $opts{'compare'} );
   }
   if ( defined($opts{'generate'}) ) {
      $cfiles->copyfiles( "$options", $mode );
   }
   system( "/bin/rm $namelistfile" );
   &cleanup();
}

print "\n===============================================================================\n";
print "Test some CAM specific setups for special grids \n";
print "=================================================================================\n";
foreach my $phys ( "clm4_5", "clm5_0" ) {
   $mode = "-phys $phys";
   &make_config_cache($phys);
   foreach my $options ( 
                      "-res ne0np4.ARCTIC.ne30x4 -bgc sp -use_case 20thC_transient -namelist '&a start_ymd=19790101/' -lnd_tuning_mode ${phys}_cam6.0",
                      "-res ne0np4.ARCTICGRIS.ne30x8 -bgc sp -use_case 20thC_transient -namelist '&a start_ymd=19790101/' -lnd_tuning_mode ${phys}_cam6.0",
                      "-res 1.9x2.5 -bgc sp -use_case 20thC_transient -namelist '&a start_ymd=19790101/' -lnd_tuning_mode ${phys}_cam6.0",
                      "-res 0.9x1.25 -bgc sp -use_case 20thC_transient -namelist '&a start_ymd=19790101/' -lnd_tuning_mode ${phys}_cam6.0",
                      "-res 0.9x1.25 -bgc bgc -crop -use_case 20thC_transient -namelist '&a start_ymd=19500101/' -lnd_tuning_mode ${phys}_cam6.0",
                      "-res ne0np4CONUS.ne30x8 -bgc sp -use_case 20thC_transient -namelist '&a start_ymd=20130101/' -lnd_tuning_mode ${phys}_cam6.0",
                      "-res 1.9x2.5 -bgc sp -use_case 20thC_transient -namelist '&a start_ymd=20030101/' -lnd_tuning_mode ${phys}_cam6.0",
                      "-res 1.9x2.5 -bgc sp -use_case 2010_control -namelist '&a start_ymd=20100101/' -lnd_tuning_mode ${phys}_cam6.0",
                      "-res 1x1_brazil -bgc fates -no-megan -use_case 2000_control -lnd_tuning_mode ${phys}_CRUv7",
                      "-res C192 -bgc sp -use_case 2010_control -namelist '&a start_ymd=20100101/' -lnd_tuning_mode ${phys}_cam6.0",
                      "-res ne0np4.ARCTIC.ne30x4 -bgc sp -use_case 20thC_transient -namelist '&a start_ymd=20130101/' -lnd_tuning_mode ${phys}_cam6.0",
                     ) {
      &make_env_run();
      eval{ system( "$bldnml -envxml_dir . $options > $tempfile 2>&1 " ); };
      is( $@, '', "options: $options" );
      $cfiles->checkfilesexist( "$options", $mode );
      $cfiles->shownmldiff( "default", $mode );
      if ( defined($opts{'compare'}) ) {
         $cfiles->doNOTdodiffonfile( "$tempfile", "$options", $mode );
         $cfiles->dodiffonfile(      "lnd_in",    "$options", $mode );
         $cfiles->dodiffonfile( "$real_par_file", "$options", $mode );
         $cfiles->comparefiles( "$options", $mode, $opts{'compare'} );
      }
      if ( defined($opts{'generate'}) ) {
         $cfiles->copyfiles( "$options", $mode );
      }
      &cleanup();
   }
}

print "\n==============================================================\n";
print "Test several use_cases and specific configurations for clm5_0\n";
print "==============================================================\n";
$phys = "clm5_0";
$mode = "-phys $phys";
&make_config_cache($phys);
foreach my $options ( 
                      "-bgc bgc -use_case 1850-2100_SSP1-2.6_transient -namelist '&a start_ymd=20100101/'",
                      "-bgc sp  -use_case 1850-2100_SSP2-4.5_transient -namelist '&a start_ymd=18501223/'",
                      "-bgc bgc -use_case 1850-2100_SSP3-7.0_transient -namelist '&a start_ymd=20701029/'",
                      "-bgc fates  -use_case 2000_control -no-megan",
                      "-bgc sp  -use_case 2000_control -res 0.9x1.25 -namelist '&a use_soil_moisture_streams = T/'",
                      "-bgc cn  -use_case 1850-2100_SSP5-8.5_transient -namelist '&a start_ymd=19101023/'",
                      "-bgc bgc -use_case 2000_control -namelist \"&a fire_method='nofire'/\" -crop",
                      "-res 0.9x1.25 -bgc bgc -use_case 1850_noanthro_control -drydep -fire_emis -light_res 360x720",
                     ) {
   my $file = $startfile;
   &make_env_run();
   eval{ system( "$bldnml -envxml_dir . $options > $tempfile 2>&1 " ); };
   is( $@, '', "options: $options" );
   $cfiles->checkfilesexist( "$options", $mode );
   $cfiles->shownmldiff( "default", $mode );
   if ( defined($opts{'compare'}) ) {
      $cfiles->doNOTdodiffonfile( "$tempfile", "$options", $mode );
      $cfiles->dodiffonfile(      "lnd_in",    "$options", $mode );
      $cfiles->dodiffonfile( "$real_par_file", "$options", $mode );
      $cfiles->comparefiles( "$options", $mode, $opts{'compare'} );
   }
   if ( defined($opts{'generate'}) ) {
      $cfiles->copyfiles( "$options", $mode );
   }
   &cleanup();
}



print "\n==================================================\n";
print "Start Failure testing.  These should fail \n";
print "==================================================\n";

# Failure testing, do things that SHOULD fail
my $finidat  = "thing.nc";
system( "touch $finidat" );

my %failtest = ( 
     "coldstart but with IC file"=>{ options=>"-clm_start_type cold -envxml_dir .",
                                     namelst=>"finidat='$finidat'",
                                     GLC_TWO_WAY_COUPLING=>"FALSE",
                                     phys=>"clm5_0",
                                   },
     "clm_demand on finidat"     =>{ options=>"-clm_demand finidat -envxml_dir .",
                                     namelst=>"",
                                     GLC_TWO_WAY_COUPLING=>"FALSE",
                                     phys=>"clm5_0",
                                   },
     "blank IC file, not cold"   =>{ options=>"-clm_start_type startup -envxml_dir .",
                                     namelst=>"finidat=' '",
                                     GLC_TWO_WAY_COUPLING=>"FALSE",
                                     phys=>"clm5_0",
                                   },
     "startup without interp"    =>{ options=>"-clm_start_type startup -envxml_dir . -bgc sp -sim_year 1850",
                                     namelst=>"use_init_interp=.false., start_ymd=19200901",
                                     GLC_TWO_WAY_COUPLING=>"FALSE",
                                     phys=>"clm5_0",
                                   },
     "bad_fan_mode"              =>{ options=>" -envxml_dir . -fan zztop",
                                     namelst=>"",
                                     GLC_TWO_WAY_COUPLING=>"FALSE",
                                     phys=>"clm5_0",
                                   },
     "fan_wo_crop"               =>{ options=>" -envxml_dir . -fan on -bgc bgc",
                                     namelst=>"",
                                     GLC_TWO_WAY_COUPLING=>"FALSE",
                                     phys=>"clm5_0",
                                   },
     "fan_w_fates"               =>{ options=>" -envxml_dir . -fan on -bgc fates",
                                     namelst=>"",
                                     GLC_TWO_WAY_COUPLING=>"FALSE",
                                     phys=>"clm5_0",
                                   },
     "use_crop without -crop"    =>{ options=>" -envxml_dir .",
                                     namelst=>"use_crop=.true.",
                                     GLC_TWO_WAY_COUPLING=>"FALSE",
                                     phys=>"clm4_5",
                                   },
     "soilm_stream wo use"       =>{ options=>"-res 0.9x1.25 -envxml_dir .",
                                     namelst=>"use_soil_moisture_streams = .false.,stream_fldfilename_soilm='missing_file'",
                                     GLC_TWO_WAY_COUPLING=>"FALSE",
                                     phys=>"clm5_0",
                                   },
     "clm50CNDVwtransient"       =>{ options=>" -envxml_dir . -use_case 20thC_transient -dynamic_vegetation -res 10x15 -ignore_warnings",
                                     namelst=>"",
                                     GLC_TWO_WAY_COUPLING=>"FALSE",
                                     phys=>"clm5_0",
                                   },
     "reseed without CN"         =>{ options=>" -envxml_dir . -bgc sp",
                                     namelst=>"reseed_dead_plants=.true.",
                                     GLC_TWO_WAY_COUPLING=>"FALSE",
                                     phys=>"clm5_0",
                                   },
     "onset_threh w SP"          =>{ options=>" -envxml_dir . -bgc sp",
                                     namelst=>"onset_thresh_depends_on_veg=.true.",
                                     GLC_TWO_WAY_COUPLING=>"FALSE",
                                     phys=>"clm5_1",
                                   },
     "dribble_crphrv w/o CN"     =>{ options=>" -envxml_dir . -bgc sp",
                                     namelst=>"dribble_crophrv_xsmrpool_2atm=.true.",
                                     GLC_TWO_WAY_COUPLING=>"FALSE",
                                     phys=>"clm5_0",
                                   },
     "dribble_crphrv w/o crop"   =>{ options=>" -envxml_dir . -bgc cn -no-crop",
                                     namelst=>"dribble_crophrv_xsmrpool_2atm=.true.",
                                     GLC_TWO_WAY_COUPLING=>"FALSE",
                                     phys=>"clm5_0",
                                   },
     "CNDV with flanduse_timeseries - clm4_5"=>{ options=>"-bgc bgc -dynamic_vegetation -envxml_dir . -ignore_warnings",
                                     namelst=>"flanduse_timeseries='my_flanduse_timeseries_file.nc'",
                                     GLC_TWO_WAY_COUPLING=>"FALSE",
                                     phys=>"clm4_5",
                                   },
     "use_cndv=T without bldnml op"=>{ options=>"-bgc cn -envxml_dir . -ignore_warnings",
                                     namelst=>"use_cndv=.true.",
                                     GLC_TWO_WAY_COUPLING=>"FALSE",
                                     phys=>"clm4_5",
                                   },
     "use_cndv=F with dyn_veg op"=>{ options=>"-bgc cn -dynamic_vegetation -envxml_dir . -ignore_warnings",
                                     namelst=>"use_cndv=.false.",
                                     GLC_TWO_WAY_COUPLING=>"FALSE",
                                     phys=>"clm4_5",
                                   },
     "crop with use_crop false"  =>{ options=>"-crop -bgc bgc -envxml_dir .",
                                     namelst=>"use_crop=.false.",
                                     GLC_TWO_WAY_COUPLING=>"FALSE",
                                     phys=>"clm4_5",
                                   },
     "crop without CN"           =>{ options=>"-crop -bgc sp -envxml_dir .",
                                     namelst=>"",
                                     GLC_TWO_WAY_COUPLING=>"FALSE",
                                     phys=>"clm4_5",
                                   },
     "toosmall soil w trans"     =>{ options=>"-envxml_dir .",
                                     namelst=>"toosmall_soil=10, dyn_transient_pfts=T",
                                     GLC_TWO_WAY_COUPLING=>"FALSE",
                                     phys=>"clm5_0",
                                   },
     "toosmall lake w trans"     =>{ options=>"-envxml_dir .",
                                     namelst=>"toosmall_lake=10, dyn_transient_pfts=T",
                                     GLC_TWO_WAY_COUPLING=>"FALSE",
                                     phys=>"clm5_0",
                                   },
     "toosmall crop w trans"     =>{ options=>"-bgc bgc -crop -envxml_dir .",
                                     namelst=>"toosmall_crop=10, dyn_transient_pfts=T",
                                     GLC_TWO_WAY_COUPLING=>"FALSE",
                                     phys=>"clm5_0",
                                   },
     "toosmall wetl w trans"     =>{ options=>"-bgc bgc -envxml_dir .",
                                     namelst=>"toosmall_wetland=10, dyn_transient_pfts=T",
                                     GLC_TWO_WAY_COUPLING=>"FALSE",
                                     phys=>"clm5_0",
                                   },
     "toosmall glc  w trans"     =>{ options=>"-bgc sp  -envxml_dir .",
                                     namelst=>"toosmall_glacier=10, dyn_transient_pfts=T", 
                                     GLC_TWO_WAY_COUPLING=>"FALSE",
                                     phys=>"clm5_0",
                                   },
     "toosmall urban w trans"    =>{ options=>"-bgc sp  -envxml_dir .",
                                     namelst=>"toosmall_urban=10, dyn_transient_pfts=T",
                                     GLC_TWO_WAY_COUPLING=>"FALSE",
                                     phys=>"clm5_0",
                                   },
     "collapse_urban w trans"    =>{ options=>"-bgc sp  -envxml_dir .",
                                     namelst=>"collapse_urban=T, dyn_transient_crops=T",
                                     GLC_TWO_WAY_COUPLING=>"FALSE",
                                     phys=>"clm5_0",
                                   },
     "n_dom_landunits w trans"    =>{ options=>"-bgc sp  -envxml_dir .",
                                     namelst=>"n_dom_landunits=2, dyn_transient_crops=T",
                                     GLC_TWO_WAY_COUPLING=>"FALSE",
                                     phys=>"clm5_0",
                                   },
     "n_dom_pfts w trans"         =>{ options=>"-bgc sp  -envxml_dir .",
                                     namelst=>"n_dom_pfts=2, dyn_transient_crops=T",
                                     GLC_TWO_WAY_COUPLING=>"FALSE",
                                     phys=>"clm5_0",
                                   },
     "baset_map without crop"    =>{ options=>"-bgc bgc -envxml_dir . -no-crop",
                                     namelst=>"baset_mapping='constant'",
                                     GLC_TWO_WAY_COUPLING=>"FALSE",
                                     phys=>"clm5_0",
                                   },
     "mapvary var w/o varymap"   =>{ options=>"-crop -bgc bgc -envxml_dir . -crop",
                                     namelst=>"baset_mapping='constant', baset_latvary_slope=1.0, baset_latvary_intercept=10.0",
                                     GLC_TWO_WAY_COUPLING=>"FALSE",
                                     phys=>"clm5_0",
                                   },
     # This one should fail now, because we don't have non irrigated non-crop datasets
     "-irrigate=F without -crop" =>{ options=>"-bgc cn -no-crop -envxml_dir .",
                                    namelst=>"irrigate=.false.",
                                    GLC_TWO_WAY_COUPLING=>"FALSE",
                                    phys=>"clm4_5",
                                   },
     "grainproductWOcrop"       =>{ options=>"-bgc cn -no-crop -envxml_dir .",
                                    namelst=>"use_grainproduct=.true.",
                                    GLC_TWO_WAY_COUPLING=>"FALSE",
                                    phys=>"clm4_5",
                                   },
     "interp without finidat"    =>{ options=>"-bgc sp -envxml_dir .",
                                     namelst=>"use_init_interp=.true. finidat=' '",
                                     GLC_TWO_WAY_COUPLING=>"FALSE",
                                     phys=>"clm5_0",
                                   },
     "sp and c13"                =>{ options=>"-bgc sp -envxml_dir .",
                                     namelst=>"use_c13=.true.",
                                     GLC_TWO_WAY_COUPLING=>"FALSE",
                                     phys=>"clm4_5",
                                   },
     "sp and c14"                =>{ options=>"-bgc sp -envxml_dir .",
                                     namelst=>"use_c14=.true.",
                                     GLC_TWO_WAY_COUPLING=>"FALSE",
                                     phys=>"clm4_5",
                                   },
     "bombspike no c14"          =>{ options=>"-bgc bgc -envxml_dir .",
                                     namelst=>"use_c14=.false. use_c14_bombspike=.true.",
                                     GLC_TWO_WAY_COUPLING=>"FALSE",
                                     phys=>"clm5_0",
                                   },
     "use c13 timeseries no cn"  =>{ options=>"-bgc sp -envxml_dir .",
                                     namelst=>"use_c13_timeseries=.true.",
                                     GLC_TWO_WAY_COUPLING=>"FALSE",
                                     phys=>"clm4_5",
                                   },
     "use c13 timeseries no c13"=>{ options=>"-bgc bgc -envxml_dir .",
                                     namelst=>"use_c13=.false. use_c13_timeseries=.true.",
                                     GLC_TWO_WAY_COUPLING=>"FALSE",
                                     phys=>"clm4_5",
                                   },
     "bombspike no cn"           =>{ options=>"-bgc sp -envxml_dir .",
                                     namelst=>"use_c14_bombspike=.true.",
                                     GLC_TWO_WAY_COUPLING=>"FALSE",
                                     phys=>"clm5_0",
                                   },
     "lightres no cn"            =>{ options=>"-bgc sp -envxml_dir . -light_res 360x720",
                                     namelst=>"",
                                     GLC_TWO_WAY_COUPLING=>"FALSE",
                                     phys=>"clm5_0",
                                   },
     "spno-fire"                 =>{ options=>"-bgc sp -envxml_dir . -use_case 2000_control",
                                     namelst=>"fire_method='nofire'",
                                     GLC_TWO_WAY_COUPLING=>"FALSE",
                                     phys=>"clm5_0",
                                   },
     "lightres no fire"          =>{ options=>"-bgc cn -envxml_dir . -light_res 360x720",
                                     namelst=>"fire_method='nofire'",
                                     GLC_TWO_WAY_COUPLING=>"FALSE",
                                     phys=>"clm5_0",
                                   },
     "lightres none bgc"         =>{ options=>"-bgc bgc -envxml_dir . -light_res none",
                                     namelst=>"",
                                     GLC_TWO_WAY_COUPLING=>"FALSE",
                                     phys=>"clm5_0",
                                   },
     "lightresnotnone-nofire"    =>{ options=>"-bgc bgc -envxml_dir . -light_res 94x192",
                                     namelst=>"fire_method='nofire'",
                                     GLC_TWO_WAY_COUPLING=>"FALSE",
                                     phys=>"clm5_0",
                                   },
     "lightresnonenofirelightfil"=>{ options=>"-bgc bgc -envxml_dir . -light_res none",
                                     namelst=>"fire_method='nofire',stream_fldfilename_lightng='build-namelist_test.pl'",
                                     GLC_TWO_WAY_COUPLING=>"FALSE",
                                     phys=>"clm5_0",
                                   },
     "lightrescontradictlightfil"=>{ options=>"-bgc bgc -envxml_dir . -light_res 360x720",
                                     namelst=>"stream_fldfilename_lightng='build-namelist_test.pl'",
                                     GLC_TWO_WAY_COUPLING=>"FALSE",
                                     phys=>"clm5_0",
                                   },
     "bgc=cn and bgc settings"   =>{ options=>"-bgc cn -envxml_dir .",
                                     namelst=>"use_lch4=.true.,use_nitrif_denitrif=.true.,use_vertsoilc=.true.,use_century_decomp=.true.",
                                     GLC_TWO_WAY_COUPLING=>"FALSE",
                                     phys=>"clm4_5",
                                   },
     "finundated and not methane"=>{ options=>"-bgc cn -envxml_dir .",
                                     namelst=>"use_lch4=.false.,finundation_method='h2osfc'",
                                     GLC_TWO_WAY_COUPLING=>"FALSE",
                                     phys=>"clm5_0",
                                   },
     "bgc=bgc and cn-only set"   =>{ options=>"-bgc bgc -envxml_dir .",
                                     namelst=>"use_lch4=.false.,use_nitrif_denitrif=.false.,use_vertsoilc=.false.,use_century_decomp=.false.",
                                     GLC_TWO_WAY_COUPLING=>"FALSE",
                                     phys=>"clm4_5",
                                   },
     "use_cn=true bgc=sp"        =>{ options=>"-bgc sp -envxml_dir .",
                                     namelst=>"use_cn=.true.",
                                     GLC_TWO_WAY_COUPLING=>"FALSE",
                                     phys=>"clm4_5",
                                   },
     "freeliv wo fun"            =>{ options=>"-bgc bgc -envxml_dir .",
                                     namelst=>"freelivfix_intercept=9.",
                                     GLC_TWO_WAY_COUPLING=>"FALSE",
                                     phys=>"clm4_5",
                                   },
     "use_cn=false bgc=cn"       =>{ options=>"-bgc cn -envxml_dir .",
                                     namelst=>"use_cn=.false.",
                                     GLC_TWO_WAY_COUPLING=>"FALSE",
                                     phys=>"clm4_5",
                                   },
     "lower=aqu-45 with/o Zeng"  =>{ options=>"-envxml_dir .",
                                     namelst=>"lower_boundary_condition=4,soilwater_movement_method=1,use_bedrock=.false.",
                                     GLC_TWO_WAY_COUPLING=>"FALSE",
                                     phys=>"clm5_0",
                                   },
     "Zeng w lower=flux"         =>{ options=>"-envxml_dir .",
                                     namelst=>"lower_boundary_condition=1,soilwater_movement_method=0,use_bedrock=.false.",
                                     GLC_TWO_WAY_COUPLING=>"FALSE",
                                     phys=>"clm4_5",
                                   },
     "Zeng w lower=zeroflux"     =>{ options=>"-envxml_dir .",
                                     namelst=>"lower_boundary_condition=2,soilwater_movement_method=0",
                                     GLC_TWO_WAY_COUPLING=>"FALSE",
                                     phys=>"clm4_5",
                                   },
     "Zeng w lower=table"        =>{ options=>"-envxml_dir .",
                                     namelst=>"lower_boundary_condition=3,soilwater_movement_method=0,use_bedrock=.false.",
                                     GLC_TWO_WAY_COUPLING=>"FALSE",
                                     phys=>"clm4_5",
                                   },
     "use_vic=F with -vic op"    =>{ options=>"-vichydro -envxml_dir .",
                                     namelst=>"use_vichydro=.false.",
                                     GLC_TWO_WAY_COUPLING=>"FALSE",
                                     phys=>"clm4_5",
                                   },
     "-vic with l_bnd=flux"      =>{ options=>"-vichydro -envxml_dir .",
                                     namelst=>"lower_boundary_condition=1",
                                     GLC_TWO_WAY_COUPLING=>"FALSE",
                                     phys=>"clm4_5",
                                   },
     "-vic with l_bnd=zeroflux"  =>{ options=>"-vichydro -envxml_dir .",
                                     namelst=>"lower_boundary_condition=2",
                                     GLC_TWO_WAY_COUPLING=>"FALSE",
                                     phys=>"clm4_5",
                                   },
     "-vic with origflag=1"      =>{ options=>"-vichydro -envxml_dir .",
                                     namelst=>"origflag=1",
                                     GLC_TWO_WAY_COUPLING=>"FALSE",
                                     phys=>"clm4_5",
                                   },
     "l_bnd=flux with origflag=0"=>{ options=>"-envxml_dir .",
                                     namelst=>"origflag=0, lower_boundary_condition=1",
                                     GLC_TWO_WAY_COUPLING=>"FALSE",
                                     phys=>"clm4_5",
                                   },
     "l_bnd=zflux with origflag=0"=>{ options=>"-envxml_dir .",
                                     namelst=>"origflag=0, lower_boundary_condition=2",
                                     GLC_TWO_WAY_COUPLING=>"FALSE",
                                     phys=>"clm4_5",
                                   },
     "bedrock with l_bnc=flux"   =>{ options=>"-envxml_dir .",
                                     namelst=>"use_bedrock=.true., lower_boundary_condition=1",
                                     GLC_TWO_WAY_COUPLING=>"FALSE",
                                     phys=>"clm5_0",
                                   },
     "bedrock with l_bnc=tabl"   =>{ options=>"-envxml_dir .",
                                     namelst=>"use_bedrock=.true., lower_boundary_condition=3",
                                     GLC_TWO_WAY_COUPLING=>"FALSE",
                                     phys=>"clm5_0",
                                   },
     "bedrock with l_bnc=aqui"   =>{ options=>"-envxml_dir .",
                                     namelst=>"use_bedrock=.true., lower_boundary_condition=4",
                                     GLC_TWO_WAY_COUPLING=>"FALSE",
                                     phys=>"clm5_0",
                                   },
     "zengdeck with l_bnc=flux"  =>{ options=>"-envxml_dir .",
                                     namelst=>"soilwater_movement_method=0, lower_boundary_condition=1",
                                     GLC_TWO_WAY_COUPLING=>"FALSE",
                                     phys=>"clm4_5",
                                   },
     "zengdeck with l_bnc=z-flux"=>{ options=>"-envxml_dir .",
                                     namelst=>"soilwater_movement_method=0, lower_boundary_condition=2",
                                     GLC_TWO_WAY_COUPLING=>"FALSE",
                                     phys=>"clm4_5",
                                   },
     "zengdeck with l_bnc=tabl"  =>{ options=>"-envxml_dir .",
                                     namelst=>"soilwater_movement_method=0, lower_boundary_condition=3",
                                     GLC_TWO_WAY_COUPLING=>"FALSE",
                                     phys=>"clm4_5",
                                   },
     "l_bnd=tabl with h2osfcfl=0"=>{ options=>"-envxml_dir .",
                                     namelst=>"h2osfcflag=0, lower_boundary_condition=3",
                                     GLC_TWO_WAY_COUPLING=>"FALSE",
                                     phys=>"clm4_5",
                                   },
     "l_bnd=flux with h2osfcfl=0"=>{ options=>"-envxml_dir .",
                                     namelst=>"h2osfcflag=0, lower_boundary_condition=1",
                                     GLC_TWO_WAY_COUPLING=>"FALSE",
                                     phys=>"clm4_5",
                                   },
     "l_bnd=zflux with h2osfcfl=0"=>{ options=>"-envxml_dir .",
                                     namelst=>"h2osfcflag=0, lower_boundary_condition=2",
                                     GLC_TWO_WAY_COUPLING=>"FALSE",
                                     phys=>"clm4_5",
                                   },
     "h2osfcfl=0 with clm5.0"    =>{ options=>"-envxml_dir .",
                                     namelst=>"h2osfcflag=0",
                                     GLC_TWO_WAY_COUPLING=>"FALSE",
                                     phys=>"clm5_0",
                                   },
     "45bad lnd_tuning_mode value" =>{ options=>"-lnd_tuning_mode clm5_0_GSWP3  -envxml_dir .",
                                     namelst=>"",
                                     GLC_TWO_WAY_COUPLING=>"FALSE",
                                     phys=>"clm4_5",
                                   },
     "50bad lnd_tuning_mode value" =>{ options=>"-lnd_tuning_mode clm4_5_CRUNCEP  -envxml_dir .",
                                     namelst=>"",
                                     GLC_TWO_WAY_COUPLING=>"FALSE",
                                     phys=>"clm5_0",
                                   },
     "bgc_spinup without cn"     =>{ options=>"-clm_accelerated_spinup on -bgc sp -envxml_dir .",
                                     namelst=>"spinup_state=1",
                                     GLC_TWO_WAY_COUPLING=>"FALSE",
                                     phys=>"clm4_5",
                                   },
     "spinup=1 without bldnml op"=>{ options=>"-clm_accelerated_spinup off -bgc bgc -envxml_dir .",
                                     namelst=>"spinup_state=1",,
                                     GLC_TWO_WAY_COUPLING=>"FALSE",
                                     phys=>"clm5_0",
                                   },
     "bgc_spinup without cn"     =>{ options=>"-clm_accelerated_spinup on -bgc sp -envxml_dir .",
                                     namelst=>"spinup_state=1",
                                     GLC_TWO_WAY_COUPLING=>"FALSE",
                                     phys=>"clm4_5",
                                   },
     "baseflow w aquifer"        =>{ options=>"-bgc sp -envxml_dir .",
                                     namelst=>"baseflow_scalar=1.0, lower_boundary_condition=4,use_bedrock=.false.",
                                     GLC_TWO_WAY_COUPLING=>"FALSE",
                                     phys=>"clm5_0",
                                   },
     "baseflow w table"          =>{ options=>"-bgc sp -envxml_dir .",
                                     namelst=>"baseflow_scalar=1.0, lower_boundary_condition=3,use_bedrock=.false.",
                                     GLC_TWO_WAY_COUPLING=>"FALSE",
                                     phys=>"clm5_0",
                                   },
     "br_root and bgc=sp"        =>{ options=>"-bgc sp -envxml_dir .",
                                     namelst=>"br_root=1.0",
                                     GLC_TWO_WAY_COUPLING=>"FALSE",
                                     phys=>"clm5_0",
                                   },
     "both co2_type and on nml"  =>{ options=>"-co2_type constant -envxml_dir .",
                                     namelst=>"co2_type='prognostic'",
                                     GLC_TWO_WAY_COUPLING=>"FALSE",
                                     phys=>"clm5_0",
                                   },
     "both lnd_frac and on nml"  =>{ options=>"-lnd_frac domain.nc -envxml_dir .",
                                     namelst=>"fatmlndfrc='frac.nc'",
                                     GLC_TWO_WAY_COUPLING=>"FALSE",
                                     phys=>"clm5_0",
                                   },
     "branch but NO nrevsn"      =>{ options=>"-clm_start_type branch -envxml_dir .",
                                     namelst=>"",
                                     GLC_TWO_WAY_COUPLING=>"FALSE",
                                     phys=>"clm5_0",
                                   },
     "glc_nec inconsistent"      =>{ options=>"-envxml_dir .",
                                     namelst=>"maxpatch_glc=5",
                                     GLC_TWO_WAY_COUPLING=>"FALSE",
                                     phys=>"clm5_0",
                                   },
     "NoGLCMec"                  =>{ options=>"-envxml_dir . -glc_nec 0",
                                     namelst=>"",
                                     GLC_TWO_WAY_COUPLING=>"FALSE",
                                     phys=>"clm4_5",
                                   },
     "UpdateGlcContradict"       =>{ options=>"-envxml_dir .",
                                     namelst=>"glc_do_dynglacier=.false.",
                                     GLC_TWO_WAY_COUPLING=>"TRUE",
                                     phys=>"clm4_5",
                                   },
     "useFATESContradict"        =>{ options=>"-bgc fates -envxml_dir . -no-megan",
                                     namelst=>"use_fates=.false.",
                                     GLC_TWO_WAY_COUPLING=>"FALSE",
                                     phys=>"clm4_5",
                                   },
     "useFATESContradict2"       =>{ options=>"-envxml_dir . -no-megan",
                                     namelst=>"use_fates=.true.",
                                     GLC_TWO_WAY_COUPLING=>"FALSE",
                                     phys=>"clm4_5",
                                   },
     "useFATESWCN"               =>{ options=>"-bgc fates -envxml_dir . -no-megan",
                                     namelst=>"use_cn=.true.",
                                     GLC_TWO_WAY_COUPLING=>"FALSE",
                                     phys=>"clm5_0",
                                   },
     "useFATESWcreatecrop"       =>{ options=>"-bgc fates -envxml_dir . -no-megan",
                                     namelst=>"create_crop_landunit=.true.",
                                     GLC_TWO_WAY_COUPLING=>"FALSE",
                                     phys=>"clm5_0",
                                   },
     "useFATESWbMH"              =>{ options=>"-bgc fates -envxml_dir . -no-megan",
                                     namelst=>"use_biomass_heat_storage=.true.",
                                     GLC_TWO_WAY_COUPLING=>"FALSE",
                                     phys=>"clm5_1",
                                   },
     "FireNoneButFATESfireon"    =>{ options=>"-bgc fates -envxml_dir . -no-megan -light_res none",
                                     namelst=>"fates_spitfire_mode=4",
                                     GLC_TWO_WAY_COUPLING=>"FALSE",
                                     phys=>"clm5_1",
                                   },
     "FireNoneButBGCfireon"    =>{ options=>"-bgc bgc -envxml_dir . -light_res none",
                                     namelst=>"fire_method='li2021gswpfrc'",
                                     GLC_TWO_WAY_COUPLING=>"FALSE",
                                     phys=>"clm5_1",
                                   },
     "createcropFalse"           =>{ options=>"-bgc bgc -envxml_dir . -no-megan",
                                     namelst=>"create_crop_landunit=.false.",
                                     GLC_TWO_WAY_COUPLING=>"FALSE",
                                     phys=>"clm5_0",
                                   },
     "usespitfireButNOTFATES"    =>{ options=>"-envxml_dir . -no-megan",
                                     namelst=>"fates_spitfire_mode>0",
                                     GLC_TWO_WAY_COUPLING=>"FALSE",
                                     phys=>"clm4_5",
                                   },
     "useloggingButNOTFATES"     =>{ options=>"-envxml_dir . -no-megan",
                                     namelst=>"use_fates_logging=.true.",
                                     GLC_TWO_WAY_COUPLING=>"FALSE",
                                     phys=>"clm4_5",
                                   },
     "useinventorybutnotfile"    =>{ options=>"-bgc fates -envxml_dir . -no-megan",
                                     namelst=>"use_fates_inventory_init=.true.",
                                     GLC_TWO_WAY_COUPLING=>"FALSE",
                                     phys=>"clm4_5",
                                   },
     "inventoryfileDNE"          =>{ options=>"-bgc fates -envxml_dir . -no-megan",
                                     namelst=>"use_fates_inventory_init=.true., fates_inventory_ctrl_filename='zztop'",
                                     GLC_TWO_WAY_COUPLING=>"FALSE",
                                     phys=>"clm4_5",
                                   },
     "useMEGANwithFATES"         =>{ options=>"-bgc fates -envxml_dir . -megan",
                                     namelst=>"",
                                     GLC_TWO_WAY_COUPLING=>"FALSE",
                                     phys=>"clm4_5",
                                   },
     "useHYDSTwithFATES"         =>{ options=>"-bgc fates -envxml_dir . -no-megan",
                                     namelst=>"use_hydrstress=.true.",
                                     GLC_TWO_WAY_COUPLING=>"FALSE",
                                     phys=>"clm5_0",
                                   },
     "useHYDSTwithdynroot"       =>{ options=>"-bgc bgc -envxml_dir . -megan",
                                     namelst=>"use_hydrstress=.true., use_dynroot=.true.",
                                     GLC_TWO_WAY_COUPLING=>"FALSE",
                                     phys=>"clm5_0",
                                   },
     "specWOfireemis"            =>{ options=>"-envxml_dir . -no-fire_emis",
                                     namelst=>"fire_emis_specifier='bc_a1 = BC'",
                                     GLC_TWO_WAY_COUPLING=>"FALSE",
                                     phys=>"clm5_0",
                                   },
     "elevWOfireemis"            =>{ options=>"-envxml_dir . -no-fire_emis",
                                     namelst=>"fire_emis_elevated=.false.",
                                     GLC_TWO_WAY_COUPLING=>"FALSE",
                                     phys=>"clm5_0",
                                   },
     "noanthro_w_crop"            =>{ options=>"-envxml_dir . -res 0.9x1.25 -bgc bgc -crop -use_case 1850_noanthro_control",
                                     namelst=>"",
                                     GLC_TWO_WAY_COUPLING=>"FALSE",
                                     phys=>"clm5_0",
                                   },
     "noanthro_w_irrig"           =>{ options=>"-envxml_dir . -res 0.9x1.25 -bgc bgc -use_case 1850_noanthro_control",
                                     namelst=>"irrigate=T",
                                     GLC_TWO_WAY_COUPLING=>"FALSE",
                                     phys=>"clm5_0",
                                   },
     "spdotransconflict"          =>{ options=>"-envxml_dir . -bgc sp -use_case 20thC_transient",
                                     namelst=>"do_transient_pfts=T,do_transient_crops=.false.",
                                     GLC_TWO_WAY_COUPLING=>"FALSE",
                                     phys=>"clm5_0",
                                   },
     "nocropwfert"                =>{ options=>"-envxml_dir . -bgc sp -no-crop",
                                     namelst=>"use_fertilizer=T",
                                     GLC_TWO_WAY_COUPLING=>"FALSE",
                                     phys=>"clm5_0",
                                   },
     "lmr1WOcn"                   =>{ options=>"-envxml_dir . -bgc sp",
                                     namelst=>"leafresp_method=1",
                                     GLC_TWO_WAY_COUPLING=>"FALSE",
                                     phys=>"clm5_0",
                                   },
     "lmr2WOcn"                   =>{ options=>"-envxml_dir . -bgc sp",
                                     namelst=>"leafresp_method=2",
                                     GLC_TWO_WAY_COUPLING=>"FALSE",
                                     phys=>"clm5_0",
                                   },
     "lmr0Wcn"                    =>{ options=>"-envxml_dir . -bgc bgc",
                                     namelst=>"leafresp_method=0",
                                     GLC_TWO_WAY_COUPLING=>"FALSE",
                                     phys=>"clm5_0",
                                   },
     "nofireButSetcli_scale"     =>{ options=>"-envxml_dir . -bgc bgc",
                                     namelst=>"fire_method='nofire', cli_scale=5.",
                                     GLC_TWO_WAY_COUPLING=>"FALSE",
                                     phys=>"clm5_0",
                                   },
     "nocnButSetrh_low"          =>{ options=>"-envxml_dir . -bgc sp",
                                     namelst=>"rh_low=5.",
                                     GLC_TWO_WAY_COUPLING=>"FALSE",
                                     phys=>"clm5_0",
                                   },
     "funWOcn"                   =>{ options=>"-envxml_dir . -bgc sp",
                                     namelst=>"use_fun=.true.",
                                     GLC_TWO_WAY_COUPLING=>"FALSE",
                                     phys=>"clm5_0",
                                   },
     "flexCNWOcn"                =>{ options=>"-envxml_dir . -bgc sp",
                                     namelst=>"use_flexibleCN=.true.",
                                     GLC_TWO_WAY_COUPLING=>"FALSE",
                                     phys=>"clm5_0",
                                   },
     "flexCNFUNwcarbonresp"      =>{ options=>"-envxml_dir . -bgc bgc",
                                     namelst=>"use_flexibleCN=.true.,use_FUN=.true.,carbon_resp_opt=1",
                                     GLC_TWO_WAY_COUPLING=>"FALSE",
                                     phys=>"clm5_0",
                                   },
     "funWOnitrif"               =>{ options=>"-envxml_dir .",
                                     namelst=>"use_fun=.true., use_nitrif_denitrif=.false.",
                                     GLC_TWO_WAY_COUPLING=>"FALSE",
                                     phys=>"clm5_0",
                                   },
     "knitrmaxWOnitrif"          =>{ options=>"-envxml_dir . -bgc bgc",
                                     namelst=>"use_nitrif_denitrif=.false., k_nitr_max=1.0",
                                     GLC_TWO_WAY_COUPLING=>"FALSE",
                                     phys=>"clm5_0",
                                   },
     "respcoefWOnitrif"          =>{ options=>"-envxml_dir . -bgc bgc",
                                     namelst=>"use_nitrif_denitrif=.false., denitrif_respiration_coefficient=1.0",
                                     GLC_TWO_WAY_COUPLING=>"FALSE",
                                     phys=>"clm5_0",
                                   },
     "respexpWOnitrif"           =>{ options=>"-envxml_dir . -bgc bgc",
                                     namelst=>"use_nitrif_denitrif=.false., denitrif_respiration_exponent=1.0",
                                     GLC_TWO_WAY_COUPLING=>"FALSE",
                                     phys=>"clm5_0",
                                   },
     "lunaWSPandlnctrue"         =>{ options=>"-envxml_dir . -bgc sp",
                                     namelst=>"use_luna=.true., lnc_opt=.true.",
                                     GLC_TWO_WAY_COUPLING=>"FALSE",
                                     phys=>"clm5_0",
                                   },
     "NOlunabutsetJmaxb1"        =>{ options=>"-envxml_dir . -bgc sp",
                                     namelst=>"use_luna=.false., jmaxb1=1.0",
                                     GLC_TWO_WAY_COUPLING=>"FALSE",
                                     phys=>"clm5_0",
                                   },
     "envxml_not_dir"            =>{ options=>"-envxml_dir myuser_nl_clm",
                                     namelst=>"",
                                     GLC_TWO_WAY_COUPLING=>"FALSE",
                                     phys=>"clm5_0",
                                   },
     "envxml_emptydir"           =>{ options=>"-envxml_dir xFail",
                                     namelst=>"",
                                     GLC_TWO_WAY_COUPLING=>"FALSE",
                                     phys=>"clm5_0",
                                   },
               );
foreach my $key ( keys(%failtest) ) {
   print( "$key\n" );
   &make_config_cache($failtest{$key}{"phys"});
   my $options  = $failtest{$key}{"options"};
   my $namelist = $failtest{$key}{"namelst"};
   &make_env_run( GLC_TWO_WAY_COUPLING=>$failtest{$key}{"GLC_TWO_WAY_COUPLING"} );
   eval{ system( "$bldnml $options -namelist \"&clmexp $namelist /\" > $tempfile 2>&1 " ); };
   isnt( $?, 0, $key );
   system( "cat $tempfile" );
}


print "\n===============================================================================\n";
print "Start Warning testing.  These should fail unless -ignore_warnings option is used \n";
print "=================================================================================\n";

# Warning testing, do things that give warnings, unless -ignore_warnings option is used

my %warntest = ( 
     # Warnings without the -ignore_warnings option given
     "coldwfinidat"              =>{ options=>"-envxml_dir . -clm_start_type cold",
                                     namelst=>"finidat = 'testfile.nc'",
                                     GLC_TWO_WAY_COUPLING=>"FALSE",
                                     phys=>"clm5_0",
                                   },
     "bgcspin_w_suplnitro"       =>{ options=>"-envxml_dir . -bgc bgc -clm_accelerated_spinup on",
                                     namelst=>"suplnitro='ALL'",
                                     GLC_TWO_WAY_COUPLING=>"FALSE",
                                     phys=>"clm5_0",
                                   },
     "use_c13_wo_bgc"            =>{ options=>"-envxml_dir . -bgc cn",
                                     namelst=>"use_c13=.true.",
                                     GLC_TWO_WAY_COUPLING=>"FALSE",
                                     phys=>"clm5_0",
                                   },
     "use_c14_wo_bgc"            =>{ options=>"-envxml_dir . -bgc cn",
                                     namelst=>"use_c14=.true.",
                                     GLC_TWO_WAY_COUPLING=>"FALSE",
                                     phys=>"clm5_0",
                                   },
     "soilm_stream w transient"  =>{ options=>"-res 0.9x1.25 -envxml_dir . -use_case 20thC_transient",
                                     namelst=>"use_soil_moisture_streams=T,soilm_tintalgo='linear'",
                                     GLC_TWO_WAY_COUPLING=>"FALSE",
                                     phys=>"clm5_0",
                                   },
     "missing_ndep_file"         =>{ options=>"-envxml_dir . -bgc bgc -ssp_rcp SSP5-3.4",
                                     namelst=>"",
                                     GLC_TWO_WAY_COUPLING=>"FALSE",
                                     phys=>"clm5_0",
                                   },
     "bad_megan_spec"            =>{ options=>"-envxml_dir . -bgc bgc -megan",
                                     namelst=>"megan_specifier='ZZTOP=zztop'",
                                     GLC_TWO_WAY_COUPLING=>"FALSE",
                                     phys=>"clm4_5",
                                   },
               );
foreach my $key ( keys(%warntest) ) {
   print( "$key\n" );
   &make_config_cache($warntest{$key}{"phys"});
   my $options  = $warntest{$key}{"options"};
   my $namelist = $warntest{$key}{"namelst"};
   &make_env_run( GLC_TWO_WAY_COUPLING=>$warntest{$key}{"GLC_TWO_WAY_COUPLING"} );
   eval{ system( "$bldnml $options -namelist \"&clmexp $namelist /\" > $tempfile 2>&1 " ); };
   isnt( $?, 0, $key );
   system( "cat $tempfile" );
   # Now run with -ignore_warnings and make sure it works
   $options .= " -ignore_warnings";
   eval{ system( "$bldnml $options -namelist \"&clmexp $namelist /\" > $tempfile 2>&1 " ); };
   is( $?, 0, $key );
   is( $@, '', "$options" );
   system( "cat $tempfile" );
}

#
# Loop over all physics versions
#
foreach my $phys ( "clm4_5", "clm5_0", "clm5_1" ) {
$mode = "-phys $phys";
&make_config_cache($phys);

print "\n==================================================\n";
print "Test ALL resolutions with SP\n";
print "==================================================\n";

# Check for ALL resolutions with CLM50SP
my $reslist = `../queryDefaultNamelist.pl -res list -s`;
my @resolutions = split( / /, $reslist );
my @regional;
foreach my $res ( @resolutions ) {
   chomp($res);
   print "=== Test $res === \n";
   my $options  = "-res $res -bgc sp -envxml_dir .";

   # Regional single point resolutions
   if ( $res =~ /^([0-9]+x[0-9]+_[a-zA-Z]+)$/ ) {
      push( @regional, $res );
      next;
   # Resolutions for mksurfdata mapping
   } elsif ( $res eq "0.5x0.5"     ||
             $res eq "0.25x0.25"   ||
             $res eq "0.1x0.1"     ||
             $res eq "3x3min"      ||
             $res eq "5x5min"      ||
             $res eq "10x10min"    ||
             $res eq "0.125x0.125" ||
             $res eq "0.33x0.33"   ||
             $res eq "1km-merge-10min" ) {
      next;
   # Resolutions that were supported in clm40 but NOT clm45/clm50
   } elsif ( $res eq "ne240np4"    ||
             $res eq "ne60np4"     ||
             $res eq "ne4np4"      ||
             $res eq "2.5x3.33"    ||
             $res eq "0.23x0.31"   ||
             $res eq "0.47x0.63"   ||
             $res eq "94x192"      ||
             $res eq "8x16"        ||
             $res eq "32x64"       ||
             $res eq "128x256"     ||
             $res eq "360x720cru"  ||
             $res eq "512x1024" ) {
      next;
   # Resolutions not supported on release branch
   } elsif ( $res eq "ne120np4"    ||
             $res eq "conus_30_x8" ) {
      next;
   }

   &make_env_run();
   eval{ system( "$bldnml $options > $tempfile 2>&1 " ); };
   is( $@, '', "$options" );

   $cfiles->checkfilesexist( "$options", $mode );

   $cfiles->shownmldiff( "default", "standard" );
   if ( defined($opts{'compare'}) ) {
      $cfiles->doNOTdodiffonfile( "$tempfile", "$options", $mode );
      $cfiles->dodiffonfile( "$real_par_file", "$options", $mode );
      $cfiles->comparefiles( "$options", $mode, $opts{'compare'} );
   }

   if ( defined($opts{'generate'}) ) {
      $cfiles->copyfiles( "$options", $mode );
   }
   &cleanup(); print "\n";
}

print "\n==================================================\n";
print " Test important resolutions for BGC\n";
print "==================================================\n";

my @resolutions = ( "4x5", "10x15", "ne30np4", "ne16np4", "1.9x2.5", "0.9x1.25" );
my @regional;
my $nlbgcmode = "bgc";
my $mode = "$phys-$nlbgcmode";
foreach my $res ( @resolutions ) {
   chomp($res);
   print "=== Test $res === \n";
   my $options  = "-res $res -envxml_dir . -bgc $nlbgcmode";

   &make_env_run();
   eval{ system( "$bldnml $options > $tempfile 2>&1 " ); };
   is( $@, '', "$options" );

   $cfiles->checkfilesexist( "$options", $mode );

   $cfiles->shownmldiff( "default", "standard" );
   if ( defined($opts{'compare'}) ) {
      $cfiles->doNOTdodiffonfile( "$tempfile", "$options", $mode );
      $cfiles->comparefiles( "$options", $mode, $opts{'compare'} );
   }

   if ( defined($opts{'generate'}) ) {
      $cfiles->copyfiles( "$options", $mode );
   }
   &cleanup(); print "\n";
}

print "\n==================================================\n";
print " Test all use-cases \n";
print "==================================================\n";

# Run over all use-cases...
my $list = `$bldnml -use_case list 2>&1 | grep "use case"`;
my @usecases;
if ( $list =~ /build-namelist : use cases : (.+)$/ ) {
  my @usecases  = split( / /, $list );
} else {
  die "ERROR:: Trouble getting list of use-cases\n";
}
foreach my $usecase ( @usecases ) {
   $options = "-use_case $usecase  -envxml_dir .";
   &make_env_run();
   eval{ system( "$bldnml $options  > $tempfile 2>&1 " ); };
   is( $@, '', "options: $options" );
   $cfiles->checkfilesexist( "$options", $mode );
   $cfiles->shownmldiff( "default", "standard" );
   if ( defined($opts{'compare'}) ) {
      $cfiles->doNOTdodiffonfile( "$tempfile", "$options", $mode );
      $cfiles->comparefiles( "$options", $mode, $opts{'compare'} );
   }
   if ( defined($opts{'generate'}) ) {
      $cfiles->copyfiles( "$options", $mode );
   }
   &cleanup();
}

print "\n==================================================\n";
print "Test crop resolutions \n";
print "==================================================\n";

# Check for crop resolutions
my @crop_res = ( "1x1_numaIA", "1x1_smallvilleIA", "4x5", "10x15", "0.9x1.25", "1.9x2.5", "ne30np4" );
foreach my $res ( @crop_res ) {
   $options = "-bgc bgc -crop -res $res -envxml_dir .";
   &make_env_run();
   eval{ system( "$bldnml $options  > $tempfile 2>&1 " ); };
   is( $@, '', "$options" );
   $cfiles->checkfilesexist( "$options", $mode );
   $cfiles->shownmldiff( "default", "standard" );
   if ( defined($opts{'compare'}) ) {
      $cfiles->doNOTdodiffonfile( "$tempfile", "$options", $mode );
      $cfiles->dodiffonfile( "$real_par_file", "$options", $mode );
      $cfiles->comparefiles( "$options", $mode, $opts{'compare'} );
   }
   if ( defined($opts{'generate'}) ) {
      $cfiles->copyfiles( "$options", $mode );
   }
   &cleanup();
}
print "\n==================================================\n";
print " Test glc_mec resolutions \n";
print "==================================================\n";

# Check for glc_mec resolutions
#
# NOTE(wjs, 2017-12-17) I'm not sure if these glc_mec-specific tests are
# still needed: are they covered with other tests now that we always run
# with glc_mec? Some historical notes: (1) The three resolutions listed
# here used to be the only three with which you could run glc_mec; now
# you can run glc_mec with all resolutions. (2) This used to point to
# all of the glacierMEC use cases; now we don't have glacierMEC-specific
# use cases, but I've kept these pointing to the equivalent normal use
# cases; I'm not sure if it's actually important to test this with all
# of the different use cases.
my @glc_res = ( "0.9x1.25", "1.9x2.5" );
my @use_cases = ( "1850-2100_SSP1-2.6_transient",
                  "1850-2100_SSP2-4.5_transient",
                  "1850-2100_SSP3-7.0_transient",
                  "1850-2100_SSP5-8.5_transient",
                  "1850_control",
                  "2000_control",
                  "2010_control",
                  "20thC_transient",
                 );
foreach my $res ( @glc_res ) {
   foreach my $usecase ( @usecases ) {
      my $startymd = undef;
      if ( ($usecase eq "1850_control") || ($usecase eq "20thC_transient") ) {
         $startymd = 18500101;
      } elsif ( $usecase eq "2000_control") {
         $startymd = 20000101;
      } elsif ( $usecase eq "2010_control") {
         $startymd = 20100101;
      } else {
         $startymd = 20150101;
      }
      $options = "-bgc bgc -res $res -use_case $usecase -envxml_dir . -namelist '&a start_ymd=$startymd/'";
      &make_env_run();
      eval{ system( "$bldnml $options > $tempfile 2>&1 " ); };
      is( $@, '', "$options" );
      $cfiles->checkfilesexist( "$options", $mode );
      $cfiles->shownmldiff( "default", "standard" );
      if ( defined($opts{'compare'}) ) {
         $cfiles->doNOTdodiffonfile( "$tempfile", "$options", $mode );
         $cfiles->comparefiles( "$options", $mode, $opts{'compare'} );
      }
      if ( defined($opts{'generate'}) ) {
         $cfiles->copyfiles( "$options", $mode );
      }
      &cleanup();
   }
}
# Transient 20th Century simulations
my @tran_res = ( "0.9x1.25", "1.9x2.5", "ne30np4", "10x15" );
my $usecase  = "20thC_transient";
my $GLC_NEC         = 10;
foreach my $res ( @tran_res ) {
   $options = "-res $res -use_case $usecase -envxml_dir . -namelist '&a start_ymd=18500101/'";
   &make_env_run();
   eval{ system( "$bldnml $options > $tempfile 2>&1 " ); };
   is( $@, '', "$options" );
   $cfiles->checkfilesexist( "$options", $mode );
   $cfiles->shownmldiff( "default", "standard" );
   if ( defined($opts{'compare'}) ) {
      $cfiles->doNOTdodiffonfile( "$tempfile", "$options", $mode );
      $cfiles->dodiffonfile( "$real_par_file", "$options", $mode );
      $cfiles->comparefiles( "$options", $mode, $opts{'compare'} );
   }
   if ( defined($opts{'generate'}) ) {
      $cfiles->copyfiles( "$options", $mode );
   }
   &cleanup();
}
# Transient ssp_rcp scenarios that work
my @tran_res = ( "0.9x1.25", "1.9x2.5", "10x15" );
foreach my $usecase ( "1850_control", "1850-2100_SSP5-8.5_transient", "1850-2100_SSP1-2.6_transient", "1850-2100_SSP3-7.0_transient",
                      "1850-2100_SSP2-4.5_transient" ) {
   my $startymd = undef;
   if ( $usecase eq "1850_control") {
      $startymd = 18500101;
   } else {
      $startymd = 20150101;
   }
   foreach my $res ( @tran_res ) {
      $options = "-res $res -bgc bgc -crop -use_case $usecase -envxml_dir . -namelist '&a start_ymd=$startymd/'";
      &make_env_run();
      eval{ system( "$bldnml $options > $tempfile 2>&1 " ); };
      is( $@, '', "$options" );
      $cfiles->checkfilesexist( "$options", $mode );
      $cfiles->shownmldiff( "default", "standard" );
      if ( defined($opts{'compare'}) ) {
         $cfiles->doNOTdodiffonfile( "$tempfile", "$options", $mode );
         $cfiles->dodiffonfile( "$real_par_file", "$options", $mode );
         $cfiles->comparefiles( "$options", $mode, $opts{'compare'} );
      }
      if ( defined($opts{'generate'}) ) {
         $cfiles->copyfiles( "$options", $mode );
      }
      &cleanup();
   }
}
}  # End loop over all physics versions
#
# End loop over versions
#

# The SSP's that fail...
$phys = "clm5_0";
$mode = "-phys $phys";
&make_config_cache($phys);
my $res = "0.9x1.25";
foreach my $usecase ( "1850-2100_SSP4-3.4_transient", "1850-2100_SSP5-3.4_transient", "1850-2100_SSP1-1.9_transient",
                      "1850-2100_SSP4-6.0_transient" ) {
      $options = "-res $res -bgc bgc -crop -use_case $usecase -envxml_dir . -namelist '&a start_ymd=20150101/'";
      &make_env_run();
      eval{ system( "$bldnml $options > $tempfile 2>&1 " ); };
      isnt( $?, 0, $usecase );
      system( "cat $tempfile" );
}

print "\n==================================================\n";
print "Test clm4.5/clm5.0/clm5_1 resolutions \n";
print "==================================================\n";

foreach my $phys ( "clm4_5", 'clm5_0', 'clm5_1' ) {
  my $mode = "-phys $phys";
  &make_config_cache($phys);
  my @clmoptions = ( "-bgc bgc -envxml_dir .", "-bgc bgc -envxml_dir . -clm_accelerated_spinup=on", "-bgc bgc -envxml_dir . -light_res 360x720",
                     "-bgc sp -envxml_dir . -vichydro", "-bgc bgc -dynamic_vegetation -ignore_warnings", 
                     "-bgc bgc -clm_demand flanduse_timeseries -sim_year 1850-2000 -namelist '&a start_ymd=18500101/'",
                     "-bgc bgc -envxml_dir . -namelist '&a use_c13=.true.,use_c14=.true.,use_c14_bombspike=.true./'" );
  foreach my $clmopts ( @clmoptions ) {
     my @clmres = ( "10x15", "0.9x1.25", "1.9x2.5" );
     foreach my $res ( @clmres ) {
        $options = "-res $res -envxml_dir . ";
        &make_env_run( );
        eval{ system( "$bldnml $options $clmopts > $tempfile 2>&1 " ); };
        is( $@, '', "$options $clmopts" );
        $cfiles->checkfilesexist( "$options $clmopts", $mode );
        $cfiles->shownmldiff( "default", "standard" );
        if ( defined($opts{'compare'}) ) {
           $cfiles->doNOTdodiffonfile( "$tempfile", "$options $clmopts", $mode );
           $cfiles->comparefiles( "$options $clmopts", $mode, $opts{'compare'} );
        }
        if ( defined($opts{'generate'}) ) {
           $cfiles->copyfiles( "$options $clmopts", $mode );
        }
        &cleanup();
     }
  }
  my @clmoptions = ( "-bgc bgc -envxml_dir .", 
                     "-bgc sp -envxml_dir .", );
  foreach my $clmopts ( @clmoptions ) {
     my @clmres = ( "ne16np4" );
     foreach my $res ( @clmres ) {
        $options = "-res $res -envxml_dir . ";
        &make_env_run( );
        eval{ system( "$bldnml $options $clmopts > $tempfile 2>&1 " ); };
        is( $@, '', "$options $clmopts" );
        $cfiles->checkfilesexist( "$options $clmopts", $mode );
        $cfiles->shownmldiff( "default", "standard" );
        if ( defined($opts{'compare'}) ) {
           $cfiles->doNOTdodiffonfile( "$tempfile", "$options $clmopts", $mode );
           $cfiles->comparefiles( "$options $clmopts", $mode, $opts{'compare'} );
        }
        if ( defined($opts{'generate'}) ) {
           $cfiles->copyfiles( "$options $clmopts", $mode );
        }
        &cleanup();
     }
  }
  my $clmopts = "-bgc cn -crop";
  my $res = "1.9x2.5";
  $options = "-res $res -namelist '&a irrigate=.true./' -crop -bgc cn  -envxml_dir .";
  &make_env_run();
  eval{ system( "$bldnml $options $clmopts  > $tempfile 2>&1 " ); };
  is( $@, '', "$options $clmopts" );
  $cfiles->checkfilesexist( "$options $clmopts", $mode );
  $cfiles->shownmldiff( "default", "standard" );
  if ( defined($opts{'compare'}) ) {
     $cfiles->doNOTdodiffonfile( "$tempfile", "$options $clmopts", $mode );
     $cfiles->comparefiles( "$options $clmopts", "$mode", $opts{'compare'} );
  }
  if ( defined($opts{'generate'}) ) {
     $cfiles->copyfiles( "$options $clmopts", $mode );
  }
  &cleanup();
  # Run FATES mode for several resolutions and configurations
  my $clmoptions = "-bgc fates -envxml_dir . -no-megan";
  my @clmres = ( "1x1_brazil", "5x5_amazon", "4x5", "1.9x2.5" );
  foreach my $res ( @clmres ) {
     $options = "-res $res -clm_start_type cold";
     my @edoptions = ( "-use_case 2000_control", 
                       "-use_case 1850_control", 
                       "", 
                       "-namelist \"&a use_lch4=.true.,use_nitrif_denitrif=.true./\"", 
                       "-clm_accelerated_spinup on" 
                     );
     foreach my $edop (@edoptions ) {
        if ( $res eq "5x5_amazon" && ($edop =~ /1850_control/) ) {
           next;
        }
        &make_env_run( );
        eval{ system( "$bldnml $options $clmoptions $edop  > $tempfile 2>&1 " ); };
        is( $@, '', "$options $edop" );
        $cfiles->checkfilesexist( "$options $clmoptions $edop", $mode );
        $cfiles->shownmldiff( "default", "standard" );
        if ( defined($opts{'compare'}) ) {
           $cfiles->doNOTdodiffonfile( "$tempfile", "$options $clmoptions $edop", $mode );
           $cfiles->comparefiles( "$options $clmoptions $edop", $mode, $opts{'compare'} );
        }
        if ( defined($opts{'generate'}) ) {
           $cfiles->copyfiles( "$options $clmoptions $edop", $mode );
        }
        &cleanup();
     }
  }
}
#
# Run over the differen lnd_tuning modes
#
my $res = "0.9x1.25";
my $mask = "gx1v6";
my $simyr = "1850";
foreach my $phys ( "clm4_5", 'clm5_0', 'clm5_1' ) {
  my $mode = "-phys $phys";
  &make_config_cache($phys);
  my @forclist = ();
  if ( $phys == "clm5_1" ) {
    @forclist = ( "GSWP3v1" );
  } else {
    @forclist = ( "CRUv7", "GSWP3v1", "cam6.0" );
  }
  foreach my $forc ( @forclist ) {
     foreach my $bgc ( "sp", "bgc" ) {
        my $lndtuningmode = "${phys}_${forc}";
        my $clmoptions = "-res $res -mask $mask -sim_year $simyr -envxml_dir . -lnd_tuning_mod $lndtuningmode -bgc $bgc";
        &make_env_run( );
        eval{ system( "$bldnml $clmoptions > $tempfile 2>&1 " ); };
        is( $@, '', "$clmoptions" );
        $cfiles->checkfilesexist( "$clmoptions", $mode );
        $cfiles->shownmldiff( "default", "standard" );
        if ( defined($opts{'compare'}) ) {
           $cfiles->doNOTdodiffonfile( "$tempfile", "$clmoptions", $mode );
           $cfiles->comparefiles( "$clmoptions", $mode, $opts{'compare'} );
        }
        if ( defined($opts{'generate'}) ) {
           $cfiles->copyfiles( "$clmoptions", $mode );
        }
        &cleanup();
     }
  }
}
&cleanup();

system( "/bin/rm $finidat" );

print "\n==================================================\n";
print " Dumping output  \n";
print "==================================================\n";

$xFail->parseOutput($captOut);

print "Successfully ran all testing for build-namelist\n\n";

&cleanup( "config" );
system( "/bin/rm $tempfile" );

sub cleanup {
#
# Cleanup files created
#
  my $type = shift;

  print "Cleanup files created\n";
  system( "/bin/rm env_run.xml $real_par_file" );
  if ( defined($type) ) {
     if ( $type eq "config" ) {
        system( "/bin/rm config_cache.xml" );
     }
  } else {
     system( "/bin/rm $tempfile *_in" );
  }
}
<|MERGE_RESOLUTION|>--- conflicted
+++ resolved
@@ -163,15 +163,9 @@
 #
 # Figure out number of tests that will run
 #
-<<<<<<< HEAD
-my $ntests = 1569;
+my $ntests = 1759;
 if ( defined($opts{'compare'}) ) {
-   $ntests += 1056;
-=======
-my $ntests = 1740;
-if ( defined($opts{'compare'}) ) {
-   $ntests += 1185;
->>>>>>> 448fa92d
+   $ntests += 1197;
 }
 plan( tests=>$ntests );
 
