#!/usr/bin/env perl

# Test command line options of the build-namelist script.
# Try to test that all the different options at least work.
# Test that inconsistentcies are appropriately caught.

#########################

use lib '.';
use Test::More;
use xFail::expectedFail;
use IO::File;

#########################

use strict;
use Getopt::Long;
use NMLTest::CompFiles;
use English;

sub usage {
    die <<EOF;
SYNOPSIS
     build-namelist_test.pl [options]

     Test the the CLM build-namelist 
OPTIONS
     -help [or -h]                 Print usage to STDOUT.                               
     -compare <directory>          Compare namelists for this version to namelists
                                   created by another version.
     -generate                     Leave the namelists in place to do a later compare.
     -no-test                      Do NOT Use the -test option to make sure datasets exist.
     -csmdata "dir"                Root directory of CESM input data.

EOF
}

sub make_env_run {
#
# Create a env_run.xml file to read in
#
    my %settings = @_;

    # Set default settings
    my %env_vars = ( DIN_LOC_ROOT=>"MYDINLOCROOT", GLC_TWO_WAY_COUPLING=>"FALSE" );
    # Set any settings that came in from function call
    foreach my $item ( keys(%settings) ) {
       $env_vars{$item} = $settings{$item};
    }

    # Now write the file out
    my $envfile = "env_run.xml";
    my $fh = IO::File->new($envfile, '>') or die "can't open file: $envfile";
    print $fh <<EOF;
<?xml version="1.0"?>

<config_definition>

EOF
    foreach my $item ( keys(%env_vars) ) {
      print $fh <<EOF;
<entry id="$item"         value="$env_vars{$item}"  /> 
EOF
    }
    print $fh <<EOF;

</config_definition>
EOF
    $fh->close();
}

sub make_config_cache {
   # Write a config_cache.xml file to read in
   my ($phys) = @_;
   my $config_cachefile = "config_cache.xml";
   my $fh = IO::File->new($config_cachefile, '>') or die "can't open file: $config_cachefile";
   print $fh <<EOF;
<?xml version="1.0"?>
<config_definition>
<commandline></commandline>
<entry id="phys" value="$phys" list="" valid_values="clm4_5,clm5_0,clm5_1">Specifies clm physics</entry>
</config_definition>
EOF
   $fh->close();
}

sub cat_and_create_namelistinfile {
#
# Concatenate the user_nl_clm files together and turn it into a namelist input file
# that can be read in by build-namelist
#
   my ($file1, $file2, $outfile) = @_;

   my $fh    = IO::File->new($file1,   '<') or die "can't open file: $file1";
   my $outfh = IO::File->new($outfile, '>') or die "can't open file: $outfile";
   print $outfh "&clm_settings\n\n";
   while ( my $line = <$fh> ) {
     print $outfh " $line";
   }
   $fh->close();
   if ( defined($file2) ) {
      my $fh    = IO::File->new($file2,   '<') or die "can't open file: $file2";
      while ( my $line = <$fh> ) {
        print $outfh " $line";
      }
   }
   print $outfh "\n/\n";
   $fh->close();
   $outfh->close();
}

#
# Process command-line options.
#
my %opts = ( help     => 0,
             generate => 0,
             test     => 1,
             compare  => undef,
             csmdata  => undef,
            );

GetOptions(
    "h|help"     => \$opts{'help'},
    "compare=s"  => \$opts{'compare'},
    "generate"   => \$opts{'generate'},
    "test!"      => \$opts{'test'},
    "csmdata=s"  => \$opts{'csmdata'},
)  or usage();

# Give usage message.
usage() if $opts{'help'};

# Check that the CESM inputdata root directory has been specified.  This must be
# a local or nfs mounted directory.
my $inputdata_rootdir = undef;
if (defined($opts{'csmdata'})) {
    $inputdata_rootdir = $opts{'csmdata'};
} elsif (defined $ENV{'CSMDATA'} ) { 
    $inputdata_rootdir = $ENV{'CSMDATA'};
} else {
   # use yellowstone location as default
   $inputdata_rootdir="/glade/p/cesm/cseg/inputdata";
   print("WARNING:  -csmdata nor CSMDATA are set, using default yellowstone location: $inputdata_rootdir\n");
}

###################################
#_# read in expected fail test list
###################################
my $compGen;
if ( $opts{'generate'} eq 1 && !(defined($opts{'compare'}) )) {
   $compGen='generate';
} elsif ( defined($opts{'compare'}) ) {
   $compGen='compare';
} elsif ( defined($opts{'compare'} && ($opts{'generate'} eq 1 ))) {
   #_# if compare and generate are both given, use compare
   $compGen='compare'; 
}

my $ProgName;
($ProgName = $PROGRAM_NAME) =~ s!(.*)/!!;
my $testType="namelistTest";

#
# Figure out number of tests that will run
#
<<<<<<< HEAD
my $ntests = 928;
=======
my $ntests = 1740;
>>>>>>> eb345c4f
if ( defined($opts{'compare'}) ) {
   $ntests += 1185;
}
plan( tests=>$ntests );

#_# ============================================================
#_# setup for xFail module
#_# ============================================================
my $xFail = xFail::expectedFail->new($ProgName,$compGen,$ntests);
my $captOut="";  #_# variable to capture Test::More output
Test::More->builder->output(\$captOut);
#_# ============================================================
#_# 
#_# ============================================================

# Check for unparsed arguments
if (@ARGV) {
    print "ERROR: unrecognized arguments: @ARGV\n";
    usage();
}
my $phys = "clm5_0";
my $mode = "-phys $phys";
&make_config_cache($phys);

my $DOMFILE = "$inputdata_rootdir/atm/datm7/domain.lnd.T31_gx3v7.090928.nc";
my $real_par_file = "user_nl_ctsm_real_parameters";
my $bldnml = "../build-namelist -verbose -csmdata $inputdata_rootdir -lnd_frac $DOMFILE -configuration clm -structure standard -glc_nec 10 -no-note -output_reals $real_par_file";
if ( $opts{'test'} ) {
   $bldnml .= " -test";
}

my $tempfile = "temp_file.txt";
if ( -f $tempfile ) {
  system( "/bin/rm $tempfile" );
}

my @files = ( "lnd_in", $tempfile, $real_par_file );
my $cwd = `pwd`;
chomp( $cwd );
my $cfiles = NMLTest::CompFiles->new( $cwd, @files );

print "\n==================================================\n";
print "Run simple tests \n";
print "==================================================\n";

# Simple test -- just run build-namelist with -help option
eval{ system( "$bldnml -help > $tempfile 2>&1 " ); };
   is( $@, '', "help" );
   &cleanup();
# Simple test -- just run build-namelist with -version option
eval{ system( "$bldnml -version > $tempfile 2>&1 " ); };
   is( $@, '', "version" );
   system( "/bin/cat $tempfile" );
   &cleanup();
# Simple test -- just run build-namelist
&make_env_run();
eval{ system( "$bldnml > $tempfile 2>&1 " ); };
   is( $@, '', "plain build-namelist" );
   $cfiles->checkfilesexist( "default", $mode ); 
   # Compare to baseline
   if ( defined($opts{'compare'}) ) {
      $cfiles->doNOTdodiffonfile( "$tempfile", "default", $mode );
      $cfiles->comparefiles( "default", $mode, $opts{'compare'} );
   }

print "\n==================================================\n";
print "Run simple tests with all list options \n";
print "==================================================\n";

$cfiles->copyfiles( "default", $mode );
&cleanup();
# Simple test -- run all the list options
foreach my $options ( "clm_demand", "ssp_rcp",      "res", 
                      "sim_year",   "use_case" ) {
   &make_env_run();
   eval{ system( "$bldnml -${options} list > $tempfile 2>&1 " ); };
   my $result = `cat $tempfile`;
   my $expect;
   if ( $options =~ /use_case/ ) {
      $expect = "use cases :";
   } else {
      $expect = "valid values for $options";
   }
   $expect    = "/CLM build-namelist : $expect/";
   like( $result, $expect, "$options list" );
   is( (-f "lnd_in"), undef, "Check that lnd_in file does NOT exist" );
   &cleanup();
}

print "\n==================================================\n";
print "Run simple tests with additional options \n";
print "==================================================\n";

# Exercise a bunch of options
my $options = "-co2_ppmv 250 ";
   $options .= " -res 0.9x1.25 -ssp_rcp SSP1-2.6 -envxml_dir .";

   &make_env_run();
   eval{ system( "$bldnml $options > $tempfile 2>&1 " ); };
   is( $@, '', "options: $options" );
      $cfiles->checkfilesexist( "default", $mode );
      $cfiles->copyfiles( "most_options", $mode );
   # Compare to default
      $cfiles->doNOTdodiffonfile( "lnd_in",    "default", $mode );
      $cfiles->doNOTdodiffonfile( "$real_par_file", "default", $mode );
      $cfiles->doNOTdodiffonfile( "$tempfile", "default", $mode );
      $cfiles->comparefiles( "default", $mode );
   # Compare to baseline
   if ( defined($opts{'compare'}) ) {
      $cfiles->dodiffonfile(      "lnd_in",    "most_options", $mode );
      $cfiles->dodiffonfile( "$real_par_file", "most_options", $mode );
      $cfiles->doNOTdodiffonfile( "$tempfile", "most_options", $mode );
      $cfiles->comparefiles( "most_options", $mode, $opts{'compare'} );
   }
   &cleanup();

print "\n==================================================\n";
print "Test drydep, fire_emis and megan namelists  \n";
print "==================================================\n";

# drydep and megan namelists
$phys = "clm5_0";
$mode = "-phys $phys";
&make_config_cache($phys);
my @mfiles = ( "lnd_in", "drv_flds_in", $tempfile );
my $mfiles = NMLTest::CompFiles->new( $cwd, @mfiles );
foreach my $options ( "-drydep", "-megan", "-drydep -megan", "-fire_emis", "-drydep -megan -fire_emis" ) {
   &make_env_run();
   eval{ system( "$bldnml -envxml_dir . $options > $tempfile 2>&1 " ); };
   is( $@, '', "options: $options" );
   $mfiles->checkfilesexist( "$options", $mode);
   if ( $options ne "-drydep" ) {
     $mfiles->shownmldiff( "-drydep", $mode );
   }
   if ( defined($opts{'compare'}) ) {
      $mfiles->doNOTdodiffonfile( "$tempfile", "$options", $mode );
      $mfiles->comparefiles( "$options", $mode, $opts{'compare'} );
   }
   if ( defined($opts{'generate'}) ) {
      $mfiles->copyfiles( "$options", $mode );
   }
   &cleanup();
}
$phys = "clm5_0";
$mode = "-phys $phys";
&make_config_cache($phys);

print "\n===============================================================================\n";
print "Test configuration, structure, irrigate, verbose, clm_demand, ssp_rcp, test, sim_year, use_case\n";
print "=================================================================================\n";

# configuration, structure, irrigate, verbose, clm_demand, ssp_rcp, test, sim_year, use_case
my $startfile = "clmrun.clm2.r.1964-05-27-00000.nc";
foreach my $options ( "-configuration nwp",
                      "-structure fast",
                      "-namelist '&a irrigate=.true./'", "-verbose", "-ssp_rcp SSP1-2.6", "-test", "-sim_year 1850",
                      "-use_case 1850_control",
                      "-clm_start_type startup", "-namelist '&a irrigate=.false./' -crop -bgc bgc",
                      "-envxml_dir . -infile myuser_nl_clm", 
                      "-ignore_ic_date -clm_start_type branch -namelist '&a nrevsn=\"thing.nc\"/' -bgc bgc -crop",
                      "-clm_start_type branch -namelist '&a nrevsn=\"thing.nc\",use_init_interp=T/'",
                      "-ignore_ic_date -clm_start_type startup -namelist '&a finidat=\"thing.nc\"/' -bgc bgc -crop",
                     ) {
   my $file = $startfile;
   &make_env_run();
   eval{ system( "$bldnml -res 0.9x1.25 -envxml_dir . $options > $tempfile 2>&1 " ); };
   is( $@, '', "options: $options" );
   $cfiles->checkfilesexist( "$options", $mode );
   $cfiles->shownmldiff( "default", $mode );
   my $finidat = `grep finidat lnd_in`;
   if ( $options =~ /myuser_nl_clm/ ) {
      my $fsurdat =  `grep fsurdat lnd_in`;
      like( $fsurdat, "/MYDINLOCROOT/lnd/clm2/PTCLMmydatafiles/1x1pt_US-UMB/surfdata_1x1pt_US-UMB_simyr2000_clm4_5_c131122.nc/", "$options" );
   }
   if ( defined($opts{'compare'}) ) {
      $cfiles->doNOTdodiffonfile( "$tempfile", "$options", $mode );
      $cfiles->dodiffonfile( "$real_par_file", "$options", $mode );
      $cfiles->comparefiles( "$options", $mode, $opts{'compare'} );
   }
   if ( defined($opts{'generate'}) ) {
      $cfiles->copyfiles( "$options", $mode );
   }
   &cleanup();
}
print "\n===============================================================================\n";
print "Test the NEON sites\n";
print "=================================================================================\n";
my $phys = "clm5_1";
$mode = "-phys $phys";
&make_config_cache($phys);
my $neondir      = "../../cime_config/usermods_dirs/NEON";
foreach my $site ( "ABBY", "BLAN", "CPER", "DEJU", "GRSM", "HEAL", "KONA", "LENO", "NIWO", 
                   "ONAQ", "PUUM", "SERC", "SRER", "TALL", "TREE", "WOOD", "BARR", "BONA", 
                   "DCFS", "DELA", "GUAN", "JERC", "KONZ", "MLBS", "NOGP", "ORNL", "RMNP", 
                   "SJER", "STEI", "TEAK", "UKFS", "WREF", "BART", "CLBJ", "DSNY", "HARV", 
                   "JORN", "LAJA", "MOAB", "OAES", "OSBS", "SCBI", "SOAP", "STER", "TOOL", 
                   "UNDE", "YELL" 
 ) {
   &make_env_run();
   #
   # Concatonate  default usermods and specific sitetogether expanding env variables while doing that
   # 
   if ( ! -d "$neondir/$site" ) {
      print "NEON directory is not there: $neondir/$site\n";
      die "ERROR:: NEON site does not exist: $site\n";
   }
   my $neondefaultfile = "$neondir/defaults/user_nl_clm";
   my $neonsitefile = "$neondir/$site/user_nl_clm";
   if ( ! -f $neonsitefile )  {
      $neonsitefile = undef;
   }
   $ENV{'NEONSITE'} = $site;
   my $namelistfile = "temp.namelistinfile_$site";
   &cat_and_create_namelistinfile( $neondefaultfile, $neonsitefile, $namelistfile );
   #
   # Now run  the site
   # 
   my $options = "-res CLM_USRDAT -clm_usr_name NEON -no-megan -bgc bgc -sim_year 2000 -infile $namelistfile";
   eval{ system( "$bldnml -envxml_dir . $options > $tempfile 2>&1 " ); };
   is( $@, '', "options: $options" );
   $cfiles->checkfilesexist( "$options", $mode );
   $cfiles->shownmldiff( "default", $mode );
   if ( defined($opts{'compare'}) ) {
      $cfiles->doNOTdodiffonfile( "$tempfile", "$options", $mode );
      $cfiles->dodiffonfile(      "lnd_in",    "$options", $mode );
      $cfiles->dodiffonfile( "$real_par_file", "$options", $mode );
      $cfiles->comparefiles( "$options", $mode, $opts{'compare'} );
   }
   if ( defined($opts{'generate'}) ) {
      $cfiles->copyfiles( "$options", $mode );
   }
   system( "/bin/rm $namelistfile" );
   &cleanup();
}

print "\n===============================================================================\n";
print "Test some CAM specific setups for special grids \n";
print "=================================================================================\n";
foreach my $phys ( "clm4_5", "clm5_0" ) {
   $mode = "-phys $phys";
   &make_config_cache($phys);
   foreach my $options ( 
                      "-res ne0np4.ARCTIC.ne30x4 -bgc sp -use_case 20thC_transient -namelist '&a start_ymd=19790101/' -lnd_tuning_mode ${phys}_cam6.0",
                      "-res ne0np4.ARCTICGRIS.ne30x8 -bgc sp -use_case 20thC_transient -namelist '&a start_ymd=19790101/' -lnd_tuning_mode ${phys}_cam6.0",
                      "-res 1.9x2.5 -bgc sp -use_case 20thC_transient -namelist '&a start_ymd=19790101/' -lnd_tuning_mode ${phys}_cam6.0",
                      "-res 0.9x1.25 -bgc sp -use_case 20thC_transient -namelist '&a start_ymd=19790101/' -lnd_tuning_mode ${phys}_cam6.0",
                      "-res 0.9x1.25 -bgc bgc -crop -use_case 20thC_transient -namelist '&a start_ymd=19500101/' -lnd_tuning_mode ${phys}_cam6.0",
                      "-res ne0np4CONUS.ne30x8 -bgc sp -use_case 20thC_transient -namelist '&a start_ymd=20130101/' -lnd_tuning_mode ${phys}_cam6.0",
                      "-res 1.9x2.5 -bgc sp -use_case 20thC_transient -namelist '&a start_ymd=20030101/' -lnd_tuning_mode ${phys}_cam6.0",
                      "-res 1.9x2.5 -bgc sp -use_case 2010_control -namelist '&a start_ymd=20100101/' -lnd_tuning_mode ${phys}_cam6.0",
                      "-res 1x1_brazil -bgc fates -no-megan -use_case 2000_control -lnd_tuning_mode ${phys}_CRUv7",
                      "-res C192 -bgc sp -use_case 2010_control -namelist '&a start_ymd=20100101/' -lnd_tuning_mode ${phys}_cam6.0",
                      "-res ne0np4.ARCTIC.ne30x4 -bgc sp -use_case 20thC_transient -namelist '&a start_ymd=20130101/' -lnd_tuning_mode ${phys}_cam6.0",
                     ) {
      &make_env_run();
      eval{ system( "$bldnml -envxml_dir . $options > $tempfile 2>&1 " ); };
      is( $@, '', "options: $options" );
      $cfiles->checkfilesexist( "$options", $mode );
      $cfiles->shownmldiff( "default", $mode );
      if ( defined($opts{'compare'}) ) {
         $cfiles->doNOTdodiffonfile( "$tempfile", "$options", $mode );
         $cfiles->dodiffonfile(      "lnd_in",    "$options", $mode );
         $cfiles->dodiffonfile( "$real_par_file", "$options", $mode );
         $cfiles->comparefiles( "$options", $mode, $opts{'compare'} );
      }
      if ( defined($opts{'generate'}) ) {
         $cfiles->copyfiles( "$options", $mode );
      }
      &cleanup();
   }
}

print "\n==============================================================\n";
print "Test several use_cases and specific configurations for clm5_0\n";
print "==============================================================\n";
$phys = "clm5_0";
$mode = "-phys $phys";
&make_config_cache($phys);
foreach my $options ( 
                      "-bgc bgc -use_case 1850-2100_SSP1-2.6_transient -namelist '&a start_ymd=20100101/'",
                      "-bgc sp  -use_case 1850-2100_SSP2-4.5_transient -namelist '&a start_ymd=18501223/'",
                      "-bgc bgc -use_case 1850-2100_SSP3-7.0_transient -namelist '&a start_ymd=20701029/'",
                      "-bgc fates  -use_case 2000_control -no-megan",
                      "-bgc sp  -use_case 2000_control -res 0.9x1.25 -namelist '&a use_soil_moisture_streams = T/'",
                      "-bgc cn  -use_case 1850-2100_SSP5-8.5_transient -namelist '&a start_ymd=19101023/'",
                      "-bgc bgc -use_case 2000_control -namelist \"&a fire_method='nofire'/\" -crop",
                      "-res 0.9x1.25 -bgc bgc -use_case 1850_noanthro_control -drydep -fire_emis -light_res 360x720",
                     ) {
   my $file = $startfile;
   &make_env_run();
   eval{ system( "$bldnml -envxml_dir . $options > $tempfile 2>&1 " ); };
   is( $@, '', "options: $options" );
   $cfiles->checkfilesexist( "$options", $mode );
   $cfiles->shownmldiff( "default", $mode );
   if ( defined($opts{'compare'}) ) {
      $cfiles->doNOTdodiffonfile( "$tempfile", "$options", $mode );
      $cfiles->dodiffonfile(      "lnd_in",    "$options", $mode );
      $cfiles->dodiffonfile( "$real_par_file", "$options", $mode );
      $cfiles->comparefiles( "$options", $mode, $opts{'compare'} );
   }
   if ( defined($opts{'generate'}) ) {
      $cfiles->copyfiles( "$options", $mode );
   }
   &cleanup();
}



print "\n==================================================\n";
print "Start Failure testing.  These should fail \n";
print "==================================================\n";

# Failure testing, do things that SHOULD fail
my $finidat  = "thing.nc";
system( "touch $finidat" );

my %failtest = ( 
     "coldstart but with IC file"=>{ options=>"-clm_start_type cold -envxml_dir .",
                                     namelst=>"finidat='$finidat'",
                                     GLC_TWO_WAY_COUPLING=>"FALSE",
                                     phys=>"clm5_0",
                                   },
     "clm_demand on finidat"     =>{ options=>"-clm_demand finidat -envxml_dir .",
                                     namelst=>"",
                                     GLC_TWO_WAY_COUPLING=>"FALSE",
                                     phys=>"clm5_0",
                                   },
     "blank IC file, not cold"   =>{ options=>"-clm_start_type startup -envxml_dir .",
                                     namelst=>"finidat=' '",
                                     GLC_TWO_WAY_COUPLING=>"FALSE",
                                     phys=>"clm5_0",
                                   },
     "startup without interp"    =>{ options=>"-clm_start_type startup -envxml_dir . -bgc sp -sim_year 1850",
                                     namelst=>"use_init_interp=.false., start_ymd=19200901",
                                     GLC_TWO_WAY_COUPLING=>"FALSE",
                                     phys=>"clm5_0",
                                   },
     "use_crop without -crop"    =>{ options=>" -envxml_dir .",
                                     namelst=>"use_crop=.true.",
                                     GLC_TWO_WAY_COUPLING=>"FALSE",
                                     phys=>"clm4_5",
                                   },
     "soilm_stream wo use"       =>{ options=>"-res 0.9x1.25 -envxml_dir .",
                                     namelst=>"use_soil_moisture_streams = .false.,stream_fldfilename_soilm='missing_file'",
                                     GLC_TWO_WAY_COUPLING=>"FALSE",
                                     phys=>"clm5_0",
                                   },
     "clm50CNDVwtransient"       =>{ options=>" -envxml_dir . -use_case 20thC_transient -dynamic_vegetation -res 10x15 -ignore_warnings",
                                     namelst=>"",
                                     GLC_TWO_WAY_COUPLING=>"FALSE",
                                     phys=>"clm5_0",
                                   },
     "reseed without CN"         =>{ options=>" -envxml_dir . -bgc sp",
                                     namelst=>"reseed_dead_plants=.true.",
                                     GLC_TWO_WAY_COUPLING=>"FALSE",
                                     phys=>"clm5_0",
                                   },
     "onset_threh w SP"          =>{ options=>" -envxml_dir . -bgc sp",
                                     namelst=>"onset_thresh_depends_on_veg=.true.",
                                     GLC_TWO_WAY_COUPLING=>"FALSE",
                                     phys=>"clm5_1",
                                   },
     "dribble_crphrv w/o CN"     =>{ options=>" -envxml_dir . -bgc sp",
                                     namelst=>"dribble_crophrv_xsmrpool_2atm=.true.",
                                     GLC_TWO_WAY_COUPLING=>"FALSE",
                                     phys=>"clm5_0",
                                   },
     "dribble_crphrv w/o crop"   =>{ options=>" -envxml_dir . -bgc cn -no-crop",
                                     namelst=>"dribble_crophrv_xsmrpool_2atm=.true.",
                                     GLC_TWO_WAY_COUPLING=>"FALSE",
                                     phys=>"clm5_0",
                                   },
     "CNDV with flanduse_timeseries - clm4_5"=>{ options=>"-bgc bgc -dynamic_vegetation -envxml_dir . -ignore_warnings",
                                     namelst=>"flanduse_timeseries='my_flanduse_timeseries_file.nc'",
                                     GLC_TWO_WAY_COUPLING=>"FALSE",
                                     phys=>"clm4_5",
                                   },
     "use_cndv=T without bldnml op"=>{ options=>"-bgc cn -envxml_dir . -ignore_warnings",
                                     namelst=>"use_cndv=.true.",
                                     GLC_TWO_WAY_COUPLING=>"FALSE",
                                     phys=>"clm4_5",
                                   },
     "use_cndv=F with dyn_veg op"=>{ options=>"-bgc cn -dynamic_vegetation -envxml_dir . -ignore_warnings",
                                     namelst=>"use_cndv=.false.",
                                     GLC_TWO_WAY_COUPLING=>"FALSE",
                                     phys=>"clm4_5",
                                   },
     "crop with use_crop false"  =>{ options=>"-crop -bgc bgc -envxml_dir .",
                                     namelst=>"use_crop=.false.",
                                     GLC_TWO_WAY_COUPLING=>"FALSE",
                                     phys=>"clm4_5",
                                   },
     "crop without CN"           =>{ options=>"-crop -bgc sp -envxml_dir .",
                                     namelst=>"",
                                     GLC_TWO_WAY_COUPLING=>"FALSE",
                                     phys=>"clm4_5",
                                   },
     "toosmall soil w trans"     =>{ options=>"-envxml_dir .",
                                     namelst=>"toosmall_soil=10, dyn_transient_pfts=T",
                                     GLC_TWO_WAY_COUPLING=>"FALSE",
                                     phys=>"clm5_0",
                                   },
     "toosmall lake w trans"     =>{ options=>"-envxml_dir .",
                                     namelst=>"toosmall_lake=10, dyn_transient_pfts=T",
                                     GLC_TWO_WAY_COUPLING=>"FALSE",
                                     phys=>"clm5_0",
                                   },
     "toosmall crop w trans"     =>{ options=>"-bgc bgc -crop -envxml_dir .",
                                     namelst=>"toosmall_crop=10, dyn_transient_pfts=T",
                                     GLC_TWO_WAY_COUPLING=>"FALSE",
                                     phys=>"clm5_0",
                                   },
     "toosmall wetl w trans"     =>{ options=>"-bgc bgc -envxml_dir .",
                                     namelst=>"toosmall_wetland=10, dyn_transient_pfts=T",
                                     GLC_TWO_WAY_COUPLING=>"FALSE",
                                     phys=>"clm5_0",
                                   },
     "toosmall glc  w trans"     =>{ options=>"-bgc sp  -envxml_dir .",
                                     namelst=>"toosmall_glacier=10, dyn_transient_pfts=T", 
                                     GLC_TWO_WAY_COUPLING=>"FALSE",
                                     phys=>"clm5_0",
                                   },
     "toosmall urban w trans"    =>{ options=>"-bgc sp  -envxml_dir .",
                                     namelst=>"toosmall_urban=10, dyn_transient_pfts=T",
                                     GLC_TWO_WAY_COUPLING=>"FALSE",
                                     phys=>"clm5_0",
                                   },
     "collapse_urban w trans"    =>{ options=>"-bgc sp  -envxml_dir .",
                                     namelst=>"collapse_urban=T, dyn_transient_crops=T",
                                     GLC_TWO_WAY_COUPLING=>"FALSE",
                                     phys=>"clm5_0",
                                   },
     "n_dom_landunits w trans"    =>{ options=>"-bgc sp  -envxml_dir .",
                                     namelst=>"n_dom_landunits=2, dyn_transient_crops=T",
                                     GLC_TWO_WAY_COUPLING=>"FALSE",
                                     phys=>"clm5_0",
                                   },
     "n_dom_pfts w trans"         =>{ options=>"-bgc sp  -envxml_dir .",
                                     namelst=>"n_dom_pfts=2, dyn_transient_crops=T",
                                     GLC_TWO_WAY_COUPLING=>"FALSE",
                                     phys=>"clm5_0",
                                   },
     "baset_map without crop"    =>{ options=>"-bgc bgc -envxml_dir . -no-crop",
                                     namelst=>"baset_mapping='constant'",
                                     GLC_TWO_WAY_COUPLING=>"FALSE",
                                     phys=>"clm5_0",
                                   },
     "mapvary var w/o varymap"   =>{ options=>"-crop -bgc bgc -envxml_dir . -crop",
                                     namelst=>"baset_mapping='constant', baset_latvary_slope=1.0, baset_latvary_intercept=10.0",
                                     GLC_TWO_WAY_COUPLING=>"FALSE",
                                     phys=>"clm5_0",
                                   },
     # This one should fail now, because we don't have non irrigated non-crop datasets
     "-irrigate=F without -crop" =>{ options=>"-bgc cn -no-crop -envxml_dir .",
                                    namelst=>"irrigate=.false.",
                                    GLC_TWO_WAY_COUPLING=>"FALSE",
                                    phys=>"clm4_5",
                                   },
     "grainproductWOcrop"       =>{ options=>"-bgc cn -no-crop -envxml_dir .",
                                    namelst=>"use_grainproduct=.true.",
                                    GLC_TWO_WAY_COUPLING=>"FALSE",
                                    phys=>"clm4_5",
                                   },
     "interp without finidat"    =>{ options=>"-bgc sp -envxml_dir .",
                                     namelst=>"use_init_interp=.true. finidat=' '",
                                     GLC_TWO_WAY_COUPLING=>"FALSE",
                                     phys=>"clm5_0",
                                   },
     "sp and c13"                =>{ options=>"-bgc sp -envxml_dir .",
                                     namelst=>"use_c13=.true.",
                                     GLC_TWO_WAY_COUPLING=>"FALSE",
                                     phys=>"clm4_5",
                                   },
     "sp and c14"                =>{ options=>"-bgc sp -envxml_dir .",
                                     namelst=>"use_c14=.true.",
                                     GLC_TWO_WAY_COUPLING=>"FALSE",
                                     phys=>"clm4_5",
                                   },
     "bombspike no c14"          =>{ options=>"-bgc bgc -envxml_dir .",
                                     namelst=>"use_c14=.false. use_c14_bombspike=.true.",
                                     GLC_TWO_WAY_COUPLING=>"FALSE",
                                     phys=>"clm5_0",
                                   },
     "use c13 timeseries no cn"  =>{ options=>"-bgc sp -envxml_dir .",
                                     namelst=>"use_c13_timeseries=.true.",
                                     GLC_TWO_WAY_COUPLING=>"FALSE",
                                     phys=>"clm4_5",
                                   },
     "use c13 timeseries no c13"=>{ options=>"-bgc bgc -envxml_dir .",
                                     namelst=>"use_c13=.false. use_c13_timeseries=.true.",
                                     GLC_TWO_WAY_COUPLING=>"FALSE",
                                     phys=>"clm4_5",
                                   },
     "bombspike no cn"           =>{ options=>"-bgc sp -envxml_dir .",
                                     namelst=>"use_c14_bombspike=.true.",
                                     GLC_TWO_WAY_COUPLING=>"FALSE",
                                     phys=>"clm5_0",
                                   },
     "lightres no cn"            =>{ options=>"-bgc sp -envxml_dir . -light_res 360x720",
                                     namelst=>"",
                                     GLC_TWO_WAY_COUPLING=>"FALSE",
                                     phys=>"clm5_0",
                                   },
     "spno-fire"                 =>{ options=>"-bgc sp -envxml_dir . -use_case 2000_control",
                                     namelst=>"fire_method='nofire'",
                                     GLC_TWO_WAY_COUPLING=>"FALSE",
                                     phys=>"clm5_0",
                                   },
     "lightres no fire"          =>{ options=>"-bgc cn -envxml_dir . -light_res 360x720",
                                     namelst=>"fire_method='nofire'",
                                     GLC_TWO_WAY_COUPLING=>"FALSE",
                                     phys=>"clm5_0",
                                   },
     "lightres none bgc"         =>{ options=>"-bgc bgc -envxml_dir . -light_res none",
                                     namelst=>"",
                                     GLC_TWO_WAY_COUPLING=>"FALSE",
                                     phys=>"clm5_0",
                                   },
     "lightresnotnone-nofire"    =>{ options=>"-bgc bgc -envxml_dir . -light_res 94x192",
                                     namelst=>"fire_method='nofire'",
                                     GLC_TWO_WAY_COUPLING=>"FALSE",
                                     phys=>"clm5_0",
                                   },
     "lightresnonenofirelightfil"=>{ options=>"-bgc bgc -envxml_dir . -light_res none",
                                     namelst=>"fire_method='nofire',stream_fldfilename_lightng='build-namelist_test.pl'",
                                     GLC_TWO_WAY_COUPLING=>"FALSE",
                                     phys=>"clm5_0",
                                   },
     "lightrescontradictlightfil"=>{ options=>"-bgc bgc -envxml_dir . -light_res 360x720",
                                     namelst=>"stream_fldfilename_lightng='build-namelist_test.pl'",
                                     GLC_TWO_WAY_COUPLING=>"FALSE",
                                     phys=>"clm5_0",
                                   },
     "bgc=cn and bgc settings"   =>{ options=>"-bgc cn -envxml_dir .",
                                     namelst=>"use_lch4=.true.,use_nitrif_denitrif=.true.,use_vertsoilc=.true.,use_century_decomp=.true.",
                                     GLC_TWO_WAY_COUPLING=>"FALSE",
                                     phys=>"clm4_5",
                                   },
     "finundated and not methane"=>{ options=>"-bgc cn -envxml_dir .",
                                     namelst=>"use_lch4=.false.,finundation_method='h2osfc'",
                                     GLC_TWO_WAY_COUPLING=>"FALSE",
                                     phys=>"clm5_0",
                                   },
     "bgc=bgc and cn-only set"   =>{ options=>"-bgc bgc -envxml_dir .",
                                     namelst=>"use_lch4=.false.,use_nitrif_denitrif=.false.,use_vertsoilc=.false.,use_century_decomp=.false.",
                                     GLC_TWO_WAY_COUPLING=>"FALSE",
                                     phys=>"clm4_5",
                                   },
     "use_cn=true bgc=sp"        =>{ options=>"-bgc sp -envxml_dir .",
                                     namelst=>"use_cn=.true.",
                                     GLC_TWO_WAY_COUPLING=>"FALSE",
                                     phys=>"clm4_5",
                                   },
     "freeliv wo fun"            =>{ options=>"-bgc bgc -envxml_dir .",
                                     namelst=>"freelivfix_intercept=9.",
                                     GLC_TWO_WAY_COUPLING=>"FALSE",
                                     phys=>"clm4_5",
                                   },
     "use_cn=false bgc=cn"       =>{ options=>"-bgc cn -envxml_dir .",
                                     namelst=>"use_cn=.false.",
                                     GLC_TWO_WAY_COUPLING=>"FALSE",
                                     phys=>"clm4_5",
                                   },
     "lower=aqu-45 with/o Zeng"  =>{ options=>"-envxml_dir .",
                                     namelst=>"lower_boundary_condition=4,soilwater_movement_method=1,use_bedrock=.false.",
                                     GLC_TWO_WAY_COUPLING=>"FALSE",
                                     phys=>"clm5_0",
                                   },
     "Zeng w lower=flux"         =>{ options=>"-envxml_dir .",
                                     namelst=>"lower_boundary_condition=1,soilwater_movement_method=0,use_bedrock=.false.",
                                     GLC_TWO_WAY_COUPLING=>"FALSE",
                                     phys=>"clm4_5",
                                   },
     "Zeng w lower=zeroflux"     =>{ options=>"-envxml_dir .",
                                     namelst=>"lower_boundary_condition=2,soilwater_movement_method=0",
                                     GLC_TWO_WAY_COUPLING=>"FALSE",
                                     phys=>"clm4_5",
                                   },
     "Zeng w lower=table"        =>{ options=>"-envxml_dir .",
                                     namelst=>"lower_boundary_condition=3,soilwater_movement_method=0,use_bedrock=.false.",
                                     GLC_TWO_WAY_COUPLING=>"FALSE",
                                     phys=>"clm4_5",
                                   },
     "use_vic=F with -vic op"    =>{ options=>"-vichydro -envxml_dir .",
                                     namelst=>"use_vichydro=.false.",
                                     GLC_TWO_WAY_COUPLING=>"FALSE",
                                     phys=>"clm4_5",
                                   },
     "-vic with l_bnd=flux"      =>{ options=>"-vichydro -envxml_dir .",
                                     namelst=>"lower_boundary_condition=1",
                                     GLC_TWO_WAY_COUPLING=>"FALSE",
                                     phys=>"clm4_5",
                                   },
     "-vic with l_bnd=zeroflux"  =>{ options=>"-vichydro -envxml_dir .",
                                     namelst=>"lower_boundary_condition=2",
                                     GLC_TWO_WAY_COUPLING=>"FALSE",
                                     phys=>"clm4_5",
                                   },
     "-vic with origflag=1"      =>{ options=>"-vichydro -envxml_dir .",
                                     namelst=>"origflag=1",
                                     GLC_TWO_WAY_COUPLING=>"FALSE",
                                     phys=>"clm4_5",
                                   },
     "l_bnd=flux with origflag=0"=>{ options=>"-envxml_dir .",
                                     namelst=>"origflag=0, lower_boundary_condition=1",
                                     GLC_TWO_WAY_COUPLING=>"FALSE",
                                     phys=>"clm4_5",
                                   },
     "l_bnd=zflux with origflag=0"=>{ options=>"-envxml_dir .",
                                     namelst=>"origflag=0, lower_boundary_condition=2",
                                     GLC_TWO_WAY_COUPLING=>"FALSE",
                                     phys=>"clm4_5",
                                   },
     "bedrock with l_bnc=flux"   =>{ options=>"-envxml_dir .",
                                     namelst=>"use_bedrock=.true., lower_boundary_condition=1",
                                     GLC_TWO_WAY_COUPLING=>"FALSE",
                                     phys=>"clm5_0",
                                   },
     "bedrock with l_bnc=tabl"   =>{ options=>"-envxml_dir .",
                                     namelst=>"use_bedrock=.true., lower_boundary_condition=3",
                                     GLC_TWO_WAY_COUPLING=>"FALSE",
                                     phys=>"clm5_0",
                                   },
     "bedrock with l_bnc=aqui"   =>{ options=>"-envxml_dir .",
                                     namelst=>"use_bedrock=.true., lower_boundary_condition=4",
                                     GLC_TWO_WAY_COUPLING=>"FALSE",
                                     phys=>"clm5_0",
                                   },
     "zengdeck with l_bnc=flux"  =>{ options=>"-envxml_dir .",
                                     namelst=>"soilwater_movement_method=0, lower_boundary_condition=1",
                                     GLC_TWO_WAY_COUPLING=>"FALSE",
                                     phys=>"clm4_5",
                                   },
     "zengdeck with l_bnc=z-flux"=>{ options=>"-envxml_dir .",
                                     namelst=>"soilwater_movement_method=0, lower_boundary_condition=2",
                                     GLC_TWO_WAY_COUPLING=>"FALSE",
                                     phys=>"clm4_5",
                                   },
     "zengdeck with l_bnc=tabl"  =>{ options=>"-envxml_dir .",
                                     namelst=>"soilwater_movement_method=0, lower_boundary_condition=3",
                                     GLC_TWO_WAY_COUPLING=>"FALSE",
                                     phys=>"clm4_5",
                                   },
     "l_bnd=tabl with h2osfcfl=0"=>{ options=>"-envxml_dir .",
                                     namelst=>"h2osfcflag=0, lower_boundary_condition=3",
                                     GLC_TWO_WAY_COUPLING=>"FALSE",
                                     phys=>"clm4_5",
                                   },
     "l_bnd=flux with h2osfcfl=0"=>{ options=>"-envxml_dir .",
                                     namelst=>"h2osfcflag=0, lower_boundary_condition=1",
                                     GLC_TWO_WAY_COUPLING=>"FALSE",
                                     phys=>"clm4_5",
                                   },
     "l_bnd=zflux with h2osfcfl=0"=>{ options=>"-envxml_dir .",
                                     namelst=>"h2osfcflag=0, lower_boundary_condition=2",
                                     GLC_TWO_WAY_COUPLING=>"FALSE",
                                     phys=>"clm4_5",
                                   },
     "h2osfcfl=0 with clm5.0"    =>{ options=>"-envxml_dir .",
                                     namelst=>"h2osfcflag=0",
                                     GLC_TWO_WAY_COUPLING=>"FALSE",
                                     phys=>"clm5_0",
                                   },
     "45bad lnd_tuning_mode value" =>{ options=>"-lnd_tuning_mode clm5_0_GSWP3  -envxml_dir .",
                                     namelst=>"",
                                     GLC_TWO_WAY_COUPLING=>"FALSE",
                                     phys=>"clm4_5",
                                   },
     "50bad lnd_tuning_mode value" =>{ options=>"-lnd_tuning_mode clm4_5_CRUNCEP  -envxml_dir .",
                                     namelst=>"",
                                     GLC_TWO_WAY_COUPLING=>"FALSE",
                                     phys=>"clm5_0",
                                   },
     "bgc_spinup without cn"     =>{ options=>"-clm_accelerated_spinup on -bgc sp -envxml_dir .",
                                     namelst=>"spinup_state=1",
                                     GLC_TWO_WAY_COUPLING=>"FALSE",
                                     phys=>"clm4_5",
                                   },
     "spinup=1 without bldnml op"=>{ options=>"-clm_accelerated_spinup off -bgc bgc -envxml_dir .",
                                     namelst=>"spinup_state=1",,
                                     GLC_TWO_WAY_COUPLING=>"FALSE",
                                     phys=>"clm5_0",
                                   },
     "bgc_spinup without cn"     =>{ options=>"-clm_accelerated_spinup on -bgc sp -envxml_dir .",
                                     namelst=>"spinup_state=1",
                                     GLC_TWO_WAY_COUPLING=>"FALSE",
                                     phys=>"clm4_5",
                                   },
     "baseflow w aquifer"        =>{ options=>"-bgc sp -envxml_dir .",
                                     namelst=>"baseflow_scalar=1.0, lower_boundary_condition=4,use_bedrock=.false.",
                                     GLC_TWO_WAY_COUPLING=>"FALSE",
                                     phys=>"clm5_0",
                                   },
     "baseflow w table"          =>{ options=>"-bgc sp -envxml_dir .",
                                     namelst=>"baseflow_scalar=1.0, lower_boundary_condition=3,use_bedrock=.false.",
                                     GLC_TWO_WAY_COUPLING=>"FALSE",
                                     phys=>"clm5_0",
                                   },
     "br_root and bgc=sp"        =>{ options=>"-bgc sp -envxml_dir .",
                                     namelst=>"br_root=1.0",
                                     GLC_TWO_WAY_COUPLING=>"FALSE",
                                     phys=>"clm5_0",
                                   },
     "both co2_type and on nml"  =>{ options=>"-co2_type constant -envxml_dir .",
                                     namelst=>"co2_type='prognostic'",
                                     GLC_TWO_WAY_COUPLING=>"FALSE",
                                     phys=>"clm5_0",
                                   },
     "both lnd_frac and on nml"  =>{ options=>"-lnd_frac domain.nc -envxml_dir .",
                                     namelst=>"fatmlndfrc='frac.nc'",
                                     GLC_TWO_WAY_COUPLING=>"FALSE",
                                     phys=>"clm5_0",
                                   },
     "branch but NO nrevsn"      =>{ options=>"-clm_start_type branch -envxml_dir .",
                                     namelst=>"",
                                     GLC_TWO_WAY_COUPLING=>"FALSE",
                                     phys=>"clm5_0",
                                   },
     "glc_nec inconsistent"      =>{ options=>"-envxml_dir .",
                                     namelst=>"maxpatch_glc=5",
                                     GLC_TWO_WAY_COUPLING=>"FALSE",
                                     phys=>"clm5_0",
                                   },
     "NoGLCMec"                  =>{ options=>"-envxml_dir . -glc_nec 0",
                                     namelst=>"",
                                     GLC_TWO_WAY_COUPLING=>"FALSE",
                                     phys=>"clm4_5",
                                   },
     "UpdateGlcContradict"       =>{ options=>"-envxml_dir .",
                                     namelst=>"glc_do_dynglacier=.false.",
                                     GLC_TWO_WAY_COUPLING=>"TRUE",
                                     phys=>"clm4_5",
                                   },
     "useFATESContradict"        =>{ options=>"-bgc fates -envxml_dir . -no-megan",
                                     namelst=>"use_fates=.false.",
                                     GLC_TWO_WAY_COUPLING=>"FALSE",
                                     phys=>"clm4_5",
                                   },
     "useFATESContradict2"       =>{ options=>"-envxml_dir . -no-megan",
                                     namelst=>"use_fates=.true.",
                                     GLC_TWO_WAY_COUPLING=>"FALSE",
                                     phys=>"clm4_5",
                                   },
     "useFATESWCN"               =>{ options=>"-bgc fates -envxml_dir . -no-megan",
                                     namelst=>"use_cn=.true.",
                                     GLC_TWO_WAY_COUPLING=>"FALSE",
                                     phys=>"clm5_0",
                                   },
     "useFATESWcreatecrop"       =>{ options=>"-bgc fates -envxml_dir . -no-megan",
                                     namelst=>"create_crop_landunit=.true.",
                                     GLC_TWO_WAY_COUPLING=>"FALSE",
                                     phys=>"clm5_0",
                                   },
     "useFATESWbMH"              =>{ options=>"-bgc fates -envxml_dir . -no-megan",
                                     namelst=>"use_biomass_heat_storage=.true.",
                                     GLC_TWO_WAY_COUPLING=>"FALSE",
                                     phys=>"clm5_1",
                                   },
     "FireNoneButFATESfireon"    =>{ options=>"-bgc fates -envxml_dir . -no-megan -light_res none",
                                     namelst=>"fates_spitfire_mode=4",
                                     GLC_TWO_WAY_COUPLING=>"FALSE",
                                     phys=>"clm5_1",
                                   },
     "FireNoneButBGCfireon"    =>{ options=>"-bgc bgc -envxml_dir . -light_res none",
                                     namelst=>"fire_method='li2021gswpfrc'",
                                     GLC_TWO_WAY_COUPLING=>"FALSE",
                                     phys=>"clm5_1",
                                   },
     "createcropFalse"           =>{ options=>"-bgc bgc -envxml_dir . -no-megan",
                                     namelst=>"create_crop_landunit=.false.",
                                     GLC_TWO_WAY_COUPLING=>"FALSE",
                                     phys=>"clm5_0",
                                   },
     "usespitfireButNOTFATES"    =>{ options=>"-envxml_dir . -no-megan",
                                     namelst=>"fates_spitfire_mode>0",
                                     GLC_TWO_WAY_COUPLING=>"FALSE",
                                     phys=>"clm4_5",
                                   },
     "useloggingButNOTFATES"     =>{ options=>"-envxml_dir . -no-megan",
                                     namelst=>"use_fates_logging=.true.",
                                     GLC_TWO_WAY_COUPLING=>"FALSE",
                                     phys=>"clm4_5",
                                   },
     "useinventorybutnotfile"    =>{ options=>"-bgc fates -envxml_dir . -no-megan",
                                     namelst=>"use_fates_inventory_init=.true.",
                                     GLC_TWO_WAY_COUPLING=>"FALSE",
                                     phys=>"clm4_5",
                                   },
     "inventoryfileDNE"          =>{ options=>"-bgc fates -envxml_dir . -no-megan",
                                     namelst=>"use_fates_inventory_init=.true., fates_inventory_ctrl_filename='zztop'",
                                     GLC_TWO_WAY_COUPLING=>"FALSE",
                                     phys=>"clm4_5",
                                   },
     "useMEGANwithFATES"         =>{ options=>"-bgc fates -envxml_dir . -megan",
                                     namelst=>"",
                                     GLC_TWO_WAY_COUPLING=>"FALSE",
                                     phys=>"clm4_5",
                                   },
     "useHYDSTwithFATES"         =>{ options=>"-bgc fates -envxml_dir . -no-megan",
                                     namelst=>"use_hydrstress=.true.",
                                     GLC_TWO_WAY_COUPLING=>"FALSE",
                                     phys=>"clm5_0",
                                   },
     "useHYDSTwithdynroot"       =>{ options=>"-bgc bgc -envxml_dir . -megan",
                                     namelst=>"use_hydrstress=.true., use_dynroot=.true.",
                                     GLC_TWO_WAY_COUPLING=>"FALSE",
                                     phys=>"clm5_0",
                                   },
     "specWOfireemis"            =>{ options=>"-envxml_dir . -no-fire_emis",
                                     namelst=>"fire_emis_specifier='bc_a1 = BC'",
                                     GLC_TWO_WAY_COUPLING=>"FALSE",
                                     phys=>"clm5_0",
                                   },
     "elevWOfireemis"            =>{ options=>"-envxml_dir . -no-fire_emis",
                                     namelst=>"fire_emis_elevated=.false.",
                                     GLC_TWO_WAY_COUPLING=>"FALSE",
                                     phys=>"clm5_0",
                                   },
     "noanthro_w_crop"            =>{ options=>"-envxml_dir . -res 0.9x1.25 -bgc bgc -crop -use_case 1850_noanthro_control",
                                     namelst=>"",
                                     GLC_TWO_WAY_COUPLING=>"FALSE",
                                     phys=>"clm5_0",
                                   },
     "noanthro_w_irrig"           =>{ options=>"-envxml_dir . -res 0.9x1.25 -bgc bgc -use_case 1850_noanthro_control",
                                     namelst=>"irrigate=T",
                                     GLC_TWO_WAY_COUPLING=>"FALSE",
                                     phys=>"clm5_0",
                                   },
     "spdotransconflict"          =>{ options=>"-envxml_dir . -bgc sp -use_case 20thC_transient",
                                     namelst=>"do_transient_pfts=T,do_transient_crops=.false.",
                                     GLC_TWO_WAY_COUPLING=>"FALSE",
                                     phys=>"clm5_0",
                                   },
     "dogrossandsp"               =>{ options=>"-envxml_dir . -bgc sp -use_case 20thC_transient",
                                     namelst=>"do_grossunrep=.true.",
                                     GLC_TWO_WAY_COUPLING=>"FALSE",
                                     phys=>"clm5_0",
                                   },
     "nocropwfert"                =>{ options=>"-envxml_dir . -bgc sp -no-crop",
                                     namelst=>"use_fertilizer=T",
                                     GLC_TWO_WAY_COUPLING=>"FALSE",
                                     phys=>"clm5_0",
                                   },
     "lmr1WOcn"                   =>{ options=>"-envxml_dir . -bgc sp",
                                     namelst=>"leafresp_method=1",
                                     GLC_TWO_WAY_COUPLING=>"FALSE",
                                     phys=>"clm5_0",
                                   },
     "lmr2WOcn"                   =>{ options=>"-envxml_dir . -bgc sp",
                                     namelst=>"leafresp_method=2",
                                     GLC_TWO_WAY_COUPLING=>"FALSE",
                                     phys=>"clm5_0",
                                   },
     "lmr0Wcn"                    =>{ options=>"-envxml_dir . -bgc bgc",
                                     namelst=>"leafresp_method=0",
                                     GLC_TWO_WAY_COUPLING=>"FALSE",
                                     phys=>"clm5_0",
                                   },
     "nofireButSetcli_scale"     =>{ options=>"-envxml_dir . -bgc bgc",
                                     namelst=>"fire_method='nofire', cli_scale=5.",
                                     GLC_TWO_WAY_COUPLING=>"FALSE",
                                     phys=>"clm5_0",
                                   },
     "nocnButSetrh_low"          =>{ options=>"-envxml_dir . -bgc sp",
                                     namelst=>"rh_low=5.",
                                     GLC_TWO_WAY_COUPLING=>"FALSE",
                                     phys=>"clm5_0",
                                   },
     "funWOcn"                   =>{ options=>"-envxml_dir . -bgc sp",
                                     namelst=>"use_fun=.true.",
                                     GLC_TWO_WAY_COUPLING=>"FALSE",
                                     phys=>"clm5_0",
                                   },
     "flexCNWOcn"                =>{ options=>"-envxml_dir . -bgc sp",
                                     namelst=>"use_flexibleCN=.true.",
                                     GLC_TWO_WAY_COUPLING=>"FALSE",
                                     phys=>"clm5_0",
                                   },
     "flexCNFUNwcarbonresp"      =>{ options=>"-envxml_dir . -bgc bgc",
                                     namelst=>"use_flexibleCN=.true.,use_FUN=.true.,carbon_resp_opt=1",
                                     GLC_TWO_WAY_COUPLING=>"FALSE",
                                     phys=>"clm5_0",
                                   },
     "funWOnitrif"               =>{ options=>"-envxml_dir .",
                                     namelst=>"use_fun=.true., use_nitrif_denitrif=.false.",
                                     GLC_TWO_WAY_COUPLING=>"FALSE",
                                     phys=>"clm5_0",
                                   },
     "knitrmaxWOnitrif"          =>{ options=>"-envxml_dir . -bgc bgc",
                                     namelst=>"use_nitrif_denitrif=.false., k_nitr_max=1.0",
                                     GLC_TWO_WAY_COUPLING=>"FALSE",
                                     phys=>"clm5_0",
                                   },
     "respcoefWOnitrif"          =>{ options=>"-envxml_dir . -bgc bgc",
                                     namelst=>"use_nitrif_denitrif=.false., denitrif_respiration_coefficient=1.0",
                                     GLC_TWO_WAY_COUPLING=>"FALSE",
                                     phys=>"clm5_0",
                                   },
     "respexpWOnitrif"           =>{ options=>"-envxml_dir . -bgc bgc",
                                     namelst=>"use_nitrif_denitrif=.false., denitrif_respiration_exponent=1.0",
                                     GLC_TWO_WAY_COUPLING=>"FALSE",
                                     phys=>"clm5_0",
                                   },
     "lunaWSPandlnctrue"         =>{ options=>"-envxml_dir . -bgc sp",
                                     namelst=>"use_luna=.true., lnc_opt=.true.",
                                     GLC_TWO_WAY_COUPLING=>"FALSE",
                                     phys=>"clm5_0",
                                   },
     "NOlunabutsetJmaxb1"        =>{ options=>"-envxml_dir . -bgc sp",
                                     namelst=>"use_luna=.false., jmaxb1=1.0",
                                     GLC_TWO_WAY_COUPLING=>"FALSE",
                                     phys=>"clm5_0",
                                   },
     "envxml_not_dir"            =>{ options=>"-envxml_dir myuser_nl_clm",
                                     namelst=>"",
                                     GLC_TWO_WAY_COUPLING=>"FALSE",
                                     phys=>"clm5_0",
                                   },
     "envxml_emptydir"           =>{ options=>"-envxml_dir xFail",
                                     namelst=>"",
                                     GLC_TWO_WAY_COUPLING=>"FALSE",
                                     phys=>"clm5_0",
                                   },
               );
foreach my $key ( keys(%failtest) ) {
   print( "$key\n" );
   &make_config_cache($failtest{$key}{"phys"});
   my $options  = $failtest{$key}{"options"};
   my $namelist = $failtest{$key}{"namelst"};
   &make_env_run( GLC_TWO_WAY_COUPLING=>$failtest{$key}{"GLC_TWO_WAY_COUPLING"} );
   eval{ system( "$bldnml $options -namelist \"&clmexp $namelist /\" > $tempfile 2>&1 " ); };
   isnt( $?, 0, $key );
   system( "cat $tempfile" );
}


print "\n===============================================================================\n";
print "Start Warning testing.  These should fail unless -ignore_warnings option is used \n";
print "=================================================================================\n";

# Warning testing, do things that give warnings, unless -ignore_warnings option is used

my %warntest = ( 
     # Warnings without the -ignore_warnings option given
     "coldwfinidat"              =>{ options=>"-envxml_dir . -clm_start_type cold",
                                     namelst=>"finidat = 'testfile.nc'",
                                     GLC_TWO_WAY_COUPLING=>"FALSE",
                                     phys=>"clm5_0",
                                   },
     "bgcspin_w_suplnitro"       =>{ options=>"-envxml_dir . -bgc bgc -clm_accelerated_spinup on",
                                     namelst=>"suplnitro='ALL'",
                                     GLC_TWO_WAY_COUPLING=>"FALSE",
                                     phys=>"clm5_0",
                                   },
     "use_c13_wo_bgc"            =>{ options=>"-envxml_dir . -bgc cn",
                                     namelst=>"use_c13=.true.",
                                     GLC_TWO_WAY_COUPLING=>"FALSE",
                                     phys=>"clm5_0",
                                   },
     "use_c14_wo_bgc"            =>{ options=>"-envxml_dir . -bgc cn",
                                     namelst=>"use_c14=.true.",
                                     GLC_TWO_WAY_COUPLING=>"FALSE",
                                     phys=>"clm5_0",
                                   },
     "soilm_stream w transient"  =>{ options=>"-res 0.9x1.25 -envxml_dir . -use_case 20thC_transient",
                                     namelst=>"use_soil_moisture_streams=T,soilm_tintalgo='linear'",
                                     GLC_TWO_WAY_COUPLING=>"FALSE",
                                     phys=>"clm5_0",
                                   },
     "missing_ndep_file"         =>{ options=>"-envxml_dir . -bgc bgc -ssp_rcp SSP5-3.4",
                                     namelst=>"",
                                     GLC_TWO_WAY_COUPLING=>"FALSE",
                                     phys=>"clm5_0",
                                   },
     "bad_megan_spec"            =>{ options=>"-envxml_dir . -bgc bgc -megan",
                                     namelst=>"megan_specifier='ZZTOP=zztop'",
                                     GLC_TWO_WAY_COUPLING=>"FALSE",
                                     phys=>"clm4_5",
                                   },
               );
foreach my $key ( keys(%warntest) ) {
   print( "$key\n" );
   &make_config_cache($warntest{$key}{"phys"});
   my $options  = $warntest{$key}{"options"};
   my $namelist = $warntest{$key}{"namelst"};
   &make_env_run( GLC_TWO_WAY_COUPLING=>$warntest{$key}{"GLC_TWO_WAY_COUPLING"} );
   eval{ system( "$bldnml $options -namelist \"&clmexp $namelist /\" > $tempfile 2>&1 " ); };
   isnt( $?, 0, $key );
   system( "cat $tempfile" );
   # Now run with -ignore_warnings and make sure it works
   $options .= " -ignore_warnings";
   eval{ system( "$bldnml $options -namelist \"&clmexp $namelist /\" > $tempfile 2>&1 " ); };
   is( $?, 0, $key );
   is( $@, '', "$options" );
   system( "cat $tempfile" );
}

#
# Loop over all physics versions
#
foreach my $phys ( "clm4_5", "clm5_0", "clm5_1" ) {
$mode = "-phys $phys";
&make_config_cache($phys);

print "\n==================================================\n";
print "Test ALL resolutions with SP\n";
print "==================================================\n";

# Check for ALL resolutions with CLM50SP
my $reslist = `../queryDefaultNamelist.pl -res list -s`;
my @resolutions = split( / /, $reslist );
my @regional;
foreach my $res ( @resolutions ) {
   chomp($res);
   print "=== Test $res === \n";
   my $options  = "-res $res -bgc sp -envxml_dir .";

   # Regional single point resolutions
   if ( $res =~ /^([0-9]+x[0-9]+_[a-zA-Z]+)$/ ) {
      push( @regional, $res );
      next;
   # Resolutions for mksurfdata mapping
   } elsif ( $res eq "0.5x0.5"     ||
             $res eq "0.25x0.25"   ||
             $res eq "0.1x0.1"     ||
             $res eq "3x3min"      ||
             $res eq "5x5min"      ||
             $res eq "10x10min"    ||
             $res eq "0.125x0.125" ||
             $res eq "0.33x0.33"   ||
             $res eq "1km-merge-10min" ) {
      next;
   # Resolutions that were supported in clm40 but NOT clm45/clm50
   } elsif ( $res eq "ne240np4"    ||
             $res eq "ne60np4"     ||
             $res eq "ne4np4"      ||
             $res eq "2.5x3.33"    ||
             $res eq "0.23x0.31"   ||
             $res eq "0.47x0.63"   ||
             $res eq "94x192"      ||
             $res eq "8x16"        ||
             $res eq "32x64"       ||
             $res eq "128x256"     ||
             $res eq "360x720cru"  ||
             $res eq "512x1024" ) {
      next;
   # Resolutions not supported on release branch
   } elsif ( $res eq "ne120np4"    ||
             $res eq "conus_30_x8" ) {
      next;
   }

   &make_env_run();
   eval{ system( "$bldnml $options > $tempfile 2>&1 " ); };
   is( $@, '', "$options" );

   $cfiles->checkfilesexist( "$options", $mode );

   $cfiles->shownmldiff( "default", "standard" );
   if ( defined($opts{'compare'}) ) {
      $cfiles->doNOTdodiffonfile( "$tempfile", "$options", $mode );
      $cfiles->dodiffonfile( "$real_par_file", "$options", $mode );
      $cfiles->comparefiles( "$options", $mode, $opts{'compare'} );
   }

   if ( defined($opts{'generate'}) ) {
      $cfiles->copyfiles( "$options", $mode );
   }
   &cleanup(); print "\n";
}

print "\n==================================================\n";
print " Test important resolutions for BGC\n";
print "==================================================\n";

my @resolutions = ( "4x5", "10x15", "ne30np4", "ne16np4", "1.9x2.5", "0.9x1.25" );
my @regional;
my $nlbgcmode = "bgc";
my $mode = "$phys-$nlbgcmode";
foreach my $res ( @resolutions ) {
   chomp($res);
   print "=== Test $res === \n";
   my $options  = "-res $res -envxml_dir . -bgc $nlbgcmode";

   &make_env_run();
   eval{ system( "$bldnml $options > $tempfile 2>&1 " ); };
   is( $@, '', "$options" );

   $cfiles->checkfilesexist( "$options", $mode );

   $cfiles->shownmldiff( "default", "standard" );
   if ( defined($opts{'compare'}) ) {
      $cfiles->doNOTdodiffonfile( "$tempfile", "$options", $mode );
      $cfiles->comparefiles( "$options", $mode, $opts{'compare'} );
   }

   if ( defined($opts{'generate'}) ) {
      $cfiles->copyfiles( "$options", $mode );
   }
   &cleanup(); print "\n";
}

print "\n==================================================\n";
print " Test all use-cases \n";
print "==================================================\n";

# Run over all use-cases...
my $list = `$bldnml -use_case list 2>&1 | grep "use case"`;
my @usecases;
if ( $list =~ /build-namelist : use cases : (.+)$/ ) {
  my @usecases  = split( / /, $list );
} else {
  die "ERROR:: Trouble getting list of use-cases\n";
}
foreach my $usecase ( @usecases ) {
   $options = "-use_case $usecase  -envxml_dir .";
   &make_env_run();
   eval{ system( "$bldnml $options  > $tempfile 2>&1 " ); };
   is( $@, '', "options: $options" );
   $cfiles->checkfilesexist( "$options", $mode );
   $cfiles->shownmldiff( "default", "standard" );
   if ( defined($opts{'compare'}) ) {
      $cfiles->doNOTdodiffonfile( "$tempfile", "$options", $mode );
      $cfiles->comparefiles( "$options", $mode, $opts{'compare'} );
   }
   if ( defined($opts{'generate'}) ) {
      $cfiles->copyfiles( "$options", $mode );
   }
   &cleanup();
}

print "\n==================================================\n";
print "Test crop resolutions \n";
print "==================================================\n";

# Check for crop resolutions
my @crop_res = ( "1x1_numaIA", "1x1_smallvilleIA", "4x5", "10x15", "0.9x1.25", "1.9x2.5", "ne30np4" );
foreach my $res ( @crop_res ) {
   $options = "-bgc bgc -crop -res $res -envxml_dir .";
   &make_env_run();
   eval{ system( "$bldnml $options  > $tempfile 2>&1 " ); };
   is( $@, '', "$options" );
   $cfiles->checkfilesexist( "$options", $mode );
   $cfiles->shownmldiff( "default", "standard" );
   if ( defined($opts{'compare'}) ) {
      $cfiles->doNOTdodiffonfile( "$tempfile", "$options", $mode );
      $cfiles->dodiffonfile( "$real_par_file", "$options", $mode );
      $cfiles->comparefiles( "$options", $mode, $opts{'compare'} );
   }
   if ( defined($opts{'generate'}) ) {
      $cfiles->copyfiles( "$options", $mode );
   }
   &cleanup();
}
print "\n==================================================\n";
print " Test glc_mec resolutions \n";
print "==================================================\n";

# Check for glc_mec resolutions
#
# NOTE(wjs, 2017-12-17) I'm not sure if these glc_mec-specific tests are
# still needed: are they covered with other tests now that we always run
# with glc_mec? Some historical notes: (1) The three resolutions listed
# here used to be the only three with which you could run glc_mec; now
# you can run glc_mec with all resolutions. (2) This used to point to
# all of the glacierMEC use cases; now we don't have glacierMEC-specific
# use cases, but I've kept these pointing to the equivalent normal use
# cases; I'm not sure if it's actually important to test this with all
# of the different use cases.
my @glc_res = ( "0.9x1.25", "1.9x2.5" );
my @use_cases = ( "1850-2100_SSP1-2.6_transient",
                  "1850-2100_SSP2-4.5_transient",
                  "1850-2100_SSP3-7.0_transient",
                  "1850-2100_SSP5-8.5_transient",
                  "1850_control",
                  "2000_control",
                  "2010_control",
                  "20thC_transient",
                 );
foreach my $res ( @glc_res ) {
   foreach my $usecase ( @usecases ) {
      my $startymd = undef;
      if ( ($usecase eq "1850_control") || ($usecase eq "20thC_transient") ) {
         $startymd = 18500101;
      } elsif ( $usecase eq "2000_control") {
         $startymd = 20000101;
      } elsif ( $usecase eq "2010_control") {
         $startymd = 20100101;
      } else {
         $startymd = 20150101;
      }
      $options = "-bgc bgc -res $res -use_case $usecase -envxml_dir . -namelist '&a start_ymd=$startymd/'";
      &make_env_run();
      eval{ system( "$bldnml $options > $tempfile 2>&1 " ); };
      is( $@, '', "$options" );
      $cfiles->checkfilesexist( "$options", $mode );
      $cfiles->shownmldiff( "default", "standard" );
      if ( defined($opts{'compare'}) ) {
         $cfiles->doNOTdodiffonfile( "$tempfile", "$options", $mode );
         $cfiles->comparefiles( "$options", $mode, $opts{'compare'} );
      }
      if ( defined($opts{'generate'}) ) {
         $cfiles->copyfiles( "$options", $mode );
      }
      &cleanup();
   }
}
# Transient 20th Century simulations
my @tran_res = ( "0.9x1.25", "1.9x2.5", "ne30np4", "10x15" );
my $usecase  = "20thC_transient";
my $GLC_NEC         = 10;
foreach my $res ( @tran_res ) {
<<<<<<< HEAD
   $options = "-res $res -use_case $usecase -envxml_dir . -bgc bgc -crop -namelist '&a do_grossunrep=T/'";
=======
   $options = "-res $res -use_case $usecase -envxml_dir . -namelist '&a start_ymd=18500101/'";
>>>>>>> eb345c4f
   &make_env_run();
   eval{ system( "$bldnml $options > $tempfile 2>&1 " ); };
   is( $@, '', "$options" );
   $cfiles->checkfilesexist( "$options", $mode );
   $cfiles->shownmldiff( "default", "standard" );
   if ( defined($opts{'compare'}) ) {
      $cfiles->doNOTdodiffonfile( "$tempfile", "$options", $mode );
      $cfiles->dodiffonfile( "$real_par_file", "$options", $mode );
      $cfiles->comparefiles( "$options", $mode, $opts{'compare'} );
   }
   if ( defined($opts{'generate'}) ) {
      $cfiles->copyfiles( "$options", $mode );
   }
   &cleanup();
}
# Transient ssp_rcp scenarios that work
my @tran_res = ( "0.9x1.25", "1.9x2.5", "10x15" );
foreach my $usecase ( "1850_control", "1850-2100_SSP5-8.5_transient", "1850-2100_SSP1-2.6_transient", "1850-2100_SSP3-7.0_transient",
                      "1850-2100_SSP2-4.5_transient" ) {
   my $startymd = undef;
   if ( $usecase eq "1850_control") {
      $startymd = 18500101;
   } else {
      $startymd = 20150101;
   }
   foreach my $res ( @tran_res ) {
      $options = "-res $res -bgc bgc -crop -use_case $usecase -envxml_dir . -namelist '&a start_ymd=$startymd/'";
      &make_env_run();
      eval{ system( "$bldnml $options > $tempfile 2>&1 " ); };
      is( $@, '', "$options" );
      $cfiles->checkfilesexist( "$options", $mode );
      $cfiles->shownmldiff( "default", "standard" );
      if ( defined($opts{'compare'}) ) {
         $cfiles->doNOTdodiffonfile( "$tempfile", "$options", $mode );
         $cfiles->dodiffonfile( "$real_par_file", "$options", $mode );
         $cfiles->comparefiles( "$options", $mode, $opts{'compare'} );
      }
      if ( defined($opts{'generate'}) ) {
         $cfiles->copyfiles( "$options", $mode );
      }
      &cleanup();
   }
}
}  # End loop over all physics versions
#
# End loop over versions
#

# The SSP's that fail...
$phys = "clm5_0";
$mode = "-phys $phys";
&make_config_cache($phys);
my $res = "0.9x1.25";
foreach my $usecase ( "1850-2100_SSP4-3.4_transient", "1850-2100_SSP5-3.4_transient", "1850-2100_SSP1-1.9_transient",
                      "1850-2100_SSP4-6.0_transient" ) {
      $options = "-res $res -bgc bgc -crop -use_case $usecase -envxml_dir . -namelist '&a start_ymd=20150101/'";
      &make_env_run();
      eval{ system( "$bldnml $options > $tempfile 2>&1 " ); };
      isnt( $?, 0, $usecase );
      system( "cat $tempfile" );
}

print "\n==================================================\n";
print "Test clm4.5/clm5.0/clm5_1 resolutions \n";
print "==================================================\n";

foreach my $phys ( "clm4_5", 'clm5_0', 'clm5_1' ) {
  my $mode = "-phys $phys";
  &make_config_cache($phys);
  my @clmoptions = ( "-bgc bgc -envxml_dir .", "-bgc bgc -envxml_dir . -clm_accelerated_spinup=on", "-bgc bgc -envxml_dir . -light_res 360x720",
                     "-bgc sp -envxml_dir . -vichydro", "-bgc bgc -dynamic_vegetation -ignore_warnings", 
                     "-bgc bgc -clm_demand flanduse_timeseries -sim_year 1850-2000 -namelist '&a start_ymd=18500101/'",
                     "-bgc bgc -envxml_dir . -namelist '&a use_c13=.true.,use_c14=.true.,use_c14_bombspike=.true./'" );
  foreach my $clmopts ( @clmoptions ) {
     my @clmres = ( "10x15", "0.9x1.25", "1.9x2.5" );
     foreach my $res ( @clmres ) {
        $options = "-res $res -envxml_dir . ";
        &make_env_run( );
        eval{ system( "$bldnml $options $clmopts > $tempfile 2>&1 " ); };
        is( $@, '', "$options $clmopts" );
        $cfiles->checkfilesexist( "$options $clmopts", $mode );
        $cfiles->shownmldiff( "default", "standard" );
        if ( defined($opts{'compare'}) ) {
           $cfiles->doNOTdodiffonfile( "$tempfile", "$options $clmopts", $mode );
           $cfiles->comparefiles( "$options $clmopts", $mode, $opts{'compare'} );
        }
        if ( defined($opts{'generate'}) ) {
           $cfiles->copyfiles( "$options $clmopts", $mode );
        }
        &cleanup();
     }
  }
  my @clmoptions = ( "-bgc bgc -envxml_dir .", 
                     "-bgc sp -envxml_dir .", );
  foreach my $clmopts ( @clmoptions ) {
     my @clmres = ( "ne16np4" );
     foreach my $res ( @clmres ) {
        $options = "-res $res -envxml_dir . ";
        &make_env_run( );
        eval{ system( "$bldnml $options $clmopts > $tempfile 2>&1 " ); };
        is( $@, '', "$options $clmopts" );
        $cfiles->checkfilesexist( "$options $clmopts", $mode );
        $cfiles->shownmldiff( "default", "standard" );
        if ( defined($opts{'compare'}) ) {
           $cfiles->doNOTdodiffonfile( "$tempfile", "$options $clmopts", $mode );
           $cfiles->comparefiles( "$options $clmopts", $mode, $opts{'compare'} );
        }
        if ( defined($opts{'generate'}) ) {
           $cfiles->copyfiles( "$options $clmopts", $mode );
        }
        &cleanup();
     }
  }
  my $clmopts = "-bgc cn -crop";
  my $res = "1.9x2.5";
  $options = "-res $res -namelist '&a irrigate=.true./' -crop -bgc cn  -envxml_dir .";
  &make_env_run();
  eval{ system( "$bldnml $options $clmopts  > $tempfile 2>&1 " ); };
  is( $@, '', "$options $clmopts" );
  $cfiles->checkfilesexist( "$options $clmopts", $mode );
  $cfiles->shownmldiff( "default", "standard" );
  if ( defined($opts{'compare'}) ) {
     $cfiles->doNOTdodiffonfile( "$tempfile", "$options $clmopts", $mode );
     $cfiles->comparefiles( "$options $clmopts", "$mode", $opts{'compare'} );
  }
  if ( defined($opts{'generate'}) ) {
     $cfiles->copyfiles( "$options $clmopts", $mode );
  }
  &cleanup();
  # Run FATES mode for several resolutions and configurations
  my $clmoptions = "-bgc fates -envxml_dir . -no-megan";
  my @clmres = ( "1x1_brazil", "5x5_amazon", "4x5", "1.9x2.5" );
  foreach my $res ( @clmres ) {
     $options = "-res $res -clm_start_type cold";
     my @edoptions = ( "-use_case 2000_control", 
                       "-use_case 1850_control", 
                       "", 
                       "-namelist \"&a use_lch4=.true.,use_nitrif_denitrif=.true./\"", 
                       "-clm_accelerated_spinup on" 
                     );
     foreach my $edop (@edoptions ) {
        if ( $res eq "5x5_amazon" && ($edop =~ /1850_control/) ) {
           next;
        }
        &make_env_run( );
        eval{ system( "$bldnml $options $clmoptions $edop  > $tempfile 2>&1 " ); };
        is( $@, '', "$options $edop" );
        $cfiles->checkfilesexist( "$options $clmoptions $edop", $mode );
        $cfiles->shownmldiff( "default", "standard" );
        if ( defined($opts{'compare'}) ) {
           $cfiles->doNOTdodiffonfile( "$tempfile", "$options $clmoptions $edop", $mode );
           $cfiles->comparefiles( "$options $clmoptions $edop", $mode, $opts{'compare'} );
        }
        if ( defined($opts{'generate'}) ) {
           $cfiles->copyfiles( "$options $clmoptions $edop", $mode );
        }
        &cleanup();
     }
  }
}
#
# Run over the differen lnd_tuning modes
#
my $res = "0.9x1.25";
my $mask = "gx1v6";
my $simyr = "1850";
foreach my $phys ( "clm4_5", 'clm5_0', 'clm5_1' ) {
  my $mode = "-phys $phys";
  &make_config_cache($phys);
  my @forclist = ();
  if ( $phys == "clm5_1" ) {
    @forclist = ( "GSWP3v1" );
  } else {
    @forclist = ( "CRUv7", "GSWP3v1", "cam6.0" );
  }
  foreach my $forc ( @forclist ) {
     foreach my $bgc ( "sp", "bgc" ) {
        my $lndtuningmode = "${phys}_${forc}";
        my $clmoptions = "-res $res -mask $mask -sim_year $simyr -envxml_dir . -lnd_tuning_mod $lndtuningmode -bgc $bgc";
        &make_env_run( );
        eval{ system( "$bldnml $clmoptions > $tempfile 2>&1 " ); };
        is( $@, '', "$clmoptions" );
        $cfiles->checkfilesexist( "$clmoptions", $mode );
        $cfiles->shownmldiff( "default", "standard" );
        if ( defined($opts{'compare'}) ) {
           $cfiles->doNOTdodiffonfile( "$tempfile", "$clmoptions", $mode );
           $cfiles->comparefiles( "$clmoptions", $mode, $opts{'compare'} );
        }
        if ( defined($opts{'generate'}) ) {
           $cfiles->copyfiles( "$clmoptions", $mode );
        }
        &cleanup();
     }
  }
}
&cleanup();

system( "/bin/rm $finidat" );

print "\n==================================================\n";
print " Dumping output  \n";
print "==================================================\n";

$xFail->parseOutput($captOut);

print "Successfully ran all testing for build-namelist\n\n";

&cleanup( "config" );
system( "/bin/rm $tempfile" );

sub cleanup {
#
# Cleanup files created
#
  my $type = shift;

  print "Cleanup files created\n";
  system( "/bin/rm env_run.xml $real_par_file" );
  if ( defined($type) ) {
     if ( $type eq "config" ) {
        system( "/bin/rm config_cache.xml" );
     }
  } else {
     system( "/bin/rm $tempfile *_in" );
  }
}
<|MERGE_RESOLUTION|>--- conflicted
+++ resolved
@@ -163,11 +163,7 @@
 #
 # Figure out number of tests that will run
 #
-<<<<<<< HEAD
-my $ntests = 928;
-=======
 my $ntests = 1740;
->>>>>>> eb345c4f
 if ( defined($opts{'compare'}) ) {
    $ntests += 1185;
 }
@@ -1380,11 +1376,7 @@
 my $usecase  = "20thC_transient";
 my $GLC_NEC         = 10;
 foreach my $res ( @tran_res ) {
-<<<<<<< HEAD
-   $options = "-res $res -use_case $usecase -envxml_dir . -bgc bgc -crop -namelist '&a do_grossunrep=T/'";
-=======
-   $options = "-res $res -use_case $usecase -envxml_dir . -namelist '&a start_ymd=18500101/'";
->>>>>>> eb345c4f
+   $options = "-res $res -use_case $usecase -envxml_dir . -namelist '&a start_ymd=18500101/' -bgc bgc -crop -namelist '&a do_grossunrep=T/'";
    &make_env_run();
    eval{ system( "$bldnml $options > $tempfile 2>&1 " ); };
    is( $@, '', "$options" );
