--- conflicted
+++ resolved
@@ -163,11 +163,8 @@
 #
 # Figure out number of tests that will run
 #
-<<<<<<< HEAD
 my $ntests = 1863;
-=======
 my $ntests = 1850;
->>>>>>> cdb61872
 if ( defined($opts{'compare'}) ) {
    $ntests += 1263;
 }
@@ -323,21 +320,11 @@
 foreach my $driver ( "mct", "nuopc" ) {
    print "   For $driver driver\n\n";
    # configuration, structure, irrigate, verbose, clm_demand, ssp_rcp, test, sim_year, use_case
-<<<<<<< HEAD
    foreach my $options ( "-configuration nwp",
                          "-structure fast",
                          "-namelist '&a irrigate=.true./'", "-verbose", "-ssp_rcp SSP1-2.6", "-test", "-sim_year 1850",
                          "-namelist '&a use_lai_streams=.true.,use_soil_moisture_streams=.true./'",
-                         "-namelist '&a use_excess_ice=.true. use_excess_ice_streams=.true./'",
-                         "-namelist '&a use_excess_ice=.true. use_excess_ice_streams=.false./'",
                          "-use_case 1850_control",
-=======
-   foreach my $options ( "-res 0.9x1.25 -configuration nwp",
-                         "-res 0.9x1.25 -structure fast",
-                         "-res 0.9x1.25 -namelist '&a irrigate=.true./'", "-res 0.9x1.25 -verbose", "-res 0.9x1.25 -ssp_rcp SSP1-2.6", "-res 0.9x1.25 -test", "-res 0.9x1.25 -sim_year 1850",
-                         "-res 0.9x1.25 -namelist '&a use_lai_streams=.true.,use_soil_moisture_streams=.true./'",
-                         "-res 0.9x1.25 -use_case 1850_control",
->>>>>>> cdb61872
                          "-res 1x1pt_US-UMB -clm_usr_name 1x1pt_US-UMB -namelist '&a fsurdat=\"/dev/null\"/'",
                          "-res 1x1_brazil",
                          "-res 0.9x1.25 -clm_start_type startup", "-namelist '&a irrigate=.false./' -crop -bgc bgc",
