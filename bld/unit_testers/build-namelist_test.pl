--- conflicted
+++ resolved
@@ -163,15 +163,9 @@
 #
 # Figure out number of tests that will run
 #
-<<<<<<< HEAD
-my $ntests = 1904;
+my $ntests = 2046;
 if ( defined($opts{'compare'}) ) {
-   $ntests += 1284;
-=======
-my $ntests = 1992;
-if ( defined($opts{'compare'}) ) {
-   $ntests += 1353;
->>>>>>> 942de5c2
+   $ntests += 1383;
 }
 plan( tests=>$ntests );
 
