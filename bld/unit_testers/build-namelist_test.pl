#!/usr/bin/env perl

# Test command line options of the build-namelist script.
# Try to test that all the different options at least work.
# Test that inconsistentcies are appropriately caught.

#########################

use lib '.';
use Test::More;
use xFail::expectedFail;
use IO::File;

#########################

use strict;
use Getopt::Long;
use NMLTest::CompFiles;
use English;

sub usage {
    die <<EOF;
SYNOPSIS
     build-namelist_test.pl [options]

     Test the the CLM build-namelist
OPTIONS
     -help [or -h]                 Print usage to STDOUT.
     -compare <directory>          Compare namelists for this version to namelists
                                   created by another version.
     -generate                     Leave the namelists in place to do a later compare.
     -no-test                      Do NOT Use the -test option to make sure datasets exist.
     -csmdata "dir"                Root directory of CESM input data.

EOF
}

sub make_env_run {
#
# Create a env_run.xml file to read in
#
    my %settings = @_;

    # Set default settings
    my %env_vars = ( DIN_LOC_ROOT=>"MYDINLOCROOT", GLC_TWO_WAY_COUPLING=>"FALSE" );
    # Set any settings that came in from function call
    foreach my $item ( keys(%settings) ) {
       $env_vars{$item} = $settings{$item};
    }

    # Now write the file out
    my $envfile = "env_run.xml";
    my $fh = IO::File->new($envfile, '>') or die "can't open file: $envfile";
    print $fh <<EOF;
<?xml version="1.0"?>

<config_definition>

EOF
    foreach my $item ( keys(%env_vars) ) {
      print $fh <<EOF;
<entry id="$item"         value="$env_vars{$item}"  />
EOF
    }
    print $fh <<EOF;

</config_definition>
EOF
    $fh->close();
}

sub make_config_cache {
   # Write a config_cache.xml file to read in
   my ($phys) = @_;
   my $config_cachefile = "config_cache.xml";
   my $fh = IO::File->new($config_cachefile, '>') or die "can't open file: $config_cachefile";
   print $fh <<EOF;
<?xml version="1.0"?>
<config_definition>
<commandline></commandline>
<entry id="phys" value="$phys" list="" valid_values="clm4_5,clm5_0,clm5_1">Specifies clm physics</entry>
</config_definition>
EOF
   $fh->close();
}

sub cat_and_create_namelistinfile {
#
# Concatenate the user_nl_clm files together and turn it into a namelist input file
# that can be read in by build-namelist
#
   my ($file1, $file2, $outfile) = @_;

   my $fh    = IO::File->new($file1,   '<') or die "can't open file: $file1";
   my $outfh = IO::File->new($outfile, '>') or die "can't open file: $outfile";
   print $outfh "&clm_settings\n\n";
   while ( my $line = <$fh> ) {
     print $outfh " $line";
   }
   $fh->close();
   if ( defined($file2) ) {
      my $fh    = IO::File->new($file2,   '<') or die "can't open file: $file2";
      while ( my $line = <$fh> ) {
        print $outfh " $line";
      }
   }
   print $outfh "\n/\n";
   $fh->close();
   $outfh->close();
}

#
# Process command-line options.
#
my %opts = ( help     => 0,
             generate => 0,
             test     => 1,
             compare  => undef,
             csmdata  => undef,
            );

GetOptions(
    "h|help"     => \$opts{'help'},
    "compare=s"  => \$opts{'compare'},
    "generate"   => \$opts{'generate'},
    "test!"      => \$opts{'test'},
    "csmdata=s"  => \$opts{'csmdata'},
)  or usage();

# Give usage message.
usage() if $opts{'help'};

# Check that the CESM inputdata root directory has been specified.  This must be
# a local or nfs mounted directory.
my $inputdata_rootdir = undef;
if (defined($opts{'csmdata'})) {
    $inputdata_rootdir = $opts{'csmdata'};
} elsif (defined $ENV{'CSMDATA'} ) {
    $inputdata_rootdir = $ENV{'CSMDATA'};
} else {
   # use yellowstone location as default
   $inputdata_rootdir="/glade/p/cesm/cseg/inputdata";
   print("WARNING:  -csmdata nor CSMDATA are set, using default yellowstone location: $inputdata_rootdir\n");
}

###################################
#_# read in expected fail test list
###################################
my $compGen;
if ( $opts{'generate'} eq 1 && !(defined($opts{'compare'}) )) {
   $compGen='generate';
} elsif ( defined($opts{'compare'}) ) {
   $compGen='compare';
} elsif ( defined($opts{'compare'} && ($opts{'generate'} eq 1 ))) {
   #_# if compare and generate are both given, use compare
   $compGen='compare';
}

my $ProgName;
($ProgName = $PROGRAM_NAME) =~ s!(.*)/!!;
my $testType="namelistTest";

#
# Figure out number of tests that will run
#
<<<<<<< HEAD
my $ntests = 1866;
if ( defined($opts{'compare'}) ) {
   $ntests += 1263;
=======
my $ntests = 1844;
if ( defined($opts{'compare'}) ) {
   $ntests += 1254;
>>>>>>> 492bdc01
}
plan( tests=>$ntests );

#_# ============================================================
#_# setup for xFail module
#_# ============================================================
my $xFail = xFail::expectedFail->new($ProgName,$compGen,$ntests);
my $captOut="";  #_# variable to capture Test::More output
Test::More->builder->output(\$captOut);
#_# ============================================================
#_#
#_# ============================================================

# Check for unparsed arguments
if (@ARGV) {
    print "ERROR: unrecognized arguments: @ARGV\n";
    usage();
}
my $phys = "clm5_0";
my $mode = "-phys $phys";
&make_config_cache($phys);

my $DOMFILE = "$inputdata_rootdir/atm/datm7/domain.lnd.T31_gx3v7.090928.nc";
my $real_par_file = "user_nl_ctsm_real_parameters";
my $bldnml = "../build-namelist -verbose -csmdata $inputdata_rootdir -configuration clm -structure standard -glc_nec 10 -no-note -output_reals $real_par_file";
if ( $opts{'test'} ) {
   $bldnml .= " -test";
}

my $tempfile = "temp_file.txt";
if ( -f $tempfile ) {
  system( "/bin/rm $tempfile" );
}

my @files = ( "lnd_in", $tempfile, $real_par_file );
my $cwd = `pwd`;
chomp( $cwd );
my $cfiles = NMLTest::CompFiles->new( $cwd, @files );

print "\n==================================================\n";
print "Run simple tests \n";
print "==================================================\n";

# Simple test -- just run build-namelist with -help option
eval{ system( "$bldnml -help > $tempfile 2>&1 " ); };
   is( $@, '', "help" );
   &cleanup();
# Simple test -- just run build-namelist with -version option
eval{ system( "$bldnml -version > $tempfile 2>&1 " ); };
   is( $@, '', "version" );
   system( "/bin/cat $tempfile" );
   &cleanup();
# Simple test -- just run build-namelist
&make_env_run();
eval{ system( "$bldnml > $tempfile 2>&1 " ); };
   is( $@, '', "plain build-namelist" );
   $cfiles->checkfilesexist( "default", $mode );
   # Compare to baseline
   if ( defined($opts{'compare'}) ) {
      $cfiles->doNOTdodiffonfile( "$tempfile", "default", $mode );
      $cfiles->comparefiles( "default", $mode, $opts{'compare'} );
   }

print "\n==================================================\n";
print "Run simple tests with all list options \n";
print "==================================================\n";

$cfiles->copyfiles( "default", $mode );
&cleanup();
# Simple test -- run all the list options
foreach my $options ( "clm_demand", "ssp_rcp",      "res",
                      "sim_year",   "use_case" ) {
   &make_env_run();
   eval{ system( "$bldnml -${options} list > $tempfile 2>&1 " ); };
   my $result = `cat $tempfile`;
   my $expect;
   if ( $options =~ /use_case/ ) {
      $expect = "use cases :";
   } else {
      $expect = "valid values for $options";
   }
   $expect    = "/CLM build-namelist : $expect/";
   like( $result, $expect, "$options list" );
   is( (-f "lnd_in"), undef, "Check that lnd_in file does NOT exist" );
   &cleanup();
}

print "\n==================================================\n";
print "Run simple tests with additional options \n";
print "==================================================\n";

# Exercise a bunch of options
my $options = "-co2_ppmv 250 ";
   $options .= " -res 0.9x1.25 -ssp_rcp SSP1-2.6 -envxml_dir .";

   &make_env_run();
   eval{ system( "$bldnml $options > $tempfile 2>&1 " ); };
   is( $@, '', "options: $options" );
      $cfiles->checkfilesexist( "default", $mode );
      $cfiles->copyfiles( "most_options", $mode );
   # Compare to default
      $cfiles->doNOTdodiffonfile( "lnd_in",    "default", $mode );
      $cfiles->doNOTdodiffonfile( "$real_par_file", "default", $mode );
      $cfiles->doNOTdodiffonfile( "$tempfile", "default", $mode );
      $cfiles->comparefiles( "default", $mode );
   # Compare to baseline
   if ( defined($opts{'compare'}) ) {
      $cfiles->dodiffonfile(      "lnd_in",    "most_options", $mode );
      $cfiles->dodiffonfile( "$real_par_file", "most_options", $mode );
      $cfiles->doNOTdodiffonfile( "$tempfile", "most_options", $mode );
      $cfiles->comparefiles( "most_options", $mode, $opts{'compare'} );
   }
   &cleanup();

print "\n==================================================\n";
print "Test drydep, fire_emis and megan namelists  \n";
print "==================================================\n";

# drydep and megan namelists
$phys = "clm5_0";
$mode = "-phys $phys";
&make_config_cache($phys);
my @mfiles = ( "lnd_in", "drv_flds_in", $tempfile );
my $mfiles = NMLTest::CompFiles->new( $cwd, @mfiles );
foreach my $options ( "-drydep", "-megan", "-drydep -megan", "-fire_emis", "-drydep -megan -fire_emis" ) {
   &make_env_run();
   eval{ system( "$bldnml -envxml_dir . $options > $tempfile 2>&1 " ); };
   is( $@, '', "options: $options" );
   $mfiles->checkfilesexist( "$options", $mode);
   if ( $options ne "-drydep" ) {
     $mfiles->shownmldiff( "-drydep", $mode );
   }
   if ( defined($opts{'compare'}) ) {
      $mfiles->doNOTdodiffonfile( "$tempfile", "$options", $mode );
      $mfiles->comparefiles( "$options", $mode, $opts{'compare'} );
   }
   if ( defined($opts{'generate'}) ) {
      $mfiles->copyfiles( "$options", $mode );
   }
   &cleanup();
}
$phys = "clm5_0";
$mode = "-phys $phys";
&make_config_cache($phys);

print "\n===============================================================================\n";
print "Test configuration, structure, irrigate, verbose, clm_demand, ssp_rcp, test, sim_year, use_case\n";
print "=================================================================================\n";

my $startfile = "clmrun.clm2.r.1964-05-27-00000.nc";
foreach my $driver ( "mct", "nuopc" ) {
   print "   For $driver driver\n\n";
   # configuration, structure, irrigate, verbose, clm_demand, ssp_rcp, test, sim_year, use_case
   foreach my $options ( "-configuration nwp",
                         "-structure fast",
                         "-namelist '&a irrigate=.true./'", "-verbose", "-ssp_rcp SSP1-2.6", "-test", "-sim_year 1850",
                         "-namelist '&a use_lai_streams=.true.,use_soil_moisture_streams=.true./'",
                         "-use_case 1850_control",
                         "-res 1x1pt_US-UMB -clm_usr_name 1x1pt_US-UMB -namelist '&a fsurdat=\"/dev/null\"/'",
                         "-res 1x1_brazil",
                         "-namelist '&a use_matrixcn=F,use_soil_matrixcn=F,is_outmatrix=F,isspinup=F/' -bgc sp",
                         "-namelist '&a use_matrixcn=T,use_soil_matrixcn=T,is_outmatrix=T,isspinup=T/' -bgc bgc -crop -clm_accelerated_spinup on",
                         "-bgc bgc -crop -clm_accelerated_spinup sasu",
                         "-clm_start_type startup", "-namelist '&a irrigate=.false./' -crop -bgc bgc",
                         "-envxml_dir . -infile myuser_nl_clm",
                         "-ignore_ic_date -clm_start_type branch -namelist '&a nrevsn=\"thing.nc\"/' -bgc bgc -crop",
                         "-clm_start_type branch -namelist '&a nrevsn=\"thing.nc\",use_init_interp=T/'",
                         "-ignore_ic_date -clm_start_type startup -namelist '&a finidat=\"thing.nc\"/' -bgc bgc -crop",
                        ) {
      my $file = $startfile;
      &make_env_run();
      my $base_options = "-res 0.9x1.25 -envxml_dir . -driver $driver";
      if ( $driver eq "mct" ) {
         $base_options = "$base_options -lnd_frac $DOMFILE";
      } else {
         $base_options = "$base_options -namelist '&a force_send_to_atm = .false./'";
      }
      eval{ system( "$bldnml $base_options $options > $tempfile 2>&1 " ); };
      is( $@, '', "options: $base_options $options" );
      $cfiles->checkfilesexist( "$base_options $options", $mode );
      $cfiles->shownmldiff( "default", $mode );
      my $finidat = `grep finidat lnd_in`;
      if ( $options =~ /myuser_nl_clm/ ) {
         my $fsurdat =  `grep fsurdat lnd_in`;
         like( $fsurdat, "/MYDINLOCROOT/lnd/clm2/PTCLMmydatafiles/1x1pt_US-UMB/surfdata_1x1pt_US-UMB_simyr2000_clm4_5_c131122.nc/", "$options" );
      }
      if ( defined($opts{'compare'}) ) {
         $cfiles->doNOTdodiffonfile( "$tempfile", "$base_options $options", $mode );
         $cfiles->dodiffonfile( "$real_par_file", "$base_options $options", $mode );
         $cfiles->comparefiles( "$base_options $options", $mode, $opts{'compare'} );
      }
      if ( defined($opts{'generate'}) ) {
         $cfiles->copyfiles( "$base_options $options", $mode );
      }
      &cleanup();
   }
}
print "\n===============================================================================\n";
print "Test the NEON sites\n";
print "=================================================================================\n";
my $phys = "clm5_1";
$mode = "-phys $phys";
&make_config_cache($phys);
my $neondir      = "../../cime_config/usermods_dirs/NEON";
foreach my $site ( "ABBY", "BLAN", "CPER", "DEJU", "GRSM", "HEAL", "KONA", "LENO", "NIWO",
                   "ONAQ", "PUUM", "SERC", "SRER", "TALL", "TREE", "WOOD", "BARR", "BONA",
                   "DCFS", "DELA", "GUAN", "JERC", "KONZ", "MLBS", "NOGP", "ORNL", "RMNP",
                   "SJER", "STEI", "TEAK", "UKFS", "WREF", "BART", "CLBJ", "DSNY", "HARV",
                   "JORN", "LAJA", "MOAB", "OAES", "OSBS", "SCBI", "SOAP", "STER", "TOOL",
                   "UNDE", "YELL"
 ) {
   &make_env_run();
   #
   # Concatonate  default usermods and specific sitetogether expanding env variables while doing that
   #
   if ( ! -d "$neondir/$site" ) {
      print "NEON directory is not there: $neondir/$site\n";
      die "ERROR:: NEON site does not exist: $site\n";
   }
   my $neondefaultfile = "$neondir/defaults/user_nl_clm";
   my $neonsitefile = "$neondir/$site/user_nl_clm";
   if ( ! -f $neonsitefile )  {
      $neonsitefile = undef;
   }
   $ENV{'NEONSITE'} = $site;
   my $namelistfile = "temp.namelistinfile_$site";
   &cat_and_create_namelistinfile( $neondefaultfile, $neonsitefile, $namelistfile );
   #
   # Now run  the site
   #
   my $options = "-res CLM_USRDAT -clm_usr_name NEON -no-megan -bgc bgc -sim_year 2000 -infile $namelistfile";
   eval{ system( "$bldnml -envxml_dir . $options > $tempfile 2>&1 " ); };
   is( $@, '', "options: $options" );
   $cfiles->checkfilesexist( "$options", $mode );
   $cfiles->shownmldiff( "default", $mode );
   if ( defined($opts{'compare'}) ) {
      $cfiles->doNOTdodiffonfile( "$tempfile", "$options", $mode );
      $cfiles->dodiffonfile(      "lnd_in",    "$options", $mode );
      $cfiles->dodiffonfile( "$real_par_file", "$options", $mode );
      $cfiles->comparefiles( "$options", $mode, $opts{'compare'} );
   }
   if ( defined($opts{'generate'}) ) {
      $cfiles->copyfiles( "$options", $mode );
   }
   system( "/bin/rm $namelistfile" );
   &cleanup();
}

print "\n===============================================================================\n";
print "Test some CAM specific setups for special grids \n";
print "=================================================================================\n";
foreach my $phys ( "clm4_5", "clm5_0" ) {
   $mode = "-phys $phys";
   &make_config_cache($phys);
   foreach my $options (
                      "-res ne0np4.ARCTIC.ne30x4 -bgc sp -use_case 20thC_transient -namelist '&a start_ymd=19790101/' -lnd_tuning_mode ${phys}_cam6.0",
                      "-res ne0np4.ARCTICGRIS.ne30x8 -bgc sp -use_case 20thC_transient -namelist '&a start_ymd=19790101/' -lnd_tuning_mode ${phys}_cam6.0",
                      "-res 1.9x2.5 -bgc sp -use_case 20thC_transient -namelist '&a start_ymd=19790101/' -lnd_tuning_mode ${phys}_cam6.0",
                      "-res 0.9x1.25 -bgc sp -use_case 20thC_transient -namelist '&a start_ymd=19790101/' -lnd_tuning_mode ${phys}_cam6.0",
                      "-res 0.9x1.25 -bgc bgc -crop -use_case 20thC_transient -namelist '&a start_ymd=19500101/' -lnd_tuning_mode ${phys}_cam6.0",
                      "-res ne0np4CONUS.ne30x8 -bgc sp -use_case 20thC_transient -namelist '&a start_ymd=20130101/' -lnd_tuning_mode ${phys}_cam6.0",
                      "-res 1.9x2.5 -bgc sp -use_case 20thC_transient -namelist '&a start_ymd=20030101/' -lnd_tuning_mode ${phys}_cam6.0",
                      "-res 1.9x2.5 -bgc sp -use_case 2010_control -namelist '&a start_ymd=20100101/' -lnd_tuning_mode ${phys}_cam6.0",
                      "-res 1x1_brazil -bgc fates -no-megan -use_case 2000_control -lnd_tuning_mode ${phys}_CRUv7",
                      "-res C192 -bgc sp -use_case 2010_control -namelist '&a start_ymd=20100101/' -lnd_tuning_mode ${phys}_cam6.0",
                      "-res ne0np4.ARCTIC.ne30x4 -bgc sp -use_case 20thC_transient -namelist '&a start_ymd=20130101/' -lnd_tuning_mode ${phys}_cam6.0",
                     ) {
      &make_env_run();
      eval{ system( "$bldnml -envxml_dir . $options > $tempfile 2>&1 " ); };
      is( $@, '', "options: $options" );
      $cfiles->checkfilesexist( "$options", $mode );
      $cfiles->shownmldiff( "default", $mode );
      if ( defined($opts{'compare'}) ) {
         $cfiles->doNOTdodiffonfile( "$tempfile", "$options", $mode );
         $cfiles->dodiffonfile(      "lnd_in",    "$options", $mode );
         $cfiles->dodiffonfile( "$real_par_file", "$options", $mode );
         $cfiles->comparefiles( "$options", $mode, $opts{'compare'} );
      }
      if ( defined($opts{'generate'}) ) {
         $cfiles->copyfiles( "$options", $mode );
      }
      &cleanup();
   }
}

print "\n==============================================================\n";
print "Test several use_cases and specific configurations for clm5_0\n";
print "==============================================================\n";
$phys = "clm5_0";
$mode = "-phys $phys";
&make_config_cache($phys);
foreach my $options (
                      "-bgc bgc -use_case 1850-2100_SSP1-2.6_transient -namelist '&a start_ymd=20100101/'",
                      "-bgc sp  -use_case 1850-2100_SSP2-4.5_transient -namelist '&a start_ymd=18501223/'",
                      "-bgc bgc -use_case 1850-2100_SSP3-7.0_transient -namelist '&a start_ymd=20701029/'",
                      "-bgc fates  -use_case 2000_control -no-megan",
                      "-bgc fates  -use_case 20thC_transient -no-megan",
                      "-bgc fates  -use_case 1850_control -no-megan -namelist '&a use_fates_sp=T/'",
                      "-bgc sp  -use_case 2000_control -res 0.9x1.25 -namelist '&a use_soil_moisture_streams = T/'",
                      "-bgc bgc -use_case 1850-2100_SSP5-8.5_transient -namelist '&a start_ymd=19101023/'",
                      "-bgc bgc -use_case 2000_control -namelist \"&a fire_method='nofire'/\" -crop",
                      "-res 0.9x1.25 -bgc sp -use_case 1850_noanthro_control -drydep -fire_emis",
                      "-res 0.9x1.25 -bgc bgc -use_case 1850_noanthro_control -drydep -fire_emis -light_res 360x720",
                     ) {
   my $file = $startfile;
   &make_env_run();
   eval{ system( "$bldnml -envxml_dir . $options > $tempfile 2>&1 " ); };
   is( $@, '', "options: $options" );
   $cfiles->checkfilesexist( "$options", $mode );
   $cfiles->shownmldiff( "default", $mode );
   if ( defined($opts{'compare'}) ) {
      $cfiles->doNOTdodiffonfile( "$tempfile", "$options", $mode );
      $cfiles->dodiffonfile(      "lnd_in",    "$options", $mode );
      $cfiles->dodiffonfile( "$real_par_file", "$options", $mode );
      $cfiles->comparefiles( "$options", $mode, $opts{'compare'} );
   }
   if ( defined($opts{'generate'}) ) {
      $cfiles->copyfiles( "$options", $mode );
   }
   &cleanup();
}



print "\n==================================================\n";
print "Start Failure testing.  These should fail \n";
print "==================================================\n";

# Failure testing, do things that SHOULD fail
my $finidat  = "thing.nc";
system( "touch $finidat" );

my %failtest = (
     "coldstart but with IC file"=>{ options=>"-clm_start_type cold -envxml_dir .",
                                     namelst=>"finidat='$finidat'",
                                     GLC_TWO_WAY_COUPLING=>"FALSE",
                                     phys=>"clm5_0",
                                   },
     "clm_demand on finidat"     =>{ options=>"-clm_demand finidat -envxml_dir .",
                                     namelst=>"",
                                     GLC_TWO_WAY_COUPLING=>"FALSE",
                                     phys=>"clm5_0",
                                   },
     "blank IC file, not cold"   =>{ options=>"-clm_start_type startup -envxml_dir .",
                                     namelst=>"finidat=' '",
                                     GLC_TWO_WAY_COUPLING=>"FALSE",
                                     phys=>"clm5_0",
                                   },
     "startup without interp"    =>{ options=>"-clm_start_type startup -envxml_dir . -bgc sp -sim_year 1850",
                                     namelst=>"use_init_interp=.false., start_ymd=19200901",
                                     GLC_TWO_WAY_COUPLING=>"FALSE",
                                     phys=>"clm5_0",
                                   },
     "use_crop without -crop"    =>{ options=>" -envxml_dir .",
                                     namelst=>"use_crop=.true.",
                                     GLC_TWO_WAY_COUPLING=>"FALSE",
                                     phys=>"clm4_5",
                                   },
     "soilm_stream wo use"       =>{ options=>"-res 0.9x1.25 -envxml_dir .",
                                     namelst=>"use_soil_moisture_streams = .false.,stream_fldfilename_soilm='missing_file'",
                                     GLC_TWO_WAY_COUPLING=>"FALSE",
                                     phys=>"clm5_0",
                                   },
     "clm50CNDVwtransient"       =>{ options=>" -envxml_dir . -use_case 20thC_transient -dynamic_vegetation -res 10x15 -ignore_warnings",
                                     namelst=>"",
                                     GLC_TWO_WAY_COUPLING=>"FALSE",
                                     phys=>"clm5_0",
                                   },
     "decomp_without_cn"         =>{ options=>" -envxml_dir . -bgc sp",
                                     namelst=>"soil_decomp_method='CENTURYKoven2013'",
                                     GLC_TWO_WAY_COUPLING=>"FALSE",
                                     phys=>"clm5_0",
                                   },
     "bgc_with_no_decomp"        =>{ options=>" -envxml_dir . -bgc bgc",
                                     namelst=>"soil_decomp_method='None'",
                                     GLC_TWO_WAY_COUPLING=>"FALSE",
                                     phys=>"clm5_0",
                                   },
     "reseed without CN"         =>{ options=>" -envxml_dir . -bgc sp",
                                     namelst=>"reseed_dead_plants=.true.",
                                     GLC_TWO_WAY_COUPLING=>"FALSE",
                                     phys=>"clm5_0",
                                   },
     "onset_threh w SP"          =>{ options=>" -envxml_dir . -bgc sp",
                                     namelst=>"onset_thresh_depends_on_veg=.true.",
                                     GLC_TWO_WAY_COUPLING=>"FALSE",
                                     phys=>"clm5_1",
                                   },
     "dribble_crphrv w/o CN"     =>{ options=>" -envxml_dir . -bgc sp",
                                     namelst=>"dribble_crophrv_xsmrpool_2atm=.true.",
                                     GLC_TWO_WAY_COUPLING=>"FALSE",
                                     phys=>"clm5_0",
                                   },
     "dribble_crphrv w/o crop"   =>{ options=>" -envxml_dir . -bgc bgc -no-crop",
                                     namelst=>"dribble_crophrv_xsmrpool_2atm=.true.",
                                     GLC_TWO_WAY_COUPLING=>"FALSE",
                                     phys=>"clm5_0",
                                   },
     "CNDV with flanduse_timeseries - clm4_5"=>{ options=>"-bgc bgc -dynamic_vegetation -envxml_dir . -ignore_warnings",
                                     namelst=>"flanduse_timeseries='my_flanduse_timeseries_file.nc'",
                                     GLC_TWO_WAY_COUPLING=>"FALSE",
                                     phys=>"clm4_5",
                                   },
     "use_cndv=T without bldnml op"=>{ options=>"-bgc bgc -envxml_dir . -ignore_warnings",
                                     namelst=>"use_cndv=.true.",
                                     GLC_TWO_WAY_COUPLING=>"FALSE",
                                     phys=>"clm4_5",
                                   },
     "use_cndv=F with dyn_veg op"=>{ options=>"-bgc bgc -dynamic_vegetation -envxml_dir . -ignore_warnings",
                                     namelst=>"use_cndv=.false.",
                                     GLC_TWO_WAY_COUPLING=>"FALSE",
                                     phys=>"clm4_5",
                                   },
     "crop with use_crop false"  =>{ options=>"-crop -bgc bgc -envxml_dir .",
                                     namelst=>"use_crop=.false.",
                                     GLC_TWO_WAY_COUPLING=>"FALSE",
                                     phys=>"clm4_5",
                                   },
     "crop without CN"           =>{ options=>"-crop -bgc sp -envxml_dir .",
                                     namelst=>"",
                                     GLC_TWO_WAY_COUPLING=>"FALSE",
                                     phys=>"clm4_5",
                                   },
     "toosmall soil w trans"     =>{ options=>"-envxml_dir .",
                                     namelst=>"toosmall_soil=10, dyn_transient_pfts=T",
                                     GLC_TWO_WAY_COUPLING=>"FALSE",
                                     phys=>"clm5_0",
                                   },
     "toosmall lake w trans"     =>{ options=>"-envxml_dir .",
                                     namelst=>"toosmall_lake=10, dyn_transient_pfts=T",
                                     GLC_TWO_WAY_COUPLING=>"FALSE",
                                     phys=>"clm5_0",
                                   },
     "toosmall crop w trans"     =>{ options=>"-bgc bgc -crop -envxml_dir .",
                                     namelst=>"toosmall_crop=10, dyn_transient_pfts=T",
                                     GLC_TWO_WAY_COUPLING=>"FALSE",
                                     phys=>"clm5_0",
                                   },
     "toosmall wetl w trans"     =>{ options=>"-bgc bgc -envxml_dir .",
                                     namelst=>"toosmall_wetland=10, dyn_transient_pfts=T",
                                     GLC_TWO_WAY_COUPLING=>"FALSE",
                                     phys=>"clm5_0",
                                   },
     "toosmall glc  w trans"     =>{ options=>"-bgc sp  -envxml_dir .",
                                     namelst=>"toosmall_glacier=10, dyn_transient_pfts=T",
                                     GLC_TWO_WAY_COUPLING=>"FALSE",
                                     phys=>"clm5_0",
                                   },
     "toosmall urban w trans"    =>{ options=>"-bgc sp  -envxml_dir .",
                                     namelst=>"toosmall_urban=10, dyn_transient_pfts=T",
                                     GLC_TWO_WAY_COUPLING=>"FALSE",
                                     phys=>"clm5_0",
                                   },
     "collapse_urban w trans"    =>{ options=>"-bgc sp  -envxml_dir .",
                                     namelst=>"collapse_urban=T, dyn_transient_crops=T",
                                     GLC_TWO_WAY_COUPLING=>"FALSE",
                                     phys=>"clm5_0",
                                   },
     "n_dom_landunits w trans"    =>{ options=>"-bgc sp  -envxml_dir .",
                                     namelst=>"n_dom_landunits=2, dyn_transient_crops=T",
                                     GLC_TWO_WAY_COUPLING=>"FALSE",
                                     phys=>"clm5_0",
                                   },
     "n_dom_pfts w trans"         =>{ options=>"-bgc sp  -envxml_dir .",
                                     namelst=>"n_dom_pfts=2, dyn_transient_crops=T",
                                     GLC_TWO_WAY_COUPLING=>"FALSE",
                                     phys=>"clm5_0",
                                   },
     "baset_map without crop"    =>{ options=>"-bgc bgc -envxml_dir . -no-crop",
                                     namelst=>"baset_mapping='constant'",
                                     GLC_TWO_WAY_COUPLING=>"FALSE",
                                     phys=>"clm5_0",
                                   },
     "mapvary var w/o varymap"   =>{ options=>"-crop -bgc bgc -envxml_dir . -crop",
                                     namelst=>"baset_mapping='constant', baset_latvary_slope=1.0, baset_latvary_intercept=10.0",
                                     GLC_TWO_WAY_COUPLING=>"FALSE",
                                     phys=>"clm5_0",
                                   },
     "grainproductWOcrop"       =>{ options=>"-bgc bgc -no-crop -envxml_dir .",
                                    namelst=>"use_grainproduct=.true.",
                                    GLC_TWO_WAY_COUPLING=>"FALSE",
                                    phys=>"clm4_5",
                                   },
     "interp without finidat"    =>{ options=>"-bgc sp -envxml_dir .",
                                     namelst=>"use_init_interp=.true. finidat=' '",
                                     GLC_TWO_WAY_COUPLING=>"FALSE",
                                     phys=>"clm5_0",
                                   },
     "sp and c13"                =>{ options=>"-bgc sp -envxml_dir .",
                                     namelst=>"use_c13=.true.",
                                     GLC_TWO_WAY_COUPLING=>"FALSE",
                                     phys=>"clm4_5",
                                   },
     "sp and c14"                =>{ options=>"-bgc sp -envxml_dir .",
                                     namelst=>"use_c14=.true.",
                                     GLC_TWO_WAY_COUPLING=>"FALSE",
                                     phys=>"clm4_5",
                                   },
     "bombspike no c14"          =>{ options=>"-bgc bgc -envxml_dir .",
                                     namelst=>"use_c14=.false. use_c14_bombspike=.true.",
                                     GLC_TWO_WAY_COUPLING=>"FALSE",
                                     phys=>"clm5_0",
                                   },
     "use c13 timeseries no cn"  =>{ options=>"-bgc sp -envxml_dir .",
                                     namelst=>"use_c13_timeseries=.true.",
                                     GLC_TWO_WAY_COUPLING=>"FALSE",
                                     phys=>"clm4_5",
                                   },
     "use c13 timeseries no c13"=>{ options=>"-bgc bgc -envxml_dir .",
                                     namelst=>"use_c13=.false. use_c13_timeseries=.true.",
                                     GLC_TWO_WAY_COUPLING=>"FALSE",
                                     phys=>"clm4_5",
                                   },
     "bombspike no cn"           =>{ options=>"-bgc sp -envxml_dir .",
                                     namelst=>"use_c14_bombspike=.true.",
                                     GLC_TWO_WAY_COUPLING=>"FALSE",
                                     phys=>"clm5_0",
                                   },
     "lightres no cn"            =>{ options=>"-bgc sp -envxml_dir . -light_res 360x720",
                                     namelst=>"",
                                     GLC_TWO_WAY_COUPLING=>"FALSE",
                                     phys=>"clm5_0",
                                   },
     "spno-fire"                 =>{ options=>"-bgc sp -envxml_dir . -use_case 2000_control",
                                     namelst=>"fire_method='nofire'",
                                     GLC_TWO_WAY_COUPLING=>"FALSE",
                                     phys=>"clm5_0",
                                   },
     "lightres no fire"          =>{ options=>"-bgc bgc -envxml_dir . -light_res 360x720",
                                     namelst=>"fire_method='nofire'",
                                     GLC_TWO_WAY_COUPLING=>"FALSE",
                                     phys=>"clm5_0",
                                   },
     "lightres none bgc"         =>{ options=>"-bgc bgc -envxml_dir . -light_res none",
                                     namelst=>"",
                                     GLC_TWO_WAY_COUPLING=>"FALSE",
                                     phys=>"clm5_0",
                                   },
     "lightresnotnone-nofire"    =>{ options=>"-bgc bgc -envxml_dir . -light_res 94x192",
                                     namelst=>"fire_method='nofire'",
                                     GLC_TWO_WAY_COUPLING=>"FALSE",
                                     phys=>"clm5_0",
                                   },
     "lightresnonenofirelightfil"=>{ options=>"-bgc bgc -envxml_dir . -light_res none",
                                     namelst=>"fire_method='nofire',stream_fldfilename_lightng='build-namelist_test.pl'",
                                     GLC_TWO_WAY_COUPLING=>"FALSE",
                                     phys=>"clm5_0",
                                   },
     "lightrescontradictlightfil"=>{ options=>"-bgc bgc -envxml_dir . -light_res 360x720",
                                     namelst=>"stream_fldfilename_lightng='build-namelist_test.pl'",
                                     GLC_TWO_WAY_COUPLING=>"FALSE",
                                     phys=>"clm5_0",
                                   },
     "finundated and not methane"=>{ options=>"-bgc bgc -envxml_dir .",
                                     namelst=>"use_lch4=.false.,finundation_method='h2osfc'",
                                     GLC_TWO_WAY_COUPLING=>"FALSE",
                                     phys=>"clm5_0",
                                   },
     "use_cn=true bgc=sp"        =>{ options=>"-bgc sp -envxml_dir .",
                                     namelst=>"use_cn=.true.",
                                     GLC_TWO_WAY_COUPLING=>"FALSE",
                                     phys=>"clm4_5",
                                   },
     "freeliv wo fun"            =>{ options=>"-bgc bgc -envxml_dir .",
                                     namelst=>"freelivfix_intercept=9.",
                                     GLC_TWO_WAY_COUPLING=>"FALSE",
                                     phys=>"clm4_5",
                                   },
     "use_cn=false bgc=bgc"      =>{ options=>"-bgc bgc -envxml_dir .",
                                     namelst=>"use_cn=.false.",
                                     GLC_TWO_WAY_COUPLING=>"FALSE",
                                     phys=>"clm4_5",
                                   },
     "lower=aqu-45 with/o Zeng"  =>{ options=>"-envxml_dir .",
                                     namelst=>"lower_boundary_condition=4,soilwater_movement_method=1,use_bedrock=.false.",
                                     GLC_TWO_WAY_COUPLING=>"FALSE",
                                     phys=>"clm5_0",
                                   },
     "Zeng w lower=flux"         =>{ options=>"-envxml_dir .",
                                     namelst=>"lower_boundary_condition=1,soilwater_movement_method=0,use_bedrock=.false.",
                                     GLC_TWO_WAY_COUPLING=>"FALSE",
                                     phys=>"clm4_5",
                                   },
     "Zeng w lower=zeroflux"     =>{ options=>"-envxml_dir .",
                                     namelst=>"lower_boundary_condition=2,soilwater_movement_method=0",
                                     GLC_TWO_WAY_COUPLING=>"FALSE",
                                     phys=>"clm4_5",
                                   },
     "Zeng w lower=table"        =>{ options=>"-envxml_dir .",
                                     namelst=>"lower_boundary_condition=3,soilwater_movement_method=0,use_bedrock=.false.",
                                     GLC_TWO_WAY_COUPLING=>"FALSE",
                                     phys=>"clm4_5",
                                   },
     "use_vic=F with -vic op"    =>{ options=>"-vichydro -envxml_dir .",
                                     namelst=>"use_vichydro=.false.",
                                     GLC_TWO_WAY_COUPLING=>"FALSE",
                                     phys=>"clm4_5",
                                   },
     "-vic with l_bnd=flux"      =>{ options=>"-vichydro -envxml_dir .",
                                     namelst=>"lower_boundary_condition=1",
                                     GLC_TWO_WAY_COUPLING=>"FALSE",
                                     phys=>"clm4_5",
                                   },
     "-vic with l_bnd=zeroflux"  =>{ options=>"-vichydro -envxml_dir .",
                                     namelst=>"lower_boundary_condition=2",
                                     GLC_TWO_WAY_COUPLING=>"FALSE",
                                     phys=>"clm4_5",
                                   },
     "-vic with origflag=1"      =>{ options=>"-vichydro -envxml_dir .",
                                     namelst=>"origflag=1",
                                     GLC_TWO_WAY_COUPLING=>"FALSE",
                                     phys=>"clm4_5",
                                   },
     "l_bnd=flux with origflag=0"=>{ options=>"-envxml_dir .",
                                     namelst=>"origflag=0, lower_boundary_condition=1",
                                     GLC_TWO_WAY_COUPLING=>"FALSE",
                                     phys=>"clm4_5",
                                   },
     "l_bnd=zflux with origflag=0"=>{ options=>"-envxml_dir .",
                                     namelst=>"origflag=0, lower_boundary_condition=2",
                                     GLC_TWO_WAY_COUPLING=>"FALSE",
                                     phys=>"clm4_5",
                                   },
     "bedrock with l_bnc=flux"   =>{ options=>"-envxml_dir .",
                                     namelst=>"use_bedrock=.true., lower_boundary_condition=1",
                                     GLC_TWO_WAY_COUPLING=>"FALSE",
                                     phys=>"clm5_0",
                                   },
     "bedrock with l_bnc=tabl"   =>{ options=>"-envxml_dir .",
                                     namelst=>"use_bedrock=.true., lower_boundary_condition=3",
                                     GLC_TWO_WAY_COUPLING=>"FALSE",
                                     phys=>"clm5_0",
                                   },
     "bedrock with l_bnc=aqui"   =>{ options=>"-envxml_dir .",
                                     namelst=>"use_bedrock=.true., lower_boundary_condition=4",
                                     GLC_TWO_WAY_COUPLING=>"FALSE",
                                     phys=>"clm5_0",
                                   },
     "zengdeck with l_bnc=flux"  =>{ options=>"-envxml_dir .",
                                     namelst=>"soilwater_movement_method=0, lower_boundary_condition=1",
                                     GLC_TWO_WAY_COUPLING=>"FALSE",
                                     phys=>"clm4_5",
                                   },
     "zengdeck with l_bnc=z-flux"=>{ options=>"-envxml_dir .",
                                     namelst=>"soilwater_movement_method=0, lower_boundary_condition=2",
                                     GLC_TWO_WAY_COUPLING=>"FALSE",
                                     phys=>"clm4_5",
                                   },
     "zengdeck with l_bnc=tabl"  =>{ options=>"-envxml_dir .",
                                     namelst=>"soilwater_movement_method=0, lower_boundary_condition=3",
                                     GLC_TWO_WAY_COUPLING=>"FALSE",
                                     phys=>"clm4_5",
                                   },
     "l_bnd=tabl with h2osfcfl=0"=>{ options=>"-envxml_dir .",
                                     namelst=>"h2osfcflag=0, lower_boundary_condition=3",
                                     GLC_TWO_WAY_COUPLING=>"FALSE",
                                     phys=>"clm4_5",
                                   },
     "l_bnd=flux with h2osfcfl=0"=>{ options=>"-envxml_dir .",
                                     namelst=>"h2osfcflag=0, lower_boundary_condition=1",
                                     GLC_TWO_WAY_COUPLING=>"FALSE",
                                     phys=>"clm4_5",
                                   },
     "l_bnd=zflux with h2osfcfl=0"=>{ options=>"-envxml_dir .",
                                     namelst=>"h2osfcflag=0, lower_boundary_condition=2",
                                     GLC_TWO_WAY_COUPLING=>"FALSE",
                                     phys=>"clm4_5",
                                   },
     "h2osfcfl=0 with clm5.0"    =>{ options=>"-envxml_dir .",
                                     namelst=>"h2osfcflag=0",
                                     GLC_TWO_WAY_COUPLING=>"FALSE",
                                     phys=>"clm5_0",
                                   },
     "45bad lnd_tuning_mode value" =>{ options=>"-lnd_tuning_mode clm5_0_GSWP3  -envxml_dir .",
                                     namelst=>"",
                                     GLC_TWO_WAY_COUPLING=>"FALSE",
                                     phys=>"clm4_5",
                                   },
     "50bad lnd_tuning_mode value" =>{ options=>"-lnd_tuning_mode clm4_5_CRUNCEP  -envxml_dir .",
                                     namelst=>"",
                                     GLC_TWO_WAY_COUPLING=>"FALSE",
                                     phys=>"clm5_0",
                                   },
     "bgc_spinup without cn"     =>{ options=>"-clm_accelerated_spinup on -bgc sp -envxml_dir .",
                                     namelst=>"spinup_state=1",
                                     GLC_TWO_WAY_COUPLING=>"FALSE",
                                     phys=>"clm4_5",
                                   },
     "spinup=1 without bldnml op"=>{ options=>"-clm_accelerated_spinup off -bgc bgc -envxml_dir .",
                                     namelst=>"spinup_state=1",,
                                     GLC_TWO_WAY_COUPLING=>"FALSE",
                                     phys=>"clm5_0",
                                   },
     "bgc_spinup without cn"     =>{ options=>"-clm_accelerated_spinup on -bgc sp -envxml_dir .",
                                     namelst=>"spinup_state=1",
                                     GLC_TWO_WAY_COUPLING=>"FALSE",
                                     phys=>"clm4_5",
                                   },
     "baseflow w aquifer"        =>{ options=>"-bgc sp -envxml_dir .",
                                     namelst=>"baseflow_scalar=1.0, lower_boundary_condition=4,use_bedrock=.false.",
                                     GLC_TWO_WAY_COUPLING=>"FALSE",
                                     phys=>"clm5_0",
                                   },
     "baseflow w table"          =>{ options=>"-bgc sp -envxml_dir .",
                                     namelst=>"baseflow_scalar=1.0, lower_boundary_condition=3,use_bedrock=.false.",
                                     GLC_TWO_WAY_COUPLING=>"FALSE",
                                     phys=>"clm5_0",
                                   },
     "br_root and bgc=sp"        =>{ options=>"-bgc sp -envxml_dir .",
                                     namelst=>"br_root=1.0",
                                     GLC_TWO_WAY_COUPLING=>"FALSE",
                                     phys=>"clm5_0",
                                   },
     "both co2_type and on nml"  =>{ options=>"-co2_type constant -envxml_dir .",
                                     namelst=>"co2_type='prognostic'",
                                     GLC_TWO_WAY_COUPLING=>"FALSE",
                                     phys=>"clm5_0",
                                   },
     "both lnd_frac and on nml"  =>{ options=>"-driver mct -lnd_frac $DOMFILE -envxml_dir .",
                                     namelst=>"fatmlndfrc='frac.nc'",
                                     GLC_TWO_WAY_COUPLING=>"FALSE",
                                     phys=>"clm5_0",
                                   },
     "lnd_frac set to UNSET"     =>{ options=>"-driver mct -lnd_frac UNSET -envxml_dir .",
                                     namelst=>"",
                                     GLC_TWO_WAY_COUPLING=>"FALSE",
                                     phys=>"clm5_1",
                                   },
     "lnd_frac set but nuopc"    =>{ options=>"-driver nuopc -lnd_frac $DOMFILE -envxml_dir .",
                                     namelst=>"",
                                     GLC_TWO_WAY_COUPLING=>"FALSE",
                                     phys=>"clm5_1",
                                   },
     "lnd_frac not set but lilac"=>{ options=>"-driver nuopc -lilac -envxml_dir . -lnd_frac UNSET",
                                     namelst=>"fsurdat='surfdata.nc'",
                                     GLC_TWO_WAY_COUPLING=>"FALSE",
                                     phys=>"clm5_1",
                                   },
     "fatmlndfrc set but nuopc"  =>{ options=>"-driver nuopc -envxml_dir .",
                                     namelst=>"fatmlndfrc='frac.nc'",
                                     GLC_TWO_WAY_COUPLING=>"FALSE",
                                     phys=>"clm5_1",
                                   },
     "force_send but not nuopc"  =>{ options=>"-driver mct -lnd_frac $DOMFILE -envxml_dir .",
                                     namelst=>"force_send_to_atm = .false.",
                                     GLC_TWO_WAY_COUPLING=>"FALSE",
                                     phys=>"clm5_1",
                                   },
     "branch but NO nrevsn"      =>{ options=>"-clm_start_type branch -envxml_dir .",
                                     namelst=>"",
                                     GLC_TWO_WAY_COUPLING=>"FALSE",
                                     phys=>"clm5_0",
                                   },
     "glc_nec inconsistent"      =>{ options=>"-envxml_dir .",
                                     namelst=>"maxpatch_glc=5",
                                     GLC_TWO_WAY_COUPLING=>"FALSE",
                                     phys=>"clm5_0",
                                   },
     "NoGLCMec"                  =>{ options=>"-envxml_dir . -glc_nec 0",
                                     namelst=>"",
                                     GLC_TWO_WAY_COUPLING=>"FALSE",
                                     phys=>"clm4_5",
                                   },
     "UpdateGlcContradict"       =>{ options=>"-envxml_dir .",
                                     namelst=>"glc_do_dynglacier=.false.",
                                     GLC_TWO_WAY_COUPLING=>"TRUE",
                                     phys=>"clm4_5",
                                   },
     "matrixWOBGC"               =>{ options=>"-envxml_dir . -bgc sp",
                                     namelst=>"use_matrixcn=.true.",
                                     GLC_TWO_WAY_COUPLING=>"TRUE",
                                     phys=>"clm5_0",
                                   },
     "soilmatrixWOBGC"           =>{ options=>"-envxml_dir . -bgc sp",
                                     namelst=>"use_soil_matrixcn=T",
                                     GLC_TWO_WAY_COUPLING=>"TRUE",
                                     phys=>"clm5_0",
                                   },
     "outmatrixWOmatrix"         =>{ options=>"-envxml_dir . -bgc bgc",
                                     namelst=>"use_soil_matrixcn=.false.,use_matrixcn=F,is_outmatrix=T",
                                     GLC_TWO_WAY_COUPLING=>"TRUE",
                                     phys=>"clm5_0",
                                   },
     "spinupWOsoilmatrix"         =>{ options=>"-envxml_dir . -bgc bgc",
                                     namelst=>"use_soil_matrixcn=F,use_matrixcn=T,isspinup=T",
                                     GLC_TWO_WAY_COUPLING=>"TRUE",
                                     phys=>"clm5_0",
                                   },
     "sasuspinupWOsoilmatx"      =>{ options=>"-envxml_dir . -bgc bgc -clm_accelerated_spinup sasu",
                                     namelst=>"use_soil_matrixcn=.false.,use_matrixcn=.false.",
                                     GLC_TWO_WAY_COUPLING=>"TRUE",
                                     phys=>"clm5_1",
                                   },
     "sasuspinupWOCN"            =>{ options=>"-envxml_dir . -bgc sp  -clm_accelerated_spinup sasu",
                                     namelst=>"",
                                     GLC_TWO_WAY_COUPLING=>"TRUE",
                                     phys=>"clm5_1",
                                   },
     "nyrforceWOspinup"          =>{ options=>"-envxml_dir . -bgc bgc -clm_accelerated_spinup sasu",
                                     namelst=>"use_matrixcn=.false.,isspinup=F,nyr_forcing=20",
                                     GLC_TWO_WAY_COUPLING=>"TRUE",
                                     phys=>"clm5_0",
                                   },
     "nyrsasuGTnyrforce"         =>{ options=>"-envxml_dir . -bgc bgc -clm_accelerated_spinup sasu",
                                     namelst=>"use_matrixcn=.false.,isspinup=T,nyr_forcing=20,nyr_sasu=21",
                                     GLC_TWO_WAY_COUPLING=>"TRUE",
                                     phys=>"clm5_0",
                                   },
     "iloopZero"                 =>{ options=>"-envxml_dir . -bgc bgc -clm_accelerated_spinup sasu",
                                     namelst=>"use_matrixcn=.false.,isspinup=T,iloop_avg=0",
                                     GLC_TWO_WAY_COUPLING=>"TRUE",
                                     phys=>"clm5_0",
                                   },
     "matrixspinupWADmode"        =>{ options=>"-envxml_dir . -bgc bgc -clm_accelerated_spinup sasu",
                                     namelst=>"isspinup=T,spinup_state=2",
                                     GLC_TWO_WAY_COUPLING=>"TRUE",
                                     phys=>"clm5_0",
                                   },
     "matrixspinupWclmaccell"     =>{ options=>"-envxml_dir . -bgc bgc -clm_accelerated_spinup off",
                                     namelst=>"use_soil_matrixcn=T,isspinup=T",
                                     GLC_TWO_WAY_COUPLING=>"TRUE",
                                     phys=>"clm5_0",
                                   },
     "fatesWuse_cnmatrix"        =>{ options=>"-envxml_dir . -bgc fates",
                                     namelst=>"use_matrixcn=.true.",
                                     GLC_TWO_WAY_COUPLING=>"TRUE",
                                     phys=>"clm5_0",
                                   },
     "fatesWuse_soilcnmatrix"    =>{ options=>"-envxml_dir . -bgc fates",
                                     namelst=>"use_soil_matrixcn=.true.",
                                     GLC_TWO_WAY_COUPLING=>"TRUE",
                                     phys=>"clm5_0",
                                   },
     "useFATESContradict"        =>{ options=>"-bgc fates -envxml_dir . -no-megan",
                                     namelst=>"use_fates=.false.",
                                     GLC_TWO_WAY_COUPLING=>"FALSE",
                                     phys=>"clm4_5",
                                   },
     "useFATESContradict2"       =>{ options=>"-envxml_dir . -no-megan",
                                     namelst=>"use_fates=.true.",
                                     GLC_TWO_WAY_COUPLING=>"FALSE",
                                     phys=>"clm4_5",
                                   },
     "useFATESWCN"               =>{ options=>"-bgc fates -envxml_dir . -no-megan",
                                     namelst=>"use_cn=.true.",
                                     GLC_TWO_WAY_COUPLING=>"FALSE",
                                     phys=>"clm5_0",
                                   },
     "useFATESWcrop"             =>{ options=>"-bgc fates -envxml_dir . -no-megan -crop",
                                     namelst=>"",
                                     GLC_TWO_WAY_COUPLING=>"FALSE",
                                     phys=>"clm5_1",
                                   },
     "useFATESWcreatecrop"       =>{ options=>"-bgc fates -envxml_dir . -no-megan",
                                     namelst=>"create_crop_landunit=.true.",
                                     GLC_TWO_WAY_COUPLING=>"FALSE",
                                     phys=>"clm5_0",
                                   },
     "useFATESWbMH"              =>{ options=>"-bgc fates -envxml_dir . -no-megan",
                                     namelst=>"use_biomass_heat_storage=.true.",
                                     GLC_TWO_WAY_COUPLING=>"FALSE",
                                     phys=>"clm5_1",
                                   },
     "FireNoneButFATESfireon"    =>{ options=>"-bgc fates -envxml_dir . -no-megan -light_res none",
                                     namelst=>"fates_spitfire_mode=4",
                                     GLC_TWO_WAY_COUPLING=>"FALSE",
                                     phys=>"clm5_1",
                                   },
     "FireNoneButBGCfireon"    =>{ options=>"-bgc bgc -envxml_dir . -light_res none",
                                     namelst=>"fire_method='li2021gswpfrc'",
                                     GLC_TWO_WAY_COUPLING=>"FALSE",
                                     phys=>"clm5_1",
                                   },
     "createcropFalse"           =>{ options=>"-bgc bgc -envxml_dir . -no-megan",
                                     namelst=>"create_crop_landunit=.false.",
                                     GLC_TWO_WAY_COUPLING=>"FALSE",
                                     phys=>"clm5_0",
                                   },
     "usespitfireButNOTFATES"    =>{ options=>"-envxml_dir . -no-megan",
                                     namelst=>"fates_spitfire_mode=1",
                                     GLC_TWO_WAY_COUPLING=>"FALSE",
                                     phys=>"clm4_5",
                                   },
     "useloggingButNOTFATES"     =>{ options=>"-envxml_dir . -no-megan",
                                     namelst=>"use_fates_logging=.true.",
                                     GLC_TWO_WAY_COUPLING=>"FALSE",
                                     phys=>"clm4_5",
                                   },
     "useinventorybutnotfile"    =>{ options=>"-bgc fates -envxml_dir . -no-megan",
                                     namelst=>"use_fates_inventory_init=.true.",
                                     GLC_TWO_WAY_COUPLING=>"FALSE",
                                     phys=>"clm4_5",
                                   },
     "inventoryfileDNE"          =>{ options=>"-bgc fates -envxml_dir . -no-megan",
                                     namelst=>"use_fates_inventory_init=.true., fates_inventory_ctrl_filename='zztop'",
                                     GLC_TWO_WAY_COUPLING=>"FALSE",
                                     phys=>"clm4_5",
                                   },
     "useMEGANwithFATES"         =>{ options=>"-bgc fates -envxml_dir . -megan",
                                     namelst=>"",
                                     GLC_TWO_WAY_COUPLING=>"FALSE",
                                     phys=>"clm4_5",
                                   },
     "useFATESSPWONOCOMP"        =>{ options=>"-bgc fates -envxml_dir . -no-megan",
                                     namelst=>"use_fates_sp=T,use_fates_nocomp=F",
                                     GLC_TWO_WAY_COUPLING=>"FALSE",
                                     phys=>"clm5_0",
                                   },
     "useFATESTRANSWdynPFT"      =>{ options=>"-bgc fates -envxml_dir . -use_case 20thC_transient -no-megan",
                                     namelst=>"do_transient_pfts=T",
                                     GLC_TWO_WAY_COUPLING=>"FALSE",
                                     phys=>"clm5_0",
                                   },
     "useHYDSTwithFATES"         =>{ options=>"-bgc fates -envxml_dir . -no-megan",
                                     namelst=>"use_hydrstress=.true.",
                                     GLC_TWO_WAY_COUPLING=>"FALSE",
                                     phys=>"clm5_0",
                                   },
     "useHYDSTwithdynroot"       =>{ options=>"-bgc bgc -envxml_dir . -megan",
                                     namelst=>"use_hydrstress=.true., use_dynroot=.true.",
                                     GLC_TWO_WAY_COUPLING=>"FALSE",
                                     phys=>"clm5_0",
                                   },
     "specWOfireemis"            =>{ options=>"-envxml_dir . -no-fire_emis",
                                     namelst=>"fire_emis_specifier='bc_a1 = BC'",
                                     GLC_TWO_WAY_COUPLING=>"FALSE",
                                     phys=>"clm5_0",
                                   },
     "elevWOfireemis"            =>{ options=>"-envxml_dir . -no-fire_emis",
                                     namelst=>"fire_emis_elevated=.false.",
                                     GLC_TWO_WAY_COUPLING=>"FALSE",
                                     phys=>"clm5_0",
                                   },
     "noanthro_w_crop"            =>{ options=>"-envxml_dir . -res 0.9x1.25 -bgc bgc -crop -use_case 1850_noanthro_control",
                                     namelst=>"",
                                     GLC_TWO_WAY_COUPLING=>"FALSE",
                                     phys=>"clm5_0",
                                   },
     "noanthro_w_irrig"           =>{ options=>"-envxml_dir . -res 0.9x1.25 -bgc bgc -use_case 1850_noanthro_control",
                                     namelst=>"irrigate=T",
                                     GLC_TWO_WAY_COUPLING=>"FALSE",
                                     phys=>"clm5_0",
                                   },
     "spdotransconflict"          =>{ options=>"-envxml_dir . -bgc sp -use_case 20thC_transient",
                                     namelst=>"do_transient_pfts=T,do_transient_crops=.false.",
                                     GLC_TWO_WAY_COUPLING=>"FALSE",
                                     phys=>"clm5_0",
                                   },
     "nocropwfert"                =>{ options=>"-envxml_dir . -bgc sp -no-crop",
                                     namelst=>"use_fertilizer=T",
                                     GLC_TWO_WAY_COUPLING=>"FALSE",
                                     phys=>"clm5_0",
                                   },
     "lmr1WOcn"                   =>{ options=>"-envxml_dir . -bgc sp",
                                     namelst=>"leafresp_method=1",
                                     GLC_TWO_WAY_COUPLING=>"FALSE",
                                     phys=>"clm5_0",
                                   },
     "lmr2WOcn"                   =>{ options=>"-envxml_dir . -bgc sp",
                                     namelst=>"leafresp_method=2",
                                     GLC_TWO_WAY_COUPLING=>"FALSE",
                                     phys=>"clm5_0",
                                   },
     "lmr0Wcn"                    =>{ options=>"-envxml_dir . -bgc bgc",
                                     namelst=>"leafresp_method=0",
                                     GLC_TWO_WAY_COUPLING=>"FALSE",
                                     phys=>"clm5_0",
                                   },
     "nofireButSetcli_scale"     =>{ options=>"-envxml_dir . -bgc bgc",
                                     namelst=>"fire_method='nofire', cli_scale=5.",
                                     GLC_TWO_WAY_COUPLING=>"FALSE",
                                     phys=>"clm5_0",
                                   },
     "nocnButSetrh_low"          =>{ options=>"-envxml_dir . -bgc sp",
                                     namelst=>"rh_low=5.",
                                     GLC_TWO_WAY_COUPLING=>"FALSE",
                                     phys=>"clm5_0",
                                   },
     "funWOcn"                   =>{ options=>"-envxml_dir . -bgc sp",
                                     namelst=>"use_fun=.true.",
                                     GLC_TWO_WAY_COUPLING=>"FALSE",
                                     phys=>"clm5_0",
                                   },
     "flexCNWOcn"                =>{ options=>"-envxml_dir . -bgc sp",
                                     namelst=>"use_flexibleCN=.true.",
                                     GLC_TWO_WAY_COUPLING=>"FALSE",
                                     phys=>"clm5_0",
                                   },
     "flexCNFUNwcarbonresp"      =>{ options=>"-envxml_dir . -bgc bgc",
                                     namelst=>"use_flexibleCN=.true.,use_FUN=.true.,carbon_resp_opt=1",
                                     GLC_TWO_WAY_COUPLING=>"FALSE",
                                     phys=>"clm5_0",
                                   },
     "funWOnitrif"               =>{ options=>"-envxml_dir .",
                                     namelst=>"use_fun=.true., use_nitrif_denitrif=.false.",
                                     GLC_TWO_WAY_COUPLING=>"FALSE",
                                     phys=>"clm5_0",
                                   },
     "SPModeWNitrifNMethane"     =>{ options=>"-envxml_dir . -bgc sp",
                                     namelst=>"use_lch4=.true., use_nitrif_denitrif=.true.",
                                     GLC_TWO_WAY_COUPLING=>"FALSE",
                                     phys=>"clm5_0",
                                   },
     "knitrmaxWOnitrif"          =>{ options=>"-envxml_dir . -bgc bgc",
                                     namelst=>"use_nitrif_denitrif=.false., k_nitr_max=1.0",
                                     GLC_TWO_WAY_COUPLING=>"FALSE",
                                     phys=>"clm5_0",
                                   },
     "respcoefWOnitrif"          =>{ options=>"-envxml_dir . -bgc bgc",
                                     namelst=>"use_nitrif_denitrif=.false., denitrif_respiration_coefficient=1.0",
                                     GLC_TWO_WAY_COUPLING=>"FALSE",
                                     phys=>"clm5_0",
                                   },
     "respexpWOnitrif"           =>{ options=>"-envxml_dir . -bgc bgc",
                                     namelst=>"use_nitrif_denitrif=.false., denitrif_respiration_exponent=1.0",
                                     GLC_TWO_WAY_COUPLING=>"FALSE",
                                     phys=>"clm5_0",
                                   },
     "lunaWSPandlnctrue"         =>{ options=>"-envxml_dir . -bgc sp",
                                     namelst=>"use_luna=.true., lnc_opt=.true.",
                                     GLC_TWO_WAY_COUPLING=>"FALSE",
                                     phys=>"clm5_0",
                                   },
     "NOlunabutsetJmaxb1"        =>{ options=>"-envxml_dir . -bgc sp",
                                     namelst=>"use_luna=.false., jmaxb1=1.0",
                                     GLC_TWO_WAY_COUPLING=>"FALSE",
                                     phys=>"clm5_0",
                                   },
     "envxml_not_dir"            =>{ options=>"-envxml_dir myuser_nl_clm",
                                     namelst=>"",
                                     GLC_TWO_WAY_COUPLING=>"FALSE",
                                     phys=>"clm5_0",
                                   },
     "envxml_emptydir"           =>{ options=>"-envxml_dir xFail",
                                     namelst=>"",
                                     GLC_TWO_WAY_COUPLING=>"FALSE",
                                     phys=>"clm5_0",
                                   },
               );
foreach my $key ( keys(%failtest) ) {
   print( "$key\n" );
   &make_config_cache($failtest{$key}{"phys"});
   my $options  = $failtest{$key}{"options"};
   my $namelist = $failtest{$key}{"namelst"};
   &make_env_run( GLC_TWO_WAY_COUPLING=>$failtest{$key}{"GLC_TWO_WAY_COUPLING"} );
   eval{ system( "$bldnml $options -namelist \"&clmexp $namelist /\" > $tempfile 2>&1 " ); };
   isnt( $?, 0, $key );
   system( "cat $tempfile" );
}


print "\n===============================================================================\n";
print "Start Warning testing.  These should fail unless -ignore_warnings option is used \n";
print "=================================================================================\n";

# Warning testing, do things that give warnings, unless -ignore_warnings option is used

my %warntest = (
     # Warnings without the -ignore_warnings option given
     "coldwfinidat"              =>{ options=>"-envxml_dir . -clm_start_type cold",
                                     namelst=>"finidat = 'testfile.nc'",
                                     GLC_TWO_WAY_COUPLING=>"FALSE",
                                     phys=>"clm5_0",
                                   },
     "bgcspin_w_suplnitro"       =>{ options=>"-envxml_dir . -bgc bgc -clm_accelerated_spinup on",
                                     namelst=>"suplnitro='ALL'",
                                     GLC_TWO_WAY_COUPLING=>"FALSE",
                                     phys=>"clm5_0",
                                   },
     "bgc=bgc WO nitrif_denit"   =>{ options=>"-bgc bgc -envxml_dir .",
                                     namelst=>"use_nitrif_denitrif=.false.",
                                     GLC_TWO_WAY_COUPLING=>"FALSE",
                                     phys=>"clm4_5",
                                   },
     "methane off W nitrif_denit"=>{ options=>"-bgc bgc -envxml_dir .",
                                     namelst=>"use_nitrif_denitrif=.true.,use_lch4=.false.",
                                     GLC_TWO_WAY_COUPLING=>"FALSE",
                                     phys=>"clm5_1",
                                   },
     "soilm_stream w transient"  =>{ options=>"-res 0.9x1.25 -envxml_dir . -use_case 20thC_transient",
                                     namelst=>"use_soil_moisture_streams=T,soilm_tintalgo='linear'",
                                     GLC_TWO_WAY_COUPLING=>"FALSE",
                                     phys=>"clm5_0",
                                   },
     "missing_ndep_file"         =>{ options=>"-envxml_dir . -bgc bgc -ssp_rcp SSP5-3.4",
                                     namelst=>"",
                                     GLC_TWO_WAY_COUPLING=>"FALSE",
                                     phys=>"clm5_0",
                                   },
     "bad_megan_spec"            =>{ options=>"-envxml_dir . -bgc bgc -megan",
                                     namelst=>"megan_specifier='ZZTOP=zztop'",
                                     GLC_TWO_WAY_COUPLING=>"FALSE",
                                     phys=>"clm4_5",
                                   },
     "FUN_wo_flexCN"             =>{ options=>"-envxml_dir . -bgc bgc",
                                     namelst=>"use_fun=.true.,use_flexiblecn=.false.",
                                     GLC_TWO_WAY_COUPLING=>"FALSE",
                                     phys=>"clm5_1",
                                   },
               );
foreach my $key ( keys(%warntest) ) {
   print( "$key\n" );
   &make_config_cache($warntest{$key}{"phys"});
   my $options  = $warntest{$key}{"options"};
   my $namelist = $warntest{$key}{"namelst"};
   &make_env_run( GLC_TWO_WAY_COUPLING=>$warntest{$key}{"GLC_TWO_WAY_COUPLING"} );
   eval{ system( "$bldnml $options -namelist \"&clmexp $namelist /\" > $tempfile 2>&1 " ); };
   isnt( $?, 0, $key );
   system( "cat $tempfile" );
   # Now run with -ignore_warnings and make sure it works
   $options .= " -ignore_warnings";
   eval{ system( "$bldnml $options -namelist \"&clmexp $namelist /\" > $tempfile 2>&1 " ); };
   is( $?, 0, $key );
   is( $@, '', "$options" );
   system( "cat $tempfile" );
}

#
# Loop over all physics versions
#
foreach my $phys ( "clm4_5", "clm5_0", "clm5_1" ) {
$mode = "-phys $phys";
&make_config_cache($phys);

print "\n==================================================\n";
print "Test ALL resolutions with SP\n";
print "==================================================\n";

# Check for ALL resolutions with CLM50SP
my $reslist = `../queryDefaultNamelist.pl -res list -s`;
my @resolutions = split( / /, $reslist );
my @regional;
foreach my $res ( @resolutions ) {
   chomp($res);
   print "=== Test $res === \n";
   my $options  = "-res $res -bgc sp -envxml_dir .";

   # Regional single point resolutions
   if ( $res =~ /^([0-9]+x[0-9]+_[a-zA-Z]+)$/ ) {
      push( @regional, $res );
      next;
   # Resolutions for mksurfdata mapping
   } elsif ( $res eq "0.5x0.5"     ||
             $res eq "0.25x0.25"   ||
             $res eq "3x3min"      ||
             $res eq "5x5min"      ||
             $res eq "10x10min"    ||
             $res eq "0.125x0.125" ||
             $res eq "0.33x0.33"   ||
             $res eq "1km-merge-10min" ) {
      next;
   # Resolutions that were supported in clm40 but NOT clm45/clm50
   } elsif ( $res eq "ne240np4"    ||
             $res eq "ne60np4"     ||
             $res eq "ne4np4"      ||
             $res eq "2.5x3.33"    ||
             $res eq "0.23x0.31"   ||
             $res eq "0.47x0.63"   ||
             $res eq "94x192"      ||
             $res eq "8x16"        ||
             $res eq "32x64"       ||
             $res eq "128x256"     ||
             $res eq "360x720cru"  ||
             $res eq "512x1024" ) {
      next;
   # Resolutions not supported on release branch
   } elsif ( $res eq "ne120np4"    ||
             $res eq "conus_30_x8" ) {
      next;
   }

   &make_env_run();
   eval{ system( "$bldnml $options > $tempfile 2>&1 " ); };
   is( $@, '', "$options" );

   $cfiles->checkfilesexist( "$options", $mode );

   $cfiles->shownmldiff( "default", "standard" );
   if ( defined($opts{'compare'}) ) {
      $cfiles->doNOTdodiffonfile( "$tempfile", "$options", $mode );
      $cfiles->dodiffonfile( "$real_par_file", "$options", $mode );
      $cfiles->comparefiles( "$options", $mode, $opts{'compare'} );
   }

   if ( defined($opts{'generate'}) ) {
      $cfiles->copyfiles( "$options", $mode );
   }
   &cleanup(); print "\n";
}

print "\n==================================================\n";
print " Test important resolutions for BGC\n";
print "==================================================\n";

my @resolutions = ( "4x5", "10x15", "ne30np4", "ne16np4", "1.9x2.5", "0.9x1.25" );
my @regional;
my $nlbgcmode = "bgc";
my $mode = "$phys-$nlbgcmode";
foreach my $res ( @resolutions ) {
   chomp($res);
   print "=== Test $res === \n";
   my $options  = "-res $res -envxml_dir . -bgc $nlbgcmode";

   &make_env_run();
   eval{ system( "$bldnml $options > $tempfile 2>&1 " ); };
   is( $@, '', "$options" );

   $cfiles->checkfilesexist( "$options", $mode );

   $cfiles->shownmldiff( "default", "standard" );
   if ( defined($opts{'compare'}) ) {
      $cfiles->doNOTdodiffonfile( "$tempfile", "$options", $mode );
      $cfiles->comparefiles( "$options", $mode, $opts{'compare'} );
   }

   if ( defined($opts{'generate'}) ) {
      $cfiles->copyfiles( "$options", $mode );
   }
   &cleanup(); print "\n";
}

print "\n==================================================\n";
print " Test all use-cases \n";
print "==================================================\n";

# Run over all use-cases...
my $list = `$bldnml -use_case list 2>&1 | grep "use case"`;
my @usecases;
if ( $list =~ /build-namelist : use cases : (.+)$/ ) {
  my @usecases  = split( / /, $list );
} else {
  die "ERROR:: Trouble getting list of use-cases\n";
}
foreach my $usecase ( @usecases ) {
   $options = "-use_case $usecase  -envxml_dir .";
   &make_env_run();
   eval{ system( "$bldnml $options  > $tempfile 2>&1 " ); };
   is( $@, '', "options: $options" );
   $cfiles->checkfilesexist( "$options", $mode );
   $cfiles->shownmldiff( "default", "standard" );
   if ( defined($opts{'compare'}) ) {
      $cfiles->doNOTdodiffonfile( "$tempfile", "$options", $mode );
      $cfiles->comparefiles( "$options", $mode, $opts{'compare'} );
   }
   if ( defined($opts{'generate'}) ) {
      $cfiles->copyfiles( "$options", $mode );
   }
   &cleanup();
}

print "\n==================================================\n";
print "Test crop resolutions \n";
print "==================================================\n";

# Check for crop resolutions
my @crop_res = ( "1x1_numaIA", "1x1_smallvilleIA", "4x5", "10x15", "0.9x1.25", "1.9x2.5", "ne30np4" );
foreach my $res ( @crop_res ) {
   $options = "-bgc bgc -crop -res $res -envxml_dir .";
   &make_env_run();
   eval{ system( "$bldnml $options  > $tempfile 2>&1 " ); };
   is( $@, '', "$options" );
   $cfiles->checkfilesexist( "$options", $mode );
   $cfiles->shownmldiff( "default", "standard" );
   if ( defined($opts{'compare'}) ) {
      $cfiles->doNOTdodiffonfile( "$tempfile", "$options", $mode );
      $cfiles->dodiffonfile( "$real_par_file", "$options", $mode );
      $cfiles->comparefiles( "$options", $mode, $opts{'compare'} );
   }
   if ( defined($opts{'generate'}) ) {
      $cfiles->copyfiles( "$options", $mode );
   }
   &cleanup();
}
print "\n==================================================\n";
print " Test glc_mec resolutions \n";
print "==================================================\n";

# Check for glc_mec resolutions
#
# NOTE(wjs, 2017-12-17) I'm not sure if these glc_mec-specific tests are
# still needed: are they covered with other tests now that we always run
# with glc_mec? Some historical notes: (1) The three resolutions listed
# here used to be the only three with which you could run glc_mec; now
# you can run glc_mec with all resolutions. (2) This used to point to
# all of the glacierMEC use cases; now we don't have glacierMEC-specific
# use cases, but I've kept these pointing to the equivalent normal use
# cases; I'm not sure if it's actually important to test this with all
# of the different use cases.
my @glc_res = ( "0.9x1.25", "1.9x2.5" );
my @use_cases = ( "1850-2100_SSP1-2.6_transient",
                  "1850-2100_SSP2-4.5_transient",
                  "1850-2100_SSP3-7.0_transient",
                  "1850-2100_SSP5-8.5_transient",
                  "1850_control",
                  "2000_control",
                  "2010_control",
                  "20thC_transient",
                 );
foreach my $res ( @glc_res ) {
   foreach my $usecase ( @usecases ) {
      my $startymd = undef;
      if ( ($usecase eq "1850_control") || ($usecase eq "20thC_transient") ) {
         $startymd = 18500101;
      } elsif ( $usecase eq "2000_control") {
         $startymd = 20000101;
      } elsif ( $usecase eq "2010_control") {
         $startymd = 20100101;
      } else {
         $startymd = 20150101;
      }
      $options = "-bgc bgc -res $res -use_case $usecase -envxml_dir . -namelist '&a start_ymd=$startymd/'";
      &make_env_run();
      eval{ system( "$bldnml $options > $tempfile 2>&1 " ); };
      is( $@, '', "$options" );
      $cfiles->checkfilesexist( "$options", $mode );
      $cfiles->shownmldiff( "default", "standard" );
      if ( defined($opts{'compare'}) ) {
         $cfiles->doNOTdodiffonfile( "$tempfile", "$options", $mode );
         $cfiles->comparefiles( "$options", $mode, $opts{'compare'} );
      }
      if ( defined($opts{'generate'}) ) {
         $cfiles->copyfiles( "$options", $mode );
      }
      &cleanup();
   }
}
# Transient 20th Century simulations
my @tran_res = ( "0.9x1.25", "1.9x2.5", "ne30np4", "10x15" );
my $usecase  = "20thC_transient";
my $GLC_NEC         = 10;
foreach my $res ( @tran_res ) {
   $options = "-res $res -use_case $usecase -envxml_dir . -namelist '&a start_ymd=18500101/'";
   &make_env_run();
   eval{ system( "$bldnml $options > $tempfile 2>&1 " ); };
   is( $@, '', "$options" );
   $cfiles->checkfilesexist( "$options", $mode );
   $cfiles->shownmldiff( "default", "standard" );
   if ( defined($opts{'compare'}) ) {
      $cfiles->doNOTdodiffonfile( "$tempfile", "$options", $mode );
      $cfiles->dodiffonfile( "$real_par_file", "$options", $mode );
      $cfiles->comparefiles( "$options", $mode, $opts{'compare'} );
   }
   if ( defined($opts{'generate'}) ) {
      $cfiles->copyfiles( "$options", $mode );
   }
   &cleanup();
}
# Transient ssp_rcp scenarios that work
my @tran_res = ( "0.9x1.25", "1.9x2.5", "10x15" );
foreach my $usecase ( "1850_control", "1850-2100_SSP5-8.5_transient", "1850-2100_SSP1-2.6_transient", "1850-2100_SSP3-7.0_transient",
                      "1850-2100_SSP2-4.5_transient" ) {
   my $startymd = undef;
   if ( $usecase eq "1850_control") {
      $startymd = 18500101;
   } else {
      $startymd = 20150101;
   }
   foreach my $res ( @tran_res ) {
      $options = "-res $res -bgc bgc -crop -use_case $usecase -envxml_dir . -namelist '&a start_ymd=$startymd/'";
      &make_env_run();
      eval{ system( "$bldnml $options > $tempfile 2>&1 " ); };
      is( $@, '', "$options" );
      $cfiles->checkfilesexist( "$options", $mode );
      $cfiles->shownmldiff( "default", "standard" );
      if ( defined($opts{'compare'}) ) {
         $cfiles->doNOTdodiffonfile( "$tempfile", "$options", $mode );
         $cfiles->dodiffonfile( "$real_par_file", "$options", $mode );
         $cfiles->comparefiles( "$options", $mode, $opts{'compare'} );
      }
      if ( defined($opts{'generate'}) ) {
         $cfiles->copyfiles( "$options", $mode );
      }
      &cleanup();
   }
}
}  # End loop over all physics versions
#
# End loop over versions
#

# The SSP's that fail...
$phys = "clm5_0";
$mode = "-phys $phys";
&make_config_cache($phys);
my $res = "0.9x1.25";
foreach my $usecase ( "1850-2100_SSP4-3.4_transient", "1850-2100_SSP5-3.4_transient", "1850-2100_SSP1-1.9_transient",
                      "1850-2100_SSP4-6.0_transient" ) {
      $options = "-res $res -bgc bgc -crop -use_case $usecase -envxml_dir . -namelist '&a start_ymd=20150101/'";
      &make_env_run();
      eval{ system( "$bldnml $options > $tempfile 2>&1 " ); };
      isnt( $?, 0, $usecase );
      system( "cat $tempfile" );
}

print "\n==================================================\n";
print "Test clm4.5/clm5.0/clm5_1 resolutions \n";
print "==================================================\n";

foreach my $phys ( "clm4_5", 'clm5_0', 'clm5_1' ) {
  my $mode = "-phys $phys";
  &make_config_cache($phys);
  my @clmoptions = ( "-bgc bgc -envxml_dir .", "-bgc bgc -envxml_dir . -clm_accelerated_spinup=on", "-bgc bgc -envxml_dir . -light_res 360x720",
                     "-bgc sp -envxml_dir . -vichydro", "-bgc bgc -dynamic_vegetation -ignore_warnings",
                     "-bgc bgc -clm_demand flanduse_timeseries -sim_year 1850-2000 -namelist '&a start_ymd=18500101/'",
                     "-bgc bgc -envxml_dir . -namelist '&a use_c13=.true.,use_c14=.true.,use_c14_bombspike=.true./'" );
  foreach my $clmopts ( @clmoptions ) {
     my @clmres = ( "10x15", "0.9x1.25", "1.9x2.5" );
     foreach my $res ( @clmres ) {
        $options = "-res $res -envxml_dir . ";
        &make_env_run( );
        eval{ system( "$bldnml $options $clmopts > $tempfile 2>&1 " ); };
        is( $@, '', "$options $clmopts" );
        $cfiles->checkfilesexist( "$options $clmopts", $mode );
        $cfiles->shownmldiff( "default", "standard" );
        if ( defined($opts{'compare'}) ) {
           $cfiles->doNOTdodiffonfile( "$tempfile", "$options $clmopts", $mode );
           $cfiles->comparefiles( "$options $clmopts", $mode, $opts{'compare'} );
        }
        if ( defined($opts{'generate'}) ) {
           $cfiles->copyfiles( "$options $clmopts", $mode );
        }
        &cleanup();
     }
  }
  my @clmoptions = ( "-bgc bgc -envxml_dir .",
                     "-bgc sp -envxml_dir .", );
  foreach my $clmopts ( @clmoptions ) {
     my @clmres = ( "ne16np4" );
     foreach my $res ( @clmres ) {
        $options = "-res $res -envxml_dir . ";
        &make_env_run( );
        eval{ system( "$bldnml $options $clmopts > $tempfile 2>&1 " ); };
        is( $@, '', "$options $clmopts" );
        $cfiles->checkfilesexist( "$options $clmopts", $mode );
        $cfiles->shownmldiff( "default", "standard" );
        if ( defined($opts{'compare'}) ) {
           $cfiles->doNOTdodiffonfile( "$tempfile", "$options $clmopts", $mode );
           $cfiles->comparefiles( "$options $clmopts", $mode, $opts{'compare'} );
        }
        if ( defined($opts{'generate'}) ) {
           $cfiles->copyfiles( "$options $clmopts", $mode );
        }
        &cleanup();
     }
  }
  my $clmopts = "-bgc bgc -crop";
  my $res = "1.9x2.5";
  $options = "-res $res -namelist '&a irrigate=.true./' -crop -envxml_dir .";
  &make_env_run();
  eval{ system( "$bldnml $options $clmopts  > $tempfile 2>&1 " ); };
  is( $@, '', "$options $clmopts" );
  $cfiles->checkfilesexist( "$options $clmopts", $mode );
  $cfiles->shownmldiff( "default", "standard" );
  if ( defined($opts{'compare'}) ) {
     $cfiles->doNOTdodiffonfile( "$tempfile", "$options $clmopts", $mode );
     $cfiles->comparefiles( "$options $clmopts", "$mode", $opts{'compare'} );
  }
  if ( defined($opts{'generate'}) ) {
     $cfiles->copyfiles( "$options $clmopts", $mode );
  }
  &cleanup();
  # Run FATES mode for several resolutions and configurations
  my $clmoptions = "-bgc fates -envxml_dir . -no-megan";
  my @clmres = ( "1x1_brazil", "5x5_amazon", "4x5", "1.9x2.5" );
  foreach my $res ( @clmres ) {
     $options = "-res $res -clm_start_type cold";
     my @edoptions = ( "-use_case 2000_control",
                       "-use_case 1850_control",
                       "",
                       "-namelist \"&a use_lch4=.true.,use_nitrif_denitrif=.true./\"",
                       "-clm_accelerated_spinup on"
                     );
     foreach my $edop (@edoptions ) {
        if ( $res eq "5x5_amazon" && ($edop =~ /1850_control/) ) {
           next;
        }
        &make_env_run( );
        eval{ system( "$bldnml $options $clmoptions $edop  > $tempfile 2>&1 " ); };
        is( $@, '', "$options $edop" );
        $cfiles->checkfilesexist( "$options $clmoptions $edop", $mode );
        $cfiles->shownmldiff( "default", "standard" );
        if ( defined($opts{'compare'}) ) {
           $cfiles->doNOTdodiffonfile( "$tempfile", "$options $clmoptions $edop", $mode );
           $cfiles->comparefiles( "$options $clmoptions $edop", $mode, $opts{'compare'} );
        }
        if ( defined($opts{'generate'}) ) {
           $cfiles->copyfiles( "$options $clmoptions $edop", $mode );
        }
        &cleanup();
     }
  }
}
#
# Run over the differen lnd_tuning modes
#
my $res = "0.9x1.25";
my $mask = "gx1v6";
my $simyr = "1850";
foreach my $phys ( "clm4_5", 'clm5_0', 'clm5_1' ) {
  my $mode = "-phys $phys";
  &make_config_cache($phys);
  my @forclist = ();
  if ( $phys == "clm5_1" ) {
    @forclist = ( "GSWP3v1" );
  } else {
    @forclist = ( "CRUv7", "GSWP3v1", "cam6.0" );
  }
  foreach my $forc ( @forclist ) {
     foreach my $bgc ( "sp", "bgc" ) {
        my $lndtuningmode = "${phys}_${forc}";
        my $clmoptions = "-res $res -mask $mask -sim_year $simyr -envxml_dir . -lnd_tuning_mod $lndtuningmode -bgc $bgc";
        &make_env_run( );
        eval{ system( "$bldnml $clmoptions > $tempfile 2>&1 " ); };
        is( $@, '', "$clmoptions" );
        $cfiles->checkfilesexist( "$clmoptions", $mode );
        $cfiles->shownmldiff( "default", "standard" );
        if ( defined($opts{'compare'}) ) {
           $cfiles->doNOTdodiffonfile( "$tempfile", "$clmoptions", $mode );
           $cfiles->comparefiles( "$clmoptions", $mode, $opts{'compare'} );
        }
        if ( defined($opts{'generate'}) ) {
           $cfiles->copyfiles( "$clmoptions", $mode );
        }
        &cleanup();
     }
  }
}
&cleanup();

system( "/bin/rm $finidat" );

print "\n==================================================\n";
print " Dumping output  \n";
print "==================================================\n";

$xFail->parseOutput($captOut);

print "Successfully ran all testing for build-namelist\n\n";

&cleanup( "config" );
system( "/bin/rm $tempfile" );

sub cleanup {
#
# Cleanup files created
#
  my $type = shift;

  print "Cleanup files created\n";
  system( "/bin/rm env_run.xml $real_par_file" );
  if ( defined($type) ) {
     if ( $type eq "config" ) {
        system( "/bin/rm config_cache.xml" );
     }
  } else {
     system( "/bin/rm $tempfile *_in" );
  }
}
<|MERGE_RESOLUTION|>--- conflicted
+++ resolved
@@ -163,15 +163,9 @@
 #
 # Figure out number of tests that will run
 #
-<<<<<<< HEAD
-my $ntests = 1866;
+my $ntests = 1881;
 if ( defined($opts{'compare'}) ) {
-   $ntests += 1263;
-=======
-my $ntests = 1844;
-if ( defined($opts{'compare'}) ) {
-   $ntests += 1254;
->>>>>>> 492bdc01
+   $ntests += 1272;
 }
 plan( tests=>$ntests );
 
