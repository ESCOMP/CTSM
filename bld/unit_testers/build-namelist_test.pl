#!/usr/bin/env perl

# Test command line options of the build-namelist script.
# Try to test that all the different options at least work.
# Test that inconsistentcies are appropriately caught.

#########################

use lib '.';
use Test::More;
use xFail::expectedFail;
use IO::File;

#########################

use strict;
use Getopt::Long;
use NMLTest::CompFiles;
use English;

sub usage {
    die <<EOF;
SYNOPSIS
     build-namelist_test.pl [options]

     Test the the CLM build-namelist
OPTIONS
     -help [or -h]                 Print usage to STDOUT.
     -compare <directory>          Compare namelists for this version to namelists
                                   created by another version.
     -generate                     Leave the namelists in place to do a later compare.
     -no-test                      Do NOT Use the -test option to make sure datasets exist.
     -csmdata "dir"                Root directory of CESM input data.

EOF
}

sub make_env_run {
#
# Create a env_run.xml file to read in
#
    my %settings = @_;

    # Set default settings
    my %env_vars = ( DIN_LOC_ROOT=>"MYDINLOCROOT", GLC_TWO_WAY_COUPLING=>"FALSE", NEONSITE=>"" );
    # Set any settings that came in from function call
    foreach my $item ( keys(%settings) ) {
       $env_vars{$item} = $settings{$item};
    }

    # Now write the file out
    my $envfile = "env_run.xml";
    my $fh = IO::File->new($envfile, '>') or die "can't open file: $envfile";
    print $fh <<EOF;
<?xml version="1.0"?>

<config_definition>

EOF
    foreach my $item ( keys(%env_vars) ) {
      print $fh <<EOF;
<entry id="$item"         value="$env_vars{$item}"  />
EOF
    }
    print $fh <<EOF;

</config_definition>
EOF
    $fh->close();
}

sub make_config_cache {
   # Write a config_cache.xml file to read in
   my ($phys) = @_;
   my $config_cachefile = "config_cache.xml";
   my $fh = IO::File->new($config_cachefile, '>') or die "can't open file: $config_cachefile";
   print $fh <<EOF;
<?xml version="1.0"?>
<config_definition>
<commandline></commandline>
<entry id="phys" value="$phys" list="" valid_values="clm4_5,clm5_0,clm5_1,clm6_0">Specifies clm physics</entry>
</config_definition>
EOF
   $fh->close();
}

sub cat_and_create_namelistinfile {
#
# Concatenate the user_nl_clm files together and turn it into a namelist input file
# that can be read in by build-namelist
#
   my ($file1, $file2, $outfile) = @_;

   my $fh    = IO::File->new($file1,   '<') or die "can't open file: $file1";
   my $outfh = IO::File->new($outfile, '>') or die "can't open file: $outfile";
   print $outfh "&clm_settings\n\n";
   while ( my $line = <$fh> ) {
     print $outfh " $line";
   }
   $fh->close();
   if ( defined($file2) ) {
      my $fh    = IO::File->new($file2,   '<') or die "can't open file: $file2";
      while ( my $line = <$fh> ) {
        print $outfh " $line";
      }
   }
   print $outfh "\n/\n";
   $fh->close();
   $outfh->close();
}

#
# Process command-line options.
#
my %opts = ( help     => 0,
             generate => 0,
             test     => 1,
             compare  => undef,
             csmdata  => undef,
            );

GetOptions(
    "h|help"     => \$opts{'help'},
    "compare=s"  => \$opts{'compare'},
    "generate"   => \$opts{'generate'},
    "test!"      => \$opts{'test'},
    "csmdata=s"  => \$opts{'csmdata'},
)  or usage();

# Give usage message.
usage() if $opts{'help'};

# Check that the CESM inputdata root directory has been specified.  This must be
# a local or nfs mounted directory.
my $inputdata_rootdir = undef;
if (defined($opts{'csmdata'})) {
    $inputdata_rootdir = $opts{'csmdata'};
} elsif (defined $ENV{'CSMDATA'} ) {
    $inputdata_rootdir = $ENV{'CSMDATA'};
} else {
   # use yellowstone location as default
   $inputdata_rootdir="/glade/campaign/cesm/cesmdata/cseg/inputdata";
   print("WARNING:  -csmdata nor CSMDATA are set, using default yellowstone location: $inputdata_rootdir\n");
}

###################################
#_# read in expected fail test list
###################################
my $compGen;
if ( $opts{'generate'} eq 1 && !(defined($opts{'compare'}) )) {
   $compGen='generate';
} elsif ( defined($opts{'compare'}) ) {
   $compGen='compare';
} elsif ( defined($opts{'compare'} && ($opts{'generate'} eq 1 ))) {
   #_# if compare and generate are both given, use compare
   $compGen='compare';
}

my $ProgName;
($ProgName = $PROGRAM_NAME) =~ s!(.*)/!!;
my $testType="namelistTest";

#
# Figure out number of tests that will run
#
<<<<<<< HEAD
my $ntests = 1655;

if ( defined($opts{'compare'}) ) {
   $ntests += 989;
=======
my $ntests = 2511;

if ( defined($opts{'compare'}) ) {
   $ntests += 1545;
>>>>>>> 4eb5320f
}
plan( tests=>$ntests );

#_# ============================================================
#_# setup for xFail module
#_# ============================================================
my $xFail = xFail::expectedFail->new($ProgName,$compGen,$ntests);
my $captOut="";  #_# variable to capture Test::More output
Test::More->builder->output(\$captOut);
#_# ============================================================
#_#
#_# ============================================================

# Check for unparsed arguments
if (@ARGV) {
    print "ERROR: unrecognized arguments: @ARGV\n";
    usage();
}
my $phys = "clm5_0";
my $mode = "-phys $phys";
&make_config_cache($phys);

my $DOMFILE = "$inputdata_rootdir/atm/datm7/domain.lnd.fv0.9x1.25_gx1v6.090309.nc";
my $bldnml = "../build-namelist -verbose -csmdata $inputdata_rootdir -configuration clm -structure standard -glc_nec 10 -no-note";
if ( $opts{'test'} ) {
   $bldnml .= " -test";
}

my $tempfile = "temp_file.txt";
if ( -f $tempfile ) {
  system( "/bin/rm $tempfile" );
}

my @files = ( "lnd_in", $tempfile );
my $cwd = `pwd`;
chomp( $cwd );
my $cfiles = NMLTest::CompFiles->new( $cwd, @files );

print "\n==================================================\n";
print "Run simple tests \n";
print "==================================================\n";

# Simple test -- just run build-namelist with -help option
eval{ system( "$bldnml -help > $tempfile 2>&1 " ); };
   is( $@, '', "help" );
   &cleanup();
# Simple test -- just run build-namelist with -version option
eval{ system( "$bldnml -version > $tempfile 2>&1 " ); };
   is( $@, '', "version" );
   system( "/bin/cat $tempfile" );
   &cleanup();
# Simple test -- just run build-namelist
&make_env_run();
eval{ system( "$bldnml > $tempfile 2>&1 " ); };
   is( $@, '', "plain build-namelist" );
   $cfiles->checkfilesexist( "default", $mode );
   # Compare to baseline
   if ( defined($opts{'compare'}) ) {
      $cfiles->doNOTdodiffonfile( "$tempfile", "default", $mode );
      $cfiles->comparefiles( "default", $mode, $opts{'compare'} );
   }

print "\n==================================================\n";
print "Run simple tests with all list options \n";
print "==================================================\n";

$cfiles->copyfiles( "default", $mode );
&cleanup();
# Simple test -- run all the list options
foreach my $options ( "clm_demand", "ssp_rcp",      "res",
                      "sim_year",   "use_case" ) {
   &make_env_run();
   eval{ system( "$bldnml -${options} list > $tempfile 2>&1 " ); };
   my $result = `cat $tempfile`;
   my $expect;
   if ( $options =~ /use_case/ ) {
      $expect = "use cases :";
   } else {
      $expect = "valid values for $options";
   }
   $expect    = "/CLM build-namelist : $expect/";
   like( $result, $expect, "$options list" );
   is( (-f "lnd_in"), undef, "Check that lnd_in file does NOT exist" );
   &cleanup();
}

print "\n==================================================\n";
print "Run simple tests with additional options \n";
print "==================================================\n";

# Exercise a bunch of options
my $options = "-co2_ppmv 250 ";
   $options .= " -res 10x15 -ssp_rcp SSP2-4.5 -envxml_dir .";

   &make_env_run();
   eval{ system( "$bldnml $options > $tempfile 2>&1 " ); };
   is( $@, '', "options: $options" );
      $cfiles->checkfilesexist( "default", $mode );
      $cfiles->copyfiles( "most_options", $mode );
   # Compare to default
      $cfiles->doNOTdodiffonfile( "lnd_in",    "default", $mode );
      $cfiles->doNOTdodiffonfile( "$tempfile", "default", $mode );
      $cfiles->comparefiles( "default", $mode );
   # Compare to baseline
   if ( defined($opts{'compare'}) ) {
      $cfiles->dodiffonfile(      "lnd_in",    "most_options", $mode );
      $cfiles->doNOTdodiffonfile( "$tempfile", "most_options", $mode );
      $cfiles->comparefiles( "most_options", $mode, $opts{'compare'} );
   }
   &cleanup();

print "\n==================================================\n";
print "Test drydep, fire_emis and megan namelists  \n";
print "==================================================\n";

# drydep and megan namelists
$phys = "clm5_0";
$mode = "-phys $phys";
&make_config_cache($phys);
my @mfiles = ( "lnd_in", "drv_flds_in", $tempfile );
my $mfiles = NMLTest::CompFiles->new( $cwd, @mfiles );
foreach my $options ( "-drydep", "-megan", "-drydep -megan", "-fire_emis", "-drydep -megan -fire_emis" ) {
   &make_env_run();
   eval{ system( "$bldnml -envxml_dir . $options > $tempfile 2>&1 " ); };
   is( $@, '', "options: $options" );
   $mfiles->checkfilesexist( "$options", $mode);
   if ( $options ne "-drydep" ) {
     $mfiles->shownmldiff( "-drydep", $mode );
   }
   if ( defined($opts{'compare'}) ) {
      $mfiles->doNOTdodiffonfile( "$tempfile", "$options", $mode );
      $mfiles->comparefiles( "$options", $mode, $opts{'compare'} );
   }
   if ( defined($opts{'generate'}) ) {
      $mfiles->copyfiles( "$options", $mode );
   }
   &cleanup();
}
$phys = "clm5_0";
$mode = "-phys $phys";
&make_config_cache($phys);

print "\n===============================================================================\n";
print "Test configuration, structure, irrigate, verbose, clm_demand, ssp_rcp, test, sim_year, use_case\n";
print "=================================================================================\n";

my $startfile = "clmrun.clm2.r.1964-05-27-00000.nc";
foreach my $driver ( "mct", "nuopc" ) {
   print "   For $driver driver\n\n";
   # configuration, structure, irrigate, verbose, clm_demand, ssp_rcp, test, sim_year, use_case
   foreach my $options ( "-res 0.9x1.25 -configuration nwp",
                         "-res 0.9x1.25 -structure fast",
                         "-res 0.9x1.25 -namelist '&a irrigate=.true./'", "-res 0.9x1.25 -verbose", "-res 0.9x1.25 -ssp_rcp SSP2-4.5", "-res 0.9x1.25 -test", "-res 0.9x1.25 -sim_year 1850",
                         "-res 0.9x1.25 -namelist '&a use_lai_streams=.true.,use_soil_moisture_streams=.true./'",
                         "-res 0.9x1.25 -namelist '&a use_excess_ice=.true. use_excess_ice_streams=.true./'",
                         "-res 0.9x1.25 -namelist '&a use_excess_ice=.true. use_excess_ice_streams=.false./'",
                         "-res 0.9x1.25 -use_case 1850_control",
                         "-res 1x1pt_US-UMB -clm_usr_name 1x1pt_US-UMB -namelist '&a fsurdat=\"/dev/null\"/'",
                         "-res 1x1_brazil",
                         "-namelist '&a use_matrixcn=F,use_soil_matrixcn=F,hist_wrt_matrixcn_diag=F,spinup_matrixcn=F/' -bgc sp",
                         "-namelist '&a use_matrixcn=T,use_soil_matrixcn=T,hist_wrt_matrixcn_diag=T,spinup_matrixcn=T/' -bgc bgc -crop -clm_accelerated_spinup on",
                         "-namelist \"&a soil_decomp_method='MIMICSWieder2015',use_matrixcn=F/\" -bgc bgc -crop",
                         "-namelist \"&a soil_decomp_method='MIMICSWieder2015',use_matrixcn=T/\" -bgc bgc -crop",
                         "-bgc bgc -crop -clm_accelerated_spinup sasu",
                         "-res 0.9x1.25 -clm_start_type startup", "-namelist '&a irrigate=.false./' -crop -bgc bgc",
                         "-res 0.9x1.25 -infile myuser_nl_clm",
                         "-res 0.9x1.25 -ignore_ic_date -clm_start_type branch -namelist '&a nrevsn=\"thing.nc\"/' -bgc bgc -crop",
                         "-res 0.9x1.25 -clm_start_type branch -namelist '&a nrevsn=\"thing.nc\",use_init_interp=T/'",
                         "-res 0.9x1.25 -ignore_ic_date -clm_start_type startup -namelist '&a finidat=\"thing.nc\"/' -bgc bgc -crop",
                        ) {
      my $file = $startfile;
      &make_env_run();
      my $base_options = "-envxml_dir . -driver $driver";
      if ( $driver eq "mct" ) {
         $base_options = "$base_options -lnd_frac $DOMFILE";
         # Skip the MCT test for excess ice streams
         if ( $options =~ /use_excess_ice_streams=.true./ ) {
           next;
         }
      } else {
         $base_options = "$base_options -namelist '&a force_send_to_atm = .false./'";
      }
      eval{ system( "$bldnml $base_options $options > $tempfile 2>&1 " ); };
      is( $@, '', "options: $base_options $options" );
      $cfiles->checkfilesexist( "$base_options $options", $mode );
      $cfiles->shownmldiff( "default", $mode );
      my $finidat = `grep finidat lnd_in`;
      if ( $options =~ /myuser_nl_clm/ ) {
         my $fsurdat =  `grep fsurdat lnd_in`;
         like( $fsurdat, "/MYDINLOCROOT/lnd/clm2/PTCLMmydatafiles/1x1pt_US-UMB/surfdata_1x1pt_US-UMB_simyr2000_clm4_5_c131122.nc/", "$options" );
      }
      if ( defined($opts{'compare'}) ) {
         $cfiles->doNOTdodiffonfile( "$tempfile", "$base_options $options", $mode );
         $cfiles->comparefiles( "$base_options $options", $mode, $opts{'compare'} );
      }
      if ( defined($opts{'generate'}) ) {
         $cfiles->copyfiles( "$base_options $options", $mode );
      }
      &cleanup();
   }
}
print "\n===============================================================================\n";
print "Test the NEON sites\n";
print "=================================================================================\n";
my $phys = "clm6_0";
$mode = "-phys $phys";
&make_config_cache($phys);
my $neondir      = "../../cime_config/usermods_dirs/NEON";
foreach my $site ( "ABBY", "BLAN", "CPER", "DEJU", "GRSM", "HEAL", "KONA", "LENO", "NIWO",
                   "ONAQ", "PUUM", "SERC", "SRER", "TALL", "TREE", "WOOD", "BARR", "BONA",
                   "DCFS", "DELA", "GUAN", "JERC", "KONZ", "MLBS", "NOGP", "ORNL", "RMNP",
                   "SJER", "STEI", "TEAK", "UKFS", "WREF", "BART", "CLBJ", "DSNY", "HARV",
                   "JORN", "LAJA", "MOAB", "OAES", "OSBS", "SCBI", "SOAP", "STER", "TOOL",
                   "UNDE", "YELL"
 ) {
   &make_env_run( NEONSITE=>"$site" );
   #
   # Concatonate  default usermods and specific sitetogether expanding env variables while doing that
   #
   if ( ! -d "$neondir/$site" ) {
      print "NEON directory is not there: $neondir/$site\n";
      die "ERROR:: NEON site does not exist: $site\n";
   }
   my $neondefaultfile = "$neondir/defaults/user_nl_clm";
   my $neonsitefile = "$neondir/$site/user_nl_clm";
   if ( ! -f $neonsitefile )  {
      $neonsitefile = undef;
   }
   $ENV{'NEONSITE'} = $site;
   my $namelistfile = "temp.namelistinfile_$site";
   &cat_and_create_namelistinfile( $neondefaultfile, $neonsitefile, $namelistfile );
   #
   # Now run  the site
   #
   my $options = "--res CLM_USRDAT --clm_usr_name NEON --no-megan --bgc bgc --use_case 2018_control --infile $namelistfile";
   eval{ system( "$bldnml -envxml_dir . $options > $tempfile 2>&1 " ); };
   is( $@, '', "options: $options" );
   $cfiles->checkfilesexist( "$options", $mode );
   $cfiles->shownmldiff( "default", $mode );
   if ( defined($opts{'compare'}) ) {
      $cfiles->doNOTdodiffonfile( "$tempfile", "$options", $mode );
      $cfiles->dodiffonfile(      "lnd_in",    "$options", $mode );
      $cfiles->comparefiles( "$options", $mode, $opts{'compare'} );
   }
   if ( defined($opts{'generate'}) ) {
      $cfiles->copyfiles( "$options", $mode );
   }
   system( "/bin/rm $namelistfile" );
   &cleanup();
}

print "\n===============================================================================\n";
print "Test some CAM specific setups for special grids \n";
print "=================================================================================\n";
foreach my $phys ( "clm4_5", "clm5_0" ) {
   $mode = "-phys $phys";
   &make_config_cache($phys);
   foreach my $options (
                      "-res ne0np4.ARCTIC.ne30x4 -bgc sp -use_case 2000_control -namelist '&a start_ymd=19790101/' -lnd_tuning_mode ${phys}_cam6.0",
                      "-res ne0np4.ARCTICGRIS.ne30x8 -bgc sp -use_case 1850_control -namelist '&a start_ymd=19790101/' -lnd_tuning_mode ${phys}_cam6.0",
                      "-res 1.9x2.5 -bgc sp -use_case 20thC_transient -namelist '&a start_ymd=19790101/' -lnd_tuning_mode ${phys}_cam6.0",
                      "-res 0.9x1.25 -bgc sp -use_case 20thC_transient -namelist '&a start_ymd=19790101/' -lnd_tuning_mode ${phys}_cam6.0",
                      "-res 0.9x1.25 -bgc bgc -crop -use_case 20thC_transient -namelist '&a start_ymd=19500101/' -lnd_tuning_mode ${phys}_cam6.0",
                      "-res ne0np4CONUS.ne30x8 -bgc sp -use_case 2000_control  -namelist '&a start_ymd=20130101/' -lnd_tuning_mode ${phys}_cam6.0",
                      "-res 1.9x2.5 -bgc sp -use_case 20thC_transient -namelist '&a start_ymd=20030101/' -lnd_tuning_mode ${phys}_cam6.0",
                      "-res 1.9x2.5 -bgc sp -use_case 2010_control -namelist '&a start_ymd=20100101/' -lnd_tuning_mode ${phys}_cam6.0",
                      "-res 1x1_brazil -no-megan -use_case 2000_control -lnd_tuning_mode ${phys}_CRUv7",
                      "-res C96 -bgc sp -use_case 2010_control -namelist '&a start_ymd=20100101/' -lnd_tuning_mode ${phys}_cam6.0",
                      "-res ne0np4.ARCTIC.ne30x4 -bgc sp -use_case 2000_control -namelist '&a start_ymd=20130101/' -lnd_tuning_mode ${phys}_cam6.0",
                     ) {
      &make_env_run();
      eval{ system( "$bldnml -envxml_dir . $options > $tempfile 2>&1 " ); };
      is( $@, '', "options: $options" );
      $cfiles->checkfilesexist( "$options", $mode );
      $cfiles->shownmldiff( "default", $mode );
      if ( defined($opts{'compare'}) ) {
         $cfiles->doNOTdodiffonfile( "$tempfile", "$options", $mode );
         $cfiles->dodiffonfile(      "lnd_in",    "$options", $mode );
         $cfiles->comparefiles( "$options", $mode, $opts{'compare'} );
      }
      if ( defined($opts{'generate'}) ) {
         $cfiles->copyfiles( "$options", $mode );
      }
      &cleanup();
   }
}

print "\n==============================================================\n";
print "Test several use_cases and specific configurations for clm5_0\n";
print "==============================================================\n";
$phys = "clm5_0";
$mode = "-phys $phys";
&make_config_cache($phys);
foreach my $options (
                      "--res 0.9x1.25 --bgc sp  --use_case 1850-2100_SSP2-4.5_transient --namelist '&a start_ymd=18501223/'",
                      "-bgc fates  -use_case 2000_control -no-megan",
                      "-bgc fates  -use_case 20thC_transient -no-megan",
                      "-bgc fates  -use_case 1850_control -no-megan -namelist \"&a use_fates_sp=T, soil_decomp_method='None'/\"",
                      "-bgc sp  -use_case 2000_control -res 0.9x1.25 -namelist '&a use_soil_moisture_streams = T/'",
                      "--res 1.9x2.5 --bgc bgc --use_case 1850-2100_SSP2-4.5_transient --namelist '&a start_ymd=19101023/'",
                      "-namelist \"&a dust_emis_method='Zender_2003', zender_soil_erod_source='lnd' /'\"",
                      "-bgc bgc -use_case 2000_control -namelist \"&a fire_method='nofire'/\" -crop",
                      "-res 0.9x1.25 -bgc sp -use_case 1850_noanthro_control -drydep -fire_emis",
                      "-res 0.9x1.25 -bgc bgc -use_case 1850_noanthro_control -drydep -fire_emis -light_res 360x720",
                      "--bgc bgc --light_res none --namelist \"&a fire_method='nofire'/\"",
                      "--bgc fates --light_res 360x720 --no-megan --namelist \"&a fates_spitfire_mode=2/\"",
                      "--bgc fates --light_res none --no-megan --namelist \"&a fates_spitfire_mode=1/\"",
                     ) {
   my $file = $startfile;
   &make_env_run();
   eval{ system( "$bldnml -envxml_dir . $options > $tempfile 2>&1 " ); };
   is( $@, '', "options: $options" );
   $cfiles->checkfilesexist( "$options", $mode );
   $cfiles->shownmldiff( "default", $mode );
   if ( defined($opts{'compare'}) ) {
      $cfiles->doNOTdodiffonfile( "$tempfile", "$options", $mode );
      $cfiles->dodiffonfile(      "lnd_in",    "$options", $mode );
      $cfiles->comparefiles( "$options", $mode, $opts{'compare'} );
   }
   if ( defined($opts{'generate'}) ) {
      $cfiles->copyfiles( "$options", $mode );
   }
   &cleanup();
}



print "\n==================================================\n";
print "Start Failure testing.  These should fail \n";
print "==================================================\n";

# Failure testing, do things that SHOULD fail
my $finidat  = "thing.nc";
system( "touch $finidat" );

my %failtest = (
     "coldstart but with IC file"=>{ options=>"-clm_start_type cold -envxml_dir .",
                                     namelst=>"finidat='$finidat'",
                                     GLC_TWO_WAY_COUPLING=>"FALSE",
                                     phys=>"clm5_0",
                                   },
     "clm_demand on finidat"     =>{ options=>"-clm_demand finidat -envxml_dir .",
                                     namelst=>"",
                                     GLC_TWO_WAY_COUPLING=>"FALSE",
                                     phys=>"clm5_0",
                                   },
     "blank IC file, not cold"   =>{ options=>"-clm_start_type startup -envxml_dir .",
                                     namelst=>"finidat=' '",
                                     GLC_TWO_WAY_COUPLING=>"FALSE",
                                     phys=>"clm5_0",
                                   },
     "startup without interp"    =>{ options=>"-clm_start_type startup -envxml_dir . -bgc sp -sim_year 1850",
                                     namelst=>"use_init_interp=.false., start_ymd=19200901",
                                     GLC_TWO_WAY_COUPLING=>"FALSE",
                                     phys=>"clm5_0",
                                   },
     "use_crop without -crop"    =>{ options=>" -envxml_dir .",
                                     namelst=>"use_crop=.true.",
                                     GLC_TWO_WAY_COUPLING=>"FALSE",
                                     phys=>"clm4_5",
                                   },
     "soilm_stream off w file"      =>{ options=>"-res 0.9x1.25 -envxml_dir .",
                                     namelst=>"use_soil_moisture_streams = .false.,stream_fldfilename_soilm='file_provided_when_off'",
                                     GLC_TWO_WAY_COUPLING=>"FALSE",
                                     phys=>"clm5_0",
                                   },
     "exice_stream off w file"  =>{ options=>"-res 0.9x1.25 -envxml_dir .",
                                     namelst=>"use_excess_ice=.true., use_excess_ice_streams = .false.,stream_fldfilename_exice='file_provided_when_off'",
                                     GLC_TWO_WAY_COUPLING=>"FALSE",
                                     phys=>"clm5_0",
                                   },
     "exice_stream off w mesh"  =>{ options=>"-res 0.9x1.25 -envxml_dir .",
                                     namelst=>"use_excess_ice=.true., use_excess_ice_streams = .false.,stream_meshfile_exice='file_provided_when_off'",
                                     GLC_TWO_WAY_COUPLING=>"FALSE",
                                     phys=>"clm5_0",
                                   },
     "exice off, but stream on"  =>{ options=>"-res 0.9x1.25 -envxml_dir .",
                                     namelst=>"use_excess_ice=.false., use_excess_ice_streams = .true.,stream_fldfilename_exice='file_provided', stream_meshfile_exice='file_provided'",
                                     GLC_TWO_WAY_COUPLING=>"FALSE",
                                     phys=>"clm5_0",
                                   },
     "exice stream off, but setmap"=>{ options=>"-res 0.9x1.25 -envxml_dir .",
                                     namelst=>"use_excess_ice=.true., use_excess_ice_streams = .false.,stream_mapalgo_exice='bilinear'",
                                     GLC_TWO_WAY_COUPLING=>"FALSE",
                                     phys=>"clm5_0",
                                   },
     "exice stream on, but mct"    =>{ options=>"--res 0.9x1.25 --envxml_dir . --driver mct --lnd_frac $DOMFILE ",
                                     namelst=>"use_excess_ice=.true., use_excess_ice_streams=.true.",
                                     GLC_TWO_WAY_COUPLING=>"FALSE",
                                     phys=>"clm5_0",
                                   },
     "clm50CNDVwtransient"       =>{ options=>" -envxml_dir . -use_case 20thC_transient -dynamic_vegetation -res 10x15 -ignore_warnings",
                                     namelst=>"",
                                     GLC_TWO_WAY_COUPLING=>"FALSE",
                                     phys=>"clm5_0",
                                   },
     "decomp_without_cn"         =>{ options=>" -envxml_dir . -bgc sp",
                                     namelst=>"soil_decomp_method='CENTURYKoven2013'",
                                     GLC_TWO_WAY_COUPLING=>"FALSE",
                                     phys=>"clm5_0",
                                   },
     "bgc_with_no_decomp"        =>{ options=>" -envxml_dir . -bgc bgc",
                                     namelst=>"soil_decomp_method='None'",
                                     GLC_TWO_WAY_COUPLING=>"FALSE",
                                     phys=>"clm5_0",
                                   },
     "reseed without CN"         =>{ options=>" -envxml_dir . -bgc sp",
                                     namelst=>"reseed_dead_plants=.true.",
                                     GLC_TWO_WAY_COUPLING=>"FALSE",
                                     phys=>"clm5_0",
                                   },
     "onset_threh w SP"          =>{ options=>" -envxml_dir . -bgc sp",
                                     namelst=>"onset_thresh_depends_on_veg=.true.",
                                     GLC_TWO_WAY_COUPLING=>"FALSE",
                                     phys=>"clm6_0",
                                   },
     "dribble_crphrv w/o CN"     =>{ options=>" -envxml_dir . -bgc sp",
                                     namelst=>"dribble_crophrv_xsmrpool_2atm=.true.",
                                     GLC_TWO_WAY_COUPLING=>"FALSE",
                                     phys=>"clm5_0",
                                   },
     "dribble_crphrv w/o crop"   =>{ options=>" -envxml_dir . -bgc bgc -no-crop",
                                     namelst=>"dribble_crophrv_xsmrpool_2atm=.true.",
                                     GLC_TWO_WAY_COUPLING=>"FALSE",
                                     phys=>"clm5_0",
                                   },
     "CNDV with flanduse_timeseries - clm4_5"=>{ options=>"-bgc bgc -dynamic_vegetation -envxml_dir . -ignore_warnings",
                                     namelst=>"flanduse_timeseries='my_flanduse_timeseries_file.nc'",
                                     GLC_TWO_WAY_COUPLING=>"FALSE",
                                     phys=>"clm4_5",
                                   },
     "use_cndv=T without bldnml op"=>{ options=>"-bgc bgc -envxml_dir . -ignore_warnings",
                                     namelst=>"use_cndv=.true.",
                                     GLC_TWO_WAY_COUPLING=>"FALSE",
                                     phys=>"clm4_5",
                                   },
     "use_cndv=F with dyn_veg op"=>{ options=>"-bgc bgc -dynamic_vegetation -envxml_dir . -ignore_warnings",
                                     namelst=>"use_cndv=.false.",
                                     GLC_TWO_WAY_COUPLING=>"FALSE",
                                     phys=>"clm4_5",
                                   },
     "crop with use_crop false"  =>{ options=>"-crop -bgc bgc -envxml_dir .",
                                     namelst=>"use_crop=.false.",
                                     GLC_TWO_WAY_COUPLING=>"FALSE",
                                     phys=>"clm4_5",
                                   },
     "crop without CN"           =>{ options=>"-crop -bgc sp -envxml_dir .",
                                     namelst=>"",
                                     GLC_TWO_WAY_COUPLING=>"FALSE",
                                     phys=>"clm4_5",
                                   },
     "toosmall soil w trans"     =>{ options=>"-envxml_dir .",
                                     namelst=>"toosmall_soil=10, dyn_transient_pfts=T",
                                     GLC_TWO_WAY_COUPLING=>"FALSE",
                                     phys=>"clm5_0",
                                   },
     "toosmall lake w trans"     =>{ options=>"-envxml_dir .",
                                     namelst=>"toosmall_lake=10, dyn_transient_pfts=T",
                                     GLC_TWO_WAY_COUPLING=>"FALSE",
                                     phys=>"clm5_0",
                                   },
     "toosmall crop w trans"     =>{ options=>"-bgc bgc -crop -envxml_dir .",
                                     namelst=>"toosmall_crop=10, dyn_transient_pfts=T",
                                     GLC_TWO_WAY_COUPLING=>"FALSE",
                                     phys=>"clm5_0",
                                   },
     "toosmall wetl w trans"     =>{ options=>"-bgc bgc -envxml_dir .",
                                     namelst=>"toosmall_wetland=10, dyn_transient_pfts=T",
                                     GLC_TWO_WAY_COUPLING=>"FALSE",
                                     phys=>"clm5_0",
                                   },
     "toosmall glc  w trans"     =>{ options=>"-bgc sp  -envxml_dir .",
                                     namelst=>"toosmall_glacier=10, dyn_transient_pfts=T",
                                     GLC_TWO_WAY_COUPLING=>"FALSE",
                                     phys=>"clm5_0",
                                   },
     "toosmall urban w trans"    =>{ options=>"-bgc sp  -envxml_dir .",
                                     namelst=>"toosmall_urban=10, dyn_transient_pfts=T",
                                     GLC_TWO_WAY_COUPLING=>"FALSE",
                                     phys=>"clm5_0",
                                   },
     "collapse_urban w trans"    =>{ options=>"-bgc sp  -envxml_dir .",
                                     namelst=>"collapse_urban=T, dyn_transient_crops=T",
                                     GLC_TWO_WAY_COUPLING=>"FALSE",
                                     phys=>"clm5_0",
                                   },
     "n_dom_landunits w trans"    =>{ options=>"-bgc sp  -envxml_dir .",
                                     namelst=>"n_dom_landunits=2, dyn_transient_crops=T",
                                     GLC_TWO_WAY_COUPLING=>"FALSE",
                                     phys=>"clm5_0",
                                   },
     "n_dom_pfts w trans"         =>{ options=>"-bgc sp  -envxml_dir .",
                                     namelst=>"n_dom_pfts=2, dyn_transient_crops=T",
                                     GLC_TWO_WAY_COUPLING=>"FALSE",
                                     phys=>"clm5_0",
                                   },
     "baset_map without crop"    =>{ options=>"-bgc bgc -envxml_dir . -no-crop",
                                     namelst=>"baset_mapping='constant'",
                                     GLC_TWO_WAY_COUPLING=>"FALSE",
                                     phys=>"clm5_0",
                                   },
     "mapvary var w/o varymap"   =>{ options=>"-crop -bgc bgc -envxml_dir . -crop",
                                     namelst=>"baset_mapping='constant', baset_latvary_slope=1.0, baset_latvary_intercept=10.0",
                                     GLC_TWO_WAY_COUPLING=>"FALSE",
                                     phys=>"clm5_0",
                                   },
     "grainproductWOcrop"       =>{ options=>"-bgc bgc -no-crop -envxml_dir .",
                                    namelst=>"use_grainproduct=.true.",
                                    GLC_TWO_WAY_COUPLING=>"FALSE",
                                    phys=>"clm4_5",
                                   },
     "interp without finidat"    =>{ options=>"-bgc sp -envxml_dir .",
                                     namelst=>"use_init_interp=.true. finidat=' '",
                                     GLC_TWO_WAY_COUPLING=>"FALSE",
                                     phys=>"clm5_0",
                                   },
     "sp and c13"                =>{ options=>"-bgc sp -envxml_dir .",
                                     namelst=>"use_c13=.true.",
                                     GLC_TWO_WAY_COUPLING=>"FALSE",
                                     phys=>"clm4_5",
                                   },
     "sp and c14"                =>{ options=>"-bgc sp -envxml_dir .",
                                     namelst=>"use_c14=.true.",
                                     GLC_TWO_WAY_COUPLING=>"FALSE",
                                     phys=>"clm4_5",
                                   },
     "bombspike no c14"          =>{ options=>"-bgc bgc -envxml_dir .",
                                     namelst=>"use_c14=.false. use_c14_bombspike=.true.",
                                     GLC_TWO_WAY_COUPLING=>"FALSE",
                                     phys=>"clm5_0",
                                   },
     "use c13 timeseries no cn"  =>{ options=>"-bgc sp -envxml_dir .",
                                     namelst=>"use_c13_timeseries=.true.",
                                     GLC_TWO_WAY_COUPLING=>"FALSE",
                                     phys=>"clm4_5",
                                   },
     "use c13 timeseries no c13"=>{ options=>"-bgc bgc -envxml_dir .",
                                     namelst=>"use_c13=.false. use_c13_timeseries=.true.",
                                     GLC_TWO_WAY_COUPLING=>"FALSE",
                                     phys=>"clm4_5",
                                   },
     "bombspike no cn"           =>{ options=>"-bgc sp -envxml_dir .",
                                     namelst=>"use_c14_bombspike=.true.",
                                     GLC_TWO_WAY_COUPLING=>"FALSE",
                                     phys=>"clm5_0",
                                   },
     "lightres no cn"            =>{ options=>"-bgc sp -envxml_dir . -light_res 360x720",
                                     namelst=>"",
                                     GLC_TWO_WAY_COUPLING=>"FALSE",
                                     phys=>"clm5_0",
                                   },
     "NEONlightresButGlobal"     =>{ options=>"--res 4x5 --bgc bgc --envxml_dir . --light_res 106x740",
                                     namelst=>"",
                                     GLC_TWO_WAY_COUPLING=>"FALSE",
                                     phys=>"clm6_0",
                                   },
     "spno-fire"                 =>{ options=>"-bgc sp -envxml_dir . -use_case 2000_control",
                                     namelst=>"fire_method='nofire'",
                                     GLC_TWO_WAY_COUPLING=>"FALSE",
                                     phys=>"clm5_0",
                                   },
     "lightres no fire"          =>{ options=>"-bgc bgc -envxml_dir . -light_res 360x720",
                                     namelst=>"fire_method='nofire'",
                                     GLC_TWO_WAY_COUPLING=>"FALSE",
                                     phys=>"clm5_0",
                                   },
     "lightres none bgc"         =>{ options=>"-bgc bgc -envxml_dir . -light_res none",
                                     namelst=>"",
                                     GLC_TWO_WAY_COUPLING=>"FALSE",
                                     phys=>"clm5_0",
                                   },
     "lightresnotnone-nofire"    =>{ options=>"-bgc bgc -envxml_dir . -light_res 94x192",
                                     namelst=>"fire_method='nofire'",
                                     GLC_TWO_WAY_COUPLING=>"FALSE",
                                     phys=>"clm5_0",
                                   },
     "lightresnonenofirelightfil"=>{ options=>"-bgc bgc -envxml_dir . -light_res none",
                                     namelst=>"fire_method='nofire',stream_fldfilename_lightng='build-namelist_test.pl'",
                                     GLC_TWO_WAY_COUPLING=>"FALSE",
                                     phys=>"clm5_0",
                                   },
     "lightrescontradictlightfil"=>{ options=>"-bgc bgc -envxml_dir . -light_res 360x720",
                                     namelst=>"stream_fldfilename_lightng='build-namelist_test.pl'",
                                     GLC_TWO_WAY_COUPLING=>"FALSE",
                                     phys=>"clm5_0",
                                   },
     "finundated and not methane"=>{ options=>"-bgc bgc -envxml_dir .",
                                     namelst=>"use_lch4=.false.,finundation_method='h2osfc'",
                                     GLC_TWO_WAY_COUPLING=>"FALSE",
                                     phys=>"clm5_0",
                                   },
     "use_cn=true bgc=sp"        =>{ options=>"-bgc sp -envxml_dir .",
                                     namelst=>"use_cn=.true.",
                                     GLC_TWO_WAY_COUPLING=>"FALSE",
                                     phys=>"clm4_5",
                                   },
     "freeliv wo fun"            =>{ options=>"-bgc bgc -envxml_dir .",
                                     namelst=>"freelivfix_intercept=9.",
                                     GLC_TWO_WAY_COUPLING=>"FALSE",
                                     phys=>"clm4_5",
                                   },
     "use_cn=false bgc=bgc"      =>{ options=>"-bgc bgc -envxml_dir .",
                                     namelst=>"use_cn=.false.",
                                     GLC_TWO_WAY_COUPLING=>"FALSE",
                                     phys=>"clm4_5",
                                   },
     "lower=aqu-45 with/o Zeng"  =>{ options=>"-envxml_dir .",
                                     namelst=>"lower_boundary_condition=4,soilwater_movement_method=1,use_bedrock=.false.",
                                     GLC_TWO_WAY_COUPLING=>"FALSE",
                                     phys=>"clm5_0",
                                   },
     "Zeng w lower=flux"         =>{ options=>"-envxml_dir .",
                                     namelst=>"lower_boundary_condition=1,soilwater_movement_method=0,use_bedrock=.false.",
                                     GLC_TWO_WAY_COUPLING=>"FALSE",
                                     phys=>"clm4_5",
                                   },
     "Zeng w lower=zeroflux"     =>{ options=>"-envxml_dir .",
                                     namelst=>"lower_boundary_condition=2,soilwater_movement_method=0",
                                     GLC_TWO_WAY_COUPLING=>"FALSE",
                                     phys=>"clm4_5",
                                   },
     "Zeng w lower=table"        =>{ options=>"-envxml_dir .",
                                     namelst=>"lower_boundary_condition=3,soilwater_movement_method=0,use_bedrock=.false.",
                                     GLC_TWO_WAY_COUPLING=>"FALSE",
                                     phys=>"clm4_5",
                                   },
     "use_vic=F with -vic op"    =>{ options=>"-vichydro -envxml_dir .",
                                     namelst=>"use_vichydro=.false.",
                                     GLC_TWO_WAY_COUPLING=>"FALSE",
                                     phys=>"clm4_5",
                                   },
     "-vic with l_bnd=flux"      =>{ options=>"-vichydro -envxml_dir .",
                                     namelst=>"lower_boundary_condition=1",
                                     GLC_TWO_WAY_COUPLING=>"FALSE",
                                     phys=>"clm4_5",
                                   },
     "-vic with l_bnd=zeroflux"  =>{ options=>"-vichydro -envxml_dir .",
                                     namelst=>"lower_boundary_condition=2",
                                     GLC_TWO_WAY_COUPLING=>"FALSE",
                                     phys=>"clm4_5",
                                   },
     "bedrock with l_bnc=flux"   =>{ options=>"-envxml_dir .",
                                     namelst=>"use_bedrock=.true., lower_boundary_condition=1",
                                     GLC_TWO_WAY_COUPLING=>"FALSE",
                                     phys=>"clm5_0",
                                   },
     "bedrock with l_bnc=tabl"   =>{ options=>"-envxml_dir .",
                                     namelst=>"use_bedrock=.true., lower_boundary_condition=3",
                                     GLC_TWO_WAY_COUPLING=>"FALSE",
                                     phys=>"clm5_0",
                                   },
     "bedrock with l_bnc=aqui"   =>{ options=>"-envxml_dir .",
                                     namelst=>"use_bedrock=.true., lower_boundary_condition=4",
                                     GLC_TWO_WAY_COUPLING=>"FALSE",
                                     phys=>"clm5_0",
                                   },
     "zengdeck with l_bnc=flux"  =>{ options=>"-envxml_dir .",
                                     namelst=>"soilwater_movement_method=0, lower_boundary_condition=1",
                                     GLC_TWO_WAY_COUPLING=>"FALSE",
                                     phys=>"clm4_5",
                                   },
     "zengdeck with l_bnc=z-flux"=>{ options=>"-envxml_dir .",
                                     namelst=>"soilwater_movement_method=0, lower_boundary_condition=2",
                                     GLC_TWO_WAY_COUPLING=>"FALSE",
                                     phys=>"clm4_5",
                                   },
     "zengdeck with l_bnc=tabl"  =>{ options=>"-envxml_dir .",
                                     namelst=>"soilwater_movement_method=0, lower_boundary_condition=3",
                                     GLC_TWO_WAY_COUPLING=>"FALSE",
                                     phys=>"clm4_5",
                                   },
     "l_bnd=tabl with h2osfcfl=0"=>{ options=>"-envxml_dir .",
                                     namelst=>"h2osfcflag=0, lower_boundary_condition=3",
                                     GLC_TWO_WAY_COUPLING=>"FALSE",
                                     phys=>"clm4_5",
                                   },
     "l_bnd=flux with h2osfcfl=0"=>{ options=>"-envxml_dir .",
                                     namelst=>"h2osfcflag=0, lower_boundary_condition=1",
                                     GLC_TWO_WAY_COUPLING=>"FALSE",
                                     phys=>"clm4_5",
                                   },
     "l_bnd=zflux with h2osfcfl=0"=>{ options=>"-envxml_dir .",
                                     namelst=>"h2osfcflag=0, lower_boundary_condition=2",
                                     GLC_TWO_WAY_COUPLING=>"FALSE",
                                     phys=>"clm4_5",
                                   },
     "h2osfcfl=0 with clm5.0"    =>{ options=>"-envxml_dir .",
                                     namelst=>"h2osfcflag=0",
                                     GLC_TWO_WAY_COUPLING=>"FALSE",
                                     phys=>"clm5_0",
                                   },
     "45bad lnd_tuning_mode value" =>{ options=>"-lnd_tuning_mode clm5_0_GSWP3  -envxml_dir .",
                                     namelst=>"",
                                     GLC_TWO_WAY_COUPLING=>"FALSE",
                                     phys=>"clm4_5",
                                   },
     "50bad lnd_tuning_mode value" =>{ options=>"-lnd_tuning_mode clm4_5_CRUNCEP  -envxml_dir .",
                                     namelst=>"",
                                     GLC_TWO_WAY_COUPLING=>"FALSE",
                                     phys=>"clm5_0",
                                   },
     "bgc_spinup without cn"     =>{ options=>"-clm_accelerated_spinup on -bgc sp -envxml_dir .",
                                     namelst=>"spinup_state=1",
                                     GLC_TWO_WAY_COUPLING=>"FALSE",
                                     phys=>"clm4_5",
                                   },
     "spinup=1 without bldnml op"=>{ options=>"-clm_accelerated_spinup off -bgc bgc -envxml_dir .",
                                     namelst=>"spinup_state=1",,
                                     GLC_TWO_WAY_COUPLING=>"FALSE",
                                     phys=>"clm5_0",
                                   },
     "bgc_spinup without cn"     =>{ options=>"-clm_accelerated_spinup on -bgc sp -envxml_dir .",
                                     namelst=>"spinup_state=1",
                                     GLC_TWO_WAY_COUPLING=>"FALSE",
                                     phys=>"clm4_5",
                                   },
     "baseflow w aquifer"        =>{ options=>"-bgc sp -envxml_dir .",
                                     namelst=>"baseflow_scalar=1.0, lower_boundary_condition=4,use_bedrock=.false.",
                                     GLC_TWO_WAY_COUPLING=>"FALSE",
                                     phys=>"clm5_0",
                                   },
     "baseflow w table"          =>{ options=>"-bgc sp -envxml_dir .",
                                     namelst=>"baseflow_scalar=1.0, lower_boundary_condition=3,use_bedrock=.false.",
                                     GLC_TWO_WAY_COUPLING=>"FALSE",
                                     phys=>"clm5_0",
                                   },
     "br_root and bgc=sp"        =>{ options=>"-bgc sp -envxml_dir .",
                                     namelst=>"br_root=1.0",
                                     GLC_TWO_WAY_COUPLING=>"FALSE",
                                     phys=>"clm5_0",
                                   },
     "both co2_type and on nml"  =>{ options=>"-co2_type constant -envxml_dir .",
                                     namelst=>"co2_type='prognostic'",
                                     GLC_TWO_WAY_COUPLING=>"FALSE",
                                     phys=>"clm5_0",
                                   },
     "both lnd_frac and on nml"  =>{ options=>"-driver mct -lnd_frac $DOMFILE -envxml_dir .",
                                     namelst=>"fatmlndfrc='frac.nc'",
                                     GLC_TWO_WAY_COUPLING=>"FALSE",
                                     phys=>"clm5_0",
                                   },
     "lnd_frac set to UNSET"     =>{ options=>"-driver mct -lnd_frac UNSET -envxml_dir .",
                                     namelst=>"",
                                     GLC_TWO_WAY_COUPLING=>"FALSE",
                                     phys=>"clm6_0",
                                   },
     "lnd_frac set but nuopc"    =>{ options=>"-driver nuopc -lnd_frac $DOMFILE -envxml_dir .",
                                     namelst=>"",
                                     GLC_TWO_WAY_COUPLING=>"FALSE",
                                     phys=>"clm6_0",
                                   },
     "lnd_frac not set but lilac"=>{ options=>"-driver nuopc -lilac -envxml_dir . -lnd_frac UNSET",
                                     namelst=>"fsurdat='surfdata.nc'",
                                     GLC_TWO_WAY_COUPLING=>"FALSE",
                                     phys=>"clm6_0",
                                   },
     "fatmlndfrc set but nuopc"  =>{ options=>"-driver nuopc -envxml_dir .",
                                     namelst=>"fatmlndfrc='frac.nc'",
                                     GLC_TWO_WAY_COUPLING=>"FALSE",
                                     phys=>"clm6_0",
                                   },
     "force_send but not nuopc"  =>{ options=>"-driver mct -lnd_frac $DOMFILE -envxml_dir .",
                                     namelst=>"force_send_to_atm = .false.",
                                     GLC_TWO_WAY_COUPLING=>"FALSE",
                                     phys=>"clm6_0",
                                   },
     "branch but NO nrevsn"      =>{ options=>"-clm_start_type branch -envxml_dir .",
                                     namelst=>"",
                                     GLC_TWO_WAY_COUPLING=>"FALSE",
                                     phys=>"clm5_0",
                                   },
     "glc_nec inconsistent"      =>{ options=>"-envxml_dir .",
                                     namelst=>"maxpatch_glc=5",
                                     GLC_TWO_WAY_COUPLING=>"FALSE",
                                     phys=>"clm5_0",
                                   },
     "NoGLCMec"                  =>{ options=>"-envxml_dir . -glc_nec 0",
                                     namelst=>"",
                                     GLC_TWO_WAY_COUPLING=>"FALSE",
                                     phys=>"clm4_5",
                                   },
     "UpdateGlcContradict"       =>{ options=>"-envxml_dir .",
                                     namelst=>"glc_do_dynglacier=.false.",
                                     GLC_TWO_WAY_COUPLING=>"TRUE",
                                     phys=>"clm4_5",
                                   },
     "matrixWOBGC"               =>{ options=>"-envxml_dir . -bgc sp",
                                     namelst=>"use_matrixcn=.true.",
                                     GLC_TWO_WAY_COUPLING=>"TRUE",
                                     phys=>"clm5_0",
                                   },
     "soilmatrixWOBGC"           =>{ options=>"-envxml_dir . -bgc sp",
                                     namelst=>"use_soil_matrixcn=T",
                                     GLC_TWO_WAY_COUPLING=>"TRUE",
                                     phys=>"clm5_0",
                                   },
     "soilmatrixWmimics"         =>{ options=>"-envxml_dir . -bgc bgc",
                                     namelst=>"use_soil_matrixcn=T,soil_decomp_method='MIMICSWieder2015'",
                                     GLC_TWO_WAY_COUPLING=>"TRUE",
                                     phys=>"clm5_0",
                                   },
     "outmatrixWOmatrix"         =>{ options=>"-envxml_dir . -bgc bgc",
                                     namelst=>"use_soil_matrixcn=.false.,use_matrixcn=F,hist_wrt_matrixcn_diag=T",
                                     GLC_TWO_WAY_COUPLING=>"TRUE",
                                     phys=>"clm5_0",
                                   },
     "spinupWOsoilmatrix"         =>{ options=>"-envxml_dir . -bgc bgc",
                                     namelst=>"use_soil_matrixcn=F,use_matrixcn=T,spinup_matrixcn=T",
                                     GLC_TWO_WAY_COUPLING=>"TRUE",
                                     phys=>"clm5_0",
                                   },
     "sasuspinupWOsoilmatx"      =>{ options=>"-envxml_dir . -bgc bgc -clm_accelerated_spinup sasu",
                                     namelst=>"use_soil_matrixcn=.false.,use_matrixcn=.false.",
                                     GLC_TWO_WAY_COUPLING=>"TRUE",
                                     phys=>"clm5_1",
                                   },
     "sasuspinupWOCN"            =>{ options=>"-envxml_dir . -bgc sp  -clm_accelerated_spinup sasu",
                                     namelst=>"",
                                     GLC_TWO_WAY_COUPLING=>"TRUE",
                                     phys=>"clm5_1",
                                   },
     "nyrforceWOspinup"          =>{ options=>"-envxml_dir . -bgc bgc -clm_accelerated_spinup sasu",
                                     namelst=>"use_matrixcn=.false.,spinup_matrixcn=F,nyr_forcing=20",
                                     GLC_TWO_WAY_COUPLING=>"TRUE",
                                     phys=>"clm5_0",
                                   },
     "nyrsasuGTnyrforce"         =>{ options=>"-envxml_dir . -bgc bgc -clm_accelerated_spinup sasu",
                                     namelst=>"use_matrixcn=.false.,spinup_matrixcn=T,nyr_forcing=20,nyr_sasu=21",
                                     GLC_TWO_WAY_COUPLING=>"TRUE",
                                     phys=>"clm5_0",
                                   },
     "iloopZero"                 =>{ options=>"-envxml_dir . -bgc bgc -clm_accelerated_spinup sasu",
                                     namelst=>"use_matrixcn=.false.,spinup_matrixcn=T,iloop_avg=0",
                                     GLC_TWO_WAY_COUPLING=>"TRUE",
                                     phys=>"clm5_0",
                                   },
     "matrixspinupWADmode"        =>{ options=>"-envxml_dir . -bgc bgc -clm_accelerated_spinup sasu",
                                     namelst=>"spinup_matrixcn=T,spinup_state=2",
                                     GLC_TWO_WAY_COUPLING=>"TRUE",
                                     phys=>"clm5_0",
                                   },
     "matrixspinupWclmaccell"     =>{ options=>"-envxml_dir . -bgc bgc -clm_accelerated_spinup off",
                                     namelst=>"use_soil_matrixcn=T,spinup_matrixcn=T",
                                     GLC_TWO_WAY_COUPLING=>"TRUE",
                                     phys=>"clm5_0",
                                   },
     "fatesWuse_cnmatrix"        =>{ options=>"-envxml_dir . -bgc fates",
                                     namelst=>"use_matrixcn=.true.",
                                     GLC_TWO_WAY_COUPLING=>"TRUE",
                                     phys=>"clm5_0",
                                   },
     "fatesWuse_soilcnmatrix"    =>{ options=>"-envxml_dir . -bgc fates",
                                     namelst=>"use_soil_matrixcn=.true.",
                                     GLC_TWO_WAY_COUPLING=>"TRUE",
                                     phys=>"clm5_0",
                                   },
     "useFATESContradict"        =>{ options=>"-bgc fates -envxml_dir . -no-megan",
                                     namelst=>"use_fates=.false.",
                                     GLC_TWO_WAY_COUPLING=>"FALSE",
                                     phys=>"clm4_5",
                                   },
     "useFATESContradict2"       =>{ options=>"-envxml_dir . -no-megan",
                                     namelst=>"use_fates=.true.",
                                     GLC_TWO_WAY_COUPLING=>"FALSE",
                                     phys=>"clm4_5",
                                   },
     "useFATESWCN"               =>{ options=>"-bgc fates -envxml_dir . -no-megan",
                                     namelst=>"use_cn=.true.",
                                     GLC_TWO_WAY_COUPLING=>"FALSE",
                                     phys=>"clm5_0",
                                   },
     "useFATESWcrop"             =>{ options=>"-bgc fates -envxml_dir . -no-megan -crop",
                                     namelst=>"",
                                     GLC_TWO_WAY_COUPLING=>"FALSE",
                                     phys=>"clm6_0",
                                   },
     "useFATESWcreatecrop"       =>{ options=>"-bgc fates -envxml_dir . -no-megan",
                                     namelst=>"create_crop_landunit=.true.",
                                     GLC_TWO_WAY_COUPLING=>"FALSE",
                                     phys=>"clm5_0",
                                   },
     "useFATESWn_dom_pft"        =>{ options=>"-bgc fates -envxml_dir . -no-megan",
                                     namelst=>"n_dom_pfts = 1",
                                     GLC_TWO_WAY_COUPLING=>"FALSE",
                                     phys=>"clm5_0",
                                   },
     "useFATESWbMH"              =>{ options=>"-bgc fates -envxml_dir . -no-megan",
                                     namelst=>"use_biomass_heat_storage=.true.",
                                     GLC_TWO_WAY_COUPLING=>"FALSE",
                                     phys=>"clm6_0",
                                   },
     "FireNoneButFATESfireon"    =>{ options=>"-bgc fates -envxml_dir . -no-megan -light_res none",
                                     namelst=>"fates_spitfire_mode=4",
                                     GLC_TWO_WAY_COUPLING=>"FALSE",
                                     phys=>"clm6_0",
                                   },
     "FATESwspitfireOffLigtOn"    =>{ options=>"-bgc fates -envxml_dir . -no-megan -light_res 360x720",
                                     namelst=>"fates_spitfire_mode=0",
                                     GLC_TWO_WAY_COUPLING=>"FALSE",
                                     phys=>"clm6_0",
                                   },
     "useFATESWluna"             =>{ options=>"--bgc fates --envxml_dir . --no-megan",
                                     namelst=>"use_luna=TRUE",
                                     GLC_TWO_WAY_COUPLING=>"FALSE",
                                     phys=>"clm6_0",
                                   },
     "useFATESWfun"              =>{ options=>"--bgc fates --envxml_dir . --no-megan",
                                     namelst=>"use_fun=TRUE",
                                     GLC_TWO_WAY_COUPLING=>"FALSE",
                                     phys=>"clm6_0",
                                   },
     "useFATESWOsuplnitro"       =>{ options=>"--bgc fates --envxml_dir . --no-megan",
                                     namelst=>"suplnitro='NONE'",
                                     GLC_TWO_WAY_COUPLING=>"FALSE",
                                     phys=>"clm6_0",
                                   },
     "FireNoneButBGCfireon"    =>{ options=>"-bgc bgc -envxml_dir . -light_res none",
                                     namelst=>"fire_method='li2021gswpfrc'",
                                     GLC_TWO_WAY_COUPLING=>"FALSE",
                                     phys=>"clm6_0",
                                   },
     "createcropFalse"           =>{ options=>"-bgc bgc -envxml_dir . -no-megan",
                                     namelst=>"create_crop_landunit=.false.",
                                     GLC_TWO_WAY_COUPLING=>"FALSE",
                                     phys=>"clm5_0",
                                   },
     "usespitfireButNOTFATES"    =>{ options=>"-envxml_dir . -no-megan",
                                     namelst=>"fates_spitfire_mode=1",
                                     GLC_TWO_WAY_COUPLING=>"FALSE",
                                     phys=>"clm4_5",
                                   },
     "useloggingButNOTFATES"     =>{ options=>"-envxml_dir . -no-megan",
                                     namelst=>"use_fates_logging=.true.",
                                     GLC_TWO_WAY_COUPLING=>"FALSE",
                                     phys=>"clm4_5",
                                   },
     "useinventorybutnotfile"    =>{ options=>"-bgc fates -envxml_dir . -no-megan",
                                     namelst=>"use_fates_inventory_init=.true.",
                                     GLC_TWO_WAY_COUPLING=>"FALSE",
                                     phys=>"clm4_5",
                                   },
     "inventoryfileDNE"          =>{ options=>"-bgc fates -envxml_dir . -no-megan",
                                     namelst=>"use_fates_inventory_init=.true., fates_inventory_ctrl_filename='zztop'",
                                     GLC_TWO_WAY_COUPLING=>"FALSE",
                                     phys=>"clm4_5",
                                   },
     "useinventorybutnotfile"    =>{ options=>"--res 0.9x1.25 --bgc fates --envxml_dir . --no-megan",
                                     namelst=>"use_fates_luh=.true.",
                                     GLC_TWO_WAY_COUPLING=>"FALSE",
                                     phys=>"clm4_5",
                                   },
     "inventoryfileDNE"          =>{ options=>"-bgc fates -envxml_dir . -no-megan",
                                     namelst=>"use_fates_luh=.true., fluh_timeseries='zztop'",
                                     GLC_TWO_WAY_COUPLING=>"FALSE",
                                     phys=>"clm4_5",
                                   },
     "useMEGANwithFATES"         =>{ options=>"-bgc fates -envxml_dir . -megan",
                                     namelst=>"",
                                     GLC_TWO_WAY_COUPLING=>"FALSE",
                                     phys=>"clm4_5",
                                   },
     "useFIREEMISwithFATES"      =>{ options=>"-bgc fates -envxml_dir . -fire_emis --no-megan",
                                    namelst=>"",
                                    GLC_TWO_WAY_COUPLING=>"FALSE",
                                    phys=>"clm4_5",
                                 },
     "useDRYDEPwithFATES"        =>{ options=>"--bgc fates --envxml_dir . --no-megan --drydep",
                                     namelst=>"",
                                     GLC_TWO_WAY_COUPLING=>"FALSE",
                                     phys=>"clm4_5",
                                   },
     "useFATESSPWONOCOMP"        =>{ options=>"-bgc fates -envxml_dir . -no-megan",
                                     namelst=>"use_fates_sp=T,use_fates_nocomp=F",
                                     GLC_TWO_WAY_COUPLING=>"FALSE",
                                     phys=>"clm5_0",
                                   },
     "useFATESTRANSWdynPFT"      =>{ options=>"-bgc fates -envxml_dir . -use_case 20thC_transient -no-megan",
                                     namelst=>"do_transient_pfts=T",
                                     GLC_TWO_WAY_COUPLING=>"FALSE",
                                     phys=>"clm5_0",
                                   },
     "useHYDSTwithFATES"         =>{ options=>"-bgc fates -envxml_dir . -no-megan",
                                     namelst=>"use_hydrstress=.true.",
                                     GLC_TWO_WAY_COUPLING=>"FALSE",
                                     phys=>"clm5_0",
                                   },
     "useHYDSTwithdynroot"       =>{ options=>"-bgc bgc -envxml_dir . -megan",
                                     namelst=>"use_hydrstress=.true., use_dynroot=.true.",
                                     GLC_TWO_WAY_COUPLING=>"FALSE",
                                     phys=>"clm5_0",
                                   },
     "specWOfireemis"            =>{ options=>"-envxml_dir . -no-fire_emis",
                                     namelst=>"fire_emis_specifier='bc_a1 = BC'",
                                     GLC_TWO_WAY_COUPLING=>"FALSE",
                                     phys=>"clm5_0",
                                   },
     "elevWOfireemis"            =>{ options=>"-envxml_dir . -no-fire_emis",
                                     namelst=>"fire_emis_elevated=.false.",
                                     GLC_TWO_WAY_COUPLING=>"FALSE",
                                     phys=>"clm5_0",
                                   },
     "noanthro_w_crop"            =>{ options=>"-envxml_dir . -res 0.9x1.25 -bgc bgc -crop -use_case 1850_noanthro_control",
                                     namelst=>"",
                                     GLC_TWO_WAY_COUPLING=>"FALSE",
                                     phys=>"clm5_0",
                                   },
     "noanthro_w_irrig"           =>{ options=>"-envxml_dir . -res 0.9x1.25 -bgc bgc -use_case 1850_noanthro_control",
                                     namelst=>"irrigate=T",
                                     GLC_TWO_WAY_COUPLING=>"FALSE",
                                     phys=>"clm5_0",
                                   },
     "spdotransconflict"          =>{ options=>"-envxml_dir . -bgc sp -use_case 20thC_transient",
                                     namelst=>"do_transient_pfts=T,do_transient_crops=.false.",
                                     GLC_TWO_WAY_COUPLING=>"FALSE",
                                     phys=>"clm5_0",
                                   },
     "dogrossandsp"               =>{ options=>"--envxml_dir . --bgc sp --use_case 20thC_transient",
                                     namelst=>"do_grossunrep=.true.",
                                     GLC_TWO_WAY_COUPLING=>"FALSE",
                                     phys=>"clm5_0",
                                   },
     "dogrossandfates"            =>{ options=>"--envxml_dir . --bgc fates --use_case 20thC_transient --no-megan",
                                     namelst=>"do_grossunrep=.true.",
                                     GLC_TWO_WAY_COUPLING=>"FALSE",
                                     phys=>"clm5_0",
                                   },
     "dogrossandnottrans"         =>{ options=>"--envxml_dir . --bgc bgc --use_case 2000_control",
                                     namelst=>"do_grossunrep=.true.",
                                     GLC_TWO_WAY_COUPLING=>"FALSE",
                                     phys=>"clm5_0",
                                   },
     "nocropwfert"                =>{ options=>"-envxml_dir . -bgc sp -no-crop",
                                     namelst=>"use_fertilizer=T",
                                     GLC_TWO_WAY_COUPLING=>"FALSE",
                                     phys=>"clm5_0",
                                   },
     "lmr1WOcn"                   =>{ options=>"-envxml_dir . -bgc sp",
                                     namelst=>"leafresp_method=1",
                                     GLC_TWO_WAY_COUPLING=>"FALSE",
                                     phys=>"clm5_0",
                                   },
     "lmr2WOcn"                   =>{ options=>"-envxml_dir . -bgc sp",
                                     namelst=>"leafresp_method=2",
                                     GLC_TWO_WAY_COUPLING=>"FALSE",
                                     phys=>"clm5_0",
                                   },
     "lmr0Wcn"                    =>{ options=>"-envxml_dir . -bgc bgc",
                                     namelst=>"leafresp_method=0",
                                     GLC_TWO_WAY_COUPLING=>"FALSE",
                                     phys=>"clm5_0",
                                   },
     "nofireButSetcli_scale"     =>{ options=>"-envxml_dir . -bgc bgc",
                                     namelst=>"fire_method='nofire', cli_scale=5.",
                                     GLC_TWO_WAY_COUPLING=>"FALSE",
                                     phys=>"clm5_0",
                                   },
     "nocnButSetrh_low"          =>{ options=>"-envxml_dir . -bgc sp",
                                     namelst=>"rh_low=5.",
                                     GLC_TWO_WAY_COUPLING=>"FALSE",
                                     phys=>"clm5_0",
                                   },
     "funWOcn"                   =>{ options=>"-envxml_dir . -bgc sp",
                                     namelst=>"use_fun=.true.",
                                     GLC_TWO_WAY_COUPLING=>"FALSE",
                                     phys=>"clm5_0",
                                   },
     "flexCNWOcn"                =>{ options=>"-envxml_dir . -bgc sp",
                                     namelst=>"use_flexibleCN=.true.",
                                     GLC_TWO_WAY_COUPLING=>"FALSE",
                                     phys=>"clm5_0",
                                   },
     "flexCNFUNwcarbonresp"      =>{ options=>"-envxml_dir . -bgc bgc",
                                     namelst=>"use_flexibleCN=.true.,use_FUN=.true.,carbon_resp_opt=1",
                                     GLC_TWO_WAY_COUPLING=>"FALSE",
                                     phys=>"clm5_0",
                                   },
     "funWOnitrif"               =>{ options=>"-envxml_dir .",
                                     namelst=>"use_fun=.true., use_nitrif_denitrif=.false.",
                                     GLC_TWO_WAY_COUPLING=>"FALSE",
                                     phys=>"clm5_0",
                                   },
     "SPModeWNitrifNMethane"     =>{ options=>"-envxml_dir . -bgc sp",
                                     namelst=>"use_lch4=.true., use_nitrif_denitrif=.true.",
                                     GLC_TWO_WAY_COUPLING=>"FALSE",
                                     phys=>"clm5_0",
                                   },
     "knitrmaxWOnitrif"          =>{ options=>"-envxml_dir . -bgc bgc",
                                     namelst=>"use_nitrif_denitrif=.false., k_nitr_max=1.0",
                                     GLC_TWO_WAY_COUPLING=>"FALSE",
                                     phys=>"clm5_0",
                                   },
     "respcoefWOnitrif"          =>{ options=>"-envxml_dir . -bgc bgc",
                                     namelst=>"use_nitrif_denitrif=.false., denitrif_respiration_coefficient=1.0",
                                     GLC_TWO_WAY_COUPLING=>"FALSE",
                                     phys=>"clm5_0",
                                   },
     "respexpWOnitrif"           =>{ options=>"-envxml_dir . -bgc bgc",
                                     namelst=>"use_nitrif_denitrif=.false., denitrif_respiration_exponent=1.0",
                                     GLC_TWO_WAY_COUPLING=>"FALSE",
                                     phys=>"clm5_0",
                                   },
     "lunaWSPandlnctrue"         =>{ options=>"-envxml_dir . -bgc sp",
                                     namelst=>"use_luna=.true., lnc_opt=.true.",
                                     GLC_TWO_WAY_COUPLING=>"FALSE",
                                     phys=>"clm5_0",
                                   },
     "NOlunabutsetJmaxb1"        =>{ options=>"-envxml_dir . -bgc sp",
                                     namelst=>"use_luna=.false., jmaxb1=1.0",
                                     GLC_TWO_WAY_COUPLING=>"FALSE",
                                     phys=>"clm5_0",
                                   },
     "envxml_not_dir"            =>{ options=>"-envxml_dir myuser_nl_clm",
                                     namelst=>"",
                                     GLC_TWO_WAY_COUPLING=>"FALSE",
                                     phys=>"clm5_0",
                                   },
     "envxml_emptydir"           =>{ options=>"-envxml_dir xFail",
                                     namelst=>"",
                                     GLC_TWO_WAY_COUPLING=>"FALSE",
                                     phys=>"clm5_0",
                                   },
     "fates_non_sp_laistreams"   =>{ options=>"--envxml_dir . --bgc fates",
                                     namelst=>"use_lai_streams=.true., use_fates_sp=.false.",
                                     GLC_TWO_WAY_COUPLING=>"FALSE",
                                     phys=>"clm5_0",
                                     },
     "bgc_non_sp_laistreams"     =>{ options=>"--envxml_dir . -bgc bgc",
                                     namelst=>"use_lai_streams=.true.",
                                     GLC_TWO_WAY_COUPLING=>"FALSE",
                                     phys=>"clm5_0",
                                     },
     "bgc_laistreams_input"     =>{ options=>"--envxml_dir . --bgc bgc",
                                     namelst=>"stream_year_first_lai=1999",
                                     GLC_TWO_WAY_COUPLING=>"FALSE",
                                     phys=>"clm5_0",
                                     },
     "crop_laistreams_input"     =>{ options=>"--envxml_dir . --bgc sp --crop",
                                     namelst=>"use_lai_streams=.true.",
                                     GLC_TWO_WAY_COUPLING=>"FALSE",
                                     phys=>"clm5_0",
                                     },
     "soil_erod_wo_Zender"      =>{ options=>"--envxml_dir . --ignore_warnings",
                                     namelst=>"dust_emis_method='Leung_2023', " .
                                     "stream_meshfile_zendersoilerod = '/dev/null'",
                                     GLC_TWO_WAY_COUPLING=>"FALSE",
                                     phys=>"clm5_1",
                                     },
     "soil_erod_wo_lnd_source"  =>{ options=>"--envxml_dir .",
                                     namelst=>"dust_emis_method='Zender_2003', " .
                                     "stream_fldfilename_zendersoilerod = '/dev/null', zender_soil_erod_source='atm'",
                                     GLC_TWO_WAY_COUPLING=>"FALSE",
                                     phys=>"clm5_1",
                                     },
               );
foreach my $key ( keys(%failtest) ) {
   print( "$key\n" );
   &make_config_cache($failtest{$key}{"phys"});
   my $options  = $failtest{$key}{"options"};
   my $namelist = $failtest{$key}{"namelst"};
   &make_env_run( GLC_TWO_WAY_COUPLING=>$failtest{$key}{"GLC_TWO_WAY_COUPLING"} );
   eval{ system( "$bldnml $options -namelist \"&clmexp $namelist /\" > $tempfile 2>&1 " ); };
   isnt( $?, 0, $key );
   system( "cat $tempfile" );
}


print "\n===============================================================================\n";
print "Start Warning testing.  These should fail unless -ignore_warnings option is used \n";
print "=================================================================================\n";

# Warning testing, do things that give warnings, unless -ignore_warnings option is used

my %warntest = (
     # Warnings without the -ignore_warnings option given
     "dustemisLeung"             =>{ options=>"-envxml_dir .",
                                     namelst=>"dust_emis_method = 'Leung_2023'",
                                     GLC_TWO_WAY_COUPLING=>"FALSE",
                                     phys=>"clm5_1",
                                   },
     "coldwfinidat"              =>{ options=>"-envxml_dir . -clm_start_type cold",
                                     namelst=>"finidat = 'testfile.nc'",
                                     GLC_TWO_WAY_COUPLING=>"FALSE",
                                     phys=>"clm5_0",
                                   },
     "bgcspin_w_suplnitro"       =>{ options=>"-envxml_dir . -bgc bgc -clm_accelerated_spinup on",
                                     namelst=>"suplnitro='ALL'",
                                     GLC_TWO_WAY_COUPLING=>"FALSE",
                                     phys=>"clm5_0",
                                   },
     "bgc=bgc WO nitrif_denit"   =>{ options=>"-bgc bgc -envxml_dir .",
                                     namelst=>"use_nitrif_denitrif=.false.",
                                     GLC_TWO_WAY_COUPLING=>"FALSE",
                                     phys=>"clm4_5",
                                   },
     "methane off W nitrif_denit"=>{ options=>"-bgc bgc -envxml_dir .",
                                     namelst=>"use_nitrif_denitrif=.true.,use_lch4=.false.",
                                     GLC_TWO_WAY_COUPLING=>"FALSE",
                                     phys=>"clm6_0",
                                   },
     "soilm_stream w transient"  =>{ options=>"-res 0.9x1.25 -envxml_dir . -use_case 20thC_transient",
                                     namelst=>"use_soil_moisture_streams=T,soilm_tintalgo='linear'",
                                     GLC_TWO_WAY_COUPLING=>"FALSE",
                                     phys=>"clm5_0",
                                   },
     "missing_ndep_file"         =>{ options=>"-envxml_dir . -bgc bgc -ssp_rcp SSP5-3.4",
                                     namelst=>"",
                                     GLC_TWO_WAY_COUPLING=>"FALSE",
                                     phys=>"clm5_0",
                                   },
     "bad_megan_spec"            =>{ options=>"-envxml_dir . -bgc bgc -megan",
                                     namelst=>"megan_specifier='ZZTOP=zztop'",
                                     GLC_TWO_WAY_COUPLING=>"FALSE",
                                     phys=>"clm4_5",
                                   },
     "FUN_wo_flexCN"             =>{ options=>"-envxml_dir . -bgc bgc",
                                     namelst=>"use_fun=.true.,use_flexiblecn=.false.",
                                     GLC_TWO_WAY_COUPLING=>"FALSE",
                                     phys=>"clm6_0",
                                   },
     "NotNEONbutNEONlightres"    =>{ options=>"--res CLM_USRDAT --clm_usr_name regional --envxml_dir . --bgc bgc --light_res 106x174",
                                     namelst=>"fsurdat='build-namelist_test.pl'",
                                     GLC_TWO_WAY_COUPLING=>"FALSE",
                                     phys=>"clm6_0",
                                   },
               );
foreach my $key ( keys(%warntest) ) {
   print( "$key\n" );
   &make_config_cache($warntest{$key}{"phys"});
   my $options  = $warntest{$key}{"options"};
   my $namelist = $warntest{$key}{"namelst"};
   &make_env_run( GLC_TWO_WAY_COUPLING=>$warntest{$key}{"GLC_TWO_WAY_COUPLING"} );
   eval{ system( "$bldnml $options -namelist \"&clmexp $namelist /\" > $tempfile 2>&1 " ); };
   isnt( $?, 0, $key );
   system( "cat $tempfile" );
   # Now run with -ignore_warnings and make sure it works
   $options .= " -ignore_warnings";
   eval{ system( "$bldnml $options -namelist \"&clmexp $namelist /\" > $tempfile 2>&1 " ); };
   is( $?, 0, $key );
   is( $@, '', "$options" );
   system( "cat $tempfile" );
}

#
# Loop over all physics versions
#
foreach my $phys ( "clm4_5", "clm5_0", "clm5_1", "clm6_0" ) {
$mode = "-phys $phys";
&make_config_cache($phys);

print "\n========================================================================\n";
print "Test ALL resolutions that have surface datasets with SP for 1850 and 2000\n";
print "========================================================================\n";

# Check for ALL resolutions with CLM50SP
my @resolutions = ( "360x720cru", "10x15", "4x5", "0.9x1.25", "1.9x2.5", "ne3np4.pg3", "ne16np4.pg3", "ne30np4", "ne30np4.pg2", "ne30np4.pg3", "ne120np4.pg3", "ne0np4CONUS.ne30x8", "ne0np4.ARCTIC.ne30x4", "ne0np4.ARCTICGRIS.ne30x8", "C96", "mpasa480", "mpasa120" );
my @only2000_resolutions = ( "1x1_numaIA", "1x1_brazil", "1x1_mexicocityMEX", "1x1_vancouverCAN", "1x1_urbanc_alpha", "5x5_amazon", "0.125nldas2", "mpasa60", "mpasa15", "mpasa3p75" );
my @regional;
foreach my $res ( @resolutions ) {
   chomp($res);
   print "=== Test $res === \n";
   foreach my $use_case ( "1850_control", "2000_control" ) {
      # Skip resolutions that only have 2000 versions
      if ( ($use_case eq "1850_control") && ($res ~~ @only2000_resolutions) ) {
         next;
      }
      print "=== Test $use_case === \n";
      my $options  = "-res $res -bgc sp -envxml_dir . --use_case $use_case";

      &make_env_run();
      eval{ system( "$bldnml $options > $tempfile 2>&1 " ); };
      is( $@, '', "$options" );

      $cfiles->checkfilesexist( "$options", $mode );

      $cfiles->shownmldiff( "default", "standard" );
      if ( defined($opts{'compare'}) ) {
         $cfiles->doNOTdodiffonfile( "$tempfile", "$options", $mode );
         $cfiles->comparefiles( "$options", $mode, $opts{'compare'} );
      }

      if ( defined($opts{'generate'}) ) {
         $cfiles->copyfiles( "$options", $mode );
      }
      &cleanup(); print "\n";
   }
}

print "\n==================================================\n";
print " Test important resolutions for BGC and historical\n";
print "==================================================\n";

my @resolutions = ( "4x5", "10x15", "360x720cru", "ne30np4.pg3", "ne3np4.pg3", "1.9x2.5", "0.9x1.25", "C96", "mpasa120" );
my @regional;
my $nlbgcmode = "bgc";
my $mode = "$phys-$nlbgcmode";
foreach my $res ( @resolutions ) {
   chomp($res);
   print "=== Test $res === \n";
   my $options  = "-res $res -envxml_dir . -bgc $nlbgcmode --use_case 20thC_transient";

   &make_env_run();
   eval{ system( "$bldnml $options > $tempfile 2>&1 " ); };
   is( $@, '', "$options" );

   $cfiles->checkfilesexist( "$options", $mode );

   $cfiles->shownmldiff( "default", "standard" );
   if ( defined($opts{'compare'}) ) {
      $cfiles->doNOTdodiffonfile( "$tempfile", "$options", $mode );
      $cfiles->comparefiles( "$options", $mode, $opts{'compare'} );
   }

   if ( defined($opts{'generate'}) ) {
      $cfiles->copyfiles( "$options", $mode );
   }
   &cleanup(); print "\n";
}

print "\n==================================================\n";
print " Rest all use-cases \n";
print "==================================================\n";

# Run over all use-cases...
my $list = `$bldnml -use_case list 2>&1 | grep "use case"`;
my @usecases;
if ( $list =~ /build-namelist : use cases : (.+)$/ ) {
  my @usecases  = split( / /, $list );
} else {
  die "ERROR:: Trouble getting list of use-cases\n";
}
foreach my $usecase ( @usecases ) {
   $options = "-use_case $usecase  -envxml_dir .";
   &make_env_run();
   eval{ system( "$bldnml $options  > $tempfile 2>&1 " ); };
   is( $@, '', "options: $options" );
   $cfiles->checkfilesexist( "$options", $mode );
   $cfiles->shownmldiff( "default", "standard" );
   if ( defined($opts{'compare'}) ) {
      $cfiles->doNOTdodiffonfile( "$tempfile", "$options", $mode );
      $cfiles->comparefiles( "$options", $mode, $opts{'compare'} );
   }
   if ( defined($opts{'generate'}) ) {
      $cfiles->copyfiles( "$options", $mode );
   }
   &cleanup();
}

print "\n==================================================\n";
print "Test crop resolutions \n";
print "==================================================\n";

# Check for crop resolutions
my $crop1850_res = "1x1_smallvilleIA";
$options = "-bgc bgc -crop -res $crop1850_res -use_case 1850_control -envxml_dir .";
&make_env_run();
eval{ system( "$bldnml $options  > $tempfile 2>&1 " ); };
is( $@, '', "$options" );
$cfiles->checkfilesexist( "$options", $mode );
$cfiles->shownmldiff( "default", "standard" );
if ( defined($opts{'compare'}) ) {
   $cfiles->doNOTdodiffonfile( "$tempfile", "$options", $mode );
   $cfiles->comparefiles( "$options", $mode, $opts{'compare'} );
}
if ( defined($opts{'generate'}) ) {
   $cfiles->copyfiles( "$options", $mode );
}
&cleanup();

my @crop_res = ( "1x1_numaIA", "4x5", "10x15", "0.9x1.25", "1.9x2.5", "ne3np4.pg3", "ne30np4", "ne30np4.pg3", "C96", "mpasa120" );
foreach my $res ( @crop_res ) {
   $options = "-bgc bgc -crop -res $res -envxml_dir .";
   &make_env_run();
   eval{ system( "$bldnml $options  > $tempfile 2>&1 " ); };
   is( $@, '', "$options" );
   $cfiles->checkfilesexist( "$options", $mode );
   $cfiles->shownmldiff( "default", "standard" );
   if ( defined($opts{'compare'}) ) {
      $cfiles->doNOTdodiffonfile( "$tempfile", "$options", $mode );
      $cfiles->comparefiles( "$options", $mode, $opts{'compare'} );
   }
   if ( defined($opts{'generate'}) ) {
      $cfiles->copyfiles( "$options", $mode );
   }
   &cleanup();
}
print "\n==================================================\n";
print " Test glc_mec resolutions \n";
print "==================================================\n";

# Check for glc_mec resolutions
#
# NOTE(wjs, 2017-12-17) I'm not sure if these glc_mec-specific tests are
# still needed: are they covered with other tests now that we always run
# with glc_mec? Some historical notes: (1) The three resolutions listed
# here used to be the only three with which you could run glc_mec; now
# you can run glc_mec with all resolutions. (2) This used to point to
# all of the glacierMEC use cases; now we don't have glacierMEC-specific
# use cases, but I've kept these pointing to the equivalent normal use
# cases; I'm not sure if it's actually important to test this with all
# of the different use cases.
my @glc_res = ( "0.9x1.25", "1.9x2.5" );
my @use_cases = ( 
                  "1850-2100_SSP2-4.5_transient",
                  "1850_control",
                  "2000_control",
                  "2010_control",
                  "20thC_transient",
                 );
foreach my $res ( @glc_res ) {
   foreach my $usecase ( @usecases ) {
      my $startymd = undef;
      if ( ($usecase eq "1850_control") || ($usecase eq "20thC_transient") ) {
         $startymd = 18500101;
      } elsif ( $usecase eq "2000_control") {
         $startymd = 20000101;
      } elsif ( $usecase eq "2010_control") {
         $startymd = 20100101;
      } else {
         $startymd = 20150101;
      }
      $options = "-bgc bgc -res $res -use_case $usecase -envxml_dir . -namelist '&a start_ymd=$startymd/'";
      &make_env_run();
      eval{ system( "$bldnml $options > $tempfile 2>&1 " ); };
      is( $@, '', "$options" );
      $cfiles->checkfilesexist( "$options", $mode );
      $cfiles->shownmldiff( "default", "standard" );
      if ( defined($opts{'compare'}) ) {
         $cfiles->doNOTdodiffonfile( "$tempfile", "$options", $mode );
         $cfiles->comparefiles( "$options", $mode, $opts{'compare'} );
      }
      if ( defined($opts{'generate'}) ) {
         $cfiles->copyfiles( "$options", $mode );
      }
      &cleanup();
   }
}
# Transient 20th Century simulations
my @tran_res = ( "0.9x1.25", "1.9x2.5", "ne30np4.pg3", "10x15" );
my $usecase  = "20thC_transient";
my $GLC_NEC         = 10;
foreach my $res ( @tran_res ) {
   $options = "-res $res -use_case $usecase -envxml_dir . -namelist '&a start_ymd=18500101/' -bgc bgc -crop -namelist '&a do_grossunrep=T/'";
   &make_env_run();
   eval{ system( "$bldnml $options > $tempfile 2>&1 " ); };
   is( $@, '', "$options" );
   $cfiles->checkfilesexist( "$options", $mode );
   $cfiles->shownmldiff( "default", "standard" );
   if ( defined($opts{'compare'}) ) {
      $cfiles->doNOTdodiffonfile( "$tempfile", "$options", $mode );
      $cfiles->comparefiles( "$options", $mode, $opts{'compare'} );
   }
   if ( defined($opts{'generate'}) ) {
      $cfiles->copyfiles( "$options", $mode );
   }
   &cleanup();
}
# Transient ssp_rcp scenarios that work
my @tran_res = ( "4x5", "0.9x1.25", "1.9x2.5", "10x15", "360x720cru", "ne3np4.pg3", "ne16np4.pg3", "ne30np4.pg3", "C96", "mpasa120" );
foreach my $usecase ( "1850-2100_SSP2-4.5_transient" ) {
   my $startymd = 20150101;
   foreach my $res ( @tran_res ) {
      $options = "-res $res -bgc bgc -crop -use_case $usecase -envxml_dir . -namelist '&a start_ymd=$startymd/'";
      &make_env_run();
      eval{ system( "$bldnml $options > $tempfile 2>&1 " ); };
      is( $@, '', "$options" );
      $cfiles->checkfilesexist( "$options", $mode );
      $cfiles->shownmldiff( "default", "standard" );
      if ( defined($opts{'compare'}) ) {
         $cfiles->doNOTdodiffonfile( "$tempfile", "$options", $mode );
         $cfiles->comparefiles( "$options", $mode, $opts{'compare'} );
      }
      if ( defined($opts{'generate'}) ) {
         $cfiles->copyfiles( "$options", $mode );
      }
      &cleanup();
   }
}
}  # End loop over all physics versions
#
# End loop over versions
#
#
# Test ALL SSP's for f09...
#
$phys = "clm6_0";
$mode = "-phys $phys";
&make_config_cache($phys);
my $res = "0.9x1.25";
foreach my $usecase ( "1850-2100_SSP5-8.5_transient", "1850-2100_SSP2-4.5_transient", "1850-2100_SSP1-2.6_transient", "1850-2100_SSP3-7.0_transient" ) {
      $options = "-res $res -bgc bgc -crop -use_case $usecase -envxml_dir . -namelist '&a start_ymd=20150101/'";
      &make_env_run();
      eval{ system( "$bldnml $options > $tempfile 2>&1 " ); };
      is( $@, '', "$options" );
      $cfiles->checkfilesexist( "$options", $mode );
      $cfiles->shownmldiff( "default", "standard" );
      if ( defined($opts{'compare'}) ) {
         $cfiles->doNOTdodiffonfile( "$tempfile", "$options", $mode );
         $cfiles->comparefiles( "$options", $mode, $opts{'compare'} );
      }
      if ( defined($opts{'generate'}) ) {
         $cfiles->copyfiles( "$options", $mode );
      }
      &cleanup();
}

# The SSP's that fail because of missing ndep files...
$phys = "clm5_0";
$mode = "-phys $phys";
&make_config_cache($phys);
my $res = "0.9x1.25";
foreach my $usecase ( "1850-2100_SSP5-3.4_transient", "1850-2100_SSP4-3.4", "1850-2100_SSP1-1.9_transient",
                      "1850-2100_SSP4-6.0_transient" ) {
      $options = "-res $res -bgc bgc -crop -use_case $usecase -envxml_dir . -namelist '&a start_ymd=20150101/'";
      &make_env_run();
      eval{ system( "$bldnml $options > $tempfile 2>&1 " ); };
      isnt( $?, 0, $usecase );
      system( "cat $tempfile" );
}

print "\n==================================================\n";
print "Test clm4.5/clm5.0/clm5_1/clm6_0 resolutions \n";
print "==================================================\n";

foreach my $phys ( "clm4_5", 'clm5_0', 'clm5_1', "clm6_0" ) {
  my $mode = "-phys $phys";
  &make_config_cache($phys);
  my @clmoptions = ( "-bgc bgc -envxml_dir .", "-bgc bgc -envxml_dir . -clm_accelerated_spinup=on", "-bgc bgc -envxml_dir . -light_res 360x720",
                     "-bgc sp -envxml_dir . -vichydro", "-bgc bgc -dynamic_vegetation -ignore_warnings",
                     "-bgc bgc -clm_demand flanduse_timeseries -sim_year 1850-2000 -namelist '&a start_ymd=18500101/'",
                     "-bgc bgc -envxml_dir . -namelist '&a use_c13=.true.,use_c14=.true.,use_c14_bombspike=.true./'" );
  foreach my $clmopts ( @clmoptions ) {
     my @clmres = ( "10x15", "4x5", "360x720cru", "0.9x1.25", "1.9x2.5", "ne3np4.pg3", "ne16np4.pg3", "ne30np4.pg3", "C96", "mpasa120" );
     foreach my $res ( @clmres ) {
        $options = "-res $res -envxml_dir . ";
        &make_env_run( );
        eval{ system( "$bldnml $options $clmopts > $tempfile 2>&1 " ); };
        is( $@, '', "$options $clmopts" );
        $cfiles->checkfilesexist( "$options $clmopts", $mode );
        $cfiles->shownmldiff( "default", "standard" );
        if ( defined($opts{'compare'}) ) {
           $cfiles->doNOTdodiffonfile( "$tempfile", "$options $clmopts", $mode );
           $cfiles->comparefiles( "$options $clmopts", $mode, $opts{'compare'} );
        }
        if ( defined($opts{'generate'}) ) {
           $cfiles->copyfiles( "$options $clmopts", $mode );
        }
        &cleanup();
     }
  }
  my @clmoptions = ( "-bgc bgc -envxml_dir .",
                     "-bgc sp -envxml_dir .", );
  foreach my $clmopts ( @clmoptions ) {
     my @clmres = ( "ne16np4.pg3" );
     foreach my $res ( @clmres ) {
        $options = "-res $res -envxml_dir . ";
        &make_env_run( );
        eval{ system( "$bldnml $options $clmopts > $tempfile 2>&1 " ); };
        is( $@, '', "$options $clmopts" );
        $cfiles->checkfilesexist( "$options $clmopts", $mode );
        $cfiles->shownmldiff( "default", "standard" );
        if ( defined($opts{'compare'}) ) {
           $cfiles->doNOTdodiffonfile( "$tempfile", "$options $clmopts", $mode );
           $cfiles->comparefiles( "$options $clmopts", $mode, $opts{'compare'} );
        }
        if ( defined($opts{'generate'}) ) {
           $cfiles->copyfiles( "$options $clmopts", $mode );
        }
        &cleanup();
     }
  }
  my $clmopts = "-bgc bgc -crop";
  my $res = "1.9x2.5";
  $options = "-res $res -namelist '&a irrigate=.true./' -crop -envxml_dir .";
  &make_env_run();
  eval{ system( "$bldnml $options $clmopts  > $tempfile 2>&1 " ); };
  is( $@, '', "$options $clmopts" );
  $cfiles->checkfilesexist( "$options $clmopts", $mode );
  $cfiles->shownmldiff( "default", "standard" );
  if ( defined($opts{'compare'}) ) {
     $cfiles->doNOTdodiffonfile( "$tempfile", "$options $clmopts", $mode );
     $cfiles->comparefiles( "$options $clmopts", "$mode", $opts{'compare'} );
  }
  if ( defined($opts{'generate'}) ) {
     $cfiles->copyfiles( "$options $clmopts", $mode );
  }
  &cleanup();
  # Run FATES mode for several resolutions and configurations
  my $clmoptions = "-bgc fates -envxml_dir . -no-megan";
  my @clmres = ( "4x5", "1.9x2.5" );
  foreach my $res ( @clmres ) {
     $options = "-res $res -clm_start_type cold";
     my @edoptions = ( "-use_case 2000_control",
                       "-use_case 1850_control",
                       "",
                       "-namelist \"&a use_lch4=.true.,use_nitrif_denitrif=.true./\"",
                       "-clm_accelerated_spinup on"
                     );
     foreach my $edop (@edoptions ) {
        if ( $res eq "5x5_amazon" && ($edop =~ /1850_control/) ) {
           next;
        }
        &make_env_run( );
        eval{ system( "$bldnml $options $clmoptions $edop  > $tempfile 2>&1 " ); };
        is( $@, '', "$options $edop" );
        $cfiles->checkfilesexist( "$options $clmoptions $edop", $mode );
        $cfiles->shownmldiff( "default", "standard" );
        if ( defined($opts{'compare'}) ) {
           $cfiles->doNOTdodiffonfile( "$tempfile", "$options $clmoptions $edop", $mode );
           $cfiles->comparefiles( "$options $clmoptions $edop", $mode, $opts{'compare'} );
        }
        if ( defined($opts{'generate'}) ) {
           $cfiles->copyfiles( "$options $clmoptions $edop", $mode );
        }
        &cleanup();
     }
  }
}
#
# Run over the different lnd_tuning modes
#
my $res = "0.9x1.25";
my $mask = "gx1v7";
my $simyr = "1850";
foreach my $phys ( "clm4_5", 'clm5_0', 'clm5_1', 'clm6_0' ) {
  my $mode = "-phys $phys";
  &make_config_cache($phys);
  my @forclist = ();
  @forclist = ( "CRUv7", "GSWP3v1", "cam6.0", "cam5.0", "cam4.0" );
  foreach my $forc ( @forclist ) {
     foreach my $bgc ( "sp", "bgc" ) {
        my $lndtuningmode = "${phys}_${forc}";
        if ( $lndtuningmode eq "clm5_1_CRUv7" ) {
           next;
        }
        if ( $lndtuningmode eq "clm6_0_CRUv7" ) {
           next;
        }
        my $clmoptions = "-res $res -mask $mask -sim_year $simyr -envxml_dir . -lnd_tuning_mod $lndtuningmode -bgc $bgc";
        &make_env_run( );
        eval{ system( "$bldnml $clmoptions > $tempfile 2>&1 " ); };
        is( $@, '', "$clmoptions" );
        $cfiles->checkfilesexist( "$clmoptions", $mode );
        $cfiles->shownmldiff( "default", "standard" );
        if ( defined($opts{'compare'}) ) {
           $cfiles->doNOTdodiffonfile( "$tempfile", "$clmoptions", $mode );
           $cfiles->comparefiles( "$clmoptions", $mode, $opts{'compare'} );
        }
        if ( defined($opts{'generate'}) ) {
           $cfiles->copyfiles( "$clmoptions", $mode );
        }
        &cleanup();
     }
  }
}
&cleanup();

system( "/bin/rm $finidat" );

print "\n==================================================\n";
print " Dumping output  \n";
print "==================================================\n";

$xFail->parseOutput($captOut);

print "Successfully ran all testing for build-namelist\n\n";

&cleanup( "config" );
system( "/bin/rm $tempfile" );

sub cleanup {
#
# Cleanup files created
#
  my $type = shift;

  print "Cleanup files created\n";
  if ( defined($type) ) {
     if ( $type eq "config" ) {
        system( "/bin/rm config_cache.xml" );
     }
  } else {
     system( "/bin/rm $tempfile *_in" );
  }
}
<|MERGE_RESOLUTION|>--- conflicted
+++ resolved
@@ -163,17 +163,10 @@
 #
 # Figure out number of tests that will run
 #
-<<<<<<< HEAD
-my $ntests = 1655;
+my $ntests = 2555;
 
 if ( defined($opts{'compare'}) ) {
-   $ntests += 989;
-=======
-my $ntests = 2511;
-
-if ( defined($opts{'compare'}) ) {
-   $ntests += 1545;
->>>>>>> 4eb5320f
+   $ntests += 1589;
 }
 plan( tests=>$ntests );
 
