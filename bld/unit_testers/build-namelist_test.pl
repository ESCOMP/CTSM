--- conflicted
+++ resolved
@@ -163,17 +163,10 @@
 #
 # Figure out number of tests that will run
 #
-<<<<<<< HEAD
-my $ntests = 3283;
+my $ntests = 3306;
 
 if ( defined($opts{'compare'}) ) {
    $ntests += 2045;
-=======
-my $ntests = 3277;
-
-if ( defined($opts{'compare'}) ) {
-   $ntests += 1981;
->>>>>>> c6fba225
 }
 plan( tests=>$ntests );
 
