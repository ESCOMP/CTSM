#!/usr/bin/env perl

# Test command line options of the build-namelist script.
# Try to test that all the different options at least work.
# Test that inconsistentcies are appropriately caught.

#########################

use lib '.';
use Test::More;
use xFail::expectedFail;
use IO::File;

#########################

use strict;
use Getopt::Long;
use NMLTest::CompFiles;
use English;

sub usage {
    die <<EOF;
SYNOPSIS
     build-namelist_test.pl [options]

     Test the the CLM build-namelist
OPTIONS
     -help [or -h]                 Print usage to STDOUT.
     -compare <directory>          Compare namelists for this version to namelists
                                   created by another version.
     -generate                     Leave the namelists in place to do a later compare.
     -no-test                      Do NOT Use the -test option to make sure datasets exist.
     -csmdata "dir"                Root directory of CESM input data.

EOF
}

sub make_env_run {
#
# Create a env_run.xml file to read in
#
    my %settings = @_;

    # Set default settings
    my %env_vars = ( DIN_LOC_ROOT=>"MYDINLOCROOT", GLC_TWO_WAY_COUPLING=>"FALSE" );
    # Set any settings that came in from function call
    foreach my $item ( keys(%settings) ) {
       $env_vars{$item} = $settings{$item};
    }

    # Now write the file out
    my $envfile = "env_run.xml";
    my $fh = IO::File->new($envfile, '>') or die "can't open file: $envfile";
    print $fh <<EOF;
<?xml version="1.0"?>

<config_definition>

EOF
    foreach my $item ( keys(%env_vars) ) {
      print $fh <<EOF;
<entry id="$item"         value="$env_vars{$item}"  />
EOF
    }
    print $fh <<EOF;

</config_definition>
EOF
    $fh->close();
}

sub make_config_cache {
   # Write a config_cache.xml file to read in
   my ($phys) = @_;
   my $config_cachefile = "config_cache.xml";
   my $fh = IO::File->new($config_cachefile, '>') or die "can't open file: $config_cachefile";
   print $fh <<EOF;
<?xml version="1.0"?>
<config_definition>
<commandline></commandline>
<entry id="phys" value="$phys" list="" valid_values="clm4_5,clm5_0,clm5_1">Specifies clm physics</entry>
</config_definition>
EOF
   $fh->close();
}

sub cat_and_create_namelistinfile {
#
# Concatenate the user_nl_clm files together and turn it into a namelist input file
# that can be read in by build-namelist
#
   my ($file1, $file2, $outfile) = @_;

   my $fh    = IO::File->new($file1,   '<') or die "can't open file: $file1";
   my $outfh = IO::File->new($outfile, '>') or die "can't open file: $outfile";
   print $outfh "&clm_settings\n\n";
   while ( my $line = <$fh> ) {
     print $outfh " $line";
   }
   $fh->close();
   if ( defined($file2) ) {
      my $fh    = IO::File->new($file2,   '<') or die "can't open file: $file2";
      while ( my $line = <$fh> ) {
        print $outfh " $line";
      }
   }
   print $outfh "\n/\n";
   $fh->close();
   $outfh->close();
}

#
# Process command-line options.
#
my %opts = ( help     => 0,
             generate => 0,
             test     => 1,
             compare  => undef,
             csmdata  => undef,
            );

GetOptions(
    "h|help"     => \$opts{'help'},
    "compare=s"  => \$opts{'compare'},
    "generate"   => \$opts{'generate'},
    "test!"      => \$opts{'test'},
    "csmdata=s"  => \$opts{'csmdata'},
)  or usage();

# Give usage message.
usage() if $opts{'help'};

# Check that the CESM inputdata root directory has been specified.  This must be
# a local or nfs mounted directory.
my $inputdata_rootdir = undef;
if (defined($opts{'csmdata'})) {
    $inputdata_rootdir = $opts{'csmdata'};
} elsif (defined $ENV{'CSMDATA'} ) {
    $inputdata_rootdir = $ENV{'CSMDATA'};
} else {
   # use yellowstone location as default
   $inputdata_rootdir="/glade/p/cesm/cseg/inputdata";
   print("WARNING:  -csmdata nor CSMDATA are set, using default yellowstone location: $inputdata_rootdir\n");
}

###################################
#_# read in expected fail test list
###################################
my $compGen;
if ( $opts{'generate'} eq 1 && !(defined($opts{'compare'}) )) {
   $compGen='generate';
} elsif ( defined($opts{'compare'}) ) {
   $compGen='compare';
} elsif ( defined($opts{'compare'} && ($opts{'generate'} eq 1 ))) {
   #_# if compare and generate are both given, use compare
   $compGen='compare';
}

my $ProgName;
($ProgName = $PROGRAM_NAME) =~ s!(.*)/!!;
my $testType="namelistTest";

#
# Figure out number of tests that will run
#
<<<<<<< HEAD
my $ntests = 1898;
=======
my $ntests = 1846;
>>>>>>> 25a7cd3f
if ( defined($opts{'compare'}) ) {
   $ntests += 1284;
}
plan( tests=>$ntests );

#_# ============================================================
#_# setup for xFail module
#_# ============================================================
my $xFail = xFail::expectedFail->new($ProgName,$compGen,$ntests);
my $captOut="";  #_# variable to capture Test::More output
Test::More->builder->output(\$captOut);
#_# ============================================================
#_#
#_# ============================================================

# Check for unparsed arguments
if (@ARGV) {
    print "ERROR: unrecognized arguments: @ARGV\n";
    usage();
}
my $phys = "clm5_0";
my $mode = "-phys $phys";
&make_config_cache($phys);

my $DOMFILE = "$inputdata_rootdir/atm/datm7/domain.lnd.T31_gx3v7.090928.nc";
my $real_par_file = "user_nl_ctsm_real_parameters";
my $bldnml = "../build-namelist -verbose -csmdata $inputdata_rootdir -configuration clm -structure standard -glc_nec 10 -no-note -output_reals $real_par_file";
if ( $opts{'test'} ) {
   $bldnml .= " -test";
}

my $tempfile = "temp_file.txt";
if ( -f $tempfile ) {
  system( "/bin/rm $tempfile" );
}

my @files = ( "lnd_in", $tempfile, $real_par_file );
my $cwd = `pwd`;
chomp( $cwd );
my $cfiles = NMLTest::CompFiles->new( $cwd, @files );

print "\n==================================================\n";
print "Run simple tests \n";
print "==================================================\n";

# Simple test -- just run build-namelist with -help option
eval{ system( "$bldnml -help > $tempfile 2>&1 " ); };
   is( $@, '', "help" );
   &cleanup();
# Simple test -- just run build-namelist with -version option
eval{ system( "$bldnml -version > $tempfile 2>&1 " ); };
   is( $@, '', "version" );
   system( "/bin/cat $tempfile" );
   &cleanup();
# Simple test -- just run build-namelist
&make_env_run();
eval{ system( "$bldnml > $tempfile 2>&1 " ); };
   is( $@, '', "plain build-namelist" );
   $cfiles->checkfilesexist( "default", $mode );
   # Compare to baseline
   if ( defined($opts{'compare'}) ) {
      $cfiles->doNOTdodiffonfile( "$tempfile", "default", $mode );
      $cfiles->comparefiles( "default", $mode, $opts{'compare'} );
   }

print "\n==================================================\n";
print "Run simple tests with all list options \n";
print "==================================================\n";

$cfiles->copyfiles( "default", $mode );
&cleanup();
# Simple test -- run all the list options
foreach my $options ( "clm_demand", "ssp_rcp",      "res",
                      "sim_year",   "use_case" ) {
   &make_env_run();
   eval{ system( "$bldnml -${options} list > $tempfile 2>&1 " ); };
   my $result = `cat $tempfile`;
   my $expect;
   if ( $options =~ /use_case/ ) {
      $expect = "use cases :";
   } else {
      $expect = "valid values for $options";
   }
   $expect    = "/CLM build-namelist : $expect/";
   like( $result, $expect, "$options list" );
   is( (-f "lnd_in"), undef, "Check that lnd_in file does NOT exist" );
   &cleanup();
}

print "\n==================================================\n";
print "Run simple tests with additional options \n";
print "==================================================\n";

# Exercise a bunch of options
my $options = "-co2_ppmv 250 ";
   $options .= " -res 0.9x1.25 -ssp_rcp SSP1-2.6 -envxml_dir .";

   &make_env_run();
   eval{ system( "$bldnml $options > $tempfile 2>&1 " ); };
   is( $@, '', "options: $options" );
      $cfiles->checkfilesexist( "default", $mode );
      $cfiles->copyfiles( "most_options", $mode );
   # Compare to default
      $cfiles->doNOTdodiffonfile( "lnd_in",    "default", $mode );
      $cfiles->doNOTdodiffonfile( "$real_par_file", "default", $mode );
      $cfiles->doNOTdodiffonfile( "$tempfile", "default", $mode );
      $cfiles->comparefiles( "default", $mode );
   # Compare to baseline
   if ( defined($opts{'compare'}) ) {
      $cfiles->dodiffonfile(      "lnd_in",    "most_options", $mode );
      $cfiles->dodiffonfile( "$real_par_file", "most_options", $mode );
      $cfiles->doNOTdodiffonfile( "$tempfile", "most_options", $mode );
      $cfiles->comparefiles( "most_options", $mode, $opts{'compare'} );
   }
   &cleanup();

print "\n==================================================\n";
print "Test drydep, fire_emis and megan namelists  \n";
print "==================================================\n";

# drydep and megan namelists
$phys = "clm5_0";
$mode = "-phys $phys";
&make_config_cache($phys);
my @mfiles = ( "lnd_in", "drv_flds_in", $tempfile );
my $mfiles = NMLTest::CompFiles->new( $cwd, @mfiles );
foreach my $options ( "-drydep", "-megan", "-drydep -megan", "-fire_emis", "-drydep -megan -fire_emis" ) {
   &make_env_run();
   eval{ system( "$bldnml -envxml_dir . $options > $tempfile 2>&1 " ); };
   is( $@, '', "options: $options" );
   $mfiles->checkfilesexist( "$options", $mode);
   if ( $options ne "-drydep" ) {
     $mfiles->shownmldiff( "-drydep", $mode );
   }
   if ( defined($opts{'compare'}) ) {
      $mfiles->doNOTdodiffonfile( "$tempfile", "$options", $mode );
      $mfiles->comparefiles( "$options", $mode, $opts{'compare'} );
   }
   if ( defined($opts{'generate'}) ) {
      $mfiles->copyfiles( "$options", $mode );
   }
   &cleanup();
}
$phys = "clm5_0";
$mode = "-phys $phys";
&make_config_cache($phys);

print "\n===============================================================================\n";
print "Test configuration, structure, irrigate, verbose, clm_demand, ssp_rcp, test, sim_year, use_case\n";
print "=================================================================================\n";

my $startfile = "clmrun.clm2.r.1964-05-27-00000.nc";
foreach my $driver ( "mct", "nuopc" ) {
   print "   For $driver driver\n\n";
   # configuration, structure, irrigate, verbose, clm_demand, ssp_rcp, test, sim_year, use_case
   foreach my $options ( "-configuration nwp",
                         "-structure fast",
                         "-namelist '&a irrigate=.true./'", "-verbose", "-ssp_rcp SSP1-2.6", "-test", "-sim_year 1850",
                         "-namelist '&a use_lai_streams=.true.,use_soil_moisture_streams=.true./'",
                         "-use_case 1850_control",
                         "-res 1x1pt_US-UMB -clm_usr_name 1x1pt_US-UMB -namelist '&a fsurdat=\"/dev/null\"/'",
                         "-res 1x1_brazil",
                         "-namelist '&a use_matrixcn=F,use_soil_matrixcn=F,is_outmatrix=F,isspinup=F/' -bgc sp",
                         "-namelist '&a use_matrixcn=T,use_soil_matrixcn=T,is_outmatrix=T,isspinup=T/' -bgc bgc -crop -clm_accelerated_spinup on",
                         "-namelist \"&a soil_decomp_method='MIMICSWieder2015',use_matrixcn=F/\" -bgc bgc -crop",
                         "-namelist \"&a soil_decomp_method='MIMICSWieder2015',use_matrixcn=T/\" -bgc bgc -crop",
                         "-bgc bgc -crop -clm_accelerated_spinup sasu",
                         "-clm_start_type startup", "-namelist '&a irrigate=.false./' -crop -bgc bgc",
                         "-envxml_dir . -infile myuser_nl_clm",
                         "-ignore_ic_date -clm_start_type branch -namelist '&a nrevsn=\"thing.nc\"/' -bgc bgc -crop",
                         "-clm_start_type branch -namelist '&a nrevsn=\"thing.nc\",use_init_interp=T/'",
                         "-ignore_ic_date -clm_start_type startup -namelist '&a finidat=\"thing.nc\"/' -bgc bgc -crop",
                        ) {
      my $file = $startfile;
      &make_env_run();
      my $base_options = "-res 0.9x1.25 -envxml_dir . -driver $driver";
      if ( $driver eq "mct" ) {
         $base_options = "$base_options -lnd_frac $DOMFILE";
      } else {
         $base_options = "$base_options -namelist '&a force_send_to_atm = .false./'";
      }
      eval{ system( "$bldnml $base_options $options > $tempfile 2>&1 " ); };
      is( $@, '', "options: $base_options $options" );
      $cfiles->checkfilesexist( "$base_options $options", $mode );
      $cfiles->shownmldiff( "default", $mode );
      my $finidat = `grep finidat lnd_in`;
      if ( $options =~ /myuser_nl_clm/ ) {
         my $fsurdat =  `grep fsurdat lnd_in`;
         like( $fsurdat, "/MYDINLOCROOT/lnd/clm2/PTCLMmydatafiles/1x1pt_US-UMB/surfdata_1x1pt_US-UMB_simyr2000_clm4_5_c131122.nc/", "$options" );
      }
      if ( defined($opts{'compare'}) ) {
         $cfiles->doNOTdodiffonfile( "$tempfile", "$base_options $options", $mode );
         $cfiles->dodiffonfile( "$real_par_file", "$base_options $options", $mode );
         $cfiles->comparefiles( "$base_options $options", $mode, $opts{'compare'} );
      }
      if ( defined($opts{'generate'}) ) {
         $cfiles->copyfiles( "$base_options $options", $mode );
      }
      &cleanup();
   }
}
print "\n===============================================================================\n";
print "Test the NEON sites\n";
print "=================================================================================\n";
my $phys = "clm5_1";
$mode = "-phys $phys";
&make_config_cache($phys);
my $neondir      = "../../cime_config/usermods_dirs/NEON";
foreach my $site ( "ABBY", "BLAN", "CPER", "DEJU", "GRSM", "HEAL", "KONA", "LENO", "NIWO",
                   "ONAQ", "PUUM", "SERC", "SRER", "TALL", "TREE", "WOOD", "BARR", "BONA",
                   "DCFS", "DELA", "GUAN", "JERC", "KONZ", "MLBS", "NOGP", "ORNL", "RMNP",
                   "SJER", "STEI", "TEAK", "UKFS", "WREF", "BART", "CLBJ", "DSNY", "HARV",
                   "JORN", "LAJA", "MOAB", "OAES", "OSBS", "SCBI", "SOAP", "STER", "TOOL",
                   "UNDE", "YELL"
 ) {
   &make_env_run();
   #
   # Concatonate  default usermods and specific sitetogether expanding env variables while doing that
   #
   if ( ! -d "$neondir/$site" ) {
      print "NEON directory is not there: $neondir/$site\n";
      die "ERROR:: NEON site does not exist: $site\n";
   }
   my $neondefaultfile = "$neondir/defaults/user_nl_clm";
   my $neonsitefile = "$neondir/$site/user_nl_clm";
   if ( ! -f $neonsitefile )  {
      $neonsitefile = undef;
   }
   $ENV{'NEONSITE'} = $site;
   my $namelistfile = "temp.namelistinfile_$site";
   &cat_and_create_namelistinfile( $neondefaultfile, $neonsitefile, $namelistfile );
   #
   # Now run  the site
   #
   my $options = "-res CLM_USRDAT -clm_usr_name NEON -no-megan -bgc bgc -sim_year 2000 -infile $namelistfile";
   eval{ system( "$bldnml -envxml_dir . $options > $tempfile 2>&1 " ); };
   is( $@, '', "options: $options" );
   $cfiles->checkfilesexist( "$options", $mode );
   $cfiles->shownmldiff( "default", $mode );
   if ( defined($opts{'compare'}) ) {
      $cfiles->doNOTdodiffonfile( "$tempfile", "$options", $mode );
      $cfiles->dodiffonfile(      "lnd_in",    "$options", $mode );
      $cfiles->dodiffonfile( "$real_par_file", "$options", $mode );
      $cfiles->comparefiles( "$options", $mode, $opts{'compare'} );
   }
   if ( defined($opts{'generate'}) ) {
      $cfiles->copyfiles( "$options", $mode );
   }
   system( "/bin/rm $namelistfile" );
   &cleanup();
}

print "\n===============================================================================\n";
print "Test some CAM specific setups for special grids \n";
print "=================================================================================\n";
foreach my $phys ( "clm4_5", "clm5_0" ) {
   $mode = "-phys $phys";
   &make_config_cache($phys);
   foreach my $options (
                      "-res ne0np4.ARCTIC.ne30x4 -bgc sp -use_case 20thC_transient -namelist '&a start_ymd=19790101/' -lnd_tuning_mode ${phys}_cam6.0",
                      "-res ne0np4.ARCTICGRIS.ne30x8 -bgc sp -use_case 20thC_transient -namelist '&a start_ymd=19790101/' -lnd_tuning_mode ${phys}_cam6.0",
                      "-res 1.9x2.5 -bgc sp -use_case 20thC_transient -namelist '&a start_ymd=19790101/' -lnd_tuning_mode ${phys}_cam6.0",
                      "-res 0.9x1.25 -bgc sp -use_case 20thC_transient -namelist '&a start_ymd=19790101/' -lnd_tuning_mode ${phys}_cam6.0",
                      "-res 0.9x1.25 -bgc bgc -crop -use_case 20thC_transient -namelist '&a start_ymd=19500101/' -lnd_tuning_mode ${phys}_cam6.0",
                      "-res ne0np4CONUS.ne30x8 -bgc sp -use_case 20thC_transient -namelist '&a start_ymd=20130101/' -lnd_tuning_mode ${phys}_cam6.0",
                      "-res 1.9x2.5 -bgc sp -use_case 20thC_transient -namelist '&a start_ymd=20030101/' -lnd_tuning_mode ${phys}_cam6.0",
                      "-res 1.9x2.5 -bgc sp -use_case 2010_control -namelist '&a start_ymd=20100101/' -lnd_tuning_mode ${phys}_cam6.0",
                      "-res 1x1_brazil -bgc fates -no-megan -use_case 2000_control -lnd_tuning_mode ${phys}_CRUv7",
                      "-res C192 -bgc sp -use_case 2010_control -namelist '&a start_ymd=20100101/' -lnd_tuning_mode ${phys}_cam6.0",
                      "-res ne0np4.ARCTIC.ne30x4 -bgc sp -use_case 20thC_transient -namelist '&a start_ymd=20130101/' -lnd_tuning_mode ${phys}_cam6.0",
                     ) {
      &make_env_run();
      eval{ system( "$bldnml -envxml_dir . $options > $tempfile 2>&1 " ); };
      is( $@, '', "options: $options" );
      $cfiles->checkfilesexist( "$options", $mode );
      $cfiles->shownmldiff( "default", $mode );
      if ( defined($opts{'compare'}) ) {
         $cfiles->doNOTdodiffonfile( "$tempfile", "$options", $mode );
         $cfiles->dodiffonfile(      "lnd_in",    "$options", $mode );
         $cfiles->dodiffonfile( "$real_par_file", "$options", $mode );
         $cfiles->comparefiles( "$options", $mode, $opts{'compare'} );
      }
      if ( defined($opts{'generate'}) ) {
         $cfiles->copyfiles( "$options", $mode );
      }
      &cleanup();
   }
}

print "\n==============================================================\n";
print "Test several use_cases and specific configurations for clm5_0\n";
print "==============================================================\n";
$phys = "clm5_0";
$mode = "-phys $phys";
&make_config_cache($phys);
foreach my $options (
                      "-bgc bgc -use_case 1850-2100_SSP1-2.6_transient -namelist '&a start_ymd=20100101/'",
                      "-bgc sp  -use_case 1850-2100_SSP2-4.5_transient -namelist '&a start_ymd=18501223/'",
                      "-bgc bgc -use_case 1850-2100_SSP3-7.0_transient -namelist '&a start_ymd=20701029/'",
                      "-bgc fates  -use_case 2000_control -no-megan",
                      "-bgc fates  -use_case 20thC_transient -no-megan",
                      "-bgc fates  -use_case 1850_control -no-megan -namelist \"&a use_fates_sp=T, soil_decomp_method='None'/\"",
                      "-bgc sp  -use_case 2000_control -res 0.9x1.25 -namelist '&a use_soil_moisture_streams = T/'",
                      "-bgc bgc -use_case 1850-2100_SSP5-8.5_transient -namelist '&a start_ymd=19101023/'",
                      "-bgc bgc -use_case 2000_control -namelist \"&a fire_method='nofire'/\" -crop",
                      "-res 0.9x1.25 -bgc sp -use_case 1850_noanthro_control -drydep -fire_emis",
                      "-res 0.9x1.25 -bgc bgc -use_case 1850_noanthro_control -drydep -fire_emis -light_res 360x720",
                     ) {
   my $file = $startfile;
   &make_env_run();
   eval{ system( "$bldnml -envxml_dir . $options > $tempfile 2>&1 " ); };
   is( $@, '', "options: $options" );
   $cfiles->checkfilesexist( "$options", $mode );
   $cfiles->shownmldiff( "default", $mode );
   if ( defined($opts{'compare'}) ) {
      $cfiles->doNOTdodiffonfile( "$tempfile", "$options", $mode );
      $cfiles->dodiffonfile(      "lnd_in",    "$options", $mode );
      $cfiles->dodiffonfile( "$real_par_file", "$options", $mode );
      $cfiles->comparefiles( "$options", $mode, $opts{'compare'} );
   }
   if ( defined($opts{'generate'}) ) {
      $cfiles->copyfiles( "$options", $mode );
   }
   &cleanup();
}



print "\n==================================================\n";
print "Start Failure testing.  These should fail \n";
print "==================================================\n";

# Failure testing, do things that SHOULD fail
my $finidat  = "thing.nc";
system( "touch $finidat" );

my %failtest = (
     "coldstart but with IC file"=>{ options=>"-clm_start_type cold -envxml_dir .",
                                     namelst=>"finidat='$finidat'",
                                     GLC_TWO_WAY_COUPLING=>"FALSE",
                                     phys=>"clm5_0",
                                   },
     "clm_demand on finidat"     =>{ options=>"-clm_demand finidat -envxml_dir .",
                                     namelst=>"",
                                     GLC_TWO_WAY_COUPLING=>"FALSE",
                                     phys=>"clm5_0",
                                   },
     "blank IC file, not cold"   =>{ options=>"-clm_start_type startup -envxml_dir .",
                                     namelst=>"finidat=' '",
                                     GLC_TWO_WAY_COUPLING=>"FALSE",
                                     phys=>"clm5_0",
                                   },
     "startup without interp"    =>{ options=>"-clm_start_type startup -envxml_dir . -bgc sp -sim_year 1850",
                                     namelst=>"use_init_interp=.false., start_ymd=19200901",
                                     GLC_TWO_WAY_COUPLING=>"FALSE",
                                     phys=>"clm5_0",
                                   },
     "use_crop without -crop"    =>{ options=>" -envxml_dir .",
                                     namelst=>"use_crop=.true.",
                                     GLC_TWO_WAY_COUPLING=>"FALSE",
                                     phys=>"clm4_5",
                                   },
     "soilm_stream wo use"       =>{ options=>"-res 0.9x1.25 -envxml_dir .",
                                     namelst=>"use_soil_moisture_streams = .false.,stream_fldfilename_soilm='missing_file'",
                                     GLC_TWO_WAY_COUPLING=>"FALSE",
                                     phys=>"clm5_0",
                                   },
     "clm50CNDVwtransient"       =>{ options=>" -envxml_dir . -use_case 20thC_transient -dynamic_vegetation -res 10x15 -ignore_warnings",
                                     namelst=>"",
                                     GLC_TWO_WAY_COUPLING=>"FALSE",
                                     phys=>"clm5_0",
                                   },
     "decomp_without_cn"         =>{ options=>" -envxml_dir . -bgc sp",
                                     namelst=>"soil_decomp_method='CENTURYKoven2013'",
                                     GLC_TWO_WAY_COUPLING=>"FALSE",
                                     phys=>"clm5_0",
                                   },
     "bgc_with_no_decomp"        =>{ options=>" -envxml_dir . -bgc bgc",
                                     namelst=>"soil_decomp_method='None'",
                                     GLC_TWO_WAY_COUPLING=>"FALSE",
                                     phys=>"clm5_0",
                                   },
     "reseed without CN"         =>{ options=>" -envxml_dir . -bgc sp",
                                     namelst=>"reseed_dead_plants=.true.",
                                     GLC_TWO_WAY_COUPLING=>"FALSE",
                                     phys=>"clm5_0",
                                   },
     "onset_threh w SP"          =>{ options=>" -envxml_dir . -bgc sp",
                                     namelst=>"onset_thresh_depends_on_veg=.true.",
                                     GLC_TWO_WAY_COUPLING=>"FALSE",
                                     phys=>"clm5_1",
                                   },
     "dribble_crphrv w/o CN"     =>{ options=>" -envxml_dir . -bgc sp",
                                     namelst=>"dribble_crophrv_xsmrpool_2atm=.true.",
                                     GLC_TWO_WAY_COUPLING=>"FALSE",
                                     phys=>"clm5_0",
                                   },
     "dribble_crphrv w/o crop"   =>{ options=>" -envxml_dir . -bgc bgc -no-crop",
                                     namelst=>"dribble_crophrv_xsmrpool_2atm=.true.",
                                     GLC_TWO_WAY_COUPLING=>"FALSE",
                                     phys=>"clm5_0",
                                   },
     "CNDV with flanduse_timeseries - clm4_5"=>{ options=>"-bgc bgc -dynamic_vegetation -envxml_dir . -ignore_warnings",
                                     namelst=>"flanduse_timeseries='my_flanduse_timeseries_file.nc'",
                                     GLC_TWO_WAY_COUPLING=>"FALSE",
                                     phys=>"clm4_5",
                                   },
     "use_cndv=T without bldnml op"=>{ options=>"-bgc bgc -envxml_dir . -ignore_warnings",
                                     namelst=>"use_cndv=.true.",
                                     GLC_TWO_WAY_COUPLING=>"FALSE",
                                     phys=>"clm4_5",
                                   },
     "use_cndv=F with dyn_veg op"=>{ options=>"-bgc bgc -dynamic_vegetation -envxml_dir . -ignore_warnings",
                                     namelst=>"use_cndv=.false.",
                                     GLC_TWO_WAY_COUPLING=>"FALSE",
                                     phys=>"clm4_5",
                                   },
     "crop with use_crop false"  =>{ options=>"-crop -bgc bgc -envxml_dir .",
                                     namelst=>"use_crop=.false.",
                                     GLC_TWO_WAY_COUPLING=>"FALSE",
                                     phys=>"clm4_5",
                                   },
     "crop without CN"           =>{ options=>"-crop -bgc sp -envxml_dir .",
                                     namelst=>"",
                                     GLC_TWO_WAY_COUPLING=>"FALSE",
                                     phys=>"clm4_5",
                                   },
     "toosmall soil w trans"     =>{ options=>"-envxml_dir .",
                                     namelst=>"toosmall_soil=10, dyn_transient_pfts=T",
                                     GLC_TWO_WAY_COUPLING=>"FALSE",
                                     phys=>"clm5_0",
                                   },
     "toosmall lake w trans"     =>{ options=>"-envxml_dir .",
                                     namelst=>"toosmall_lake=10, dyn_transient_pfts=T",
                                     GLC_TWO_WAY_COUPLING=>"FALSE",
                                     phys=>"clm5_0",
                                   },
     "toosmall crop w trans"     =>{ options=>"-bgc bgc -crop -envxml_dir .",
                                     namelst=>"toosmall_crop=10, dyn_transient_pfts=T",
                                     GLC_TWO_WAY_COUPLING=>"FALSE",
                                     phys=>"clm5_0",
                                   },
     "toosmall wetl w trans"     =>{ options=>"-bgc bgc -envxml_dir .",
                                     namelst=>"toosmall_wetland=10, dyn_transient_pfts=T",
                                     GLC_TWO_WAY_COUPLING=>"FALSE",
                                     phys=>"clm5_0",
                                   },
     "toosmall glc  w trans"     =>{ options=>"-bgc sp  -envxml_dir .",
                                     namelst=>"toosmall_glacier=10, dyn_transient_pfts=T",
                                     GLC_TWO_WAY_COUPLING=>"FALSE",
                                     phys=>"clm5_0",
                                   },
     "toosmall urban w trans"    =>{ options=>"-bgc sp  -envxml_dir .",
                                     namelst=>"toosmall_urban=10, dyn_transient_pfts=T",
                                     GLC_TWO_WAY_COUPLING=>"FALSE",
                                     phys=>"clm5_0",
                                   },
     "collapse_urban w trans"    =>{ options=>"-bgc sp  -envxml_dir .",
                                     namelst=>"collapse_urban=T, dyn_transient_crops=T",
                                     GLC_TWO_WAY_COUPLING=>"FALSE",
                                     phys=>"clm5_0",
                                   },
     "n_dom_landunits w trans"    =>{ options=>"-bgc sp  -envxml_dir .",
                                     namelst=>"n_dom_landunits=2, dyn_transient_crops=T",
                                     GLC_TWO_WAY_COUPLING=>"FALSE",
                                     phys=>"clm5_0",
                                   },
     "n_dom_pfts w trans"         =>{ options=>"-bgc sp  -envxml_dir .",
                                     namelst=>"n_dom_pfts=2, dyn_transient_crops=T",
                                     GLC_TWO_WAY_COUPLING=>"FALSE",
                                     phys=>"clm5_0",
                                   },
     "baset_map without crop"    =>{ options=>"-bgc bgc -envxml_dir . -no-crop",
                                     namelst=>"baset_mapping='constant'",
                                     GLC_TWO_WAY_COUPLING=>"FALSE",
                                     phys=>"clm5_0",
                                   },
     "mapvary var w/o varymap"   =>{ options=>"-crop -bgc bgc -envxml_dir . -crop",
                                     namelst=>"baset_mapping='constant', baset_latvary_slope=1.0, baset_latvary_intercept=10.0",
                                     GLC_TWO_WAY_COUPLING=>"FALSE",
                                     phys=>"clm5_0",
                                   },
     "grainproductWOcrop"       =>{ options=>"-bgc bgc -no-crop -envxml_dir .",
                                    namelst=>"use_grainproduct=.true.",
                                    GLC_TWO_WAY_COUPLING=>"FALSE",
                                    phys=>"clm4_5",
                                   },
     "interp without finidat"    =>{ options=>"-bgc sp -envxml_dir .",
                                     namelst=>"use_init_interp=.true. finidat=' '",
                                     GLC_TWO_WAY_COUPLING=>"FALSE",
                                     phys=>"clm5_0",
                                   },
     "sp and c13"                =>{ options=>"-bgc sp -envxml_dir .",
                                     namelst=>"use_c13=.true.",
                                     GLC_TWO_WAY_COUPLING=>"FALSE",
                                     phys=>"clm4_5",
                                   },
     "sp and c14"                =>{ options=>"-bgc sp -envxml_dir .",
                                     namelst=>"use_c14=.true.",
                                     GLC_TWO_WAY_COUPLING=>"FALSE",
                                     phys=>"clm4_5",
                                   },
     "bombspike no c14"          =>{ options=>"-bgc bgc -envxml_dir .",
                                     namelst=>"use_c14=.false. use_c14_bombspike=.true.",
                                     GLC_TWO_WAY_COUPLING=>"FALSE",
                                     phys=>"clm5_0",
                                   },
     "use c13 timeseries no cn"  =>{ options=>"-bgc sp -envxml_dir .",
                                     namelst=>"use_c13_timeseries=.true.",
                                     GLC_TWO_WAY_COUPLING=>"FALSE",
                                     phys=>"clm4_5",
                                   },
     "use c13 timeseries no c13"=>{ options=>"-bgc bgc -envxml_dir .",
                                     namelst=>"use_c13=.false. use_c13_timeseries=.true.",
                                     GLC_TWO_WAY_COUPLING=>"FALSE",
                                     phys=>"clm4_5",
                                   },
     "bombspike no cn"           =>{ options=>"-bgc sp -envxml_dir .",
                                     namelst=>"use_c14_bombspike=.true.",
                                     GLC_TWO_WAY_COUPLING=>"FALSE",
                                     phys=>"clm5_0",
                                   },
     "lightres no cn"            =>{ options=>"-bgc sp -envxml_dir . -light_res 360x720",
                                     namelst=>"",
                                     GLC_TWO_WAY_COUPLING=>"FALSE",
                                     phys=>"clm5_0",
                                   },
     "spno-fire"                 =>{ options=>"-bgc sp -envxml_dir . -use_case 2000_control",
                                     namelst=>"fire_method='nofire'",
                                     GLC_TWO_WAY_COUPLING=>"FALSE",
                                     phys=>"clm5_0",
                                   },
     "lightres no fire"          =>{ options=>"-bgc bgc -envxml_dir . -light_res 360x720",
                                     namelst=>"fire_method='nofire'",
                                     GLC_TWO_WAY_COUPLING=>"FALSE",
                                     phys=>"clm5_0",
                                   },
     "lightres none bgc"         =>{ options=>"-bgc bgc -envxml_dir . -light_res none",
                                     namelst=>"",
                                     GLC_TWO_WAY_COUPLING=>"FALSE",
                                     phys=>"clm5_0",
                                   },
     "lightresnotnone-nofire"    =>{ options=>"-bgc bgc -envxml_dir . -light_res 94x192",
                                     namelst=>"fire_method='nofire'",
                                     GLC_TWO_WAY_COUPLING=>"FALSE",
                                     phys=>"clm5_0",
                                   },
     "lightresnonenofirelightfil"=>{ options=>"-bgc bgc -envxml_dir . -light_res none",
                                     namelst=>"fire_method='nofire',stream_fldfilename_lightng='build-namelist_test.pl'",
                                     GLC_TWO_WAY_COUPLING=>"FALSE",
                                     phys=>"clm5_0",
                                   },
     "lightrescontradictlightfil"=>{ options=>"-bgc bgc -envxml_dir . -light_res 360x720",
                                     namelst=>"stream_fldfilename_lightng='build-namelist_test.pl'",
                                     GLC_TWO_WAY_COUPLING=>"FALSE",
                                     phys=>"clm5_0",
                                   },
     "finundated and not methane"=>{ options=>"-bgc bgc -envxml_dir .",
                                     namelst=>"use_lch4=.false.,finundation_method='h2osfc'",
                                     GLC_TWO_WAY_COUPLING=>"FALSE",
                                     phys=>"clm5_0",
                                   },
     "use_cn=true bgc=sp"        =>{ options=>"-bgc sp -envxml_dir .",
                                     namelst=>"use_cn=.true.",
                                     GLC_TWO_WAY_COUPLING=>"FALSE",
                                     phys=>"clm4_5",
                                   },
     "freeliv wo fun"            =>{ options=>"-bgc bgc -envxml_dir .",
                                     namelst=>"freelivfix_intercept=9.",
                                     GLC_TWO_WAY_COUPLING=>"FALSE",
                                     phys=>"clm4_5",
                                   },
     "use_cn=false bgc=bgc"      =>{ options=>"-bgc bgc -envxml_dir .",
                                     namelst=>"use_cn=.false.",
                                     GLC_TWO_WAY_COUPLING=>"FALSE",
                                     phys=>"clm4_5",
                                   },
     "lower=aqu-45 with/o Zeng"  =>{ options=>"-envxml_dir .",
                                     namelst=>"lower_boundary_condition=4,soilwater_movement_method=1,use_bedrock=.false.",
                                     GLC_TWO_WAY_COUPLING=>"FALSE",
                                     phys=>"clm5_0",
                                   },
     "Zeng w lower=flux"         =>{ options=>"-envxml_dir .",
                                     namelst=>"lower_boundary_condition=1,soilwater_movement_method=0,use_bedrock=.false.",
                                     GLC_TWO_WAY_COUPLING=>"FALSE",
                                     phys=>"clm4_5",
                                   },
     "Zeng w lower=zeroflux"     =>{ options=>"-envxml_dir .",
                                     namelst=>"lower_boundary_condition=2,soilwater_movement_method=0",
                                     GLC_TWO_WAY_COUPLING=>"FALSE",
                                     phys=>"clm4_5",
                                   },
     "Zeng w lower=table"        =>{ options=>"-envxml_dir .",
                                     namelst=>"lower_boundary_condition=3,soilwater_movement_method=0,use_bedrock=.false.",
                                     GLC_TWO_WAY_COUPLING=>"FALSE",
                                     phys=>"clm4_5",
                                   },
     "use_vic=F with -vic op"    =>{ options=>"-vichydro -envxml_dir .",
                                     namelst=>"use_vichydro=.false.",
                                     GLC_TWO_WAY_COUPLING=>"FALSE",
                                     phys=>"clm4_5",
                                   },
     "-vic with l_bnd=flux"      =>{ options=>"-vichydro -envxml_dir .",
                                     namelst=>"lower_boundary_condition=1",
                                     GLC_TWO_WAY_COUPLING=>"FALSE",
                                     phys=>"clm4_5",
                                   },
     "-vic with l_bnd=zeroflux"  =>{ options=>"-vichydro -envxml_dir .",
                                     namelst=>"lower_boundary_condition=2",
                                     GLC_TWO_WAY_COUPLING=>"FALSE",
                                     phys=>"clm4_5",
                                   },
     "-vic with origflag=1"      =>{ options=>"-vichydro -envxml_dir .",
                                     namelst=>"origflag=1",
                                     GLC_TWO_WAY_COUPLING=>"FALSE",
                                     phys=>"clm4_5",
                                   },
     "l_bnd=flux with origflag=0"=>{ options=>"-envxml_dir .",
                                     namelst=>"origflag=0, lower_boundary_condition=1",
                                     GLC_TWO_WAY_COUPLING=>"FALSE",
                                     phys=>"clm4_5",
                                   },
     "l_bnd=zflux with origflag=0"=>{ options=>"-envxml_dir .",
                                     namelst=>"origflag=0, lower_boundary_condition=2",
                                     GLC_TWO_WAY_COUPLING=>"FALSE",
                                     phys=>"clm4_5",
                                   },
     "bedrock with l_bnc=flux"   =>{ options=>"-envxml_dir .",
                                     namelst=>"use_bedrock=.true., lower_boundary_condition=1",
                                     GLC_TWO_WAY_COUPLING=>"FALSE",
                                     phys=>"clm5_0",
                                   },
     "bedrock with l_bnc=tabl"   =>{ options=>"-envxml_dir .",
                                     namelst=>"use_bedrock=.true., lower_boundary_condition=3",
                                     GLC_TWO_WAY_COUPLING=>"FALSE",
                                     phys=>"clm5_0",
                                   },
     "bedrock with l_bnc=aqui"   =>{ options=>"-envxml_dir .",
                                     namelst=>"use_bedrock=.true., lower_boundary_condition=4",
                                     GLC_TWO_WAY_COUPLING=>"FALSE",
                                     phys=>"clm5_0",
                                   },
     "zengdeck with l_bnc=flux"  =>{ options=>"-envxml_dir .",
                                     namelst=>"soilwater_movement_method=0, lower_boundary_condition=1",
                                     GLC_TWO_WAY_COUPLING=>"FALSE",
                                     phys=>"clm4_5",
                                   },
     "zengdeck with l_bnc=z-flux"=>{ options=>"-envxml_dir .",
                                     namelst=>"soilwater_movement_method=0, lower_boundary_condition=2",
                                     GLC_TWO_WAY_COUPLING=>"FALSE",
                                     phys=>"clm4_5",
                                   },
     "zengdeck with l_bnc=tabl"  =>{ options=>"-envxml_dir .",
                                     namelst=>"soilwater_movement_method=0, lower_boundary_condition=3",
                                     GLC_TWO_WAY_COUPLING=>"FALSE",
                                     phys=>"clm4_5",
                                   },
     "l_bnd=tabl with h2osfcfl=0"=>{ options=>"-envxml_dir .",
                                     namelst=>"h2osfcflag=0, lower_boundary_condition=3",
                                     GLC_TWO_WAY_COUPLING=>"FALSE",
                                     phys=>"clm4_5",
                                   },
     "l_bnd=flux with h2osfcfl=0"=>{ options=>"-envxml_dir .",
                                     namelst=>"h2osfcflag=0, lower_boundary_condition=1",
                                     GLC_TWO_WAY_COUPLING=>"FALSE",
                                     phys=>"clm4_5",
                                   },
     "l_bnd=zflux with h2osfcfl=0"=>{ options=>"-envxml_dir .",
                                     namelst=>"h2osfcflag=0, lower_boundary_condition=2",
                                     GLC_TWO_WAY_COUPLING=>"FALSE",
                                     phys=>"clm4_5",
                                   },
     "h2osfcfl=0 with clm5.0"    =>{ options=>"-envxml_dir .",
                                     namelst=>"h2osfcflag=0",
                                     GLC_TWO_WAY_COUPLING=>"FALSE",
                                     phys=>"clm5_0",
                                   },
     "45bad lnd_tuning_mode value" =>{ options=>"-lnd_tuning_mode clm5_0_GSWP3  -envxml_dir .",
                                     namelst=>"",
                                     GLC_TWO_WAY_COUPLING=>"FALSE",
                                     phys=>"clm4_5",
                                   },
     "50bad lnd_tuning_mode value" =>{ options=>"-lnd_tuning_mode clm4_5_CRUNCEP  -envxml_dir .",
                                     namelst=>"",
                                     GLC_TWO_WAY_COUPLING=>"FALSE",
                                     phys=>"clm5_0",
                                   },
     "bgc_spinup without cn"     =>{ options=>"-clm_accelerated_spinup on -bgc sp -envxml_dir .",
                                     namelst=>"spinup_state=1",
                                     GLC_TWO_WAY_COUPLING=>"FALSE",
                                     phys=>"clm4_5",
                                   },
     "spinup=1 without bldnml op"=>{ options=>"-clm_accelerated_spinup off -bgc bgc -envxml_dir .",
                                     namelst=>"spinup_state=1",,
                                     GLC_TWO_WAY_COUPLING=>"FALSE",
                                     phys=>"clm5_0",
                                   },
     "bgc_spinup without cn"     =>{ options=>"-clm_accelerated_spinup on -bgc sp -envxml_dir .",
                                     namelst=>"spinup_state=1",
                                     GLC_TWO_WAY_COUPLING=>"FALSE",
                                     phys=>"clm4_5",
                                   },
     "baseflow w aquifer"        =>{ options=>"-bgc sp -envxml_dir .",
                                     namelst=>"baseflow_scalar=1.0, lower_boundary_condition=4,use_bedrock=.false.",
                                     GLC_TWO_WAY_COUPLING=>"FALSE",
                                     phys=>"clm5_0",
                                   },
     "baseflow w table"          =>{ options=>"-bgc sp -envxml_dir .",
                                     namelst=>"baseflow_scalar=1.0, lower_boundary_condition=3,use_bedrock=.false.",
                                     GLC_TWO_WAY_COUPLING=>"FALSE",
                                     phys=>"clm5_0",
                                   },
     "br_root and bgc=sp"        =>{ options=>"-bgc sp -envxml_dir .",
                                     namelst=>"br_root=1.0",
                                     GLC_TWO_WAY_COUPLING=>"FALSE",
                                     phys=>"clm5_0",
                                   },
     "both co2_type and on nml"  =>{ options=>"-co2_type constant -envxml_dir .",
                                     namelst=>"co2_type='prognostic'",
                                     GLC_TWO_WAY_COUPLING=>"FALSE",
                                     phys=>"clm5_0",
                                   },
     "both lnd_frac and on nml"  =>{ options=>"-driver mct -lnd_frac $DOMFILE -envxml_dir .",
                                     namelst=>"fatmlndfrc='frac.nc'",
                                     GLC_TWO_WAY_COUPLING=>"FALSE",
                                     phys=>"clm5_0",
                                   },
     "lnd_frac set to UNSET"     =>{ options=>"-driver mct -lnd_frac UNSET -envxml_dir .",
                                     namelst=>"",
                                     GLC_TWO_WAY_COUPLING=>"FALSE",
                                     phys=>"clm5_1",
                                   },
     "lnd_frac set but nuopc"    =>{ options=>"-driver nuopc -lnd_frac $DOMFILE -envxml_dir .",
                                     namelst=>"",
                                     GLC_TWO_WAY_COUPLING=>"FALSE",
                                     phys=>"clm5_1",
                                   },
     "lnd_frac not set but lilac"=>{ options=>"-driver nuopc -lilac -envxml_dir . -lnd_frac UNSET",
                                     namelst=>"fsurdat='surfdata.nc'",
                                     GLC_TWO_WAY_COUPLING=>"FALSE",
                                     phys=>"clm5_1",
                                   },
     "fatmlndfrc set but nuopc"  =>{ options=>"-driver nuopc -envxml_dir .",
                                     namelst=>"fatmlndfrc='frac.nc'",
                                     GLC_TWO_WAY_COUPLING=>"FALSE",
                                     phys=>"clm5_1",
                                   },
     "force_send but not nuopc"  =>{ options=>"-driver mct -lnd_frac $DOMFILE -envxml_dir .",
                                     namelst=>"force_send_to_atm = .false.",
                                     GLC_TWO_WAY_COUPLING=>"FALSE",
                                     phys=>"clm5_1",
                                   },
     "branch but NO nrevsn"      =>{ options=>"-clm_start_type branch -envxml_dir .",
                                     namelst=>"",
                                     GLC_TWO_WAY_COUPLING=>"FALSE",
                                     phys=>"clm5_0",
                                   },
     "glc_nec inconsistent"      =>{ options=>"-envxml_dir .",
                                     namelst=>"maxpatch_glc=5",
                                     GLC_TWO_WAY_COUPLING=>"FALSE",
                                     phys=>"clm5_0",
                                   },
     "NoGLCMec"                  =>{ options=>"-envxml_dir . -glc_nec 0",
                                     namelst=>"",
                                     GLC_TWO_WAY_COUPLING=>"FALSE",
                                     phys=>"clm4_5",
                                   },
     "UpdateGlcContradict"       =>{ options=>"-envxml_dir .",
                                     namelst=>"glc_do_dynglacier=.false.",
                                     GLC_TWO_WAY_COUPLING=>"TRUE",
                                     phys=>"clm4_5",
                                   },
     "matrixWOBGC"               =>{ options=>"-envxml_dir . -bgc sp",
                                     namelst=>"use_matrixcn=.true.",
                                     GLC_TWO_WAY_COUPLING=>"TRUE",
                                     phys=>"clm5_0",
                                   },
     "soilmatrixWOBGC"           =>{ options=>"-envxml_dir . -bgc sp",
                                     namelst=>"use_soil_matrixcn=T",
                                     GLC_TWO_WAY_COUPLING=>"TRUE",
                                     phys=>"clm5_0",
                                   },
     "soilmatrixWmimics"         =>{ options=>"-envxml_dir . -bgc bgc",
                                     namelst=>"use_soil_matrixcn=T,soil_decomp_method='MIMICSWieder2015'",
                                     GLC_TWO_WAY_COUPLING=>"TRUE",
                                     phys=>"clm5_0",
                                   },
     "outmatrixWOmatrix"         =>{ options=>"-envxml_dir . -bgc bgc",
                                     namelst=>"use_soil_matrixcn=.false.,use_matrixcn=F,is_outmatrix=T",
                                     GLC_TWO_WAY_COUPLING=>"TRUE",
                                     phys=>"clm5_0",
                                   },
     "spinupWOsoilmatrix"         =>{ options=>"-envxml_dir . -bgc bgc",
                                     namelst=>"use_soil_matrixcn=F,use_matrixcn=T,isspinup=T",
                                     GLC_TWO_WAY_COUPLING=>"TRUE",
                                     phys=>"clm5_0",
                                   },
     "sasuspinupWOsoilmatx"      =>{ options=>"-envxml_dir . -bgc bgc -clm_accelerated_spinup sasu",
                                     namelst=>"use_soil_matrixcn=.false.,use_matrixcn=.false.",
                                     GLC_TWO_WAY_COUPLING=>"TRUE",
                                     phys=>"clm5_1",
                                   },
     "sasuspinupWOCN"            =>{ options=>"-envxml_dir . -bgc sp  -clm_accelerated_spinup sasu",
                                     namelst=>"",
                                     GLC_TWO_WAY_COUPLING=>"TRUE",
                                     phys=>"clm5_1",
                                   },
     "nyrforceWOspinup"          =>{ options=>"-envxml_dir . -bgc bgc -clm_accelerated_spinup sasu",
                                     namelst=>"use_matrixcn=.false.,isspinup=F,nyr_forcing=20",
                                     GLC_TWO_WAY_COUPLING=>"TRUE",
                                     phys=>"clm5_0",
                                   },
     "nyrsasuGTnyrforce"         =>{ options=>"-envxml_dir . -bgc bgc -clm_accelerated_spinup sasu",
                                     namelst=>"use_matrixcn=.false.,isspinup=T,nyr_forcing=20,nyr_sasu=21",
                                     GLC_TWO_WAY_COUPLING=>"TRUE",
                                     phys=>"clm5_0",
                                   },
     "iloopZero"                 =>{ options=>"-envxml_dir . -bgc bgc -clm_accelerated_spinup sasu",
                                     namelst=>"use_matrixcn=.false.,isspinup=T,iloop_avg=0",
                                     GLC_TWO_WAY_COUPLING=>"TRUE",
                                     phys=>"clm5_0",
                                   },
     "matrixspinupWADmode"        =>{ options=>"-envxml_dir . -bgc bgc -clm_accelerated_spinup sasu",
                                     namelst=>"isspinup=T,spinup_state=2",
                                     GLC_TWO_WAY_COUPLING=>"TRUE",
                                     phys=>"clm5_0",
                                   },
     "matrixspinupWclmaccell"     =>{ options=>"-envxml_dir . -bgc bgc -clm_accelerated_spinup off",
                                     namelst=>"use_soil_matrixcn=T,isspinup=T",
                                     GLC_TWO_WAY_COUPLING=>"TRUE",
                                     phys=>"clm5_0",
                                   },
     "fatesWuse_cnmatrix"        =>{ options=>"-envxml_dir . -bgc fates",
                                     namelst=>"use_matrixcn=.true.",
                                     GLC_TWO_WAY_COUPLING=>"TRUE",
                                     phys=>"clm5_0",
                                   },
     "fatesWuse_soilcnmatrix"    =>{ options=>"-envxml_dir . -bgc fates",
                                     namelst=>"use_soil_matrixcn=.true.",
                                     GLC_TWO_WAY_COUPLING=>"TRUE",
                                     phys=>"clm5_0",
                                   },
     "useFATESContradict"        =>{ options=>"-bgc fates -envxml_dir . -no-megan",
                                     namelst=>"use_fates=.false.",
                                     GLC_TWO_WAY_COUPLING=>"FALSE",
                                     phys=>"clm4_5",
                                   },
     "useFATESContradict2"       =>{ options=>"-envxml_dir . -no-megan",
                                     namelst=>"use_fates=.true.",
                                     GLC_TWO_WAY_COUPLING=>"FALSE",
                                     phys=>"clm4_5",
                                   },
     "useFATESWCN"               =>{ options=>"-bgc fates -envxml_dir . -no-megan",
                                     namelst=>"use_cn=.true.",
                                     GLC_TWO_WAY_COUPLING=>"FALSE",
                                     phys=>"clm5_0",
                                   },
     "useFATESWcrop"             =>{ options=>"-bgc fates -envxml_dir . -no-megan -crop",
                                     namelst=>"",
                                     GLC_TWO_WAY_COUPLING=>"FALSE",
                                     phys=>"clm5_1",
                                   },
     "useFATESWcreatecrop"       =>{ options=>"-bgc fates -envxml_dir . -no-megan",
                                     namelst=>"create_crop_landunit=.true.",
                                     GLC_TWO_WAY_COUPLING=>"FALSE",
                                     phys=>"clm5_0",
                                   },
     "useFATESWn_dom_pft"        =>{ options=>"-bgc fates -envxml_dir . -no-megan",
                                     namelst=>"n_dom_pfts = 1",
                                     GLC_TWO_WAY_COUPLING=>"FALSE",
                                     phys=>"clm5_0",
                                   },
     "useFATESWbMH"              =>{ options=>"-bgc fates -envxml_dir . -no-megan",
                                     namelst=>"use_biomass_heat_storage=.true.",
                                     GLC_TWO_WAY_COUPLING=>"FALSE",
                                     phys=>"clm5_1",
                                   },
     "FireNoneButFATESfireon"    =>{ options=>"-bgc fates -envxml_dir . -no-megan -light_res none",
                                     namelst=>"fates_spitfire_mode=4",
                                     GLC_TWO_WAY_COUPLING=>"FALSE",
                                     phys=>"clm5_1",
                                   },
     "FireNoneButBGCfireon"    =>{ options=>"-bgc bgc -envxml_dir . -light_res none",
                                     namelst=>"fire_method='li2021gswpfrc'",
                                     GLC_TWO_WAY_COUPLING=>"FALSE",
                                     phys=>"clm5_1",
                                   },
     "createcropFalse"           =>{ options=>"-bgc bgc -envxml_dir . -no-megan",
                                     namelst=>"create_crop_landunit=.false.",
                                     GLC_TWO_WAY_COUPLING=>"FALSE",
                                     phys=>"clm5_0",
                                   },
     "usespitfireButNOTFATES"    =>{ options=>"-envxml_dir . -no-megan",
                                     namelst=>"fates_spitfire_mode=1",
                                     GLC_TWO_WAY_COUPLING=>"FALSE",
                                     phys=>"clm4_5",
                                   },
     "useloggingButNOTFATES"     =>{ options=>"-envxml_dir . -no-megan",
                                     namelst=>"use_fates_logging=.true.",
                                     GLC_TWO_WAY_COUPLING=>"FALSE",
                                     phys=>"clm4_5",
                                   },
     "useinventorybutnotfile"    =>{ options=>"-bgc fates -envxml_dir . -no-megan",
                                     namelst=>"use_fates_inventory_init=.true.",
                                     GLC_TWO_WAY_COUPLING=>"FALSE",
                                     phys=>"clm4_5",
                                   },
     "inventoryfileDNE"          =>{ options=>"-bgc fates -envxml_dir . -no-megan",
                                     namelst=>"use_fates_inventory_init=.true., fates_inventory_ctrl_filename='zztop'",
                                     GLC_TWO_WAY_COUPLING=>"FALSE",
                                     phys=>"clm4_5",
                                   },
     "useMEGANwithFATES"         =>{ options=>"-bgc fates -envxml_dir . -megan",
                                     namelst=>"",
                                     GLC_TWO_WAY_COUPLING=>"FALSE",
                                     phys=>"clm4_5",
                                   },
     "useDRYDEPwithFATES"        =>{ options=>"--bgc fates --envxml_dir . --no-megan --drydep",
                                     namelst=>"",
                                     GLC_TWO_WAY_COUPLING=>"FALSE",
                                     phys=>"clm4_5",
                                   },
     "useFATESSPWONOCOMP"        =>{ options=>"-bgc fates -envxml_dir . -no-megan",
                                     namelst=>"use_fates_sp=T,use_fates_nocomp=F",
                                     GLC_TWO_WAY_COUPLING=>"FALSE",
                                     phys=>"clm5_0",
                                   },
     "useFATESTRANSWdynPFT"      =>{ options=>"-bgc fates -envxml_dir . -use_case 20thC_transient -no-megan",
                                     namelst=>"do_transient_pfts=T",
                                     GLC_TWO_WAY_COUPLING=>"FALSE",
                                     phys=>"clm5_0",
                                   },
     "useHYDSTwithFATES"         =>{ options=>"-bgc fates -envxml_dir . -no-megan",
                                     namelst=>"use_hydrstress=.true.",
                                     GLC_TWO_WAY_COUPLING=>"FALSE",
                                     phys=>"clm5_0",
                                   },
     "useHYDSTwithdynroot"       =>{ options=>"-bgc bgc -envxml_dir . -megan",
                                     namelst=>"use_hydrstress=.true., use_dynroot=.true.",
                                     GLC_TWO_WAY_COUPLING=>"FALSE",
                                     phys=>"clm5_0",
                                   },
     "specWOfireemis"            =>{ options=>"-envxml_dir . -no-fire_emis",
                                     namelst=>"fire_emis_specifier='bc_a1 = BC'",
                                     GLC_TWO_WAY_COUPLING=>"FALSE",
                                     phys=>"clm5_0",
                                   },
     "elevWOfireemis"            =>{ options=>"-envxml_dir . -no-fire_emis",
                                     namelst=>"fire_emis_elevated=.false.",
                                     GLC_TWO_WAY_COUPLING=>"FALSE",
                                     phys=>"clm5_0",
                                   },
     "noanthro_w_crop"            =>{ options=>"-envxml_dir . -res 0.9x1.25 -bgc bgc -crop -use_case 1850_noanthro_control",
                                     namelst=>"",
                                     GLC_TWO_WAY_COUPLING=>"FALSE",
                                     phys=>"clm5_0",
                                   },
     "noanthro_w_irrig"           =>{ options=>"-envxml_dir . -res 0.9x1.25 -bgc bgc -use_case 1850_noanthro_control",
                                     namelst=>"irrigate=T",
                                     GLC_TWO_WAY_COUPLING=>"FALSE",
                                     phys=>"clm5_0",
                                   },
     "spdotransconflict"          =>{ options=>"-envxml_dir . -bgc sp -use_case 20thC_transient",
                                     namelst=>"do_transient_pfts=T,do_transient_crops=.false.",
                                     GLC_TWO_WAY_COUPLING=>"FALSE",
                                     phys=>"clm5_0",
                                   },
     "nocropwfert"                =>{ options=>"-envxml_dir . -bgc sp -no-crop",
                                     namelst=>"use_fertilizer=T",
                                     GLC_TWO_WAY_COUPLING=>"FALSE",
                                     phys=>"clm5_0",
                                   },
     "lmr1WOcn"                   =>{ options=>"-envxml_dir . -bgc sp",
                                     namelst=>"leafresp_method=1",
                                     GLC_TWO_WAY_COUPLING=>"FALSE",
                                     phys=>"clm5_0",
                                   },
     "lmr2WOcn"                   =>{ options=>"-envxml_dir . -bgc sp",
                                     namelst=>"leafresp_method=2",
                                     GLC_TWO_WAY_COUPLING=>"FALSE",
                                     phys=>"clm5_0",
                                   },
     "lmr0Wcn"                    =>{ options=>"-envxml_dir . -bgc bgc",
                                     namelst=>"leafresp_method=0",
                                     GLC_TWO_WAY_COUPLING=>"FALSE",
                                     phys=>"clm5_0",
                                   },
     "nofireButSetcli_scale"     =>{ options=>"-envxml_dir . -bgc bgc",
                                     namelst=>"fire_method='nofire', cli_scale=5.",
                                     GLC_TWO_WAY_COUPLING=>"FALSE",
                                     phys=>"clm5_0",
                                   },
     "nocnButSetrh_low"          =>{ options=>"-envxml_dir . -bgc sp",
                                     namelst=>"rh_low=5.",
                                     GLC_TWO_WAY_COUPLING=>"FALSE",
                                     phys=>"clm5_0",
                                   },
     "funWOcn"                   =>{ options=>"-envxml_dir . -bgc sp",
                                     namelst=>"use_fun=.true.",
                                     GLC_TWO_WAY_COUPLING=>"FALSE",
                                     phys=>"clm5_0",
                                   },
     "flexCNWOcn"                =>{ options=>"-envxml_dir . -bgc sp",
                                     namelst=>"use_flexibleCN=.true.",
                                     GLC_TWO_WAY_COUPLING=>"FALSE",
                                     phys=>"clm5_0",
                                   },
     "flexCNFUNwcarbonresp"      =>{ options=>"-envxml_dir . -bgc bgc",
                                     namelst=>"use_flexibleCN=.true.,use_FUN=.true.,carbon_resp_opt=1",
                                     GLC_TWO_WAY_COUPLING=>"FALSE",
                                     phys=>"clm5_0",
                                   },
     "funWOnitrif"               =>{ options=>"-envxml_dir .",
                                     namelst=>"use_fun=.true., use_nitrif_denitrif=.false.",
                                     GLC_TWO_WAY_COUPLING=>"FALSE",
                                     phys=>"clm5_0",
                                   },
     "SPModeWNitrifNMethane"     =>{ options=>"-envxml_dir . -bgc sp",
                                     namelst=>"use_lch4=.true., use_nitrif_denitrif=.true.",
                                     GLC_TWO_WAY_COUPLING=>"FALSE",
                                     phys=>"clm5_0",
                                   },
     "knitrmaxWOnitrif"          =>{ options=>"-envxml_dir . -bgc bgc",
                                     namelst=>"use_nitrif_denitrif=.false., k_nitr_max=1.0",
                                     GLC_TWO_WAY_COUPLING=>"FALSE",
                                     phys=>"clm5_0",
                                   },
     "respcoefWOnitrif"          =>{ options=>"-envxml_dir . -bgc bgc",
                                     namelst=>"use_nitrif_denitrif=.false., denitrif_respiration_coefficient=1.0",
                                     GLC_TWO_WAY_COUPLING=>"FALSE",
                                     phys=>"clm5_0",
                                   },
     "respexpWOnitrif"           =>{ options=>"-envxml_dir . -bgc bgc",
                                     namelst=>"use_nitrif_denitrif=.false., denitrif_respiration_exponent=1.0",
                                     GLC_TWO_WAY_COUPLING=>"FALSE",
                                     phys=>"clm5_0",
                                   },
     "lunaWSPandlnctrue"         =>{ options=>"-envxml_dir . -bgc sp",
                                     namelst=>"use_luna=.true., lnc_opt=.true.",
                                     GLC_TWO_WAY_COUPLING=>"FALSE",
                                     phys=>"clm5_0",
                                   },
     "NOlunabutsetJmaxb1"        =>{ options=>"-envxml_dir . -bgc sp",
                                     namelst=>"use_luna=.false., jmaxb1=1.0",
                                     GLC_TWO_WAY_COUPLING=>"FALSE",
                                     phys=>"clm5_0",
                                   },
     "envxml_not_dir"            =>{ options=>"-envxml_dir myuser_nl_clm",
                                     namelst=>"",
                                     GLC_TWO_WAY_COUPLING=>"FALSE",
                                     phys=>"clm5_0",
                                   },
     "envxml_emptydir"           =>{ options=>"-envxml_dir xFail",
                                     namelst=>"",
                                     GLC_TWO_WAY_COUPLING=>"FALSE",
                                     phys=>"clm5_0",
                                   },
               );
foreach my $key ( keys(%failtest) ) {
   print( "$key\n" );
   &make_config_cache($failtest{$key}{"phys"});
   my $options  = $failtest{$key}{"options"};
   my $namelist = $failtest{$key}{"namelst"};
   &make_env_run( GLC_TWO_WAY_COUPLING=>$failtest{$key}{"GLC_TWO_WAY_COUPLING"} );
   eval{ system( "$bldnml $options -namelist \"&clmexp $namelist /\" > $tempfile 2>&1 " ); };
   isnt( $?, 0, $key );
   system( "cat $tempfile" );
}


print "\n===============================================================================\n";
print "Start Warning testing.  These should fail unless -ignore_warnings option is used \n";
print "=================================================================================\n";

# Warning testing, do things that give warnings, unless -ignore_warnings option is used

my %warntest = (
     # Warnings without the -ignore_warnings option given
     "coldwfinidat"              =>{ options=>"-envxml_dir . -clm_start_type cold",
                                     namelst=>"finidat = 'testfile.nc'",
                                     GLC_TWO_WAY_COUPLING=>"FALSE",
                                     phys=>"clm5_0",
                                   },
     "bgcspin_w_suplnitro"       =>{ options=>"-envxml_dir . -bgc bgc -clm_accelerated_spinup on",
                                     namelst=>"suplnitro='ALL'",
                                     GLC_TWO_WAY_COUPLING=>"FALSE",
                                     phys=>"clm5_0",
                                   },
     "bgc=bgc WO nitrif_denit"   =>{ options=>"-bgc bgc -envxml_dir .",
                                     namelst=>"use_nitrif_denitrif=.false.",
                                     GLC_TWO_WAY_COUPLING=>"FALSE",
                                     phys=>"clm4_5",
                                   },
     "methane off W nitrif_denit"=>{ options=>"-bgc bgc -envxml_dir .",
                                     namelst=>"use_nitrif_denitrif=.true.,use_lch4=.false.",
                                     GLC_TWO_WAY_COUPLING=>"FALSE",
                                     phys=>"clm5_1",
                                   },
     "soilm_stream w transient"  =>{ options=>"-res 0.9x1.25 -envxml_dir . -use_case 20thC_transient",
                                     namelst=>"use_soil_moisture_streams=T,soilm_tintalgo='linear'",
                                     GLC_TWO_WAY_COUPLING=>"FALSE",
                                     phys=>"clm5_0",
                                   },
     "missing_ndep_file"         =>{ options=>"-envxml_dir . -bgc bgc -ssp_rcp SSP5-3.4",
                                     namelst=>"",
                                     GLC_TWO_WAY_COUPLING=>"FALSE",
                                     phys=>"clm5_0",
                                   },
     "bad_megan_spec"            =>{ options=>"-envxml_dir . -bgc bgc -megan",
                                     namelst=>"megan_specifier='ZZTOP=zztop'",
                                     GLC_TWO_WAY_COUPLING=>"FALSE",
                                     phys=>"clm4_5",
                                   },
     "FUN_wo_flexCN"             =>{ options=>"-envxml_dir . -bgc bgc",
                                     namelst=>"use_fun=.true.,use_flexiblecn=.false.",
                                     GLC_TWO_WAY_COUPLING=>"FALSE",
                                     phys=>"clm5_1",
                                   },
               );
foreach my $key ( keys(%warntest) ) {
   print( "$key\n" );
   &make_config_cache($warntest{$key}{"phys"});
   my $options  = $warntest{$key}{"options"};
   my $namelist = $warntest{$key}{"namelst"};
   &make_env_run( GLC_TWO_WAY_COUPLING=>$warntest{$key}{"GLC_TWO_WAY_COUPLING"} );
   eval{ system( "$bldnml $options -namelist \"&clmexp $namelist /\" > $tempfile 2>&1 " ); };
   isnt( $?, 0, $key );
   system( "cat $tempfile" );
   # Now run with -ignore_warnings and make sure it works
   $options .= " -ignore_warnings";
   eval{ system( "$bldnml $options -namelist \"&clmexp $namelist /\" > $tempfile 2>&1 " ); };
   is( $?, 0, $key );
   is( $@, '', "$options" );
   system( "cat $tempfile" );
}

#
# Loop over all physics versions
#
foreach my $phys ( "clm4_5", "clm5_0", "clm5_1" ) {
$mode = "-phys $phys";
&make_config_cache($phys);

print "\n==================================================\n";
print "Test ALL resolutions with SP\n";
print "==================================================\n";

# Check for ALL resolutions with CLM50SP
my $reslist = `../queryDefaultNamelist.pl -res list -s`;
my @resolutions = split( / /, $reslist );
my @regional;
foreach my $res ( @resolutions ) {
   chomp($res);
   print "=== Test $res === \n";
   my $options  = "-res $res -bgc sp -envxml_dir .";

   # Regional single point resolutions
   if ( $res =~ /^([0-9]+x[0-9]+_[a-zA-Z]+)$/ ) {
      push( @regional, $res );
      next;
   # Resolutions for mksurfdata mapping
   } elsif ( $res eq "0.5x0.5"     ||
             $res eq "0.25x0.25"   ||
             $res eq "3x3min"      ||
             $res eq "5x5min"      ||
             $res eq "10x10min"    ||
             $res eq "0.125x0.125" ||
             $res eq "0.33x0.33"   ||
             $res eq "1km-merge-10min" ) {
      next;
   # Resolutions that were supported in clm40 but NOT clm45/clm50
   } elsif ( $res eq "ne240np4"    ||
             $res eq "ne60np4"     ||
             $res eq "ne4np4"      ||
             $res eq "2.5x3.33"    ||
             $res eq "0.23x0.31"   ||
             $res eq "0.47x0.63"   ||
             $res eq "94x192"      ||
             $res eq "8x16"        ||
             $res eq "32x64"       ||
             $res eq "128x256"     ||
             $res eq "360x720cru"  ||
             $res eq "512x1024" ) {
      next;
   # Resolutions not supported on release branch
   } elsif ( $res eq "ne120np4"    ||
             $res eq "conus_30_x8" ) {
      next;
   }

   &make_env_run();
   eval{ system( "$bldnml $options > $tempfile 2>&1 " ); };
   is( $@, '', "$options" );

   $cfiles->checkfilesexist( "$options", $mode );

   $cfiles->shownmldiff( "default", "standard" );
   if ( defined($opts{'compare'}) ) {
      $cfiles->doNOTdodiffonfile( "$tempfile", "$options", $mode );
      $cfiles->dodiffonfile( "$real_par_file", "$options", $mode );
      $cfiles->comparefiles( "$options", $mode, $opts{'compare'} );
   }

   if ( defined($opts{'generate'}) ) {
      $cfiles->copyfiles( "$options", $mode );
   }
   &cleanup(); print "\n";
}

print "\n==================================================\n";
print " Test important resolutions for BGC\n";
print "==================================================\n";

my @resolutions = ( "4x5", "10x15", "ne30np4", "ne16np4", "1.9x2.5", "0.9x1.25" );
my @regional;
my $nlbgcmode = "bgc";
my $mode = "$phys-$nlbgcmode";
foreach my $res ( @resolutions ) {
   chomp($res);
   print "=== Test $res === \n";
   my $options  = "-res $res -envxml_dir . -bgc $nlbgcmode";

   &make_env_run();
   eval{ system( "$bldnml $options > $tempfile 2>&1 " ); };
   is( $@, '', "$options" );

   $cfiles->checkfilesexist( "$options", $mode );

   $cfiles->shownmldiff( "default", "standard" );
   if ( defined($opts{'compare'}) ) {
      $cfiles->doNOTdodiffonfile( "$tempfile", "$options", $mode );
      $cfiles->comparefiles( "$options", $mode, $opts{'compare'} );
   }

   if ( defined($opts{'generate'}) ) {
      $cfiles->copyfiles( "$options", $mode );
   }
   &cleanup(); print "\n";
}

print "\n==================================================\n";
print " Test all use-cases \n";
print "==================================================\n";

# Run over all use-cases...
my $list = `$bldnml -use_case list 2>&1 | grep "use case"`;
my @usecases;
if ( $list =~ /build-namelist : use cases : (.+)$/ ) {
  my @usecases  = split( / /, $list );
} else {
  die "ERROR:: Trouble getting list of use-cases\n";
}
foreach my $usecase ( @usecases ) {
   $options = "-use_case $usecase  -envxml_dir .";
   &make_env_run();
   eval{ system( "$bldnml $options  > $tempfile 2>&1 " ); };
   is( $@, '', "options: $options" );
   $cfiles->checkfilesexist( "$options", $mode );
   $cfiles->shownmldiff( "default", "standard" );
   if ( defined($opts{'compare'}) ) {
      $cfiles->doNOTdodiffonfile( "$tempfile", "$options", $mode );
      $cfiles->comparefiles( "$options", $mode, $opts{'compare'} );
   }
   if ( defined($opts{'generate'}) ) {
      $cfiles->copyfiles( "$options", $mode );
   }
   &cleanup();
}

print "\n==================================================\n";
print "Test crop resolutions \n";
print "==================================================\n";

# Check for crop resolutions
my @crop_res = ( "1x1_numaIA", "1x1_smallvilleIA", "4x5", "10x15", "0.9x1.25", "1.9x2.5", "ne30np4" );
foreach my $res ( @crop_res ) {
   $options = "-bgc bgc -crop -res $res -envxml_dir .";
   &make_env_run();
   eval{ system( "$bldnml $options  > $tempfile 2>&1 " ); };
   is( $@, '', "$options" );
   $cfiles->checkfilesexist( "$options", $mode );
   $cfiles->shownmldiff( "default", "standard" );
   if ( defined($opts{'compare'}) ) {
      $cfiles->doNOTdodiffonfile( "$tempfile", "$options", $mode );
      $cfiles->dodiffonfile( "$real_par_file", "$options", $mode );
      $cfiles->comparefiles( "$options", $mode, $opts{'compare'} );
   }
   if ( defined($opts{'generate'}) ) {
      $cfiles->copyfiles( "$options", $mode );
   }
   &cleanup();
}
print "\n==================================================\n";
print " Test glc_mec resolutions \n";
print "==================================================\n";

# Check for glc_mec resolutions
#
# NOTE(wjs, 2017-12-17) I'm not sure if these glc_mec-specific tests are
# still needed: are they covered with other tests now that we always run
# with glc_mec? Some historical notes: (1) The three resolutions listed
# here used to be the only three with which you could run glc_mec; now
# you can run glc_mec with all resolutions. (2) This used to point to
# all of the glacierMEC use cases; now we don't have glacierMEC-specific
# use cases, but I've kept these pointing to the equivalent normal use
# cases; I'm not sure if it's actually important to test this with all
# of the different use cases.
my @glc_res = ( "0.9x1.25", "1.9x2.5" );
my @use_cases = ( "1850-2100_SSP1-2.6_transient",
                  "1850-2100_SSP2-4.5_transient",
                  "1850-2100_SSP3-7.0_transient",
                  "1850-2100_SSP5-8.5_transient",
                  "1850_control",
                  "2000_control",
                  "2010_control",
                  "20thC_transient",
                 );
foreach my $res ( @glc_res ) {
   foreach my $usecase ( @usecases ) {
      my $startymd = undef;
      if ( ($usecase eq "1850_control") || ($usecase eq "20thC_transient") ) {
         $startymd = 18500101;
      } elsif ( $usecase eq "2000_control") {
         $startymd = 20000101;
      } elsif ( $usecase eq "2010_control") {
         $startymd = 20100101;
      } else {
         $startymd = 20150101;
      }
      $options = "-bgc bgc -res $res -use_case $usecase -envxml_dir . -namelist '&a start_ymd=$startymd/'";
      &make_env_run();
      eval{ system( "$bldnml $options > $tempfile 2>&1 " ); };
      is( $@, '', "$options" );
      $cfiles->checkfilesexist( "$options", $mode );
      $cfiles->shownmldiff( "default", "standard" );
      if ( defined($opts{'compare'}) ) {
         $cfiles->doNOTdodiffonfile( "$tempfile", "$options", $mode );
         $cfiles->comparefiles( "$options", $mode, $opts{'compare'} );
      }
      if ( defined($opts{'generate'}) ) {
         $cfiles->copyfiles( "$options", $mode );
      }
      &cleanup();
   }
}
# Transient 20th Century simulations
my @tran_res = ( "0.9x1.25", "1.9x2.5", "ne30np4", "10x15" );
my $usecase  = "20thC_transient";
my $GLC_NEC         = 10;
foreach my $res ( @tran_res ) {
   $options = "-res $res -use_case $usecase -envxml_dir . -namelist '&a start_ymd=18500101/'";
   &make_env_run();
   eval{ system( "$bldnml $options > $tempfile 2>&1 " ); };
   is( $@, '', "$options" );
   $cfiles->checkfilesexist( "$options", $mode );
   $cfiles->shownmldiff( "default", "standard" );
   if ( defined($opts{'compare'}) ) {
      $cfiles->doNOTdodiffonfile( "$tempfile", "$options", $mode );
      $cfiles->dodiffonfile( "$real_par_file", "$options", $mode );
      $cfiles->comparefiles( "$options", $mode, $opts{'compare'} );
   }
   if ( defined($opts{'generate'}) ) {
      $cfiles->copyfiles( "$options", $mode );
   }
   &cleanup();
}
# Transient ssp_rcp scenarios that work
my @tran_res = ( "0.9x1.25", "1.9x2.5", "10x15" );
foreach my $usecase ( "1850_control", "1850-2100_SSP5-8.5_transient", "1850-2100_SSP1-2.6_transient", "1850-2100_SSP3-7.0_transient",
                      "1850-2100_SSP2-4.5_transient" ) {
   my $startymd = undef;
   if ( $usecase eq "1850_control") {
      $startymd = 18500101;
   } else {
      $startymd = 20150101;
   }
   foreach my $res ( @tran_res ) {
      $options = "-res $res -bgc bgc -crop -use_case $usecase -envxml_dir . -namelist '&a start_ymd=$startymd/'";
      &make_env_run();
      eval{ system( "$bldnml $options > $tempfile 2>&1 " ); };
      is( $@, '', "$options" );
      $cfiles->checkfilesexist( "$options", $mode );
      $cfiles->shownmldiff( "default", "standard" );
      if ( defined($opts{'compare'}) ) {
         $cfiles->doNOTdodiffonfile( "$tempfile", "$options", $mode );
         $cfiles->dodiffonfile( "$real_par_file", "$options", $mode );
         $cfiles->comparefiles( "$options", $mode, $opts{'compare'} );
      }
      if ( defined($opts{'generate'}) ) {
         $cfiles->copyfiles( "$options", $mode );
      }
      &cleanup();
   }
}
}  # End loop over all physics versions
#
# End loop over versions
#

# The SSP's that fail...
$phys = "clm5_0";
$mode = "-phys $phys";
&make_config_cache($phys);
my $res = "0.9x1.25";
foreach my $usecase ( "1850-2100_SSP4-3.4_transient", "1850-2100_SSP5-3.4_transient", "1850-2100_SSP1-1.9_transient",
                      "1850-2100_SSP4-6.0_transient" ) {
      $options = "-res $res -bgc bgc -crop -use_case $usecase -envxml_dir . -namelist '&a start_ymd=20150101/'";
      &make_env_run();
      eval{ system( "$bldnml $options > $tempfile 2>&1 " ); };
      isnt( $?, 0, $usecase );
      system( "cat $tempfile" );
}

print "\n==================================================\n";
print "Test clm4.5/clm5.0/clm5_1 resolutions \n";
print "==================================================\n";

foreach my $phys ( "clm4_5", 'clm5_0', 'clm5_1' ) {
  my $mode = "-phys $phys";
  &make_config_cache($phys);
  my @clmoptions = ( "-bgc bgc -envxml_dir .", "-bgc bgc -envxml_dir . -clm_accelerated_spinup=on", "-bgc bgc -envxml_dir . -light_res 360x720",
                     "-bgc sp -envxml_dir . -vichydro", "-bgc bgc -dynamic_vegetation -ignore_warnings",
                     "-bgc bgc -clm_demand flanduse_timeseries -sim_year 1850-2000 -namelist '&a start_ymd=18500101/'",
                     "-bgc bgc -envxml_dir . -namelist '&a use_c13=.true.,use_c14=.true.,use_c14_bombspike=.true./'" );
  foreach my $clmopts ( @clmoptions ) {
     my @clmres = ( "10x15", "0.9x1.25", "1.9x2.5" );
     foreach my $res ( @clmres ) {
        $options = "-res $res -envxml_dir . ";
        &make_env_run( );
        eval{ system( "$bldnml $options $clmopts > $tempfile 2>&1 " ); };
        is( $@, '', "$options $clmopts" );
        $cfiles->checkfilesexist( "$options $clmopts", $mode );
        $cfiles->shownmldiff( "default", "standard" );
        if ( defined($opts{'compare'}) ) {
           $cfiles->doNOTdodiffonfile( "$tempfile", "$options $clmopts", $mode );
           $cfiles->comparefiles( "$options $clmopts", $mode, $opts{'compare'} );
        }
        if ( defined($opts{'generate'}) ) {
           $cfiles->copyfiles( "$options $clmopts", $mode );
        }
        &cleanup();
     }
  }
  my @clmoptions = ( "-bgc bgc -envxml_dir .",
                     "-bgc sp -envxml_dir .", );
  foreach my $clmopts ( @clmoptions ) {
     my @clmres = ( "ne16np4" );
     foreach my $res ( @clmres ) {
        $options = "-res $res -envxml_dir . ";
        &make_env_run( );
        eval{ system( "$bldnml $options $clmopts > $tempfile 2>&1 " ); };
        is( $@, '', "$options $clmopts" );
        $cfiles->checkfilesexist( "$options $clmopts", $mode );
        $cfiles->shownmldiff( "default", "standard" );
        if ( defined($opts{'compare'}) ) {
           $cfiles->doNOTdodiffonfile( "$tempfile", "$options $clmopts", $mode );
           $cfiles->comparefiles( "$options $clmopts", $mode, $opts{'compare'} );
        }
        if ( defined($opts{'generate'}) ) {
           $cfiles->copyfiles( "$options $clmopts", $mode );
        }
        &cleanup();
     }
  }
  my $clmopts = "-bgc bgc -crop";
  my $res = "1.9x2.5";
  $options = "-res $res -namelist '&a irrigate=.true./' -crop -envxml_dir .";
  &make_env_run();
  eval{ system( "$bldnml $options $clmopts  > $tempfile 2>&1 " ); };
  is( $@, '', "$options $clmopts" );
  $cfiles->checkfilesexist( "$options $clmopts", $mode );
  $cfiles->shownmldiff( "default", "standard" );
  if ( defined($opts{'compare'}) ) {
     $cfiles->doNOTdodiffonfile( "$tempfile", "$options $clmopts", $mode );
     $cfiles->comparefiles( "$options $clmopts", "$mode", $opts{'compare'} );
  }
  if ( defined($opts{'generate'}) ) {
     $cfiles->copyfiles( "$options $clmopts", $mode );
  }
  &cleanup();
  # Run FATES mode for several resolutions and configurations
  my $clmoptions = "-bgc fates -envxml_dir . -no-megan";
  my @clmres = ( "1x1_brazil", "5x5_amazon", "4x5", "1.9x2.5" );
  foreach my $res ( @clmres ) {
     $options = "-res $res -clm_start_type cold";
     my @edoptions = ( "-use_case 2000_control",
                       "-use_case 1850_control",
                       "",
                       "-namelist \"&a use_lch4=.true.,use_nitrif_denitrif=.true./\"",
                       "-clm_accelerated_spinup on"
                     );
     foreach my $edop (@edoptions ) {
        if ( $res eq "5x5_amazon" && ($edop =~ /1850_control/) ) {
           next;
        }
        &make_env_run( );
        eval{ system( "$bldnml $options $clmoptions $edop  > $tempfile 2>&1 " ); };
        is( $@, '', "$options $edop" );
        $cfiles->checkfilesexist( "$options $clmoptions $edop", $mode );
        $cfiles->shownmldiff( "default", "standard" );
        if ( defined($opts{'compare'}) ) {
           $cfiles->doNOTdodiffonfile( "$tempfile", "$options $clmoptions $edop", $mode );
           $cfiles->comparefiles( "$options $clmoptions $edop", $mode, $opts{'compare'} );
        }
        if ( defined($opts{'generate'}) ) {
           $cfiles->copyfiles( "$options $clmoptions $edop", $mode );
        }
        &cleanup();
     }
  }
}
#
# Run over the differen lnd_tuning modes
#
my $res = "0.9x1.25";
my $mask = "gx1v6";
my $simyr = "1850";
foreach my $phys ( "clm4_5", 'clm5_0', 'clm5_1' ) {
  my $mode = "-phys $phys";
  &make_config_cache($phys);
  my @forclist = ();
  if ( $phys == "clm5_1" ) {
    @forclist = ( "GSWP3v1" );
  } else {
    @forclist = ( "CRUv7", "GSWP3v1", "cam6.0" );
  }
  foreach my $forc ( @forclist ) {
     foreach my $bgc ( "sp", "bgc" ) {
        my $lndtuningmode = "${phys}_${forc}";
        my $clmoptions = "-res $res -mask $mask -sim_year $simyr -envxml_dir . -lnd_tuning_mod $lndtuningmode -bgc $bgc";
        &make_env_run( );
        eval{ system( "$bldnml $clmoptions > $tempfile 2>&1 " ); };
        is( $@, '', "$clmoptions" );
        $cfiles->checkfilesexist( "$clmoptions", $mode );
        $cfiles->shownmldiff( "default", "standard" );
        if ( defined($opts{'compare'}) ) {
           $cfiles->doNOTdodiffonfile( "$tempfile", "$clmoptions", $mode );
           $cfiles->comparefiles( "$clmoptions", $mode, $opts{'compare'} );
        }
        if ( defined($opts{'generate'}) ) {
           $cfiles->copyfiles( "$clmoptions", $mode );
        }
        &cleanup();
     }
  }
}
&cleanup();

system( "/bin/rm $finidat" );

print "\n==================================================\n";
print " Dumping output  \n";
print "==================================================\n";

$xFail->parseOutput($captOut);

print "Successfully ran all testing for build-namelist\n\n";

&cleanup( "config" );
system( "/bin/rm $tempfile" );

sub cleanup {
#
# Cleanup files created
#
  my $type = shift;

  print "Cleanup files created\n";
  system( "/bin/rm env_run.xml $real_par_file" );
  if ( defined($type) ) {
     if ( $type eq "config" ) {
        system( "/bin/rm config_cache.xml" );
     }
  } else {
     system( "/bin/rm $tempfile *_in" );
  }
}
<|MERGE_RESOLUTION|>--- conflicted
+++ resolved
@@ -163,11 +163,7 @@
 #
 # Figure out number of tests that will run
 #
-<<<<<<< HEAD
-my $ntests = 1898;
-=======
-my $ntests = 1846;
->>>>>>> 25a7cd3f
+my $ntests = 1900;
 if ( defined($opts{'compare'}) ) {
    $ntests += 1284;
 }
