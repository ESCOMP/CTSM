--- conflicted
+++ resolved
@@ -1154,16 +1154,8 @@
 
           ! Create pctpft data at model resolution
           
-          call mkpft(ldomain, mapfname=map_fpft, fpft=fname, &
-<<<<<<< HEAD
-               ndiag=ndiag, allow_no_crops=.false., &
-               pctlnd_o=pctlnd_pft_dyn, pctnatpft_o=pctnatpft, pctcft_o=pctcft, &
-               pctcft_o_saved=pctcft_saved)
-               
-=======
-               ndiag=ndiag, pctlnd_o=pctlnd_pft_dyn, pctnatpft_o=pctnatpft, pctcft_o=pctcft )
-
->>>>>>> 2aebe6f5
+          call mkpft(ldomain, mapfname=map_fpft, fpft=fname, & ndiag=ndiag, pctlnd_o=pctlnd_pft_dyn, pctnatpft_o=pctnatpft, pctcft_o=pctcft )
+
           ! Create harvesting data at model resolution
 
           call mkharvest(ldomain, mapfname=map_fharvest, datfname=fhrvname, &
