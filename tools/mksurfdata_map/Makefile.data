# -*- mode:Makefile -*-
#
# To generate all surface data sets, run:
# make -f Makefile.data all
#
# To generate a single dataset, run make with the name of the rule you
# want to build. For example, to generate the crop data set for 1x1_numaIA:
#
# make -f Makefile.data crop-numa
#
# NOTE: The default behavior is to parallelize data set creation using
# the batch system by submitting jobs to the batch queue (on cheyenne).
# On yellowstone we submit to an interactive queue in the
# background. Standard out and standard error are redirected to a text
# file. To change this behavior, you can comment out the BATCHJOBS and
# BACKGROUND variables and replace them with empty variables.
#
# WARNING: Do not put more than one mksurfdata call per rule. output
# redirection is based on the rule name, and multiple rules will over
# write the previous output or incomprehensively merge output from
# simultaneously running jobs.
#
# Note that we typically use -no_surfdata in rules for transient files, having
# separate rules to make the year-1850 and year-2000 surface datasets. This
# results in extra processes, but ensures that the surface datasets have the
# correct name (rather than having 'hist' or 'rcpXXX' in their file name).
#

# Set up special characters
null  :=

# Set a few things needed for batch handling
PROJECT = $(shell cat $(HOME)/.cesm_proj)
LOGOUT = $@.stdout.txt
PWD = $(shell pwd)

# Setup batch handling for either cheyenne or yellowstone
# Determine what to use by machine hostname
BATCHJOBS_ys = execgy
# Send to regular  queue for 2 processors with extra memory, combine stdout/stderr output to log file, and send email on abort or exit
BATCHJOBS_ch = qsub -A $(PROJECT) -q regular -l select=1:ncpus=2:mem=110GB -l walltime=4:00:00 -j oe -N $(LOGOUT) -m ae -- 
HOST = $(shell hostname)
FINDCH = $(findstring cheyenne,$(HOST))
ifeq ($(FINDCH),$(null))
   ifeq ($(PROJECT),$(null))
      $(error Can NOT find PROJECT number from ~/.cesm_proj file create it and try again)
   endif
   BATCHJOBS = $(BATCHJOBS_ys)
   BACKGROUND = &> $(LOGOUT) &
else
   BATCHJOBS = $(BATCHJOBS_ch)
   BACKGROUND = -rundir $(PWD)
endif

MKSURFDATA = $(BATCHJOBS) $(PWD)/mksurfdata.pl

STANDARD_RES = 360x720cru,48x96,0.9x1.25,1.9x2.5,10x15,ne30np4

STANDARD = \
	global-present \
	global-present-f45 \
	global-present-ne16np4 \
	global-present-ne120np4 \
	global-present-T42 \
	global-historical \
	global-historical-ne120np4 \
	global-transient-f45 \
	global-transient \
	global-transient-ne120np4

TROPICS = \
	tropics-present \
	tropics-historical \
	tropics-transient \
	crop-tropics-present \
	crop-tropics-historical \
	crop-tropics-transient

CROP = \
	crop-global-present \
	crop-global-present-f45 \
	crop-global-present-ne16np4 \
	crop-global-present-ne120np4 \
	crop-numa-present \
	crop-numa-historical \
	crop-smallville \
	crop-smallville-historical \
	crop-global-historical \
	crop-global-historical-f45 \
	crop-global-historical-ne120np4 \
	crop-global-transient-f45 \
	crop-global-transient \
	crop-global-transient-ne120np4

all : standard tropics crop urban landuse-timeseries

DEBUG:
	@echo "HOST       := $(HOST)"
	@echo "PROJECT    := $(PROJECT)"
	@echo "BATCHJOBS  := $(BATCHJOBS)"
	@echo "BACKGROUND := $(BACKGROUND)"
#
# standard
#
standard : $(STANDARD)

global-present : FORCE
	$(MKSURFDATA) -no-crop -glc_nec 10 -y 2000 -res $(STANDARD_RES) $(BACKGROUND)

global-present-f45 : FORCE
	$(MKSURFDATA) -no-crop -glc_nec 10 -y 1850,2000 -res 4x5 $(BACKGROUND)

global-present-T42 : FORCE
	$(MKSURFDATA) -no-crop -glc_nec 10 -y 2000 -res 64x128 $(BACKGROUND)

global-present-0.125 : FORCE
	$(MKSURFDATA) -no-crop -hirespft -glc_nec 10 -y 2000 -res 0.125x0.125 $(BACKGROUND)

global-present-ne16np4 : FORCE
	$(MKSURFDATA) -no-crop -glc_nec 10 -y 2000 -res ne16np4 $(BACKGROUND)

global-present-ne120np4 : FORCE
	$(MKSURFDATA) -no-crop -glc_nec 10 -y 2000 -res ne120np4 $(BACKGROUND)

global-historical : FORCE
	$(MKSURFDATA) -no-crop -glc_nec 10 -y 1850 -res $(STANDARD_RES) $(BACKGROUND)

global-historical-ne120np4 : FORCE
	$(MKSURFDATA) -no-crop -glc_nec 10 -y 1850 -res ne120np4 $(BACKGROUND)

global-transient : FORCE
	$(MKSURFDATA) -no-crop -no_surfdata -glc_nec 10 -y 1850-2000 -res $(STANDARD_RES) $(BACKGROUND)

global-transient-ne120np4 : FORCE
	$(MKSURFDATA) -no-crop -no_surfdata -glc_nec 10 -y 1850-2000 -res ne120np4 $(BACKGROUND)

global-transient-f45 : FORCE
	$(MKSURFDATA) -no-crop -no_surfdata -glc_nec 10 -y 1850-2000 -res 4x5 $(BACKGROUND)

#
# tropics
#
tropics : $(TROPICS)

tropics-present : FORCE
	$(MKSURFDATA) -glc_nec 10 -no-crop -y 2000 -res 5x5_amazon,1x1_brazil $(BACKGROUND)

tropics-historical : FORCE
	$(MKSURFDATA) -glc_nec 10 -no-crop -y 1850 -res 1x1_brazil $(BACKGROUND)

tropics-transient : FORCE
	$(MKSURFDATA) -glc_nec 10 -no-crop -no_surfdata -y 1850-2000 -res 1x1_brazil $(BACKGROUND)

crop-tropics-present : FORCE
	$(MKSURFDATA) -glc_nec 10 -y 2000 -res 5x5_amazon,1x1_brazil $(BACKGROUND)

crop-tropics-historical : FORCE
	$(MKSURFDATA) -glc_nec 10 -y 1850 -res 1x1_brazil $(BACKGROUND)

crop-tropics-transient : FORCE
	$(MKSURFDATA) -glc_nec 10 -no_surfdata -y 1850-2000 -res 1x1_brazil $(BACKGROUND)

#
# crop
#
crop : $(CROP)

crop-global-present : FORCE
	$(MKSURFDATA) -glc_nec 10 -y 2000 -r $(STANDARD_RES) $(BACKGROUND)

crop-global-present-0.125 : FORCE
	$(MKSURFDATA) -hirespft -glc_nec 10 -y 2000 -r 0.125x0.125 $(BACKGROUND)

crop-global-present-f45 : FORCE
	$(MKSURFDATA) -glc_nec 10 -y 1850,2000 -res 4x5 $(BACKGROUND)

crop-numa-present : FORCE
	$(MKSURFDATA) -glc_nec 10 -y 2000 -r 1x1_numaIA $(BACKGROUND)

crop-numa-historical : FORCE
	$(MKSURFDATA) -glc_nec 10 -y 1850 -r 1x1_numaIA $(BACKGROUND)

crop-smallville : FORCE
	$(MKSURFDATA) -glc_nec 10 -y 2000 -r 1x1_smallvilleIA \
		-pft_idx 17,18,19,20,21,22,23,24,25,26,27,28,29,30,31,32,33,34,35,36,37,38,39,40,41,42,43,44,45,46,47,48,49,50,51,52,53,54,55,56,57,58,59,60,61,62,63,64,65,66,67,68,69,70,71,72,73,74,75,76,77,78 \
		-pft_frc 6.5,1.5,1.6,1.7,1.8,1.9,1.5,1.6,1.7,1.8,1.9,1.5,1.5,1.5,1.5,1.5,1.5,1.5,1.5,1.5,1.5,1.5,1.5,1.5,1.5,1.5,1.5,1.5,1.5,1.5,1.5,1.5,1.5,1.5,1.5,1.5,1.5,1.5,1.5,1.5,1.5,1.5,1.5,1.5,1.5,1.5,1.5,1.5,1.5,1.5,1.5,1.5,1.5,1.5,1.5,1.5,1.5,1.5,1.5,1.5,1.5,1.5 \
		$(BACKGROUND)

crop-global-present-ne16np4 : FORCE
	$(MKSURFDATA) -glc_nec 10 -y 2000 -res ne16np4 $(BACKGROUND)

crop-global-present-ne120np4 : FORCE
	$(MKSURFDATA) -glc_nec 10 -y 2000 -res ne120np4 $(BACKGROUND)

# Note that the smallville 1850 dataset is entirely natural vegetation. This
# facilitates testing a transient case that starts with no crop, and then later
# adds crop (to make sure that it works properly to add crop in a grid cell
# where there used to be no crop).
crop-smallville-historical : FORCE
	$(MKSURFDATA) -glc_nec 10 -y 1850 -r 1x1_smallvilleIA -pft_idx 13 -pft_frc 100 $(BACKGROUND)
<<<<<<< HEAD
	$(MKSURFDATA) -glc_nec 0 -y 1850 -r 1x1_smallvilleIA -pft_idx 13 -pft_frc 100 $(BACKGROUND)
=======
>>>>>>> 9460da1d

crop-global-historical : FORCE
	$(MKSURFDATA) -glc_nec 10 -y 1850 -res $(STANDARD_RES) $(BACKGROUND)

crop-global-historical-f45 : FORCE
	$(MKSURFDATA) -glc_nec 10 -y 1850 -r 4x5 $(BACKGROUND)

crop-global-historical-ne120np4 : FORCE
	$(MKSURFDATA) -glc_nec 10 -y 1850 -res ne120np4 $(BACKGROUND)

crop-global-transient: FORCE
	$(MKSURFDATA) -no_surfdata -glc_nec 10 -y 1850-2000 -res $(STANDARD_RES) $(BACKGROUND)

crop-global-transient-ne120np4 : FORCE
	$(MKSURFDATA) -no_surfdata -glc_nec 10 -y 1850-2000 -res ne120np4 $(BACKGROUND)

crop-global-transient-f45 : FORCE
	$(MKSURFDATA) -no_surfdata -glc_nec 10 -y 1850-2000 -res 4x5 $(BACKGROUND)
#
# urban
#
urban : urban-present urban-alpha

urban-present : FORCE
	$(MKSURFDATA) -y 2000 -no-crop -glc_nec 10 -r 1x1_camdenNJ,1x1_vancouverCAN,1x1_mexicocityMEX $(BACKGROUND)

# NOTE(bja, 2015-01) skip abort on invalid data necessary as of 2015-01. See
# /glade/p/cesm/cseg/inputdata/lnd/clm2/surfdata_map/README_c141219
urban-alpha : FORCE
	$(MKSURFDATA) -y 2000 -no-crop -glc_nec 10 -r 1x1_urbanc_alpha -urban_skip_abort_on_invalid_data_check $(BACKGROUND)


#
# landuse timeseries
#
landuse-timeseries : landuse-timeseries-f10 landuse-timeseries-smallville

landuse-timeseries-f10 : FORCE
	$(MKSURFDATA) -no_surfdata -glc_nec 10 -y 1850-2000 -r 10x15 $(BACKGROUND)

landuse-timeseries-smallville : FORCE
	$(MKSURFDATA) -no_surfdata -glc_nec 10 -y 1850-1855 -r 1x1_smallvilleIA \
		-pft_idx 17,18,19,20,21,22,23,24,25,26,27,28,29,30,31,32,33,34,35,36,37,38,39,40,41,42,43,44,45,46,47,48,49,50,51,52,53,54,55,56,57,58,59,60,61,62,63,64,65,66,67,68,69,70,71,72,73,74,75,76,77,78 \
		-pft_frc 6.5,1.5,1.6,1.7,1.8,1.9,1.5,1.6,1.7,1.8,1.9,1.5,1.5,1.5,1.5,1.5,1.5,1.5,1.5,1.5,1.5,1.5,1.5,1.5,1.5,1.5,1.5,1.5,1.5,1.5,1.5,1.5,1.5,1.5,1.5,1.5,1.5,1.5,1.5,1.5,1.5,1.5,1.5,1.5,1.5,1.5,1.5,1.5,1.5,1.5,1.5,1.5,1.5,1.5,1.5,1.5,1.5,1.5,1.5,1.5,1.5,1.5 \
		-dynpft single_point_dynpft_files/landuse_timeseries_smallvilleIA_hist_simyr1850-1855.txt \
		$(BACKGROUND)

#
# clean up the working directory by removing generated files
#
clean : FORCE
	-rm *~

clobber : clean
	-rm surfdata_*.nc surfdata_*.log surfdata_*.namelist

#
# generic rule to force things to happen
#
FORCE :
<|MERGE_RESOLUTION|>--- conflicted
+++ resolved
@@ -198,10 +198,6 @@
 # where there used to be no crop).
 crop-smallville-historical : FORCE
 	$(MKSURFDATA) -glc_nec 10 -y 1850 -r 1x1_smallvilleIA -pft_idx 13 -pft_frc 100 $(BACKGROUND)
-<<<<<<< HEAD
-	$(MKSURFDATA) -glc_nec 0 -y 1850 -r 1x1_smallvilleIA -pft_idx 13 -pft_frc 100 $(BACKGROUND)
-=======
->>>>>>> 9460da1d
 
 crop-global-historical : FORCE
 	$(MKSURFDATA) -glc_nec 10 -y 1850 -res $(STANDARD_RES) $(BACKGROUND)
