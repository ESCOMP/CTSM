--- conflicted
+++ resolved
@@ -372,14 +372,11 @@
  outnc_3dglc = .true.
 EOF
   }
-<<<<<<< HEAD
-=======
   if ( $opts{'glc'} ) {
     print $fh <<"EOF";
  outnc_3dglc = .true.
 EOF
   }
->>>>>>> 8265b774
   if ( ! $opts{'fast_maps'} ) {
     print $fh <<"EOF";
  map_ftopostats   = '$map->{'topostats'}'
