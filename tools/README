--- conflicted
+++ resolved
@@ -18,12 +18,8 @@
                            standard process as well as subsetting existing datasets and overwriting
                            some aspects for a specific case.
 
-<<<<<<< HEAD
-        modify_fsurdat --- Modifies surface datasets according to some simple patterns
-=======
         modify_input_files Scripts to modify CTSM input files. Specifically modifying the surface
                            datasets and mesh files.
->>>>>>> c6d8032c
 
         contrib ---------- Miscellaneous tools for pre or post processing of CTSM.
                            Typically these are contributed by anyone who has something
