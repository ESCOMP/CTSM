$CTSMROOT/tools/README					Jun/08/2018

CTSM tools for analysis of CTSM history files -- or for creation or
modification of CTSM input files.
	
I.  General directory structure:

    $CTSMROOT/tools
	mksurfdata_map --- Create surface datasets.

        mkmapgrids ------- Create regular lat/lon SCRIP grid files needed by mkmapdata 
        mkmapdata -------- Create SCRIP mapping data from SCRIP grid files (uses ESMF)
        mkprocdata_map --- Convert output unstructured grids into a 2D format that
                           can be plotted easily
        ncl_scripts ------ NCL post or pre processing scripts.

        site_and_regional  Scripts for handling input datasets for site and regional cases.
                           These scripts both help with creation of datasets using the 
                           standard process as well as subsetting existing datasets and overwriting
                           some aspects for a specific case.

<<<<<<< HEAD
        modify_mesh_mask - Modify mesh_mask file containing the ocean mask. The CTSM points to this
                           file from /ctsm/ccs_config/component_grids_nuopc.xml
=======
        modify_fsurdat --- Modify fsurdat file with idealized/simplified settings
>>>>>>> 9eb06665

        contrib ---------- Miscellaneous tools for pre or post processing of CTSM.
                           Typically these are contributed by anyone who has something
                           they think might be helpful to the community. They may not
                           be as well tested or supported as other tools.

    cime-tools ($CIMEROOT/tools/) (CIMEROOT is ../cime for a CTSM checkout and ../../../cime for a CESM checkout)
        $CIMEROOT/mapping/gen_domain_files
            gen_domain ------- Create data model domain datasets from SCRIP mapping datasets.

II. Notes on building/running for each of the above tools:

    Each tool that has FORTRAN source code (mksurfdata_map and mkprocdata_map) has the following files:

	README ------- Specific help for using the specific tool and help on specific 
                       files in that directory.
	src/Filepath ----- List of directories needed to build the tool 
                           (some files in ../src directories are required).
	src/Makefile ----- GNU Makefile to build the tool 
                           (these are identical between tools.
	src/Macros.custom  Customization of make macros for the particular tool in question
	src/Srcfiles ----- List of source files that are needed.
        src/Mkdepends ---- Dependency generator program

    mkmapdata, mkmapgrids and ncl_scripts only contain scripts so don't have the above build files.

    Most tools have copies of files from other directories -- see the README.filecopies
    file for more information on this.

    Tools may also have files with the directory name followed by namelist to provide sample namelists.

	<directory>.namelist ------ Namelist to create a global file.

    These files are also used by the test scripts to test the tools (see the
    README.testing) file.

    NOTE: Be sure to change the path of the datasets references by these namelists to 
    point to where you have exported your CESM inputdata datasets.

    To build:

	cd <directory>
        setenv INC_NETCDF <path-to-NetCDF-include-files>
        setenv LIB_NETCDF <path-to-NetCDF-library-files>
	gmake

    The process will create a file called "Depends" which has the dependencies
    for the build of each file on other files.

      By default some codes may be compiled non-optimized 
      so that you can use the debugger, and with bounds-checking, and float trapping on. 
      To speed up do the following...

   gmake OPT=TRUE  (by default already on for mksurfdata_map)

      Also some of the tools allow for OpenMP shared memory parallelism 
      (such as mksurfdata) with

   gmake SMP=TRUE

    To run a program with a namelist:

        ./program < namelist

    To run a program built with SMP=TRUE:

        setenv OMP_NUM_THREADS=<number_of_threads_to_use>

        run normally as above

III. Process sequence to create input datasets needed to run CTSM

    1.) Create SCRIP grid files (if needed)

       a.) For standard resolutions these files will already be created. (done)

       b.) To create regular lat-lon regional/single-point grids run site_and_regional/mknoocnmap.pl

        This will create both SCRIP grid files and a mapping file that will
        be valid if the region includes NO ocean whatsoever (so you can skip step 2).
        You can also use this script to create SCRIP grid files for a region
        (or even a global grid) that DOES include ocean if you use step 2 to
        create mapping files for it (simply discard the non-ocean map created by
        this script).

        Example, for single-point over Boulder Colorado.

           cd site_and_regional
           ./mknoocnmap.pl -p 40,255 -n 1x1_boulderCO

       c.) General case

        You'll need to convert or create SCRIP grid files on your own (using scripts
        or other tools) for the general case where you have an unstructured grid, or 
        a grid that is not regular in latitude and longitude.

       example format
         ==================	
          netcdf fv1.9x2.5_090205 {				   
          dimensions:						   
               grid_size = 13824 ;				   
               grid_corners = 4 ;				   
               grid_rank = 2 ;					   
          variables:						   
               double grid_center_lat(grid_size) ;		   
                       grid_center_lat:units = "degrees" ;	   
               double grid_center_lon(grid_size) ;		   
                       grid_center_lon:units = "degrees" ;	   
               double grid_corner_lat(grid_size, grid_corners) ;  
                       grid_corner_lat:units = "degrees" ;	   
               double grid_corner_lon(grid_size, grid_corners) ;  
                       grid_corner_lon:units = "degrees" ;	   
               int grid_dims(grid_rank) ;			   
               int grid_imask(grid_size) ;			   
                       grid_imask:units = "unitless" ;            

    2.) Create ocean to atmosphere mapping file (if needed)

        a.) Standard resolutions (done)

        If this is a standard resolution with a standard ocean resolution -- this
        step is already done, the files already exist.

        b.) Region without Ocean (done in step 1.b)

        IF YOU RAN mknoocnmap.pl FOR A REGION WITHOUT OCEAN THIS STEP IS ALREADY DONE.

        c.) New atmosphere or ocean resolution

        If the region DOES include ocean, use $CIMEROOT/tools/mapping/gen_domain_files/gen_maps.sh to create a 
        mapping file for it.

    Example:

    cd $CIMEROOT/tools/mapping/gen_domain_files
    ./gen_maps.sh -focn <ocngrid> -fatm <atmgrid> -nocn <ocnname> -natm <atmname>


    3.) Add SCRIP grid file(s) created in (1) into XML database in CTSM (optional)

        See the "Adding New Resolutions or New Files to the build-namelist Database" 
        Chapter in the CTSM User's Guide

  http://www.cesm.ucar.edu/models/cesm1.0/clm/models/lnd/clm/doc/UsersGuide/book1.html

         If you don't do this step, you'll need to specify the file to mkmapdata 
         in step (3) using the "-f" option.

    4.) Create mapping files for use by mksurfdata_map with mkmapdata
        (See mkmapdata/README for more help on doing this)

       - this step uses the results of (1) that were entered into the XML database
         by step (3). If you don't enter datasets in, you need to specify the 
         SCRIP grid file using the "-f" option to mkmapdata.sh.

       Example: to generate all necessary mapping files for the ne30np4 grid

           cd mkmapdata
           ./mkmapdata.sh -r ne30np4

    5.) Add mapping file(s) created in step (4) into XML database in CTSM (optional)

       See notes on doing this in step (3) above. 
       Edit ../bld/namelist_files/namelist_defaults_clm.xml to incorporate new 
       mapping files.

       If you don't do this step, you'll need to specify the grid resolution name
       and file creation dates to mksurfdata_map in step (5) below.

    6.) Convert map of ocean to atm for use by DATM and CTSM with gen_domain
        (See $CIMEROOT/tools/mapping/README for more help on doing this)

       - gen_domain uses the map from step (2) (or previously created CESM maps)

       Example:

        cd $CIMEROOT/tools/mapping/gen_domain_files/src
        gmake
        cd ..
        setenv CDATE       090206
        setenv OCNGRIDNAME gx1v6
        setenv ATMGRIDNAME fv1.9x2.5
        setenv MAPFILE $CSMDATA/cpl/cpl6/map_${OCNGRIDNAME}_to_${ATMGRIDNAME}_aave_da_${CDATE}.nc
        ./gen_domain -m $MAPFILE -o $OCNGRIDNAME -l $ATMGRIDNAME

        Normally for I compsets running CTSM only you will discard the ocean domain 
        file, and only use the atmosphere domain file for datm and as the fatmlndfrc 
        file for CTSM. Output domain files will be named according to the input OCN/LND
        gridnames.

    7.) Create surface datasets with mksurfdata_map
        (See mksurfdata_map/README for more help on doing this)

       - Run mksurfdata_map/mksurfdata.pl
       - This step uses the results of step (4) entered into the XML database
         in step (5).
       - If datasets were NOT entered into the XML database, set the resolution
         to "usrspec" and use the "-usr_gname", and "-usr_gdate" options.

       Example: for 0.9x1.25 resolution

       cd mksurfdata_map/src
       gmake
       cd ..
       ./mksurfdata.pl -r 0.9x1.25
   
       NOTE that surface dataset will be used by default for fatmgrid - and it will 
       contain the lat,lon,edges and area values for the atm grid - ASSUMING that 
       the atm and land grid are the same 

    8.) Add new files to XML data or using user_nl_clm (optional)

       See notes on doing this in step (3) above. 

IV. Example of creating single-point datasets without entering into XML database.

    Here we apply the process described in III. for a single-point dataset
    where we don't enter the datasets into the XML database (thus skipping
    steps 3, 5 and 8), but use the needed command line options to specify where the
    files are. This also skips step (2) since step 1 creates the needed mapping file.

    0.) Set name of grid to use and the creation date to be used later...
       setenv GRIDNAME 1x1_boulderCO
       setenv CDATE    `date +%y%m%d`
    1.) SCRIP grid and atm to ocn mapping file
       cd site_and_regional
       ./mknoocnmap.pl -p 40,255 -n $GRIDNAME
       # Set pointer to MAPFILE that will be used in step (6)
       setenv MAPFILE `pwd`/map_${GRIDNAME}_noocean_to_${GRIDNAME}_nomask_aave_da_${CDATE}.nc
       cd ../..
    2.) skip
    3.) skip
    4.) Mapping files needed for mksurfdata_map
       cd mkmapdata
       setenv GRIDFILE ../mkmapgrids/SCRIPgrid_${GRIDNAME}_nomask_${CDATE}.nc
       ./mkmapdata.sh -r $GRIDNAME -f $GRIDFILE -t regional
       cd ../..
    5.) skip
    6.) Generate domain file for datm and CTSM
        cd $CIMEROOT/tools/mapping/gen_domain_files/src
        gmake
        cd ..
        setenv OCNDOM domain.ocn_noocean.nc
        setenv ATMDOM domain.lnd.{$GRIDNAME}_noocean.nc
        ./gen_domain -m $MAPFILE -o $OCNDOM -l $ATMDOM
    7.) Create surface dataset for CTSM
       cd mksurfdata_map/src
       gmake
       cd ..
       ./mksurfdata.pl -r usrspec -usr_gname $GRIDNAME -usr_gdate $CDATE
    8.) skip

V.  Notes on which input datasets are needed for CTSM

       global or regional/single-point grids
         - need fsurdata and fatmlndfrc

      fsurdata ---- from mksurfdata_map in step (III.7)
      fatmlndfrc -- use the domain.lnd file from gen_domain in step (III.6)<|MERGE_RESOLUTION|>--- conflicted
+++ resolved
@@ -19,12 +19,10 @@
                            standard process as well as subsetting existing datasets and overwriting
                            some aspects for a specific case.
 
-<<<<<<< HEAD
         modify_mesh_mask - Modify mesh_mask file containing the ocean mask. The CTSM points to this
                            file from /ctsm/ccs_config/component_grids_nuopc.xml
-=======
+
         modify_fsurdat --- Modify fsurdat file with idealized/simplified settings
->>>>>>> 9eb06665
 
         contrib ---------- Miscellaneous tools for pre or post processing of CTSM.
                            Typically these are contributed by anyone who has something
