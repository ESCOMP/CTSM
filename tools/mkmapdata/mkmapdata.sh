#!/bin/bash
#----------------------------------------------------------------------
#
# mkmapdata.sh
#
# Create needed mapping files for mksurfdata_map and CLM.
# 
# Example to run for an output resolution of 4x5
#
# mkmapdata.sh -r 4x5
#
# valid arguments: 
# -f <scripfilename> Input grid filename 
# -t <type>          Output type, supported values are [regional, global]
# -r <res>           Output resolution
# -b                 use batch mode (not default)
# -i                 High resolution mode (Only used with -f)
# -l                 list mapping files required (so can use check_input_data to get them)
# -d                 debug usage -- display mkmapdata that will be run but don't execute them
# -v                 verbose usage -- log more information on what is happening
# -h                 displays this help message
#
# You can also set the following env variables:
#
# ESMFBIN_PATH - Path to ESMF binaries
# CSMDATA ------ Path to CESM input data
# MPIEXEC ------ Name of mpirun executable
# REGRID_PROC -- Number of MPI processors to use
#
#----------------------------------------------------------------------
echo $0
dir=${0%/*}
if [ "$dir" = "$0" ];then
  dir="."
fi
outfilelist="clm.input_data_list"
default_res="10x15"

#----------------------------------------------------------------------
# SET SOME DEFAULTS -- if not set via env variables outside

if [ -z "$CSMDATA" ]; then
   CSMDATA=/glade/p/cesm/cseg/inputdata
fi
#----------------------------------------------------------------------
# Usage subroutine
usage() {
  echo ""
  echo "**********************"
  echo "usage:"
  echo "./mkmapdata.sh"
  echo ""
  echo "valid arguments: "
  echo "[-f|--gridfile <gridname>] "
  echo "     Full pathname of model SCRIP grid file to use "
  echo "     This variable should be set if this is not a supported grid" 
  echo "     This variable will override the automatic generation of the"
  echo "     filename generated from the -res argument "
  echo "     the filename is generated ASSUMING that this is a supported "
  echo "     grid that has entries in the file namelist_defaults_ctsm.xml"
  echo "     the -r|--res argument MUST be specied if this argument is specified" 
  echo "[-r|--res <res>]"
  echo "     Model output resolution (default is $default_res)"
  echo "[-t|--gridtype <type>]"
  echo "     Model output grid type"
  echo "     supported values are [regional,global], (default is global)"
  echo "[-b|--batch]"
  echo "     Toggles batch mode usage (and run with mpi). If you want to run in batch mode"
  echo "     you need to have a separate batch script for a supported machine"
  echo "     that calls this script interactively - you cannot submit this"
  echo "     script directly to the batch system"
  echo "[-i|--hires]"
  echo "     Output maps are high resolution and large file support should be used"
  echo "[-l|--list]"
  echo "     List mapping files required (use check_input_data to get them)"
  echo "     also writes data to $outfilelist"
  echo "[-d|--debug]"
  echo "     Toggles debug-only (don't actually run mkmapdata just echo what would happen)"
  echo "[-h|--help]  "
  echo "     Displays this help message"
  echo "[-v|--verbose]"
  echo "     Toggle verbose usage -- log more information on what is happening "
  echo "[--fast]"
  echo "     Toggle fast maps only -- only create the maps that can be done quickly "
  echo ""
  echo " You can also set the following env variables:"
  echo "  ESMFBIN_PATH - Path to ESMF binaries "
  echo "                 (default is determined by machine running on)"
  echo "  CSMDATA ------ Path to CESM input data"
  echo "                 (default is $CSMDATA)"
  echo "  MPIEXEC ------ Name of mpirun executable"
  echo "                 (default is determined by machine running on)"
  echo "  REGRID_PROC -- Number of MPI processors to use"
  echo "                 (default is $REGRID_PROC)"
  echo ""
  echo "**defaults can be determined on the machines: cheyenne or casper"
  echo ""
  echo "**pass environment variables by preceding above commands "
  echo "  with 'env var1=setting var2=setting '"
  echo "**********************"
}
#----------------------------------------------------------------------
# runcmd subroutine
#----------------------------------------------------------------------

runcmd() {
   cmd=$@
   if [ -z "$cmd" ]; then
       echo "No command given to the runcmd function"
       exit 3
   fi
   if [ "$verbose" = "YES" ]; then
       echo "$cmd"
   fi
   if [ "$debug" != "YES" ]; then
       ${cmd}
       rc=$?
   else
       rc=0
   fi
   if [ $rc != 0 ]; then
       echo "Error status returned from mkmapdata script"
       exit 4
undo
   fi
   return 0
}

#----------------------------------------------------------------------
# Process input arguments
#----------------------------------------------------------------------

interactive="YES"
debug="no"
res="default"
type="global"
phys="clm4_5"
verbose="no"
list="no"
outgrid=""
gridfile="default"
fast="no"
netcdfout="none"

while [ $# -gt 0 ]; do
   case $1 in
       -v|-V)
	   verbose="YES"
	   ;;
       -b|--batch) 
	   interactive="NO"
	   ;;
       -d|--debug)
	   debug="YES"
	   ;;
       --fast)
	   fast="YES"
	   ;;
       -i|--hires)
           netcdfout="64bit_offset"
	   ;;
       -l|--list)
	   debug="YES"
	   list="YES"
	   ;;
       -r|--res)
	   res=$2
	   shift
	   ;;
       -f|--gridfile)
	   gridfile=$2
	   shift
	   ;;
       -t|--gridtype)
	   type=$2
	   shift
	   ;;
       -h|--help )
	   usage
	   exit 0
	   ;;
       * )
	   echo "ERROR:: invalid argument sent in: $2"
	   usage
	   exit 1
	   ;;
   esac
   shift
done

echo "Script to create mapping files required by mksurfdata_map"

#----------------------------------------------------------------------
# Determine output scrip grid file
#----------------------------------------------------------------------

# Set general query command used below
QUERY="$dir/../../bld/queryDefaultNamelist.pl -silent -namelist clmexp "
QUERY="$QUERY -justvalue -options sim_year=2000 -csmdata $CSMDATA"
echo "query command is $QUERY"

echo ""
DST_EXTRA_ARGS=""
if [ "$gridfile" != "default" ]; then
    GRIDFILE=$gridfile
    echo "Using user specified scrip grid file: $GRIDFILE" 
    if [ "$res" = "default" ]; then
       echo "When user specified grid file is given you MUST set the resolution (as the name of your grid)\n";
       exit 1
    fi
    
    # For now, maked the assumption about user-specified grids --
    # that they are SCRIP format. In the future we may want to 
    # provide a command-line options to allow the user to
    # override that default.
    DST_LRGFIL=$netcdfout
    DST_TYPE="SCRIP"
else
    if [ "$res" = "default" ]; then
       res=$default_res
    fi

    QUERYARGS="-res $res -options lmask=nomask"

    # Find the output grid file for this resolution using the XML database
    QUERYFIL="$QUERY -var scripgriddata $QUERYARGS -onlyfiles"
    if [ "$verbose" = "YES" ]; then
	echo $QUERYFIL
    fi
    GRIDFILE=`$QUERYFIL`
    echo "Using default scrip grid file: $GRIDFILE" 

    # Determine extra information about the destination grid file
    DST_LRGFIL=`$QUERY -var scripgriddata_lrgfile_needed $QUERYARGS`
    DST_TYPE=`$QUERY -var scripgriddata_type $QUERYARGS`
    if [ "$DST_TYPE" = "UGRID" ]; then
        # For UGRID, we need extra information: the meshname variable
	dst_meshname=`$QUERY -var scripgriddata_meshname $QUERYARGS`
	DST_EXTRA_ARGS="$DST_EXTRA_ARGS --dst_meshname $dst_meshname"
    fi
fi

if [ "$type" = "global" ] && [ `echo "$res" | grep -c "1x1_"` = 1 ]; then
   echo "This is a regional resolution and yet it is being run as global, set type with '-t' option\n";
   exit 1
fi
if [ "$type" = "global" ] && [ `echo "$res" | grep -c "5x5_"` = 1 ]; then
   echo "This is a regional resolution and yet it is being run as global, set type with '-t' option\n";
   exit 1
fi
echo "Output grid resolution is $res"
if [ -z "$GRIDFILE" ]; then
   echo "Output grid file was NOT found for this resolution: $res\n";
   exit 1
fi

if [ "$list" = "YES" ]; then
   echo "outgrid = $GRIDFILE"
   echo "outgrid = $GRIDFILE" > $outfilelist
elif [ ! -f "$GRIDFILE" ]; then
   echo "Input SCRIP grid file does NOT exist: $GRIDFILE\n";
   echo "Make sure CSMDATA environment variable is set correctly"
   exit 1
fi

#----------------------------------------------------------------------
# Determine all input grid files and output file names 
#----------------------------------------------------------------------

if [ "$phys" = "clm4_5" ]; then
    grids=(                    \
           "0.5x0.5_AVHRR"     \
           "0.25x0.25_MODIS"   \
           "0.5x0.5_MODIS"     \
           "3x3min_LandScan2004" \
           "3x3min_MODIS-wCsp" \
           "3x3min_USGS"       \
           "5x5min_nomask"     \
           "5x5min_IGBP-GSDP"  \
           "5x5min_ISRIC-WISE" \
           "5x5min_ORNL-Soil" \
           "10x10min_nomask"   \
           "10x10min_IGBPmergeICESatGIS" \
           "3x3min_GLOBE-Gardner" \
           "3x3min_GLOBE-Gardner-mergeGIS" \
           "0.9x1.25_GRDC" \
           "360x720cru_cruncep" \
           "1km-merge-10min_HYDRO1K-merge-nomask" \
          )

else
    echo "ERROR: Unknown value for phys: $phys"
    exit 1
fi

# Set timestamp for names below 
CDATE="c"`date +%y%m%d`

# Set name of each output mapping file
# First determine the name of the input scrip grid file  
# for each of the above grids
declare -i nfile=1
for gridmask in ${grids[*]}
do
   grid=${gridmask%_*}
   lmask=${gridmask#*_}

   QUERYARGS="-res $grid -options lmask=$lmask,glc_nec=10 "

   QUERYFIL="$QUERY -var scripgriddata $QUERYARGS -onlyfiles"
   if [ "$verbose" = "YES" ]; then
      echo $QUERYFIL
   fi
   INGRID[nfile]=`$QUERYFIL`
   if [ "$list" = "YES" ]; then
      echo "ingrid = ${INGRID[nfile]}"
      echo "ingrid = ${INGRID[nfile]}" >> $outfilelist
   fi

   OUTFILE[nfile]=map_${grid}_${lmask}_to_${res}_nomask_aave_da_$CDATE.nc

   # Determine extra information about the source grid file
   SRC_EXTRA_ARGS[nfile]=""
   SRC_LRGFIL[nfile]=`$QUERY -var scripgriddata_lrgfile_needed $QUERYARGS`
   SRC_TYPE[nfile]=`$QUERY -var scripgriddata_type $QUERYARGS`
   if [ "${SRC_TYPE[nfile]}" = "UGRID" ]; then
       # For UGRID, we need extra information: the meshname variable
       src_meshname=`$QUERY -var scripgriddata_meshname $QUERYARGS`
       SRC_EXTRA_ARGS[nfile]="${SRC_EXTRA_ARGS[nfile]} --src_meshname $src_meshname"
   fi

   nfile=nfile+1
done

#----------------------------------------------------------------------
# Determine supported machine specific stuff
#----------------------------------------------------------------------

hostname=`hostname`
if [ -n "$NERSC_HOST" ]; then
   hostname=$NERSC_HOST
fi
echo "Hostname = $hostname"
case $hostname in
  ##cheyenne
  cheyenne* | r* )
  . /glade/u/apps/ch/opt/lmod/8.1.7/lmod/lmod/init/bash
  if [ -z "$REGRID_PROC" ]; then
     REGRID_PROC=36
  fi
<<<<<<< HEAD
  if [ interactive = "YES" ]; then
     REGRID_PROC=1
  fi
  esmfvers=8.0.0
  intelvers=19.0.5
  module purge
  module load intel/$intelvers
  module load esmf_libs
=======
  esmfvers=7.1.0r
  intelvers=18.0.5    # Could also use intel/19.0.2 EBK 10/4/2019
  module purge
  module load intel/$intelvers
>>>>>>> ba5fe893
  module load esmf_libs/$esmfvers
  module load ncl
  module load nco

  if [[ $REGRID_PROC > 1 ]]; then
     mpi=mpi
     module load mpt/2.22
  else
     mpi=uni
  fi
  module load esmf-${esmfvers}-ncdfio-${mpi}-O
  if [ -z "$ESMFBIN_PATH" ]; then
     ESMFBIN_PATH=`grep ESMF_APPSDIR $ESMFMKFILE | awk -F= '{print $2}'`
  fi
  if [ -z "$MPIEXEC" ]; then
     MPIEXEC="mpiexec_mpt -np $REGRID_PROC"
  fi
  ;;

  ## DAV
  pronghorn* | casper* )
  . /glade/u/apps/ch/opt/lmod/7.2.1/lmod/lmod/init/bash
  if [ -z "$REGRID_PROC" ]; then
     REGRID_PROC=8
  fi
  if [ interactive = "YES" ]; then
     REGRID_PROC=1
  fi
  echo "REGRID_PROC=$REGRID_PROC"
  esmfvers=7.1.0r
  intelvers=17.0.1
  module purge
  module load intel/$intelvers
  if [ $? != 0 ]; then
    echo "Error doing module load: intel/$intelvers"
    exit 1
  fi
  module load ncl
  module load nco
  module load netcdf
  module load ncarcompilers

  module load esmflibs/$esmfvers
  if [ $? != 0 ]; then
    echo "Error doing module load: esmflibs/$esmfvers"
    exit 1
  fi

  if [[ $REGRID_PROC > 1 ]]; then
     mpi=mpi
     echo "MPI option is NOT currently available"
     exit 1
  else
     mpi=uni
  fi
  module load esmf-${esmfvers}-ncdfio-${mpi}-O
  if [ $? != 0 ]; then
    echo "Error doing module load: esmf-${esmfvers}-ncdfio-${mpi}-O"
    exit 1
  fi
  if [ -z "$ESMFBIN_PATH" ]; then
     ESMFBIN_PATH=`grep ESMF_APPSDIR $ESMFMKFILE | awk -F= '{print $2}'`
  fi
  echo "ESMFMKFILE: $ESMFMKFILE"
  echo "LD_LIBRARY_PATH: $LD_LIBRARY_PATH"

  if [ -z "$MPIEXEC" ]; then
     MPIEXEC="mpiexec -n $REGRID_PROC"
  fi
  ;;

  ##no other machine currently supported    
  *)
  echo "Machine $hostname NOT recognized"
  ;;

esac

# Error checks
if [ ! -d "$ESMFBIN_PATH" ]; then
    echo "Path to ESMF binary directory does NOT exist: $ESMFBIN_PATH"
    echo "Set the environment variable: ESMFBIN_PATH"
    exit 1
fi

#----------------------------------------------------------------------
# Generate the mapping files needed for surface dataset generation
#----------------------------------------------------------------------
 
# Resolve interactive or batch mode command
# NOTE - if you want to run in batch mode - you need to have a separate
# batch file that calls this script interactively - you cannot submit
# this script to the batch system

if [ "$interactive" = "NO" ]; then
   echo "Running in batch mode using MPI"
   if [ -z "$MPIEXEC" ]; then
      echo "Name of MPI exec to use was NOT set"
      echo "Set the environment variable: MPIEXEC"
      exit 1
   fi
   if [ ! -x `which ${MPIEXEC%% *}` ]; then
      echo "The MPIEXEC pathname given is NOT an executable: ${MPIEXEC%% *}"
      echo "Set the environment variable: MPIEXEC or run in interactive mode without MPI"
      exit 1
   fi
   mpirun=$MPIEXEC
   echo "Running in batch mode"
else
   mpirun=""
fi
  
ESMF_REGRID="$ESMFBIN_PATH/ESMF_RegridWeightGen"
if [ ! -x "$ESMF_REGRID" ]; then
    echo "ESMF_RegridWeightGen does NOT exist in ESMF binary directory: $ESMFBIN_PATH\n"
    echo "Upgrade to a newer version of ESMF with this utility included"
    echo "Set the environment variable: ESMFBIN_PATH"
    exit 1
fi

# Remove previous log files
rm PET*.Log

#
# Now run the mapping for each file, checking that input files exist
# and then afterwards that the output mapping file exists
#
declare -i nfile=1
until ((nfile>${#INGRID[*]})); do
   echo "Creating mapping file: ${OUTFILE[nfile]}"
   echo "From input grid: ${INGRID[nfile]}"
   echo "For output grid: $GRIDFILE"
   echo " "
   if [ -z "${INGRID[nfile]}" ] || [ -z "$GRIDFILE" ] || [ -z "${OUTFILE[nfile]}" ]; then
      echo "Either input or output grid or output mapping file is NOT set"
      exit 3
   fi
   if [ ! -f "${INGRID[nfile]}" ]; then
      echo "Input grid file does NOT exist: ${INGRID[nfile]}"
      if [ ! "$list" = "YES" ]; then
         exit 2
      fi
   fi
   if [ ! -f "$GRIDFILE" ]; then
      echo "Output grid file does NOT exist: $GRIDFILE"
      exit 3
   fi

   # Determine what (if any) large file support is needed. Use the
   # most extreme large file support needed by either the source file
   # or the destination file.
   if [ "$DST_LRGFIL" = "netcdf4" ] || [ "${SRC_LRGFIL[nfile]}" = "netcdf4" ]; then
       lrgfil="--netcdf4"
   elif [ "$DST_LRGFIL" = "64bit_offset" ] || [ "${SRC_LRGFIL[nfile]}" = "64bit_offset" ]; then
       lrgfil="--64bit_offset"
   elif [ "$DST_LRGFIL" = "none" ] && [ "${SRC_LRGFIL[nfile]}" = "none" ]; then
       lrgfil=""
   else
       echo "Unknown LRGFIL type:"
       echo "DST_LRGFIL = $DST_LRGFIL"
       echo "SRC_LRGFIL = ${SRC_LRGFIL[nfile]}"
       exit 4
   fi

   # Skip if file already exists
   if [ -f "${OUTFILE[nfile]}" ]; then
      echo "Skipping creation of ${OUTFILE[nfile]} as already exists"
   # Skip if large file and Fast mode is on
   elif [ "$fast" = "YES" ] && [ "${SRC_LRGFIL[nfile]}" = "netcdf4" ]; then
      echo "Skipping creation of ${OUTFILE[nfile]} as fast mode is on so skipping large files in NetCDF4 format"
   else

      cmd="$mpirun $ESMF_REGRID --ignore_unmapped -s ${INGRID[nfile]} "
      cmd="$cmd -d $GRIDFILE -m conserve -w ${OUTFILE[nfile]}"
      if [ $type = "regional" ]; then
        cmd="$cmd --dst_regional"
      fi

      cmd="$cmd --src_type ${SRC_TYPE[nfile]} ${SRC_EXTRA_ARGS[nfile]} --dst_type $DST_TYPE $DST_EXTRA_ARGS"
      cmd="$cmd $lrgfil"

      runcmd $cmd

      if [ "$debug" != "YES" ] && [ ! -f "${OUTFILE[nfile]}" ]; then
         echo "Output mapping file was NOT created: ${OUTFILE[nfile]}"
         exit 6
      fi
      # add some metadata to the file
      HOST=`hostname`
      history="$ESMF_REGRID"
      runcmd "ncatted -a history,global,a,c,"$history"  ${OUTFILE[nfile]}"
      runcmd "ncatted -a hostname,global,a,c,$HOST   -h ${OUTFILE[nfile]}"
      runcmd "ncatted -a logname,global,a,c,$LOGNAME -h ${OUTFILE[nfile]}"

      # check for duplicate mapping weights
      newfile="rmdups_${OUTFILE[nfile]}"
      runcmd "rm -f $newfile"
      runcmd "env MAPFILE=${OUTFILE[nfile]} NEWMAPFILE=$newfile ncl $dir/rmdups.ncl"
      if [ -f "$newfile" ]; then
         runcmd "mv $newfile ${OUTFILE[nfile]}"
      fi
   fi

   nfile=nfile+1
done

echo "Successffully created needed mapping files for $res"

exit 0<|MERGE_RESOLUTION|>--- conflicted
+++ resolved
@@ -348,21 +348,13 @@
   if [ -z "$REGRID_PROC" ]; then
      REGRID_PROC=36
   fi
-<<<<<<< HEAD
   if [ interactive = "YES" ]; then
      REGRID_PROC=1
   fi
   esmfvers=8.0.0
   intelvers=19.0.5
   module purge
-  module load intel/$intelvers
   module load esmf_libs
-=======
-  esmfvers=7.1.0r
-  intelvers=18.0.5    # Could also use intel/19.0.2 EBK 10/4/2019
-  module purge
-  module load intel/$intelvers
->>>>>>> ba5fe893
   module load esmf_libs/$esmfvers
   module load ncl
   module load nco
