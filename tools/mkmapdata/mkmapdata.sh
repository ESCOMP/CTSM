--- conflicted
+++ resolved
@@ -352,13 +352,8 @@
      REGRID_PROC=36
   fi
   esmfvers=7.1.0r
-<<<<<<< HEAD
   intelvers=19.0.2
   module purge
-=======
-  intelvers=18.0.5    # Could also use intel/19.0.2 EBK 10/4/2019
-  module load esmf_libs/$esmfvers
->>>>>>> 3ea45a66
   module load intel/$intelvers
   module load nco
 
@@ -392,48 +387,22 @@
   intelvers=17.0.1
   module purge
   module load intel/$intelvers
-<<<<<<< HEAD
-=======
   if [ $? != 0 ]; then
     echo "Error doing module load: intel/$intelvers"
     exit 1
   fi
-  module load ncl
->>>>>>> 3ea45a66
   module load nco
   module load netcdf
   module load ncarcompilers
 
-<<<<<<< HEAD
-  if [ "$interactive" = "NO" ]; then
-=======
-  module load esmflibs/$esmfvers
-  if [ $? != 0 ]; then
-    echo "Error doing module load: esmflibs/$esmfvers"
-    exit 1
-  fi
-
   if [[ $REGRID_PROC > 1 ]]; then
->>>>>>> 3ea45a66
      mpi=mpi
      echo "MPI option is NOT currently available"
      exit 1
   else
      mpi=uni
   fi
-<<<<<<< HEAD
   export LD_LIBRARY_PATH="${LD_LIBRARY_PATH}:/usr/lib/gcc/x86_64-redhat-linux/4.4.7:/usr/lib64:/glade/apps/opt/usr/lib:/usr/lib:/glade/u/ssg/ys/opt/intel/12.1.0.233/composer_xe_2011_sp1.11.339/compiler/lib/intel64:/lib:/lib64"
-=======
-  module load esmf-${esmfvers}-ncdfio-${mpi}-O
-  if [ $? != 0 ]; then
-    echo "Error doing module load: esmf-${esmfvers}-ncdfio-${mpi}-O"
-    exit 1
-  fi
-  if [ -z "$ESMFBIN_PATH" ]; then
-     ESMFBIN_PATH=`grep ESMF_APPSDIR $ESMFMKFILE | awk -F= '{print $2}'`
-  fi
-  echo "ESMFMKFILE: $ESMFMKFILE"
->>>>>>> 3ea45a66
   echo "LD_LIBRARY_PATH: $LD_LIBRARY_PATH"
 
   if [ -z "$MPIEXEC" ]; then
