#!/usr/bin/env python3
"""
gen_mksurfdata_jobscript_multi.py generates a jobscript for running the
mksurfdata executable to generate many fsurdat files at once. For detailed
instructions, see README.
"""
import os
import sys
import argparse
import subprocess

valid_scenarios=["all",
                 "standard",
                 "global-present",
                 "global-present-T42",
                 "global-present-nldas",
                 "global-hist-4x5",
                 "tropics",
                 "crop-tropics-present",
                 "crop",
                 "crop-global-present",
                 "crop-global-present-ne16np4",
                 "crop-global-present-ne120np4",
                 "crop-global-present-0.125",
                 "crop-global-present-f05",
                 "crop-global-1850",
                 "crop-global-1850-ne120np4",
                 "crop-global-hist",
                 "crop-global-future",
                 "crop-global-SSP1-2.6",
                 "crop-global-SSP3-7.0",
                 "crop-global-SSP5-3.4",
                 "crop-global-SSP2-4.5",
                 "crop-global-SSP1-1.9",
                 "crop-global-SSP4-3.4",
                 "crop-global-SSP4-6.0",
                 "crop-global-SSP5-8.5",
                 "crop-global-SSP5-8.5-other"]

def get_parser():
    """
    Get parser object for this script.
    """
    parser = argparse.ArgumentParser(
        description=__doc__, formatter_class=argparse.RawDescriptionHelpFormatter
    )

    parser.print_usage = parser.print_help

    parser.add_argument(
        '-v', '--verbose',
        help="ncrease output verbosity",
        action="store_true",
    )
    parser.add_argument(
        "--account",
        help="""account number (default P93300606)""",
        action="store",
        dest="account",
        required=False,
        default="P93300606"
    )
    parser.add_argument(
        "--number-of-nodes",
        help="""number of cheyenne nodes requested (required)""",
        action="store",
        dest="number_of_nodes",
        required=True,
    )
    parser.add_argument(
        "--tasks-per-node",
        help="""number of mpi tasks per node for cheyenne requested (default is 12)""",
        action="store",
        dest="tasks_per_node",
        required=False,
        default="12",
    )
    parser.add_argument(
        "--walltime",
        help="""Wallclock time for job submission default is 12:00:00)""",
        action="store",
        dest="walltime",
        required=False,
        default="12:00:00",
    )
    parser.add_argument(
        "--scenario",
        help="""scenario""",
        choices=valid_scenarios,
        action="store",
        dest="scenario",
        required=True,
    )
    parser.add_argument(
        "--jobscript-file",
        help="""output jobscript file to be submitted on cheyenne
                [default: %(default)s]""",
        action="store",
        dest="jobscript_file",
        required=False,
        default="mksurfdata_jobscript_multi"
    )
    return parser

def main ():
    """
    See docstring at the top.
    """
    # --------------------------
    # Obtain input args
    # --------------------------
    args = get_parser().parse_args()
    scenario = args.scenario
    jobscript_file = args.jobscript_file
    number_of_nodes = args.number_of_nodes
    tasks_per_node = args.tasks_per_node
    account = args.account
    walltime = args.walltime

    # --------------------------
    # Determine target list
    # --------------------------
    target_list = []
    if scenario == 'all':
        target_list = ["global-present",
                       "global-present-T42",
                       "global-present-nldas",
                       "global-hist-4x5",
                       "crop-global-present",
                       "crop-global-present-ne16np4",
                       "crop-global-present-ne120np4",
                       "crop-global-1850",
                       "crop-global-hist",
                       "crop-tropics-present",
                       "crop-global-SSP1-2.6",
                       "crop-global-SSP3-7.0",
                       "crop-global-SSP5-3.4",
                       "crop-global-SSP2-4.5",
                       "crop-global-SSP1-1.9",
                       "crop-global-SSP4-3.4",
                       "crop-global-SSP4-6.0",
                       "crop-global-SSP5-8.5",
                       "crop-global-SSP5-8.5-other"]
    elif scenario == 'standard':
        target_list = ["global-present",
                       "global-present-T42",
                       "global-present-nldas",
                       "global-hist-4x5"]
    elif scenario == "crop":
        target_list = ["crop-global-present",
                       "crop-global-present-ne16np4",
                       "crop-global-present-ne120np4",
                       "crop-global-1850",
                       "crop-global-hist"]
    elif scenario == "crop-global-future":
        target_list = ["crop-global-SSP1-2.6",
                       "crop-global-SSP3-7.0",
                       "crop-global-SSP5-3.4",
                       "crop-global-SSP2-4.5",
                       "crop-global-SSP1-1.9",
                       "crop-global-SSP4-3.4",
                       "crop-global-SSP4-6.0",
                       "crop-global-SSP5-8.5",
                       "crop-global-SSP5-8.5-other"]
    elif scenario == "tropics":
        target_list = ["crop-tropics-present"]
    else:
        target_list = [scenario]

    # --------------------------
    # Determine resolution sets that are referenced in commands
    # --------------------------
    resolution_dict = {
        "standard_res_no_crop" : ["0.9x1.25","1.9x2.5","10x15","4x5"],
        "most_res"             : ['0.9x1.25','1.9x2.5','10x15','4x5','C96',
            'ne30np4','ne30np4.pg2','ne30np4.pg3','ne30np4.pg4','ne120np4.pg3',
<<<<<<< HEAD
            'ne0np4.ARCTICGRIS.ne30x8','ne0np4.ARCTIC.ne30x4', 'ne0np4CONUS.ne30x8',
            'ne3np4.pg3','ne5np4.pg3','ne16np4.pg3','mpasa480','mpasa120'],
        "future_res"           : ["0.9x1.25","1.9x2.5","10x15"],
        "trans_res"            : ['0.9x1.25','1.9x2.5','10x15','ne30np4',
            'ne0np4.ARCTICGRIS.ne30x8','ne0np4.ARCTIC.ne30x4','ne0np4CONUS.ne30x8','ne120np4'],
=======
            'ne0np4.ARCTICGRIS.ne30x8','ne0np4.ARCTIC.ne30x4', 'ne0np4CONUS.ne30x8'],
        "standard_res"         : ["0.9x1.25","1.9x2.5","10x15"],
        "ssp585_res"           : ['C96','ne30np4','ne0np4.ARCTICGRIS.ne30x8',
            'ne0np4.ARCTIC.ne30x4','ne0np4CONUS.ne30x8','ne120np4'],
        "4x5_res"              : ['4x5'],
>>>>>>> e8dd1ebd
        "T42_res"              : ['T42'],
        "nldas_res"            : ['0.125nldas2'],
        "5x5_amazon_res"       : ['5x5_amazon'],
        "ne16np4_res"          : ['ne16np4'],
        "ne120np4_res"         : ['ne120np4'],
    }

    # --------------------------
    # Determine commands for each target list
    # --------------------------
    dataset_dict={"global-present"                  : ("--start-year 2000 --end-year 2000 --nocrop --vic                  --res", "standard_res_no_crop"),
                  "global-present-T42"              : ("--start-year 2000 --end-year 2000 --nocrop --vic                  --res", "T42_res"),
                  "global-present-nldas"            : ("--start-year 2000 --end-year 2000 --nocrop --vic                  --res", "nldas_res"),
                  "global-hist-4x5"                 : ("--start-year 1850 --end-year 2015 --nocrop                        --res", "4x5_res"),
                  "crop-tropics-present"            : ("--start-year 2000 --end-year 2000                                 --res", "5x5_amazon_res"),
                  "crop-global-present"             : ("--start-year 2000 --end-year 2000                                 --res", "most_res"),
                  "crop-global-present-ne16np4"     : ("--start-year 2000 --end-year 2000                                 --res", "ne16np4_res"),
                  "crop-global-present-ne120np4"    : ("--start-year 2000 --end-year 2000                                 --res", "ne120np4_res"),
                  "crop-global-present-0.125"       : ("--start-year 2000 --end-year 2000 --hirespft                      --res", "nldas_res"),
                  "crop-global-1850"                : ("--start-year 1850 --end-year 1850                                 --res", "most_res"),
                  "crop-global-1850-ne120np4"       : ("--start-year 1850 --end-year 1850                                 --res", "ne120np4_res"),
                  "crop-global-hist"                : ("--start-year 1850 --end-year 2015 --nosurfdata                    --res", "standard_res"),
                  "crop-global-SSP1-1.9"            : ("--start-year 1850 --end-year 2100 --nosurfdata --ssp-rcp SSP1-1.9 --res", "standard_res"),
                  "crop-global-SSP1-2.6"            : ("--start-year 1850 --end-year 2100 --nosurfdata --ssp-rcp SSP1-2.6 --res", "standard_res"),
                  "crop-global-SSP2-4.5"            : ("--start-year 1850 --end-year 2100 --nosurfdata --ssp-rcp SSP2-4.5 --res", "standard_res"),
                  "crop-global-SSP3-7.0"            : ("--start-year 1850 --end-year 2100 --nosurfdata --ssp-rcp SSP3-7.0 --res", "standard_res"),
                  "crop-global-SSP4-3.4"            : ("--start-year 1850 --end-year 2100 --nosurfdata --ssp-rcp SSP4-3.4 --res", "standard_res"),
                  "crop-global-SSP4-6.0"            : ("--start-year 1850 --end-year 2100 --nosurfdata --ssp-rcp SSP4-6.0 --res", "standard_res"),
                  "crop-global-SSP5-3.4"            : ("--start-year 1850 --end-year 2100 --nosurfdata --ssp-rcp SSP5-3.4 --res", "standard_res"),
                  "crop-global-SSP5-8.5"            : ("--start-year 1850 --end-year 2100 --nosurfdata --ssp-rcp SSP5-8.5 --res", "standard_res"),
                  "crop-global-SSP5-8.5-other"      : ("--start-year 1850 --end-year 2100 --nosurfdata --ssp-rcp SSP5-8.5 --res", "ssp585_res")
                  }

    # --------------------------
    # TODO Here, reuse code from gen_mksurfdata_jobscript_single.py
    # that's found in the section titled "Obtain mpirun command ..."
    # --------------------------

    # --------------------------
    # Make sure files exist or exit
    # --------------------------
    if not os.path.exists("./tool_bld"):
        print( "tool_bld directory does NOT exist -- build mksurdata_esmf before running this script -- using ./gen_mksurfdata_build.sh")
        sys.exit(1)

    env_specific_script = "./tool_bld/.env_mach_specific.sh"
    if not os.path.exists(env_specific_script):
        print( env_specific_script+" does NOT exist")
        sys.exit(1)
    mksurfdata = "./tool_bld/mksurfdata"
    if not os.path.exists(mksurfdata):
        print( mksurfdata+" does NOT exist")
        sys.exit(1)
    # --------------------------
    # Write run script
    # --------------------------
    with open(jobscript_file, "w",encoding='utf-8') as runfile:

        runfile.write('#!/bin/bash \n')
        runfile.write(f"#PBS -A {account} \n")
        runfile.write(f'#PBS -N mksrf_{scenario} \n')
        runfile.write('#PBS -j oe \n')
        runfile.write('#PBS -q regular \n')
        runfile.write(f'#PBS -l walltime={walltime} \n')
        runfile.write(f"#PBS -l select={number_of_nodes}:ncpus=36:mpiprocs={tasks_per_node} \n")
        runfile.write("\n")

        n_p = int(tasks_per_node) * int(number_of_nodes)

        # Run env_mach_specific.sh to control the machine dependent
        # environment including the paths to compilers and libraries
        # external to cime such as netcdf
        runfile.write('. '+env_specific_script + '\n')
        for target in target_list:
            res_set = dataset_dict[target][1]
            for res in resolution_dict[res_set]:
                command = os.path.join(os.getcwd(),
                                       "gen_mksurfdata_namelist.py")
                command = command + " " + dataset_dict[target][0] + " " + res
                print (f"command is {command}")
                commands = [x for x in command.split(' ') if x]
                try:
                    run_cmd = subprocess.run(commands, check=True,
                                             capture_output=True)
                except subprocess.CalledProcessError as e:
                    sys.exit(f'{e} ERROR calling {command}')
                output = run_cmd.stdout.decode('utf-8').strip()
                namelist = output.split(' ')[-1]
                print (f"generated namelist {namelist}")
                output = f"mpiexec_mpt -p \"%g:\" -np {n_p} omplace -tm open64 {mksurfdata} < {namelist}"
                runfile.write(f"{output} \n")

    print (f"Successfully created jobscript {jobscript_file}")
    sys.exit(0)

if __name__ == "__main__":
    main()<|MERGE_RESOLUTION|>--- conflicted
+++ resolved
@@ -174,19 +174,12 @@
         "standard_res_no_crop" : ["0.9x1.25","1.9x2.5","10x15","4x5"],
         "most_res"             : ['0.9x1.25','1.9x2.5','10x15','4x5','C96',
             'ne30np4','ne30np4.pg2','ne30np4.pg3','ne30np4.pg4','ne120np4.pg3',
-<<<<<<< HEAD
             'ne0np4.ARCTICGRIS.ne30x8','ne0np4.ARCTIC.ne30x4', 'ne0np4CONUS.ne30x8',
             'ne3np4.pg3','ne5np4.pg3','ne16np4.pg3','mpasa480','mpasa120'],
-        "future_res"           : ["0.9x1.25","1.9x2.5","10x15"],
-        "trans_res"            : ['0.9x1.25','1.9x2.5','10x15','ne30np4',
-            'ne0np4.ARCTICGRIS.ne30x8','ne0np4.ARCTIC.ne30x4','ne0np4CONUS.ne30x8','ne120np4'],
-=======
-            'ne0np4.ARCTICGRIS.ne30x8','ne0np4.ARCTIC.ne30x4', 'ne0np4CONUS.ne30x8'],
         "standard_res"         : ["0.9x1.25","1.9x2.5","10x15"],
         "ssp585_res"           : ['C96','ne30np4','ne0np4.ARCTICGRIS.ne30x8',
             'ne0np4.ARCTIC.ne30x4','ne0np4CONUS.ne30x8','ne120np4'],
         "4x5_res"              : ['4x5'],
->>>>>>> e8dd1ebd
         "T42_res"              : ['T42'],
         "nldas_res"            : ['0.125nldas2'],
         "5x5_amazon_res"       : ['5x5_amazon'],
