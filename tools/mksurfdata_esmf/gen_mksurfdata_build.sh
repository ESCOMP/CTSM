#! /bin/bash -f

hostname=`hostname --short`

# Define what machine to use that's been ported to cime
case $hostname in
  ##cheyenne
  cheyenne* | r* )
      export MACH="cheyenne"
      ;;
  ## Other machines
  *)
      export MACH="$hostname"
      ;;
esac

# Create a build directory
echo "cime Machine is: $MACH..."
if [ -d "bld" ]; then
  echo "An existing bld directory exists already remove it, if you want to do a clean build..."
  exit 1
fi
cwd=`pwd`
rm -rf bld
mkdir bld
cd bld
# Run the cime configure tool to figure out what modules need to be loaded
echo "Run cime configure for machine $MACH..."
# You can specify the non-default compiler and mpi-library by adding --compiler and --mpilib settings
if [ -z "$COMPILER" ] && [ -z "$MPILIB" ]; then
  echo "configure for the default MPI-library and compiler..."
  ../../../cime/tools/configure --macros-format CMake --machine $MACH
else
  echo "configure for the specific MPILIB=$MPILIB and COMPILER=$COMPILER..."
  ../../../cime/tools/configure --macros-format CMake --machine $MACH --compiler $COMPILER --mpilib $MPILIB
fi

if [ $? != 0 ]; then
  echo "Error doing configure for machine name: $MACH"
  exit 1
fi
. .env_mach_specific.sh
echo "COMPILER = $COMPILER, MPILIB = $MPILIB, DEBUG = $DEBUG, OS = $OS"
if [ -z "$PIO" ]; then
  echo "The PIO directory for the PIO build is required and was not set in the configure"
  echo "Make sure a PIO build is provided for $MACH_$COMPILER with $MPILIB in config_machines"
  exit 1
fi
# Build the cmake files
echo "Do the cmake build..."
CC=mpicc FC=mpif90 cmake -DCMAKE_BUILD_TYPE=debug ../src
if [ $? != 0 ]; then
  echo "Error doing cmake for $MACH $MPILIB $COMPILER"
  exit 1
fi
# Build the actual executable
echo "Build the mksurfdata_esmf build..."
make VERBOSE=1
if [ $? != 0 ]; then
  echo "Error doing make for $MACH $MPILIB $COMPILER"
  exit 1
fi
<<<<<<< HEAD
echo "\n\n\nSuccessfully created mksurfdata_esmf executable for: ${MACH}_${COMPILER} for $MPILIB library"
=======
echo ""
echo ""
echo ""
echo "Successfully created mksurfdata_esmf executable for: ${MACH}_${COMPILER} for $MPILIB library"
>>>>>>> ecb9f71e
<|MERGE_RESOLUTION|>--- conflicted
+++ resolved
@@ -60,11 +60,7 @@
   echo "Error doing make for $MACH $MPILIB $COMPILER"
   exit 1
 fi
-<<<<<<< HEAD
-echo "\n\n\nSuccessfully created mksurfdata_esmf executable for: ${MACH}_${COMPILER} for $MPILIB library"
-=======
 echo ""
 echo ""
 echo ""
-echo "Successfully created mksurfdata_esmf executable for: ${MACH}_${COMPILER} for $MPILIB library"
->>>>>>> ecb9f71e
+echo "Successfully created mksurfdata_esmf executable for: ${MACH}_${COMPILER} for $MPILIB library"