<?xml version="1.0"?>

<?xml-stylesheet type="text/xsl" href="namelist_defaults.xsl"?>

<rawdata_files>

  <!-- ======================== -->
  <!-- lai -->
  <!-- ======================== -->

  <mksrf_flai>
    <entry>
      <data_filename>lnd/clm2/rawdata/pftcftdynharv.0.25x0.25.LUH2.histsimyr1850-2015.c20220305/mksrf_lai_ctsm52_histLUH2_2005.c220305.nc</data_filename>
      <mesh_filename>lnd/clm2/mappingdata/grids/UNSTRUCTgrid_0.25x0.25_nomask_cdf5_c200129.nc</mesh_filename>
    </entry>
    <entry pft_years="2005" hires_pft='on'>
      <data_filename>lnd/clm2/rawdata/pftcftdynharv.0.05x0.05.LUH2.histsimyr2005.c190116/mksrf_lai_histclm52deg005_earthstatmirca_2005.cdf5.c220228.nc</data_filename>
      <mesh_filename>lnd/clm2/mappingdata/grids/UNSTRUCTgrid_3x3min_nomask_cdf5_c200129.nc</mesh_filename>
    </entry>
  </mksrf_flai>

  <!-- ======================== -->
  <!-- soil properties: fmax, soil-texture (sand/clay, orgc), and soil color-->
  <!-- ======================== -->

<<<<<<< HEAD
=======
  <mksrf_forganic>
    <entry>
      <data_filename>lnd/clm2/rawdata/mksrf_organic_10level_5x5min_ISRIC-WISE-NCSCD_nlev7_c120830.nc</data_filename>
      <mesh_filename>lnd/clm2/mappingdata/grids/UNSTRUCTgrid_5x5min_nomask_cdf5_c200129.nc</mesh_filename>
    </entry>
  </mksrf_forganic>

>>>>>>> 8a1ac70d
  <!-- <mksrf_firrig> -->
  <!--   <entry> -->
  <!--     <data_filename>lnd/clm2/rawdata/mksrf_irrig_2160x4320_simyr2000.c110527.nc</data_filename> -->
  <!--     <mesh_filename>lnd/clm2/mappingdata/grids/UNSTRUCTgrid_5x5min_nomask_c200129.nc</mesh_filename> -->
  <!--   </entry> -->
  <!-- </mksrf_firrig> -->

  <mksrf_fsoicol>
    <entry>
      <data_filename>lnd/clm2/rawdata/pftcftdynharv.0.25x0.25.LUH2.histsimyr1850-2015.c20220305/mksrf_soilcolor_ctsm52_histLUH2_2005.c220305.nc</data_filename>
      <mesh_filename>lnd/clm2/mappingdata/grids/UNSTRUCTgrid_0.25x0.25_nomask_cdf5_c200129.nc</mesh_filename>
    </entry>
    <entry pft_years="2005" hires_pft='on'>
      <data_filename>lnd/clm2/rawdata/pftcftdynharv.0.05x0.05.LUH2.histsimyr2005.c190116/mksrf_soilcolor_histclm52deg005_earthstatmirca_2005.cdf5.c220228.nc</data_filename>
      <mesh_filename>lnd/clm2/mappingdata/grids/UNSTRUCTgrid_3x3min_nomask_cdf5_c200129.nc</mesh_filename>
    </entry>
  </mksrf_fsoicol>

  <mksrf_fsoitex>
    <entry>
<<<<<<< HEAD
      <data_filename>lnd/clm2/rawdata/mksrf_soil_mapunits_5x5min_WISE.c220330.nc</data_filename>
      <lookup_filename>lnd/clm2/rawdata/mksrf_soil_lookup.10level.WISE.c220330.nc</lookup_filename>
      <mesh_filename>lnd/clm2/mappingdata/grids/UNSTRUCTgrid_5x5min_nomask_c200129.nc</mesh_filename>
=======
      <data_filename>lnd/clm2/rawdata/mksrf_soitex.10level.c010119.nc</data_filename>
      <mesh_filename>lnd/clm2/mappingdata/grids/UNSTRUCTgrid_5x5min_nomask_cdf5_c200129.nc</mesh_filename>
>>>>>>> 8a1ac70d
    </entry>
    <entry hires_soitex='on'>
      <data_filename>lnd/clm2/rawdata/mksrf_soil_mapunits_30sec_WISE.c220330.nc</data_filename>
      <lookup_filename>lnd/clm2/rawdata/mksrf_soil_lookup.10level.WISE.c220330.nc</lookup_filename>
      <mesh_filename>lnd/clm2/rawdata/mksrf_soil_mapunits_30sec_WISE.c220330.nc</mesh_filename>
    </entry>
  </mksrf_fsoitex>

  <mksrf_fmax>
    <entry>
      <data_filename>lnd/clm2/rawdata/mksrf_fmax_0.125x0.125_c200220.nc</data_filename>
      <mesh_filename>lnd/clm2/mappingdata/grids/UNSTRUCTgrid_0.125x0.125_nomask_cdf5_c200129.nc</mesh_filename>
    </entry>
  </mksrf_fmax>

  <!-- ======================== -->
  <!-- lakes and wetlands -->
  <!-- ======================== -->

  <mksrf_flakwat>
    <entry>
      <data_filename>lnd/clm2/rawdata/mksrf_LakePnDepth_3x3min_simyr2004_csplk_c151015.nc</data_filename>
      <mesh_filename>lnd/clm2/mappingdata/grids/UNSTRUCTgrid_3x3min_nomask_cdf5_c200129.nc</mesh_filename>
    </entry>
  </mksrf_flakwat>

  <mksrf_fwetlnd>
    <entry>
      <data_filename>lnd/clm2/rawdata/mksrf_lanwat.050425.nc</data_filename>
      <mesh_filename>lnd/clm2/mappingdata/grids/UNSTRUCTgrid_0.5x0.5_nomask_cdf5_c200129.nc</mesh_filename>
    </entry>
  </mksrf_fwetlnd>

  <!-- ======================== -->
  <!-- VOC emission factors -->
  <!-- ======================== -->

  <mksrf_fvocef>
    <entry>
      <data_filename>lnd/clm2/rawdata/mksrf_vocef_0.5x0.5_simyr2000.c110531.nc</data_filename>
      <mesh_filename>lnd/clm2/mappingdata/grids/UNSTRUCTgrid_0.5x0.5_nomask_cdf5_c200129.nc</mesh_filename>
    </entry>
  </mksrf_fvocef>

  <!-- ======================== -->
  <!-- urban -->
  <!-- ======================== -->

  <mksrf_furban>
    <entry>
      <data_filename>lnd/clm2/rawdata/mksrf_urban_0.05x0.05_simyr2000.c220127.nc</data_filename>
      <mesh_filename>lnd/clm2/mappingdata/grids/UNSTRUCTgrid_3x3min_nomask_cdf5_c200129.nc</mesh_filename>
    </entry>
    <entry pft_years="PtVg">
      <data_filename>/glade/p/cgd/tss/people/slevis/pot_veg/mksrf_urban_0.05x0.05_zerourbanpct.cdf5.c181014.nc</data_filename>
      <mesh_filename>lnd/clm2/mappingdata/grids/UNSTRUCTgrid_3x3min_nomask_cdf5_c200129.nc</mesh_filename>
    </entry>
  </mksrf_furban>

  <!-- topography for urban threshold -->
  <mksrf_furbtopo>
    <entry>
      <data_filename>lnd/clm2/rawdata/mksrf_topo.10min.cdf5.c220201.nc</data_filename>
      <mesh_filename>lnd/clm2/mappingdata/grids/UNSTRUCTgrid_10x10min_nomask_cdf5_c200129.nc</mesh_filename>
    </entry>
  </mksrf_furbtopo>

  <!-- ======================== -->
  <!-- Glacier -->
  <!-- ======================== -->

  <!-- mksrf_fglacier % glacier land-unit -->
  <!-- WJS (9-26-12):
       There are two versions of this dataset: the "standard" version uses
       data from Gardner globally. The "mergeGreenland" version uses data from Gardner
       outside of Greenland, merged with data from a CISM input file over Greenland. The
       rationale is that, if you're not running with CISM, then it's probably best to use
       the Gardner data globally. But if you are running with CISM, then it's probably best
       to use the merged data, since CLM will then be more consistent with CISM.

In the longer-term, once we have dynamic landunits, I plan to make CLM adjust its
initial conditions to match CISM. At that point, the need for the "mergeGreenland"
version of the raw dataset will probably go away.
  -->

  <mksrf_fglacier>
    <entry>
      <data_filename>lnd/clm2/rawdata/mksrf_glacier_3x3min_simyr2000.cdf5.c120926.nc</data_filename>
      <mesh_filename>lnd/clm2/mappingdata/grids/UNSTRUCTgrid_3x3min_nomask_cdf5_c200129.nc</mesh_filename>
    </entry>
    <entry mergeGIS="on">
      <data_filename>lnd/clm2/rawdata/mksrf_glacier_3x3min_simyr2000_mergeGreenland.c120921.nc</data_filename>
      <mesh_filename>lnd/clm2/mappingdata/grids/UNSTRUCTgrid_3x3min_nomask_cdf5_c200129.nc</mesh_filename>
    </entry>
  </mksrf_fglacier>

  <mksrf_fglacierregion>
    <entry>
      <data_filename>lnd/clm2/rawdata/mksrf_GlacierRegion_10x10min_nomask_cd5_c220131.nc</data_filename>
      <mesh_filename>lnd/clm2/mappingdata/grids/UNSTRUCTgrid_10x10min_nomask_cdf5_c200129.nc</mesh_filename>
    </entry>
  </mksrf_fglacierregion>

  <!-- ======================== -->
  <!-- fire-related datasets -->
  <!-- ======================== -->

  <mksrf_fgdp>
    <entry>
      <data_filename>lnd/clm2/rawdata/mksrf_gdp_0.5x0.5_AVHRR_simyr2000.c130228.nc</data_filename>
      <mesh_filename>lnd/clm2/mappingdata/grids/UNSTRUCTgrid_0.5x0.5_nomask_cdf5_c200129.nc</mesh_filename>
    </entry>
    <entry pft_years="PtVg">
      <data_filename>/glade/p/cgd/tss/people/slevis/pot_veg/mksrf_gdp_0.5x0_zerogdp.cdf5.c200413.nc</data_filename>
      <mesh_filename>lnd/clm2/mappingdata/grids/UNSTRUCTgrid_0.5x0.5_nomask_cdf5_c200129.nc</mesh_filename>
    </entry>
  </mksrf_fgdp>

  <mksrf_fpeat>
    <entry>
      <data_filename>lnd/clm2/rawdata/mksrf_peatf_0.5x0.5_AVHRR_simyr2000.c130228.nc</data_filename>
      <mesh_filename>lnd/clm2/mappingdata/grids/UNSTRUCTgrid_0.5x0.5_nomask_cdf5_c200129.nc</mesh_filename>
    </entry>
  </mksrf_fpeat>

  <mksrf_fsoildepth>
    <entry>
      <data_filename>lnd/clm2/rawdata/mksf_soilthk_5x5min_ORNL-Soil_simyr1900-2015_c170630.nc</data_filename>
      <mesh_filename>lnd/clm2/mappingdata/grids/UNSTRUCTgrid_5x5min_nomask_cdf5_c200129.nc</mesh_filename>
    </entry>
  </mksrf_fsoildepth>

  <mksrf_fabm>
    <entry>
      <data_filename>lnd/clm2/rawdata/mksrf_abm_0.5x0.5_AVHRR_simyr2000.c130201.nc</data_filename>
      <mesh_filename>lnd/clm2/mappingdata/grids/UNSTRUCTgrid_0.5x0.5_nomask_cdf5_c200129.nc</mesh_filename>
    </entry>
    <entry pft_years="PtVg">
      <data_filename>/glade/p/cgd/tss/people/slevis/pot_veg/mksrf_abm_0.5x0.5_missingabm.cdf5.c200413.nc</data_filename>
      <mesh_filename>lnd/clm2/mappingdata/grids/UNSTRUCTgrid_0.5x0.5_nomask_cdf5_c200129.nc</mesh_filename>
    </entry>
  </mksrf_fabm>

  <!-- ======================== -->
  <!-- Topo -->
  <!-- ======================== -->

  <mksrf_ftopostats>
    <entry>
      <data_filename>lnd/clm2/rawdata/mksrf_topostats_1km-merge-10min_HYDRO1K-merge-nomask_simyr2000.c130402.nc</data_filename>
      <mesh_filename>lnd/clm2/mappingdata/grids/UGRID_1km-merge-10min_HYDRO1K-merge-nomask_cdf5_c130402.nc</mesh_filename>
    </entry>
  </mksrf_ftopostats>

  <!-- ======================== -->
  <!-- Vic hydrology -->
  <!-- ======================== -->

  <mksrf_fvic>
    <entry>
      <data_filename>lnd/clm2/rawdata/mksrf_vic_0.9x1.25_GRDC_simyr2000.c130307.nc</data_filename>
      <mesh_filename>lnd/clm2/mappingdata/grids/UNSTRUCTgrid_0.9x1.25_nomask_cdf5_c200129.nc</mesh_filename>
    </entry>
  </mksrf_fvic>

  <!-- ======================== -->
  <!-- mksrf_fvegtyp -->
  <!-- ======================== -->

  <mksrf_fvegtyp>
    <!-- Potential Vegetation dataset -->
    <entry pft_years="PtVg" >
      <data_filename>/glade/p/cgd/tss/people/slevis/pot_veg/mksrf_landuse_potvegclm50_LUH2.cdf5.c181106.nc</data_filename>
      <mesh_filename>lnd/clm2/mappingdata/grids/UNSTRUCTgrid_0.25x0.25_nomask_cdf5_c200129.nc</mesh_filename>
    </entry>

    <entry pft_years="1850">
      <data_filename>lnd/clm2/rawdata/pftcftdynharv.0.25x0.25.LUH2.histsimyr1850-2015.cdf5.c170629/mksrf_landuse_histclm50_LUH2_1850.cdf5.c170629.nc</data_filename>
      <mesh_filename>lnd/clm2/mappingdata/grids/UNSTRUCTgrid_0.25x0.25_nomask_cdf5_c200129.nc</mesh_filename>
    </entry>
    <entry pft_years="2000">
      <data_filename>lnd/clm2/rawdata/pftcftdynharv.0.25x0.25.LUH2.histsimyr1850-2015.cdf5.c170629/mksrf_landuse_histclm50_LUH2_2000.cdf5.c170629.nc</data_filename>
      <mesh_filename>lnd/clm2/mappingdata/grids/UNSTRUCTgrid_0.25x0.25_nomask_cdf5_c200129.nc</mesh_filename>
    </entry>

    <entry pft_years="2005">
      <data_filename>lnd/clm2/rawdata/pftcftdynharv.0.25x0.25.LUH2.histsimyr1850-2015.cdf5.c170629/mksrf_landuse_histclm50_LUH2_2005.cdf5.c170629.nc</data_filename>
      <mesh_filename>lnd/clm2/mappingdata/grids/UNSTRUCTgrid_0.25x0.25_nomask_cdf5_c200129.nc</mesh_filename>
    </entry>
    <entry pft_years="2005" hires_pft='on'>
      <data_filename>lnd/clm2/rawdata/pftcftdynharv.0.05x0.05.LUH2.histsimyr2005.c190116/mksrf_landuse_clm52deg005_histLUH2_2005.cdf5.c190119.nc</data_filename>
      <mesh_filename>lnd/clm2/mappingdata/grids/UNSTRUCTgrid_3x3min_nomask_cdf5_c200129.nc</mesh_filename>
    </entry>

    <!-- Last millenium Historical period from 0850 to 1849 -->
    <entry pft_years="0850-1849" >
      <data_filename>lnd/clm2/rawdata/pftcftdynharv.0.25x0.25.LUH2.histsimyr0850-1849.c171012/mksrf_landuse_histclm50_LUH2_%y.c171012.nc</data_filename>
      <mesh_filename>lnd/clm2/mappingdata/grids/UNSTRUCTgrid_0.25x0.25_nomask_cdf5_c200129.nc</mesh_filename>
    </entry>

    <!-- Historical period from 1850 to 2015 -->
    <entry pft_years="1850-2015" >
      <data_filename>lnd/clm2/rawdata/pftcftdynharv.0.25x0.25.LUH2.histsimyr1850-2015.c20220305/mksrf_landuse_ctsm52_histLUH2_%y.c220305.nc</data_filename>
      <mesh_filename>lnd/clm2/mappingdata/grids/UNSTRUCTgrid_0.25x0.25_nomask_cdf5_c200129.nc</mesh_filename>
      <lake_filename>/glade/p/cgd/tss/people/slevis/transient_lake_data/mksurf_lake_0.05x0.05_hist_clm5_hydrolakes_%y.cdf5.c20220325.nc</lake_filename>
      <urban_filename>/glade/p/cgd/tss/people/slevis/transient_urban_data/05deg_%y_NoAdjust.cdf5.c20220325.nc</urban_filename>
    </entry>

  </mksrf_fvegtyp>


  <!-- Future scenarios  (up to 2100)-->
  <mksrf_fvegtyp_ssp>

    <!-- SSP1-RCP 2.6 -->
    <entry  ssp_rcp="SSP1-2.6" pft_years_ssp="2016-2100" >
      <data_filename>lnd/clm2/rawdata/pftcftdynharv.0.25x0.25.SSP1-2.6.simyr2015-2100.c20220305/mksrf_landuse_ctsm52_SSP1RCP26_%y.c220305.nc</data_filename>
      <mesh_filename>lnd/clm2/mappingdata/grids/UNSTRUCTgrid_0.25x0.25_nomask_cdf5_c200129.nc</mesh_filename>
      <lake_filename>/glade/p/cgd/tss/people/slevis/transient_lake_data/mksurf_lake_0.05x0.05_hist_clm5_hydrolakes_%y.cdf5.c20220325.nc</lake_filename>
      <urban_filename>/glade/p/cgd/tss/people/slevis/transient_urban_data/05deg_%y_NoAdjust.cdf5.c20220325.nc</urban_filename>
    </entry>
    <!-- SSP1-RCP 1.9 -->
    <entry  ssp_rcp="SSP1-1.9" pft_years_ssp="2016-2100" >
      <data_filename>lnd/clm2/rawdata/pftcftdynharv.0.25x0.25.SSP1-1.9.simyr2015-2100.c20220305/mksrf_landuse_ctsm52_SSP1RCP19_%y.c220305.nc</data_filename>
      <mesh_filename>lnd/clm2/mappingdata/grids/UNSTRUCTgrid_0.25x0.25_nomask_cdf5_c200129.nc</mesh_filename>
      <lake_filename>/glade/p/cgd/tss/people/slevis/transient_lake_data/mksurf_lake_0.05x0.05_hist_clm5_hydrolakes_%y.cdf5.c20220325.nc</lake_filename>
      <urban_filename>/glade/p/cgd/tss/people/slevis/transient_urban_data/05deg_%y_NoAdjust.cdf5.c20220325.nc</urban_filename>
    </entry>
    <!-- SSP2-RCP 4.5 -->
    <entry  ssp_rcp="SSP2-4.5" pft_years_ssp="2016-2100" >
      <data_filename>lnd/clm2/rawdata/pftcftdynharv.0.25x0.25.SSP2-4.5.simyr2015-2100.c20220305/mksrf_landuse_ctsm52_SSP2RCP45_%y.c220305.nc</data_filename>
      <mesh_filename>lnd/clm2/mappingdata/grids/UNSTRUCTgrid_0.25x0.25_nomask_cdf5_c200129.nc</mesh_filename>
      <lake_filename>/glade/p/cgd/tss/people/slevis/transient_lake_data/mksurf_lake_0.05x0.05_hist_clm5_hydrolakes_%y.cdf5.c20220325.nc</lake_filename>
      <urban_filename>/glade/p/cgd/tss/people/slevis/transient_urban_data/05deg_%y_NoAdjust.cdf5.c20220325.nc</urban_filename>
    </entry>
    <!-- SSP3-RCP 7.0 -->
    <entry  ssp_rcp="SSP3-7.0" pft_years_ssp="2016-2100" >
      <data_filename>lnd/clm2/rawdata/pftcftdynharv.0.25x0.25.SSP3-7.0.simyr2015-2100.c20220305/mksrf_landuse_ctsm52_SSP3RCP70_%y.c220305.nc</data_filename>
      <mesh_filename>lnd/clm2/mappingdata/grids/UNSTRUCTgrid_0.25x0.25_nomask_cdf5_c200129.nc</mesh_filename>
      <lake_filename>/glade/p/cgd/tss/people/slevis/transient_lake_data/mksurf_lake_0.05x0.05_hist_clm5_hydrolakes_%y.cdf5.c20220325.nc</lake_filename>
      <urban_filename>/glade/p/cgd/tss/people/slevis/transient_urban_data/05deg_%y_NoAdjust.cdf5.c20220325.nc</urban_filename>
    </entry>
    <!-- SSP4-RCP 3.4 -->
    <entry  ssp_rcp="SSP4-3.4" pft_years_ssp="2016-2100" >
      <data_filename>lnd/clm2/rawdata/pftcftdynharv.0.25x0.25.SSP4-3.4.simyr2015-2100.c20220305/mksrf_landuse_ctsm52_SSP4RCP34_%y.c220305.nc</data_filename>
      <mesh_filename>lnd/clm2/mappingdata/grids/UNSTRUCTgrid_0.25x0.25_nomask_cdf5_c200129.nc</mesh_filename>
      <lake_filename>/glade/p/cgd/tss/people/slevis/transient_lake_data/mksurf_lake_0.05x0.05_hist_clm5_hydrolakes_%y.cdf5.c20220325.nc</lake_filename>
      <urban_filename>/glade/p/cgd/tss/people/slevis/transient_urban_data/05deg_%y_NoAdjust.cdf5.c20220325.nc</urban_filename>
    </entry>
    <!-- SSP4-RCP 6.0 -->
    <entry  ssp_rcp="SSP4-6.0" pft_years_ssp="2016-2100" >
      <data_filename>lnd/clm2/rawdata/pftcftdynharv.0.25x0.25.SSP4-6.0.simyr2015-2100.c20220305/mksrf_landuse_ctsm52_SSP4RCP60_%y.c220305.nc</data_filename>
      <mesh_filename>lnd/clm2/mappingdata/grids/UNSTRUCTgrid_0.25x0.25_nomask_cdf5_c200129.nc</mesh_filename>
      <lake_filename>/glade/p/cgd/tss/people/slevis/transient_lake_data/mksurf_lake_0.05x0.05_hist_clm5_hydrolakes_%y.cdf5.c20220325.nc</lake_filename>
      <urban_filename>/glade/p/cgd/tss/people/slevis/transient_urban_data/05deg_%y_NoAdjust.cdf5.c20220325.nc</urban_filename>
    </entry>
    <!-- SSP5-RCP 8.5 -->
    <entry  ssp_rcp="SSP5-8.5" pft_years_ssp="2016-2100" >
      <data_filename>lnd/clm2/rawdata/pftcftdynharv.0.25x0.25.SSP5-8.5.simyr2015-2100.c20220305/mksrf_landuse_ctsm52_SSP5RCP85_%y.c220305.nc</data_filename>
      <mesh_filename>lnd/clm2/mappingdata/grids/UNSTRUCTgrid_0.25x0.25_nomask_cdf5_c200129.nc</mesh_filename>
      <lake_filename>/glade/p/cgd/tss/people/slevis/transient_lake_data/mksurf_lake_0.05x0.05_hist_clm5_hydrolakes_%y.cdf5.c20220325.nc</lake_filename>
      <urban_filename>/glade/p/cgd/tss/people/slevis/transient_urban_data/05deg_%y_NoAdjust.cdf5.c20220325.nc</urban_filename>
    </entry>

  </mksrf_fvegtyp_ssp>

</rawdata_files>
<|MERGE_RESOLUTION|>--- conflicted
+++ resolved
@@ -23,16 +23,6 @@
   <!-- soil properties: fmax, soil-texture (sand/clay, orgc), and soil color-->
   <!-- ======================== -->
 
-<<<<<<< HEAD
-=======
-  <mksrf_forganic>
-    <entry>
-      <data_filename>lnd/clm2/rawdata/mksrf_organic_10level_5x5min_ISRIC-WISE-NCSCD_nlev7_c120830.nc</data_filename>
-      <mesh_filename>lnd/clm2/mappingdata/grids/UNSTRUCTgrid_5x5min_nomask_cdf5_c200129.nc</mesh_filename>
-    </entry>
-  </mksrf_forganic>
-
->>>>>>> 8a1ac70d
   <!-- <mksrf_firrig> -->
   <!--   <entry> -->
   <!--     <data_filename>lnd/clm2/rawdata/mksrf_irrig_2160x4320_simyr2000.c110527.nc</data_filename> -->
@@ -53,14 +43,9 @@
 
   <mksrf_fsoitex>
     <entry>
-<<<<<<< HEAD
       <data_filename>lnd/clm2/rawdata/mksrf_soil_mapunits_5x5min_WISE.c220330.nc</data_filename>
       <lookup_filename>lnd/clm2/rawdata/mksrf_soil_lookup.10level.WISE.c220330.nc</lookup_filename>
       <mesh_filename>lnd/clm2/mappingdata/grids/UNSTRUCTgrid_5x5min_nomask_c200129.nc</mesh_filename>
-=======
-      <data_filename>lnd/clm2/rawdata/mksrf_soitex.10level.c010119.nc</data_filename>
-      <mesh_filename>lnd/clm2/mappingdata/grids/UNSTRUCTgrid_5x5min_nomask_cdf5_c200129.nc</mesh_filename>
->>>>>>> 8a1ac70d
     </entry>
     <entry hires_soitex='on'>
       <data_filename>lnd/clm2/rawdata/mksrf_soil_mapunits_30sec_WISE.c220330.nc</data_filename>
