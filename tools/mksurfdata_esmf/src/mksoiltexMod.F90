--- conflicted
+++ resolved
@@ -181,12 +181,8 @@
     if (root_task) write(ndiag,*)" before route handle creation "//trim(subname)
     call ESMF_FieldRegridStore(field_i, field_o, routehandle=routehandle, &
          regridmethod=ESMF_REGRIDMETHOD_CONSERVE, srcTermProcessing=srcTermProcessing_Value, &
-<<<<<<< HEAD
          ignoreDegenerate=.true., unmappedaction=ESMF_UNMAPPEDACTION_IGNORE, &
-         dstFracField= field_dstfrac, checkFlag=.true., rc=rc)
-=======
-         ignoreDegenerate=.true., unmappedaction=ESMF_UNMAPPEDACTION_IGNORE, rc=rc)
->>>>>>> 96154f62
+         checkFlag=.true., rc=rc)
     if (chkerr(rc,__LINE__,u_FILE_u)) return
     call ESMF_VMLogMemInfo("After regridstore in "//trim(subname))
     if (root_task) write(ndiag,*)" after route handle creation "//trim(subname)
