program mksurfdata

  !-----------------------------------------------------------------------
  ! mksurfdata creates land model surface dataset from original "raw"
  ! data files.  Surface dataset contains model grid, pfts, inland
  ! water, glacier, soil texture, soil color, LAI and SAI, urban
  ! fraction, and urban parameters.
  ! -----------------------------------------------------------------------

  ! ======================================================================
  ! Summary of  input namelist
  ! ======================================
  ! Must specify settings for the output grid:
  ! ======================================
  !    mksrf_fgrid_mesh -- mesh for output grid
  ! ======================================
  ! Must specify settings for input high resolution datafiles and corresponding meshes
  ! ======================================
  !    mksrf_fglacier            - Glacier dataset
  !    mksrf_fglacier_mesh       - Mesh for mksrf_fglacier
  !    mksrf_fglacierregion      - Glacier region ID dataset
  !    mksrf_fglacierregion_mesh - Mesh for mksrf_fglacierregion
  !    mksrf_flai                - Leaf Area Index dataset
  !    mksrf_flai_mesh           - Mesh for mksrf_flai
  !    mksrf_fpctlak             - Percent lake dataset
  !    mksrf_fpctlak_mesh        - Mesh for mksrf_fpctlak
  !    mksrf_flakdep             - Lake depth dataset
  !    mksrf_flakdep_mesh        - Mesh for mksrf_flakdep
  !    mksrf_fwetlnd             - Wetland water dataset
  !    mksrf_fwetlnd_mesh        - Mesh for mksrf_fwetlnd
  !    mksrf_fmax                - Max fractional saturated area dataset
  !    mksrf_fmax_mesh           - Mesh for mksrf_fmax
  !    mksrf_fsoicol             - Soil color dataset
  !    mksrf_fsoicol_mesh        - Mesh for mksrf_fsoicol
  !    mksrf_fsoitex             - Soil texture dataset in mapunits
  !    mksrf_fsoitex_lookup      - Soil texture lookup for converting mapunits to sand/silt/clay and organic carbon content
  !    mksrf_fsoitex_mesh        - Mesh for mksrf_fsoitex
  !    mksrf_furbtopo            - Topography dataset (for limiting urban areas)
  !    mksrf_furbtopo_mesh       - Mesh for mksrf_furbtopo
  !    mksrf_furban              - Urban dataset
  !    mksrf_furban_mesh         - Mesh for mksrf_furban
  !    mksrf_fvegtyp             - PFT vegetation type dataset
  !    mksrf_fpft_mesh           - Mesh for mksrf_fvegtyp
  !    mksrf_fhrvtyp             - harvest type dataset
  !    mksrf_fhrvtyp_mesh        - Mesh for mksrf_flai harvesting
  !    mksrf_fvocef              - Volatile Organic Compund Emission Factor dataset
  !    mksrf_fvocef_mesh         - Mesh for mksrf_fvocef
  !    mksrf_fgdp                - GDP dataset
  !    mksrf_fgdp_mesh           - Mesh for mksrf_fgdp
  !    mksrf_fpeat               - Peatland dataset
  !    mksrf_fpeat_mesh          - Mesh for mksrf_fpeat
  !    mksrf_fsoildepth          - Soil depth dataset
  !    mksrf_fsoildepth_mesh     - Mesh for mksrf_fsoildepth
  !    mksrf_fabm                - Agricultural fire peak month dataset
  !    mksrf_fabm_mesh           - Mesh for mksrf_fabm
  !    mksrf_ftopostats          - Topography statistics dataset
  !    mksrf_ftopostats_mesh     - Mesh for mksrf_ftopostats
  !    mksrf_ftopostats_override - Use this file to read in STD_ELEV and SLOPE
  !    mksrf_fvic                - VIC parameters dataset
  !    mksrf_fvic_mesh           - Mesh for mksrf_fvic
  ! ======================================
  ! Optionally specify setting for:
  ! ======================================
  !    mksrf_fdynuse ----- ASCII text file that lists each year of pft, urban, and lake files to use
  !    mksrf_gridtype ---- Type of grid (default is 'global')
  !    outnc_double ------ If output should be in double precision
  !    outnc_large_files - If output should be in NetCDF large file format
  !    outnc_vic --------- Output fields needed for VIC
  !    outnc_3dglc ------- Output 3D glacier fields (normally only needed for comparasion)
  !    nglcec ------------ If you want to change the number of Glacier elevation classes
  !    gitdescribe ------- Description of this version from git
  !    numpft ------------ Iif different than default of 16
  !    urban_skip_abort_on_invalid_data_check--- work around urban bug
  !    no_inlandwet ------ If wetland should be set to 0% over land
  ! ======================================
  ! Note: the folloiwng Optional settings have been REMOVED -
  !  instead should now use tools subset_data and modify_fsurdat
  ! ======================================
  !    all_veg ----------- If entire area is to be vegetated (pft_idx and pft_frc then required)
  !    all_urban --------- If entire area is urban
  !    soil_clay --------- If you want to change the soil_clay % to this value everywhere
  !    soil_fmax --------- If you want to change the soil_fmax  to this value everywhere
  !    soil_sand --------- If you want to change the soil_sand % to this value everywhere
  !    pft_idx ----------- If you want to change to 100% veg covered with given PFT indices
  !    pft_frc ----------- Fractions that correspond to the pft_idx above
  ! ======================================================================

  use ESMF
  use pio
  use shr_kind_mod       , only : r8 => shr_kind_r8, r4 => shr_kind_r4, cs => shr_kind_cs, cl => shr_kind_cl
  use shr_sys_mod        , only : shr_sys_abort
  use mkVICparamsMod     , only : mkVICparams
  use mktopostatsMod     , only : mktopostats
  use mkpftMod           , only : mkpft, mkpftInit
  use mkpctPftTypeMod    , only : pct_pft_type, get_pct_p2l_array, get_pct_l2g_array, update_max_array
  use mkpftConstantsMod  , only : natpft_lb, natpft_ub, cft_lb, cft_ub, num_cft, num_natpft
  use mkdomainMod        , only : mkdomain
  use mkharvestMod       , only : mkharvest
  use mkgdpMod           , only : mkgdp
  use mkagfirepkmonthMod , only : mkagfirepkmon
  use mklaiMod           , only : mklai
  use mkpeatMod          , only : mkpeat
  use mkvocefMod         , only : mkvocef
  use mkglcmecMod        , only : mkglcmecInit, mkglcmec, mkglacier
  use mkglacierregionMod , only : mkglacierregion
  use mksoiltexMod       , only : mksoiltex
  use mksoilfmaxMod      , only : mksoilfmax
  use mksoildepthMod     , only : mksoildepth
  use mksoilcolMod       , only : mksoilcol
  use mkurbanparMod      , only : mkurbanInit, mkurban, mkurbanpar, mkurban_topo, numurbl, update_max_array_urban
  use mklanwatMod        , only : mkpctlak, mklakdep, mkwetlnd, update_max_array_lake
  use mkutilsMod         , only : normalize_classes_by_gcell, chkerr
  use mkfileMod          , only : mkfile_define_dims, mkfile_define_atts, mkfile_define_vars
  use mkfileMod          , only : mkfile_output
  use mkvarpar           , only : nlevsoi, elev_thresh, numstdpft
  use nanMod             , only : nan, bigint
  use mkpioMod           , only : pio_iotype, pio_ioformat, pio_iosystem
  use mkpioMod           , only : mkpio_put_time_slice, mkpio_iodesc_output, mkpio_wopen
  use mkinputMod
  use mkvarctl

  implicit none

#include <mpif.h>

  ! indices
  integer                         :: k,n                     ! indices
  integer                         :: lsize_o                 ! Size of the local mesh elments
  integer                         :: node_count              ! Number of gridcells on the mesh
  integer                         :: local_nodes(1)          ! Local gridcells on the mesh
  integer                         :: total_nodes(1)          ! Total gridcells on the mesh

  ! error status
  integer                         :: ier,rcode               ! error status

  ! dynamic land use
  integer                         :: nfdyn, nfpio            ! unit numbers
  integer                         :: ntim                    ! time sample for dynamic land use
  integer                         :: year                    ! year for dynamic land use
  integer                         :: year2                   ! year for dynamic land use for harvest file
  real(r8)                        :: suma                    ! local sum for error check
  real(r8)                        :: loc_suma, glob_suma     ! local and global sum for error check with mpi_allreduce

  ! model grid
  real(r8), allocatable           :: lon(:)
  real(r8), allocatable           :: lat(:)

  ! pct vegetation data
  real(r8), allocatable           :: landfrac_pft(:)         ! PFT data: % land per gridcell
  real(r8), allocatable           :: pctlnd_pft(:)           ! PFT data: % of gridcell for PFTs
  type(pct_pft_type), allocatable :: pctnatpft(:)            ! % of grid cell that is nat veg, and breakdown into PFTs
  type(pct_pft_type), allocatable :: pctcft(:)               ! % of grid cell that is crop, and breakdown into CFTs

  ! dynamic land use
  real(r8)           , allocatable :: pctlnd_pft_dyn(:)       ! PFT data: % of gridcell for dyn landuse PFTs
  type(pct_pft_type) , allocatable :: pctnatpft_max(:)        ! % of grid cell maximum PFTs of the time series
  type(pct_pft_type) , allocatable :: pctcft_max(:)           ! % of grid cell maximum CFTs of the time series
  real(r8)           , allocatable :: pctnatveg(:)
  real(r8)           , allocatable :: pctcrop(:)
  real(r8)           , allocatable :: pct_nat_pft(:,:)
  real(r8)           , allocatable :: pct_cft(:,:)
  logical                          :: end_of_fdynloop

  ! inland water data, glacier data and urban data
  real(r8), allocatable           :: pctlak(:)               ! percent of grid cell that is lake
  real(r8), allocatable           :: pctlak_max(:)           ! maximum percent of grid cell that is lake
  real(r8), allocatable           :: pctwet(:)               ! percent of grid cell that is wetland
  real(r8), allocatable           :: pctocn(:)               ! percent of grid cell that is ocean
  real(r8), allocatable           :: pctgla(:)               ! percent of grid cell that is glacier
  integer , allocatable           :: urban_region(:)         ! urban region ID
  real(r8), allocatable           :: pcturb(:)               ! percent of grid cell that is urbanized (total across all urban classes)
  real(r8), allocatable           :: pcturb_max(:,:)         ! maximum percent cover of each urban class, as % of grid cell
  real(r8), allocatable           :: urban_classes(:,:)      ! percent cover of each urban class, as % of total urban area
  real(r8), allocatable           :: urban_classes_g(:,:)    ! percent cover of each urban class, as % of grid cell
  real(r8), allocatable           :: elev(:)                 ! glc elevation (m)
  real(r8), allocatable           :: pctwet_orig(:)          ! percent wetland of gridcell before dynamic land use adjustments
  real(r8), allocatable           :: pctgla_orig(:)          ! percent glacier of gridcell before dynamic land use adjustments

  ! other variables written to file
  real(r8), allocatable           :: landfrac_mksurfdata(:)  ! land fraction used for renormalization of areas

  ! pio/esmf variables
  type(file_desc_t)               :: pioid
  type(var_desc_t)                :: pio_varid
  type(io_desc_t)                 :: pio_iodesc
  integer                         :: petcount
  integer                         :: stride
  type(ESMF_Mesh)                 :: mesh_model
  type(ESMF_Field)                :: field_model
  type(ESMF_LogKind_Flag)         :: logkindflag
  type(ESMF_VM)                   :: vm
  integer                         :: rc

  ! character variables
  character(len=CL)               :: default_log_suffix      ! default log file suffix to use for ESMF PET files
  character(len=CL)               :: string                  ! string read in
  character(len=CL)               :: fname
  character(len=*), parameter     :: subname = 'mksrfdata'   ! program name

  character(len=*), parameter :: u_FILE_u = &
       __FILE__

  ! ======================================================================
  ! Initialize MPI get the rank and determine root task
  ! ======================================================================

  call MPI_init(rc)
  if (chkerr(rc,__LINE__,u_FILE_u)) call shr_sys_abort()
  mpicom = mpi_comm_world

  ! Determine root task
  call MPI_comm_rank(mpicom, iam, rc)
  if (chkerr(rc,__LINE__,u_FILE_u)) call shr_sys_abort()
  root_task = (iam == 0)
  call MPI_comm_size(mpicom, npes, rc)
  if (chkerr(rc,__LINE__,u_FILE_u)) call shr_sys_abort()


  ! ======================================================================
  ! Read in namelist before initializing MPI or ESMF
  ! ======================================================================
  call read_namelist_input()

  ! ======================================================================
  ! Initialize ESMF and get mpicom from ESMF
  ! ======================================================================

  if (create_esmf_pet_files) then
     logkindflag = ESMF_LOGKIND_MULTI
  else
     logkindflag = ESMF_LOGKIND_MULTI_ON_ERROR
  end if
  default_log_suffix = trim(mksrf_grid_name) // '_ESMF_LogFile'
  call ESMF_Initialize(mpiCommunicator=MPICOM, logkindflag=logkindflag, logappendflag=.false., &
       defaultDefaultLogFilename=trim(default_log_suffix), ioUnitLBound=5001, ioUnitUBound=5101, vm=vm, rc=rc)
  if (chkerr(rc,__LINE__,u_FILE_u)) call shr_sys_abort()
  call ESMF_VMGetGlobal(vm, rc=rc)
  if (chkerr(rc,__LINE__,u_FILE_u)) call shr_sys_abort()
  call ESMF_VMGet(vm, mpicommunicator=mpicom, localPet=iam, petcount=petcount, &
       ssiLocalPetCount=stride, rc=rc)
  if (chkerr(rc,__LINE__,u_FILE_u)) call shr_sys_abort()
  call ESMF_LogSet(flush=.true.)
  call ESMF_LogWrite("mksurfdata starting", ESMF_LOGMSG_INFO)
  !
  ! open output ndiag file
  !
  if (root_task) then
     open (newunit=ndiag, file=trim(fsurlog), iostat=ier)
     if (ier /= 0) then
        call shr_sys_abort(' failed to open ndiag file '//trim(fsurlog))
     end if
     write (ndiag,'(a)') 'Attempting to create surface boundary data .....'
     write (ndiag,'(72a1)') ("-",n=1,60)
     flush(ndiag)
  else
     ndiag = 6
  end if
  !
  ! Finish handling of the namelist control variables
  !
  ! Broadcast namelist to all pes
  ! root_task is a module variable in mkvarctl
  call bcast_namelist_input()

  ! Write out namelist input to ndiag
  call check_namelist_input()
  call write_namelist_input()

  ! Some checking
   if (root_task) then
     write(ndiag,'(2(a,I))') ' npes = ', npes, ' grid size = ', grid_size
     flush(ndiag)
  end if
  if (petcount >  grid_size ) then
     call shr_sys_abort(' ERROR: number of tasks exceeds the size of the grid' )
  end if

  ! ======================================================================
  ! Initialize PIO
  ! ======================================================================

  ! the following returns pio_iosystem
  call pio_init(iam, mpicom, max(1,petcount/stride), 0, stride, PIO_REARR_SUBSET, pio_iosystem)

  ! Open txt file
  if (root_task) then
     write(ndiag,*)' Opening file and reading pio_iotype from txt file with the same name'
     flush(ndiag)
     open (newunit=nfpio, file='pio_iotype.txt', status='old', &
           form='formatted', action='read', iostat=ier)
     if (ier /= 0) then
        call shr_sys_abort(subname//" failed to open file pio_iotype.txt")
     end if
     read(nfpio,*)  ! skip file header
     read(nfpio, '(i)', iostat=ier) pio_iotype
     if (ier /= 0) then
        call shr_sys_abort(subname//" failed to read file pio_iotype.txt")
     end if
  end if
  call mpi_bcast(pio_iotype, 1, MPI_INTEGER, 0, mpicom, ier)

  pio_ioformat = PIO_64BIT_DATA

  call ESMF_LogWrite("finished initializing PIO", ESMF_LOGMSG_INFO)

  if (fsurlog == ' ') then
     call shr_sys_abort(' ERROR: must specify fsurlog in namelist')
  end if

  ! ======================================================================
  ! Create fsurdat
  ! ======================================================================

  ! Read in model mesh to determine the number of local points
  call ESMF_LogWrite("MESH creation (if this takes too long [more than an hour] and hangs, you may need more memory...)", ESMF_LOGMSG_INFO)
  mesh_model = ESMF_MeshCreate(filename=trim(mksrf_fgrid_mesh), fileformat=ESMF_FILEFORMAT_ESMFMESH, rc=rc)
  if (ChkErr(rc,__LINE__,u_FILE_u)) call shr_sys_abort()

  ! Get the number of local destination points on my processor (lsize_o)
  call ESMF_MeshGet(mesh_model, numOwnedElements=lsize_o, rc=rc)
  if (ChkErr(rc,__LINE__,u_FILE_u)) call shr_sys_abort()
  local_nodes(1) = lsize_o
  call ESMF_VMAllReduce(vm, local_nodes, total_nodes, count=1, reduceflag=ESMF_REDUCE_SUM, rc=rc)
  if (ChkErr(rc,__LINE__,u_FILE_u)) call shr_sys_abort()
  node_count = total_nodes(1)
  if (node_count /=  grid_size) then
     if (root_task) then
        write (ndiag,'(a, I, a, I)') ' node_count = ', node_count, ' grid_size = ', grid_size
        flush(ndiag)
     end if
     call shr_sys_abort(' ERROR: size of input mesh file does not agree with expected size of nx*ny' )
  end if
  ! Initialize urban dimensions (needed to initialize the dimensions in fsurdat)
  call ESMF_LogWrite("mkurbanInit...")
  call mkurbanInit(mksrf_furban)

  ! Initialize pft/cft dimensions (needed to initialize the dimensions in fsurdat)
  call ESMF_LogWrite("mkpftInit...")
  call mkpftInit( )

  ! If fsurdat is blank, then we do not write a surface dataset - but we may still
  ! write a dynamic landuse file. This is useful if we are creating many datasets at
  ! once, and don't want duplicate surface datasets.
  !
  ! TODO(wjs, 2016-01-26) Ideally, we would also avoid doing the processing of
  ! variables that are just needed by the surface dataset (not by the dynamic landuse
  ! file). However, this would require some analysis of the above code, to determine
  ! which processing is needed (directly or indirectly) in order to create a dynamic
  ! landuse file.

  ! Open fsurdat and write out variables
  if (fsurdat == ' ') then
     if (root_task) then
        write (ndiag,'(a)') ' fsurdat is blank: skipping writing surface dataset'
     end if
  else
     if (root_task)then
        write(ndiag,*)
        write(ndiag,'(1x,80a1)') ('=',k=1,80)
        flush(ndiag)
     end if

     call ESMF_LogWrite("mkfile...")
     ! Open file
     ! TODO: what about setting no fill values?
     call mkpio_wopen(trim(fsurdat), clobber=.true., pioid=pioid)

     ! Define dimensions
     call mkfile_define_dims(pioid, nx=mksrf_fgrid_mesh_nx, ny=mksrf_fgrid_mesh_ny, dynlanduse=.false.)

     ! Define global attributes
     call mkfile_define_atts(pioid, dynlanduse = .false.)

     ! Define variables
     call mkfile_define_vars(pioid, dynlanduse = .false.)

     ! End define model
     rcode = pio_enddef(pioid)
  end if

  ! NOTE: do not deallocate pctlak, pctwet, pctglacier and pcturban

  ! -----------------------------------
  ! Write out natpft, cft, and time
  ! -----------------------------------
  if (fsurdat /= ' ') then
     rcode = pio_inq_varid(pioid, 'natpft', pio_varid)
     rcode = pio_put_var(pioid, pio_varid, (/(n,n=natpft_lb,natpft_ub)/))
     if (num_cft > 0) then
        rcode = pio_inq_varid(pioid, 'cft', pio_varid)
        rcode = pio_put_var(pioid, pio_varid, (/(n,n=cft_lb,cft_ub)/))
     end if
  end if

  ! -----------------------------------
  ! Make lats/lons of model
  ! -----------------------------------
  allocate (lon(lsize_o)) ; lon(:) = spval
  allocate (lat(lsize_o)) ; lat(:) = spval
  call mkdomain(mesh_model, lon_o=lon, lat_o=lat, rc=rc)
  if (ChkErr(rc,__LINE__,u_FILE_u)) call shr_sys_abort('error in calling mkdomain')
  if (fsurdat /= ' ') then
     if (root_task)  write(ndiag, '(a)') trim(subname)//" writing out model grid"
     if (root_task)  write(ndiag, '(a)') trim(subname)//" writing out LONGXY"
     if (root_task)  flush(ndiag)
     call mkfile_output(pioid, mesh_model, 'LONGXY', lon, rc=rc)
     if (ChkErr(rc,__LINE__,u_FILE_u)) call shr_sys_abort('error in calling mkfile_output for LONGXY')
     if (root_task)  write(ndiag, '(a)') trim(subname)//" writing out LATIXY"
     if (root_task)  flush(ndiag)
     call mkfile_output(pioid, mesh_model, 'LATIXY', lat, rc=rc)
     if (ChkErr(rc,__LINE__,u_FILE_u)) call shr_sys_abort('error in calling mkfile_output for LATIXY')
     call pio_syncfile(pioid)
  end if

  if (root_task)then
     write(ndiag,*)' Initialization is complete, going on to process types of input files'
     flush(ndiag)
  end if

  ! -----------------------------------
  ! Make LAI and SAI from 1/2 degree data and write to surface dataset
  ! Write to netcdf file is done inside mklai routine
  ! -----------------------------------
  if (fsurdat /= ' ') then
     call mklai(mksrf_flai_mesh, mksrf_flai, mesh_model, pioid, rc=rc)
     flush(ndiag)
     if (ChkErr(rc,__LINE__,u_FILE_u)) call shr_sys_abort('error in calling mklai')
  end if

  ! -----------------------------------
  ! Make PFTs [pctnatpft, pctcft] from dataset [fvegtyp]
  ! Make landfrac_pft
  ! -----------------------------------
  ! Determine fractional land from pft dataset
  allocate(pctlnd_pft(lsize_o)); pctlnd_pft(:) = spval
  allocate(pctnatpft(lsize_o)) ;
  allocate(pctcft(lsize_o))    ;
  allocate(landfrac_pft(lsize_o))  ; landfrac_pft(:) = spval
  call mkpft( mksrf_fvegtyp_mesh, mksrf_fvegtyp, mesh_model, &
       pctlnd_o=pctlnd_pft, pctnatpft_o=pctnatpft, pctcft_o=pctcft, rc=rc)
  flush(ndiag)
  if (ChkErr(rc,__LINE__,u_FILE_u)) call shr_sys_abort('error in calling mkdomain')

  do n = 1,lsize_o
     landfrac_pft(n) = pctlnd_pft(n)/100._r8
  end do
  if (fsurdat /= ' ') then
     if (root_task)  write(ndiag, '(a)') trim(subname)//" writing land fraction  from pft dataset"
     if (root_task)  flush(ndiag)
     call mkfile_output(pioid,  mesh_model, 'LANDFRAC_PFT', landfrac_pft, rc=rc)
     if (ChkErr(rc,__LINE__,u_FILE_u)) call shr_sys_abort('error in calling mkfile_output')
     call pio_syncfile(pioid)
  end if

  ! -----------------------------------
  ! Make constant harvesting data at model resolution
  ! -----------------------------------
  ! Note that this call must come after call to mkpftInit - since num_cft is set there
  ! Output data is written in mkharvest
  if (fsurdat /= ' ') then
     call mkharvest( mksrf_fhrvtyp_mesh, mksrf_fhrvtyp, mesh_model, pioid, &
                     rc=rc )
     flush(ndiag)
     if (ChkErr(rc,__LINE__,u_FILE_u)) call shr_sys_abort('error in calling mkharvest_init')
  end if

  ! -----------------------------------
  ! Make inland water [pctlak, pctwet]
  ! -----------------------------------
  ! LAKEDEPTH is written out in the subroutine
  ! Need to keep pctlak and pctwet external for use below
  allocate ( pctlak(lsize_o)) ; pctlak(:) = spval
  allocate ( pctlak_max(lsize_o)) ; pctlak_max(:) = spval
  call mkpctlak(mksrf_fpctlak_mesh, mksrf_fpctlak, mesh_model, pctlak, pioid, &
                rc=rc)
  flush(ndiag)
  if (ChkErr(rc,__LINE__,u_FILE_u)) call shr_sys_abort('error in calling mkpctlak')
  call mklakdep(mksrf_flakdep_mesh, mksrf_flakdep, mesh_model, pioid, fsurdat, &
                rc=rc)
  flush(ndiag)
  if (ChkErr(rc,__LINE__,u_FILE_u)) call shr_sys_abort('error in calling mklakdep')

  allocate ( pctwet(lsize_o)) ; pctwet(:) = spval
  allocate ( pctwet_orig(lsize_o)) ; pctwet_orig(:) = spval
  call mkwetlnd(mksrf_fwetlnd_mesh, mksrf_fwetlnd, mesh_model, pctwet, rc=rc)
  flush(ndiag)
  if (ChkErr(rc,__LINE__,u_FILE_u)) call shr_sys_abort('error in calling mkwetlnd')

  ! Initialize pctocn to zero.
  ! Until ctsm5.1 we set pctwet = 100 at ocean points rather than
  ! setting a pctocn. Starting with ctsm5.2, we set pctocn = 100 at
  ! ocean points in subroutine normalize_and_check_landuse.
  ! No regridding required.
  allocate ( pctocn(lsize_o)); pctocn(:) = 0._r8

  ! -----------------------------------
  ! Make glacier fraction [pctgla] from [fglacier] dataset
  ! -----------------------------------
  allocate (pctgla(lsize_o)) ; pctgla(:) = spval
  allocate (pctgla_orig(lsize_o)) ; pctgla_orig(:) = spval
  call mkglacier (mksrf_fglacier_mesh, mksrf_fglacier, mesh_model, glac_o=pctgla, rc=rc)
  flush(ndiag)
  if (ChkErr(rc,__LINE__,u_FILE_u)) call shr_sys_abort('error in calling mkglacier')

  ! -----------------------------------
  ! Make glacier region ID [glacier_region] from [fglacierregion] dataset
  ! -----------------------------------
  if (fsurdat /= ' ') then
     ! GLACIER_REGION is written out in the subroutine
     call mkglacierregion(mksrf_fglacierregion_mesh, mksrf_fglacierregion, mesh_model, pioid, rc)
     flush(ndiag)
     if (ChkErr(rc,__LINE__,u_FILE_u)) call shr_sys_abort('error in calling mkglacierregion')
  end if

  ! -----------------------------------
  ! Make soil texture and organic carbon content [pctsand, pctclay, organic]
  ! -----------------------------------
  if (fsurdat /= ' ') then
     call mksoiltex( mksrf_fsoitex_mesh, file_mapunit_i=mksrf_fsoitex, file_lookup_i=mksrf_fsoitex_lookup, &
          mesh_o=mesh_model, pioid_o=pioid, rc=rc)
     flush(ndiag)
     if (ChkErr(rc,__LINE__,u_FILE_u)) call shr_sys_abort('error in calling mksoiltex')
  end if

  ! -----------------------------------
  ! Make soil color classes [soicol] [fsoicol]
  ! -----------------------------------
  if (fsurdat /= ' ') then
     ! SOIL_COLOR and mxsoil_color is written out in the subroutine
     call mksoilcol( mksrf_fsoicol, mksrf_fsoicol_mesh, mesh_model, pioid, rc)
     flush(ndiag)
     if (ChkErr(rc,__LINE__,u_FILE_u)) call shr_sys_abort('error in calling mksoilcol')
  end if

  ! -----------------------------------
  ! Make soil fmax [fmaxsoil]
  ! -----------------------------------
  if (fsurdat /= ' ') then
     ! FMAX is written out in the subroutine
     call mksoilfmax( mksrf_fmax_mesh, mksrf_fmax, mesh_model, pioid, rc)
     flush(ndiag)
     if (ChkErr(rc,__LINE__,u_FILE_u)) call shr_sys_abort('error in calling mksoilfmax')
  end if

  ! -----------------------------------
  ! Make GDP data [gdp] from [gdp]
  ! -----------------------------------
  if (fsurdat /= ' ') then
     ! gdp is written out in the subroutine
     call mkgdp (mksrf_fgdp_mesh, mksrf_fgdp, mesh_model, pioid, rc=rc)
     flush(ndiag)
     if (ChkErr(rc,__LINE__,u_FILE_u)) call shr_sys_abort('error in calling mkdomain')
  end if

  ! -----------------------------------
  ! Make peat data [fpeat] from [peatf]
  ! -----------------------------------
  if (fsurdat /= ' ') then
     call mkpeat (mksrf_fpeat_mesh, mksrf_fpeat, mesh_model, pioid, rc=rc)
     flush(ndiag)
     if (ChkErr(rc,__LINE__,u_FILE_u)) call shr_sys_abort('error in calling mkpeat')
  end if

  ! -----------------------------------
  ! Make soil depth data [soildepth] from [soildepthf]
  ! -----------------------------------
  if (fsurdat /= ' ') then
     call mksoildepth( mksrf_fsoildepth_mesh, mksrf_fsoildepth, mesh_model, pioid, rc)
     flush(ndiag)
     if (ChkErr(rc,__LINE__,u_FILE_u)) call shr_sys_abort('error in calling mksoildepth')
  end if

  ! -----------------------------------
  ! Make agricultural fire peak month data [abm] from [abm]
  ! -----------------------------------
  if (fsurdat /= ' ') then
     call mkagfirepkmon (mksrf_fabm_mesh, mksrf_fabm, mesh_model, pioid, rc=rc)
     flush(ndiag)
     if (ChkErr(rc,__LINE__,u_FILE_u)) call shr_sys_abort('error in calling mkagfirepkmon')
  end if

  ! -----------------------------------
  ! Make urban fraction [pcturb] from [furban] dataset and
  ! -----------------------------------
  allocate (pcturb(lsize_o))                 ; pcturb(:)            = spval
  allocate (pcturb_max(lsize_o, numurbl))    ; pcturb_max(:,:)      = spval
  allocate (urban_classes(lsize_o,numurbl))  ; urban_classes(:,:)   = spval
  allocate (urban_region(lsize_o))           ; urban_region(:)      = -999
  call mkurban(mksrf_furban_mesh, mksrf_furban, mesh_model, pcturb, &
               urban_classes, urban_region, rc=rc)
  flush(ndiag)
  if (ChkErr(rc,__LINE__,u_FILE_u)) call shr_sys_abort('error in calling mkurban')
  if (fsurdat /= ' ') then
     if (root_task)  write(ndiag, '(a)') trim(subname)//" writing out urban region id"
     if (root_task)  flush(ndiag)
     call mkfile_output(pioid,  mesh_model, 'URBAN_REGION_ID', urban_region, rc=rc)
     if (ChkErr(rc,__LINE__,u_FILE_u)) call shr_sys_abort('error in calling mkfile_output')
     call pio_syncfile(pioid)
  end if
  ! Note that final values of urban are not set and written out until further down

  ! Adjust pcturb
  ! Make elevation [elev] from [ftopo, ffrac] dataset
  ! Used only to screen pcturb, screen pcturb by elevation threshold from elev dataset
  allocate(elev(lsize_o))
  elev(:) = spval
  ! NOTE(wjs, 2016-01-15) This uses the 'TOPO_ICE' variable for historical reasons
  ! (this same dataset used to be used for glacier-related purposes as well).
  ! TODO(wjs, 2016-01-15) A better solution for this urban screening would probably
  ! be to modify the raw urban data; in that case, I believe we could remove furbtopo.
  call mkurban_topo ( mksrf_furbtopo_mesh, mksrf_furbtopo, mesh_model, varname='TOPO_ICE', elev_o=elev, rc=rc)
  flush(ndiag)
  if (ChkErr(rc,__LINE__,u_FILE_u)) call shr_sys_abort('error in calling mkurban_topo')
  where (elev > elev_thresh)
     pcturb = 0._r8
  end where

  ! -----------------------------------
  ! Compute topography statistics [topo_stddev, slope] from [ftopostats]
  ! -----------------------------------
  if (fsurdat /= ' ') then
     call mktopostats ( mksrf_ftopostats_mesh, mksrf_ftopostats, mksrf_ftopostats_override, &
          mesh_model, pioid, rc=rc)
     flush(ndiag)
     if (ChkErr(rc,__LINE__,u_FILE_u)) call shr_sys_abort('error in calling mktopostats')
  end if

  ! -----------------------------------
  ! Compute VIC parameters
  ! -----------------------------------
  if (fsurdat /= ' ') then
     if (outnc_vic) then
        call mkVICparams ( mksrf_fvic_mesh, mksrf_fvic, mesh_model, pioid, rc)
        flush(ndiag)
        if (ChkErr(rc,__LINE__,u_FILE_u)) call shr_sys_abort('error in calling mkVICparams')
     end if
  end if

  ! -----------------------------------
  ! Make VOC emission factors for isoprene [ef1_btr,ef1_fet,ef1_fdt,ef1_shr,ef1_grs,ef1_crp]
  ! -----------------------------------
  if (fsurdat /= ' ')  then
     call mkvocef ( mksrf_fvocef_mesh, mksrf_fvocef, mesh_model, pioid, lat, rc)
     flush(ndiag)
     if (ChkErr(rc,__LINE__,u_FILE_u)) call shr_sys_abort('error in calling mkvocef')
  end if

  ! -----------------------------------
  ! Save special land unit areas of surface dataset
  ! -----------------------------------

  pctwet_orig(:) = pctwet(:)
  pctgla_orig(:) = pctgla(:)

  ! -----------------------------------
  ! Perform other normalizations
  ! -----------------------------------

  ! Normalize land use and make sure things add up to 100% as well as
  ! checking that things are as they should be.
  allocate(landfrac_mksurfdata(lsize_o))
  call normalize_and_check_landuse(lsize_o)

  ! Write out sum of PFT's
  do k = natpft_lb,natpft_ub
     loc_suma = 0._r8
     do n = 1,lsize_o
        loc_suma = loc_suma + pctnatpft(n)%get_one_pct_p2g(k)
     enddo
     call mpi_reduce(loc_suma, glob_suma, 1, MPI_REAL8, MPI_SUM, 0, mpicom, ier)
     if (root_task) then
        write(ndiag,*) 'sum over domain of pft ',k,glob_suma
        flush(ndiag)
     end if
  enddo
  if (root_task) write(ndiag,*)
  do k = cft_lb,cft_ub
     loc_suma = 0._r8
     do n = 1,lsize_o
        loc_suma = loc_suma + pctcft(n)%get_one_pct_p2g(k)
     enddo
     call mpi_reduce(loc_suma, glob_suma, 1, MPI_REAL8, MPI_SUM, 0, mpicom, ier)
     if (root_task) then
        write(ndiag,*) 'sum over domain of cft ',k,glob_suma
     end if
  enddo
  if (root_task) write(ndiag,*)
  if (root_task) flush(ndiag)

  ! Make final values of percent urban by class and compute urban parameters
  ! This call needs to occur after all corrections are made to pcturb
  allocate (urban_classes_g(lsize_o,numurbl)); urban_classes_g(:,:) = spval
  call normalize_classes_by_gcell(urban_classes, pcturb, urban_classes_g)
  if (root_task)  write(ndiag, '(a)') trim(subname)//" writing out percnt urban"
  if (root_task) flush(ndiag)

  ! Make Urban Parameters from raw input data and write to surface dataset
  ! Write to netcdf file is done inside mkurbanpar routine
  if (fsurdat /= ' ') then
     call mkurbanpar(mksrf_furban, pioid, mesh_model, urban_region, urban_classes_g, &
          urban_skip_abort_on_invalid_data_check)
     flush(ndiag)
  end if

  ! -----------------------------------
  ! Write out PCT_URBAN, PCT_GLACIER, PCT_LAKE and PCT_WETLAND and
  ! PCT_NATVEG, PCT_NAT_PFT, PCT_CROP and PCT_CFT
  ! -----------------------------------

  allocate(pctnatveg(lsize_o))
  allocate(pctcrop(lsize_o))
  allocate(pct_nat_pft(lsize_o, 0:num_natpft))
  if (num_cft > 0) then
     allocate(pct_cft(lsize_o, num_cft))
  end if

  if (fsurdat /= ' ') then
     if (root_task)  write(ndiag, '(a)') trim(subname)//" writing out PCT_URBAN"
     if (root_task) flush(ndiag)
     call mkfile_output(pioid,  mesh_model,  'PCT_URBAN', urban_classes_g, lev1name='numurbl', rc=rc)
     if (ChkErr(rc,__LINE__,u_FILE_u)) call shr_sys_abort('error in calling mkfile_output for PCT_URBAN')

     if (root_task)  write(ndiag, '(a)') trim(subname)//" writing out PCT_GLACIER"
     if (root_task) flush(ndiag)
     call mkfile_output(pioid, mesh_model, 'PCT_GLACIER', pctgla, rc=rc)
     if (ChkErr(rc,__LINE__,u_FILE_u)) call shr_sys_abort('error in mkfile_output for pctgla')

     if (root_task)  write(ndiag, '(a)') trim(subname)//" writing out PCT_LAKE"
     if (root_task) flush(ndiag)
     call mkfile_output(pioid,  mesh_model,  'PCT_LAKE', pctlak, rc=rc)
     if (root_task) flush(ndiag)
     if (ChkErr(rc,__LINE__,u_FILE_u)) call shr_sys_abort('error in mkfile_output for pctlak')

     if (root_task)  write(ndiag, '(a)') trim(subname)//" writing out PCT_WETLAND"
     if (root_task) flush(ndiag)
     call mkfile_output(pioid, mesh_model,  'PCT_WETLAND', pctwet, rc=rc)
     if (ChkErr(rc,__LINE__,u_FILE_u)) call shr_sys_abort('error in in mkfile_output for pctwet')

     if (root_task)  write(ndiag, '(a)') trim(subname)//" writing out PCT_OCEAN"
     call mkfile_output(pioid, mesh_model,  'PCT_OCEAN', pctocn, rc=rc)
     if (ChkErr(rc,__LINE__,u_FILE_u)) call shr_sys_abort('error in in mkfile_output for pctocn')

     if (root_task)  write(ndiag, '(a)') trim(subname)//" writing PCT_NATVEG"
     if (root_task) flush(ndiag)
     call get_pct_l2g_array(pctnatpft, pctnatveg)
     call mkfile_output(pioid, mesh_model, 'PCT_NATVEG', pctnatveg, rc=rc)
     if (ChkErr(rc,__LINE__,u_FILE_u)) call shr_sys_abort('error in calling mkfile_output for PCT_NATVEG')

     if (root_task)  write(ndiag, '(a)') trim(subname)//" writing PCT_CROP"
     if (root_task) flush(ndiag)
     call get_pct_l2g_array(pctcft, pctcrop)
     call mkfile_output(pioid, mesh_model, 'PCT_CROP', pctcrop, rc=rc)
     if (ChkErr(rc,__LINE__,u_FILE_u)) call shr_sys_abort('error in calling mkfile_output for PCT_CROP')

     if (root_task)  write(ndiag, '(a)') trim(subname)//" writing PCT_NAT_PFT"
     if (root_task) flush(ndiag)
     if (lsize_o /= 0) then
        call get_pct_p2l_array(pctnatpft, ndim1=lsize_o, ndim2=num_natpft+1, pct_p2l=pct_nat_pft)
     else
        pct_nat_pft(:,:) = 0.
     end if
     call mkfile_output(pioid, mesh_model, 'PCT_NAT_PFT', pct_nat_pft, rc=rc)
     if (ChkErr(rc,__LINE__,u_FILE_u)) call shr_sys_abort('error in calling mkfile_output for PCT_NAT_PFT')

     if (num_cft > 0) then
        if (root_task)  write(ndiag, '(a)') trim(subname)//" writing PCT_CFT"
        if (root_task) flush(ndiag)
        if (lsize_o /= 0) then
           call get_pct_p2l_array(pctcft, ndim1=lsize_o, ndim2=num_cft, pct_p2l=pct_cft)
        else
           pct_cft(:,:) = 0.
        end if
        call mkfile_output(pioid, mesh_model, 'PCT_CFT', pct_cft, rc=rc)
        if (ChkErr(rc,__LINE__,u_FILE_u)) call shr_sys_abort('error in calling mkfile_output for PCT_CFT')
     end if

     if (root_task)  write(ndiag, '(a)') trim(subname)//" writing LANDFRAC_MKSURFDATA"
     if (root_task) flush(ndiag)
     call mkfile_output(pioid, mesh_model, 'LANDFRAC_MKSURFDATA', landfrac_mksurfdata, rc=rc)
     if (ChkErr(rc,__LINE__,u_FILE_u)) call shr_sys_abort('error in calling mkfile_output for LANDFRAC_MKSURFDATA')
  end if

  ! ----------------------------------------------------------------------
  ! Make glacier multiple elevation classes [pctglcmec,topoglcmec] from [fglacier] dataset
  ! ----------------------------------------------------------------------
  ! This call needs to occur after pctgla has been adjusted for the final time
  if (fsurdat /= ' ') then
     call mkglcmecInit (pioid)
     call mkglcmec(mksrf_fglacier_mesh, mksrf_fglacier, mesh_model, pioid, rc=rc)
     flush(ndiag)
     if (ChkErr(rc,__LINE__,u_FILE_u)) call shr_sys_abort('error in calling mkglcmec')
  end if

  ! ----------------------------------------------------------------------
  ! Close surface dataset
  ! ----------------------------------------------------------------------
  if (fsurdat /= ' ') then
     call pio_closefile(pioid)
     if (root_task) then
        write(ndiag,*)
        write(ndiag,'(a)') 'Successfully created surface data output file = '//trim(fsurdat)
        write(ndiag,'(a)') '   This file contains the land model surface data'
        write(ndiag,*)
        flush(ndiag)
     end if
  end if

  ! ======================================================================
  ! Create fdyndat if appropriate
  ! ======================================================================

1000 continue

  if (mksrf_fdynuse /= ' ') then

     if (fdyndat == ' ') then
        call shr_sys_abort(' must specify fdyndat in namelist if mksrf_fdynuse is not blank')
     end if

     if (root_task) then
        write(ndiag,*)
        write(ndiag,'(1x,80a1)') ('=',k=1,80)
        write(ndiag,'(1x,80a1)') ('*',k=1,80)
        write(ndiag,'(1x,80a1)') ('=',k=1,80)
        write(ndiag,*)
        write(ndiag,'(a)')'Creating dynamic land use dataset '//trim(fdyndat)
        flush(ndiag)
     end if

     allocate(pctcft_max(lsize_o))    ;
     allocate(pctnatpft_max(lsize_o)) ;
     allocate(pctlnd_pft_dyn(lsize_o))

     ! open output file
     call mkpio_wopen(trim(fdyndat), clobber=.true., pioid=pioid)

     ! Define dimensions
     call mkfile_define_dims(pioid, nx=mksrf_fgrid_mesh_nx, ny=mksrf_fgrid_mesh_ny, dynlanduse=.true.)

     ! Define global attributes
     call mkfile_define_atts(pioid, dynlanduse = .true.)

     ! Define variables
     call mkfile_define_vars(pioid, dynlanduse = .true.)

     ! End define mode
     rcode = pio_enddef(pioid)

     ! Write out model grid
     if (root_task)  write(ndiag, '(a)') trim(subname)//" writing out LONGXY"
     if (root_task)  flush(ndiag)
     call mkfile_output(pioid, mesh_model, 'LONGXY', lon, rc=rc)
     if (ChkErr(rc,__LINE__,u_FILE_u)) call shr_sys_abort('error in calling mkfile_output')
     if (root_task)  write(ndiag, '(a)') trim(subname)//" writing out LATIXY"
     if (root_task)  flush(ndiag)
     call mkfile_output(pioid, mesh_model, 'LATIXY', lat, rc=rc)
     if (ChkErr(rc,__LINE__,u_FILE_u)) call shr_sys_abort('error in calling mkfile_output')

     ! Write out natpft
     if (root_task)  write(ndiag, '(a)') trim(subname)//" writing out natpft"
     if (root_task)  flush(ndiag)
     rcode = pio_inq_varid(pioid, 'natpft', pio_varid)
     rcode = pio_put_var(pioid, pio_varid, (/(n,n=natpft_lb,natpft_ub)/))

     ! Write out cft
     if (root_task)  write(ndiag, '(a)') trim(subname)//" writing out cft"
     if (root_task)  flush(ndiag)
     rcode = pio_inq_varid(pioid, 'cft', pio_varid)
     rcode = pio_put_var(pioid, pio_varid, (/(n,n=cft_lb,cft_ub)/))

     ! Write out LANDFRAC_PFT
     ! landfrac_pft was calculated ABOVE
     if (root_task)  write(ndiag, '(a)') trim(subname)//" writing land fraction calculated in fsurdata calc)"
     if (root_task)  flush(ndiag)
     call mkfile_output(pioid,  mesh_model, 'LANDFRAC_PFT', landfrac_pft, rc=rc)
     if (ChkErr(rc,__LINE__,u_FILE_u)) call shr_sys_abort('error in calling mkfile_output for LANDFRAC_PFT')

     ! -----------------------------------------
     ! Read in each dynamic pft landuse dataset
     ! -----------------------------------------

     ! Open txt file
     if (root_task) then
        write(ndiag,'(a)')' Opening '//trim(mksrf_fdynuse)//' to read dynamic data forcing '
        flush(ndiag)
        open (newunit=nfdyn, file=trim(mksrf_fdynuse), form='formatted', iostat=ier)
        if (ier /= 0) then
           call shr_sys_abort(subname//" failed to open file "//trim(mksrf_fdynuse))
        end if
     end if

     pctnatpft_max = pctnatpft
     pctcft_max = pctcft
     pcturb_max = urban_classes_g
     pctlak_max = pctlak

     end_of_fdynloop = .false.
     ntim = 0
     do

        ! Determine file name - if there are no more files than exit before broadcasting
        if (root_task) then
           read(nfdyn, '(A195,1x,I4)', iostat=ier) string, year
           if (ier /= 0) end_of_fdynloop = .true.
        end if
        call mpi_bcast(end_of_fdynloop, 1, MPI_LOGICAL, 0, mpicom, ier)
        if (end_of_fdynloop) then
           EXIT
        end if
        call mpi_bcast (string, len(string), MPI_CHARACTER, 0, mpicom, ier)
        call mpi_bcast (year, 1, MPI_INTEGER, 0, mpicom, ier)

        ! Intrepret string as a filename with PFT and harvesting values in it

        fname = string
        if (root_task) then
           read(nfdyn, '(A195,1x,I4)', iostat=ier) fhrvname, year2
           write(ndiag,'(a,i8,a)')' input pft dynamic dataset for year ', year,' is : '//trim(fname)
           flush(ndiag)
        end if
        call mpi_bcast (fhrvname, len(fhrvname), MPI_CHARACTER, 0, mpicom, ier)
        call mpi_bcast (year2, 1, MPI_INTEGER, 0, mpicom, ier)
        if ( year2 /= year ) then
           if (root_task) then
              write(ndiag,*) subname, ' error: year for harvest not equal to year for PFT files'
              flush(ndiag)
           end if
           call shr_sys_abort()
        end if
        ! Read input urban data
        if (root_task) then
           read(nfdyn, '(A195,1x,I4)', iostat=ier) furbname, year2
           write(ndiag,*)'input urban dynamic dataset for year ', year2, ' is : ', trim(furbname)
           flush(ndiag)
        end if
        call mpi_bcast (furbname, len(furbname), MPI_CHARACTER, 0, mpicom, ier)
        call mpi_bcast (year2, 1, MPI_INTEGER, 0, mpicom, ier)
        if ( year2 /= year ) then
           if (root_task) then
              write(ndiag,*) subname, ' error: year for urban not equal to year for PFT files'
              flush(ndiag)
           end if
           call shr_sys_abort()
        end if
        ! Read input lake data
        if (root_task) then
           read(nfdyn, '(A195,1x,I4)', iostat=ier) flakname, year2
           write(ndiag,*)'input lake dynamic dataset for year ', year2, ' is : ', trim(flakname)
           flush(ndiag)
        end if
        call mpi_bcast (flakname, len(flakname), MPI_CHARACTER, 0, mpicom, ier)
        call mpi_bcast (year2, 1, MPI_INTEGER, 0, mpicom, ier)
        if ( year2 /= year ) then
           if (root_task) then
              write(ndiag,*) subname, ' error: year for lake not equal to year for PFT files'
              flush(ndiag)
           end if
           call shr_sys_abort()
        end if

        ntim = ntim + 1
        if (root_task) then
           write(ndiag,'(a,i8)')subname//' ntime = ',ntim
           flush(ndiag)
        end if

        rcode = pio_inq_varid(pioid, 'YEAR', pio_varid)
        rcode = pio_put_var(pioid, pio_varid, (/ntim/), year)
        rcode = pio_inq_varid(pioid, 'time', pio_varid)
        rcode = pio_put_var(pioid, pio_varid, (/ntim/), year)
       !rcode = pio_inq_varid(pioid, 'input_pftdata_filename', pio_varid)
       !rcode = pio_put_var(pioid, pio_varid, (/1,ntim/), (/len_trim(string),1/), trim(string))
        call pio_syncfile(pioid)

        ! Create pctpft data at model resolution from file fname
        ! Note that pctlnd_o below is different than the above call and returns pctlnd_pft_dyn
        call mkpft( mksrf_fvegtyp_mesh, fname, mesh_model, &
             pctlnd_o=pctlnd_pft_dyn, pctnatpft_o=pctnatpft, pctcft_o=pctcft, &
             rc=rc)
        flush(ndiag)
        if (ChkErr(rc,__LINE__,u_FILE_u)) call shr_sys_abort('error in calling mkpft')
        call pio_syncfile(pioid)

        ! Consistency check on input land fraction
        ! pctlnd_pft was calculated ABOVE
        do n = 1,lsize_o
           if (pctlnd_pft_dyn(n) /= pctlnd_pft(n)) then
              write(ndiag,*) subname,' error: pctlnd_pft for dynamics data = ',&
                   pctlnd_pft_dyn(n), ' not equal to pctlnd_pft for surface data = ',&
                   pctlnd_pft(n),' at n= ',n
              if ( trim(fname) == ' ' )then
                 write(ndiag,*) ' PFT string = ',trim(string)
              else
                 write(ndiag,*) ' PFT file = ', fname
              end if
              flush(ndiag)
              call shr_sys_abort()
           end if
        end do

        ! Create harvesting data at model resolution
        ! Output data is written in mkharvest
        call mkharvest( mksrf_fhrvtyp_mesh, fhrvname, mesh_model, pioid, &
                        ntime=ntim, rc=rc )
        flush(ndiag)
        if (ChkErr(rc,__LINE__,u_FILE_u)) call shr_sys_abort('error in calling mkharvest')
        call pio_syncfile(pioid)

        ! Create pctlak data at model resolution (use original mapping file from lake data)
        call mkpctlak(mksrf_fpctlak_mesh, flakname, mesh_model, pctlak, pioid, &
                      rc=rc)
        flush(ndiag)
        if (ChkErr(rc,__LINE__,u_FILE_u)) call shr_sys_abort('error in calling mkpctlak')
        call pio_syncfile(pioid)

        call mkurban(mksrf_furban_mesh, furbname, mesh_model, pcturb, &
                     urban_classes, urban_region, rc=rc)
        flush(ndiag)
        if (ChkErr(rc,__LINE__,u_FILE_u)) call shr_sys_abort('error in calling mkurban')
        call pio_syncfile(pioid)
        ! screen pcturb using elevation
        where (elev > elev_thresh)
           pcturb = 0._r8
        end where

        ! For landunits NOT read each year: reset to their pre-adjustment values
        ! in preparation for redoing landunit area normalization
        pctwet(:) = pctwet_orig(:)
        pctgla(:) = pctgla_orig(:)

        ! Normalize land use and make sure things add up to 100% as well as
        ! checking that things are as they should be.
        if (root_task) then
           write(ndiag,*)
           write(ndiag,'(1x,80a1)') ('=',k=1,80)
           write(ndiag,'(a)')' calling normalize_and_check_landuse'
           flush(ndiag)
        end if
        call normalize_and_check_landuse(lsize_o)
        call normalize_classes_by_gcell(urban_classes, pcturb, urban_classes_g)

        ! Given an array of pct_pft_type variables, update all the max_p2l variables.
        call update_max_array(pctnatpft_max, pctnatpft)
        call update_max_array(pctcft_max, pctcft)
        call update_max_array_urban(pcturb_max,urban_classes_g)
        call update_max_array_lake(pctlak_max,pctlak)

        if (root_task)  write(ndiag, '(a,i8)') trim(subname)//" writing PCT_NAT_PFT for year ",year
        if (root_task)  flush(ndiag)
        rcode = pio_inq_varid(pioid, 'PCT_NAT_PFT', pio_varid)
        call pio_setframe(pioid, pio_varid, int(ntim, kind=Pio_Offset_Kind))
        call get_pct_p2l_array(pctnatpft, ndim1=lsize_o, ndim2=num_natpft+1, pct_p2l=pct_nat_pft)
        call mkfile_output(pioid, mesh_model, 'PCT_NAT_PFT', pct_nat_pft, rc=rc)
        if (ChkErr(rc,__LINE__,u_FILE_u)) call shr_sys_abort('error in calling mkfile_output for PCT_NAT_PFT')
        call pio_syncfile(pioid)

        if (root_task)  write(ndiag, '(a,i8)') trim(subname)//" writing PCT_CROP for year ",year
        if (root_task)  flush(ndiag)
        rcode = pio_inq_varid(pioid, 'PCT_CROP', pio_varid)
        call pio_setframe(pioid, pio_varid, int(ntim, kind=Pio_Offset_Kind))
        call get_pct_l2g_array(pctcft, pctcrop)
        call mkfile_output(pioid, mesh_model, 'PCT_CROP', pctcrop, rc=rc)
        if (ChkErr(rc,__LINE__,u_FILE_u)) call shr_sys_abort('error in calling mkfile_output for PCT_CROP')
        call pio_syncfile(pioid)

        if (root_task)  write(ndiag, '(a,i8)') trim(subname)//" writing PCT_URBAN for year ",year
        if (root_task)  flush(ndiag)
        rcode = pio_inq_varid(pioid, 'PCT_URBAN', pio_varid)
        call pio_setframe(pioid, pio_varid, int(ntim, kind=Pio_Offset_Kind))
        call mkfile_output(pioid, mesh_model, 'PCT_URBAN', urban_classes_g, rc=rc)
        if (ChkErr(rc,__LINE__,u_FILE_u)) call shr_sys_abort('error in calling mkfile_output for PCT_URBAN')
        call pio_syncfile(pioid)

        if (root_task)  write(ndiag, '(a,i8)') trim(subname)//" writing PCT_LAKE for year ",year
        if (root_task)  flush(ndiag)
        rcode = pio_inq_varid(pioid, 'PCT_LAKE', pio_varid)
        call pio_setframe(pioid, pio_varid, int(ntim, kind=Pio_Offset_Kind))
        call mkfile_output(pioid, mesh_model, 'PCT_LAKE', pctlak, rc=rc)
        if (ChkErr(rc,__LINE__,u_FILE_u)) call shr_sys_abort('error in calling mkfile_output for PCT_LAKE')
        call pio_syncfile(pioid)

        if (num_cft > 0) then
           if (root_task)  write(ndiag, '(a,i8)') trim(subname)//" writing PCT_CFT for year ",year
           if (root_task)  flush(ndiag)
           rcode = pio_inq_varid(pioid, 'PCT_CFT', pio_varid)
           call pio_setframe(pioid, pio_varid, int(ntim, kind=Pio_Offset_Kind))
           call get_pct_p2l_array(pctcft, ndim1=lsize_o, ndim2=num_cft, pct_p2l=pct_cft)
           call mkfile_output(pioid, mesh_model, 'PCT_CFT', pct_cft, rc=rc)
           if (ChkErr(rc,__LINE__,u_FILE_u)) call shr_sys_abort('error in calling mkfile_output for PCT_CFT')
           call pio_syncfile(pioid)
        end if

        if (root_task)  write(ndiag, '(a,i8)') trim(subname)//" writing LANDFRAC_MKSURFDATA for year ",year
        if (root_task)  flush(ndiag)
        rcode = pio_inq_varid(pioid, 'LANDFRAC_MKSURFDATA', pio_varid)
        call pio_setframe(pioid, pio_varid, int(ntim, kind=Pio_Offset_Kind))
        call mkfile_output(pioid, mesh_model, 'LANDFRAC_MKSURFDATA', landfrac_mksurfdata, rc=rc)
        if (ChkErr(rc,__LINE__,u_FILE_u)) call shr_sys_abort('error in calling mkfile_output for LANDFRAC_MKSURFDATA')
        call pio_syncfile(pioid)

        if (root_task) then
           write(ndiag,'(1x,80a1)') ('=',k=1,80)
           write(ndiag,*)
           flush(ndiag)
        end if

     end do   ! end of read loop

     if (root_task)  write(ndiag, '(a,i8)') trim(subname)//" writing PCT_NAT_PFT_MAX "
     if (root_task)  flush(ndiag)
     call get_pct_p2l_array(pctnatpft_max, ndim1=lsize_o, ndim2=num_natpft+1, pct_p2l=pct_nat_pft)
     call mkfile_output(pioid, mesh_model, 'PCT_NAT_PFT_MAX', pct_nat_pft, rc=rc)
     if (ChkErr(rc,__LINE__,u_FILE_u)) call shr_sys_abort('error in calling mkfile_output for PCT_NAT_PFT')

     if (root_task)  write(ndiag, '(a,i8)') trim(subname)//" writing PCT_CROP_MAX"
     if (root_task)  flush(ndiag)
     call get_pct_l2g_array(pctcft_max, pctcrop)
     call mkfile_output(pioid, mesh_model, 'PCT_CROP_MAX', pctcrop, rc=rc)
     if (ChkErr(rc,__LINE__,u_FILE_u)) call shr_sys_abort('error in calling mkfile_output for PCT_CROP_MAX')

     if (root_task)  write(ndiag, '(a,i8)') trim(subname)//" writing PCT_URBAN_MAX"
     if (root_task)  flush(ndiag)
     call mkfile_output(pioid, mesh_model, 'PCT_URBAN_MAX', pcturb_max, rc=rc)
     if (ChkErr(rc,__LINE__,u_FILE_u)) call shr_sys_abort('error in calling mkfile_output for PCT_URBAN_MAX')

     if (root_task)  write(ndiag, '(a,i8)') trim(subname)//" writing PCT_LAKE_MAX"
     if (root_task)  flush(ndiag)
     call mkfile_output(pioid, mesh_model, 'PCT_LAKE_MAX', pctlak_max, rc=rc)
     if (ChkErr(rc,__LINE__,u_FILE_u)) call shr_sys_abort('error in calling mkfile_output for PCT_LAKE_MAX')

     if (num_cft > 0) then
        if (root_task)  write(ndiag, '(a,i8)') trim(subname)//" writing PCT_CFT_MAX"
        if (root_task)  flush(ndiag)
        call get_pct_p2l_array(pctcft_max, ndim1=lsize_o, ndim2=num_cft, pct_p2l=pct_cft)
        call mkfile_output(pioid, mesh_model, 'PCT_CFT_MAX', pct_cft, rc=rc)
        if (ChkErr(rc,__LINE__,u_FILE_u)) call shr_sys_abort('error in calling mkfile_output for PCT_CFT')
     end if

     ! Close the file
     call pio_closefile(pioid)
     if (root_task) then
        write(ndiag,*)
        write(ndiag,'(a)') 'Successfully created landuse timeseries data output file = '//trim(fdyndat)
        write(ndiag,'(a)') '   This file contains the land model time series data'
        write(ndiag,*)
        flush(ndiag)
     end if

  end if   ! end of if-create dynamic landust dataset

  ! -----------------------------------
  ! Wrap things up
  ! -----------------------------------
  if (root_task) then
     write(ndiag,'(a)') 'Successfully ran mksurfdata_esmf'
     close (ndiag)
  end if

  call ESMF_Finalize()

  !-----------------------------------------------------------------------
  contains
  !-----------------------------------------------------------------------

    subroutine normalize_and_check_landuse(ns_o)
      !
      ! Normalize land use and make sure things add up to 100% as well as
      ! checking that things are as they should be.
      !
      ! Coming into this subroutine, landunit areas are expressed as percent of the
      ! gridcell and are NOT normalized to sum to 100%. Coming out of this subroutine,
      ! landunit areas are expressed as percent of the land portion of the gridcell and
      ! ARE normalized to sum to 100%.
      !
      ! input/output variables:
      integer, intent(in) :: ns_o

      ! local variables:
      integer  :: k,n                         ! indices
      integer  :: nsmall                      ! number of small PFT values for a single check
      integer  :: nsmall_tot                  ! total number of small PFT values in all grid cells
      real(r8) :: suma                        ! sum for error check
      real(r8) :: pct_land                    ! area considered to be land (% of grid cell)
      real(r8) :: frac_land                   ! area considered to be land (fraction of grid cell)
      real(r8) :: new_total_natveg_pct        ! new % veg (% of grid cell, natural veg)
      real(r8), parameter :: tol_loose = 1.e-4_r8               ! tolerance for some 'loose' error checks
      real(r8), parameter :: toosmallPFT = 1.e-10_r8            ! tolerance for PFT's to ignore
      character(len=32) :: subname = 'normalize_and_check_landuse'  ! subroutine name
      !-----------------------------------------------------------------------

      do n = 1,ns_o

         ! Truncate all percentage fields on output grid. This is needed to
         ! ensure that wt is zero (not a very small number such as
         ! 1e-16) where it really should be zero
         pctlak(n) = float(nint(pctlak(n)))
         pctwet(n) = float(nint(pctwet(n)))
         pctgla(n) = float(nint(pctgla(n)))

         ! Check preconditions
         if ( pctlak(n) < 0.0_r8 )then
            write(ndiag,*) subname, ' ERROR: pctlak is negative!'
            write(ndiag,*) 'n, pctlak = ', n, pctlak(n)
            flush(ndiag)
            call shr_sys_abort()
         end if
         if ( pctwet(n) < 0.0_r8 )then
            write(ndiag,*) subname, ' ERROR: pctwet is negative!'
            write(ndiag,*) 'n, pctwet = ', n, pctwet(n)
            flush(ndiag)
            call shr_sys_abort()
         end if
         if ( pcturb(n) < 0.0_r8 )then
            write(ndiag,*) subname, ' ERROR: pcturb is negative!'
            write(ndiag,*) 'n, pcturb = ', n, pcturb(n)
            flush(ndiag)
            call shr_sys_abort()
         end if
         if ( pctgla(n) < 0.0_r8 )then
            write(ndiag,*) subname, ' ERROR: pctgla is negative!'
            write(ndiag,*) 'n, pctgla = ', n, pctgla(n)
            flush(ndiag)
            call shr_sys_abort()
         end if
         if ( pctcft(n)%get_pct_l2g() < 0.0_r8 )then
            write(ndiag,*) subname, ' ERROR: pctcrop is negative!'
            write(ndiag,*) 'n, pctcrop = ', n, pctcft(n)%get_pct_l2g()
            flush(ndiag)
            call shr_sys_abort()
         end if

         ! Make sure sum of all land cover types except natural vegetation does
         ! not exceed 100. If it does, subtract excess from these land cover
         ! types proportionally.
         suma = pctlak(n) + pctwet(n) + pcturb(n) + pctgla(n) + pctcft(n)%get_pct_l2g()
         if (suma > 100._r4) then
            pctlak(n) = pctlak(n) * 100._r8/suma
            pctwet(n) = pctwet(n) * 100._r8/suma
            pcturb(n) = pcturb(n) * 100._r8/suma
            pctgla(n) = pctgla(n) * 100._r8/suma
            call pctcft(n)%set_pct_l2g(pctcft(n)%get_pct_l2g() * 100._r8/suma)
         end if

         suma = pctlak(n) + pctwet(n) + pcturb(n) + pctgla(n) + pctcft(n)%get_pct_l2g()
         if (suma > (100._r8 + tol_loose)) then
            write(ndiag,*) subname, ' ERROR: pctlak + pctwet + pcturb + pctgla + pctcrop must be'
            write(ndiag,*) '<= 100% before normalizing natural vegetation area'
            write(ndiag,*) 'n, pctlak, pctwet, pcturb, pctgla, pctcrop = ', &
                 n, pctlak(n), pctwet(n), pcturb(n), pctgla(n), pctcft(n)%get_pct_l2g()
            flush(ndiag)
            call shr_sys_abort()
         end if

         ! Determine the percent of each grid cell considered to be land. (See comments in
         ! https://github.com/ESCOMP/CTSM/issues/1716 for details.)
         !
         ! Start by using the land fraction field from the PFT raw data set:
         pct_land = pctlnd_pft(n)
         !
         ! Brief summary of the following: But we don't want to overwrite special
         ! landunits or crop with ocean where these special landunits extend beyond the
         ! PFT data's land fraction.
         !
         ! More details:
         !
         ! In essence, this is saying that we'll let special landunit area grow into the
         ! natveg area before growing into ocean, but we'll have special landunit area
         ! grow into ocean before growing into crop or any other special landunit area.
         ! (This check of special landunit area is particularly important for glaciers,
         ! where we can have floating ice shelves, so we can have a scenario where
         ! pctlnd_pft is 0 but we have non-zero glacier cover and we want the final grid
         ! cell to be glacier-covered.) (We could possibly do better by considering the
         ! land mask from each special landunit raw dataset, and even better by mapping
         ! these various notions of land mask onto each other, but that starts to get
         ! messy, and relies on the trustworthiness of each raw dataset's land mask...
         ! this formulation seems reasonable enough.)
         !
         ! Note that we include pct_crop in the following, but NOT pct_natveg. The
         ! assumption behind that is that pct_crop is more reliable and/or more important,
         ! and should not be overwritten, whereas pct_natveg can be overwritten with a
         ! special landunit. For example, consider a case where the PFT dataset specifies
         ! 40% land, with 20% crop and 10% natveg (so, implicitly, 10% special landunits).
         ! If the only special landunit is glacier and it has 15% cover, then we want to
         ! end up with the glacier overwriting natural veg, so we end up with 20% crop, 5%
         ! natveg, 15% glacier and 60% ocean. However, if glacier has 30% cover, then we
         ! will assume that some of that glacier extends over the ocean rather than
         ! overwriting crop, so we end up with 20% crop, 30% glacier, 50% ocean and 0%
         ! natveg.
         !
         ! Another reason for excluding pct_natveg from the following is more pragmatic:
         ! Typically, we expect the initial sum of all landunit areas to approximately
         ! equal pctlnd_pft. This means that, in a coastal grid cell, if we included all
         ! landunit areas in the following sum, then in many cases we would take the
         ! final pct_land from the landunit sum rather than from pctlnd_pft. But in this
         ! scenario where we take pct_land from the landunit sum, it is likely that
         ! pct_land will vary from year to year on the landuse timeseries file. This
         ! variation from year to year will cause a renormalization of all landunits,
         ! leading to changes in the areas of landunits that should really stay fixed
         ! from one year to the next. By excluding pct_natveg we give more wiggle room:
         ! it will usually be the case that we take the final pct_land from pctlnd_pft,
         ! which stays fixed in time, so that the renormalization stays the same from one
         ! year to the next. The possible downside is that pct_natveg may end up varying
         ! more than is ideal, but this seems better than letting all of the other
         ! landunits vary when they should stay fixed.
         !
         ! Also, note that this landunit sum agrees with the suma sums elsewhere; this
         ! agreement may be important in some cases (so that if we changed the set of
         ! landunits included in the sum here, some other changes may be needed below.)
         pct_land = max(pct_land, suma)
         !
         ! Make sure that we're not ending up with > 100% land area. This can arise if the
         ! sum of special landunits exceeds 100% by roundoff; also, due to rounding
         ! errors, pctlnd_pft may slightly differ from 100% when it should really be
         ! exactly 100%; we want pct_land to be exactly 100% in this case:
         if (pct_land > (100._r8 - 1.e-4_r8)) then
            pct_land = 100._r8
         end if

         if (pct_land < 1.e-6_r8) then
            ! If we have essentially 0 land area, set land area to exactly 0 and put all
            ! area in pctocn. Note that, based on the formulation
            ! for pct_land above, this should only arise if the non-natveg landunits
            ! already have near-zero area (and the natveg landunit should also have
            ! near-zero area in this case, because its area should be no greater than the
            ! land fraction from the PFT raw dataset), so the zeroing of these other
            ! landunits should only result in changes near the roundoff level.
            pct_land = 0._r8
            frac_land = 0._r8
            call pctnatpft(n)%set_pct_l2g(0._r8)
            call pctcft(n)%set_pct_l2g(0._r8)
            pctlak(n) = 0._r8
            pcturb(n) = 0._r8
            pctgla(n) = 0._r8
            pctwet(n) = 0._r8
            pctocn(n) = 100._r8  ! the only asignment of non-zero ocean
         else
            ! Fill the rest of the land area with natveg, then renormalize landunits so
            ! that they are expressed as percent of the land area rather than percent of
            ! the full gridcell area.

            ! First fill the rest of the land area with natveg:
            new_total_natveg_pct = pct_land - suma
            ! Based on the formulation of pct_land above, pct_land is guaranteed to be at
            ! least as large as suma. However, correct it just in case there is rounding
            ! error:
            new_total_natveg_pct = max(new_total_natveg_pct, 0._r8)

            ! Now renormalize landunit areas so they are expressed as percent of the land
            ! area rather than percent of the total gridcell area. Note that we have
            ! already corrected pct_land above so that if it was slightly less than 100
            ! it was set to exactly 100, so we can check for any values less than 100
            ! here (rather than having some tolerance):
            frac_land = pct_land / 100._r8
            if (pct_land < 100._r8) then
               new_total_natveg_pct = new_total_natveg_pct / frac_land
               call pctcft(n)%set_pct_l2g(pctcft(n)%get_pct_l2g() / frac_land)
               pctlak(n) = pctlak(n) / frac_land
               pcturb(n) = pcturb(n) / frac_land
               pctgla(n) = pctgla(n) / frac_land
               pctwet(n) = pctwet(n) / frac_land
            end if

            ! Finally, set the actual pct_natveg:
            call pctnatpft(n)%set_pct_l2g(new_total_natveg_pct)
         end if

         ! Save landfrac for output to file
         landfrac_mksurfdata(n) = frac_land

         ! Confirm that we have done the rescaling correctly: now the sum of all landunits
         ! should be 100% within tol_loose
         suma = pctlak(n) + pctwet(n) + pctgla(n) + pcturb(n) + pctocn(n) +  &
            pctcft(n)%get_pct_l2g() + pctnatpft(n)%get_pct_l2g()
         if (abs(suma - 100._r8) > tol_loose) then
<<<<<<< HEAD
            write(ndiag,*) subname, ' ERROR: landunits do not sum to 100%'
            write(ndiag,*) 'n, suma, pctlak, pctwet, pctgla, pcturb, pctnatveg, pctcrop = '
            write(ndiag,*) n, suma, pctlak(n), pctwet(n), pctgla(n), pcturb(n), &
                 pctnatpft(n)%get_pct_l2g(), pctcft(n)%get_pct_l2g()
            flush(ndiag)
=======
            write(6,*) subname, ' ERROR: landunits do not sum to 100%'
            write(6,*) 'n, suma, pctlak, pctwet, pctgla, pcturb, pctnatveg, pctcrop, pctocn = '
            write(6,*) n, suma, pctlak(n), pctwet(n), pctgla(n), pcturb(n), &
                 pctnatpft(n)%get_pct_l2g(), pctcft(n)%get_pct_l2g(), pctocn(n)
>>>>>>> 9583b221
            call shr_sys_abort()
         end if

      end do

      ! ------------------------------------------------------------------------
      ! Do other corrections and error checks
      ! ------------------------------------------------------------------------

      nsmall_tot = 0

      do n = 1,ns_o

         ! If the coverage of any PFT or CFT is too small at the gridcell level, set its
         ! % cover to 0, then renormalize everything else as needed
         call pctnatpft(n)%remove_small_cover(toosmallPFT, nsmall)
         nsmall_tot = nsmall_tot + nsmall
         call pctcft(n)%remove_small_cover(toosmallPFT, nsmall)
         nsmall_tot = nsmall_tot + nsmall

         ! Include pctocn in suma but do not include in the
         ! renormalization. When pctocn /= 0, it is 100, and
         ! all other terms are 0.
         suma = pctlak(n) + pctwet(n) + pcturb(n) + pctgla(n) + pctocn(n) +  &
            pctnatpft(n)%get_pct_l2g() + pctcft(n)%get_pct_l2g()
         if ( abs(suma - 100.0_r8) > 2.0*epsilon(suma) )then
            pctlak(n)    = pctlak(n)    * 100._r8/suma
            pctwet(n)    = pctwet(n)    * 100._r8/suma
            pcturb(n)    = pcturb(n)    * 100._r8/suma
            pctgla(n)    = pctgla(n)    * 100._r8/suma
            call pctnatpft(n)%set_pct_l2g(pctnatpft(n)%get_pct_l2g() * 100._r8/suma)
            call pctcft(n)%set_pct_l2g(pctcft(n)%get_pct_l2g() * 100._r8/suma)
         end if

         ! This roundoff error fix is needed to handle the situation where new_total_natveg_pct
         ! ends up near 0 but not exactly 0 due to roundoff issues. In this situation, we set the
         ! natveg landunit area to exactly 0 and put the remainder into some other landunit. Since
         ! the remainder is very small, it doesn't really matter which other landunit we add it to,
         ! so we just pick some landunit that already has at least 1% cover.
         suma = pctlak(n) + pctwet(n) + pcturb(n) + pctgla(n) + pctcft(n)%get_pct_l2g()
         if ( (suma < 100._r8 .and. suma > (100._r8 - 1.e-6_r8)) .or. &
              (pctnatpft(n)%get_pct_l2g() > 0.0_r8 .and. pctnatpft(n)%get_pct_l2g() <  1.e-6_r8) ) then
            if ( root_task ) then
               write (ndiag,*) 'Special plus crop land units near 100%, but not quite for n,suma =',n,suma
               write (ndiag,*) 'Adjusting special plus crop land units to 100%'
               flush(ndiag)
            end if
            if (pctlak(n) >= 1.0_r8) then
               pctlak(n) = 100._r8 - (pctwet(n) + pcturb(n) + pctgla(n) + pctcft(n)%get_pct_l2g())
            else if (pctwet(n) >= 1.0_r8) then
               pctwet(n) = 100._r8 - (pctlak(n) + pcturb(n) + pctgla(n) + pctcft(n)%get_pct_l2g())
            else if (pcturb(n) >= 1.0_r8) then
               pcturb(n) = 100._r8 - (pctlak(n) + pctwet(n) + pctgla(n) + pctcft(n)%get_pct_l2g())
            else if (pctgla(n) >= 1.0_r8) then
               pctgla(n) = 100._r8 - (pctlak(n) + pctwet(n) + pcturb(n) + pctcft(n)%get_pct_l2g())
            else if (pctcft(n)%get_pct_l2g() >= 1.0_r8) then
               call pctcft(n)%set_pct_l2g(100._r8 - (pctlak(n) + pctwet(n) + pcturb(n) + pctgla(n)))
            else
               write (ndiag,*) subname, 'Error: sum of special plus crop land units nearly 100% but none is >= 1% at ', &
                    'n,pctlak(n),pctwet(n),pcturb(n),pctgla(n),pctnatveg(n),pctcrop(n),suma = ', &
                    n,pctlak(n),pctwet(n),pcturb(n),pctgla(n),&
                    pctnatpft(n)%get_pct_l2g(),pctcft(n)%get_pct_l2g(),suma
               flush(ndiag)
               call shr_sys_abort()
            end if
            call pctnatpft(n)%set_pct_l2g(0._r8)
         end if
         if ( any(pctnatpft(n)%get_pct_p2g() > 0.0_r8 .and. pctnatpft(n)%get_pct_p2g() < toosmallPFT ) .or. &
              any(pctcft(n)%get_pct_p2g()    > 0.0_r8 .and. pctcft(n)%get_pct_p2g()    < toosmallPFT )) then
            write (6,*) 'pctnatpft or pctcft is small at n=', n
            write (6,*) 'pctnatpft%pct_p2l = ', pctnatpft(n)%get_pct_p2l()
            write (6,*) 'pctcft%pct_p2l = ', pctcft(n)%get_pct_p2l()
            write (6,*) 'pctnatpft%pct_l2g = ', pctnatpft(n)%get_pct_l2g()
            write (6,*) 'pctcft%pct_l2g = ', pctcft(n)%get_pct_l2g()
            flush(6)
            call shr_sys_abort()
         end if

         suma = pctlak(n) + pctwet(n) + pcturb(n) + pctgla(n) + pctocn(n) +  &
            pctcft(n)%get_pct_l2g() + pctnatpft(n)%get_pct_l2g()
         if ( abs(suma-100._r8) > 1.e-10_r8) then
            write (6,*) subname, ' error: sum of pctocn, pctlak, pctwet,', &
                 'pcturb, pctgla, pctnatveg and pctcrop is NOT equal to 100'
            write (6,*)'n,pctcon,pctlak,pctwet,pcturb,pctgla,pctnatveg,pctcrop,sum= ', &
                 n,pctocn(n),pctlak(n),pctwet(n),pcturb(n),pctgla(n),&
                 pctnatpft(n)%get_pct_l2g(),pctcft(n)%get_pct_l2g(), suma
            flush(6)
            call shr_sys_abort()
         end if

      end do

      ! Make sure that sums at the landunit level all add to 100%
      ! (Note that we don't check pctglcmec here, because it isn't computed at the point
      ! that this subroutine is called -- but the check of sum(pctglcmec) is done in
      ! mkglcmecMod)
      ! (Also note that we don't need to check pctnatpft or pctcft, because a similar check
      ! is done internally by the pct_pft_type routines.)
      do n = 1,ns_o
         if (abs(sum(urban_classes(n,:)) - 100._r8) > 1.e-12_r8) then
            write(ndiag,*) 'sum(urban_classes(n,:)) != 100: ', n, sum(urban_classes(n,:))
            flush(ndiag)
            call shr_sys_abort()
         end if
      end do

      if (root_task) then
         if ( nsmall_tot > 0 )then
            write(ndiag,*)'number of small pft = ', nsmall_tot
            flush(ndiag)
         end if
      end if

    end subroutine normalize_and_check_landuse

end program mksurfdata<|MERGE_RESOLUTION|>--- conflicted
+++ resolved
@@ -1372,18 +1372,11 @@
          suma = pctlak(n) + pctwet(n) + pctgla(n) + pcturb(n) + pctocn(n) +  &
             pctcft(n)%get_pct_l2g() + pctnatpft(n)%get_pct_l2g()
          if (abs(suma - 100._r8) > tol_loose) then
-<<<<<<< HEAD
             write(ndiag,*) subname, ' ERROR: landunits do not sum to 100%'
-            write(ndiag,*) 'n, suma, pctlak, pctwet, pctgla, pcturb, pctnatveg, pctcrop = '
-            write(ndiag,*) n, suma, pctlak(n), pctwet(n), pctgla(n), pcturb(n), &
-                 pctnatpft(n)%get_pct_l2g(), pctcft(n)%get_pct_l2g()
+            write(ndiag,*) 'n, suma, pctlak, pctwet, pctgla, pcturb, pctnatveg, pctcrop, pctocn = '
+            write(ndiag6,*) n, suma, pctlak(n), pctwet(n), pctgla(n), pcturb(n), &
+                 pctnatpft(n)%get_pct_l2g(), pctcft(n)%get_pct_l2g(), pctocn(n)
             flush(ndiag)
-=======
-            write(6,*) subname, ' ERROR: landunits do not sum to 100%'
-            write(6,*) 'n, suma, pctlak, pctwet, pctgla, pcturb, pctnatveg, pctcrop, pctocn = '
-            write(6,*) n, suma, pctlak(n), pctwet(n), pctgla(n), pcturb(n), &
-                 pctnatpft(n)%get_pct_l2g(), pctcft(n)%get_pct_l2g(), pctocn(n)
->>>>>>> 9583b221
             call shr_sys_abort()
          end if
 
