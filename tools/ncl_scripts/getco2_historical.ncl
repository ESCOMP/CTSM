--- conflicted
+++ resolved
@@ -19,10 +19,6 @@
    csmdata  = getenv("CSMDATA");
    clmroot  = getenv("CLM_ROOT");
    hgrid    = getenv("HGRID");          ; Get horizontal grid to use from env variable
-<<<<<<< HEAD
-   ssp_rcp  = getenv("SSP_RCP");        ; Get SSP-RCP future scenario to use from env variable
-=======
->>>>>>> 8265b774
    querynml = "bld/queryDefaultNamelist.pl -silent -justvalue ";
    if ( .not. ismissing(csmdata) )then
       querynml = querynml+" -csmdata "+csmdata;
@@ -34,23 +30,13 @@
    end if
    if ( ismissing(hgrid) )then
      hgrid = "lat-bands"
-<<<<<<< HEAD
-   end if
-   if ( ismissing(ssp_rcp) )then
-     ssp_rcp = "hist"
-=======
->>>>>>> 8265b774
    end if
    ;
    ; Get input Greenhouse gas file and open it
    ;
    filetype  = "mkghg_bndtvghg";
    print( querynml+" -namelist clmexp -var "+filetype+" -options hgrid="+hgrid );
-<<<<<<< HEAD
-   ghgfile  = systemfunc( querynml+" -namelist clmexp -var "+filetype+" -options hgrid="+hgrid+",ssp_rcp="+ssp_rcp );
-=======
    ghgfile  = systemfunc( querynml+" -namelist clmexp -var "+filetype+" -options hgrid="+hgrid );
->>>>>>> 8265b774
    print( "Use "+filetype+" file: "+ghgfile );
    if ( systemfunc("test -f "+ghgfile+"; echo $?" ) .ne. 0 )then
       print( "Input "+filetype+" file does not exist or not found: "+ghgfile );
@@ -71,11 +57,7 @@
    sim_yr_rng = "simyr_"+sim_yr0 + "-" + sim_yr2;
    
    cmip_vers = "_CMIP6_";
-<<<<<<< HEAD
-   outco2filename = "fco2_datm_"+hgrid+ssp_rcp+"_"+sim_yr_rng+cmip_vers+"c"+sdate+".nc";
-=======
    outco2filename = "fco2_datm_"+hgrid+sim_yr_rng+cmip_vers+"c"+sdate+".nc";
->>>>>>> 8265b774
    system( "/bin/rm -f "+outco2filename );
    print( "output file: "+outco2filename );
    nco = addfile( outco2filename, "c" );
