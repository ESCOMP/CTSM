#!/usr/bin/env perl
#=======================================================================
#
# Parse a cime5 cs.status file to give summary output
#
# Usage:
#
# ./parse_cime.cs.status <cs.status.id filename>
#
#  Erik Kluzek
#  Sep/19/2016
#
#=======================================================================
use Cwd;
use strict;
#use diagnostics;
use English;
use Getopt::Long;
use IO::File;

#-----------------------------------------------------------------------------------------------
# Set the directory that contains this scripts.  If the command was issued using a 
# relative or absolute path, that path is in $ProgDir.  Otherwise assume the
# command was issued from the current working directory.

sub GetNameNDir {
   (my $ProgName = $0) =~ s!(.*)/!!;      # name of this script
   my $ProgDir = $1;                      # name of directory containing this script -- may be a
                                          # relative or absolute path, or null if the script is in
                                          # the user's PATH
   my $cmdline = "@ARGV";                 # Command line arguments to script
   my $cwd = getcwd();                    # current working directory
   my $scrdir;                            # absolute pathname of directory that contains this script
   my $nm = "$ProgName::";                # name to use if script dies
   if ($ProgDir) { 
       $scrdir = absolute_path($ProgDir);
   } else {
       $scrdir = $cwd;
   }
   return( $ProgName, $scrdir );
}


#-----------------------------------------------------------------------------------------------

sub usage {
    my $ProgName = shift;
    die <<EOF;
SYNOPSIS
     $ProgName <cs.status file> [options]    
REQUIRED OPTIONS
     <cs.status files>              cime5 cs.status. file(s) that will be run and parsed
                                    At least one file needs to be given, but you can also
                                    give a list of space seperated files.
OPTIONS
     -die_on_duplicate              Die if find a duplicate testname
     -summarize [or -s]             Summarize results into lists of tests in categories (pend, pass, fail etc.)
     -sum_results_perline           Summarize results categories of each test into one line
     -help [or -h]                  Print usage to STDOUT.
     -verbose [or -v]               Make output more verbose.

-summarize and -sum_results_perline can NOT both be asked for as they contrdict each other.
EOF
}

#-----------------------------------------------------------------------------------------------


sub process_cmdline {
# Process command-line options.
   my $ProgName = shift;

   my %opts = ( 
                 csstatusfiles_ref => undef, 
                 sumintocats      => 0,
                 sumperline       => 0,
                 dieondup         => 0,
                 help             => 0, 
                 verbose          => 0,
              );

   GetOptions(
       "h|help"              => \$opts{'help'},
       "s|summarize"         => \$opts{'sumintocats'},
       "die_on_duplicate"    => \$opts{'dieondup'},
       "sum_results_perline" => \$opts{'sumperline'},
       "v|verbose"           => \$opts{'verbose'},
   )  or usage($ProgName);

   # Give usage message.
   usage($ProgName) if $opts{'help'};

   # If bad input
   if ( $opts{'sumintocats'} && $opts{'sumperline'} ) {
       print "ERROR: options -summarize and -sum_results_perline contradict each other, choose one or the other or neither\n";
       usage($ProgName);
   }

   # Get cs.status filenames
   $opts{'csstatusfiles_ref'} = \@ARGV;

   my $files_ref = $opts{'csstatusfiles_ref'};

   if ( $#$files_ref == -1 ) {
       print "ERROR: cs.status filename(s) was (were) NOT input\n";
       usage($ProgName);
   }

   foreach my $file ( @$files_ref ) {
      if ( ! -x $file ) {
          print "ERROR: cs.status filename does NOT exist: $file\n";
          usage($ProgName);
      }
   }

   return( %opts );
}

#-------------------------------------------------------------------------------

sub absolute_path {
#
# Convert a pathname into an absolute pathname, expanding any . or .. characters.
# Assumes pathnames refer to a local filesystem.
# Assumes the directory separator is "/".
#
  my $path = shift;
  my $cwd = getcwd();  # current working directory
  my $abspath;         # resulting absolute pathname

# Strip off any leading or trailing whitespace.  (This pattern won't match if
# there's embedded whitespace.
  $path =~ s!^\s*(\S*)\s*$!$1!;

# Convert relative to absolute path.

  if ($path =~ m!^\.$!) {          # path is "."
      return $cwd;
  } elsif ($path =~ m!^\./!) {     # path starts with "./"
      $path =~ s!^\.!$cwd!;
  } elsif ($path =~ m!^\.\.$!) {   # path is ".."
      $path = "$cwd/..";
  } elsif ($path =~ m!^\.\./!) {   # path starts with "../"
      $path = "$cwd/$path";
  } elsif ($path =~ m!^[^/]!) {    # path starts with non-slash character
      $path = "$cwd/$path";
  }

  my ($dir, @dirs2);
  my @dirs = split "/", $path, -1;   # The -1 prevents split from stripping trailing nulls
                                     # This enables correct processing of the input "/".

  # Remove any "" that are not leading.
  for (my $i=0; $i<=$#dirs; ++$i) {
      if ($i == 0 or $dirs[$i] ne "") {
          push @dirs2, $dirs[$i];
      }
  }
  @dirs = ();

  # Remove any "."
  foreach $dir (@dirs2) {
      unless ($dir eq ".") {
          push @dirs, $dir;
      }
  }
  @dirs2 = ();

  # Remove the "subdir/.." parts.
  foreach $dir (@dirs) {
    if ( $dir !~ /^\.\.$/ ) {
        push @dirs2, $dir;
    } else {
        pop @dirs2;   # remove previous dir when current dir is ..
    }
  }
  if ($#dirs2 == 0 and $dirs2[0] eq "") { return "/"; }
  $abspath = join '/', @dirs2;
  return( $abspath );
}

sub run_csstatus {
   # run a cs.status file and parse it's output
   my ( $csstatusfilename, $verbose, $csstatus_ref, $dieondup ) = @_;

   if ( ! -x $csstatusfilename ) {
      die "ERROR: cs.status file does NOT exist or can not execute: $csstatusfilename\n";
   }
   my $csdate = undef;
   if ( $csstatusfilename =~ /cs.status.([0-9_]+)/ ) {
      $csdate = $1;
      chomp( $csdate );
   }
   if ( $verbose ) { print "Parse file: $csstatusfilename\n"; }
   my @lines = `$csstatusfilename`;
   while ( my $line = shift(@lines) ) {
      if ( $line =~ /([^ ]+) \(Overall: ([^ ,]+)\)/ ) {
         my $test = $1;
         my $over = $2;
         my $fails = ""; my $passes = ""; my $pendings = "";
         my $newline;
         my $bfail = 0;
         if ( $verbose ) { print "$test\n"; }
         do {
            $newline = shift(@lines);
            if (       $newline =~ /FAIL[ ]+$test ([^ ]+)/ ) {
               $fails .= " $1";
               chomp( $fails );
               if ( $1 eq "BASELINE" ) {
                 if ( $newline =~ /ERROR BFAIL baseline directory/ ) {
                    $bfail = 1;
                 }
               }
            } elsif (  $newline =~ /PASS[ ]+$test ([^ ]+)/ ) {
               $passes .= " $1";
               chomp( $passes );
            } elsif (  $newline =~ /PEND[ ]+$test ([^ ]+)/ ) {
               $pendings .= " $1";
               chomp( $pendings );
            } elsif ( (! $newline) || ($newline =~ /Overall:/) ) {
            } else {
               if ( $verbose ) { print "ERROR: parsing line: $newline\n"; }
            }
         } until ( (! $newline) || ($newline =~ /Overall:/) );
         if ( $newline ) {
            unshift( @lines, $newline );
         }
         if ( $over eq "NLFAIL" ) { 
            $over = "PASS";
         }
         elsif ( $over eq "NLCOMP" ) { 
            $over = "PASS";
         }
         elsif ( $over eq "DIFF" ) { 
            if ( $bfail ) {
               $over     = "FAIL_BDNE";
            } else {
               $over     = "DIFF";
            }
         }
         if ( exists($$csstatus_ref{$test}) ) { 
           if ( $dieondup ) {
             die "ERROR: Already had a test that matches this one: $test\n";
           }
           next; 
         }
         $$csstatus_ref{$test}{'over'} = $over;
         $$csstatus_ref{$test}{'FAIL'} = $fails;
         $$csstatus_ref{$test}{'PASS'} = $passes;
         $$csstatus_ref{$test}{'PEND'} = $pendings;
         if ( ! $newline ) { last; }
      } else {
         if ( $verbose ) { print( "WARNING: Didn't parse following line:\n$line" ); }
      }
   }

}

sub print_status {
   # Print status info for each test

   my %csstatus = @_;

   foreach my $key ( keys(%csstatus) ) {
      foreach my $type ( "PASS", "FAIL", "PEND" ) {
         if ( $csstatus{$key}{$type} ne "" ) {
            foreach my $phase ( split( / /, $csstatus{$key}{$type}) ) {
               if ( $phase =~ /[^ ]+/ ) {
                  printf( "%-10s %-90s %s\n", $type, $key, $phase );
               }
            }
         }
      }
   }
}

sub print_sumperline {
   # Print summary info for each test

   my %csstatus = @_;

   foreach my $key ( keys(%csstatus) ) {
      printf( "%-10s %-90s Passing: %s\n", $csstatus{$key}{'over'}, $key, $csstatus{$key}{'PASS'} );
      if ( $csstatus{$key}{'FAIL'} ne "" ) {
         printf( "%-10s %-90s %s\n", "FAIL", $key, $csstatus{$key}{'FAIL'} );
      }
      if ( $csstatus{$key}{'PEND'} ne "" ) {
         printf( "%-10s %-90s %s\n", "PEND", $key, $csstatus{$key}{'PEND'} );
      }
   }
}



sub print_categories {
   # Seperate tests into categories

   my $scrdir   = shift(@_);
   my %csstatus = @_;

   my $expectedfailfile = "$scrdir/components/clm/cime_config/testdefs/ExpectedTestFails.xml";
<<<<<<< HEAD
=======
   if ( ! -f $expectedfailfile ) {
      $expectedfailfile = "$scrdir/cime_config/testdefs/ExpectedTestFails.xml";
   }
>>>>>>> 9460da1d
   my @passes;
   my @fails;
   my @pendings;
   my @compares_diff;
   my @compares_diff_nobase;
   my @keys = sort( keys(%csstatus) );
   foreach my $key ( @keys ) {
      if (      $csstatus{$key}{'over'} eq "PASS" ) {
         push( @passes, $key );
      } elsif ( $csstatus{$key}{'over'} eq "DIFF" ) {
         push( @passes, $key );
         push( @compares_diff, $key );
      } elsif ( $csstatus{$key}{'over'} eq "FAIL_BDNE" ) {
         push( @passes, $key );
         push( @compares_diff_nobase, $key );
      } elsif ( $csstatus{$key}{'over'} eq "FAIL" ) {
         push( @fails, $key );
      } elsif ( $csstatus{$key}{'over'} eq "PEND" ) {
         push( @pendings, $key );
      } else {
         print( "WARNING: unclassified overall status: $key, $csstatus{$key}{'over'}\n" );
      }
   }
   print( "================================================================================\n" );
   print( "Test summary\n" );
   printf( "%d Total tests\n",   $#keys+1 );
   printf( "%d Tests pending\n", $#pendings+1 );
   printf( "%d Tests passed\n",  $#passes+1 );
   printf( "%d Tests compare different to baseline\n",  $#compares_diff+1 );
   printf( "%d Tests are new where there is no baseline\n",  $#compares_diff_nobase+1 );
   printf( "%d Tests failed\n",  $#fails+1 );
   print( "================================================================================\n" );

   if ( $#pendings >= 0 ) {
      print( "================================================================================\n" );
      print( "These tests are pending\n" );
      print( "================================================================================\n" );
      foreach my $key ( @pendings ) {
         print( "$key\n" );
      }
   }
   if ( $#passes >= 0 ) {
      print( "================================================================================\n" );
      print( "These tests passed\n" );
      print( "================================================================================\n" );
      foreach my $key ( @passes ) {
         my $expect = ""; 
         `grep $key $expectedfailfile > /dev/null`;
         if ( $? == 0 ) { $expect = "FAILED PREVIOUSLY"; }
         print( "$key\t\t\t$expect\n" );
      }
   }
   if ( $#compares_diff >= 0 ) {
      print( "================================================================================\n" );
      print( "These tests compare different to the baseline\n" );
      print( "================================================================================\n" );
      foreach my $key ( @compares_diff ) {
         print( "$key\n" );
      }
   }
   if ( $#compares_diff_nobase >= 0 ) {
      print( "================================================================================\n" );
      print( "These tests don't have a baseline to compare to\n" );
      print( "================================================================================\n" );
      foreach my $key ( @compares_diff_nobase ) {
         print( "$key\n" );
      }
   }
   if ( $#fails >= 0 ) {
      print( "================================================================================\n" );
      print( "These tests failed\n" );
      print( "================================================================================\n" );
      foreach my $key ( @fails ) {
         my $expect = ""; 
         `grep $key $expectedfailfile > /dev/null`;
         if ( $? == 0 ) { $expect = "EXPECTED"; }
         print( "$key\t\t$expect\n" );
      }
   }
}

#-----------------------------------------------------------------------------------------------

sub main {
# main subroutine
   my ($ProgName, $scrdir) = &GetNameNDir( );
   my $pwd = `pwd`;
   chomp( $pwd );
   my %opts = &process_cmdline( $ProgName );
   my %csstatus;
   my $files_ref = $opts{'csstatusfiles_ref'};
   foreach my $file ( @$files_ref ) {
      &run_csstatus( "$pwd/$file", $opts{'verbose'}, \%csstatus, $opts{'dieondup'} );
   }
   if ( $opts{'verbose'} ) {
      print "Print summary of testing:\n";
   }
   if (      $opts{'sumintocats'} ) {
      &print_categories( $scrdir, %csstatus );
   } elsif ( $opts{'sumperline'} ) {
      &print_sumperline( %csstatus );
   } else {
      &print_status( %csstatus );
   }
}

# Invoke the main subroutine
&main();
<|MERGE_RESOLUTION|>--- conflicted
+++ resolved
@@ -299,12 +299,9 @@
    my %csstatus = @_;
 
    my $expectedfailfile = "$scrdir/components/clm/cime_config/testdefs/ExpectedTestFails.xml";
-<<<<<<< HEAD
-=======
    if ( ! -f $expectedfailfile ) {
       $expectedfailfile = "$scrdir/cime_config/testdefs/ExpectedTestFails.xml";
    }
->>>>>>> 9460da1d
    my @passes;
    my @fails;
    my @pendings;
