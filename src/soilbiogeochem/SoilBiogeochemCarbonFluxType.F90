--- conflicted
+++ resolved
@@ -13,13 +13,8 @@
   use PatchType                          , only : patch
   use ColumnType                         , only : col                
   use LandunitType                       , only : lun
-<<<<<<< HEAD
-  use clm_varctl                         , only : use_fates, use_soil_matrixcn
-  use SPMMod                             , only : sparse_matrix_type, diag_matrix_type, vector_type
-=======
   use SparseMatrixMultiplyMod            , only : sparse_matrix_type, diag_matrix_type, vector_type
   use clm_varctl                         , only : use_fates
->>>>>>> 94e1bdc4
   
   ! 
   ! !PUBLIC TYPES:
@@ -45,16 +40,7 @@
      real(r8), pointer :: rf_decomp_cascade_col                     (:,:,:) ! (frac) respired fraction in decomposition step
      real(r8), pointer :: pathfrac_decomp_cascade_col               (:,:,:) ! (frac) what fraction of C passes from donor to receiver pool through a given transition
      real(r8), pointer :: decomp_k_col                              (:,:,:) ! rate coefficient for decomposition (1./sec)
-<<<<<<< HEAD
-     ! for soil-matrix
-     real(r8), pointer :: hr_vr_col                                 (:,:)   ! (gC/m3/s) total vertically-resolved het. resp. from decomposing C pools 
-     real(r8), pointer :: o_scalar_col                              (:,:)   ! fraction by which decomposition is limited by anoxia
-     real(r8), pointer :: w_scalar_col                              (:,:)   ! fraction by which decomposition is limited by moisture availability
-     real(r8), pointer :: t_scalar_col                              (:,:)   ! fraction by which decomposition is limited by temperature
-     real(r8), pointer :: som_c_leached_col                         (:)     ! (gC/m^2/s) total SOM C loss from vertical transport 
-     real(r8), pointer :: decomp_cpools_leached_col                 (:,:)   ! (gC/m^2/s) C loss from vertical transport from each decomposing C pool 
-     real(r8), pointer :: decomp_cpools_transport_tendency_col      (:,:,:) ! (gC/m^3/s) C tendency due to vertical transport in decomposing C pools 
-=======
+     ! foi soil-matrix
      real(r8), pointer :: hr_vr_col                                 (:,:)   !  (gC/m3/s) total vertically-resolved het. resp. from decomposing C pools 
      real(r8), pointer :: o_scalar_col                              (:,:)   !  fraction by which decomposition is limited by anoxia
      real(r8), pointer :: w_scalar_col                              (:,:)   !  fraction by which decomposition is limited by moisture availability
@@ -62,7 +48,6 @@
      real(r8), pointer :: som_c_leached_col                         (:)     !  (gC/m^2/s) total SOM C loss from vertical transport 
      real(r8), pointer :: decomp_cpools_leached_col                 (:,:)   !  (gC/m^2/s) C loss from vertical transport from each decomposing C pool 
      real(r8), pointer :: decomp_cpools_transport_tendency_col      (:,:,:) !  (gC/m^3/s) C tendency due to vertical transport in decomposing C pools 
->>>>>>> 94e1bdc4
 
      ! nitrif_denitrif
      real(r8), pointer :: phr_vr_col                                (:,:)   ! (gC/m3/s) potential hr (not N-limited) 
@@ -84,7 +69,6 @@
      ! track tradiagonal matrix  
      real(r8), pointer :: matrix_decomp_fire_k_col                  (:,:)   ! decomposition rate due to fire (gC*m3)/(gC*m3*step))
      real(r8), pointer :: tri_ma_vr                                 (:,:)   ! vertical C transfer rate in sparse matrix format (gC*m3)/(gC*m3*step))
-
 
      type(sparse_matrix_type)         :: AKsoilc                            ! A*K for C transfers between pools
      type(sparse_matrix_type)         :: AVsoil                             ! V for C and N transfers between soil layers
@@ -98,7 +82,7 @@
 
      type(diag_matrix_type)           :: Ksoil                              ! CN turnover rate in different soil pools and layers
      type(diag_matrix_type)           :: Xdiagsoil                          ! Temporary C and N state variable to calculate accumulation transfers
-     
+
      type(vector_type)                :: matrix_Cinput                      ! C input to different soil compartments (pools and layers) (gC/m3/step)
 
    contains
@@ -139,14 +123,9 @@
      type(bounds_type), intent(in)    :: bounds 
      !
      ! !LOCAL VARIABLES:
-<<<<<<< HEAD
-     integer           :: begp,endp
-     integer           :: begc,endc,Ntrans,Ntrans_diag
-=======
      integer           :: begp,endp            ! Begin and end patch
      integer           :: begc,endc            ! Begin and end column
      integer           :: Ntrans,Ntrans_diag   ! N trans size for matrix solution
->>>>>>> 94e1bdc4
      !------------------------------------------------------------------------
 
      begp = bounds%begp; endp = bounds%endp
@@ -205,7 +184,6 @@
      allocate(this%soilc_change_col        (begc:endc)) ; this%soilc_change_col        (:) = nan
   
      if(use_soil_matrixcn)then
-<<<<<<< HEAD
         allocate(this%matrix_decomp_fire_k_col(begc:endc,1:nlevdecomp*ndecomp_pools));  this%matrix_decomp_fire_k_col(:,:)= nan
         Ntrans = (ndecomp_cascade_transitions-ndecomp_cascade_outtransitions)*nlevdecomp
         call this%AKsoilc%InitSM                (ndecomp_pools*nlevdecomp,begc,endc,Ntrans+ndecomp_pools*nlevdecomp)
@@ -221,13 +199,10 @@
         call this%Ksoil%InitDM                  (ndecomp_pools*nlevdecomp,begc,endc)
         call this%Xdiagsoil%InitDM              (ndecomp_pools*nlevdecomp,begc,endc)
         call this%matrix_Cinput%InitV(ndecomp_pools*nlevdecomp,begc,endc)
-     end if
-     if(use_soil_matrixcn)then
+
         allocate(this%tri_ma_vr(begc:endc,1:decomp_cascade_con%Ntri_setup))
      else
         allocate(this%tri_ma_vr(1,1)); this%tri_ma_vr(:,:) = nan
-=======
->>>>>>> 94e1bdc4
      end if
      if ( use_fates ) then
         ! initialize these variables to be zero rather than a bad number since they are not zeroed every timestep (due to a need for them to persist)
@@ -840,8 +815,7 @@
        end do
     end do
 
-<<<<<<< HEAD
-! for matrix 
+    ! for matrix 
     if(use_soil_matrixcn)then
        do k = 1, ndecomp_pools
           do j = 1, nlevdecomp
@@ -859,10 +833,6 @@
              this%tri_ma_vr(i,k) = value_column
           end do
        end do
-=======
-    ! for matrix 
-    if(use_soil_matrixcn)then
->>>>>>> 94e1bdc4
     end if
     do j = 1, nlevdecomp_full
        do fi = 1,num_column
