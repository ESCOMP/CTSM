module SoilBiogeochemCarbonFluxType

  use shr_kind_mod                       , only : r8 => shr_kind_r8
  use shr_infnan_mod                     , only : nan => shr_infnan_nan, assignment(=)
  use decompMod                          , only : bounds_type
  use clm_varpar                         , only : ndecomp_cascade_transitions, ndecomp_pools, nlevcan
  use clm_varpar                         , only : nlevdecomp_full, nlevgrnd, nlevdecomp, nlevsoi, i_cwdl2
  use clm_varcon                         , only : spval, ispval, dzsoi_decomp
  use pftconMod                          , only : pftcon
  use landunit_varcon                    , only : istsoil, istcrop, istdlak 
  use ch4varcon                          , only : allowlakeprod
  use SoilBiogeochemDecompCascadeConType , only : decomp_cascade_con, mimics_decomp, decomp_method
  use PatchType                          , only : patch
  use ColumnType                         , only : col                
  use LandunitType                       , only : lun
  use clm_varctl                         , only : use_fates
  
  ! 
  ! !PUBLIC TYPES:
  implicit none
  private
  !
  type, public :: soilbiogeochem_carbonflux_type

     ! fire fluxes
     real(r8), pointer :: somc_fire_col                             (:)     ! (gC/m2/s) carbon emissions due to peat burning

     ! decomposition fluxes
     real(r8), pointer :: decomp_cpools_sourcesink_col              (:,:,:) ! change in decomposing c pools. Used to update concentrations concurrently with vertical transport (gC/m3/timestep)  
     real(r8), pointer :: c_overflow_vr                             (:,:,:) ! vertically-resolved C rejected by microbes that cannot process it (gC/m3/s)
     real(r8), pointer :: decomp_cascade_hr_vr_col                  (:,:,:) ! vertically-resolved het. resp. from decomposing C pools (gC/m3/s)
     real(r8), pointer :: decomp_cascade_hr_col                     (:,:)   ! vertically-integrated (diagnostic) het. resp. from decomposing C pools (gC/m2/s)
     real(r8), pointer :: decomp_cascade_ctransfer_vr_col           (:,:,:) ! vertically-resolved C transferred along deomposition cascade (gC/m3/s)
     real(r8), pointer :: decomp_cascade_ctransfer_col              (:,:)   ! vertically-integrated (diagnostic) C transferred along decomposition cascade (gC/m2/s)
<<<<<<< HEAD
=======
     real(r8), pointer :: cn_col                                    (:,:)   ! (gC/gN) C:N ratio by pool
     real(r8), pointer :: litr_lig_c_to_n_col                       (:)     ! (gC/gN) Average of leaf, fine root, and CWD lignin C:N ratio
>>>>>>> 19c57a73
     real(r8), pointer :: rf_decomp_cascade_col                     (:,:,:) ! (frac) respired fraction in decomposition step
     real(r8), pointer :: pathfrac_decomp_cascade_col               (:,:,:) ! (frac) what fraction of C passes from donor to receiver pool through a given transition
     real(r8), pointer :: decomp_k_col                              (:,:,:) ! rate coefficient for decomposition (1./sec)
     real(r8), pointer :: hr_vr_col                                 (:,:)   ! (gC/m3/s) total vertically-resolved het. resp. from decomposing C pools 
     real(r8), pointer :: o_scalar_col                              (:,:)   ! fraction by which decomposition is limited by anoxia
     real(r8), pointer :: w_scalar_col                              (:,:)   ! fraction by which decomposition is limited by moisture availability
     real(r8), pointer :: t_scalar_col                              (:,:)   ! fraction by which decomposition is limited by temperature
     real(r8), pointer :: som_c_leached_col                         (:)     ! (gC/m^2/s) total SOM C loss from vertical transport 
     real(r8), pointer :: decomp_cpools_leached_col                 (:,:)   ! (gC/m^2/s) C loss from vertical transport from each decomposing C pool 
     real(r8), pointer :: decomp_cpools_transport_tendency_col      (:,:,:) ! (gC/m^3/s) C tendency due to vertical transport in decomposing C pools 

     ! nitrif_denitrif
     real(r8), pointer :: phr_vr_col                                (:,:)   ! (gC/m3/s) potential hr (not N-limited) 
     real(r8), pointer :: fphr_col                                  (:,:)   ! fraction of potential heterotrophic respiration

     real(r8), pointer :: hr_col                                    (:)     ! (gC/m2/s) total heterotrophic respiration
     real(r8), pointer :: michr_col                                 (:)     ! (gC/m2/s) microbial heterotrophic respiration: donor-pool based definition, so expect it to be zero with MIMICS; microbial decomposition is responsible for heterotrophic respiration of donor pools (litter and soil), but in the accounting we assign it to the donor pool for consistency with CENTURY
     real(r8), pointer :: cwdhr_col                                 (:)     ! (gC/m2/s) coarse woody debris heterotrophic respiration: donor-pool based definition
     real(r8), pointer :: lithr_col                                 (:)     ! (gC/m2/s) litter heterotrophic respiration: donor-pool based definition
     real(r8), pointer :: somhr_col                                 (:)     ! (gC/m2/s) soil organic matter heterotrophic res: donor-pool based definition
     real(r8), pointer :: soilc_change_col                          (:)     ! (gC/m2/s) FUN used soil C

     ! fluxes to receive carbon inputs from FATES
     real(r8), pointer :: FATES_c_to_litr_c_col                     (:,:,:) ! total litter coming from ED. gC/m3/s
     real(r8), pointer :: FATES_c_to_litr_lab_c_col                 (:,:)   ! total labile    litter coming from ED. gC/m3/s
     real(r8), pointer :: FATES_c_to_litr_cel_c_col                 (:,:)   ! total cellulose    litter coming from ED. gC/m3/s
     real(r8), pointer :: FATES_c_to_litr_lig_c_col                 (:,:)   ! total lignin    litter coming from ED. gC/m3/s

   contains

     procedure , public  :: Init   
     procedure , private :: InitAllocate 
     procedure , private :: InitHistory
     procedure , private :: InitCold
     procedure , public  :: Restart
     procedure , public  :: SetValues
     procedure , public  :: Summary

  end type soilbiogeochem_carbonflux_type
  !------------------------------------------------------------------------

contains
   
  !------------------------------------------------------------------------
  subroutine Init(this, bounds, carbon_type)

     class(soilbiogeochem_carbonflux_type) :: this
     type(bounds_type), intent(in) :: bounds  
     character(len=3) , intent(in) :: carbon_type ! one of ['c12', c13','c14']

     call this%InitAllocate ( bounds)
     call this%InitHistory ( bounds, carbon_type )
     call this%InitCold (bounds )

   end subroutine Init

   !------------------------------------------------------------------------
   subroutine InitAllocate(this, bounds)
     !
     ! !ARGUMENTS:
     class (soilbiogeochem_carbonflux_type) :: this 
     type(bounds_type), intent(in)    :: bounds 
     !
     ! !LOCAL VARIABLES:
     integer           :: begp,endp
     integer           :: begc,endc
     !------------------------------------------------------------------------

     begp = bounds%begp; endp = bounds%endp
     begc = bounds%begc; endc = bounds%endc

     allocate(this%t_scalar_col      (begc:endc,1:nlevdecomp_full)); this%t_scalar_col      (:,:) =spval
     allocate(this%w_scalar_col      (begc:endc,1:nlevdecomp_full)); this%w_scalar_col      (:,:) =spval
     allocate(this%o_scalar_col      (begc:endc,1:nlevdecomp_full)); this%o_scalar_col      (:,:) =spval
     allocate(this%phr_vr_col        (begc:endc,1:nlevdecomp_full)); this%phr_vr_col        (:,:) =nan 
     allocate(this%fphr_col          (begc:endc,1:nlevgrnd))       ; this%fphr_col          (:,:) =nan 
     allocate(this%som_c_leached_col (begc:endc))                  ; this%som_c_leached_col (:)   =nan
     allocate(this%somc_fire_col     (begc:endc))                  ; this%somc_fire_col     (:)   =nan
     allocate(this%hr_vr_col         (begc:endc,1:nlevdecomp_full)); this%hr_vr_col         (:,:) =nan

     allocate(this%decomp_cpools_sourcesink_col(begc:endc,1:nlevdecomp_full,1:ndecomp_pools))                  
     this%decomp_cpools_sourcesink_col(:,:,:)= nan

     allocate(this%c_overflow_vr(begc:endc,1:nlevdecomp_full,1:ndecomp_cascade_transitions))
     this%c_overflow_vr(:,:,:) = nan

     allocate(this%decomp_cascade_hr_vr_col(begc:endc,1:nlevdecomp_full,1:ndecomp_cascade_transitions))        
     this%decomp_cascade_hr_vr_col(:,:,:)= spval

     allocate(this%decomp_cascade_hr_col(begc:endc,1:ndecomp_cascade_transitions))                             
     this%decomp_cascade_hr_col(:,:)= nan

     allocate(this%decomp_cascade_ctransfer_vr_col(begc:endc,1:nlevdecomp_full,1:ndecomp_cascade_transitions)) 
     this%decomp_cascade_ctransfer_vr_col(:,:,:)= nan

     allocate(this%decomp_cascade_ctransfer_col(begc:endc,1:ndecomp_cascade_transitions))                      
     this%decomp_cascade_ctransfer_col(:,:)= nan

<<<<<<< HEAD
=======
     allocate(this%cn_col(begc:endc,1:ndecomp_pools))
     this%cn_col(:,:)= spval

>>>>>>> 19c57a73
     allocate(this%rf_decomp_cascade_col(begc:endc,1:nlevdecomp_full,1:ndecomp_cascade_transitions))
     this%rf_decomp_cascade_col(:,:,:) = nan

     allocate(this%pathfrac_decomp_cascade_col(begc:endc,1:nlevdecomp_full,1:ndecomp_cascade_transitions))
     this%pathfrac_decomp_cascade_col(:,:,:) = nan

     allocate(this%decomp_k_col(begc:endc,1:nlevdecomp_full,1:ndecomp_pools))
     this%decomp_k_col(:,:,:)= spval

     allocate(this%decomp_cpools_leached_col(begc:endc,1:ndecomp_pools))              
     this%decomp_cpools_leached_col(:,:)= nan

     allocate(this%decomp_cpools_transport_tendency_col(begc:endc,1:nlevdecomp_full,1:ndecomp_pools))          
     this%decomp_cpools_transport_tendency_col(:,:,:)= nan

     allocate(this%hr_col                  (begc:endc)) ; this%hr_col                  (:) = nan
     allocate(this%michr_col               (begc:endc)) ; this%michr_col               (:) = nan
     allocate(this%cwdhr_col               (begc:endc)) ; this%cwdhr_col               (:) = nan
     allocate(this%lithr_col               (begc:endc)) ; this%lithr_col               (:) = nan
     allocate(this%somhr_col               (begc:endc)) ; this%somhr_col               (:) = nan
     allocate(this%soilc_change_col        (begc:endc)) ; this%soilc_change_col        (:) = nan

     if ( use_fates ) then
        ! initialize these variables to be zero rather than a bad number since they are not zeroed every timestep (due to a need for them to persist)

        allocate(this%FATES_c_to_litr_c_col(begc:endc,1:nlevdecomp_full,1:ndecomp_pools))
        this%FATES_c_to_litr_c_col(begc:endc,1:nlevdecomp_full,1:ndecomp_pools) = 0._r8

        allocate(this%FATES_c_to_litr_lab_c_col(begc:endc,1:nlevdecomp_full))
        this%FATES_c_to_litr_lab_c_col(begc:endc,1:nlevdecomp_full) = 0._r8
        
        allocate(this%FATES_c_to_litr_cel_c_col(begc:endc,1:nlevdecomp_full))
        this%FATES_c_to_litr_cel_c_col(begc:endc,1:nlevdecomp_full) = 0._r8
        
        allocate(this%FATES_c_to_litr_lig_c_col(begc:endc,1:nlevdecomp_full))
        this%FATES_c_to_litr_lig_c_col(begc:endc,1:nlevdecomp_full) = 0._r8

     endif
     allocate(this%litr_lig_c_to_n_col(begc:endc))
     this%litr_lig_c_to_n_col(:)= 0._r8
     
   end subroutine InitAllocate 

   !------------------------------------------------------------------------
   subroutine InitHistory(this, bounds, carbon_type)
     !
     ! !DESCRIPTION:
     ! add history fields for all CN variables, always set as default='inactive'
     !
     ! !USES:
     use clm_varpar , only : ndecomp_cascade_transitions, ndecomp_pools
     use clm_varpar , only : nlevdecomp, nlevdecomp_full
     use clm_varctl , only : hist_wrtch4diag
     use histFileMod, only : hist_addfld1d, hist_addfld2d, hist_addfld_decomp 
     !
     ! !ARGUMENTS:
     class(soilbiogeochem_carbonflux_type) :: this    
     type(bounds_type)         , intent(in) :: bounds 
     character(len=3)          , intent(in) :: carbon_type ! one of ['c12', c13','c14']
     !
     ! !LOCAL VARIABLES:
     integer           :: k,l,ii,jj,c
     character(8)      :: vr_suffix
     character(10)     :: active
     integer           :: begp,endp
     integer           :: begc,endc
     character(24)     :: fieldname
     character(100)    :: longname
     real(r8), pointer :: data1dptr(:)   ! temp. pointer for slicing larger arrays
     real(r8), pointer :: data2dptr(:,:) ! temp. pointer for slicing larger arrays
     !---------------------------------------------------------------------

     begp = bounds%begp; endp = bounds%endp
     begc = bounds%begc; endc = bounds%endc

     if (nlevdecomp > 1) then
        vr_suffix = "_vr"
     else 
        vr_suffix = ""
     endif

     !-------------------------------
     ! C flux variables - native to column 
     !-------------------------------

     ! add history fields for all CLAMP CN variables

     if (carbon_type == 'c12') then

        this%hr_col(begc:endc) = spval
        call hist_addfld1d (fname='HR', units='gC/m^2/s', &
             avgflag='A', long_name='total heterotrophic respiration', &
             ptr_col=this%hr_col)

        this%michr_col(begc:endc) = spval
        call hist_addfld1d (fname='MICC_HR', units='gC/m^2/s', &
             avgflag='A', long_name='microbial C heterotrophic respiration: donor-pool based, so expect zero with MIMICS', &
             ptr_col=this%michr_col, default='inactive')

        this%cwdhr_col(begc:endc) = spval
        call hist_addfld1d (fname='CWDC_HR', units='gC/m^2/s', &
             avgflag='A', long_name='cwd C heterotrophic respiration', &
             ptr_col=this%cwdhr_col)

        this%lithr_col(begc:endc) = spval
        call hist_addfld1d (fname='LITTERC_HR', units='gC/m^2/s', &
             avgflag='A', long_name='litter C heterotrophic respiration', &
             ptr_col=this%lithr_col)

        this%somhr_col(begc:endc) = spval
        call hist_addfld1d (fname='SOILC_HR', units='gC/m^2/s', &
             avgflag='A', long_name='soil C heterotrophic respiration', &
             ptr_col=this%somhr_col)

        if (hist_wrtch4diag) then
           this%fphr_col(begc:endc,1:nlevgrnd) = spval
           call hist_addfld_decomp (fname='FPHR'//trim(vr_suffix), units='unitless', type2d='levdcmp', &
                avgflag='A', long_name='fraction of potential HR due to N limitation', &
                ptr_col=this%fphr_col)
        end if

        this%somc_fire_col(begc:endc) = spval
        call hist_addfld1d (fname='SOMC_FIRE', units='gC/m^2/s', &
             avgflag='A', long_name='C loss due to peat burning', &
             ptr_col=this%somc_fire_col)

        do k = 1, ndecomp_pools
           ! decomposition k
           data2dptr => this%decomp_k_col(:,:,k)
           fieldname = 'K_'//trim(decomp_cascade_con%decomp_pool_name_history(k))
           longname =  trim(decomp_cascade_con%decomp_pool_name_long(k))//' potential loss coefficient'
           call hist_addfld_decomp (fname=fieldname, units='1/s',  type2d='levdcmp', &
                avgflag='A', long_name=longname, &
                ptr_col=data2dptr, default='inactive')
        end do

        this%decomp_cascade_hr_col(begc:endc,:)             = spval
        this%decomp_cascade_hr_vr_col(begc:endc,:,:)        = spval
        this%decomp_cascade_ctransfer_col(begc:endc,:)      = spval
        this%decomp_cascade_ctransfer_vr_col(begc:endc,:,:) = spval
        this%pathfrac_decomp_cascade_col(begc:endc,:,:)     = spval
        this%rf_decomp_cascade_col(begc:endc,:,:)           = spval
        do l = 1, ndecomp_cascade_transitions

           ! output the vertically integrated fluxes only as  default
           !-- HR fluxes
           data1dptr => this%decomp_cascade_hr_col(:,l)
           ! check to see if there are multiple pathways that include respiration, and if so, note that in the history file
           ii = 0
           do jj = 1, ndecomp_cascade_transitions
              if ( decomp_cascade_con%cascade_donor_pool(jj) == decomp_cascade_con%cascade_donor_pool(l) ) ii = ii+1
           end do
           if ( ii == 1 ) then
              fieldname = &
                   trim(decomp_cascade_con%decomp_pool_name_history(decomp_cascade_con%cascade_donor_pool(l)))//'_HR'
           else
              fieldname = &
                   trim(decomp_cascade_con%decomp_pool_name_history(decomp_cascade_con%cascade_donor_pool(l)))//'_HR_'//&
                   trim(decomp_cascade_con%decomp_pool_name_short(decomp_cascade_con%cascade_receiver_pool(l)))
           endif
           longname =  'Het. Resp. from '//&
                trim(decomp_cascade_con%decomp_pool_name_long(decomp_cascade_con%cascade_donor_pool(l)))
           call hist_addfld1d (fname=fieldname, units='gC/m^2/s',  &
                avgflag='A', long_name=longname, &
                ptr_col=data1dptr, default='inactive')

           !-- transfer fluxes (none from terminal pool, if present)
           if ( decomp_cascade_con%cascade_receiver_pool(l) /= 0 ) then
              data1dptr => this%decomp_cascade_ctransfer_col(:,l)
              fieldname = &
                   trim(decomp_cascade_con%decomp_pool_name_history(decomp_cascade_con%cascade_donor_pool(l)))//'C_TO_'//&
                   trim(decomp_cascade_con%decomp_pool_name_history(decomp_cascade_con%cascade_receiver_pool(l)))//'C'
              longname =  'decomp. of '//trim(decomp_cascade_con%decomp_pool_name_long(decomp_cascade_con%cascade_donor_pool(l)))//&
                   ' C to '//trim(decomp_cascade_con%decomp_pool_name_long(decomp_cascade_con%cascade_receiver_pool(l)))//' C'
              call hist_addfld1d (fname=fieldname, units='gC/m^2/s', &
                   avgflag='A', long_name=longname, &
                   ptr_col=data1dptr, default='inactive')
           endif

           ! output the vertically resolved fluxes 
           if ( nlevdecomp_full > 1 ) then  
              !-- HR fluxes
              data2dptr => this%decomp_cascade_hr_vr_col(:,:,l)
              ! check to see if there are multiple pathways that include respiration, and if so, note that in the history file
              ii = 0
              do jj = 1, ndecomp_cascade_transitions
                 if ( decomp_cascade_con%cascade_donor_pool(jj) == decomp_cascade_con%cascade_donor_pool(l) ) ii = ii+1
              end do
              if ( ii == 1 ) then
                 fieldname = &
                      trim(decomp_cascade_con%decomp_pool_name_history(decomp_cascade_con%cascade_donor_pool(l)))&
                      //'_HR'//trim(vr_suffix)
              else
                 fieldname = &
                      trim(decomp_cascade_con%decomp_pool_name_history(decomp_cascade_con%cascade_donor_pool(l)))//'_HR_'//&
                      trim(decomp_cascade_con%decomp_pool_name_short(decomp_cascade_con%cascade_receiver_pool(l)))&
                      //trim(vr_suffix)
              endif
              longname =  'Het. Resp. from '//&
                   trim(decomp_cascade_con%decomp_pool_name_long(decomp_cascade_con%cascade_donor_pool(l)))
              call hist_addfld_decomp (fname=fieldname, units='gC/m^3/s',  type2d='levdcmp', &
                   avgflag='A', long_name=longname, &
                   ptr_col=data2dptr, default='inactive')

              !-- transfer fluxes (none from terminal pool, if present)
              if ( decomp_cascade_con%cascade_receiver_pool(l) /= 0 ) then
                 data2dptr => this%decomp_cascade_ctransfer_vr_col(:,:,l)
                 fieldname = &
                      trim(decomp_cascade_con%decomp_pool_name_history(decomp_cascade_con%cascade_donor_pool(l)))//'C_TO_'//&
                      trim(decomp_cascade_con%decomp_pool_name_history(decomp_cascade_con%cascade_receiver_pool(l)))&
                      //'C'//trim(vr_suffix)
                 longname =  'decomp. of '//&
                      trim(decomp_cascade_con%decomp_pool_name_long(decomp_cascade_con%cascade_donor_pool(l)))//&
                      ' C to '//&
                      trim(decomp_cascade_con%decomp_pool_name_long(decomp_cascade_con%cascade_receiver_pool(l)))//' C'
                 call hist_addfld_decomp (fname=fieldname, units='gC/m^3/s',  type2d='levdcmp', &
                      avgflag='A', long_name=longname, &
                      ptr_col=data2dptr, default='inactive')

                 ! pathfrac_decomp_cascade_col and rf_decomp_cascade_col needed
                 ! when using Newton-Krylov to spin up the decomposition
                 data2dptr => this%rf_decomp_cascade_col(:,:,l)
                 fieldname = &
                    trim(decomp_cascade_con%decomp_pool_name_short(decomp_cascade_con%cascade_donor_pool(l)))//'_RESP_FRAC_'//&
                    trim(decomp_cascade_con%decomp_pool_name_short(decomp_cascade_con%cascade_receiver_pool(l)))&
                    //trim(vr_suffix)
                 longname =  'respired from '//&
                    trim(decomp_cascade_con%decomp_pool_name_long(decomp_cascade_con%cascade_donor_pool(l)))//' to '// &
                    trim(decomp_cascade_con%decomp_pool_name_long(decomp_cascade_con%cascade_receiver_pool(l)))
                 call hist_addfld_decomp (fname=fieldname, units='fraction',  type2d='levdcmp', &
                    avgflag='A', long_name=longname, &
                    ptr_col=data2dptr, default='inactive')

                 data2dptr => this%pathfrac_decomp_cascade_col(:,:,l)
                 fieldname = &
                    trim(decomp_cascade_con%decomp_pool_name_short(decomp_cascade_con%cascade_donor_pool(l)))//'_PATHFRAC_'//&
                    trim(decomp_cascade_con%decomp_pool_name_short(decomp_cascade_con%cascade_receiver_pool(l)))&
                    //trim(vr_suffix)
                 longname =  'PATHFRAC from '//&
                    trim(decomp_cascade_con%decomp_pool_name_long(decomp_cascade_con%cascade_donor_pool(l)))//' to '// &
                    trim(decomp_cascade_con%decomp_pool_name_long(decomp_cascade_con%cascade_receiver_pool(l)))
                 call hist_addfld_decomp (fname=fieldname, units='fraction',  type2d='levdcmp', &
                    avgflag='A', long_name=longname, &
                    ptr_col=data2dptr, default='inactive')
              endif
           end if

        end do

        if ( nlevdecomp_full > 1 ) then  
           data2dptr => this%t_scalar_col(begc:endc,1:nlevsoi)
           call hist_addfld_decomp (fname='T_SCALAR', units='unitless',  type2d='levsoi', &
                avgflag='A', long_name='temperature inhibition of decomposition', &
                ptr_col=data2dptr)

           data2dptr => this%w_scalar_col(begc:endc,1:nlevsoi)
           call hist_addfld_decomp (fname='W_SCALAR', units='unitless',  type2d='levsoi', &
                avgflag='A', long_name='Moisture (dryness) inhibition of decomposition', &
                ptr_col=data2dptr)

           data2dptr => this%o_scalar_col(begc:endc,1:nlevsoi)
           call hist_addfld_decomp (fname='O_SCALAR', units='unitless', type2d='levsoi', &
                avgflag='A', long_name='fraction by which decomposition is reduced due to anoxia', &
                ptr_col=data2dptr)
        end if
        
        this%som_c_leached_col(begc:endc) = spval
        call hist_addfld1d (fname='SOM_C_LEACHED', units='gC/m^2/s', &
             avgflag='A', long_name='total flux of C from SOM pools due to leaching', &
             ptr_col=this%som_c_leached_col)!, default='inactive')

        this%decomp_cpools_leached_col(begc:endc,:) = spval
        this%decomp_cpools_transport_tendency_col(begc:endc,:,:) = spval
        do k = 1, ndecomp_pools  ! none from CWD
           if ( .not. decomp_cascade_con%is_cwd(k) ) then
              data1dptr => this%decomp_cpools_leached_col(:,k)
              fieldname = 'M_'//trim(decomp_cascade_con%decomp_pool_name_history(k))//'C_TO_LEACHING'
              longname =  trim(decomp_cascade_con%decomp_pool_name_long(k))//' C leaching loss'
              call hist_addfld1d (fname=fieldname, units='gC/m^2/s', &
                   avgflag='A', long_name=longname, &
                   ptr_col=data1dptr, default='inactive')

              data2dptr => this%decomp_cpools_transport_tendency_col(:,:,k)
              fieldname = trim(decomp_cascade_con%decomp_pool_name_history(k))//'C_TNDNCY_VERT_TRANSPORT'
              longname =  trim(decomp_cascade_con%decomp_pool_name_long(k))//' C tendency due to vertical transport'
              call hist_addfld_decomp (fname=fieldname, units='gC/m^3/s',  type2d='levdcmp', &
                   avgflag='A', long_name=longname, &
                   ptr_col=data2dptr, default='inactive')
           endif
        end do

        if ( nlevdecomp_full > 1 ) then
           data2dptr => this%hr_vr_col(begc:endc,1:nlevsoi)
           call hist_addfld2d (fname='HR_vr', units='gC/m^3/s', type2d='levsoi', &
                avgflag='A', long_name='total vertically resolved heterotrophic respiration', &
                ptr_col=data2dptr)
        endif

     end if

     !-------------------------------
     ! C13 flux variables - native to column 
     !-------------------------------

     if ( carbon_type == 'c13' ) then

        this%hr_col(begc:endc) = spval
        call hist_addfld1d (fname='C13_HR', units='gC13/m^2/s', &
             avgflag='A', long_name='C13 total heterotrophic respiration', &
             ptr_col=this%hr_col)

        this%michr_col(begc:endc) = spval
        call hist_addfld1d (fname='C13_MICC_HR', units='gC13/m^2/s', &
             avgflag='A', long_name='C13 microbial heterotrophic respiration', &
             ptr_col=this%michr_col, default='inactive')

        this%cwdhr_col(begc:endc) = spval
        call hist_addfld1d (fname='C13_CWDC_HR', units='gC/m^2/s', &
             avgflag='A', long_name='C13 cwd C heterotrophic respiration', &
             ptr_col=this%cwdhr_col, default='inactive')

        this%lithr_col(begc:endc) = spval
        call hist_addfld1d (fname='C13_LITTERC_HR', units='gC13/m^2/s', &
             avgflag='A', long_name='C13 litter C heterotrophic respiration', &
             ptr_col=this%lithr_col, default='inactive')

        this%somhr_col(begc:endc) = spval
        call hist_addfld1d (fname='C13_SOILC_HR', units='gC13/m^2/s', &
             avgflag='A', long_name='C13 soil organic matter heterotrophic respiration', &
             ptr_col=this%somhr_col, default='inactive')


        this%decomp_cascade_hr_col(begc:endc,:)             = spval
        this%decomp_cascade_hr_vr_col(begc:endc,:,:)        = spval
        this%decomp_cascade_ctransfer_col(begc:endc,:)      = spval
        this%decomp_cascade_ctransfer_vr_col(begc:endc,:,:) = spval
        do l = 1, ndecomp_cascade_transitions
           !-- HR fluxes
           data2dptr => this%decomp_cascade_hr_vr_col(:,:,l)
           ! check to see if there are multiple pathways that include respiration, and if so, note that in the history file
           ii = 0
           do jj = 1, ndecomp_cascade_transitions
              if ( decomp_cascade_con%cascade_donor_pool(jj) == decomp_cascade_con%cascade_donor_pool(l) ) ii = ii+1
           end do
           if ( ii == 1 ) then
              fieldname = 'C13_'//trim(decomp_cascade_con%decomp_pool_name_history(decomp_cascade_con%cascade_donor_pool(l)))&
                   //'_HR'//trim(vr_suffix)
           else
              fieldname = 'C13_'//trim(decomp_cascade_con%decomp_pool_name_history(decomp_cascade_con%cascade_donor_pool(l)))&
                   //'_HR_'//&
                   trim(decomp_cascade_con%decomp_pool_name_short(decomp_cascade_con%cascade_receiver_pool(l)))//&
                   trim(vr_suffix)
           endif
           longname =  'C13 Het. Resp. from '&
                //trim(decomp_cascade_con%decomp_pool_name_long(decomp_cascade_con%cascade_donor_pool(l)))
           call hist_addfld_decomp (fname=fieldname, units='gC13/m^3',  type2d='levdcmp', &
                avgflag='A', long_name=longname, &
                ptr_col=data2dptr, default='inactive')

           !-- transfer fluxes (none from terminal pool, if present)
           if ( decomp_cascade_con%cascade_receiver_pool(l) /= 0 ) then
              data2dptr => this%decomp_cascade_ctransfer_vr_col(:,:,l)
              fieldname = 'C13_'//&
                   trim(decomp_cascade_con%decomp_pool_name_history(decomp_cascade_con%cascade_donor_pool(l)))&
                   //'C_TO_'//&
                   trim(decomp_cascade_con%decomp_pool_name_history(decomp_cascade_con%cascade_receiver_pool(l)))&
                   //'C'//trim(vr_suffix)
              longname =  'C13 decomp. of '&
                   //trim(decomp_cascade_con%decomp_pool_name_long(decomp_cascade_con%cascade_donor_pool(l)))&
                   //' C to '//&
                   trim(decomp_cascade_con%decomp_pool_name_long(decomp_cascade_con%cascade_receiver_pool(l)))//' C'
              call hist_addfld_decomp (fname=fieldname, units='gC13/m^3',  type2d='levdcmp', &
                   avgflag='A', long_name=longname, &
                   ptr_col=data2dptr, default='inactive')
           endif
        end do

     end if

     !-------------------------------
     ! C14 flux variables - native to column 
     !-------------------------------

     if (carbon_type == 'c14') then

        this%hr_col(begc:endc) = spval
        call hist_addfld1d (fname='C14_HR', units='gC14/m^2/s', &
             avgflag='A', long_name='C14 total heterotrophic respiration', &
             ptr_col=this%hr_col)

        this%michr_col(begc:endc) = spval
        call hist_addfld1d (fname='C14_MICC_HR', units='gC13/m^2/s', &
             avgflag='A', long_name='C14 microbial heterotrophic respiration', &
             ptr_col=this%michr_col, default='inactive')

        this%cwdhr_col(begc:endc) = spval
        call hist_addfld1d (fname='C14_CWDC_HR', units='gC/m^2/s', &
             avgflag='A', long_name='C14 cwd C heterotrophic respiration', &
             ptr_col=this%cwdhr_col, default='inactive')

        this%lithr_col(begc:endc) = spval
        call hist_addfld1d (fname='C14_LITTERC_HR', units='gC14/m^2/s', &
             avgflag='A', long_name='C14 litter carbon heterotrophic respiration', &
             ptr_col=this%lithr_col, default='inactive')

        this%somhr_col(begc:endc) = spval
        call hist_addfld1d (fname='C14_SOILC_HR', units='gC14/m^2/s', &
             avgflag='A', long_name='C14 soil organic matter heterotrophic respiration', &
             ptr_col=this%somhr_col, default='inactive')

        this%decomp_cascade_hr_col(begc:endc,:)             = spval
        this%decomp_cascade_hr_vr_col(begc:endc,:,:)        = spval
        this%decomp_cascade_ctransfer_col(begc:endc,:)      = spval
        this%decomp_cascade_ctransfer_vr_col(begc:endc,:,:) = spval

        do l = 1, ndecomp_cascade_transitions
           !-- HR fluxes
           data2dptr => this%decomp_cascade_hr_vr_col(:,:,l)

           ! check to see if there are multiple pathways that include respiration, and if so, note that in the history file
           ii = 0
           do jj = 1, ndecomp_cascade_transitions
              if ( decomp_cascade_con%cascade_donor_pool(jj) == decomp_cascade_con%cascade_donor_pool(l) ) ii = ii+1
           end do
           if ( ii == 1 ) then
              fieldname = 'C14_'//trim(decomp_cascade_con%decomp_pool_name_history(decomp_cascade_con%cascade_donor_pool(l)))&
                   //'_HR'//trim(vr_suffix)
           else
              fieldname = 'C14_'//&
                   trim(decomp_cascade_con%decomp_pool_name_history(decomp_cascade_con%cascade_donor_pool(l)))&
                   //'_HR_'//&
                   trim(decomp_cascade_con%decomp_pool_name_short(decomp_cascade_con%cascade_receiver_pool(l)))&
                   //trim(vr_suffix)
           endif
           longname =  'C14 Het. Resp. from '&
                //trim(decomp_cascade_con%decomp_pool_name_long(decomp_cascade_con%cascade_donor_pool(l)))
           call hist_addfld_decomp (fname=fieldname, units='gC14/m^3',  type2d='levdcmp', &
                avgflag='A', long_name=longname, &
                ptr_col=data2dptr, default='inactive')

           !-- transfer fluxes (none from terminal pool, if present)
           if ( decomp_cascade_con%cascade_receiver_pool(l) /= 0 ) then
              data2dptr => this%decomp_cascade_ctransfer_vr_col(:,:,l)

              fieldname = 'C14_'//&
                   trim(decomp_cascade_con%decomp_pool_name_history(decomp_cascade_con%cascade_donor_pool(l)))&
                   //'C_TO_'//&
                   trim(decomp_cascade_con%decomp_pool_name_history(decomp_cascade_con%cascade_receiver_pool(l)))&
                   //'C'//trim(vr_suffix)
              longname =  'C14 decomp. of '&
                   //trim(decomp_cascade_con%decomp_pool_name_long(decomp_cascade_con%cascade_donor_pool(l)))//&
                   ' C to '//trim(decomp_cascade_con%decomp_pool_name_long(decomp_cascade_con%cascade_receiver_pool(l)))//' C'
              call hist_addfld_decomp (fname=fieldname, units='gC14/m^3',  type2d='levdcmp', &
                   avgflag='A', long_name=longname, &
                   ptr_col=data2dptr, default='inactive')
           endif
        end do

     end if

    do c = bounds%begc, bounds%endc
       l = col%landunit(c)

       this%fphr_col(c,nlevdecomp+1:nlevgrnd) = 0._r8 !used to be in ch4Mod
       if (lun%itype(l) == istsoil .or. lun%itype(l) == istcrop) then
          this%fphr_col(c,nlevdecomp+1:nlevgrnd) = 0._r8 
       else if (lun%itype(l) == istdlak .and. allowlakeprod) then
          this%fphr_col(c,:) = spval
       else  ! Inactive CH4 columns
          this%fphr_col(c,:) = spval
       end if

    end do

    if ( use_fates ) then

       call hist_addfld_decomp(fname='FATES_c_to_litr_lab_c', units='gC/m^3/s',  type2d='levdcmp', &
                   avgflag='A', long_name='litter labile carbon flux from FATES to BGC', &
                   ptr_col=this%FATES_c_to_litr_lab_c_col)

       call hist_addfld_decomp(fname='FATES_c_to_litr_cel_c', units='gC/m^3/s',  type2d='levdcmp', &
                   avgflag='A', long_name='litter celluluse carbon flux from FATES to BGC', &
                   ptr_col=this%FATES_c_to_litr_cel_c_col)

       call hist_addfld_decomp(fname='FATES_c_to_litr_lig_c', units='gC/m^3/s',  type2d='levdcmp', &
                   avgflag='A', long_name='litter lignin carbon flux from FATES to BGC', &
                   ptr_col=this%FATES_c_to_litr_lig_c_col)

     endif


  end subroutine InitHistory

  !-----------------------------------------------------------------------
  subroutine InitCold(this, bounds)
    !
    ! !ARGUMENTS:
    class(soilbiogeochem_carbonflux_type) :: this
    type(bounds_type), intent(in) :: bounds  
    !
    ! !LOCAL VARIABLES:
    integer :: c,l
    integer :: num_special_col                           ! number of good values in special_col filter
    integer :: special_col(bounds%endc-bounds%begc+1)    ! special landunit filter - columns
    !-----------------------------------------------------------------------

    ! Set column filters

    num_special_col = 0
    do c = bounds%begc, bounds%endc
       l = col%landunit(c)
       if (lun%ifspecial(l)) then
          num_special_col = num_special_col + 1
          special_col(num_special_col) = c
       end if
    end do

    ! initialize fields for special filters

    call this%SetValues (num_column=num_special_col, filter_column=special_col, &
         value_column=0._r8)

  end subroutine InitCold

  !-----------------------------------------------------------------------
  subroutine Restart(this, bounds, ncid, flag)
    !
    ! !USES:
    use restUtilMod
    use ncdio_pio
    !
    ! !ARGUMENTS:
    class(soilbiogeochem_carbonflux_type) :: this
    type(bounds_type) , intent(in)        :: bounds  
    type(file_desc_t) , intent(inout)     :: ncid   ! netcdf id
    character(len=*)  , intent(in)        :: flag   !'read', 'write', 'define'
    !
    ! local vars
    real(r8), pointer :: ptr1d(:)   ! temp. pointers for slicing larger arrays
    real(r8), pointer :: ptr2d(:,:) ! temp. pointers for slicing larger arrays
    logical  :: readvar
    !-----------------------------------------------------------------------

    !
    ! if  FATES is enabled, need to restart the variables used to transfer from FATES to CLM as they
    ! are persistent between daily FATES dynamics calls and half-hourly CLM timesteps
    !
    if ( use_fates ) then
       
       ptr2d => this%FATES_c_to_litr_lab_c_col
       call restartvar(ncid=ncid, flag=flag, varname='FATES_c_to_litr_lab_c_col', xtype=ncd_double,  &
            dim1name='column', dim2name='levgrnd', switchdim=.true., &
            long_name='', units='gC/m3/s', scale_by_thickness=.false., &
            interpinic_flag='interp', readvar=readvar, data=ptr2d) 
          
       ptr2d => this%FATES_c_to_litr_cel_c_col
       call restartvar(ncid=ncid, flag=flag, varname='FATES_c_to_litr_cel_c_col', xtype=ncd_double,  &
            dim1name='column', dim2name='levgrnd', switchdim=.true., &
            long_name='', units='gC/m3/s', scale_by_thickness=.false., &
            interpinic_flag='interp', readvar=readvar, data=ptr2d) 
          
       ptr2d => this%FATES_c_to_litr_lig_c_col
       call restartvar(ncid=ncid, flag=flag, varname='FATES_c_to_litr_lig_c_col', xtype=ncd_double,  &
            dim1name='column', dim2name='levgrnd', switchdim=.true., &
            long_name='', units='gC/m3/s', scale_by_thickness=.false., &
            interpinic_flag='interp', readvar=readvar, data=ptr2d) 

       ! Copy last 3 variables to an array of litter pools for use in do loops.
       ! Repeat copy in src/utils/clmfates_interfaceMod.F90.
       ! Keep the three originals to avoid backwards compatibility issues with
       ! restart files.
       this%FATES_c_to_litr_c_col(:,:,1) = this%FATES_c_to_litr_lab_c_col(:,:)
       this%FATES_c_to_litr_c_col(:,:,2) = this%FATES_c_to_litr_cel_c_col(:,:)
       this%FATES_c_to_litr_c_col(:,:,3) = this%FATES_c_to_litr_lig_c_col(:,:)
       
    end if

    call restartvar(ncid=ncid, flag=flag, varname='ligninNratioAvg', xtype=ncd_double,  &
         dim1name='column', &
         long_name='', units='', &
         interpinic_flag='interp', readvar=readvar, data=this%litr_lig_c_to_n_col)

  end subroutine Restart

  !-----------------------------------------------------------------------
  subroutine SetValues ( this, num_column, filter_column, value_column)
    !
    ! !DESCRIPTION:
    ! Set carbon fluxes
    !
    ! !ARGUMENTS:
    class (soilbiogeochem_carbonflux_type) :: this
    integer , intent(in) :: num_column
    integer , intent(in) :: filter_column(:)
    real(r8), intent(in) :: value_column
    !
    ! !LOCAL VARIABLES:
    integer :: fi,i     ! loop index
    integer :: j,k,l    ! indices
    !------------------------------------------------------------------------

    do l = 1, ndecomp_cascade_transitions
       do j = 1, nlevdecomp_full
          do fi = 1,num_column
             i = filter_column(fi)
             this%decomp_cascade_hr_col(i,l)             = value_column
             this%c_overflow_vr(i,j,l)                   = value_column
             this%decomp_cascade_hr_vr_col(i,j,l)        = value_column
             this%decomp_cascade_ctransfer_col(i,l)      = value_column
             this%decomp_cascade_ctransfer_vr_col(i,j,l) = value_column
             this%pathfrac_decomp_cascade_col(i,j,l)     = value_column
             this%rf_decomp_cascade_col(i,j,l)           = value_column
          end do
       end do
    end do

    do k = 1, ndecomp_pools
       do fi = 1,num_column
          i = filter_column(fi)
          this%decomp_cpools_leached_col(i,k) = value_column
          this%cn_col(i,k)                    = value_column
       end do
       do j = 1, nlevdecomp_full
          do fi = 1,num_column
             i = filter_column(fi)
             this%decomp_cpools_transport_tendency_col(i,j,k) = value_column
             this%decomp_cpools_sourcesink_col(i,j,k)         = value_column  
             this%decomp_k_col(i,j,k)                         = value_column
          end do
       end do
    end do

    do j = 1, nlevdecomp_full
       do fi = 1,num_column
          i = filter_column(fi)
          this%hr_vr_col(i,j) = value_column
       end do
    end do

    do fi = 1,num_column
       i = filter_column(fi)
       this%hr_col(i)            = value_column
       this%somc_fire_col(i)     = value_column  
       this%som_c_leached_col(i) = value_column
       this%somhr_col(i)         = value_column
       this%lithr_col(i)         = value_column
       this%cwdhr_col(i)         = value_column
       this%michr_col(i)         = value_column
       this%soilc_change_col(i)  = value_column
    end do

    ! NOTE: do not zero the fates to BGC C flux variables since they need to persist from the daily fates timestep s to the half-hourly BGC timesteps.  I.e. FATES_c_to_litr_lab_c_col, FATES_c_to_litr_cel_c_col, FATES_c_to_litr_lig_c_col
    
  end subroutine SetValues

  !-----------------------------------------------------------------------
  subroutine Summary(this, bounds, &
                     num_soilc, filter_soilc, num_soilp, filter_soilp, &
                     soilbiogeochem_decomp_cascade_ctransfer_col, &
                     soilbiogeochem_cwdc_col, soilbiogeochem_cwdn_col, &
                     leafc_to_litter_patch, frootc_to_litter_patch)
    !
    ! !DESCRIPTION:
    ! On the radiation time step, carbon summary calculations
    !
    ! !USES:
    use subgridAveMod, only: p2c
    use CNSharedParamsMod, only: CNParamsShareInst

    ! !ARGUMENTS:
    class(soilbiogeochem_carbonflux_type)           :: this
    type(bounds_type)               , intent(in)    :: bounds          
    integer                         , intent(in)    :: num_soilc       ! number of soil columns in filter
    integer                         , intent(in)    :: filter_soilc(:) ! filter for soil columns
    integer, intent(in), optional :: num_soilp  ! number of patches in filter
    integer, intent(in), optional :: filter_soilp(:)  ! filter for patches
    real(r8), intent(in), optional :: soilbiogeochem_cwdc_col(bounds%begc:)
    real(r8), intent(in), optional :: soilbiogeochem_cwdn_col(bounds%begc:)
    real(r8), intent(in), optional :: soilbiogeochem_decomp_cascade_ctransfer_col(bounds%begc:,1:)
    real(r8), intent(in), optional :: leafc_to_litter_patch(bounds%begp:)
    real(r8), intent(in), optional :: frootc_to_litter_patch(bounds%begp:)
    !
    ! !LOCAL VARIABLES:
    integer  :: c,j,k,l,p
    integer  :: fc, fp
    real(r8) :: ligninNratio_cwd  ! lignin to N ratio of CWD
    real(r8) :: ligninNratio_leaf_patch(bounds%begp:bounds%endp)  ! lignin to N ratio of leaves, patch level
    real(r8) :: ligninNratio_froot_patch(bounds%begp:bounds%endp)  ! lignin to N ratio of fine roots, patch level
    real(r8) :: ligninNratio_leaf_col(bounds%begc:bounds%endc)  ! lignin to N ratio of leaves, column level
    real(r8) :: ligninNratio_froot_col(bounds%begc:bounds%endc)  ! lignin to N ratio of fine roots, column level
    real(r8) :: leafc_to_litter_col(bounds%begc:bounds%endc)  ! leaf C to litter C, column level
    real(r8) :: frootc_to_litter_col(bounds%begc:bounds%endc)  ! fine root C to litter C, column level

    !-----------------------------------------------------------------------

    do fc = 1,num_soilc
       c = filter_soilc(fc)
       this%som_c_leached_col(c) = 0._r8
    end do

    ! vertically integrate HR and decomposition cascade fluxes
    do k = 1, ndecomp_cascade_transitions
       do j = 1,nlevdecomp
          do fc = 1,num_soilc
             c = filter_soilc(fc)
             this%decomp_cascade_hr_col(c,k) = &
                  this%decomp_cascade_hr_col(c,k) + &
                  this%decomp_cascade_hr_vr_col(c,j,k) * dzsoi_decomp(j) 

             this%decomp_cascade_ctransfer_col(c,k) = &
                  this%decomp_cascade_ctransfer_col(c,k) + &
                  this%decomp_cascade_ctransfer_vr_col(c,j,k) * dzsoi_decomp(j) 
          end do
       end do
    end do

    ! total heterotrophic respiration, vertically resolved (HR)
    do j = 1,nlevdecomp
       do fc = 1,num_soilc
          c = filter_soilc(fc)
          this%hr_vr_col(c,j) = 0._r8
       end do
    end do
    do k = 1, ndecomp_cascade_transitions
       do j = 1,nlevdecomp
          do fc = 1,num_soilc
             c = filter_soilc(fc)
             this%hr_vr_col(c,j) = &
                  this%hr_vr_col(c,j) + &
                  this%decomp_cascade_hr_vr_col(c,j,k)
          end do
       end do
    end do

    ! add up all vertical transport tendency terms and calculate total som leaching loss as the sum of these
    do l = 1, ndecomp_pools
       do fc = 1,num_soilc
          c = filter_soilc(fc)
          this%decomp_cpools_leached_col(c,l) = 0._r8
       end do
       do j = 1, nlevdecomp
          do fc = 1,num_soilc
             c = filter_soilc(fc)
             this%decomp_cpools_leached_col(c,l) = this%decomp_cpools_leached_col(c,l) + &
                  this%decomp_cpools_transport_tendency_col(c,j,l) * dzsoi_decomp(j)
          end do
       end do
       do fc = 1,num_soilc
          c = filter_soilc(fc)
          this%som_c_leached_col(c) = this%som_c_leached_col(c) + this%decomp_cpools_leached_col(c,l)
       end do
    end do

    ! soil organic matter heterotrophic respiration 
    associate(is_soil => decomp_cascade_con%is_soil) ! TRUE => pool is a soil pool  
      do k = 1, ndecomp_cascade_transitions
         if ( is_soil(decomp_cascade_con%cascade_donor_pool(k)) ) then
            do fc = 1,num_soilc
               c = filter_soilc(fc)
               this%somhr_col(c) = this%somhr_col(c) + this%decomp_cascade_hr_col(c,k)
            end do
         end if
      end do
    end associate

    ! litter heterotrophic respiration (LITHR)
    associate(is_litter => decomp_cascade_con%is_litter) ! TRUE => pool is a litter pool
      do k = 1, ndecomp_cascade_transitions
         if ( is_litter(decomp_cascade_con%cascade_donor_pool(k)) ) then
            do fc = 1,num_soilc
               c = filter_soilc(fc)
               this%lithr_col(c) = this%lithr_col(c) + this%decomp_cascade_hr_col(c,k)
            end do
         end if
      end do
    end associate

    ! coarse woody debris heterotrophic respiration (CWDHR)
    associate(is_cwd => decomp_cascade_con%is_cwd)  ! TRUE => pool is a cwd pool
      do k = 1, ndecomp_cascade_transitions
         if ( is_cwd(decomp_cascade_con%cascade_donor_pool(k)) ) then
            do fc = 1,num_soilc
               c = filter_soilc(fc)
               this%cwdhr_col(c) = this%cwdhr_col(c) + this%decomp_cascade_hr_col(c,k)
            end do
         end if
      end do
    end associate

    ! microbial heterotrophic respiration (MICHR)
    associate(is_microbe => decomp_cascade_con%is_microbe)  ! TRUE => pool is a microbial pool
      do k = 1, ndecomp_cascade_transitions
         if ( is_microbe(decomp_cascade_con%cascade_donor_pool(k)) ) then
            do fc = 1,num_soilc
               c = filter_soilc(fc)
               this%michr_col(c) = this%michr_col(c) + this%decomp_cascade_hr_col(c,k)
            end do
         end if
      end do
    end associate

    ! total heterotrophic respiration (HR)
    do fc = 1,num_soilc
       c = filter_soilc(fc)
       
          this%hr_col(c) = &
               this%michr_col(c) + &
               this%cwdhr_col(c) + &
               this%lithr_col(c) + &
               this%somhr_col(c)
       
    end do

    ! Calculate ligninNratio
    ! FATES does its own calculation
    if (.not. use_fates .and. decomp_method == mimics_decomp) then
       do fp = 1,num_soilp
          p = filter_soilp(fp)

          associate(ivt => patch%itype)  ! Input: [integer (:)] patch plant type
            ligninNratio_leaf_patch(p) = pftcon%lf_flig(ivt(p)) * &
                                         pftcon%lflitcn(ivt(p)) * &
                                         leafc_to_litter_patch(p)
            ligninNratio_froot_patch(p) = pftcon%fr_flig(ivt(p)) * &
                                          pftcon%frootcn(ivt(p)) * &
                                          frootc_to_litter_patch(p)
          end associate
       end do

       call p2c(bounds, num_soilc, filter_soilc, &
            ligninNratio_leaf_patch(bounds%begp:bounds%endp), &
            ligninNratio_leaf_col(bounds%begc:bounds%endc))
       call p2c(bounds, num_soilc, filter_soilc, &
            ligninNratio_froot_patch(bounds%begp:bounds%endp), &
            ligninNratio_froot_col(bounds%begc:bounds%endc))
       call p2c(bounds, num_soilc, filter_soilc, &
            leafc_to_litter_patch(bounds%begp:bounds%endp), &
            leafc_to_litter_col(bounds%begc:bounds%endc))
       call p2c(bounds, num_soilc, filter_soilc, &
            frootc_to_litter_patch(bounds%begp:bounds%endp), &
            frootc_to_litter_col(bounds%begc:bounds%endc))

       ! Calculate ligninNratioAve
       do fc = 1,num_soilc
          c = filter_soilc(fc)
          if (soilbiogeochem_cwdn_col(c) > 0._r8) then
             ligninNratio_cwd = CNParamsShareInst%cwd_flig * &
                (soilbiogeochem_cwdc_col(c) / soilbiogeochem_cwdn_col(c)) * &
                soilbiogeochem_decomp_cascade_ctransfer_col(c,i_cwdl2)
          else
             ligninNratio_cwd = 0._r8
          end if
          this%litr_lig_c_to_n_col(c) = &
             (ligninNratio_leaf_col(c) + ligninNratio_froot_col(c) + &
              ligninNratio_cwd) / &
              max(1.0e-3_r8, leafc_to_litter_col(c) + &
                             frootc_to_litter_col(c) + &
                             soilbiogeochem_decomp_cascade_ctransfer_col(c,i_cwdl2))
       end do
    end if

  end subroutine Summary

end module SoilBiogeochemCarbonFluxType

<|MERGE_RESOLUTION|>--- conflicted
+++ resolved
@@ -32,11 +32,8 @@
      real(r8), pointer :: decomp_cascade_hr_col                     (:,:)   ! vertically-integrated (diagnostic) het. resp. from decomposing C pools (gC/m2/s)
      real(r8), pointer :: decomp_cascade_ctransfer_vr_col           (:,:,:) ! vertically-resolved C transferred along deomposition cascade (gC/m3/s)
      real(r8), pointer :: decomp_cascade_ctransfer_col              (:,:)   ! vertically-integrated (diagnostic) C transferred along decomposition cascade (gC/m2/s)
-<<<<<<< HEAD
-=======
      real(r8), pointer :: cn_col                                    (:,:)   ! (gC/gN) C:N ratio by pool
      real(r8), pointer :: litr_lig_c_to_n_col                       (:)     ! (gC/gN) Average of leaf, fine root, and CWD lignin C:N ratio
->>>>>>> 19c57a73
      real(r8), pointer :: rf_decomp_cascade_col                     (:,:,:) ! (frac) respired fraction in decomposition step
      real(r8), pointer :: pathfrac_decomp_cascade_col               (:,:,:) ! (frac) what fraction of C passes from donor to receiver pool through a given transition
      real(r8), pointer :: decomp_k_col                              (:,:,:) ! rate coefficient for decomposition (1./sec)
@@ -135,12 +132,9 @@
      allocate(this%decomp_cascade_ctransfer_col(begc:endc,1:ndecomp_cascade_transitions))                      
      this%decomp_cascade_ctransfer_col(:,:)= nan
 
-<<<<<<< HEAD
-=======
      allocate(this%cn_col(begc:endc,1:ndecomp_pools))
      this%cn_col(:,:)= spval
 
->>>>>>> 19c57a73
      allocate(this%rf_decomp_cascade_col(begc:endc,1:nlevdecomp_full,1:ndecomp_cascade_transitions))
      this%rf_decomp_cascade_col(:,:,:) = nan
 
