module SoilBiogeochemLittVertTranspMod

  !-----------------------------------------------------------------------
  ! calculate vertical mixing of all decomposing C and N pools
  !
  use shr_kind_mod                       , only : r8 => shr_kind_r8
  use shr_log_mod                        , only : errMsg => shr_log_errMsg
<<<<<<< HEAD
  use clm_varctl                         , only : iulog, use_c13, use_c14, spinup_state, use_vertsoilc, use_fates, use_cn
  use clm_varctl                         , only : use_soil_matrixcn
=======
  use clm_varctl                         , only : iulog, use_c13, use_c14, spinup_state, use_fates, use_cn
>>>>>>> dd9e6d71
  use clm_varcon                         , only : secspday
  use decompMod                          , only : bounds_type
  use abortutils                         , only : endrun
  use ActiveLayerMod                     , only : active_layer_type
  use SoilBiogeochemStateType            , only : soilbiogeochem_state_type
  use SoilBiogeochemCarbonFluxType       , only : soilbiogeochem_carbonflux_type
  use SoilBiogeochemCarbonStateType      , only : soilbiogeochem_carbonstate_type
  use SoilBiogeochemNitrogenFluxType     , only : soilbiogeochem_nitrogenflux_type
  use SoilBiogeochemNitrogenStateType    , only : soilbiogeochem_nitrogenstate_type
  use SoilBiogeochemDecompCascadeConType , only : decomp_cascade_con
  use ColumnType                         , only : col                
  use GridcellType                       , only : grc
  use SoilBiogeochemStateType            , only : get_spinup_latitude_term
  !
  implicit none
  private
  !
  public :: readParams
  public :: SoilBiogeochemLittVertTransp

  type, private :: params_type
     real(r8) :: som_diffus                 ! Soil organic matter diffusion
     real(r8) :: cryoturb_diffusion_k       ! The cryoturbation diffusive constant cryoturbation to the active layer thickness
     real(r8) :: max_altdepth_cryoturbation ! (m) maximum active layer thickness for cryoturbation to occur
  end type params_type

  type(params_type), private :: params_inst
  !
  real(r8), public :: som_adv_flux =  0._r8
  real(r8), public :: max_depth_cryoturb = 3._r8   ! (m) this is the maximum depth of cryoturbation
  real(r8) :: som_diffus                   ! [m^2/sec] = 1 cm^2 / yr
  real(r8) :: cryoturb_diffusion_k         ! [m^2/sec] = 5 cm^2 / yr = 1m^2 / 200 yr
  real(r8) :: max_altdepth_cryoturbation   ! (m) maximum active layer thickness for cryoturbation to occur

  character(len=*), parameter, private :: sourcefile = &
       __FILE__
  !-----------------------------------------------------------------------

contains

  !-----------------------------------------------------------------------  
  subroutine readParams ( ncid )
    !
    use ncdio_pio   , only : file_desc_t,ncd_io
    !
    type(file_desc_t),intent(inout) :: ncid   ! pio netCDF file id
    !
    character(len=32)  :: subname = 'SoilBiogeochemLittVertTranspType'
    character(len=100) :: errCode = '-Error reading in parameters file:'
    logical            :: readv ! has variable been read in or not
    real(r8)           :: tempr ! temporary to read in constant
    character(len=100) :: tString ! temp. var for reading
    !-----------------------------------------------------------------------
    !
    ! read in parameters
    !

     tString='som_diffus'
     call ncd_io(trim(tString),tempr, 'read', ncid, readvar=readv)
     if ( .not. readv ) call endrun(msg=trim(errCode)//trim(tString)//errMsg(sourcefile, __LINE__))
     params_inst%som_diffus=tempr

     tString='cryoturb_diffusion_k'
     call ncd_io(trim(tString),tempr, 'read', ncid, readvar=readv)
     if ( .not. readv ) call endrun(msg=trim(errCode)//trim(tString)//errMsg(sourcefile, __LINE__))
     params_inst%cryoturb_diffusion_k=tempr

     tString='max_altdepth_cryoturbation'
     call ncd_io(trim(tString),tempr, 'read', ncid, readvar=readv)
     if ( .not. readv ) call endrun(msg=trim(errCode)//trim(tString)//errMsg(sourcefile, __LINE__))
     params_inst%max_altdepth_cryoturbation=tempr
    
   end subroutine readParams

  !-----------------------------------------------------------------------
  subroutine SoilBiogeochemLittVertTransp(bounds, num_soilc, filter_soilc,      &
       active_layer_inst, soilbiogeochem_state_inst,                     &
       soilbiogeochem_carbonstate_inst, soilbiogeochem_carbonflux_inst, &
       c13_soilbiogeochem_carbonstate_inst, c13_soilbiogeochem_carbonflux_inst, &
       c14_soilbiogeochem_carbonstate_inst, c14_soilbiogeochem_carbonflux_inst, &
       soilbiogeochem_nitrogenstate_inst, soilbiogeochem_nitrogenflux_inst)
    !
    ! !DESCRIPTION:
    ! Calculate vertical mixing of soil and litter pools.  Also reconcile sources and sinks of these pools 
    ! calculated in the CStateUpdate1 and NStateUpdate1 subroutines.
    ! Advection-diffusion code based on algorithm in Patankar (1980)
    ! Initial code by C. Koven and W. Riley
    !
    ! !USES:
    use clm_time_manager , only : get_step_size_real
    use clm_varpar       , only : nlevdecomp, ndecomp_pools, nlevdecomp_full
    use clm_varcon       , only : zsoi, dzsoi_decomp, zisoi
    use TridiagonalMod   , only : Tridiagonal
    use ColumnType       , only : col
    use clm_varctl       , only : use_bedrock

    !
    ! !ARGUMENTS:
    type(bounds_type)                       , intent(in)    :: bounds 
    integer                                 , intent(in)    :: num_soilc        ! number of soil columns in filter
    integer                                 , intent(in)    :: filter_soilc(:)  ! filter for soil columns
    type(active_layer_type)                 , intent(in)    :: active_layer_inst
    type(soilbiogeochem_state_type)         , intent(inout) :: soilbiogeochem_state_inst
    type(soilbiogeochem_carbonstate_type)   , intent(inout) :: soilbiogeochem_carbonstate_inst
    type(soilbiogeochem_carbonflux_type)    , intent(inout) :: soilbiogeochem_carbonflux_inst
    type(soilbiogeochem_carbonstate_type)   , intent(inout) :: c13_soilbiogeochem_carbonstate_inst
    type(soilbiogeochem_carbonflux_type)    , intent(inout) :: c13_soilbiogeochem_carbonflux_inst
    type(soilbiogeochem_carbonstate_type)   , intent(inout) :: c14_soilbiogeochem_carbonstate_inst
    type(soilbiogeochem_carbonflux_type)    , intent(inout) :: c14_soilbiogeochem_carbonflux_inst
    type(soilbiogeochem_nitrogenstate_type) , intent(inout) :: soilbiogeochem_nitrogenstate_inst
    type(soilbiogeochem_nitrogenflux_type)  , intent(inout) :: soilbiogeochem_nitrogenflux_inst
    !
    ! !LOCAL VARIABLES:
    real(r8) :: diffus (bounds%begc:bounds%endc,1:nlevdecomp+1)                    ! diffusivity (m2/s)  (includes spinup correction, if any)
    real(r8) :: adv_flux(bounds%begc:bounds%endc,1:nlevdecomp+1)                   ! advective flux (m/s)  (includes spinup correction, if any)
    real(r8) :: aaa                                                                ! "A" function in Patankar
    real(r8) :: pe                                                                 ! Pe for "A" function in Patankar
    real(r8) :: w_m1, w_p1                                                         ! Weights for calculating harmonic mean of diffusivity
    real(r8) :: d_m1, d_p1                                                         ! Harmonic mean of diffusivity
    real(r8) :: a_tri(bounds%begc:bounds%endc,0:nlevdecomp+1)                      ! "a" vector for tridiagonal matrix
    real(r8) :: b_tri(bounds%begc:bounds%endc,0:nlevdecomp+1)                      ! "b" vector for tridiagonal matrix
    real(r8) :: c_tri(bounds%begc:bounds%endc,0:nlevdecomp+1)                      ! "c" vector for tridiagonal matrix
    real(r8) :: r_tri(bounds%begc:bounds%endc,0:nlevdecomp+1)                      ! "r" vector for tridiagonal solution
    real(r8) :: d_p1_zp1(bounds%begc:bounds%endc,1:nlevdecomp+1)                   ! diffusivity/delta_z for next j  (set to zero for no diffusion)
    real(r8) :: d_m1_zm1(bounds%begc:bounds%endc,1:nlevdecomp+1)                   ! diffusivity/delta_z for previous j (set to zero for no diffusion)
    real(r8) :: f_p1(bounds%begc:bounds%endc,1:nlevdecomp+1)                       ! water flux for next j
    real(r8) :: f_m1(bounds%begc:bounds%endc,1:nlevdecomp+1)                       ! water flux for previous j
    real(r8) :: pe_p1(bounds%begc:bounds%endc,1:nlevdecomp+1)                      ! Peclet # for next j
    real(r8) :: pe_m1(bounds%begc:bounds%endc,1:nlevdecomp+1)                      ! Peclet # for previous j
    real(r8) :: dz_node(1:nlevdecomp+1)                                            ! difference between nodes
    real(r8) :: epsilon_t (bounds%begc:bounds%endc,1:nlevdecomp+1,1:ndecomp_pools) !
    real(r8) :: conc_trcr(bounds%begc:bounds%endc,0:nlevdecomp+1)                  !
    real(r8) :: a_p_0
    real(r8) :: deficit
    integer  :: ntype
    integer  :: i_type,s,fc,c,j,l,i                                                ! indices
    integer  :: jtop(bounds%begc:bounds%endc)                                      ! top level at each column
    real(r8) :: dtime                                                              ! land model time step (sec)
    integer  :: zerolev_diffus
    real(r8) :: spinup_term                                                        ! spinup accelerated decomposition factor, used to accelerate transport as well
    real(r8) :: epsilon                                                            ! small number
    real(r8), pointer :: conc_ptr(:,:,:)                                           ! pointer, concentration state variable being transported
    real(r8), pointer :: source(:,:,:)                                             ! pointer, source term
    real(r8), pointer :: trcr_tendency_ptr(:,:,:)                                  ! poiner, store the vertical tendency (gain/loss due to vertical transport)
    real(r8), pointer :: matrix_input(:,:)                                  ! poiner, store the vertical tendency (gain/loss due to vertical transport)
    !-----------------------------------------------------------------------

    ! Set statement functions
    aaa (pe) = max (0._r8, (1._r8 - 0.1_r8 * abs(pe))**5)  ! A function from Patankar, Table 5.2, pg 95
  
    associate(                                                             &
         is_cwd           => decomp_cascade_con%is_cwd                  ,  & ! Input:  [logical (:)    ]  TRUE => pool is a cwd pool                                
         spinup_factor    => decomp_cascade_con%spinup_factor           ,  & ! Input:  [real(r8) (:)   ]  spinup accelerated decomposition factor, used to accelerate transport as well

         altmax           => active_layer_inst%altmax_col               ,  & ! Input:  [real(r8) (:)   ]  maximum annual depth of thaw                             
         altmax_lastyear  => active_layer_inst%altmax_lastyear_col      ,  & ! Input:  [real(r8) (:)   ]  prior year maximum annual depth of thaw                  

         som_adv_coef     => soilbiogeochem_state_inst%som_adv_coef_col ,  & ! Output: [real(r8) (:,:) ]  SOM advective flux (m/s)                               
         som_diffus_coef  => soilbiogeochem_state_inst%som_diffus_coef_col,& ! Output: [real(r8) (:,:) ]  SOM diffusivity due to bio/cryo-turbation (m2/s)  
         tri_ma_vr        => soilbiogeochem_carbonflux_inst%tri_ma_vr &      ! Output: [real(r8) (:,:) ]  Vertical CN transfer rate in sparse matrix format (gC*m3)/(gC*m3*step))
         )

      !Set parameters of vertical mixing of SOM
      som_diffus                 = params_inst%som_diffus 
      cryoturb_diffusion_k       = params_inst%cryoturb_diffusion_k 
      max_altdepth_cryoturbation = params_inst%max_altdepth_cryoturbation 

      dtime = get_step_size_real()

      ntype = 2
      if ( use_c13 ) then
         ntype = ntype+1
      endif
      if ( use_c14 ) then
         ntype = ntype+1
      endif
      if ( use_fates ) then
         ntype = 1
      endif
      spinup_term = 1._r8
      epsilon = 1.e-30

      !------ first get diffusivity / advection terms -------!
      ! use different mixing rates for bioturbation and cryoturbation, with fixed bioturbation and cryoturbation set to a maximum depth
      do fc = 1, num_soilc
         c = filter_soilc (fc)
         if  (( max(altmax(c), altmax_lastyear(c)) <= max_altdepth_cryoturbation ) .and. &
              ( max(altmax(c), altmax_lastyear(c)) > 0._r8) ) then
            ! use mixing profile modified slightly from Koven et al. (2009): constant through active layer, linear decrease from base of active layer to zero at a fixed depth
            do j = 1,nlevdecomp+1
               if ( j <= col%nbedrock(c)+1 ) then
                  if ( zisoi(j) < max(altmax(c), altmax_lastyear(c)) ) then
                     som_diffus_coef(c,j) = cryoturb_diffusion_k 
                     som_adv_coef(c,j) = 0._r8
                  else
                     som_diffus_coef(c,j) = max(cryoturb_diffusion_k * & 
                       ( 1._r8 - ( zisoi(j) - max(altmax(c), altmax_lastyear(c)) ) / &
                       ( min(max_depth_cryoturb, zisoi(col%nbedrock(c)+1)) - max(altmax(c), altmax_lastyear(c)) ) ), 0._r8)  ! go linearly to zero between ALT and max_depth_cryoturb
                     som_adv_coef(c,j) = 0._r8
                  endif
               else
                  som_adv_coef(c,j) = 0._r8
                  som_diffus_coef(c,j) = 0._r8
               endif
            end do
         elseif (  max(altmax(c), altmax_lastyear(c)) > 0._r8 ) then
            ! constant advection, constant diffusion
            do j = 1,nlevdecomp+1
               if ( j <= col%nbedrock(c)+1 ) then
                  som_adv_coef(c,j) = som_adv_flux 
                  som_diffus_coef(c,j) = som_diffus
               else
                  som_adv_coef(c,j) = 0._r8
                  som_diffus_coef(c,j) = 0._r8
               endif
            end do
         else
            ! completely frozen soils--no mixing
            do j = 1,nlevdecomp+1
               som_adv_coef(c,j) = 0._r8
               som_diffus_coef(c,j) = 0._r8
            end do
         endif
      end do

      ! Set the distance between the node and the one ABOVE it   
      dz_node(1) = zsoi(1)
      do j = 2,nlevdecomp+1
         dz_node(j)= zsoi(j) - zsoi(j-1)
      enddo

      !------ loop over litter/som types
      do i_type = 1, ntype

         select case (i_type)
         case (1)  ! C
            conc_ptr          => soilbiogeochem_carbonstate_inst%decomp_cpools_vr_col
            source            => soilbiogeochem_carbonflux_inst%decomp_cpools_sourcesink_col
            trcr_tendency_ptr => soilbiogeochem_carbonflux_inst%decomp_cpools_transport_tendency_col
            matrix_input      => soilbiogeochem_carbonflux_inst%matrix_Cinput%V
         case (2)  ! N
            if (use_cn ) then
               conc_ptr          => soilbiogeochem_nitrogenstate_inst%decomp_npools_vr_col
               source            => soilbiogeochem_nitrogenflux_inst%decomp_npools_sourcesink_col
               trcr_tendency_ptr => soilbiogeochem_nitrogenflux_inst%decomp_npools_transport_tendency_col
               matrix_input      => soilbiogeochem_nitrogenflux_inst%matrix_Ninput%V
            endif
         case (3)
            if ( use_c13 ) then
               ! C13
               conc_ptr          => c13_soilbiogeochem_carbonstate_inst%decomp_cpools_vr_col
               source            => c13_soilbiogeochem_carbonflux_inst%decomp_cpools_sourcesink_col
               trcr_tendency_ptr => c13_soilbiogeochem_carbonflux_inst%decomp_cpools_transport_tendency_col
            else
               ! C14
               conc_ptr          => c14_soilbiogeochem_carbonstate_inst%decomp_cpools_vr_col
               source            => c14_soilbiogeochem_carbonflux_inst%decomp_cpools_sourcesink_col
               trcr_tendency_ptr => c14_soilbiogeochem_carbonflux_inst%decomp_cpools_transport_tendency_col
            endif
         case (4)
            if ( use_c14 .and. use_c13 ) then
               ! C14
               conc_ptr          => c14_soilbiogeochem_carbonstate_inst%decomp_cpools_vr_col
               source            => c14_soilbiogeochem_carbonflux_inst%decomp_cpools_sourcesink_col
               trcr_tendency_ptr => c14_soilbiogeochem_carbonflux_inst%decomp_cpools_transport_tendency_col
            else
               write(iulog,*) 'error.  ncase = 4, but c13 and c14 not both enabled.'
               call endrun(msg=errMsg(sourcefile, __LINE__))
            endif
         end select
<<<<<<< HEAD
         if (use_vertsoilc) then

            do s = 1, ndecomp_pools
               if ( .not. is_cwd(s) ) then
                  if(.not. use_soil_matrixcn .or. s .eq. 1)then
                     do j = 1,nlevdecomp+1
                        do fc = 1, num_soilc
                        c = filter_soilc (fc)
                        !
                        if ( spinup_state >= 1 ) then
                           ! increase transport (both advection and diffusion) by the same factor as accelerated decomposition for a given pool
                           spinup_term = spinup_factor(s)
                        else
                           spinup_term = 1._r8
                        endif
=======

         do s = 1, ndecomp_pools

            if ( .not. is_cwd(s) ) then

               do j = 1,nlevdecomp+1
                  do fc = 1, num_soilc
                     c = filter_soilc (fc)
                     !
                     if ( spinup_state >= 1 ) then
                        ! increase transport (both advection and diffusion) by the same factor as accelerated decomposition for a given pool
                        spinup_term = spinup_factor(s)
                     else
                        spinup_term = 1._r8
                     endif
>>>>>>> dd9e6d71

                     if (abs(spinup_term - 1._r8) > .000001_r8 ) then
                        spinup_term = spinup_term * get_spinup_latitude_term(grc%latdeg(col%gridcell(c)))
                     endif

<<<<<<< HEAD
                        if ( abs(som_adv_coef(c,j)) * spinup_term < epsilon ) then
                           adv_flux(c,j) = epsilon
                        else
                           adv_flux(c,j) = som_adv_coef(c,j) * spinup_term
                        endif
                        !
                        if ( abs(som_diffus_coef(c,j)) * spinup_term < epsilon ) then
                           diffus(c,j) = epsilon
                        else
                           diffus(c,j) = som_diffus_coef(c,j) * spinup_term
                        endif
                        !
                        end do
                     end do
=======
                     if ( abs(som_adv_coef(c,j)) * spinup_term < epsilon ) then
                        adv_flux(c,j) = epsilon
                     else
                        adv_flux(c,j) = som_adv_coef(c,j) * spinup_term
                     endif
                     !
                     if ( abs(som_diffus_coef(c,j)) * spinup_term < epsilon ) then
                        diffus(c,j) = epsilon
                     else
                        diffus(c,j) = som_diffus_coef(c,j) * spinup_term
                     endif
                     !
                  end do
               end do
>>>>>>> dd9e6d71

               ! Set Pe (Peclet #) and D/dz throughout column

<<<<<<< HEAD
                     do fc = 1, num_soilc ! dummy terms here
                        c = filter_soilc (fc)
                        conc_trcr(c,0) = 0._r8
                        conc_trcr(c,col%nbedrock(c)+1:nlevdecomp+1) = 0._r8
                     end do


                     do j = 1,nlevdecomp+1
                        do fc = 1, num_soilc
                        c = filter_soilc (fc)

                        conc_trcr(c,j) = conc_ptr(c,j,s)
                  
                        ! dz_tracer below is the difference between gridcell edges  (dzsoi_decomp)
                        ! dz_node_tracer is difference between cell centers 

                        ! Calculate the D and F terms in the Patankar algorithm
                        if (j == 1) then
                           d_m1_zm1(c,j) = 0._r8
                           w_p1 = (zsoi(j+1) - zisoi(j)) / dz_node(j+1)
                           if ( diffus(c,j+1) > 0._r8 .and. diffus(c,j) > 0._r8) then
                              d_p1 = 1._r8 / ((1._r8 - w_p1) / diffus(c,j) + w_p1 / diffus(c,j+1)) ! Harmonic mean of diffus
                           else
                              d_p1 = 0._r8
                           endif
                           d_p1_zp1(c,j) = d_p1 / dz_node(j+1)
                           f_m1(c,j) = adv_flux(c,j)  ! Include infiltration here
                           f_p1(c,j) = adv_flux(c,j+1)
                           pe_m1(c,j) = 0._r8
                           pe_p1(c,j) = f_p1(c,j) / d_p1_zp1(c,j) ! Peclet #
                        elseif (j >= col%nbedrock(c)+1) then
                           ! At the bottom, assume no gradient in d_z (i.e., they're the same)
                           w_m1 = (zisoi(j-1) - zsoi(j-1)) / dz_node(j)
                           if ( diffus(c,j) > 0._r8 .and. diffus(c,j-1) > 0._r8) then
                              d_m1 = 1._r8 / ((1._r8 - w_m1) / diffus(c,j) + w_m1 / diffus(c,j-1)) ! Harmonic mean of diffus
                           else
                              d_m1 = 0._r8
                           endif
                           d_m1_zm1(c,j) = d_m1 / dz_node(j)
                           d_p1_zp1(c,j) = d_m1_zm1(c,j) ! Set to be the same
                           f_m1(c,j) = adv_flux(c,j)
                           !f_p1(c,j) = adv_flux(c,j+1)
                           f_p1(c,j) = 0._r8
                           pe_m1(c,j) = f_m1(c,j) / d_m1_zm1(c,j) ! Peclet #
                           pe_p1(c,j) = f_p1(c,j) / d_p1_zp1(c,j) ! Peclet #
                        else
                           ! Use distance from j-1 node to interface with j divided by distance between nodes
                           w_m1 = (zisoi(j-1) - zsoi(j-1)) / dz_node(j)
                           if ( diffus(c,j-1) > 0._r8 .and. diffus(c,j) > 0._r8) then
                              d_m1 = 1._r8 / ((1._r8 - w_m1) / diffus(c,j) + w_m1 / diffus(c,j-1)) ! Harmonic mean of diffus
                           else
                              d_m1 = 0._r8
                           endif
                           w_p1 = (zsoi(j+1) - zisoi(j)) / dz_node(j+1)
                           if ( diffus(c,j+1) > 0._r8 .and. diffus(c,j) > 0._r8) then
                              d_p1 = 1._r8 / ((1._r8 - w_p1) / diffus(c,j) + w_p1 / diffus(c,j+1)) ! Harmonic mean of diffus
                           else
                              d_p1 = (1._r8 - w_m1) * diffus(c,j) + w_p1 * diffus(c,j+1) ! Arithmetic mean of diffus
                           endif
                           d_m1_zm1(c,j) = d_m1 / dz_node(j)
                           d_p1_zp1(c,j) = d_p1 / dz_node(j+1)
                           f_m1(c,j) = adv_flux(c,j)
                           f_p1(c,j) = adv_flux(c,j+1)
                           pe_m1(c,j) = f_m1(c,j) / d_m1_zm1(c,j) ! Peclet #
                           pe_p1(c,j) = f_p1(c,j) / d_p1_zp1(c,j) ! Peclet #
                        end if
                        enddo ! fc
                     enddo ! j; nlevdecomp
                  end if


                  ! Calculate the tridiagonal coefficients
                  do j = 0,nlevdecomp +1
                     do fc = 1, num_soilc
                        c = filter_soilc (fc)
                        ! g = cgridcell(c)

                        if (j > 0 .and. j < nlevdecomp+1) then
                           a_p_0 =  dzsoi_decomp(j) / dtime
                        endif

                        if (j == 0) then ! top layer (atmosphere)
                           a_tri(c,j) = 0._r8
                           b_tri(c,j) = 1._r8
                           c_tri(c,j) = -1._r8
                           r_tri(c,j) = 0._r8
                        elseif (j == 1) then
                           a_tri(c,j) = -(d_m1_zm1(c,j) * aaa(pe_m1(c,j)) + max( f_m1(c,j), 0._r8)) ! Eqn 5.47 Patankar
                           c_tri(c,j) = -(d_p1_zp1(c,j) * aaa(pe_p1(c,j)) + max(-f_p1(c,j), 0._r8))
                           b_tri(c,j) = - a_tri(c,j) - c_tri(c,j) + a_p_0
                           r_tri(c,j) = source(c,j,s) * dzsoi_decomp(j) /dtime + (a_p_0 - adv_flux(c,j)) * conc_trcr(c,j)
                           if(s .eq. 1 .and. i_type .eq. 1 .and. use_soil_matrixcn .and. use_vertsoilc)then !vertical matrix are the same for all pools
                              do i = 1,ndecomp_pools-1 !excluding cwd
                                 tri_ma_vr(c,1+(i-1)*(nlevdecomp*3-2)) = (b_tri(c,j) - a_p_0) / dzsoi_decomp(j) * (-dtime)
                                 tri_ma_vr(c,3+(i-1)*(nlevdecomp*3-2)) = c_tri(c,j) / dzsoi_decomp(j) * (-dtime)
                              end do
                           end if
                        elseif (j < nlevdecomp+1) then
                           a_tri(c,j) = -(d_m1_zm1(c,j) * aaa(pe_m1(c,j)) + max( f_m1(c,j), 0._r8)) ! Eqn 5.47 Patankar
                           c_tri(c,j) = -(d_p1_zp1(c,j) * aaa(pe_p1(c,j)) + max(-f_p1(c,j), 0._r8))
                           b_tri(c,j) = - a_tri(c,j) - c_tri(c,j) + a_p_0
                           r_tri(c,j) = source(c,j,s) * dzsoi_decomp(j) /dtime + a_p_0 * conc_trcr(c,j)
                           if(s .eq. 1 .and. i_type .eq. 1 .and. use_soil_matrixcn .and. use_vertsoilc)then                   
                              if(j .le. col%nbedrock(c))then
                                 do i = 1,ndecomp_pools-1
                                    tri_ma_vr(c,j*3-4+(i-1)*(nlevdecomp*3-2)) = a_tri(c,j) / dzsoi_decomp(j) * (-dtime)
                                    if(j .ne. nlevdecomp)then
                                       tri_ma_vr(c,j*3  +(i-1)*(nlevdecomp*3-2)) = c_tri(c,j) / dzsoi_decomp(j) * (-dtime)
                                    end if
                                    tri_ma_vr(c,j*3-2+(i-1)*(nlevdecomp*3-2)) = (b_tri(c,j) - a_p_0) / dzsoi_decomp(j) * (-dtime)
                                 end do
                              else
                                 if(j .eq. col%nbedrock(c) + 1 .and. j .ne. nlevdecomp .and. j .gt. 1)then
                                    do i = 1,ndecomp_pools-1
                                       tri_ma_vr(c,(j-1)*3-2+(i-1)*(nlevdecomp*3-2)) = tri_ma_vr(c,(j-1)*3-2+(i-1)*(nlevdecomp*3-2)) &
                                                                                    + a_tri(c,j) / dzsoi_decomp(j-1)*(-dtime)
                                    end do
                                 end if
                              end if
                           end if
                        else ! j==nlevdecomp+1; 0 concentration gradient at bottom
                           a_tri(c,j) = -1._r8
                           b_tri(c,j) = 1._r8
                           c_tri(c,j) = 0._r8 
                           r_tri(c,j) = 0._r8
=======
               do fc = 1, num_soilc ! dummy terms here
                  c = filter_soilc (fc)
                  conc_trcr(c,0) = 0._r8
                  conc_trcr(c,col%nbedrock(c)+1:nlevdecomp+1) = 0._r8
               end do


               do j = 1,nlevdecomp+1
                  do fc = 1, num_soilc
                     c = filter_soilc (fc)

                     conc_trcr(c,j) = conc_ptr(c,j,s)
               
                     ! dz_tracer below is the difference between gridcell edges  (dzsoi_decomp)
                     ! dz_node_tracer is difference between cell centers 

                     ! Calculate the D and F terms in the Patankar algorithm
                     if (j == 1) then
                        d_m1_zm1(c,j) = 0._r8
                        w_p1 = (zsoi(j+1) - zisoi(j)) / dz_node(j+1)
                        if ( diffus(c,j+1) > 0._r8 .and. diffus(c,j) > 0._r8) then
                           d_p1 = 1._r8 / ((1._r8 - w_p1) / diffus(c,j) + w_p1 / diffus(c,j+1)) ! Harmonic mean of diffus
                        else
                           d_p1 = 0._r8
                        endif
                        d_p1_zp1(c,j) = d_p1 / dz_node(j+1)
                        f_m1(c,j) = adv_flux(c,j)  ! Include infiltration here
                        f_p1(c,j) = adv_flux(c,j+1)
                        pe_m1(c,j) = 0._r8
                        pe_p1(c,j) = f_p1(c,j) / d_p1_zp1(c,j) ! Peclet #
                     elseif (j >= col%nbedrock(c)+1) then
                        ! At the bottom, assume no gradient in d_z (i.e., they're the same)
                        w_m1 = (zisoi(j-1) - zsoi(j-1)) / dz_node(j)
                        if ( diffus(c,j) > 0._r8 .and. diffus(c,j-1) > 0._r8) then
                           d_m1 = 1._r8 / ((1._r8 - w_m1) / diffus(c,j) + w_m1 / diffus(c,j-1)) ! Harmonic mean of diffus
                        else
                           d_m1 = 0._r8
>>>>>>> dd9e6d71
                        endif
                        d_m1_zm1(c,j) = d_m1 / dz_node(j)
                        d_p1_zp1(c,j) = d_m1_zm1(c,j) ! Set to be the same
                        f_m1(c,j) = adv_flux(c,j)
                        !f_p1(c,j) = adv_flux(c,j+1)
                        f_p1(c,j) = 0._r8
                        pe_m1(c,j) = f_m1(c,j) / d_m1_zm1(c,j) ! Peclet #
                        pe_p1(c,j) = f_p1(c,j) / d_p1_zp1(c,j) ! Peclet #
                     else
                        ! Use distance from j-1 node to interface with j divided by distance between nodes
                        w_m1 = (zisoi(j-1) - zsoi(j-1)) / dz_node(j)
                        if ( diffus(c,j-1) > 0._r8 .and. diffus(c,j) > 0._r8) then
                           d_m1 = 1._r8 / ((1._r8 - w_m1) / diffus(c,j) + w_m1 / diffus(c,j-1)) ! Harmonic mean of diffus
                        else
                           d_m1 = 0._r8
                        endif
                        w_p1 = (zsoi(j+1) - zisoi(j)) / dz_node(j+1)
                        if ( diffus(c,j+1) > 0._r8 .and. diffus(c,j) > 0._r8) then
                           d_p1 = 1._r8 / ((1._r8 - w_p1) / diffus(c,j) + w_p1 / diffus(c,j+1)) ! Harmonic mean of diffus
                        else
                           d_p1 = (1._r8 - w_m1) * diffus(c,j) + w_p1 * diffus(c,j+1) ! Arithmetic mean of diffus
                        endif
                        d_m1_zm1(c,j) = d_m1 / dz_node(j)
                        d_p1_zp1(c,j) = d_p1 / dz_node(j+1)
                        f_m1(c,j) = adv_flux(c,j)
                        f_p1(c,j) = adv_flux(c,j+1)
                        pe_m1(c,j) = f_m1(c,j) / d_m1_zm1(c,j) ! Peclet #
                        pe_p1(c,j) = f_p1(c,j) / d_p1_zp1(c,j) ! Peclet #
                     end if
                  enddo ! fc
               enddo ! j; nlevdecomp


               ! Calculate the tridiagonal coefficients
               do j = 0,nlevdecomp +1
                  do fc = 1, num_soilc
                     c = filter_soilc (fc)
<<<<<<< HEAD
                     do j = 1, nlevdecomp
                        if (.not. use_soil_matrixcn) then
                           trcr_tendency_ptr(c,j,s) = 0.-(conc_trcr(c,j) + source(c,j,s))
                        else
                           trcr_tendency_ptr(c,j,s) = 0.0_r8
                       end if !soil_matrix 
                    end do
                  end do

                  if (.not. use_soil_matrixcn) then
                  ! Solve for the concentration profile for this time step
                     call Tridiagonal(bounds, 0, nlevdecomp+1, &
                       jtop(bounds%begc:bounds%endc), &
                       num_soilc, filter_soilc, &
                       a_tri(bounds%begc:bounds%endc, :), &
                       b_tri(bounds%begc:bounds%endc, :), &
                       c_tri(bounds%begc:bounds%endc, :), &
                       r_tri(bounds%begc:bounds%endc, :), &
                       conc_trcr(bounds%begc:bounds%endc,0:nlevdecomp+1))
                  ! add post-transport concentration to calculate tendency term
                     do fc = 1, num_soilc
                        c = filter_soilc (fc)
                        do j = 1, nlevdecomp
                           trcr_tendency_ptr(c,j,s) = trcr_tendency_ptr(c,j,s) + conc_trcr(c,j)
                           trcr_tendency_ptr(c,j,s) = trcr_tendency_ptr(c,j,s) / dtime
                        end do
                     end do
                  else
                     do j = 1,nlevdecomp
                        do fc =1,num_soilc
                           c = filter_soilc(fc)
                           matrix_input(c,j+(s-1)*nlevdecomp) = matrix_input(c,j+(s-1)*nlevdecomp) + source(c,j,s)
                        end do
                     end do
                  end if  !soil_matrix
               else
                  ! for CWD pools, just add
                  do j = 1,nlevdecomp
                     do fc = 1, num_soilc
                        c = filter_soilc (fc)
                        if(.not. use_soil_matrixcn)then
                           conc_trcr(c,j) = conc_ptr(c,j,s) + source(c,j,s)
                        else
                           matrix_input(c,j+(s-1)*nlevdecomp) = matrix_input(c,j+(s-1)*nlevdecomp) + source(c,j,s)
                        end if
                        if (j > col%nbedrock(c) .and. source(c,j,s) > 0._r8) then 
                           write(iulog,*) 'source >0',c,j,s,source(c,j,s)
                        end if
                        if (j > col%nbedrock(c) .and. conc_ptr(c,j,s) > 0._r8) then
                           write(iulog,*) 'conc_ptr >0',c,j,s,conc_ptr(c,j,s)
                        end if
                     end do
                  end do
               end if ! not CWD

              if (.not. use_soil_matrixcn) then
                 do j = 1,nlevdecomp
                    do fc = 1, num_soilc
                       c = filter_soilc (fc)
                       conc_ptr(c,j,s) = conc_trcr(c,j) 
                       ! Correct for small amounts of carbon that leak into bedrock
                       if (j > col%nbedrock(c)) then 
                          conc_ptr(c,col%nbedrock(c),s) = conc_ptr(c,col%nbedrock(c),s) + &
                             conc_trcr(c,j) * (dzsoi_decomp(j) / dzsoi_decomp(col%nbedrock(c)))
                          conc_ptr(c,j,s) = 0._r8
                       end if
                    end do
                  end do
               end if !not soil_matrix
            end do ! s (pool loop)

         else

            !! for single level case, no transport; just update the fluxes calculated in the StateUpdate1 subroutines
            do l = 1, ndecomp_pools
=======
                     ! g = cgridcell(c)

                     if (j > 0 .and. j < nlevdecomp+1) then
                        a_p_0 =  dzsoi_decomp(j) / dtime
                     endif

                     if (j == 0) then ! top layer (atmosphere)
                        a_tri(c,j) = 0._r8
                        b_tri(c,j) = 1._r8
                        c_tri(c,j) = -1._r8
                        r_tri(c,j) = 0._r8
                     elseif (j == 1) then
                        a_tri(c,j) = -(d_m1_zm1(c,j) * aaa(pe_m1(c,j)) + max( f_m1(c,j), 0._r8)) ! Eqn 5.47 Patankar
                        c_tri(c,j) = -(d_p1_zp1(c,j) * aaa(pe_p1(c,j)) + max(-f_p1(c,j), 0._r8))
                        b_tri(c,j) = -a_tri(c,j) - c_tri(c,j) + a_p_0
                        r_tri(c,j) = source(c,j,s) * dzsoi_decomp(j) /dtime + (a_p_0 - adv_flux(c,j)) * conc_trcr(c,j) 
                     elseif (j < nlevdecomp+1) then
                        a_tri(c,j) = -(d_m1_zm1(c,j) * aaa(pe_m1(c,j)) + max( f_m1(c,j), 0._r8)) ! Eqn 5.47 Patankar
                        c_tri(c,j) = -(d_p1_zp1(c,j) * aaa(pe_p1(c,j)) + max(-f_p1(c,j), 0._r8))
                        b_tri(c,j) = -a_tri(c,j) - c_tri(c,j) + a_p_0
                        r_tri(c,j) = source(c,j,s) * dzsoi_decomp(j) /dtime + a_p_0 * conc_trcr(c,j)
                     else ! j==nlevdecomp+1; 0 concentration gradient at bottom
                        a_tri(c,j) = -1._r8
                        b_tri(c,j) = 1._r8
                        c_tri(c,j) = 0._r8 
                        r_tri(c,j) = 0._r8
                     endif
                  enddo ! fc; column
               enddo ! j; nlevdecomp

               do fc = 1, num_soilc
                  c = filter_soilc (fc)
                  jtop(c) = 0
               enddo

               ! subtract initial concentration and source terms for tendency calculation
               do fc = 1, num_soilc
                  c = filter_soilc (fc)
                  do j = 1, nlevdecomp
                     trcr_tendency_ptr(c,j,s) = 0.-(conc_trcr(c,j) + source(c,j,s))
                  end do
               end do

               ! Solve for the concentration profile for this time step
               call Tridiagonal(bounds, 0, nlevdecomp+1, &
                    jtop(bounds%begc:bounds%endc), &
                    num_soilc, filter_soilc, &
                    a_tri(bounds%begc:bounds%endc, :), &
                    b_tri(bounds%begc:bounds%endc, :), &
                    c_tri(bounds%begc:bounds%endc, :), &
                    r_tri(bounds%begc:bounds%endc, :), &
                    conc_trcr(bounds%begc:bounds%endc,0:nlevdecomp+1))

               ! add post-transport concentration to calculate tendency term
               do fc = 1, num_soilc
                  c = filter_soilc (fc)
                  do j = 1, nlevdecomp
                     trcr_tendency_ptr(c,j,s) = trcr_tendency_ptr(c,j,s) + conc_trcr(c,j)
                     trcr_tendency_ptr(c,j,s) = trcr_tendency_ptr(c,j,s) / dtime
                  end do
               end do

            else
               ! for CWD pools, just add
>>>>>>> dd9e6d71
               do j = 1,nlevdecomp
                  do fc = 1, num_soilc
                     c = filter_soilc (fc)
                     conc_trcr(c,j) = conc_ptr(c,j,s) + source(c,j,s)
                     if (j > col%nbedrock(c) .and. source(c,j,s) > 0._r8) then 
                        write(iulog,*) 'source >0',c,j,s,source(c,j,s)
                     end if
                     if (j > col%nbedrock(c) .and. conc_ptr(c,j,s) > 0._r8) then
                        write(iulog,*) 'conc_ptr >0',c,j,s,conc_ptr(c,j,s)
                     end if

                  end do
               end do

            end if ! not CWD

            do j = 1,nlevdecomp
               do fc = 1, num_soilc
                  c = filter_soilc (fc)
                  conc_ptr(c,j,s) = conc_trcr(c,j) 
                  ! Correct for small amounts of carbon that leak into bedrock
                  if (j > col%nbedrock(c)) then 
                     conc_ptr(c,col%nbedrock(c),s) = conc_ptr(c,col%nbedrock(c),s) + &
                        conc_trcr(c,j) * (dzsoi_decomp(j) / dzsoi_decomp(col%nbedrock(c)))
                     conc_ptr(c,j,s) = 0._r8
                  end if
               end do
            end do
<<<<<<< HEAD
         endif
=======

         end do ! s (pool loop)
>>>>>>> dd9e6d71

      end do  ! i_type
   
    end associate

  end subroutine SoilBiogeochemLittVertTransp
 
end module SoilBiogeochemLittVertTranspMod<|MERGE_RESOLUTION|>--- conflicted
+++ resolved
@@ -5,12 +5,8 @@
   !
   use shr_kind_mod                       , only : r8 => shr_kind_r8
   use shr_log_mod                        , only : errMsg => shr_log_errMsg
-<<<<<<< HEAD
-  use clm_varctl                         , only : iulog, use_c13, use_c14, spinup_state, use_vertsoilc, use_fates, use_cn
+  use clm_varctl                         , only : iulog, use_c13, use_c14, spinup_state, use_fates, use_cn
   use clm_varctl                         , only : use_soil_matrixcn
-=======
-  use clm_varctl                         , only : iulog, use_c13, use_c14, spinup_state, use_fates, use_cn
->>>>>>> dd9e6d71
   use clm_varcon                         , only : secspday
   use decompMod                          , only : bounds_type
   use abortutils                         , only : endrun
@@ -281,30 +277,12 @@
                call endrun(msg=errMsg(sourcefile, __LINE__))
             endif
          end select
-<<<<<<< HEAD
-         if (use_vertsoilc) then
-
-            do s = 1, ndecomp_pools
-               if ( .not. is_cwd(s) ) then
-                  if(.not. use_soil_matrixcn .or. s .eq. 1)then
-                     do j = 1,nlevdecomp+1
-                        do fc = 1, num_soilc
-                        c = filter_soilc (fc)
-                        !
-                        if ( spinup_state >= 1 ) then
-                           ! increase transport (both advection and diffusion) by the same factor as accelerated decomposition for a given pool
-                           spinup_term = spinup_factor(s)
-                        else
-                           spinup_term = 1._r8
-                        endif
-=======
 
          do s = 1, ndecomp_pools
-
             if ( .not. is_cwd(s) ) then
-
-               do j = 1,nlevdecomp+1
-                  do fc = 1, num_soilc
+               if(.not. use_soil_matrixcn .or. s .eq. 1)then
+                  do j = 1,nlevdecomp+1
+                     do fc = 1, num_soilc
                      c = filter_soilc (fc)
                      !
                      if ( spinup_state >= 1 ) then
@@ -313,28 +291,11 @@
                      else
                         spinup_term = 1._r8
                      endif
->>>>>>> dd9e6d71
 
                      if (abs(spinup_term - 1._r8) > .000001_r8 ) then
                         spinup_term = spinup_term * get_spinup_latitude_term(grc%latdeg(col%gridcell(c)))
                      endif
 
-<<<<<<< HEAD
-                        if ( abs(som_adv_coef(c,j)) * spinup_term < epsilon ) then
-                           adv_flux(c,j) = epsilon
-                        else
-                           adv_flux(c,j) = som_adv_coef(c,j) * spinup_term
-                        endif
-                        !
-                        if ( abs(som_diffus_coef(c,j)) * spinup_term < epsilon ) then
-                           diffus(c,j) = epsilon
-                        else
-                           diffus(c,j) = som_diffus_coef(c,j) * spinup_term
-                        endif
-                        !
-                        end do
-                     end do
-=======
                      if ( abs(som_adv_coef(c,j)) * spinup_term < epsilon ) then
                         adv_flux(c,j) = epsilon
                      else
@@ -347,148 +308,20 @@
                         diffus(c,j) = som_diffus_coef(c,j) * spinup_term
                      endif
                      !
+                     end do
                   end do
-               end do
->>>>>>> dd9e6d71
 
                ! Set Pe (Peclet #) and D/dz throughout column
 
-<<<<<<< HEAD
-                     do fc = 1, num_soilc ! dummy terms here
-                        c = filter_soilc (fc)
-                        conc_trcr(c,0) = 0._r8
-                        conc_trcr(c,col%nbedrock(c)+1:nlevdecomp+1) = 0._r8
-                     end do
-
-
-                     do j = 1,nlevdecomp+1
-                        do fc = 1, num_soilc
-                        c = filter_soilc (fc)
-
-                        conc_trcr(c,j) = conc_ptr(c,j,s)
-                  
-                        ! dz_tracer below is the difference between gridcell edges  (dzsoi_decomp)
-                        ! dz_node_tracer is difference between cell centers 
-
-                        ! Calculate the D and F terms in the Patankar algorithm
-                        if (j == 1) then
-                           d_m1_zm1(c,j) = 0._r8
-                           w_p1 = (zsoi(j+1) - zisoi(j)) / dz_node(j+1)
-                           if ( diffus(c,j+1) > 0._r8 .and. diffus(c,j) > 0._r8) then
-                              d_p1 = 1._r8 / ((1._r8 - w_p1) / diffus(c,j) + w_p1 / diffus(c,j+1)) ! Harmonic mean of diffus
-                           else
-                              d_p1 = 0._r8
-                           endif
-                           d_p1_zp1(c,j) = d_p1 / dz_node(j+1)
-                           f_m1(c,j) = adv_flux(c,j)  ! Include infiltration here
-                           f_p1(c,j) = adv_flux(c,j+1)
-                           pe_m1(c,j) = 0._r8
-                           pe_p1(c,j) = f_p1(c,j) / d_p1_zp1(c,j) ! Peclet #
-                        elseif (j >= col%nbedrock(c)+1) then
-                           ! At the bottom, assume no gradient in d_z (i.e., they're the same)
-                           w_m1 = (zisoi(j-1) - zsoi(j-1)) / dz_node(j)
-                           if ( diffus(c,j) > 0._r8 .and. diffus(c,j-1) > 0._r8) then
-                              d_m1 = 1._r8 / ((1._r8 - w_m1) / diffus(c,j) + w_m1 / diffus(c,j-1)) ! Harmonic mean of diffus
-                           else
-                              d_m1 = 0._r8
-                           endif
-                           d_m1_zm1(c,j) = d_m1 / dz_node(j)
-                           d_p1_zp1(c,j) = d_m1_zm1(c,j) ! Set to be the same
-                           f_m1(c,j) = adv_flux(c,j)
-                           !f_p1(c,j) = adv_flux(c,j+1)
-                           f_p1(c,j) = 0._r8
-                           pe_m1(c,j) = f_m1(c,j) / d_m1_zm1(c,j) ! Peclet #
-                           pe_p1(c,j) = f_p1(c,j) / d_p1_zp1(c,j) ! Peclet #
-                        else
-                           ! Use distance from j-1 node to interface with j divided by distance between nodes
-                           w_m1 = (zisoi(j-1) - zsoi(j-1)) / dz_node(j)
-                           if ( diffus(c,j-1) > 0._r8 .and. diffus(c,j) > 0._r8) then
-                              d_m1 = 1._r8 / ((1._r8 - w_m1) / diffus(c,j) + w_m1 / diffus(c,j-1)) ! Harmonic mean of diffus
-                           else
-                              d_m1 = 0._r8
-                           endif
-                           w_p1 = (zsoi(j+1) - zisoi(j)) / dz_node(j+1)
-                           if ( diffus(c,j+1) > 0._r8 .and. diffus(c,j) > 0._r8) then
-                              d_p1 = 1._r8 / ((1._r8 - w_p1) / diffus(c,j) + w_p1 / diffus(c,j+1)) ! Harmonic mean of diffus
-                           else
-                              d_p1 = (1._r8 - w_m1) * diffus(c,j) + w_p1 * diffus(c,j+1) ! Arithmetic mean of diffus
-                           endif
-                           d_m1_zm1(c,j) = d_m1 / dz_node(j)
-                           d_p1_zp1(c,j) = d_p1 / dz_node(j+1)
-                           f_m1(c,j) = adv_flux(c,j)
-                           f_p1(c,j) = adv_flux(c,j+1)
-                           pe_m1(c,j) = f_m1(c,j) / d_m1_zm1(c,j) ! Peclet #
-                           pe_p1(c,j) = f_p1(c,j) / d_p1_zp1(c,j) ! Peclet #
-                        end if
-                        enddo ! fc
-                     enddo ! j; nlevdecomp
-                  end if
-
-
-                  ! Calculate the tridiagonal coefficients
-                  do j = 0,nlevdecomp +1
+                  do fc = 1, num_soilc ! dummy terms here
+                     c = filter_soilc (fc)
+                     conc_trcr(c,0) = 0._r8
+                     conc_trcr(c,col%nbedrock(c)+1:nlevdecomp+1) = 0._r8
+                  end do
+
+
+                  do j = 1,nlevdecomp+1
                      do fc = 1, num_soilc
-                        c = filter_soilc (fc)
-                        ! g = cgridcell(c)
-
-                        if (j > 0 .and. j < nlevdecomp+1) then
-                           a_p_0 =  dzsoi_decomp(j) / dtime
-                        endif
-
-                        if (j == 0) then ! top layer (atmosphere)
-                           a_tri(c,j) = 0._r8
-                           b_tri(c,j) = 1._r8
-                           c_tri(c,j) = -1._r8
-                           r_tri(c,j) = 0._r8
-                        elseif (j == 1) then
-                           a_tri(c,j) = -(d_m1_zm1(c,j) * aaa(pe_m1(c,j)) + max( f_m1(c,j), 0._r8)) ! Eqn 5.47 Patankar
-                           c_tri(c,j) = -(d_p1_zp1(c,j) * aaa(pe_p1(c,j)) + max(-f_p1(c,j), 0._r8))
-                           b_tri(c,j) = - a_tri(c,j) - c_tri(c,j) + a_p_0
-                           r_tri(c,j) = source(c,j,s) * dzsoi_decomp(j) /dtime + (a_p_0 - adv_flux(c,j)) * conc_trcr(c,j)
-                           if(s .eq. 1 .and. i_type .eq. 1 .and. use_soil_matrixcn .and. use_vertsoilc)then !vertical matrix are the same for all pools
-                              do i = 1,ndecomp_pools-1 !excluding cwd
-                                 tri_ma_vr(c,1+(i-1)*(nlevdecomp*3-2)) = (b_tri(c,j) - a_p_0) / dzsoi_decomp(j) * (-dtime)
-                                 tri_ma_vr(c,3+(i-1)*(nlevdecomp*3-2)) = c_tri(c,j) / dzsoi_decomp(j) * (-dtime)
-                              end do
-                           end if
-                        elseif (j < nlevdecomp+1) then
-                           a_tri(c,j) = -(d_m1_zm1(c,j) * aaa(pe_m1(c,j)) + max( f_m1(c,j), 0._r8)) ! Eqn 5.47 Patankar
-                           c_tri(c,j) = -(d_p1_zp1(c,j) * aaa(pe_p1(c,j)) + max(-f_p1(c,j), 0._r8))
-                           b_tri(c,j) = - a_tri(c,j) - c_tri(c,j) + a_p_0
-                           r_tri(c,j) = source(c,j,s) * dzsoi_decomp(j) /dtime + a_p_0 * conc_trcr(c,j)
-                           if(s .eq. 1 .and. i_type .eq. 1 .and. use_soil_matrixcn .and. use_vertsoilc)then                   
-                              if(j .le. col%nbedrock(c))then
-                                 do i = 1,ndecomp_pools-1
-                                    tri_ma_vr(c,j*3-4+(i-1)*(nlevdecomp*3-2)) = a_tri(c,j) / dzsoi_decomp(j) * (-dtime)
-                                    if(j .ne. nlevdecomp)then
-                                       tri_ma_vr(c,j*3  +(i-1)*(nlevdecomp*3-2)) = c_tri(c,j) / dzsoi_decomp(j) * (-dtime)
-                                    end if
-                                    tri_ma_vr(c,j*3-2+(i-1)*(nlevdecomp*3-2)) = (b_tri(c,j) - a_p_0) / dzsoi_decomp(j) * (-dtime)
-                                 end do
-                              else
-                                 if(j .eq. col%nbedrock(c) + 1 .and. j .ne. nlevdecomp .and. j .gt. 1)then
-                                    do i = 1,ndecomp_pools-1
-                                       tri_ma_vr(c,(j-1)*3-2+(i-1)*(nlevdecomp*3-2)) = tri_ma_vr(c,(j-1)*3-2+(i-1)*(nlevdecomp*3-2)) &
-                                                                                    + a_tri(c,j) / dzsoi_decomp(j-1)*(-dtime)
-                                    end do
-                                 end if
-                              end if
-                           end if
-                        else ! j==nlevdecomp+1; 0 concentration gradient at bottom
-                           a_tri(c,j) = -1._r8
-                           b_tri(c,j) = 1._r8
-                           c_tri(c,j) = 0._r8 
-                           r_tri(c,j) = 0._r8
-=======
-               do fc = 1, num_soilc ! dummy terms here
-                  c = filter_soilc (fc)
-                  conc_trcr(c,0) = 0._r8
-                  conc_trcr(c,col%nbedrock(c)+1:nlevdecomp+1) = 0._r8
-               end do
-
-
-               do j = 1,nlevdecomp+1
-                  do fc = 1, num_soilc
                      c = filter_soilc (fc)
 
                      conc_trcr(c,j) = conc_ptr(c,j,s)
@@ -517,7 +350,6 @@
                            d_m1 = 1._r8 / ((1._r8 - w_m1) / diffus(c,j) + w_m1 / diffus(c,j-1)) ! Harmonic mean of diffus
                         else
                            d_m1 = 0._r8
->>>>>>> dd9e6d71
                         endif
                         d_m1_zm1(c,j) = d_m1 / dz_node(j)
                         d_p1_zp1(c,j) = d_m1_zm1(c,j) ! Set to be the same
@@ -547,91 +379,15 @@
                         pe_m1(c,j) = f_m1(c,j) / d_m1_zm1(c,j) ! Peclet #
                         pe_p1(c,j) = f_p1(c,j) / d_p1_zp1(c,j) ! Peclet #
                      end if
-                  enddo ! fc
-               enddo ! j; nlevdecomp
+                     enddo ! fc
+                  enddo ! j; nlevdecomp
+               end if
 
 
                ! Calculate the tridiagonal coefficients
                do j = 0,nlevdecomp +1
                   do fc = 1, num_soilc
                      c = filter_soilc (fc)
-<<<<<<< HEAD
-                     do j = 1, nlevdecomp
-                        if (.not. use_soil_matrixcn) then
-                           trcr_tendency_ptr(c,j,s) = 0.-(conc_trcr(c,j) + source(c,j,s))
-                        else
-                           trcr_tendency_ptr(c,j,s) = 0.0_r8
-                       end if !soil_matrix 
-                    end do
-                  end do
-
-                  if (.not. use_soil_matrixcn) then
-                  ! Solve for the concentration profile for this time step
-                     call Tridiagonal(bounds, 0, nlevdecomp+1, &
-                       jtop(bounds%begc:bounds%endc), &
-                       num_soilc, filter_soilc, &
-                       a_tri(bounds%begc:bounds%endc, :), &
-                       b_tri(bounds%begc:bounds%endc, :), &
-                       c_tri(bounds%begc:bounds%endc, :), &
-                       r_tri(bounds%begc:bounds%endc, :), &
-                       conc_trcr(bounds%begc:bounds%endc,0:nlevdecomp+1))
-                  ! add post-transport concentration to calculate tendency term
-                     do fc = 1, num_soilc
-                        c = filter_soilc (fc)
-                        do j = 1, nlevdecomp
-                           trcr_tendency_ptr(c,j,s) = trcr_tendency_ptr(c,j,s) + conc_trcr(c,j)
-                           trcr_tendency_ptr(c,j,s) = trcr_tendency_ptr(c,j,s) / dtime
-                        end do
-                     end do
-                  else
-                     do j = 1,nlevdecomp
-                        do fc =1,num_soilc
-                           c = filter_soilc(fc)
-                           matrix_input(c,j+(s-1)*nlevdecomp) = matrix_input(c,j+(s-1)*nlevdecomp) + source(c,j,s)
-                        end do
-                     end do
-                  end if  !soil_matrix
-               else
-                  ! for CWD pools, just add
-                  do j = 1,nlevdecomp
-                     do fc = 1, num_soilc
-                        c = filter_soilc (fc)
-                        if(.not. use_soil_matrixcn)then
-                           conc_trcr(c,j) = conc_ptr(c,j,s) + source(c,j,s)
-                        else
-                           matrix_input(c,j+(s-1)*nlevdecomp) = matrix_input(c,j+(s-1)*nlevdecomp) + source(c,j,s)
-                        end if
-                        if (j > col%nbedrock(c) .and. source(c,j,s) > 0._r8) then 
-                           write(iulog,*) 'source >0',c,j,s,source(c,j,s)
-                        end if
-                        if (j > col%nbedrock(c) .and. conc_ptr(c,j,s) > 0._r8) then
-                           write(iulog,*) 'conc_ptr >0',c,j,s,conc_ptr(c,j,s)
-                        end if
-                     end do
-                  end do
-               end if ! not CWD
-
-              if (.not. use_soil_matrixcn) then
-                 do j = 1,nlevdecomp
-                    do fc = 1, num_soilc
-                       c = filter_soilc (fc)
-                       conc_ptr(c,j,s) = conc_trcr(c,j) 
-                       ! Correct for small amounts of carbon that leak into bedrock
-                       if (j > col%nbedrock(c)) then 
-                          conc_ptr(c,col%nbedrock(c),s) = conc_ptr(c,col%nbedrock(c),s) + &
-                             conc_trcr(c,j) * (dzsoi_decomp(j) / dzsoi_decomp(col%nbedrock(c)))
-                          conc_ptr(c,j,s) = 0._r8
-                       end if
-                    end do
-                  end do
-               end if !not soil_matrix
-            end do ! s (pool loop)
-
-         else
-
-            !! for single level case, no transport; just update the fluxes calculated in the StateUpdate1 subroutines
-            do l = 1, ndecomp_pools
-=======
                      ! g = cgridcell(c)
 
                      if (j > 0 .and. j < nlevdecomp+1) then
@@ -646,13 +402,37 @@
                      elseif (j == 1) then
                         a_tri(c,j) = -(d_m1_zm1(c,j) * aaa(pe_m1(c,j)) + max( f_m1(c,j), 0._r8)) ! Eqn 5.47 Patankar
                         c_tri(c,j) = -(d_p1_zp1(c,j) * aaa(pe_p1(c,j)) + max(-f_p1(c,j), 0._r8))
-                        b_tri(c,j) = -a_tri(c,j) - c_tri(c,j) + a_p_0
-                        r_tri(c,j) = source(c,j,s) * dzsoi_decomp(j) /dtime + (a_p_0 - adv_flux(c,j)) * conc_trcr(c,j) 
+                        b_tri(c,j) = - a_tri(c,j) - c_tri(c,j) + a_p_0
+                        r_tri(c,j) = source(c,j,s) * dzsoi_decomp(j) /dtime + (a_p_0 - adv_flux(c,j)) * conc_trcr(c,j)
+                        if(s .eq. 1 .and. i_type .eq. 1 .and. use_soil_matrixcn )then !vertical matrix are the same for all pools
+                           do i = 1,ndecomp_pools-1 !excluding cwd
+                              tri_ma_vr(c,1+(i-1)*(nlevdecomp*3-2)) = (b_tri(c,j) - a_p_0) / dzsoi_decomp(j) * (-dtime)
+                              tri_ma_vr(c,3+(i-1)*(nlevdecomp*3-2)) = c_tri(c,j) / dzsoi_decomp(j) * (-dtime)
+                           end do
+                        end if
                      elseif (j < nlevdecomp+1) then
                         a_tri(c,j) = -(d_m1_zm1(c,j) * aaa(pe_m1(c,j)) + max( f_m1(c,j), 0._r8)) ! Eqn 5.47 Patankar
                         c_tri(c,j) = -(d_p1_zp1(c,j) * aaa(pe_p1(c,j)) + max(-f_p1(c,j), 0._r8))
-                        b_tri(c,j) = -a_tri(c,j) - c_tri(c,j) + a_p_0
+                        b_tri(c,j) = - a_tri(c,j) - c_tri(c,j) + a_p_0
                         r_tri(c,j) = source(c,j,s) * dzsoi_decomp(j) /dtime + a_p_0 * conc_trcr(c,j)
+                        if(s .eq. 1 .and. i_type .eq. 1 .and. use_soil_matrixcn )then                   
+                           if(j .le. col%nbedrock(c))then
+                              do i = 1,ndecomp_pools-1
+                                 tri_ma_vr(c,j*3-4+(i-1)*(nlevdecomp*3-2)) = a_tri(c,j) / dzsoi_decomp(j) * (-dtime)
+                                 if(j .ne. nlevdecomp)then
+                                    tri_ma_vr(c,j*3  +(i-1)*(nlevdecomp*3-2)) = c_tri(c,j) / dzsoi_decomp(j) * (-dtime)
+                                 end if
+                                 tri_ma_vr(c,j*3-2+(i-1)*(nlevdecomp*3-2)) = (b_tri(c,j) - a_p_0) / dzsoi_decomp(j) * (-dtime)
+                              end do
+                           else
+                              if(j .eq. col%nbedrock(c) + 1 .and. j .ne. nlevdecomp .and. j .gt. 1)then
+                                 do i = 1,ndecomp_pools-1
+                                    tri_ma_vr(c,(j-1)*3-2+(i-1)*(nlevdecomp*3-2)) = tri_ma_vr(c,(j-1)*3-2+(i-1)*(nlevdecomp*3-2)) &
+                                                                                 + a_tri(c,j) / dzsoi_decomp(j-1)*(-dtime)
+                                 end do
+                              end if
+                           end if
+                        end if
                      else ! j==nlevdecomp+1; 0 concentration gradient at bottom
                         a_tri(c,j) = -1._r8
                         b_tri(c,j) = 1._r8
@@ -671,12 +451,17 @@
                do fc = 1, num_soilc
                   c = filter_soilc (fc)
                   do j = 1, nlevdecomp
-                     trcr_tendency_ptr(c,j,s) = 0.-(conc_trcr(c,j) + source(c,j,s))
-                  end do
+                     if (.not. use_soil_matrixcn) then
+                        trcr_tendency_ptr(c,j,s) = 0.-(conc_trcr(c,j) + source(c,j,s))
+                     else
+                        trcr_tendency_ptr(c,j,s) = 0.0_r8
+                    end if !soil_matrix 
+                 end do
                end do
 
+               if (.not. use_soil_matrixcn) then
                ! Solve for the concentration profile for this time step
-               call Tridiagonal(bounds, 0, nlevdecomp+1, &
+                  call Tridiagonal(bounds, 0, nlevdecomp+1, &
                     jtop(bounds%begc:bounds%endc), &
                     num_soilc, filter_soilc, &
                     a_tri(bounds%begc:bounds%endc, :), &
@@ -684,53 +469,57 @@
                     c_tri(bounds%begc:bounds%endc, :), &
                     r_tri(bounds%begc:bounds%endc, :), &
                     conc_trcr(bounds%begc:bounds%endc,0:nlevdecomp+1))
-
                ! add post-transport concentration to calculate tendency term
-               do fc = 1, num_soilc
-                  c = filter_soilc (fc)
-                  do j = 1, nlevdecomp
-                     trcr_tendency_ptr(c,j,s) = trcr_tendency_ptr(c,j,s) + conc_trcr(c,j)
-                     trcr_tendency_ptr(c,j,s) = trcr_tendency_ptr(c,j,s) / dtime
+                  do fc = 1, num_soilc
+                     c = filter_soilc (fc)
+                     do j = 1, nlevdecomp
+                        trcr_tendency_ptr(c,j,s) = trcr_tendency_ptr(c,j,s) + conc_trcr(c,j)
+                        trcr_tendency_ptr(c,j,s) = trcr_tendency_ptr(c,j,s) / dtime
+                     end do
                   end do
-               end do
-
+               else
+                  do j = 1,nlevdecomp
+                     do fc =1,num_soilc
+                        c = filter_soilc(fc)
+                        matrix_input(c,j+(s-1)*nlevdecomp) = matrix_input(c,j+(s-1)*nlevdecomp) + source(c,j,s)
+                     end do
+                  end do
+               end if  !soil_matrix
             else
                ! for CWD pools, just add
->>>>>>> dd9e6d71
                do j = 1,nlevdecomp
                   do fc = 1, num_soilc
                      c = filter_soilc (fc)
-                     conc_trcr(c,j) = conc_ptr(c,j,s) + source(c,j,s)
+                     if(.not. use_soil_matrixcn)then
+                        conc_trcr(c,j) = conc_ptr(c,j,s) + source(c,j,s)
+                     else
+                        matrix_input(c,j+(s-1)*nlevdecomp) = matrix_input(c,j+(s-1)*nlevdecomp) + source(c,j,s)
+                     end if
                      if (j > col%nbedrock(c) .and. source(c,j,s) > 0._r8) then 
                         write(iulog,*) 'source >0',c,j,s,source(c,j,s)
                      end if
                      if (j > col%nbedrock(c) .and. conc_ptr(c,j,s) > 0._r8) then
                         write(iulog,*) 'conc_ptr >0',c,j,s,conc_ptr(c,j,s)
                      end if
-
                   end do
                end do
-
             end if ! not CWD
 
-            do j = 1,nlevdecomp
-               do fc = 1, num_soilc
-                  c = filter_soilc (fc)
-                  conc_ptr(c,j,s) = conc_trcr(c,j) 
-                  ! Correct for small amounts of carbon that leak into bedrock
-                  if (j > col%nbedrock(c)) then 
-                     conc_ptr(c,col%nbedrock(c),s) = conc_ptr(c,col%nbedrock(c),s) + &
-                        conc_trcr(c,j) * (dzsoi_decomp(j) / dzsoi_decomp(col%nbedrock(c)))
-                     conc_ptr(c,j,s) = 0._r8
-                  end if
+           if (.not. use_soil_matrixcn) then
+              do j = 1,nlevdecomp
+                 do fc = 1, num_soilc
+                    c = filter_soilc (fc)
+                    conc_ptr(c,j,s) = conc_trcr(c,j) 
+                    ! Correct for small amounts of carbon that leak into bedrock
+                    if (j > col%nbedrock(c)) then 
+                       conc_ptr(c,col%nbedrock(c),s) = conc_ptr(c,col%nbedrock(c),s) + &
+                          conc_trcr(c,j) * (dzsoi_decomp(j) / dzsoi_decomp(col%nbedrock(c)))
+                       conc_ptr(c,j,s) = 0._r8
+                    end if
+                 end do
                end do
-            end do
-<<<<<<< HEAD
-         endif
-=======
-
+            end if !not soil_matrix
          end do ! s (pool loop)
->>>>>>> dd9e6d71
 
       end do  ! i_type
    
