module SoilBiogeochemNStateUpdate1Mod

  !-----------------------------------------------------------------------
  ! !DESCRIPTION:
  ! Module for nitrogen state variable updates, non-mortality fluxes.
  !
  ! !USES:
  use shr_kind_mod                       , only: r8 => shr_kind_r8
  use clm_time_manager                   , only : get_step_size_real
  use clm_varpar                         , only : nlevdecomp, ndecomp_cascade_transitions
  use clm_varctl                         , only : iulog, use_nitrif_denitrif, use_crop
  use SoilBiogeochemDecompCascadeConType , only : use_soil_matrixcn
  use clm_varcon                         , only : nitrif_n2o_loss_frac
  use SoilBiogeochemStateType            , only : soilbiogeochem_state_type
  use SoilBiogeochemNitrogenStateType    , only : soilbiogeochem_nitrogenstate_type
  use SoilBiogeochemNitrogenfluxType     , only : soilbiogeochem_nitrogenflux_type
  use SoilBiogeochemDecompCascadeConType , only : decomp_cascade_con
  use CNSharedParamsMod                  , only : use_fun
  use ColumnType                         , only : col 
  !
  implicit none
  private
  !
  ! !PUBLIC MEMBER FUNCTIONS:
  public:: SoilBiogeochemNStateUpdate1
  !-----------------------------------------------------------------------

contains

  !-----------------------------------------------------------------------
  subroutine SoilBiogeochemNStateUpdate1(num_bgc_soilc, filter_bgc_soilc,  &
       soilbiogeochem_state_inst, soilbiogeochem_nitrogenflux_inst, soilbiogeochem_nitrogenstate_inst)
    !
    ! !DESCRIPTION:
    ! On the radiation time step, update all the prognostic nitrogen state
    ! variables (except for gap-phase mortality and fire fluxes)
    !
    ! !ARGUMENTS:
    integer                                 , intent(in)    :: num_bgc_soilc       ! number of soil columns in filter
    integer                                 , intent(in)    :: filter_bgc_soilc(:) ! filter for soil columns
    type(soilbiogeochem_state_type)         , intent(in)    :: soilbiogeochem_state_inst
    type(soilbiogeochem_nitrogenflux_type)  , intent(inout) :: soilbiogeochem_nitrogenflux_inst
    type(soilbiogeochem_nitrogenstate_type) , intent(inout) :: soilbiogeochem_nitrogenstate_inst
    !
    ! !LOCAL VARIABLES:
    integer :: c,p,j,l,k ! indices
    integer :: fc        ! lake filter indices
    real(r8):: dt        ! radiation time step (seconds)

    !-----------------------------------------------------------------------

    associate(                                                                   & 
         cascade_donor_pool    => decomp_cascade_con%cascade_donor_pool        , & ! Input:  [integer  (:)     ]  which pool is C taken from for a given decomposition step
         cascade_receiver_pool => decomp_cascade_con%cascade_receiver_pool     , & ! Input:  [integer  (:)     ]  which pool is C added to for a given decomposition step

         ndep_prof             => soilbiogeochem_state_inst%ndep_prof_col      , & ! Input:  [real(r8) (:,:)   ]  profile over which N deposition is distributed through column (1/m)
         nfixation_prof        => soilbiogeochem_state_inst%nfixation_prof_col , & ! Input:  [real(r8) (:,:)   ]  profile over which N fixation is distributed through column (1/m)

         nf                    => soilbiogeochem_nitrogenflux_inst             , & ! Output:
         ns                    => soilbiogeochem_nitrogenstate_inst              & ! Output:
         )

      ! set time steps
      dt = get_step_size_real()

      do j = 1, nlevdecomp
         do fc = 1,num_bgc_soilc
            c = filter_bgc_soilc(fc)
            if(use_fun)then !RF in FUN logic, the fixed N goes straight into the plant, and not into the SMINN pool. 
 	               ! N deposition and fixation (put all into NH4 pool)
	               ns%smin_nh4_vr_col(c,j) = ns%smin_nh4_vr_col(c,j) + nf%ndep_to_sminn_col(c)*dt * ndep_prof(c,j)
	               ns%smin_nh4_vr_col(c,j) = ns%smin_nh4_vr_col(c,j) + nf%ffix_to_sminn_col(c)*dt * nfixation_prof(c,j)
	          else
	            if (.not. use_nitrif_denitrif) then

	               ! N deposition and fixation
	               ns%sminn_vr_col(c,j) = ns%sminn_vr_col(c,j) + nf%ndep_to_sminn_col(c)*dt * ndep_prof(c,j)
	               ns%sminn_vr_col(c,j) = ns%sminn_vr_col(c,j) + nf%nfix_to_sminn_col(c)*dt * nfixation_prof(c,j)

	            else

	               ! N deposition and fixation (put all into NH4 pool)
	               ns%smin_nh4_vr_col(c,j) = ns%smin_nh4_vr_col(c,j) + nf%ndep_to_sminn_col(c)*dt * ndep_prof(c,j)
	               ns%smin_nh4_vr_col(c,j) = ns%smin_nh4_vr_col(c,j) + nf%nfix_to_sminn_col(c)*dt * nfixation_prof(c,j)
                       
                end if
           end if
          
         end do
         
      end do

      ! repeating N dep and fixation for crops
      if ( use_crop )then
         do j = 1, nlevdecomp

            ! column loop
            do fc = 1,num_bgc_soilc
               c = filter_bgc_soilc(fc)
               if (.not. use_nitrif_denitrif) then

                  ! N deposition and fixation
                  ns%sminn_vr_col(c,j) = ns%sminn_vr_col(c,j) &
                       + nf%fert_to_sminn_col(c)*dt * ndep_prof(c,j)
                  ns%sminn_vr_col(c,j) = ns%sminn_vr_col(c,j) &
                       + nf%soyfixn_to_sminn_col(c)*dt * nfixation_prof(c,j)

               else

                  ! N deposition and fixation (put all into NH4 pool)
                  ns%smin_nh4_vr_col(c,j) = ns%smin_nh4_vr_col(c,j) &
                       + nf%fert_to_sminn_col(c)*dt * ndep_prof(c,j)
                  ns%smin_nh4_vr_col(c,j) = ns%smin_nh4_vr_col(c,j) &
                       + nf%soyfixn_to_sminn_col(c)*dt * nfixation_prof(c,j)

               end if
            end do
         end do
      end if

      ! decomposition fluxes
   if (.not. use_soil_matrixcn) then
      do k = 1, ndecomp_cascade_transitions
         do j = 1, nlevdecomp
            ! column loop
            do fc = 1,num_soilc
               c = filter_soilc(fc)

               nf%decomp_npools_sourcesink_col(c,j,cascade_donor_pool(k)) = &
                    nf%decomp_npools_sourcesink_col(c,j,cascade_donor_pool(k)) - &
                    nf%decomp_cascade_ntransfer_vr_col(c,j,k) * dt
            end do
         end do
      end do


      do k = 1, ndecomp_cascade_transitions
         if ( cascade_receiver_pool(k) /= 0 ) then  ! skip terminal transitions
            do j = 1, nlevdecomp
               ! column loop
               do fc = 1,num_bgc_soilc
                  c = filter_bgc_soilc(fc)

                  nf%decomp_npools_sourcesink_col(c,j,cascade_receiver_pool(k)) = &
                       nf%decomp_npools_sourcesink_col(c,j,cascade_receiver_pool(k)) + &
                       (nf%decomp_cascade_ntransfer_vr_col(c,j,k) + &
                        nf%decomp_cascade_sminn_flux_vr_col(c,j,k)) * dt
               end do
            end do
         else  ! terminal transitions
            do j = 1, nlevdecomp
               ! column loop
               do fc = 1,num_soilc
                  c = filter_soilc(fc)
                  nf%decomp_npools_sourcesink_col(c,j,cascade_donor_pool(k)) = &
                       nf%decomp_npools_sourcesink_col(c,j,cascade_donor_pool(k)) - &
                       nf%decomp_cascade_sminn_flux_vr_col(c,j,k) * dt
               end do
            end do
<<<<<<< HEAD
         end if
      end do
   end if  ! 
=======
         end do


         do k = 1, ndecomp_cascade_transitions
            if ( cascade_receiver_pool(k) /= 0 ) then  ! skip terminal transitions
               do j = 1, nlevdecomp
                  ! column loop
                  do fc = 1,num_bgc_soilc
                     c = filter_bgc_soilc(fc)

                     nf%decomp_npools_sourcesink_col(c,j,cascade_receiver_pool(k)) = &
                          nf%decomp_npools_sourcesink_col(c,j,cascade_receiver_pool(k)) + &
                          (nf%decomp_cascade_ntransfer_vr_col(c,j,k) + &
                           nf%decomp_cascade_sminn_flux_vr_col(c,j,k)) * dt
                  end do
               end do
            else  ! terminal transitions
               do j = 1, nlevdecomp
                  ! column loop
                  do fc = 1,num_bgc_soilc
                     c = filter_bgc_soilc(fc)
                     nf%decomp_npools_sourcesink_col(c,j,cascade_donor_pool(k)) = &
                          nf%decomp_npools_sourcesink_col(c,j,cascade_donor_pool(k)) - &
                          nf%decomp_cascade_sminn_flux_vr_col(c,j,k) * dt
                  end do
               end do
            end if
         end do
      else
         ! Matrix solution equvalent to above is in CNSoilMatrixMod.F90? (TODO check on this)
      end if  ! 
>>>>>>> 5765f944

      if (.not. use_nitrif_denitrif) then

         !--------------------------------------------------------
         !-------------    NITRIF_DENITRIF OFF -------------------
         !--------------------------------------------------------

         ! immobilization/mineralization in litter-to-SOM and SOM-to-SOM fluxes and denitrification fluxes
         do k = 1, ndecomp_cascade_transitions
            if ( cascade_receiver_pool(k) /= 0 ) then  ! skip terminal transitions
               do j = 1, nlevdecomp
                  ! column loop
                  do fc = 1,num_bgc_soilc
                     c = filter_bgc_soilc(fc)
                     ns%sminn_vr_col(c,j)  = ns%sminn_vr_col(c,j) - &
                          (nf%sminn_to_denit_decomp_cascade_vr_col(c,j,k) + &
                          nf%decomp_cascade_sminn_flux_vr_col(c,j,k))* dt
                  end do
               end do
            else
               do j = 1, nlevdecomp
                  ! column loop
                  do fc = 1,num_bgc_soilc
                     c = filter_bgc_soilc(fc)
                     ns%sminn_vr_col(c,j)  = ns%sminn_vr_col(c,j) - &
                          nf%sminn_to_denit_decomp_cascade_vr_col(c,j,k)* dt

                     ns%sminn_vr_col(c,j)  = ns%sminn_vr_col(c,j) + &
                          nf%decomp_cascade_sminn_flux_vr_col(c,j,k)* dt

                  end do
               end do
            endif
         end do

         do j = 1, nlevdecomp
            ! column loop
            do fc = 1,num_bgc_soilc
               c = filter_bgc_soilc(fc)
               ! "bulk denitrification"
               ns%sminn_vr_col(c,j) = ns%sminn_vr_col(c,j) - nf%sminn_to_denit_excess_vr_col(c,j) * dt

               ! total plant uptake from mineral N
               if ( .not. use_fun ) then
                  ns%sminn_vr_col(c,j) = ns%sminn_vr_col(c,j) - nf%sminn_to_plant_vr_col(c,j)*dt
               else
                  ns%sminn_vr_col(c,j) = ns%sminn_vr_col(c,j) - nf%sminn_to_plant_fun_vr_col(c,j)*dt
               end if
               ! flux that prevents N limitation (when Carbon_only is set)
               ns%sminn_vr_col(c,j) = ns%sminn_vr_col(c,j) + nf%supplement_to_sminn_vr_col(c,j)*dt
            end do
         end do

      else   

         !--------------------------------------------------------
         !-------------    NITRIF_DENITRIF ON --------------------
         !--------------------------------------------------------

         do j = 1, nlevdecomp
            ! column loop
            do fc = 1,num_bgc_soilc
               c = filter_bgc_soilc(fc)

               ! mineralization fluxes (divert a fraction of this stream to nitrification flux, add the rest to NH4 pool)
               ns%smin_nh4_vr_col(c,j) = ns%smin_nh4_vr_col(c,j) + nf%gross_nmin_vr_col(c,j)*dt

               ! immobilization fluxes
               ns%smin_nh4_vr_col(c,j) = ns%smin_nh4_vr_col(c,j) - nf%actual_immob_nh4_vr_col(c,j)*dt

               ns%smin_no3_vr_col(c,j) = ns%smin_no3_vr_col(c,j) - nf%actual_immob_no3_vr_col(c,j)*dt

               ! plant uptake fluxes
               if ( .not. use_fun )then
                  ns%smin_nh4_vr_col(c,j) = ns%smin_nh4_vr_col(c,j) - nf%smin_nh4_to_plant_vr_col(c,j)*dt

                  ns%smin_no3_vr_col(c,j) = ns%smin_no3_vr_col(c,j) - nf%smin_no3_to_plant_vr_col(c,j)*dt
               else 
                  ns%smin_nh4_vr_col(c,j) = ns%smin_nh4_vr_col(c,j) -  nf%sminn_to_plant_fun_nh4_vr_col(c,j)*dt

                  ns%smin_no3_vr_col(c,j) = ns%smin_no3_vr_col(c,j) -  nf%sminn_to_plant_fun_no3_vr_col(c,j)*dt
               end if
             

               ! Account for nitrification fluxes
               ns%smin_nh4_vr_col(c,j) = ns%smin_nh4_vr_col(c,j) - nf%f_nit_vr_col(c,j) * dt

               ns%smin_no3_vr_col(c,j) = ns%smin_no3_vr_col(c,j) + nf%f_nit_vr_col(c,j) * dt &
                    * (1._r8 - nitrif_n2o_loss_frac)

               ! Account for denitrification fluxes
               ns%smin_no3_vr_col(c,j) = ns%smin_no3_vr_col(c,j) - nf%f_denit_vr_col(c,j) * dt

               ! flux that prevents N limitation (when Carbon_only is set; put all into NH4)
               ns%smin_nh4_vr_col(c,j) = ns%smin_nh4_vr_col(c,j) + nf%supplement_to_sminn_vr_col(c,j)*dt

               ! update diagnostic total
               ns%sminn_vr_col(c,j) = ns%smin_nh4_vr_col(c,j) + ns%smin_no3_vr_col(c,j)
               
            end do ! end of column loop
         end do
              
      end if

    end associate

  end subroutine SoilBiogeochemNStateUpdate1

end module SoilBiogeochemNStateUpdate1Mod<|MERGE_RESOLUTION|>--- conflicted
+++ resolved
@@ -119,12 +119,13 @@
       end if
 
       ! decomposition fluxes
+      ! TODO slevis: improve indentation
    if (.not. use_soil_matrixcn) then
       do k = 1, ndecomp_cascade_transitions
          do j = 1, nlevdecomp
             ! column loop
-            do fc = 1,num_soilc
-               c = filter_soilc(fc)
+            do fc = 1,num_bgc_soilc
+               c = filter_bgc_soilc(fc)
 
                nf%decomp_npools_sourcesink_col(c,j,cascade_donor_pool(k)) = &
                     nf%decomp_npools_sourcesink_col(c,j,cascade_donor_pool(k)) - &
@@ -150,50 +151,16 @@
          else  ! terminal transitions
             do j = 1, nlevdecomp
                ! column loop
-               do fc = 1,num_soilc
-                  c = filter_soilc(fc)
+               do fc = 1,num_bgc_soilc
+                  c = filter_bgc_soilc(fc)
                   nf%decomp_npools_sourcesink_col(c,j,cascade_donor_pool(k)) = &
                        nf%decomp_npools_sourcesink_col(c,j,cascade_donor_pool(k)) - &
                        nf%decomp_cascade_sminn_flux_vr_col(c,j,k) * dt
                end do
             end do
-<<<<<<< HEAD
          end if
       end do
    end if  ! 
-=======
-         end do
-
-
-         do k = 1, ndecomp_cascade_transitions
-            if ( cascade_receiver_pool(k) /= 0 ) then  ! skip terminal transitions
-               do j = 1, nlevdecomp
-                  ! column loop
-                  do fc = 1,num_bgc_soilc
-                     c = filter_bgc_soilc(fc)
-
-                     nf%decomp_npools_sourcesink_col(c,j,cascade_receiver_pool(k)) = &
-                          nf%decomp_npools_sourcesink_col(c,j,cascade_receiver_pool(k)) + &
-                          (nf%decomp_cascade_ntransfer_vr_col(c,j,k) + &
-                           nf%decomp_cascade_sminn_flux_vr_col(c,j,k)) * dt
-                  end do
-               end do
-            else  ! terminal transitions
-               do j = 1, nlevdecomp
-                  ! column loop
-                  do fc = 1,num_bgc_soilc
-                     c = filter_bgc_soilc(fc)
-                     nf%decomp_npools_sourcesink_col(c,j,cascade_donor_pool(k)) = &
-                          nf%decomp_npools_sourcesink_col(c,j,cascade_donor_pool(k)) - &
-                          nf%decomp_cascade_sminn_flux_vr_col(c,j,k) * dt
-                  end do
-               end do
-            end if
-         end do
-      else
-         ! Matrix solution equvalent to above is in CNSoilMatrixMod.F90? (TODO check on this)
-      end if  ! 
->>>>>>> 5765f944
 
       if (.not. use_nitrif_denitrif) then
 
