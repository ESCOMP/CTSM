--- conflicted
+++ resolved
@@ -33,10 +33,7 @@
      real(r8) , pointer :: fpi_vr_col                  (:,:)   ! (no units) fraction of potential immobilization 
      real(r8) , pointer :: fpi_col                     (:)     ! (no units) fraction of potential immobilization 
      real(r8),  pointer :: fpg_col                     (:)     ! (no units) fraction of potential gpp 
-<<<<<<< HEAD
-=======
      real(r8) , pointer :: nue_decomp_cascade_col      (:)     ! (gN going into microbe / gN decomposed) N use efficiency for a given transition
->>>>>>> 19c57a73
      real(r8) , pointer :: nfixation_prof_col          (:,:)   ! (1/m) profile for N fixation additions 
      real(r8) , pointer :: ndep_prof_col               (:,:)   ! (1/m) profile for N fixation additions 
      real(r8) , pointer :: som_adv_coef_col            (:,:)   ! (m2/s) SOM advective flux 
@@ -104,12 +101,9 @@
     allocate(this%som_diffus_coef_col (begc:endc,1:nlevdecomp_full)) ; this%som_diffus_coef_col (:,:) = spval
     allocate(this%plant_ndemand_col   (begc:endc))                   ; this%plant_ndemand_col   (:)   = nan
 
-<<<<<<< HEAD
-=======
     allocate(this%nue_decomp_cascade_col(1:ndecomp_cascade_transitions)); 
     this%nue_decomp_cascade_col(:) = nan
 
->>>>>>> 19c57a73
   end subroutine InitAllocate
 
   !------------------------------------------------------------------------
