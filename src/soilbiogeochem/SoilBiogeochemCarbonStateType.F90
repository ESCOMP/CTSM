module SoilBiogeochemCarbonStateType

  use shr_kind_mod                       , only : r8 => shr_kind_r8
  use shr_infnan_mod                     , only : nan => shr_infnan_nan, assignment(=)
  use shr_log_mod                        , only : errMsg => shr_log_errMsg
  use decompMod                          , only : bounds_type
  use clm_varpar                         , only : ndecomp_cascade_transitions, ndecomp_pools, nlevcan
  use clm_varpar                         , only : nlevdecomp_full, nlevdecomp, nlevsoi
  use clm_varcon                         , only : spval, ispval, dzsoi_decomp, zisoi, zsoi, c3_r2
  use clm_varctl                         , only : iulog, spinup_state, use_fates , use_soil_matrixcn
  use landunit_varcon                    , only : istcrop, istsoil
  use abortutils                         , only : endrun
  use spmdMod                            , only : masterproc 
  use SoilBiogeochemDecompCascadeConType , only : decomp_cascade_con
  use LandunitType                       , only : lun                
  use ColumnType                         , only : col                
  use GridcellType                       , only : grc
  use SoilBiogeochemStateType            , only : get_spinup_latitude_term
  use SPMMod                             , only : sparse_matrix_type, vector_type
  ! 
  ! !PUBLIC TYPES:
  implicit none
  private
  !
  type, public :: soilbiogeochem_carbonstate_type
     
     ! all c pools involved in decomposition
     real(r8), pointer :: decomp_cpools_vr_col (:,:,:) ! (gC/m3) vertically-resolved decomposing (litter, cwd, soil) c pools
     real(r8), pointer :: decomp0_cpools_vr_col(:,:,:) ! (gC/m3) vertically-resolved C baseline (initial value of this year) in decomposing (litter, cwd, soil) pools in dimension (col,nlev,npools)
     real(r8), pointer :: decomp_cpools_vr_SASUsave_col(:,:,:) ! (gC/m3) vertically-resolved decomposing (litter, cwd, soil) c pools
     real(r8), pointer :: decomp_soilc_vr_col  (:,:)   ! (gC/m3) vertically-resolved decomposing total soil c pool
     real(r8), pointer :: ctrunc_vr_col        (:,:)   ! (gC/m3) vertically-resolved column-level sink for C truncation

     ! summary (diagnostic) state variables, not involved in mass balance
<<<<<<< HEAD
     real(r8), pointer :: ctrunc_col              (:)     ! (gC/m2) column-level sink for C truncation
     real(r8), pointer :: totlitc_col             (:)     ! (gC/m2) total litter carbon
     real(r8), pointer :: totlitc_1m_col          (:)     ! (gC/m2) total litter carbon to 1 meter
     real(r8), pointer :: totsomc_col             (:)     ! (gC/m2) total soil organic matter carbon
     real(r8), pointer :: totsomc_1m_col          (:)     ! (gC/m2) total soil organic matter carbon to 1 meter
     real(r8), pointer :: cwdc_col                (:)     ! (gC/m2) coarse woody debris C (diagnostic)
     real(r8), pointer :: decomp_cpools_1m_col    (:,:)   ! (gC/m2)  Diagnostic: decomposing (litter, cwd, soil) c pools to 1 meter
     real(r8), pointer :: decomp_cpools_col       (:,:)   ! (gC/m2)  decomposing (litter, cwd, soil) c pools
     real(r8), pointer :: dyn_cbal_adjustments_col(:)     ! (gC/m2) adjustments to each column made in this timestep via dynamic column area adjustments (note: this variable only makes sense at the column-level: it is meaningless if averaged to the gridcell-level)
     integer           :: restart_file_spinup_state       ! spinup state as read from restart file, for determining whether to enter or exit spinup mode.
     real(r8)          :: totvegcthresh                   ! threshold for total vegetation carbon to zero out decomposition pools

     ! Matrix-cn
     real(r8), pointer :: matrix_cap_decomp_cpools_col    (:,:)   ! (gC/m2) C capacity in decomposing (litter, cwd, soil) N pools in dimension (col,npools)
     real(r8), pointer :: matrix_cap_decomp_cpools_vr_col (:,:,:) ! (gC/m3) vertically-resolved C capacity in decomposing (litter, cwd, soil) pools in dimension(col,nlev,npools)
     real(r8), pointer :: in_acc                          (:,:)   ! (gC/m3/yr) accumulated litter fall C input per year in dimension(col,nlev*npools)
     real(r8), pointer :: in_acc_2d                       (:,:,:) ! (gC/m3/yr) accumulated litter fall C input per year in dimension(col,nlev,npools)
     real(r8), pointer :: tran_acc                        (:,:,:) ! (gC/m3/yr) accumulated C transfers from j to i (col,i,j) per year in dimension(col,nlev*npools,nlev*npools)
     real(r8), pointer :: vert_up_tran_acc                (:,:,:) ! (gC/m3/yr) accumulated upward vertical C transport in dimension(col,nlev,npools)
     real(r8), pointer :: vert_down_tran_acc              (:,:,:) ! (gC/m3/yr) accumulated downward vertical C transport in dimension(col,nlev,npools)
     real(r8), pointer :: exit_acc                        (:,:,:) ! (gC/m3/yr) accumulated exit C in dimension(col,nlev,npools)
     real(r8), pointer :: hori_tran_acc                   (:,:,:) ! (gC/m3/yr) accumulated C transport between pools at the same level in dimension(col,nlev,ntransfers)
     type(sparse_matrix_type) :: AKXcacc                          ! (gC/m3/yr) accumulated N transfers from j to i (col,i,j) per year in dimension(col,nlev*npools,nlev*npools) in sparse matrix type
     type(vector_type) :: matrix_Cinter                           ! (gC/m3)    vertically-resolved decomposing (litter, cwd, soil) N pools in dimension(col,nlev*npools) in vector type
=======
     real(r8), pointer :: ctrunc_col               (:) ! (gC/m2) column-level sink for C truncation
     real(r8), pointer :: totmicc_col          (:)     ! (gC/m2) total microbial carbon
     real(r8), pointer :: totlitc_col          (:)     ! (gC/m2) total litter carbon
     real(r8), pointer :: totlitc_1m_col       (:)     ! (gC/m2) total litter carbon to 1 meter
     real(r8), pointer :: totsomc_col          (:)     ! (gC/m2) total soil organic matter carbon
     real(r8), pointer :: totsomc_1m_col       (:)     ! (gC/m2) total soil organic matter carbon to 1 meter
     real(r8), pointer :: cwdc_col             (:)     ! (gC/m2) coarse woody debris C (diagnostic)
     real(r8), pointer :: decomp_cpools_1m_col (:,:)   ! (gC/m2)  Diagnostic: decomposing (litter, cwd, soil) c pools to 1 meter
     real(r8), pointer :: decomp_cpools_col    (:,:)   ! (gC/m2)  decomposing (litter, cwd, soil) c pools
     real(r8), pointer :: dyn_cbal_adjustments_col (:) ! (gC/m2) adjustments to each column made in this timestep via dynamic column area adjustments (note: this variable only makes sense at the column-level: it is meaningless if averaged to the gridcell-level)
     integer  :: restart_file_spinup_state             ! spinup state as read from restart file, for determining whether to enter or exit spinup mode.
     real(r8)          :: totvegcthresh                ! threshold for total vegetation carbon to zero out decomposition pools
>>>>>>> 8d9f988f

   contains

     procedure , public  :: Init   
     procedure , public  :: SetValues 
     procedure , public  :: Restart
     procedure , public  :: Summary
     procedure , public  :: SetTotVgCThresh
     procedure , public  :: DynamicColumnAdjustments  ! adjust state variables when column areas change
     procedure , private :: InitAllocate 
     procedure , private :: InitHistory  
     procedure , private :: InitCold     


  end type soilbiogeochem_carbonstate_type

  character(len=*), parameter, private :: sourcefile = &
       __FILE__
  !------------------------------------------------------------------------

contains

  !------------------------------------------------------------------------
  subroutine Init(this, bounds, carbon_type, ratio, c12_soilbiogeochem_carbonstate_inst)

    class(soilbiogeochem_carbonstate_type)                       :: this
    type(bounds_type)                     , intent(in)           :: bounds  
    character(len=3)                      , intent(in)           :: carbon_type
    real(r8)                              , intent(in)           :: ratio
    type(soilbiogeochem_carbonstate_type) , intent(in), optional :: c12_soilbiogeochem_carbonstate_inst

    this%totvegcthresh = nan
    call this%InitAllocate ( bounds)
    call this%InitHistory ( bounds, carbon_type )
    if (present(c12_soilbiogeochem_carbonstate_inst)) then
       call this%InitCold  ( bounds, ratio, c12_soilbiogeochem_carbonstate_inst )
    else
       call this%InitCold  ( bounds, ratio) 
    end if

  end subroutine Init

  !------------------------------------------------------------------------
  subroutine InitAllocate(this, bounds)
    !
    ! !ARGUMENTS:
    class (soilbiogeochem_carbonstate_type) :: this
    type(bounds_type), intent(in) :: bounds  
    !
    ! !LOCAL VARIABLES:
    integer           :: begc,endc
    !------------------------------------------------------------------------

    begc = bounds%begc; endc = bounds%endc

    allocate( this%decomp_cpools_col    (begc :endc,1:ndecomp_pools))   ; this%decomp_cpools_col    (:,:) = nan
    allocate( this%decomp_cpools_1m_col (begc :endc,1:ndecomp_pools))   ; this%decomp_cpools_1m_col (:,:) = nan
    if(use_soil_matrixcn)then
       allocate( this%matrix_cap_decomp_cpools_col    (begc :endc,1:ndecomp_pools))   ; this%matrix_cap_decomp_cpools_col    (:,:) = nan
    end if

    allocate( this%ctrunc_vr_col(begc :endc,1:nlevdecomp_full)) ; 
    this%ctrunc_vr_col        (:,:) = nan

    allocate(this%decomp_cpools_vr_col(begc:endc,1:nlevdecomp_full,1:ndecomp_pools))  
    this%decomp_cpools_vr_col(:,:,:)= nan
    !matrix-spinup
    if(use_soil_matrixcn)then
       allocate(this%matrix_cap_decomp_cpools_vr_col(begc:endc,1:nlevdecomp_full,1:ndecomp_pools))  
       this%matrix_cap_decomp_cpools_vr_col(:,:,:)= nan
       allocate(this%decomp0_cpools_vr_col(begc:endc,1:nlevdecomp_full,1:ndecomp_pools))  
       this%decomp0_cpools_vr_col(:,:,:)= nan
       allocate(this%decomp_cpools_vr_SASUsave_col(begc:endc,1:nlevdecomp_full,1:ndecomp_pools))  
       this%decomp_cpools_vr_SASUsave_col(:,:,:)= nan
       allocate(this%in_acc(begc:endc,1:nlevdecomp*ndecomp_pools))
       this%in_acc(:,:)= nan
       allocate(this%tran_acc(begc:endc,1:nlevdecomp*ndecomp_pools,1:nlevdecomp*ndecomp_pools))
       this%tran_acc(:,:,:)= nan

       allocate(this%in_acc_2d(begc:endc,1:nlevdecomp_full,1:ndecomp_pools))
       this%in_acc_2d(:,:,:)= nan
       allocate(this%vert_up_tran_acc(begc:endc,1:nlevdecomp_full,1:ndecomp_pools))
       this%vert_up_tran_acc(:,:,:)= nan
       allocate(this%vert_down_tran_acc(begc:endc,1:nlevdecomp_full,1:ndecomp_pools))
       this%vert_down_tran_acc(:,:,:)= nan
       allocate(this%exit_acc(begc:endc,1:nlevdecomp_full,1:ndecomp_pools))
       this%exit_acc(:,:,:)= nan
       allocate(this%hori_tran_acc(begc:endc,1:nlevdecomp_full,1:ndecomp_cascade_transitions))
       this%hori_tran_acc(:,:,:)= nan
       call this%AKXcacc%InitSM(ndecomp_pools*nlevdecomp,begc,endc,decomp_cascade_con%n_all_entries)
       call this%matrix_Cinter%InitV        (ndecomp_pools*nlevdecomp,begc,endc)
    end if
    allocate(this%decomp_soilc_vr_col(begc:endc,1:nlevdecomp_full))  
    this%decomp_soilc_vr_col(:,:)= nan

    allocate(this%ctrunc_col     (begc :endc)) ; this%ctrunc_col     (:) = nan
    if ( .not. use_fates ) then
       allocate(this%cwdc_col       (begc :endc)) ; this%cwdc_col       (:) = nan
    endif
    allocate(this%totmicc_col    (begc :endc)) ; this%totmicc_col    (:) = nan
    allocate(this%totlitc_col    (begc :endc)) ; this%totlitc_col    (:) = nan
    allocate(this%totsomc_col    (begc :endc)) ; this%totsomc_col    (:) = nan
    allocate(this%totlitc_1m_col (begc :endc)) ; this%totlitc_1m_col (:) = nan
    allocate(this%totsomc_1m_col (begc :endc)) ; this%totsomc_1m_col (:) = nan
    allocate(this%dyn_cbal_adjustments_col (begc:endc)) ; this%dyn_cbal_adjustments_col (:) = nan

    this%restart_file_spinup_state = huge(1)

  end subroutine InitAllocate

  !------------------------------------------------------------------------
  subroutine InitHistory(this, bounds, carbon_type) 
    !
    ! !USES:
    use histFileMod, only : hist_addfld1d, hist_addfld2d, hist_addfld_decomp 
    !
    ! !ARGUMENTS:
    class (soilbiogeochem_carbonstate_type) :: this
    type(bounds_type) , intent(in)          :: bounds 
    character(len=3)  , intent(in)          :: carbon_type
    !
    ! !LOCAL VARIABLES:
    integer           :: l
    integer           :: begc ,endc
    character(24)     :: fieldname
    character(100)    :: longname
    real(r8), pointer :: data1dptr(:)   ! temp. pointer for slicing larger arrays
    real(r8), pointer :: data2dptr(:,:) ! temp. pointer for slicing larger arrays
    !------------------------------------------------------------------------

    begc = bounds%begc; endc = bounds%endc

    !-------------------------------
    ! C12 state variables - column
    !-------------------------------

    if (carbon_type == 'c12') then

       if ( nlevdecomp_full > 1 ) then
          this%decomp_soilc_vr_col(begc:endc,:) = spval
          call hist_addfld2d (fname='SOILC_vr', units='gC/m^3',  type2d='levsoi', &
               avgflag='A', long_name='SOIL C (vertically resolved)', &
               ptr_col=this%decomp_soilc_vr_col)
       end if

       this%decomp_cpools_col(begc:endc,:) = spval
       do l  = 1, ndecomp_pools
          if ( nlevdecomp_full > 1 ) then
             data2dptr => this%decomp_cpools_vr_col(:,1:nlevsoi,l)
             fieldname = trim(decomp_cascade_con%decomp_pool_name_history(l))//'C_vr'
             longname =  trim(decomp_cascade_con%decomp_pool_name_history(l))//' C (vertically resolved)'
             call hist_addfld2d (fname=fieldname, units='gC/m^3',  type2d='levsoi', &
                  avgflag='A', long_name=longname, &
                  ptr_col=data2dptr)
          endif

          data1dptr => this%decomp_cpools_col(:,l)
          fieldname = trim(decomp_cascade_con%decomp_pool_name_history(l))//'C'
          longname =  trim(decomp_cascade_con%decomp_pool_name_history(l))//' C'
          call hist_addfld1d (fname=fieldname, units='gC/m^2', &
               avgflag='A', long_name=longname, &
               ptr_col=data1dptr)

          if ( nlevdecomp_full > 1 ) then
             data1dptr => this%decomp_cpools_1m_col(:,l)
             fieldname = trim(decomp_cascade_con%decomp_pool_name_history(l))//'C_1m'
             longname =  trim(decomp_cascade_con%decomp_pool_name_history(l))//' C to 1 meter'
             call hist_addfld1d (fname=fieldname, units='gC/m^2', &
                  avgflag='A', long_name=longname, &
                  ptr_col=data1dptr, default='inactive')
          endif
       end do
 
<<<<<<< HEAD
       if(use_soil_matrixcn)then
          this%matrix_cap_decomp_cpools_col(begc:endc,:) = spval
          do l  = 1, ndecomp_pools
             if ( nlevdecomp_full > 1 ) then
                data2dptr => this%matrix_cap_decomp_cpools_vr_col(:,1:nlevsoi,l)
                fieldname = trim(decomp_cascade_con%decomp_pool_name_history(l))//'C_Cap_vr'
                longname =  trim(decomp_cascade_con%decomp_pool_name_history(l))//' C capacity (vertically resolved)'
                call hist_addfld2d (fname=fieldname, units='gC/m^3',  type2d='levsoi', &
                     avgflag='I', long_name=longname, &
                     ptr_col=data2dptr)
             endif

             if ( nlevdecomp_full .eq. 1)then
                data1dptr => this%matrix_cap_decomp_cpools_col(:,l)
                fieldname = trim(decomp_cascade_con%decomp_pool_name_history(l))//'C_Cap'
                longname =  trim(decomp_cascade_con%decomp_pool_name_history(l))//' C capacity'
                call hist_addfld1d (fname=fieldname, units='gC/m^2', &
                     avgflag='I', long_name=longname, &
                     ptr_col=data1dptr)
             end if

          end do
 
       end if
 
=======
       this%totmicc_col(begc:endc) = spval
       call hist_addfld1d (fname='TOTMICC', units='gC/m^2', &
            avgflag='A', long_name='total microbial carbon', &
            ptr_col=this%totmicc_col)

>>>>>>> 8d9f988f
       this%totlitc_col(begc:endc) = spval
       call hist_addfld1d (fname='TOTLITC', units='gC/m^2', &
            avgflag='A', long_name='total litter carbon', &
            ptr_col=this%totlitc_col)

       this%totsomc_col(begc:endc) = spval
       call hist_addfld1d (fname='TOTSOMC', units='gC/m^2', &
            avgflag='A', long_name='total soil organic matter carbon', &
            ptr_col=this%totsomc_col)

       if ( nlevdecomp_full > 1 ) then
          this%totlitc_1m_col(begc:endc) = spval
          call hist_addfld1d (fname='TOTLITC_1m', units='gC/m^2', &
               avgflag='A', long_name='total litter carbon to 1 meter depth', &
               ptr_col=this%totlitc_1m_col)
       end if

       if ( nlevdecomp_full > 1 ) then
          this%totsomc_1m_col(begc:endc) = spval
          call hist_addfld1d (fname='TOTSOMC_1m', units='gC/m^2', &
               avgflag='A', long_name='total soil organic matter carbon to 1 meter depth', &
               ptr_col=this%totsomc_1m_col)
       end if

       this%ctrunc_col(begc:endc) = spval
       call hist_addfld1d (fname='COL_CTRUNC', units='gC/m^2',  &
            avgflag='A', long_name='column-level sink for C truncation', &
            ptr_col=this%ctrunc_col, default='inactive')

       this%dyn_cbal_adjustments_col(begc:endc) = spval
       call hist_addfld1d (fname='DYN_COL_SOIL_ADJUSTMENTS_C', units='gC/m^2', &
            avgflag='SUM', &
            long_name='Adjustments in soil carbon due to dynamic column areas; &
            &only makes sense at the column level: should not be averaged to gridcell', &
            ptr_col=this%dyn_cbal_adjustments_col, default='inactive')

   end if

    !-------------------------------
    ! C13 state variables - column
    !-------------------------------

    if ( carbon_type == 'c13' ) then

       if ( nlevdecomp_full > 1 ) then
          this%decomp_soilc_vr_col(begc:endc,:) = spval
          call hist_addfld2d (fname='C13_SOILC_vr', units='gC13/m^3',  type2d='levsoi', &
               avgflag='A', long_name='C13 SOIL C (vertically resolved)', &
               ptr_col=this%decomp_soilc_vr_col, default='inactive')
       end if

       this%decomp_cpools_vr_col(begc:endc,:,:) = spval
       do l = 1, ndecomp_pools
          if ( nlevdecomp_full > 1 ) then
             data2dptr => this%decomp_cpools_vr_col(:,1:nlevsoi,l)
             fieldname = 'C13_'//trim(decomp_cascade_con%decomp_pool_name_history(l))//'C_vr'
             longname =  'C13 '//trim(decomp_cascade_con%decomp_pool_name_history(l))//' C (vertically resolved)'
             call hist_addfld2d (fname=fieldname, units='gC13/m^3',  type2d='levsoi', &
                  avgflag='A', long_name=longname, &
                  ptr_col=data2dptr, default='inactive')
          endif

          data1dptr => this%decomp_cpools_col(:,l)
          fieldname = 'C13_'//trim(decomp_cascade_con%decomp_pool_name_history(l))//'C'
          longname =  'C13 '//trim(decomp_cascade_con%decomp_pool_name_history(l))//' C'
          call hist_addfld1d (fname=fieldname, units='gC13/m^2', &
               avgflag='A', long_name=longname, &
               ptr_col=data1dptr, default='inactive')
       end do

<<<<<<< HEAD
       if(use_soil_matrixcn)then
          this%matrix_cap_decomp_cpools_vr_col(begc:endc,:,:) = spval
          do l = 1, ndecomp_pools
             if ( nlevdecomp_full > 1 ) then
                data2dptr => this%matrix_cap_decomp_cpools_vr_col(:,1:nlevsoi,l)
                fieldname = 'C13_'//trim(decomp_cascade_con%decomp_pool_name_history(l))//'C_Cap_vr'
                longname =  'C13 '//trim(decomp_cascade_con%decomp_pool_name_history(l))//' C capacity (vertically resolved)'
                call hist_addfld2d (fname=fieldname, units='gC13/m^3',  type2d='levsoi', &
                     avgflag='I', long_name=longname, &
                     ptr_col=data2dptr, default='inactive')
             endif

             if ( nlevdecomp_full .eq. 1)then
                data1dptr => this%matrix_cap_decomp_cpools_col(:,l)
                fieldname = 'C13_'//trim(decomp_cascade_con%decomp_pool_name_history(l))//'C_Cap'
                longname =  'C13 '//trim(decomp_cascade_con%decomp_pool_name_history(l))//' C capacity'
                call hist_addfld1d (fname=fieldname, units='gC13/m^2', &
                     avgflag='I', long_name=longname, &
                     ptr_col=data1dptr)
             end if
          end do
       end if
=======
       this%totmicc_col(begc:endc) = spval
       call hist_addfld1d (fname='C13_TOTMICC', units='gC/m^2', &
            avgflag='A', long_name='C13 total microbial carbon', &
            ptr_col=this%totmicc_col)
>>>>>>> 8d9f988f

       this%totlitc_col(begc:endc) = spval
       call hist_addfld1d (fname='C13_TOTLITC', units='gC13/m^2', &
            avgflag='A', long_name='C13 total litter carbon', &
            ptr_col=this%totlitc_col)

       this%totsomc_col(begc:endc) = spval
       call hist_addfld1d (fname='C13_TOTSOMC', units='gC13/m^2', &
            avgflag='A', long_name='C13 total soil organic matter carbon', &
            ptr_col=this%totsomc_col)

       if ( nlevdecomp_full > 1 ) then
          this%totlitc_1m_col(begc:endc) = spval
          call hist_addfld1d (fname='C13_TOTLITC_1m', units='gC13/m^2', &
               avgflag='A', long_name='C13 total litter carbon to 1 meter', &
               ptr_col=this%totlitc_1m_col, default='inactive')
       end if

       if ( nlevdecomp_full > 1 ) then
          this%totsomc_1m_col(begc:endc) = spval
          call hist_addfld1d (fname='C13_TOTSOMC_1m', units='gC13/m^2', &
               avgflag='A', long_name='C13 total soil organic matter carbon to 1 meter', &
               ptr_col=this%totsomc_1m_col, default='inactive')
       endif

       this%ctrunc_col(begc:endc) = spval
       call hist_addfld1d (fname='C13_COL_CTRUNC', units='gC13/m^2',  &
            avgflag='A', long_name='C13 column-level sink for C truncation', &
            ptr_col=this%ctrunc_col, default='inactive')

       this%dyn_cbal_adjustments_col(begc:endc) = spval
       call hist_addfld1d (fname='C13_DYN_COL_SOIL_ADJUSTMENTS_C', units='gC13/m^2', &
            avgflag='SUM', &
            long_name='C13 adjustments in soil carbon due to dynamic column areas; &
            &only makes sense at the column level: should not be averaged to gridcell', &
            ptr_col=this%dyn_cbal_adjustments_col, default='inactive')
    endif

    !-------------------------------
    ! C14 state variables - column
    !-------------------------------

    if ( carbon_type == 'c14' ) then

       if ( nlevdecomp_full > 1 ) then
          this%decomp_soilc_vr_col(begc:endc,:) = spval
          call hist_addfld2d (fname='C14_SOILC_vr', units='gC14/m^3',  type2d='levsoi', &
               avgflag='A', long_name='C14 SOIL C (vertically resolved)', &
               ptr_col=this%decomp_soilc_vr_col)
       end if

       this%decomp_cpools_vr_col(begc:endc,:,:) = spval
       do l = 1, ndecomp_pools
          if ( nlevdecomp_full > 1 ) then
             data2dptr => this%decomp_cpools_vr_col(:,1:nlevsoi,l)
             fieldname = 'C14_'//trim(decomp_cascade_con%decomp_pool_name_history(l))//'C_vr'
             longname =  'C14 '//trim(decomp_cascade_con%decomp_pool_name_history(l))//' C (vertically resolved)'
             call hist_addfld2d (fname=fieldname, units='gC14/m^3',  type2d='levsoi', &
                  avgflag='A', long_name=longname, ptr_col=data2dptr, default='inactive')
          endif

          data1dptr => this%decomp_cpools_col(:,l)
          fieldname = 'C14_'//trim(decomp_cascade_con%decomp_pool_name_history(l))//'C'
          longname =  'C14 '//trim(decomp_cascade_con%decomp_pool_name_history(l))//' C'
          call hist_addfld1d (fname=fieldname, units='gC14/m^2', &
               avgflag='A', long_name=longname, ptr_col=data1dptr, default='inactive')

          if ( nlevdecomp_full > 1 ) then
             data1dptr => this%decomp_cpools_1m_col(:,l)
             fieldname = 'C14_'//trim(decomp_cascade_con%decomp_pool_name_history(l))//'C_1m'
             longname =  'C14_'//trim(decomp_cascade_con%decomp_pool_name_history(l))//' C to 1 meter'
             call hist_addfld1d (fname=fieldname, units='gC/m^2', &
                  avgflag='A', long_name=longname, ptr_col=data1dptr, default='inactive')
          endif
       end do

<<<<<<< HEAD
       if(use_soil_matrixcn)then
          this%matrix_cap_decomp_cpools_vr_col(begc:endc,:,:) = spval
          do l = 1, ndecomp_pools
             if ( nlevdecomp_full > 1 ) then
                data2dptr => this%matrix_cap_decomp_cpools_vr_col(:,1:nlevsoi,l)
                fieldname = 'C14_'//trim(decomp_cascade_con%decomp_pool_name_history(l))//'C_Cap_vr'
                longname =  'C14 '//trim(decomp_cascade_con%decomp_pool_name_history(l))//' C capacity (vertically resolved)'
                call hist_addfld2d (fname=fieldname, units='gC14/m^3',  type2d='levsoi', &
                     avgflag='I', long_name=longname, ptr_col=data2dptr, default='inactive')
             endif

             if ( nlevdecomp_full .eq. 1)then
                data1dptr => this%matrix_cap_decomp_cpools_col(:,l)
                fieldname = 'C14_'//trim(decomp_cascade_con%decomp_pool_name_history(l))//'C_Cap'
                longname =  'C14 '//trim(decomp_cascade_con%decomp_pool_name_history(l))//' C capacity'
                call hist_addfld1d (fname=fieldname, units='gC14/m^2', &
                     avgflag='I', long_name=longname, ptr_col=data1dptr)
             end if
          end do
       end if
=======
       this%totmicc_col(begc:endc) = spval
       call hist_addfld1d (fname='C14_TOTMICC', units='gC/m^2', &
            avgflag='A', long_name='C14 total microbial carbon', &
            ptr_col=this%totmicc_col)
>>>>>>> 8d9f988f

       this%totlitc_col(begc:endc) = spval
       call hist_addfld1d (fname='C14_TOTLITC', units='gC14/m^2', &
            avgflag='A', long_name='C14 total litter carbon', &
            ptr_col=this%totlitc_col)

       this%totsomc_col(begc:endc) = spval
       call hist_addfld1d (fname='C14_TOTSOMC', units='gC14/m^2', &
            avgflag='A', long_name='C14 total soil organic matter carbon', &
            ptr_col=this%totsomc_col)

       if ( nlevdecomp_full > 1 ) then       
          this%totlitc_1m_col(begc:endc) = spval
          call hist_addfld1d (fname='C14_TOTLITC_1m', units='gC14/m^2', &
               avgflag='A', long_name='C14 total litter carbon to 1 meter', &
               ptr_col=this%totlitc_1m_col, default='inactive')

          this%totsomc_1m_col(begc:endc) = spval
          call hist_addfld1d (fname='C14_TOTSOMC_1m', units='gC14/m^2', &
               avgflag='A', long_name='C14 total soil organic matter carbon to 1 meter', &
               ptr_col=this%totsomc_1m_col, default='inactive')
       endif

       this%ctrunc_col(begc:endc) = spval
       call hist_addfld1d (fname='C14_COL_CTRUNC', units='gC14/m^2', &
            avgflag='A', long_name='C14 column-level sink for C truncation', &
            ptr_col=this%ctrunc_col, default='inactive')

       this%dyn_cbal_adjustments_col(begc:endc) = spval
       call hist_addfld1d (fname='C14_DYN_COL_SOIL_ADJUSTMENTS_C', units='gC14/m^2', &
            avgflag='SUM', &
            long_name='C14 adjustments in soil carbon due to dynamic column areas; &
            &only makes sense at the column level: should not be averaged to gridcell', &
            ptr_col=this%dyn_cbal_adjustments_col, default='inactive')
    endif

  end subroutine InitHistory

  !-----------------------------------------------------------------------
  subroutine InitCold(this, bounds, ratio, c12_soilbiogeochem_carbonstate_inst)
    !
    ! !DESCRIPTION:
    ! Initializes time varying variables used only in coupled carbon-nitrogen mode (CN):
    !
    ! !USES:
    !
    ! !ARGUMENTS:
    class(soilbiogeochem_carbonstate_type) :: this 
    type(bounds_type) , intent(in)         :: bounds  
    real(r8)          , intent(in)         :: ratio
    type(soilbiogeochem_carbonstate_type), intent(in), optional :: c12_soilbiogeochem_carbonstate_inst
    !
    ! !LOCAL VARIABLES:
    integer :: p,c,l,j,k
    integer :: fc                                        ! filter index
    integer :: num_special_col                           ! number of good values in special_col filter
    integer :: special_col(bounds%endc-bounds%begc+1)    ! special landunit filter - columns
    !-----------------------------------------------------------------------

    ! initialize column-level variables

    do c = bounds%begc, bounds%endc
       l = col%landunit(c)
!matrix-spinup
       if(use_soil_matrixcn)then
          this%in_acc(c,:) = 0._r8
!          this%tran_acc(c,:,:) = 0._r8
          this%AKXcacc%M(c,:) = 0._r8
       end if

       if (lun%itype(l) == istsoil .or. lun%itype(l) == istcrop) then
          if (.not. present(c12_soilbiogeochem_carbonstate_inst)) then !c12

             do j = 1, nlevdecomp
                do k = 1, ndecomp_pools
                   if (zsoi(j) < decomp_cascade_con%initial_stock_soildepth ) then  !! only initialize upper soil column
                      this%decomp_cpools_vr_col(c,j,k) = decomp_cascade_con%initial_stock(k)
                      if(use_soil_matrixcn)then
                         this%matrix_cap_decomp_cpools_vr_col(c,j,k) = decomp_cascade_con%initial_stock(k)
                      end if
                   else
                      this%decomp_cpools_vr_col(c,j,k) = 0._r8
                      if(use_soil_matrixcn)then
                         this%matrix_cap_decomp_cpools_vr_col(c,j,k) = 0._r8
                      end if
                   endif
                end do
                this%ctrunc_vr_col(c,j) = 0._r8
             end do
             if ( nlevdecomp > 1 ) then
                do j = nlevdecomp+1, nlevdecomp_full
                   do k = 1, ndecomp_pools
                      this%decomp_cpools_vr_col(c,j,k) = 0._r8
                      if(use_soil_matrixcn)then
                         this%matrix_cap_decomp_cpools_vr_col(c,j,k) = 0._r8
                      end if
                   end do
                   this%ctrunc_vr_col(c,j) = 0._r8
                end do
             end if
             this%decomp_cpools_col(c,1:ndecomp_pools)    = decomp_cascade_con%initial_stock(1:ndecomp_pools)
             this%decomp_cpools_1m_col(c,1:ndecomp_pools) = decomp_cascade_con%initial_stock(1:ndecomp_pools)
             if(use_soil_matrixcn)then
                this%matrix_cap_decomp_cpools_col(c,1:ndecomp_pools)    = decomp_cascade_con%initial_stock(1:ndecomp_pools)
             end if

          else

             do j = 1, nlevdecomp
                do k = 1, ndecomp_pools
                   this%decomp_cpools_vr_col(c,j,k) = c12_soilbiogeochem_carbonstate_inst%decomp_cpools_vr_col(c,j,k) * ratio
                   if(use_soil_matrixcn)then
                      this%matrix_cap_decomp_cpools_vr_col(c,j,k) = c12_soilbiogeochem_carbonstate_inst%matrix_cap_decomp_cpools_vr_col(c,j,k) * ratio
                   end if
                end do
                this%ctrunc_vr_col(c,j) = c12_soilbiogeochem_carbonstate_inst%ctrunc_vr_col(c,j) * ratio
             end do
             if ( nlevdecomp > 1 ) then
                do j = nlevdecomp+1, nlevdecomp_full
                   do k = 1, ndecomp_pools
                      this%decomp_cpools_vr_col(c,j,k) = 0._r8
                      if(use_soil_matrixcn)then
                         this%matrix_cap_decomp_cpools_vr_col(c,j,k) = 0._r8
                      end if
                   end do
                   this%ctrunc_vr_col(c,j) = 0._r8
                end do
             end if
             do k = 1, ndecomp_pools
                this%decomp_cpools_col(c,k)    = c12_soilbiogeochem_carbonstate_inst%decomp_cpools_col(c,k) * ratio
                this%decomp_cpools_1m_col(c,k) = c12_soilbiogeochem_carbonstate_inst%decomp_cpools_1m_col(c,k) * ratio
                if(use_soil_matrixcn)then
                   this%matrix_cap_decomp_cpools_col(c,k)    = c12_soilbiogeochem_carbonstate_inst%matrix_cap_decomp_cpools_col(c,k) * ratio
                end if
             end do

          endif
          if(use_soil_matrixcn)then
             do j = 1, nlevdecomp_full
                do k = 1, ndecomp_pools
                   this%in_acc_2d(c,j,k) = 0._r8
                   this%vert_up_tran_acc(c,j,k) = 0._r8
                   this%vert_down_tran_acc(c,j,k) = 0._r8
                   this%exit_acc(c,j,k) = 0._r8
                   this%decomp0_cpools_vr_col(c,j,k) = max(this%decomp_cpools_vr_col(c,j,k),1.e-30_r8)
                   this%decomp_cpools_vr_SASUsave_col(c,j,k) = 0._r8
                end do
                do k = 1, ndecomp_cascade_transitions
                   this%hori_tran_acc(c,j,k) = 0._r8
                end do
             end do
             do j = 1,decomp_cascade_con%n_all_entries
                this%AKXcacc%M(c,j) = 0._r8
             end do
          end if
       end if

       if ( .not. use_fates ) then
          if (lun%itype(l) == istsoil .or. lun%itype(l) == istcrop) then
             if (present(c12_soilbiogeochem_carbonstate_inst)) then
                this%cwdc_col(c)    = c12_soilbiogeochem_carbonstate_inst%cwdc_col(c) * ratio
             else
                this%cwdc_col(c)    = 0._r8
             end if
             this%ctrunc_col(c)     = 0._r8
             this%totmicc_col(c)    = 0._r8
             this%totlitc_col(c)    = 0._r8
             this%totsomc_col(c)    = 0._r8
             this%totlitc_1m_col(c) = 0._r8
             this%totsomc_1m_col(c) = 0._r8
          end if
       end if
    end do

    ! now loop through special filters and explicitly set the variables that
    ! have to be in place for biogeophysics
    
    ! Set column filters

    num_special_col = 0
    do c = bounds%begc, bounds%endc
       l = col%landunit(c)
       if (lun%ifspecial(l)) then
          num_special_col = num_special_col + 1
          special_col(num_special_col) = c
       end if
    end do

    ! initialize fields for special filters
    call this%SetValues (num_column=num_special_col, filter_column=special_col, value_column=0._r8)

  end subroutine InitCold

  !-----------------------------------------------------------------------
  subroutine Restart ( this,  bounds, ncid, flag, carbon_type, totvegc_col, c12_soilbiogeochem_carbonstate_inst )
    !
    ! !DESCRIPTION: 
    ! Read/write CN restart data for carbon state
    !
    ! !USES:
    use shr_infnan_mod       , only : isnan => shr_infnan_isnan, nan => shr_infnan_nan, assignment(=)
    use clm_time_manager     , only : is_restart, get_nstep
    use shr_const_mod        , only : SHR_CONST_PDB
    use clm_varcon           , only : c14ratio
    use restUtilMod
    use ncdio_pio
    !
    ! !ARGUMENTS:
    class (soilbiogeochem_carbonstate_type)                      :: this
    type(bounds_type)                     , intent(in)           :: bounds 
    type(file_desc_t)                     , intent(inout)        :: ncid   ! netcdf id
    character(len=*)                      , intent(in)           :: flag   !'read' or 'write'
    character(len=3)                      , intent(in)           :: carbon_type ! 'c12' or 'c13' or 'c14'
    real(r8)                              , intent(in)           :: totvegc_col(bounds%begc:bounds%endc) ! (gC/m2) total 
                                                                                                         ! vegetation carbon
    type(soilbiogeochem_carbonstate_type) , intent(in), optional :: c12_soilbiogeochem_carbonstate_inst

    !
    ! !LOCAL VARIABLES:
    integer  :: i,j,k,l,c,fc
    real(r8) :: m                   ! multiplier for the exit_spinup code
    real(r8), pointer :: ptr2d(:,:) ! temp. pointers for slicing larger arrays
    real(r8), pointer :: ptr1d(:)   ! temp. pointers for slicing larger arrays
    character(len=128) :: varname   ! temporary
    logical  :: readvar
    integer  :: idata
    logical  :: exit_spinup  = .false.
    logical  :: enter_spinup = .false.
<<<<<<< HEAD
    logical  :: found = .false.
    ! flags for comparing the model and restart decomposition cascades
    integer  :: decomp_cascade_state, restart_file_decomp_cascade_state 
    integer            :: i_decomp,j_decomp,i_lev,j_lev
=======
>>>>>>> 8d9f988f
    !------------------------------------------------------------------------

    if (carbon_type == 'c12') then

       do k = 1, ndecomp_pools
          varname=trim(decomp_cascade_con%decomp_pool_name_restart(k))//'c'
          ptr2d => this%decomp_cpools_vr_col(:,:,k)
          call restartvar(ncid=ncid, flag=flag, varname=trim(varname)//"_vr", xtype=ncd_double,  &
               dim1name='column', dim2name='levgrnd', switchdim=.true., &
               long_name='',  units='g/m3', fill_value=spval, &
               scale_by_thickness=.false., &
               interpinic_flag='interp', readvar=readvar, data=ptr2d)
          if (flag=='read' .and. .not. readvar) then
             call endrun(msg='ERROR:: '//trim(varname)//' is required on an initialization dataset'//&
                  errMsg(sourcefile, __LINE__))
          end if
       end do

       if (use_soil_matrixcn)then
          do k = 1, ndecomp_pools
             varname=trim(decomp_cascade_con%decomp_pool_name_restart(k))//'c'
             ptr2d => this%matrix_cap_decomp_cpools_vr_col(:,:,k)
             call restartvar(ncid=ncid, flag=flag, varname=trim(varname)//"_Cap_vr", xtype=ncd_double,  &
               dim1name='column', dim2name='levgrnd', switchdim=.true., &
               long_name='',  units='', fill_value=spval, scale_by_thickness=.false., &
               interpinic_flag='interp', readvar=readvar, data=ptr2d)
             ptr2d => this%decomp0_cpools_vr_col(:,:,k)
             call restartvar(ncid=ncid, flag=flag, varname=trim(varname)//"0_vr", xtype=ncd_double,  &
               dim1name='column', dim2name='levgrnd', switchdim=.true., &
               long_name='',  units='', fill_value=spval, scale_by_thickness=.false., &
               interpinic_flag='interp', readvar=readvar, data=ptr2d)
          end do
          if(flag=='write')then
             do i = 1,ndecomp_pools
                do j = 1,nlevdecomp
                   this%in_acc_2d(:,j,i) = this%in_acc(:,j+(i-1)*nlevdecomp)
                end do
             end do
             do i = 1,decomp_cascade_con%n_all_entries
                found = .false.
                j_lev    = mod(decomp_cascade_con%all_j(i) - 1,nlevdecomp)  + 1
                j_decomp = (decomp_cascade_con%all_j(i) - j_lev)/nlevdecomp + 1
                i_lev    = mod(decomp_cascade_con%all_i(i) - 1,nlevdecomp)  + 1
                i_decomp = (decomp_cascade_con%all_i(i) - i_lev)/nlevdecomp + 1
                if(i_decomp .eq. j_decomp .and. j_lev - i_lev .eq. 1)then
                   this%vert_up_tran_acc(:,i_lev,i_decomp) = this%AKXcacc%M(:,i)
                   found = .true.
                else
                   if(i_decomp .eq. j_decomp .and. i_lev - j_lev .eq. 1)then
                      this%vert_down_tran_acc(:,i_lev,i_decomp) =  this%AKXcacc%M(:,i)
                      found = .true.
                   else
                      if(i_decomp .eq. j_decomp .and. i_lev .eq. j_lev)then
                         this%exit_acc(:,i_lev,i_decomp) = this%AKXcacc%M(:,i)
                         found = .true.
                      else
                         do k=1,ndecomp_cascade_transitions
                            if(i_decomp .ne. j_decomp .and. i_lev .eq. j_lev .and. &
                               i_decomp .eq. decomp_cascade_con%cascade_receiver_pool(k) .and. &
                               j_decomp .eq. decomp_cascade_con%cascade_donor_pool(k) .and. .not. found)then
                               this%hori_tran_acc(:,i_lev,k) = this%AKXcacc%M(:,i)
                               found = .true.
                            end if
                         end do
                      end if
                   end if
                end if
                if(.not. found) write(iulog,*) 'Error in storing matrix restart variables',i
             end do
          end if
          do k = 1, ndecomp_pools
             varname=trim(decomp_cascade_con%decomp_pool_name_restart(k))//'c'
             ptr2d => this%in_acc_2d(:,:,k)
             call restartvar(ncid=ncid, flag=flag, varname=trim(varname)//"_input_acc_vr", xtype=ncd_double,  &
                dim1name='column', dim2name='levgrnd', switchdim=.true., &
                long_name='',  units='', fill_value=spval, scale_by_thickness=.false., &
                interpinic_flag='interp', readvar=readvar, data=ptr2d)
                ptr2d => this%vert_up_tran_acc(:,:,k)
             call restartvar(ncid=ncid, flag=flag, varname=trim(varname)//"_vert_up_tran_acc_vr", xtype=ncd_double,  &
                dim1name='column', dim2name='levgrnd', switchdim=.true., &
                long_name='',  units='', fill_value=spval, scale_by_thickness=.false., &
                interpinic_flag='interp', readvar=readvar, data=ptr2d)
                ptr2d => this%vert_down_tran_acc(:,:,k)
             call restartvar(ncid=ncid, flag=flag, varname=trim(varname)//"_vert_down_tran_acc_vr", xtype=ncd_double,  &
                dim1name='column', dim2name='levgrnd', switchdim=.true., &
                long_name='',  units='', fill_value=spval, scale_by_thickness=.false., &
                interpinic_flag='interp', readvar=readvar, data=ptr2d)
                ptr2d => this%exit_acc(:,:,k)
             call restartvar(ncid=ncid, flag=flag, varname=trim(varname)//"_exit_acc_vr", xtype=ncd_double,  &
                dim1name='column', dim2name='levgrnd', switchdim=.true., &
                long_name='',  units='', fill_value=spval, scale_by_thickness=.false., &
                interpinic_flag='interp', readvar=readvar, data=ptr2d)
          end do
          do i = 1, ndecomp_cascade_transitions
             varname=trim(decomp_cascade_con%cascade_step_name(i))//'c'
             ptr2d => this%hori_tran_acc(:,:,i)
             call restartvar(ncid=ncid, flag=flag, varname=trim(varname)//"_hori_tran_acc_vr", xtype=ncd_double,  &
                dim1name='column', dim2name='levgrnd', switchdim=.true., &
                long_name='',  units='', fill_value=spval, scale_by_thickness=.false., &
                interpinic_flag='interp', readvar=readvar, data=ptr2d)
          end do
          if(flag=='read')then
             do i = 1,ndecomp_pools
                do j = 1,nlevdecomp
                   this%in_acc(:,j+(i-1)*nlevdecomp) = this%in_acc_2d(:,j,i)
                end do
             end do
             do i = 1,decomp_cascade_con%n_all_entries
                found = .false.
                j_lev    = mod(decomp_cascade_con%all_j(i) - 1,nlevdecomp)  + 1
                j_decomp = (decomp_cascade_con%all_j(i) - j_lev)/nlevdecomp + 1
                i_lev    = mod(decomp_cascade_con%all_i(i) - 1,nlevdecomp)  + 1
                i_decomp = (decomp_cascade_con%all_i(i) - i_lev)/nlevdecomp + 1
                if(i_decomp .eq. j_decomp .and. j_lev - i_lev .eq. 1)then
                   this%AKXcacc%M(:,i) = this%vert_up_tran_acc(:,i_lev,i_decomp) 
                   found = .true.
                else
                   if(i_decomp .eq. j_decomp .and. i_lev - j_lev .eq. 1)then
                      this%AKXcacc%M(:,i) = this%vert_down_tran_acc(:,i_lev,i_decomp) 
                      found = .true.
                   else
                      if(i_decomp .eq. j_decomp .and. i_lev .eq. j_lev)then
                         this%AKXcacc%M(:,i) = this%exit_acc(:,i_lev,i_decomp) 
                         found = .true.
                      else
                         do k=1,ndecomp_cascade_transitions
                            if(i_decomp .ne. j_decomp .and. i_lev .eq. j_lev .and. &
                               i_decomp .eq. decomp_cascade_con%cascade_receiver_pool(k) .and. &
                               j_decomp .eq. decomp_cascade_con%cascade_donor_pool(k) .and. .not. found)then
                               this%AKXcacc%M(:,i) = this%hori_tran_acc(:,i_lev,k) 
                               found = .true.
                            end if
                         end do
                      end if
                   end if
                end if
                if(.not. found) write(iulog,*) 'Error in storing matrix restart variables',i
             end do
          end if
       end if

       ptr2d => this%ctrunc_vr_col
       call restartvar(ncid=ncid, flag=flag, varname='col_ctrunc_vr', xtype=ncd_double,  &
            dim1name='column', dim2name='levgrnd', switchdim=.true., &
            long_name='',  units='gC/m3', fill_value=spval, &
            scale_by_thickness=.false., &
            interpinic_flag='interp', readvar=readvar, data=ptr2d)
       if (flag=='read' .and. .not. readvar) then
          call endrun(msg='ERROR:: '//trim(varname)//' is required on an initialization dataset'//&
               errMsg(sourcefile, __LINE__))
       end if

    end if

    !--------------------------------
    ! C13 column carbon state variables
    !--------------------------------

    if ( carbon_type == 'c13' ) then

       do k = 1, ndecomp_pools
          varname = trim(decomp_cascade_con%decomp_pool_name_restart(k))//'c_13'
          ptr2d => this%decomp_cpools_vr_col(:,:,k)
          call restartvar(ncid=ncid, flag=flag, varname=trim(varname)//"_vr", xtype=ncd_double,  &
               dim1name='column', dim2name='levgrnd', switchdim=.true., &
               long_name='',  units='g/m3', fill_value=spval, &
               scale_by_thickness=.false., &
               interpinic_flag='interp', readvar=readvar, data=ptr2d)
          if(use_soil_matrixcn)then
             ptr2d => this%matrix_cap_decomp_cpools_vr_col(:,:,k)
             call restartvar(ncid=ncid, flag=flag, varname=trim(varname)//"_Cap_vr", xtype=ncd_double,  &
                  dim1name='column', dim2name='levgrnd', switchdim=.true., &
                  long_name='',  units='', fill_value=spval, scale_by_thickness=.false., &
                  interpinic_flag='interp', readvar=readvar, data=ptr2d)
             ptr2d => this%decomp0_cpools_vr_col(:,:,k)
             call restartvar(ncid=ncid, flag=flag, varname=trim(varname)//"0_vr", xtype=ncd_double,  &
                  dim1name='column', dim2name='levgrnd', switchdim=.true., &
                  long_name='',  units='', fill_value=spval, scale_by_thickness=.false., &
                  interpinic_flag='interp', readvar=readvar, data=ptr2d)
          end if
          if (flag=='read' .and. .not. readvar) then
             write(iulog,*) 'initializing soilbiogeochem_carbonstate_inst%decomp_cpools_vr_col' &
                  // ' with atmospheric c13 value for: '//trim(varname)
             do i = bounds%begc,bounds%endc
                do j = 1, nlevdecomp
                   if (this%decomp_cpools_vr_col(i,j,k) /= spval .and. .not. isnan(this%decomp_cpools_vr_col(i,j,k)) ) then
                      this%decomp_cpools_vr_col(i,j,k) = c12_soilbiogeochem_carbonstate_inst%decomp_cpools_vr_col(i,j,k) * c3_r2
                   endif
                   if(use_soil_matrixcn)then
                      if (this%matrix_cap_decomp_cpools_vr_col(i,j,k) /= spval .and. .not. isnan(this%matrix_cap_decomp_cpools_vr_col(i,j,k)) ) then
                         this%matrix_cap_decomp_cpools_vr_col(i,j,k) = c12_soilbiogeochem_carbonstate_inst%matrix_cap_decomp_cpools_vr_col(i,j,k) * c3_r2
                      endif
                   end if
                end do
             end do
          end if
       end do

       if (use_soil_matrixcn)then
          if(flag=='write')then
             do i = 1,ndecomp_pools
                do j = 1,nlevdecomp
                   this%in_acc_2d(:,j,i) = this%in_acc(:,j+(i-1)*nlevdecomp)
                end do
             end do
             do i = 1,decomp_cascade_con%n_all_entries
                found = .false.
                j_lev    = mod(decomp_cascade_con%all_j(i) - 1,nlevdecomp)  + 1
                j_decomp = (decomp_cascade_con%all_j(i) - j_lev)/nlevdecomp + 1
                i_lev    = mod(decomp_cascade_con%all_i(i) - 1,nlevdecomp)  + 1
                i_decomp = (decomp_cascade_con%all_i(i) - i_lev)/nlevdecomp + 1
                if(i_decomp .eq. j_decomp .and. j_lev - i_lev .eq. 1)then
                   this%vert_up_tran_acc(:,i_lev,i_decomp) = this%AKXcacc%M(:,i)
                   found = .true.
                else
                   if(i_decomp .eq. j_decomp .and. i_lev - j_lev .eq. 1)then
                      this%vert_down_tran_acc(:,i_lev,i_decomp) =  this%AKXcacc%M(:,i)
                      found = .true.
                   else
                      if(i_decomp .eq. j_decomp .and. i_lev .eq. j_lev)then
                         this%exit_acc(:,i_lev,i_decomp) = this%AKXcacc%M(:,i)
                         found = .true.
                      else
                         do k=1,ndecomp_cascade_transitions
                            if(i_decomp .ne. j_decomp .and. i_lev .eq. j_lev .and. &
                               i_decomp .eq. decomp_cascade_con%cascade_receiver_pool(k) .and. &
                               j_decomp .eq. decomp_cascade_con%cascade_donor_pool(k) .and. .not. found)then
                               this%hori_tran_acc(:,i_lev,k) = this%AKXcacc%M(:,i)
                               found = .true.
                            end if
                         end do
                      end if
                   end if
                end if
                if(.not. found) write(iulog,*) 'Error in storing matrix restart variables',i
             end do
          end if
          do k = 1, ndecomp_pools
             varname=trim(decomp_cascade_con%decomp_pool_name_restart(k))//'c_13'
             ptr2d => this%in_acc_2d(:,:,k)
             call restartvar(ncid=ncid, flag=flag, varname=trim(varname)//"_input_acc_vr", xtype=ncd_double,  &
                dim1name='column', dim2name='levgrnd', switchdim=.true., &
                long_name='',  units='', fill_value=spval, scale_by_thickness=.false., &
                interpinic_flag='interp', readvar=readvar, data=ptr2d)
                ptr2d => this%vert_up_tran_acc(:,:,k)
             call restartvar(ncid=ncid, flag=flag, varname=trim(varname)//"_vert_up_tran_acc_vr", xtype=ncd_double,  &
                dim1name='column', dim2name='levgrnd', switchdim=.true., &
                long_name='',  units='', fill_value=spval, scale_by_thickness=.false., &
                interpinic_flag='interp', readvar=readvar, data=ptr2d)
                ptr2d => this%vert_down_tran_acc(:,:,k)
             call restartvar(ncid=ncid, flag=flag, varname=trim(varname)//"_vert_down_tran_acc_vr", xtype=ncd_double,  &
                dim1name='column', dim2name='levgrnd', switchdim=.true., &
                long_name='',  units='', fill_value=spval, scale_by_thickness=.false., &
                interpinic_flag='interp', readvar=readvar, data=ptr2d)
                ptr2d => this%exit_acc(:,:,k)
             call restartvar(ncid=ncid, flag=flag, varname=trim(varname)//"_exit_acc_vr", xtype=ncd_double,  &
                dim1name='column', dim2name='levgrnd', switchdim=.true., &
                long_name='',  units='', fill_value=spval, scale_by_thickness=.false., &
                interpinic_flag='interp', readvar=readvar, data=ptr2d)
          end do
          do i = 1, ndecomp_cascade_transitions
             varname=trim(decomp_cascade_con%cascade_step_name(i))//'c_13'
             ptr2d => this%hori_tran_acc(:,:,i)
             call restartvar(ncid=ncid, flag=flag, varname=trim(varname)//"_hori_tran_acc_vr", xtype=ncd_double,  &
                dim1name='column', dim2name='levgrnd', switchdim=.true., &
                long_name='',  units='', fill_value=spval, scale_by_thickness=.false., &
                interpinic_flag='interp', readvar=readvar, data=ptr2d)
          end do
          if(flag=='read')then
             do i = 1,ndecomp_pools
                do j = 1,nlevdecomp
                   this%in_acc(:,j+(i-1)*nlevdecomp) = this%in_acc_2d(:,j,i)
                end do
             end do
             do i = 1,decomp_cascade_con%n_all_entries
                found = .false.
                j_lev    = mod(decomp_cascade_con%all_j(i) - 1,nlevdecomp)  + 1
                j_decomp = (decomp_cascade_con%all_j(i) - j_lev)/nlevdecomp + 1
                i_lev    = mod(decomp_cascade_con%all_i(i) - 1,nlevdecomp)  + 1
                i_decomp = (decomp_cascade_con%all_i(i) - i_lev)/nlevdecomp + 1
                if(i_decomp .eq. j_decomp .and. j_lev - i_lev .eq. 1)then
                   this%AKXcacc%M(:,i) = this%vert_up_tran_acc(:,i_lev,i_decomp) 
                   found = .true.
                else
                   if(i_decomp .eq. j_decomp .and. i_lev - j_lev .eq. 1)then
                      this%AKXcacc%M(:,i) = this%vert_down_tran_acc(:,i_lev,i_decomp) 
                      found = .true.
                   else
                      if(i_decomp .eq. j_decomp .and. i_lev .eq. j_lev)then
                         this%AKXcacc%M(:,i) = this%exit_acc(:,i_lev,i_decomp) 
                         found = .true.
                      else
                         do k=1,ndecomp_cascade_transitions
                            if(i_decomp .ne. j_decomp .and. i_lev .eq. j_lev .and. &
                               i_decomp .eq. decomp_cascade_con%cascade_receiver_pool(k) .and. &
                               j_decomp .eq. decomp_cascade_con%cascade_donor_pool(k) .and. .not. found)then
                               this%AKXcacc%M(:,i) = this%hori_tran_acc(:,i_lev,k) 
                               found = .true.
                            end if
                         end do
                      end if
                   end if
                end if
                if(.not. found) write(iulog,*) 'Error in storing matrix restart variables',i
             end do
          end if
       end if

       ptr2d => this%ctrunc_vr_col
       call restartvar(ncid=ncid, flag=flag, varname="col_ctrunc_c13_vr", xtype=ncd_double,  &
            dim1name='column', dim2name='levgrnd', switchdim=.true., &
            long_name='',  units='gC/m3', fill_value=spval, &
            scale_by_thickness=.false., &
            interpinic_flag='interp', readvar=readvar, data=ptr2d)
    end if

    !--------------------------------
    ! C14 column carbon state variables
    !--------------------------------

    if ( carbon_type == 'c14' ) then

       do k = 1, ndecomp_pools
          varname = trim(decomp_cascade_con%decomp_pool_name_restart(k))//'c_14'
          ptr2d => this%decomp_cpools_vr_col(:,:,k)
          call restartvar(ncid=ncid, flag=flag, varname=trim(varname)//"_vr", xtype=ncd_double,  &
               dim1name='column', dim2name='levgrnd', switchdim=.true., &
               long_name='',  units='g/m3', fill_value=spval, &
               scale_by_thickness=.false., &
               interpinic_flag='interp', readvar=readvar, data=ptr2d)
          if(use_soil_matrixcn)then
             ptr2d => this%matrix_cap_decomp_cpools_vr_col(:,:,k)
             call restartvar(ncid=ncid, flag=flag, varname=trim(varname)//"_Cap_vr", xtype=ncd_double,  &
                  dim1name='column', dim2name='levgrnd', switchdim=.true., &
                  long_name='',  units='', fill_value=spval, scale_by_thickness=.false., &
                  interpinic_flag='interp', readvar=readvar, data=ptr2d)
             ptr2d => this%decomp0_cpools_vr_col(:,:,k)
             call restartvar(ncid=ncid, flag=flag, varname=trim(varname)//"0_vr", xtype=ncd_double,  &
                  dim1name='column', dim2name='levgrnd', switchdim=.true., &
                  long_name='',  units='', fill_value=spval, scale_by_thickness=.false., &
                  interpinic_flag='interp', readvar=readvar, data=ptr2d)
          end if
          if (flag=='read' .and. .not. readvar) then
             write(iulog,*) 'initializing soilbiogeochem_carbonstate_inst%decomp_cpools_vr_col with atmospheric c14 value for: '//&
                  trim(varname)
             do i = bounds%begc,bounds%endc
                do j = 1, nlevdecomp
                   if (this%decomp_cpools_vr_col(i,j,k) /= spval .and. .not. isnan(this%decomp_cpools_vr_col(i,j,k)) ) then
                      this%decomp_cpools_vr_col(i,j,k) = c12_soilbiogeochem_carbonstate_inst%decomp_cpools_vr_col(i,j,k) * c3_r2
                   endif
                   if(use_soil_matrixcn)then
                      if (this%matrix_cap_decomp_cpools_vr_col(i,j,k) /= spval .and. .not. isnan(this%matrix_cap_decomp_cpools_vr_col(i,j,k)) ) then
                         this%matrix_cap_decomp_cpools_vr_col(i,j,k) = c12_soilbiogeochem_carbonstate_inst%matrix_cap_decomp_cpools_vr_col(i,j,k) * c3_r2
                      endif
                   end if
                end do
             end do
          end if
       end do

       if (use_soil_matrixcn)then
          if(flag=='write')then
             do i = 1,ndecomp_pools
                do j = 1,nlevdecomp
                   this%in_acc_2d(:,j,i) = this%in_acc(:,j+(i-1)*nlevdecomp)
                end do
             end do
             do i = 1,decomp_cascade_con%n_all_entries
                found = .false.
                j_lev    = mod(decomp_cascade_con%all_j(i) - 1,nlevdecomp)  + 1
                j_decomp = (decomp_cascade_con%all_j(i) - j_lev)/nlevdecomp + 1
                i_lev    = mod(decomp_cascade_con%all_i(i) - 1,nlevdecomp)  + 1
                i_decomp = (decomp_cascade_con%all_i(i) - i_lev)/nlevdecomp + 1
                if(i_decomp .eq. j_decomp .and. j_lev - i_lev .eq. 1)then
                   this%vert_up_tran_acc(:,i_lev,i_decomp) = this%AKXcacc%M(:,i)
                   found = .true.
                else
                   if(i_decomp .eq. j_decomp .and. i_lev - j_lev .eq. 1)then
                      this%vert_down_tran_acc(:,i_lev,i_decomp) =  this%AKXcacc%M(:,i)
                      found = .true.
                   else
                      if(i_decomp .eq. j_decomp .and. i_lev .eq. j_lev)then
                         this%exit_acc(:,i_lev,i_decomp) = this%AKXcacc%M(:,i)
                         found = .true.
                      else
                         do k=1,ndecomp_cascade_transitions
                            if(i_decomp .ne. j_decomp .and. i_lev .eq. j_lev .and. &
                               i_decomp .eq. decomp_cascade_con%cascade_receiver_pool(k) .and. &
                               j_decomp .eq. decomp_cascade_con%cascade_donor_pool(k) .and. .not. found)then
                               this%hori_tran_acc(:,i_lev,k) = this%AKXcacc%M(:,i)
                               found = .true.
                            end if
                         end do
                      end if
                   end if
                end if
                if(.not. found) write(iulog,*) 'Error in storing matrix restart variables',i
             end do
          end if
          do k = 1, ndecomp_pools
             varname=trim(decomp_cascade_con%decomp_pool_name_restart(k))//'c_14'
             ptr2d => this%in_acc_2d(:,:,k)
             call restartvar(ncid=ncid, flag=flag, varname=trim(varname)//"_input_acc_vr", xtype=ncd_double,  &
                dim1name='column', dim2name='levgrnd', switchdim=.true., &
                long_name='',  units='', fill_value=spval, scale_by_thickness=.false., &
                interpinic_flag='interp', readvar=readvar, data=ptr2d)
                ptr2d => this%vert_up_tran_acc(:,:,k)
             call restartvar(ncid=ncid, flag=flag, varname=trim(varname)//"_vert_up_tran_acc_vr", xtype=ncd_double,  &
                dim1name='column', dim2name='levgrnd', switchdim=.true., &
                long_name='',  units='', fill_value=spval, scale_by_thickness=.false., &
                interpinic_flag='interp', readvar=readvar, data=ptr2d)
                ptr2d => this%vert_down_tran_acc(:,:,k)
             call restartvar(ncid=ncid, flag=flag, varname=trim(varname)//"_vert_down_tran_acc_vr", xtype=ncd_double,  &
                dim1name='column', dim2name='levgrnd', switchdim=.true., &
                long_name='',  units='', fill_value=spval, scale_by_thickness=.false., &
                interpinic_flag='interp', readvar=readvar, data=ptr2d)
                ptr2d => this%exit_acc(:,:,k)
             call restartvar(ncid=ncid, flag=flag, varname=trim(varname)//"_exit_acc_vr", xtype=ncd_double,  &
                dim1name='column', dim2name='levgrnd', switchdim=.true., &
                long_name='',  units='', fill_value=spval, scale_by_thickness=.false., &
                interpinic_flag='interp', readvar=readvar, data=ptr2d)
          end do
          do i = 1, ndecomp_cascade_transitions
             varname=trim(decomp_cascade_con%cascade_step_name(i))//'c_14'
             ptr2d => this%hori_tran_acc(:,:,i)
             call restartvar(ncid=ncid, flag=flag, varname=trim(varname)//"_hori_tran_acc_vr", xtype=ncd_double,  &
                dim1name='column', dim2name='levgrnd', switchdim=.true., &
                long_name='',  units='', fill_value=spval, scale_by_thickness=.false., &
                interpinic_flag='interp', readvar=readvar, data=ptr2d)
          end do
          if(flag=='read')then
             do i = 1,ndecomp_pools
                do j = 1,nlevdecomp
                   this%in_acc(:,j+(i-1)*nlevdecomp) = this%in_acc_2d(:,j,i)
                end do
             end do
             do i = 1,decomp_cascade_con%n_all_entries
                found = .false.
                j_lev    = mod(decomp_cascade_con%all_j(i) - 1,nlevdecomp)  + 1
                j_decomp = (decomp_cascade_con%all_j(i) - j_lev)/nlevdecomp + 1
                i_lev    = mod(decomp_cascade_con%all_i(i) - 1,nlevdecomp)  + 1
                i_decomp = (decomp_cascade_con%all_i(i) - i_lev)/nlevdecomp + 1
                if(i_decomp .eq. j_decomp .and. j_lev - i_lev .eq. 1)then
                   this%AKXcacc%M(:,i) = this%vert_up_tran_acc(:,i_lev,i_decomp) 
                   found = .true.
                else
                   if(i_decomp .eq. j_decomp .and. i_lev - j_lev .eq. 1)then
                      this%AKXcacc%M(:,i) = this%vert_down_tran_acc(:,i_lev,i_decomp) 
                      found = .true.
                   else
                      if(i_decomp .eq. j_decomp .and. i_lev .eq. j_lev)then
                         this%AKXcacc%M(:,i) = this%exit_acc(:,i_lev,i_decomp) 
                         found = .true.
                      else
                         do k=1,ndecomp_cascade_transitions
                            if(i_decomp .ne. j_decomp .and. i_lev .eq. j_lev .and. &
                               i_decomp .eq. decomp_cascade_con%cascade_receiver_pool(k) .and. &
                               j_decomp .eq. decomp_cascade_con%cascade_donor_pool(k) .and. .not. found)then
                               this%AKXcacc%M(:,i) = this%hori_tran_acc(:,i_lev,k) 
                               found = .true.
                            end if
                         end do
                      end if
                   end if
                end if
                if(.not. found) write(iulog,*) 'Error in storing matrix restart variables',i
             end do
          end if
       end if

       ptr2d => this%ctrunc_vr_col
       call restartvar(ncid=ncid, flag=flag, varname="col_ctrunc_c14_vr", xtype=ncd_double,  &
            dim1name='column', dim2name='levgrnd', switchdim=.true., &
            long_name='',  units='gC/m3', fill_value=spval, &
            scale_by_thickness=.false., &
            interpinic_flag='interp', readvar=readvar, data=ptr2d)

    end if

    !--------------------------------
    ! Spinup state
    !--------------------------------

        if (carbon_type == 'c12') then
           if (flag == 'write') idata = spinup_state
           call restartvar(ncid=ncid, flag=flag, varname='spinup_state', xtype=ncd_int,  &
             long_name='Spinup state of the model that wrote this restart file: ' &
             // ' 0 = normal model mode, 1 = AD spinup', units='', &
             interpinic_flag='copy', readvar=readvar,  data=idata)
           if (flag == 'read') then
              if (readvar) then
                 this%restart_file_spinup_state = idata
              else
                 call endrun(msg=' CNRest: spinup_state was not on the restart file and is required' // &
                   errMsg(sourcefile, __LINE__))
              end if
           end if
        else
           this%restart_file_spinup_state = c12_soilbiogeochem_carbonstate_inst%restart_file_spinup_state
        endif

        ! now compare the model and restart file spinup states, and either take the 
        ! model into spinup mode or out of it if they are not identical
        ! taking model out of spinup mode requires multiplying each decomposing pool 
        ! by the associated AD factor.
        ! putting model into spinup mode requires dividing each decomposing pool 
        ! by the associated AD factor.
        ! only allow this to occur on first timestep of model run.
        
        if (flag == 'read' .and. spinup_state /= this%restart_file_spinup_state ) then
           if (spinup_state == 0 .and. this%restart_file_spinup_state >= 1 ) then
              if ( masterproc ) write(iulog,*) ' CNRest: taking ',carbon_type,' SOM pools out of AD spinup mode'
              exit_spinup = .true.
           else if (spinup_state >= 1 .and. this%restart_file_spinup_state == 0 ) then
              if ( masterproc ) write(iulog,*) ' CNRest: taking ',carbon_type,' SOM pools into AD spinup mode'
              enter_spinup = .true.
           else
              call endrun(msg=' CNRest: error in entering/exiting spinup.  spinup_state ' &
                   // ' != restart_file_spinup_state, but do not know what to do'//&
                   errMsg(sourcefile, __LINE__))
           end if
           if (get_nstep() >= 2) then
              call endrun(msg=' CNRest: error in entering/exiting spinup - should occur only when nstep = 1'//&
                   errMsg(sourcefile, __LINE__))
           endif
           if ( exit_spinup .and. isnan(this%totvegcthresh) )then
              call endrun(msg=' CNRest: error in exit spinup - totvegcthresh was not set with SetTotVgCThresh'//&
                   errMsg(sourcefile, __LINE__))
           end if
           do k = 1, ndecomp_pools
              if ( exit_spinup ) then
                 m = decomp_cascade_con%spinup_factor(k)
              else if ( enter_spinup ) then
                 m = 1. / decomp_cascade_con%spinup_factor(k)
              end if
              do c = bounds%begc, bounds%endc
                 l = col%landunit(c)
                 do j = 1, nlevdecomp_full
                    if ( abs(m - 1._r8) .gt. 0.000001_r8 .and. exit_spinup) then
                       this%decomp_cpools_vr_col(c,j,k) = this%decomp_cpools_vr_col(c,j,k) * m * &
                            get_spinup_latitude_term(grc%latdeg(col%gridcell(c)))
                       ! If there is no vegetation carbon, implying that all vegetation has died, then 
                       ! reset decomp pools to near zero during exit_spinup to avoid very 
                       ! large and inert soil carbon stocks; note that only pools with spinup factor > 1 
                       ! will be affected, which means that total SOMC and LITC pools will not be set to 0.
                       if (totvegc_col(c) <= this%totvegcthresh .and. lun%itype(l) /= istcrop) then 
                         this%decomp_cpools_vr_col(c,j,k) = 0.0_r8
                       endif
                    elseif ( abs(m - 1._r8) .gt. 0.000001_r8 .and. enter_spinup) then
                       this%decomp_cpools_vr_col(c,j,k) = this%decomp_cpools_vr_col(c,j,k) * m / &
                            get_spinup_latitude_term(grc%latdeg(col%gridcell(c)))
                    else
                       this%decomp_cpools_vr_col(c,j,k) = this%decomp_cpools_vr_col(c,j,k) * m 
                    endif
                 end do
              end do
           end do
        end if

  end subroutine Restart

  !-----------------------------------------------------------------------
  subroutine SetValues ( this, num_column, filter_column, value_column)
    !
    ! !DESCRIPTION:
    ! Set carbon state variables
    !
    ! !ARGUMENTS:
    class (soilbiogeochem_carbonstate_type) :: this
    integer , intent(in) :: num_column
    integer , intent(in) :: filter_column(:)
    real(r8), intent(in) :: value_column
    !
    ! !LOCAL VARIABLES:
    integer :: fi,i,j,k,l     ! loop index
    !------------------------------------------------------------------------

    do fi = 1,num_column
       i = filter_column(fi)
       if ( .not. use_fates ) then
          this%cwdc_col(i)       = value_column
       end if
       this%ctrunc_col(i)     = value_column
       this%totmicc_col(i)    = value_column
       this%totlitc_col(i)    = value_column
       this%totlitc_1m_col(i) = value_column
       this%totsomc_col(i)    = value_column
       this%totsomc_1m_col(i) = value_column
    end do

    do j = 1,nlevdecomp_full
       do fi = 1,num_column
          i = filter_column(fi)
          this%ctrunc_vr_col(i,j) = value_column
       end do
    end do

    do k = 1, ndecomp_pools
       do fi = 1,num_column
          i = filter_column(fi)
          this%decomp_cpools_col(i,k) = value_column
          this%decomp_cpools_1m_col(i,k) = value_column
          if(use_soil_matrixcn)then
             this%matrix_cap_decomp_cpools_col(i,k) = value_column
          end if
       end do
    end do

    do j = 1,nlevdecomp_full
       do k = 1, ndecomp_pools
          do fi = 1,num_column
             i = filter_column(fi)
             this%decomp_cpools_vr_col(i,j,k) = value_column
             if(use_soil_matrixcn)then
                this%matrix_cap_decomp_cpools_vr_col(i,j,k) = value_column
                this%decomp0_cpools_vr_col(i,j,k) = value_column
             end if
          end do
       end do
    end do

    if(use_soil_matrixcn)then
       do j = 1,nlevdecomp
          do k = 1, ndecomp_pools
             do fi = 1, num_column
                i = filter_column(fi)
                this%in_acc_2d(i,j,k)          = value_column
                this%vert_up_tran_acc(i,j,k)   = value_column
                this%vert_down_tran_acc(i,j,k) = value_column
                this%exit_acc(i,j,k) = value_column
             end do
          end do
          do k = 1, ndecomp_cascade_transitions
             do fi = 1, num_column
                i = filter_column(fi)
                this%hori_tran_acc(i,j,k)   = value_column
             end do
          end do
       end do
    end if
    
    if(use_soil_matrixcn)then
       do j = 1,decomp_cascade_con%n_all_entries
          do fi = 1, num_column
             i = filter_column(fi)
             this%AKXcacc%M(i,j) = value_column
          end do
       end do
    end if

  end subroutine SetValues

  !-----------------------------------------------------------------------
  subroutine Summary(this, bounds, num_allc, filter_allc)
    !
    ! !DESCRIPTION:
    ! Perform column-level carbon summary calculations
    !
    ! !ARGUMENTS:
    class(soilbiogeochem_carbonstate_type)          :: this
    type(bounds_type)               , intent(in)    :: bounds          
    integer                         , intent(in)    :: num_allc       ! number of columns in allc filter
    integer                         , intent(in)    :: filter_allc(:) ! filter for all active columns
    !
    ! !LOCAL VARIABLES:
    integer  :: c,j,k,l       ! indices
    integer  :: fc            ! filter indices
    real(r8) :: maxdepth      ! depth to integrate soil variables
    !-----------------------------------------------------------------------

    ! vertically integrate each of the decomposing C pools
    do l = 1, ndecomp_pools
       do fc = 1,num_allc
          c = filter_allc(fc)
          this%decomp_cpools_col(c,l) = 0._r8
          if(use_soil_matrixcn)then
             this%matrix_cap_decomp_cpools_col(c,l) = 0._r8
          end if
       end do
    end do
    do l = 1, ndecomp_pools
       do j = 1, nlevdecomp
          do fc = 1,num_allc
             c = filter_allc(fc)
             this%decomp_cpools_col(c,l) = &
                  this%decomp_cpools_col(c,l) + &
                  this%decomp_cpools_vr_col(c,j,l) * dzsoi_decomp(j)
             if(use_soil_matrixcn)then
                this%matrix_cap_decomp_cpools_col(c,l) = &
                     this%matrix_cap_decomp_cpools_col(c,l) + &
                     this%matrix_cap_decomp_cpools_vr_col(c,j,l) * dzsoi_decomp(j)
             end if
          end do
       end do
    end do

    if ( nlevdecomp > 1) then

       ! vertically integrate each of the decomposing C pools to 1 meter
       maxdepth = 1._r8
       do l = 1, ndecomp_pools
          do fc = 1,num_allc
             c = filter_allc(fc)
             this%decomp_cpools_1m_col(c,l) = 0._r8
          end do
       end do
       do l = 1, ndecomp_pools
          do j = 1, nlevdecomp
             if ( zisoi(j) <= maxdepth ) then
                do fc = 1,num_allc
                   c = filter_allc(fc)
                   this%decomp_cpools_1m_col(c,l) = &
                        this%decomp_cpools_1m_col(c,l) + &
                        this%decomp_cpools_vr_col(c,j,l) * dzsoi_decomp(j)
                end do
             elseif ( zisoi(j-1) < maxdepth ) then
                do fc = 1,num_allc
                   c = filter_allc(fc)
                   this%decomp_cpools_1m_col(c,l) = &
                        this%decomp_cpools_1m_col(c,l) + &
                        this%decomp_cpools_vr_col(c,j,l) * (maxdepth - zisoi(j-1))
                end do
             endif
          end do
       end do

    endif

    ! Add soil carbon pools together to produce vertically-resolved decomposing total soil c pool
    if ( nlevdecomp_full > 1 ) then
       do j = 1, nlevdecomp
          do fc = 1,num_allc
             c = filter_allc(fc)
             this%decomp_soilc_vr_col(c,j) = 0._r8
          end do
       end do
       do l = 1, ndecomp_pools
          if ( decomp_cascade_con%is_soil(l) ) then
             do j = 1, nlevdecomp
                do fc = 1,num_allc
                   c = filter_allc(fc)
                   this%decomp_soilc_vr_col(c,j) = this%decomp_soilc_vr_col(c,j) + &
                        this%decomp_cpools_vr_col(c,j,l)
                end do
             end do
          end if
       end do
    end if

    ! truncation carbon
    do fc = 1,num_allc
       c = filter_allc(fc)
       this%ctrunc_col(c) = 0._r8
    end do
    do j = 1, nlevdecomp
       do fc = 1,num_allc
          c = filter_allc(fc)
          this%ctrunc_col(c) = &
               this%ctrunc_col(c) + &
               this%ctrunc_vr_col(c,j) * dzsoi_decomp(j)
       end do
    end do

    ! total litter carbon in the top meter (TOTLITC_1m)
    if ( nlevdecomp > 1) then
       do fc = 1,num_allc
          c = filter_allc(fc)
          this%totlitc_1m_col(c) = 0._r8
       end do
       do l = 1, ndecomp_pools
          if ( decomp_cascade_con%is_litter(l) ) then
             do fc = 1,num_allc
                c = filter_allc(fc)
                this%totlitc_1m_col(c) = this%totlitc_1m_col(c) + &
                     this%decomp_cpools_1m_col(c,l)
             end do
          endif
       end do
    end if

    ! total soil organic matter carbon in the top meter (TOTSOMC_1m)
    if ( nlevdecomp > 1) then
       do fc = 1,num_allc
          c = filter_allc(fc)
          this%totsomc_1m_col(c) = 0._r8
       end do
       do l = 1, ndecomp_pools
          if ( decomp_cascade_con%is_soil(l) ) then
             do fc = 1,num_allc
                c = filter_allc(fc)
                this%totsomc_1m_col(c) = this%totsomc_1m_col(c) + this%decomp_cpools_1m_col(c,l)
             end do
          end if
       end do
    end if

    ! total microbial carbon (TOTMICC)
    do fc = 1,num_allc
       c = filter_allc(fc)
       this%totmicc_col(c) = 0._r8
    end do
    do l = 1, ndecomp_pools
       if ( decomp_cascade_con%is_microbe(l) ) then
          do fc = 1,num_allc
             c = filter_allc(fc)
             this%totmicc_col(c) = this%totmicc_col(c) + this%decomp_cpools_col(c,l)
          end do
       endif
    end do

    ! total litter carbon (TOTLITC)
    do fc = 1,num_allc
       c = filter_allc(fc)
       this%totlitc_col(c) = 0._r8
    end do
    do l = 1, ndecomp_pools
       if ( decomp_cascade_con%is_litter(l) ) then
          do fc = 1,num_allc
             c = filter_allc(fc)
             this%totlitc_col(c) = this%totlitc_col(c) + this%decomp_cpools_col(c,l)
          end do
       endif
    end do

    ! total soil organic matter carbon (TOTSOMC)
    do fc = 1,num_allc
       c = filter_allc(fc)
       this%totsomc_col(c) = 0._r8
    end do
    do l = 1, ndecomp_pools
       if ( decomp_cascade_con%is_soil(l) ) then
          do fc = 1,num_allc
             c = filter_allc(fc)
             this%totsomc_col(c) = this%totsomc_col(c) + this%decomp_cpools_col(c,l)
          end do
       end if
    end do

    ! coarse woody debris carbon
    if (.not. use_fates ) then
       do fc = 1,num_allc
          c = filter_allc(fc)
          this%cwdc_col(c) = 0._r8
       end do
       do l = 1, ndecomp_pools
          if ( decomp_cascade_con%is_cwd(l) ) then
             do fc = 1,num_allc
                c = filter_allc(fc)
                this%cwdc_col(c) = this%cwdc_col(c) + this%decomp_cpools_col(c,l)
             end do
          end if
       end do
       
    end if

  end subroutine Summary

  !------------------------------------------------------------------------
  subroutine SetTotVgCThresh(this, totvegcthresh)

    class(soilbiogeochem_carbonstate_type)                       :: this
    real(r8)                              , intent(in)           :: totvegcthresh

    if ( totvegcthresh <= 0.0_r8 )then
        call endrun(msg=' ERROR totvegcthresh is zero or negative and should be > 0'//&
               errMsg(sourcefile, __LINE__))
    end if
    this%totvegcthresh = totvegcthresh

  end subroutine SetTotVgCThresh


  !-----------------------------------------------------------------------
  subroutine DynamicColumnAdjustments(this, bounds, clump_index, column_state_updater)
    !
    ! !DESCRIPTION:
    ! Adjust state variables when column areas change due to dynamic landuse
    !
    ! !USES:
    use dynColumnStateUpdaterMod, only : column_state_updater_type
    !
    ! !ARGUMENTS:
    class(soilbiogeochem_carbonstate_type) , intent(inout) :: this
    type(bounds_type)                      , intent(in)    :: bounds

    ! Index of clump on which we're currently operating. Note that this implies that this
    ! routine must be called from within a clump loop.
    integer                                , intent(in)    :: clump_index

    type(column_state_updater_type)        , intent(in)    :: column_state_updater
    !
    ! !LOCAL VARIABLES:
    integer :: j  ! level
    integer :: l  ! decomp pool
    real(r8) :: adjustment_one_level(bounds%begc:bounds%endc)
    integer :: begc, endc

    character(len=*), parameter :: subname = 'DynamicColumnAdjustments'
    !-----------------------------------------------------------------------

    begc = bounds%begc
    endc = bounds%endc

    this%dyn_cbal_adjustments_col(begc:endc) = 0._r8

    do l = 1, ndecomp_pools
       do j = 1, nlevdecomp
          call column_state_updater%update_column_state_no_special_handling( &
               bounds = bounds, &
               clump_index = clump_index, &
               var    = this%decomp_cpools_vr_col(begc:endc, j, l), &
               adjustment = adjustment_one_level(begc:endc))

               this%dyn_cbal_adjustments_col(begc:endc) = &
               this%dyn_cbal_adjustments_col(begc:endc) + &
               adjustment_one_level(begc:endc) * dzsoi_decomp(j)
       end do
    end do

    do j = 1, nlevdecomp
       call column_state_updater%update_column_state_no_special_handling( &
            bounds = bounds, &
            clump_index = clump_index, &
            var    = this%ctrunc_vr_col(begc:endc, j), &
            adjustment = adjustment_one_level(begc:endc))
       this%dyn_cbal_adjustments_col(begc:endc) = &
            this%dyn_cbal_adjustments_col(begc:endc) + &
            adjustment_one_level(begc:endc) * dzsoi_decomp(j)
    end do

  end subroutine DynamicColumnAdjustments


end module SoilBiogeochemCarbonStateType<|MERGE_RESOLUTION|>--- conflicted
+++ resolved
@@ -32,8 +32,8 @@
      real(r8), pointer :: ctrunc_vr_col        (:,:)   ! (gC/m3) vertically-resolved column-level sink for C truncation
 
      ! summary (diagnostic) state variables, not involved in mass balance
-<<<<<<< HEAD
      real(r8), pointer :: ctrunc_col              (:)     ! (gC/m2) column-level sink for C truncation
+     real(r8), pointer :: totmicc_col             (:)     ! (gC/m2) total microbial carbon
      real(r8), pointer :: totlitc_col             (:)     ! (gC/m2) total litter carbon
      real(r8), pointer :: totlitc_1m_col          (:)     ! (gC/m2) total litter carbon to 1 meter
      real(r8), pointer :: totsomc_col             (:)     ! (gC/m2) total soil organic matter carbon
@@ -57,20 +57,6 @@
      real(r8), pointer :: hori_tran_acc                   (:,:,:) ! (gC/m3/yr) accumulated C transport between pools at the same level in dimension(col,nlev,ntransfers)
      type(sparse_matrix_type) :: AKXcacc                          ! (gC/m3/yr) accumulated N transfers from j to i (col,i,j) per year in dimension(col,nlev*npools,nlev*npools) in sparse matrix type
      type(vector_type) :: matrix_Cinter                           ! (gC/m3)    vertically-resolved decomposing (litter, cwd, soil) N pools in dimension(col,nlev*npools) in vector type
-=======
-     real(r8), pointer :: ctrunc_col               (:) ! (gC/m2) column-level sink for C truncation
-     real(r8), pointer :: totmicc_col          (:)     ! (gC/m2) total microbial carbon
-     real(r8), pointer :: totlitc_col          (:)     ! (gC/m2) total litter carbon
-     real(r8), pointer :: totlitc_1m_col       (:)     ! (gC/m2) total litter carbon to 1 meter
-     real(r8), pointer :: totsomc_col          (:)     ! (gC/m2) total soil organic matter carbon
-     real(r8), pointer :: totsomc_1m_col       (:)     ! (gC/m2) total soil organic matter carbon to 1 meter
-     real(r8), pointer :: cwdc_col             (:)     ! (gC/m2) coarse woody debris C (diagnostic)
-     real(r8), pointer :: decomp_cpools_1m_col (:,:)   ! (gC/m2)  Diagnostic: decomposing (litter, cwd, soil) c pools to 1 meter
-     real(r8), pointer :: decomp_cpools_col    (:,:)   ! (gC/m2)  decomposing (litter, cwd, soil) c pools
-     real(r8), pointer :: dyn_cbal_adjustments_col (:) ! (gC/m2) adjustments to each column made in this timestep via dynamic column area adjustments (note: this variable only makes sense at the column-level: it is meaningless if averaged to the gridcell-level)
-     integer  :: restart_file_spinup_state             ! spinup state as read from restart file, for determining whether to enter or exit spinup mode.
-     real(r8)          :: totvegcthresh                ! threshold for total vegetation carbon to zero out decomposition pools
->>>>>>> 8d9f988f
 
    contains
 
@@ -244,7 +230,6 @@
           endif
        end do
  
-<<<<<<< HEAD
        if(use_soil_matrixcn)then
           this%matrix_cap_decomp_cpools_col(begc:endc,:) = spval
           do l  = 1, ndecomp_pools
@@ -270,13 +255,11 @@
  
        end if
  
-=======
        this%totmicc_col(begc:endc) = spval
        call hist_addfld1d (fname='TOTMICC', units='gC/m^2', &
             avgflag='A', long_name='total microbial carbon', &
             ptr_col=this%totmicc_col)
 
->>>>>>> 8d9f988f
        this%totlitc_col(begc:endc) = spval
        call hist_addfld1d (fname='TOTLITC', units='gC/m^2', &
             avgflag='A', long_name='total litter carbon', &
@@ -347,7 +330,6 @@
                ptr_col=data1dptr, default='inactive')
        end do
 
-<<<<<<< HEAD
        if(use_soil_matrixcn)then
           this%matrix_cap_decomp_cpools_vr_col(begc:endc,:,:) = spval
           do l = 1, ndecomp_pools
@@ -370,12 +352,11 @@
              end if
           end do
        end if
-=======
+
        this%totmicc_col(begc:endc) = spval
        call hist_addfld1d (fname='C13_TOTMICC', units='gC/m^2', &
             avgflag='A', long_name='C13 total microbial carbon', &
             ptr_col=this%totmicc_col)
->>>>>>> 8d9f988f
 
        this%totlitc_col(begc:endc) = spval
        call hist_addfld1d (fname='C13_TOTLITC', units='gC13/m^2', &
@@ -452,7 +433,6 @@
           endif
        end do
 
-<<<<<<< HEAD
        if(use_soil_matrixcn)then
           this%matrix_cap_decomp_cpools_vr_col(begc:endc,:,:) = spval
           do l = 1, ndecomp_pools
@@ -473,12 +453,11 @@
              end if
           end do
        end if
-=======
+
        this%totmicc_col(begc:endc) = spval
        call hist_addfld1d (fname='C14_TOTMICC', units='gC/m^2', &
             avgflag='A', long_name='C14 total microbial carbon', &
             ptr_col=this%totmicc_col)
->>>>>>> 8d9f988f
 
        this%totlitc_col(begc:endc) = spval
        call hist_addfld1d (fname='C14_TOTLITC', units='gC14/m^2', &
@@ -707,13 +686,8 @@
     integer  :: idata
     logical  :: exit_spinup  = .false.
     logical  :: enter_spinup = .false.
-<<<<<<< HEAD
     logical  :: found = .false.
-    ! flags for comparing the model and restart decomposition cascades
-    integer  :: decomp_cascade_state, restart_file_decomp_cascade_state 
-    integer            :: i_decomp,j_decomp,i_lev,j_lev
-=======
->>>>>>> 8d9f988f
+    integer  :: i_decomp,j_decomp,i_lev,j_lev
     !------------------------------------------------------------------------
 
     if (carbon_type == 'c12') then
