--- conflicted
+++ resolved
@@ -176,12 +176,8 @@
                                          soilbiogeochem_nitrogenflux_inst,canopystate_inst, clm_fates)
     !
     ! !USES:
-<<<<<<< HEAD
     use PRTGenericMod, only : fates_cnp
-    use clm_varctl       , only: fates_parteh_mode, cnallocate_carbon_only, iulog
-=======
-    use clm_varctl       , only: allocate_carbon_only, iulog
->>>>>>> 64a6d9aa
+    use clm_varctl       , only: fates_parteh_mode, allocate_carbon_only, iulog
     use clm_varpar       , only: nlevdecomp, ndecomp_cascade_transitions
     use clm_varpar       , only: i_cop_mic, i_oli_mic
     use clm_varcon       , only: nitrif_n2o_loss_frac
@@ -391,13 +387,8 @@
                   nlimit(c,j) = 0
                   fpi_vr(c,j) = 1.0_r8
                   actual_immob_vr(c,j) = potential_immob_vr(c,j)
-<<<<<<< HEAD
                   sminn_to_plant_vr(c,j) = plant_ndemand_vr(c,j)
-               else if ( cnallocate_carbon_only()) then !.or. &
-=======
-                  sminn_to_plant_vr(c,j) = plant_ndemand(c) * nuptake_prof(c,j)
                else if ( allocate_carbon_only()) then !.or. &
->>>>>>> 64a6d9aa
                   ! this code block controls the addition of N to sminn pool
                   ! to eliminate any N limitation, when Carbon_Only is set.  This lets the
                   ! model behave essentially as a carbon-only model, but with the
