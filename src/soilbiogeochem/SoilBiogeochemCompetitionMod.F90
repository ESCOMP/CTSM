module SoilBiogeochemCompetitionMod
  
  !-----------------------------------------------------------------------
  ! !DESCRIPTION:
  ! Resolve plant/heterotroph competition for mineral N
  !
  ! !USES:
  use shr_kind_mod                    , only : r8 => shr_kind_r8
  use shr_log_mod                     , only : errMsg => shr_log_errMsg
  use clm_varcon                      , only : dzsoi_decomp
  use clm_varctl                      , only : use_nitrif_denitrif
  use abortutils                      , only : endrun
  use decompMod                       , only : bounds_type
  use SoilBiogeochemStateType         , only : soilbiogeochem_state_type
  use SoilBiogeochemCarbonStateType   , only : soilbiogeochem_carbonstate_type
  use SoilBiogeochemCarbonFluxType    , only : soilbiogeochem_carbonflux_type
  use SoilBiogeochemNitrogenStateType , only : soilbiogeochem_nitrogenstate_type
  use SoilBiogeochemNitrogenStateType , only : soilbiogeochem_nitrogenstate_type
  use SoilBiogeochemNitrogenFluxType  , only : soilbiogeochem_nitrogenflux_type
  use SoilBiogeochemNitrogenUptakeMod , only : SoilBiogeochemNitrogenUptake
  use ColumnType                      , only : col                
  use GridcellType                   , only : grc
  use CNVegstateType                  , only : cnveg_state_type
  use CNVegCarbonStateType            , only : cnveg_carbonstate_type
  use CNVegCarbonFluxType             , only : cnveg_carbonflux_type
  use CNVegnitrogenstateType          , only : cnveg_nitrogenstate_type
  use CNVegnitrogenfluxType           , only : cnveg_nitrogenflux_type
<<<<<<< HEAD
  use WaterStateType                  , only : waterstate_type
  use WaterfluxType                   , only : waterflux_type
=======
  !use SoilBiogeochemCarbonFluxType    , only : soilbiogeochem_carbonflux_type
  use WaterStateBulkType                  , only : waterstatebulk_type
  use WaterFluxBulkType                   , only : waterfluxbulk_type
>>>>>>> 527f3262
  use TemperatureType                 , only : temperature_type
  use SoilStateType                   , only : soilstate_type
  use CanopyStateType                 , only : CanopyState_type

  !
  implicit none
  private
  !
  ! !PUBLIC MEMBER FUNCTIONS:
  public :: readParams
  public :: SoilBiogeochemCompetitionInit         ! Initialization
  public :: SoilBiogeochemCompetition             ! run method

  type :: params_type
     real(r8) :: bdnr              ! bulk denitrification rate (1/s)
     real(r8) :: compet_plant_no3  ! (unitless) relative compettiveness of plants for NO3
     real(r8) :: compet_plant_nh4  ! (unitless) relative compettiveness of plants for NH4
     real(r8) :: compet_decomp_no3 ! (unitless) relative competitiveness of immobilizers for NO3
     real(r8) :: compet_decomp_nh4 ! (unitless) relative competitiveness of immobilizers for NH4
     real(r8) :: compet_denit      ! (unitless) relative competitiveness of denitrifiers for NO3
     real(r8) :: compet_nit        ! (unitless) relative competitiveness of nitrifiers for NH4
  end type params_type
  !
  type(params_type), private :: params_inst  ! params_inst is populated in readParamsMod  
  !
  ! !PUBLIC DATA MEMBERS:
  character(len=* ), public, parameter :: suplnAll='ALL'       ! Supplemental Nitrogen for all PFT's
  character(len=* ), public, parameter :: suplnNon='NONE'      ! No supplemental Nitrogen
  character(len=15), public            :: suplnitro = suplnNon ! Supplemental Nitrogen mode
  !
  ! !PRIVATE DATA MEMBERS:
  real(r8) :: dt   ! decomp timestep (seconds)
  real(r8) :: bdnr ! bulk denitrification rate (1/s)

  character(len=*), parameter, private :: sourcefile = &
       __FILE__
  !-----------------------------------------------------------------------

contains

  !-----------------------------------------------------------------------
  subroutine readParams ( ncid )
    !
    ! !USES:
    use ncdio_pio , only : file_desc_t,ncd_io

    ! !ARGUMENTS:
    type(file_desc_t),intent(inout) :: ncid   ! pio netCDF file id
    !
    ! !LOCAL VARIABLES:
    character(len=32)  :: subname = 'CNAllocParamsType'
    character(len=100) :: errCode = '-Error reading in parameters file:'
    logical            :: readv ! has variable been read in or not
    real(r8)           :: tempr ! temporary to read in parameter
    character(len=100) :: tString ! temp. var for reading
    !-----------------------------------------------------------------------

    ! read in parameters

    tString='bdnr'
    call ncd_io(varname=trim(tString),data=tempr, flag='read', ncid=ncid, readvar=readv)
    if ( .not. readv ) call endrun(msg=trim(errCode)//trim(tString)//errMsg(sourcefile, __LINE__))
    params_inst%bdnr=tempr

    tString='compet_plant_no3'
    call ncd_io(varname=trim(tString),data=tempr, flag='read', ncid=ncid, readvar=readv)
    if ( .not. readv ) call endrun(msg=trim(errCode)//trim(tString)//errMsg(sourcefile, __LINE__))
    params_inst%compet_plant_no3=tempr

    tString='compet_plant_nh4'
    call ncd_io(varname=trim(tString),data=tempr, flag='read', ncid=ncid, readvar=readv)
    if ( .not. readv ) call endrun(msg=trim(errCode)//trim(tString)//errMsg(sourcefile, __LINE__))
    params_inst%compet_plant_nh4=tempr
   
    tString='compet_decomp_no3'
    call ncd_io(varname=trim(tString),data=tempr, flag='read', ncid=ncid, readvar=readv)
    if ( .not. readv ) call endrun(msg=trim(errCode)//trim(tString)//errMsg(sourcefile, __LINE__))
    params_inst%compet_decomp_no3=tempr

    tString='compet_decomp_nh4'
    call ncd_io(varname=trim(tString),data=tempr, flag='read', ncid=ncid, readvar=readv)
    if ( .not. readv ) call endrun(msg=trim(errCode)//trim(tString)//errMsg(sourcefile, __LINE__))
    params_inst%compet_decomp_nh4=tempr
   
    tString='compet_denit'
    call ncd_io(varname=trim(tString),data=tempr, flag='read', ncid=ncid, readvar=readv)
    if ( .not. readv ) call endrun(msg=trim(errCode)//trim(tString)//errMsg(sourcefile, __LINE__))
    params_inst%compet_denit=tempr

    tString='compet_nit'
    call ncd_io(varname=trim(tString),data=tempr, flag='read', ncid=ncid, readvar=readv)
    if ( .not. readv ) call endrun(msg=trim(errCode)//trim(tString)//errMsg(sourcefile, __LINE__))
    params_inst%compet_nit=tempr   

  end subroutine readParams

  !-----------------------------------------------------------------------
  subroutine SoilBiogeochemCompetitionInit ( bounds)
    !
    ! !DESCRIPTION:
    !
    ! !USES:
    use clm_varcon      , only: secspday
    use clm_time_manager, only: get_step_size
    use clm_varctl      , only: iulog, cnallocate_carbon_only_set
    use shr_infnan_mod  , only: nan => shr_infnan_nan, assignment(=)
    !
    ! !ARGUMENTS:
    type(bounds_type), intent(in) :: bounds  
    !
    ! !LOCAL VARIABLES:
    character(len=32) :: subname = 'SoilBiogeochemCompetitionInit'
    logical :: carbon_only
    !-----------------------------------------------------------------------

    ! set time steps
    dt = real( get_step_size(), r8 )

    ! set space-and-time parameters from parameter file
    bdnr = params_inst%bdnr * (dt/secspday)

    ! Change namelist settings into private logical variables
    select case(suplnitro)
    case(suplnNon)
       carbon_only = .false.
    case(suplnAll)
       carbon_only = .true.
    case default
       write(iulog,*) 'Supplemental Nitrogen flag (suplnitro) can only be: ', &
            suplnNon, ' or ', suplnAll
       call endrun(msg='ERROR: supplemental Nitrogen flag is not correct'//&
            errMsg(sourcefile, __LINE__))
    end select

    call cnallocate_carbon_only_set(carbon_only)

  end subroutine SoilBiogeochemCompetitionInit

  !-----------------------------------------------------------------------
   subroutine SoilBiogeochemCompetition (bounds, num_soilc, filter_soilc,num_soilp, filter_soilp, waterstatebulk_inst, &
                                         waterfluxbulk_inst, temperature_inst,soilstate_inst,                          &
                                         cnveg_state_inst,cnveg_carbonstate_inst,                                  &
                                         cnveg_carbonflux_inst,cnveg_nitrogenstate_inst,cnveg_nitrogenflux_inst,   &
                                         soilbiogeochem_carbonflux_inst,                                           &              
                                         soilbiogeochem_state_inst, soilbiogeochem_nitrogenstate_inst,             &
                                         soilbiogeochem_nitrogenflux_inst,canopystate_inst)
    !
    ! !USES:
    use clm_varctl       , only: cnallocate_carbon_only, iulog
    use clm_varpar       , only: nlevdecomp, ndecomp_cascade_transitions
    use clm_varcon       , only: nitrif_n2o_loss_frac
    use CNSharedParamsMod, only: use_fun
    use CNFUNMod         , only: CNFUN
    use subgridAveMod    , only: p2c_2d
    use perf_mod         , only : t_startf, t_stopf
    !
    ! !ARGUMENTS:
    type(bounds_type)                       , intent(in)    :: bounds
    integer                                 , intent(in)    :: num_soilc        ! number of soil columns in filter
    integer                                 , intent(in)    :: filter_soilc(:)  ! filter for soil columns
    integer                                 , intent(in)    :: num_soilp        ! number of soil patches in filter
    integer                                 , intent(in)    :: filter_soilp(:)  ! filter for soil patches
    type(waterstatebulk_type)                   , intent(in)    :: waterstatebulk_inst
    type(waterfluxbulk_type)                    , intent(in)    :: waterfluxbulk_inst
    type(temperature_type)                  , intent(in)    :: temperature_inst
    type(soilstate_type)                    , intent(in)    :: soilstate_inst
    type(cnveg_state_type)                  , intent(inout) :: cnveg_state_inst
    type(cnveg_carbonstate_type)            , intent(inout) :: cnveg_carbonstate_inst
    type(cnveg_carbonflux_type)             , intent(inout) :: cnveg_carbonflux_inst
    type(cnveg_nitrogenstate_type)          , intent(inout) :: cnveg_nitrogenstate_inst
    type(cnveg_nitrogenflux_type)           , intent(inout) :: cnveg_nitrogenflux_inst
    type(soilbiogeochem_carbonflux_type)    , intent(inout) :: soilbiogeochem_carbonflux_inst
    type(soilbiogeochem_state_type)         , intent(inout) :: soilbiogeochem_state_inst
    type(soilbiogeochem_nitrogenstate_type) , intent(inout) :: soilbiogeochem_nitrogenstate_inst
    type(soilbiogeochem_nitrogenflux_type)  , intent(inout) :: soilbiogeochem_nitrogenflux_inst
    type(canopystate_type)                  , intent(inout) :: canopystate_inst   
!
    !
    ! !LOCAL VARIABLES:
    integer  :: c,p,l,pi,j                                            ! indices
    integer  :: fc                                                    ! filter column index
    logical :: local_use_fun                                          ! local version of use_fun
    real(r8) :: compet_plant_no3                                      ! (unitless) relative compettiveness of plants for NO3
    real(r8) :: compet_plant_nh4                                      ! (unitless) relative compettiveness of plants for NH4
    real(r8) :: compet_decomp_no3                                     ! (unitless) relative competitiveness of immobilizers for NO3
    real(r8) :: compet_decomp_nh4                                     ! (unitless) relative competitiveness of immobilizers for NH4
    real(r8) :: compet_denit                                          ! (unitless) relative competitiveness of denitrifiers for NO3
    real(r8) :: compet_nit                                            ! (unitless) relative competitiveness of nitrifiers for NH4
    real(r8) :: fpi_no3_vr(bounds%begc:bounds%endc,1:nlevdecomp)      ! fraction of potential immobilization supplied by no3(no units)
    real(r8) :: fpi_nh4_vr(bounds%begc:bounds%endc,1:nlevdecomp)      ! fraction of potential immobilization supplied by nh4 (no units)
    real(r8) :: sum_nh4_demand(bounds%begc:bounds%endc,1:nlevdecomp)
    real(r8) :: sum_nh4_demand_scaled(bounds%begc:bounds%endc,1:nlevdecomp)
    real(r8) :: sum_no3_demand(bounds%begc:bounds%endc,1:nlevdecomp)
    real(r8) :: sum_no3_demand_scaled(bounds%begc:bounds%endc,1:nlevdecomp)
    real(r8) :: sum_ndemand_vr(bounds%begc:bounds%endc, 1:nlevdecomp) !total column N demand (gN/m3/s) at a given level
    real(r8) :: nuptake_prof(bounds%begc:bounds%endc, 1:nlevdecomp)
    real(r8) :: sminn_tot(bounds%begc:bounds%endc)
    integer  :: nlimit(bounds%begc:bounds%endc,0:nlevdecomp)          !flag for N limitation
    integer  :: nlimit_no3(bounds%begc:bounds%endc,0:nlevdecomp)      !flag for NO3 limitation
    integer  :: nlimit_nh4(bounds%begc:bounds%endc,0:nlevdecomp)      !flag for NH4 limitation
    real(r8) :: residual_sminn_vr(bounds%begc:bounds%endc, 1:nlevdecomp)
    real(r8) :: residual_sminn(bounds%begc:bounds%endc)
    real(r8) :: residual_smin_nh4_vr(bounds%begc:bounds%endc, 1:nlevdecomp)
    real(r8) :: residual_smin_no3_vr(bounds%begc:bounds%endc, 1:nlevdecomp)
    real(r8) :: residual_smin_nh4(bounds%begc:bounds%endc)
    real(r8) :: residual_smin_no3(bounds%begc:bounds%endc)
    real(r8) :: residual_plant_ndemand(bounds%begc:bounds%endc)
    real(r8) :: sminn_to_plant_new(bounds%begc:bounds%endc)
    !-----------------------------------------------------------------------

    associate(                                                                                           &
         fpg                          => soilbiogeochem_state_inst%fpg_col                             , & ! Output: [real(r8) (:)   ]  fraction of potential gpp (no units)    
         fpi                          => soilbiogeochem_state_inst%fpi_col                             , & ! Output: [real(r8) (:)   ]  fraction of potential immobilization (no units)
         fpi_vr                       => soilbiogeochem_state_inst%fpi_vr_col                          , & ! Output: [real(r8) (:,:) ]  fraction of potential immobilization (no units)
         nfixation_prof               => soilbiogeochem_state_inst%nfixation_prof_col                  , & ! Output: [real(r8) (:,:) ]                                        
         plant_ndemand                => soilbiogeochem_state_inst%plant_ndemand_col                   , & ! Input:  [real(r8) (:)   ]  column-level plant N demand

         sminn_vr                     => soilbiogeochem_nitrogenstate_inst%sminn_vr_col                , & ! Input:  [real(r8) (:,:) ]  (gN/m3) soil mineral N                
         smin_nh4_vr                  => soilbiogeochem_nitrogenstate_inst%smin_nh4_vr_col             , & ! Input:  [real(r8) (:,:) ]  (gN/m3) soil mineral NH4              
         smin_no3_vr                  => soilbiogeochem_nitrogenstate_inst%smin_no3_vr_col             , & ! Input:  [real(r8) (:,:) ]  (gN/m3) soil mineral NO3              

         pot_f_nit_vr                 => soilbiogeochem_nitrogenflux_inst%pot_f_nit_vr_col             , & ! Input:  [real(r8) (:,:) ]  (gN/m3/s) potential soil nitrification flux
         pot_f_denit_vr               => soilbiogeochem_nitrogenflux_inst%pot_f_denit_vr_col           , & ! Input:  [real(r8) (:,:) ]  (gN/m3/s) potential soil denitrification flux
         f_nit_vr                     => soilbiogeochem_nitrogenflux_inst%f_nit_vr_col                 , & ! Output: [real(r8) (:,:) ]  (gN/m3/s) soil nitrification flux     
         f_denit_vr                   => soilbiogeochem_nitrogenflux_inst%f_denit_vr_col               , & ! Output: [real(r8) (:,:) ]  (gN/m3/s) soil denitrification flux   
         potential_immob              => soilbiogeochem_nitrogenflux_inst%potential_immob_col          , & ! Output: [real(r8) (:)   ]                                          
         actual_immob                 => soilbiogeochem_nitrogenflux_inst%actual_immob_col             , & ! Output: [real(r8) (:)   ]                                          
         sminn_to_plant               => soilbiogeochem_nitrogenflux_inst%sminn_to_plant_col           , & ! Output: [real(r8) (:)   ]                                          
         sminn_to_denit_excess_vr     => soilbiogeochem_nitrogenflux_inst%sminn_to_denit_excess_vr_col , & ! Output: [real(r8) (:,:) ]                                        
         actual_immob_no3_vr          => soilbiogeochem_nitrogenflux_inst%actual_immob_no3_vr_col      , & ! Output: [real(r8) (:,:) ]                                        
         actual_immob_nh4_vr          => soilbiogeochem_nitrogenflux_inst%actual_immob_nh4_vr_col      , & ! Output: [real(r8) (:,:) ]                                        
         smin_no3_to_plant_vr         => soilbiogeochem_nitrogenflux_inst%smin_no3_to_plant_vr_col     , & ! Output: [real(r8) (:,:) ]                                        
         smin_nh4_to_plant_vr         => soilbiogeochem_nitrogenflux_inst%smin_nh4_to_plant_vr_col     , & ! Output: [real(r8) (:,:) ]                                        
         n2_n2o_ratio_denit_vr        => soilbiogeochem_nitrogenflux_inst%n2_n2o_ratio_denit_vr_col    , & ! Output: [real(r8) (:,:) ]  ratio of N2 to N2O production by denitrification [gN/gN]
         f_n2o_denit_vr               => soilbiogeochem_nitrogenflux_inst%f_n2o_denit_vr_col           , & ! Output: [real(r8) (:,:) ]  flux of N2O from denitrification [gN/m3/s]
         f_n2o_nit_vr                 => soilbiogeochem_nitrogenflux_inst%f_n2o_nit_vr_col             , & ! Output: [real(r8) (:,:) ]  flux of N2O from nitrification [gN/m3/s]
         supplement_to_sminn_vr       => soilbiogeochem_nitrogenflux_inst%supplement_to_sminn_vr_col   , & ! Output: [real(r8) (:,:) ]                                        
         sminn_to_plant_vr            => soilbiogeochem_nitrogenflux_inst%sminn_to_plant_vr_col        , & ! Output: [real(r8) (:,:) ]                                        
         potential_immob_vr           => soilbiogeochem_nitrogenflux_inst%potential_immob_vr_col       , & ! Input:  [real(r8) (:,:) ]                                        
         actual_immob_vr              => soilbiogeochem_nitrogenflux_inst%actual_immob_vr_col          , & ! Output: [real(r8) (:,:) ]                                        
         sminn_to_plant_fun_vr        => soilbiogeochem_nitrogenflux_inst%sminn_to_plant_fun_vr_col    , & ! Iutput: [real(r8) (:)   ]  Total layer soil N uptake of FUN (gN/m2/s) 
         sminn_to_plant_fun_no3_vr    => soilbiogeochem_nitrogenflux_inst%sminn_to_plant_fun_no3_vr_col, & ! Iutput: [real(r8) (:)   ]  Total layer no3 uptake of FUN (gN/m2/s)
         sminn_to_plant_fun_nh4_vr    => soilbiogeochem_nitrogenflux_inst%sminn_to_plant_fun_nh4_vr_col  & ! Iutput: [real(r8) (:)   ]  Total layer nh4 uptake of FUN (gN/m2/s)
         )

      ! calcualte nitrogen uptake profile
      ! nuptake_prof(:,:) = nan
      ! call SoilBiogelchemNitrogenUptakeProfile(bounds, &
      !     nlevdecomp, num_soilc, filter_soilc, &
      !     sminn_vr, dzsoi_decomp, nfixation_prof, nuptake_prof)

      ! column loops to resolve plant/heterotroph competition for mineral N

      sminn_to_plant_new(bounds%begc:bounds%endc)  =  0._r8

      local_use_fun = use_fun
      if (.not. use_nitrif_denitrif) then

         ! init sminn_tot
         do fc=1,num_soilc
            c = filter_soilc(fc)
            sminn_tot(c) = 0.
         end do

         do j = 1, nlevdecomp
            do fc=1,num_soilc
               c = filter_soilc(fc)
               sminn_tot(c) = sminn_tot(c) + sminn_vr(c,j) * dzsoi_decomp(j)
            end do
         end do

         do j = 1, nlevdecomp
            do fc=1,num_soilc
               c = filter_soilc(fc)      
               if (sminn_tot(c)  >  0.) then
                  nuptake_prof(c,j) = sminn_vr(c,j) / sminn_tot(c)
               else
                  nuptake_prof(c,j) = nfixation_prof(c,j)
               endif
            end do
         end do

         do j = 1, nlevdecomp
            do fc=1,num_soilc
               c = filter_soilc(fc)      
               sum_ndemand_vr(c,j) = plant_ndemand(c) * nuptake_prof(c,j) + potential_immob_vr(c,j)
            end do
         end do

         do j = 1, nlevdecomp
            do fc=1,num_soilc
               c = filter_soilc(fc)      
               l = col%landunit(c)
               if (sum_ndemand_vr(c,j)*dt < sminn_vr(c,j)) then

                  ! N availability is not limiting immobilization or plant
                  ! uptake, and both can proceed at their potential rates
                  nlimit(c,j) = 0
                  fpi_vr(c,j) = 1.0_r8
                  actual_immob_vr(c,j) = potential_immob_vr(c,j)
                  sminn_to_plant_vr(c,j) = plant_ndemand(c) * nuptake_prof(c,j)
               else if ( cnallocate_carbon_only()) then !.or. &
                  ! this code block controls the addition of N to sminn pool
                  ! to eliminate any N limitation, when Carbon_Only is set.  This lets the
                  ! model behave essentially as a carbon-only model, but with the
                  ! benefit of keeping track of the N additions needed to
                  ! eliminate N limitations, so there is still a diagnostic quantity
                  ! that describes the degree of N limitation at steady-state.

                  nlimit(c,j) = 1
                  fpi_vr(c,j) = 1.0_r8
                  actual_immob_vr(c,j) = potential_immob_vr(c,j)
                  sminn_to_plant_vr(c,j) =  plant_ndemand(c) * nuptake_prof(c,j)
                  supplement_to_sminn_vr(c,j) = sum_ndemand_vr(c,j) - (sminn_vr(c,j)/dt)
               else
                  ! N availability can not satisfy the sum of immobilization and
                  ! plant growth demands, so these two demands compete for available
                  ! soil mineral N resource.

                  nlimit(c,j) = 1
                  if (sum_ndemand_vr(c,j) > 0.0_r8) then
                     actual_immob_vr(c,j) = (sminn_vr(c,j)/dt)*(potential_immob_vr(c,j) / sum_ndemand_vr(c,j))
                  else
                     actual_immob_vr(c,j) = 0.0_r8
                  end if

                  if (potential_immob_vr(c,j) > 0.0_r8) then
                     fpi_vr(c,j) = actual_immob_vr(c,j) / potential_immob_vr(c,j)
                  else
                     fpi_vr(c,j) = 0.0_r8
                  end if

                  sminn_to_plant_vr(c,j) = (sminn_vr(c,j)/dt) - actual_immob_vr(c,j)
               end if
            end do
         end do

         if ( local_use_fun ) then
            call t_startf( 'CNFUN' )
            call CNFUN(bounds,num_soilc,filter_soilc,num_soilp,filter_soilp,waterstatebulk_inst, &
                      waterfluxbulk_inst,temperature_inst,soilstate_inst,cnveg_state_inst,cnveg_carbonstate_inst,&
                      cnveg_carbonflux_inst,cnveg_nitrogenstate_inst,cnveg_nitrogenflux_inst                ,&
                      soilbiogeochem_nitrogenflux_inst,soilbiogeochem_carbonflux_inst,canopystate_inst,      &
                      soilbiogeochem_nitrogenstate_inst)
            call p2c_2d(bounds, nlevdecomp, &
                      cnveg_nitrogenflux_inst%sminn_to_plant_fun_vr_patch(bounds%begp:bounds%endp,1:nlevdecomp),&
                      soilbiogeochem_nitrogenflux_inst%sminn_to_plant_fun_vr_col(bounds%begc:bounds%endc,1:nlevdecomp), &
                      'unity')
            call t_stopf( 'CNFUN' )
         end if

         ! sum up N fluxes to plant
         do j = 1, nlevdecomp
            do fc=1,num_soilc
               c = filter_soilc(fc)    
               sminn_to_plant(c) = sminn_to_plant(c) + sminn_to_plant_vr(c,j) * dzsoi_decomp(j)
               if ( local_use_fun ) then
                  if (sminn_to_plant_fun_vr(c,j).gt.sminn_to_plant_vr(c,j)) then
                      sminn_to_plant_fun_vr(c,j)  = sminn_to_plant_vr(c,j)
                  end if
               end if
            end do
         end do

         ! give plants a second pass to see if there is any mineral N left over with which to satisfy residual N demand.
         do fc=1,num_soilc
            c = filter_soilc(fc)    
            residual_sminn(c) = 0._r8
         end do

         ! sum up total N left over after initial plant and immobilization fluxes
         do fc=1,num_soilc
            c = filter_soilc(fc)    
            residual_plant_ndemand(c) = plant_ndemand(c) - sminn_to_plant(c)
         end do
         do j = 1, nlevdecomp
            do fc=1,num_soilc
               c = filter_soilc(fc)    
               if (residual_plant_ndemand(c)  >  0._r8 ) then
                  if (nlimit(c,j) .eq. 0) then
                     residual_sminn_vr(c,j) = max(sminn_vr(c,j) - (actual_immob_vr(c,j) + sminn_to_plant_vr(c,j) ) * dt, 0._r8)
                     residual_sminn(c) = residual_sminn(c) + residual_sminn_vr(c,j) * dzsoi_decomp(j)
                  else
                     residual_sminn_vr(c,j)  = 0._r8
                  endif
               endif
            end do
         end do

         ! distribute residual N to plants
         do j = 1, nlevdecomp
            do fc=1,num_soilc
               c = filter_soilc(fc)    
               if ( residual_plant_ndemand(c)  >  0._r8 .and. residual_sminn(c)  >  0._r8 .and. nlimit(c,j) .eq. 0) then
                  sminn_to_plant_vr(c,j) = sminn_to_plant_vr(c,j) + residual_sminn_vr(c,j) * &
                       min(( residual_plant_ndemand(c) *  dt ) / residual_sminn(c), 1._r8) / dt
               endif
            end do
         end do

         ! re-sum up N fluxes to plant
         do fc=1,num_soilc
            c = filter_soilc(fc)    
            sminn_to_plant(c) = 0._r8
         end do
         do j = 1, nlevdecomp
            do fc=1,num_soilc
               c = filter_soilc(fc)    
               sminn_to_plant(c) = sminn_to_plant(c) + sminn_to_plant_vr(c,j) * dzsoi_decomp(j)
               if ( .not. local_use_fun ) then
                  sum_ndemand_vr(c,j) = potential_immob_vr(c,j) + sminn_to_plant_vr(c,j)
               else
                  sminn_to_plant_new(c)  = sminn_to_plant_new(c)   + sminn_to_plant_fun_vr(c,j) * dzsoi_decomp(j)
                  sum_ndemand_vr(c,j)    = potential_immob_vr(c,j) + sminn_to_plant_fun_vr(c,j)
               end if
            end do
         end do

         ! under conditions of excess N, some proportion is assumed to
         ! be lost to denitrification, in addition to the constant
         ! proportion lost in the decomposition pathways
         do j = 1, nlevdecomp
            do fc=1,num_soilc
               c = filter_soilc(fc)    
               if ( .not. local_use_fun ) then
                  if ((sminn_to_plant_vr(c,j) + actual_immob_vr(c,j))*dt < sminn_vr(c,j)) then
                     sminn_to_denit_excess_vr(c,j) = max(bdnr*((sminn_vr(c,j)/dt) - sum_ndemand_vr(c,j)),0._r8)
                  else
                     sminn_to_denit_excess_vr(c,j) = 0._r8
                  endif
               else
                  if ((sminn_to_plant_fun_vr(c,j)  + actual_immob_vr(c,j))*dt < sminn_vr(c,j))  then
                     sminn_to_denit_excess_vr(c,j) = max(bdnr*((sminn_vr(c,j)/dt) - sum_ndemand_vr(c,j)),0._r8)
                  else
                     sminn_to_denit_excess_vr(c,j) = 0._r8
                  endif
               end if
            end do
         end do

         ! sum up N fluxes to immobilization
         do j = 1, nlevdecomp
            do fc=1,num_soilc
               c = filter_soilc(fc)    
               actual_immob(c) = actual_immob(c) + actual_immob_vr(c,j) * dzsoi_decomp(j)
               potential_immob(c) = potential_immob(c) + potential_immob_vr(c,j) * dzsoi_decomp(j)
            end do
         end do

         do fc=1,num_soilc
            c = filter_soilc(fc)    
            ! calculate the fraction of potential growth that can be
            ! acheived with the N available to plants      
            if (plant_ndemand(c) > 0.0_r8) then
               if ( .not. local_use_fun ) then
                  fpg(c) = sminn_to_plant(c) / plant_ndemand(c)
               else
                  fpg(c) = sminn_to_plant_new(c) / plant_ndemand(c)
               end if
            else
               fpg(c) = 1.0_r8
            end if

            ! calculate the fraction of immobilization realized (for diagnostic purposes)
            if (potential_immob(c) > 0.0_r8) then
               fpi(c) = actual_immob(c) / potential_immob(c)
            else
               fpi(c) = 1.0_r8
            end if
         end do

      else  !----------NITRIF_DENITRIF-------------!

         ! column loops to resolve plant/heterotroph/nitrifier/denitrifier competition for mineral N
         !read constants from external netcdf file
         compet_plant_no3  = params_inst%compet_plant_no3
         compet_plant_nh4  = params_inst%compet_plant_nh4
         compet_decomp_no3 = params_inst%compet_decomp_no3
         compet_decomp_nh4 = params_inst%compet_decomp_nh4
         compet_denit      = params_inst%compet_denit
         compet_nit        = params_inst%compet_nit

         ! init total mineral N pools
         do fc=1,num_soilc
            c = filter_soilc(fc)
            sminn_tot(c) = 0.
         end do

         ! sum up total mineral N pools
         do j = 1, nlevdecomp
            do fc=1,num_soilc
               c = filter_soilc(fc)
               sminn_tot(c) = sminn_tot(c) + (smin_no3_vr(c,j) + smin_nh4_vr(c,j)) * dzsoi_decomp(j)
            end do
         end do

         ! define N uptake profile for initial vertical distribution of plant N uptake, assuming plant seeks N from where it is most abundant
         do j = 1, nlevdecomp
            do fc=1,num_soilc
               c = filter_soilc(fc)
               if (sminn_tot(c)  >  0.) then
                  nuptake_prof(c,j) = sminn_vr(c,j) / sminn_tot(c)
               else
                  nuptake_prof(c,j) = nfixation_prof(c,j)
!                  if(abs(grc%latdeg(col%gridcell(c))+40.0) .le. 0.01 .and. abs(grc%londeg(col%gridcell(c))-150) .le. 0.01)then
!                     print*,'here2 nuptake_prof',c,j,nuptake_prof(c,j),nfixation_prof(c,j),sminn_tot(c)
!                  end if
               endif
            end do
         end do

         ! main column/vertical loop
         do j = 1, nlevdecomp  
            do fc=1,num_soilc
               c = filter_soilc(fc)
               l = col%landunit(c)

               !  first compete for nh4
               sum_nh4_demand(c,j) = plant_ndemand(c) * nuptake_prof(c,j) + potential_immob_vr(c,j) + pot_f_nit_vr(c,j)
               sum_nh4_demand_scaled(c,j) = plant_ndemand(c)* nuptake_prof(c,j) * compet_plant_nh4 + &
                    potential_immob_vr(c,j)*compet_decomp_nh4 + pot_f_nit_vr(c,j)*compet_nit

               if (sum_nh4_demand(c,j)*dt < smin_nh4_vr(c,j)) then

                  ! NH4 availability is not limiting immobilization or plant
                  ! uptake, and all can proceed at their potential rates
                  nlimit_nh4(c,j) = 0
                  fpi_nh4_vr(c,j) = 1.0_r8
                  actual_immob_nh4_vr(c,j) = potential_immob_vr(c,j)
!                  if(abs(grc%latdeg(col%gridcell(c))+40.0) .le. 0.01 .and. abs(grc%londeg(col%gridcell(c))-150) .le. 0.01)then
!                     print*,'actual_immob_nh4_vr',c,j,potential_immob_vr(c,j)
!                  end if
                  !RF added new term. 

                  f_nit_vr(c,j) = pot_f_nit_vr(c,j)
                  
                  if ( .not. local_use_fun ) then
                     smin_nh4_to_plant_vr(c,j) = plant_ndemand(c) * nuptake_prof(c,j)
!                     if(abs(grc%latdeg(col%gridcell(c))+40.0) .le. 0.01 .and. abs(grc%londeg(col%gridcell(c))-150) .le. 0.01)then
!                        print*,'here1 smin_nh4_to_plant_vr',c,j,smin_nh4_to_plant_vr(c,j),plant_ndemand(c),nuptake_prof(c,j)
!                     end if
                  else
<<<<<<< HEAD
                     smin_nh4_to_plant_vr(c,j) = smin_nh4_vr(c,j)/dt - actual_immob_nh4_vr(c,j)
!                     if(abs(grc%latdeg(col%gridcell(c))+40.0) .le. 0.01 .and. abs(grc%londeg(col%gridcell(c))-150) .le. 0.01)then
!                        print*,'here2 smin_nh4_to_plant_vr',c,j,smin_nh4_to_plant_vr(c,j),smin_nh4_vr(c,j),actual_immob_nh4_vr(c,j)
!                     end if
=======
                     smin_nh4_to_plant_vr(c,j) = smin_nh4_vr(c,j)/dt - actual_immob_nh4_vr(c,j) - f_nit_vr(c,j)
>>>>>>> 527f3262
                  end if

               else

                  ! NH4 availability can not satisfy the sum of immobilization, nitrification, and
                  ! plant growth demands, so these three demands compete for available
                  ! soil mineral NH4 resource.
                  nlimit_nh4(c,j) = 1
                  if (sum_nh4_demand(c,j) > 0.0_r8) then
                  ! RF microbes compete based on the hypothesised plant demand. 
                     actual_immob_nh4_vr(c,j) = min((smin_nh4_vr(c,j)/dt)*(potential_immob_vr(c,j)* &
                          compet_decomp_nh4 / sum_nh4_demand_scaled(c,j)), potential_immob_vr(c,j))

                     f_nit_vr(c,j) =  min((smin_nh4_vr(c,j)/dt)*(pot_f_nit_vr(c,j)*compet_nit / &
                          sum_nh4_demand_scaled(c,j)), pot_f_nit_vr(c,j))
                                                 
                     if ( .not. local_use_fun ) then
                         smin_nh4_to_plant_vr(c,j) = min((smin_nh4_vr(c,j)/dt)*(plant_ndemand(c)* &
                          nuptake_prof(c,j)*compet_plant_nh4 / sum_nh4_demand_scaled(c,j)), plant_ndemand(c)*nuptake_prof(c,j))
                          
!                         if(abs(grc%latdeg(col%gridcell(c))+40.0) .le. 0.01 .and. abs(grc%londeg(col%gridcell(c))-150) .le. 0.01)then
!                            print*,'here3 smin_nh4_to_plant_vr',c,j,smin_nh4_to_plant_vr(c,j),smin_nh4_vr(c,j),plant_ndemand(c),nuptake_prof(c,j),compet_plant_nh4,sum_nh4_demand_scaled(c,j)
!                         end if
                     else
                        ! RF added new term. send rest of N to plant - which decides whether it should pay or not? 
<<<<<<< HEAD
                        smin_nh4_to_plant_vr(c,j) = smin_nh4_vr(c,j)/dt - actual_immob_nh4_vr(c,j)
!                         if(abs(grc%latdeg(col%gridcell(c))+40.0) .le. 0.01 .and. abs(grc%londeg(col%gridcell(c))-150) .le. 0.01)then
!                            print*,'here4 smin_nh4_to_plant_vr',c,j,smin_nh4_to_plant_vr(c,j),smin_nh4_vr(c,j),actual_immob_nh4_vr(c,j)
!                         end if
=======
                        smin_nh4_to_plant_vr(c,j) = smin_nh4_vr(c,j)/dt - actual_immob_nh4_vr(c,j) - f_nit_vr(c,j)
>>>>>>> 527f3262
                     end if
                    
                  else
                     actual_immob_nh4_vr(c,j) = 0.0_r8
                     smin_nh4_to_plant_vr(c,j) = 0.0_r8
!                     if(abs(grc%latdeg(col%gridcell(c))+40.0) .le. 0.01 .and. abs(grc%londeg(col%gridcell(c))-150) .le. 0.01)then
!                        print*,'here5 smin_nh4_to_plant_vr',c,j,smin_nh4_to_plant_vr(c,j)
!                     end if
                     f_nit_vr(c,j) = 0.0_r8
                  end if

                  if (potential_immob_vr(c,j) > 0.0_r8) then
                     fpi_nh4_vr(c,j) = actual_immob_nh4_vr(c,j) / potential_immob_vr(c,j)
                  else
                     fpi_nh4_vr(c,j) = 0.0_r8
                  end if

               end if
          
              
              
               if(.not.local_use_fun)then
                   sum_no3_demand(c,j) = (plant_ndemand(c)*nuptake_prof(c,j)-smin_nh4_to_plant_vr(c,j)) + &
                  (potential_immob_vr(c,j)-actual_immob_nh4_vr(c,j)) + pot_f_denit_vr(c,j)
                   sum_no3_demand_scaled(c,j) = (plant_ndemand(c)*nuptake_prof(c,j) &
                                                 -smin_nh4_to_plant_vr(c,j))*compet_plant_no3 + &
                  (potential_immob_vr(c,j)-actual_immob_nh4_vr(c,j))*compet_decomp_no3 + pot_f_denit_vr(c,j)*compet_denit
               else
                  sum_no3_demand(c,j) = plant_ndemand(c)*nuptake_prof(c,j) + &
                  (potential_immob_vr(c,j)-actual_immob_nh4_vr(c,j)) + pot_f_denit_vr(c,j)
                   sum_no3_demand_scaled(c,j) = (plant_ndemand(c)*nuptake_prof(c,j))*compet_plant_no3 + &
                  (potential_immob_vr(c,j)-actual_immob_nh4_vr(c,j))*compet_decomp_no3 + pot_f_denit_vr(c,j)*compet_denit
               endif
                  
          

               if (sum_no3_demand(c,j)*dt < smin_no3_vr(c,j)) then

                  ! NO3 availability is not limiting immobilization or plant
                  ! uptake, and all can proceed at their potential rates
                  nlimit_no3(c,j) = 0
                  fpi_no3_vr(c,j) = 1.0_r8 -  fpi_nh4_vr(c,j)
                  actual_immob_no3_vr(c,j) = (potential_immob_vr(c,j)-actual_immob_nh4_vr(c,j))

                  f_denit_vr(c,j) = pot_f_denit_vr(c,j)

                  if(.not.local_use_fun)then
                     smin_no3_to_plant_vr(c,j) = (plant_ndemand(c)*nuptake_prof(c,j)-smin_nh4_to_plant_vr(c,j))
                  else
                     ! This restricts the N uptake of a single layer to the value determined from the total demands and the 
                     ! hypothetical uptake profile above. Which is a strange thing to do, since that is independent of FUN
                     ! do we need this at all? 
                     smin_no3_to_plant_vr(c,j) = plant_ndemand(c)*nuptake_prof(c,j)
                     ! RF added new term. send rest of N to plant - which decides whether it should pay or not? 
                     if ( local_use_fun ) then
                        smin_no3_to_plant_vr(c,j) = smin_no3_vr(c,j)/dt - actual_immob_no3_vr(c,j) - f_denit_vr(c,j)
                     end if
                  endif
                
               else 

                  ! NO3 availability can not satisfy the sum of immobilization, denitrification, and
                  ! plant growth demands, so these three demands compete for available
                  ! soil mineral NO3 resource.
                  nlimit_no3(c,j) = 1
                                  
                  if (sum_no3_demand(c,j) > 0.0_r8) then
                     if(.not.local_use_fun)then
                        actual_immob_no3_vr(c,j) = min((smin_no3_vr(c,j)/dt)*((potential_immob_vr(c,j)- &
                        actual_immob_nh4_vr(c,j))*compet_decomp_no3 / sum_no3_demand_scaled(c,j)), &
                                  potential_immob_vr(c,j)-actual_immob_nh4_vr(c,j))
        
                        smin_no3_to_plant_vr(c,j) = min((smin_no3_vr(c,j)/dt)*((plant_ndemand(c)* &
                                  nuptake_prof(c,j)-smin_nh4_to_plant_vr(c,j))*compet_plant_no3 / sum_no3_demand_scaled(c,j)), &
                                  plant_ndemand(c)*nuptake_prof(c,j)-smin_nh4_to_plant_vr(c,j))
        
                        f_denit_vr(c,j) = min((smin_no3_vr(c,j)/dt)*(pot_f_denit_vr(c,j)*compet_denit / &
                                  sum_no3_demand_scaled(c,j)), pot_f_denit_vr(c,j))
                     else
                        actual_immob_no3_vr(c,j) = min((smin_no3_vr(c,j)/dt)*((potential_immob_vr(c,j)- &
                        actual_immob_nh4_vr(c,j))*compet_decomp_no3 / sum_no3_demand_scaled(c,j)), &
                                  potential_immob_vr(c,j)-actual_immob_nh4_vr(c,j))

                        f_denit_vr(c,j) = min((smin_no3_vr(c,j)/dt)*(pot_f_denit_vr(c,j)*compet_denit / &
                        sum_no3_demand_scaled(c,j)), pot_f_denit_vr(c,j))
        
                        smin_no3_to_plant_vr(c,j) = (smin_no3_vr(c,j)/dt)*((plant_ndemand(c)* &
                                  nuptake_prof(c,j)-smin_nh4_to_plant_vr(c,j))*compet_plant_no3 / sum_no3_demand_scaled(c,j))
                                  
                        ! RF added new term. send rest of N to plant - which decides whether it should pay or not? 
                        smin_no3_to_plant_vr(c,j) = (smin_no3_vr(c,j) / dt) - actual_immob_no3_vr(c,j) - f_denit_vr(c,j)
                        
  
                     end if ! use_fun

                  else ! no no3 demand. no uptake fluxes.
                     actual_immob_no3_vr(c,j) = 0.0_r8
                     smin_no3_to_plant_vr(c,j) = 0.0_r8
                     f_denit_vr(c,j) = 0.0_r8

                  end if !any no3 demand?
                  
                  
                  

                  if (potential_immob_vr(c,j) > 0.0_r8) then
                     fpi_no3_vr(c,j) = actual_immob_no3_vr(c,j) / potential_immob_vr(c,j)
                  else
                     fpi_no3_vr(c,j) = 0.0_r8
                  end if

               end if

               
                    

               ! n2o emissions: n2o from nitr is const fraction, n2o from denitr is calculated in nitrif_denitrif
               f_n2o_nit_vr(c,j) = f_nit_vr(c,j) * nitrif_n2o_loss_frac
               f_n2o_denit_vr(c,j) = f_denit_vr(c,j) / (1._r8 + n2_n2o_ratio_denit_vr(c,j))


               ! this code block controls the addition of N to sminn pool
               ! to eliminate any N limitation, when Carbon_Only is set.  This lets the
               ! model behave essentially as a carbon-only model, but with the
               ! benefit of keeping track of the N additions needed to
               ! eliminate N limitations, so there is still a diagnostic quantity
               ! that describes the degree of N limitation at steady-state.

               if ( cnallocate_carbon_only()) then !.or. &
                  if ( fpi_no3_vr(c,j) + fpi_nh4_vr(c,j) < 1._r8 ) then
                     fpi_nh4_vr(c,j) = 1.0_r8 - fpi_no3_vr(c,j)
                     supplement_to_sminn_vr(c,j) = (potential_immob_vr(c,j) &
                                                  - actual_immob_no3_vr(c,j)) - actual_immob_nh4_vr(c,j)
                     ! update to new values that satisfy demand
                     actual_immob_nh4_vr(c,j) = potential_immob_vr(c,j) -  actual_immob_no3_vr(c,j)   
                  end if
                  if ( smin_no3_to_plant_vr(c,j) + smin_nh4_to_plant_vr(c,j) < plant_ndemand(c)*nuptake_prof(c,j) ) then
                     supplement_to_sminn_vr(c,j) = supplement_to_sminn_vr(c,j) + &
                          (plant_ndemand(c)*nuptake_prof(c,j) - smin_no3_to_plant_vr(c,j)) - smin_nh4_to_plant_vr(c,j)  ! use old values
                     smin_nh4_to_plant_vr(c,j) = plant_ndemand(c)*nuptake_prof(c,j) - smin_no3_to_plant_vr(c,j)
!                     if(abs(grc%latdeg(col%gridcell(c))+40.0) .le. 0.01 .and. abs(grc%londeg(col%gridcell(c))-150) .le. 0.01)then
!                        print*,'here6 smin_nh4_to_plant_vr',c,j,smin_nh4_to_plant_vr(c,j),plant_ndemand(c),nuptake_prof(c,j),smin_no3_to_plant_vr(c,j)
!                     end if
                  end if
                  sminn_to_plant_vr(c,j) = smin_no3_to_plant_vr(c,j) + smin_nh4_to_plant_vr(c,j)
               end if

               ! sum up no3 and nh4 fluxes
               fpi_vr(c,j) = fpi_no3_vr(c,j) + fpi_nh4_vr(c,j)
               sminn_to_plant_vr(c,j) = smin_no3_to_plant_vr(c,j) + smin_nh4_to_plant_vr(c,j)
               actual_immob_vr(c,j) = actual_immob_no3_vr(c,j) + actual_immob_nh4_vr(c,j)
            end do
         end do

         if ( local_use_fun ) then
            call t_startf( 'CNFUN' )
            call CNFUN(bounds,num_soilc,filter_soilc,num_soilp,filter_soilp,waterstatebulk_inst,&
                      waterfluxbulk_inst,temperature_inst,soilstate_inst,cnveg_state_inst,cnveg_carbonstate_inst,&
                      cnveg_carbonflux_inst,cnveg_nitrogenstate_inst,cnveg_nitrogenflux_inst                ,&
                      soilbiogeochem_nitrogenflux_inst,soilbiogeochem_carbonflux_inst,canopystate_inst,      &
                      soilbiogeochem_nitrogenstate_inst)
                      
            ! sminn_to_plant_fun is output of actual N uptake from FUN
            call p2c_2d(bounds,nlevdecomp, &
                       cnveg_nitrogenflux_inst%sminn_to_plant_fun_no3_vr_patch(bounds%begp:bounds%endp,1:nlevdecomp),&
                       soilbiogeochem_nitrogenflux_inst%sminn_to_plant_fun_no3_vr_col(bounds%begc:bounds%endc,1:nlevdecomp),&
                       'unity')

            call p2c_2d(bounds,nlevdecomp, &
                       cnveg_nitrogenflux_inst%sminn_to_plant_fun_nh4_vr_patch(bounds%begp:bounds%endp,1:nlevdecomp),&
                       soilbiogeochem_nitrogenflux_inst%sminn_to_plant_fun_nh4_vr_col(bounds%begc:bounds%endc,1:nlevdecomp),&
                       'unity')
            call t_stopf( 'CNFUN' )
         end if



         if(.not.local_use_fun)then
            do fc=1,num_soilc
               c = filter_soilc(fc)
               ! sum up N fluxes to plant after initial competition
               sminn_to_plant(c) = 0._r8
            end do
            do j = 1, nlevdecomp  
               do fc=1,num_soilc
                  c = filter_soilc(fc)
                  sminn_to_plant(c) = sminn_to_plant(c) + sminn_to_plant_vr(c,j) * dzsoi_decomp(j)
               end do
            end do
         else
            do fc=1,num_soilc
               c = filter_soilc(fc)
               ! sum up N fluxes to plant after initial competition
               sminn_to_plant(c) = 0._r8 !this isn't use in fun. 
               do j = 1, nlevdecomp
                  if ((sminn_to_plant_fun_no3_vr(c,j)-smin_no3_to_plant_vr(c,j)).gt.0.0000000000001_r8) then
                      write(iulog,*) 'problem with limitations on no3 uptake', &
                                 sminn_to_plant_fun_no3_vr(c,j),smin_no3_to_plant_vr(c,j)
                      call endrun("too much NO3 uptake predicted by FUN")
                  end if
!KO                  if ((sminn_to_plant_fun_nh4_vr(c,j)-smin_nh4_to_plant_vr(c,j)).gt.0.0000000000001_r8) then
!KO
                  if ((sminn_to_plant_fun_nh4_vr(c,j)-smin_nh4_to_plant_vr(c,j)).gt.0.0000001_r8) then
!KO
                      write(iulog,*) 'problem with limitations on nh4 uptake', &
                                  sminn_to_plant_fun_nh4_vr(c,j),smin_nh4_to_plant_vr(c,j)
                      call endrun("too much NH4 uptake predicted by FUN")
                  end if
               end do
            end do

         end if

         if(.not.local_use_fun)then
            ! give plants a second pass to see if there is any mineral N left over with which to satisfy residual N demand.
            ! first take frm nh4 pool; then take from no3 pool
            do fc=1,num_soilc
               c = filter_soilc(fc)
               residual_plant_ndemand(c) = plant_ndemand(c) - sminn_to_plant(c)
               residual_smin_nh4(c) = 0._r8
            end do
            do j = 1, nlevdecomp  
               do fc=1,num_soilc
                  c = filter_soilc(fc)
                  if (residual_plant_ndemand(c)  >  0._r8 ) then
                     if (nlimit_nh4(c,j) .eq. 0) then
                        residual_smin_nh4_vr(c,j) = max(smin_nh4_vr(c,j) - (actual_immob_nh4_vr(c,j) + &
                                                    smin_nh4_to_plant_vr(c,j) + f_nit_vr(c,j) ) * dt, 0._r8)

                        residual_smin_nh4(c) = residual_smin_nh4(c) + residual_smin_nh4_vr(c,j) * dzsoi_decomp(j)
                     else
                        residual_smin_nh4_vr(c,j)  = 0._r8
                     endif
   
                     if ( residual_smin_nh4(c) > 0._r8 .and. nlimit_nh4(c,j) .eq. 0 ) then
                        smin_nh4_to_plant_vr(c,j) = smin_nh4_to_plant_vr(c,j) + residual_smin_nh4_vr(c,j) * &
                             min(( residual_plant_ndemand(c) *  dt ) / residual_smin_nh4(c), 1._r8) / dt
!                        if(abs(grc%latdeg(col%gridcell(c))+40.0) .le. 0.01 .and. abs(grc%londeg(col%gridcell(c))-150) .le. 0.01)then
!                           print*,'here7 smin_nh4_to_plant_vr',c,j,smin_nh4_to_plant_vr(c,j),residual_smin_nh4_vr(c,j),residual_plant_ndemand(c),residual_smin_nh4(c)
!                        end if
                     endif
                  end if
               end do
            end do

            ! re-sum up N fluxes to plant after second pass for nh4
            do fc=1,num_soilc
               c = filter_soilc(fc)
               sminn_to_plant(c) = 0._r8
            end do
            do j = 1, nlevdecomp
               do fc=1,num_soilc
                  c = filter_soilc(fc)
                  sminn_to_plant_vr(c,j) = smin_nh4_to_plant_vr(c,j) + smin_no3_to_plant_vr(c,j)
                  sminn_to_plant(c) = sminn_to_plant(c) + (sminn_to_plant_vr(c,j)) * dzsoi_decomp(j)
               end do
            end do

            !
            ! and now do second pass for no3
            do fc=1,num_soilc
               c = filter_soilc(fc)
               residual_plant_ndemand(c) = plant_ndemand(c) - sminn_to_plant(c)
               residual_smin_no3(c) = 0._r8
            end do

            do j = 1, nlevdecomp
               do fc=1,num_soilc
                  c = filter_soilc(fc)
                  if (residual_plant_ndemand(c) > 0._r8 ) then
                     if (nlimit_no3(c,j) .eq. 0) then
                       residual_smin_no3_vr(c,j) = max(smin_no3_vr(c,j) - (actual_immob_no3_vr(c,j) + &
                                                   smin_no3_to_plant_vr(c,j) + f_denit_vr(c,j) ) * dt, 0._r8)
                        residual_smin_no3(c) = residual_smin_no3(c) + residual_smin_no3_vr(c,j) * dzsoi_decomp(j)
                     else
                        residual_smin_no3_vr(c,j)  = 0._r8
                     endif
   
                     if ( residual_smin_no3(c) > 0._r8 .and. nlimit_no3(c,j) .eq. 0) then
                        smin_no3_to_plant_vr(c,j) = smin_no3_to_plant_vr(c,j) + residual_smin_no3_vr(c,j) * &
                             min(( residual_plant_ndemand(c) *  dt ) / residual_smin_no3(c), 1._r8) / dt
                     endif
                  endif
               end do
            end do

            ! re-sum up N fluxes to plant after second passes of both no3 and nh4
            do fc=1,num_soilc
               c = filter_soilc(fc)
               sminn_to_plant(c) = 0._r8
            end do
            do j = 1, nlevdecomp
               do fc=1,num_soilc
                  c = filter_soilc(fc)
                  sminn_to_plant_vr(c,j) = smin_nh4_to_plant_vr(c,j) + smin_no3_to_plant_vr(c,j)
                  sminn_to_plant(c) = sminn_to_plant(c) + (sminn_to_plant_vr(c,j)) * dzsoi_decomp(j)
               end do
            end do
   
         else !use_fun
         !calculate maximum N available to plants. 
            do fc=1,num_soilc
               c = filter_soilc(fc)
               sminn_to_plant(c) = 0._r8
            end do
            do j = 1, nlevdecomp
               do fc=1,num_soilc
                  c = filter_soilc(fc)
                  sminn_to_plant_vr(c,j) = smin_nh4_to_plant_vr(c,j) + smin_no3_to_plant_vr(c,j)
                  sminn_to_plant(c) = sminn_to_plant(c) + (sminn_to_plant_vr(c,j)) * dzsoi_decomp(j)
               end do
            end do
   

             ! add up fun fluxes from SMINN to plant. 
             do j = 1, nlevdecomp
                do fc=1,num_soilc
                   c = filter_soilc(fc)
                   sminn_to_plant_new(c)  = sminn_to_plant_new(c) + &
                             (sminn_to_plant_fun_no3_vr(c,j) + sminn_to_plant_fun_nh4_vr(c,j)) * dzsoi_decomp(j)
                      
                end do
             end do
                             
                              
         end if !use_f
         ! sum up N fluxes to immobilization
         do fc=1,num_soilc
            c = filter_soilc(fc)
            actual_immob(c) = 0._r8
            potential_immob(c) = 0._r8
         end do
         do j = 1, nlevdecomp  
            do fc=1,num_soilc
               c = filter_soilc(fc)
               actual_immob(c) = actual_immob(c) + actual_immob_vr(c,j) * dzsoi_decomp(j)
               potential_immob(c) = potential_immob(c) + potential_immob_vr(c,j) * dzsoi_decomp(j)
            end do
         end do
        
        
     
       
         do fc=1,num_soilc
            c = filter_soilc(fc)   
            ! calculate the fraction of potential growth that can be
            ! acheived with the N available to plants
            ! calculate the fraction of immobilization realized (for diagnostic purposes)
            if(.not.local_use_fun)then !FUN has no concept of FPG.
            
               if (plant_ndemand(c) > 0.0_r8) then
                  fpg(c) = sminn_to_plant(c) / plant_ndemand(c)
               else
                  fpg(c) = 1._r8
               end if
            end if

            if (potential_immob(c) > 0.0_r8) then
               fpi(c) = actual_immob(c) / potential_immob(c)
            else
               fpi(c) = 1._r8
            end if
         end do ! end of column loops

      end if  !end of if_not_use_nitrif_denitrif

    end associate

  end subroutine SoilBiogeochemCompetition

end module SoilBiogeochemCompetitionMod<|MERGE_RESOLUTION|>--- conflicted
+++ resolved
@@ -25,14 +25,9 @@
   use CNVegCarbonFluxType             , only : cnveg_carbonflux_type
   use CNVegnitrogenstateType          , only : cnveg_nitrogenstate_type
   use CNVegnitrogenfluxType           , only : cnveg_nitrogenflux_type
-<<<<<<< HEAD
-  use WaterStateType                  , only : waterstate_type
-  use WaterfluxType                   , only : waterflux_type
-=======
   !use SoilBiogeochemCarbonFluxType    , only : soilbiogeochem_carbonflux_type
   use WaterStateBulkType                  , only : waterstatebulk_type
   use WaterFluxBulkType                   , only : waterfluxbulk_type
->>>>>>> 527f3262
   use TemperatureType                 , only : temperature_type
   use SoilStateType                   , only : soilstate_type
   use CanopyStateType                 , only : CanopyState_type
@@ -575,14 +570,7 @@
 !                        print*,'here1 smin_nh4_to_plant_vr',c,j,smin_nh4_to_plant_vr(c,j),plant_ndemand(c),nuptake_prof(c,j)
 !                     end if
                   else
-<<<<<<< HEAD
-                     smin_nh4_to_plant_vr(c,j) = smin_nh4_vr(c,j)/dt - actual_immob_nh4_vr(c,j)
-!                     if(abs(grc%latdeg(col%gridcell(c))+40.0) .le. 0.01 .and. abs(grc%londeg(col%gridcell(c))-150) .le. 0.01)then
-!                        print*,'here2 smin_nh4_to_plant_vr',c,j,smin_nh4_to_plant_vr(c,j),smin_nh4_vr(c,j),actual_immob_nh4_vr(c,j)
-!                     end if
-=======
                      smin_nh4_to_plant_vr(c,j) = smin_nh4_vr(c,j)/dt - actual_immob_nh4_vr(c,j) - f_nit_vr(c,j)
->>>>>>> 527f3262
                   end if
 
                else
@@ -608,14 +596,7 @@
 !                         end if
                      else
                         ! RF added new term. send rest of N to plant - which decides whether it should pay or not? 
-<<<<<<< HEAD
-                        smin_nh4_to_plant_vr(c,j) = smin_nh4_vr(c,j)/dt - actual_immob_nh4_vr(c,j)
-!                         if(abs(grc%latdeg(col%gridcell(c))+40.0) .le. 0.01 .and. abs(grc%londeg(col%gridcell(c))-150) .le. 0.01)then
-!                            print*,'here4 smin_nh4_to_plant_vr',c,j,smin_nh4_to_plant_vr(c,j),smin_nh4_vr(c,j),actual_immob_nh4_vr(c,j)
-!                         end if
-=======
                         smin_nh4_to_plant_vr(c,j) = smin_nh4_vr(c,j)/dt - actual_immob_nh4_vr(c,j) - f_nit_vr(c,j)
->>>>>>> 527f3262
                      end if
                     
                   else
