module SoilBiogeochemNitrogenFluxType

  use shr_kind_mod                       , only : r8 => shr_kind_r8
  use shr_infnan_mod                     , only : nan => shr_infnan_nan, assignment(=)
  use shr_log_mod                        , only : errMsg => shr_log_errMsg
  use clm_varpar                         , only : ndecomp_cascade_transitions, ndecomp_pools
  use clm_varpar                         , only : nlevdecomp_full, nlevdecomp
  use clm_varcon                         , only : spval, ispval, dzsoi_decomp
  use decompMod                          , only : bounds_type
!KO  use clm_varctl                         , only : use_nitrif_denitrif, use_vertsoilc, use_crop
!KO
  use clm_varctl                         , only : use_nitrif_denitrif, use_vertsoilc, use_crop, use_fan
!KO
  use CNSharedParamsMod                  , only : use_fun
  use SoilBiogeochemDecompCascadeConType , only : decomp_cascade_con
  use abortutils                         , only : endrun
  use LandunitType                       , only : lun                
  use ColumnType                         , only : col                
  ! 
  ! !PUBLIC TYPES:
  implicit none
  private
  !
  type, public :: SoilBiogeochem_nitrogenflux_type

     ! deposition fluxes
     real(r8), pointer :: ndep_to_sminn_col                         (:)     ! col atmospheric N deposition to soil mineral N (gN/m2/s)
     real(r8), pointer :: nfix_to_sminn_col                         (:)     ! col symbiotic/asymbiotic N fixation to soil mineral N (gN/m2/s) 
     real(r8), pointer :: ffix_to_sminn_col                         (:)     ! col free living N fixation to soil mineral N (gN/m2/s)  
     real(r8), pointer :: fert_to_sminn_col                         (:)     ! col fertilizer N to soil mineral N (gN/m2/s)
     real(r8), pointer :: soyfixn_to_sminn_col                      (:)     ! col soybean fixation to soil mineral N (gN/m2/s)
!KO
!!$     ! FAN fluxes
!!$     real(r8), pointer :: rain_24hr_col                             (:)
!!$     real(r8), pointer :: nhxdep_to_sminn_col                       (:)     ! col atmospheric NHx deposition to soil mineral N (gN/m2/s)
!!$     real(r8), pointer :: noydep_to_sminn_col                       (:)     ! col atmospheric NOy deposition to soil mineral N (gN/m2/s)
!!$     real(r8), pointer :: ndep_manure_col                           (:)     ! col manure N deposition to soil mineral N (gN/m2/s)
!!$     real(r8), pointer :: ndep_fert_col                             (:)     ! col fertilizer N deposition to soil mineral N (gN/m2/s)
!!$     real(r8), pointer :: N_Run_Off_col                             (:)     ! col nitrogen washed from manure by rain(gN/m2/s)
!!$     real(r8), pointer :: N_Run_Off_fert_col                        (:)     ! col nitrogen washed from fertilizer by rain(gN/m2/s)
!!$     real(r8), pointer :: u10_avg_col                               (:)     ! col windspeed at 10m(m/s)
!!$     real(r8), pointer :: rh_gamma_col                              (:)     !KO
!!$     real(r8), pointer :: rain_col                                  (:)     ! col rain amount(mm)
!!$     real(r8), pointer :: gamma_nh3_col                             (:)     !KO
!!$     real(r8), pointer :: gamma_nh3_fert_col                        (:)     !KO
!!$     real(r8), pointer :: nh3_manure_col                            (:)     ! col atmospheric N emission of NH3 from manure (gN/m2/s)
!!$!     real(r8), pointer :: nh3_fert_col                              (:)     ! col atmospheric N emission of NH3 from fertilizer (gN/m2/s)
!!$     real(r8), pointer :: lat_fert_col                              (:)     ! col latitude at which fertilization occurs (degN)
!!$     real(r8), pointer :: nmanure_to_sminn_col                      (:)     ! col deposition of N from manure to soil mineral N (gN/m2/s)
!!$     real(r8), pointer :: nfert_to_sminn_col                        (:)     ! col deposition of N from fertilizer to soil mineral N (gN/m2/s)
!!$     real(r8), pointer :: manure_f_n2o_nit_col                      (:)     ! col N2O emission from nitrification of manure (gN/m2/s)
!!$     real(r8), pointer :: manure_f_n2_denit_col                     (:)     ! col N2 emission from denitrification of manure (gN/m2/s)
!!$     real(r8), pointer :: manure_f_nox_nit_col                      (:)     ! col NOx emission from nitrification of manure (gN/m2/s)
!!$     real(r8), pointer :: fert_f_n2o_nit_col                        (:)     ! col N2O emission from nitrification of fertilizer (gN/m2/s)
!!$     real(r8), pointer :: fert_f_n2_denit_col                       (:)     ! col N2 emission from denitrification of fertilizer (gN/m2/s)
!!$     real(r8), pointer :: fert_f_nox_nit_col                        (:)     ! col NOx emission from nitrification of fertilizer (gN/m2/s)
!!$     real(r8), pointer :: Nd_col                                    (:)     ! col total N emission from denitrification of manure (gN/m2/s)
!!$     real(r8), pointer :: no3_manure_to_soil_col                    (:)     ! col flow of NO3 from manure pool to soil (gN/m2/s)
!!$     real(r8), pointer :: TAN_manure_to_soil_col                    (:)     ! col flow of NH4 in manure TAN pool to soil (gN/m2/s)
!!$     real(r8), pointer :: no3_fert_to_soil_col                      (:)     ! col flow of NO3 from fertilizer pool to soil (gN/m2/s)
!!$     real(r8), pointer :: TAN_fert_to_soil_col                      (:)     ! col flow of NH4 in fertilizer TAN pool to soil (gN/m2/s)
!!$     real(r8), pointer :: f_nox_col                                 (:)     ! col flux of NOx [gN/m^2/s]
!!$     real(r8), pointer :: f_nox_denit_vr_col                        (:,:)   ! col flux of NOx from denitrification [gN/m^3/s]
!!$     real(r8), pointer :: f_nox_denit_col                           (:)     ! col flux of NOx from denitrification [gN/m^2/s]
!!$     real(r8), pointer :: f_nox_nit_vr_col                          (:,:)   ! col flux of NOx from nitrification [gN/m^3/s]
!!$     real(r8), pointer :: f_nox_nit_col                             (:)     ! col flux of NOx from nitrification [gN/m^2/s]
!!$     real(r8), pointer :: Dfc_col                                   (:,:)   !KO
!!$     real(r8), pointer :: poro_fc_col                               (:,:)   !KO
!!$     real(r8), pointer :: poroair_col                               (:,:)   !KO
!!$     real(r8), pointer :: wfpsfc_col                                (:,:)   !KO
!!$!KO

     !JV FAN fluxes


     real(r8), pointer :: man_tan_appl_col                           (:)   ! Manure TAN applied on soil (gN/m2/s)
     real(r8), pointer :: man_n_appl_col                             (:)   ! Manure N (TAN+organic) applied on soil (gN/m2/s)
     real(r8), pointer :: man_n_grz_col                              (:)   ! Manure N from grazing animals (gN/m2/s)
     real(r8), pointer :: man_n_mix_col                              (:)   ! Manure N from produced in mixed systems (gN/m2/s)
     real(r8), pointer :: man_n_barns_col                            (:)   ! Manure N from produced in animal housings (gN/m2/s)
     real(r8), pointer :: fert_n_appl_col                            (:)   ! Fertilizer N  applied on soil (gN/m2/s)
     real(r8), pointer :: otherfert_n_appl_col                       (:)   ! Non-urea fertilizer N  applied on soil (gN/m2/s)
     real(r8), pointer :: man_n_transf_col                           (:)   ! Manure N removed from the crop column (into the natural veg. column in the gcell) 
     
     real(r8), pointer :: nh3_barns_col                              (:)   ! NH3 emission from animal housings (gN/m2/s
     real(r8), pointer :: nh3_stores_col                             (:)   ! NH3 emission from manure storage, (gN/m2/s
     real(r8), pointer :: nh3_grz_col                                (:)   ! NH3 emission from manure on pastures, (gN/m2/s
     real(r8), pointer :: nh3_man_app_col                            (:)   ! NH3 emission from manure applied on crops and grasslands, (gN/m2/s
     real(r8), pointer :: nh3_fert_col                               (:)   ! NH3 emission from fertilizers applied on crops and grasslands, (gN/m2/s
     real(r8), pointer :: nh3_otherfert_col                          (:)   ! NH3 emission from non-urea fertilizers applied on crops and grasslands, (gN/m2/s
     real(r8), pointer :: manure_no3_prod_col                        (:)   ! Nitrification flux from manure (gN/m2/s)  
     real(r8), pointer :: fert_no3_prod_col                          (:)   ! Nitrification flux from fertilizer (gN/m2/s)
     real(r8), pointer :: manure_nh4_to_soil_col                     (:)   ! NH4 flux to soil mineral N pools from manure (gN/m2/s)
     real(r8), pointer :: fert_nh4_to_soil_col                       (:)   ! NH4 flux to soil mineral N pools from fertilizer (gN/m2/s)
     real(r8), pointer :: manure_runoff_col                          (:)   ! NH4 runoff flux from manure, gN/m2/s
     real(r8), pointer :: fert_runoff_col                            (:)   ! NH4 runoff flux from fertilizer, gN/m2/s

     real(r8), pointer :: nh3_total_col                              (:)   ! Total NH3 emission from agriculture
     
     ! decomposition fluxes
     real(r8), pointer :: decomp_cascade_ntransfer_vr_col           (:,:,:) ! col vert-res transfer of N from donor to receiver pool along decomp. cascade (gN/m3/s)
     real(r8), pointer :: decomp_cascade_ntransfer_col              (:,:)   ! col vert-int (diagnostic) transfer of N from donor to receiver pool along decomp. cascade (gN/m2/s)
     real(r8), pointer :: decomp_cascade_sminn_flux_vr_col          (:,:,:) ! col vert-res mineral N flux for transition along decomposition cascade (gN/m3/s)
     real(r8), pointer :: decomp_cascade_sminn_flux_col             (:,:)   ! col vert-int (diagnostic) mineral N flux for transition along decomposition cascade (gN/m2/s)

     ! Used to update concentrations concurrently with vertical transport
     ! vertically-resolved immobilization fluxes
     real(r8), pointer :: potential_immob_vr_col                    (:,:)   ! col vertically-resolved potential N immobilization (gN/m3/s) at each level
     real(r8), pointer :: potential_immob_col                       (:)     ! col vert-int (diagnostic) potential N immobilization (gN/m2/s)
     real(r8), pointer :: actual_immob_vr_col                       (:,:)   ! col vertically-resolved actual N immobilization (gN/m3/s) at each level
     real(r8), pointer :: actual_immob_col                          (:)     ! col vert-int (diagnostic) actual N immobilization (gN/m2/s)
     real(r8), pointer :: sminn_to_plant_vr_col                     (:,:)   ! col vertically-resolved plant uptake of soil mineral N (gN/m3/s)
     real(r8), pointer :: sminn_to_plant_col                        (:)     ! col vert-int (diagnostic) plant uptake of soil mineral N (gN/m2/s)
     real(r8), pointer :: supplement_to_sminn_vr_col                (:,:)   ! col vertically-resolved supplemental N supply (gN/m3/s)
     real(r8), pointer :: supplement_to_sminn_col                   (:)     ! col vert-int (diagnostic) supplemental N supply (gN/m2/s)
     real(r8), pointer :: gross_nmin_vr_col                         (:,:)   ! col vertically-resolved gross rate of N mineralization (gN/m3/s)
     real(r8), pointer :: gross_nmin_col                            (:)     ! col vert-int (diagnostic) gross rate of N mineralization (gN/m2/s)
     real(r8), pointer :: net_nmin_vr_col                           (:,:)   ! col vertically-resolved net rate of N mineralization (gN/m3/s)
     real(r8), pointer :: net_nmin_col                              (:)     ! col vert-int (diagnostic) net rate of N mineralization (gN/m2/s)
     real(r8), pointer :: sminn_to_plant_fun_col                    (:)     ! col total soil N uptake of FUN        (gN/m2/s)
     ! ---------- NITRIF_DENITRIF  ---------------------

     ! nitrification / denitrification fluxes
     real(r8), pointer :: f_nit_vr_col                              (:,:)   ! col (gN/m3/s) soil nitrification flux
     real(r8), pointer :: f_denit_vr_col                            (:,:)   ! col (gN/m3/s) soil denitrification flux
     real(r8), pointer :: f_nit_col                                 (:)     ! col (gN/m2/s) soil nitrification flux
     real(r8), pointer :: f_denit_col                               (:)     ! col (gN/m2/s) soil denitrification flux

     real(r8), pointer :: pot_f_nit_vr_col                          (:,:)   ! col (gN/m3/s) potential soil nitrification flux
     real(r8), pointer :: pot_f_denit_vr_col                        (:,:)   ! col (gN/m3/s) potential soil denitrification flux
     real(r8), pointer :: pot_f_nit_col                             (:)     ! col (gN/m2/s) potential soil nitrification flux
     real(r8), pointer :: pot_f_denit_col                           (:)     ! col (gN/m2/s) potential soil denitrification flux
     real(r8), pointer :: n2_n2o_ratio_denit_vr_col                 (:,:)   ! col ratio of N2 to N2O production by denitrification [gN/gN]
     real(r8), pointer :: f_n2o_denit_vr_col                        (:,:)   ! col flux of N2o from denitrification [gN/m^3/s]
     real(r8), pointer :: f_n2o_denit_col                           (:)     ! col flux of N2o from denitrification [gN/m^2/s]
     real(r8), pointer :: f_n2o_nit_vr_col                          (:,:)   ! col flux of N2o from nitrification [gN/m^3/s]
     real(r8), pointer :: f_n2o_nit_col                             (:)     ! col flux of N2o from nitrification [gN/m^2/s]

     ! immobilization / uptake fluxes
     real(r8), pointer :: actual_immob_no3_vr_col                   (:,:)   ! col vertically-resolved actual immobilization of NO3 (gN/m3/s)
     real(r8), pointer :: actual_immob_nh4_vr_col                   (:,:)   ! col vertically-resolved actual immobilization of NH4 (gN/m3/s)
     real(r8), pointer :: smin_no3_to_plant_vr_col                  (:,:)   ! col vertically-resolved plant uptake of soil NO3 (gN/m3/s)
     real(r8), pointer :: smin_nh4_to_plant_vr_col                  (:,:)   ! col vertically-resolved plant uptake of soil NH4 (gN/m3/s)
     real(r8), pointer :: actual_immob_no3_col                      (:)     ! col actual immobilization of NO3 (gN/m2/s)
     real(r8), pointer :: actual_immob_nh4_col                      (:)     ! col actual immobilization of NH4 (gN/m2/s)
     real(r8), pointer :: smin_no3_to_plant_col                     (:)     ! col plant uptake of soil NO3 (gN/m2/s)
     real(r8), pointer :: smin_nh4_to_plant_col                     (:)     ! col plant uptake of soil Nh4 (gN/m2/s)

     ! leaching fluxes
     real(r8), pointer :: smin_no3_leached_vr_col                   (:,:)   ! col vertically-resolved soil mineral NO3 loss to leaching (gN/m3/s)
     real(r8), pointer :: smin_no3_leached_col                      (:)     ! col soil mineral NO3 pool loss to leaching (gN/m2/s)
     real(r8), pointer :: smin_no3_runoff_vr_col                    (:,:)   ! col vertically-resolved rate of mineral NO3 loss with runoff (gN/m3/s)
     real(r8), pointer :: smin_no3_runoff_col                       (:)     ! col soil mineral NO3 pool loss to runoff (gN/m2/s)

     ! nitrification /denitrification diagnostic quantities
     real(r8), pointer :: smin_no3_massdens_vr_col                  (:,:)   ! col (ugN / g soil) soil nitrate concentration
     real(r8), pointer :: soil_bulkdensity_col                      (:,:)   ! col (kg soil / m3) bulk density of soil
     real(r8), pointer :: k_nitr_t_vr_col                           (:,:)
     real(r8), pointer :: k_nitr_ph_vr_col                          (:,:)
     real(r8), pointer :: k_nitr_h2o_vr_col                         (:,:)
     real(r8), pointer :: k_nitr_vr_col                             (:,:)
     real(r8), pointer :: wfps_vr_col                               (:,:)
     real(r8), pointer :: fmax_denit_carbonsubstrate_vr_col         (:,:)
     real(r8), pointer :: fmax_denit_nitrate_vr_col                 (:,:)
     real(r8), pointer :: f_denit_base_vr_col                       (:,:)   ! col nitrification and denitrification fluxes
     real(r8), pointer :: diffus_col                                (:,:)   ! col diffusivity (m2/s)
     real(r8), pointer :: ratio_k1_col                              (:,:)
     real(r8), pointer :: ratio_no3_co2_col                         (:,:)
     real(r8), pointer :: soil_co2_prod_col                         (:,:)
     real(r8), pointer :: fr_WFPS_col                               (:,:)

     real(r8), pointer :: r_psi_col                                 (:,:)
     real(r8), pointer :: anaerobic_frac_col                        (:,:)
     real(r8), pointer :: sminn_to_plant_fun_no3_vr_col             (:,:)   ! col total layer no3 uptake of FUN     (gN/m2/s)
     real(r8), pointer :: sminn_to_plant_fun_nh4_vr_col             (:,:)   ! col total layer nh4 uptake of FUN     (gN/m2/s)
     !----------- no NITRIF_DENITRIF--------------

     ! denitrification fluxes
     real(r8), pointer :: sminn_to_denit_decomp_cascade_vr_col      (:,:,:) ! col vertically-resolved denitrification along decomp cascade (gN/m3/s) 
     real(r8), pointer :: sminn_to_denit_decomp_cascade_col         (:,:)   ! col vertically-integrated (diagnostic) denitrification along decomp cascade (gN/m2/s) 
     real(r8), pointer :: sminn_to_denit_excess_vr_col              (:,:)   ! col vertically-resolved denitrification from excess mineral N pool (gN/m3/s)
     real(r8), pointer :: sminn_to_denit_excess_col                 (:)     ! col vertically-integrated (diagnostic) denitrification from excess mineral N pool (gN/m2/s)

     ! leaching fluxes
     real(r8), pointer :: sminn_leached_vr_col                      (:,:)   ! col vertically-resolved soil mineral N pool loss to leaching (gN/m3/s)
     real(r8), pointer :: sminn_leached_col                         (:)     ! col soil mineral N pool loss to leaching (gN/m2/s)

     ! summary (diagnostic) flux variables, not involved in mass balance
     real(r8), pointer :: denit_col                                 (:)     ! col total rate of denitrification (gN/m2/s)
     real(r8), pointer :: ninputs_col                               (:)     ! col column-level N inputs (gN/m2/s)
     real(r8), pointer :: noutputs_col                              (:)     ! col column-level N outputs (gN/m2/s)
     real(r8), pointer :: som_n_leached_col                         (:)     ! col total SOM N loss from vertical transport (gN/m^2/s)
     real(r8), pointer :: decomp_npools_leached_col                 (:,:)   ! col N loss from vertical transport from each decomposing N pool (gN/m^2/s)
     real(r8), pointer :: decomp_npools_transport_tendency_col      (:,:,:) ! col N tendency due to vertical transport in decomposing N pools (gN/m^3/s)

     ! all n pools involved in decomposition
     real(r8), pointer :: decomp_npools_sourcesink_col              (:,:,:) ! col (gN/m3) change in decomposing n pools 
                                                                            ! (sum of all additions and subtractions from stateupdate1).  
          real(r8), pointer :: sminn_to_plant_fun_vr_col                 (:,:)   ! col total layer soil N uptake of FUN  (gN/m2/s)
   contains

     procedure , public  :: Init   
     procedure , public  :: SetValues
     procedure , public  :: Summary
     procedure , private :: InitAllocate 
     procedure , private :: InitHistory
     procedure , private :: InitCold

  end type SoilBiogeochem_nitrogenflux_type

  character(len=*), parameter, private :: sourcefile = &
       __FILE__
  !------------------------------------------------------------------------

contains

  !------------------------------------------------------------------------
  subroutine Init(this, bounds)

    class(soilbiogeochem_nitrogenflux_type) :: this
    type(bounds_type), intent(in) :: bounds  

    call this%InitAllocate (bounds)
    call this%InitHistory (bounds)
    call this%InitCold (bounds)

  end subroutine Init

  !------------------------------------------------------------------------
  subroutine InitAllocate(this, bounds)
    !
    ! !DESCRIPTION:
    ! Initialize nitrogen flux
    !
    ! !ARGUMENTS:
    class(soilbiogeochem_nitrogenflux_type) :: this
    type(bounds_type) , intent(in) :: bounds  
    !
    ! !LOCAL VARIABLES:
    integer           :: begc,endc
!   integer           :: begp,endp
    !------------------------------------------------------------------------

    begc = bounds%begc; endc = bounds%endc
!   begp = bounds%begp; endp = bounds%endp
    allocate(this%ndep_to_sminn_col                 (begc:endc))                   ; this%ndep_to_sminn_col          (:)   = nan
    allocate(this%nfix_to_sminn_col                 (begc:endc))                   ; this%nfix_to_sminn_col          (:)   = nan
    allocate(this%ffix_to_sminn_col                 (begc:endc))                   ; this%ffix_to_sminn_col          (:)   = nan
    allocate(this%fert_to_sminn_col                 (begc:endc))                   ; this%fert_to_sminn_col          (:)   = nan
    allocate(this%soyfixn_to_sminn_col              (begc:endc))                   ; this%soyfixn_to_sminn_col       (:)   = nan
!KO
!!$    if ( use_fan ) then
!!$       allocate(this%rain_24hr_col                  (begc:endc))                   ; this%rain_24hr_col              (:)   = nan
!!$       allocate(this%nhxdep_to_sminn_col            (begc:endc))                   ; this%nhxdep_to_sminn_col        (:)   = nan
!!$       allocate(this%noydep_to_sminn_col            (begc:endc))                   ; this%noydep_to_sminn_col        (:)   = nan
!!$       allocate(this%ndep_manure_col                (begc:endc))                   ; this%ndep_manure_col            (:)   = nan
!!$       allocate(this%ndep_fert_col                  (begc:endc))                   ; this%ndep_fert_col              (:)   = nan
!!$       allocate(this%N_Run_Off_col                  (begc:endc))                   ; this%N_Run_Off_col              (:)   = nan
!!$       allocate(this%N_Run_Off_fert_col             (begc:endc))                   ; this%N_Run_Off_fert_col         (:)   = nan
!!$       allocate(this%u10_avg_col                    (begc:endc))                   ; this%u10_avg_col                (:)   = nan
!!$       allocate(this%rh_gamma_col                   (begc:endc))                   ; this%rh_gamma_col               (:)   = nan
!!$       allocate(this%rain_col                       (begc:endc))                   ; this%rain_col                   (:)   = nan
!!$       allocate(this%gamma_nh3_col                  (begc:endc))                   ; this%gamma_nh3_col              (:)   = nan
!!$       allocate(this%gamma_nh3_fert_col             (begc:endc))                   ; this%gamma_nh3_fert_col         (:)   = nan
!!$       allocate(this%nh3_manure_col                 (begc:endc))                   ; this%nh3_manure_col             (:)   = nan
!!$!       allocate(this%nh3_fert_col                   (begc:endc))                   ; this%nh3_fert_col               (:)   = nan
!!$       allocate(this%lat_fert_col                   (begc:endc))                   ; this%lat_fert_col               (:)   = nan
!!$       allocate(this%nmanure_to_sminn_col           (begc:endc))                   ; this%nmanure_to_sminn_col       (:)   = nan
!!$       allocate(this%nfert_to_sminn_col             (begc:endc))                   ; this%nfert_to_sminn_col         (:)   = nan
!!$       allocate(this%manure_f_n2o_nit_col           (begc:endc))                   ; this%manure_f_n2o_nit_col       (:)   = nan
!!$       allocate(this%manure_f_n2_denit_col          (begc:endc))                   ; this%manure_f_n2_denit_col      (:)   = nan
!!$       allocate(this%manure_f_nox_nit_col           (begc:endc))                   ; this%manure_f_nox_nit_col       (:)   = nan
!!$       allocate(this%fert_f_n2o_nit_col             (begc:endc))                   ; this%fert_f_n2o_nit_col         (:)   = nan
!!$       allocate(this%fert_f_n2_denit_col            (begc:endc))                   ; this%fert_f_n2_denit_col        (:)   = nan
!!$       allocate(this%fert_f_nox_nit_col             (begc:endc))                   ; this%fert_f_nox_nit_col         (:)   = nan
!!$       allocate(this%Nd_col                         (begc:endc))                   ; this%Nd_col                     (:)   = nan
!!$       allocate(this%no3_manure_to_soil_col         (begc:endc))                   ; this%no3_manure_to_soil_col     (:)   = nan
!!$       allocate(this%TAN_manure_to_soil_col         (begc:endc))                   ; this%TAN_manure_to_soil_col     (:)   = nan
!!$       allocate(this%no3_fert_to_soil_col           (begc:endc))                   ; this%no3_fert_to_soil_col       (:)   = nan
!!$       allocate(this%TAN_fert_to_soil_col           (begc:endc))                   ; this%TAN_fert_to_soil_col       (:)   = nan
!!$       allocate(this%f_nox_col                      (begc:endc))                   ; this%f_nox_col                  (:)   = nan
!!$       allocate(this%f_nox_denit_vr_col             (begc:endc,1:nlevdecomp_full)) ; this%f_nox_denit_vr_col         (:,:) = nan
!!$       allocate(this%f_nox_denit_col                (begc:endc))                   ; this%f_nox_denit_col            (:)   = nan
!!$       allocate(this%f_nox_nit_vr_col               (begc:endc,1:nlevdecomp_full)) ; this%f_nox_nit_vr_col           (:,:) = nan
!!$       allocate(this%f_nox_nit_col                  (begc:endc))                   ; this%f_nox_nit_col              (:)   = nan
!!$       allocate(this%Dfc_col                        (begc:endc,1:nlevdecomp_full)) ; this%Dfc_col                    (:,:) = spval
!!$       allocate(this%poro_fc_col                    (begc:endc,1:nlevdecomp_full)) ; this%poro_fc_col                (:,:) = spval
!!$       allocate(this%poroair_col                    (begc:endc,1:nlevdecomp_full)) ; this%poroair_col                (:,:) = spval
!!$       allocate(this%wfpsfc_col                     (begc:endc,1:nlevdecomp_full)) ; this%wfpsfc_col                 (:,:) = spval
!!$    end if
!KO
    
    !JV
    if (use_fan) then
       allocate(this%man_tan_appl_col               (begc:endc))                   ; this%man_tan_appl_col           (:)   = spval
       allocate(this%man_n_appl_col                 (begc:endc))                   ; this%man_n_appl_col             (:)   = spval
       allocate(this%man_n_grz_col                  (begc:endc))                   ; this%man_n_grz_col              (:)   = spval
       allocate(this%man_n_mix_col                  (begc:endc))                   ; this%man_n_mix_col              (:)   = spval
       allocate(this%man_n_barns_col                (begc:endc))                   ; this%man_n_barns_col            (:)   = spval
       allocate(this%fert_n_appl_col                (begc:endc))                   ; this%fert_n_appl_col            (:)   = spval
       allocate(this%otherfert_n_appl_col           (begc:endc))                   ; this%otherfert_n_appl_col       (:)   = spval
       allocate(this%man_n_transf_col               (begc:endc))                   ; this%man_n_transf_col           (:)   = spval
     
       allocate(this%nh3_barns_col                  (begc:endc))                   ; this%nh3_barns_col              (:)   = spval
       allocate(this%nh3_stores_col                 (begc:endc))                   ; this%nh3_stores_col             (:)   = spval
       allocate(this%nh3_grz_col                    (begc:endc))                   ; this%nh3_grz_col                (:)   = spval
       allocate(this%nh3_man_app_col                (begc:endc))                   ; this%nh3_man_app_col            (:)   = spval
       allocate(this%nh3_fert_col                   (begc:endc))                   ; this%nh3_fert_col               (:)   = spval
       allocate(this%nh3_otherfert_col              (begc:endc))                   ; this%nh3_otherfert_col          (:)   = spval
       allocate(this%nh3_total_col                  (begc:endc))                   ; this%nh3_total_col              (:)   = spval

       allocate(this%manure_no3_prod_col            (begc:endc))                   ; this%manure_no3_prod_col        (:)   = spval
       allocate(this%fert_no3_prod_col              (begc:endc))                   ; this%fert_no3_prod_col          (:)   = spval
       allocate(this%manure_nh4_to_soil_col         (begc:endc))                   ; this%manure_nh4_to_soil_col     (:)   = spval
       allocate(this%fert_nh4_to_soil_col           (begc:endc))                   ; this%fert_nh4_to_soil_col       (:)   = spval
       allocate(this%manure_runoff_col              (begc:endc))                   ; this%manure_runoff_col          (:)   = spval
       allocate(this%fert_runoff_col                (begc:endc))                   ; this%fert_runoff_col            (:)   = spval
    end if

    allocate(this%sminn_to_plant_col                (begc:endc))                   ; this%sminn_to_plant_col         (:)   = nan
    allocate(this%potential_immob_col               (begc:endc))                   ; this%potential_immob_col        (:)   = nan
    allocate(this%actual_immob_col                  (begc:endc))                   ; this%actual_immob_col           (:)   = nan
    allocate(this%gross_nmin_col                    (begc:endc))                   ; this%gross_nmin_col             (:)   = nan
    allocate(this%net_nmin_col                      (begc:endc))                   ; this%net_nmin_col               (:)   = nan
    allocate(this%denit_col                         (begc:endc))                   ; this%denit_col                  (:)   = nan
    allocate(this%supplement_to_sminn_col           (begc:endc))                   ; this%supplement_to_sminn_col    (:)   = nan
    allocate(this%ninputs_col                       (begc:endc))                   ; this%ninputs_col                (:)   = nan
    allocate(this%noutputs_col                      (begc:endc))                   ; this%noutputs_col               (:)   = nan
    allocate(this%som_n_leached_col                 (begc:endc))                   ; this%som_n_leached_col          (:)   = nan

    allocate(this%r_psi_col                         (begc:endc,1:nlevdecomp_full)) ; this%r_psi_col                  (:,:) = spval
    allocate(this%anaerobic_frac_col                (begc:endc,1:nlevdecomp_full)) ; this%anaerobic_frac_col         (:,:) = spval
    allocate(this%potential_immob_vr_col            (begc:endc,1:nlevdecomp_full)) ; this%potential_immob_vr_col     (:,:) = nan
    allocate(this%actual_immob_vr_col               (begc:endc,1:nlevdecomp_full)) ; this%actual_immob_vr_col        (:,:) = nan
    allocate(this%sminn_to_plant_vr_col             (begc:endc,1:nlevdecomp_full)) ; this%sminn_to_plant_vr_col      (:,:) = nan
    allocate(this%supplement_to_sminn_vr_col        (begc:endc,1:nlevdecomp_full)) ; this%supplement_to_sminn_vr_col (:,:) = nan
    allocate(this%gross_nmin_vr_col                 (begc:endc,1:nlevdecomp_full)) ; this%gross_nmin_vr_col          (:,:) = nan
    allocate(this%net_nmin_vr_col                   (begc:endc,1:nlevdecomp_full)) ; this%net_nmin_vr_col            (:,:) = nan
    allocate(this%sminn_to_plant_fun_col            (begc:endc))                   ; this%sminn_to_plant_fun_col     (:)     = nan
    allocate(this%sminn_to_plant_fun_vr_col         (begc:endc,1:nlevdecomp_full)) ; this%sminn_to_plant_fun_vr_col  (:,:)   = nan
    allocate(this%sminn_to_plant_fun_no3_vr_col     (begc:endc,1:nlevdecomp_full)) ; this%sminn_to_plant_fun_no3_vr_col(:,:) = nan
    allocate(this%sminn_to_plant_fun_nh4_vr_col     (begc:endc,1:nlevdecomp_full)) ; this%sminn_to_plant_fun_nh4_vr_col(:,:) = nan
    allocate(this%f_nit_vr_col                      (begc:endc,1:nlevdecomp_full)) ; this%f_nit_vr_col               (:,:) = nan
    allocate(this%f_denit_vr_col                    (begc:endc,1:nlevdecomp_full)) ; this%f_denit_vr_col             (:,:) = nan
    allocate(this%smin_no3_leached_vr_col           (begc:endc,1:nlevdecomp_full)) ; this%smin_no3_leached_vr_col    (:,:) = nan
    allocate(this%smin_no3_leached_col              (begc:endc))                   ; this%smin_no3_leached_col       (:)   = nan
    allocate(this%smin_no3_runoff_vr_col            (begc:endc,1:nlevdecomp_full)) ; this%smin_no3_runoff_vr_col     (:,:) = nan
    allocate(this%smin_no3_runoff_col               (begc:endc))                   ; this%smin_no3_runoff_col        (:)   = nan
    allocate(this%pot_f_nit_vr_col                  (begc:endc,1:nlevdecomp_full)) ; this%pot_f_nit_vr_col           (:,:) = nan
    allocate(this%pot_f_nit_col                     (begc:endc))                   ; this%pot_f_nit_col              (:)   = nan
    allocate(this%pot_f_denit_vr_col                (begc:endc,1:nlevdecomp_full)) ; this%pot_f_denit_vr_col         (:,:) = nan
    allocate(this%pot_f_denit_col                   (begc:endc))                   ; this%pot_f_denit_col            (:)   = nan
    allocate(this%actual_immob_no3_vr_col           (begc:endc,1:nlevdecomp_full)) ; this%actual_immob_no3_vr_col    (:,:) = nan
    allocate(this%actual_immob_nh4_vr_col           (begc:endc,1:nlevdecomp_full)) ; this%actual_immob_nh4_vr_col    (:,:) = nan
    allocate(this%smin_no3_to_plant_vr_col          (begc:endc,1:nlevdecomp_full)) ; this%smin_no3_to_plant_vr_col   (:,:) = nan
    allocate(this%smin_nh4_to_plant_vr_col          (begc:endc,1:nlevdecomp_full)) ; this%smin_nh4_to_plant_vr_col   (:,:) = nan
    allocate(this%f_nit_col                         (begc:endc))                   ; this%f_nit_col                  (:)   = nan
    allocate(this%f_denit_col                       (begc:endc))                   ; this%f_denit_col                (:)   = nan
    allocate(this%n2_n2o_ratio_denit_vr_col         (begc:endc,1:nlevdecomp_full)) ; this%n2_n2o_ratio_denit_vr_col  (:,:) = nan
    allocate(this%f_n2o_denit_col                   (begc:endc))                   ; this%f_n2o_denit_col            (:)   = nan
    allocate(this%f_n2o_denit_vr_col                (begc:endc,1:nlevdecomp_full)) ; this%f_n2o_denit_vr_col         (:,:) = nan
    allocate(this%f_n2o_nit_col                     (begc:endc))                   ; this%f_n2o_nit_col              (:)   = nan
    allocate(this%f_n2o_nit_vr_col                  (begc:endc,1:nlevdecomp_full)) ; this%f_n2o_nit_vr_col           (:,:) = nan
    allocate(this%smin_no3_massdens_vr_col          (begc:endc,1:nlevdecomp_full)) ; this%smin_no3_massdens_vr_col   (:,:) = nan
    allocate(this%soil_bulkdensity_col              (begc:endc,1:nlevdecomp_full)) ; this%soil_bulkdensity_col       (:,:) = nan
    allocate(this%k_nitr_t_vr_col                   (begc:endc,1:nlevdecomp_full)) ; this%k_nitr_t_vr_col            (:,:) = nan
    allocate(this%k_nitr_ph_vr_col                  (begc:endc,1:nlevdecomp_full)) ; this%k_nitr_ph_vr_col           (:,:) = nan
    allocate(this%k_nitr_h2o_vr_col                 (begc:endc,1:nlevdecomp_full)) ; this%k_nitr_h2o_vr_col          (:,:) = nan
    allocate(this%k_nitr_vr_col                     (begc:endc,1:nlevdecomp_full)) ; this%k_nitr_vr_col              (:,:) = nan
    allocate(this%wfps_vr_col                       (begc:endc,1:nlevdecomp_full)) ; this%wfps_vr_col                (:,:) = nan
    allocate(this%f_denit_base_vr_col               (begc:endc,1:nlevdecomp_full)) ; this%f_denit_base_vr_col        (:,:) = nan
    allocate(this%diffus_col                        (begc:endc,1:nlevdecomp_full)) ; this%diffus_col                 (:,:) = spval
    allocate(this%ratio_k1_col                      (begc:endc,1:nlevdecomp_full)) ; this%ratio_k1_col               (:,:) = nan
    allocate(this%ratio_no3_co2_col                 (begc:endc,1:nlevdecomp_full)) ; this%ratio_no3_co2_col          (:,:) = spval
    allocate(this%soil_co2_prod_col                 (begc:endc,1:nlevdecomp_full)) ; this%soil_co2_prod_col          (:,:) = nan
    allocate(this%fr_WFPS_col                       (begc:endc,1:nlevdecomp_full)) ; this%fr_WFPS_col                (:,:) = spval

    allocate(this%fmax_denit_carbonsubstrate_vr_col (begc:endc,1:nlevdecomp_full)) ; 
    this%fmax_denit_carbonsubstrate_vr_col (:,:) = nan
    allocate(this%fmax_denit_nitrate_vr_col         (begc:endc,1:nlevdecomp_full)) ; 
    this%fmax_denit_nitrate_vr_col         (:,:) = nan

    allocate(this%decomp_cascade_ntransfer_vr_col   (begc:endc,1:nlevdecomp_full,1:ndecomp_cascade_transitions ))
    allocate(this%decomp_cascade_sminn_flux_vr_col  (begc:endc,1:nlevdecomp_full,1:ndecomp_cascade_transitions ))
    allocate(this%decomp_cascade_ntransfer_col      (begc:endc,1:ndecomp_cascade_transitions                   ))
    allocate(this%decomp_cascade_sminn_flux_col     (begc:endc,1:ndecomp_cascade_transitions                   ))

    this%decomp_cascade_ntransfer_vr_col  (:,:,:) = nan
    this%decomp_cascade_sminn_flux_vr_col (:,:,:) = nan
    this%decomp_cascade_ntransfer_col     (:,:)   = nan
    this%decomp_cascade_sminn_flux_col    (:,:)   = nan

    allocate(this%sminn_to_denit_decomp_cascade_vr_col (begc:endc,1:nlevdecomp_full,1:ndecomp_cascade_transitions ))
    allocate(this%sminn_to_denit_decomp_cascade_col    (begc:endc,1:ndecomp_cascade_transitions                   ))
    allocate(this%sminn_to_denit_excess_vr_col         (begc:endc,1:nlevdecomp_full                               ))
    allocate(this%sminn_to_denit_excess_col            (begc:endc                                                 ))
    allocate(this%sminn_leached_vr_col                 (begc:endc,1:nlevdecomp_full                               ))
    allocate(this%sminn_leached_col                    (begc:endc                                                 ))
    allocate(this%decomp_npools_leached_col            (begc:endc,1:ndecomp_pools                                 ))
    allocate(this%decomp_npools_transport_tendency_col (begc:endc,1:nlevdecomp_full,1:ndecomp_pools               ))

    this%sminn_to_denit_decomp_cascade_vr_col (:,:,:) = nan
    this%sminn_to_denit_decomp_cascade_col    (:,:)   = nan
    this%sminn_to_denit_excess_vr_col         (:,:)   = nan
    this%sminn_to_denit_excess_col            (:)     = nan
    this%sminn_leached_vr_col                 (:,:)   = nan
    this%sminn_leached_col                    (:)     = nan
    this%decomp_npools_leached_col            (:,:)   = nan
    this%decomp_npools_transport_tendency_col (:,:,:) = nan  

    allocate(this%decomp_npools_sourcesink_col (begc:endc,1:nlevdecomp_full,1:ndecomp_pools))
    this%decomp_npools_sourcesink_col (:,:,:) = nan

  end subroutine InitAllocate

  !------------------------------------------------------------------------
  subroutine InitHistory(this, bounds)
    !
    ! !DESCRIPTION:
    ! Initialize module data structure
    !
    ! !USES:
    use histFileMod    , only : hist_addfld1d, hist_addfld_decomp
    !
    ! !ARGUMENTS:
    class(soilbiogeochem_nitrogenflux_type) :: this
    type(bounds_type), intent(in) :: bounds  
    !
    ! !LOCAL VARIABLES:
    integer        :: k,l
    integer        :: begc, endc
    character(24)  :: fieldname
    character(100) :: longname
    character(8)   :: vr_suffix,default
    real(r8), pointer :: data2dptr(:,:), data1dptr(:) ! temp. pointers for slicing larger arrays
    !------------------------------------------------------------------------

    begc = bounds%begc; endc= bounds%endc

    ! add suffix if number of soil decomposition depths is greater than 1
    if (nlevdecomp > 1) then
       vr_suffix = "_vr"
    else 
       vr_suffix = ""
    endif

    !-------------------------------
    ! N flux variables - native to column
    !-------------------------------

    this%ndep_to_sminn_col(begc:endc) = spval
    call hist_addfld1d (fname='NDEP_TO_SMINN', units='gN/m^2/s', &
         avgflag='A', long_name='atmospheric N deposition to soil mineral N', &
         ptr_col=this%ndep_to_sminn_col)
<<<<<<< HEAD
!KO
!!$  if ( use_fan ) then

!!$    this%nhxdep_to_sminn_col(begc:endc) = spval
!!$    call hist_addfld1d (fname='NHxDEP_TO_SMINN', units='gN/m^2/s', &
!!$         avgflag='A', long_name='atmospheric NHx deposition to soil mineral N', &
!!$         ptr_col=this%nhxdep_to_sminn_col)
!!$
!!$    this%noydep_to_sminn_col(begc:endc) = spval
!!$    call hist_addfld1d (fname='NOyDEP_TO_SMINN', units='gN/m^2/s', &
!!$         avgflag='A', long_name='atmospheric NOy deposition to soil mineral N', &
!!$         ptr_col=this%noydep_to_sminn_col)
!!$
!!$    this%ndep_manure_col(begc:endc) = spval
!!$    call hist_addfld1d (fname='NDEP_MANURE', units='gN/m^2/s', &
!!$         avgflag='A', long_name='N deposition from manure', &
!!$         ptr_col=this%ndep_manure_col)
!!$
!!$    this%N_Run_Off_col(begc:endc) = spval
!!$    call hist_addfld1d (fname='N_RUN_OFF', units='gN/m^2/s', &
!!$         avgflag='A', long_name='N run off from manure by rain', &
!!$         ptr_col=this%N_Run_Off_col)
!!$
!!$    this%nmanure_to_sminn_col(begc:endc) = spval
!!$    call hist_addfld1d (fname='NMANURE_TO_SMINN', units='gN/m^2/s', &
!!$         avgflag='A', long_name='Deposition of N from manure to soil mineral', &
!!$         ptr_col=this%nmanure_to_sminn_col)
!!$
!!$    this%ndep_fert_col(begc:endc) = spval
!!$    call hist_addfld1d (fname='NDEP_FERT', units='gN/m^2/s', &
!!$         avgflag='A', long_name='N deposition from fertilizer', &
!!$         ptr_col=this%ndep_fert_col)
!!$
!!$    this%N_Run_Off_fert_col(begc:endc) = spval
!!$    call hist_addfld1d (fname='N_RUN_OFF_FERT', units='gN/m^2/s', &
!!$         avgflag='A', long_name='N run off from fertilizer by rain', &
!!$         ptr_col=this%N_Run_Off_fert_col)
!!$
!!$    this%nfert_to_sminn_col(begc:endc) = spval
!!$    call hist_addfld1d (fname='NFERT_TO_SMINN', units='gN/m^2/s', &
!!$         avgflag='A', long_name='Deposition of N from fertilizer to soil mineral', &
!!$         ptr_col=this%nfert_to_sminn_col)
!!$
!!$    this%nh3_manure_col(begc:endc) = spval
!!$    call hist_addfld1d (fname='NH3_MANURE', units='gN/m^2/s', &
!!$         avgflag='A', long_name='NH3 emission from manure', &
!!$         ptr_col=this%nh3_manure_col)
!!$        
!!$    this%gamma_nh3_fert_col(begc:endc) = spval
!!$    call hist_addfld1d (fname='GAMMA_NH3_FERT', units='none', &
!!$         avgflag='A', long_name='Gamma Fn NH3 emission for fertilizer', &
!!$         ptr_col=this%gamma_nh3_fert_col)
!!$
!!$    !this%nh3_fert_col(begc:endc) = spval
!!$    !call hist_addfld1d (fname='NH3_FERT', units='gN/m^2/s', &
!!$    !     avgflag='A', long_name='NH3 emission from fertilizer', &
!!$    !     ptr_col=this%nh3_fert_col)
!!$
!!$    this%manure_f_n2o_nit_col(begc:endc) = spval
!!$    call hist_addfld1d (fname='F_N2O_NIT_MANURE', units='gN/m^2/s', &
!!$         avgflag='A', long_name='N2O emission from nitrification of manure', &
!!$         ptr_col=this%manure_f_n2o_nit_col)
!!$        
!!$    this%manure_f_n2_denit_col(begc:endc) = spval
!!$    call hist_addfld1d (fname='F_N2_DENIT_MANURE', units='gN/m^2/s', &
!!$         avgflag='A', long_name='N2 emission from denitrification of manure', &
!!$         ptr_col=this%manure_f_n2_denit_col)
!!$
!!$    this%manure_f_nox_nit_col(begc:endc) = spval
!!$    call hist_addfld1d (fname='F_NOx_NIT_MANURE', units='gN/m^2/s', &
!!$         avgflag='A', long_name='NOx emission from nitrification of manure', &
!!$         ptr_col=this%manure_f_nox_nit_col)
!!$
!!$    this%fert_f_n2o_nit_col(begc:endc) = spval
!!$    call hist_addfld1d (fname='F_N2O_NIT_FERTILIZER', units='gN/m^2/s', &
!!$         avgflag='A', long_name='N2O emission from nitrification of fertilizer', &
!!$         ptr_col=this%fert_f_n2o_nit_col)
!!$        
!!$    this%fert_f_n2_denit_col(begc:endc) = spval
!!$    call hist_addfld1d (fname='F_N2_DENIT_FERTILIZER', units='gN/m^2/s', &
!!$         avgflag='A', long_name='N2 emission from denitrification of fertilizer', &
!!$         ptr_col=this%fert_f_n2_denit_col)
!!$
!!$    this%fert_f_nox_nit_col(begc:endc) = spval
!!$    call hist_addfld1d (fname='F_NOx_NIT_FERTILIZER', units='gN/m^2/s', &
!!$         avgflag='A', long_name='NOx emission from nitrification of fertilzer', &
!!$         ptr_col=this%fert_f_nox_nit_col)
!!$
!!$    this%Nd_col(begc:endc) = spval
!!$    call hist_addfld1d (fname='ND', units='gN/m^2/s', &
!!$         avgflag='A', long_name='Total N emission from denitrification of manure', &
!!$         ptr_col=this%Nd_col)
!!$
!!$    this%no3_manure_to_soil_col(begc:endc) = spval
!!$    call hist_addfld1d (fname='NO3_MANURE_TO_SOIL', units='gN/m^2/s', &
!!$         avgflag='A', long_name='Flow of NO3 from manure to soil at rate of 1 % per day', &
!!$         ptr_col=this%no3_manure_to_soil_col)
!!$        
!!$    this%TAN_manure_to_soil_col(begc:endc) = spval
!!$    call hist_addfld1d (fname='TAN_MANURE_TO_SOIL', units='gN/m^2/s', &
!!$         avgflag='A', long_name='Flow of NH4 from manure to soil at rate of 1 % per day', &
!!$         ptr_col=this%TAN_manure_to_soil_col)
!!$
!!$    this%no3_fert_to_soil_col(begc:endc) = spval
!!$    call hist_addfld1d (fname='NO3_FERT_TO_SOIL', units='gN/m^2/s', &
!!$         avgflag='A', long_name='Flow of NO3 from fertilizer to soil at rate of 1 % per day', &
!!$         ptr_col=this%no3_fert_to_soil_col)
!!$        
!!$    this%TAN_fert_to_soil_col(begc:endc) = spval
!!$    call hist_addfld1d (fname='TAN_FERT_TO_SOIL', units='gN/m^2/s', &
!!$         avgflag='A', long_name='Flow of NH4 from fertilizer to soil at rate of 1 % per day', &
!!$         ptr_col=this%TAN_fert_to_soil_col)
!!$
!!$
!!$ end if
 !KO
 !JV
      if (use_fan) then
        this%man_tan_appl_col(begc:endc) = spval
        call hist_addfld1d( fname='MAN_TAN_APP', units='gN/m^2/s', &
             avgflag='A', long_name='Manure TAN applied on soil', &
             ptr_col=this%man_tan_appl_col)

        this%man_n_appl_col(begc:endc) = spval
        call hist_addfld1d( fname='MAN_N_APP', units='gN/m^2/s', &
             avgflag='A', long_name='Manure N applied on soil', &
             ptr_col=this%man_n_appl_col)

        this%man_n_grz_col(begc:endc) = spval
        call hist_addfld1d( fname='MAN_N_GRZ', units='gN/m^2/s', &
             avgflag='A', long_name='Manure N from grazing animals', &
             ptr_col=this%man_n_grz_col)

        this%man_n_mix_col(begc:endc) = spval
        call hist_addfld1d( fname='MAN_N_MIX', units='gN/m^2/s', &
             avgflag='A', long_name='Manure N in produced mixed systems', &
             ptr_col=this%man_n_mix_col)

        this%man_n_barns_col(begc:endc) = spval
        call hist_addfld1d( fname='MAN_N_BARNS', units='gN/m^2/s', &
             avgflag='A', long_name='Manure N in produced barns', &
             ptr_col=this%man_n_barns_col)

        this%fert_n_appl_col(begc:endc) = spval
        call hist_addfld1d( fname='FERT_N_APP', units='gN/m^2/s', &
             avgflag='A', long_name='Fertilizer N applied on soil', &
             ptr_col=this%fert_n_appl_col)

        this%otherfert_n_appl_col(begc:endc) = spval
        call hist_addfld1d( fname='OTHERFERT_N_APP', units='gN/m^2/s', &
             avgflag='A', long_name='Non-urea fertilizer N applied on soil', &
             ptr_col=this%otherfert_n_appl_col)
        
        this%man_n_transf_col(begc:endc) = spval
        call hist_addfld1d( fname='MAN_N_TRANSF', units='gN/m^2/s', &
             avgflag='A', long_name='Manure N moved from crop to natural column', &
             ptr_col=this%man_n_transf_col)
        
        this%nh3_barns_col(begc:endc) = spval
        call hist_addfld1d( fname='NH3_BARNS', units='gN/m^2/s', &
             avgflag='A', long_name='NH3 emitted from animal housings', &
             ptr_col=this%nh3_barns_col)
        
        this%nh3_stores_col(begc:endc) = spval
        call hist_addfld1d( fname='NH3_STORES', units='gN/m^2/s', &
             avgflag='A', long_name='NH3 emitted from stored manure', &
             ptr_col=this%nh3_stores_col)

        this%nh3_grz_col(begc:endc) = spval
        call hist_addfld1d( fname='NH3_GRZ', units='gN/m^2/s', &
             avgflag='A', long_name='NH3 emitted from manure on pastures', &
             ptr_col=this%nh3_grz_col)

        this%nh3_man_app_col(begc:endc) = spval
        call hist_addfld1d( fname='NH3_MAN_APP', units='gN/m^2/s', &
             avgflag='A', long_name='NH3 emitted from manure applied on crops and grasslands', &
             ptr_col=this%nh3_man_app_col)

        this%nh3_fert_col(begc:endc) = spval
        call hist_addfld1d( fname='NH3_FERT', units='gN/m^2/s', &
             avgflag='A', long_name='NH3 emitted from fertilizer applied on crops', &
             ptr_col=this%nh3_fert_col)

        this%nh3_otherfert_col(begc:endc) = spval
        call hist_addfld1d( fname='NH3_OTHERFERT', units='gN/m^2/s', &
             avgflag='A', long_name='NH3 emitted from fertilizers other than urea', &
             ptr_col=this%nh3_otherfert_col)

        
        this%nh3_total_col(begc:endc) = spval
        call hist_addfld1d( fname='NH3_TOTAL', units='gN/m^2/s', &
             avgflag='A', long_name='Total NH3 emitted from fertilizers and manure', &
             ptr_col=this%nh3_total_col)

        
        this%manure_no3_prod_col(begc:endc) = spval
        call hist_addfld1d( fname='MANURE_NO3_PROD', units='gN/m^2/s', &
             avgflag='A', long_name='Manure nitrification flux', &
             ptr_col=this%manure_no3_prod_col)

        this%fert_no3_prod_col(begc:endc) = spval
        call hist_addfld1d( fname='FERT_NO3_PROD', units='gN/m^2/s', &
             avgflag='A', long_name='Fertilizer nitrification flux', &
             ptr_col=this%fert_no3_prod_col)

        this%fert_nh4_to_soil_col(begc:endc) = spval
        call hist_addfld1d( fname='FERT_NH4_TO_SOIL', units='gN/m^2/s', &
             avgflag='A', long_name='Flux of NH4 to soil mineral pools, fertilizer', &
             ptr_col=this%fert_nh4_to_soil_col)

        this%manure_nh4_to_soil_col(begc:endc) = spval
        call hist_addfld1d( fname='MANURE_NH3_TO_SOIL', units='gN/m^2/s', &
             avgflag='A', long_name='Flux of NH4 to soil mineral pools, manure', &
             ptr_col=this%manure_nh4_to_soil_col)

        
        this%manure_runoff_col(begc:endc) = spval
        call hist_addfld1d( fname='MANURE_RUNOFF', units='gN/m^2/s', &
             avgflag='A', long_name='NH4 in surface runoff, manure', &
             ptr_col=this%manure_runoff_col)

        this%fert_runoff_col(begc:endc) = spval
        call hist_addfld1d( fname='FERT_RUNOFF', units='gN/m^2/s', &
             avgflag='A', long_name='NH4 in surface runoff, fertilizer', &
             ptr_col=this%fert_runoff_col)
     end if
    
=======

    if (use_fun) then
       default = 'inactive'
    else
       default = 'active'
    end if
>>>>>>> aedda97e
    this%nfix_to_sminn_col(begc:endc) = spval
    call hist_addfld1d (fname='NFIX_TO_SMINN', units='gN/m^2/s', &
         avgflag='A', long_name='symbiotic/asymbiotic N fixation to soil mineral N', &
         ptr_col=this%nfix_to_sminn_col, default=default)

    if ( use_fun )then
       this%ffix_to_sminn_col(begc:endc) = spval
       call hist_addfld1d (fname='FFIX_TO_SMINN', units='gN/m^2/s', &
            avgflag='A', long_name='free living  N fixation to soil mineral N', &
            ptr_col=this%ffix_to_sminn_col, default='active')
    end if

    do l = 1, ndecomp_cascade_transitions
       ! vertically integrated fluxes
       !-- mineralization/immobilization fluxes (none from CWD)
       if ( .not. decomp_cascade_con%is_cwd(decomp_cascade_con%cascade_donor_pool(l)) ) then
          this%decomp_cascade_sminn_flux_col(begc:endc,l) = spval
          data1dptr => this%decomp_cascade_sminn_flux_col(:,l)
          if ( decomp_cascade_con%cascade_receiver_pool(l) /= 0 ) then
             fieldname = 'SMINN_TO_'//&
                  trim(decomp_cascade_con%decomp_pool_name_history(decomp_cascade_con%cascade_receiver_pool(l)))//'N_'//&
                  trim(decomp_cascade_con%decomp_pool_name_short(decomp_cascade_con%cascade_donor_pool(l)))
             longname =  'mineral N flux for decomp. of '&
                  //trim(decomp_cascade_con%decomp_pool_name_history(decomp_cascade_con%cascade_donor_pool(l)))//&
                  'to '//trim(decomp_cascade_con%decomp_pool_name_history(decomp_cascade_con%cascade_receiver_pool(l)))
          else
             fieldname = trim(decomp_cascade_con%decomp_pool_name_history(decomp_cascade_con%cascade_donor_pool(l)))&
                  //'N_TO_SMINN'
             longname =  'mineral N flux for decomp. of '&
                  //trim(decomp_cascade_con%decomp_pool_name_history(decomp_cascade_con%cascade_donor_pool(l)))
          endif
          call hist_addfld1d (fname=fieldname, units='gN/m^2', &
               avgflag='A', long_name=longname, &
               ptr_col=data1dptr, default='inactive')
       end if

       !-- transfer fluxes (none from terminal pool, if present)
       if ( decomp_cascade_con%cascade_receiver_pool(l) /= 0 ) then
          this%decomp_cascade_ntransfer_col(begc:endc,l) = spval
          data1dptr => this%decomp_cascade_ntransfer_col(:,l)
          fieldname = trim(decomp_cascade_con%decomp_pool_name_history(decomp_cascade_con%cascade_donor_pool(l)))//'N_TO_'//&
               trim(decomp_cascade_con%decomp_pool_name_history(decomp_cascade_con%cascade_receiver_pool(l)))//'N'
          longname =  'decomp. of '//trim(decomp_cascade_con%decomp_pool_name_long(decomp_cascade_con%cascade_donor_pool(l)))//&
               ' N to '//trim(decomp_cascade_con%decomp_pool_name_long(decomp_cascade_con%cascade_receiver_pool(l)))//' N'
          call hist_addfld1d (fname=fieldname, units='gN/m^2',  &
               avgflag='A', long_name=longname, &
               ptr_col=data1dptr, default='inactive')
       end if

       ! vertically resolved fluxes
       if ( nlevdecomp_full > 1 ) then
          !-- mineralization/immobilization fluxes (none from CWD)
          if ( .not. decomp_cascade_con%is_cwd(decomp_cascade_con%cascade_donor_pool(l)) ) then
             this%decomp_cascade_sminn_flux_vr_col(begc:endc,:,l) = spval
             data2dptr => this%decomp_cascade_sminn_flux_vr_col(:,:,l)
             if ( decomp_cascade_con%cascade_receiver_pool(l) /= 0 ) then
                fieldname = 'SMINN_TO_'&
                     //trim(decomp_cascade_con%decomp_pool_name_history(decomp_cascade_con%cascade_receiver_pool(l)))//'N_'//&
                     trim(decomp_cascade_con%decomp_pool_name_short(decomp_cascade_con%cascade_donor_pool(l)))//trim(vr_suffix)
                longname =  'mineral N flux for decomp. of '&
                     //trim(decomp_cascade_con%decomp_pool_name_history(decomp_cascade_con%cascade_donor_pool(l)))//&
                     'to '//trim(decomp_cascade_con%decomp_pool_name_history(decomp_cascade_con%cascade_receiver_pool(l)))
             else
                fieldname = trim(decomp_cascade_con%decomp_pool_name_history(decomp_cascade_con%cascade_donor_pool(l)))&
                     //'N_TO_SMINN'//trim(vr_suffix)
                longname =  'mineral N flux for decomp. of '&
                     //trim(decomp_cascade_con%decomp_pool_name_history(decomp_cascade_con%cascade_donor_pool(l)))
             endif
             call hist_addfld_decomp (fname=fieldname, units='gN/m^3',  type2d='levdcmp', &
                  avgflag='A', long_name=longname, &
                  ptr_col=data2dptr, default='inactive')
          endif

          !-- transfer fluxes (none from terminal pool, if present)
          if ( decomp_cascade_con%cascade_receiver_pool(l) /= 0 ) then
             this%decomp_cascade_ntransfer_vr_col(begc:endc,:,l) = spval
             data2dptr => this%decomp_cascade_ntransfer_vr_col(:,:,l)
             fieldname = trim(decomp_cascade_con%decomp_pool_name_history(decomp_cascade_con%cascade_donor_pool(l)))//'N_TO_'//&
                  trim(decomp_cascade_con%decomp_pool_name_history(decomp_cascade_con%cascade_receiver_pool(l)))&
                  //'N'//trim(vr_suffix)
             longname =  'decomp. of '&
                  //trim(decomp_cascade_con%decomp_pool_name_long(decomp_cascade_con%cascade_donor_pool(l)))//&
                  ' N to '//trim(decomp_cascade_con%decomp_pool_name_long(decomp_cascade_con%cascade_receiver_pool(l)))//' N'
             call hist_addfld_decomp (fname=fieldname, units='gN/m^3',  type2d='levdcmp', &
                  avgflag='A', long_name=longname, &
                  ptr_col=data2dptr, default='inactive')
          endif

       endif
    end do

    this%denit_col(begc:endc) = spval
    call hist_addfld1d (fname='DENIT', units='gN/m^2/s', &
         avgflag='A', long_name='total rate of denitrification', &
         ptr_col=this%denit_col)

    this%som_n_leached_col(begc:endc) = spval
    call hist_addfld1d (fname='SOM_N_LEACHED', units='gN/m^2/s', &
         avgflag='A', long_name='total flux of N from SOM pools due to leaching', &
         ptr_col=this%som_n_leached_col, default='inactive')

    do k = 1, ndecomp_pools
       if ( .not. decomp_cascade_con%is_cwd(k) ) then
          this%decomp_npools_leached_col(begc:endc,k) = spval
          data1dptr => this%decomp_npools_leached_col(:,k)
          fieldname = 'M_'//trim(decomp_cascade_con%decomp_pool_name_history(k))//'N_TO_LEACHING'
          longname =  trim(decomp_cascade_con%decomp_pool_name_long(k))//' N leaching loss'
          call hist_addfld1d (fname=fieldname, units='gN/m^2/s', &
               avgflag='A', long_name=longname, &
               ptr_col=data1dptr, default='inactive')

          this%decomp_npools_transport_tendency_col(begc:endc,:,k) = spval
          data2dptr => this%decomp_npools_transport_tendency_col(:,:,k)
          fieldname = trim(decomp_cascade_con%decomp_pool_name_history(k))//'N_TNDNCY_VERT_TRANSPORT'
          longname =  trim(decomp_cascade_con%decomp_pool_name_long(k))//' N tendency due to vertical transport'
          call hist_addfld_decomp (fname=fieldname, units='gN/m^3/s',  type2d='levdcmp', &
               avgflag='A', long_name=longname, &
               ptr_col=data2dptr, default='inactive')
       end if
    end do

    if (.not. use_nitrif_denitrif) then
       do l = 1, ndecomp_cascade_transitions
          !-- denitrification fluxes (none from CWD)
          if ( .not. decomp_cascade_con%is_cwd(decomp_cascade_con%cascade_donor_pool(l)) ) then
             this%sminn_to_denit_decomp_cascade_col(begc:endc,l) = spval
             data1dptr => this%sminn_to_denit_decomp_cascade_col(:,l)
             fieldname = 'SMINN_TO_DENIT_'//trim(decomp_cascade_con%cascade_step_name(l))
             longname =  'denitrification for decomp. of '&
                  //trim(decomp_cascade_con%decomp_pool_name_long(decomp_cascade_con%cascade_donor_pool(l)))//&
                  'to '//trim(decomp_cascade_con%decomp_pool_name_history(decomp_cascade_con%cascade_receiver_pool(l)))
             call hist_addfld1d (fname=fieldname, units='gN/m^2',  &
                  avgflag='A', long_name=longname, &
                  ptr_col=data1dptr, default='inactive')
          endif

          if ( nlevdecomp_full > 1 ) then       
             !-- denitrification fluxes (none from CWD)
             if ( .not. decomp_cascade_con%is_cwd(decomp_cascade_con%cascade_donor_pool(l)) ) then
                this%sminn_to_denit_decomp_cascade_vr_col(begc:endc,:,l) = spval
                data2dptr => this%sminn_to_denit_decomp_cascade_vr_col(:,:,l)
                fieldname = 'SMINN_TO_DENIT_'//trim(decomp_cascade_con%cascade_step_name(l))//trim(vr_suffix)
                longname =  'denitrification for decomp. of '&
                     //trim(decomp_cascade_con%decomp_pool_name_long(decomp_cascade_con%cascade_donor_pool(l)))//&
                     'to '//trim(decomp_cascade_con%decomp_pool_name_history(decomp_cascade_con%cascade_receiver_pool(l)))
                call hist_addfld_decomp (fname=fieldname, units='gN/m^3',  type2d='levdcmp', &
                     avgflag='A', long_name=longname, &
                     ptr_col=data2dptr, default='inactive')
             endif
          endif
       end do
    end if

    if (.not. use_nitrif_denitrif) then
       this%sminn_to_denit_excess_col(begc:endc) = spval
       call hist_addfld1d (fname='SMINN_TO_DENIT_EXCESS', units='gN/m^2/s',  &
            avgflag='A', long_name='denitrification from excess mineral N pool', &
            ptr_col=this%sminn_to_denit_excess_col, default='inactive')
    end if

    if (.not. use_nitrif_denitrif) then
       this%sminn_leached_col(begc:endc) = spval
       call hist_addfld1d (fname='SMINN_LEACHED', units='gN/m^2/s',   &
            avgflag='A', long_name='soil mineral N pool loss to leaching', &
            ptr_col=this%sminn_leached_col)
    end if

    if (.not. use_nitrif_denitrif) then
       if ( nlevdecomp_full > 1 ) then  
          this%sminn_to_denit_excess_vr_col(begc:endc,:) = spval
          call hist_addfld_decomp (fname='SMINN_TO_DENIT_EXCESS'//trim(vr_suffix), units='gN/m^3/s',  type2d='levdcmp', &
               avgflag='A', long_name='denitrification from excess mineral N pool', &
               ptr_col=this%sminn_to_denit_excess_vr_col, default='inactive')   

          this%sminn_leached_vr_col(begc:endc,:) = spval
          call hist_addfld_decomp (fname='SMINN_LEACHED'//trim(vr_suffix), units='gN/m^3/s',  type2d='levdcmp', &
               avgflag='A', long_name='soil mineral N pool loss to leaching', &
               ptr_col=this%sminn_leached_vr_col, default='inactive')
       endif
    end if

    if (use_nitrif_denitrif) then
       this%f_nit_col(begc:endc) = spval
       call hist_addfld1d (fname='F_NIT', units='gN/m^2/s',  &
            avgflag='A', long_name='nitrification flux', &
            ptr_col=this%f_nit_col)
    end if

    if (use_nitrif_denitrif) then
       this%f_denit_col(begc:endc) = spval
       call hist_addfld1d (fname='F_DENIT', units='gN/m^2/s', &
            avgflag='A', long_name='denitrification flux', &
            ptr_col=this%f_denit_col)
    end if

    if (use_nitrif_denitrif) then
       this%pot_f_nit_col(begc:endc) = spval
       call hist_addfld1d (fname='POT_F_NIT', units='gN/m^2/s', &
            avgflag='A', long_name='potential nitrification flux', &
            ptr_col=this%pot_f_nit_col)
    end if

    if (use_nitrif_denitrif) then
       this%pot_f_denit_col(begc:endc) = spval
       call hist_addfld1d (fname='POT_F_DENIT', units='gN/m^2/s', &
            avgflag='A', long_name='potential denitrification flux', &
            ptr_col=this%pot_f_denit_col)
    end if

    if (use_nitrif_denitrif) then
       this%smin_no3_leached_col(begc:endc) = spval
       call hist_addfld1d (fname='SMIN_NO3_LEACHED', units='gN/m^2/s', &
            avgflag='A', long_name='soil NO3 pool loss to leaching', &
            ptr_col=this%smin_no3_leached_col)
    end if

    if (use_nitrif_denitrif) then
       this%smin_no3_runoff_col(begc:endc) = spval
       call hist_addfld1d (fname='SMIN_NO3_RUNOFF', units='gN/m^2/s', &
            avgflag='A', long_name='soil NO3 pool loss to runoff', &
            ptr_col=this%smin_no3_runoff_col)
    end if
       
    if (use_nitrif_denitrif .and.  nlevdecomp_full > 1 ) then 
       this%f_nit_vr_col(begc:endc,:) = spval
       call hist_addfld_decomp (fname='F_NIT'//trim(vr_suffix), units='gN/m^3/s', type2d='levdcmp', &
            avgflag='A', long_name='nitrification flux', &
            ptr_col=this%f_nit_vr_col, default='inactive')
    end if

    if (use_nitrif_denitrif .and.  nlevdecomp_full > 1 ) then 
       this%f_denit_vr_col(begc:endc,:) = spval
       call hist_addfld_decomp (fname='F_DENIT'//trim(vr_suffix), units='gN/m^3/s', type2d='levdcmp', &
            avgflag='A', long_name='denitrification flux', &
            ptr_col=this%f_denit_vr_col, default='inactive')
    end if

    if (use_nitrif_denitrif .and.  nlevdecomp_full > 1 ) then 
       this%pot_f_nit_vr_col(begc:endc,:) = spval
       call hist_addfld_decomp (fname='POT_F_NIT'//trim(vr_suffix), units='gN/m^3/s', type2d='levdcmp', &
            avgflag='A', long_name='potential nitrification flux', &
            ptr_col=this%pot_f_nit_vr_col, default='inactive')
    end if

    if (use_nitrif_denitrif .and.  nlevdecomp_full > 1 ) then 
       this%pot_f_denit_vr_col(begc:endc,:) = spval
       call hist_addfld_decomp (fname='POT_F_DENIT'//trim(vr_suffix), units='gN/m^3/s', type2d='levdcmp', &
            avgflag='A', long_name='potential denitrification flux', &
            ptr_col=this%pot_f_denit_vr_col, default='inactive')
    end if

    if (use_nitrif_denitrif .and.  nlevdecomp_full > 1 ) then 
       this%smin_no3_leached_vr_col(begc:endc,:) = spval
       call hist_addfld_decomp (fname='SMIN_NO3_LEACHED'//trim(vr_suffix), units='gN/m^3/s', type2d='levdcmp', &
            avgflag='A', long_name='soil NO3 pool loss to leaching', &
            ptr_col=this%smin_no3_leached_vr_col, default='inactive')
    end if

    if (use_nitrif_denitrif .and.  nlevdecomp_full > 1 ) then 
       this%smin_no3_runoff_vr_col(begc:endc,:) = spval
       call hist_addfld_decomp (fname='SMIN_NO3_RUNOFF'//trim(vr_suffix), units='gN/m^3/s', type2d='levdcmp', &
            avgflag='A', long_name='soil NO3 pool loss to runoff', &
            ptr_col=this%smin_no3_runoff_vr_col, default='inactive')
    endif

    if (use_nitrif_denitrif) then
       this%n2_n2o_ratio_denit_vr_col(begc:endc,:) = spval
       call hist_addfld_decomp (fname='n2_n2o_ratio_denit', units='gN/gN', type2d='levdcmp', &
            avgflag='A', long_name='n2_n2o_ratio_denit', &
            ptr_col=this%n2_n2o_ratio_denit_vr_col, default='inactive')
    end if

    if (use_nitrif_denitrif) then
       this%actual_immob_no3_vr_col(begc:endc,:) = spval
       call hist_addfld_decomp (fname='ACTUAL_IMMOB_NO3', units='gN/m^3/s', type2d='levdcmp', &
            avgflag='A', long_name='immobilization of NO3', &
            ptr_col=this%actual_immob_no3_vr_col, default='inactive')
    end if

    if (use_nitrif_denitrif) then
       this%actual_immob_nh4_vr_col(begc:endc,:) = spval
       call hist_addfld_decomp (fname='ACTUAL_IMMOB_NH4', units='gN/m^3/s', type2d='levdcmp', &
            avgflag='A', long_name='immobilization of NH4', &
            ptr_col=this%actual_immob_nh4_vr_col, default='inactive')
    end if

    if (use_nitrif_denitrif) then
       this%smin_no3_to_plant_vr_col(begc:endc,:) = spval
       call hist_addfld_decomp (fname='SMIN_NO3_TO_PLANT', units='gN/m^3/s', type2d='levdcmp', &
            avgflag='A', long_name='plant uptake of NO3', &
            ptr_col=this%smin_no3_to_plant_vr_col, default='inactive')
    end if

    if (use_nitrif_denitrif) then
       this%smin_nh4_to_plant_vr_col(begc:endc,:) = spval
       call hist_addfld_decomp (fname='SMIN_NH4_TO_PLANT', units='gN/m^3/s', type2d='levdcmp', &
            avgflag='A', long_name='plant uptake of NH4', &
            ptr_col=this%smin_nh4_to_plant_vr_col, default='inactive')
    end if

    if (use_nitrif_denitrif) then
       this%smin_no3_massdens_vr_col(begc:endc,:) = spval
       call hist_addfld_decomp (fname='SMIN_NO3_MASSDENS', units='ugN/cm^3 soil', type2d='levdcmp', &
            avgflag='A', long_name='SMIN_NO3_MASSDENS', &
            ptr_col=this%smin_no3_massdens_vr_col, default='inactive')
    end if

    if (use_nitrif_denitrif) then
       this%k_nitr_t_vr_col(begc:endc,:) = spval
       call hist_addfld_decomp (fname='K_NITR_T', units='unitless', type2d='levdcmp', &
            avgflag='A', long_name='K_NITR_T', &
            ptr_col=this%k_nitr_t_vr_col, default='inactive')
    end if

    if (use_nitrif_denitrif) then
       this%k_nitr_ph_vr_col(begc:endc,:) = spval
       call hist_addfld_decomp (fname='K_NITR_PH', units='unitless', type2d='levdcmp', &
            avgflag='A', long_name='K_NITR_PH', &
            ptr_col=this%k_nitr_ph_vr_col, default='inactive')
    end if

    if (use_nitrif_denitrif) then
       this%k_nitr_h2o_vr_col(begc:endc,:) = spval
       call hist_addfld_decomp (fname='K_NITR_H2O', units='unitless', type2d='levdcmp', &
            avgflag='A', long_name='K_NITR_H2O', &
            ptr_col=this%k_nitr_h2o_vr_col, default='inactive')
    end if

    if (use_nitrif_denitrif) then
       this%k_nitr_vr_col(begc:endc,:) = spval
       call hist_addfld_decomp (fname='K_NITR', units='1/s', type2d='levdcmp', &
            avgflag='A', long_name='K_NITR', &
            ptr_col=this%k_nitr_vr_col, default='inactive')
    end if

    if (use_nitrif_denitrif) then
       this%wfps_vr_col(begc:endc,:) = spval
       call hist_addfld_decomp (fname='WFPS', units='percent', type2d='levdcmp', &
            avgflag='A', long_name='WFPS', &
            ptr_col=this%wfps_vr_col, default='inactive')
    end if

    if (use_nitrif_denitrif) then
       this%fmax_denit_carbonsubstrate_vr_col(begc:endc,:) = spval
       call hist_addfld_decomp (fname='FMAX_DENIT_CARBONSUBSTRATE', units='gN/m^3/s', type2d='levdcmp', &
            avgflag='A', long_name='FMAX_DENIT_CARBONSUBSTRATE', &
            ptr_col=this%fmax_denit_carbonsubstrate_vr_col, default='inactive')
    end if

    if (use_nitrif_denitrif) then
       this%fmax_denit_nitrate_vr_col(begc:endc,:) = spval
       call hist_addfld_decomp (fname='FMAX_DENIT_NITRATE', units='gN/m^3/s', type2d='levdcmp', &
            avgflag='A', long_name='FMAX_DENIT_NITRATE', &
            ptr_col=this%fmax_denit_nitrate_vr_col, default='inactive')
    end if

    if (use_nitrif_denitrif) then
       this%f_denit_base_vr_col(begc:endc,:) = spval
       call hist_addfld_decomp (fname='F_DENIT_BASE', units='gN/m^3/s', type2d='levdcmp', &
            avgflag='A', long_name='F_DENIT_BASE', &
            ptr_col=this%f_denit_base_vr_col, default='inactive')
    end if

    if (use_nitrif_denitrif) then
       this%diffus_col(begc:endc,:) = spval
       call hist_addfld_decomp (fname='diffus', units='m^2/s', type2d='levdcmp', &
            avgflag='A', long_name='diffusivity', &
            ptr_col=this%diffus_col, default='inactive')
    end if

    if (use_nitrif_denitrif) then
       this%ratio_k1_col(begc:endc,:) = spval
       call hist_addfld_decomp (fname='ratio_k1', units='none', type2d='levdcmp', &
            avgflag='A', long_name='ratio_k1', &
            ptr_col=this%ratio_k1_col, default='inactive')
    end if

    if (use_nitrif_denitrif) then
       this%ratio_no3_co2_col(begc:endc,:) = spval
       call hist_addfld_decomp (fname='ratio_no3_co2', units='ratio', type2d='levdcmp', &
            avgflag='A', long_name='ratio_no3_co2', &
            ptr_col=this%ratio_no3_co2_col, default='inactive')
    end if

    if (use_nitrif_denitrif) then
       this%soil_co2_prod_col(begc:endc,:) = spval
       call hist_addfld_decomp (fname='soil_co2_prod', units='ug C / g soil / day', type2d='levdcmp', &
            avgflag='A', long_name='soil_co2_prod', &
            ptr_col=this%soil_co2_prod_col, default='inactive')
    end if

    if (use_nitrif_denitrif) then
       this%fr_WFPS_col(begc:endc,:) = spval
       call hist_addfld_decomp (fname='fr_WFPS', units='fraction', type2d='levdcmp', &
            avgflag='A', long_name='fr_WFPS', &
            ptr_col=this%fr_WFPS_col, default='inactive')
    end if

    if (use_nitrif_denitrif) then
       this%soil_bulkdensity_col(begc:endc,:) = spval
       call hist_addfld_decomp (fname='soil_bulkdensity', units='kg/m3', type2d='levdcmp', &
            avgflag='A', long_name='soil_bulkdensity', &
            ptr_col=this%soil_bulkdensity_col, default='inactive')
    end if

    if (use_nitrif_denitrif) then
       this%anaerobic_frac_col(begc:endc,:) = spval
       call hist_addfld_decomp (fname='anaerobic_frac', units='m3/m3', type2d='levdcmp', &
            avgflag='A', long_name='anaerobic_frac', &
            ptr_col=this%anaerobic_frac_col, default='inactive')
    end if

    if (use_nitrif_denitrif) then
       this%r_psi_col(begc:endc,:) = spval
       call hist_addfld_decomp (fname='r_psi', units='m', type2d='levdcmp', &
            avgflag='A', long_name='r_psi', &
            ptr_col=this%r_psi_col, default='inactive')
    end if


    if ( use_nitrif_denitrif .and. nlevdecomp_full > 1 ) then
       this%potential_immob_vr_col(begc:endc,:) = spval
       call hist_addfld_decomp (fname='POTENTIAL_IMMOB'//trim(vr_suffix), units='gN/m^3/s',  type2d='levdcmp', &
            avgflag='A', long_name='potential N immobilization', &
            ptr_col=this%potential_immob_vr_col, default='inactive')
    end if

    if ( use_nitrif_denitrif .and. nlevdecomp_full > 1 ) then
       this%actual_immob_vr_col(begc:endc,:) = spval
       call hist_addfld_decomp (fname='ACTUAL_IMMOB'//trim(vr_suffix), units='gN/m^3/s',  type2d='levdcmp', &
            avgflag='A', long_name='actual N immobilization', &
            ptr_col=this%actual_immob_vr_col, default='inactive')
    end if

    if ( use_nitrif_denitrif .and. nlevdecomp_full > 1 ) then
       this%sminn_to_plant_vr_col(begc:endc,:) = spval
       call hist_addfld_decomp (fname='SMINN_TO_PLANT'//trim(vr_suffix), units='gN/m^3/s',  type2d='levdcmp', &
            avgflag='A', long_name='plant uptake of soil mineral N', &
            ptr_col=this%sminn_to_plant_vr_col, default='inactive')
    end if

    if ( use_nitrif_denitrif .and. nlevdecomp_full > 1 ) then
       this%supplement_to_sminn_vr_col(begc:endc,:) = spval
       call hist_addfld_decomp (fname='SUPPLEMENT_TO_SMINN'//trim(vr_suffix), units='gN/m^3/s',  type2d='levdcmp', &
            avgflag='A', long_name='supplemental N supply', &
            ptr_col=this%supplement_to_sminn_vr_col, default='inactive')
    end if

    if ( use_nitrif_denitrif .and. nlevdecomp_full > 1 ) then
       this%gross_nmin_vr_col(begc:endc,:) = spval
       call hist_addfld_decomp (fname='GROSS_NMIN'//trim(vr_suffix), units='gN/m^3/s',  type2d='levdcmp', &
            avgflag='A', long_name='gross rate of N mineralization', &
            ptr_col=this%gross_nmin_vr_col, default='inactive')
    end if

    if ( use_nitrif_denitrif .and. nlevdecomp_full > 1 ) then
       this%net_nmin_vr_col(begc:endc,:) = spval
       call hist_addfld_decomp (fname='NET_NMIN'//trim(vr_suffix), units='gN/m^3/s',  type2d='levdcmp', &
            avgflag='A', long_name='net rate of N mineralization', &
            ptr_col=this%net_nmin_vr_col, default='inactive')
    end if

    this%potential_immob_col(begc:endc) = spval
    call hist_addfld1d (fname='POTENTIAL_IMMOB', units='gN/m^2/s', &
         avgflag='A', long_name='potential N immobilization', &
         ptr_col=this%potential_immob_col)

    this%actual_immob_col(begc:endc) = spval
    call hist_addfld1d (fname='ACTUAL_IMMOB', units='gN/m^2/s', &
         avgflag='A', long_name='actual N immobilization', &
         ptr_col=this%actual_immob_col)

    this%sminn_to_plant_col(begc:endc) = spval
    call hist_addfld1d (fname='SMINN_TO_PLANT', units='gN/m^2/s', &
         avgflag='A', long_name='plant uptake of soil mineral N', &
         ptr_col=this%sminn_to_plant_col)

    this%supplement_to_sminn_col(begc:endc) = spval
    call hist_addfld1d (fname='SUPPLEMENT_TO_SMINN', units='gN/m^2/s', &
         avgflag='A', long_name='supplemental N supply', &
         ptr_col=this%supplement_to_sminn_col)

    this%gross_nmin_col(begc:endc) = spval
    call hist_addfld1d (fname='GROSS_NMIN', units='gN/m^2/s', &
         avgflag='A', long_name='gross rate of N mineralization', &
         ptr_col=this%gross_nmin_col)

    this%net_nmin_col(begc:endc) = spval
    call hist_addfld1d (fname='NET_NMIN', units='gN/m^2/s', &
         avgflag='A', long_name='net rate of N mineralization', &
         ptr_col=this%net_nmin_col)

    if (use_nitrif_denitrif) then
       this%f_n2o_nit_col(begc:endc) = spval
       call hist_addfld1d (fname='F_N2O_NIT', units='gN/m^2/s', &
            avgflag='A', long_name='nitrification N2O flux', &
            ptr_col=this%f_n2o_nit_col)

       this%f_n2o_denit_col(begc:endc) = spval
       call hist_addfld1d (fname='F_N2O_DENIT', units='gN/m^2/s', &
            avgflag='A', long_name='denitrification N2O flux', &
            ptr_col=this%f_n2o_denit_col)
    end if

    if (use_crop) then
       this%fert_to_sminn_col(begc:endc) = spval
       call hist_addfld1d (fname='FERT_TO_SMINN', units='gN/m^2/s', &
            avgflag='A', long_name='fertilizer to soil mineral N', &
            ptr_col=this%fert_to_sminn_col, default='inactive')
    end if

    if (use_crop .and. .not. use_fun) then
       this%soyfixn_to_sminn_col(begc:endc) = spval
       call hist_addfld1d (fname='SOYFIXN_TO_SMINN', units='gN/m^2/s', &
            avgflag='A', long_name='Soybean fixation to soil mineral N', &
            ptr_col=this%soyfixn_to_sminn_col, default='inactive')
    end if

  end subroutine InitHistory

  !-----------------------------------------------------------------------
  subroutine InitCold(this, bounds)
    !
    ! !DESCRIPTION:
    ! Initializes time varying variables used only in coupled carbon-nitrogen mode (CN):
    !
    ! !USES:
    use landunit_varcon , only : istsoil, istcrop
    !
    ! !ARGUMENTS:
    class(soilbiogeochem_nitrogenflux_type) :: this
    type(bounds_type), intent(in) :: bounds  
    !
    ! !LOCAL VARIABLES:
    integer :: c,l
    integer :: num_special_col                           ! number of good values in special_col filter
    integer :: special_col(bounds%endc-bounds%begc+1)    ! special landunit filter - columns
    !---------------------------------------------------------------------

    ! Set column filters

    num_special_col = 0
    do c = bounds%begc, bounds%endc
       l = col%landunit(c)
       if (lun%ifspecial(l)) then
          num_special_col = num_special_col + 1
          special_col(num_special_col) = c
       end if
    end do

    !-----------------------------------------------
    ! initialize nitrogen flux variables
    !-----------------------------------------------

    call this%SetValues (&
         num_column=num_special_col, filter_column=special_col, value_column=0._r8)

  end subroutine InitCold

  !-----------------------------------------------------------------------
  subroutine SetValues ( this, &
       num_column, filter_column, value_column)
    !
    ! !DESCRIPTION:
    ! Set nitrogen flux variables
    !
    ! !ARGUMENTS:
    ! !ARGUMENTS:
    class(soilbiogeochem_nitrogenflux_type) :: this
    integer , intent(in) :: num_column
    integer , intent(in) :: filter_column(:)
    real(r8), intent(in) :: value_column
    !
    ! !LOCAL VARIABLES:
    integer :: fi,i,j,k,l     ! loop index
    !------------------------------------------------------------------------

    do j = 1, nlevdecomp_full
       do fi = 1,num_column
          i = filter_column(fi)

          if (.not. use_nitrif_denitrif) then
             this%sminn_to_denit_excess_vr_col(i,j)      = value_column
             this%sminn_leached_vr_col(i,j)              = value_column
             this%sminn_to_plant_fun_vr_col(i,j)         = value_column
          else
             this%f_nit_vr_col(i,j)                      = value_column
             this%f_denit_vr_col(i,j)                    = value_column
             this%smin_no3_leached_vr_col(i,j)           = value_column
             this%smin_no3_runoff_vr_col(i,j)            = value_column 
             this%n2_n2o_ratio_denit_vr_col(i,j)         = value_column
             this%pot_f_nit_vr_col(i,j)                  = value_column
             this%pot_f_denit_vr_col(i,j)                = value_column
             this%actual_immob_no3_vr_col(i,j)           = value_column
             this%actual_immob_nh4_vr_col(i,j)           = value_column
             this%smin_no3_to_plant_vr_col(i,j)          = value_column
             this%smin_nh4_to_plant_vr_col(i,j)          = value_column
             this%f_n2o_denit_vr_col(i,j)                = value_column
             this%f_n2o_nit_vr_col(i,j)                  = value_column

             this%smin_no3_massdens_vr_col(i,j)          = value_column
             this%k_nitr_t_vr_col(i,j)                   = value_column
             this%k_nitr_ph_vr_col(i,j)                  = value_column
             this%k_nitr_h2o_vr_col(i,j)                 = value_column
             this%k_nitr_vr_col(i,j)                     = value_column 
             this%wfps_vr_col(i,j)                       = value_column 
             this%fmax_denit_carbonsubstrate_vr_col(i,j) = value_column 
             this%fmax_denit_nitrate_vr_col(i,j)         = value_column 
             this%f_denit_base_vr_col(i,j)               = value_column

             this%diffus_col(i,j)                        = value_column
             this%ratio_k1_col(i,j)                      = value_column
             this%ratio_no3_co2_col(i,j)                 = value_column
             this%soil_co2_prod_col(i,j)                 = value_column
             this%fr_WFPS_col(i,j)                       = value_column
             this%soil_bulkdensity_col(i,j)              = value_column

             this%r_psi_col(i,j)                         = value_column
             this%anaerobic_frac_col(i,j)                = value_column
          end if
          this%potential_immob_vr_col(i,j)               = value_column
          this%actual_immob_vr_col(i,j)                  = value_column
          this%sminn_to_plant_vr_col(i,j)                = value_column
          this%supplement_to_sminn_vr_col(i,j)           = value_column
          this%gross_nmin_vr_col(i,j)                    = value_column
          this%net_nmin_vr_col(i,j)                      = value_column
          this%sminn_to_plant_fun_no3_vr_col(i,j)        = value_column
          this%sminn_to_plant_fun_nh4_vr_col(i,j)        = value_column
       end do
    end do

!KO
!!$    if ( use_fan ) then
!!$       do j = 1, nlevdecomp_full
!!$          do fi = 1,num_column
!!$             i = filter_column(fi)
!!$             if ( use_nitrif_denitrif ) then
!!$                this%f_nox_denit_vr_col(i,j) = value_column
!!$                this%f_nox_nit_vr_col(i,j)   = value_column
!!$                this%Dfc_col(i,j)            = value_column
!!$                this%poro_fc_col(i,j)        = value_column
!!$                this%poroair_col(i,j)        = value_column
!!$                this%wfpsfc_col(i,j)         = value_column
!!$             end if
!!$          end do
!!$       end do
!!$    end if
!KO

    do fi = 1,num_column
       i = filter_column(fi)

       this%ndep_to_sminn_col(i)             = value_column
       this%nfix_to_sminn_col(i)             = value_column
       this%ffix_to_sminn_col(i)             = value_column
       this%fert_to_sminn_col(i)             = value_column
       this%soyfixn_to_sminn_col(i)          = value_column
       this%potential_immob_col(i)           = value_column
       this%actual_immob_col(i)              = value_column
       this%sminn_to_plant_col(i)            = value_column
       this%supplement_to_sminn_col(i)       = value_column
       this%gross_nmin_col(i)                = value_column
       this%net_nmin_col(i)                  = value_column
       this%denit_col(i)                     = value_column
       this%sminn_to_plant_fun_col(i)        = value_column
       if (use_nitrif_denitrif) then
          this%f_nit_col(i)                  = value_column
          this%pot_f_nit_col(i)              = value_column
          this%f_denit_col(i)                = value_column
          this%pot_f_denit_col(i)            = value_column
          this%f_n2o_denit_col(i)            = value_column
          this%f_n2o_nit_col(i)              = value_column
          this%smin_no3_leached_col(i)       = value_column
          this%smin_no3_runoff_col(i)        = value_column
       else
          this%sminn_to_denit_excess_col(i)  = value_column
          this%sminn_leached_col(i)          = value_column
       end if
       this%ninputs_col(i)                   = value_column
       this%noutputs_col(i)                  = value_column
       this%som_n_leached_col(i)             = value_column
    end do

!KO
    if ( use_fan ) then
       do fi = 1,num_column
          i = filter_column(fi)
!!$!KO       this%rain_24hr_col(i)             = value_column
!!$          this%nhxdep_to_sminn_col(i)    = value_column
!!$          this%noydep_to_sminn_col(i)    = value_column
!!$          this%ndep_manure_col(i)        = value_column
!!$          this%ndep_fert_col(i)          = value_column
!!$          this%N_Run_Off_col(i)          = value_column
!!$          this%N_Run_Off_fert_col(i)     = value_column
!!$!KO          this%u10_avg_col(i)            = value_column
!!$!KO          this%rh_gamma_col(i)           = value_column
!!$!KO          this%rain_col(i)               = value_column
!!$!KO          this%gamma_nh3_col(i)          = value_column
!!$          this%gamma_nh3_fert_col(i)     = value_column
!!$          this%nh3_manure_col(i)         = value_column
!!$          this%nh3_fert_col(i)           = value_column
!!$          this%lat_fert_col(i)           = value_column
!!$          this%nmanure_to_sminn_col(i)   = value_column
!!$          this%nfert_to_sminn_col(i)     = value_column
!!$          this%manure_f_n2o_nit_col(i)   = value_column
!!$          this%manure_f_n2_denit_col(i)  = value_column
!!$          this%manure_f_nox_nit_col(i)   = value_column
!!$          this%fert_f_n2o_nit_col(i)     = value_column
!!$          this%fert_f_n2_denit_col(i)    = value_column
!!$          this%fert_f_nox_nit_col(i)     = value_column
!!$          this%Nd_col(i)                 = value_column
!!$          this%no3_manure_to_soil_col(i) = value_column
!!$          this%TAN_manure_to_soil_col(i) = value_column
!!$          this%no3_fert_to_soil_col(i)   = value_column
!!$          this%TAN_fert_to_soil_col(i)   = value_column
!!$          if ( use_nitrif_denitrif ) then
!!$             this%f_nox_col(i)              = value_column
!!$             this%f_nox_denit_col(i)        = value_column
!!$             this%f_nox_nit_col(i)          = value_column
!!$          end if

          this%man_tan_appl_col(i)       = value_column
          this%man_n_appl_col(i)         = value_column
          this%man_n_grz_col(i)          = value_column
          this%man_n_mix_col(i)          = value_column
          this%man_n_barns_col(i)        = value_column
          this%fert_n_appl_col(i)        = value_column
          this%otherfert_n_appl_col(i)   = value_column
          this%man_n_transf_col(i)       = value_column
          this%nh3_barns_col(i)          = value_column
          this%nh3_stores_col(i)         = value_column
          this%nh3_grz_col(i)            = value_column
          this%nh3_man_app_col(i)        = value_column
          this%nh3_fert_col(i)           = value_column
          this%nh3_otherfert_col(i)      = value_column
          this%nh3_total_col(i)          = value_column
          this%manure_no3_prod_col(i)    = value_column
          this%fert_no3_prod_col(i)      = value_column
          this%manure_nh4_to_soil_col(i) = value_column
          this%fert_nh4_to_soil_col(i)   = value_column
          this%manure_runoff_col(i)      = value_column
          this%fert_runoff_col(i)        = value_column
          
       end do
    end if
!KO

    do k = 1, ndecomp_pools
       do fi = 1,num_column
          i = filter_column(fi)
          this%decomp_npools_leached_col(i,k) = value_column
       end do
    end do

    do k = 1, ndecomp_pools
       do j = 1, nlevdecomp_full
          do fi = 1,num_column
             i = filter_column(fi)
             this%decomp_npools_transport_tendency_col(i,j,k) = value_column
          end do
       end do
    end do

    do l = 1, ndecomp_cascade_transitions
       do fi = 1,num_column
          i = filter_column(fi)
          this%decomp_cascade_ntransfer_col(i,l) = value_column
          this%decomp_cascade_sminn_flux_col(i,l) = value_column
          if (.not. use_nitrif_denitrif) then
             this%sminn_to_denit_decomp_cascade_col(i,l) = value_column
          end if
       end do
    end do

    do l = 1, ndecomp_cascade_transitions
       do j = 1, nlevdecomp_full
          do fi = 1,num_column
             i = filter_column(fi)
             this%decomp_cascade_ntransfer_vr_col(i,j,l) = value_column
             this%decomp_cascade_sminn_flux_vr_col(i,j,l) = value_column
             if (.not. use_nitrif_denitrif) then
                this%sminn_to_denit_decomp_cascade_vr_col(i,j,l) = value_column
             end if
          end do
       end do
    end do

    do k = 1, ndecomp_pools
       do j = 1, nlevdecomp_full
          do fi = 1,num_column
             i = filter_column(fi)
             this%decomp_npools_sourcesink_col(i,j,k) = value_column
          end do
       end do
    end do

  end subroutine SetValues

  !-----------------------------------------------------------------------
  subroutine Summary(this, bounds, num_soilc, filter_soilc)
    !
    ! !USES:
    use clm_varpar , only: nlevdecomp, ndecomp_cascade_transitions,ndecomp_pools
    use clm_varctl , only: use_nitrif_denitrif
    !
    ! !ARGUMENTS:
    class (soilbiogeochem_nitrogenflux_type) :: this
    type(bounds_type) , intent(in) :: bounds  
    integer           , intent(in) :: num_soilc       ! number of soil columns in filter
    integer           , intent(in) :: filter_soilc(:) ! filter for soil columns
    !
    ! !LOCAL VARIABLES:
    integer  :: c,j,k,l   ! indices
    integer  :: fc        ! filter indices
    !-----------------------------------------------------------------------

    do fc = 1,num_soilc
       c = filter_soilc(fc)
       this%denit_col(c) = 0._r8
       this%supplement_to_sminn_col(c) = 0._r8
       this%som_n_leached_col(c)       = 0._r8
    end do

    ! vertically integrate decomposing N cascade fluxes and soil mineral N fluxes associated with decomposition cascade
    do k = 1, ndecomp_cascade_transitions
       do j = 1,nlevdecomp
          do fc = 1,num_soilc
             c = filter_soilc(fc)

             this%decomp_cascade_ntransfer_col(c,k) = &
                  this%decomp_cascade_ntransfer_col(c,k) + &
                  this%decomp_cascade_ntransfer_vr_col(c,j,k) * dzsoi_decomp(j) 

             this%decomp_cascade_sminn_flux_col(c,k) = &
                  this%decomp_cascade_sminn_flux_col(c,k) + &
                  this%decomp_cascade_sminn_flux_vr_col(c,j,k) * dzsoi_decomp(j) 
          end do
       end do
    end do

    if (.not. use_nitrif_denitrif) then

       ! vertically integrate each denitrification flux
       do l = 1, ndecomp_cascade_transitions
          do j = 1, nlevdecomp
             do fc = 1,num_soilc
                c = filter_soilc(fc)
                this%sminn_to_denit_decomp_cascade_col(c,l) = &
                     this%sminn_to_denit_decomp_cascade_col(c,l) + &
                     this%sminn_to_denit_decomp_cascade_vr_col(c,j,l) * dzsoi_decomp(j)
             end do
          end do
       end do

       ! vertically integrate bulk denitrification and  leaching flux
       do j = 1, nlevdecomp
          do fc = 1,num_soilc
             c = filter_soilc(fc)
             this%sminn_to_denit_excess_col(c) = &
                  this%sminn_to_denit_excess_col(c) + &
                  this%sminn_to_denit_excess_vr_col(c,j) * dzsoi_decomp(j)

             this%sminn_leached_col(c) = &
                  this%sminn_leached_col(c) + &
                  this%sminn_leached_vr_col(c,j) * dzsoi_decomp(j)
          end do
       end do

       ! total N denitrification (DENIT)
       do l = 1, ndecomp_cascade_transitions
          do fc = 1,num_soilc
             c = filter_soilc(fc)
             this%denit_col(c) = &
                  this%denit_col(c) + &
                  this%sminn_to_denit_decomp_cascade_col(c,l)
          end do
       end do

       do fc = 1,num_soilc
          c = filter_soilc(fc)
          this%denit_col(c) =  &
               this%denit_col(c) + &
               this%sminn_to_denit_excess_col(c)
       end do

    else

       ! vertically integrate NO3 NH4 N2O fluxes and pools
       do j = 1, nlevdecomp
          do fc = 1,num_soilc
             c = filter_soilc(fc)

             ! nitrification and denitrification fluxes
             this%f_nit_col(c) = &
                  this%f_nit_col(c) + &
                  this%f_nit_vr_col(c,j) * dzsoi_decomp(j)

             this%f_denit_col(c) = &
                  this%f_denit_col(c) + &
                  this%f_denit_vr_col(c,j) * dzsoi_decomp(j)

             this%pot_f_nit_col(c) = &
                  this%pot_f_nit_col(c) + &
                  this%pot_f_nit_vr_col(c,j) * dzsoi_decomp(j)

             this%pot_f_denit_col(c) = &
                  this%pot_f_denit_col(c) + &
                  this%pot_f_denit_vr_col(c,j) * dzsoi_decomp(j)

!KO
!!$             if ( use_fan ) then
!!$                this%f_nox_nit_col(c) = &
!!$                     this%f_nox_nit_col(c) + &
!!$                     this%f_nox_nit_vr_col(c,j) * dzsoi_decomp(j)
!!$
!!$                this%f_nox_denit_col(c) = &
!!$                     this%f_nox_denit_col(c) + &
!!$                     this%f_nox_denit_vr_col(c,j) * dzsoi_decomp(j)
!!$             end if
!KO

             this%f_n2o_nit_col(c) = &
                  this%f_n2o_nit_col(c) + &
                  this%f_n2o_nit_vr_col(c,j) * dzsoi_decomp(j)

             this%f_n2o_denit_col(c) = &
                  this%f_n2o_denit_col(c) + &
                  this%f_n2o_denit_vr_col(c,j) * dzsoi_decomp(j)

             ! leaching/runoff flux
             this%smin_no3_leached_col(c) = &
                  this%smin_no3_leached_col(c) + &
                  this%smin_no3_leached_vr_col(c,j) * dzsoi_decomp(j)

             this%smin_no3_runoff_col(c) = &
                  this%smin_no3_runoff_col(c) + &
                  this%smin_no3_runoff_vr_col(c,j) * dzsoi_decomp(j)

          end do
       end do

       do fc = 1,num_soilc
          c = filter_soilc(fc)
          this%denit_col(c) = this%f_denit_col(c)
       end do

    end if

    ! supplementary N supplement_to_sminn
    do j = 1, nlevdecomp
       do fc = 1,num_soilc
          c = filter_soilc(fc)
          this%supplement_to_sminn_col(c) = &
               this%supplement_to_sminn_col(c) + &
               this%supplement_to_sminn_vr_col(c,j) * dzsoi_decomp(j)
       end do
    end do

    ! add up all vertical transport tendency terms and calculate total som leaching loss as the sum of these
    do l = 1, ndecomp_pools
       do fc = 1,num_soilc
          c = filter_soilc(fc)
          this%decomp_npools_leached_col(c,l) = 0._r8
       end do

       do j = 1, nlevdecomp
          do fc = 1,num_soilc
             c = filter_soilc(fc)
             this%decomp_npools_leached_col(c,l) = &
                  this%decomp_npools_leached_col(c,l) + &
                  this%decomp_npools_transport_tendency_col(c,j,l) * dzsoi_decomp(j)
          end do
       end do

       do fc = 1,num_soilc
          c = filter_soilc(fc)
          this%som_n_leached_col(c) = &
               this%som_n_leached_col(c) + &
               this%decomp_npools_leached_col(c,l)
       end do
    end do

  end subroutine Summary

end module soilbiogeochemNitrogenFluxType
<|MERGE_RESOLUTION|>--- conflicted
+++ resolved
@@ -452,125 +452,8 @@
     call hist_addfld1d (fname='NDEP_TO_SMINN', units='gN/m^2/s', &
          avgflag='A', long_name='atmospheric N deposition to soil mineral N', &
          ptr_col=this%ndep_to_sminn_col)
-<<<<<<< HEAD
-!KO
-!!$  if ( use_fan ) then
-
-!!$    this%nhxdep_to_sminn_col(begc:endc) = spval
-!!$    call hist_addfld1d (fname='NHxDEP_TO_SMINN', units='gN/m^2/s', &
-!!$         avgflag='A', long_name='atmospheric NHx deposition to soil mineral N', &
-!!$         ptr_col=this%nhxdep_to_sminn_col)
-!!$
-!!$    this%noydep_to_sminn_col(begc:endc) = spval
-!!$    call hist_addfld1d (fname='NOyDEP_TO_SMINN', units='gN/m^2/s', &
-!!$         avgflag='A', long_name='atmospheric NOy deposition to soil mineral N', &
-!!$         ptr_col=this%noydep_to_sminn_col)
-!!$
-!!$    this%ndep_manure_col(begc:endc) = spval
-!!$    call hist_addfld1d (fname='NDEP_MANURE', units='gN/m^2/s', &
-!!$         avgflag='A', long_name='N deposition from manure', &
-!!$         ptr_col=this%ndep_manure_col)
-!!$
-!!$    this%N_Run_Off_col(begc:endc) = spval
-!!$    call hist_addfld1d (fname='N_RUN_OFF', units='gN/m^2/s', &
-!!$         avgflag='A', long_name='N run off from manure by rain', &
-!!$         ptr_col=this%N_Run_Off_col)
-!!$
-!!$    this%nmanure_to_sminn_col(begc:endc) = spval
-!!$    call hist_addfld1d (fname='NMANURE_TO_SMINN', units='gN/m^2/s', &
-!!$         avgflag='A', long_name='Deposition of N from manure to soil mineral', &
-!!$         ptr_col=this%nmanure_to_sminn_col)
-!!$
-!!$    this%ndep_fert_col(begc:endc) = spval
-!!$    call hist_addfld1d (fname='NDEP_FERT', units='gN/m^2/s', &
-!!$         avgflag='A', long_name='N deposition from fertilizer', &
-!!$         ptr_col=this%ndep_fert_col)
-!!$
-!!$    this%N_Run_Off_fert_col(begc:endc) = spval
-!!$    call hist_addfld1d (fname='N_RUN_OFF_FERT', units='gN/m^2/s', &
-!!$         avgflag='A', long_name='N run off from fertilizer by rain', &
-!!$         ptr_col=this%N_Run_Off_fert_col)
-!!$
-!!$    this%nfert_to_sminn_col(begc:endc) = spval
-!!$    call hist_addfld1d (fname='NFERT_TO_SMINN', units='gN/m^2/s', &
-!!$         avgflag='A', long_name='Deposition of N from fertilizer to soil mineral', &
-!!$         ptr_col=this%nfert_to_sminn_col)
-!!$
-!!$    this%nh3_manure_col(begc:endc) = spval
-!!$    call hist_addfld1d (fname='NH3_MANURE', units='gN/m^2/s', &
-!!$         avgflag='A', long_name='NH3 emission from manure', &
-!!$         ptr_col=this%nh3_manure_col)
-!!$        
-!!$    this%gamma_nh3_fert_col(begc:endc) = spval
-!!$    call hist_addfld1d (fname='GAMMA_NH3_FERT', units='none', &
-!!$         avgflag='A', long_name='Gamma Fn NH3 emission for fertilizer', &
-!!$         ptr_col=this%gamma_nh3_fert_col)
-!!$
-!!$    !this%nh3_fert_col(begc:endc) = spval
-!!$    !call hist_addfld1d (fname='NH3_FERT', units='gN/m^2/s', &
-!!$    !     avgflag='A', long_name='NH3 emission from fertilizer', &
-!!$    !     ptr_col=this%nh3_fert_col)
-!!$
-!!$    this%manure_f_n2o_nit_col(begc:endc) = spval
-!!$    call hist_addfld1d (fname='F_N2O_NIT_MANURE', units='gN/m^2/s', &
-!!$         avgflag='A', long_name='N2O emission from nitrification of manure', &
-!!$         ptr_col=this%manure_f_n2o_nit_col)
-!!$        
-!!$    this%manure_f_n2_denit_col(begc:endc) = spval
-!!$    call hist_addfld1d (fname='F_N2_DENIT_MANURE', units='gN/m^2/s', &
-!!$         avgflag='A', long_name='N2 emission from denitrification of manure', &
-!!$         ptr_col=this%manure_f_n2_denit_col)
-!!$
-!!$    this%manure_f_nox_nit_col(begc:endc) = spval
-!!$    call hist_addfld1d (fname='F_NOx_NIT_MANURE', units='gN/m^2/s', &
-!!$         avgflag='A', long_name='NOx emission from nitrification of manure', &
-!!$         ptr_col=this%manure_f_nox_nit_col)
-!!$
-!!$    this%fert_f_n2o_nit_col(begc:endc) = spval
-!!$    call hist_addfld1d (fname='F_N2O_NIT_FERTILIZER', units='gN/m^2/s', &
-!!$         avgflag='A', long_name='N2O emission from nitrification of fertilizer', &
-!!$         ptr_col=this%fert_f_n2o_nit_col)
-!!$        
-!!$    this%fert_f_n2_denit_col(begc:endc) = spval
-!!$    call hist_addfld1d (fname='F_N2_DENIT_FERTILIZER', units='gN/m^2/s', &
-!!$         avgflag='A', long_name='N2 emission from denitrification of fertilizer', &
-!!$         ptr_col=this%fert_f_n2_denit_col)
-!!$
-!!$    this%fert_f_nox_nit_col(begc:endc) = spval
-!!$    call hist_addfld1d (fname='F_NOx_NIT_FERTILIZER', units='gN/m^2/s', &
-!!$         avgflag='A', long_name='NOx emission from nitrification of fertilzer', &
-!!$         ptr_col=this%fert_f_nox_nit_col)
-!!$
-!!$    this%Nd_col(begc:endc) = spval
-!!$    call hist_addfld1d (fname='ND', units='gN/m^2/s', &
-!!$         avgflag='A', long_name='Total N emission from denitrification of manure', &
-!!$         ptr_col=this%Nd_col)
-!!$
-!!$    this%no3_manure_to_soil_col(begc:endc) = spval
-!!$    call hist_addfld1d (fname='NO3_MANURE_TO_SOIL', units='gN/m^2/s', &
-!!$         avgflag='A', long_name='Flow of NO3 from manure to soil at rate of 1 % per day', &
-!!$         ptr_col=this%no3_manure_to_soil_col)
-!!$        
-!!$    this%TAN_manure_to_soil_col(begc:endc) = spval
-!!$    call hist_addfld1d (fname='TAN_MANURE_TO_SOIL', units='gN/m^2/s', &
-!!$         avgflag='A', long_name='Flow of NH4 from manure to soil at rate of 1 % per day', &
-!!$         ptr_col=this%TAN_manure_to_soil_col)
-!!$
-!!$    this%no3_fert_to_soil_col(begc:endc) = spval
-!!$    call hist_addfld1d (fname='NO3_FERT_TO_SOIL', units='gN/m^2/s', &
-!!$         avgflag='A', long_name='Flow of NO3 from fertilizer to soil at rate of 1 % per day', &
-!!$         ptr_col=this%no3_fert_to_soil_col)
-!!$        
-!!$    this%TAN_fert_to_soil_col(begc:endc) = spval
-!!$    call hist_addfld1d (fname='TAN_FERT_TO_SOIL', units='gN/m^2/s', &
-!!$         avgflag='A', long_name='Flow of NH4 from fertilizer to soil at rate of 1 % per day', &
-!!$         ptr_col=this%TAN_fert_to_soil_col)
-!!$
-!!$
-!!$ end if
- !KO
- !JV
-      if (use_fan) then
+
+    if (use_fan) then
         this%man_tan_appl_col(begc:endc) = spval
         call hist_addfld1d( fname='MAN_TAN_APP', units='gN/m^2/s', &
              avgflag='A', long_name='Manure TAN applied on soil', &
@@ -679,15 +562,13 @@
              avgflag='A', long_name='NH4 in surface runoff, fertilizer', &
              ptr_col=this%fert_runoff_col)
      end if
-    
-=======
 
     if (use_fun) then
        default = 'inactive'
     else
        default = 'active'
     end if
->>>>>>> aedda97e
+
     this%nfix_to_sminn_col(begc:endc) = spval
     call hist_addfld1d (fname='NFIX_TO_SMINN', units='gN/m^2/s', &
          avgflag='A', long_name='symbiotic/asymbiotic N fixation to soil mineral N', &
