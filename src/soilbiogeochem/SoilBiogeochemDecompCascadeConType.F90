--- conflicted
+++ resolved
@@ -53,17 +53,6 @@
 contains
 
   !------------------------------------------------------------------------
-<<<<<<< HEAD
-  subroutine init_decomp_cascade_constants( use_century_decomp, &
-                                            use_mimics_decomp )
-    !
-    ! !DESCRIPTION:
-    ! Initialize decomposition cascade state
-    !------------------------------------------------------------------------
-    ! !ARGUMENTS:
-    logical, intent(IN) :: use_century_decomp
-    logical, intent(in) :: use_mimics_decomp
-=======
   subroutine decomp_cascade_par_init( NLFilename )
     use clm_varctl         , only : use_fates, use_cn
     use clm_varpar         , only : ndecomp_pools_max
@@ -72,7 +61,6 @@
     use shr_mpi_mod        , only : shr_mpi_bcast
     ! !ARGUMENTS:
     character(len=*), intent(in) :: NLFilename ! Namelist filename
->>>>>>> 51ee6fdc
     ! !LOGAL VARIABLES:
     integer           :: nu_nml              ! unit for namelist file
     integer           :: nml_error           ! namelist i/o error flag
@@ -80,10 +68,6 @@
     character(len=*), parameter :: nmlname = 'soilbgc_decomp'
     namelist/soilbgc_decomp/ soil_decomp_method
 
-<<<<<<< HEAD
-    if ( use_century_decomp .or. use_mimics_decomp ) then
-       ibeg = 1
-=======
     ! Default value
     soil_decomp_method = 'UNSET'
     ! Read in soil BGC decomposition namelist
@@ -142,7 +126,6 @@
        ! The next param also appears as a dimension in the params files dated
        ! c210418.nc and later
        ndecomp_pools_max = 8  ! largest ndecomp_pools value above
->>>>>>> 51ee6fdc
     else
        if ( decomp_method /= no_soil_decomp )then
           call endrun('When running without FATES or BGC soil_decomp_method must be None')
@@ -153,24 +136,6 @@
        ndecomp_pools_max           = 8
     end if
 
-<<<<<<< HEAD
-    !-- properties of each decomposing pool
-    allocate(decomp_cascade_con%floating_cn_ratio_decomp_pools(ibeg:ndecomp_pools))
-    allocate(decomp_cascade_con%decomp_pool_name_restart(ibeg:ndecomp_pools))
-    allocate(decomp_cascade_con%decomp_pool_name_history(ibeg:ndecomp_pools))
-    allocate(decomp_cascade_con%decomp_pool_name_long(ibeg:ndecomp_pools))
-    allocate(decomp_cascade_con%decomp_pool_name_short(ibeg:ndecomp_pools))
-    allocate(decomp_cascade_con%is_microbe(ibeg:ndecomp_pools))
-    allocate(decomp_cascade_con%is_litter(ibeg:ndecomp_pools))
-    allocate(decomp_cascade_con%is_soil(ibeg:ndecomp_pools))
-    allocate(decomp_cascade_con%is_cwd(ibeg:ndecomp_pools))
-    allocate(decomp_cascade_con%initial_cn_ratio(ibeg:ndecomp_pools))
-    allocate(decomp_cascade_con%initial_stock(ibeg:ndecomp_pools))
-    allocate(decomp_cascade_con%is_metabolic(ibeg:ndecomp_pools))
-    allocate(decomp_cascade_con%is_cellulose(ibeg:ndecomp_pools))
-    allocate(decomp_cascade_con%is_lignin(ibeg:ndecomp_pools))
-    allocate(decomp_cascade_con%spinup_factor(1:ndecomp_pools))
-=======
   end subroutine decomp_cascade_par_init
 
   !------------------------------------------------------------------------
@@ -188,29 +153,9 @@
     if ( decomp_method == ispval ) then
        call endrun('soil_decomp_method was not set, but soil decomposition cascade initialization is being called' )
     else if ( decomp_method /= no_soil_decomp ) then
->>>>>>> 51ee6fdc
 
        ibeg = 1
 
-<<<<<<< HEAD
-    !-- first initialization of properties of each decomposing pool
-    decomp_cascade_con%floating_cn_ratio_decomp_pools(ibeg:ndecomp_pools) = .false.
-    decomp_cascade_con%decomp_pool_name_history(ibeg:ndecomp_pools)       = ''
-    decomp_cascade_con%decomp_pool_name_restart(ibeg:ndecomp_pools)       = ''
-    decomp_cascade_con%decomp_pool_name_long(ibeg:ndecomp_pools)          = ''
-    decomp_cascade_con%decomp_pool_name_short(ibeg:ndecomp_pools)         = ''
-    decomp_cascade_con%is_microbe(ibeg:ndecomp_pools)                     = .false.
-    decomp_cascade_con%is_litter(ibeg:ndecomp_pools)                      = .false.
-    decomp_cascade_con%is_soil(ibeg:ndecomp_pools)                        = .false.
-    decomp_cascade_con%is_cwd(ibeg:ndecomp_pools)                         = .false.
-    decomp_cascade_con%initial_cn_ratio(ibeg:ndecomp_pools)               = nan
-    decomp_cascade_con%initial_stock(ibeg:ndecomp_pools)                  = nan
-    decomp_cascade_con%initial_stock_soildepth                            = 0.3
-    decomp_cascade_con%is_metabolic(ibeg:ndecomp_pools)                   = .false.
-    decomp_cascade_con%is_cellulose(ibeg:ndecomp_pools)                   = .false.
-    decomp_cascade_con%is_lignin(ibeg:ndecomp_pools)                      = .false.
-    decomp_cascade_con%spinup_factor(1:ndecomp_pools)                     = nan
-=======
        !-- properties of each pathway along decomposition cascade 
        allocate(decomp_cascade_con%cascade_step_name(1:ndecomp_cascade_transitions))
        allocate(decomp_cascade_con%cascade_donor_pool(1:ndecomp_cascade_transitions))
@@ -222,6 +167,7 @@
        allocate(decomp_cascade_con%decomp_pool_name_history(ibeg:ndecomp_pools))
        allocate(decomp_cascade_con%decomp_pool_name_long(ibeg:ndecomp_pools))
        allocate(decomp_cascade_con%decomp_pool_name_short(ibeg:ndecomp_pools))
+       allocate(decomp_cascade_con%is_microbe(ibeg:ndecomp_pools))
        allocate(decomp_cascade_con%is_litter(ibeg:ndecomp_pools))
        allocate(decomp_cascade_con%is_soil(ibeg:ndecomp_pools))
        allocate(decomp_cascade_con%is_cwd(ibeg:ndecomp_pools))
@@ -243,6 +189,7 @@
        decomp_cascade_con%decomp_pool_name_restart(ibeg:ndecomp_pools)       = ''
        decomp_cascade_con%decomp_pool_name_long(ibeg:ndecomp_pools)          = ''
        decomp_cascade_con%decomp_pool_name_short(ibeg:ndecomp_pools)         = ''
+       decomp_cascade_con%is_microbe(ibeg:ndecomp_pools)                     = .false.
        decomp_cascade_con%is_litter(ibeg:ndecomp_pools)                      = .false.
        decomp_cascade_con%is_soil(ibeg:ndecomp_pools)                        = .false.
        decomp_cascade_con%is_cwd(ibeg:ndecomp_pools)                         = .false.
@@ -254,7 +201,6 @@
        decomp_cascade_con%is_lignin(ibeg:ndecomp_pools)                      = .false.
        decomp_cascade_con%spinup_factor(1:ndecomp_pools)                     = nan
     end if
->>>>>>> 51ee6fdc
 
   end subroutine init_decomp_cascade_constants
 
