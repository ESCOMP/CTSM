--- conflicted
+++ resolved
@@ -10,6 +10,7 @@
   use shr_const_mod                      , only : SHR_CONST_TKFRZ
   use shr_log_mod                        , only : errMsg => shr_log_errMsg
   use clm_varpar                         , only : nlevdecomp, ndecomp_pools_max
+  use clm_varpar                         , only : ndecomp_pools
   use clm_varpar                         , only : i_litr_min, i_litr_max, i_met_lit, i_cwd, i_cwdl2
   use clm_varctl                         , only : iulog, spinup_state, anoxia, use_lch4, use_fates
   use clm_varcon                         , only : zsoi
@@ -587,13 +588,9 @@
   end subroutine set_cultivation_levels
 
   !-----------------------------------------------------------------------
-<<<<<<< HEAD
-  subroutine decomp_rate_constants_bgc(bounds, num_soilc, filter_soilc, num_soilp, filter_soilp, &
-       canopystate_inst, soilstate_inst, temperature_inst, ch4_inst, soilbiogeochem_carbonflux_inst,cnveg_state_inst)
-=======
   subroutine decomp_rate_constants_bgc(bounds, num_bgc_soilc, filter_bgc_soilc, &
-       soilstate_inst, temperature_inst, ch4_inst, soilbiogeochem_carbonflux_inst)
->>>>>>> 2e2434d1
+       soilstate_inst, temperature_inst, ch4_inst, soilbiogeochem_carbonflux_inst, &
+       num_soilp, filter_soilp, canopystate_inst, cnveg_state_inst)
     !
     ! MWGraham - added num_soilp, filter_soilp for cultivation!!
     ! !DESCRIPTION:
@@ -607,20 +604,15 @@
     !
     ! !ARGUMENTS:
     type(bounds_type)                    , intent(in)    :: bounds          
-<<<<<<< HEAD
-    integer                              , intent(in)    :: num_soilc       ! number of soil columns in filter
-    integer                              , intent(in)    :: filter_soilc(:) ! filter for soil columns
-    integer                              , intent(in)    :: num_soilp       ! number of soil pfts in filter !!!!!!!!!!!!!! added for cultivation code
-    integer                              , intent(in)    :: filter_soilp(:) ! filter for soil pfts !!!!!!!!!!!!!! added for cultivation co
-    type(canopystate_type)               , intent(in)    :: canopystate_inst
-=======
     integer                              , intent(in)    :: num_bgc_soilc       ! number of soil columns in filter
     integer                              , intent(in)    :: filter_bgc_soilc(:) ! filter for soil columns
->>>>>>> 2e2434d1
     type(soilstate_type)                 , intent(in)    :: soilstate_inst
     type(temperature_type)               , intent(in)    :: temperature_inst
     type(ch4_type)                       , intent(in)    :: ch4_inst
     type(soilbiogeochem_carbonflux_type) , intent(inout) :: soilbiogeochem_carbonflux_inst
+    integer                              , intent(in)    :: num_soilp       ! number of soil pfts in filter !!!!!!!!!!!!!! added for cultivation code
+    integer                              , intent(in)    :: filter_soilp(:) ! filter for soil pfts !!!!!!!!!!!!!! added for cultivation co
+    type(canopystate_type)               , intent(in)    :: canopystate_inst
     type(cnveg_state_type), optional     , intent(in)    :: cnveg_state_inst
     !
     ! !LOCAL VARIABLES:
@@ -957,81 +949,16 @@
          end do
       endif
 
-<<<<<<< HEAD
-      if (use_vertsoilc) then
-         ! add a term to reduce decomposition rate at depth
-         ! for now used a fixed e-folding depth
-         do j = 1, nlevdecomp
-            do fc = 1,num_soilc
-               c = filter_soilc(fc)
-               depth_scalar(c,j) = exp(-zsoi(j)/decomp_depth_efolding)
-               !write(iulog,*) 'fooooo3',zsoi !check zsoi depths - MWG
-            end do
-=======
       ! add a term to reduce decomposition rate at depth
       ! for now used a fixed e-folding depth
       do j = 1, nlevdecomp
          do fc = 1, num_bgc_soilc
             c = filter_bgc_soilc(fc)
             depth_scalar(c,j) = exp(-zsoi(j) / decomp_depth_efolding)
->>>>>>> 2e2434d1
          end do
       end do
 
       ! calculate rate constants for all litter and som pools
-<<<<<<< HEAD
-      if (use_vertsoilc) then
-         do j = 1,nlevdecomp
-            do fc = 1,num_soilc
-               c = filter_soilc(fc)
-               decomp_k(c,j,i_litr1) = k_l1    * t_scalar(c,j) * w_scalar(c,j) * depth_scalar(c,j) * o_scalar(c,j) &
-                                       * spinup_geogterm_l1(c)
-               decomp_k(c,j,i_litr2) = k_l2_l3 * t_scalar(c,j) * w_scalar(c,j) * depth_scalar(c,j) * o_scalar(c,j) &
-                                       * spinup_geogterm_l23(c)
-               decomp_k(c,j,i_litr3) = k_l2_l3 * t_scalar(c,j) * w_scalar(c,j) * depth_scalar(c,j) * o_scalar(c,j) &
-                                       * spinup_geogterm_l23(c)
-               decomp_k(c,j,i_soil1) = k_s1    * t_scalar(c,j) * w_scalar(c,j) * depth_scalar(c,j) * o_scalar(c,j) &
-                                       * spinup_geogterm_s1(c)
-               decomp_k(c,j,i_soil2) = k_s2    * t_scalar(c,j) * w_scalar(c,j) * depth_scalar(c,j) * o_scalar(c,j) &
-                                       * spinup_geogterm_s2(c)
-               decomp_k(c,j,i_soil3) = k_s3    * t_scalar(c,j) * w_scalar(c,j) * depth_scalar(c,j) * o_scalar(c,j) &
-                                       * spinup_geogterm_s3(c)
-            end do
-         end do
-         if ( cultivate )then
-             ! -----------------------------------------------------
-             ! adding effect of cultivation (e.g., plowing)
-             !        on soil C decomposition
-             ! -----------------------------------------------------
-            if (present(cnveg_state_inst)) then
-             call get_cultivation_effective_multiplier( bounds, filter_soilp, num_soilp, clteff_scalar,cnveg_state_inst) !adding cnveg_state_inst for phenology-based tillage by MW Graham
-            else
-             call get_cultivation_effective_multiplier( bounds, filter_soilp, num_soilp, clteff_scalar)
-            end if 
-             do j = 1,5 !changed from j= 1,nlevdecomp to j=1,5 so that it model only tills to the top 26-40 cm of the soil surface, rather than whole soil - MWGraham
-                do fc = 1,num_soilc
-                   c = filter_soilc(fc)
-                   decomp_k(c,j,i_litr2) = decomp_k(c,j,i_litr2) * clteff_scalar(c,i_litr2)
-                   decomp_k(c,j,i_litr3) = decomp_k(c,j,i_litr3) * clteff_scalar(c,i_litr3) 
-                   decomp_k(c,j,i_soil1) = decomp_k(c,j,i_soil1) * clteff_scalar(c,i_soil1)
-                   decomp_k(c,j,i_soil2) = decomp_k(c,j,i_soil2) * clteff_scalar(c,i_soil2)
-                   decomp_k(c,j,i_soil3) = decomp_k(c,j,i_soil3) * clteff_scalar(c,i_soil3)
-                   !write(iulog,*) 'fooooo2',decomp_k(c,j,i_soil1),j    
-                end do
-             end do
-         end if
-      else
-         do j = 1,nlevdecomp
-            do fc = 1,num_soilc
-               c = filter_soilc(fc)
-               decomp_k(c,j,i_litr1) = k_l1    * t_scalar(c,j) * w_scalar(c,j) * o_scalar(c,j) * spinup_geogterm_l1(c)
-               decomp_k(c,j,i_litr2) = k_l2_l3 * t_scalar(c,j) * w_scalar(c,j) * o_scalar(c,j) * spinup_geogterm_l23(c)
-               decomp_k(c,j,i_litr3) = k_l2_l3 * t_scalar(c,j) * w_scalar(c,j) * o_scalar(c,j) * spinup_geogterm_l23(c)
-               decomp_k(c,j,i_soil1) = k_s1    * t_scalar(c,j) * w_scalar(c,j) * o_scalar(c,j) * spinup_geogterm_s1(c)
-               decomp_k(c,j,i_soil2) = k_s2    * t_scalar(c,j) * w_scalar(c,j) * o_scalar(c,j) * spinup_geogterm_s2(c)
-               decomp_k(c,j,i_soil3) = k_s3    * t_scalar(c,j) * w_scalar(c,j) * o_scalar(c,j) * spinup_geogterm_s3(c)
-            end do
-=======
       do j = 1,nlevdecomp
          do fc = 1,num_bgc_soilc
             c = filter_bgc_soilc(fc)
@@ -1060,9 +987,31 @@
                if (.not. use_fates) then
                end if
             end if !use_soil_matrixcn
->>>>>>> 2e2434d1
          end do
       end do
+      if ( cultivate )then
+            ! -----------------------------------------------------
+            ! adding effect of cultivation (e.g., plowing)
+            !        on soil C decomposition
+            ! -----------------------------------------------------
+         if (present(cnveg_state_inst)) then
+            call get_cultivation_effective_multiplier( bounds, filter_soilp, num_soilp, clteff_scalar,cnveg_state_inst) !adding cnveg_state_inst for phenology-based tillage by MW Graham
+         else
+            call get_cultivation_effective_multiplier( bounds, filter_soilp, num_soilp, clteff_scalar)
+         end if 
+            do j = 1,5 !changed from j= 1,nlevdecomp to j=1,5 so that it model only tills to the top 26-40 cm of the soil surface, rather than whole soil - MWGraham
+               do fc = 1,num_bgc_soilc
+                  c = filter_bgc_soilc(fc)
+                  decomp_k(c,j,i_litr2) = decomp_k(c,j,i_litr2) * clteff_scalar(c,i_litr2)
+                  decomp_k(c,j,i_litr3) = decomp_k(c,j,i_litr3) * clteff_scalar(c,i_litr3) 
+                  decomp_k(c,j,i_soil1) = decomp_k(c,j,i_soil1) * clteff_scalar(c,i_soil1)
+                  decomp_k(c,j,i_soil2) = decomp_k(c,j,i_soil2) * clteff_scalar(c,i_soil2)
+                  decomp_k(c,j,i_soil3) = decomp_k(c,j,i_soil3) * clteff_scalar(c,i_soil3)
+                  !write(iulog,*) 'fooooo2',decomp_k(c,j,i_soil1),j    
+               end do
+            end do
+      end if
+
       pathfrac_decomp_cascade(bounds%begc:bounds%endc,1:nlevdecomp,i_l1s1) = 1.0_r8
       pathfrac_decomp_cascade(bounds%begc:bounds%endc,1:nlevdecomp,i_l2s1) = 1.0_r8
       pathfrac_decomp_cascade(bounds%begc:bounds%endc,1:nlevdecomp,i_l3s2) = 1.0_r8
@@ -1098,7 +1047,7 @@
     !  cultivation is turned on. Created by Sam Levis.
     !
     ! !USES:
-    use clm_time_manager, only : get_curr_calday,get_days_per_year
+    use clm_time_manager, only : get_curr_calday,get_curr_days_per_year
     use pftconMod       , only : npcropmin, ntmp_corn, nirrig_tmp_corn, ntmp_soybean, nirrig_tmp_soybean
     use PatchType       , only : patch
     ! !ARGUMENTS:
@@ -1128,7 +1077,7 @@
   
     !get info from externals
     day = get_curr_calday()
-    dayspyr = get_days_per_year()               !Add by MWG for IDPP-based routine
+    dayspyr = get_curr_days_per_year()               !Add by MWG for IDPP-based routine
 
     do fp = 1,num_soilp
        p = filter_soilp(fp)
