module SoilBiogeochemDecompCascadeBGCMod

  !-----------------------------------------------------------------------
  ! !DESCRIPTION:
  ! Sets the coeffiecients used in the decomposition cascade submodel.  
  ! This uses the CENTURY/BGC parameters
  !
  ! !USES:
  use shr_kind_mod                       , only : r8 => shr_kind_r8
  use shr_const_mod                      , only : SHR_CONST_TKFRZ
  use shr_log_mod                        , only : errMsg => shr_log_errMsg
  use clm_varpar                         , only : nlevdecomp, ndecomp_pools_max
  use clm_varpar                         , only : i_litr_min, i_litr_max, i_met_lit, i_cwd
  use clm_varctl                         , only : iulog, spinup_state, anoxia, use_lch4, use_vertsoilc, use_fates
  use clm_varcon                         , only : zsoi
  use decompMod                          , only : bounds_type
  use spmdMod                            , only : masterproc
  use abortutils                         , only : endrun
  use CNSharedParamsMod                  , only : CNParamsShareInst, nlev_soildecomp_standard 
  use SoilBiogeochemDecompCascadeConType , only : decomp_cascade_con
  use SoilBiogeochemStateType            , only : soilbiogeochem_state_type
  use SoilBiogeochemCarbonFluxType       , only : soilbiogeochem_carbonflux_type
  use SoilStateType                      , only : soilstate_type
  use TemperatureType                    , only : temperature_type 
  use ch4Mod                             , only : ch4_type
  use ColumnType                         , only : col                
  use GridcellType                       , only : grc
  use SoilBiogeochemStateType            , only : get_spinup_latitude_term

  !
  implicit none
  private
  !
  ! !PUBLIC MEMBER FUNCTIONS:
  public :: readParams                      ! Read in parameters from params file
  public :: init_decompcascade_bgc          ! Initialization
  public :: decomp_rate_constants_bgc       ! Figure out decomposition rates
  !
  ! !PUBLIC DATA MEMBERS 
  logical , public :: normalize_q10_to_century_tfunc = .true.! do we normalize the century decomp. rates so that they match the CLM Q10 at a given tep?
  logical , public :: use_century_tfunc = .false.
  real(r8), public :: normalization_tref = 15._r8            ! reference temperature for normalizaion (degrees C)
  !
  ! !PRIVATE DATA MEMBERS 
  integer, private :: i_pas_som  ! index of passive (aka protected) Soil Organic Matter (SOM)
  integer, private :: i_slo_som  ! index of slow (aka recalcitrant) SOM
  integer, private :: i_act_som  ! index of active (aka available) SOM
  integer, private :: i_cel_lit  ! index of cellulose litter pool
  integer, private :: i_lig_lit  ! index of lignin litter pool

  real(r8), private :: cwd_fcel
  real(r8), private :: cwd_flig
<<<<<<< HEAD
=======
  real(r8), private :: rf_l1s1
  real(r8), private :: rf_l2s1
  real(r8), private :: rf_l3s2
  real(r8), private :: rf_s2s1
  real(r8), private :: rf_s2s3
  real(r8), private :: rf_s3s1
  real(r8), private :: rf_cwdl2
  real(r8), private :: rf_cwdl3
  real(r8), private, allocatable :: rf_s1s2(:,:)
  real(r8), private, allocatable :: rf_s1s3(:,:)
>>>>>>> 2687cf12
  real(r8), private, allocatable :: f_s1s2(:,:)
  real(r8), private, allocatable :: f_s1s3(:,:)
  real(r8), private :: f_s2s1
  real(r8), private :: f_s2s3

  integer, private :: i_l1s1
  integer, private :: i_l2s1
  integer, private :: i_l3s2
  integer, private :: i_s1s2
  integer, private :: i_s1s3
  integer, private :: i_s2s1
  integer, private :: i_s2s3
  integer, private :: i_s3s1
  integer, private :: i_cwdl2
  integer, private :: i_cwdl3

  type, private :: params_type
     real(r8):: cn_s1_bgc     !C:N for SOM 1
     real(r8):: cn_s2_bgc     !C:N for SOM 2
     real(r8):: cn_s3_bgc     !C:N for SOM 3

     real(r8):: rf_l1s1_bgc   !respiration fraction litter 1 -> SOM 1
     real(r8):: rf_l2s1_bgc
     real(r8):: rf_l3s2_bgc

     real(r8):: rf_s2s1_bgc    
     real(r8):: rf_s2s3_bgc    
     real(r8):: rf_s3s1_bgc    

     real(r8):: rf_cwdl3_bgc

     real(r8):: tau_l1_bgc    ! 1/turnover time of  litter 1 from Century (l/18.5) (1/yr)
     real(r8):: tau_l2_l3_bgc ! 1/turnover time of  litter 2 and litter 3 from Century (1/4.9) (1/yr)
     real(r8):: tau_s1_bgc    ! 1/turnover time of  SOM 1 from Century (1/7.3) (1/yr)
     real(r8):: tau_s2_bgc    ! 1/turnover time of  SOM 2 from Century (1/0.2) (1/yr)
     real(r8):: tau_s3_bgc    ! 1/turnover time of  SOM 3 from Century (1/0.0045) (1/yr)

     real(r8) :: cwd_fcel_bgc !cellulose fraction for CWD

     real(r8), allocatable :: initial_Cstocks(:)  ! Initial Carbon stocks for a cold-start
     real(r8) :: initial_Cstocks_depth      ! Soil depth for initial Carbon stocks for a cold-start
     
  end type params_type
  !
  type(params_type), private :: params_inst

  character(len=*), parameter, private :: sourcefile = &
       __FILE__

  !-----------------------------------------------------------------------

contains

  !-----------------------------------------------------------------------
  subroutine readParams ( ncid )
    !
    ! !DESCRIPTION:
    !
    ! !USES:
    use ncdio_pio    , only: file_desc_t,ncd_io
    !
    ! !ARGUMENTS:
    type(file_desc_t),intent(inout) :: ncid   ! pio netCDF file id
    !
    ! !LOCAL VARIABLES:
    character(len=32)  :: subname = 'CNDecompBgcParamsType'
    character(len=100) :: errCode = 'Error reading in CN const file '
    logical            :: readv   ! has variable been read in or not
    real(r8)           :: tempr   ! temporary to read in constant
    character(len=100) :: tString ! temp. var for reading
    !-----------------------------------------------------------------------

    ! Read off of netcdf file
    tString='bgc_tau_l1'  ! TODO slevis: rename in params file(s) and code...
    call ncd_io(trim(tString),tempr, 'read', ncid, readvar=readv)
    if ( .not. readv ) call endrun(msg=trim(errCode)//trim(tString)//errMsg(sourcefile, __LINE__))
    params_inst%tau_l1_bgc=tempr

    tString='bgc_tau_l2_l3'  ! TODO slevis: rename in params file(s) and code
    call ncd_io(trim(tString),tempr, 'read', ncid, readvar=readv)
    if ( .not. readv ) call endrun(msg=trim(errCode)//trim(tString)//errMsg(sourcefile, __LINE__))
    params_inst%tau_l2_l3_bgc=tempr

    tString='bgc_tau_s1'  ! TODO slevis: rename in params file(s) and code
    call ncd_io(trim(tString),tempr, 'read', ncid, readvar=readv)
    if ( .not. readv ) call endrun(msg=trim(errCode)//trim(tString)//errMsg(sourcefile, __LINE__))
    params_inst%tau_s1_bgc=tempr

    tString='bgc_tau_s2'  ! TODO slevis: rename in params file(s) and code
    call ncd_io(trim(tString),tempr, 'read', ncid, readvar=readv)
    if ( .not. readv ) call endrun(msg=trim(errCode)//trim(tString)//errMsg(sourcefile, __LINE__))
    params_inst%tau_s2_bgc=tempr

    tString='bgc_tau_s3'  ! TODO slevis: rename in params file(s) and code
    call ncd_io(trim(tString),tempr, 'read', ncid, readvar=readv)
    if ( .not. readv ) call endrun(msg=trim(errCode)//trim(tString)//errMsg(sourcefile, __LINE__))
    params_inst%tau_s3_bgc=tempr

    tString='bgc_cn_s1'  ! TODO slevis: rename in params file(s) and code
    call ncd_io(trim(tString),tempr, 'read', ncid, readvar=readv)
    if ( .not. readv ) call endrun(msg=trim(errCode)//trim(tString)//errMsg(sourcefile, __LINE__))
    params_inst%cn_s1_bgc=tempr

    tString='bgc_cn_s2'  ! TODO slevis: rename in params file(s) and code
    call ncd_io(trim(tString),tempr, 'read', ncid, readvar=readv)
    if ( .not. readv ) call endrun(msg=trim(errCode)//trim(tString)//errMsg(sourcefile, __LINE__))
    params_inst%cn_s2_bgc=tempr

    tString='bgc_cn_s3'  ! TODO slevis: rename in params file(s) and code
    call ncd_io(trim(tString),tempr, 'read', ncid, readvar=readv)
    if ( .not. readv ) call endrun(msg=trim(errCode)//trim(tString)//errMsg(sourcefile, __LINE__))
    params_inst%cn_s3_bgc=tempr

    tString='bgc_rf_l1s1'  ! TODO slevis: rename in params file(s) and code
    call ncd_io(trim(tString),tempr, 'read', ncid, readvar=readv)
    if ( .not. readv ) call endrun(msg=trim(errCode)//trim(tString)//errMsg(sourcefile, __LINE__))
    params_inst%rf_l1s1_bgc=tempr

    tString='bgc_rf_l2s1'  ! TODO slevis: rename in params file(s) and code
    call ncd_io(trim(tString),tempr, 'read', ncid, readvar=readv)
    if ( .not. readv ) call endrun(msg=trim(errCode)//trim(tString)//errMsg(sourcefile, __LINE__))
    params_inst%rf_l2s1_bgc=tempr

    tString='bgc_rf_l3s2'  ! TODO slevis: rename in params file(s) and code
    call ncd_io(trim(tString),tempr, 'read', ncid, readvar=readv)
    if ( .not. readv ) call endrun(msg=trim(errCode)//trim(tString)//errMsg(sourcefile, __LINE__))
    params_inst%rf_l3s2_bgc=tempr   

    tString='bgc_rf_s2s1'  ! TODO slevis: rename in params file(s) and code
    call ncd_io(trim(tString),tempr, 'read', ncid, readvar=readv)
    if ( .not. readv ) call endrun(msg=trim(errCode)//trim(tString)//errMsg(sourcefile, __LINE__))
    params_inst%rf_s2s1_bgc=tempr

    tString='bgc_rf_s2s3'  ! TODO slevis: rename in params file(s) and code
    call ncd_io(trim(tString),tempr, 'read', ncid, readvar=readv)
    if ( .not. readv ) call endrun(msg=trim(errCode)//trim(tString)//errMsg(sourcefile, __LINE__))
    params_inst%rf_s2s3_bgc=tempr

    tString='bgc_rf_s3s1'  ! TODO slevis: rename in params file(s) and code
    call ncd_io(trim(tString),tempr, 'read', ncid, readvar=readv)
    if ( .not. readv ) call endrun(msg=trim(errCode)//trim(tString)//errMsg(sourcefile, __LINE__))
    params_inst%rf_s3s1_bgc=tempr

    tString='bgc_rf_cwdl3'  ! TODO slevis: rename in params file(s) and code
    call ncd_io(trim(tString),tempr, 'read', ncid, readvar=readv)
    if ( .not. readv ) call endrun(msg=trim(errCode)//trim(tString)//errMsg(sourcefile, __LINE__))
    params_inst%rf_cwdl3_bgc=tempr

    tString='bgc_cwd_fcel'  ! TODO slevis: rename in params file(s) & code...
    call ncd_io(trim(tString),tempr, 'read', ncid, readvar=readv)
    if ( .not. readv ) call endrun(msg=trim(errCode)//trim(tString)//errMsg(sourcefile, __LINE__))
    params_inst%cwd_fcel_bgc=tempr

    allocate(params_inst%initial_Cstocks(ndecomp_pools_max))
    tString='initial_Cstocks_bgc'
    call ncd_io(trim(tString), params_inst%initial_Cstocks(:), 'read', ncid, readvar=readv)
    if ( .not. readv ) call endrun(msg=trim(errCode)//trim(tString)//errMsg(sourcefile, __LINE__))

    tString='initial_Cstocks_depth_bgc'
    call ncd_io(trim(tString),tempr, 'read', ncid, readvar=readv)
    if ( .not. readv ) call endrun(msg=trim(errCode)//trim(tString)//errMsg(sourcefile, __LINE__))
    params_inst%initial_Cstocks_depth=tempr

  end subroutine readParams

  !-----------------------------------------------------------------------
  subroutine init_decompcascade_bgc(bounds, soilbiogeochem_state_inst, soilstate_inst )
    !
    ! !DESCRIPTION:
    !  initialize rate constants and decomposition pathways following the decomposition cascade of the BGC model.
    !  written by C. Koven 
    !
    ! !USES:
    !
    ! !ARGUMENTS:
    type(bounds_type)               , intent(in)    :: bounds  
    type(soilbiogeochem_state_type) , intent(inout) :: soilbiogeochem_state_inst
    type(soilstate_type)            , intent(in)    :: soilstate_inst
    !
    ! !LOCAL VARIABLES
    !-- properties of each decomposing pool
<<<<<<< HEAD
    real(r8) :: rf_l1s1
    real(r8) :: rf_l2s1
    real(r8) :: rf_l3s2
    !real(r8) :: rf_s1s2(bounds%begc:bounds%endc,1:nlevdecomp)
    !real(r8) :: rf_s1s3(bounds%begc:bounds%endc,1:nlevdecomp)
    real(r8), allocatable :: rf_s1s2(:,:)
    real(r8), allocatable :: rf_s1s3(:,:)
    real(r8) :: rf_s2s1
    real(r8) :: rf_s2s3
    real(r8) :: rf_s3s1
    real(r8) :: rf_cwdl3
    real(r8) :: cwd_fcel
=======
>>>>>>> 2687cf12
    real(r8) :: cn_s1
    real(r8) :: cn_s2
    real(r8) :: cn_s3
    real(r8):: speedup_fac                  ! acceleration factor, higher when vertsoilc = .true.

    integer  :: c, j    ! indices
    real(r8) :: t       ! temporary variable
    !-----------------------------------------------------------------------

    associate(                                                                                     &
<<<<<<< HEAD
         cwd_flig                       => CNParamsShareInst%cwd_flig                            , & ! Input:  [real(r8)                  ]  lignin fraction of coarse woody debris (frac)
         rf_cwdl2                       => CNParamsShareInst%rf_cwdl2                            , & ! Input:  [real(r8)                  ]  respiration fraction in CWD to litter2 transition (frac)
         rf_decomp_cascade              => soilbiogeochem_state_inst%rf_decomp_cascade_col       , & ! Input:  [real(r8)          (:,:,:) ]  respired fraction in decomposition step (frac)       

=======
>>>>>>> 2687cf12
         cellsand                       => soilstate_inst%cellsand_col                           , & ! Input:  [real(r8)          (:,:)   ]  column 3D sand                                         
         
         cascade_donor_pool             => decomp_cascade_con%cascade_donor_pool                 , & ! Output: [integer           (:)     ]  which pool is C taken from for a given decomposition step 
         cascade_receiver_pool          => decomp_cascade_con%cascade_receiver_pool              , & ! Output: [integer           (:)     ]  which pool is C added to for a given decomposition step   
         floating_cn_ratio_decomp_pools => decomp_cascade_con%floating_cn_ratio_decomp_pools     , & ! Output: [logical           (:)     ]  TRUE => pool has fixed C:N ratio                          
         is_litter                      => decomp_cascade_con%is_litter                          , & ! Output: [logical           (:)     ]  TRUE => pool is a litter pool                             
         is_soil                        => decomp_cascade_con%is_soil                            , & ! Output: [logical           (:)     ]  TRUE => pool is a soil pool                               
         is_cwd                         => decomp_cascade_con%is_cwd                             , & ! Output: [logical           (:)     ]  TRUE => pool is a cwd pool                                
         initial_cn_ratio               => decomp_cascade_con%initial_cn_ratio                   , & ! Output: [real(r8)          (:)     ]  c:n ratio for initialization of pools                    
         initial_stock                  => decomp_cascade_con%initial_stock                      , & ! Output: [real(r8)          (:)     ]  initial concentration for seeding at spinup              
         initial_stock_soildepth        => decomp_cascade_con%initial_stock_soildepth            , & ! Output: [real(r8)          (:)     ]  soil depth for initial concentration for seeding at spinup              
         is_metabolic                   => decomp_cascade_con%is_metabolic                       , & ! Output: [logical           (:)     ]  TRUE => pool is metabolic material                        
         is_cellulose                   => decomp_cascade_con%is_cellulose                       , & ! Output: [logical           (:)     ]  TRUE => pool is cellulose                                 
         is_lignin                      => decomp_cascade_con%is_lignin                          , & ! Output: [logical           (:)     ]  TRUE => pool is lignin                                    
         spinup_factor                  => decomp_cascade_con%spinup_factor                        & ! Output: [real(r8)          (:)     ]  factor for AD spinup associated with each pool           

         )

      allocate(rf_s1s2(bounds%begc:bounds%endc,1:nlevdecomp))
      allocate(rf_s1s3(bounds%begc:bounds%endc,1:nlevdecomp))
      allocate(f_s1s2(bounds%begc:bounds%endc,1:nlevdecomp))
      allocate(f_s1s3(bounds%begc:bounds%endc,1:nlevdecomp))

      !------- time-constant coefficients ---------- !
      ! set soil organic matter compartment C:N ratios
      cn_s1 = params_inst%cn_s1_bgc
      cn_s2 = params_inst%cn_s2_bgc
      cn_s3 = params_inst%cn_s3_bgc

      ! set respiration fractions for fluxes between compartments
      rf_l1s1 = params_inst%rf_l1s1_bgc
      rf_l2s1 = params_inst%rf_l2s1_bgc
      rf_l3s2 = params_inst%rf_l3s2_bgc
      rf_s2s1 = params_inst%rf_s2s1_bgc
      rf_s2s3 = params_inst%rf_s2s3_bgc
      rf_s3s1 = params_inst%rf_s3s1_bgc

      rf_cwdl3 = params_inst%rf_cwdl3_bgc

      ! set the cellulose and lignin fractions for coarse woody debris
      cwd_fcel = params_inst%cwd_fcel_bgc

      ! set path fractions
      f_s2s1 = 0.42_r8/(0.45_r8)
      f_s2s3 = 0.03_r8/(0.45_r8)

      ! some of these are dependent on the soil texture properties
      do c = bounds%begc, bounds%endc
         do j = 1, nlevdecomp
            t = 0.85_r8 - 0.68_r8 * 0.01_r8 * (100._r8 - cellsand(c,j))
            f_s1s2(c,j) = 1._r8 - .004_r8 / (1._r8 - t)
            f_s1s3(c,j) = .004_r8 / (1._r8 - t)
            rf_s1s2(c,j) = t
            rf_s1s3(c,j) = t
         end do
      end do
      initial_stock_soildepth = params_inst%initial_Cstocks_depth

      !-------------------  list of pools and their attributes  ------------
      i_litr_min = 1
      i_met_lit = i_litr_min
      floating_cn_ratio_decomp_pools(i_met_lit) = .true.
      decomp_cascade_con%decomp_pool_name_restart(i_met_lit) = 'litr1'
      decomp_cascade_con%decomp_pool_name_history(i_met_lit) = 'MET_LIT'
      decomp_cascade_con%decomp_pool_name_long(i_met_lit) = 'metabolic litter'
      decomp_cascade_con%decomp_pool_name_short(i_met_lit) = 'L1'
      is_litter(i_met_lit) = .true.
      is_soil(i_met_lit) = .false.
      is_cwd(i_met_lit) = .false.
      initial_cn_ratio(i_met_lit) = 90._r8
      initial_stock(i_met_lit) = params_inst%initial_Cstocks(i_met_lit)
      is_metabolic(i_met_lit) = .true.
      is_cellulose(i_met_lit) = .false.
      is_lignin(i_met_lit) = .false.

      i_cel_lit = i_met_lit + 1
      floating_cn_ratio_decomp_pools(i_cel_lit) = .true.
      decomp_cascade_con%decomp_pool_name_restart(i_cel_lit) = 'litr2'
      decomp_cascade_con%decomp_pool_name_history(i_cel_lit) = 'CEL_LIT'
      decomp_cascade_con%decomp_pool_name_long(i_cel_lit) = 'cellulosic litter'
      decomp_cascade_con%decomp_pool_name_short(i_cel_lit) = 'L2'
      is_litter(i_cel_lit) = .true.
      is_soil(i_cel_lit) = .false.
      is_cwd(i_cel_lit) = .false.
      initial_cn_ratio(i_cel_lit) = 90._r8
      initial_stock(i_cel_lit) = params_inst%initial_Cstocks(i_cel_lit)
      is_metabolic(i_cel_lit) = .false.
      is_cellulose(i_cel_lit) = .true.
      is_lignin(i_cel_lit) = .false.

      i_lig_lit = i_cel_lit + 1
      floating_cn_ratio_decomp_pools(i_lig_lit) = .true.
      decomp_cascade_con%decomp_pool_name_restart(i_lig_lit) = 'litr3'
      decomp_cascade_con%decomp_pool_name_history(i_lig_lit) = 'LIG_LIT'
      decomp_cascade_con%decomp_pool_name_long(i_lig_lit) = 'lignin litter'
      decomp_cascade_con%decomp_pool_name_short(i_lig_lit) = 'L3'
      is_litter(i_lig_lit) = .true.
      is_soil(i_lig_lit) = .false.
      is_cwd(i_lig_lit) = .false.
      initial_cn_ratio(i_lig_lit) = 90._r8
      initial_stock(i_lig_lit) = params_inst%initial_Cstocks(i_lig_lit)
      is_metabolic(i_lig_lit) = .false.
      is_cellulose(i_lig_lit) = .false.
      is_lignin(i_lig_lit) = .true.

      i_litr_max = i_lig_lit
      if (i_litr_min /= 1 .or. i_litr_max < 2 .or. i_litr_max > 3) then
         write(iulog,*) 'Expecting i_litr_min = 1 and i_litr_max = 2 or 3.'
         write(iulog,*) 'See pftconMod, SoilBiogeochemCarbonFluxType, and'
         write(iulog,*) 'clmfates_interfaceMod for ramifications of changing'
         write(iulog,*) 'this assumption.'
         call endrun(msg='ERROR: i_litr_min and/or i_litr_max out of range '// &
              errMsg(sourcefile, __LINE__))
      end if

      i_act_som = i_lig_lit + 1
      floating_cn_ratio_decomp_pools(i_act_som) = .false.
      decomp_cascade_con%decomp_pool_name_restart(i_act_som) = 'soil1'
      decomp_cascade_con%decomp_pool_name_history(i_act_som) = 'ACT_SOM'
      decomp_cascade_con%decomp_pool_name_long(i_act_som) = 'active soil organic matter'
      decomp_cascade_con%decomp_pool_name_short(i_act_som) = 'S1'
      is_litter(i_act_som) = .false.
      is_soil(i_act_som) = .true.
      is_cwd(i_act_som) = .false.
      initial_cn_ratio(i_act_som) = cn_s1
      initial_stock(i_act_som) = params_inst%initial_Cstocks(i_act_som)
      is_metabolic(i_act_som) = .false.
      is_cellulose(i_act_som) = .false.
      is_lignin(i_act_som) = .false.

      i_slo_som = i_act_som + 1
      floating_cn_ratio_decomp_pools(i_slo_som) = .false.
      decomp_cascade_con%decomp_pool_name_restart(i_slo_som) = 'soil2'
      decomp_cascade_con%decomp_pool_name_history(i_slo_som) = 'SLO_SOM'
      decomp_cascade_con%decomp_pool_name_long(i_slo_som) = 'slow soil organic matter'
      decomp_cascade_con%decomp_pool_name_short(i_slo_som) = 'S2'
      is_litter(i_slo_som) = .false.
      is_soil(i_slo_som) = .true.
      is_cwd(i_slo_som) = .false.
      initial_cn_ratio(i_slo_som) = cn_s2
      initial_stock(i_slo_som) = params_inst%initial_Cstocks(i_slo_som)
      is_metabolic(i_slo_som) = .false.
      is_cellulose(i_slo_som) = .false.
      is_lignin(i_slo_som) = .false.

      i_pas_som = i_slo_som + 1
      floating_cn_ratio_decomp_pools(i_pas_som) = .false.
      decomp_cascade_con%decomp_pool_name_restart(i_pas_som) = 'soil3'
      decomp_cascade_con%decomp_pool_name_history(i_pas_som) = 'PAS_SOM'
      decomp_cascade_con%decomp_pool_name_long(i_pas_som) = 'passive soil organic matter'
      decomp_cascade_con%decomp_pool_name_short(i_pas_som) = 'S3'
      is_litter(i_pas_som) = .false.
      is_soil(i_pas_som) = .true.
      is_cwd(i_pas_som) = .false.
      initial_cn_ratio(i_pas_som) = cn_s3
      initial_stock(i_pas_som) = params_inst%initial_Cstocks(i_pas_som)
      is_metabolic(i_pas_som) = .false.
      is_cellulose(i_pas_som) = .false.
      is_lignin(i_pas_som) = .false.

      if (.not. use_fates) then
         ! CWD
         i_cwd = i_pas_som + 1
         floating_cn_ratio_decomp_pools(i_cwd) = .true.
         decomp_cascade_con%decomp_pool_name_restart(i_cwd) = 'cwd'
         decomp_cascade_con%decomp_pool_name_history(i_cwd) = 'CWD'
         decomp_cascade_con%decomp_pool_name_long(i_cwd) = 'coarse woody debris'
         decomp_cascade_con%decomp_pool_name_short(i_cwd) = 'CWD'
         is_litter(i_cwd) = .false.
         is_soil(i_cwd) = .false.
         is_cwd(i_cwd) = .true.
         initial_cn_ratio(i_cwd) = 90._r8
         initial_stock(i_cwd) = params_inst%initial_Cstocks(i_cwd)
         is_metabolic(i_cwd) = .false.
         is_cellulose(i_cwd) = .false.
         is_lignin(i_cwd) = .false.
      endif

      speedup_fac = 1._r8

      !lit1
      spinup_factor(i_met_lit) = 1._r8
      !lit2,3
      spinup_factor(i_cel_lit) = 1._r8
      spinup_factor(i_lig_lit) = 1._r8
      !CWD
      if (.not. use_fates) then
         spinup_factor(i_cwd) = max(1._r8, (speedup_fac * CNParamsShareInst%tau_cwd / 2._r8 ))
      end if
      !som1
      spinup_factor(i_act_som) = 1._r8
      !som2,3
      spinup_factor(i_slo_som) = max(1._r8, (speedup_fac * params_inst%tau_s2_bgc))
      spinup_factor(i_pas_som) = max(1._r8, (speedup_fac * params_inst%tau_s3_bgc))

      if ( masterproc ) then
         write(iulog,*) 'Spinup_state ',spinup_state
         write(iulog,*) 'Spinup factors ',spinup_factor
      end if

      !----------------  list of transitions and their time-independent coefficients  ---------------!
      i_l1s1 = 1
      decomp_cascade_con%cascade_step_name(i_l1s1) = 'L1S1'
      cascade_donor_pool(i_l1s1) = i_met_lit
      cascade_receiver_pool(i_l1s1) = i_act_som

      i_l2s1 = 2
      decomp_cascade_con%cascade_step_name(i_l2s1) = 'L2S1'
      cascade_donor_pool(i_l2s1) = i_cel_lit
      cascade_receiver_pool(i_l2s1) = i_act_som

      i_l3s2 = 3
      decomp_cascade_con%cascade_step_name(i_l3s2) = 'L3S2'
      cascade_donor_pool(i_l3s2) = i_lig_lit
      cascade_receiver_pool(i_l3s2) = i_slo_som

      i_s1s2 = 4
      decomp_cascade_con%cascade_step_name(i_s1s2) = 'S1S2'
      cascade_donor_pool(i_s1s2) = i_act_som
      cascade_receiver_pool(i_s1s2) = i_slo_som

      i_s1s3 = 5
      decomp_cascade_con%cascade_step_name(i_s1s3) = 'S1S3'
      cascade_donor_pool(i_s1s3) = i_act_som
      cascade_receiver_pool(i_s1s3) = i_pas_som

      i_s2s1 = 6
      decomp_cascade_con%cascade_step_name(i_s2s1) = 'S2S1'
      cascade_donor_pool(i_s2s1) = i_slo_som
      cascade_receiver_pool(i_s2s1) = i_act_som

      i_s2s3 = 7 
      decomp_cascade_con%cascade_step_name(i_s2s3) = 'S2S3'
      cascade_donor_pool(i_s2s3) = i_slo_som
      cascade_receiver_pool(i_s2s3) = i_pas_som

      i_s3s1 = 8
      decomp_cascade_con%cascade_step_name(i_s3s1) = 'S3S1'
      cascade_donor_pool(i_s3s1) = i_pas_som
      cascade_receiver_pool(i_s3s1) = i_act_som

      if (.not. use_fates) then
         i_cwdl2 = 9
         decomp_cascade_con%cascade_step_name(i_cwdl2) = 'CWDL2'
         cascade_donor_pool(i_cwdl2) = i_cwd
         cascade_receiver_pool(i_cwdl2) = i_cel_lit
         
         i_cwdl3 = 10
         decomp_cascade_con%cascade_step_name(i_cwdl3) = 'CWDL3'
         cascade_donor_pool(i_cwdl3) = i_cwd
         cascade_receiver_pool(i_cwdl3) = i_lig_lit
      end if

<<<<<<< HEAD
      deallocate(rf_s1s2)
      deallocate(rf_s1s3)
=======
>>>>>>> 2687cf12
      deallocate(params_inst%initial_Cstocks)

    end associate

  end subroutine init_decompcascade_bgc

  !-----------------------------------------------------------------------
  subroutine decomp_rate_constants_bgc(bounds, num_soilc, filter_soilc, &
       soilstate_inst, temperature_inst, ch4_inst, soilbiogeochem_carbonflux_inst)
    !
    ! !DESCRIPTION:
    !  calculate rate constants and decomposition pathways for the CENTURY decomposition cascade model
    !  written by C. Koven based on original CLM4 decomposition cascade
    !
    ! !USES:
    use clm_time_manager , only : get_days_per_year
    use shr_const_mod    , only : SHR_CONST_PI
    use clm_varcon       , only : secspday
    !
    ! !ARGUMENTS:
    type(bounds_type)                    , intent(in)    :: bounds          
    integer                              , intent(in)    :: num_soilc       ! number of soil columns in filter
    integer                              , intent(in)    :: filter_soilc(:) ! filter for soil columns
    type(soilstate_type)                 , intent(in)    :: soilstate_inst
    type(temperature_type)               , intent(in)    :: temperature_inst
    type(ch4_type)                       , intent(in)    :: ch4_inst
    type(soilbiogeochem_carbonflux_type) , intent(inout) :: soilbiogeochem_carbonflux_inst
    !
    ! !LOCAL VARIABLES:
    real(r8):: frw(bounds%begc:bounds%endc) ! rooting fraction weight
    real(r8), allocatable:: fr(:,:)         ! column-level rooting fraction by soil depth
    real(r8):: psi                          ! temporary soilpsi for water scalar
    real(r8):: rate_scalar                  ! combined rate scalar for decomp
    real(r8):: k_l1                         ! decomposition rate constant litter 1 (1/sec)
    real(r8):: k_l2_l3                      ! decomposition rate constant litter 2 and litter 3 (1/sec)
    real(r8):: k_s1                         ! decomposition rate constant SOM 1 (1/sec)
    real(r8):: k_s2                         ! decomposition rate constant SOM 2 (1/sec)
    real(r8):: k_s3                         ! decomposition rate constant SOM 3 (1/sec)
    real(r8):: k_frag                       ! fragmentation rate constant CWD (1/sec)
    real(r8):: Q10                          ! temperature dependence
    real(r8):: froz_q10                     ! separate q10 for frozen soil respiration rates.  default to same as above zero rates
    real(r8):: decomp_depth_efolding        ! (meters) e-folding depth for reduction in decomposition [
    integer :: c, fc, j, k, l
    real(r8):: catanf                       ! hyperbolic temperature function from CENTURY
    real(r8):: catanf_30                    ! reference rate at 30C
    real(r8):: t1                           ! temperature argument
    real(r8):: normalization_factor         ! factor by which to offset the decomposition rates frm century to a q10 formulation
    real(r8):: days_per_year                ! days per year
    real(r8):: depth_scalar(bounds%begc:bounds%endc,1:nlevdecomp) 
    real(r8):: mino2lim                     !minimum anaerobic decomposition rate
    real(r8):: spinup_geogterm_l1(bounds%begc:bounds%endc) ! geographically-varying spinup term for l1
    real(r8):: spinup_geogterm_l23(bounds%begc:bounds%endc) ! geographically-varying spinup term for l2 and l3
    real(r8):: spinup_geogterm_cwd(bounds%begc:bounds%endc) ! geographically-varying spinup term for cwd
    real(r8):: spinup_geogterm_s1(bounds%begc:bounds%endc) ! geographically-varying spinup term for s1
    real(r8):: spinup_geogterm_s2(bounds%begc:bounds%endc) ! geographically-varying spinup term for s2
    real(r8):: spinup_geogterm_s3(bounds%begc:bounds%endc) ! geographically-varying spinup term for s3

    !-----------------------------------------------------------------------

    !----- CENTURY T response function
    catanf(t1) = 11.75_r8 +(29.7_r8 / SHR_CONST_PI) * atan( SHR_CONST_PI * 0.031_r8  * ( t1 - 15.4_r8 ))

    associate(                                                           &
         minpsi         => CNParamsShareInst%minpsi                    , & ! Input:  [real(r8)         ]  minimum soil suction (mm)
         maxpsi         => CNParamsShareInst%maxpsi                    , & ! Input:  [real(r8)         ]  maximum soil suction (mm)
         soilpsi        => soilstate_inst%soilpsi_col                  , & ! Input:  [real(r8) (:,:)   ]  soil water potential in each soil layer (MPa)          

         t_soisno       => temperature_inst%t_soisno_col               , & ! Input:  [real(r8) (:,:)   ]  soil temperature (Kelvin)  (-nlevsno+1:nlevgrnd)       

         o2stress_sat   => ch4_inst%o2stress_sat_col                   , & ! Input:  [real(r8) (:,:)   ]  Ratio of oxygen available to that demanded by roots, aerobes, & methanotrophs (nlevsoi)
         o2stress_unsat => ch4_inst%o2stress_unsat_col                 , & ! Input:  [real(r8) (:,:)   ]  Ratio of oxygen available to that demanded by roots, aerobes, & methanotrophs (nlevsoi)
         finundated     => ch4_inst%finundated_col                     , & ! Input:  [real(r8) (:)     ]  fractional inundated area                                
<<<<<<< HEAD
         
         pathfrac_decomp_cascade => soilbiogeochem_carbonflux_inst%pathfrac_decomp_cascade_col                                          , & ! Output: [real(r8) (:,:,:) ]  what fraction of C passes from donor to receiver pool through a given transition (frac)
=======
         rf_decomp_cascade       => soilbiogeochem_carbonflux_inst%rf_decomp_cascade_col                                                               , & ! Output: [real(r8) (:,:,:) ]  respired fraction in decomposition step (frac)
         pathfrac_decomp_cascade => soilbiogeochem_carbonflux_inst%pathfrac_decomp_cascade_col                                                         , & ! Output: [real(r8) (:,:,:) ]  what fraction of C passes from donor to receiver pool through a given transition (frac)
>>>>>>> 2687cf12
         t_scalar       => soilbiogeochem_carbonflux_inst%t_scalar_col , & ! Output: [real(r8) (:,:)   ]  soil temperature scalar for decomp                     
         w_scalar       => soilbiogeochem_carbonflux_inst%w_scalar_col , & ! Output: [real(r8) (:,:)   ]  soil water scalar for decomp                           
         o_scalar       => soilbiogeochem_carbonflux_inst%o_scalar_col , & ! Output: [real(r8) (:,:)   ]  fraction by which decomposition is limited by anoxia   
         decomp_k       => soilbiogeochem_carbonflux_inst%decomp_k_col , & ! Output: [real(r8) (:,:,:) ]  rate constant for decomposition (1./sec)
         spinup_factor  => decomp_cascade_con%spinup_factor              & ! Input:  [real(r8)          (:)     ]  factor for AD spinup associated with each pool           
         )

      mino2lim = CNParamsShareInst%mino2lim

      if ( use_century_tfunc .and. normalize_q10_to_century_tfunc ) then
         call endrun(msg='ERROR: cannot have both use_century_tfunc and normalize_q10_to_century_tfunc set as true'//&
              errMsg(sourcefile, __LINE__))
      endif

      days_per_year = get_days_per_year()

      ! set "Q10" parameter
      Q10 = CNParamsShareInst%Q10

      ! set "froz_q10" parameter
      froz_q10  = CNParamsShareInst%froz_q10 

      ! Set "decomp_depth_efolding" parameter
      decomp_depth_efolding = CNParamsShareInst%decomp_depth_efolding

      ! translate to per-second time constant
      k_l1 = 1._r8    / (secspday * days_per_year * params_inst%tau_l1_bgc)
      k_l2_l3 = 1._r8 / (secspday * days_per_year * params_inst%tau_l2_l3_bgc)
      k_s1 = 1._r8    / (secspday * days_per_year * params_inst%tau_s1_bgc)
      k_s2 = 1._r8    / (secspday * days_per_year * params_inst%tau_s2_bgc)
      k_s3 = 1._r8    / (secspday * days_per_year * params_inst%tau_s3_bgc)
      k_frag = 1._r8  / (secspday * days_per_year * CNParamsShareInst%tau_cwd)

     ! calc ref rate
      catanf_30 = catanf(30._r8)

      if ( spinup_state >= 1 ) then
         do fc = 1,num_soilc
            c = filter_soilc(fc)
            !
            if ( abs(spinup_factor(i_met_lit) - 1._r8) .gt. .000001_r8) then
               spinup_geogterm_l1(c) = spinup_factor(i_met_lit) * get_spinup_latitude_term(grc%latdeg(col%gridcell(c)))
            else
               spinup_geogterm_l1(c) = 1._r8
            endif
            !
            if ( abs(spinup_factor(i_cel_lit) - 1._r8) .gt. .000001_r8) then
               spinup_geogterm_l23(c) = spinup_factor(i_cel_lit) * get_spinup_latitude_term(grc%latdeg(col%gridcell(c)))
            else
               spinup_geogterm_l23(c) = 1._r8
            endif
            !
            if ( .not. use_fates ) then
               if ( abs(spinup_factor(i_cwd) - 1._r8) .gt. .000001_r8) then
                  spinup_geogterm_cwd(c) = spinup_factor(i_cwd) * get_spinup_latitude_term(grc%latdeg(col%gridcell(c)))
               else
                  spinup_geogterm_cwd(c) = 1._r8
               endif
            endif
            !
            if ( abs(spinup_factor(i_act_som) - 1._r8) .gt. .000001_r8) then
               spinup_geogterm_s1(c) = spinup_factor(i_act_som) * get_spinup_latitude_term(grc%latdeg(col%gridcell(c)))
            else
               spinup_geogterm_s1(c) = 1._r8
            endif
            !
            if ( abs(spinup_factor(i_slo_som) - 1._r8) .gt. .000001_r8) then
               spinup_geogterm_s2(c) = spinup_factor(i_slo_som) * get_spinup_latitude_term(grc%latdeg(col%gridcell(c)))
            else
               spinup_geogterm_s2(c) = 1._r8
            endif
            !
            if ( abs(spinup_factor(i_pas_som) - 1._r8) .gt. .000001_r8) then
               spinup_geogterm_s3(c) = spinup_factor(i_pas_som) * get_spinup_latitude_term(grc%latdeg(col%gridcell(c)))
            else
               spinup_geogterm_s3(c) = 1._r8
            endif
            !
         end do
      else
         do fc = 1,num_soilc
            c = filter_soilc(fc)
            spinup_geogterm_l1(c) = 1._r8
            spinup_geogterm_l23(c) = 1._r8
            spinup_geogterm_cwd(c) = 1._r8
            spinup_geogterm_s1(c) = 1._r8
            spinup_geogterm_s2(c) = 1._r8
            spinup_geogterm_s3(c) = 1._r8
         end do
      endif

      !--- time dependent coefficients-----!
      if ( nlevdecomp .eq. 1 ) then

         ! calculate function to weight the temperature and water potential scalars
         ! for decomposition control.  


         ! the following normalizes values in fr so that they
         ! sum to 1.0 across top nlevdecomp levels on a column
         frw(bounds%begc:bounds%endc) = 0._r8
         nlev_soildecomp_standard=5
         allocate(fr(bounds%begc:bounds%endc,nlev_soildecomp_standard))
         do j=1,nlev_soildecomp_standard
            do fc = 1,num_soilc
               c = filter_soilc(fc)
               frw(c) = frw(c) + col%dz(c,j)
            end do
         end do
         do j = 1,nlev_soildecomp_standard
            do fc = 1,num_soilc
               c = filter_soilc(fc)
               if (frw(c) /= 0._r8) then
                  fr(c,j) = col%dz(c,j) / frw(c)
               else
                  fr(c,j) = 0._r8
               end if
            end do
         end do

         if ( .not. use_century_tfunc ) then
            ! calculate rate constant scalar for soil temperature
            ! assuming that the base rate constants are assigned for non-moisture
            ! limiting conditions at 25 C. 

            do j = 1,nlev_soildecomp_standard
               do fc = 1,num_soilc
                  c = filter_soilc(fc)
                  if (j==1) t_scalar(c,:) = 0._r8
                  if (t_soisno(c,j) >= SHR_CONST_TKFRZ) then
                     t_scalar(c,1)=t_scalar(c,1) + &
                          (Q10**((t_soisno(c,j)-(SHR_CONST_TKFRZ+25._r8))/10._r8))*fr(c,j)
                  else
                     t_scalar(c,1)=t_scalar(c,1) + &
                          (Q10**(-25._r8/10._r8))*(froz_q10**((t_soisno(c,j)-SHR_CONST_TKFRZ)/10._r8))*fr(c,j)
                  endif
               end do
            end do

         else
            ! original century uses an arctangent function to calculate the temperature dependence of decomposition
            do j = 1,nlev_soildecomp_standard
               do fc = 1,num_soilc
                  c = filter_soilc(fc)
                  if (j==1) t_scalar(c,:) = 0._r8

                  t_scalar(c,1)=t_scalar(c,1) +max(catanf(t_soisno(c,j)-SHR_CONST_TKFRZ)/catanf_30*fr(c,j),0.01_r8)
               end do
            end do

         endif

         ! calculate the rate constant scalar for soil water content.
         ! Uses the log relationship with water potential given in
         ! Andren, O., and K. Paustian, 1987. Barley straw decomposition in the field:
         ! a comparison of models. Ecology, 68(5):1190-1200.
         ! and supported by data in
         ! Orchard, V.A., and F.J. Cook, 1983. Relationship between soil respiration
         ! and soil moisture. Soil Biol. Biochem., 15(4):447-453.

         do j = 1,nlev_soildecomp_standard
            do fc = 1,num_soilc
               c = filter_soilc(fc)
               if (j==1) w_scalar(c,:) = 0._r8
               psi = min(soilpsi(c,j),maxpsi)
               ! decomp only if soilpsi is higher than minpsi
               if (psi > minpsi) then
                  w_scalar(c,1) = w_scalar(c,1) + (log(minpsi/psi)/log(minpsi/maxpsi))*fr(c,j)
               end if
            end do
         end do

         if (use_lch4) then
            ! Calculate ANOXIA
            if (anoxia) then
               ! Check for anoxia w/o LCH4 now done in controlMod.

               do j = 1,nlev_soildecomp_standard
                  do fc = 1,num_soilc
                     c = filter_soilc(fc)

                     if (j==1) o_scalar(c,:) = 0._r8

                     o_scalar(c,1) = o_scalar(c,1) + fr(c,j) * max(o2stress_unsat(c,j), mino2lim)
                  end do
               end do
            else
               o_scalar(bounds%begc:bounds%endc,1:nlevdecomp) = 1._r8
            end if
         else
            o_scalar(bounds%begc:bounds%endc,1:nlevdecomp) = 1._r8
         end if

         deallocate(fr)

      else

         if ( .not. use_century_tfunc ) then
            ! calculate rate constant scalar for soil temperature
            ! assuming that the base rate constants are assigned for non-moisture
            ! limiting conditions at 25 C. 
            ! Peter Thornton: 3/13/09
            ! Replaced the Lloyd and Taylor function with a Q10 formula, with Q10 = 1.5
            ! as part of the modifications made to improve the seasonal cycle of 
            ! atmospheric CO2 concentration in global simulations. This does not impact
            ! the base rates at 25 C, which are calibrated from microcosm studies.

            do j = 1, nlevdecomp
               do fc = 1,num_soilc
                  c = filter_soilc(fc)
                  if (t_soisno(c,j) >= SHR_CONST_TKFRZ) then
                     t_scalar(c,j)= (Q10**((t_soisno(c,j)-(SHR_CONST_TKFRZ+25._r8))/10._r8))
                  else
                     t_scalar(c,j)= (Q10**(-25._r8/10._r8))*(froz_q10**((t_soisno(c,j)-SHR_CONST_TKFRZ)/10._r8))
                  endif
               end do
            end do

         else

            do j = 1, nlevdecomp
               do fc = 1,num_soilc
                  c = filter_soilc(fc)
                  t_scalar(c,j)= max(catanf(t_soisno(c,j)-SHR_CONST_TKFRZ)/catanf_30, 0.01_r8)
               end do
            end do

         endif

         ! calculate the rate constant scalar for soil water content.
         ! Uses the log relationship with water potential given in
         ! Andren, O., and K. Paustian, 1987. Barley straw decomposition in the field:
         ! a comparison of models. Ecology, 68(5):1190-1200.
         ! and supported by data in
         ! Orchard, V.A., and F.J. Cook, 1983. Relationship between soil respiration
         ! and soil moisture. Soil Biol. Biochem., 15(4):447-453.

         do j = 1,nlevdecomp
            do fc = 1,num_soilc
               c = filter_soilc(fc)
               psi = min(soilpsi(c,j),maxpsi)
               ! decomp only if soilpsi is higher than minpsi
               if (psi > minpsi) then
                  w_scalar(c,j) = (log(minpsi/psi)/log(minpsi/maxpsi))
               else
                  w_scalar(c,j) = 0._r8
               end if
            end do
         end do

         if (use_lch4) then
            ! Calculate ANOXIA
            ! Check for anoxia w/o LCH4 now done in controlMod.

            if (anoxia) then
               do j = 1,nlevdecomp
                  do fc = 1,num_soilc
                     c = filter_soilc(fc)

                     o_scalar(c,j) = max(o2stress_unsat(c,j), mino2lim)
                  end do
               end do
            else
               o_scalar(bounds%begc:bounds%endc,1:nlevdecomp) = 1._r8
            end if
         else
            o_scalar(bounds%begc:bounds%endc,1:nlevdecomp) = 1._r8
         end if

      end if

      if ( normalize_q10_to_century_tfunc ) then
         ! scale all decomposition rates by a constant to compensate for offset between original CENTURY temp func and Q10
         normalization_factor = (catanf(normalization_tref)/catanf_30) / (q10**((normalization_tref-25._r8)/10._r8))
         do j = 1, nlevdecomp
            do fc = 1,num_soilc
               c = filter_soilc(fc)
               t_scalar(c,j) = t_scalar(c,j) * normalization_factor
            end do
         end do
      endif

      ! add a term to reduce decomposition rate at depth
      ! for now used a fixed e-folding depth
      do j = 1, nlevdecomp
         do fc = 1, num_soilc
            c = filter_soilc(fc)
            if (use_vertsoilc) then
               depth_scalar(c,j) = exp(-zsoi(j) / decomp_depth_efolding)
            else
               depth_scalar(c,j) = 1.0_r8
            end if
         end do
      end do

      ! calculate rate constants for all litter and som pools
      do j = 1,nlevdecomp
         do fc = 1,num_soilc
            c = filter_soilc(fc)
            decomp_k(c,j,i_met_lit) = k_l1    * t_scalar(c,j) * w_scalar(c,j) * &
               depth_scalar(c,j) * o_scalar(c,j) * spinup_geogterm_l1(c)
            decomp_k(c,j,i_cel_lit) = k_l2_l3 * t_scalar(c,j) * w_scalar(c,j) * &
               depth_scalar(c,j) * o_scalar(c,j) * spinup_geogterm_l23(c)
            decomp_k(c,j,i_lig_lit) = k_l2_l3 * t_scalar(c,j) * w_scalar(c,j) * &
               depth_scalar(c,j) * o_scalar(c,j) * spinup_geogterm_l23(c)
            decomp_k(c,j,i_act_som) = k_s1    * t_scalar(c,j) * w_scalar(c,j) * &
               depth_scalar(c,j) * o_scalar(c,j) * spinup_geogterm_s1(c)
            decomp_k(c,j,i_slo_som) = k_s2    * t_scalar(c,j) * w_scalar(c,j) * &
               depth_scalar(c,j) * o_scalar(c,j) * spinup_geogterm_s2(c)
            decomp_k(c,j,i_pas_som) = k_s3    * t_scalar(c,j) * w_scalar(c,j) * &
               depth_scalar(c,j) * o_scalar(c,j) * spinup_geogterm_s3(c)
            ! same for cwd but only if fates is not enabled; fates handles CWD
            ! on its own structure
            if (.not. use_fates) then
               decomp_k(c,j,i_cwd) = k_frag * t_scalar(c,j) * w_scalar(c,j) * &
                  depth_scalar(c,j) * o_scalar(c,j) * spinup_geogterm_cwd(c)
            end if
         end do
      end do
      pathfrac_decomp_cascade(bounds%begc:bounds%endc,1:nlevdecomp,i_l1s1) = 1.0_r8
<<<<<<< HEAD
      pathfrac_decomp_cascade(bounds%begc:bounds%endc,1:nlevdecomp,i_l2s1) = 1.0_r8
=======
      pathfrac_decomp_cascade(bounds%begc:bounds%endc,1:nlevdecomp,i_l2s1)= 1.0_r8
>>>>>>> 2687cf12
      pathfrac_decomp_cascade(bounds%begc:bounds%endc,1:nlevdecomp,i_l3s2) = 1.0_r8
      pathfrac_decomp_cascade(bounds%begc:bounds%endc,1:nlevdecomp,i_s1s2) = f_s1s2(bounds%begc:bounds%endc,1:nlevdecomp)
      pathfrac_decomp_cascade(bounds%begc:bounds%endc,1:nlevdecomp,i_s1s3) = f_s1s3(bounds%begc:bounds%endc,1:nlevdecomp)
      pathfrac_decomp_cascade(bounds%begc:bounds%endc,1:nlevdecomp,i_s2s1) = f_s2s1
      pathfrac_decomp_cascade(bounds%begc:bounds%endc,1:nlevdecomp,i_s2s3) = f_s2s3
      pathfrac_decomp_cascade(bounds%begc:bounds%endc,1:nlevdecomp,i_s3s1) = 1.0_r8
      if (.not. use_fates) then
         pathfrac_decomp_cascade(bounds%begc:bounds%endc,1:nlevdecomp,i_cwdl2) = cwd_fcel
         pathfrac_decomp_cascade(bounds%begc:bounds%endc,1:nlevdecomp,i_cwdl3) = cwd_flig
<<<<<<< HEAD
      end if
=======
         rf_decomp_cascade(bounds%begc:bounds%endc,1:nlevdecomp,i_cwdl2) = rf_cwdl2
         rf_decomp_cascade(bounds%begc:bounds%endc,1:nlevdecomp,i_cwdl3) = rf_cwdl3
      end if
      rf_decomp_cascade(bounds%begc:bounds%endc,1:nlevdecomp,i_l1s1) = rf_l1s1
      rf_decomp_cascade(bounds%begc:bounds%endc,1:nlevdecomp,i_l2s1) = rf_l2s1
      rf_decomp_cascade(bounds%begc:bounds%endc,1:nlevdecomp,i_l3s2) = rf_l3s2
      rf_decomp_cascade(bounds%begc:bounds%endc,1:nlevdecomp,i_s1s2) = rf_s1s2(bounds%begc:bounds%endc,1:nlevdecomp)
      rf_decomp_cascade(bounds%begc:bounds%endc,1:nlevdecomp,i_s1s3) = rf_s1s3(bounds%begc:bounds%endc,1:nlevdecomp)
      rf_decomp_cascade(bounds%begc:bounds%endc,1:nlevdecomp,i_s2s1) = rf_s2s1
      rf_decomp_cascade(bounds%begc:bounds%endc,1:nlevdecomp,i_s2s3) = rf_s2s3
      rf_decomp_cascade(bounds%begc:bounds%endc,1:nlevdecomp,i_s3s1) = rf_s3s1
>>>>>>> 2687cf12

    end associate

 end subroutine decomp_rate_constants_bgc

end module SoilBiogeochemDecompCascadeBGCMod<|MERGE_RESOLUTION|>--- conflicted
+++ resolved
@@ -49,20 +49,15 @@
   integer, private :: i_lig_lit  ! index of lignin litter pool
 
   real(r8), private :: cwd_fcel
-  real(r8), private :: cwd_flig
-<<<<<<< HEAD
-=======
   real(r8), private :: rf_l1s1
   real(r8), private :: rf_l2s1
   real(r8), private :: rf_l3s2
   real(r8), private :: rf_s2s1
   real(r8), private :: rf_s2s3
   real(r8), private :: rf_s3s1
-  real(r8), private :: rf_cwdl2
   real(r8), private :: rf_cwdl3
   real(r8), private, allocatable :: rf_s1s2(:,:)
   real(r8), private, allocatable :: rf_s1s3(:,:)
->>>>>>> 2687cf12
   real(r8), private, allocatable :: f_s1s2(:,:)
   real(r8), private, allocatable :: f_s1s3(:,:)
   real(r8), private :: f_s2s1
@@ -244,21 +239,6 @@
     !
     ! !LOCAL VARIABLES
     !-- properties of each decomposing pool
-<<<<<<< HEAD
-    real(r8) :: rf_l1s1
-    real(r8) :: rf_l2s1
-    real(r8) :: rf_l3s2
-    !real(r8) :: rf_s1s2(bounds%begc:bounds%endc,1:nlevdecomp)
-    !real(r8) :: rf_s1s3(bounds%begc:bounds%endc,1:nlevdecomp)
-    real(r8), allocatable :: rf_s1s2(:,:)
-    real(r8), allocatable :: rf_s1s3(:,:)
-    real(r8) :: rf_s2s1
-    real(r8) :: rf_s2s3
-    real(r8) :: rf_s3s1
-    real(r8) :: rf_cwdl3
-    real(r8) :: cwd_fcel
-=======
->>>>>>> 2687cf12
     real(r8) :: cn_s1
     real(r8) :: cn_s2
     real(r8) :: cn_s3
@@ -269,13 +249,6 @@
     !-----------------------------------------------------------------------
 
     associate(                                                                                     &
-<<<<<<< HEAD
-         cwd_flig                       => CNParamsShareInst%cwd_flig                            , & ! Input:  [real(r8)                  ]  lignin fraction of coarse woody debris (frac)
-         rf_cwdl2                       => CNParamsShareInst%rf_cwdl2                            , & ! Input:  [real(r8)                  ]  respiration fraction in CWD to litter2 transition (frac)
-         rf_decomp_cascade              => soilbiogeochem_state_inst%rf_decomp_cascade_col       , & ! Input:  [real(r8)          (:,:,:) ]  respired fraction in decomposition step (frac)       
-
-=======
->>>>>>> 2687cf12
          cellsand                       => soilstate_inst%cellsand_col                           , & ! Input:  [real(r8)          (:,:)   ]  column 3D sand                                         
          
          cascade_donor_pool             => decomp_cascade_con%cascade_donor_pool                 , & ! Output: [integer           (:)     ]  which pool is C taken from for a given decomposition step 
@@ -529,11 +502,6 @@
          cascade_receiver_pool(i_cwdl3) = i_lig_lit
       end if
 
-<<<<<<< HEAD
-      deallocate(rf_s1s2)
-      deallocate(rf_s1s3)
-=======
->>>>>>> 2687cf12
       deallocate(params_inst%initial_Cstocks)
 
     end associate
@@ -597,6 +565,8 @@
     catanf(t1) = 11.75_r8 +(29.7_r8 / SHR_CONST_PI) * atan( SHR_CONST_PI * 0.031_r8  * ( t1 - 15.4_r8 ))
 
     associate(                                                           &
+         cwd_flig       => CNParamsShareInst%cwd_flig                  , & ! Input:  [real(r8)         ]  lignin fraction of coarse woody debris (frac)
+         rf_cwdl2       => CNParamsShareInst%rf_cwdl2                  , & ! Input:  [real(r8)         ]  respiration fraction in CWD to litter2 transition (frac)
          minpsi         => CNParamsShareInst%minpsi                    , & ! Input:  [real(r8)         ]  minimum soil suction (mm)
          maxpsi         => CNParamsShareInst%maxpsi                    , & ! Input:  [real(r8)         ]  maximum soil suction (mm)
          soilpsi        => soilstate_inst%soilpsi_col                  , & ! Input:  [real(r8) (:,:)   ]  soil water potential in each soil layer (MPa)          
@@ -606,13 +576,8 @@
          o2stress_sat   => ch4_inst%o2stress_sat_col                   , & ! Input:  [real(r8) (:,:)   ]  Ratio of oxygen available to that demanded by roots, aerobes, & methanotrophs (nlevsoi)
          o2stress_unsat => ch4_inst%o2stress_unsat_col                 , & ! Input:  [real(r8) (:,:)   ]  Ratio of oxygen available to that demanded by roots, aerobes, & methanotrophs (nlevsoi)
          finundated     => ch4_inst%finundated_col                     , & ! Input:  [real(r8) (:)     ]  fractional inundated area                                
-<<<<<<< HEAD
-         
-         pathfrac_decomp_cascade => soilbiogeochem_carbonflux_inst%pathfrac_decomp_cascade_col                                          , & ! Output: [real(r8) (:,:,:) ]  what fraction of C passes from donor to receiver pool through a given transition (frac)
-=======
          rf_decomp_cascade       => soilbiogeochem_carbonflux_inst%rf_decomp_cascade_col                                                               , & ! Output: [real(r8) (:,:,:) ]  respired fraction in decomposition step (frac)
          pathfrac_decomp_cascade => soilbiogeochem_carbonflux_inst%pathfrac_decomp_cascade_col                                                         , & ! Output: [real(r8) (:,:,:) ]  what fraction of C passes from donor to receiver pool through a given transition (frac)
->>>>>>> 2687cf12
          t_scalar       => soilbiogeochem_carbonflux_inst%t_scalar_col , & ! Output: [real(r8) (:,:)   ]  soil temperature scalar for decomp                     
          w_scalar       => soilbiogeochem_carbonflux_inst%w_scalar_col , & ! Output: [real(r8) (:,:)   ]  soil water scalar for decomp                           
          o_scalar       => soilbiogeochem_carbonflux_inst%o_scalar_col , & ! Output: [real(r8) (:,:)   ]  fraction by which decomposition is limited by anoxia   
@@ -933,11 +898,7 @@
          end do
       end do
       pathfrac_decomp_cascade(bounds%begc:bounds%endc,1:nlevdecomp,i_l1s1) = 1.0_r8
-<<<<<<< HEAD
       pathfrac_decomp_cascade(bounds%begc:bounds%endc,1:nlevdecomp,i_l2s1) = 1.0_r8
-=======
-      pathfrac_decomp_cascade(bounds%begc:bounds%endc,1:nlevdecomp,i_l2s1)= 1.0_r8
->>>>>>> 2687cf12
       pathfrac_decomp_cascade(bounds%begc:bounds%endc,1:nlevdecomp,i_l3s2) = 1.0_r8
       pathfrac_decomp_cascade(bounds%begc:bounds%endc,1:nlevdecomp,i_s1s2) = f_s1s2(bounds%begc:bounds%endc,1:nlevdecomp)
       pathfrac_decomp_cascade(bounds%begc:bounds%endc,1:nlevdecomp,i_s1s3) = f_s1s3(bounds%begc:bounds%endc,1:nlevdecomp)
@@ -947,9 +908,6 @@
       if (.not. use_fates) then
          pathfrac_decomp_cascade(bounds%begc:bounds%endc,1:nlevdecomp,i_cwdl2) = cwd_fcel
          pathfrac_decomp_cascade(bounds%begc:bounds%endc,1:nlevdecomp,i_cwdl3) = cwd_flig
-<<<<<<< HEAD
-      end if
-=======
          rf_decomp_cascade(bounds%begc:bounds%endc,1:nlevdecomp,i_cwdl2) = rf_cwdl2
          rf_decomp_cascade(bounds%begc:bounds%endc,1:nlevdecomp,i_cwdl3) = rf_cwdl3
       end if
@@ -961,7 +919,6 @@
       rf_decomp_cascade(bounds%begc:bounds%endc,1:nlevdecomp,i_s2s1) = rf_s2s1
       rf_decomp_cascade(bounds%begc:bounds%endc,1:nlevdecomp,i_s2s3) = rf_s2s3
       rf_decomp_cascade(bounds%begc:bounds%endc,1:nlevdecomp,i_s3s1) = rf_s3s1
->>>>>>> 2687cf12
 
     end associate
 
