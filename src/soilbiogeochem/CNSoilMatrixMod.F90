--- conflicted
+++ resolved
@@ -66,28 +66,6 @@
     ! !LOCAL VARIABLES:
     !-----------------------------------------------------------------------
 
-<<<<<<< HEAD
-     if (masterproc) then
-        if ( use_soil_matrixcn ) then
-           write(iulog,*) 'CN Soil matrix solution is on'
-           write(iulog,*) '*****************************'
-           if ( spinup_matrixcn ) then
-              write(iulog,*) '   Matrix spinup is on'
-              write(iulog,*) '   *******************'
-              write(iulog,*) '   nyr_forcing = ', nyr_forcing
-              write(iulog,*) '   nyr_SASU    = ', nyr_SASU
-              write(iulog,*) '   iloop_avg   = ', iloop_avg
-           end if
-           if ( hist_wrt_matrixcn_diag )then
-              write(iulog,*) '   Extra matrix solution tracability output is turned on'
-           else
-              write(iulog,*) '   no extra matrix solution tracability output'
-           end if
-        else
-           write(iulog,*) 'CN Soil matrix solution is off'
-        end if
-     end if
-=======
     if ( use_soil_matrixcn .and. masterproc) then
        write(iulog,*) 'CN Soil matrix solution is on'
        write(iulog,*) '*****************************'
@@ -104,7 +82,6 @@
           write(iulog,*) '   no extra matrix solution tracability output'
        end if
     end if
->>>>>>> e3e421a6
   end subroutine CNSoilMatrixInit
 
   !-----------------------------------------------------------------------
