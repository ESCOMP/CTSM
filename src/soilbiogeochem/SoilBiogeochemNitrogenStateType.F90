module SoilBiogeochemNitrogenStateType

#include "shr_assert.h"

  use shr_kind_mod                       , only : r8 => shr_kind_r8
  use shr_infnan_mod                     , only : nan => shr_infnan_nan, assignment(=)
  use shr_log_mod                        , only : errMsg => shr_log_errMsg
  use decompMod                          , only : bounds_type
  use abortutils                         , only : endrun
  use spmdMod                            , only : masterproc 
  use clm_varpar                         , only : ndecomp_cascade_transitions, ndecomp_pools, nlevcan
  use clm_varpar                         , only : nlevdecomp_full, nlevdecomp, nlevsoi
  use clm_varcon                         , only : spval, dzsoi_decomp, zisoi
<<<<<<< HEAD
  use clm_varctl                         , only : use_nitrif_denitrif
  use SoilBiogeochemDecompCascadeConType , only : mimics_decomp, century_decomp, decomp_method
=======
  use clm_varctl                         , only : use_nitrif_denitrif, use_fates_bgc
  use SoilBiogeochemDecompCascadeConType , only : mimics_decomp, century_decomp, decomp_method, use_soil_matrixcn
>>>>>>> 5765f944
  use clm_varctl                         , only : iulog, override_bgc_restart_mismatch_dump, spinup_state
  use landunit_varcon                    , only : istcrop, istsoil 
  use SoilBiogeochemDecompCascadeConType , only : decomp_cascade_con, use_soil_matrixcn
  use LandunitType                       , only : lun                
  use ColumnType                         , only : col                
  use GridcellType                       , only : grc
  use SoilBiogeochemStateType            , only : get_spinup_latitude_term
  use SparseMatrixMultiplyMod            , only : sparse_matrix_type, vector_type
  use CNVegNitrogenStateType             , only : cnveg_nitrogenstate_type
  ! 
  ! !PUBLIC TYPES:
  implicit none
  private

  type, public :: soilbiogeochem_nitrogenstate_type

     real(r8), pointer :: decomp_npools_vr_col         (:,:,:) ! col (gN/m3) vertically-resolved decomposing (litter, cwd, soil) N pools
     real(r8), pointer :: decomp0_npools_vr_col        (:,:,:) ! col (gN/m3) vertically-resolved N baseline (initial value of this year) in decomposing (litter, cwd, soil) pools in dimension (col,nlev,npools)
     real(r8), pointer :: decomp_npools_vr_SASUsave_col(:,:,:) ! col (gN/m3) vertically-resolved decomposing (litter, cwd, soil) N pools

     real(r8), pointer :: decomp_soiln_vr_col          (:,:)   ! col (gN/m3) vertically-resolved decomposing total soil N pool

     real(r8), pointer :: sminn_vr_col                 (:,:)   ! col (gN/m3) vertically-resolved soil mineral N
     real(r8), pointer :: ntrunc_vr_col                (:,:)   ! col (gN/m3) vertically-resolved column-level sink for N truncation

     ! nitrif_denitrif
     real(r8), pointer :: smin_no3_vr_col              (:,:)   ! col (gN/m3) vertically-resolved soil mineral NO3
     real(r8), pointer :: smin_no3_col                 (:)     ! col (gN/m2) soil mineral NO3 pool
     real(r8), pointer :: smin_nh4_vr_col              (:,:)   ! col (gN/m3) vertically-resolved soil mineral NH4
     real(r8), pointer :: smin_nh4_col                 (:)     ! col (gN/m2) soil mineral NH4 pool

     ! summary (diagnostic) state variables, not involved in mass balance
     real(r8), pointer :: decomp_npools_col            (:,:)   ! col (gN/m2)  decomposing (litter, cwd, soil) N pools
     real(r8), pointer :: decomp_npools_1m_col         (:,:)   ! col (gN/m2)  diagnostic: decomposing (litter, cwd, soil) N pools to 1 meter
     real(r8), pointer :: sminn_col                    (:)     ! col (gN/m2) soil mineral N
     real(r8), pointer :: ntrunc_col                   (:)     ! col (gN/m2) column-level sink for N truncation
     real(r8), pointer :: cwdn_col                     (:)     ! col (gN/m2) Diagnostic: coarse woody debris N
     real(r8), pointer :: totlitn_col                  (:)     ! col (gN/m2) total litter nitrogen
     real(r8), pointer :: totmicn_col                  (:)     ! col (gN/m2) total microbial nitrogen
     real(r8), pointer :: totsomn_col                  (:)     ! col (gN/m2) total soil organic matter nitrogen
     real(r8), pointer :: totlitn_1m_col               (:)     ! col (gN/m2) total litter nitrogen to 1 meter
     real(r8), pointer :: totsomn_1m_col               (:)     ! col (gN/m2) total soil organic matter nitrogen to 1 meter
     real(r8), pointer :: dyn_nbal_adjustments_col (:) ! (gN/m2) adjustments to each column made in this timestep via dynamic column adjustments (note: this variable only makes sense at the column-level: it is meaningless if averaged to the gridcell-level)

     ! Track adjustments to no3 and nh4 pools separately, since those aren't included in
     ! the N balance check
     real(r8), pointer :: dyn_no3bal_adjustments_col (:) ! (gN/m2) NO3 adjustments to each column made in this timestep via dynamic column area adjustments (only makes sense at the column-level: meaningless if averaged to the gridcell-level)
     real(r8), pointer :: dyn_nh4bal_adjustments_col (:) ! (gN/m2) NH4 adjustments to each column made in this timestep via dynamic column adjustments (only makes sense at the column-level: meaningless if averaged to the gridcell-level)
     real(r8)          :: totvegcthresh                  ! threshold for total vegetation carbon to zero out decomposition pools
     
     real(r8), pointer :: totn_col                            (:) ! (gN/m2) total column nitrogen, incl veg
     real(r8), pointer :: totecosysn_col                      (:) ! (gN/m2) total ecosystem nitrogen, incl veg  
     real(r8), pointer :: totn_grc                            (:) ! (gN/m2) total gridcell nitrogen
     
     ! Matrix-cn
     real(r8), pointer :: matrix_cap_decomp_npools_col    (:,:)   ! col (gN/m2) N capacity in decomposing (litter, cwd, soil) N pools in dimension (col,npools)
     real(r8), pointer :: matrix_cap_decomp_npools_vr_col (:,:,:) ! col (gN/m3) vertically-resolved N capacity in decomposing (litter, cwd, soil) pools in dimension(col,nlev,npools)
     real(r8), pointer :: in_nacc                         (:,:)   ! col (gN/m3/yr) accumulated litter fall N input per year in dimension(col,nlev*npools)
     real(r8), pointer :: in_nacc_2d                      (:,:,:) ! col (gN/m3/yr) accumulated litter fall N input per year in dimension(col,nlev,npools)
     real(r8), pointer :: tran_nacc                       (:,:,:) ! col (gN/m3/yr) accumulated N transfers from j to i (col,i,j) per year in dimension(col,nlev*npools,nlev*npools)
     real(r8), pointer :: vert_up_tran_nacc               (:,:,:) ! col (gN/m3/yr) accumulated upward vertical N transport in dimension(col,nlev,npools)
     real(r8), pointer :: vert_down_tran_nacc             (:,:,:) ! col (gN/m3/yr) accumulated downward vertical N transport in dimension(col,nlev,npools)
     real(r8), pointer :: exit_nacc                       (:,:,:) ! col (gN/m3/yr) accumulated exit N in dimension(col,nlev,npools)
     real(r8), pointer :: hori_tran_nacc                  (:,:,:) ! col (gN/m3/yr) accumulated N transport between pools at the same level in dimension(col,nlev,ntransfers)
     type(sparse_matrix_type) :: AKXnacc                          ! col (gN/m3/yr) accumulated N transfers from j to i (col,i,j) per year in dimension(col,nlev*npools,nlev*npools) in sparse matrix type
     type(vector_type) :: matrix_Ninter                           ! col (gN/m3) vertically-resolved decomposing (litter, cwd, soil) N pools in dimension(col,nlev*npools) in vector type

   contains

     procedure , public  :: Init   
     procedure , public  :: Restart
     procedure , public  :: SetValues
     procedure , public  :: Summary
     procedure , public  :: DynamicColumnAdjustments  ! adjust state variables when column areas change
     procedure , public  :: SetTotVgCThresh           ! Set value for totvegcthresh needed in Restart
     procedure , private :: InitAllocate 
     procedure , private :: InitHistory  
     procedure , private :: InitCold     

  end type soilbiogeochem_nitrogenstate_type

  character(len=*), parameter, private :: sourcefile = &
       __FILE__
  !------------------------------------------------------------------------

contains

  !------------------------------------------------------------------------
  subroutine Init(this, bounds,                           &
       decomp_cpools_vr_col, decomp_cpools_col, decomp_cpools_1m_col)

    class(soilbiogeochem_nitrogenstate_type)         :: this
    type(bounds_type) , intent(in)    :: bounds  
    real(r8)          , intent(in)    :: decomp_cpools_vr_col (bounds%begc:, 1:, 1:)
    real(r8)          , intent(in)    :: decomp_cpools_col    (bounds%begc:, 1:)
    real(r8)          , intent(in)    :: decomp_cpools_1m_col (bounds%begc:, 1:)

    this%totvegcthresh = nan
    call this%InitAllocate (bounds )

    call this%InitHistory (bounds)

    call this%InitCold ( bounds, & 
         decomp_cpools_vr_col, decomp_cpools_col, decomp_cpools_1m_col)

  end subroutine Init

  !------------------------------------------------------------------------
  subroutine InitAllocate(this, bounds)
    !
    ! !ARGUMENTS:
    class (soilbiogeochem_nitrogenstate_type) :: this
    type(bounds_type) , intent(in) :: bounds  
    !
    ! !LOCAL VARIABLES:
    integer           :: begc,endc
    !------------------------------------------------------------------------

    begc = bounds%begc; endc = bounds%endc

    allocate(this%sminn_vr_col         (begc:endc,1:nlevdecomp_full)) ; this%sminn_vr_col         (:,:) = nan
    allocate(this%ntrunc_vr_col        (begc:endc,1:nlevdecomp_full)) ; this%ntrunc_vr_col        (:,:) = nan
    allocate(this%smin_no3_vr_col      (begc:endc,1:nlevdecomp_full)) ; this%smin_no3_vr_col      (:,:) = nan
    allocate(this%smin_nh4_vr_col      (begc:endc,1:nlevdecomp_full)) ; this%smin_nh4_vr_col      (:,:) = nan
    allocate(this%smin_no3_col         (begc:endc))                   ; this%smin_no3_col         (:)   = nan
    allocate(this%smin_nh4_col         (begc:endc))                   ; this%smin_nh4_col         (:)   = nan
    allocate(this%cwdn_col             (begc:endc))                   ; this%cwdn_col             (:)   = nan
    allocate(this%sminn_col            (begc:endc))                   ; this%sminn_col            (:)   = nan
    allocate(this%ntrunc_col           (begc:endc))                   ; this%ntrunc_col           (:)   = nan
    allocate(this%totlitn_col          (begc:endc))                   ; this%totlitn_col          (:)   = nan
    allocate(this%totmicn_col          (begc:endc))                   ; this%totmicn_col          (:)   = nan
    allocate(this%totsomn_col          (begc:endc))                   ; this%totsomn_col          (:)   = nan
    allocate(this%totlitn_1m_col       (begc:endc))                   ; this%totlitn_1m_col       (:)   = nan
    allocate(this%totsomn_1m_col       (begc:endc))                   ; this%totsomn_1m_col       (:)   = nan
    allocate(this%dyn_nbal_adjustments_col (begc:endc)) ; this%dyn_nbal_adjustments_col (:) = nan
    allocate(this%dyn_no3bal_adjustments_col (begc:endc)) ; this%dyn_no3bal_adjustments_col (:) = nan
    allocate(this%dyn_nh4bal_adjustments_col (begc:endc)) ; this%dyn_nh4bal_adjustments_col (:) = nan
    allocate(this%decomp_npools_col    (begc:endc,1:ndecomp_pools))   ; this%decomp_npools_col    (:,:) = nan
    allocate(this%decomp_npools_1m_col (begc:endc,1:ndecomp_pools))   ; this%decomp_npools_1m_col (:,:) = nan
    if(use_soil_matrixcn)then
       allocate(this%matrix_cap_decomp_npools_col    (begc:endc,1:ndecomp_pools))   ; this%matrix_cap_decomp_npools_col    (:,:) = nan
    end if

    allocate(this%decomp_npools_vr_col(begc:endc,1:nlevdecomp_full,1:ndecomp_pools));
    this%decomp_npools_vr_col(:,:,:)= nan
    if(use_soil_matrixcn)then
       allocate(this%matrix_cap_decomp_npools_vr_col(begc:endc,1:nlevdecomp_full,1:ndecomp_pools));
       this%matrix_cap_decomp_npools_vr_col(:,:,:)= nan
! for matrix-spinup
       allocate(this%decomp0_npools_vr_col(begc:endc,1:nlevdecomp_full,1:ndecomp_pools));
       this%decomp0_npools_vr_col(:,:,:)= nan
       allocate(this%decomp_npools_vr_SASUsave_col(begc:endc,1:nlevdecomp_full,1:ndecomp_pools));
       this%decomp_npools_vr_SASUsave_col(:,:,:)= nan
       allocate(this%in_nacc(begc:endc,1:nlevdecomp*ndecomp_pools))
       this%in_nacc(:,:)= nan
       allocate(this%tran_nacc(begc:endc,1:nlevdecomp*ndecomp_pools,1:nlevdecomp*ndecomp_pools))
       this%tran_nacc(:,:,:)= nan

       allocate(this%in_nacc_2d(begc:endc,1:nlevdecomp_full,1:ndecomp_pools))
       this%in_nacc_2d(:,:,:)= nan
       allocate(this%vert_up_tran_nacc(begc:endc,1:nlevdecomp_full,1:ndecomp_pools))
       this%vert_up_tran_nacc(:,:,:)= nan
       allocate(this%vert_down_tran_nacc(begc:endc,1:nlevdecomp_full,1:ndecomp_pools))
       this%vert_down_tran_nacc(:,:,:)= nan
       allocate(this%exit_nacc(begc:endc,1:nlevdecomp_full,1:ndecomp_pools))
       this%exit_nacc(:,:,:)= nan
       allocate(this%hori_tran_nacc(begc:endc,1:nlevdecomp_full,1:ndecomp_cascade_transitions))
       this%hori_tran_nacc(:,:,:)= nan
       call this%AKXnacc%InitSM(ndecomp_pools*nlevdecomp,begc,endc,decomp_cascade_con%n_all_entries)
       call this%matrix_Ninter%InitV (ndecomp_pools*nlevdecomp,begc,endc)
    end if
    allocate(this%decomp_soiln_vr_col(begc:endc,1:nlevdecomp_full))
    this%decomp_soiln_vr_col(:,:)= nan

    allocate(this%totn_col                               (begc:endc)) ; this%totn_col                            (:) = nan
    allocate(this%totecosysn_col                         (begc:endc)) ; this%totecosysn_col                      (:) = nan
    allocate(this%totn_grc                 (bounds%begg:bounds%endg)) ; this%totn_grc                            (:) = nan
    
  end subroutine InitAllocate

  !------------------------------------------------------------------------
  subroutine InitHistory(this, bounds)
    !
    ! !DESCRIPTION:
    ! add history fields for all CN variables, always set as default='inactive'
    !
    ! !USES:
    use clm_varpar , only : ndecomp_cascade_transitions, ndecomp_pools
    use clm_varpar , only : nlevdecomp, nlevdecomp_full, nlevgrnd
    use histFileMod, only : hist_addfld1d, hist_addfld2d, hist_addfld_decomp 
    use decompMod  , only : bounds_type
    !
    ! !ARGUMENTS:
    class(soilbiogeochem_nitrogenstate_type) :: this
    type(bounds_type)         , intent(in) :: bounds 
    !
    ! !LOCAL VARIABLES:
    integer           :: k,l,ii,jj 
    character(10)     :: active
    character(8)      :: vr_suffix
    integer           :: begc,endc
    character(24)     :: fieldname
    character(100)    :: longname
    real(r8), pointer :: data1dptr(:)   ! temp. pointer for slicing larger arrays
    real(r8), pointer :: data2dptr(:,:) ! temp. pointer for slicing larger arrays
    !---------------------------------------------------------------------

    begc = bounds%begc; endc = bounds%endc

    if ( nlevdecomp_full > 1 ) then
       this%decomp_soiln_vr_col(begc:endc,:) = spval
       call hist_addfld2d (fname='SOILN_vr', units='gN/m^3',  type2d='levdcmp', &
            avgflag='A', long_name='SOIL N (vertically resolved)', &
            ptr_col=this%decomp_soiln_vr_col)
    end if

    if ( nlevdecomp_full > 1 ) then
       this%decomp_npools_vr_col(begc:endc,:,:) = spval
       this%decomp_npools_1m_col(begc:endc,:) = spval
       if(use_soil_matrixcn)then
          this%matrix_cap_decomp_npools_vr_col(begc:endc,:,:) = spval
       end if
    end if
    this%decomp_npools_col(begc:endc,:) = spval
    if(use_soil_matrixcn)then
       this%matrix_cap_decomp_npools_col(begc:endc,:) = spval
    end if
    do l  = 1, ndecomp_pools
       if ( nlevdecomp_full > 1 ) then
          data2dptr => this%decomp_npools_vr_col(:,:,l)
          fieldname = trim(decomp_cascade_con%decomp_pool_name_history(l))//'N_vr'
          longname =  trim(decomp_cascade_con%decomp_pool_name_history(l))//' N (vertically resolved)'
          call hist_addfld2d (fname=fieldname, units='gN/m^3',  type2d='levdcmp', &
               avgflag='A', long_name=longname, &
               ptr_col=data2dptr)
          if(use_soil_matrixcn)then
             data2dptr => this%matrix_cap_decomp_npools_vr_col(:,:,l)
             fieldname = trim(decomp_cascade_con%decomp_pool_name_history(l))//'N_Cap_vr'
             longname =  trim(decomp_cascade_con%decomp_pool_name_history(l))//' N capacity (vertically resolved)'
             call hist_addfld2d (fname=fieldname, units='gN/m^3',  type2d='levdcmp', &
                  avgflag='I', long_name=longname, &
                  ptr_col=data2dptr)
          end if
       endif

       data1dptr => this%decomp_npools_col(:,l)
       fieldname = trim(decomp_cascade_con%decomp_pool_name_history(l))//'N'
       longname =  trim(decomp_cascade_con%decomp_pool_name_history(l))//' N'
       call hist_addfld1d (fname=fieldname, units='gN/m^2', &
            avgflag='A', long_name=longname, &
            ptr_col=data1dptr)
       if(nlevdecomp_full .eq. 1)then
          if(use_soil_matrixcn)then
             data1dptr => this%matrix_cap_decomp_npools_col(:,l)
             fieldname = trim(decomp_cascade_con%decomp_pool_name_history(l))//'N_Cap'
             longname =  trim(decomp_cascade_con%decomp_pool_name_history(l))//' N capacity'
             call hist_addfld1d (fname=fieldname, units='gN/m^2', &
                  avgflag='I', long_name=longname, &
                  ptr_col=data1dptr)
          end if
       end if

       if ( nlevdecomp_full > 1 ) then
          data1dptr => this%decomp_npools_1m_col(:,l)
          fieldname = trim(decomp_cascade_con%decomp_pool_name_history(l))//'N_1m'
          longname =  trim(decomp_cascade_con%decomp_pool_name_history(l))//' N to 1 meter'
          call hist_addfld1d (fname=fieldname, units='gN/m^2', &
               avgflag='A', long_name=longname, &
               ptr_col=data1dptr, default = 'inactive')
       endif
    end do


    if ( nlevdecomp_full > 1 ) then

       this%sminn_col(begc:endc) = spval
       call hist_addfld1d (fname='SMINN', units='gN/m^2', &
            avgflag='A', long_name='soil mineral N', &
            ptr_col=this%sminn_col)

       this%totlitn_1m_col(begc:endc) = spval
       call hist_addfld1d (fname='TOTLITN_1m', units='gN/m^2', &
            avgflag='A', long_name='total litter N to 1 meter', &
            ptr_col=this%totlitn_1m_col)

       this%totsomn_1m_col(begc:endc) = spval
       call hist_addfld1d (fname='TOTSOMN_1m', units='gN/m^2', &
            avgflag='A', long_name='total soil organic matter N to 1 meter', &
            ptr_col=this%totsomn_1m_col)
    endif

    this%ntrunc_col(begc:endc) = spval
    call hist_addfld1d (fname='COL_NTRUNC', units='gN/m^2',  &
         avgflag='A', long_name='column-level sink for N truncation', &
         ptr_col=this%ntrunc_col, default='inactive')

    ! add suffix if number of soil decomposition depths is greater than 1
    if (nlevdecomp > 1) then
       vr_suffix = "_vr"
    else 
       vr_suffix = ""
    endif

    if (use_nitrif_denitrif) then
       if ( nlevdecomp_full > 1 ) then
          data2dptr => this%smin_no3_vr_col(begc:endc,1:nlevsoi)
          call hist_addfld_decomp (fname='SMIN_NO3'//trim(vr_suffix), units='gN/m^3',  type2d='levsoi', &
               avgflag='A', long_name='soil mineral NO3 (vert. res.)', &
               ptr_col=data2dptr)

          data2dptr => this%smin_nh4_vr_col(begc:endc,1:nlevsoi)
          call hist_addfld_decomp (fname='SMIN_NH4'//trim(vr_suffix), units='gN/m^3',  type2d='levsoi', &
               avgflag='A', long_name='soil mineral NH4 (vert. res.)', &
               ptr_col=data2dptr)

          data2dptr => this%sminn_vr_col(begc:endc,1:nlevsoi)
          call hist_addfld_decomp (fname='SMINN'//trim(vr_suffix), units='gN/m^3',  type2d='levsoi', &
               avgflag='A', long_name='soil mineral N', &
               ptr_col=data2dptr)

          this%smin_no3_col(begc:endc) = spval
          call hist_addfld1d (fname='SMIN_NO3', units='gN/m^2', &
               avgflag='A', long_name='soil mineral NO3', &
               ptr_col=this%smin_no3_col)

          this%smin_nh4_col(begc:endc) = spval
          call hist_addfld1d (fname='SMIN_NH4', units='gN/m^2', &
               avgflag='A', long_name='soil mineral NH4', &
               ptr_col=this%smin_nh4_col)
       endif
    else
       if ( nlevdecomp_full > 1 ) then
          data2dptr => this%sminn_vr_col(begc:endc,1:nlevsoi) 
          call hist_addfld_decomp (fname='SMINN'//trim(vr_suffix), units='gN/m^3', type2d='levsoi', &
               avgflag='A', long_name='soil mineral N', &
               ptr_col=data2dptr)
       end if

    end if

    this%totlitn_col(begc:endc) = spval
    call hist_addfld1d (fname='TOTLITN', units='gN/m^2', &
         avgflag='A', long_name='total litter N', &
         ptr_col=this%totlitn_col)

    if (decomp_method == mimics_decomp ) then
       this%totmicn_col(begc:endc) = spval
       call hist_addfld1d (fname='TOTMICN', units='gN/m^2', &
         avgflag='A', long_name='total microbial N', &
         ptr_col=this%totmicn_col)
    end if

    this%totsomn_col(begc:endc) = spval
    call hist_addfld1d (fname='TOTSOMN', units='gN/m^2', &
         avgflag='A', long_name='total soil organic matter N', &
         ptr_col=this%totsomn_col)

    this%dyn_nbal_adjustments_col(begc:endc) = spval
    call hist_addfld1d (fname='DYN_COL_SOIL_ADJUSTMENTS_N', units='gN/m^2', &
         avgflag='SUM', &
         long_name='Adjustments in soil nitrogen due to dynamic column areas; &
         &only makes sense at the column level: should not be averaged to gridcell', &
         ptr_col=this%dyn_nbal_adjustments_col, default='inactive')

    if (use_nitrif_denitrif) then
       call hist_addfld1d (fname='DYN_COL_SOIL_ADJUSTMENTS_NO3', units='gN/m^2', &
            avgflag='SUM', &
            long_name='Adjustments in soil NO3 due to dynamic column areas; &
            &only makes sense at the column level: should not be averaged to gridcell', &
            ptr_col=this%dyn_no3bal_adjustments_col, default='inactive')

       call hist_addfld1d (fname='DYN_COL_SOIL_ADJUSTMENTS_NH4', units='gN/m^2', &
            avgflag='SUM', &
            long_name='Adjustments in soil NH4 due to dynamic column areas; &
            &only makes sense at the column level: should not be averaged to gridcell', &
            ptr_col=this%dyn_nh4bal_adjustments_col, default='inactive')
    end if

    this%totecosysn_col(begc:endc) = spval
    call hist_addfld1d (fname='TOTECOSYSN', units='gN/m^2', &
         avgflag='A', long_name='total ecosystem N, excluding product pools', &
         ptr_col=this%totecosysn_col)

    this%totn_col(begc:endc) = spval
    call hist_addfld1d (fname='TOTCOLN', units='gN/m^2', &
         avgflag='A', long_name='total column-level N, excluding product pools', &
         ptr_col=this%totn_col)
    
  end subroutine InitHistory

  !-----------------------------------------------------------------------
  subroutine InitCold(this, bounds, &
       decomp_cpools_vr_col, decomp_cpools_col, decomp_cpools_1m_col)
    !
    ! !DESCRIPTION:
    ! Initializes time varying variables used only in coupled carbon-nitrogen mode (CN):
    !
    ! !USES:
    use decompMod      , only : bounds_type
    !
    ! !ARGUMENTS:
    class(soilbiogeochem_nitrogenstate_type)      :: this
    type(bounds_type) , intent(in) :: bounds  
    real(r8)          , intent(in) :: decomp_cpools_vr_col(bounds%begc:,:,:)
    real(r8)          , intent(in) :: decomp_cpools_col(bounds%begc:,:)
    real(r8)          , intent(in) :: decomp_cpools_1m_col(bounds%begc:,:)
    !
    ! !LOCAL VARIABLES:
    integer :: fc,g,l,c,j,k                              ! indices
    integer :: num_special_col                           ! number of good values in special_col filter
    integer :: special_col   (bounds%endc-bounds%begc+1) ! special landunit filter - columns
    !------------------------------------------------------------------------

    SHR_ASSERT_ALL_FL((ubound(decomp_cpools_col)    == (/bounds%endc,ndecomp_pools/)),                 sourcefile, __LINE__)
    SHR_ASSERT_ALL_FL((ubound(decomp_cpools_1m_col) == (/bounds%endc,ndecomp_pools/)),                 sourcefile, __LINE__)
    SHR_ASSERT_ALL_FL((ubound(decomp_cpools_vr_col) == (/bounds%endc,nlevdecomp_full,ndecomp_pools/)), sourcefile, __LINE__)

    do c = bounds%begc, bounds%endc
       l = col%landunit(c)
       ! matrix-spinup
       if(use_soil_matrixcn)then
          this%in_nacc(c,:) = 0._r8
       end if

       if (lun%itype(l) == istsoil .or. lun%itype(l) == istcrop) then

          ! column nitrogen state variables
          this%ntrunc_col(c) = 0._r8
          this%sminn_col(c) = 0._r8
          do j = 1, nlevdecomp
             do k = 1, ndecomp_pools
                this%decomp_npools_vr_col(c,j,k) = decomp_cpools_vr_col(c,j,k) / decomp_cascade_con%initial_cn_ratio(k)
                if(use_soil_matrixcn)then
                   this%matrix_cap_decomp_npools_vr_col(c,j,k) = decomp_cpools_vr_col(c,j,k) / decomp_cascade_con%initial_cn_ratio(k)
                   this%in_nacc_2d(c,j,k) = 0._r8
                   this%vert_up_tran_nacc(c,j,k) = 0._r8
                   this%vert_down_tran_nacc(c,j,k) = 0._r8
                   this%exit_nacc(c,j,k) = 0._r8
                   this%decomp0_npools_vr_col(c,j,k) = max(this%decomp_npools_vr_col(c,j,k),1.e-30_r8)
                   this%decomp_npools_vr_SASUsave_col(c,j,k) = 0._r8
                end if
            end do
            if(use_soil_matrixcn)then
               do k = 1, ndecomp_cascade_transitions
                  this%hori_tran_nacc(c,j,k) = 0._r8
               end do
            end if

             this%sminn_vr_col(c,j) = 0._r8
             this%ntrunc_vr_col(c,j) = 0._r8
          end do

          if(use_soil_matrixcn)then
             do j = 1,decomp_cascade_con%n_all_entries
                this%AKXnacc%M(c,j) = 0._r8
             end do
          end if
 
          if ( nlevdecomp > 1 ) then
             do j = nlevdecomp+1, nlevdecomp_full
                do k = 1, ndecomp_pools
                   this%decomp_npools_vr_col(c,j,k) = 0._r8
                   if(use_soil_matrixcn)then
                      this%matrix_cap_decomp_npools_vr_col(c,j,k) = 0._r8
                      this%in_nacc_2d(c,j,k) = 0._r8
                      this%vert_up_tran_nacc(c,j,k) = 0._r8
                      this%vert_down_tran_nacc(c,j,k) = 0._r8
                      this%exit_nacc(c,j,k) = 0._r8
                      this%decomp0_npools_vr_col(c,j,k) = this%decomp_npools_vr_col(c,j,k)
                   end if
                end do
                if(use_soil_matrixcn)then
                   do k = 1, ndecomp_cascade_transitions
                      this%hori_tran_nacc(c,j,k) = 0._r8
                   end do
                end if
                this%sminn_vr_col(c,j) = 0._r8
                this%ntrunc_vr_col(c,j) = 0._r8
             end do
          end if
          do k = 1, ndecomp_pools
             this%decomp_npools_col(c,k)    = decomp_cpools_col(c,k)    / decomp_cascade_con%initial_cn_ratio(k)
             this%decomp_npools_1m_col(c,k) = decomp_cpools_1m_col(c,k) / decomp_cascade_con%initial_cn_ratio(k)
             if(use_soil_matrixcn)then
                this%matrix_cap_decomp_npools_col(c,k)    = decomp_cpools_col(c,k)    / decomp_cascade_con%initial_cn_ratio(k)
             end if
          end do

          if (use_nitrif_denitrif) then
             do j = 1, nlevdecomp_full
                this%smin_nh4_vr_col(c,j) = 0._r8
                this%smin_no3_vr_col(c,j) = 0._r8
             end do
             this%smin_nh4_col(c) = 0._r8
             this%smin_no3_col(c) = 0._r8
          end if
          this%totlitn_col(c)    = 0._r8
          this%totmicn_col(c)    = 0._r8
          this%totsomn_col(c)    = 0._r8
          this%totlitn_1m_col(c) = 0._r8
          this%totsomn_1m_col(c) = 0._r8
          this%cwdn_col(c)       = 0._r8

       end if
    end do

    ! initialize fields for special filters

    num_special_col = 0
    do c = bounds%begc, bounds%endc
       l = col%landunit(c)
       if (lun%ifspecial(l)) then
          num_special_col = num_special_col + 1
          special_col(num_special_col) = c
       end if
    end do

    do c = bounds%begc, bounds%endc
       l = col%landunit(c)
       if (lun%itype(l) == istsoil .or. lun%itype(l) == istcrop) then
          ! total nitrogen pools
          this%totecosysn_col(c) = 0._r8
          this%totn_col(c)       = 0._r8
       end if
    end do


    do g = bounds%begg, bounds%endg
       this%totn_grc(g)  = 0._r8
    end do
    
    
    call this%SetValues (num_column=num_special_col, filter_column=special_col, value_column=0._r8)

  end subroutine InitCold

  !-----------------------------------------------------------------------
  subroutine Restart ( this,  bounds, ncid, flag, totvegc_col )
    !
    ! !DESCRIPTION: 
    ! Read/write CN restart data for nitrogen state
    !
    ! !USES:
    use shr_infnan_mod       , only : isnan => shr_infnan_isnan, nan => shr_infnan_nan, assignment(=)
    use clm_time_manager     , only : is_restart, get_nstep
    use restUtilMod
    use ncdio_pio
    !
    ! !ARGUMENTS:
    class (soilbiogeochem_nitrogenstate_type) :: this
    type(bounds_type)          , intent(in)    :: bounds 
    type(file_desc_t)          , intent(inout) :: ncid   
    character(len=*)           , intent(in)    :: flag   !'read' or 'write' or 'define'
    real(r8)                   , intent(in)    :: totvegc_col(bounds%begc:bounds%endc) ! (gC/m2) total vegetation carbon

    !
    ! !LOCAL VARIABLES:
    integer            :: i,j,k,l,c,fc
    logical            :: readvar
    integer            :: idata
    logical            :: exit_spinup = .false.
    logical            :: enter_spinup = .false.
    logical            :: found = .false.
    real(r8)           :: m          ! multiplier for the exit_spinup code
    real(r8), pointer  :: ptr2d(:,:) ! temp. pointers for slicing larger arrays
    real(r8), pointer  :: ptr1d(:)   ! temp. pointers for slicing larger arrays
    character(len=128) :: varname    ! temporary
    integer            :: itemp      ! temporary 
    integer , pointer  :: iptemp(:)  ! pointer to memory to be allocated
    ! spinup state as read from restart file, for determining whether to enter or exit spinup mode.
    integer            :: restart_file_spinup_state 
    ! flags for comparing the model and restart decomposition cascades
    integer            :: decomp_cascade_state, restart_file_decomp_cascade_state 
    integer            :: i_decomp,j_decomp,i_lev,j_lev
    !------------------------------------------------------------------------

    ! sminn
    ptr2d => this%sminn_vr_col
    call restartvar(ncid=ncid, flag=flag, varname="sminn_vr", xtype=ncd_double,  &
         dim1name='column', dim2name='levgrnd', switchdim=.true., &
         long_name='',  units='gN/m3', fill_value=spval, &
         scale_by_thickness=.false., &
         interpinic_flag='interp', readvar=readvar, data=ptr2d)
    if (flag=='read' .and. .not. readvar) then
       call endrun(msg='ERROR::'//trim(varname)//' is required on an initialization dataset'//&
            errMsg(sourcefile, __LINE__))
    end if

    ! decomposing N pools
    do k = 1, ndecomp_pools
       varname=trim(decomp_cascade_con%decomp_pool_name_restart(k))//'n'
       ptr2d => this%decomp_npools_vr_col(:,:,k)
       call restartvar(ncid=ncid, flag=flag, varname=trim(varname)//"_vr", xtype=ncd_double, &
            dim1name='column', dim2name='levgrnd', switchdim=.true., &
            long_name='', units='gN/m3', &
            scale_by_thickness=.false., &
            interpinic_flag='interp', readvar=readvar, data=ptr2d) 
       if (flag=='read' .and. .not. readvar) then
          call endrun(msg='ERROR:: '//trim(varname)//' is required on an initialization dataset'//&
               errMsg(sourcefile, __LINE__))
       end if
    end do
    if(use_soil_matrixcn)then
       if(flag=='write')then
          do i = 1,ndecomp_pools
             do j = 1,nlevdecomp
                this%in_nacc_2d(:,j,i) = this%in_nacc(:,j+(i-1)*nlevdecomp)
             end do
          end do
          do i = 1,decomp_cascade_con%n_all_entries
             found = .false.
             j_lev    = mod(decomp_cascade_con%all_j(i) - 1,nlevdecomp)  + 1
             j_decomp = (decomp_cascade_con%all_j(i) - j_lev)/nlevdecomp + 1
             i_lev    = mod(decomp_cascade_con%all_i(i) - 1,nlevdecomp)  + 1
             i_decomp = (decomp_cascade_con%all_i(i) - i_lev)/nlevdecomp + 1
             if(i_decomp .eq. j_decomp .and. j_lev - i_lev .eq. 1)then
                this%vert_up_tran_nacc(:,i_lev,i_decomp) = this%AKXnacc%M(:,i)
                found = .true.
             else
                if(i_decomp .eq. j_decomp .and. i_lev - j_lev .eq. 1)then
                   this%vert_down_tran_nacc(:,i_lev,i_decomp) =  this%AKXnacc%M(:,i)
                   found = .true.
                else
                   if(i_decomp .eq. j_decomp .and. i_lev .eq. j_lev)then
                      this%exit_nacc(:,i_lev,i_decomp) = this%AKXnacc%M(:,i)
                      found = .true.
                   else
                      do k=1,ndecomp_cascade_transitions
                         if(i_decomp .ne. j_decomp .and. i_lev .eq. j_lev .and. &
                            i_decomp .eq. decomp_cascade_con%cascade_receiver_pool(k) .and. &
                            j_decomp .eq. decomp_cascade_con%cascade_donor_pool(k) .and. .not. found)then
                            this%hori_tran_nacc(:,i_lev,k) = this%AKXnacc%M(:,i)
                            found = .true.
                         end if
                      end do
                   end if
                end if
             end if
             if(.not. found) write(iulog,*) 'Error in storing matrix restart variables',i,i_decomp,j_decomp,i_lev,j_lev
          end do
       end if

       do k = 1, ndecomp_pools
          varname=trim(decomp_cascade_con%decomp_pool_name_restart(k))//'n'
          ptr2d => this%matrix_cap_decomp_npools_vr_col(:,:,k)
          call restartvar(ncid=ncid, flag=flag, varname=trim(varname)//"_Cap_vr", xtype=ncd_double, &
            dim1name='column', dim2name='levgrnd', switchdim=.true., scale_by_thickness=.false., &
            long_name='', units='', &
            interpinic_flag='interp', readvar=readvar, data=ptr2d)  
          ptr2d => this%decomp0_npools_vr_col(:,:,k)
          call restartvar(ncid=ncid, flag=flag, varname=trim(varname)//"0_vr", xtype=ncd_double, &
            dim1name='column', dim2name='levgrnd', switchdim=.true., scale_by_thickness=.false., &
            long_name='', units='', &
            interpinic_flag='interp', readvar=readvar, data=ptr2d)   
          ptr2d => this%in_nacc_2d(:,:,k)
          call restartvar(ncid=ncid, flag=flag, varname=trim(varname)//"_input_nacc_vr", xtype=ncd_double,  &
             dim1name='column', dim2name='levgrnd', switchdim=.true., &
             long_name='',  units='', scale_by_thickness=.false., &
             interpinic_flag='interp', readvar=readvar, data=ptr2d)
          ptr2d => this%vert_up_tran_nacc(:,:,k)
          call restartvar(ncid=ncid, flag=flag, varname=trim(varname)//"_vert_up_tran_nacc_vr", xtype=ncd_double,  &
             dim1name='column', dim2name='levgrnd', switchdim=.true., &
             long_name='',  units='', scale_by_thickness=.false., &
             interpinic_flag='interp', readvar=readvar, data=ptr2d)
          ptr2d => this%vert_down_tran_nacc(:,:,k)
          call restartvar(ncid=ncid, flag=flag, varname=trim(varname)//"_vert_down_tran_nacc_vr", xtype=ncd_double,  &
             dim1name='column', dim2name='levgrnd', switchdim=.true., &
             long_name='',  units='', scale_by_thickness=.false., &
             interpinic_flag='interp', readvar=readvar, data=ptr2d)
          ptr2d => this%exit_nacc(:,:,k)
          call restartvar(ncid=ncid, flag=flag, varname=trim(varname)//"_exit_nacc_vr", xtype=ncd_double,  &
             dim1name='column', dim2name='levgrnd', switchdim=.true., &
             long_name='',  units='', scale_by_thickness=.false., &
             interpinic_flag='interp', readvar=readvar, data=ptr2d)
       end do

       do i = 1, ndecomp_cascade_transitions
          varname=trim(decomp_cascade_con%cascade_step_name(i))//'n'
          ptr2d => this%hori_tran_nacc(:,:,i)
          call restartvar(ncid=ncid, flag=flag, varname=trim(varname)//"_hori_tran_nacc_vr", xtype=ncd_double,  &
              dim1name='column', dim2name='levgrnd', switchdim=.true., &
              long_name='',  units='', scale_by_thickness=.false., &
              interpinic_flag='interp', readvar=readvar, data=ptr2d)
       end do
    end if

    if(use_soil_matrixcn)then
       if(flag=='read')then
          do i = 1,ndecomp_pools
             do j = 1,nlevdecomp
                this%in_nacc(:,j+(i-1)*nlevdecomp) = this%in_nacc_2d(:,j,i)
             end do
          end do
          do i = 1,decomp_cascade_con%n_all_entries
             found = .false.
             j_lev    = mod(decomp_cascade_con%all_j(i) - 1,nlevdecomp)  + 1
             j_decomp = (decomp_cascade_con%all_j(i) - j_lev)/nlevdecomp + 1
             i_lev    = mod(decomp_cascade_con%all_i(i) - 1,nlevdecomp)  + 1
             i_decomp = (decomp_cascade_con%all_i(i) - i_lev)/nlevdecomp + 1
             if(i_decomp .eq. j_decomp .and. j_lev - i_lev .eq. 1)then
                this%AKXnacc%M(:,i) = this%vert_up_tran_nacc(:,i_lev,i_decomp) 
                found = .true.
             else
                if(i_decomp .eq. j_decomp .and. i_lev - j_lev .eq. 1)then
                   this%AKXnacc%M(:,i) = this%vert_down_tran_nacc(:,i_lev,i_decomp) 
                   found = .true.
                else
                   if(i_decomp .eq. j_decomp .and. i_lev .eq. j_lev)then
                      this%AKXnacc%M(:,i) = this%exit_nacc(:,i_lev,i_decomp) 
                      found = .true.
                   else
                      do k=1,ndecomp_cascade_transitions
                         if(i_decomp .ne. j_decomp .and. i_lev .eq. j_lev .and. &
                            i_decomp .eq. decomp_cascade_con%cascade_receiver_pool(k) .and. &
                            j_decomp .eq. decomp_cascade_con%cascade_donor_pool(k) .and. .not. found)then
                            this%AKXnacc%M(:,i) = this%hori_tran_nacc(:,i_lev,k) 
                            found = .true.
                         end if
                      end do
                   end if
                end if
             end if
             if(.not. found) write(iulog,*) 'Error in storing matrix restart variables',i
          end do
       end if
    end if
          
    ptr2d => this%ntrunc_vr_col
    call restartvar(ncid=ncid, flag=flag, varname="col_ntrunc_vr", xtype=ncd_double,  &
         dim1name='column', dim2name='levgrnd', switchdim=.true., &
         long_name='',  units='gN/m3', fill_value=spval, &
         scale_by_thickness=.false., &
         interpinic_flag='interp', readvar=readvar, data=ptr2d)

    if (use_nitrif_denitrif) then
       ! smin_no3_vr
       ptr2d => this%smin_no3_vr_col(:,:)
       call restartvar(ncid=ncid, flag=flag, varname='smin_no3_vr', xtype=ncd_double, &
            dim1name='column', dim2name='levgrnd', switchdim=.true., &
            long_name='', units='gN/m3', &
            scale_by_thickness=.false., &
            interpinic_flag='interp', readvar=readvar, data=ptr2d)
       if (flag=='read' .and. .not. readvar) then
          call endrun(msg= 'ERROR:: smin_no3_vr'//' is required on an initialization dataset' )
       end if
    end if

    if (use_nitrif_denitrif) then
       ! smin_nh4
       ptr2d => this%smin_nh4_vr_col(:,:)
       call restartvar(ncid=ncid, flag=flag, varname='smin_nh4_vr', xtype=ncd_double, &
            dim1name='column', dim2name='levgrnd', switchdim=.true., &
            long_name='', units='gN/m3', &
            scale_by_thickness=.false., &
            interpinic_flag='interp', readvar=readvar, data=ptr2d) 
       if (flag=='read' .and. .not. readvar) then
          call endrun(msg= 'ERROR:: smin_nh4_vr'//' is required on an initialization dataset' )
       end if
    end if

    ! decomp_cascade_state - the purpose of this is to check to make sure the bgc used 
    ! matches what the restart file was generated with.  
    ! add info about the SOM decomposition cascade

    if (decomp_method == century_decomp ) then
       decomp_cascade_state = 1
    else if (decomp_method == mimics_decomp ) then
       decomp_cascade_state = 2
    else
       decomp_cascade_state = 0
    end if
    ! add info about the nitrification / denitrification state
    if (use_nitrif_denitrif) then
       decomp_cascade_state = decomp_cascade_state + 10
    end if
    if (flag == 'write') itemp = decomp_cascade_state    
    call restartvar(ncid=ncid, flag=flag, varname='decomp_cascade_state', xtype=ncd_int,  &
         long_name='BGC of the model that wrote this restart file:' &
         // '  1s column: 0 = CLM-CN cascade, 1 = Century cascade;' &
         // ' 10s column: 0 = CLM-CN denitrification, 10 = Century denitrification', units='', &
         interpinic_flag='skip', readvar=readvar, data=itemp)
    if (flag=='read') then
       if (.not. readvar) then
          ! assume, for sake of backwards compatibility, that if decomp_cascade_state 
          ! is not in the restart file, then the current model state is the same as 
          ! the prior model state
          restart_file_decomp_cascade_state = decomp_cascade_state
          if ( masterproc ) write(iulog,*) ' CNRest: WARNING!  Restart file does not ' &
               // ' contain info on decomp_cascade_state used to generate the restart file.  '
          if ( masterproc ) write(iulog,*) '   Assuming the same as current setting: ', decomp_cascade_state
       else
          restart_file_decomp_cascade_state = itemp  
          if (decomp_cascade_state /= restart_file_decomp_cascade_state ) then
             if ( masterproc ) then
                write(iulog,*) 'CNRest: ERROR--the decomposition cascade differs between the current ' &
                     // ' model state and the model that wrote the restart file. '
                write(iulog,*) 'The model will be horribly out of equilibrium until after a lengthy spinup. '
                write(iulog,*) 'Stopping here since this is probably an error in configuring the run. '
                write(iulog,*) 'If you really wish to proceed, then override by setting '
                write(iulog,*) 'override_bgc_restart_mismatch_dump to .true. in the namelist'
                if ( .not. override_bgc_restart_mismatch_dump ) then
                   call endrun(msg= ' CNRest: Stopping. Decomposition cascade mismatch error.'//&
                        errMsg(sourcefile, __LINE__))
                endif
             endif
          endif
       end if
    end if

    !--------------------------------
    ! Spinup state
    !--------------------------------

    ! Do nothing for write
    ! Note that the call to write spinup_state out was done in soilbiogeochem_carbonstate_inst and
    ! cannot be called again because it will try to define the variable twice
    ! when the flag below is set to define
    if (flag == 'read') then
       call restartvar(ncid=ncid, flag=flag, varname='spinup_state', xtype=ncd_int,  &
            long_name='Spinup state of the model that wrote this restart file: ' &
            // ' 0 = normal model mode, 1 = AD spinup', units='', &
            interpinic_flag='copy', readvar=readvar,  data=idata)
       if (readvar) then
          restart_file_spinup_state = idata
       else
          ! assume, for sake of backwards compatibility, that if spinup_state is not in 
          ! the restart file then current model state is the same as prior model state
          restart_file_spinup_state = spinup_state
          if ( masterproc ) then
             write(iulog,*) ' WARNING!  Restart file does not contain info ' &
                  // ' on spinup state used to generate the restart file. '
             write(iulog,*) '   Assuming the same as current setting: ', spinup_state
          end if
       end if
    end if

    ! now compare the model and restart file spinup states, and either take the 
    ! model into spinup mode or out of it if they are not identical
    ! taking model out of spinup mode requires multiplying each decomposing pool 
    ! by the associated AD factor.
    ! putting model into spinup mode requires dividing each decomposing pool 
    ! by the associated AD factor.
    ! only allow this to occur on first timestep of model run.

    if (flag == 'read' .and. spinup_state /= restart_file_spinup_state ) then
       if (spinup_state == 0 .and. restart_file_spinup_state >= 1 ) then
          if ( masterproc ) write(iulog,*) ' NitrogenStateType Restart: taking SOM pools out of AD spinup mode'
          exit_spinup = .true.
       else if (spinup_state >= 1 .and. restart_file_spinup_state == 0 ) then
          if ( masterproc ) write(iulog,*) ' NitrogenStateType Restart: taking SOM pools into AD spinup mode'
          enter_spinup = .true.
       else
          call endrun(msg=' Error in entering/exiting spinup.  spinup_state ' &
               // ' != restart_file_spinup_state, but do not know what to do'//&
               errMsg(sourcefile, __LINE__))
       end if
       if (get_nstep() >= 2) then
          call endrun(msg=' Error in entering/exiting spinup - should occur only when nstep = 1'//&
               errMsg(sourcefile, __LINE__))
       endif
       if ( exit_spinup .and. isnan(this%totvegcthresh) )then
          call endrun(msg=' Error in exit spinup - totvegcthresh was not set with SetTotVgCThresh'//&
               errMsg(sourcefile, __LINE__))
       end if
       do k = 1, ndecomp_pools
          if ( exit_spinup ) then
             m = decomp_cascade_con%spinup_factor(k)
          else if ( enter_spinup ) then
             m = 1. / decomp_cascade_con%spinup_factor(k)
          end if
          do c = bounds%begc, bounds%endc
             l = col%landunit(c)
             do j = 1, nlevdecomp
                if ( abs(m - 1._r8) .gt. 0.000001_r8 .and. exit_spinup) then
                   this%decomp_npools_vr_col(c,j,k) = this%decomp_npools_vr_col(c,j,k) * m * &
                        get_spinup_latitude_term(grc%latdeg(col%gridcell(c)))
                   ! If there is no vegetation nitrogen,
                   ! implying that all vegetation has
                   ! died, then 
                   ! reset decomp pools to near zero during exit_spinup to
                   ! avoid very 
                   ! large and inert soil carbon stocks; note that only
                   ! pools with spinup factor > 1 
                   ! will be affected, which means that total SOMN and LITN
                   ! pools will not be set to 0.
                   if (totvegc_col(c) <= this%totvegcthresh .and. lun%itype(l) /= istcrop) then 
                      this%decomp_npools_vr_col(c,j,k) = 0._r8
                   endif
                elseif ( abs(m - 1._r8) .gt. 0.000001_r8 .and. enter_spinup) then
                   this%decomp_npools_vr_col(c,j,k) = this%decomp_npools_vr_col(c,j,k) * m / &
                        get_spinup_latitude_term(grc%latdeg(col%gridcell(c)))
                else
                   this%decomp_npools_vr_col(c,j,k) = this%decomp_npools_vr_col(c,j,k) * m 
                endif
             end do
          end do
       end do
    end if

  end subroutine Restart

  !-----------------------------------------------------------------------
  subroutine SetValues ( this, num_column, filter_column, value_column )
    !
    ! !DESCRIPTION:
    ! Set nitrogen state variables
    !
    ! !ARGUMENTS:
    class (soilbiogeochem_nitrogenstate_type) :: this
    integer , intent(in) :: num_column
    integer , intent(in) :: filter_column(:)
    real(r8), intent(in) :: value_column
    !
    ! !LOCAL VARIABLES:
    integer :: fi,i     ! loop index
    integer :: j,k      ! indices
    !------------------------------------------------------------------------

    do fi = 1,num_column
       i = filter_column(fi)

       this%sminn_col(i)       = value_column
       this%ntrunc_col(i)      = value_column
       this%cwdn_col(i)        = value_column
       if (use_nitrif_denitrif) then
          this%smin_no3_col(i) = value_column
          this%smin_nh4_col(i) = value_column
       end if
       this%totlitn_col(i)     = value_column
       this%totmicn_col(i)     = value_column
       this%totsomn_col(i)     = value_column
       this%totsomn_1m_col(i)  = value_column
       this%totlitn_1m_col(i)  = value_column
    end do

    do j = 1,nlevdecomp_full
       do fi = 1,num_column
          i = filter_column(fi)
          this%sminn_vr_col(i,j)       = value_column
          this%ntrunc_vr_col(i,j)      = value_column
          if (use_nitrif_denitrif) then
             this%smin_no3_vr_col(i,j) = value_column
             this%smin_nh4_vr_col(i,j) = value_column
          end if
       end do
    end do

    ! column and decomp_pools
    do k = 1, ndecomp_pools
       do fi = 1,num_column
          i = filter_column(fi)
          this%decomp_npools_col(i,k)    = value_column
          this%decomp_npools_1m_col(i,k) = value_column
          if(use_soil_matrixcn)then
             this%matrix_cap_decomp_npools_col(i,k)    = value_column
          end if
       end do
    end do

    ! column levdecomp, and decomp_pools
    do j = 1,nlevdecomp_full
       do k = 1, ndecomp_pools
          do fi = 1,num_column
             i = filter_column(fi)
             this%decomp_npools_vr_col(i,j,k) = value_column
             if(use_soil_matrixcn)then
                this%matrix_cap_decomp_npools_vr_col(i,j,k) = value_column
                this%decomp0_npools_vr_col(i,j,k) = value_column
             end if
          end do
       end do
    end do

<<<<<<< HEAD
=======
    do fi = 1,num_column
       i = filter_column(fi)
       this%totecosysn_col(i)                                            = value_column
       this%totn_col(i)                                                  = value_column
    end do
    
    ! Set values for the matrix solution
>>>>>>> 5765f944
    if(use_soil_matrixcn)then
       do j = 1,nlevdecomp
          do k = 1, ndecomp_pools
             do fi = 1, num_column
                i = filter_column(fi)
                this%in_nacc_2d(i,j,k)          = value_column
                this%vert_up_tran_nacc(i,j,k)   = value_column
                this%vert_down_tran_nacc(i,j,k) = value_column
                this%exit_nacc(i,j,k) = value_column
             end do
          end do
          do k = 1, ndecomp_cascade_transitions
             do fi = 1, num_column
                i = filter_column(fi)
                this%hori_tran_nacc(i,j,k)   = value_column
             end do
          end do
       end do
    end if

    if(use_soil_matrixcn)then
       do j = 1,decomp_cascade_con%n_all_entries
          do fi = 1, num_column
             i = filter_column(fi)
             this%AKXnacc%M(i,j) = value_column
          end do
       end do
    end if

  end subroutine SetValues

  !-----------------------------------------------------------------------

  subroutine Summary(this, bounds, num_allc, filter_allc, num_bgc_soilc, filter_bgc_soilc, cnveg_nitrogenstate_inst)

    !
    ! !ARGUMENTS:
    class (soilbiogeochem_nitrogenstate_type) :: this
    type(bounds_type) , intent(in) :: bounds  
    integer           , intent(in) :: num_allc       ! number of bgc columns in soilc filter
    integer           , intent(in) :: filter_allc(:) ! filter for bgc columns
    integer           , intent(in) :: num_bgc_soilc       ! number of bgc columns in soilc filter
    integer           , intent(in) :: filter_bgc_soilc(:) ! filter for bgc columns
    type(cnveg_nitrogenstate_type)    , intent(inout) :: cnveg_nitrogenstate_inst

    !
    ! !LOCAL VARIABLES:
    integer  :: c,j,k,l     ! indices
    integer  :: fc          ! lake filter indices
    integer  :: num_local   ! we do summary on different set when fates is
                            ! active becuase the CN variables aren't allocated
                            ! this preserves B4B
    real(r8) :: maxdepth    ! depth to integrate soil variables
    real(r8) :: totvegn_col ! local total ecosys veg N, allows 0 for fates
    real(r8) :: ecovegn_col ! local total veg N, allows 0 for fates
    !-----------------------------------------------------------------------

   ! vertically integrate NO3 NH4 N2O pools
   if (use_nitrif_denitrif) then
      do fc = 1,num_allc
         c = filter_allc(fc)
         this%smin_no3_col(c) = 0._r8
         this%smin_nh4_col(c) = 0._r8
      end do
      do j = 1, nlevdecomp
         do fc = 1,num_allc
            c = filter_allc(fc)
            this%smin_no3_col(c) = &
                 this%smin_no3_col(c) + &
                 this%smin_no3_vr_col(c,j) * dzsoi_decomp(j)
            
            this%smin_nh4_col(c) = &
                 this%smin_nh4_col(c) + &
                 this%smin_nh4_vr_col(c,j) * dzsoi_decomp(j)
          end do 
       end do

    end if

   ! vertically integrate each of the decomposing N pools
   do l = 1, ndecomp_pools
      do fc = 1,num_allc
         c = filter_allc(fc)
         this%decomp_npools_col(c,l) = 0._r8
         if(use_soil_matrixcn)then
            this%matrix_cap_decomp_npools_col(c,l) = 0._r8
         end if
      end do
      do j = 1, nlevdecomp
         do fc = 1,num_allc
            c = filter_allc(fc)
            this%decomp_npools_col(c,l) = &
                 this%decomp_npools_col(c,l) + &
                 this%decomp_npools_vr_col(c,j,l) * dzsoi_decomp(j)
            if(use_soil_matrixcn)then
               this%matrix_cap_decomp_npools_col(c,l) = &
                    this%matrix_cap_decomp_npools_col(c,l) + &
                    this%matrix_cap_decomp_npools_vr_col(c,j,l) * dzsoi_decomp(j)
            end if
         end do
      end do
   end do

   ! for vertically-resolved soil biogeochemistry, calculate some diagnostics of carbon pools to a given depth
   if ( nlevdecomp > 1) then

      do l = 1, ndecomp_pools
         do fc = 1,num_allc
            c = filter_allc(fc)
            this%decomp_npools_1m_col(c,l) = 0._r8
         end do
      end do

      ! vertically integrate each of the decomposing n pools to 1 meter
      maxdepth = 1._r8
      do l = 1, ndecomp_pools
         do j = 1, nlevdecomp
            if ( zisoi(j) <= maxdepth ) then
               do fc = 1,num_allc
                  c = filter_allc(fc)
                  this%decomp_npools_1m_col(c,l) = &
                       this%decomp_npools_1m_col(c,l) + &
                       this%decomp_npools_vr_col(c,j,l) * dzsoi_decomp(j)
               end do
            elseif ( zisoi(j-1) < maxdepth ) then
               do fc = 1,num_allc
                  c = filter_allc(fc)
                  this%decomp_npools_1m_col(c,l) = &
                       this%decomp_npools_1m_col(c,l) + &
                       this%decomp_npools_vr_col(c,j,l) * (maxdepth - zisoi(j-1))
               end do
            endif
         end do
      end do

      ! Add soil nitrogen pools together to produce vertically-resolved decomposing total soil N pool
      if ( nlevdecomp_full > 1 ) then
         do j = 1, nlevdecomp
            do fc = 1,num_allc
               c = filter_allc(fc)
               this%decomp_soiln_vr_col(c,j) = 0._r8
            end do
         end do
         do l = 1, ndecomp_pools
            if ( decomp_cascade_con%is_soil(l) ) then
               do j = 1, nlevdecomp
                  do fc = 1,num_allc
                     c = filter_allc(fc)
                     this%decomp_soiln_vr_col(c,j) = this%decomp_soiln_vr_col(c,j) + &
                          this%decomp_npools_vr_col(c,j,l)
                  end do
               end do
            end if
         end do
      end if
      
      ! total litter nitrogen to 1 meter (TOTLITN_1m)
      do fc = 1,num_allc
         c = filter_allc(fc)
         this%totlitn_1m_col(c) = 0._r8
      end do
      do l = 1, ndecomp_pools
         if ( decomp_cascade_con%is_litter(l) ) then
            do fc = 1,num_allc
               c = filter_allc(fc)
               this%totlitn_1m_col(c) = &
                    this%totlitn_1m_col(c) + &
                    this%decomp_npools_1m_col(c,l)
            end do
         end if
      end do
      
      ! total soil organic matter nitrogen to 1 meter (TOTSOMN_1m)
      do fc = 1,num_allc
         c = filter_allc(fc)
         this%totsomn_1m_col(c) = 0._r8
      end do
      do l = 1, ndecomp_pools
         if ( decomp_cascade_con%is_soil(l) ) then
            do fc = 1,num_allc
               c = filter_allc(fc)
               this%totsomn_1m_col(c) = this%totsomn_1m_col(c) + &
                    this%decomp_npools_1m_col(c,l)
            end do
         end if
      end do
      
   endif
   
   ! total litter nitrogen (TOTLITN)
   do fc = 1,num_allc
      c = filter_allc(fc)
      this%totlitn_col(c)    = 0._r8
   end do
   do l = 1, ndecomp_pools
      if ( decomp_cascade_con%is_litter(l) ) then
         do fc = 1,num_allc
            c = filter_allc(fc)
            this%totlitn_col(c) = &
                 this%totlitn_col(c) + &
                 this%decomp_npools_col(c,l)
         end do
      end if
   end do
   
   ! total microbial nitrogen (TOTMICN)
   do fc = 1,num_allc
      c = filter_allc(fc)
      this%totmicn_col(c) = 0._r8
   end do
   do l = 1, ndecomp_pools
      if ( decomp_cascade_con%is_microbe(l) ) then
         do fc = 1,num_allc
            c = filter_allc(fc)
            this%totmicn_col(c) = &
                 this%totmicn_col(c) + &
                 this%decomp_npools_col(c,l)
         end do
      end if
   end do

   ! total soil organic matter nitrogen (TOTSOMN)
   do fc = 1,num_allc
      c = filter_allc(fc)
      this%totsomn_col(c)    = 0._r8
   end do
   do l = 1, ndecomp_pools
      if ( decomp_cascade_con%is_soil(l) ) then
         do fc = 1,num_allc
            c = filter_allc(fc)
            this%totsomn_col(c) = this%totsomn_col(c) + &
                 this%decomp_npools_col(c,l)
         end do
      end if
   end do
   
   ! total sminn
   do fc = 1,num_allc
      c = filter_allc(fc)
      this%sminn_col(c)      = 0._r8
   end do
   do j = 1, nlevdecomp
      do fc = 1,num_allc
         c = filter_allc(fc)
         this%sminn_col(c) = this%sminn_col(c) + &
              this%sminn_vr_col(c,j) * dzsoi_decomp(j)
      end do
   end do

   ! total col_ntrunc
   do fc = 1,num_allc
      c = filter_allc(fc)
      this%ntrunc_col(c) = 0._r8
   end do
   do j = 1, nlevdecomp
      do fc = 1,num_allc
         c = filter_allc(fc)
         this%ntrunc_col(c) = this%ntrunc_col(c) + &
              this%ntrunc_vr_col(c,j) * dzsoi_decomp(j)
      end do
   end do

   ! total cwdn
   do fc = 1,num_allc
      c = filter_allc(fc)
      this%cwdn_col(c) = 0._r8
   end do

   if(use_fates_bgc)then
      num_local = num_bgc_soilc
   else
      num_local = num_allc
   end if
   
   do fc = 1,num_local
      if(use_fates_bgc) then
         c = filter_bgc_soilc(fc)
      else
         c = filter_allc(fc)
      end if
      
      if(col%is_fates(c)) then
         totvegn_col = 0._r8
         ecovegn_col = 0._r8
      else
         do l = 1, ndecomp_pools
            if ( decomp_cascade_con%is_cwd(l) ) then
               this%cwdn_col(c) = this%cwdn_col(c) + &
                    this%decomp_npools_col(c,l)
            end if
         end do
         totvegn_col = cnveg_nitrogenstate_inst%totn_p2c_col(c)
         ecovegn_col = cnveg_nitrogenstate_inst%totvegn_col(c)
      end if
      
      ! total ecosystem nitrogen, including veg (TOTECOSYSN)
      this%totecosysn_col(c) =    &
           this%cwdn_col(c)    + &
           this%totlitn_col(c) + &
           this%totmicn_col(c) + &
           this%totsomn_col(c) + &
           this%sminn_col(c)   + &
           ecovegn_col 
      
      ! total column nitrogen, including patch (TOTCOLN)
      
      this%totn_col(c) =  & 
           this%cwdn_col(c)    + &
           this%totlitn_col(c) + &
           this%totmicn_col(c) + &
           this%totsomn_col(c) + &
           this%sminn_col(c)   + &
           this%ntrunc_col(c)  + &
           totvegn_col
      
   end do
   
 end subroutine Summary

 !-----------------------------------------------------------------------
 subroutine DynamicColumnAdjustments(this, bounds, clump_index, column_state_updater)
   !
   ! !DESCRIPTION:
   ! Adjust state variables when column areas change due to dynamic landuse
   !
   ! !USES:
   use dynColumnStateUpdaterMod, only : column_state_updater_type
   !
   ! !ARGUMENTS:
   class(soilbiogeochem_nitrogenstate_type) , intent(inout) :: this
   type(bounds_type)                        , intent(in)    :: bounds

   ! Index of clump on which we're currently operating. Note that this implies that this
   ! routine must be called from within a clump loop.
   integer                                  , intent(in)    :: clump_index

   type(column_state_updater_type)          , intent(in)    :: column_state_updater
   !
   ! !LOCAL VARIABLES:
   integer :: j  ! level
   integer :: l  ! decomp pool
   real(r8) :: adjustment_one_level(bounds%begc:bounds%endc)
   integer :: begc, endc

   character(len=*), parameter :: subname = 'DynamicColumnAdjustments'
   !-----------------------------------------------------------------------

   begc = bounds%begc
   endc = bounds%endc

   this%dyn_nbal_adjustments_col(begc:endc) = 0._r8

   do l = 1, ndecomp_pools
      do j = 1, nlevdecomp
         call column_state_updater%update_column_state_no_special_handling( &
              bounds = bounds, &
              clump_index = clump_index, &
              var    = this%decomp_npools_vr_col(begc:endc, j, l), &
              adjustment = adjustment_one_level(begc:endc))
         this%dyn_nbal_adjustments_col(begc:endc) = &
              this%dyn_nbal_adjustments_col(begc:endc) + &
              adjustment_one_level(begc:endc) * dzsoi_decomp(j)
      end do
   end do

   do j = 1, nlevdecomp
      call column_state_updater%update_column_state_no_special_handling( &
           bounds = bounds, &
           clump_index = clump_index, &
           var    = this%ntrunc_vr_col(begc:endc, j), &
           adjustment = adjustment_one_level(begc:endc))
      this%dyn_nbal_adjustments_col(begc:endc) = &
           this%dyn_nbal_adjustments_col(begc:endc) + &
           adjustment_one_level(begc:endc) * dzsoi_decomp(j)

      call column_state_updater%update_column_state_no_special_handling( &
           bounds = bounds, &
           clump_index = clump_index, &
           var    = this%sminn_vr_col(begc:endc, j), &
           adjustment = adjustment_one_level(begc:endc))
      this%dyn_nbal_adjustments_col(begc:endc) = &
           this%dyn_nbal_adjustments_col(begc:endc) + &
           adjustment_one_level(begc:endc) * dzsoi_decomp(j)
   end do

   if (use_nitrif_denitrif) then

      do j = 1, nlevdecomp
         ! Separately track adjustments made to no3 and nh4 pools, since those aren't included
         ! in the overall N balance (totn)
         this%dyn_no3bal_adjustments_col(begc:endc) = 0._r8
         this%dyn_nh4bal_adjustments_col(begc:endc) = 0._r8

         call column_state_updater%update_column_state_no_special_handling( &
              bounds = bounds, &
              clump_index = clump_index, &
              var    = this%smin_no3_vr_col(begc:endc, j), &
              adjustment = adjustment_one_level(begc:endc))
         this%dyn_no3bal_adjustments_col(begc:endc) = &
              this%dyn_no3bal_adjustments_col(begc:endc) + &
              adjustment_one_level(begc:endc) * dzsoi_decomp(j)

         call column_state_updater%update_column_state_no_special_handling( &
              bounds = bounds, &
              clump_index = clump_index, &
              var    = this%smin_nh4_vr_col(begc:endc, j), &
              adjustment = adjustment_one_level(begc:endc))
         this%dyn_nh4bal_adjustments_col(begc:endc) = &
              this%dyn_nh4bal_adjustments_col(begc:endc) + &
              adjustment_one_level(begc:endc) * dzsoi_decomp(j)
      end do

   end if

 end subroutine DynamicColumnAdjustments

  !------------------------------------------------------------------------
  subroutine SetTotVgCThresh(this, totvegcthresh)

    class(soilbiogeochem_nitrogenstate_type)           :: this
    real(r8)                              , intent(in) :: totvegcthresh

    if ( totvegcthresh <= 0.0_r8 )then
        call endrun(msg=' Error totvegcthresh is zero or negative and should be > 0'//&
               errMsg(sourcefile, __LINE__))
    end if
    this%totvegcthresh = totvegcthresh

  end subroutine SetTotVgCThresh

end module SoilBiogeochemNitrogenStateType<|MERGE_RESOLUTION|>--- conflicted
+++ resolved
@@ -11,13 +11,7 @@
   use clm_varpar                         , only : ndecomp_cascade_transitions, ndecomp_pools, nlevcan
   use clm_varpar                         , only : nlevdecomp_full, nlevdecomp, nlevsoi
   use clm_varcon                         , only : spval, dzsoi_decomp, zisoi
-<<<<<<< HEAD
-  use clm_varctl                         , only : use_nitrif_denitrif
-  use SoilBiogeochemDecompCascadeConType , only : mimics_decomp, century_decomp, decomp_method
-=======
   use clm_varctl                         , only : use_nitrif_denitrif, use_fates_bgc
-  use SoilBiogeochemDecompCascadeConType , only : mimics_decomp, century_decomp, decomp_method, use_soil_matrixcn
->>>>>>> 5765f944
   use clm_varctl                         , only : iulog, override_bgc_restart_mismatch_dump, spinup_state
   use landunit_varcon                    , only : istcrop, istsoil 
   use SoilBiogeochemDecompCascadeConType , only : decomp_cascade_con, use_soil_matrixcn
@@ -991,8 +985,6 @@
        end do
     end do
 
-<<<<<<< HEAD
-=======
     do fi = 1,num_column
        i = filter_column(fi)
        this%totecosysn_col(i)                                            = value_column
@@ -1000,7 +992,6 @@
     end do
     
     ! Set values for the matrix solution
->>>>>>> 5765f944
     if(use_soil_matrixcn)then
        do j = 1,nlevdecomp
           do k = 1, ndecomp_pools
