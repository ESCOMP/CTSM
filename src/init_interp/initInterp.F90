module initInterpMod

  !----------------------------------------------------------------------- 
  ! Interpolate initial conditions file from one resolution and/or landmask
  ! to another resolution and/or landmask
  !----------------------------------------------------------------------- 

#include "shr_assert.h"
  use initInterpBounds, only : interp_bounds_type
  use initInterpMindist, only: set_mindist, set_single_match
  use initInterpMindist, only: subgrid_type, subgrid_special_indices_type
  use initInterp1dData, only : interp_1d_data
  use initInterp2dvar, only: interp_2dvar_type
  use initInterpMultilevelBase, only : interp_multilevel_type
  use initInterpMultilevelContainer, only : interp_multilevel_container_type
  use initInterpUtils, only: glc_elevclasses_are_same
  use shr_kind_mod   , only: r8 => shr_kind_r8, r4 => shr_kind_r4
  use shr_const_mod  , only: SHR_CONST_PI, SHR_CONST_REARTH
  use shr_sys_mod    , only: shr_sys_flush
  use shr_log_mod    , only : errMsg => shr_log_errMsg
  use shr_string_mod , only: shr_string_listGetName
  use clm_varctl     , only: iulog
  use abortutils     , only: endrun
  use spmdMod        , only: masterproc
  use restUtilMod    , only: iflag_interp, iflag_copy, iflag_skip, iflag_area
  use IssueFixedMetadataHandler, only : copy_issue_fixed_metadata
  use glcBehaviorMod , only: glc_behavior_type
  use ncdio_utils    , only: find_var_on_file
  use ncdio_pio
  use pio

  implicit none
  private
  save

  ! Public methods

  public :: initInterp_readnl  ! Read namelist
  public :: initInterp

  ! Private methods

  private :: copy_metadata
  private :: check_dim_subgrid
  private :: check_dim_level
  private :: skip_var
  private :: findMinDist
  private :: set_subgrid_info
  private :: interp_0d_copy
  private :: interp_1d_double
  private :: interp_1d_int
  private :: interp_2d_double
  private :: limit_snlsno
  private :: check_interp_non_ciso_to_ciso

  ! Private data
 
  character(len=8) :: created_glacier_mec_landunits

  ! Allowable interpolation methods
  ! - interp_method_general: The general-purpose method
  ! - interp_method_finidat_areas: Take areas and other related fields from the finidat
  !   file, rather than maintaining them at the values from the surface dataset. This
  !   only works for interpolation from one resolution to the same resolution, and with
  !   basically the same configuration. This also triggers different logic for finding
  !   matching points, assuring that we find exactly one match in the input for each
  !   output point.
  integer, parameter :: interp_method_general = 1
  integer, parameter :: interp_method_finidat_areas = 2

  ! One of the above methods
  integer :: interp_method

  ! If true, fill missing types with closest natural veg column (using bare soil for
  ! patch-level variables)
  logical :: init_interp_fill_missing_with_natveg

  character(len=*), parameter, private :: sourcefile = &
       __FILE__

contains

  !=======================================================================

  !-----------------------------------------------------------------------
  subroutine initInterp_readnl(NLFilename)
    !
    ! !DESCRIPTION:
    ! Read the namelist for initInterp
    !
    ! !USES:
    use fileutils      , only : getavu, relavu, opnfil
    use shr_nl_mod     , only : shr_nl_find_group_name
    use spmdMod        , only : masterproc, mpicom
    use shr_mpi_mod    , only : shr_mpi_bcast
    !
    ! !ARGUMENTS:
    character(len=*), intent(in) :: NLFilename ! Namelist filename
    !
    ! !LOCAL VARIABLES:
    integer :: ierr                 ! error code
    integer :: unitn                ! unit for namelist file
    character(len=64) :: init_interp_method

    character(len=*), parameter :: subname = 'initInterp_readnl'
    !-----------------------------------------------------------------------

    namelist /clm_initinterp_inparm/ &
         init_interp_method, init_interp_fill_missing_with_natveg

    ! Initialize options to default values, in case they are not specified in the namelist
    init_interp_method = ' '
    init_interp_fill_missing_with_natveg = .false.

    if (masterproc) then
       unitn = getavu()
       write(iulog,*) 'Read in clm_initinterp_inparm  namelist'
       call opnfil (NLFilename, unitn, 'F')
       call shr_nl_find_group_name(unitn, 'clm_initinterp_inparm', status=ierr)
       if (ierr == 0) then
          read(unitn, clm_initinterp_inparm, iostat=ierr)
          if (ierr /= 0) then
             call endrun(msg="ERROR reading clm_initinterp_inparm namelist"//errmsg(sourcefile, __LINE__))
          end if
       else
          call endrun(msg="ERROR finding clm_initinterp_inparm namelist"//errmsg(sourcefile, __LINE__))
       end if
       call relavu( unitn )
    end if

    call shr_mpi_bcast (init_interp_method, mpicom)
    call shr_mpi_bcast (init_interp_fill_missing_with_natveg, mpicom)

    if (masterproc) then
       write(iulog,*) ' '
       write(iulog,*) 'initInterp settings:'
       write(iulog,nml=clm_initinterp_inparm)
       write(iulog,*) ' '
    end if

    call translate_options(init_interp_method)
    call check_nl_consistency()

  contains
    subroutine translate_options(init_interp_method)
      ! Translate string options into integer parameters
      character(len=*), intent(in) :: init_interp_method

      select case (init_interp_method)
      case ('general')
         interp_method = interp_method_general
      case ('use_finidat_areas')
         interp_method = interp_method_finidat_areas
      case default
         write(iulog,*) 'Unknown value for init_interp_method: ', trim(init_interp_method)
         call endrun('Unknown value for init_interp_method')
      end select
    end subroutine translate_options

    subroutine check_nl_consistency()
      if (interp_method == interp_method_finidat_areas .and. &
           init_interp_fill_missing_with_natveg) then
         call endrun(msg='init_interp_method = use_finidat_areas is incompatible with init_interp_fill_missing_with_natveg')
      end if
    end subroutine check_nl_consistency

  end subroutine initInterp_readnl


  subroutine initInterp (filei, fileo, bounds, glc_behavior)

    !----------------------------------------------------------------------- 
    ! Read initial data from netCDF instantaneous initial data history file 
    !-----------------------------------------------------------------------

    use decompMod, only: bounds_type

    ! --------------------------------------------------------------------
    ! arguments
    character(len=*)  , intent(in) :: filei     !input  initial dataset
    character(len=*)  , intent(in) :: fileo    !output initial dataset
    type(bounds_type) , intent(in) :: bounds
    type(glc_behavior_type), intent(in) :: glc_behavior
    !
    ! local variables
    integer            :: i,j,k,l,m,n     ! loop indices    
    integer            :: begi, endi      ! beginning/ending indices 
    integer            :: bego, endo      ! beginning/ending indices
    type(interp_bounds_type) :: bounds_i  ! input file bounds
    type(interp_bounds_type) :: bounds_o  ! output file bounds
    integer            :: nlevi,nlevo     ! input/output number of levels
    type(file_desc_t), target :: ncidi, ncido    ! input/output pio fileids 
    integer            :: dimleni,dimleno ! input/output dimension length       
    integer            :: nvars           ! number of variables
    character(len=256) :: varname         ! variable name
    character(len=256) :: varname_i_options ! possible variable names on input file
    character(len=256) :: varname_i       ! variable name on input file
    character(len=16)  :: vec_dimname     ! subgrid dimension name
    type(Var_desc_t)   :: vardesc         ! pio variable descriptor
    integer            :: xtypeo          ! netCDF variable type
    integer            :: varido          ! netCDF variable id
    integer            :: ndimso          ! netCDF number of dimensions
    integer            :: dimidso(3) = -1 ! netCDF dimension ids
    integer            :: status          ! return code
    integer            :: iflag_interpinic
    real(r8)           :: rvalue
    integer            :: ivalue 
    integer            :: spinup_state_i, spinup_state_o
    integer            :: decomp_cascade_state_i, decomp_cascade_state_o 
    integer            :: npftsi, ncolsi, nlunsi, ngrcsi 
    integer            :: npftso, ncolso, nlunso, ngrcso 
    logical            :: glc_elevclasses_same
    integer , pointer  :: pftindx(:)
    integer , pointer  :: colindx(:)     
    integer , pointer  :: lunindx(:)     
    integer , pointer  :: grcindx(:) 
    logical , pointer  :: pft_activei(:), pft_activeo(:) 
    logical , pointer  :: col_activei(:), col_activeo(:) 
    logical , pointer  :: lun_activei(:), lun_activeo(:)
    logical , pointer  :: grc_activei(:), grc_activeo(:)
    integer , pointer  :: sgridindex(:)
    type(subgrid_special_indices_type) :: subgrid_special_indices
    type(interp_multilevel_container_type) :: interp_multilevel_container
    type(interp_2dvar_type) :: var2d_i, var2d_o  ! holds metadata for 2-d variables
    !--------------------------------------------------------------------

    if (masterproc) then
       write (iulog,*) '**** Mapping clm initial data from input ',trim(filei),&
            '  to output ',trim(fileo),' ****'
    end if

    ! --------------------------------------------
    ! Open input and output initial conditions files
    ! --------------------------------------------

    call ncd_pio_openfile (ncidi, trim(filei) , 0)
    call ncd_pio_openfile (ncido, trim(fileo),  ncd_write)

<<<<<<< HEAD
=======
    call copy_metadata(ncidi, ncido)

>>>>>>> 8265b774
    call check_interp_non_ciso_to_ciso(ncidi)

    ! --------------------------------------------
    ! Determine dimensions and error checks on dimensions
    ! --------------------------------------------

    call check_dim_subgrid(ncidi, ncido, dimname ='pft'     , dimleni=npftsi, dimleno=npftso)
    call check_dim_subgrid(ncidi, ncido, dimname ='column'  , dimleni=ncolsi, dimleno=ncolso)
    call check_dim_subgrid(ncidi, ncido, dimname ='landunit', dimleni=nlunsi, dimleno=nlunso)
    call check_dim_subgrid(ncidi, ncido, dimname ='gridcell', dimleni=ngrcsi, dimleno=ngrcso)

    if (masterproc) then
       write (iulog,*) 'input gridcells = ',ngrcsi,' output gridcells = ',ngrcso
       write (iulog,*) 'input landuntis = ',nlunsi,' output landunits = ',nlunso
       write (iulog,*) 'input columns   = ',ncolsi,' output columns   = ',ncolso
       write (iulog,*) 'input pfts      = ',npftsi,' output pfts      = ',npftso
    end if

    ! NOTE(wjs, 2015-10-31) The inclusion of must_be_same in these checks essentially
    ! duplicates checks done elsewhere - specifically, if the interpolator for a given
    ! level dimension is the copy interpolator, then that will do its own checks to
    ! ensure that the dimension sizes match. So we may want to remove the must_be_same
    ! argument, and make check_dim_level purely informational, in order to remove this
    ! maintenance problem - or maybe even remove check_dim_level entirely.
    call check_dim_level(ncidi, ncido, dimname='levsno' , must_be_same=.false.)
    call check_dim_level(ncidi, ncido, dimname='levsno1', must_be_same=.false.)
    call check_dim_level(ncidi, ncido, dimname='levcan' , must_be_same=.true.)
    call check_dim_level(ncidi, ncido, dimname='levlak' , must_be_same=.true.)
    call check_dim_level(ncidi, ncido, dimname='levtot' , must_be_same=.false.)
    call check_dim_level(ncidi, ncido, dimname='levgrnd', must_be_same=.false.)
    call check_dim_level(ncidi, ncido, dimname='numrad' , must_be_same=.true.)

    glc_elevclasses_same = glc_elevclasses_are_same(ncidi, ncido)
    if (masterproc) then
       write(iulog,*) 'Glacier elevation classes same in input and output?: ', &
            glc_elevclasses_same
    end if

    ! --------------------------------------------
    ! Determine input file global attributes that are needed 
    ! --------------------------------------------

    status = pio_get_att(ncidi, pio_global, &
         'ipft_not_vegetated', &
         subgrid_special_indices%ipft_not_vegetated)
    status = pio_get_att(ncidi, pio_global, &
         'icol_vegetated_or_bare_soil', &
         subgrid_special_indices%icol_vegetated_or_bare_soil)
    status = pio_get_att(ncidi, pio_global, &
         'ilun_vegetated_or_bare_soil', &
         subgrid_special_indices%ilun_vegetated_or_bare_soil)
    status = pio_get_att(ncidi, pio_global, &
         'ilun_crop', &
         subgrid_special_indices%ilun_crop)
    status = pio_get_att(ncidi, pio_global, &
         'ilun_landice_multiple_elevation_classes', &
         subgrid_special_indices%ilun_landice_multiple_elevation_classes)
    status = pio_get_att(ncidi, pio_global, &
         'created_glacier_mec_landunits', &
         created_glacier_mec_landunits)

    if (masterproc) then
       write(iulog,*)'ipft_not_vegetated                      = ' , &
            subgrid_special_indices%ipft_not_vegetated
       write(iulog,*)'icol_vegetated_or_bare_soil             = ' , &
            subgrid_special_indices%icol_vegetated_or_bare_soil
       write(iulog,*)'ilun_vegetated_or_bare_soil             = ' , &
            subgrid_special_indices%ilun_vegetated_or_bare_soil
       write(iulog,*)'ilun_crop                               = ' , &
            subgrid_special_indices%ilun_crop
       write(iulog,*)'ilun_landice_multiple_elevation_classes = ' , &
            subgrid_special_indices%ilun_landice_multiple_elevation_classes
       write(iulog,*)'create_glacier_mec_landunits            = ', &
            trim(created_glacier_mec_landunits)
    end if

    ! --------------------------------------------
    ! Find closest values for pfts, cols, landunits, gridcells
    ! --------------------------------------------

    bounds_i = interp_bounds_type( &
         begp = 1, endp = npftsi, &
         begc = 1, endc = ncolsi, &
         begl = 1, endl = nlunsi, &
         begg = 1, endg = ngrcsi)

    ! It is important for bounds_o to match the passed-in bounds - i.e., for the
    ! decomposition within init_interp to match the model's decomposition. This way we
    ! can access other information for the output configuration that is not contained in
    ! the restart file.
    bounds_o = interp_bounds_type( &
         begp = bounds%begp, endp = bounds%endp, &
         begc = bounds%begc, endc = bounds%endc, &
         begl = bounds%begl, endl = bounds%endl, &
         begg = bounds%begg, endg = bounds%endg)

    allocate(pft_activei(bounds_i%get_begp():bounds_i%get_endp()))
    allocate(col_activei(bounds_i%get_begc():bounds_i%get_endc()))
    allocate(lun_activei(bounds_i%get_begl():bounds_i%get_endl()))
    allocate(grc_activei(bounds_i%get_begg():bounds_i%get_endg()))

    allocate(pft_activeo(bounds_o%get_begp():bounds_o%get_endp()))
    allocate(col_activeo(bounds_o%get_begc():bounds_o%get_endc()))
    allocate(lun_activeo(bounds_o%get_begl():bounds_o%get_endl()))
    allocate(grc_activeo(bounds_o%get_begg():bounds_o%get_endg()))

    allocate(pftindx(bounds_o%get_begp():bounds_o%get_endp()))
    allocate(colindx(bounds_o%get_begc():bounds_o%get_endc()))
    allocate(lunindx(bounds_o%get_begl():bounds_o%get_endl()))
    allocate(grcindx(bounds_o%get_begg():bounds_o%get_endg()))

    ! For each output pft, find the input pft, pftindx, that is closest

    if (masterproc) then
       write(iulog,*)'finding minimum distance for pfts'
    end if
    vec_dimname = 'pft'
    call findMinDist(vec_dimname, bounds_i%get_begp(), bounds_i%get_endp(), &
         bounds_o%get_begp(), bounds_o%get_endp(), ncidi, ncido, &
         subgrid_special_indices, glc_behavior, glc_elevclasses_same, &
         pft_activei, pft_activeo, pftindx )

    ! For each output column, find the input column, colindx, that is closest

    if (masterproc) then
       write(iulog,*)'finding minimum distance for columns'
    end if
    vec_dimname = 'column'
    call findMinDist(vec_dimname, bounds_i%get_begc(), bounds_i%get_endc(), &
         bounds_o%get_begc(), bounds_o%get_endc(), ncidi, ncido, &
         subgrid_special_indices, glc_behavior, glc_elevclasses_same, &
         col_activei, col_activeo, colindx )

    ! For each output landunit, find the input landunit, lunindx, that is closest

    if (masterproc) then
       write(iulog,*)'finding minimum distance for landunits'
    end if
    vec_dimname = 'landunit'
    call findMinDist(vec_dimname, bounds_i%get_begl(), bounds_i%get_endl(), &
         bounds_o%get_begl(), bounds_o%get_endl(), ncidi, ncido, &
         subgrid_special_indices, glc_behavior, glc_elevclasses_same, &
         lun_activei, lun_activeo, lunindx )

    ! For each output gridcell, find the input gridcell, grcindx, that is closest

    if (masterproc) then
       write(iulog,*)'finding minimum distance for gridcells'
    end if
    vec_dimname = 'gridcell'
    call findMinDist(vec_dimname, bounds_i%get_begg(), bounds_i%get_endg(), &
         bounds_o%get_begg(), bounds_o%get_endg(), ncidi, ncido, &
         subgrid_special_indices, glc_behavior, glc_elevclasses_same, &
         grc_activei, grc_activeo, grcindx)

    ! ------------------------------------------------------------------------
    ! Set up interpolators for multi-level variables
    ! ------------------------------------------------------------------------

    if (masterproc) then
       write(iulog,*)'setting up interpolators for multi-level variables'
    end if
    interp_multilevel_container = interp_multilevel_container_type( &
         ncid_source = ncidi, ncid_dest = ncido, &
         bounds_source = bounds_i, bounds_dest = bounds_o, &
         pftindex = pftindx, colindex = colindx)

    !------------------------------------------------------------------------          
    ! Read input initial data and write output initial data
    !------------------------------------------------------------------------          

    ! Only examing the snow interfaces above zi=0 => zisno and zsno have
    ! the same level dimension below

    ! Read input initial data and write output initial data
    ! Only examing the snow interfaces above zi=0 => zisno and zsno have
    ! the same level dimension below

    if (masterproc) then
       write(iulog,*)'reading in initial dataset'
    end if
    ! Get number of output variables and loop over them 
    status = pio_inquire(ncido, nVariables=nvars)
    do varido = 1, nvars

       !---------------------------------------------------          
       ! Given varido, get out variable data 
       !---------------------------------------------------          

       status = pio_inquire_variable(ncido, varid=varido, name=varname, &
            xtype=xtypeo, ndims=ndimso, dimids=dimidso)

       !---------------------------------------------------          
       ! If variable is zsoi, SKIP this variable
       !---------------------------------------------------          

       if  ( trim(varname) == 'zsoi' ) then
          if (masterproc) then
             write(iulog,*) 'Skipping     : ',trim(varname)
          end if
          CYCLE
       end if

       !---------------------------------------------------          
       ! If interpinic flag is set to skip on output file
       ! SKIP this variable
       !---------------------------------------------------          

       status = pio_inq_varid (ncido, trim(varname), vardesc)
       status = pio_get_att(ncido, vardesc, 'interpinic_flag', iflag_interpinic)
       if (skip_var(iflag_interpinic)) then
          if (masterproc) then
             write (iulog,*) 'Skipping     : ', trim(varname)
          end if
          CYCLE
       end if

       !---------------------------------------------------          
       ! Read metadata telling us possible variable names on input file;
       ! determine which of these is present on the input file
       !---------------------------------------------------          

       ! 'varnames_on_old_files' is a colon-delimited list of possible variable names,
       ! enabling backwards compatibility with old input files
       status = pio_get_att(ncido, vardesc, 'varnames_on_old_files', varname_i_options)

       ! We expect the first name in the list to match the current variable name. If that
       ! isn't true, abort. This check is mainly to catch behavior changes in the code to
       ! write this attribute in restUtilMod: Significant changes in behavior there need
       ! to be matched by corresponding changes in this module. For example, if
       ! restUtilMod changes this attribute to exclude the first name (which, after all,
       ! is available via the variable name itself), then code in this module should
       ! change accordingly.
       call shr_string_listGetName(varname_i_options, 1, varname_i)
       if (varname_i /= varname) then
          if (masterproc) then
             write(iulog,*) 'ERROR: expect first element in varnames_on_old_files to match varname'
             write(iulog,*) 'varname = ', trim(varname)
             write(iulog,*) 'varnames_on_old_files = ', trim(varname_i_options)
             write(iulog,*) 'This likely indicates that the code to write the'
             write(iulog,*) 'varnames_on_old_files attribute list has changed behavior.'
          end if
          call endrun(msg='ERROR: expect first element in varnames_on_old_files to match varname'// &
               errMsg(sourcefile, __LINE__))
       end if

       ! Find which of the list of possible variables actually exists on the input file.
       call find_var_on_file(ncidi, varname_i_options, varname_i)

       ! Note that, if none of the options are found, varname_i will be set to the first
       ! variable in the list, in which case the following code will determine that we
       ! should skip this variable.

       !---------------------------------------------------
       ! If variable is on output file - but not on input file
       ! SKIP this variable
       !---------------------------------------------------          

       call pio_seterrorhandling(ncidi, PIO_BCAST_ERROR)
       status = pio_inq_varid(ncidi, name=varname_i, vardesc=vardesc)
       call pio_seterrorhandling(ncidi, PIO_INTERNAL_ERROR)
       if (status /= PIO_noerr) then
          if (masterproc) then
             write (iulog,*) 'Skipping     : ', trim(varname), ' variable is NOT on input file'
          end if
          CYCLE
       end if

       !---------------------------------------------------          
       ! For scalar outut variables 
       !---------------------------------------------------          

       if ( ndimso == 0 ) then

          if  ( trim(varname) .eq. 'spinup_state' ) then

             ! since we are copying soil variables, need to also copy spinup state 
             ! since otherwise if they are different then it will break the spinup procedure
             status = pio_inq_varid(ncidi, trim(varname_i), vardesc)
             status = pio_get_var(ncidi, vardesc, spinup_state_i)
             status = pio_inq_varid(ncido, trim(varname), vardesc)
             status = pio_get_var(ncido, vardesc, spinup_state_o)
             if ( spinup_state_i  /=  spinup_state_o ) then
                if (masterproc) then
                   write (iulog,*) 'Spinup states are different: Copying: ', &
                        trim(varname_i), ' => ', trim(varname)
                end if
                status = pio_put_var(ncido, vardesc, spinup_state_i)
             else
                if (masterproc) then
                   write (iulog,*) 'Spinup states match: Skipping: ', &
                        trim(varname_i), ' => ', trim(varname)
                end if
             endif
             
          else if  ( trim(varname) .eq. 'decomp_cascade_state' ) then

             ! ditto for the decomposition cascade
             status = pio_inq_varid(ncidi, trim(varname_i), vardesc)
             status = pio_get_var(ncidi, vardesc, decomp_cascade_state_i)
             status = pio_inq_varid(ncido, trim(varname), vardesc)
             status = pio_get_var(ncido, vardesc, decomp_cascade_state_o)
             if ( decomp_cascade_state_i  /=  decomp_cascade_state_o ) then
                call endrun(msg='ERROR: Decomposition cascade states are different'//errMsg(sourcefile, __LINE__))
             else
                if (masterproc) then
                   write (iulog,*) 'Decomposition cascade states match: Skipping: ', &
                        trim(varname_i), ' => ', trim(varname)
                end if
             endif

          else if (iflag_interpinic == iflag_copy) then

             call interp_0d_copy(varname, varname_i, xtypeo, ncidi, ncido)

          else if (iflag_interpinic == iflag_skip) then

             if (masterproc) then
                write(iulog,*) 'Skipping     : ',trim(varname)
             end if

          else

             if (masterproc) then
                write(iulog,*) 'Bad interpinic flag for scalar variable ', trim(varname), &
                     ': ', iflag_interpinic
                call endrun(msg='Bad interpinic flag for scalar variable'//errMsg(sourcefile, __LINE__))
             end if

          end if

       !---------------------------------------------------          
       ! For 1D output variables
       !---------------------------------------------------          

       else if ( ndimso == 1 ) then

          status = pio_inq_dimname(ncido, dimidso(1), vec_dimname)
          begi = bounds_i%get_beg(vec_dimname)
          endi = bounds_i%get_end(vec_dimname)
          bego = bounds_o%get_beg(vec_dimname)
          endo = bounds_o%get_end(vec_dimname)
          if ( vec_dimname == 'pft' )then
             sgridindex => pftindx
          else if ( vec_dimname  == 'column' )then
             sgridindex => colindx
          else if ( vec_dimname == 'landunit' )then
             sgridindex => lunindx
          else if ( vec_dimname == 'gridcell' )then
             sgridindex => grcindx
          else
             call endrun(msg='ERROR interpinic: 1D variable '//trim(varname)//&
                  'with unknown subgrid dimension: '//trim(vec_dimname)//&
                  errMsg(sourcefile, __LINE__))
          end if

          if ( xtypeo == pio_int )then
             call interp_1d_int ( varname, varname_i, vec_dimname, begi, endi, bego, endo, &
                  ncidi, ncido, sgridindex )
          else if ( xtypeo == pio_double )then                                 
             call interp_1d_double( varname, varname_i, vec_dimname, begi, endi, bego, endo, &
                  ncidi, ncido, sgridindex )
          else
             call endrun(msg='ERROR interpinic: 1D variable with unknown type: '//&
                  trim(varname)//errMsg(sourcefile, __LINE__))
          end if

       !---------------------------------------------------          
       ! For 2D output variables
       !---------------------------------------------------          

       else if ( ndimso == 2 )then

          if ( xtypeo /= pio_double )then
             call endrun(msg='ERROR interpinic: 2D variable with unknown type: '//&
                  trim(varname)//errMsg(sourcefile, __LINE__))
          end if

          var2d_i = interp_2dvar_type( &
               varname = varname_i, &
               ncid = ncidi, &
               file_is_dest = .false., &
               bounds = bounds_i)

          var2d_o = interp_2dvar_type( &
               varname = varname, &
               ncid = ncido, &
               file_is_dest = .true., &
               bounds = bounds_o)

          vec_dimname = var2d_o%get_vec_dimname()
          begi = bounds_i%get_beg(vec_dimname)
          endi = bounds_i%get_end(vec_dimname)
          bego = bounds_o%get_beg(vec_dimname)
          endo = bounds_o%get_end(vec_dimname)
          if ( vec_dimname == 'pft' )then
             sgridindex => pftindx
          else if ( vec_dimname  == 'column' )then
             sgridindex => colindx
          else if ( vec_dimname == 'landunit' )then
             sgridindex => lunindx
          else if ( vec_dimname == 'gridcell' )then
             sgridindex => grcindx
          else
             call endrun(msg='ERROR interpinic: 2D variable with unknown subgrid dimension: '//&
                  trim(varname)//errMsg(sourcefile, __LINE__))
          end if
          call interp_2d_double(var2d_i, var2d_o, &
               begi, endi, bego, endo, &
               sgridindex, &
               interp_multilevel_container)

       else

          call endrun(msg='ERROR interpinic: variable NOT scalar, 1D or 2D: '//&
               trim(varname)//errMsg(sourcefile, __LINE__))

       end if
       call shr_sys_flush(iulog)

    end do
    ! Close input file

    call pio_closefile(ncidi)

    ! Do some final cleanup of specific variables
    !
    ! NOTE(wjs, 2015-10-31) I really don't like having this variable-specific logic here,
    ! but I can't see a great way around this. (One alternative would be to do this
    ! cleanup when reading the restart file, e.g., in subgridRestMod. But (1) that feels
    ! like a hidden way to accomplish this, and (2) that would apply for *any* restart
    ! read, as opposed to just restart reads following init_interp, which could mask
    ! problems with other restart files.)

    ! Need to first sync the file so the previous writes complete before we try to re-read
    ! variables
    call pio_syncfile(ncido)

    ! BUG: (EBK, 2016-1-6, bugz: 2261) PIO2 in cime4.3.9 has a bug where you can't do 
    ! two writes of the same variable to a file. So we have to close and reopen the file. 
    ! When PIO2 is robust enough to handle that we can remove the following two lines.
    call pio_closefile(ncido)
    call ncd_pio_openfile (ncido, trim(fileo),  ncd_write)
    ! ENDBUG:

    if (masterproc) then
       write(iulog,*) 'Cleaning up / adjusting variables'
    end if

    call limit_snlsno(ncido, bounds_o)


    ! Close output file

    call pio_closefile(ncido)

    if (masterproc) then
       write (iulog,*) ' Successfully created initial condition file mapped from input IC file'
    end if

  end subroutine initInterp

  !-----------------------------------------------------------------------
  subroutine copy_metadata(ncidi, ncido)
    !
    ! !DESCRIPTION:
    ! Copy any necessary global metadata from the input file to the output file
    !
    ! !ARGUMENTS:
    type(file_desc_t), intent(inout) :: ncidi ! input (source) file
    type(file_desc_t), intent(inout) :: ncido ! output (destination) file
    !
    ! !LOCAL VARIABLES:

    character(len=*), parameter :: subname = 'copy_metadata'
    !-----------------------------------------------------------------------

    call ncd_redef(ncido)
    call copy_issue_fixed_metadata(ncidi, ncido)
    call ncd_enddef(ncido)

  end subroutine copy_metadata


  !-----------------------------------------------------------------------
  function skip_var(iflag_interpinic)
    !
    ! !DESCRIPTION:
    ! Logical function saying whether we should skip a given variable given
    ! iflag_interpinic and interp_method
    !
    ! !ARGUMENTS:
    logical :: skip_var  ! function result
    integer, intent(in) :: iflag_interpinic
    !
    ! !LOCAL VARIABLES:

    character(len=*), parameter :: subname = 'skip_var'
    !-----------------------------------------------------------------------

    if (iflag_interpinic == iflag_skip) then
       skip_var = .true.
    else if (iflag_interpinic == iflag_area) then
       select case (interp_method)
       case (interp_method_general)
          skip_var = .true.
       case (interp_method_finidat_areas)
          skip_var = .false.
       case default
          call endrun(msg='Unhandled interp_method'//errMsg(sourcefile, __LINE__))
       end select
    else
       skip_var = .false.
    end if

  end function skip_var


  !=======================================================================

  subroutine findMinDist( dimname, begi, endi, bego, endo, ncidi, ncido, &
       subgrid_special_indices, glc_behavior, glc_elevclasses_same, &
       activei, activeo, minindx)

    ! --------------------------------------------------------------------
    !
    ! Find the PATCH distances based on the column distances already calculated
    !
    ! arguments
    character(len=*)  , intent(inout) :: dimname
    integer           , intent(in)    :: begi, endi
    integer           , intent(in)    :: bego, endo
    type(file_desc_t) , intent(inout) :: ncidi         
    type(file_desc_t) , intent(inout) :: ncido         
    type(subgrid_special_indices_type), intent(in) :: subgrid_special_indices
    type(glc_behavior_type), intent(in) :: glc_behavior
    logical           , intent(in)    :: glc_elevclasses_same
    logical           , intent(out)   :: activei(begi:endi)
    logical           , intent(out)   :: activeo(bego:endo)
    integer           , intent(out)   :: minindx(bego:endo)         
    !
    ! local variables 
    type(subgrid_type)   :: subgridi 
    type(subgrid_type)   :: subgrido
    ! --------------------------------------------------------------------

    if (masterproc) then
       write(iulog,*)'calling set_subgrid_info for ',trim(dimname), ' for input'
    end if
    call set_subgrid_info(beg=begi, end=endi, dimname=dimname, use_glob=.true., &
         ncid=ncidi, active=activei, subgrid=subgridi)

    if (masterproc) then
       write(iulog,*)'calling set_subgrid_info for ',trim(dimname), ' for output'
    end if
    call set_subgrid_info(beg=bego, end=endo, dimname=dimname, use_glob=.false., &
         ncid=ncido, active=activeo, subgrid=subgrido)

    select case (interp_method)
    case (interp_method_general)
       if (masterproc) then
          write(iulog,*) 'calling set_mindist for ',trim(dimname)
       end if
       call set_mindist(begi=begi, endi=endi, bego=bego, endo=endo, &
            activei=activei, activeo=activeo, subgridi=subgridi, subgrido=subgrido, &
            subgrid_special_indices=subgrid_special_indices, &
            glc_behavior=glc_behavior, &
            glc_elevclasses_same=glc_elevclasses_same, &
            fill_missing_with_natveg=init_interp_fill_missing_with_natveg, &
            mindist_index=minindx)
    case (interp_method_finidat_areas)
       if (masterproc) then
          write(iulog,*) 'calling set_single_match for ',trim(dimname)
       end if
       call set_single_match(begi=begi, endi=endi, bego=bego, endo=endo, &
            activeo=activeo, subgridi=subgridi, subgrido=subgrido, &
            subgrid_special_indices=subgrid_special_indices, &
            glc_behavior=glc_behavior, &
            glc_elevclasses_same=glc_elevclasses_same, &
            mindist_index=minindx)
    case default
       write(iulog,*) 'findMinDist: unhandled interp_method: ', interp_method
       call endrun('Unhandled interp_method'//errMsg(sourcefile, __LINE__))
    end select

    deallocate(subgridi%lat, subgridi%lon, subgridi%coslat)
    deallocate(subgrido%lat, subgrido%lon, subgrido%coslat)
    
  end subroutine findMinDist

 !=======================================================================

  subroutine set_subgrid_info(beg, end, dimname, use_glob, ncid, active, subgrid)

    ! --------------------------------------------------------------------
    ! arguments
    integer            , intent(in)    :: beg, end
    type(file_desc_t)  , intent(inout) :: ncid
    character(len=*)   , intent(in)    :: dimname
    logical            , intent(in)    :: use_glob  ! if .true., use the 'glob' form of ncd_io
    logical            , intent(out)   :: active(beg:end)    
    type(subgrid_type) , intent(inout) :: subgrid
    !
    ! local variables
    integer              :: n
    integer, pointer     :: itemp(:) 
    real(r8), parameter  :: deg2rad  = SHR_CONST_PI/180._r8
    !-----------------------------------------------------------------------

    subgrid%name = dimname

    allocate(itemp(beg:end))
    allocate(subgrid%lat(beg:end), subgrid%lon(beg:end), subgrid%coslat(beg:end))
    if (dimname == 'pft') then
       allocate(subgrid%ptype(beg:end), subgrid%ctype(beg:end), subgrid%ltype(beg:end))
    else if (dimname == 'column') then
       allocate(subgrid%ctype(beg:end), subgrid%ltype(beg:end))
    else if (dimname == 'landunit') then
       allocate(subgrid%ltype(beg:end))
    end if

    ! determine if is_glcmec from global attributes
    if (trim(created_glacier_mec_landunits) == 'true') then
       if  (dimname == 'pft' .or. dimname == 'column') then
          allocate(subgrid%topoglc(beg:end))
       end if
    end if

    if (dimname == 'pft') then
       call read_var_double(ncid=ncid, varname='pfts1d_lon'    , data=subgrid%lon  , dim1name='pft', use_glob=use_glob) 
       call read_var_double(ncid=ncid, varname='pfts1d_lat'    , data=subgrid%lat  , dim1name='pft', use_glob=use_glob) 
       call read_var_int(ncid=ncid, varname='pfts1d_itypveg', data=subgrid%ptype, dim1name='pft', use_glob=use_glob)
       call read_var_int(ncid=ncid, varname='pfts1d_itypcol', data=subgrid%ctype, dim1name='pft', use_glob=use_glob)
       call read_var_int(ncid=ncid, varname='pfts1d_ityplun', data=subgrid%ltype, dim1name='pft', use_glob=use_glob)
       call read_var_int(ncid=ncid, varname='pfts1d_active' , data=itemp        , dim1name='pft', use_glob=use_glob)
       if (associated(subgrid%topoglc)) then
          call read_var_double(ncid=ncid, varname='pfts1d_topoglc', data=subgrid%topoglc, dim1name='pft', use_glob=use_glob)
       end if
    else if (dimname == 'column') then
       call read_var_double(ncid=ncid, varname='cols1d_lon'    , data=subgrid%lon  , dim1name='column', use_glob=use_glob) 
       call read_var_double(ncid=ncid, varname='cols1d_lat'    , data=subgrid%lat  , dim1name='column', use_glob=use_glob)  
       call read_var_int(ncid=ncid, varname='cols1d_ityp'   , data=subgrid%ctype, dim1name='column', use_glob=use_glob) 
       call read_var_int(ncid=ncid, varname='cols1d_ityplun', data=subgrid%ltype, dim1name='column', use_glob=use_glob) 
       call read_var_int(ncid=ncid, varname='cols1d_active' , data=itemp        , dim1name='column', use_glob=use_glob)
       if (associated(subgrid%topoglc)) then
          call read_var_double(ncid=ncid, varname='cols1d_topoglc', data=subgrid%topoglc, dim1name='column', use_glob=use_glob) 
       end if
    else if (dimname == 'landunit') then
       call read_var_double(ncid=ncid, varname='land1d_lon'    , data=subgrid%lon  , dim1name='landunit', use_glob=use_glob) 
       call read_var_double(ncid=ncid, varname='land1d_lat'    , data=subgrid%lat  , dim1name='landunit', use_glob=use_glob) 
       call read_var_int(ncid=ncid, varname='land1d_ityplun', data=subgrid%ltype, dim1name='landunit', use_glob=use_glob)
       call read_var_int(ncid=ncid, varname='land1d_active' , data=itemp        , dim1name='landunit', use_glob=use_glob) 
    else if (dimname == 'gridcell') then
       call read_var_double(ncid=ncid, varname='grid1d_lon'    , data=subgrid%lon  , dim1name='gridcell', use_glob=use_glob) 
       call read_var_double(ncid=ncid, varname='grid1d_lat'    , data=subgrid%lat  , dim1name='gridcell', use_glob=use_glob) 

       ! All gridcells in the restart file are active
       itemp(beg:end) = 1
    end if

    do n = beg,end
       if (itemp(n) > 0) then
          active(n) = .true.
       else
          active(n) = .false.
       end if
       subgrid%lat(n) = subgrid%lat(n)*deg2rad
       subgrid%lon(n) = subgrid%lon(n)*deg2rad
       subgrid%coslat(n) = cos(subgrid%lat(n))
    end do

    deallocate(itemp)

  contains

    subroutine read_var_double(ncid, varname, data, dim1name, use_glob)
      ! Wraps the ncd_io call, providing logic related to whether we're using the 'glob'
      ! form of ncd_io
      type(file_desc_t)  , intent(inout) :: ncid
      character(len=*)   , intent(in)    :: varname
      real(r8), pointer  , intent(inout) :: data(:)
      character(len=*)   , intent(in)    :: dim1name
      logical            , intent(in)    :: use_glob  ! if .true., use the 'glob' form of ncd_io

      if (use_glob) then
         call ncd_io(ncid=ncid, varname=varname, flag='read', data=data)
      else
         call ncd_io(ncid=ncid, varname=varname, flag='read', data=data, dim1name=dim1name)
      end if
    end subroutine read_var_double

    subroutine read_var_int(ncid, varname, data, dim1name, use_glob)
      ! Wraps the ncd_io call, providing logic related to whether we're using the 'glob'
      ! form of ncd_io
      type(file_desc_t)  , intent(inout) :: ncid
      character(len=*)   , intent(in)    :: varname
      integer, pointer   , intent(inout) :: data(:)
      character(len=*)   , intent(in)    :: dim1name
      logical            , intent(in)    :: use_glob  ! if .true., use the 'glob' form of ncd_io

      if (use_glob) then
         call ncd_io(ncid=ncid, varname=varname, flag='read', data=data)
      else
         call ncd_io(ncid=ncid, varname=varname, flag='read', data=data, dim1name=dim1name)
      end if
    end subroutine read_var_int

  end subroutine set_subgrid_info

  !=======================================================================

  subroutine interp_0d_copy (varname, varname_i, xtype, ncidi, ncido)

    ! --------------------------------------------------------------------
    ! arguments
    character(len=*)   , intent(inout) :: varname   ! variable name on output file
    character(len=*)   , intent(in)    :: varname_i ! variable name on input file
    integer            , intent(in)    :: xtype
    type(file_desc_t)  , intent(inout) :: ncidi
    type(file_desc_t)  , intent(inout) :: ncido
    !
    ! local variables
    integer :: ivalue
    real(r8):: rvalue
    ! --------------------------------------------------------------------
 
    if (masterproc) then
       write(iulog,*) 'Copying      : ',trim(varname_i), ' => ', trim(varname)
    end if

    if (xtype == pio_int) then
       call ncd_io(ncid=ncidi, varname=trim(varname_i), flag='read' , data=ivalue)
       call ncd_io(ncid=ncido, varname=trim(varname), flag='write', data=ivalue)
    else if (xtype == pio_double) then
       call ncd_io(ncid=ncidi, varname=trim(varname_i), flag='read' , data=rvalue)
       call ncd_io(ncid=ncido, varname=trim(varname), flag='write', data=rvalue)
    else
       if (masterproc) then
          write(iulog,*)'ERROR interpinic: unhandled case for var ',trim(varname),' stopping' 
       end if
       call endrun(msg=errMsg(sourcefile, __LINE__))
    end if

  end subroutine interp_0d_copy

  !=======================================================================

  subroutine interp_1d_double (varname, varname_i, dimname, begi, endi, bego, endo, ncidi, ncido, &
       sgridindex)

    ! ------------------------ arguments ---------------------------------
    character(len=*)  , intent(inout) :: varname   ! variable name on output file
    character(len=*)  , intent(in)    :: varname_i ! variable name on input file
    character(len=*)  , intent(inout) :: dimname
    integer           , intent(in)    :: begi, endi
    integer           , intent(in)    :: bego, endo
    type(file_desc_t) , intent(inout) :: ncidi
    type(file_desc_t) , intent(inout) :: ncido
    integer           , intent(in)    :: sgridindex(bego:endo)
    ! --------------------------------------------------------------------

    ! ------------------------ local variables --------------------------
    real(r8), pointer :: rbufsli(:)     ! input array
    real(r8), pointer :: rbufslo(:)     ! output array
    ! --------------------------------------------------------------------

    if (masterproc) then
       write(iulog,*) 'Interpolating: ',trim(varname_i), ' => ', trim(varname)
    end if

    allocate (rbufsli(begi:endi), rbufslo(bego:endo))
    call ncd_io(ncid=ncidi, varname=trim(varname_i), flag='read', data=rbufsli)
    call ncd_io(ncid=ncido, varname=trim(varname), flag='read', data=rbufslo, &
         dim1name=dimname)

    call interp_1d_data(begi=begi, endi=endi, bego=bego, endo=endo, &
         sgridindex=sgridindex, keep_existing=.true., &
         data_in=rbufsli, data_out=rbufslo)

    call ncd_io(ncid=ncido, varname=trim(varname), flag='write', data=rbufslo, &
         dim1name=dimname)

    deallocate(rbufsli, rbufslo)

  end subroutine interp_1d_double

  !=======================================================================

  subroutine interp_1d_int (varname, varname_i, dimname, begi, endi, bego, endo, ncidi, ncido, &
       sgridindex)

    ! ------------------------ arguments ---------------------------------
    character(len=*)  , intent(inout) :: varname   ! variable name on output file
    character(len=*)  , intent(in)    :: varname_i ! variable name on input file
    character(len=*)  , intent(inout) :: dimname
    integer           , intent(in)    :: begi, endi
    integer           , intent(in)    :: bego, endo
    type(file_desc_t) , intent(inout) :: ncidi
    type(file_desc_t) , intent(inout) :: ncido
    integer           , intent(in)    :: sgridindex(bego:endo)
    ! --------------------------------------------------------------------

    ! ------------------------ local variables --------------------------
    integer , pointer :: ibufsli(:)     !input array
    integer , pointer :: ibufslo(:)     !output array
    ! --------------------------------------------------------------------

    if (masterproc) then
       write(iulog,*) 'Interpolating: ',trim(varname_i), ' => ', trim(varname)
    end if

    allocate (ibufsli(begi:endi), ibufslo(bego:endo))

    call ncd_io(ncid=ncidi, varname=trim(varname_i), flag='read', &
         data=ibufsli)
    call ncd_io(ncid=ncido, varname=trim(varname), flag='read', &
         data=ibufslo, dim1name=dimname)

    call interp_1d_data(begi=begi, endi=endi, bego=bego, endo=endo, &
         sgridindex=sgridindex, keep_existing=.true., &
         data_in=ibufsli, data_out=ibufslo)

    call ncd_io(ncid=ncido, varname=trim(varname), flag='write', &
         data=ibufslo, dim1name=dimname)

    deallocate (ibufsli, ibufslo)

  end subroutine interp_1d_int

  !=======================================================================

  subroutine interp_2d_double (var2di, var2do, &
       begi, endi, bego, endo, sgridindex, &
       interp_multilevel_container)

    ! --------------------------------------------------------------------
    ! arguments
    class(interp_2dvar_type), intent(inout) :: var2di  ! variable on input file
    class(interp_2dvar_type), intent(inout) :: var2do  ! variable on output file
    integer           , intent(in)    :: begi, endi
    integer           , intent(in)    :: bego, endo
    integer           , intent(in)    :: sgridindex(bego:)
    type(interp_multilevel_container_type), intent(in) :: interp_multilevel_container
    !
    ! local variables
    class(interp_multilevel_type), pointer :: multilevel_interpolator
    integer             :: no                   ! index
    integer             :: level                ! level index
    integer             :: nlevi                ! number of input levels
    real(r8), pointer   :: rbuf2do(:,:)         ! output array
    real(r8), pointer   :: rbuf1di(:)           ! one level of input array
    real(r8), pointer   :: rbuf2do_levelsi(:,:) ! array on output horiz grid, but input levels
    ! --------------------------------------------------------------------

    SHR_ASSERT_ALL_FL((ubound(sgridindex) == (/endo/)), sourcefile, __LINE__)
    SHR_ASSERT_FL(var2di%get_vec_beg() == begi, sourcefile, __LINE__)
    SHR_ASSERT_FL(var2di%get_vec_end() == endi, sourcefile, __LINE__)
    SHR_ASSERT_FL(var2do%get_vec_beg() == bego, sourcefile, __LINE__)
    SHR_ASSERT_FL(var2do%get_vec_end() == endo, sourcefile, __LINE__)

    multilevel_interpolator => interp_multilevel_container%find_interpolator( &
         lev_dimname = var2do%get_lev_dimname(), &
         vec_dimname = var2do%get_vec_dimname())

    if (masterproc) then
       write(iulog,*) 'Interpolating: ', &
            trim(var2di%get_varname()), ' => ', &
            trim(var2do%get_varname()), ': ', &
            multilevel_interpolator%get_description()
    end if

    call multilevel_interpolator%check_npts( &
         npts    = var2do%get_vec_npts(), &
         varname = var2do%get_varname())

    ! First do a horizontal interpolation. We need to separate the horizontal and vertical
    ! interpolation steps to avoid storing all levels of the source grid in memory at
    ! once: that is problematic in terms of memory requirements since the full source grid
    ! is stored in memory on every processor (in contrast to the destination grid, which
    ! is decomposed across processors).
    nlevi = var2di%get_nlev()
    allocate(rbuf2do_levelsi(bego:endo, nlevi))
    allocate(rbuf1di(begi:endi))
    do level = 1, nlevi
       ! COMPILER_BUG(wjs, 2015-11-25, cray8.4.0) The cray compiler has trouble
       ! resolving the generic reference here, giving the message: 'No specific
       ! match can be found for the generic subprogram call "READLEVEL"'. So we
       ! explicitly call the specific routine, rather than calling readlevel.
       call var2di%readlevel_double(rbuf1di, level)
       call interp_1d_data(begi=begi, endi=endi, bego=bego, endo=endo, &
            sgridindex=sgridindex, keep_existing=.false., &
            data_in=rbuf1di, data_out=rbuf2do_levelsi(:,level))
    end do
    deallocate(rbuf1di)

    ! Now do the vertical interpolation

    ! COMPILER_BUG(wjs, 2015-11-25, cray8.4.0) The cray compiler has trouble
    ! resolving the generic reference here, giving the message: 'No specific
    ! match can be found for the generic subprogram call "READVAR"'. So we
    ! explicitly call the specific routine, rather than calling readvar.
    call var2do%readvar_double(rbuf2do)
    do no = bego,endo
       ! Only do the interpolation for output points that have a corresponding input
       ! point. Other output points will remain at their original value.
       if (sgridindex(no) > 0) then
          call multilevel_interpolator%interp_multilevel( &
               data_dest    = rbuf2do(no,:), &
               data_source  = rbuf2do_levelsi(no,:), &
               index_dest   = no - bego + 1)
       end if
    end do

    ! COMPILER_BUG(wjs, 2015-11-25, cray8.4.0) The cray compiler has trouble
    ! resolving the generic reference here, giving the message: 'No specific
    ! match can be found for the generic subprogram call "WRITEVAR"'. So we
    ! explicitly call the specific routine, rather than calling writevar.
    call var2do%writevar_double(rbuf2do)
       
    deallocate(rbuf2do, rbuf2do_levelsi)

  end subroutine interp_2d_double

  !=======================================================================

  subroutine check_dim_subgrid(ncidi, ncido, dimname, dimleni, dimleno)

    ! --------------------------------------------------------------------
    ! arguments
    type(file_desc_t) , intent(inout) :: ncidi         
    type(file_desc_t) , intent(inout) :: ncido         
    character(len=*)  , intent(in)    :: dimname
    integer           , intent(out)   :: dimleni
    integer           , intent(out)   :: dimleno
    !
    ! local variables
    integer :: status
    integer :: dimid
    ! --------------------------------------------------------------------

    status = pio_inq_dimid (ncidi, dimname, dimid)
    status = pio_inq_dimlen(ncidi, dimid  , dimleni)
    status = pio_inq_dimid (ncido, dimname, dimid)
    status = pio_inq_dimlen(ncido, dimid  , dimleno)

  end subroutine check_dim_subgrid

  !=======================================================================

  subroutine check_dim_level(ncidi, ncido, dimname, must_be_same)
    ! Checks whether dimension size is the same for input and output. If 'must_be_same'
    ! is true, aborts if they disagree; otherwise, simply prints an informative message.

    ! --------------------------------------------------------------------
    ! arguments
    type(file_desc_t) , intent(inout) :: ncidi         
    type(file_desc_t) , intent(inout) :: ncido         
    character(len=*)  , intent(in)    :: dimname
    logical           , intent(in)    :: must_be_same
    !
    ! local variables
    integer :: status
    integer :: dimid
    integer :: dimleni, dimleno
    ! --------------------------------------------------------------------

    status = pio_inq_dimid (ncidi, dimname, dimid)
    status = pio_inq_dimlen(ncidi, dimid  , dimleni)
    status = pio_inq_dimid (ncido, dimname, dimid)
    status = pio_inq_dimlen(ncido, dimid  , dimleno)

    if (dimleni /= dimleno) then
       if (must_be_same) then
          write (iulog,*) 'ERROR interpinic: input and output ',trim(dimname),' values disagree'
          write (iulog,*) 'input dimlen = ',dimleni,' output dimlen = ',dimleno
          call endrun(msg=errMsg(sourcefile, __LINE__))
       else
          if (masterproc) then
             write (iulog,*) 'input and output ',trim(dimname),' values disagree'
             write (iulog,*) 'input nlevgrnd = ',dimleni,' output nlevgrnd = ',dimleno
             write (iulog,*) 'This is okay: vertical levels will be interpolated'
          end if
       end if
    end if

  end subroutine check_dim_level

  !-----------------------------------------------------------------------
  subroutine limit_snlsno(ncido, bounds_o)
    !
    ! !DESCRIPTION:
    ! Apply a limit to SNLSNO in the output file so that it doesn't exceed the number of
    ! snow layers.
    !
    ! This is needed if the output file has fewer snow layers than the input file.
    !
    ! !USES:
    !
    ! !ARGUMENTS:
    type(file_desc_t)       , intent(inout) :: ncido         
    type(interp_bounds_type), intent(in)    :: bounds_o
    !
    ! !LOCAL VARIABLES:
    character(len=16) :: vec_dimname
    integer :: bego, endo
    integer, pointer :: snlsno(:)
    integer :: snlsno_dids(1)  ! dimension ID
    integer :: levsno_dimid
    integer :: levsno
    integer :: i
    integer :: err_code

    character(len=*), parameter :: levsno_dimname = 'levsno'
    character(len=*), parameter :: snlsno_varname = 'SNLSNO'

    character(len=*), parameter :: subname = 'limit_snlsno'
    !-----------------------------------------------------------------------

    ! Determine levsno size
    call ncd_inqdlen(ncid=ncido, dimid=levsno_dimid, len=levsno, name=levsno_dimname)

    ! Read SNLSNO
    !
    ! TODO(wjs, 2015-11-01) This is a lot of code for simply reading in a 1-d variable.
    ! It would be nice if there was a routine that did all of this for you, similarly to
    ! what initInterp2dvar does for 2-d variables.
    call ncd_inqvdname(ncid=ncido, varname=snlsno_varname, dimnum=1, dname=vec_dimname, &
         err_code=err_code)
    if (err_code /= 0) then
       call endrun(subname//' ERROR getting vec_dimname')
    end if
    bego = bounds_o%get_beg(vec_dimname)
    endo = bounds_o%get_end(vec_dimname)
    allocate(snlsno(bego:endo))
    call ncd_io(ncid=ncido, varname=snlsno_varname, flag='read', data=snlsno, &
         dim1name=trim(vec_dimname))

    ! Limit SNLSNO
    do i = bego, endo
       ! Note that snlsno is negative
       snlsno(i) = max(snlsno(i), -1*levsno)
    end do

    ! Write out limited SNLSNO
    call ncd_io(ncid=ncido, varname=snlsno_varname, flag='write', data=snlsno, &
         dim1name=trim(vec_dimname))
    deallocate(snlsno)
  end subroutine limit_snlsno

  !-----------------------------------------------------------------------
  subroutine check_interp_non_ciso_to_ciso(ncidi)
    !
    ! !DESCRIPTION:
    ! BUG(wjs, 2018-10-25, ESCOMP/ctsm#67) There is a bug that causes incorrect values for
    ! C isotopes if running init_interp from a case without C isotopes to a case with C
    ! isotopes (https://github.com/ESCOMP/ctsm/issues/67). Here we check that the user
    ! isn't trying to do an interpolation in that case. This check should be removed once
    ! bug #67 is resolved.
    !
    ! !USES:
    use clm_varctl, only : use_c13, use_c14, for_testing_allow_interp_non_ciso_to_ciso
    !
    ! !ARGUMENTS:
    type(file_desc_t), intent(inout) :: ncidi
    !
    ! !LOCAL VARIABLES:
    type(Var_desc_t)   :: vardesc         ! pio variable descriptor
    integer            :: status          ! return code
    logical            :: missing_ciso    ! whether C isotope fields are missing from the input file, despite the run containing C isotopes

    character(len=*), parameter :: subname = 'check_interp_non_ciso_to_ciso'
    !-----------------------------------------------------------------------

    missing_ciso = .false.

    if (use_c13) then
       call pio_seterrorhandling(ncidi, PIO_BCAST_ERROR)
       ! arbitrarily check leafc_13 (we could pick any c13 restart field)
       status = pio_inq_varid(ncidi, name='leafc_13', vardesc=vardesc)
       call pio_seterrorhandling(ncidi, PIO_INTERNAL_ERROR)
       if (status /= PIO_noerr) then
          if (masterproc) then
             write(iulog,*) 'Cannot interpolate from a run without c13 to a run with c13,'
             write(iulog,*) 'due to <https://github.com/ESCOMP/ctsm/issues/67>.'
             write(iulog,*) 'Either use an input initial conditions file with c13 information,'
             write(iulog,*) 'or re-spinup from cold start.'
          end if
          missing_ciso = .true.
       end if
    end if

    if (use_c14) then
       call pio_seterrorhandling(ncidi, PIO_BCAST_ERROR)
       ! arbitrarily check leafc_14 (we could pick any c14 restart field)
       status = pio_inq_varid(ncidi, name='leafc_14', vardesc=vardesc)
       call pio_seterrorhandling(ncidi, PIO_INTERNAL_ERROR)
       if (status /= PIO_noerr) then
          if (masterproc) then
             write(iulog,*) 'Cannot interpolate from a run without c14 to a run with c14,'
             write(iulog,*) 'due to <https://github.com/ESCOMP/ctsm/issues/67>.'
             write(iulog,*) 'Either use an input initial conditions file with c14 information,'
             write(iulog,*) 'or re-spinup from cold start.'
          end if
          missing_ciso = .true.
       end if
    end if

    if (for_testing_allow_interp_non_ciso_to_ciso) then
       if (missing_ciso) then
          write(iulog,*) ' '
          write(iulog,*) 'Proceeding despite missing c13 and/or c14 fields on input finidat file,'
          write(iulog,*) 'because for_testing_allow_interp_non_ciso_to_ciso is set.'
          write(iulog,*) ' '
       else
          write(iulog,*) ' '
          write(iulog,*) 'for_testing_allow_interp_non_ciso_to_ciso is .true., but it appears to be unnecessary in this run'
          write(iulog,*) '(this is informational only - it does not indicate a problem)'
          write(iulog,*) ' '
       end if
    else
       if (missing_ciso) then
          call endrun(msg='Cannot interpolate from a run without c13/c14 to a run with c13/c14', &
               additional_msg=errMsg(sourcefile, __LINE__))
       end if
    end if

  end subroutine check_interp_non_ciso_to_ciso


end module initInterpMod<|MERGE_RESOLUTION|>--- conflicted
+++ resolved
@@ -236,11 +236,8 @@
     call ncd_pio_openfile (ncidi, trim(filei) , 0)
     call ncd_pio_openfile (ncido, trim(fileo),  ncd_write)
 
-<<<<<<< HEAD
-=======
     call copy_metadata(ncidi, ncido)
 
->>>>>>> 8265b774
     call check_interp_non_ciso_to_ciso(ncidi)
 
     ! --------------------------------------------
