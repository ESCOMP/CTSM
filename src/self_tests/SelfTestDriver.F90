module SelfTestDriver

  ! ------------------------------------------------------------------------
  ! !DESCRIPTION:
  ! This module contains a top-level driver to the self-test code.
  !
  ! See the README file in this directory for a high-level overview of these self-tests.

<<<<<<< HEAD
  use abortutils, only : endrun
=======
  use decompMod, only : bounds_type
  use TestNcdioPio, only : test_ncdio_pio
  use abortutils, only : endrun
  use clm_varctl, only : iulog
>>>>>>> 417922de

  implicit none
  private
  save

  ! Public routines

  public :: self_test_driver ! Run the self-tests asked for
  public :: self_test_readnml  ! Read in the general self testing options for overall code flow
  public :: for_testing_bypass_init_after_self_tests ! For testing bypass the rest of the initialization after the self test driver was run
  public :: for_testing_bypass_run_except_clock_advance ! For testing bypass most of the run phase other than the clock advance

  ! Private module data
  logical :: for_testing_bypass_init ! For testing bypass the initialization phase after the self-test driver
  logical :: for_testing_bypass_run ! For testing bypass most of the run phase except the time advance
<<<<<<< HEAD
=======
  logical :: for_testing_run_ncdiopio_tests  ! true => run tests of ncdio_pio
  logical :: for_testing_run_decomp_init_tests ! true => run tests of decompInit
  logical, public :: for_testing_exit_after_self_tests ! true => exit after running self tests
>>>>>>> 417922de

  character(len=*), parameter, private :: sourcefile = &
       __FILE__

contains

  !-----------------------------------------------------------------------
  subroutine self_test_driver(bounds)
    !
    ! !DESCRIPTION:
    ! Top-level driver to the self-test code
    !
    ! This subroutine should be called all the time, but each set of self tests is only
    ! run if the appropriate flag is set.
    !
    ! !USES:
<<<<<<< HEAD
    use clm_varctl, only : for_testing_run_ncdiopio_tests, for_testing_run_decomp_init_tests
    use clm_varctl, only : for_testing_exit_after_self_tests, iulog
    use decompMod, only : bounds_type
    use TestNcdioPio, only : test_ncdio_pio
    use TestDecompInit, only : test_decomp_init
=======
    use decompMod, only : bounds_type
    use TestNcdioPio, only : test_ncdio_pio
>>>>>>> 417922de
    use ESMF, only : ESMF_LogWrite, ESMF_LOGMSG_INFO, ESMF_Finalize
    use shr_sys_mod, only : shr_sys_flush
    use spmdMod, only : masterproc
    ! !ARGUMENTS:
    type(bounds_type), intent(in) :: bounds
    !
    ! !LOCAL VARIABLES:

    character(len=*), parameter :: subname = 'self_test_driver'
    integer :: ntests = 0
    !-----------------------------------------------------------------------

    if ( masterproc ) then
       write(iulog,*) '-------------------------------'
       write(iulog,*) '----- Starting self tests -----'
       write(iulog,*) '-------------------------------'
       call shr_sys_flush(iulog)
    end if
    if (for_testing_run_ncdiopio_tests) then
       ntests = ntests + 1
       call test_ncdio_pio(bounds)
    end if
    if (for_testing_run_decomp_init_tests) then
       ntests = ntests + 1
       call test_decomp_init()
    end if
    if ( masterproc ) then
       write(iulog,*) '-------------------------------'
       write(iulog,*) '----- Ending self tests -------'
       write(iulog,*) '-------------------------------'
       call shr_sys_flush(iulog)
    end if
    if (for_testing_exit_after_self_tests) then
       ! Print out some messaging if we are exiting after self tests.
       if ( masterproc ) then
          if ( ntests == 0 )then
             write(iulog,*) 'WARNING: You are exiting after self tests were run -- but no self tests were run.'
          else
             write(iulog,*) 'Exiting after running ', ntests, ' self tests.'
          end if
          call shr_sys_flush(iulog)
       end if
    end if

  end subroutine self_test_driver

  !-----------------------------------------------------------------------
  subroutine self_test_readnml(NLFileName)
    !
    ! !DESCRIPTION:
    ! Namelist read for the self-test driver. This includes bypass options
    ! that will be used in other parts of the code to bypass bits of the code
    ! for testing purposes.
    !
    ! !USES:
    use shr_nl_mod , only : shr_nl_find_group_name
    use spmdMod, only : masterproc, mpicom
    use shr_mpi_mod, only : shr_mpi_bcast
    use clm_varctl, only : iulog
    !
    ! !ARGUMENTS:
    character(len=*), intent(in) :: NLFilename  ! Namelist filename
    !
    ! !LOCAL VARIABLES:
    integer :: ierr ! error code
    integer :: unitn ! unit for namelist file

    ! Namelist name: this has to be matched with the name in the read stqatement
    character(len=*), parameter :: nmlname = 'for_testing_options'
    !-----------------------------------------------------------------------

<<<<<<< HEAD
    namelist /for_testing_options/ for_testing_bypass_init, for_testing_bypass_run
=======
    namelist /for_testing_options/ for_testing_bypass_init, for_testing_bypass_run, &
         for_testing_run_ncdiopio_tests, for_testing_run_decomp_init_tests, &
         for_testing_exit_after_self_tests
>>>>>>> 417922de

    ! Initialize options to default values, in case they are not specified in
    ! the namelist

    if (masterproc) then
       write(iulog,*) 'Read in '//nmlname//' namelist'
       open(newunit=unitn, status='old', file=NLFilename)
       call shr_nl_find_group_name(unitn, nmlname, status=ierr)
       if (ierr == 0) then
          read(unit=unitn, nml=for_testing_options, iostat=ierr)
          if (ierr /= 0) then
             call endrun(msg="ERROR reading "//nmlname//"namelist", file=sourcefile, line=__LINE__)
          end if
       else
          call endrun(msg="ERROR finding "//nmlname//"namelist", file=sourcefile, line=__LINE__)
       end if
       close(unitn)
    end if

    call shr_mpi_bcast (for_testing_bypass_init, mpicom)
    call shr_mpi_bcast (for_testing_bypass_run, mpicom)
<<<<<<< HEAD
=======
    call shr_mpi_bcast(for_testing_run_ncdiopio_tests, mpicom)
    call shr_mpi_bcast(for_testing_run_decomp_init_tests, mpicom)
    call shr_mpi_bcast(for_testing_exit_after_self_tests, mpicom)
>>>>>>> 417922de

    if (masterproc) then
       write(iulog,*) ' '
       write(iulog,*) nmlname//' settings:'
       write(iulog,nml=for_testing_options)
       write(iulog,*) ' '
    end if

  end subroutine self_test_readnml

  !-----------------------------------------------------------------------

  logical function for_testing_bypass_init_after_self_tests()
    ! Determine if should exit initialization early after having run the self tests
    if ( for_testing_bypass_init ) then
       for_testing_bypass_init_after_self_tests = .true.
    else
       for_testing_bypass_init_after_self_tests = .false.
    end if
  end function for_testing_bypass_init_after_self_tests

  !-----------------------------------------------------------------------

  logical function for_testing_bypass_run_except_clock_advance()
    ! Determine if should skip most of the run phase other than the clock advance
    if ( for_testing_bypass_init ) then
       for_testing_bypass_run_except_clock_advance = .true.
    else
       for_testing_bypass_run_except_clock_advance = .false.
    end if
  end function for_testing_bypass_run_except_clock_advance

  !-----------------------------------------------------------------------

end module SelfTestDriver<|MERGE_RESOLUTION|>--- conflicted
+++ resolved
@@ -6,14 +6,10 @@
   !
   ! See the README file in this directory for a high-level overview of these self-tests.
 
-<<<<<<< HEAD
-  use abortutils, only : endrun
-=======
   use decompMod, only : bounds_type
   use TestNcdioPio, only : test_ncdio_pio
   use abortutils, only : endrun
   use clm_varctl, only : iulog
->>>>>>> 417922de
 
   implicit none
   private
@@ -29,12 +25,9 @@
   ! Private module data
   logical :: for_testing_bypass_init ! For testing bypass the initialization phase after the self-test driver
   logical :: for_testing_bypass_run ! For testing bypass most of the run phase except the time advance
-<<<<<<< HEAD
-=======
   logical :: for_testing_run_ncdiopio_tests  ! true => run tests of ncdio_pio
   logical :: for_testing_run_decomp_init_tests ! true => run tests of decompInit
   logical, public :: for_testing_exit_after_self_tests ! true => exit after running self tests
->>>>>>> 417922de
 
   character(len=*), parameter, private :: sourcefile = &
        __FILE__
@@ -51,16 +44,8 @@
     ! run if the appropriate flag is set.
     !
     ! !USES:
-<<<<<<< HEAD
-    use clm_varctl, only : for_testing_run_ncdiopio_tests, for_testing_run_decomp_init_tests
-    use clm_varctl, only : for_testing_exit_after_self_tests, iulog
     use decompMod, only : bounds_type
     use TestNcdioPio, only : test_ncdio_pio
-    use TestDecompInit, only : test_decomp_init
-=======
-    use decompMod, only : bounds_type
-    use TestNcdioPio, only : test_ncdio_pio
->>>>>>> 417922de
     use ESMF, only : ESMF_LogWrite, ESMF_LOGMSG_INFO, ESMF_Finalize
     use shr_sys_mod, only : shr_sys_flush
     use spmdMod, only : masterproc
@@ -132,13 +117,9 @@
     character(len=*), parameter :: nmlname = 'for_testing_options'
     !-----------------------------------------------------------------------
 
-<<<<<<< HEAD
-    namelist /for_testing_options/ for_testing_bypass_init, for_testing_bypass_run
-=======
     namelist /for_testing_options/ for_testing_bypass_init, for_testing_bypass_run, &
          for_testing_run_ncdiopio_tests, for_testing_run_decomp_init_tests, &
          for_testing_exit_after_self_tests
->>>>>>> 417922de
 
     ! Initialize options to default values, in case they are not specified in
     ! the namelist
@@ -160,12 +141,9 @@
 
     call shr_mpi_bcast (for_testing_bypass_init, mpicom)
     call shr_mpi_bcast (for_testing_bypass_run, mpicom)
-<<<<<<< HEAD
-=======
     call shr_mpi_bcast(for_testing_run_ncdiopio_tests, mpicom)
     call shr_mpi_bcast(for_testing_run_decomp_init_tests, mpicom)
     call shr_mpi_bcast(for_testing_exit_after_self_tests, mpicom)
->>>>>>> 417922de
 
     if (masterproc) then
        write(iulog,*) ' '
