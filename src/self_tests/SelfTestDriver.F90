module SelfTestDriver

  ! ------------------------------------------------------------------------
  ! !DESCRIPTION:
  ! This module contains a top-level driver to the self-test code.
  !
  ! See the README file in this directory for a high-level overview of these self-tests.

<<<<<<< HEAD
=======
  use clm_varctl, only : for_testing_run_ncdiopio_tests
  use decompMod, only : bounds_type
  use TestNcdioPio, only : test_ncdio_pio
  use abortutils, only : endrun

>>>>>>> 70067404
  implicit none
  private
  save

  ! Public routines

  public :: self_test_driver ! Run the self-tests asked for
  public :: self_test_readnml  ! Read in the general self testing options for overall code flow
  public :: for_testing_bypass_init_after_self_tests ! For testing bypass the rest of the initialization after the self test driver was run
  public :: for_testing_bypass_run_except_clock_advance ! For testing bypass most of the run phase other than the clock advance

  ! Private module data
  logical :: for_testing_bypass_init ! For testing bypass the initialization phase after the self-test driver
  logical :: for_testing_bypass_run ! For testing bypass most of the run phase except the time advance

  character(len=*), parameter, private :: sourcefile = &
       __FILE__

contains

  !-----------------------------------------------------------------------
  subroutine self_test_driver(bounds)
    !
    ! !DESCRIPTION:
    ! Top-level driver to the self-test code
    !
    ! This subroutine should be called all the time, but each set of self tests is only
    ! run if the appropriate flag is set.
    !
    ! !USES:
    use clm_varctl, only : for_testing_run_ncdiopio_tests, for_testing_run_decomp_init_tests
    use clm_varctl, only : for_testing_exit_after_self_tests, iulog
    use decompMod, only : bounds_type
    use TestNcdioPio, only : test_ncdio_pio
    use TestDecompInit, only : test_decomp_init
    use ESMF, only : ESMF_LogWrite, ESMF_LOGMSG_INFO, ESMF_Finalize
    use shr_sys_mod, only : shr_sys_flush
    use spmdMod, only : masterproc
    ! !ARGUMENTS:
    type(bounds_type), intent(in) :: bounds
    !
    ! !LOCAL VARIABLES:

    character(len=*), parameter :: subname = 'self_test_driver'
    integer :: ntests = 0
    !-----------------------------------------------------------------------

    if ( masterproc ) then
       write(iulog,*) '-------------------------------'
       write(iulog,*) '----- Starting self tests -----'
       write(iulog,*) '-------------------------------'
       call shr_sys_flush(iulog)
    end if
    if (for_testing_run_ncdiopio_tests) then
       ntests = ntests + 1
       call test_ncdio_pio(bounds)
    end if
    if (for_testing_run_decomp_init_tests) then
       ntests = ntests + 1
       call test_decomp_init()
    end if
    if ( masterproc ) then
       write(iulog,*) '-------------------------------'
       write(iulog,*) '----- Ending self tests -------'
       write(iulog,*) '-------------------------------'
       call shr_sys_flush(iulog)
    end if
    if (for_testing_exit_after_self_tests) then
       ! Print out some messaging if we are exiting after self tests.
       if ( masterproc ) then
          if ( ntests == 0 )then
             write(iulog,*) 'WARNING: You are exiting after self tests were run -- but no self tests were run.'
          else
             write(iulog,*) 'Exiting after running ', ntests, ' self tests.'
          end if
          call shr_sys_flush(iulog)
       end if
    end if

  end subroutine self_test_driver

  !-----------------------------------------------------------------------
  subroutine self_test_readnml(NLFileName)
    !
    ! !DESCRIPTION:
    ! Namelist read for the self-test driver. This includes bypass options
    ! that will be used in other parts of the code to bypass bits of the code
    ! for testing purposes.
    !
    ! !USES:
    use shr_nl_mod , only : shr_nl_find_group_name
    use spmdMod, only : masterproc, mpicom
    use shr_mpi_mod, only : shr_mpi_bcast
    use clm_varctl, only : iulog
    !
    ! !ARGUMENTS:
    character(len=*), intent(in) :: NLFilename  ! Namelist filename
    !
    ! !LOCAL VARIABLES:
    integer :: ierr ! error code
    integer :: unitn ! unit for namelist file

    ! Namelist name: this has to be matched with the name in the read stqatement
    character(len=*), parameter :: nmlname = 'for_testing_options'
    !-----------------------------------------------------------------------

    namelist /for_testing_options/ for_testing_bypass_init, for_testing_bypass_run

    ! Initialize options to default values, in case they are not specified in
    ! the namelist

    if (masterproc) then
       write(iulog,*) 'Read in '//nmlname//' namelist'
       open(newunit=unitn, status='old', file=NLFilename)
       call shr_nl_find_group_name(unitn, nmlname, status=ierr)
       if (ierr == 0) then
          read(unit=unitn, nml=for_testing_options, iostat=ierr)
          if (ierr /= 0) then
             call endrun(msg="ERROR reading "//nmlname//"namelist", file=sourcefile, line=__LINE__)
          end if
       else
          call endrun(msg="ERROR finding "//nmlname//"namelist", file=sourcefile, line=__LINE__)
       end if
       close(unitn)
    end if

    call shr_mpi_bcast (for_testing_bypass_init, mpicom)
    call shr_mpi_bcast (for_testing_bypass_run, mpicom)

    if (masterproc) then
       write(iulog,*) ' '
       write(iulog,*) nmlname//' settings:'
       write(iulog,nml=for_testing_options)
       write(iulog,*) ' '
    end if

  end subroutine self_test_readnml

  !-----------------------------------------------------------------------

  logical function for_testing_bypass_init_after_self_tests()
    ! Determine if should exit initialization early after having run the self tests
    if ( for_testing_bypass_init ) then
       for_testing_bypass_init_after_self_tests = .true.
    else
       for_testing_bypass_init_after_self_tests = .false.
    end if
  end function for_testing_bypass_init_after_self_tests

  !-----------------------------------------------------------------------

  logical function for_testing_bypass_run_except_clock_advance()
    ! Determine if should skip most of the run phase other than the clock advance
    if ( for_testing_bypass_init ) then
       for_testing_bypass_run_except_clock_advance = .true.
    else
       for_testing_bypass_run_except_clock_advance = .false.
    end if
  end function for_testing_bypass_run_except_clock_advance

  !-----------------------------------------------------------------------

end module SelfTestDriver<|MERGE_RESOLUTION|>--- conflicted
+++ resolved
@@ -6,14 +6,8 @@
   !
   ! See the README file in this directory for a high-level overview of these self-tests.
 
-<<<<<<< HEAD
-=======
-  use clm_varctl, only : for_testing_run_ncdiopio_tests
-  use decompMod, only : bounds_type
-  use TestNcdioPio, only : test_ncdio_pio
   use abortutils, only : endrun
 
->>>>>>> 70067404
   implicit none
   private
   save
