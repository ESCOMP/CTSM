module CLMFatesInterfaceMod
   
   ! -------------------------------------------------------------------------------------
   ! This module contains various functions and definitions to aid in the
   ! coupling of the FATES library/API with the CLM/ALM/ATS/etc model driver.  
   ! All connections between the two models should occur in this file alone.  
   ! 
   ! This is also the only location where CLM code is allowed to see FATES memory 
   ! structures.
   ! The routines here, that call FATES library routines, will not pass any types defined
   ! by the driving land model (HLM).
   ! 
   ! either native type arrays (int,real,log, etc) or packed into fates boundary condition
   ! structures.
   !
   ! Note that CLM/ALM does use Shared Memory Parallelism (SMP), where processes such as 
   ! the update of state variables are forked.  However, IO is not assumed to be 
   ! threadsafe and therefore memory spaces reserved for IO must be continuous vectors,
   ! and moreover they must be pushed/pulled from history IO for each individual 
   ! bounds_proc memory space as a unit.
   !
   ! Therefore, the state variables in the clm_fates communicator is vectorized by
   ! threadcount, and the IO communication arrays are not.
   !
   !
   ! Conventions:
   ! keep line widths within 90 spaces
   ! HLM acronym = Host Land Model
   !
   ! -------------------------------------------------------------------------------------

   !  use ed_driver_interface, only: 
   
   ! Used CLM Modules
#include "shr_assert.h"
   use PatchType         , only : patch
   use shr_kind_mod      , only : r8 => shr_kind_r8
   use decompMod         , only : bounds_type
   use WaterStateBulkType    , only : waterstatebulk_type
   use WaterDiagnosticBulkType    , only : waterdiagnosticbulk_type
   use WaterFluxBulkType     , only : waterfluxbulk_type
   use Wateratm2lndBulkType     , only : wateratm2lndbulk_type
   use ActiveLayerMod    , only : active_layer_type
   use CanopyStateType   , only : canopystate_type
   use TemperatureType   , only : temperature_type
   use EnergyFluxType    , only : energyflux_type

   use SoilStateType     , only : soilstate_type 
   use clm_varctl        , only : iulog
   use clm_varctl        , only : use_vertsoilc 
   use clm_varctl        , only : use_fates_spitfire
   use clm_varctl        , only : use_fates_planthydro
   use clm_varctl        , only : use_fates_ed_st3
   use clm_varctl        , only : use_fates_ed_prescribed_phys
   use clm_varctl        , only : use_fates_logging
   use clm_varctl        , only : use_fates_inventory_init
   use clm_varctl        , only : fates_inventory_ctrl_filename
 
   use clm_varcon        , only : tfrz
   use clm_varcon        , only : spval 
   use clm_varcon        , only : denice
   use clm_varcon        , only : ispval

   use clm_varpar        , only : natpft_size
   use clm_varpar        , only : numrad
   use clm_varpar        , only : ivis
   use clm_varpar        , only : inir
   use clm_varpar        , only : nlevgrnd
   use clm_varpar        , only : nlevsoi
   use clm_varpar        , only : nlevdecomp
   use clm_varpar        , only : nlevdecomp_full
   use PhotosynthesisMod , only : photosyns_type
   use atm2lndType       , only : atm2lnd_type
   use SurfaceAlbedoType , only : surfalb_type
   use SolarAbsorbedType , only : solarabs_type
   use SoilBiogeochemCarbonFluxType, only :  soilbiogeochem_carbonflux_type
   use SoilBiogeochemCarbonStateType, only : soilbiogeochem_carbonstate_type
   use clm_time_manager  , only : is_restart
   use ncdio_pio         , only : file_desc_t, ncd_int, ncd_double
   use restUtilMod,        only : restartvar
   use clm_time_manager  , only : get_days_per_year, &
                                  get_curr_date,     &
                                  get_ref_date,      &
                                  timemgr_datediff,  &
                                  is_beg_curr_day,   &
                                  get_step_size_real,&
                                  get_nstep
   use spmdMod           , only : masterproc
   use decompMod         , only : get_proc_bounds,   &
                                  get_proc_clumps,   &
                                  get_clump_bounds
   use GridCellType      , only : grc
   use ColumnType        , only : col
   use LandunitType      , only : lun
   use landunit_varcon   , only : istsoil
   use abortutils        , only : endrun
   use shr_log_mod       , only : errMsg => shr_log_errMsg    
   use clm_varcon        , only : dzsoi_decomp
   use FuncPedotransferMod, only: get_ipedof
!   use SoilWaterPlantSinkMod, only : Compute_EffecRootFrac_And_VertTranSink_Default

   ! Used FATES Modules
   use FatesInterfaceMod     , only : fates_interface_type
   use FatesInterfaceMod     , only : allocate_bcin
   use FatesInterfaceMod     , only : allocate_bcout
   use FatesInterfaceMod     , only : SetFatesTime
   use FatesInterfaceMod     , only : set_fates_ctrlparms

   use FatesHistoryInterfaceMod, only : fates_history_interface_type
   use FatesRestartInterfaceMod, only : fates_restart_interface_type

   use ChecksBalancesMod     , only : SummarizeNetFluxes, FATES_BGC_Carbon_BalanceCheck
   use EDTypesMod            , only : ed_patch_type
   use FatesHydraulicsMemMod , only : nlevsoi_hyd
   use FatesInterfaceMod     , only : hlm_numlevgrnd, hlm_numlevsoil, hlm_numlevdecomp_full
   use EDMainMod             , only : ed_ecosystem_dynamics
   use EDMainMod             , only : ed_update_site
   use EDInitMod             , only : zero_site
   use EDInitMod             , only : init_site_vars
   use EDInitMod             , only : init_patches
   use EDInitMod             , only : set_site_properties
   use EDPftVarcon           , only : EDpftvarcon_inst
   use EDSurfaceRadiationMod , only : ED_SunShadeFracs, ED_Norman_Radiation
   use EDBtranMod            , only : btran_ed, &
                                      get_active_suction_layers
   use EDCanopyStructureMod  , only : canopy_summarization, update_hlm_dynamics
   use FatesPlantRespPhotosynthMod, only : FatesPlantRespPhotosynthDrive
   use EDAccumulateFluxesMod , only : AccumulateFluxes_ED
   use EDPhysiologyMod       , only : flux_into_litter_pools
   use FatesPlantHydraulicsMod, only : hydraulics_drive
   use FatesPlantHydraulicsMod, only : HydrSiteColdStart
   use FatesPlantHydraulicsMod, only : InitHydrSites
   use FatesPlantHydraulicsMod, only : UpdateH2OVeg

   implicit none
   
   type, public :: f2hmap_type

      ! This is the associated column index of each FATES site
      integer, allocatable :: fcolumn (:) 

      ! This is the associated site index of any HLM columns
      ! This vector may be sparse, and non-sites have index 0
      integer, allocatable :: hsites  (:)

   end type f2hmap_type
   

   type, public :: hlm_fates_interface_type
      
      !      private
      

      ! See above for descriptions of the sub-types populated
      ! by thread.  This type is somewhat self-explanatory, in that it simply
      ! breaks up memory and process by thread.  Each thread will have its
      ! own list of sites, and boundary conditions for those sites

      type(fates_interface_type), allocatable :: fates (:)
      

      ! This memory structure is used to map fates sites
      ! into the host model.  Currently, the FATES site
      ! and its column number matching are its only members

      type(f2hmap_type), allocatable  :: f2hmap(:)

      ! fates_hist is the interface class for the history output
      type(fates_history_interface_type) :: fates_hist

      ! fates_restart is the inteface calss for restarting the model
      type(fates_restart_interface_type) :: fates_restart

   contains
      
      procedure, public :: init
      procedure, public :: check_hlm_active
      procedure, public :: restart
      procedure, public :: init_coldstart
      procedure, public :: dynamics_driv
      procedure, public :: wrap_sunfrac
      procedure, public :: wrap_btran
      procedure, public :: wrap_photosynthesis
      procedure, public :: wrap_accumulatefluxes
      procedure, public :: prep_canopyfluxes
      procedure, public :: wrap_canopy_radiation
      procedure, public :: wrap_bgc_summary
      procedure, public :: TransferZ0mDisp
      procedure, private :: init_history_io
      procedure, private :: wrap_update_hlmfates_dyn
      procedure, private :: init_soil_depths
      procedure, public  :: ComputeRootSoilFlux
      procedure, public  :: wrap_hydraulics_drive

   end type hlm_fates_interface_type

   ! hlm_bounds_to_fates_bounds is not currently called outside the interface.
   ! Although there may be good reasons to, I privatized it so that the next
   ! developer will at least question its usage (RGK)
   private :: hlm_bounds_to_fates_bounds

   logical :: debug  = .false.

   character(len=*), parameter, private :: sourcefile = &
        __FILE__
   
contains

  ! ====================================================================================

   subroutine init(this, bounds_proc )
      
      ! ---------------------------------------------------------------------------------
      ! This initializes the hlm_fates_interface_type 
      !
      ! sites is the root of the fates state hierarchy (instantaneous info on 
      ! the state of the ecosystem).  As such, it governs the connection points between
      ! the host (which also dictates its allocation) and its patch structures.
      !
      ! sites may associate with different scales in different models. In
      ! CLM, it is being designed to relate to column scale.
      !
      ! This global may become relegated to this module. 
      !
      ! Note: CLM/ALM currently wants sites to be allocated even if ed
      ! is not turned on
      ! ---------------------------------------------------------------------------------
     
      use FatesInterfaceMod, only : FatesInterfaceInit, FatesReportParameters
      use FatesInterfaceMod, only : maxveg_ed => numpft
      use FatesParameterDerivedMod, only : param_derived

      implicit none
      
      ! Input Arguments
      class(hlm_fates_interface_type), intent(inout) :: this
      type(bounds_type),intent(in)                   :: bounds_proc

      ! local variables
      integer                                        :: nclumps   ! Number of threads
      logical                                        :: verbose_output
      integer                                        :: pass_masterproc
      integer                                        :: pass_vertsoilc
      integer                                        :: pass_spitfire     
      integer                                        :: pass_ed_st3
      integer                                        :: pass_ed_prescribed_phys
      integer                                        :: pass_logging
      integer                                        :: pass_planthydro
      integer                                        :: pass_inventory_init
      integer                                        :: pass_is_restart
      integer                                        :: nc        ! thread index
      integer                                        :: s         ! FATES site index
      integer                                        :: c         ! HLM column index
      integer                                        :: l         ! HLM LU index
      integer                                        :: g         ! HLM grid index
      integer                                        :: pi,pf
      integer, allocatable                           :: collist (:)
      type(bounds_type)                              :: bounds_clump
      integer                                        :: nmaxcol

      ! Initialize the FATES communicators with the HLM
      ! This involves to stages
      ! 1) allocate the vectors
      ! 2) add the history variables defined in clm_inst to the history machinery

      
      ! Parameter Routines
      call param_derived%Init( maxveg_ed )
      

      verbose_output = .false.
      call FatesInterfaceInit(iulog, verbose_output)

      nclumps = get_proc_clumps()
      allocate(this%fates(nclumps))
      allocate(this%f2hmap(nclumps))

      ! ---------------------------------------------------------------------------------
      ! Send dimensions and other model controling parameters to FATES.  These
      ! are obviously only those parameters that are dictated by the host
      ! ---------------------------------------------------------------------------------
      
      ! Force FATES parameters that are recieve type, to the unset value
      call set_fates_ctrlparms('flush_to_unset')
      
      ! Send parameters individually
      call set_fates_ctrlparms('num_sw_bbands',ival=numrad)
      call set_fates_ctrlparms('vis_sw_index',ival=ivis)
      call set_fates_ctrlparms('nir_sw_index',ival=inir)
      
      call set_fates_ctrlparms('num_lev_ground',ival=nlevgrnd)
      call set_fates_ctrlparms('num_lev_soil',ival=nlevsoi)
      call set_fates_ctrlparms('num_levdecomp',ival=nlevdecomp)
      call set_fates_ctrlparms('num_levdecomp_full',ival=nlevdecomp_full)
      call set_fates_ctrlparms('hlm_name',cval='CLM')
      call set_fates_ctrlparms('hio_ignore_val',rval=spval)
      call set_fates_ctrlparms('soilwater_ipedof',ival=get_ipedof(0))
      call set_fates_ctrlparms('max_patch_per_site',ival=(natpft_size-1)) ! RGK: FATES IGNORES
                                                                          ! AND DOESNT TOUCH
                                                                          ! THE BARE SOIL PATCH

      if(is_restart()) then
         pass_is_restart = 1
      else
         pass_is_restart = 0
      end if
      call set_fates_ctrlparms('is_restart',ival=pass_is_restart)

      if(use_vertsoilc) then
         pass_vertsoilc = 1
      else
         pass_vertsoilc = 0
      end if
      call set_fates_ctrlparms('use_vertsoilc',ival=pass_vertsoilc)
      
      if(use_fates_spitfire) then
         pass_spitfire = 1
      else
         pass_spitfire = 0
      end if
      call set_fates_ctrlparms('use_spitfire',ival=pass_spitfire)

      if(use_fates_ed_st3) then
        pass_ed_st3 = 1
      else
         pass_ed_st3 = 0
      end if
      call set_fates_ctrlparms('use_ed_st3',ival=pass_ed_st3)
      
      if(use_fates_ed_prescribed_phys) then
         pass_ed_prescribed_phys = 1
      else
         pass_ed_prescribed_phys = 0
      end if
      call set_fates_ctrlparms('use_ed_prescribed_phys',ival=pass_ed_prescribed_phys)

      if(use_fates_planthydro) then
         pass_planthydro = 1
      else
         pass_planthydro = 0
      end if
      call set_fates_ctrlparms('use_planthydro',ival=pass_planthydro)

      if(use_fates_logging) then
         pass_logging = 1
      else
         pass_logging = 0
      end if
      call set_fates_ctrlparms('use_logging',ival=pass_logging)

      if(use_fates_inventory_init) then
         pass_inventory_init = 1
      else
         pass_inventory_init = 0
      end if
      call set_fates_ctrlparms('use_inventory_init',ival=pass_inventory_init)

      call set_fates_ctrlparms('inventory_ctrl_file',cval=fates_inventory_ctrl_filename)


      if(masterproc)then
         pass_masterproc = 1
      else
         pass_masterproc = 0
      end if
      call set_fates_ctrlparms('masterproc',ival=pass_masterproc)

      ! Check through FATES parameters to see if all have been set
      call set_fates_ctrlparms('check_allset')

      if(debug)then
         write(iulog,*) 'clm_fates%init():  allocating for ',nclumps,' threads'
      end if

      
      nclumps = get_proc_clumps()

      !$OMP PARALLEL DO PRIVATE (nc,bounds_clump,nmaxcol,s,c,l,g,collist,pi,pf)
      do nc = 1,nclumps
         
         call get_clump_bounds(nc, bounds_clump)
         nmaxcol = bounds_clump%endc - bounds_clump%begc + 1

         allocate(collist(1:nmaxcol))
         
         ! Allocate the mapping that points columns to FATES sites, 0 is NA
         allocate(this%f2hmap(nc)%hsites(bounds_clump%begc:bounds_clump%endc))

         ! Initialize all columns with a zero index, which indicates no FATES site
         this%f2hmap(nc)%hsites(:) = 0

         s = 0
         do c = bounds_clump%begc,bounds_clump%endc
            l = col%landunit(c)
               
            ! These are the key constraints that determine if this column
            ! will have a FATES site associated with it

            ! INTERF-TODO: WE HAVE NOT FILTERED OUT FATES SITES ON INACTIVE COLUMNS.. YET
            ! NEED A RUN-TIME ROUTINE THAT CLEARS AND REWRITES THE SITE LIST

            if (lun%itype(l) == istsoil ) then
               s = s + 1
               collist(s) = c
               this%f2hmap(nc)%hsites(c) = s
               if(debug)then
                  write(iulog,*) 'clm_fates%init(): thread',nc,': found column',c,'with lu',l
                  write(iulog,*) 'LU type:', lun%itype(l)
               end if
            endif
            
         enddo

         if(debug)then
            write(iulog,*) 'clm_fates%init(): thread',nc,': allocated ',s,' sites'
         end if

         ! Allocate vectors that match FATES sites with HLM columns
         ! RGK: Sites and fcolumns are forced as args during clm_driv() as of 6/4/2016
         ! We may have to give these a dummy allocation of 1, which should
         ! not be a problem since we always iterate on nsites.

         allocate(this%f2hmap(nc)%fcolumn(s))

         ! Assign the h2hmap indexing
         this%f2hmap(nc)%fcolumn(1:s)         =  collist(1:s)
         
         ! Deallocate the temporary arrays
         deallocate(collist)
         
         ! Set the number of FATES sites
         this%fates(nc)%nsites = s

         ! Allocate the FATES sites
         allocate (this%fates(nc)%sites(this%fates(nc)%nsites))

         ! Allocate the FATES boundary arrays (in)
         allocate(this%fates(nc)%bc_in(this%fates(nc)%nsites))

         ! Allocate the FATES boundary arrays (out)
         allocate(this%fates(nc)%bc_out(this%fates(nc)%nsites))

         ! Allocate and Initialize the Boundary Condition Arrays
         ! These are staticaly allocated at maximums, so
         ! No information about the patch or cohort structure is needed at this step
         
         do s = 1, this%fates(nc)%nsites
            call allocate_bcin(this%fates(nc)%bc_in(s))
            call allocate_bcout(this%fates(nc)%bc_out(s))
            call this%fates(nc)%zero_bcs(s)

            ! Pass any grid-cell derived attributes to the site
            ! ---------------------------------------------------------------------------
            c = this%f2hmap(nc)%fcolumn(s)
            g = col%gridcell(c)
            this%fates(nc)%sites(s)%lat = grc%latdeg(g)
            this%fates(nc)%sites(s)%lon = grc%londeg(g)

         end do


         ! Initialize site-level static quantities dictated by the HLM
         ! currently ground layering depth

         call this%init_soil_depths(nc)
         
         if (use_fates_planthydro) call InitHydrSites(this%fates(nc)%sites)


         if( this%fates(nc)%nsites == 0 ) then
            write(iulog,*) 'Clump ',nc,' had no valid FATES sites'
            write(iulog,*) 'This will likely cause problems until code is improved'
            call endrun(msg=errMsg(sourcefile, __LINE__))
         end if


         ! Set patch itypes on natural veg columns to nonsense
         ! This will force a crash if the model outside of FATES tries to think
         ! of the patch as a PFT.

         do s = 1, this%fates(nc)%nsites
            c = this%f2hmap(nc)%fcolumn(s)
            pi = col%patchi(c)+1
            pf = col%patchf(c)
!            patch%itype(pi:pf) = ispval
            patch%is_fates(pi:pf) = .true.
         end do

      end do
      !$OMP END PARALLEL DO
      

      call this%init_history_io(bounds_proc)

      ! Report Fates Parameters (debug flag in lower level routines)
      call FatesReportParameters(masterproc)

    end subroutine init

    ! ===================================================================================
   
    subroutine check_hlm_active(this, nc, bounds_clump)

      ! ---------------------------------------------------------------------------------
      ! This subroutine is not currently used.  It is just a utility that may come
      ! in handy when we have dynamic sites in FATES
      ! ---------------------------------------------------------------------------------
      
      implicit none
      class(hlm_fates_interface_type), intent(inout) :: this
      integer                                        :: nc
      type(bounds_type),intent(in)                   :: bounds_clump
      
      ! local variables
      integer :: c

      do c = bounds_clump%begc,bounds_clump%endc

         ! FATES ACTIVE BUT HLM IS NOT
         if(this%f2hmap(nc)%hsites(c)>0 .and. .not.col%active(c)) then
            
            write(iulog,*) 'INACTIVE COLUMN WITH ACTIVE FATES SITE'
            write(iulog,*) 'c = ',c
            call endrun(msg=errMsg(sourcefile, __LINE__))

         elseif (this%f2hmap(nc)%hsites(c)==0 .and. col%active(c)) then
            
            write(iulog,*) 'ACTIVE COLUMN WITH INACTIVE FATES SITE'
            write(iulog,*) 'c = ',c
            call endrun(msg=errMsg(sourcefile, __LINE__))
         end if
      end do

   end subroutine check_hlm_active

   ! ------------------------------------------------------------------------------------

   subroutine dynamics_driv(this, nc, bounds_clump,      &
         atm2lnd_inst, soilstate_inst, temperature_inst, &
<<<<<<< HEAD
         waterstatebulk_inst, waterdiagnosticbulk_inst, wateratm2lndbulk_inst, canopystate_inst, soilbiogeochem_carbonflux_inst)
=======
         active_layer_inst, &
         waterstatebulk_inst, waterdiagnosticbulk_inst, wateratm2lndbulk_inst, canopystate_inst, soilbiogeochem_carbonflux_inst, &
         frictionvel_inst )
>>>>>>> 34e4cd64
    
      ! This wrapper is called daily from clm_driver
      ! This wrapper calls ed_driver, which is the daily dynamics component of FATES
      ! ed_driver is not a hlm_fates_inst_type procedure because we need an extra step 
      ! to process array bounding information 
      
      implicit none
      class(hlm_fates_interface_type), intent(inout) :: this
      type(bounds_type),intent(in)                   :: bounds_clump
      type(atm2lnd_type)      , intent(in)           :: atm2lnd_inst
      type(soilstate_type)    , intent(in)           :: soilstate_inst
      type(temperature_type)  , intent(in)           :: temperature_inst
      type(active_layer_type) , intent(in)           :: active_layer_inst
      integer                 , intent(in)           :: nc
      type(waterstatebulk_type)   , intent(inout)        :: waterstatebulk_inst
      type(waterdiagnosticbulk_type)   , intent(inout)        :: waterdiagnosticbulk_inst
      type(wateratm2lndbulk_type)   , intent(inout)        :: wateratm2lndbulk_inst
      type(canopystate_type)  , intent(inout)        :: canopystate_inst
      type(soilbiogeochem_carbonflux_type), intent(inout) :: soilbiogeochem_carbonflux_inst

      ! !LOCAL VARIABLES:
      integer  :: s                        ! site index
      integer  :: c                        ! column index (HLM)
      integer  :: ifp                      ! patch index
      integer  :: p                        ! HLM patch index
      integer  :: yr                       ! year (0, ...)
      integer  :: mon                      ! month (1, ..., 12)
      integer  :: day                      ! day of month (1, ..., 31)
      integer  :: sec                      ! seconds of the day
      integer  :: current_year             
      integer  :: current_month
      integer  :: current_day
      integer  :: current_tod
      integer  :: current_date
      integer  :: jan01_curr_year
      integer  :: reference_date
      integer  :: days_per_year
      real(r8) :: model_day
      real(r8) :: day_of_year
      !-----------------------------------------------------------------------

      ! ---------------------------------------------------------------------------------
      ! Part I.
      ! Prepare input boundary conditions for FATES dynamics
      ! Note that timing information is the same across all sites, this may
      ! seem redundant, but it is possible that we may have asynchronous site simulations
      ! one day.  The cost of holding site level boundary conditions is minimal
      ! and it keeps all the boundaries in one location
      ! ---------------------------------------------------------------------------------

      days_per_year = get_days_per_year()
      call get_curr_date(current_year,current_month,current_day,current_tod)
      current_date = current_year*10000 + current_month*100 + current_day
      jan01_curr_year = current_year*10000 + 100 + 1

      call get_ref_date(yr, mon, day, sec)
      reference_date = yr*10000 + mon*100 + day

      call timemgr_datediff(reference_date, sec, current_date, current_tod, model_day)

      call timemgr_datediff(jan01_curr_year,0,current_date,sec,day_of_year)
      
      call SetFatesTime(current_year, current_month, &
                        current_day, current_tod, &
                        current_date, reference_date, &
                        model_day, floor(day_of_year), &
                        days_per_year, 1.0_r8/dble(days_per_year))


      do s=1,this%fates(nc)%nsites
         c = this%f2hmap(nc)%fcolumn(s)
         this%fates(nc)%bc_in(s)%h2o_liqvol_gl(1:nlevsoi)  = &
               waterstatebulk_inst%h2osoi_vol_col(c,1:nlevsoi) 

         ! TO-DO: SHOULD THIS BE LIQVOL OR IS VOL OK? (RGK-02-2017)

         this%fates(nc)%bc_in(s)%t_veg24_si = &
               temperature_inst%t_veg24_patch(col%patchi(c))

         this%fates(nc)%bc_in(s)%max_rooting_depth_index_col = active_layer_inst%altmax_lastyear_indx_col(c)

         do ifp = 1, this%fates(nc)%sites(s)%youngest_patch%patchno
            p = ifp+col%patchi(c)
            this%fates(nc)%bc_in(s)%t_veg24_pa(ifp) = &
                 temperature_inst%t_veg24_patch(p)

            this%fates(nc)%bc_in(s)%precip24_pa(ifp) = &
                  wateratm2lndbulk_inst%prec24_patch(p)

            this%fates(nc)%bc_in(s)%relhumid24_pa(ifp) = &
                  wateratm2lndbulk_inst%rh24_patch(p)

            this%fates(nc)%bc_in(s)%wind24_pa(ifp) = &
                  atm2lnd_inst%wind24_patch(p)

         end do

         
         if(use_fates_planthydro)then
            this%fates(nc)%bc_in(s)%hksat_sisl(1:nlevsoi)  = soilstate_inst%hksat_col(c,1:nlevsoi)
            this%fates(nc)%bc_in(s)%watsat_sisl(1:nlevsoi) = soilstate_inst%watsat_col(c,1:nlevsoi)
            this%fates(nc)%bc_in(s)%watres_sisl(1:nlevsoi) = soilstate_inst%watres_col(c,1:nlevsoi)
            this%fates(nc)%bc_in(s)%sucsat_sisl(1:nlevsoi) = soilstate_inst%sucsat_col(c,1:nlevsoi)
            this%fates(nc)%bc_in(s)%bsw_sisl(1:nlevsoi)    = soilstate_inst%bsw_col(c,1:nlevsoi)
            this%fates(nc)%bc_in(s)%h2o_liq_sisl(1:nlevsoi) =  waterstatebulk_inst%h2osoi_liq_col(c,1:nlevsoi)
         end if
         

      end do

      ! ---------------------------------------------------------------------------------
      ! Part II: Call the FATES model now that input boundary conditions have been
      ! provided.
      ! ---------------------------------------------------------------------------------

      do s = 1,this%fates(nc)%nsites

            call ed_ecosystem_dynamics(this%fates(nc)%sites(s),    &
                  this%fates(nc)%bc_in(s))
            
            call ed_update_site(this%fates(nc)%sites(s), &
                  this%fates(nc)%bc_in(s))
            
      enddo
      
      ! call subroutine to aggregate fates litter output fluxes and 
      ! package them for handing across interface
      call flux_into_litter_pools(this%fates(nc)%nsites, &
            this%fates(nc)%sites,  &
            this%fates(nc)%bc_in,  &
            this%fates(nc)%bc_out)


      ! ---------------------------------------------------------------------------------
      ! Part III: Process FATES output into the dimensions and structures that are part
      ! of the HLMs API.  (column, depth, and litter fractions)
      ! ---------------------------------------------------------------------------------

      do s = 1, this%fates(nc)%nsites
         c = this%f2hmap(nc)%fcolumn(s)
         soilbiogeochem_carbonflux_inst%FATES_c_to_litr_lab_c_col(c,:) = &
               this%fates(nc)%bc_out(s)%FATES_c_to_litr_lab_c_col(:)
         soilbiogeochem_carbonflux_inst%FATES_c_to_litr_cel_c_col(c,:) = &
               this%fates(nc)%bc_out(s)%FATES_c_to_litr_cel_c_col(:)
         soilbiogeochem_carbonflux_inst%FATES_c_to_litr_lig_c_col(c,:) = &
               this%fates(nc)%bc_out(s)%FATES_c_to_litr_lig_c_col(:)
      end do


      ! ---------------------------------------------------------------------------------
      ! Part III.2 (continued).
      ! Update diagnostics of the FATES ecosystem structure that are used in the HLM.
      ! ---------------------------------------------------------------------------------
      call this%wrap_update_hlmfates_dyn(nc,               &
                                         bounds_clump,     &
                                         waterdiagnosticbulk_inst,  &
                                         canopystate_inst)
      
      ! ---------------------------------------------------------------------------------
      ! Part IV: 
      ! Update history IO fields that depend on ecosystem dynamics
      ! ---------------------------------------------------------------------------------
      call this%fates_hist%update_history_dyn( nc,                    &
                                              this%fates(nc)%nsites, &
                                              this%fates(nc)%sites) 

      if (masterproc) then
         write(iulog, *) 'clm: leaving fates model', bounds_clump%begg, &
                                                  bounds_clump%endg
      end if

      
      return
   end subroutine dynamics_driv
   
   ! ------------------------------------------------------------------------------------

   subroutine wrap_update_hlmfates_dyn(this, nc, bounds_clump,      &
        waterdiagnosticbulk_inst, canopystate_inst)

      ! ---------------------------------------------------------------------------------
      ! This routine handles the updating of vegetation canopy diagnostics, (such as lai)
      ! that either requires HLM boundary conditions (like snow accumulation) or
      ! provides boundary conditions (such as vegetation fractional coverage)
      ! ---------------------------------------------------------------------------------

     implicit none
     class(hlm_fates_interface_type), intent(inout) :: this
     type(bounds_type),intent(in)                   :: bounds_clump
     integer                 , intent(in)           :: nc
     type(waterdiagnosticbulk_type)   , intent(inout)        :: waterdiagnosticbulk_inst
     type(canopystate_type)  , intent(inout)        :: canopystate_inst
     
     integer :: npatch  ! number of patches in each site
     integer :: ifp     ! index FATES patch 
     integer :: p       ! HLM patch index
     integer :: s       ! site index
     integer :: c       ! column index

     associate(                                &
         tlai => canopystate_inst%tlai_patch , &
         elai => canopystate_inst%elai_patch , &
         tsai => canopystate_inst%tsai_patch , &
         esai => canopystate_inst%esai_patch , &
         htop => canopystate_inst%htop_patch , &
         hbot => canopystate_inst%hbot_patch , & 
         z0m  => canopystate_inst%z0m_patch  , & ! Output: [real(r8) (:)   ] momentum roughness length (m)      
         displa => canopystate_inst%displa_patch, &
         dleaf_patch => canopystate_inst%dleaf_patch, &
         snow_depth => waterdiagnosticbulk_inst%snow_depth_col, &
         frac_sno_eff => waterdiagnosticbulk_inst%frac_sno_eff_col, &
         frac_veg_nosno_alb => canopystate_inst%frac_veg_nosno_alb_patch)


       ! Process input boundary conditions to FATES
       ! --------------------------------------------------------------------------------
       do s=1,this%fates(nc)%nsites
          c = this%f2hmap(nc)%fcolumn(s)
          this%fates(nc)%bc_in(s)%snow_depth_si   = snow_depth(c)
          this%fates(nc)%bc_in(s)%frac_sno_eff_si = frac_sno_eff(c)
       end do
       
       ! Canopy diagnostics for FATES
       call canopy_summarization(this%fates(nc)%nsites, &
            this%fates(nc)%sites,  &
            this%fates(nc)%bc_in)

       ! Canopy diagnostic outputs for HLM
       call update_hlm_dynamics(this%fates(nc)%nsites, &
            this%fates(nc)%sites,  &
            this%f2hmap(nc)%fcolumn, &
            this%fates(nc)%bc_out )

       !---------------------------------------------------------------------------------
       ! CHANGING STORED WATER DURING PLANT DYNAMICS IS NOT FULLY IMPLEMENTED 
       ! LEAVING AS A PLACE-HOLDER FOR NOW. 
       !       ! Diagnose water storage in canopy if hydraulics is on
       !       ! This updates the internal value and the bc_out value.
       !       ! If hydraulics is off, it returns 0 storage
       !       if ( use_fates_planthydro ) then
       !          call UpdateH2OVeg(this%fates(nc)%nsites, &
       !                this%fates(nc)%sites,  &
       !                this%fates(nc)%bc_out)
       !
       !          do s = 1, this%fates(nc)%nsites
       !             c = this%f2hmap(nc)%fcolumn(s)
       !             waterstate_inst%total_plant_stored_h2o_col(c) = &
       !                   this%fates(nc)%bc_out(s)%plant_stored_h2o_si
       !          end do
       !       end if
       !---------------------------------------------------------------------------------
       
       ! Convert FATES dynamics into HLM usable information
       ! Initialize weighting variables (note FATES is the only HLM module
       ! that uses "is_veg" and "is_bareground".  The entire purpose of these
       ! variables is to inform patch%wtcol(p).  wt_ed is imposed on wtcol,
       ! but only for FATES columns.

       patch%is_veg(bounds_clump%begp:bounds_clump%endp)        = .false.
       patch%is_bareground(bounds_clump%begp:bounds_clump%endp) = .false.
       patch%wt_ed(bounds_clump%begp:bounds_clump%endp)         = 0.0_r8

       do s = 1,this%fates(nc)%nsites
          
          c = this%f2hmap(nc)%fcolumn(s)

          ! Other modules may have AI's we only flush values
          ! that are on the naturally vegetated columns
          elai(col%patchi(c):col%patchf(c)) = 0.0_r8
          tlai(col%patchi(c):col%patchf(c)) = 0.0_r8
          esai(col%patchi(c):col%patchf(c)) = 0.0_r8
          tsai(col%patchi(c):col%patchf(c)) = 0.0_r8
          htop(col%patchi(c):col%patchf(c)) = 0.0_r8
          hbot(col%patchi(c):col%patchf(c)) = 0.0_r8

          ! FATES does not dictate bare-ground so turbulent
          ! variables are not over-written.
          z0m(col%patchi(c)+1:col%patchf(c)) = 0.0_r8
          displa(col%patchi(c)+1:col%patchf(c)) = 0.0_r8
          dleaf_patch(col%patchi(c)+1:col%patchf(c)) = 0.0_r8

          frac_veg_nosno_alb(col%patchi(c):col%patchf(c)) = 0.0_r8

          ! Set the bareground patch indicator
          patch%is_bareground(col%patchi(c)) = .true.
          npatch = this%fates(nc)%sites(s)%youngest_patch%patchno
          patch%wt_ed(col%patchi(c)) = 1.0-sum(this%fates(nc)%bc_out(s)%canopy_fraction_pa(1:npatch))

          if(sum(this%fates(nc)%bc_out(s)%canopy_fraction_pa(1:npatch))>1.0_r8)then
             write(iulog,*)'Projected Canopy Area of all FATES patches'
             write(iulog,*)'cannot exceed 1.0'
             !end_run()
          end if

          do ifp = 1, npatch

             p = ifp+col%patchi(c)

             ! bc_out(s)%canopy_fraction_pa(ifp) is the area fraction
             ! the site's total ground area that is occupied by the 
             ! area footprint of the current patch's vegetation canopy 

             patch%is_veg(p) = .true.
             patch%wt_ed(p)  = this%fates(nc)%bc_out(s)%canopy_fraction_pa(ifp)
             elai(p) = this%fates(nc)%bc_out(s)%elai_pa(ifp)
             tlai(p) = this%fates(nc)%bc_out(s)%tlai_pa(ifp)
             esai(p) = this%fates(nc)%bc_out(s)%esai_pa(ifp)
             tsai(p) = this%fates(nc)%bc_out(s)%tsai_pa(ifp)
             hbot(p) = this%fates(nc)%bc_out(s)%hbot_pa(ifp)
             htop(p) = this%fates(nc)%bc_out(s)%htop_pa(ifp)
             frac_veg_nosno_alb(p) = this%fates(nc)%bc_out(s)%frac_veg_nosno_alb_pa(ifp)

             ! Note that while we pass the following values at this point
             ! we have to send the same values after each time-step because
             ! the HLM keeps changing the value and re-setting, so we
             ! re-send instead of re-set. See clm_fates%TransferZ0mDisp()
             z0m(p)    = this%fates(nc)%bc_out(s)%z0m_pa(ifp)
             displa(p) = this%fates(nc)%bc_out(s)%displa_pa(ifp)
             dleaf_patch(p) = this%fates(nc)%bc_out(s)%dleaf_pa(ifp)
             

          end do

       end do
     end associate
   end subroutine wrap_update_hlmfates_dyn

   ! ====================================================================================

   subroutine restart( this, bounds_proc, ncid, flag, waterdiagnosticbulk_inst, &
                             canopystate_inst)

      ! ---------------------------------------------------------------------------------
      ! The ability to restart the model is handled through three different types of calls
      ! "Define" the variables in the restart file, we "read" those variables into memory
      ! or "write" data into the file from memory.  This subroutine accomodates all three
      ! of those modes through the "flag" argument.  FATES as an external model also
      ! requires an initialization step, where we set-up the dimensions, allocate and
      ! flush the memory space that is used to transfer data in and out of the file.  This
      ! Only occurs once, where as the define step occurs every time a file is opened.
      !
      ! Note: waterstate_inst and canopystate_inst are arguments only because following
      ! the reading of variables, it is necessary to update diagnostics of the canopy
      ! throug the interface call clm_fates%wrap_update_hlmfates_dyn() which requires
      ! this information from the HLM.
      ! ---------------------------------------------------------------------------------


     use FatesConstantsMod, only : fates_long_string_length
     use FatesIODimensionsMod, only: fates_bounds_type
     use FatesIOVariableKindMod, only : site_r8, site_int, cohort_r8, cohort_int
     use EDMainMod, only :        ed_update_site
     use FatesInterfaceMod, only:  fates_maxElementsPerSite

      implicit none

      ! Arguments

      class(hlm_fates_interface_type), intent(inout) :: this
      type(bounds_type)              , intent(in)    :: bounds_proc
      type(file_desc_t)              , intent(inout) :: ncid    ! netcdf id
      character(len=*)               , intent(in)    :: flag
      type(waterdiagnosticbulk_type)          , intent(inout) :: waterdiagnosticbulk_inst
      type(canopystate_type)         , intent(inout) :: canopystate_inst
      
      ! Locals
      type(bounds_type) :: bounds_clump
      integer           :: nc
      integer           :: nclumps
      type(fates_bounds_type) :: fates_bounds
      type(fates_bounds_type) :: fates_clump
      integer                 :: c   ! HLM column index
      integer                 :: s   ! Fates site index
      integer                 :: g   ! grid-cell index
      integer                 :: dk_index
      character(len=fates_long_string_length) :: ioname
      integer                 :: nvar
      integer                 :: ivar
      logical                 :: readvar

      logical, save           :: initialized = .false.


      nclumps = get_proc_clumps()

      ! ---------------------------------------------------------------------------------
      ! note (rgk: 11-2016) The history and restart intialization process assumes
      ! that the number of site/columns active is a static entity.  Thus
      ! we only allocate the mapping tables for the column/sites we start with.
      ! If/when we start having dynamic column/sites (for reasons uknown as of yet)
      ! we will need to re-evaluate the allocation of the mapping tables so they
      ! can be unallocated,reallocated and set every time a new column/site is spawned
      ! ---------------------------------------------------------------------------------

      ! ---------------------------------------------------------------------------------
      ! Only initialize the FATES restart structures the first time it is called
      ! Note that the allocations involved with initialization are static.
      ! This is because the array spaces for IO span the entire column, patch and cohort
      ! range on the proc.
      ! With DYNAMIC LANDUNITS or SPAWNING NEW OR CULLING OLD SITES:
      ! we will in that case have to de-allocate, reallocate and then re-set the mapping
      ! tables:  this%fates_restart%restart_map(nc)
      ! I think that is it...
      ! ---------------------------------------------------------------------------------

      if(.not.initialized) then

         initialized=.true.
      
         ! ------------------------------------------------------------------------------
         ! PART I: Set FATES DIMENSIONING INFORMATION
         ! ------------------------------------------------------------------------------
         
         call hlm_bounds_to_fates_bounds(bounds_proc, fates_bounds)
         
         call this%fates_restart%Init(nclumps, fates_bounds)
         
         ! Define the bounds on the first dimension for each thread
         !$OMP PARALLEL DO PRIVATE (nc,bounds_clump,fates_clump)
         do nc = 1,nclumps
            call get_clump_bounds(nc, bounds_clump)
            
            ! thread bounds for patch
            call hlm_bounds_to_fates_bounds(bounds_clump, fates_clump)
            call this%fates_restart%SetThreadBoundsEach(nc, fates_clump)
         end do
         !$OMP END PARALLEL DO
         
         !$OMP PARALLEL DO PRIVATE (nc,s,c,g,bounds_clump)
         do nc = 1,nclumps

            call get_clump_bounds(nc, bounds_clump)
            allocate(this%fates_restart%restart_map(nc)%site_index(this%fates(nc)%nsites))
            allocate(this%fates_restart%restart_map(nc)%cohort1_index(this%fates(nc)%nsites))            
            do s=1,this%fates(nc)%nsites
               c = this%f2hmap(nc)%fcolumn(s)
               this%fates_restart%restart_map(nc)%site_index(s)   = c
               g = col%gridcell(c)
               this%fates_restart%restart_map(nc)%cohort1_index(s) = (g-1)*fates_maxElementsPerSite + 1
            end do
            
         end do
         !$OMP END PARALLEL DO
         
         ! ------------------------------------------------------------------------------------
         ! PART II: USE THE JUST DEFINED DIMENSIONS TO ASSEMBLE THE VALID IO TYPES
         ! INTERF-TODO: THESE CAN ALL BE EMBEDDED INTO A SUBROUTINE IN HISTORYIOMOD
         ! ------------------------------------------------------------------------------------
         call this%fates_restart%assemble_restart_output_types()
         
         
         ! ------------------------------------------------------------------------------------
         ! PART III: DEFINE THE LIST OF OUTPUT VARIABLE OBJECTS, AND REGISTER THEM WITH THE
         ! HLM ACCORDING TO THEIR TYPES
         ! ------------------------------------------------------------------------------------
         call this%fates_restart%initialize_restart_vars()
         
      end if

      ! ---------------------------------------------------------------------------------
      ! If we are writing, we must loop through our linked list structures and transfer the
      ! information in the linked lists (FATES state memory) to the output vectors.
      ! ---------------------------------------------------------------------------------

      if(flag=='write')then
         !$OMP PARALLEL DO PRIVATE (nc)
         do nc = 1, nclumps
            if (this%fates(nc)%nsites>0) then
               call this%fates_restart%set_restart_vectors(nc,this%fates(nc)%nsites, &
                                                           this%fates(nc)%sites)
            end if
         end do
         !$OMP END PARALLEL DO
      end if

      ! ---------------------------------------------------------------------------------
      ! In all cases, iterate through the list of variable objects
      ! and either define, write or read to the NC buffer
      ! This seems strange, but keep in mind that the call to restartvar()
      ! has a different function in all three cases.
      ! ---------------------------------------------------------------------------------

      nvar = this%fates_restart%num_restart_vars()
      do ivar = 1, nvar
            
         associate( vname => this%fates_restart%rvars(ivar)%vname, &
              vunits      => this%fates_restart%rvars(ivar)%units,   &
              vlong       => this%fates_restart%rvars(ivar)%long )

           dk_index = this%fates_restart%rvars(ivar)%dim_kinds_index
           ioname = trim(this%fates_restart%dim_kinds(dk_index)%name)
        
           select case(trim(ioname))
           case(cohort_r8)

              call restartvar(ncid=ncid, flag=flag, varname=trim(vname), &
                    xtype=ncd_double,dim1name=trim('cohort'),long_name=trim(vlong), &
                    units=trim(vunits),interpinic_flag='interp', &
                    data=this%fates_restart%rvars(ivar)%r81d,readvar=readvar)
              
           case(site_r8)
              
              call restartvar(ncid=ncid, flag=flag, varname=trim(vname), &
                    xtype=ncd_double,dim1name=trim('column'),long_name=trim(vlong), &
                    units=trim(vunits),interpinic_flag='interp', &
                    data=this%fates_restart%rvars(ivar)%r81d,readvar=readvar)
              
           case(cohort_int)
              
              call restartvar(ncid=ncid, flag=flag, varname=trim(vname), &
                    xtype=ncd_int,dim1name=trim('cohort'),long_name=trim(vlong), &
                    units=trim(vunits),interpinic_flag='interp', &
                    data=this%fates_restart%rvars(ivar)%int1d,readvar=readvar)
              
           case(site_int)
           
              call restartvar(ncid=ncid, flag=flag, varname=trim(vname), &
                    xtype=ncd_int,dim1name=trim('column'),long_name=trim(vlong), &
                    units=trim(vunits),interpinic_flag='interp', &
                    data=this%fates_restart%rvars(ivar)%int1d,readvar=readvar)
              
           case default
              write(iulog,*) 'A FATES iotype was created that was not registerred'
              write(iulog,*) 'in CLM.:',trim(ioname)
              call endrun(msg=errMsg(sourcefile, __LINE__))
           end select
           
         end associate
      end do
      
      ! ---------------------------------------------------------------------------------
      ! If we are in a read mode, then we have just populated the sparse vectors
      ! in the IO object list. The data in these vectors needs to be transferred
      ! to the linked lists to populate the state memory.
      ! ---------------------------------------------------------------------------------

      if(flag=='read')then
         
         !$OMP PARALLEL DO PRIVATE (nc,bounds_clump,s)
         do nc = 1, nclumps
            if (this%fates(nc)%nsites>0) then

               call get_clump_bounds(nc, bounds_clump)

               ! ------------------------------------------------------------------------
               ! Convert newly read-in vectors into the FATES namelist state variables
               ! ------------------------------------------------------------------------
               call this%fates_restart%create_patchcohort_structure(nc, &
                    this%fates(nc)%nsites, this%fates(nc)%sites, this%fates(nc)%bc_in)
               
               call this%fates_restart%get_restart_vectors(nc, this%fates(nc)%nsites, &
                    this%fates(nc)%sites )

               ! I think ed_update_site and update_hlmfates_dyn are doing some similar
               ! update type stuff, should consolidate (rgk 11-2016)
               do s = 1,this%fates(nc)%nsites
                  call ed_update_site( this%fates(nc)%sites(s), &
                        this%fates(nc)%bc_in(s) )
               end do

               ! ------------------------------------------------------------------------
               ! Update diagnostics of FATES ecosystem structure used in HLM.
               ! ------------------------------------------------------------------------
               call this%wrap_update_hlmfates_dyn(nc,bounds_clump, &
                     waterdiagnosticbulk_inst,canopystate_inst)
               
               ! ------------------------------------------------------------------------
               ! Update history IO fields that depend on ecosystem dynamics
               ! ------------------------------------------------------------------------
               call this%fates_hist%update_history_dyn( nc, &
                     this%fates(nc)%nsites,                 &
                     this%fates(nc)%sites) 

               
            end if
         end do
         !$OMP END PARALLEL DO
         
      end if
      
      return
   end subroutine restart

   !=====================================================================================

   subroutine init_coldstart(this, waterstatebulk_inst, waterdiagnosticbulk_inst, &
        canopystate_inst, soilstate_inst)


     ! Arguments
     class(hlm_fates_interface_type), intent(inout) :: this
     type(waterstatebulk_type)          , intent(inout) :: waterstatebulk_inst
     type(waterdiagnosticbulk_type)          , intent(inout) :: waterdiagnosticbulk_inst
     type(canopystate_type)         , intent(inout) :: canopystate_inst
     type(soilstate_type)           , intent(inout) :: soilstate_inst

     ! locals
     integer                                        :: nclumps
     integer                                        :: nc
     type(bounds_type)                              :: bounds_clump
     ! locals
     real(r8) :: vol_ice
     real(r8) :: eff_porosity
     integer :: j
     integer :: s
     integer :: c

     nclumps = get_proc_clumps()

     !$OMP PARALLEL DO PRIVATE (nc,bounds_clump,s,c,j,vol_ice,eff_porosity)
     do nc = 1, nclumps
        
        if ( this%fates(nc)%nsites>0 ) then

           call get_clump_bounds(nc, bounds_clump)

           do s = 1,this%fates(nc)%nsites
              call init_site_vars(this%fates(nc)%sites(s))
              call zero_site(this%fates(nc)%sites(s))
           end do
           
           call set_site_properties(this%fates(nc)%nsites, this%fates(nc)%sites)

           ! ----------------------------------------------------------------------------
           ! Initialize Hydraulics Code if turned on
           ! Called prior to init_patches(). Site level rhizosphere shells must
           ! be set prior to cohort initialization.
           ! ----------------------------------------------------------------------------
           if (use_fates_planthydro) then

              do s = 1,this%fates(nc)%nsites
                 c = this%f2hmap(nc)%fcolumn(s)
                 
                 this%fates(nc)%bc_in(s)%watsat_sisl(1:nlevsoi) = &
                      soilstate_inst%watsat_col(c,1:nlevsoi)
                 
                 this%fates(nc)%bc_in(s)%watres_sisl(1:nlevsoi) = &
                      soilstate_inst%watres_col(c,1:nlevsoi)

                 this%fates(nc)%bc_in(s)%sucsat_sisl(1:nlevsoi) = &
                      soilstate_inst%sucsat_col(c,1:nlevsoi)

                 this%fates(nc)%bc_in(s)%bsw_sisl(1:nlevsoi) = &
                      soilstate_inst%bsw_col(c,1:nlevsoi)

                 this%fates(nc)%bc_in(s)%h2o_liq_sisl(1:nlevsoi) = &
                      waterstatebulk_inst%h2osoi_liq_col(c,1:nlevsoi)

                 this%fates(nc)%bc_in(s)%hksat_sisl(1:nlevsoi) = &
                       soilstate_inst%hksat_col(c,1:nlevsoi)

                 do j = 1, nlevsoi
                    vol_ice = min(soilstate_inst%watsat_col(c,j), &
                          waterstatebulk_inst%h2osoi_ice_col(c,j)/(col%dz(c,j)*denice))
                    eff_porosity = max(0.01_r8,soilstate_inst%watsat_col(c,j)-vol_ice)
                    this%fates(nc)%bc_in(s)%eff_porosity_gl(j) = eff_porosity
                 end do

              end do

              if (use_fates_planthydro) call HydrSiteColdStart(this%fates(nc)%sites,this%fates(nc)%bc_in)
           end if

           call init_patches(this%fates(nc)%nsites, this%fates(nc)%sites, &
                             this%fates(nc)%bc_in)

           do s = 1,this%fates(nc)%nsites
              call ed_update_site(this%fates(nc)%sites(s), &
                    this%fates(nc)%bc_in(s))
           end do

           ! ------------------------------------------------------------------------
           ! Update diagnostics of FATES ecosystem structure used in HLM.
           ! ------------------------------------------------------------------------
           call this%wrap_update_hlmfates_dyn(nc,bounds_clump, &
                waterdiagnosticbulk_inst,canopystate_inst)

           ! ------------------------------------------------------------------------
           ! Update history IO fields that depend on ecosystem dynamics
           ! ------------------------------------------------------------------------
           call this%fates_hist%update_history_dyn( nc, &
                this%fates(nc)%nsites,                 &
                this%fates(nc)%sites) 

           

        end if
     end do
     !$OMP END PARALLEL DO

   end subroutine init_coldstart

   ! ======================================================================================
   
   subroutine wrap_sunfrac(this,nc,atm2lnd_inst,canopystate_inst)
         
      ! ---------------------------------------------------------------------------------
      ! This interface function is a wrapper call on ED_SunShadeFracs. The only
      ! returned variable is a patch vector, fsun_patch, which describes the fraction
      ! of the canopy that is exposed to sun.
      ! ---------------------------------------------------------------------------------
      
      implicit none
      
      ! Input Arguments
      class(hlm_fates_interface_type), intent(inout) :: this
      
      integer, intent(in)                  :: nc
      
      ! direct and diffuse downwelling radiation (W/m2)
      type(atm2lnd_type),intent(in)        :: atm2lnd_inst
      
      ! Input/Output Arguments to CLM
      type(canopystate_type),intent(inout) :: canopystate_inst
      
      ! Local Variables
      integer  :: p                           ! global index of the host patch
      integer  :: g                           ! global index of the host gridcell
      integer  :: c                           ! global index of the host column

      integer  :: s                           ! FATES site index
      integer  :: ifp                         ! FATEs patch index
                                              ! this is the order increment of patch
                                              ! on the site
      
      type(ed_patch_type), pointer :: cpatch  ! c"urrent" patch  INTERF-TODO: SHOULD
                                              ! BE HIDDEN AS A FATES PRIVATE

      associate( forc_solad => atm2lnd_inst%forc_solad_grc, &
                 forc_solai => atm2lnd_inst%forc_solai_grc, &
                 fsun       => canopystate_inst%fsun_patch, &
                 laisun     => canopystate_inst%laisun_patch, &               
                 laisha     => canopystate_inst%laisha_patch )

        ! -------------------------------------------------------------------------------
        ! Convert input BC's
        ! The sun-shade calculations are performed only on FATES patches
        ! -------------------------------------------------------------------------------

        do s = 1, this%fates(nc)%nsites
           c = this%f2hmap(nc)%fcolumn(s)
           g = col%gridcell(c)

           do ifp = 1, this%fates(nc)%sites(s)%youngest_patch%patchno
           !do ifp = 1, this%fates(nc)%bc_in(s)%npatches

              p = ifp+col%patchi(c)

              this%fates(nc)%bc_in(s)%solad_parb(ifp,:) = forc_solad(g,:)
              this%fates(nc)%bc_in(s)%solai_parb(ifp,:) = forc_solai(g,:)

           end do
        end do

        ! -------------------------------------------------------------------------------
        ! Call FATES public function to calculate internal sun/shade structures
        ! as well as total patch sun/shade fraction output boundary condition
        ! -------------------------------------------------------------------------------

        call ED_SunShadeFracs(this%fates(nc)%nsites, &
             this%fates(nc)%sites,  &
             this%fates(nc)%bc_in,  &
             this%fates(nc)%bc_out)

        ! -------------------------------------------------------------------------------
        ! Transfer the FATES output boundary condition for canopy sun/shade fraction
        ! to the HLM
        ! -------------------------------------------------------------------------------

        do s = 1, this%fates(nc)%nsites
           c = this%f2hmap(nc)%fcolumn(s)
           do ifp = 1, this%fates(nc)%sites(s)%youngest_patch%patchno
              p = ifp+col%patchi(c)
              fsun(p)   = this%fates(nc)%bc_out(s)%fsun_pa(ifp)
              laisun(p) = this%fates(nc)%bc_out(s)%laisun_pa(ifp)
              laisha(p) = this%fates(nc)%bc_out(s)%laisha_pa(ifp)
           end do
        end do

      end associate

   end subroutine wrap_sunfrac
   
   ! ===================================================================================

   subroutine prep_canopyfluxes(this, nc, fn, filterp, photosyns_inst)

     ! ----------------------------------------------------------------------
     ! the main function for calculating photosynthesis is called within a
     ! loop based on convergence.  Some intitializations, including 
     ! canopy resistance must be intitialized before the loop
     ! ----------------------------------------------------------------------
    
     ! Arguments
     class(hlm_fates_interface_type), intent(inout) :: this
     integer, intent(in)                            :: nc
     integer, intent(in)                            :: fn
     integer, intent(in)                            :: filterp(fn)
     type(photosyns_type),intent(inout)             :: photosyns_inst
     ! locals
     integer                                        :: f,p,c,s
     ! parameters
     integer,parameter                              :: rsmax0 = 2.e4_r8

     do s = 1, this%fates(nc)%nsites
        ! filter flag == 1 means that this patch has not been called for photosynthesis
        this%fates(nc)%bc_in(s)%filter_photo_pa(:) = 1
     end do
  end subroutine prep_canopyfluxes

   ! ====================================================================================
   
   subroutine wrap_btran(this,nc,fn,filterc,soilstate_inst, &
                         waterdiagnosticbulk_inst, temperature_inst, energyflux_inst,  &
                         soil_water_retention_curve)
      
      ! ---------------------------------------------------------------------------------
      ! This subroutine calculates btran for FATES, this will be an input boundary
      ! condition for FATES photosynthesis/transpiration.
      !
      ! This subroutine also calculates rootr
      ! 
      ! ---------------------------------------------------------------------------------

      use SoilWaterRetentionCurveMod, only : soil_water_retention_curve_type

      implicit none
      
      ! Arguments
      class(hlm_fates_interface_type), intent(inout) :: this
      integer                , intent(in)            :: nc
      integer                , intent(in)            :: fn
      integer                , intent(in)            :: filterc(fn) ! This is a list of
                                                                        ! columns with exposed veg
      type(soilstate_type)   , intent(inout)         :: soilstate_inst
      type(waterdiagnosticbulk_type)  , intent(in)            :: waterdiagnosticbulk_inst
      type(temperature_type) , intent(in)            :: temperature_inst
      type(energyflux_type)  , intent(inout)         :: energyflux_inst
      class(soil_water_retention_curve_type), intent(in) :: soil_water_retention_curve

      ! local variables
      real(r8) :: smp_node ! Soil suction potential, negative, [mm]
      real(r8) :: s_node
      integer  :: s
      integer  :: c
      integer  :: j
      integer  :: ifp
      integer  :: p

      associate(& 
         sucsat      => soilstate_inst%sucsat_col           , & ! Input:  [real(r8) (:,:) ]  minimum soil suction (mm) 
         watsat      => soilstate_inst%watsat_col           , & ! Input:  [real(r8) (:,:) ]  volumetric soil water at saturation (porosity)
         bsw         => soilstate_inst%bsw_col              , & ! Input:  [real(r8) (:,:) ]  Clapp and Hornberger "b" 
         eff_porosity => soilstate_inst%eff_porosity_col    , & ! Input:  [real(r8) (:,:) ]  effective porosity = porosity - vol_ice       
         t_soisno    => temperature_inst%t_soisno_col       , & ! Input:  [real(r8) (:,:) ]  soil temperature (Kelvin)
         h2osoi_liqvol => waterdiagnosticbulk_inst%h2osoi_liqvol_col , & ! Input: [real(r8) (:,:) ]  liquid volumetric moisture, will be used for BeTR
         btran       => energyflux_inst%btran_patch         , & ! Output: [real(r8) (:)   ]  transpiration wetness factor (0 to 1) 
         btran2       => energyflux_inst%btran2_patch       , & ! Output: [real(r8) (:)   ]  
         rresis      => energyflux_inst%rresis_patch        , & ! Output: [real(r8) (:,:) ]  root resistance by layer (0-1)  (nlevgrnd) 
         rootr       => soilstate_inst%rootr_patch          & ! Output: [real(r8) (:,:) ]  Fraction of water uptake in each layer
         )

        ! -------------------------------------------------------------------------------
        ! Convert input BC's
        ! Critical step: a filter is being passed in that dictates which columns have
        ! exposed vegetation (above snow).  This is necessary, because various hydrologic
        ! variables like h2osoi_liqvol are not calculated and will have uninitialized
        ! values outside this list.
        !
        ! bc_in(s)%filter_btran      (this is in, but is also used in this subroutine)
        !
        ! We also filter a second time within this list by determining which soil layers
        ! have conditions for active uptake based on soil moisture and temperature. This
        ! must be determined by FATES (science stuff).  But the list of layers and patches
        ! needs to be passed back to the interface, because it then needs to request
        ! suction on these layers via CLM/ALM functions.  We cannot wide-swath calculate
        ! this on all layers, because values with no moisture or low temps will generate
        ! unstable values and cause sigtraps.
        ! -------------------------------------------------------------------------------
        
        do s = 1, this%fates(nc)%nsites
           c = this%f2hmap(nc)%fcolumn(s)

           ! Check to see if this column is in the exposed veg filter
           if( any(filterc==c) )then
              
              this%fates(nc)%bc_in(s)%filter_btran = .true.
              do j = 1,nlevgrnd
                 this%fates(nc)%bc_in(s)%tempk_gl(j)         = t_soisno(c,j)
                 this%fates(nc)%bc_in(s)%h2o_liqvol_gl(j)    = h2osoi_liqvol(c,j)
                 this%fates(nc)%bc_in(s)%eff_porosity_gl(j)  = eff_porosity(c,j)
                 this%fates(nc)%bc_in(s)%watsat_gl(j)        = watsat(c,j)
              end do

           else
              this%fates(nc)%bc_in(s)%filter_btran = .false.
              this%fates(nc)%bc_in(s)%tempk_gl(:)         = -999._r8
              this%fates(nc)%bc_in(s)%h2o_liqvol_gl(:)    = -999._r8
              this%fates(nc)%bc_in(s)%eff_porosity_gl(:)  = -999._r8
              this%fates(nc)%bc_in(s)%watsat_gl(:)        = -999._r8
           end if

        end do

        ! -------------------------------------------------------------------------------
        ! This function evaluates the ground layer to determine if
        ! root water uptake can happen, and soil suction should even
        ! be calculated.  We ask FATES for a boundary condition output
        ! logical because we don't want science calculations in the interface
        ! yet... hydrology (suction calculation) is provided by the host
        ! so we need fates to tell us where to calculate suction
        ! but not calculate it itself. Yeah, complicated, but thats life.
        ! -------------------------------------------------------------------------------
        call get_active_suction_layers(this%fates(nc)%nsites, &
             this%fates(nc)%sites,  &
             this%fates(nc)%bc_in,  &
             this%fates(nc)%bc_out)

        ! Now that the active layers of water uptake have been decided by fates
        ! Calculate the suction that is passed back to fates
        ! Note that the filter_btran is unioned with active_suction_gl

        do s = 1, this%fates(nc)%nsites
           c = this%f2hmap(nc)%fcolumn(s)
           do j = 1,nlevgrnd
              if(this%fates(nc)%bc_out(s)%active_suction_gl(j)) then
                 s_node = max(h2osoi_liqvol(c,j)/eff_porosity(c,j),0.01_r8)
                 call soil_water_retention_curve%soil_suction(c,j,s_node, soilstate_inst, smp_node)
                 this%fates(nc)%bc_in(s)%smp_gl(j)           = smp_node
              end if
           end do
        end do
        
        ! -------------------------------------------------------------------------------
        ! Suction and active uptake layers calculated, lets calculate uptake (btran)
        ! This will calculate internals, as well as output boundary conditions: 
        ! btran, rootr
        ! -------------------------------------------------------------------------------

        call btran_ed(this%fates(nc)%nsites, &
             this%fates(nc)%sites,  &
             this%fates(nc)%bc_in,  &
             this%fates(nc)%bc_out)

        ! -------------------------------------------------------------------------------
        ! Convert output BC's
        ! For CLM/ALM this wrapper provides return variables that should
        ! be similar to that of calc_root_moist_stress().  However,
        ! CLM/ALM-FATES simulations will no make use of rresis, btran or btran2
        ! outside of FATES. We do not have code in place to calculate btran2 or
        ! rresis right now, so we force to bad.  We have btran calculated so we
        ! pass it in case people want diagnostics.  rootr is actually the only
        ! variable that will be used, as it is needed to help distribute the
        ! the transpiration sink to the appropriate layers. (RGK)
        ! -------------------------------------------------------------------------------

        do s = 1, this%fates(nc)%nsites
           
           c = this%f2hmap(nc)%fcolumn(s)
           do ifp = 1, this%fates(nc)%sites(s)%youngest_patch%patchno
              
              p = ifp+col%patchi(c)
              
              do j = 1,nlevgrnd
                 
                 rresis(p,j) = -999.9  ! We do not calculate this correctly
                 ! it should not thought of as valid output until we decide to.
                 rootr(p,j)  = this%fates(nc)%bc_out(s)%rootr_pagl(ifp,j)
                 btran(p)    = this%fates(nc)%bc_out(s)%btran_pa(ifp)
                 btran2(p)   = -999.9  ! Not available, force to nonsense
                 
              end do
           end do
        end do
      end associate

   end subroutine wrap_btran

   ! ====================================================================================
   
   subroutine wrap_photosynthesis(this, nc, bounds, fn, filterp, &
         esat_tv, eair, oair, cair, rb, dayl_factor,             &
         atm2lnd_inst, temperature_inst, canopystate_inst, photosyns_inst)
   
    use shr_log_mod       , only : errMsg => shr_log_errMsg
    use abortutils        , only : endrun
    use decompMod         , only : bounds_type
    use clm_varcon        , only : rgas, tfrz, namep  
    use clm_varpar        , only : nlevsoi
    use clm_varctl        , only : iulog
    use pftconMod         , only : pftcon
    use perf_mod          , only : t_startf, t_stopf
    use PatchType         , only : patch
    use quadraticMod      , only : quadratic
    use EDTypesMod        , only : dinc_ed
    use EDtypesMod        , only : ed_patch_type, ed_cohort_type, ed_site_type
   
    !
    ! !ARGUMENTS:
    class(hlm_fates_interface_type), intent(inout) :: this
    integer                , intent(in)            :: nc                          ! clump index
    type(bounds_type)      , intent(in)            :: bounds
    integer                , intent(in)            :: fn                          ! size of pft filter
    integer                , intent(in)            :: filterp(fn)                 ! pft filter
    real(r8)               , intent(in)            :: esat_tv(bounds%begp: )      ! saturation vapor pressure at t_veg (Pa)
    real(r8)               , intent(in)            :: eair( bounds%begp: )        ! vapor pressure of canopy air (Pa)
    real(r8)               , intent(in)            :: oair( bounds%begp: )        ! Atmospheric O2 partial pressure (Pa)
    real(r8)               , intent(in)            :: cair( bounds%begp: )        ! Atmospheric CO2 partial pressure (Pa)
    real(r8)               , intent(in)            :: rb( bounds%begp: )          ! boundary layer resistance (s/m)
    real(r8)               , intent(in)            :: dayl_factor( bounds%begp: ) ! scalar (0-1) for daylength
    type(atm2lnd_type)     , intent(in)            :: atm2lnd_inst
    type(temperature_type) , intent(in)            :: temperature_inst
    type(canopystate_type) , intent(inout)         :: canopystate_inst
    type(photosyns_type)   , intent(inout)         :: photosyns_inst

    integer                                        :: s,c,p,ifp,j,icp
    real(r8)                                       :: dtime

    call t_startf('edpsn')
    associate(&
          t_soisno  => temperature_inst%t_soisno_col , &
          t_veg     => temperature_inst%t_veg_patch  , &
          tgcm      => temperature_inst%thm_patch    , &
          forc_pbot => atm2lnd_inst%forc_pbot_downscaled_col, &
          rssun     => photosyns_inst%rssun_patch  , &
          rssha     => photosyns_inst%rssha_patch,   &
          psnsun    => photosyns_inst%psnsun_patch,  &
          psnsha    => photosyns_inst%psnsha_patch)
      
      do s = 1, this%fates(nc)%nsites
         
         c = this%f2hmap(nc)%fcolumn(s)
         
         do j = 1,nlevsoi
            this%fates(nc)%bc_in(s)%t_soisno_gl(j)   = t_soisno(c,j)  ! soil temperature (Kelvin)
         end do
         this%fates(nc)%bc_in(s)%forc_pbot           = forc_pbot(c)   ! atmospheric pressure (Pa)

         do ifp = 1, this%fates(nc)%sites(s)%youngest_patch%patchno
            
            p = ifp+col%patchi(c)

            ! Check to see if this patch is in the filter
            ! Note that this filter is most likely changing size, and getting smaller
            ! and smaller as more patch have converged on solution
            if( any(filterp==p) )then

               ! This filter is flushed to 1 before the canopyflux stability iterator
               ! It is set to status 2 if it is an active patch within the iterative loop
               ! After photosynthesis is called, it is upgraded to 3 if it was called.
               ! After all iterations we can evaluate which patches have a final flag
               ! of 3 to check if we missed any.

               this%fates(nc)%bc_in(s)%filter_photo_pa(ifp) = 2
               this%fates(nc)%bc_in(s)%dayl_factor_pa(ifp) = dayl_factor(p) ! scalar (0-1) for daylength
               this%fates(nc)%bc_in(s)%esat_tv_pa(ifp)     = esat_tv(p)     ! saturation vapor pressure at t_veg (Pa)
               this%fates(nc)%bc_in(s)%eair_pa(ifp)        = eair(p)        ! vapor pressure of canopy air (Pa)
               this%fates(nc)%bc_in(s)%oair_pa(ifp)        = oair(p)        ! Atmospheric O2 partial pressure (Pa)
               this%fates(nc)%bc_in(s)%cair_pa(ifp)        = cair(p)        ! Atmospheric CO2 partial pressure (Pa)
               this%fates(nc)%bc_in(s)%rb_pa(ifp)          = rb(p)          ! boundary layer resistance (s/m)
               this%fates(nc)%bc_in(s)%t_veg_pa(ifp)       = t_veg(p)       ! vegetation temperature (Kelvin)     
               this%fates(nc)%bc_in(s)%tgcm_pa(ifp)        = tgcm(p)        ! air temperature at agcm reference height (kelvin)
            end if
         end do
      end do

      dtime = get_step_size_real()
      
      ! Call photosynthesis
      
      call FatesPlantRespPhotosynthDrive (this%fates(nc)%nsites, &
                                this%fates(nc)%sites,  &
                                this%fates(nc)%bc_in,  &
                                this%fates(nc)%bc_out, &
                                dtime)

      ! Perform a double check to see if all patches on naturally vegetated columns
      ! were activated for photosynthesis
      ! ---------------------------------------------------------------------------------
      do icp = 1,fn
         p = filterp(icp)
         c = patch%column(p)
         s = this%f2hmap(nc)%hsites(c)
         ! do if structure here and only pass natveg columns
         ifp = p-col%patchi(c)
         if(this%fates(nc)%bc_in(s)%filter_photo_pa(ifp) /= 2)then
            write(iulog,*) 'Not all patches on the natveg column in the photosynthesis'
            write(iulog,*) 'filter ran photosynthesis'
            call endrun(msg=errMsg(sourcefile, __LINE__))
         else
            this%fates(nc)%bc_in(s)%filter_photo_pa(ifp) = 3
            rssun(p) = this%fates(nc)%bc_out(s)%rssun_pa(ifp)
            rssha(p) = this%fates(nc)%bc_out(s)%rssha_pa(ifp)
            
            ! These fields are marked with a bad-value flag
            photosyns_inst%psnsun_patch(p)   = spval
            photosyns_inst%psnsha_patch(p)   = spval
         end if
      end do
      
    end associate
    call t_stopf('edpsn')

 end subroutine wrap_photosynthesis

 ! ======================================================================================

 subroutine wrap_accumulatefluxes(this, nc, fn, filterp)

   ! !ARGUMENTS:
   class(hlm_fates_interface_type), intent(inout) :: this
   integer                , intent(in)            :: nc                   ! clump index
   integer                , intent(in)            :: fn                   ! size of pft filter
   integer                , intent(in)            :: filterp(fn)          ! pft filter
   
   integer                                        :: s,c,p,ifp,icp
   real(r8)                                       :: dtime


    ! Run a check on the filter
    do icp = 1,fn
       p = filterp(icp)
       c = patch%column(p)
       s = this%f2hmap(nc)%hsites(c)
       ifp = p-col%patchi(c)
       if(this%fates(nc)%bc_in(s)%filter_photo_pa(ifp) /= 3)then
          call endrun(msg=errMsg(sourcefile, __LINE__))
       end if
    end do


    dtime = get_step_size_real()
    call  AccumulateFluxes_ED(this%fates(nc)%nsites,  &
                               this%fates(nc)%sites, &
                               this%fates(nc)%bc_in,  &
                               this%fates(nc)%bc_out, &
                               dtime)

    
    call this%fates_hist%update_history_prod(nc, &
                               this%fates(nc)%nsites,  &
                               this%fates(nc)%sites, &
                               dtime)

 end subroutine wrap_accumulatefluxes

 ! ======================================================================================

 subroutine wrap_canopy_radiation(this, bounds_clump, nc, &
         num_vegsol, filter_vegsol, coszen, surfalb_inst)


    ! Arguments
    class(hlm_fates_interface_type), intent(inout) :: this
    type(bounds_type),  intent(in)             :: bounds_clump
    ! filter for vegetated pfts with coszen>0
    integer            , intent(in)            :: nc ! clump index
    integer            , intent(in)            :: num_vegsol                 
    integer            , intent(in)            :: filter_vegsol(num_vegsol)    
    ! cosine solar zenith angle for next time step
    real(r8)           , intent(in)            :: coszen( bounds_clump%begp: )        
    type(surfalb_type) , intent(inout)         :: surfalb_inst 
    
    ! locals
    integer                                    :: s,c,p,ifp,icp

    associate(&
         albgrd_col   =>    surfalb_inst%albgrd_col         , & !in
         albgri_col   =>    surfalb_inst%albgri_col         , & !in
         albd         =>    surfalb_inst%albd_patch         , & !out
         albi         =>    surfalb_inst%albi_patch         , & !out
         fabd         =>    surfalb_inst%fabd_patch         , & !out
         fabi         =>    surfalb_inst%fabi_patch         , & !out
         ftdd         =>    surfalb_inst%ftdd_patch         , & !out
         ftid         =>    surfalb_inst%ftid_patch         , & !out
         ftii         =>    surfalb_inst%ftii_patch)            !out

    do s = 1, this%fates(nc)%nsites

       c = this%f2hmap(nc)%fcolumn(s)
       do ifp = 1, this%fates(nc)%sites(s)%youngest_patch%patchno
          
          p = ifp+col%patchi(c)
          
          if( any(filter_vegsol==p) )then
    
             this%fates(nc)%bc_in(s)%filter_vegzen_pa(ifp) = .true.
             this%fates(nc)%bc_in(s)%coszen_pa(ifp)  = coszen(p)
             this%fates(nc)%bc_in(s)%albgr_dir_rb(:) = albgrd_col(c,:)
             this%fates(nc)%bc_in(s)%albgr_dif_rb(:) = albgri_col(c,:)

          else
             
             this%fates(nc)%bc_in(s)%filter_vegzen_pa(ifp) = .false.

          end if

       end do
    end do

    call ED_Norman_Radiation(this%fates(nc)%nsites,  &
         this%fates(nc)%sites, &
         this%fates(nc)%bc_in,  &
         this%fates(nc)%bc_out)
    
    ! Pass FATES BC's back to HLM
    ! -----------------------------------------------------------------------------------
    do icp = 1,num_vegsol
       p = filter_vegsol(icp)
       c = patch%column(p)
       s = this%f2hmap(nc)%hsites(c)
       ! do if structure here and only pass natveg columns
       ifp = p-col%patchi(c)

       if(.not.this%fates(nc)%bc_in(s)%filter_vegzen_pa(ifp) )then
          write(iulog,*) 'Not all patches on the natveg column were passed to canrad'
          call endrun(msg=errMsg(sourcefile, __LINE__))
       else
          albd(p,:) = this%fates(nc)%bc_out(s)%albd_parb(ifp,:)
          albi(p,:) = this%fates(nc)%bc_out(s)%albi_parb(ifp,:)
          fabd(p,:) = this%fates(nc)%bc_out(s)%fabd_parb(ifp,:)
          fabi(p,:) = this%fates(nc)%bc_out(s)%fabi_parb(ifp,:)
          ftdd(p,:) = this%fates(nc)%bc_out(s)%ftdd_parb(ifp,:)
          ftid(p,:) = this%fates(nc)%bc_out(s)%ftid_parb(ifp,:)
          ftii(p,:) = this%fates(nc)%bc_out(s)%ftii_parb(ifp,:)
       end if
    end do
    
  end associate

 end subroutine wrap_canopy_radiation

 ! ======================================================================================

 subroutine wrap_bgc_summary(this, nc, soilbiogeochem_carbonflux_inst,     &
                                    soilbiogeochem_carbonstate_inst)

   

    ! Arguments
    class(hlm_fates_interface_type), intent(inout)    :: this
    integer          , intent(in)                     :: nc
    type(soilbiogeochem_carbonflux_type), intent(in)  :: soilbiogeochem_carbonflux_inst
    type(soilbiogeochem_carbonstate_type), intent(in) :: soilbiogeochem_carbonstate_inst

    ! locals
    real(r8) :: dtime
    integer  :: nstep
    logical  :: is_beg_day
    integer :: s,c

    associate(& 
        hr            => soilbiogeochem_carbonflux_inst%hr_col,      & ! (gC/m2/s) total heterotrophic respiration
        totsomc       => soilbiogeochem_carbonstate_inst%totsomc_col, & ! (gC/m2) total soil organic matter carbon
        totlitc       => soilbiogeochem_carbonstate_inst%totlitc_col)   ! (gC/m2) total litter carbon in BGC pools

      ! Summarize Net Fluxes
      do s = 1, this%fates(nc)%nsites
         c = this%f2hmap(nc)%fcolumn(s)
         this%fates(nc)%bc_in(s)%tot_het_resp = hr(c)
         this%fates(nc)%bc_in(s)%tot_somc     = totsomc(c)
         this%fates(nc)%bc_in(s)%tot_litc     = totlitc(c)
      end do

      is_beg_day = is_beg_curr_day()
      dtime = get_step_size_real()
      nstep = get_nstep()

      call SummarizeNetFluxes(this%fates(nc)%nsites,  &
                             this%fates(nc)%sites,    &
                             this%fates(nc)%bc_in,    &
                             is_beg_day)
      

      call FATES_BGC_Carbon_Balancecheck(this%fates(nc)%nsites,  &
                                         this%fates(nc)%sites, &
                                         this%fates(nc)%bc_in,  &
                                         is_beg_day,            &
                                         dtime, nstep)
      

      ! Update history variables that track these variables
      call this%fates_hist%update_history_cbal(nc, &
                               this%fates(nc)%nsites,  &
                               this%fates(nc)%sites)

      
    end associate
 end subroutine wrap_bgc_summary

 ! ======================================================================================


 subroutine TransferZ0mDisp(this, bounds_clump, z0m_patch, displa_patch)

    ! Arguments
    class(hlm_fates_interface_type), intent(in) :: this
    type(bounds_type),intent(in)                :: bounds_clump
    real(r8), intent(inout) :: z0m_patch( bounds_clump%begp: )  ! patch momentum roughness length (m)
    real(r8), intent(inout) :: displa_patch( bounds_clump%begp: )  ! patch displacement height (m)

    ! Locals
    integer :: ci   ! Current clump index
    integer :: s    ! Site index
    integer :: c    ! Column index
    integer :: ifp  ! Fates patch index
    integer :: p    ! CLM patch index

    SHR_ASSERT_FL((ubound(z0m_patch, 1) == bounds_clump%endp), sourcefile, __LINE__)
    SHR_ASSERT_FL((ubound(displa_patch, 1) == bounds_clump%endp), sourcefile, __LINE__)

    ci = bounds_clump%clump_index

    do s = 1, this%fates(ci)%nsites
       c = this%f2hmap(ci)%fcolumn(s)

       z0m_patch(col%patchi(c)+1:col%patchf(c)) = 0.0_r8
       displa_patch(col%patchi(c)+1:col%patchf(c)) = 0.0_r8

       do ifp = 1, this%fates(ci)%sites(s)%youngest_patch%patchno
          p = ifp+col%patchi(c)
          z0m_patch(p) = this%fates(ci)%bc_out(s)%z0m_pa(ifp)
          displa_patch(p) = this%fates(ci)%bc_out(s)%displa_pa(ifp)
       end do
    end do

    return
 end subroutine TransferZ0mDisp

 ! ======================================================================================

 subroutine init_history_io(this,bounds_proc)

   use histFileMod, only : hist_addfld1d, hist_addfld2d, hist_addfld_decomp 

   use FatesConstantsMod, only : fates_short_string_length, fates_long_string_length
   use FatesIOVariableKindMod, only : patch_r8, patch_ground_r8, patch_size_pft_r8
   use FatesIOVariableKindMod, only : site_r8, site_ground_r8, site_size_pft_r8
   use FatesIOVariableKindMod, only : site_size_r8, site_pft_r8, site_age_r8
   use FatesIOVariableKindMod, only : site_fuel_r8, site_cwdsc_r8, site_scag_r8
   use FatesIOVariableKindMod, only : site_can_r8, site_cnlf_r8, site_cnlfpft_r8
   use FatesIODimensionsMod, only : fates_bounds_type


   ! Arguments
   class(hlm_fates_interface_type), intent(inout) :: this
   type(bounds_type),intent(in)                   :: bounds_proc  ! Currently "proc"
   
   
   ! Locals
   type(bounds_type)                              :: bounds_clump
   integer :: nvar  ! number of IO variables found
   integer :: ivar  ! variable index 1:nvar
   integer :: nc    ! thread counter 1:nclumps
   integer :: nclumps ! number of threads on this proc
   integer :: s     ! FATES site index
   integer :: c     ! ALM/CLM column index
   character(len=fates_short_string_length) :: dim2name
   character(len=fates_long_string_length) :: ioname
   integer :: d_index, dk_index
   
   type(fates_bounds_type) :: fates_bounds
   type(fates_bounds_type) :: fates_clump

   ! This routine initializes the types of output variables
   ! not the variables themselves, just the types
   ! ---------------------------------------------------------------------------------

   nclumps = get_proc_clumps()

   ! ------------------------------------------------------------------------------------
   ! PART I: Set FATES DIMENSIONING INFORMATION
   !       
   ! -------------------------------------------------------------------------------
   ! Those who wish add variables that require new dimensions, please
   ! see FATES: FatesHistoryInterfaceMod.F90.  Dimension types are defined at the top of the
   ! module, and a new explicitly named instance of that type should be created.
   ! With this new dimension, a new output type/kind can contain that dimension.
   ! A new type/kind can be added to the dim_kinds structure, which defines its members
   ! in created in init_dim_kinds_maps().  Make sure to increase the size of fates_num_dim_kinds.
   ! A type/kind of output is defined by the data type (ie r8,int,..)
   ! and the dimensions.  Keep in mind that 3D variables (or 4D if you include time)
   ! are not really supported in CLM/ALM right now.  There are ways around this
   ! limitations by creating combined dimensions, for instance the size+pft dimension
   ! "scpf"
   ! ------------------------------------------------------------------------------------
   
   call hlm_bounds_to_fates_bounds(bounds_proc, fates_bounds)

   call this%fates_hist%Init(nclumps, fates_bounds)

   ! Define the bounds on the first dimension for each thread
   !$OMP PARALLEL DO PRIVATE (nc,bounds_clump,fates_clump)
   do nc = 1,nclumps
      
      call get_clump_bounds(nc, bounds_clump)
      
      ! thread bounds for patch
      call hlm_bounds_to_fates_bounds(bounds_clump, fates_clump)
      call this%fates_hist%SetThreadBoundsEach(nc, fates_clump)
   end do
   !$OMP END PARALLEL DO

   ! ------------------------------------------------------------------------------------
   ! PART I.5: SET SOME INDEX MAPPINGS SPECIFICALLY FOR SITE<->COLUMN AND PATCH 
   ! ------------------------------------------------------------------------------------
   
   !$OMP PARALLEL DO PRIVATE (nc,s,c)
   do nc = 1,nclumps
      
      allocate(this%fates_hist%iovar_map(nc)%site_index(this%fates(nc)%nsites))
      allocate(this%fates_hist%iovar_map(nc)%patch1_index(this%fates(nc)%nsites))
      
      do s=1,this%fates(nc)%nsites
         c = this%f2hmap(nc)%fcolumn(s)
         this%fates_hist%iovar_map(nc)%site_index(s)   = c
         this%fates_hist%iovar_map(nc)%patch1_index(s) = col%patchi(c)+1
      end do
      
   end do
   !$OMP END PARALLEL DO
   
   ! ------------------------------------------------------------------------------------
   ! PART II: USE THE JUST DEFINED DIMENSIONS TO ASSEMBLE THE VALID IO TYPES
   ! INTERF-TODO: THESE CAN ALL BE EMBEDDED INTO A SUBROUTINE IN HISTORYIOMOD
   ! ------------------------------------------------------------------------------------
   call this%fates_hist%assemble_history_output_types()
   
   ! ------------------------------------------------------------------------------------
   ! PART III: DEFINE THE LIST OF OUTPUT VARIABLE OBJECTS, AND REGISTER THEM WITH THE
   ! HLM ACCORDING TO THEIR TYPES
   ! ------------------------------------------------------------------------------------
   call this%fates_hist%initialize_history_vars()
   nvar = this%fates_hist%num_history_vars()
   
   do ivar = 1, nvar
      
      associate( vname    => this%fates_hist%hvars(ivar)%vname, &
                 vunits   => this%fates_hist%hvars(ivar)%units,   &
                 vlong    => this%fates_hist%hvars(ivar)%long, &
                 vdefault => this%fates_hist%hvars(ivar)%use_default, &
                 vavgflag => this%fates_hist%hvars(ivar)%avgflag)

        dk_index = this%fates_hist%hvars(ivar)%dim_kinds_index
        ioname = trim(this%fates_hist%dim_kinds(dk_index)%name)
        
        select case(trim(ioname))
        case(patch_r8)
           call hist_addfld1d(fname=trim(vname),units=trim(vunits),         &
                              avgflag=trim(vavgflag),long_name=trim(vlong), &
                              ptr_patch=this%fates_hist%hvars(ivar)%r81d,    &
                              default=trim(vdefault),                       &
                              set_lake=0._r8,set_urb=0._r8)
           
        case(site_r8)
           call hist_addfld1d(fname=trim(vname),units=trim(vunits),         &
                              avgflag=trim(vavgflag),long_name=trim(vlong), &
                              ptr_col=this%fates_hist%hvars(ivar)%r81d,      & 
                              default=trim(vdefault),                       &
                              set_lake=0._r8,set_urb=0._r8)

        case(patch_ground_r8)
           d_index = this%fates_hist%dim_kinds(dk_index)%dim2_index
           dim2name = this%fates_hist%dim_bounds(d_index)%name
           call hist_addfld2d(fname=trim(vname),units=trim(vunits),         & ! <--- addfld2d
                              type2d=trim(dim2name),                        & ! <--- type2d
                              avgflag=trim(vavgflag),long_name=trim(vlong), &
                              ptr_patch=this%fates_hist%hvars(ivar)%r82d,    & 
                              default=trim(vdefault),                       &
                              set_lake=0._r8,set_urb=0._r8)
           
        case(patch_size_pft_r8)
           d_index = this%fates_hist%dim_kinds(dk_index)%dim2_index
           dim2name = this%fates_hist%dim_bounds(d_index)%name
           call hist_addfld2d(fname=trim(vname),units=trim(vunits),         &
                              type2d=trim(dim2name),                        &
                              avgflag=trim(vavgflag),long_name=trim(vlong), &
                              ptr_patch=this%fates_hist%hvars(ivar)%r82d,    & 
                              default=trim(vdefault),                       &
                              set_lake=0._r8,set_urb=0._r8)
        case(site_ground_r8)
           d_index = this%fates_hist%dim_kinds(dk_index)%dim2_index
           dim2name = this%fates_hist%dim_bounds(d_index)%name
           call hist_addfld2d(fname=trim(vname),units=trim(vunits),         &
                              type2d=trim(dim2name),                        &
                              avgflag=trim(vavgflag),long_name=trim(vlong), &
                              ptr_col=this%fates_hist%hvars(ivar)%r82d,      & 
                              default=trim(vdefault),                       &
                              set_lake=0._r8,set_urb=0._r8)
        case(site_size_pft_r8)
           d_index = this%fates_hist%dim_kinds(dk_index)%dim2_index
           dim2name = this%fates_hist%dim_bounds(d_index)%name
           call hist_addfld2d(fname=trim(vname),units=trim(vunits),         &
                              type2d=trim(dim2name),                        &
                              avgflag=trim(vavgflag),long_name=trim(vlong), &
                              ptr_col=this%fates_hist%hvars(ivar)%r82d,      & 
                              default=trim(vdefault),                       &
                              set_lake=0._r8,set_urb=0._r8)
        case(site_size_r8)
           d_index = this%fates_hist%dim_kinds(dk_index)%dim2_index
           dim2name = this%fates_hist%dim_bounds(d_index)%name
           call hist_addfld2d(fname=trim(vname),units=trim(vunits),         &
                              type2d=trim(dim2name),                        &
                              avgflag=trim(vavgflag),long_name=trim(vlong), &
                              ptr_col=this%fates_hist%hvars(ivar)%r82d,    & 
                              default=trim(vdefault),                       &
                              set_lake=0._r8,set_urb=0._r8)
        case(site_pft_r8)
           d_index = this%fates_hist%dim_kinds(dk_index)%dim2_index
           dim2name = this%fates_hist%dim_bounds(d_index)%name
           call hist_addfld2d(fname=trim(vname),units=trim(vunits),         &
                              type2d=trim(dim2name),                        &
                              avgflag=trim(vavgflag),long_name=trim(vlong), &
                              ptr_col=this%fates_hist%hvars(ivar)%r82d,    & 
                              default=trim(vdefault),                       &
                              set_lake=0._r8,set_urb=0._r8)
        case(site_age_r8)
           d_index = this%fates_hist%dim_kinds(dk_index)%dim2_index
           dim2name = this%fates_hist%dim_bounds(d_index)%name
           call hist_addfld2d(fname=trim(vname),units=trim(vunits),         &
                              type2d=trim(dim2name),                        &
                              avgflag=trim(vavgflag),long_name=trim(vlong), &
                              ptr_col=this%fates_hist%hvars(ivar)%r82d,    & 
                              default=trim(vdefault),                       &
                              set_lake=0._r8,set_urb=0._r8)
        case(site_fuel_r8)
           d_index = this%fates_hist%dim_kinds(dk_index)%dim2_index
           dim2name = this%fates_hist%dim_bounds(d_index)%name
           call hist_addfld2d(fname=trim(vname),units=trim(vunits),         &
                              type2d=trim(dim2name),                        &
                              avgflag=trim(vavgflag),long_name=trim(vlong), &
                              ptr_col=this%fates_hist%hvars(ivar)%r82d,    & 
                              default=trim(vdefault),                       &
                              set_lake=0._r8,set_urb=0._r8)
        case(site_cwdsc_r8)
           d_index = this%fates_hist%dim_kinds(dk_index)%dim2_index
           dim2name = this%fates_hist%dim_bounds(d_index)%name
           call hist_addfld2d(fname=trim(vname),units=trim(vunits),         &
                              type2d=trim(dim2name),                        &
                              avgflag=trim(vavgflag),long_name=trim(vlong), &
                              ptr_col=this%fates_hist%hvars(ivar)%r82d,    & 
                              default=trim(vdefault),                       &
                              set_lake=0._r8,set_urb=0._r8)
        case(site_can_r8)
           d_index = this%fates_hist%dim_kinds(dk_index)%dim2_index
           dim2name = this%fates_hist%dim_bounds(d_index)%name
           call hist_addfld2d(fname=trim(vname),units=trim(vunits),         &
                              type2d=trim(dim2name),                        &
                              avgflag=trim(vavgflag),long_name=trim(vlong), &
                              ptr_col=this%fates_hist%hvars(ivar)%r82d,    & 
                              default=trim(vdefault),                       &
                              set_lake=0._r8,set_urb=0._r8)
        case(site_cnlf_r8)
           d_index = this%fates_hist%dim_kinds(dk_index)%dim2_index
           dim2name = this%fates_hist%dim_bounds(d_index)%name
           call hist_addfld2d(fname=trim(vname),units=trim(vunits),         &
                              type2d=trim(dim2name),                        &
                              avgflag=trim(vavgflag),long_name=trim(vlong), &
                              ptr_col=this%fates_hist%hvars(ivar)%r82d,    & 
                              default=trim(vdefault),                       &
                              set_lake=0._r8,set_urb=0._r8)
        case(site_cnlfpft_r8)
           d_index = this%fates_hist%dim_kinds(dk_index)%dim2_index
           dim2name = this%fates_hist%dim_bounds(d_index)%name
           call hist_addfld2d(fname=trim(vname),units=trim(vunits),         &
                              type2d=trim(dim2name),                        &
                              avgflag=trim(vavgflag),long_name=trim(vlong), &
                              ptr_col=this%fates_hist%hvars(ivar)%r82d,    & 
                              default=trim(vdefault),                       &
                              set_lake=0._r8,set_urb=0._r8)
        case(site_scag_r8)
           d_index = this%fates_hist%dim_kinds(dk_index)%dim2_index
           dim2name = this%fates_hist%dim_bounds(d_index)%name
           call hist_addfld2d(fname=trim(vname),units=trim(vunits),         &
                              type2d=trim(dim2name),                        &
                              avgflag=trim(vavgflag),long_name=trim(vlong), &
                              ptr_col=this%fates_hist%hvars(ivar)%r82d,    & 
                              default=trim(vdefault),                       &
                              set_lake=0._r8,set_urb=0._r8)
           

        case default
           write(iulog,*) 'A FATES iotype was created that was not registerred'
           write(iulog,*) 'in CLM.:',trim(ioname)
           call endrun(msg=errMsg(sourcefile, __LINE__))
        end select
          
      end associate
   end do
 end subroutine init_history_io

 ! ======================================================================================
 
 subroutine init_soil_depths(this, nc)
    
    ! Input Arguments
    class(hlm_fates_interface_type), intent(inout) :: this
    integer,intent(in)                             :: nc   ! Clump

    ! Locals
    integer :: s  ! site index
    integer :: c  ! column index
    integer :: j  ! Depth index


    do s = 1, this%fates(nc)%nsites
       c = this%f2hmap(nc)%fcolumn(s)
       this%fates(nc)%bc_in(s)%zi_sisl(0:hlm_numlevsoil)    = col%zi(c,0:hlm_numlevsoil)
       this%fates(nc)%bc_in(s)%dz_sisl(1:hlm_numlevsoil)    = col%dz(c,1:hlm_numlevsoil)
       this%fates(nc)%bc_in(s)%z_sisl(1:hlm_numlevsoil)     = col%z(c,1:hlm_numlevsoil)
       this%fates(nc)%bc_in(s)%dz_decomp_sisl(1:hlm_numlevdecomp_full) = &
             dzsoi_decomp(1:hlm_numlevdecomp_full)
    end do

    return
 end subroutine init_soil_depths

 ! ======================================================================================

 subroutine ComputeRootSoilFlux(this, bounds_clump, num_filterc, filterc, &
       soilstate_inst, waterfluxbulk_inst)

    class(hlm_fates_interface_type), intent(inout) :: this
    type(bounds_type),intent(in)                   :: bounds_clump
    integer,intent(in)                             :: num_filterc
    integer,intent(in)                             :: filterc(num_filterc)
    type(soilstate_type), intent(inout)            :: soilstate_inst
    type(waterfluxbulk_type), intent(inout)            :: waterfluxbulk_inst
    
    ! locals
    integer :: s
    integer :: c 
    integer :: l
    integer :: nc
    integer :: num_filter_fates


    if( .not. use_fates_planthydro ) return
       
    nc = bounds_clump%clump_index
    
    ! Perform a check that the number of columns submitted to fates for 
    ! root water sink is the same that was expected in the hydrology filter
    num_filter_fates = 0
    do s = 1,num_filterc
       l = col%landunit(filterc(s))
       if (lun%itype(l) == istsoil ) then
          num_filter_fates = num_filter_fates + 1
       end if
    end do
    
    if(num_filter_fates .ne. this%fates(nc)%nsites )then
       write(iulog,*) 'The HLM list of natural veg columns during root water transfer'
       write(iulog,*) 'is not the same size as the fates site list?'
       call endrun(msg=errMsg(sourcefile, __LINE__))
    end if
    
    do s = 1, this%fates(nc)%nsites
       c = this%f2hmap(nc)%fcolumn(s)
       waterfluxbulk_inst%qflx_rootsoi_col(c,:) = this%fates(nc)%bc_out(s)%qflx_soil2root_sisl(:)
    end do
    
 end subroutine ComputeRootSoilFlux

 ! ======================================================================================
!
! THIS WAS MOVED TO WRAP_HYDRAULICS_DRIVE()
!
! subroutine TransferPlantWaterStorage(this, bounds_clump, nc, waterstate_inst)
!   
!   implicit none
!   class(hlm_fates_interface_type), intent(inout) :: this
!   type(bounds_type),intent(in)                   :: bounds_clump
!   integer,intent(in)                             :: nc
!   type(waterstate_type)   , intent(inout)        :: waterstate_inst
!
!   ! locals
!   integer :: s
!   integer :: c 
!   
!   if (.not. (use_fates .and. use_fates_planthydro) ) return
!   
!   do s = 1, this%fates(nc)%nsites
!      c = this%f2hmap(nc)%fcolumn(s)
!      waterstate_inst%total_plant_stored_h2o_col(c) = &
!            this%fates(nc)%bc_out(s)%plant_stored_h2o_si
!   end do
!   return
!end subroutine TransferPlantWaterStorage




 ! ======================================================================================

 subroutine wrap_hydraulics_drive(this, bounds_clump, nc, &
                                 soilstate_inst, waterstatebulk_inst, waterdiagnosticbulk_inst, waterfluxbulk_inst, &
                                 solarabs_inst, energyflux_inst)


   implicit none
   class(hlm_fates_interface_type), intent(inout) :: this
   type(bounds_type),intent(in)                   :: bounds_clump
   integer,intent(in)                             :: nc
   type(soilstate_type)    , intent(inout)        :: soilstate_inst
   type(waterstatebulk_type)   , intent(inout)        :: waterstatebulk_inst
   type(waterdiagnosticbulk_type)   , intent(inout)        :: waterdiagnosticbulk_inst
   type(waterfluxbulk_type)    , intent(inout)        :: waterfluxbulk_inst
   type(solarabs_type)     , intent(inout)        :: solarabs_inst
   type(energyflux_type)   , intent(inout)        :: energyflux_inst

    ! locals
   integer :: s
   integer :: c 
   integer :: j
   integer :: ifp
   integer :: p
   real(r8) :: dtime


   if ( .not.use_fates_planthydro ) return


   dtime = get_step_size_real()

   ! Prepare Input Boundary Conditions
   ! ------------------------------------------------------------------------------------

   do s = 1, this%fates(nc)%nsites
      c = this%f2hmap(nc)%fcolumn(s)
      this%fates(nc)%bc_in(s)%smpmin_si                 = &
            soilstate_inst%smpmin_col(c)
      this%fates(nc)%bc_in(s)%watsat_sisl(1:nlevsoi)    = &
            soilstate_inst%watsat_col(c,1:nlevsoi) 
      this%fates(nc)%bc_in(s)%watres_sisl(1:nlevsoi)    = &
            soilstate_inst%watres_col(c,1:nlevsoi)
      this%fates(nc)%bc_in(s)%sucsat_sisl(1:nlevsoi)     = &
            soilstate_inst%sucsat_col(c,1:nlevsoi)
      this%fates(nc)%bc_in(s)%bsw_sisl(1:nlevsoi)        = &
            soilstate_inst%bsw_col(c,1:nlevsoi)
      this%fates(nc)%bc_in(s)%h2o_liq_sisl(1:nlevsoi)    = &
            waterstatebulk_inst%h2osoi_liq_col(c,1:nlevsoi)
      this%fates(nc)%bc_in(s)%eff_porosity_gl(1:nlevsoi) = &
            soilstate_inst%eff_porosity_col(c,1:nlevsoi)

      do ifp = 1, this%fates(nc)%sites(s)%youngest_patch%patchno 
         p = ifp+col%patchi(c)
         this%fates(nc)%bc_in(s)%swrad_net_pa(ifp) = solarabs_inst%fsa_patch(p)
         this%fates(nc)%bc_in(s)%lwrad_net_pa(ifp) = energyflux_inst%eflx_lwrad_net_patch(p)
         this%fates(nc)%bc_in(s)%qflx_transp_pa(ifp) = waterfluxbulk_inst%qflx_tran_veg_patch(p)
      end do
   end do

   ! Call Fates Hydraulics
   ! ------------------------------------------------------------------------------------


   call hydraulics_drive(this%fates(nc)%nsites, &
            this%fates(nc)%sites,  &
            this%fates(nc)%bc_in,  &
            this%fates(nc)%bc_out, &
            dtime)

   ! Prepare Output Boundary Conditions
   ! ------------------------------------------------------------------------------------

   do s = 1, this%fates(nc)%nsites
      c = this%f2hmap(nc)%fcolumn(s)
      waterdiagnosticbulk_inst%total_plant_stored_h2o_col(c) = &
            this%fates(nc)%bc_out(s)%plant_stored_h2o_si
   end do


   ! Update History Buffers that need to be updated after hydraulics calls

   call this%fates_hist%update_history_hydraulics(nc, &
         this%fates(nc)%nsites, &
         this%fates(nc)%sites, &
         dtime)


   return
 end subroutine wrap_hydraulics_drive

 ! ======================================================================================

 subroutine hlm_bounds_to_fates_bounds(hlm, fates)

   use FatesIODimensionsMod, only : fates_bounds_type
   use FatesInterfaceMod, only : nlevsclass, nlevage
   use EDtypesMod, only : nfsc, ncwd
   use EDtypesMod, only : nlevleaf, nclmax
   use FatesInterfaceMod, only : maxveg_ed => numpft
   use clm_varpar, only : nlevgrnd

   implicit none

   type(bounds_type), intent(in) :: hlm
   type(fates_bounds_type), intent(out) :: fates

   fates%cohort_begin = hlm%begcohort
   fates%cohort_end = hlm%endcohort
   
   fates%patch_begin = hlm%begp
   fates%patch_end = hlm%endp
   
   fates%column_begin = hlm%begc
   fates%column_end = hlm%endc
   
   fates%ground_begin = 1
   fates%ground_end = nlevgrnd
   
   fates%sizepft_class_begin = 1
   fates%sizepft_class_end = nlevsclass * maxveg_ed
   
   fates%size_class_begin = 1
   fates%size_class_end = nlevsclass

   fates%pft_class_begin = 1
   fates%pft_class_end = maxveg_ed

   fates%age_class_begin = 1
   fates%age_class_end = nlevage

   fates%sizeage_class_begin = 1
   fates%sizeage_class_end   = nlevsclass * nlevage
   
   fates%fuel_begin = 1
   fates%fuel_end = nfsc
   
   fates%cwdsc_begin = 1
   fates%cwdsc_end = ncwd
   
   fates%can_begin = 1
   fates%can_end = nclmax
   
   fates%cnlf_begin = 1
   fates%cnlf_end = nlevleaf * nclmax
   
   fates%cnlfpft_begin = 1
   fates%cnlfpft_end = nlevleaf * nclmax * maxveg_ed
   
 end subroutine hlm_bounds_to_fates_bounds

end module CLMFatesInterfaceMod<|MERGE_RESOLUTION|>--- conflicted
+++ resolved
@@ -537,13 +537,8 @@
 
    subroutine dynamics_driv(this, nc, bounds_clump,      &
          atm2lnd_inst, soilstate_inst, temperature_inst, &
-<<<<<<< HEAD
+         active_layer_inst, &
          waterstatebulk_inst, waterdiagnosticbulk_inst, wateratm2lndbulk_inst, canopystate_inst, soilbiogeochem_carbonflux_inst)
-=======
-         active_layer_inst, &
-         waterstatebulk_inst, waterdiagnosticbulk_inst, wateratm2lndbulk_inst, canopystate_inst, soilbiogeochem_carbonflux_inst, &
-         frictionvel_inst )
->>>>>>> 34e4cd64
     
       ! This wrapper is called daily from clm_driver
       ! This wrapper calls ed_driver, which is the daily dynamics component of FATES
