module CLMFatesInterfaceMod

   ! -------------------------------------------------------------------------------------
   ! This module contains various functions and definitions to aid in the
   ! coupling of the FATES library/API with the CLM/ALM/ATS/etc model driver.
   ! All connections between the two models should occur in this file alone.
   !
   ! This is also the only location where CLM code is allowed to see FATES memory
   ! structures.
   ! The routines here, that call FATES library routines, will not pass any types defined
   ! by the driving land model (HLM).
   !
   ! either native type arrays (int,real,log, etc) or packed into fates boundary condition
   ! structures.
   !
   ! Note that CLM/ALM does use Shared Memory Parallelism (SMP), where processes such as
   ! the update of state variables are forked.  However, IO is not assumed to be
   ! threadsafe and therefore memory spaces reserved for IO must be continuous vectors,
   ! and moreover they must be pushed/pulled from history IO for each individual
   ! bounds_proc memory space as a unit.
   !
   ! Therefore, the state variables in the clm_fates communicator is vectorized by
   ! threadcount, and the IO communication arrays are not.
   !
   !
   ! Conventions:
   ! keep line widths within 90 spaces
   ! HLM acronym = Host Land Model
   !
   ! -------------------------------------------------------------------------------------

   !  use ed_driver_interface, only:

   ! Used CLM Modules
#include "shr_assert.h"
   use PatchType         , only : patch
   use shr_kind_mod      , only : r8 => shr_kind_r8
   use decompMod         , only : bounds_type, subgrid_level_column
   use WaterStateBulkType    , only : waterstatebulk_type
   use WaterDiagnosticBulkType    , only : waterdiagnosticbulk_type
   use WaterFluxBulkType     , only : waterfluxbulk_type
   use Wateratm2lndBulkType     , only : wateratm2lndbulk_type
   use ActiveLayerMod    , only : active_layer_type
   use CanopyStateType   , only : canopystate_type
   use TemperatureType   , only : temperature_type
   use EnergyFluxType    , only : energyflux_type
   use SoilStateType     , only : soilstate_type
   use clm_varctl        , only : iulog
   use clm_varctl        , only : fates_parteh_mode
   use clm_varctl        , only : use_fates
   use clm_varctl        , only : fates_spitfire_mode
   use clm_varctl        , only : use_fates_planthydro
   use clm_varctl        , only : use_fates_hardening !marius
   use clm_varctl        , only : use_fates_cohort_age_tracking
   use clm_varctl        , only : use_fates_ed_st3
   use clm_varctl        , only : use_fates_ed_prescribed_phys
   use clm_varctl        , only : use_fates_logging
   use clm_varctl        , only : use_fates_inventory_init
   use clm_varctl        , only : use_fates_fixed_biogeog
   use clm_varctl        , only : use_fates_nocomp
   use clm_varctl        , only : use_fates_sp
   use clm_varctl        , only : fates_inventory_ctrl_filename
   use clm_varctl        , only : use_nitrif_denitrif
   use clm_varctl        , only : use_lch4
   use clm_varcon        , only : tfrz
   use clm_varcon        , only : spval
   use clm_varcon        , only : denice
   use clm_varcon        , only : ispval

   use clm_varpar        , only : natpft_size, natpft_ub, natpft_lb
   use clm_varpar        , only : numrad
   use clm_varpar        , only : ivis
   use clm_varpar        , only : inir
   use clm_varpar        , only : nlevgrnd
   use clm_varpar        , only : nlevdecomp
   use clm_varpar        , only : nlevdecomp_full
   use PhotosynthesisMod , only : photosyns_type
   use atm2lndType       , only : atm2lnd_type
   use SurfaceAlbedoType , only : surfalb_type
   use SolarAbsorbedType , only : solarabs_type
   use SoilBiogeochemCarbonFluxType, only :  soilbiogeochem_carbonflux_type
   use SoilBiogeochemCarbonStateType, only : soilbiogeochem_carbonstate_type
   use FrictionVelocityMod  , only : frictionvel_type
   use clm_time_manager  , only : is_restart
   use ncdio_pio         , only : file_desc_t, ncd_int, ncd_double
   use restUtilMod,        only : restartvar
   use clm_time_manager  , only : get_days_per_year, &
                                  get_curr_date,     &
                                  get_ref_date,      &
                                  timemgr_datediff,  &
                                  is_beg_curr_day,   &
                                  get_step_size_real,&
                                  get_nstep
   use spmdMod           , only : masterproc
   use decompMod         , only : get_proc_bounds,   &
                                  get_proc_clumps,   &
                                  get_clump_bounds
   use GridCellType      , only : grc
   use ColumnType        , only : col
   use LandunitType      , only : lun
   use landunit_varcon   , only : istsoil
   use abortutils        , only : endrun
   use shr_log_mod       , only : errMsg => shr_log_errMsg
   use clm_varcon        , only : dzsoi_decomp
   use FuncPedotransferMod, only: get_ipedof
!   use SoilWaterPlantSinkMod, only : Compute_EffecRootFrac_And_VertTranSink_Default

   ! Used FATES Modules
   use FatesInterfaceMod , only : fates_interface_type
   use FatesInterfaceMod, only : FatesInterfaceInit, FatesReportParameters
   use FatesInterfaceMod, only : SetFatesGlobalElements
   use FatesInterfaceMod     , only : allocate_bcin
   use FatesInterfaceMod     , only : allocate_bcout
   use FatesInterfaceMod     , only : allocate_bcpconst
   use FatesInterfaceMod     , only : set_bcpconst
   use FatesInterfaceMod     , only : zero_bcs
   use FatesInterfaceMod     , only : SetFatesTime
   use FatesInterfaceMod     , only : set_fates_ctrlparms


   use FatesHistoryInterfaceMod, only : fates_hist
   use FatesRestartInterfaceMod, only : fates_restart_interface_type

   use EDTypesMod            , only : ed_patch_type
   use PRTGenericMod         , only : num_elements
   use FatesInterfaceTypesMod     , only : hlm_numlevgrnd
   use EDMainMod             , only : ed_ecosystem_dynamics
   use EDMainMod             , only : ed_update_site
   use EDInitMod             , only : zero_site
   use EDInitMod             , only : init_site_vars
   use EDInitMod             , only : init_patches
   use EDInitMod             , only : set_site_properties
   use EDPftVarcon           , only : EDpftvarcon_inst
   use EDSurfaceRadiationMod , only : ED_SunShadeFracs, ED_Norman_Radiation
   use EDBtranMod            , only : btran_ed, &
                                      get_active_suction_layers
   use EDCanopyStructureMod  , only : canopy_summarization, update_hlm_dynamics
   use EDCanopyStructureMod  , only : UpdateFatesAvgSnowDepth
   use FatesPlantRespPhotosynthMod, only : FatesPlantRespPhotosynthDrive
   use EDAccumulateFluxesMod , only : AccumulateFluxes_ED
   use FatesSoilBGCFluxMod    , only : FluxIntoLitterPools
   use FatesSoilBGCFluxMod    , only : UnPackNutrientAquisitionBCs
   use FatesPlantHydraulicsMod, only : hydraulics_drive
   use FatesPlantHydraulicsMod, only : HydrSiteColdStart
   use FatesPlantHydraulicsMod, only : InitHydrSites
   use FatesPlantHydraulicsMod, only : RestartHydrStates
   use FATESFireBase          , only : fates_fire_base_type
   use FATESFireFactoryMod    , only : no_fire, scalar_lightning, &
                                       successful_ignitions, anthro_ignitions
   use dynSubgridControlMod   , only : get_do_harvest
   use dynHarvestMod          , only : num_harvest_inst, harvest_varnames
   use dynHarvestMod          , only : harvest_units, mass_units, unitless_units
   use dynHarvestMod          , only : dynHarvest_interp_resolve_harvesttypes
   use FatesConstantsMod      , only : hlm_harvest_area_fraction
   use FatesConstantsMod      , only : hlm_harvest_carbon
   use perf_mod               , only : t_startf, t_stopf
   implicit none

   type, public :: f2hmap_type

      ! This is the associated column index of each FATES site
      integer, allocatable :: fcolumn (:)

      ! This is the associated site index of any HLM columns
      ! This vector may be sparse, and non-sites have index 0
      integer, allocatable :: hsites  (:)

   end type f2hmap_type


   type, public :: hlm_fates_interface_type

      !      private


      ! See above for descriptions of the sub-types populated
      ! by thread.  This type is somewhat self-explanatory, in that it simply
      ! breaks up memory and process by thread.  Each thread will have its
      ! own list of sites, and boundary conditions for those sites

      type(fates_interface_type), allocatable :: fates (:)

      ! This memory structure is used to map fates sites
      ! into the host model.  Currently, the FATES site
      ! and its column number matching are its only members

      type(f2hmap_type), allocatable  :: f2hmap(:)

      ! fates_restart is the inteface calss for restarting the model
      type(fates_restart_interface_type) :: fates_restart

      ! fates_fire_data_method determines the fire data passed from HLM to FATES
      class(fates_fire_base_type), allocatable :: fates_fire_data_method

   contains

      procedure, public :: init
      procedure, public :: check_hlm_active
      procedure, public :: restart
      procedure, public :: init_coldstart
      procedure, public :: dynamics_driv
      procedure, public :: wrap_sunfrac
      procedure, public :: wrap_btran
      procedure, public :: wrap_photosynthesis
      procedure, public :: wrap_accumulatefluxes
      procedure, public :: prep_canopyfluxes
      procedure, public :: wrap_canopy_radiation
      procedure, public :: wrap_update_hifrq_hist
      procedure, public :: TransferZ0mDisp
      procedure, public :: InterpFileInputs  ! Interpolate inputs from files
      procedure, public :: Init2  ! Initialization after determining subgrid weights
      procedure, public :: InitAccBuffer ! Initialize any accumulation buffers
      procedure, public :: InitAccVars   ! Initialize any accumulation variables
      procedure, public :: UpdateAccVars ! Update any accumulation variables
      procedure, private :: init_history_io
      procedure, private :: wrap_update_hlmfates_dyn
      procedure, private :: init_soil_depths
      procedure, public  :: ComputeRootSoilFlux
      procedure, public  :: wrap_hydraulics_drive

   end type hlm_fates_interface_type

   ! hlm_bounds_to_fates_bounds is not currently called outside the interface.
   ! Although there may be good reasons to, I privatized it so that the next
   ! developer will at least question its usage (RGK)
   private :: hlm_bounds_to_fates_bounds

   ! The GetAndSetTime function is used to get the current time from the CLM
   ! time procedures and then set to the fates global time variables during restart,
   ! init_coldstart, and dynamics_driv function calls
   private :: GetAndSetTime

   logical :: debug  = .false.

   character(len=*), parameter, private :: sourcefile = &
        __FILE__

   public  :: CLMFatesGlobals

 contains


   subroutine CLMFatesGlobals()

     ! --------------------------------------------------------------------------------
     ! This is one of the first calls to fates
     ! Used for setting dimensions.  This MUST
     ! be called after NL variables are specified and
     ! after the FATES parameter file has been read in
     ! Aside from setting global dimension info, which
     ! is used in the history file, we also transfer
     ! over the NL variables to FATES global settings.
     ! --------------------------------------------------------------------------------

     logical                                        :: verbose_output
     integer                                        :: pass_masterproc
     integer                                        :: pass_vertsoilc
     integer                                        :: pass_ch4
     integer                                        :: pass_spitfire
     integer                                        :: pass_ed_st3
     integer                                        :: pass_num_lu_harvest_cats
     integer                                        :: pass_lu_harvest
     integer                                        :: pass_logging
     integer                                        :: pass_ed_prescribed_phys
     integer                                        :: pass_planthydro
     integer                                        :: pass_hardening !marius
     integer                                        :: pass_inventory_init
     integer                                        :: pass_is_restart
     integer                                        :: pass_cohort_age_tracking
     integer                                        :: pass_biogeog
     integer                                        :: pass_nocomp
     integer                                        :: pass_sp

     call t_startf('fates_globals')

     if (use_fates) then

        verbose_output = .false.
        call FatesInterfaceInit(iulog, verbose_output)

        ! Force FATES parameters that are recieve type, to the unset value
        call set_fates_ctrlparms('flush_to_unset')

        ! Send parameters individually
        call set_fates_ctrlparms('num_sw_bbands',ival=numrad)
        call set_fates_ctrlparms('vis_sw_index',ival=ivis)
        call set_fates_ctrlparms('nir_sw_index',ival=inir)

        call set_fates_ctrlparms('num_lev_ground',ival=nlevgrnd)
        call set_fates_ctrlparms('hlm_name',cval='CLM')
        call set_fates_ctrlparms('hio_ignore_val',rval=spval)
        call set_fates_ctrlparms('soilwater_ipedof',ival=get_ipedof(0))
        call set_fates_ctrlparms('max_patch_per_site',ival=(natpft_size-1))

        call set_fates_ctrlparms('parteh_mode',ival=fates_parteh_mode)

        ! CTSM-FATES is not fully coupled (yet)
        ! So lets tell fates to use the RD competition mechanism
        ! which has fewer boundary conditions (simpler)
        call set_fates_ctrlparms('nu_com',cval='RD')

        ! These may be in a non-limiting status (ie when supplements)
        ! are added, but they are always allocated and cycled non-the less
        ! FATES may want to interact differently with other models
        ! that don't even have these arrays allocated.
        ! FATES also checks that if NO3 is cycled in ELM, then
        ! any plant affinity parameters are checked.

        if(use_nitrif_denitrif) then
           call set_fates_ctrlparms('nitrogen_spec',ival=1)
        else
           call set_fates_ctrlparms('nitrogen_spec',ival=2)
        end if

        ! Phosphorus is not tracked in CLM
        call set_fates_ctrlparms('phosphorus_spec',ival=0)


        call set_fates_ctrlparms('spitfire_mode',ival=fates_spitfire_mode)
        call set_fates_ctrlparms('sf_nofire_def',ival=no_fire)
        call set_fates_ctrlparms('sf_scalar_lightning_def',ival=scalar_lightning)
        call set_fates_ctrlparms('sf_successful_ignitions_def',ival=successful_ignitions)
        call set_fates_ctrlparms('sf_anthro_ignitions_def',ival=anthro_ignitions)

        if(is_restart()) then
           pass_is_restart = 1
        else
           pass_is_restart = 0
        end if
        call set_fates_ctrlparms('is_restart',ival=pass_is_restart)

        if(use_lch4) then
           pass_ch4 = 1
        else
           pass_ch4 = 0
        end if
        call set_fates_ctrlparms('use_ch4',ival=pass_ch4)

        ! use_vertsoilc: Carbon soil layer profile is assumed to be on all the time now
        pass_vertsoilc = 1
        call set_fates_ctrlparms('use_vertsoilc',ival=pass_vertsoilc)

        if(use_fates_fixed_biogeog)then
           pass_biogeog = 1
        else
           pass_biogeog = 0
        end if
        call set_fates_ctrlparms('use_fixed_biogeog',ival=pass_biogeog)

        if(use_fates_nocomp)then
           pass_nocomp = 1
	   else
           pass_nocomp = 0
	   end if
        call set_fates_ctrlparms('use_nocomp',ival=pass_nocomp)

        if(use_fates_sp)then
           pass_sp = 1
              else
           pass_sp = 0
              end if
        call set_fates_ctrlparms('use_sp',ival=pass_sp)


        if(use_fates_ed_st3) then
           pass_ed_st3 = 1
        else
           pass_ed_st3 = 0
        end if
        call set_fates_ctrlparms('use_ed_st3',ival=pass_ed_st3)

        if(use_fates_logging) then
           pass_logging = 1
        else
           pass_logging = 0
        end if
        call set_fates_ctrlparms('use_logging',ival=pass_logging)

        if(use_fates_ed_prescribed_phys) then
           pass_ed_prescribed_phys = 1
        else
           pass_ed_prescribed_phys = 0
        end if
        call set_fates_ctrlparms('use_ed_prescribed_phys',ival=pass_ed_prescribed_phys)

        if(use_fates_planthydro) then
           pass_planthydro = 1
        else
           pass_planthydro = 0
        end if
        call set_fates_ctrlparms('use_planthydro',ival=pass_planthydro)
<<<<<<< HEAD
        
        if(use_fates_hardening) then !marius
           pass_hardening = 1
        else
           pass_hardening = 0
        end if
        call set_fates_ctrlparms('use_hardening',ival=pass_hardening)
        
=======

>>>>>>> 583c9691
        if(use_fates_cohort_age_tracking) then
           pass_cohort_age_tracking = 1
        else
           pass_cohort_age_tracking = 0
        end if
        call set_fates_ctrlparms('use_cohort_age_tracking',ival=pass_cohort_age_tracking)

        ! check fates logging namelist value first because hlm harvest overrides it
        if(use_fates_logging) then
           pass_logging = 1
        else
           pass_logging = 0
        end if

        if(get_do_harvest()) then
           pass_logging = 1
           pass_num_lu_harvest_cats = num_harvest_inst
           pass_lu_harvest = 1
        else
           pass_lu_harvest = 0
           pass_num_lu_harvest_cats = 0
        end if

        call set_fates_ctrlparms('use_lu_harvest',ival=pass_lu_harvest)
        call set_fates_ctrlparms('num_lu_harvest_cats',ival=pass_num_lu_harvest_cats)
        call set_fates_ctrlparms('use_logging',ival=pass_logging)

        if(use_fates_inventory_init) then
           pass_inventory_init = 1
        else
           pass_inventory_init = 0
        end if
        call set_fates_ctrlparms('use_inventory_init',ival=pass_inventory_init)

        call set_fates_ctrlparms('inventory_ctrl_file',cval=fates_inventory_ctrl_filename)

        if(masterproc)then
           pass_masterproc = 1
        else
           pass_masterproc = 0
        end if
        call set_fates_ctrlparms('masterproc',ival=pass_masterproc)

        ! Check through FATES parameters to see if all have been set
        call set_fates_ctrlparms('check_allset')

     end if

     ! This determines the total amount of space it requires in its largest
     ! dimension.  We are currently calling that the "cohort" dimension, but
     ! it is really a utility dimension that captures the models largest
     ! size need.
     ! Sets:
     ! fates_maxElementsPerPatch
     ! num_elements
     ! fates_maxElementsPerSite (where a site is roughly equivalent to a column)
     ! (Note: this needs to be called when use_fates=.false. as well, becuase
     ! it will return some nominal dimension sizes of 1

     call SetFatesGlobalElements(use_fates)

     call t_stopf('fates_globals')

     return
   end subroutine CLMFatesGlobals


  ! ====================================================================================

   subroutine init(this, bounds_proc )

      ! ---------------------------------------------------------------------------------
      ! This initializes the hlm_fates_interface_type
      !
      ! sites is the root of the fates state hierarchy (instantaneous info on
      ! the state of the ecosystem).  As such, it governs the connection points between
      ! the host (which also dictates its allocation) and its patch structures.
      !
      ! sites may associate with different scales in different models. In
      ! CLM, it is being designed to relate to column scale.
      !
      ! This global may become relegated to this module.
      !
      ! Note: CLM/ALM currently wants sites to be allocated even if ed
      ! is not turned on
      ! ---------------------------------------------------------------------------------

      use FatesInterfaceTypesMod, only : numpft_fates => numpft
      use FatesParameterDerivedMod, only : param_derived
      use subgridMod, only :  natveg_patch_exists
      use clm_instur       , only : wt_nat_patch
      use FATESFireFactoryMod , only: create_fates_fire_data_method

      implicit none

      ! Input Arguments
      class(hlm_fates_interface_type), intent(inout) :: this
      type(bounds_type),intent(in)                   :: bounds_proc

      ! local variables
      integer                                        :: nclumps   ! Number of threads
      integer                                        :: nc        ! thread index
      integer                                        :: s         ! FATES site index
      integer                                        :: c         ! HLM column index
      integer                                        :: l         ! HLM LU index
      integer                                        :: g         ! HLM grid index
      integer                                        :: m         ! HLM PFT index
      integer                                        :: ft       ! FATES PFT index
      integer                                        :: pi,pf
      integer, allocatable                           :: collist (:)
      type(bounds_type)                              :: bounds_clump
      integer                                        :: nmaxcol
      integer                                        :: ndecomp

      ! Initialize the FATES communicators with the HLM
      ! This involves to stages
      ! 1) allocate the vectors
      ! 2) add the history variables defined in clm_inst to the history machinery


      call t_startf('fates_init')

      ! Parameter Routines
      call param_derived%Init( numpft_fates )

      nclumps = get_proc_clumps()
      allocate(this%fates(nclumps))
      allocate(this%f2hmap(nclumps))


      if(debug)then
         write(iulog,*) 'clm_fates%init():  allocating for ',nclumps,' threads'
      end if


      nclumps = get_proc_clumps()

      !$OMP PARALLEL DO PRIVATE (nc,bounds_clump,nmaxcol,s,c,l,g,collist,pi,pf,ft)
      do nc = 1,nclumps

         call get_clump_bounds(nc, bounds_clump)
         nmaxcol = bounds_clump%endc - bounds_clump%begc + 1

         allocate(collist(1:nmaxcol))

         ! Allocate the mapping that points columns to FATES sites, 0 is NA
         allocate(this%f2hmap(nc)%hsites(bounds_clump%begc:bounds_clump%endc))

         ! Initialize all columns with a zero index, which indicates no FATES site
         this%f2hmap(nc)%hsites(:) = 0

         s = 0
         do c = bounds_clump%begc,bounds_clump%endc
            l = col%landunit(c)

            ! These are the key constraints that determine if this column
            ! will have a FATES site associated with it

            ! INTERF-TODO: WE HAVE NOT FILTERED OUT FATES SITES ON INACTIVE COLUMNS.. YET
            ! NEED A RUN-TIME ROUTINE THAT CLEARS AND REWRITES THE SITE LIST

            if (lun%itype(l) == istsoil ) then
               s = s + 1
               collist(s) = c
               this%f2hmap(nc)%hsites(c) = s
               col%is_fates(c) = .true.
               if(debug)then
                  write(iulog,*) 'clm_fates%init(): thread',nc,': found column',c,'with lu',l
                  write(iulog,*) 'LU type:', lun%itype(l)
               end if
            endif

         enddo

         if(debug)then
            write(iulog,*) 'clm_fates%init(): thread',nc,': allocated ',s,' sites'
         end if

         ! Allocate vectors that match FATES sites with HLM columns
         ! RGK: Sites and fcolumns are forced as args during clm_driv() as of 6/4/2016
         ! We may have to give these a dummy allocation of 1, which should
         ! not be a problem since we always iterate on nsites.

         allocate(this%f2hmap(nc)%fcolumn(s))

         ! Assign the h2hmap indexing
         this%f2hmap(nc)%fcolumn(1:s)         =  collist(1:s)

         ! Deallocate the temporary arrays
         deallocate(collist)

         ! Set the number of FATES sites
         this%fates(nc)%nsites = s

         ! Allocate the FATES sites
         allocate (this%fates(nc)%sites(this%fates(nc)%nsites))

         ! Allocate the FATES boundary arrays (in)
         allocate(this%fates(nc)%bc_in(this%fates(nc)%nsites))

         ! Allocate the FATES boundary arrays (out)
         allocate(this%fates(nc)%bc_out(this%fates(nc)%nsites))


         ! Parameter Constants defined by FATES, but used in ELM
         ! Note that FATES has its parameters defined, so we can also set the values
         call allocate_bcpconst(this%fates(nc)%bc_pconst,nlevdecomp)

         ! This also needs
         call set_bcpconst(this%fates(nc)%bc_pconst,nlevdecomp)


         ! Allocate and Initialize the Boundary Condition Arrays
         ! These are staticaly allocated at maximums, so
         ! No information about the patch or cohort structure is needed at this step


         do s = 1, this%fates(nc)%nsites

            c = this%f2hmap(nc)%fcolumn(s)

            this%fates(nc)%sites(s)%h_gid = c

            ndecomp = col%nbedrock(c)

            call allocate_bcin(this%fates(nc)%bc_in(s),col%nbedrock(c),ndecomp, num_harvest_inst)
            call allocate_bcout(this%fates(nc)%bc_out(s),col%nbedrock(c),ndecomp)
            call zero_bcs(this%fates(nc),s)

            ! Pass any grid-cell derived attributes to the site
            ! ---------------------------------------------------------------------------
            c = this%f2hmap(nc)%fcolumn(s)
            g = col%gridcell(c)
            this%fates(nc)%sites(s)%lat = grc%latdeg(g)
            this%fates(nc)%sites(s)%lon = grc%londeg(g)

            this%fates(nc)%bc_in(s)%pft_areafrac(:)=0._r8
            ! initialize static layers for reduced complexity FATES versions from HLM
            ! maybe make this into a subroutine of it's own later.
            do m = natpft_lb,natpft_ub
               ft = m-natpft_lb
               this%fates(nc)%bc_in(s)%pft_areafrac(ft)=wt_nat_patch(g,m)
            end do

            if(abs(sum(this%fates(nc)%bc_in(s)%pft_areafrac(natpft_lb:natpft_ub))-1.0_r8).gt.1.0e-9)then
               write(iulog,*) 'pft_area error in interfc ',s, sum(this%fates(nc)%bc_in(s)%pft_areafrac(:))-1.0_r8
               call endrun(msg=errMsg(sourcefile, __LINE__))
              endif
          end do !site

        ! Initialize site-level static quantities dictated by the HLM
        ! currently ground layering depth
         call this%init_soil_depths(nc)

         if (use_fates_planthydro) then
            call InitHydrSites(this%fates(nc)%sites,this%fates(nc)%bc_in)
         end if


         if( this%fates(nc)%nsites == 0 ) then
            write(iulog,*) 'Clump ',nc,' had no valid FATES sites'
            write(iulog,*) 'This will likely cause problems until code is improved'
            call endrun(msg=errMsg(sourcefile, __LINE__))
         end if


         ! Set patch itypes on natural veg columns to nonsense
         ! This will force a crash if the model outside of FATES tries to think
         ! of the patch as a PFT.

         do s = 1, this%fates(nc)%nsites
            c = this%f2hmap(nc)%fcolumn(s)
            pi = col%patchi(c)+1
            pf = col%patchf(c)
!            patch%itype(pi:pf) = ispval
            patch%is_fates(pi:pf) = .true.
         end do

      end do
      !$OMP END PARALLEL DO

      call this%init_history_io(bounds_proc)

      ! Report Fates Parameters (debug flag in lower level routines)
      call FatesReportParameters(masterproc)

      ! Fire data to send to FATES
      call create_fates_fire_data_method( this%fates_fire_data_method )

      call t_stopf('fates_init')

    end subroutine init

    ! ===================================================================================

    subroutine check_hlm_active(this, nc, bounds_clump)

      ! ---------------------------------------------------------------------------------
      ! This subroutine is not currently used.  It is just a utility that may come
      ! in handy when we have dynamic sites in FATES
      ! ---------------------------------------------------------------------------------

      implicit none
      class(hlm_fates_interface_type), intent(inout) :: this
      integer                                        :: nc
      type(bounds_type),intent(in)                   :: bounds_clump

      ! local variables
      integer :: c

      call t_startf('fates_check_hlm_active')

      do c = bounds_clump%begc,bounds_clump%endc

         ! FATES ACTIVE BUT HLM IS NOT
         if(this%f2hmap(nc)%hsites(c)>0 .and. .not.col%active(c)) then

            write(iulog,*) 'INACTIVE COLUMN WITH ACTIVE FATES SITE'
            write(iulog,*) 'c = ',c
            call endrun(subgrid_index=c, subgrid_level=subgrid_level_column, &
                 msg=errMsg(sourcefile, __LINE__))

         elseif (this%f2hmap(nc)%hsites(c)==0 .and. col%active(c)) then

            write(iulog,*) 'ACTIVE COLUMN WITH INACTIVE FATES SITE'
            write(iulog,*) 'c = ',c
            call endrun(subgrid_index=c, subgrid_level=subgrid_level_column, &
                 msg=errMsg(sourcefile, __LINE__))
         end if
      end do

      call t_stopf('fates_check_hlm_active')

   end subroutine check_hlm_active

   ! ------------------------------------------------------------------------------------

   subroutine dynamics_driv(this, nc, bounds_clump,      &
         atm2lnd_inst, soilstate_inst, temperature_inst, active_layer_inst, &
         waterstatebulk_inst, waterdiagnosticbulk_inst, wateratm2lndbulk_inst, &
         canopystate_inst, soilbiogeochem_carbonflux_inst, frictionvel_inst)

      ! This wrapper is called daily from clm_driver
      ! This wrapper calls ed_driver, which is the daily dynamics component of FATES
      ! ed_driver is not a hlm_fates_inst_type procedure because we need an extra step
      ! to process array bounding information

      ! !USES
      use FATESFireFactoryMod, only: scalar_lightning
      use subgridMod, only :  natveg_patch_exists

      ! !ARGUMENTS:
      implicit none
      class(hlm_fates_interface_type), intent(inout) :: this
      type(bounds_type),intent(in)                   :: bounds_clump
      type(atm2lnd_type)      , intent(in)           :: atm2lnd_inst
      type(soilstate_type)    , intent(in)           :: soilstate_inst
      type(temperature_type)  , intent(in)           :: temperature_inst
      type(active_layer_type) , intent(in)           :: active_layer_inst
      integer                 , intent(in)           :: nc
      type(waterstatebulk_type)   , intent(inout)        :: waterstatebulk_inst
      type(waterdiagnosticbulk_type)   , intent(inout)        :: waterdiagnosticbulk_inst
      type(wateratm2lndbulk_type)   , intent(inout)        :: wateratm2lndbulk_inst
      type(canopystate_type)  , intent(inout)        :: canopystate_inst
      type(soilbiogeochem_carbonflux_type), intent(inout) :: soilbiogeochem_carbonflux_inst
      type(frictionvel_type)  , intent(inout)        :: frictionvel_inst

      ! !LOCAL VARIABLES:
      integer  :: s                        ! site index
      integer  :: g                        ! grid-cell index (HLM)
      integer  :: c                        ! column index (HLM)
      integer  :: ifp                      ! patch index ft
      integer  :: p                        ! HLM patch index
      integer  :: nlevsoil                 ! number of soil layers at the site
      integer  :: nld_si                   ! site specific number of decomposition layers
      integer  :: ft                        ! plant functional type
      real(r8), pointer :: lnfm24(:)
      integer  :: ier
      integer  :: begg,endg
      real(r8) :: harvest_rates(bounds_clump%begg:bounds_clump%endg,num_harvest_inst)
      logical  :: after_start_of_harvest_ts
      integer  :: iharv
      !-----------------------------------------------------------------------

      ! ---------------------------------------------------------------------------------
      ! Part I.
      ! Prepare input boundary conditions for FATES dynamics
      ! Note that timing information is the same across all sites, this may
      ! seem redundant, but it is possible that we may have asynchronous site simulations
      ! one day.  The cost of holding site level boundary conditions is minimal
      ! and it keeps all the boundaries in one location
      ! ---------------------------------------------------------------------------------


      call t_startf('fates_dynamics_daily_driver')

      begg = bounds_clump%begg; endg = bounds_clump%endg

      ! Set the FATES global time and date variables
      call GetAndSetTime

      if (get_do_harvest()) then
         call dynHarvest_interp_resolve_harvesttypes(bounds_clump, &
              harvest_rates=harvest_rates(begg:endg,1:num_harvest_inst), &
              after_start_of_harvest_ts=after_start_of_harvest_ts)
      endif

      if (fates_spitfire_mode > scalar_lightning) then
         allocate(lnfm24(bounds_clump%begg:bounds_clump%endg), stat=ier)
         if (ier /= 0) then
            call endrun(msg="allocation error for lnfm24"//&
                 errmsg(sourcefile, __LINE__))
         endif

         lnfm24 = this%fates_fire_data_method%GetLight24()
      end if

      do s=1,this%fates(nc)%nsites
         c = this%f2hmap(nc)%fcolumn(s)
         g = col%gridcell(c)

         if (fates_spitfire_mode > scalar_lightning) then
           do ifp = 1, this%fates(nc)%sites(s)%youngest_patch%patchno
             this%fates(nc)%bc_in(s)%lightning24(ifp) = lnfm24(g) * 24._r8  ! #/km2/hr to #/km2/day
             this%fates(nc)%bc_in(s)%pop_density(ifp) = this%fates_fire_data_method%forc_hdm(g)
           end do ! ifp
          end if

         nlevsoil = this%fates(nc)%bc_in(s)%nlevsoil


         ! Decomposition fluxes
         this%fates(nc)%bc_in(s)%w_scalar_sisl(1:nlevsoil) = soilbiogeochem_carbonflux_inst%w_scalar_col(c,1:nlevsoil)
         this%fates(nc)%bc_in(s)%t_scalar_sisl(1:nlevsoil) = soilbiogeochem_carbonflux_inst%t_scalar_col(c,1:nlevsoil)

         ! Soil water
         this%fates(nc)%bc_in(s)%h2o_liqvol_sl(1:nlevsoil)  = &
               waterstatebulk_inst%h2osoi_vol_col(c,1:nlevsoil)

         this%fates(nc)%bc_in(s)%t_veg24_pa = &
               temperature_inst%t_veg24_patch(col%patchi(c)) 

         this%fates(nc)%bc_in(s)%t_ref2m_24_si = &
               temperature_inst%t_ref2m_24_patch(col%patchi(c))  ! ! Marius

         this%fates(nc)%bc_in(s)%t_ref2m_min_si = &
               temperature_inst%t_ref2m_min_patch(col%patchi(c)) ! ! Marius

         this%fates(nc)%bc_in(s)%t_ref2m_max_si = &
               temperature_inst%t_ref2m_max_patch(col%patchi(c)) ! ! Marius

         this%fates(nc)%bc_in(s)%dayl_si = grc%dayl(col%gridcell(c))  ! ! Marius 
         this%fates(nc)%bc_in(s)%prev_dayl_si = grc%prev_dayl(col%gridcell(c))  ! ! Marius 

         this%fates(nc)%bc_in(s)%max_rooting_depth_index_col = &
              min(nlevsoil, active_layer_inst%altmax_lastyear_indx_col(c))


         do ifp = 1, this%fates(nc)%sites(s)%youngest_patch%patchno !for vegetated patches
            ! Mapping between  IFP space (1,2,3) and HLM P space (looping by IFP)
            p = ifp+col%patchi(c)
<<<<<<< HEAD
            this%fates(nc)%bc_in(s)%t_veg24_pa(ifp) = & !not copy
=======

            this%fates(nc)%bc_in(s)%t_veg24_pa(ifp) = &
>>>>>>> 583c9691
                 temperature_inst%t_veg24_patch(p)

            this%fates(nc)%bc_in(s)%precip24_pa(ifp) = &
                  wateratm2lndbulk_inst%prec24_patch(p)

            this%fates(nc)%bc_in(s)%relhumid24_pa(ifp) = &
                  wateratm2lndbulk_inst%rh24_patch(p)

            this%fates(nc)%bc_in(s)%wind24_pa(ifp) = &
                  atm2lnd_inst%wind24_patch(p)

         end do

         ! Here we use the same logic as the pft_areafrac initialization to get an array with values for each pft
         ! in FATES.
         ! N.B. Fow now these are fixed values pending HLM updates.
         if(use_fates_sp)then
           do ft = natpft_lb,natpft_ub !set of pfts in HLM
               ! here we are mapping from P space in the HLM to FT space in the sp_input arrays.
               p = ft + col%patchi(c) ! for an FT of 1 we want to use
               this%fates(nc)%bc_in(s)%hlm_sp_tlai(ft) = canopystate_inst%tlai_patch(p)
               this%fates(nc)%bc_in(s)%hlm_sp_tsai(ft) = canopystate_inst%tsai_patch(p)
               this%fates(nc)%bc_in(s)%hlm_sp_htop(ft) = canopystate_inst%htop_patch(p)
               if(canopystate_inst%htop_patch(p).lt.1.0e-20)then ! zero htop causes inifinite/nans. This is
                 this%fates(nc)%bc_in(s)%hlm_sp_htop(ft) = 0.01_r8
               endif
           end do ! p
         end if ! SP

         if(use_fates_planthydro)then
            this%fates(nc)%bc_in(s)%hksat_sisl(1:nlevsoil)  = soilstate_inst%hksat_col(c,1:nlevsoil)
            this%fates(nc)%bc_in(s)%watsat_sisl(1:nlevsoil) = soilstate_inst%watsat_col(c,1:nlevsoil)
            this%fates(nc)%bc_in(s)%watres_sisl(1:nlevsoil) = soilstate_inst%watres_col(c,1:nlevsoil)
            this%fates(nc)%bc_in(s)%sucsat_sisl(1:nlevsoil) = soilstate_inst%sucsat_col(c,1:nlevsoil)
            this%fates(nc)%bc_in(s)%bsw_sisl(1:nlevsoil)    = soilstate_inst%bsw_col(c,1:nlevsoil)
            this%fates(nc)%bc_in(s)%h2o_liq_sisl(1:nlevsoil) =  waterstatebulk_inst%h2osoi_liq_col(c,1:nlevsoil)
         end if

         ! get the harvest data, which is by gridcell
         ! for now there is one veg column per gridcell, so store all harvest data in each site
         ! this will eventually change
         ! today's hlm harvest flag needs to be set no matter what
         if (get_do_harvest()) then
            if (after_start_of_harvest_ts) then
               this%fates(nc)%bc_in(s)%hlm_harvest_rates(1:num_harvest_inst) = harvest_rates(g,1:num_harvest_inst)
            else
               this%fates(nc)%bc_in(s)%hlm_harvest_rates(1:num_harvest_inst) = 0._r8
            end if
            this%fates(nc)%bc_in(s)%hlm_harvest_catnames(1:num_harvest_inst) = harvest_varnames(1:num_harvest_inst)

            ! also pass the units that the harvest rates are specified in
            if (trim(harvest_units) .eq. trim(unitless_units)) then
               this%fates(nc)%bc_in(s)%hlm_harvest_units = hlm_harvest_area_fraction
            else if (trim(harvest_units) .eq. trim(mass_units)) then
               this%fates(nc)%bc_in(s)%hlm_harvest_units = hlm_harvest_carbon
            else
               write(iulog,*) 'units field not one of the specified options.'
               write(iulog,*) harvest_units
               call endrun(msg=errMsg(sourcefile, __LINE__))
           end if


         endif

      end do

      ! Nutrient uptake fluxes have been accumulating with each short
      ! timestep, here, we unload them from the boundary condition
      ! structures into the cohort structures.
      call UnPackNutrientAquisitionBCs(this%fates(nc)%sites, this%fates(nc)%bc_in)


      ! ---------------------------------------------------------------------------------
      ! Flush arrays to values defined by %flushval (see registry entry in
      ! subroutine define_history_vars()
      ! ---------------------------------------------------------------------------------
      call fates_hist%flush_hvars(nc,upfreq_in=1)


      ! ---------------------------------------------------------------------------------
      ! Part II: Call the FATES model now that input boundary conditions have been
      ! provided.
      ! ---------------------------------------------------------------------------------

      do s = 1,this%fates(nc)%nsites

            call ed_ecosystem_dynamics(this%fates(nc)%sites(s),    &
                  this%fates(nc)%bc_in(s), &
                  this%fates(nc)%bc_out(s))

            call ed_update_site(this%fates(nc)%sites(s), &
                  this%fates(nc)%bc_in(s), &
                  this%fates(nc)%bc_out(s))

      enddo

      ! ---------------------------------------------------------------------------------
      ! Part III: Process FATES output into the dimensions and structures that are part
      ! of the HLMs API.  (column, depth, and litter fractions)
      ! ---------------------------------------------------------------------------------

      do s = 1, this%fates(nc)%nsites
         c = this%f2hmap(nc)%fcolumn(s)

         soilbiogeochem_carbonflux_inst%FATES_c_to_litr_lab_c_col(c,1:nlevdecomp) = 0.0_r8
         soilbiogeochem_carbonflux_inst%FATES_c_to_litr_cel_c_col(c,1:nlevdecomp) = 0.0_r8
         soilbiogeochem_carbonflux_inst%FATES_c_to_litr_lig_c_col(c,1:nlevdecomp) = 0.0_r8

         nld_si = this%fates(nc)%bc_in(s)%nlevdecomp

         soilbiogeochem_carbonflux_inst%FATES_c_to_litr_lab_c_col(c,1:nld_si) = &
              this%fates(nc)%bc_out(s)%litt_flux_lab_c_si(1:nld_si)

         soilbiogeochem_carbonflux_inst%FATES_c_to_litr_cel_c_col(c,1:nld_si) = &
              this%fates(nc)%bc_out(s)%litt_flux_cel_c_si(1:nld_si)

         soilbiogeochem_carbonflux_inst%FATES_c_to_litr_lig_c_col(c,1:nld_si) = &
              this%fates(nc)%bc_out(s)%litt_flux_lig_c_si(1:nld_si)

         ! Copy last 3 variables to an array of litter pools for use in do loops
         ! and repeat copy in soilbiogeochem/SoilBiogeochemCarbonFluxType.F90.
         ! Keep the three originals to avoid backwards compatibility issues with
         ! restart files.
         soilbiogeochem_carbonflux_inst%FATES_c_to_litr_c_col(c,1:nld_si,1) = &
            soilbiogeochem_carbonflux_inst%FATES_c_to_litr_lab_c_col(c,1:nld_si)
         soilbiogeochem_carbonflux_inst%FATES_c_to_litr_c_col(c,1:nld_si,2) = &
            soilbiogeochem_carbonflux_inst%FATES_c_to_litr_cel_c_col(c,1:nld_si)
         soilbiogeochem_carbonflux_inst%FATES_c_to_litr_c_col(c,1:nld_si,3) = &
            soilbiogeochem_carbonflux_inst%FATES_c_to_litr_lig_c_col(c,1:nld_si)

      end do


      ! ---------------------------------------------------------------------------------
      ! Part III.2 (continued).
      ! Update diagnostics of the FATES ecosystem structure that are used in the HLM.
      ! ---------------------------------------------------------------------------------
      call this%wrap_update_hlmfates_dyn(nc,               &
                                         bounds_clump,     &
                                         waterdiagnosticbulk_inst,  &
                                         canopystate_inst, .false.)

      ! ---------------------------------------------------------------------------------
      ! Part IV:
      ! Update history IO fields that depend on ecosystem dynamics
      ! ---------------------------------------------------------------------------------
      call fates_hist%update_history_dyn( nc,                    &
                                          this%fates(nc)%nsites, &
                                          this%fates(nc)%sites)

      if (masterproc) then
         write(iulog, *) 'clm: leaving fates model', bounds_clump%begg, &
                                                  bounds_clump%endg
      end if

      call t_stopf('fates_dynamics_daily_driver')

      return
   end subroutine dynamics_driv

   ! ------------------------------------------------------------------------------------

   subroutine wrap_update_hlmfates_dyn(this, nc, bounds_clump,      &
        waterdiagnosticbulk_inst, canopystate_inst, is_initing_from_restart)

      ! ---------------------------------------------------------------------------------
      ! This routine handles the updating of vegetation canopy diagnostics, (such as lai)
      ! that either requires HLM boundary conditions (like snow accumulation) or
      ! provides boundary conditions (such as vegetation fractional coverage)
      ! ---------------------------------------------------------------------------------

     implicit none
     class(hlm_fates_interface_type), intent(inout) :: this
     type(bounds_type),intent(in)                   :: bounds_clump
     integer                 , intent(in)           :: nc
     type(waterdiagnosticbulk_type)   , intent(inout)        :: waterdiagnosticbulk_inst
     type(canopystate_type)  , intent(inout)        :: canopystate_inst

     ! is this being called during a read from restart sequence (if so then use the restarted fates
     ! snow depth variable rather than the CLM variable).
     logical                 , intent(in)           :: is_initing_from_restart

     integer :: npatch  ! number of patches in each site
     integer :: ifp     ! index FATES patch
     integer :: p       ! HLM patch index
     integer :: s       ! site index
     integer :: c       ! column index
     integer :: g       ! grid cell

     real(r8) :: areacheck
     call t_startf('fates_wrap_update_hlmfates_dyn')

     associate(                                &
         tlai => canopystate_inst%tlai_patch , &
         elai => canopystate_inst%elai_patch , &
         tsai => canopystate_inst%tsai_patch , &
         esai => canopystate_inst%esai_patch , &
         htop => canopystate_inst%htop_patch , &
         hbot => canopystate_inst%hbot_patch , &
         z0m  => canopystate_inst%z0m_patch  , & ! Output: [real(r8) (:)   ] momentum roughness length (m)
         displa => canopystate_inst%displa_patch, &
         dleaf_patch => canopystate_inst%dleaf_patch, &
         snow_depth => waterdiagnosticbulk_inst%snow_depth_col, &
         frac_sno_eff => waterdiagnosticbulk_inst%frac_sno_eff_col, &
         frac_veg_nosno_alb => canopystate_inst%frac_veg_nosno_alb_patch)


       ! Process input boundary conditions to FATES
       ! --------------------------------------------------------------------------------
       do s=1,this%fates(nc)%nsites
          c = this%f2hmap(nc)%fcolumn(s)
          this%fates(nc)%bc_in(s)%snow_depth_si   = snow_depth(c)
          this%fates(nc)%bc_in(s)%frac_sno_eff_si = frac_sno_eff(c)
       end do

       ! Only update the fates internal snow burial if this is not a restart
       if (.not. is_initing_from_restart) then
          call UpdateFatesAvgSnowDepth(this%fates(nc)%sites,this%fates(nc)%bc_in)
       end if

       ! Canopy diagnostics for FATES
       call canopy_summarization(this%fates(nc)%nsites, &
            this%fates(nc)%sites,  &
            this%fates(nc)%bc_in)

       ! Canopy diagnostic outputs for HLM
       call update_hlm_dynamics(this%fates(nc)%nsites, &
            this%fates(nc)%sites,  &
            this%f2hmap(nc)%fcolumn, &
            this%fates(nc)%bc_out )

       !---------------------------------------------------------------------------------
       ! CHANGING STORED WATER DURING PLANT DYNAMICS IS NOT FULLY IMPLEMENTED
       ! LEAVING AS A PLACE-HOLDER FOR NOW.
       !       ! Diagnose water storage in canopy if hydraulics is on
       !       ! This updates the internal value and the bc_out value.
       !       ! If hydraulics is off, it returns 0 storage
       if ( use_fates_planthydro ) then
          do s = 1, this%fates(nc)%nsites
             c = this%f2hmap(nc)%fcolumn(s)
             waterdiagnosticbulk_inst%total_plant_stored_h2o_col(c) = &
                  this%fates(nc)%bc_out(s)%plant_stored_h2o_si
          end do
       end if
       !---------------------------------------------------------------------------------

       ! Convert FATES dynamics into HLM usable information
       ! Initialize weighting variables (note FATES is the only HLM module
       ! that uses "is_veg" and "is_bareground".  The entire purpose of these
       ! variables is to inform patch%wtcol(p).  wt_ed is imposed on wtcol,
       ! but only for FATES columns.

       patch%is_veg(bounds_clump%begp:bounds_clump%endp)        = .false.
       patch%is_bareground(bounds_clump%begp:bounds_clump%endp) = .false.
       patch%wt_ed(bounds_clump%begp:bounds_clump%endp)         = 0.0_r8

       do s = 1,this%fates(nc)%nsites

          c = this%f2hmap(nc)%fcolumn(s)

          ! Other modules may have AI's we only flush values
          ! that are on the naturally vegetated columns
          elai(col%patchi(c):col%patchf(c)) = 0.0_r8
          esai(col%patchi(c):col%patchf(c)) = 0.0_r8
          hbot(col%patchi(c):col%patchf(c)) = 0.0_r8

          if(use_fates_sp)then
            canopystate_inst%tlai_hist_patch(col%patchi(c):col%patchf(c)) = 0.0_r8
            canopystate_inst%tsai_hist_patch(col%patchi(c):col%patchf(c)) = 0.0_r8
            canopystate_inst%htop_hist_patch(col%patchi(c):col%patchf(c)) = 0.0_r8
          else
            tlai(col%patchi(c):col%patchf(c)) = 0.0_r8
            tsai(col%patchi(c):col%patchf(c)) = 0.0_r8
            htop(col%patchi(c):col%patchf(c)) = 0.0_r8
          endif

          ! FATES does not dictate bare-ground so turbulent
          ! variables are not over-written.
          z0m(col%patchi(c)+1:col%patchf(c)) = 0.0_r8
          displa(col%patchi(c)+1:col%patchf(c)) = 0.0_r8
          dleaf_patch(col%patchi(c)+1:col%patchf(c)) = 0.0_r8

          frac_veg_nosno_alb(col%patchi(c):col%patchf(c)) = 0.0_r8

          ! Set the bareground patch indicator
          patch%is_bareground(col%patchi(c)) = .true.
          npatch = this%fates(nc)%sites(s)%youngest_patch%patchno

          ! Precision errors on the canopy_fraction_pa sum, even small (e-12)
          ! do exist, and can create potentially negetive bare-soil fractions
          ! (ie -1e-12 or smaller). Even though this is effectively zero,
          ! it can generate weird logic scenarios in the ctsm/elm code, so we
          ! protext it here with a lower bound of 0.0_r8.

          patch%wt_ed(col%patchi(c)) = max(0.0_r8, &

               1.0_r8-sum(this%fates(nc)%bc_out(s)%canopy_fraction_pa(1:npatch)))

          patch%sp_pftorder_index(col%patchi(c)) = 0 !bg is the 0th patch in the SP FATES structure

          areacheck = patch%wt_ed(col%patchi(c)) ! this is where we start the areachecking

          do ifp = 1, this%fates(nc)%sites(s)%youngest_patch%patchno
             ! for the vegetated patches

             p = ifp+col%patchi(c)

             ! bc_out(s)%canopy_fraction_pa(ifp) is the area fraction
             ! the site's total ground area that is occupied by the
             ! area footprint of the current patch's vegetation canopy

             patch%is_veg(p) = .true.
             patch%wt_ed(p)  = this%fates(nc)%bc_out(s)%canopy_fraction_pa(ifp)
             areacheck = areacheck + patch%wt_ed(p)

             elai(p) = this%fates(nc)%bc_out(s)%elai_pa(ifp)
             esai(p) = this%fates(nc)%bc_out(s)%esai_pa(ifp)
             hbot(p) = this%fates(nc)%bc_out(s)%hbot_pa(ifp)

             if(use_fates_sp)then
               canopystate_inst%tlai_hist_patch(p) = this%fates(nc)%bc_out(s)%tlai_pa(ifp)
               canopystate_inst%tsai_hist_patch(p) = this%fates(nc)%bc_out(s)%tsai_pa(ifp)
               canopystate_inst%htop_hist_patch(p) = this%fates(nc)%bc_out(s)%htop_pa(ifp)
             else
               tlai(p) = this%fates(nc)%bc_out(s)%tlai_pa(ifp)
               tsai(p) = this%fates(nc)%bc_out(s)%tsai_pa(ifp)
               htop(p) = this%fates(nc)%bc_out(s)%htop_pa(ifp)
             endif

             if(use_fates_sp.and.abs(canopystate_inst%tlai_hist_patch(p) - &
                                 this%fates(nc)%bc_out(s)%tlai_pa(ifp)).gt.1e-09)then
               write(iulog,*) 'fates lai not like hlm lai',tlai(p),this%fates(nc)%bc_out(s)%tlai_pa(ifp),ifp
             endif

             frac_veg_nosno_alb(p) = this%fates(nc)%bc_out(s)%frac_veg_nosno_alb_pa(ifp)

             ! Note that while we pass the following values at this point
             ! we have to send the same values after each time-step because
             ! the HLM keeps changing the value and re-setting, so we
             ! re-send instead of re-set. See clm_fates%TransferZ0mDisp()
             z0m(p)    = this%fates(nc)%bc_out(s)%z0m_pa(ifp)
             displa(p) = this%fates(nc)%bc_out(s)%displa_pa(ifp)
             dleaf_patch(p) = this%fates(nc)%bc_out(s)%dleaf_pa(ifp)
          end do ! veg pach

          if(abs(areacheck - 1.0_r8).gt.1.e-9_r8)then
            write(iulog,*) 'area wrong in interface',areacheck - 1.0_r8
            call endrun(msg=errMsg(sourcefile, __LINE__))
          endif

       end do
     end associate

     call t_stopf('fates_wrap_update_hlmfates_dyn')

   end subroutine wrap_update_hlmfates_dyn

   ! ====================================================================================

   subroutine restart( this, bounds_proc, ncid, flag, waterdiagnosticbulk_inst, &
        waterstatebulk_inst, canopystate_inst, soilstate_inst, &
        active_layer_inst)

      ! ---------------------------------------------------------------------------------
      ! The ability to restart the model is handled through three different types of calls
      ! "Define" the variables in the restart file, we "read" those variables into memory
      ! or "write" data into the file from memory.  This subroutine accomodates all three
      ! of those modes through the "flag" argument.  FATES as an external model also
      ! requires an initialization step, where we set-up the dimensions, allocate and
      ! flush the memory space that is used to transfer data in and out of the file.  This
      ! Only occurs once, where as the define step occurs every time a file is opened.
      !
      ! Note: waterstate_inst and canopystate_inst are arguments only because following
      ! the reading of variables, it is necessary to update diagnostics of the canopy
      ! throug the interface call clm_fates%wrap_update_hlmfates_dyn() which requires
      ! this information from the HLM.
      ! ---------------------------------------------------------------------------------


     use FatesConstantsMod, only : fates_long_string_length
     use FatesIODimensionsMod, only: fates_bounds_type
     use FatesIOVariableKindMod, only : site_r8, site_int, cohort_r8, cohort_int
     use EDMainMod, only :        ed_update_site
     use FatesInterfaceTypesMod, only:  fates_maxElementsPerSite

      implicit none

      ! Arguments

      class(hlm_fates_interface_type), intent(inout) :: this
      type(bounds_type)              , intent(in)    :: bounds_proc
      type(file_desc_t)              , intent(inout) :: ncid    ! netcdf id
      character(len=*)               , intent(in)    :: flag
      type(waterdiagnosticbulk_type) , intent(inout) :: waterdiagnosticbulk_inst
      type(waterstatebulk_type)      , intent(inout) :: waterstatebulk_inst
      type(canopystate_type)         , intent(inout) :: canopystate_inst
      type(soilstate_type)           , intent(inout) :: soilstate_inst
      type(active_layer_type)        , intent(in)    :: active_layer_inst

      ! Locals
      type(bounds_type) :: bounds_clump
      integer           :: nc
      integer           :: nclumps
      type(fates_bounds_type) :: fates_bounds
      type(fates_bounds_type) :: fates_clump
      integer                 :: c   ! HLM column index
      integer                 :: s   ! Fates site index
      integer                 :: g   ! grid-cell index
      integer                 :: p   ! HLM patch index
      integer                 :: ft  ! plant functional type
      integer                 :: dk_index
      integer                 :: nlevsoil
      character(len=fates_long_string_length) :: ioname
      integer                 :: nvar
      integer                 :: ivar
      logical                 :: readvar

      logical, save           :: initialized = .false.

     call t_startf('fates_restart')

      nclumps = get_proc_clumps()

      ! ---------------------------------------------------------------------------------
      ! note (rgk: 11-2016) The history and restart intialization process assumes
      ! that the number of site/columns active is a static entity.  Thus
      ! we only allocate the mapping tables for the column/sites we start with.
      ! If/when we start having dynamic column/sites (for reasons uknown as of yet)
      ! we will need to re-evaluate the allocation of the mapping tables so they
      ! can be unallocated,reallocated and set every time a new column/site is spawned
      ! ---------------------------------------------------------------------------------

      ! ---------------------------------------------------------------------------------
      ! Only initialize the FATES restart structures the first time it is called
      ! Note that the allocations involved with initialization are static.
      ! This is because the array spaces for IO span the entire column, patch and cohort
      ! range on the proc.
      ! With DYNAMIC LANDUNITS or SPAWNING NEW OR CULLING OLD SITES:
      ! we will in that case have to de-allocate, reallocate and then re-set the mapping
      ! tables:  this%fates_restart%restart_map(nc)
      ! I think that is it...
      ! ---------------------------------------------------------------------------------

      ! Set the FATES global time and date variables
      call GetAndSetTime

      if(.not.initialized) then

         initialized=.true.

         ! ------------------------------------------------------------------------------
         ! PART I: Set FATES DIMENSIONING INFORMATION
         ! ------------------------------------------------------------------------------

         call hlm_bounds_to_fates_bounds(bounds_proc, fates_bounds)

         call this%fates_restart%Init(nclumps, fates_bounds)

         ! Define the bounds on the first dimension for each thread
         !$OMP PARALLEL DO PRIVATE (nc,bounds_clump,fates_clump)
         do nc = 1,nclumps
            call get_clump_bounds(nc, bounds_clump)

            ! thread bounds for patch
            call hlm_bounds_to_fates_bounds(bounds_clump, fates_clump)
            call this%fates_restart%SetThreadBoundsEach(nc, fates_clump)
         end do
         !$OMP END PARALLEL DO

         !$OMP PARALLEL DO PRIVATE (nc,s,c,g,bounds_clump)
         do nc = 1,nclumps

            call get_clump_bounds(nc, bounds_clump)
            allocate(this%fates_restart%restart_map(nc)%site_index(this%fates(nc)%nsites))
            allocate(this%fates_restart%restart_map(nc)%cohort1_index(this%fates(nc)%nsites))
            do s=1,this%fates(nc)%nsites
               c = this%f2hmap(nc)%fcolumn(s)
               this%fates_restart%restart_map(nc)%site_index(s)   = c
               g = col%gridcell(c)
               this%fates_restart%restart_map(nc)%cohort1_index(s) = (g-1)*fates_maxElementsPerSite + 1
            end do

         end do
         !$OMP END PARALLEL DO

         ! ------------------------------------------------------------------------------------
         ! PART II: USE THE JUST DEFINED DIMENSIONS TO ASSEMBLE THE VALID IO TYPES
         ! INTERF-TODO: THESE CAN ALL BE EMBEDDED INTO A SUBROUTINE IN HISTORYIOMOD
         ! ------------------------------------------------------------------------------------
         call this%fates_restart%assemble_restart_output_types()


         ! ------------------------------------------------------------------------------------
         ! PART III: DEFINE THE LIST OF OUTPUT VARIABLE OBJECTS, AND REGISTER THEM WITH THE
         ! HLM ACCORDING TO THEIR TYPES
         ! ------------------------------------------------------------------------------------
         call this%fates_restart%initialize_restart_vars()

      end if

      ! ---------------------------------------------------------------------------------
      ! If we are writing, we must loop through our linked list structures and transfer the
      ! information in the linked lists (FATES state memory) to the output vectors.
      ! ---------------------------------------------------------------------------------

      if(flag=='write')then
         !$OMP PARALLEL DO PRIVATE (nc)
         do nc = 1, nclumps
            if (this%fates(nc)%nsites>0) then
               call this%fates_restart%set_restart_vectors(nc,this%fates(nc)%nsites, &
                                                           this%fates(nc)%sites)
            end if
         end do
         !$OMP END PARALLEL DO
      end if

      ! ---------------------------------------------------------------------------------
      ! In all cases, iterate through the list of variable objects
      ! and either define, write or read to the NC buffer
      ! This seems strange, but keep in mind that the call to restartvar()
      ! has a different function in all three cases.
      ! ---------------------------------------------------------------------------------

      nvar = this%fates_restart%num_restart_vars()
      do ivar = 1, nvar

         associate( vname => this%fates_restart%rvars(ivar)%vname, &
              vunits      => this%fates_restart%rvars(ivar)%units,   &
              vlong       => this%fates_restart%rvars(ivar)%long )

           dk_index = this%fates_restart%rvars(ivar)%dim_kinds_index
           ioname = trim(this%fates_restart%dim_kinds(dk_index)%name)

           select case(trim(ioname))
           case(cohort_r8)

              call restartvar(ncid=ncid, flag=flag, varname=trim(vname), &
                    xtype=ncd_double,dim1name=trim('cohort'),long_name=trim(vlong), &
                    units=trim(vunits),interpinic_flag='interp', &
                    data=this%fates_restart%rvars(ivar)%r81d,readvar=readvar)

           case(site_r8)

              call restartvar(ncid=ncid, flag=flag, varname=trim(vname), &
                    xtype=ncd_double,dim1name=trim('column'),long_name=trim(vlong), &
                    units=trim(vunits),interpinic_flag='interp', &
                    data=this%fates_restart%rvars(ivar)%r81d,readvar=readvar)

           case(cohort_int)

              call restartvar(ncid=ncid, flag=flag, varname=trim(vname), &
                    xtype=ncd_int,dim1name=trim('cohort'),long_name=trim(vlong), &
                    units=trim(vunits),interpinic_flag='interp', &
                    data=this%fates_restart%rvars(ivar)%int1d,readvar=readvar)

           case(site_int)

              call restartvar(ncid=ncid, flag=flag, varname=trim(vname), &
                    xtype=ncd_int,dim1name=trim('column'),long_name=trim(vlong), &
                    units=trim(vunits),interpinic_flag='interp', &
                    data=this%fates_restart%rvars(ivar)%int1d,readvar=readvar)

           case default
              write(iulog,*) 'A FATES iotype was created that was not registerred'
              write(iulog,*) 'in CLM.:',trim(ioname)
              call endrun(msg=errMsg(sourcefile, __LINE__))
           end select

         end associate
      end do

      ! ---------------------------------------------------------------------------------
      ! If we are in a read mode, then we have just populated the sparse vectors
      ! in the IO object list. The data in these vectors needs to be transferred
      ! to the linked lists to populate the state memory.
      ! ---------------------------------------------------------------------------------

      if(flag=='read')then

         !$OMP PARALLEL DO PRIVATE (nc,bounds_clump,s)
         do nc = 1, nclumps
            if (this%fates(nc)%nsites>0) then

               call get_clump_bounds(nc, bounds_clump)

               ! ------------------------------------------------------------------------
               ! Convert newly read-in vectors into the FATES namelist state variables
               ! ------------------------------------------------------------------------
               call this%fates_restart%create_patchcohort_structure(nc, &
                    this%fates(nc)%nsites, this%fates(nc)%sites, this%fates(nc)%bc_in, &
                    this%fates(nc)%bc_out)

               call this%fates_restart%get_restart_vectors(nc, this%fates(nc)%nsites, &
                    this%fates(nc)%sites )

               ! I think ed_update_site and update_hlmfates_dyn are doing some similar
               ! update type stuff, should consolidate (rgk 11-2016)
               do s = 1,this%fates(nc)%nsites

                  c = this%f2hmap(nc)%fcolumn(s)

                  this%fates(nc)%bc_in(s)%max_rooting_depth_index_col = &
                       min(this%fates(nc)%bc_in(s)%nlevsoil, active_layer_inst%altmax_lastyear_indx_col(c))

                  call ed_update_site( this%fates(nc)%sites(s), &
                        this%fates(nc)%bc_in(s), &
                        this%fates(nc)%bc_out(s) )

                  ! This call sends internal fates variables into the
                  ! output boundary condition structures. Note: this is called
                  ! internally in fates dynamics as well.
                  call FluxIntoLitterPools(this%fates(nc)%sites(s), &
                       this%fates(nc)%bc_in(s), &
                       this%fates(nc)%bc_out(s))

               end do

               if(use_fates_sp)then
                  do s = 1,this%fates(nc)%nsites
                     c = this%f2hmap(nc)%fcolumn(s)
                     do ft = natpft_lb,natpft_ub !set of pfts in HLM
                        ! here we are mapping from P space in the HLM to FT space in the sp_input arrays.
                        p = ft + col%patchi(c) ! for an FT of 1 we want to use
                        this%fates(nc)%bc_in(s)%hlm_sp_tlai(ft) = canopystate_inst%tlai_patch(p)
                        this%fates(nc)%bc_in(s)%hlm_sp_tsai(ft) = canopystate_inst%tsai_patch(p)
                        this%fates(nc)%bc_in(s)%hlm_sp_htop(ft) = canopystate_inst%htop_patch(p)
                        if(canopystate_inst%htop_patch(p).lt.1.0e-20)then ! zero htop causes inifinite/nans. This is
                           this%fates(nc)%bc_in(s)%hlm_sp_htop(ft) = 0.01_r8
                        endif
                     end do ! p
                  end do ! c
                end if ! SP

               ! ------------------------------------------------------------------------
               ! Re-populate all the hydraulics variables that are dependent
               ! on the key hydro state variables and plant carbon/geometry
               ! ------------------------------------------------------------------------
               if (use_fates_planthydro) then

                  do s = 1,this%fates(nc)%nsites
                     c = this%f2hmap(nc)%fcolumn(s)
                     nlevsoil = this%fates(nc)%bc_in(s)%nlevsoil
                     this%fates(nc)%bc_in(s)%hksat_sisl(1:nlevsoil) = &
                          soilstate_inst%hksat_col(c,1:nlevsoil)

                     this%fates(nc)%bc_in(s)%watsat_sisl(1:nlevsoil) = &
                          soilstate_inst%watsat_col(c,1:nlevsoil)

                     this%fates(nc)%bc_in(s)%watres_sisl(1:nlevsoil) = &
                          soilstate_inst%watres_col(c,1:nlevsoil)

                     this%fates(nc)%bc_in(s)%sucsat_sisl(1:nlevsoil) = &
                          soilstate_inst%sucsat_col(c,1:nlevsoil)

                     this%fates(nc)%bc_in(s)%bsw_sisl(1:nlevsoil) = &
                          soilstate_inst%bsw_col(c,1:nlevsoil)

                     this%fates(nc)%bc_in(s)%h2o_liq_sisl(1:nlevsoil) = &
                          waterstatebulk_inst%h2osoi_liq_col(c,1:nlevsoil)
                  end do


                  call RestartHydrStates(this%fates(nc)%sites,  &
                                         this%fates(nc)%nsites, &
                                         this%fates(nc)%bc_in,  &
                                         this%fates(nc)%bc_out)
               end if

               ! ------------------------------------------------------------------------
               ! Update diagnostics of FATES ecosystem structure used in HLM.
               ! ------------------------------------------------------------------------
               call this%wrap_update_hlmfates_dyn(nc,bounds_clump, &
                     waterdiagnosticbulk_inst,canopystate_inst, .true.)

               ! ------------------------------------------------------------------------
               ! Update the 3D patch level radiation absorption fractions
               ! ------------------------------------------------------------------------
               call this%fates_restart%update_3dpatch_radiation(this%fates(nc)%nsites, &
                                                                this%fates(nc)%sites, &
                                                                this%fates(nc)%bc_out)

               ! ------------------------------------------------------------------------
               ! Update history IO fields that depend on ecosystem dynamics
               ! ------------------------------------------------------------------------
               call fates_hist%update_history_dyn( nc, &
                                                   this%fates(nc)%nsites,                 &
                                                   this%fates(nc)%sites)


            end if
         end do
         !$OMP END PARALLEL DO

      end if

     call t_stopf('fates_restart')

      return
   end subroutine restart

   !=====================================================================================

   subroutine init_coldstart(this, waterstatebulk_inst, waterdiagnosticbulk_inst, &
        canopystate_inst, soilstate_inst)


     ! Arguments
     class(hlm_fates_interface_type), intent(inout) :: this
     type(waterstatebulk_type)          , intent(inout) :: waterstatebulk_inst
     type(waterdiagnosticbulk_type)          , intent(inout) :: waterdiagnosticbulk_inst
     type(canopystate_type)         , intent(inout) :: canopystate_inst
     type(soilstate_type)           , intent(inout) :: soilstate_inst

     ! locals
     integer                                        :: nclumps
     integer                                        :: nc
     type(bounds_type)                              :: bounds_clump
     ! locals
     real(r8) :: vol_ice
     real(r8) :: eff_porosity
     integer :: nlevsoil  ! Number of soil layers at each site
     integer :: j
     integer :: s
     integer :: c
     integer :: p   ! HLM patch index
     integer :: ft  ! plant functional type


     call t_startf('fates_initcoldstart')

     ! Set the FATES global time and date variables
     call GetAndSetTime

     nclumps = get_proc_clumps()

     !$OMP PARALLEL DO PRIVATE (nc,bounds_clump,s,c,j,vol_ice,eff_porosity)
     do nc = 1, nclumps

        if ( this%fates(nc)%nsites>0 ) then

           call get_clump_bounds(nc, bounds_clump)

           do s = 1,this%fates(nc)%nsites
              call init_site_vars(this%fates(nc)%sites(s), &
                                  this%fates(nc)%bc_in(s), &
                                  this%fates(nc)%bc_out(s) )
              call zero_site(this%fates(nc)%sites(s))
           end do

           call set_site_properties(this%fates(nc)%nsites, &
                                    this%fates(nc)%sites,  &
                                    this%fates(nc)%bc_in)


           ! ----------------------------------------------------------------------------
           ! Initialize satellite phenology values if turned on
           ! ----------------------------------------------------------------------------
            if(use_fates_sp)then
               do s = 1,this%fates(nc)%nsites
                  c = this%f2hmap(nc)%fcolumn(s)
                  do ft = natpft_lb,natpft_ub !set of pfts in HLM
                     ! here we are mapping from P space in the HLM to FT space in the sp_input arrays.
                     p = ft + col%patchi(c) ! for an FT of 1 we want to use
                     this%fates(nc)%bc_in(s)%hlm_sp_tlai(ft) = canopystate_inst%tlai_patch(p)
                     this%fates(nc)%bc_in(s)%hlm_sp_tsai(ft) = canopystate_inst%tsai_patch(p)
                     this%fates(nc)%bc_in(s)%hlm_sp_htop(ft) = canopystate_inst%htop_patch(p)
                     if(canopystate_inst%htop_patch(p).lt.1.0e-20)then ! zero htop causes inifinite/nans. This is
                        this%fates(nc)%bc_in(s)%hlm_sp_htop(ft) = 0.01_r8
                     endif
                  end do ! p
               end do ! c
            end if ! SP

           ! ----------------------------------------------------------------------------
           ! Initialize Hydraulics Code if turned on
           ! Called prior to init_patches(). Site level rhizosphere shells must
           ! be set prior to cohort initialization.
           ! ----------------------------------------------------------------------------

           if (use_fates_planthydro) then

              do s = 1,this%fates(nc)%nsites
                 c = this%f2hmap(nc)%fcolumn(s)

                 nlevsoil = this%fates(nc)%bc_in(s)%nlevsoil

                 this%fates(nc)%bc_in(s)%watsat_sisl(1:nlevsoil) = &
                      soilstate_inst%watsat_col(c,1:nlevsoil)

                 this%fates(nc)%bc_in(s)%sucsat_sisl(1:nlevsoil) = &
                      soilstate_inst%sucsat_col(c,1:nlevsoil)

                 this%fates(nc)%bc_in(s)%bsw_sisl(1:nlevsoil) = &
                      soilstate_inst%bsw_col(c,1:nlevsoil)

                 this%fates(nc)%bc_in(s)%h2o_liq_sisl(1:nlevsoil) = &
                      waterstatebulk_inst%h2osoi_liq_col(c,1:nlevsoil)

                 this%fates(nc)%bc_in(s)%hksat_sisl(1:nlevsoil) = &
                       soilstate_inst%hksat_col(c,1:nlevsoil)

                 do j = 1, nlevsoil
                    vol_ice = min(soilstate_inst%watsat_col(c,j), &
                          waterstatebulk_inst%h2osoi_ice_col(c,j)/(col%dz(c,j)*denice))
                    eff_porosity = max(0.01_r8,soilstate_inst%watsat_col(c,j)-vol_ice)
                    this%fates(nc)%bc_in(s)%eff_porosity_sl(j) = eff_porosity
                 end do

              end do

              call HydrSiteColdStart(this%fates(nc)%sites,this%fates(nc)%bc_in)
           end if

           call init_patches(this%fates(nc)%nsites, this%fates(nc)%sites, &
                             this%fates(nc)%bc_in)

           do s = 1,this%fates(nc)%nsites

              c = this%f2hmap(nc)%fcolumn(s)

              ! CLM has not calculated the maximum rooting depth
              ! from last year, it won't until the beginning of the
              ! time-step loop. Therefore, we just initialize fluxes
              ! into the litter pool in a trivial way prior to timestepping
              this%fates(nc)%bc_in(s)%max_rooting_depth_index_col = this%fates(nc)%bc_in(s)%nlevsoil

              call ed_update_site(this%fates(nc)%sites(s), &
                    this%fates(nc)%bc_in(s), &
                    this%fates(nc)%bc_out(s))

              ! This call sends internal fates variables into the
              ! output boundary condition structures. Note: this is called
              ! internally in fates dynamics as well.
              call FluxIntoLitterPools(this%fates(nc)%sites(s), &
                   this%fates(nc)%bc_in(s), &
                   this%fates(nc)%bc_out(s))

           end do

           ! ------------------------------------------------------------------------
           ! Update diagnostics of FATES ecosystem structure used in HLM.
           ! ------------------------------------------------------------------------
           call this%wrap_update_hlmfates_dyn(nc,bounds_clump, &
                waterdiagnosticbulk_inst,canopystate_inst, .false.)

           ! ------------------------------------------------------------------------
           ! Update history IO fields that depend on ecosystem dynamics
           ! ------------------------------------------------------------------------
           call fates_hist%update_history_dyn( nc, &
                this%fates(nc)%nsites,                 &
                this%fates(nc)%sites)



        end if
     end do
     !$OMP END PARALLEL DO

     call t_stopf('fates_initcoldstart')

   end subroutine init_coldstart

   ! ======================================================================================

   subroutine wrap_sunfrac(this,nc,atm2lnd_inst,canopystate_inst)

      ! ---------------------------------------------------------------------------------
      ! This interface function is a wrapper call on ED_SunShadeFracs. The only
      ! returned variable is a patch vector, fsun_patch, which describes the fraction
      ! of the canopy that is exposed to sun.
      ! ---------------------------------------------------------------------------------

      implicit none

      ! Input Arguments
      class(hlm_fates_interface_type), intent(inout) :: this

      integer, intent(in)                  :: nc

      ! direct and diffuse downwelling radiation (W/m2)
      type(atm2lnd_type),intent(in)        :: atm2lnd_inst

      ! Input/Output Arguments to CLM
      type(canopystate_type),intent(inout) :: canopystate_inst

      ! Local Variables
      integer  :: p                           ! global index of the host patch
      integer  :: g                           ! global index of the host gridcell
      integer  :: c                           ! global index of the host column

      integer  :: s                           ! FATES site index
      integer  :: ifp                         ! FATEs patch index
                                              ! this is the order increment of patch
                                              ! on the site

      type(ed_patch_type), pointer :: cpatch  ! c"urrent" patch  INTERF-TODO: SHOULD
                                              ! BE HIDDEN AS A FATES PRIVATE

     call t_startf('fates_wrapsunfrac')

      associate( forc_solad => atm2lnd_inst%forc_solad_grc, &
                 forc_solai => atm2lnd_inst%forc_solai_grc, &
                 fsun       => canopystate_inst%fsun_patch, &
                 laisun     => canopystate_inst%laisun_patch, &
                 laisha     => canopystate_inst%laisha_patch )

        ! -------------------------------------------------------------------------------
        ! Convert input BC's
        ! The sun-shade calculations are performed only on FATES patches
        ! -------------------------------------------------------------------------------

        do s = 1, this%fates(nc)%nsites
           c = this%f2hmap(nc)%fcolumn(s)
           g = col%gridcell(c)

           do ifp = 1, this%fates(nc)%sites(s)%youngest_patch%patchno
              this%fates(nc)%bc_in(s)%solad_parb(ifp,:) = forc_solad(g,:)
              this%fates(nc)%bc_in(s)%solai_parb(ifp,:) = forc_solai(g,:)
           end do
        end do


        ! -------------------------------------------------------------------------------
        ! Call FATES public function to calculate internal sun/shade structures
        ! as well as total patch sun/shade fraction output boundary condition
        ! -------------------------------------------------------------------------------

        call ED_SunShadeFracs(this%fates(nc)%nsites, &
             this%fates(nc)%sites,  &
             this%fates(nc)%bc_in,  &
             this%fates(nc)%bc_out)

        ! -------------------------------------------------------------------------------
        ! Transfer the FATES output boundary condition for canopy sun/shade fraction
        ! to the HLM
        ! -------------------------------------------------------------------------------

        do s = 1, this%fates(nc)%nsites
           c = this%f2hmap(nc)%fcolumn(s)
           do ifp = 1, this%fates(nc)%sites(s)%youngest_patch%patchno

              p = ifp+col%patchi(c)

              fsun(p)   = this%fates(nc)%bc_out(s)%fsun_pa(ifp)
              laisun(p) = this%fates(nc)%bc_out(s)%laisun_pa(ifp)
              laisha(p) = this%fates(nc)%bc_out(s)%laisha_pa(ifp)
           end do
        end do

      end associate

     call t_stopf('fates_wrapsunfrac')

   end subroutine wrap_sunfrac

   ! ===================================================================================

   subroutine prep_canopyfluxes(this, nc, fn, filterp, photosyns_inst)

     ! ----------------------------------------------------------------------
     ! the main function for calculating photosynthesis is called within a
     ! loop based on convergence.  Some intitializations, including
     ! canopy resistance must be intitialized before the loop
     ! ----------------------------------------------------------------------

     ! Arguments
     class(hlm_fates_interface_type), intent(inout) :: this
     integer, intent(in)                            :: nc
     integer, intent(in)                            :: fn
     integer, intent(in)                            :: filterp(fn)
     type(photosyns_type),intent(inout)             :: photosyns_inst
     ! locals
     integer                                        :: f,p,c,s
     ! parameters
     integer,parameter                              :: rsmax0 = 2.e4_r8

     call t_startf('fates_prepcanfluxes')

     do s = 1, this%fates(nc)%nsites
        ! filter flag == 1 means that this patch has not been called for photosynthesis
        this%fates(nc)%bc_in(s)%filter_photo_pa(:) = 1

        ! set transpiration input boundary condition to zero. The exposed
        ! vegetation filter may not even call every patch.
        if (use_fates_planthydro) then
            this%fates(nc)%bc_in(s)%qflx_transp_pa(:) = 0._r8
        end if

     end do

     call t_stopf('fates_prepcanfluxes')

  end subroutine prep_canopyfluxes

   ! ====================================================================================

   subroutine wrap_btran(this,nc,fn,filterc,soilstate_inst, &
                         waterdiagnosticbulk_inst, temperature_inst, energyflux_inst,  &
                         soil_water_retention_curve)

      ! ---------------------------------------------------------------------------------
      ! This subroutine calculates btran for FATES, this will be an input boundary
      ! condition for FATES photosynthesis/transpiration.
      !
      ! This subroutine also calculates rootr
      !
      ! ---------------------------------------------------------------------------------

      use SoilWaterRetentionCurveMod, only : soil_water_retention_curve_type

      implicit none

      ! Arguments
      class(hlm_fates_interface_type), intent(inout) :: this
      integer                , intent(in)            :: nc
      integer                , intent(in)            :: fn
      integer                , intent(in)            :: filterc(fn) ! This is a list of
                                                                        ! columns with exposed veg
      type(soilstate_type)   , intent(inout)         :: soilstate_inst
      type(waterdiagnosticbulk_type)  , intent(in)            :: waterdiagnosticbulk_inst
      type(temperature_type) , intent(in)            :: temperature_inst
      type(energyflux_type)  , intent(inout)         :: energyflux_inst
      class(soil_water_retention_curve_type), intent(in) :: soil_water_retention_curve

      ! local variables
      real(r8) :: smp_node ! Soil suction potential, negative, [mm]
      real(r8) :: s_node
      integer  :: s
      integer  :: c
      integer  :: j
      integer  :: ifp
      integer  :: p
      integer  :: nlevsoil

     call t_startf('fates_wrapbtran')

      associate(&
         sucsat      => soilstate_inst%sucsat_col           , & ! Input:  [real(r8) (:,:) ]  minimum soil suction (mm)
         watsat      => soilstate_inst%watsat_col           , & ! Input:  [real(r8) (:,:) ]  volumetric soil water at saturation (porosity)
         bsw         => soilstate_inst%bsw_col              , & ! Input:  [real(r8) (:,:) ]  Clapp and Hornberger "b"
         eff_porosity => soilstate_inst%eff_porosity_col    , & ! Input:  [real(r8) (:,:) ]  effective porosity = porosity - vol_ice
         t_soisno    => temperature_inst%t_soisno_col       , & ! Input:  [real(r8) (:,:) ]  soil temperature (Kelvin)
         h2osoi_liqvol => waterdiagnosticbulk_inst%h2osoi_liqvol_col , & ! Input: [real(r8) (:,:) ]  liquid volumetric moisture, will be used for BeTR
         btran       => energyflux_inst%btran_patch         , & ! Output: [real(r8) (:)   ]  transpiration wetness factor (0 to 1)
         rresis      => energyflux_inst%rresis_patch        , & ! Output: [real(r8) (:,:) ]  root resistance by layer (0-1)  (nlevgrnd)
         rootr       => soilstate_inst%rootr_patch          & ! Output: [real(r8) (:,:) ]  Fraction of water uptake in each layer
         )

        ! -------------------------------------------------------------------------------
        ! Convert input BC's
        ! Critical step: a filter is being passed in that dictates which columns have
        ! exposed vegetation (above snow).  This is necessary, because various hydrologic
        ! variables like h2osoi_liqvol are not calculated and will have uninitialized
        ! values outside this list.
        !
        ! bc_in(s)%filter_btran      (this is in, but is also used in this subroutine)
        !
        ! We also filter a second time within this list by determining which soil layers
        ! have conditions for active uptake based on soil moisture and temperature. This
        ! must be determined by FATES (science stuff).  But the list of layers and patches
        ! needs to be passed back to the interface, because it then needs to request
        ! suction on these layers via CLM/ALM functions.  We cannot wide-swath calculate
        ! this on all layers, because values with no moisture or low temps will generate
        ! unstable values and cause sigtraps.
        ! -------------------------------------------------------------------------------

        do s = 1, this%fates(nc)%nsites
           c = this%f2hmap(nc)%fcolumn(s)
           nlevsoil = this%fates(nc)%bc_in(s)%nlevsoil

           ! Check to see if this column is in the exposed veg filter
           if( any(filterc==c) )then

              this%fates(nc)%bc_in(s)%filter_btran = .true.
              do j = 1,nlevsoil
                 this%fates(nc)%bc_in(s)%tempk_sl(j)         = t_soisno(c,j)
                 this%fates(nc)%bc_in(s)%h2o_liqvol_sl(j)    = h2osoi_liqvol(c,j)
                 this%fates(nc)%bc_in(s)%eff_porosity_sl(j)  = eff_porosity(c,j)
                 this%fates(nc)%bc_in(s)%watsat_sl(j)        = watsat(c,j)
              end do

           else
              this%fates(nc)%bc_in(s)%filter_btran = .false.
              this%fates(nc)%bc_in(s)%tempk_sl(:)         = -999._r8
              this%fates(nc)%bc_in(s)%h2o_liqvol_sl(:)    = -999._r8
              this%fates(nc)%bc_in(s)%eff_porosity_sl(:)  = -999._r8
              this%fates(nc)%bc_in(s)%watsat_sl(:)        = -999._r8
           end if

        end do

        ! -------------------------------------------------------------------------------
        ! This function evaluates the ground layer to determine if
        ! root water uptake can happen, and soil suction should even
        ! be calculated.  We ask FATES for a boundary condition output
        ! logical because we don't want science calculations in the interface
        ! yet... hydrology (suction calculation) is provided by the host
        ! so we need fates to tell us where to calculate suction
        ! but not calculate it itself. Yeah, complicated, but thats life.
        ! -------------------------------------------------------------------------------
        call get_active_suction_layers(this%fates(nc)%nsites, &
             this%fates(nc)%sites,  &
             this%fates(nc)%bc_in,  &
             this%fates(nc)%bc_out)

        ! Now that the active layers of water uptake have been decided by fates
        ! Calculate the suction that is passed back to fates
        ! Note that the filter_btran is unioned with active_suction_sl

        do s = 1, this%fates(nc)%nsites
           c = this%f2hmap(nc)%fcolumn(s)
           nlevsoil = this%fates(nc)%bc_in(s)%nlevsoil
           do j = 1,nlevsoil
              if(this%fates(nc)%bc_out(s)%active_suction_sl(j)) then
                 s_node = max(h2osoi_liqvol(c,j)/eff_porosity(c,j),0.01_r8)
                 call soil_water_retention_curve%soil_suction(c,j,s_node, soilstate_inst, smp_node)
                 this%fates(nc)%bc_in(s)%smp_sl(j)           = smp_node
              end if
           end do
        end do

        ! -------------------------------------------------------------------------------
        ! Suction and active uptake layers calculated, lets calculate uptake (btran)
        ! This will calculate internals, as well as output boundary conditions:
        ! btran, rootr
        ! -------------------------------------------------------------------------------

        call btran_ed(this%fates(nc)%nsites, &
             this%fates(nc)%sites,  &
             this%fates(nc)%bc_in,  &
             this%fates(nc)%bc_out)

        ! -------------------------------------------------------------------------------
        ! Convert output BC's
        ! For CLM/ALM this wrapper provides return variables that should
        ! be similar to that of calc_root_moist_stress().  However,
        ! CLM/ALM-FATES simulations will no make use of rresis or btran
        ! outside of FATES. We do not have code in place to calculate or
        ! rresis right now, so we force to bad.  We have btran calculated so we
        ! pass it in case people want diagnostics.  rootr is actually the only
        ! variable that will be used, as it is needed to help distribute the
        ! the transpiration sink to the appropriate layers. (RGK)
        ! -------------------------------------------------------------------------------

        do s = 1, this%fates(nc)%nsites
           nlevsoil = this%fates(nc)%bc_in(s)%nlevsoil
           c = this%f2hmap(nc)%fcolumn(s)
           do ifp = 1, this%fates(nc)%sites(s)%youngest_patch%patchno

              p = ifp+col%patchi(c)

              do j = 1,nlevsoil

                 rresis(p,j) = -999.9  ! We do not calculate this correctly
                 ! it should not thought of as valid output until we decide to.
                 rootr(p,j)  = this%fates(nc)%bc_out(s)%rootr_pasl(ifp,j)
                 btran(p)    = this%fates(nc)%bc_out(s)%btran_pa(ifp)

              end do
           end do
        end do
      end associate

     call t_stopf('fates_wrapbtran')

   end subroutine wrap_btran

   ! ====================================================================================

   subroutine wrap_photosynthesis(this, nc, bounds, fn, filterp, &
         esat_tv, eair, oair, cair, rb, dayl_factor,             &
         atm2lnd_inst, temperature_inst, canopystate_inst, photosyns_inst)

    use shr_log_mod       , only : errMsg => shr_log_errMsg
    use abortutils        , only : endrun
    use decompMod         , only : bounds_type
    use clm_varcon        , only : rgas, tfrz, namep
    use clm_varctl        , only : iulog
    use pftconMod         , only : pftcon
    use PatchType         , only : patch
    use quadraticMod      , only : quadratic
    use EDTypesMod        , only : dinc_ed
    use EDtypesMod        , only : ed_patch_type, ed_cohort_type, ed_site_type

    !
    ! !ARGUMENTS:
    class(hlm_fates_interface_type), intent(inout) :: this
    integer                , intent(in)            :: nc                          ! clump index
    type(bounds_type)      , intent(in)            :: bounds
    integer                , intent(in)            :: fn                          ! size of pft filter
    integer                , intent(in)            :: filterp(fn)                 ! pft filter
    real(r8)               , intent(in)            :: esat_tv(bounds%begp: )      ! saturation vapor pressure at t_veg (Pa)
    real(r8)               , intent(in)            :: eair( bounds%begp: )        ! vapor pressure of canopy air (Pa)
    real(r8)               , intent(in)            :: oair( bounds%begp: )        ! Atmospheric O2 partial pressure (Pa)
    real(r8)               , intent(in)            :: cair( bounds%begp: )        ! Atmospheric CO2 partial pressure (Pa)
    real(r8)               , intent(in)            :: rb( bounds%begp: )          ! boundary layer resistance (s/m)
    real(r8)               , intent(in)            :: dayl_factor( bounds%begp: ) ! scalar (0-1) for daylength
    type(atm2lnd_type)     , intent(in)            :: atm2lnd_inst
    type(temperature_type) , intent(in)            :: temperature_inst
    type(canopystate_type) , intent(inout)         :: canopystate_inst
    type(photosyns_type)   , intent(inout)         :: photosyns_inst

    integer                                        :: nlevsoil  ! number of soil layers in this site
    integer                                        :: s,c,p,ifp,j,icp
    real(r8)                                       :: dtime
    call t_startf('fates_psn')

    associate(&
          t_soisno  => temperature_inst%t_soisno_col , &
          t_veg     => temperature_inst%t_veg_patch  , &
          tgcm      => temperature_inst%thm_patch    , &
          forc_pbot => atm2lnd_inst%forc_pbot_downscaled_col, &
          rssun     => photosyns_inst%rssun_patch  , &
          rssha     => photosyns_inst%rssha_patch,   &
          psnsun    => photosyns_inst%psnsun_patch,  &
          psnsha    => photosyns_inst%psnsha_patch)

      do s = 1, this%fates(nc)%nsites

         c = this%f2hmap(nc)%fcolumn(s)

         nlevsoil = this%fates(nc)%bc_in(s)%nlevsoil

         do j = 1,nlevsoil
            this%fates(nc)%bc_in(s)%t_soisno_sl(j)   = t_soisno(c,j)  ! soil temperature (Kelvin)
        end do
         this%fates(nc)%bc_in(s)%forc_pbot           = forc_pbot(c)   ! atmospheric pressure (Pa)

         do ifp = 1,this%fates(nc)%sites(s)%youngest_patch%patchno
            p = ifp+col%patchi(c)
            ! Check to see if this patch is in the filter
            ! Note that this filter is most likely changing size, and getting smaller
            ! and smaller as more patch have converged on solution

            if( any(filterp==p) )then

               ! This filter is flushed to 1 before the canopyflux stability iterator
               ! It is set to status 2 if it is an active patch within the iterative loop
               ! After photosynthesis is called, it is upgraded to 3 if it was called.
               ! After all iterations we can evaluate which patches have a final flag
               ! of 3 to check if we missed any.
               this%fates(nc)%bc_in(s)%filter_photo_pa(ifp) = 2

               this%fates(nc)%bc_in(s)%dayl_factor_pa(ifp) = dayl_factor(p) ! scalar (0-1) for daylength
               this%fates(nc)%bc_in(s)%esat_tv_pa(ifp)     = esat_tv(p)     ! saturation vapor pressure at t_veg (Pa)
               this%fates(nc)%bc_in(s)%eair_pa(ifp)        = eair(p)        ! vapor pressure of canopy air (Pa)
               this%fates(nc)%bc_in(s)%oair_pa(ifp)        = oair(p)        ! Atmospheric O2 partial pressure (Pa)
               this%fates(nc)%bc_in(s)%cair_pa(ifp)        = cair(p)        ! Atmospheric CO2 partial pressure (Pa)
               this%fates(nc)%bc_in(s)%rb_pa(ifp)          = rb(p)          ! boundary layer resistance (s/m)
               this%fates(nc)%bc_in(s)%t_veg_pa(ifp)       = t_veg(p)       ! vegetation temperature (Kelvin)
               this%fates(nc)%bc_in(s)%tgcm_pa(ifp)        = tgcm(p)        ! air temperature at agcm reference height (kelvin)
            end if
         end do
      end do

      dtime = get_step_size_real()

      ! Call photosynthesis

      call FatesPlantRespPhotosynthDrive (this%fates(nc)%nsites, &
                                 this%fates(nc)%sites,  &
                                this%fates(nc)%bc_in,  &
                                this%fates(nc)%bc_out, &
                                dtime)

      ! Perform a double check to see if all patches on naturally vegetated columns
      ! were activated for photosynthesis
      ! ---------------------------------------------------------------------------------
      do icp = 1,fn
         p = filterp(icp)
         c = patch%column(p)
         s = this%f2hmap(nc)%hsites(c)
         ! do if structure here and only pass natveg columns
         ifp = p-col%patchi(c)

         if(this%fates(nc)%bc_in(s)%filter_photo_pa(ifp) /= 2)then
            write(iulog,*) 'Not all patches on the natveg column in the photosynthesis'
            write(iulog,*) 'filter ran photosynthesis s p icp ifp ilter',s,p,icp,ifp
            call endrun(msg=errMsg(sourcefile, __LINE__))
         else
            this%fates(nc)%bc_in(s)%filter_photo_pa(ifp) = 3
            rssun(p) = this%fates(nc)%bc_out(s)%rssun_pa(ifp)
            rssha(p) = this%fates(nc)%bc_out(s)%rssha_pa(ifp)

            ! These fields are marked with a bad-value flag
            photosyns_inst%psnsun_patch(p)   = spval
            photosyns_inst%psnsha_patch(p)   = spval
         end if
      end do

    end associate

    call t_stopf('fates_psn')

 end subroutine wrap_photosynthesis

 ! ======================================================================================

 subroutine wrap_accumulatefluxes(this, nc, fn, filterp)

   ! !ARGUMENTS:
   class(hlm_fates_interface_type), intent(inout) :: this
   integer                , intent(in)            :: nc                   ! clump index
   integer                , intent(in)            :: fn                   ! size of pft filter
   integer                , intent(in)            :: filterp(fn)          ! pft filter

   integer                                        :: s,c,p,ifp,icp
   real(r8)                                       :: dtime

   call t_startf('fates_wrapaccfluxes')

    ! Run a check on the filter
    do icp = 1,fn
       p = filterp(icp)
       c = patch%column(p)
       s = this%f2hmap(nc)%hsites(c)
       ifp = p-col%patchi(c)
       if(this%fates(nc)%bc_in(s)%filter_photo_pa(ifp) /= 3)then
            write(iulog,*) 'Not all patches on the natveg column in the canopys'
            write(iulog,*) 'filter ran canopy fluxes s p icp ifp ilter',s,p,icp,ifp
          call endrun(msg=errMsg(sourcefile, __LINE__))
       end if
    end do


    dtime = get_step_size_real()
    call  AccumulateFluxes_ED(this%fates(nc)%nsites,  &
                               this%fates(nc)%sites, &
                               this%fates(nc)%bc_in,  &
                               this%fates(nc)%bc_out, &
                               dtime)

   call t_stopf('fates_wrapaccfluxes')

 end subroutine wrap_accumulatefluxes

 ! ======================================================================================

 subroutine wrap_canopy_radiation(this, bounds_clump, nc, &
         num_vegsol, filter_vegsol, coszen, surfalb_inst)


    ! Arguments
    class(hlm_fates_interface_type), intent(inout) :: this
    type(bounds_type),  intent(in)             :: bounds_clump
    ! filter for vegetated pfts with coszen>0
    integer            , intent(in)            :: nc ! clump index
    integer            , intent(in)            :: num_vegsol
    integer            , intent(in)            :: filter_vegsol(num_vegsol)
    ! cosine solar zenith angle for next time step
    real(r8)           , intent(in)            :: coszen( bounds_clump%begp: )
    type(surfalb_type) , intent(inout)         :: surfalb_inst

    ! locals
    integer                                    :: s,c,p,ifp,icp

    call t_startf('fates_wrapcanopyradiation')

    associate(&
         albgrd_col   =>    surfalb_inst%albgrd_col         , & !in
         albgri_col   =>    surfalb_inst%albgri_col         , & !in
         albd         =>    surfalb_inst%albd_patch         , & !out
         albi         =>    surfalb_inst%albi_patch         , & !out
         fabd         =>    surfalb_inst%fabd_patch         , & !out
         fabi         =>    surfalb_inst%fabi_patch         , & !out
         ftdd         =>    surfalb_inst%ftdd_patch         , & !out
         ftid         =>    surfalb_inst%ftid_patch         , & !out
         ftii         =>    surfalb_inst%ftii_patch)            !out

    do s = 1, this%fates(nc)%nsites

       c = this%f2hmap(nc)%fcolumn(s)

         do ifp = 1,this%fates(nc)%sites(s)%youngest_patch%patchno
           p = ifp+col%patchi(c)

          if( any(filter_vegsol==p) )then

             this%fates(nc)%bc_in(s)%filter_vegzen_pa(ifp) = .true.
             this%fates(nc)%bc_in(s)%coszen_pa(ifp)  = coszen(p)
             this%fates(nc)%bc_in(s)%albgr_dir_rb(:) = albgrd_col(c,:)
             this%fates(nc)%bc_in(s)%albgr_dif_rb(:) = albgri_col(c,:)

          else

             this%fates(nc)%bc_in(s)%filter_vegzen_pa(ifp) = .false.

          end if

       end do
    end do

    call ED_Norman_Radiation(this%fates(nc)%nsites,  &
         this%fates(nc)%sites, &
         this%fates(nc)%bc_in,  &
         this%fates(nc)%bc_out)

    ! Pass FATES BC's back to HLM
    ! -----------------------------------------------------------------------------------
    do icp = 1,num_vegsol
       p = filter_vegsol(icp)
       c = patch%column(p)
       s = this%f2hmap(nc)%hsites(c)
       ! do if structure here and only pass natveg columns
       ifp = p-col%patchi(c)

       if(.not.this%fates(nc)%bc_in(s)%filter_vegzen_pa(ifp) )then
          write(iulog,*) 's,p,ifp',s,p,ifp
          write(iulog,*) 'Not all patches on the natveg column were passed to canrad',patch%sp_pftorder_index(p)
!          call endrun(msg=errMsg(sourcefile, __LINE__))
       else
          albd(p,:) = this%fates(nc)%bc_out(s)%albd_parb(ifp,:)
          albi(p,:) = this%fates(nc)%bc_out(s)%albi_parb(ifp,:)
          fabd(p,:) = this%fates(nc)%bc_out(s)%fabd_parb(ifp,:)
          fabi(p,:) = this%fates(nc)%bc_out(s)%fabi_parb(ifp,:)
          ftdd(p,:) = this%fates(nc)%bc_out(s)%ftdd_parb(ifp,:)
          ftid(p,:) = this%fates(nc)%bc_out(s)%ftid_parb(ifp,:)
          ftii(p,:) = this%fates(nc)%bc_out(s)%ftii_parb(ifp,:)
       end if
    end do

  end associate

  call t_stopf('fates_wrapcanopyradiation')

 end subroutine wrap_canopy_radiation

 ! ======================================================================================

 subroutine wrap_update_hifrq_hist(this, bounds_clump, &
                                   soilbiogeochem_carbonflux_inst,     &
                                   soilbiogeochem_carbonstate_inst)

    ! Arguments
    class(hlm_fates_interface_type), intent(inout)    :: this
    type(bounds_type), intent(in)                     :: bounds_clump
    type(soilbiogeochem_carbonflux_type), intent(in)  :: soilbiogeochem_carbonflux_inst
    type(soilbiogeochem_carbonstate_type), intent(in) :: soilbiogeochem_carbonstate_inst

    ! locals
    real(r8) :: dtime
    integer  :: s, c, nc

    call t_startf('fates_wrap_update_hifrq_hist')

    associate(&
        hr            => soilbiogeochem_carbonflux_inst%hr_col,       & ! (gC/m2/s) total heterotrophic respiration
        totsomc       => soilbiogeochem_carbonstate_inst%totsomc_col, & ! (gC/m2) total soil organic matter carbon
        totlitc       => soilbiogeochem_carbonstate_inst%totlitc_col)   ! (gC/m2) total litter carbon in BGC pools

      nc = bounds_clump%clump_index

      ! Summarize Net Fluxes
      do s = 1, this%fates(nc)%nsites
         c = this%f2hmap(nc)%fcolumn(s)
         this%fates(nc)%bc_in(s)%tot_het_resp = hr(c)
         this%fates(nc)%bc_in(s)%tot_somc     = totsomc(c)
         this%fates(nc)%bc_in(s)%tot_litc     = totlitc(c)
      end do

      dtime = get_step_size_real()

      ! Update history variables that track these variables
      call fates_hist%update_history_hifrq(nc, &
            this%fates(nc)%nsites,  &
            this%fates(nc)%sites,   &
            this%fates(nc)%bc_in,   &
            dtime)

    end associate

    call t_stopf('fates_wrap_update_hifrq_hist')

  end subroutine wrap_update_hifrq_hist

 ! ======================================================================================


 subroutine TransferZ0mDisp(this, bounds_clump, z0m_patch, displa_patch)

    ! Arguments
    class(hlm_fates_interface_type), intent(in) :: this
    type(bounds_type),intent(in)                :: bounds_clump
    real(r8), intent(inout) :: z0m_patch( bounds_clump%begp: )  ! patch momentum roughness length (m)
    real(r8), intent(inout) :: displa_patch( bounds_clump%begp: )  ! patch displacement height (m)

    ! Locals
    integer :: ci   ! Current clump index
    integer :: s    ! Site index
    integer :: c    ! Column index
    integer :: ifp  ! Fates patch index
    integer :: p    ! CLM patch index

    call t_startf('fates_transferz0disp')

    SHR_ASSERT_FL((ubound(z0m_patch, 1) == bounds_clump%endp), sourcefile, __LINE__)
    SHR_ASSERT_FL((ubound(displa_patch, 1) == bounds_clump%endp), sourcefile, __LINE__)

    ci = bounds_clump%clump_index

    do s = 1, this%fates(ci)%nsites
       c = this%f2hmap(ci)%fcolumn(s)

       z0m_patch(col%patchi(c)+1:col%patchf(c)) = 0.0_r8
       displa_patch(col%patchi(c)+1:col%patchf(c)) = 0.0_r8

         do ifp = 1, this%fates(ci)%sites(s)%youngest_patch%patchno
          p = ifp+col%patchi(c)
          z0m_patch(p) = this%fates(ci)%bc_out(s)%z0m_pa(ifp)
          displa_patch(p) = this%fates(ci)%bc_out(s)%displa_pa(ifp)
       end do
    end do

    call t_stopf('fates_transferz0disp')

    return
 end subroutine TransferZ0mDisp

 !-----------------------------------------------------------------------

  subroutine InterpFileInputs(this, bounds)
    !
    ! !DESCRIPTION:
    ! Interpolate inputs from files
    !
    ! NOTE(wjs, 2016-02-23) Stuff done here could probably be done at the end of
    ! InitEachTimeStep, rather than in this separate routine, except for the
    ! fact that
    ! (currently) this Interp stuff is done with proc bounds rather thna clump
    ! bounds. I
    ! think that is needed so that you don't update a given stream multiple
    ! times. If we
    ! rework the handling of threading / clumps so that there is a separate
    ! object for
    ! each clump, then I think this problem would disappear - at which point we
    ! could
    ! remove this Interp routine, moving its body to the end of
    ! InitEachTimeStep.
    !
    ! !USES:
    !
    ! !ARGUMENTS:
    class(hlm_fates_interface_type), intent(inout) :: this
    type(bounds_type), intent(in) :: bounds
    !
    ! !LOCAL VARIABLES:

    character(len=*), parameter :: subname = 'InterpFileInputs'
    !-----------------------------------------------------------------------

    call t_startf('fates_interpfileinputs')

    call this%fates_fire_data_method%FireInterp(bounds)

    call t_stopf('fates_interpfileinputs')

  end subroutine InterpFileInputs

  !-----------------------------------------------------------------------
  subroutine Init2(this, bounds, NLFilename)
    !
    ! !DESCRIPTION:
    ! Initialization after subgrid weights are determined
    !
    ! This copy should only be called if use_fates is .true.
    !
    ! !USES:
    !
    ! !ARGUMENTS:
    class(hlm_fates_interface_type), intent(inout) :: this
    type(bounds_type), intent(in) :: bounds
    character(len=*), intent(in) :: NLFilename ! namelist filename
    !
    ! !LOCAL VARIABLES:

    character(len=*), parameter :: subname = 'Init2'
    !-----------------------------------------------------------------------

    call t_startf('fates_init2')

    call this%fates_fire_data_method%FireInit(bounds, NLFilename)

    call t_stopf('fates_init2')

  end subroutine Init2

  !-----------------------------------------------------------------------
  subroutine InitAccBuffer(this, bounds)
    !
    ! !DESCRIPTION:
    ! Initialized any accumulation buffers needed for FATES
    !
    ! !USES:
    !
    ! !ARGUMENTS:
    class(hlm_fates_interface_type), intent(inout) :: this
    type(bounds_type), intent(in) :: bounds
    !
    ! !LOCAL VARIABLES:

    character(len=*), parameter :: subname = 'InitAccBuffer'
    !-----------------------------------------------------------------------

    call t_startf('fates_initaccbuff')

    call this%fates_fire_data_method%InitAccBuffer( bounds )

    call t_stopf('fates_initaccbuff')

  end subroutine InitAccBuffer


  !-----------------------------------------------------------------------
  subroutine InitAccVars(this, bounds)
    !
    ! !DESCRIPTION:
    ! Initialized any accumulation variables needed for FATES
    !
    ! !USES:
    !
    ! !ARGUMENTS:
    class(hlm_fates_interface_type), intent(inout) :: this
    type(bounds_type), intent(in) :: bounds
    !
    ! !LOCAL VARIABLES:

    character(len=*), parameter :: subname = 'InitAccVars'
    !-----------------------------------------------------------------------

    call t_startf('fates_initaccvars')

    call this%fates_fire_data_method%InitAccVars( bounds )

    call t_stopf('fates_initaccvars')

  end subroutine InitAccVars

  !-----------------------------------------------------------------------
  subroutine UpdateAccVars(this, bounds)
    !
    ! !DESCRIPTION:
    ! Update any accumulation variables needed for FATES
    !
    ! !USES:
    !
    ! !ARGUMENTS:
    class(hlm_fates_interface_type), intent(inout) :: this
    type(bounds_type), intent(in) :: bounds
    !
    ! !LOCAL VARIABLES:

    character(len=*), parameter :: subname = 'UpdateAccVars'
    !-----------------------------------------------------------------------

    call t_startf('fates_updateaccvars')

    call this%fates_fire_data_method%UpdateAccVars( bounds )

    call t_stopf('fates_updateaccvars')

  end subroutine UpdateAccVars

 ! ======================================================================================

 subroutine init_history_io(this,bounds_proc)

   use histFileMod, only : hist_addfld1d, hist_addfld2d, hist_addfld_decomp

   use FatesConstantsMod, only : fates_short_string_length, fates_long_string_length
   use FatesIOVariableKindMod, only : patch_r8, patch_ground_r8, patch_size_pft_r8
   use FatesIOVariableKindMod, only : site_r8, site_ground_r8, site_size_pft_r8
   use FatesIOVariableKindMod, only : site_size_r8, site_pft_r8, site_age_r8
   use FatesIOVariableKindMod, only : site_coage_r8, site_coage_pft_r8
   use FatesIOVariableKindMod, only : site_fuel_r8, site_cwdsc_r8, site_scag_r8
   use FatesIOVariableKindMod, only : site_scagpft_r8, site_agepft_r8
   use FatesIOVariableKindMod, only : site_can_r8, site_cnlf_r8, site_cnlfpft_r8
   use FatesIOVariableKindMod, only : site_height_r8, site_elem_r8, site_elpft_r8
   use FatesIOVariableKindMod, only : site_elcwd_r8, site_elage_r8, site_agefuel_r8
   use FatesIODimensionsMod, only : fates_bounds_type


   ! Arguments
   class(hlm_fates_interface_type), intent(inout) :: this
   type(bounds_type),intent(in)                   :: bounds_proc  ! Currently "proc"


   ! Locals
   type(bounds_type)                              :: bounds_clump
   integer :: nvar  ! number of IO variables found
   integer :: ivar  ! variable index 1:nvar
   integer :: nc    ! thread counter 1:nclumps
   integer :: nclumps ! number of threads on this proc
   integer :: s     ! FATES site index
   integer :: c     ! ALM/CLM column index
   character(len=fates_short_string_length) :: dim2name
   character(len=fates_long_string_length) :: ioname
   integer :: d_index, dk_index

   type(fates_bounds_type) :: fates_bounds
   type(fates_bounds_type) :: fates_clump

    call t_startf('fates_inithistoryio')

   ! This routine initializes the types of output variables
   ! not the variables themselves, just the types
   ! ---------------------------------------------------------------------------------

   nclumps = get_proc_clumps()

   ! ------------------------------------------------------------------------------------
   ! PART I: Set FATES DIMENSIONING INFORMATION
   !
   ! -------------------------------------------------------------------------------
   ! Those who wish add variables that require new dimensions, please
   ! see FATES: FatesHistoryInterfaceMod.F90.  Dimension types are defined at the top of the
   ! module, and a new explicitly named instance of that type should be created.
   ! With this new dimension, a new output type/kind can contain that dimension.
   ! A new type/kind can be added to the dim_kinds structure, which defines its members
   ! in created in init_dim_kinds_maps().  Make sure to increase the size of fates_num_dim_kinds.
   ! A type/kind of output is defined by the data type (ie r8,int,..)
   ! and the dimensions.  Keep in mind that 3D variables (or 4D if you include time)
   ! are not really supported in CLM/ALM right now.  There are ways around this
   ! limitations by creating combined dimensions, for instance the size+pft dimension
   ! "scpf"
   ! ------------------------------------------------------------------------------------

   call hlm_bounds_to_fates_bounds(bounds_proc, fates_bounds)

   call fates_hist%Init(nclumps, fates_bounds)

   ! Define the bounds on the first dimension for each thread
   !$OMP PARALLEL DO PRIVATE (nc,bounds_clump,fates_clump)
   do nc = 1,nclumps

      call get_clump_bounds(nc, bounds_clump)

      ! thread bounds for patch
      call hlm_bounds_to_fates_bounds(bounds_clump, fates_clump)
      call fates_hist%SetThreadBoundsEach(nc, fates_clump)
   end do
   !$OMP END PARALLEL DO

   ! ------------------------------------------------------------------------------------
   ! PART II: USE THE JUST DEFINED DIMENSIONS TO ASSEMBLE THE VALID IO TYPES
   ! INTERF-TODO: THESE CAN ALL BE EMBEDDED INTO A SUBROUTINE IN HISTORYIOMOD
   ! ------------------------------------------------------------------------------------
   call fates_hist%assemble_history_output_types()

   ! ------------------------------------------------------------------------------------
   ! PART III: DEFINE THE LIST OF OUTPUT VARIABLE OBJECTS, AND REGISTER THEM WITH THE
   ! HLM ACCORDING TO THEIR TYPES
   ! ------------------------------------------------------------------------------------
   call fates_hist%initialize_history_vars()
   nvar = fates_hist%num_history_vars()

   do ivar = 1, nvar

      associate( vname    => fates_hist%hvars(ivar)%vname, &
                 vunits   => fates_hist%hvars(ivar)%units,   &
                 vlong    => fates_hist%hvars(ivar)%long, &
                 vdefault => fates_hist%hvars(ivar)%use_default, &
                 vavgflag => fates_hist%hvars(ivar)%avgflag)

        dk_index = fates_hist%hvars(ivar)%dim_kinds_index
        ioname = trim(fates_hist%dim_kinds(dk_index)%name)

        select case(trim(ioname))
        case(patch_r8)
           call hist_addfld1d(fname=trim(vname),units=trim(vunits),         &
                              avgflag=trim(vavgflag),long_name=trim(vlong), &
                              ptr_patch=fates_hist%hvars(ivar)%r81d,    &
                              default=trim(vdefault),                       &
                              set_lake=0._r8,set_urb=0._r8)

        case(site_r8)
           call hist_addfld1d(fname=trim(vname),units=trim(vunits),         &
                              avgflag=trim(vavgflag),long_name=trim(vlong), &
                              ptr_col=fates_hist%hvars(ivar)%r81d,      &
                              default=trim(vdefault),                       &
                              set_lake=0._r8,set_urb=0._r8)

        case(patch_ground_r8, patch_size_pft_r8)

           d_index = fates_hist%dim_kinds(dk_index)%dim2_index
           dim2name = fates_hist%dim_bounds(d_index)%name
           call hist_addfld2d(fname=trim(vname),units=trim(vunits),         & ! <--- addfld2d
                              type2d=trim(dim2name),                        & ! <--- type2d
                              avgflag=trim(vavgflag),long_name=trim(vlong), &
                              ptr_patch=fates_hist%hvars(ivar)%r82d,    &
                              default=trim(vdefault))


        case(site_ground_r8, site_size_pft_r8, site_size_r8, site_pft_r8, &
             site_age_r8, site_height_r8, site_coage_r8,site_coage_pft_r8, &
             site_fuel_r8, site_cwdsc_r8, &
             site_can_r8,site_cnlf_r8, site_cnlfpft_r8, site_scag_r8, &
             site_scagpft_r8, site_agepft_r8, site_elem_r8, site_elpft_r8, &
             site_elcwd_r8, site_elage_r8, site_agefuel_r8)


           d_index = fates_hist%dim_kinds(dk_index)%dim2_index
           dim2name = fates_hist%dim_bounds(d_index)%name
           call hist_addfld2d(fname=trim(vname),units=trim(vunits),         &
                              type2d=trim(dim2name),                        &
                              avgflag=trim(vavgflag),long_name=trim(vlong), &
                              ptr_col=fates_hist%hvars(ivar)%r82d,    &
                              default=trim(vdefault))


        case default
           write(iulog,*) 'A FATES iotype was created that was not registerred'
           write(iulog,*) 'in CLM.:',trim(ioname)
           call endrun(msg=errMsg(sourcefile, __LINE__))
        end select

      end associate

   end do

   call t_stopf('fates_inithistoryio')

 end subroutine init_history_io

 ! ======================================================================================

 subroutine init_soil_depths(this, nc)

    ! Input Arguments
    class(hlm_fates_interface_type), intent(inout) :: this
    integer,intent(in)                             :: nc   ! Clump

    ! Locals
    integer :: s  ! site index
    integer :: c  ! column index
    integer :: j  ! Depth index
    integer :: nlevsoil
    integer :: nlevdecomp

    call t_startf('fates_initsoildepths')

    do s = 1, this%fates(nc)%nsites
       c = this%f2hmap(nc)%fcolumn(s)
       nlevsoil = this%fates(nc)%bc_in(s)%nlevsoil
       nlevdecomp = this%fates(nc)%bc_in(s)%nlevdecomp

       this%fates(nc)%bc_in(s)%zi_sisl(0:nlevsoil)    = col%zi(c,0:nlevsoil)
       this%fates(nc)%bc_in(s)%dz_sisl(1:nlevsoil)    = col%dz(c,1:nlevsoil)
       this%fates(nc)%bc_in(s)%z_sisl(1:nlevsoil)     = col%z(c,1:nlevsoil)
       this%fates(nc)%bc_in(s)%dz_decomp_sisl(1:nlevdecomp) = &
             dzsoi_decomp(1:nlevdecomp)

       do j=1,nlevsoil
          this%fates(nc)%bc_in(s)%decomp_id(j) = j
          ! Check to make sure that dz = dz_decomp_sisl when vertical soil dynamics
          ! are active
          if(abs(this%fates(nc)%bc_in(s)%dz_decomp_sisl(j)-this%fates(nc)%bc_in(s)%dz_sisl(j))>1.e-10_r8)then
             write(iulog,*) 'when vertical soil decomp dynamics are on'
             write(iulog,*) 'fates assumes that the decomposition depths equal the soil depths'
             write(iulog,*) 'layer: ',j
             write(iulog,*) 'dz_decomp_sisl(j): ',this%fates(nc)%bc_in(s)%dz_decomp_sisl(j)
             write(iulog,*) 'dz_sisl(j): ',this%fates(nc)%bc_in(s)%dz_sisl(j)
             call endrun(msg=errMsg(sourcefile, __LINE__))
          end if
       end do

    end do

    call t_stopf('fates_initsoildepths')

    return
 end subroutine init_soil_depths

 ! ======================================================================================

 subroutine ComputeRootSoilFlux(this, bounds_clump, num_filterc, filterc, &
       soilstate_inst, waterfluxbulk_inst)

    class(hlm_fates_interface_type), intent(inout) :: this
    type(bounds_type),intent(in)                   :: bounds_clump
    integer,intent(in)                             :: num_filterc
    integer,intent(in)                             :: filterc(num_filterc)
    type(soilstate_type), intent(inout)            :: soilstate_inst
    type(waterfluxbulk_type), intent(inout)            :: waterfluxbulk_inst

    ! locals
    integer :: s
    integer :: c
    integer :: l
    integer :: nc
    integer :: num_filter_fates
    integer :: nlevsoil


    if( .not. use_fates_planthydro ) return

    call t_startf('fates_rootsoilflux')

    nc = bounds_clump%clump_index

    ! Perform a check that the number of columns submitted to fates for
    ! root water sink is the same that was expected in the hydrology filter
    num_filter_fates = 0
    do s = 1,num_filterc
       l = col%landunit(filterc(s))
       if (lun%itype(l) == istsoil ) then
          num_filter_fates = num_filter_fates + 1
       end if
    end do

    if(num_filter_fates .ne. this%fates(nc)%nsites )then
       write(iulog,*) 'The HLM list of natural veg columns during root water transfer'
       write(iulog,*) 'is not the same size as the fates site list?'
       call endrun(msg=errMsg(sourcefile, __LINE__))
    end if

    do s = 1, this%fates(nc)%nsites
       c = this%f2hmap(nc)%fcolumn(s)
       nlevsoil = this%fates(nc)%bc_in(s)%nlevsoil

       ! This is the water removed from the soil layers by roots (or added)
       waterfluxbulk_inst%qflx_rootsoi_col(c,1:nlevsoil) = this%fates(nc)%bc_out(s)%qflx_soil2root_sisl(1:nlevsoil)

       ! This is the total amount of water transferred to surface runoff
       ! (this is generated potentially from supersaturating soils
       ! (currently this is unnecessary)
       ! waterflux_inst%qflx_drain_vr_col(c,1:nlevsoil) = this%fates(nc)%bc_out(s)%qflx_ro_sisl(1:nlevsoil)


    end do

    call t_stopf('fates_rootsoilflux')

 end subroutine ComputeRootSoilFlux

 ! ======================================================================================
!
! THIS WAS MOVED TO WRAP_HYDRAULICS_DRIVE()
!
! subroutine TransferPlantWaterStorage(this, bounds_clump, nc, waterstate_inst)
!
!   implicit none
!   class(hlm_fates_interface_type), intent(inout) :: this
!   type(bounds_type),intent(in)                   :: bounds_clump
!   integer,intent(in)                             :: nc
!   type(waterstate_type)   , intent(inout)        :: waterstate_inst
!
!   ! locals
!   integer :: s
!   integer :: c
!
!   if (.not. (use_fates .and. use_fates_planthydro) ) return
!
!   do s = 1, this%fates(nc)%nsites
!      c = this%f2hmap(nc)%fcolumn(s)
!      waterstate_inst%total_plant_stored_h2o_col(c) = &
!            this%fates(nc)%bc_out(s)%plant_stored_h2o_si
!   end do
!   return
!end subroutine TransferPlantWaterStorage




 ! ======================================================================================

 subroutine wrap_hydraulics_drive(this, bounds_clump, nc, &
                                 soilstate_inst, waterstatebulk_inst, waterdiagnosticbulk_inst, waterfluxbulk_inst, &
                                 fn, filterp, solarabs_inst, energyflux_inst)



   implicit none
   class(hlm_fates_interface_type), intent(inout) :: this
   type(bounds_type),intent(in)                   :: bounds_clump
   integer,intent(in)                             :: nc
   integer, intent(in)                            :: fn
   integer, intent(in)                            :: filterp(fn)
   type(soilstate_type)    , intent(inout)        :: soilstate_inst
   type(waterstatebulk_type)   , intent(inout)        :: waterstatebulk_inst
   type(waterdiagnosticbulk_type)   , intent(inout)        :: waterdiagnosticbulk_inst
   type(waterfluxbulk_type)    , intent(inout)        :: waterfluxbulk_inst
   type(solarabs_type)     , intent(inout)        :: solarabs_inst
   type(energyflux_type)   , intent(inout)        :: energyflux_inst

    ! locals
   integer :: s
   integer :: c
   integer :: j
   integer :: ifp
   integer :: p
   integer :: f
   integer :: nlevsoil
   integer :: icp
   real(r8) :: dtime

   if ( .not.use_fates_planthydro ) return

   call t_startf('fates_wraphydrodriv')

   dtime = get_step_size_real()

   ! Prepare Input Boundary Conditions
   ! ------------------------------------------------------------------------------------

   do s = 1, this%fates(nc)%nsites

      c = this%f2hmap(nc)%fcolumn(s)

      nlevsoil = this%fates(nc)%bc_in(s)%nlevsoil

      this%fates(nc)%bc_in(s)%smpmin_si                 = &
            soilstate_inst%smpmin_col(c)
      this%fates(nc)%bc_in(s)%watsat_sisl(1:nlevsoil)    = &
            soilstate_inst%watsat_col(c,1:nlevsoil)
      this%fates(nc)%bc_in(s)%watres_sisl(1:nlevsoil)    = &
            soilstate_inst%watres_col(c,1:nlevsoil)
      this%fates(nc)%bc_in(s)%sucsat_sisl(1:nlevsoil)     = &
            soilstate_inst%sucsat_col(c,1:nlevsoil)
      this%fates(nc)%bc_in(s)%bsw_sisl(1:nlevsoil)        = &
            soilstate_inst%bsw_col(c,1:nlevsoil)
      this%fates(nc)%bc_in(s)%h2o_liq_sisl(1:nlevsoil)    = &
            waterstatebulk_inst%h2osoi_liq_col(c,1:nlevsoil)
      this%fates(nc)%bc_in(s)%eff_porosity_sl(1:nlevsoil) = &
            soilstate_inst%eff_porosity_col(c,1:nlevsoil)

        do ifp = 1, this%fates(nc)%sites(s)%youngest_patch%patchno
         p = ifp+col%patchi(c)

         this%fates(nc)%bc_in(s)%swrad_net_pa(ifp) = solarabs_inst%fsa_patch(p)
         this%fates(nc)%bc_in(s)%lwrad_net_pa(ifp) = energyflux_inst%eflx_lwrad_net_patch(p)
        end do
   end do

   ! The exposed vegetation filter "filterp" dictates which patches
   ! had their transpiration updated during canopy_fluxes(). Patches
   ! not in the filter had been zero'd during prep_canopyfluxes().

   do f = 1,fn
      p = filterp(f)
      c = patch%column(p)
      s = this%f2hmap(nc)%hsites(c)
      ifp = p - col%patchi(c)

      this%fates(nc)%bc_in(s)%qflx_transp_pa(ifp) = waterfluxbulk_inst%qflx_tran_veg_patch(p)
   end do

   ! Call Fates Hydraulics
   ! ------------------------------------------------------------------------------------


   call hydraulics_drive(this%fates(nc)%nsites, &
            this%fates(nc)%sites,  &
            this%fates(nc)%bc_in,  &
            this%fates(nc)%bc_out, &
            dtime)

   ! Prepare Output Boundary Conditions
   ! ------------------------------------------------------------------------------------

   do s = 1, this%fates(nc)%nsites
      c = this%f2hmap(nc)%fcolumn(s)
      waterdiagnosticbulk_inst%total_plant_stored_h2o_col(c) = &
            this%fates(nc)%bc_out(s)%plant_stored_h2o_si
   end do


   ! Update History Buffers that need to be updated after hydraulics calls

   call fates_hist%update_history_hydraulics(nc, &
         this%fates(nc)%nsites, &
         this%fates(nc)%sites, &
         this%fates(nc)%bc_in, &
         dtime)

   call t_stopf('fates_wraphydrodriv')

   return
 end subroutine wrap_hydraulics_drive

 ! ======================================================================================

 subroutine hlm_bounds_to_fates_bounds(hlm, fates)

   use FatesIODimensionsMod, only : fates_bounds_type
   use FatesInterfaceTypesMod, only : nlevsclass, nlevage, nlevcoage
   use FatesInterfaceTypesMod, only : nlevheight
   use EDtypesMod,        only : nfsc
   use FatesLitterMod,    only : ncwd
   use EDtypesMod,        only : nlevleaf, nclmax
   use FatesInterfaceTypesMod, only : numpft_fates => numpft
   use clm_varpar,        only : nlevgrnd

   implicit none

   type(bounds_type), intent(in) :: hlm
   type(fates_bounds_type), intent(out) :: fates

   call t_startf('fates_hlm2fatesbnds')

   fates%cohort_begin = hlm%begcohort
   fates%cohort_end = hlm%endcohort

   fates%patch_begin = hlm%begp
   fates%patch_end = hlm%endp

   fates%column_begin = hlm%begc
   fates%column_end = hlm%endc

   fates%ground_begin = 1
   fates%ground_end = nlevgrnd

   fates%sizepft_class_begin = 1
   fates%sizepft_class_end = nlevsclass * numpft_fates

   fates%size_class_begin = 1
   fates%size_class_end = nlevsclass

   fates%coagepf_class_begin = 1
   fates%coagepf_class_end = nlevcoage * numpft_fates

   fates%coage_class_begin = 1
   fates%coage_class_end = nlevcoage

   fates%pft_class_begin = 1
   fates%pft_class_end = numpft_fates

   fates%age_class_begin = 1
   fates%age_class_end = nlevage

   fates%height_begin = 1
   fates%height_end = nlevheight

   fates%sizeage_class_begin = 1
   fates%sizeage_class_end   = nlevsclass * nlevage

   fates%agepft_class_begin = 1
   fates%agepft_class_end   = nlevage * numpft_fates

   fates%sizeagepft_class_begin = 1
   fates%sizeagepft_class_end   = nlevsclass * nlevage * numpft_fates

   fates%fuel_begin = 1
   fates%fuel_end = nfsc

   fates%cwdsc_begin = 1
   fates%cwdsc_end = ncwd

   fates%can_begin = 1
   fates%can_end = nclmax

   fates%cnlf_begin = 1
   fates%cnlf_end = nlevleaf * nclmax

   fates%cnlfpft_begin = 1
   fates%cnlfpft_end = nlevleaf * nclmax * numpft_fates

   fates%elem_begin = 1
   fates%elem_end   = num_elements

   fates%elpft_begin = 1
   fates%elpft_end   = num_elements * numpft_fates

   fates%elcwd_begin = 1
   fates%elcwd_end   = num_elements * ncwd

   fates%elage_begin = 1
   fates%elage_end   = num_elements * nlevage

   fates%agefuel_begin = 1
   fates%agefuel_end   = nlevage * nfsc


   call t_stopf('fates_hlm2fatesbnds')

 end subroutine hlm_bounds_to_fates_bounds

 ! ======================================================================================

 subroutine GetAndSetTime()

   ! CLM MODULES
   use clm_time_manager  , only : get_days_per_year, &
                                  get_curr_date,     &
                                  get_ref_date,      &
                                  timemgr_datediff

   ! FATES MODULES
   use FatesInterfaceMod     , only : SetFatesTime

   ! LOCAL VARIABLES
   integer  :: yr                       ! year (0, ...)
   integer  :: mon                      ! month (1, ..., 12)
   integer  :: day                      ! day of month (1, ..., 31)
   integer  :: sec                      ! seconds of the day
   integer  :: current_year
   integer  :: current_month
   integer  :: current_day
   integer  :: current_tod
   integer  :: current_date
   integer  :: jan01_curr_year
   integer  :: reference_date
   integer  :: days_per_year
   real(r8) :: model_day
   real(r8) :: day_of_year

   call t_startf('fates_getandsettime')

   ! Get the current date and determine the set the start of the current year
   call get_curr_date(current_year,current_month,current_day,current_tod)
   current_date = current_year*10000 + current_month*100 + current_day
   jan01_curr_year = current_year*10000 + 100 + 1

   ! Get the reference date components and compute the date
   call get_ref_date(yr, mon, day, sec)
   reference_date = yr*10000 + mon*100 + day

   ! Get the defined number of days per year
   days_per_year = get_days_per_year()

   ! Determine the model day
   call timemgr_datediff(reference_date, sec, current_date, current_tod, model_day)

   ! Determine the current DOY
   call timemgr_datediff(jan01_curr_year,0,current_date,sec,day_of_year)

   ! Set the FATES global time variables
   call SetFatesTime(current_year, current_month, &
                     current_day, current_tod, &
                     current_date, reference_date, &
                     model_day, floor(day_of_year), &
                     days_per_year, 1.0_r8/dble(days_per_year))

   call t_stopf('fates_getandsettime')

 end subroutine GetAndSetTime

end module CLMFatesInterfaceMod<|MERGE_RESOLUTION|>--- conflicted
+++ resolved
@@ -389,7 +389,6 @@
            pass_planthydro = 0
         end if
         call set_fates_ctrlparms('use_planthydro',ival=pass_planthydro)
-<<<<<<< HEAD
         
         if(use_fates_hardening) then !marius
            pass_hardening = 1
@@ -398,9 +397,6 @@
         end if
         call set_fates_ctrlparms('use_hardening',ival=pass_hardening)
         
-=======
-
->>>>>>> 583c9691
         if(use_fates_cohort_age_tracking) then
            pass_cohort_age_tracking = 1
         else
@@ -862,12 +858,8 @@
          do ifp = 1, this%fates(nc)%sites(s)%youngest_patch%patchno !for vegetated patches
             ! Mapping between  IFP space (1,2,3) and HLM P space (looping by IFP)
             p = ifp+col%patchi(c)
-<<<<<<< HEAD
-            this%fates(nc)%bc_in(s)%t_veg24_pa(ifp) = & !not copy
-=======
 
             this%fates(nc)%bc_in(s)%t_veg24_pa(ifp) = &
->>>>>>> 583c9691
                  temperature_inst%t_veg24_patch(p)
 
             this%fates(nc)%bc_in(s)%precip24_pa(ifp) = &
