--- conflicted
+++ resolved
@@ -1141,8 +1141,6 @@
                         this%fates(nc)%bc_in(s) )
                end do
 
-<<<<<<< HEAD
-=======
                ! ------------------------------------------------------------------------
                ! Re-populate all the hydraulics variables that are dependent
                ! on the key hydro state variables and plant carbon/geometry
@@ -1162,15 +1160,11 @@
                                          this%fates(nc)%bc_out)
                end if
 
->>>>>>> 65f05706
                ! ------------------------------------------------------------------------
                ! Update diagnostics of FATES ecosystem structure used in HLM.
                ! ------------------------------------------------------------------------
                call this%wrap_update_hlmfates_dyn(nc,bounds_clump, &
                      waterstate_inst,canopystate_inst,frictionvel_inst)
-<<<<<<< HEAD
-               
-=======
 
                ! ------------------------------------------------------------------------
                ! Update the 3D patch level radiation absorption fractions
@@ -1181,7 +1175,6 @@
                     
               
 
->>>>>>> 65f05706
                ! ------------------------------------------------------------------------
                ! Update history IO fields that depend on ecosystem dynamics
                ! ------------------------------------------------------------------------
