--- conflicted
+++ resolved
@@ -666,24 +666,10 @@
       integer  :: p                        ! HLM patch index
       integer  :: nlevsoil                 ! number of soil layers at the site
       integer  :: nld_si                   ! site specific number of decomposition layers
-<<<<<<< HEAD
-      integer  :: current_year             
-      integer  :: current_month
-      integer  :: current_day
-      integer  :: current_tod
-      integer  :: current_date
-      integer  :: jan01_curr_year
-      integer  :: reference_date
-      integer  :: days_per_year
-      real(r8) :: model_day
-      real(r8) :: day_of_year
       integer  :: begg,endg
       real(r8) :: harvest_rates(bounds_clump%begg:bounds_clump%endg,num_harvest_inst)
       logical  :: after_start_of_harvest_ts
       integer  :: iharv
-=======
-
->>>>>>> ab3d1b81
       !-----------------------------------------------------------------------
 
       ! ---------------------------------------------------------------------------------
@@ -695,36 +681,17 @@
       ! and it keeps all the boundaries in one location
       ! ---------------------------------------------------------------------------------
 
-<<<<<<< HEAD
       begg = bounds_clump%begg; endg = bounds_clump%endg
 
-      days_per_year = get_days_per_year()
-      call get_curr_date(current_year,current_month,current_day,current_tod)
-      current_date = current_year*10000 + current_month*100 + current_day
-      jan01_curr_year = current_year*10000 + 100 + 1
-
-      call get_ref_date(yr, mon, day, sec)
-      reference_date = yr*10000 + mon*100 + day
-
-      call timemgr_datediff(reference_date, sec, current_date, current_tod, model_day)
-
-      call timemgr_datediff(jan01_curr_year,0,current_date,sec,day_of_year)
-      
-      call SetFatesTime(current_year, current_month, &
-                        current_day, current_tod, &
-                        current_date, reference_date, &
-                        model_day, floor(day_of_year), &
-                        days_per_year, 1.0_r8/dble(days_per_year))
+      ! Set the FATES global time and date variables
+      call GetAndSetTime
 
       if (get_do_harvest()) then
          call dynHarvest_interp_resolve_harvesttypes(bounds_clump, &
               harvest_rates=harvest_rates(begg:endg,1:num_harvest_inst), &
               after_start_of_harvest_ts=after_start_of_harvest_ts)
       endif
-=======
-      ! Set the FATES global time and date variables
-      call GetAndSetTime
->>>>>>> ab3d1b81
+
 
       do s=1,this%fates(nc)%nsites
 
