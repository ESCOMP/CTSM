module CLMFatesInterfaceMod
   
   ! -------------------------------------------------------------------------------------
   ! This module contains various functions and definitions to aid in the
   ! coupling of the FATES library/API with the CLM/ALM/ATS/etc model driver.  
   ! All connections between the two models should occur in this file alone.  
   ! 
   ! This is also the only location where CLM code is allowed to see FATES memory 
   ! structures.
   ! The routines here, that call FATES library routines, will not pass any types defined
   ! by the driving land model (HLM).
   ! 
   ! either native type arrays (int,real,log, etc) or packed into fates boundary condition
   ! structures.
   !
   ! Note that CLM/ALM does use Shared Memory Parallelism (SMP), where processes such as 
   ! the update of state variables are forked.  However, IO is not assumed to be 
   ! threadsafe and therefore memory spaces reserved for IO must be continuous vectors,
   ! and moreover they must be pushed/pulled from history IO for each individual 
   ! bounds_proc memory space as a unit.
   !
   ! Therefore, the state variables in the clm_fates communicator is vectorized by
   ! threadcount, and the IO communication arrays are not.
   !
   !
   ! Conventions:
   ! keep line widths within 90 spaces
   ! HLM acronym = Host Land Model
   !
   ! -------------------------------------------------------------------------------------

   !  use ed_driver_interface, only: 
   
   ! Used CLM Modules
#include "shr_assert.h"
   use PatchType         , only : patch
   use shr_kind_mod      , only : r8 => shr_kind_r8
   use shr_infnan_mod    , only : isnan => shr_infnan_isnan
   use decompMod         , only : bounds_type
   use WaterStateBulkType    , only : waterstatebulk_type
   use WaterDiagnosticBulkType    , only : waterdiagnosticbulk_type
   use WaterFluxBulkType     , only : waterfluxbulk_type
   use Wateratm2lndBulkType     , only : wateratm2lndbulk_type
   use ActiveLayerMod    , only : active_layer_type
   use CanopyStateType   , only : canopystate_type
   use TemperatureType   , only : temperature_type
   use EnergyFluxType    , only : energyflux_type
   use SoilStateType     , only : soilstate_type 
   use clm_varctl        , only : iulog
   use clm_varctl        , only : use_vertsoilc
   use clm_varctl        , only : fates_parteh_mode
   use clm_varctl        , only : use_fates
   use clm_varctl        , only : fates_spitfire_mode
   use clm_varctl        , only : use_fates_planthydro
   use clm_varctl        , only : use_fates_cohort_age_tracking
   use clm_varctl        , only : use_fates_ed_st3
   use clm_varctl        , only : use_fates_ed_prescribed_phys
   use clm_varctl        , only : use_fates_logging
   use clm_varctl        , only : use_fates_inventory_init
   use clm_varctl        , only : use_fates_fixed_biogeog
   use clm_varctl        , only : use_fates_nocomp
   use clm_varctl        , only : use_fates_sp
   use clm_varctl        , only : fates_inventory_ctrl_filename
   use clm_varctl        , only : use_nitrif_denitrif
   use clm_varcon        , only : tfrz
   use clm_varcon        , only : spval 
   use clm_varcon        , only : denice
   use clm_varcon        , only : ispval

   use clm_varpar        , only : natpft_size, natpft_ub, natpft_lb
   use clm_varpar        , only : numrad
   use clm_varpar        , only : ivis
   use clm_varpar        , only : inir
   use clm_varpar        , only : nlevgrnd
   use clm_varpar        , only : nlevdecomp
   use clm_varpar        , only : nlevdecomp_full
   use PhotosynthesisMod , only : photosyns_type
   use atm2lndType       , only : atm2lnd_type
   use SurfaceAlbedoType , only : surfalb_type
   use SolarAbsorbedType , only : solarabs_type
   use SoilBiogeochemCarbonFluxType, only :  soilbiogeochem_carbonflux_type
   use SoilBiogeochemCarbonStateType, only : soilbiogeochem_carbonstate_type
   use FrictionVelocityMod  , only : frictionvel_type
   use clm_time_manager  , only : is_restart
   use ncdio_pio         , only : file_desc_t, ncd_int, ncd_double
   use restUtilMod,        only : restartvar
   use clm_time_manager  , only : get_days_per_year, &
                                  get_curr_date,     &
                                  get_ref_date,      &
                                  timemgr_datediff,  &
                                  is_beg_curr_day,   &
                                  get_step_size_real,&
                                  get_nstep
   use spmdMod           , only : masterproc
   use decompMod         , only : get_proc_bounds,   &
                                  get_proc_clumps,   &
                                  get_clump_bounds
   use GridCellType      , only : grc
   use ColumnType        , only : col
   use LandunitType      , only : lun
   use landunit_varcon   , only : istsoil
   use abortutils        , only : endrun
   use shr_log_mod       , only : errMsg => shr_log_errMsg    
   use clm_varcon        , only : dzsoi_decomp
   use FuncPedotransferMod, only: get_ipedof
!   use SoilWaterPlantSinkMod, only : Compute_EffecRootFrac_And_VertTranSink_Default

   ! Used FATES Modules
   use FatesInterfaceTypesMod , only : fates_interface_type
   use FatesInterfaceMod, only : FatesInterfaceInit, FatesReportParameters
   use FatesInterfaceMod, only : SetFatesGlobalElements
   use FatesInterfaceMod     , only : allocate_bcin
   use FatesInterfaceMod     , only : allocate_bcout
   use FatesInterfaceMod     , only : allocate_bcpconst
   use FatesInterfaceMod     , only : set_bcpconst
   use FatesInterfaceMod     , only : zero_bcs
   use FatesInterfaceMod     , only : SetFatesTime
   use FatesInterfaceMod     , only : set_fates_ctrlparms


   use FatesHistoryInterfaceMod, only : fates_history_interface_type
   use FatesRestartInterfaceMod, only : fates_restart_interface_type

   use EDTypesMod            , only : ed_patch_type
   use PRTGenericMod         , only : num_elements
   use FatesInterfaceTypesMod     , only : hlm_numlevgrnd
   use EDMainMod             , only : ed_ecosystem_dynamics
   use EDMainMod             , only : ed_update_site
   use EDInitMod             , only : zero_site
   use EDInitMod             , only : init_site_vars
   use EDInitMod             , only : init_patches
   use EDInitMod             , only : set_site_properties
   use EDPftVarcon           , only : EDpftvarcon_inst
   use EDSurfaceRadiationMod , only : ED_SunShadeFracs, ED_Norman_Radiation
   use EDBtranMod            , only : btran_ed, &
                                      get_active_suction_layers
   use EDCanopyStructureMod  , only : canopy_summarization, update_hlm_dynamics
   use FatesPlantRespPhotosynthMod, only : FatesPlantRespPhotosynthDrive
   use EDAccumulateFluxesMod , only : AccumulateFluxes_ED
   use FatesSoilBGCFluxMod    , only : FluxIntoLitterPools
   use FatesSoilBGCFluxMod    , only : UnPackNutrientAquisitionBCs
   use FatesPlantHydraulicsMod, only : hydraulics_drive
   use FatesPlantHydraulicsMod, only : HydrSiteColdStart
   use FatesPlantHydraulicsMod, only : InitHydrSites
   use FatesPlantHydraulicsMod, only : RestartHydrStates
   use FATESFireBase          , only : fates_fire_base_type
   use FATESFireFactoryMod    , only : no_fire, scalar_lightning, &
                                       successful_ignitions, anthro_ignitions
   use dynSubgridControlMod   , only : get_do_harvest
   use dynHarvestMod          , only : num_harvest_inst, harvest_varnames
   use dynHarvestMod          , only : harvest_units, mass_units, unitless_units
   use dynHarvestMod          , only : dynHarvest_interp_resolve_harvesttypes
   use FatesConstantsMod      , only : hlm_harvest_area_fraction
   use FatesConstantsMod      , only : hlm_harvest_carbon
   use perf_mod               , only : t_startf, t_stopf
   implicit none
   
   type, public :: f2hmap_type

      ! This is the associated column index of each FATES site
      integer, allocatable :: fcolumn (:) 

      ! This is the associated site index of any HLM columns
      ! This vector may be sparse, and non-sites have index 0
      integer, allocatable :: hsites  (:)

   end type f2hmap_type
   

   type, public :: hlm_fates_interface_type
      
      !      private
      

      ! See above for descriptions of the sub-types populated
      ! by thread.  This type is somewhat self-explanatory, in that it simply
      ! breaks up memory and process by thread.  Each thread will have its
      ! own list of sites, and boundary conditions for those sites

      type(fates_interface_type), allocatable :: fates (:)
      

      ! This memory structure is used to map fates sites
      ! into the host model.  Currently, the FATES site
      ! and its column number matching are its only members

      type(f2hmap_type), allocatable  :: f2hmap(:)

      ! fates_hist is the interface class for the history output
      type(fates_history_interface_type) :: fates_hist

      ! fates_restart is the inteface calss for restarting the model
      type(fates_restart_interface_type) :: fates_restart

      ! fates_fire_data_method determines the fire data passed from HLM to FATES
      class(fates_fire_base_type), allocatable :: fates_fire_data_method

   contains
      
      procedure, public :: init
      procedure, public :: check_hlm_active
      procedure, public :: restart
      procedure, public :: init_coldstart
      procedure, public :: dynamics_driv
      procedure, public :: wrap_sunfrac
      procedure, public :: wrap_btran
      procedure, public :: wrap_photosynthesis
      procedure, public :: wrap_accumulatefluxes
      procedure, public :: prep_canopyfluxes
      procedure, public :: wrap_canopy_radiation
      procedure, public :: wrap_update_hifrq_hist
      procedure, public :: TransferZ0mDisp
      procedure, public :: InterpFileInputs  ! Interpolate inputs from files
      procedure, public :: Init2  ! Initialization after determining subgrid weights
      procedure, public :: InitAccBuffer ! Initialize any accumulation buffers
      procedure, public :: InitAccVars   ! Initialize any accumulation variables
      procedure, public :: UpdateAccVars ! Update any accumulation variables
      procedure, private :: init_history_io
      procedure, private :: wrap_update_hlmfates_dyn
      procedure, private :: init_soil_depths
      procedure, public  :: ComputeRootSoilFlux
      procedure, public  :: wrap_hydraulics_drive

   end type hlm_fates_interface_type

   ! hlm_bounds_to_fates_bounds is not currently called outside the interface.
   ! Although there may be good reasons to, I privatized it so that the next
   ! developer will at least question its usage (RGK)
   private :: hlm_bounds_to_fates_bounds

   ! The GetAndSetTime function is used to get the current time from the CLM 
   ! time procedures and then set to the fates global time variables during restart, 
   ! init_coldstart, and dynamics_driv function calls
   private :: GetAndSetTime

   logical :: debug  = .false.

   character(len=*), parameter, private :: sourcefile = &
        __FILE__

   public  :: CLMFatesGlobals

 contains


   subroutine CLMFatesGlobals()

     ! --------------------------------------------------------------------------------
     ! This is one of the first calls to fates
     ! Used for setting dimensions.  This MUST
     ! be called after NL variables are specified and
     ! after the FATES parameter file has been read in
     ! Aside from setting global dimension info, which
     ! is used in the history file, we also transfer
     ! over the NL variables to FATES global settings.
     ! --------------------------------------------------------------------------------  

     logical                                        :: verbose_output
     integer                                        :: pass_masterproc
     integer                                        :: pass_vertsoilc
     integer                                        :: pass_spitfire     
     integer                                        :: pass_ed_st3
     integer                                        :: pass_num_lu_harvest_cats
     integer                                        :: pass_lu_harvest
     integer                                        :: pass_logging
     integer                                        :: pass_ed_prescribed_phys
     integer                                        :: pass_planthydro
     integer                                        :: pass_inventory_init
     integer                                        :: pass_is_restart
     integer                                        :: pass_cohort_age_tracking
     integer                                        :: pass_biogeog 
     integer                                        :: pass_nocomp
     integer                                        :: pass_sp

     call t_startf('fates_globals')

     if (use_fates) then

        verbose_output = .false.
        call FatesInterfaceInit(iulog, verbose_output)
        
        ! Force FATES parameters that are recieve type, to the unset value
        call set_fates_ctrlparms('flush_to_unset')
        
        ! Send parameters individually
        call set_fates_ctrlparms('num_sw_bbands',ival=numrad)
        call set_fates_ctrlparms('vis_sw_index',ival=ivis)
        call set_fates_ctrlparms('nir_sw_index',ival=inir)
        
        call set_fates_ctrlparms('num_lev_ground',ival=nlevgrnd)
        call set_fates_ctrlparms('hlm_name',cval='CLM')
        call set_fates_ctrlparms('hio_ignore_val',rval=spval)
        call set_fates_ctrlparms('soilwater_ipedof',ival=get_ipedof(0))
        call set_fates_ctrlparms('max_patch_per_site',ival=(natpft_size-1))
        
        call set_fates_ctrlparms('parteh_mode',ival=fates_parteh_mode)

        ! CTSM-FATES is not fully coupled (yet)
        ! So lets tell fates to use the RD competition mechanism
        ! which has fewer boundary conditions (simpler)
        call set_fates_ctrlparms('nu_com',cval='RD')

        ! These may be in a non-limiting status (ie when supplements)
        ! are added, but they are always allocated and cycled non-the less
        ! FATES may want to interact differently with other models
        ! that don't even have these arrays allocated.
        ! FATES also checks that if NO3 is cycled in ELM, then
        ! any plant affinity parameters are checked.

        if(use_nitrif_denitrif) then
           call set_fates_ctrlparms('nitrogen_spec',ival=1)
        else
           call set_fates_ctrlparms('nitrogen_spec',ival=2)
        end if

        ! Phosphorus is not tracked in CLM
        call set_fates_ctrlparms('phosphorus_spec',ival=0)

        
        call set_fates_ctrlparms('spitfire_mode',ival=fates_spitfire_mode)
        call set_fates_ctrlparms('sf_nofire_def',ival=no_fire)
        call set_fates_ctrlparms('sf_scalar_lightning_def',ival=scalar_lightning)
        call set_fates_ctrlparms('sf_successful_ignitions_def',ival=successful_ignitions)
        call set_fates_ctrlparms('sf_anthro_ignitions_def',ival=anthro_ignitions)
        
        if(is_restart()) then
           pass_is_restart = 1
        else
           pass_is_restart = 0
        end if
        call set_fates_ctrlparms('is_restart',ival=pass_is_restart)
        
        if(use_vertsoilc) then
           pass_vertsoilc = 1
        else
           pass_vertsoilc = 0
        end if
        call set_fates_ctrlparms('use_vertsoilc',ival=pass_vertsoilc)
        
        if(use_fates_fixed_biogeog)then
           pass_biogeog = 1
        else
           pass_biogeog = 0
        end if
        call set_fates_ctrlparms('use_fixed_biogeog',ival=pass_biogeog)

        if(use_fates_nocomp)then
           pass_nocomp = 1
	   else
           pass_nocomp = 0
	   end if
        call set_fates_ctrlparms('use_nocomp',ival=pass_nocomp)

        if(use_fates_sp)then
           pass_sp = 1
              else
           pass_sp = 0
              end if
        call set_fates_ctrlparms('use_sp',ival=pass_sp)


        if(use_fates_ed_st3) then
           pass_ed_st3 = 1
        else
           pass_ed_st3 = 0
        end if
        call set_fates_ctrlparms('use_ed_st3',ival=pass_ed_st3)
        
        if(use_fates_logging) then
           pass_logging = 1
        else
           pass_logging = 0
        end if
        call set_fates_ctrlparms('use_logging',ival=pass_logging)
        
        if(use_fates_ed_prescribed_phys) then
           pass_ed_prescribed_phys = 1
        else
           pass_ed_prescribed_phys = 0
        end if
        call set_fates_ctrlparms('use_ed_prescribed_phys',ival=pass_ed_prescribed_phys)
        
        if(use_fates_planthydro) then
           pass_planthydro = 1
        else
           pass_planthydro = 0
        end if
        call set_fates_ctrlparms('use_planthydro',ival=pass_planthydro)
        
        if(use_fates_cohort_age_tracking) then
           pass_cohort_age_tracking = 1
        else
           pass_cohort_age_tracking = 0
        end if
        call set_fates_ctrlparms('use_cohort_age_tracking',ival=pass_cohort_age_tracking)

        ! check fates logging namelist value first because hlm harvest overrides it
        if(use_fates_logging) then
           pass_logging = 1
        else
           pass_logging = 0
        end if

        if(get_do_harvest()) then
           pass_logging = 1
           pass_num_lu_harvest_cats = num_harvest_inst
           pass_lu_harvest = 1
        else
           pass_lu_harvest = 0
           pass_num_lu_harvest_cats = 0
        end if

        call set_fates_ctrlparms('use_lu_harvest',ival=pass_lu_harvest)
        call set_fates_ctrlparms('num_lu_harvest_cats',ival=pass_num_lu_harvest_cats)
        call set_fates_ctrlparms('use_logging',ival=pass_logging)
        
        if(use_fates_inventory_init) then
           pass_inventory_init = 1
        else
           pass_inventory_init = 0
        end if
        call set_fates_ctrlparms('use_inventory_init',ival=pass_inventory_init)
        
        call set_fates_ctrlparms('inventory_ctrl_file',cval=fates_inventory_ctrl_filename)
        
        if(masterproc)then
           pass_masterproc = 1
        else
           pass_masterproc = 0
        end if
        call set_fates_ctrlparms('masterproc',ival=pass_masterproc)
        
        ! Check through FATES parameters to see if all have been set
        call set_fates_ctrlparms('check_allset')
        
     end if
     
     ! This determines the total amount of space it requires in its largest
     ! dimension.  We are currently calling that the "cohort" dimension, but
     ! it is really a utility dimension that captures the models largest
     ! size need.
     ! Sets:
     ! fates_maxElementsPerPatch
     ! num_elements
     ! fates_maxElementsPerSite (where a site is roughly equivalent to a column)
     ! (Note: this needs to be called when use_fates=.false. as well, becuase
     ! it will return some nominal dimension sizes of 1
     
     call SetFatesGlobalElements(use_fates)

     call t_stopf('fates_globals')
     
     return
   end subroutine CLMFatesGlobals
   
  
  ! ====================================================================================

   subroutine init(this, bounds_proc )
      
      ! ---------------------------------------------------------------------------------
      ! This initializes the hlm_fates_interface_type 
      !
      ! sites is the root of the fates state hierarchy (instantaneous info on 
      ! the state of the ecosystem).  As such, it governs the connection points between
      ! the host (which also dictates its allocation) and its patch structures.
      !
      ! sites may associate with different scales in different models. In
      ! CLM, it is being designed to relate to column scale.
      !
      ! This global may become relegated to this module. 
      !
      ! Note: CLM/ALM currently wants sites to be allocated even if ed
      ! is not turned on
      ! ---------------------------------------------------------------------------------
     
      use FatesInterfaceTypesMod, only : numpft_fates => numpft
      use FatesParameterDerivedMod, only : param_derived
      use subgridMod, only :  natveg_patch_exists
      use clm_instur       , only : wt_nat_patch
      use FATESFireFactoryMod , only: create_fates_fire_data_method

      implicit none
      
      ! Input Arguments
      class(hlm_fates_interface_type), intent(inout) :: this
      type(bounds_type),intent(in)                   :: bounds_proc

      ! local variables
      integer                                        :: nclumps   ! Number of threads
      integer                                        :: nc        ! thread index
      integer                                        :: s         ! FATES site index
      integer                                        :: c         ! HLM column index
      integer                                        :: l         ! HLM LU index
      integer                                        :: g         ! HLM grid index
      integer                                        :: m         ! HLM PFT index
      integer                                        :: ft       ! FATES PFT index
      integer                                        :: pi,pf
      integer, allocatable                           :: collist (:)
      type(bounds_type)                              :: bounds_clump
      integer                                        :: nmaxcol
      integer                                        :: ndecomp

      ! Initialize the FATES communicators with the HLM
      ! This involves to stages
      ! 1) allocate the vectors
      ! 2) add the history variables defined in clm_inst to the history machinery


      call t_startf('fates_init')
      
      ! Parameter Routines
      call param_derived%Init( numpft_fates )

      nclumps = get_proc_clumps()
      allocate(this%fates(nclumps))
      allocate(this%f2hmap(nclumps))


      if(debug)then
         write(iulog,*) 'clm_fates%init():  allocating for ',nclumps,' threads'
      end if

      
      nclumps = get_proc_clumps()

      !$OMP PARALLEL DO PRIVATE (nc,bounds_clump,nmaxcol,s,c,l,g,collist,pi,pf)
      do nc = 1,nclumps
         
         call get_clump_bounds(nc, bounds_clump)
         nmaxcol = bounds_clump%endc - bounds_clump%begc + 1

         allocate(collist(1:nmaxcol))
         
         ! Allocate the mapping that points columns to FATES sites, 0 is NA
         allocate(this%f2hmap(nc)%hsites(bounds_clump%begc:bounds_clump%endc))

         ! Initialize all columns with a zero index, which indicates no FATES site
         this%f2hmap(nc)%hsites(:) = 0

         s = 0
         do c = bounds_clump%begc,bounds_clump%endc
            l = col%landunit(c)
               
            ! These are the key constraints that determine if this column
            ! will have a FATES site associated with it

            ! INTERF-TODO: WE HAVE NOT FILTERED OUT FATES SITES ON INACTIVE COLUMNS.. YET
            ! NEED A RUN-TIME ROUTINE THAT CLEARS AND REWRITES THE SITE LIST

            if (lun%itype(l) == istsoil ) then
               s = s + 1
               collist(s) = c
               this%f2hmap(nc)%hsites(c) = s
               if(debug)then
                  write(iulog,*) 'clm_fates%init(): thread',nc,': found column',c,'with lu',l
                  write(iulog,*) 'LU type:', lun%itype(l)
               end if
            endif
            
         enddo

         if(debug)then
            write(iulog,*) 'clm_fates%init(): thread',nc,': allocated ',s,' sites'
         end if

         ! Allocate vectors that match FATES sites with HLM columns
         ! RGK: Sites and fcolumns are forced as args during clm_driv() as of 6/4/2016
         ! We may have to give these a dummy allocation of 1, which should
         ! not be a problem since we always iterate on nsites.

         allocate(this%f2hmap(nc)%fcolumn(s))

         ! Assign the h2hmap indexing
         this%f2hmap(nc)%fcolumn(1:s)         =  collist(1:s)
         
         ! Deallocate the temporary arrays
         deallocate(collist)
         
         ! Set the number of FATES sites
         this%fates(nc)%nsites = s

         ! Allocate the FATES sites
         allocate (this%fates(nc)%sites(this%fates(nc)%nsites))

         ! Allocate the FATES boundary arrays (in)
         allocate(this%fates(nc)%bc_in(this%fates(nc)%nsites))

         ! Allocate the FATES boundary arrays (out)
         allocate(this%fates(nc)%bc_out(this%fates(nc)%nsites))


         ! Parameter Constants defined by FATES, but used in ELM
         ! Note that FATES has its parameters defined, so we can also set the values
         call allocate_bcpconst(this%fates(nc)%bc_pconst,nlevdecomp)

         ! This also needs 
         call set_bcpconst(this%fates(nc)%bc_pconst,nlevdecomp)

         
         ! Allocate and Initialize the Boundary Condition Arrays
         ! These are staticaly allocated at maximums, so
         ! No information about the patch or cohort structure is needed at this step

         
         do s = 1, this%fates(nc)%nsites
            
            c = this%f2hmap(nc)%fcolumn(s)
            
            if (use_vertsoilc) then
               ndecomp = col%nbedrock(c)
            else
               ndecomp = 1
            end if

            call allocate_bcin(this%fates(nc)%bc_in(s),col%nbedrock(c),ndecomp, num_harvest_inst)
            call allocate_bcout(this%fates(nc)%bc_out(s),col%nbedrock(c),ndecomp)
            call zero_bcs(this%fates(nc),s)

            ! Pass any grid-cell derived attributes to the site
            ! ---------------------------------------------------------------------------
            c = this%f2hmap(nc)%fcolumn(s)
            g = col%gridcell(c)
            this%fates(nc)%sites(s)%lat = grc%latdeg(g)
            this%fates(nc)%sites(s)%lon = grc%londeg(g)

            this%fates(nc)%bc_in(s)%pft_areafrac(:)=0._r8
            ! initialize static layers for reduced complexity FATES versions from HLM 
            ! maybe make this into a subroutine of it's own later. 
            do m = natpft_lb,natpft_ub
               ft = m-natpft_lb
               this%fates(nc)%bc_in(s)%pft_areafrac(ft)=wt_nat_patch(g,ft)

            end do

            if(abs(sum(this%fates(nc)%bc_in(s)%pft_areafrac(natpft_lb:natpft_ub))-1.0_r8).gt.1.0e-9)then
               write(iulog,*) 'pft_area error in interfc ',s, sum(this%fates(nc)%bc_in(s)%pft_areafrac(:))-1.0_r8
               call endrun(msg=errMsg(sourcefile, __LINE__))
              endif
          end do !site

        ! Initialize site-level static quantities dictated by the HLM
        ! currently ground layering depth
         call this%init_soil_depths(nc)
         
         if (use_fates_planthydro) then
            call InitHydrSites(this%fates(nc)%sites,this%fates(nc)%bc_in)
         end if


         if( this%fates(nc)%nsites == 0 ) then
            write(iulog,*) 'Clump ',nc,' had no valid FATES sites'
            write(iulog,*) 'This will likely cause problems until code is improved'
            call endrun(msg=errMsg(sourcefile, __LINE__))
         end if


         ! Set patch itypes on natural veg columns to nonsense
         ! This will force a crash if the model outside of FATES tries to think
         ! of the patch as a PFT.

         do s = 1, this%fates(nc)%nsites
            c = this%f2hmap(nc)%fcolumn(s)
            pi = col%patchi(c)+1
            pf = col%patchf(c)
!            patch%itype(pi:pf) = ispval
            patch%is_fates(pi:pf) = .true.
         end do

      end do
      !$OMP END PARALLEL DO

      
      call this%init_history_io(bounds_proc)

      ! Report Fates Parameters (debug flag in lower level routines)
      call FatesReportParameters(masterproc)

      ! Fire data to send to FATES
      call create_fates_fire_data_method( this%fates_fire_data_method )

      call t_stopf('fates_init')

    end subroutine init

    ! ===================================================================================
   
    subroutine check_hlm_active(this, nc, bounds_clump)

      ! ---------------------------------------------------------------------------------
      ! This subroutine is not currently used.  It is just a utility that may come
      ! in handy when we have dynamic sites in FATES
      ! ---------------------------------------------------------------------------------
      
      implicit none
      class(hlm_fates_interface_type), intent(inout) :: this
      integer                                        :: nc
      type(bounds_type),intent(in)                   :: bounds_clump
      
      ! local variables
      integer :: c

      call t_startf('fates_check_hlm_active')

      do c = bounds_clump%begc,bounds_clump%endc

         ! FATES ACTIVE BUT HLM IS NOT
         if(this%f2hmap(nc)%hsites(c)>0 .and. .not.col%active(c)) then
            
            write(iulog,*) 'INACTIVE COLUMN WITH ACTIVE FATES SITE'
            write(iulog,*) 'c = ',c
            call endrun(msg=errMsg(sourcefile, __LINE__))

         elseif (this%f2hmap(nc)%hsites(c)==0 .and. col%active(c)) then
            
            write(iulog,*) 'ACTIVE COLUMN WITH INACTIVE FATES SITE'
            write(iulog,*) 'c = ',c
            call endrun(msg=errMsg(sourcefile, __LINE__))
         end if
      end do

      call t_stopf('fates_check_hlm_active')

   end subroutine check_hlm_active

   ! ------------------------------------------------------------------------------------

   subroutine dynamics_driv(this, nc, bounds_clump,      &
         atm2lnd_inst, soilstate_inst, temperature_inst, active_layer_inst, &
         waterstatebulk_inst, waterdiagnosticbulk_inst, wateratm2lndbulk_inst, &
         canopystate_inst, soilbiogeochem_carbonflux_inst, frictionvel_inst)
    
      ! This wrapper is called daily from clm_driver
      ! This wrapper calls ed_driver, which is the daily dynamics component of FATES
      ! ed_driver is not a hlm_fates_inst_type procedure because we need an extra step 
      ! to process array bounding information 
      
      ! !USES
<<<<<<< HEAD
      use CNFireFactoryMod, only: scalar_lightning
      use subgridMod, only :  natveg_patch_exists
=======
      use FATESFireFactoryMod, only: scalar_lightning
>>>>>>> cb6057ed

      ! !ARGUMENTS:
      implicit none
      class(hlm_fates_interface_type), intent(inout) :: this
      type(bounds_type),intent(in)                   :: bounds_clump
      type(atm2lnd_type)      , intent(in)           :: atm2lnd_inst
      type(soilstate_type)    , intent(in)           :: soilstate_inst
      type(temperature_type)  , intent(in)           :: temperature_inst
      type(active_layer_type) , intent(in)           :: active_layer_inst
      integer                 , intent(in)           :: nc
      type(waterstatebulk_type)   , intent(inout)        :: waterstatebulk_inst
      type(waterdiagnosticbulk_type)   , intent(inout)        :: waterdiagnosticbulk_inst
      type(wateratm2lndbulk_type)   , intent(inout)        :: wateratm2lndbulk_inst
      type(canopystate_type)  , intent(inout)        :: canopystate_inst
      type(soilbiogeochem_carbonflux_type), intent(inout) :: soilbiogeochem_carbonflux_inst
      type(frictionvel_type)  , intent(inout)        :: frictionvel_inst

      ! !LOCAL VARIABLES:
      integer  :: s                        ! site index
      integer  :: g                        ! grid-cell index (HLM)
      integer  :: c                        ! column index (HLM)
      integer  :: ifp                      ! patch index ft
      integer  :: icp                      ! patch index 
      integer  :: p                        ! HLM patch index
      integer  :: nlevsoil                 ! number of soil layers at the site
      integer  :: nld_si                   ! site specific number of decomposition layers
      integer  :: ft                        ! plant functional type
      real(r8), pointer :: lnfm24(:)
      integer  :: ier
      integer  :: begg,endg
      real(r8) :: harvest_rates(bounds_clump%begg:bounds_clump%endg,num_harvest_inst)
      logical  :: after_start_of_harvest_ts
      integer  :: iharv
      !-----------------------------------------------------------------------

      ! ---------------------------------------------------------------------------------
      ! Part I.
      ! Prepare input boundary conditions for FATES dynamics
      ! Note that timing information is the same across all sites, this may
      ! seem redundant, but it is possible that we may have asynchronous site simulations
      ! one day.  The cost of holding site level boundary conditions is minimal
      ! and it keeps all the boundaries in one location
      ! ---------------------------------------------------------------------------------


      call t_startf('fates_dynamics_daily_driver')

      begg = bounds_clump%begg; endg = bounds_clump%endg

      ! Set the FATES global time and date variables
      call GetAndSetTime

      if (get_do_harvest()) then
         call dynHarvest_interp_resolve_harvesttypes(bounds_clump, &
              harvest_rates=harvest_rates(begg:endg,1:num_harvest_inst), &
              after_start_of_harvest_ts=after_start_of_harvest_ts)
      endif
                                          
      if (fates_spitfire_mode > scalar_lightning) then
         allocate(lnfm24(bounds_clump%begg:bounds_clump%endg), stat=ier)
         if (ier /= 0) then
            call endrun(msg="allocation error for lnfm24"//&
                 errmsg(sourcefile, __LINE__))
         endif

         lnfm24 = this%fates_fire_data_method%GetLight24()
      end if

      do s=1,this%fates(nc)%nsites
         c = this%f2hmap(nc)%fcolumn(s)
         g = col%gridcell(c)

         if (fates_spitfire_mode > scalar_lightning) then
           do ifp = 1, this%fates(nc)%sites(s)%youngest_patch%patchno
             this%fates(nc)%bc_in(s)%lightning24(ifp) = lnfm24(g) * 24._r8  ! #/km2/hr to #/km2/day
             this%fates(nc)%bc_in(s)%pop_density(ifp) = this%fates_fire_data_method%forc_hdm(g)
           end do ! ifp
          end if

         nlevsoil = this%fates(nc)%bc_in(s)%nlevsoil

         ! Decomposition fluxes
         this%fates(nc)%bc_in(s)%w_scalar_sisl(1:nlevsoil) = soilbiogeochem_carbonflux_inst%w_scalar_col(c,1:nlevsoil)
         this%fates(nc)%bc_in(s)%t_scalar_sisl(1:nlevsoil) = soilbiogeochem_carbonflux_inst%t_scalar_col(c,1:nlevsoil)

         ! Soil water
         this%fates(nc)%bc_in(s)%h2o_liqvol_sl(1:nlevsoil)  = &
               waterstatebulk_inst%h2osoi_vol_col(c,1:nlevsoil) 

         this%fates(nc)%bc_in(s)%max_rooting_depth_index_col = &
               min(nlevsoil, active_layer_inst%altmax_lastyear_indx_col(c))

         do ifp = 1, this%fates(nc)%sites(s)%youngest_patch%patchno !for vegetated patches
            ! Mapping between  IFP space (1,2,3) and HLM P space (looping by IFP)
            p = ifp+col%patchi(c)

            this%fates(nc)%bc_in(s)%t_veg24_pa(ifp) = &
                 temperature_inst%t_veg24_patch(p)

            this%fates(nc)%bc_in(s)%precip24_pa(ifp) = &
                  wateratm2lndbulk_inst%prec24_patch(p)

            this%fates(nc)%bc_in(s)%relhumid24_pa(ifp) = &
                  wateratm2lndbulk_inst%rh24_patch(p)

            this%fates(nc)%bc_in(s)%wind24_pa(ifp) = &
                  atm2lnd_inst%wind24_patch(p)

         end do

         ! Here we use the same logic as the pft_areafrac initialization to get an array with values for each pft
         ! in FATES. 
         ! N.B. Fow now these are fixed values pending HLM updates. 
         if(use_fates_sp)then
           do ft = natpft_lb,natpft_ub !set of pfts in HLM
               ! here we are mapping from P space in the HLM to FT space in the sp_input arrays.  
               p = ft + col%patchi(c) ! for an FT of 1 we want to use 
               this%fates(nc)%bc_in(s)%hlm_sp_tlai(ft) = canopystate_inst%tlai_patch(p)
               this%fates(nc)%bc_in(s)%hlm_sp_tsai(ft) = canopystate_inst%tsai_patch(p)
               this%fates(nc)%bc_in(s)%hlm_sp_htop(ft) = canopystate_inst%htop_patch(p)
               if(canopystate_inst%htop_patch(p).lt.1.0e-20)then ! zero htop causes inifinite/nans. This is 
                 this%fates(nc)%bc_in(s)%hlm_sp_htop(ft) = 0.01_r8
               endif
           end do ! p
         end if ! SP

         if(use_fates_planthydro)then
            this%fates(nc)%bc_in(s)%hksat_sisl(1:nlevsoil)  = soilstate_inst%hksat_col(c,1:nlevsoil)
            this%fates(nc)%bc_in(s)%watsat_sisl(1:nlevsoil) = soilstate_inst%watsat_col(c,1:nlevsoil)
            this%fates(nc)%bc_in(s)%watres_sisl(1:nlevsoil) = soilstate_inst%watres_col(c,1:nlevsoil)
            this%fates(nc)%bc_in(s)%sucsat_sisl(1:nlevsoil) = soilstate_inst%sucsat_col(c,1:nlevsoil)
            this%fates(nc)%bc_in(s)%bsw_sisl(1:nlevsoil)    = soilstate_inst%bsw_col(c,1:nlevsoil)
            this%fates(nc)%bc_in(s)%h2o_liq_sisl(1:nlevsoil) =  waterstatebulk_inst%h2osoi_liq_col(c,1:nlevsoil)
         end if

         ! get the harvest data, which is by gridcell
         ! for now there is one veg column per gridcell, so store all harvest data in each site
         ! this will eventually change
         ! today's hlm harvest flag needs to be set no matter what
         if (get_do_harvest()) then
            if (after_start_of_harvest_ts) then
               this%fates(nc)%bc_in(s)%hlm_harvest_rates(1:num_harvest_inst) = harvest_rates(g,1:num_harvest_inst)
            else
               this%fates(nc)%bc_in(s)%hlm_harvest_rates(1:num_harvest_inst) = 0._r8
            end if
            this%fates(nc)%bc_in(s)%hlm_harvest_catnames(1:num_harvest_inst) = harvest_varnames(1:num_harvest_inst)
            
            ! also pass the units that the harvest rates are specified in
            if (trim(harvest_units) .eq. trim(unitless_units)) then
               this%fates(nc)%bc_in(s)%hlm_harvest_units = hlm_harvest_area_fraction
            else if (trim(harvest_units) .eq. trim(mass_units)) then
               this%fates(nc)%bc_in(s)%hlm_harvest_units = hlm_harvest_carbon
            else
               write(iulog,*) 'units field not one of the specified options.'
               write(iulog,*) harvest_units
               call endrun(msg=errMsg(sourcefile, __LINE__))
           end if


         endif

      end do

      ! Nutrient uptake fluxes have been accumulating with each short
      ! timestep, here, we unload them from the boundary condition
      ! structures into the cohort structures.
      call UnPackNutrientAquisitionBCs(this%fates(nc)%sites, this%fates(nc)%bc_in)

      
      ! ---------------------------------------------------------------------------------
      ! Part II: Call the FATES model now that input boundary conditions have been
      ! provided.
      ! ---------------------------------------------------------------------------------

      do s = 1,this%fates(nc)%nsites

            call ed_ecosystem_dynamics(this%fates(nc)%sites(s),    &
                  this%fates(nc)%bc_in(s), & 
                  this%fates(nc)%bc_out(s))
            
            call ed_update_site(this%fates(nc)%sites(s), &
                  this%fates(nc)%bc_in(s), & 
                  this%fates(nc)%bc_out(s))

      enddo
      
      ! ---------------------------------------------------------------------------------
      ! Part III: Process FATES output into the dimensions and structures that are part
      ! of the HLMs API.  (column, depth, and litter fractions)
      ! ---------------------------------------------------------------------------------

      do s = 1, this%fates(nc)%nsites
         c = this%f2hmap(nc)%fcolumn(s)

         soilbiogeochem_carbonflux_inst%FATES_c_to_litr_lab_c_col(c,1:nlevdecomp) = 0.0_r8
         soilbiogeochem_carbonflux_inst%FATES_c_to_litr_cel_c_col(c,1:nlevdecomp) = 0.0_r8
         soilbiogeochem_carbonflux_inst%FATES_c_to_litr_lig_c_col(c,1:nlevdecomp) = 0.0_r8

         nld_si = this%fates(nc)%bc_in(s)%nlevdecomp

         soilbiogeochem_carbonflux_inst%FATES_c_to_litr_lab_c_col(c,1:nld_si) = &
              this%fates(nc)%bc_out(s)%litt_flux_lab_c_si(1:nld_si)

         soilbiogeochem_carbonflux_inst%FATES_c_to_litr_cel_c_col(c,1:nld_si) = &
              this%fates(nc)%bc_out(s)%litt_flux_cel_c_si(1:nld_si)

         soilbiogeochem_carbonflux_inst%FATES_c_to_litr_lig_c_col(c,1:nld_si) = &
              this%fates(nc)%bc_out(s)%litt_flux_lig_c_si(1:nld_si)

      end do


      ! ---------------------------------------------------------------------------------
      ! Part III.2 (continued).
      ! Update diagnostics of the FATES ecosystem structure that are used in the HLM.
      ! ---------------------------------------------------------------------------------
      call this%wrap_update_hlmfates_dyn(nc,               &
                                         bounds_clump,     &
                                         waterdiagnosticbulk_inst,  &
                                         canopystate_inst)
      
      ! ---------------------------------------------------------------------------------
      ! Part IV: 
      ! Update history IO fields that depend on ecosystem dynamics
      ! ---------------------------------------------------------------------------------
      call this%fates_hist%update_history_dyn( nc,                    &
                                              this%fates(nc)%nsites, &
                                              this%fates(nc)%sites) 

      if (masterproc) then
         write(iulog, *) 'clm: leaving fates model', bounds_clump%begg, &
                                                  bounds_clump%endg
      end if

      call t_stopf('fates_dynamics_daily_driver')
      
      return
   end subroutine dynamics_driv
   
   ! ------------------------------------------------------------------------------------

   subroutine wrap_update_hlmfates_dyn(this, nc, bounds_clump,      &
        waterdiagnosticbulk_inst, canopystate_inst)

      ! ---------------------------------------------------------------------------------
      ! This routine handles the updating of vegetation canopy diagnostics, (such as lai)
      ! that either requires HLM boundary conditions (like snow accumulation) or
      ! provides boundary conditions (such as vegetation fractional coverage)
      ! ---------------------------------------------------------------------------------

     implicit none
     class(hlm_fates_interface_type), intent(inout) :: this
     type(bounds_type),intent(in)                   :: bounds_clump
     integer                 , intent(in)           :: nc
     type(waterdiagnosticbulk_type)   , intent(inout)        :: waterdiagnosticbulk_inst
     type(canopystate_type)  , intent(inout)        :: canopystate_inst
     
     integer :: npatch  ! number of patches in each site
     integer  :: icp     ! counter for FATES patches
     integer :: ifp     ! index FATES patch 
     integer :: p       ! HLM patch index
     integer :: s       ! site index
     integer :: c       ! column index
     integer :: g       ! grid cell 

     real(r8) :: areacheck
     call t_startf('fates_wrap_update_hlmfates_dyn')

     associate(                                &
         tlai => canopystate_inst%tlai_hist_patch , &
         elai => canopystate_inst%elai_patch , &
         tsai => canopystate_inst%tsai_hist_patch , &
         esai => canopystate_inst%esai_patch , &
         htop => canopystate_inst%htop_hist_patch , &
         hbot => canopystate_inst%hbot_patch , & 
         z0m  => canopystate_inst%z0m_patch  , & ! Output: [real(r8) (:)   ] momentum roughness length (m)      
         displa => canopystate_inst%displa_patch, &
         dleaf_patch => canopystate_inst%dleaf_patch, &
         snow_depth => waterdiagnosticbulk_inst%snow_depth_col, &
         frac_sno_eff => waterdiagnosticbulk_inst%frac_sno_eff_col, &
         frac_veg_nosno_alb => canopystate_inst%frac_veg_nosno_alb_patch)


       ! Process input boundary conditions to FATES
       ! --------------------------------------------------------------------------------
       do s=1,this%fates(nc)%nsites
          c = this%f2hmap(nc)%fcolumn(s)
          this%fates(nc)%bc_in(s)%snow_depth_si   = snow_depth(c)
          this%fates(nc)%bc_in(s)%frac_sno_eff_si = frac_sno_eff(c)
       end do
       
       ! Canopy diagnostics for FATES
       call canopy_summarization(this%fates(nc)%nsites, &
            this%fates(nc)%sites,  &
            this%fates(nc)%bc_in)

       ! Canopy diagnostic outputs for HLM
       call update_hlm_dynamics(this%fates(nc)%nsites, &
            this%fates(nc)%sites,  &
            this%f2hmap(nc)%fcolumn, &
            this%fates(nc)%bc_out )

       !---------------------------------------------------------------------------------
       ! CHANGING STORED WATER DURING PLANT DYNAMICS IS NOT FULLY IMPLEMENTED 
       ! LEAVING AS A PLACE-HOLDER FOR NOW. 
       !       ! Diagnose water storage in canopy if hydraulics is on
       !       ! This updates the internal value and the bc_out value.
       !       ! If hydraulics is off, it returns 0 storage
       if ( use_fates_planthydro ) then
          do s = 1, this%fates(nc)%nsites
             c = this%f2hmap(nc)%fcolumn(s)
             waterdiagnosticbulk_inst%total_plant_stored_h2o_col(c) = &
                  this%fates(nc)%bc_out(s)%plant_stored_h2o_si
          end do
       end if
       !---------------------------------------------------------------------------------
       
       ! Convert FATES dynamics into HLM usable information
       ! Initialize weighting variables (note FATES is the only HLM module
       ! that uses "is_veg" and "is_bareground".  The entire purpose of these
       ! variables is to inform patch%wtcol(p).  wt_ed is imposed on wtcol,
       ! but only for FATES columns.

       patch%is_veg(bounds_clump%begp:bounds_clump%endp)        = .false.
       patch%is_bareground(bounds_clump%begp:bounds_clump%endp) = .false.
       patch%wt_ed(bounds_clump%begp:bounds_clump%endp)         = 0.0_r8

       do s = 1,this%fates(nc)%nsites
          
          c = this%f2hmap(nc)%fcolumn(s)

          ! Other modules may have AI's we only flush values
          ! that are on the naturally vegetated columns
          elai(col%patchi(c):col%patchf(c)) = 0.0_r8
          tlai(col%patchi(c):col%patchf(c)) = 0.0_r8
          esai(col%patchi(c):col%patchf(c)) = 0.0_r8
          tsai(col%patchi(c):col%patchf(c)) = 0.0_r8
          htop(col%patchi(c):col%patchf(c)) = 0.0_r8
          hbot(col%patchi(c):col%patchf(c)) = 0.0_r8

          ! FATES does not dictate bare-ground so turbulent
          ! variables are not over-written.
          z0m(col%patchi(c)+1:col%patchf(c)) = 0.0_r8
          displa(col%patchi(c)+1:col%patchf(c)) = 0.0_r8
          dleaf_patch(col%patchi(c)+1:col%patchf(c)) = 0.0_r8

          frac_veg_nosno_alb(col%patchi(c):col%patchf(c)) = 0.0_r8

          ! Set the bareground patch indicator
          patch%is_bareground(col%patchi(c)) = .true.
          npatch = this%fates(nc)%sites(s)%youngest_patch%patchno

          ! Precision errors on the canopy_fraction_pa sum, even small (e-12)
          ! do exist, and can create potentially negetive bare-soil fractions
          ! (ie -1e-12 or smaller). Even though this is effectively zero,
          ! it can generate weird logic scenarios in the ctsm/elm code, so we
          ! protext it here with a lower bound of 0.0_r8.

          patch%wt_ed(col%patchi(c)) = max(0.0_r8, &

               1.0_r8-sum(this%fates(nc)%bc_out(s)%canopy_fraction_pa(1:npatch)))

          patch%sp_pftorder_index(col%patchi(c)) = 0 !bg is the 0th patch in the SP FATES structure

          areacheck = patch%wt_ed(col%patchi(c)) ! this is where we start the areachecking

          do ifp = 1, this%fates(nc)%sites(s)%youngest_patch%patchno
             ! for the vegetated patches

             p = ifp+col%patchi(c)

             ! bc_out(s)%canopy_fraction_pa(ifp) is the area fraction
             ! the site's total ground area that is occupied by the 
             ! area footprint of the current patch's vegetation canopy 
 
             patch%is_veg(p) = .true.
             patch%wt_ed(p)  = this%fates(nc)%bc_out(s)%canopy_fraction_pa(ifp)
             areacheck = areacheck + patch%wt_ed(p)

             tlai(p) = this%fates(nc)%bc_out(s)%tlai_pa(ifp)
             elai(p) = this%fates(nc)%bc_out(s)%elai_pa(ifp)
             tsai(p) = this%fates(nc)%bc_out(s)%tsai_pa(ifp)
             esai(p) = this%fates(nc)%bc_out(s)%esai_pa(ifp)
             htop(p) = this%fates(nc)%bc_out(s)%htop_pa(ifp)
             hbot(p) = this%fates(nc)%bc_out(s)%hbot_pa(ifp)

             if(use_fates_sp.and.abs(tlai(p)-this%fates(nc)%bc_out(s)%tlai_pa(ifp)).gt.1e-09)then
               write(iulog,*) 'fates lai not like hlm lai',tlai(p),this%fates(nc)%bc_out(s)%tlai_pa(ifp),ifp
             endif

             frac_veg_nosno_alb(p) = this%fates(nc)%bc_out(s)%frac_veg_nosno_alb_pa(ifp)

             ! Note that while we pass the following values at this point
             ! we have to send the same values after each time-step because
             ! the HLM keeps changing the value and re-setting, so we
             ! re-send instead of re-set. See clm_fates%TransferZ0mDisp()
             z0m(p)    = this%fates(nc)%bc_out(s)%z0m_pa(ifp)
             displa(p) = this%fates(nc)%bc_out(s)%displa_pa(ifp)
             dleaf_patch(p) = this%fates(nc)%bc_out(s)%dleaf_pa(ifp)
          end do ! veg pach

          if(abs(areacheck - 1.0_r8).gt.1.e-9_r8)then
            write(iulog,*) 'area wrong in interface',areacheck - 1.0_r8
            call endrun(msg=errMsg(sourcefile, __LINE__))
          endif

       end do
     end associate

     call t_stopf('fates_wrap_update_hlmfates_dyn')

   end subroutine wrap_update_hlmfates_dyn

   ! ====================================================================================

   subroutine restart( this, bounds_proc, ncid, flag, waterdiagnosticbulk_inst, &
                             waterstatebulk_inst, canopystate_inst, soilstate_inst )

      ! ---------------------------------------------------------------------------------
      ! The ability to restart the model is handled through three different types of calls
      ! "Define" the variables in the restart file, we "read" those variables into memory
      ! or "write" data into the file from memory.  This subroutine accomodates all three
      ! of those modes through the "flag" argument.  FATES as an external model also
      ! requires an initialization step, where we set-up the dimensions, allocate and
      ! flush the memory space that is used to transfer data in and out of the file.  This
      ! Only occurs once, where as the define step occurs every time a file is opened.
      !
      ! Note: waterstate_inst and canopystate_inst are arguments only because following
      ! the reading of variables, it is necessary to update diagnostics of the canopy
      ! throug the interface call clm_fates%wrap_update_hlmfates_dyn() which requires
      ! this information from the HLM.
      ! ---------------------------------------------------------------------------------


     use FatesConstantsMod, only : fates_long_string_length
     use FatesIODimensionsMod, only: fates_bounds_type
     use FatesIOVariableKindMod, only : site_r8, site_int, cohort_r8, cohort_int
     use EDMainMod, only :        ed_update_site
     use FatesInterfaceTypesMod, only:  fates_maxElementsPerSite

      implicit none

      ! Arguments

      class(hlm_fates_interface_type), intent(inout) :: this
      type(bounds_type)              , intent(in)    :: bounds_proc
      type(file_desc_t)              , intent(inout) :: ncid    ! netcdf id
      character(len=*)               , intent(in)    :: flag
      type(waterdiagnosticbulk_type) , intent(inout) :: waterdiagnosticbulk_inst
      type(waterstatebulk_type)      , intent(inout) :: waterstatebulk_inst
      type(canopystate_type)         , intent(inout) :: canopystate_inst
      type(soilstate_type)           , intent(inout) :: soilstate_inst
      
      ! Locals
      type(bounds_type) :: bounds_clump
      integer           :: nc
      integer           :: nclumps
      type(fates_bounds_type) :: fates_bounds
      type(fates_bounds_type) :: fates_clump
      integer                 :: c   ! HLM column index
      integer                 :: s   ! Fates site index
      integer                 :: g   ! grid-cell index
      integer                 :: dk_index
      integer                 :: nlevsoil
      character(len=fates_long_string_length) :: ioname
      integer                 :: nvar
      integer                 :: ivar
      logical                 :: readvar

      logical, save           :: initialized = .false.

     call t_startf('fates_restart')

      nclumps = get_proc_clumps()

      ! ---------------------------------------------------------------------------------
      ! note (rgk: 11-2016) The history and restart intialization process assumes
      ! that the number of site/columns active is a static entity.  Thus
      ! we only allocate the mapping tables for the column/sites we start with.
      ! If/when we start having dynamic column/sites (for reasons uknown as of yet)
      ! we will need to re-evaluate the allocation of the mapping tables so they
      ! can be unallocated,reallocated and set every time a new column/site is spawned
      ! ---------------------------------------------------------------------------------

      ! ---------------------------------------------------------------------------------
      ! Only initialize the FATES restart structures the first time it is called
      ! Note that the allocations involved with initialization are static.
      ! This is because the array spaces for IO span the entire column, patch and cohort
      ! range on the proc.
      ! With DYNAMIC LANDUNITS or SPAWNING NEW OR CULLING OLD SITES:
      ! we will in that case have to de-allocate, reallocate and then re-set the mapping
      ! tables:  this%fates_restart%restart_map(nc)
      ! I think that is it...
      ! ---------------------------------------------------------------------------------

      ! Set the FATES global time and date variables
      call GetAndSetTime 

      if(.not.initialized) then

         initialized=.true.
      
         ! ------------------------------------------------------------------------------
         ! PART I: Set FATES DIMENSIONING INFORMATION
         ! ------------------------------------------------------------------------------
         
         call hlm_bounds_to_fates_bounds(bounds_proc, fates_bounds)
         
         call this%fates_restart%Init(nclumps, fates_bounds)
         
         ! Define the bounds on the first dimension for each thread
         !$OMP PARALLEL DO PRIVATE (nc,bounds_clump,fates_clump)
         do nc = 1,nclumps
            call get_clump_bounds(nc, bounds_clump)
            
            ! thread bounds for patch
            call hlm_bounds_to_fates_bounds(bounds_clump, fates_clump)
            call this%fates_restart%SetThreadBoundsEach(nc, fates_clump)
         end do
         !$OMP END PARALLEL DO
         
         !$OMP PARALLEL DO PRIVATE (nc,s,c,g,bounds_clump)
         do nc = 1,nclumps

            call get_clump_bounds(nc, bounds_clump)
            allocate(this%fates_restart%restart_map(nc)%site_index(this%fates(nc)%nsites))
            allocate(this%fates_restart%restart_map(nc)%cohort1_index(this%fates(nc)%nsites))            
            do s=1,this%fates(nc)%nsites
               c = this%f2hmap(nc)%fcolumn(s)
               this%fates_restart%restart_map(nc)%site_index(s)   = c
               g = col%gridcell(c)
               this%fates_restart%restart_map(nc)%cohort1_index(s) = (g-1)*fates_maxElementsPerSite + 1
            end do
            
         end do
         !$OMP END PARALLEL DO
         
         ! ------------------------------------------------------------------------------------
         ! PART II: USE THE JUST DEFINED DIMENSIONS TO ASSEMBLE THE VALID IO TYPES
         ! INTERF-TODO: THESE CAN ALL BE EMBEDDED INTO A SUBROUTINE IN HISTORYIOMOD
         ! ------------------------------------------------------------------------------------
         call this%fates_restart%assemble_restart_output_types()
         
         
         ! ------------------------------------------------------------------------------------
         ! PART III: DEFINE THE LIST OF OUTPUT VARIABLE OBJECTS, AND REGISTER THEM WITH THE
         ! HLM ACCORDING TO THEIR TYPES
         ! ------------------------------------------------------------------------------------
         call this%fates_restart%initialize_restart_vars()
         
      end if

      ! ---------------------------------------------------------------------------------
      ! If we are writing, we must loop through our linked list structures and transfer the
      ! information in the linked lists (FATES state memory) to the output vectors.
      ! ---------------------------------------------------------------------------------

      if(flag=='write')then
         !$OMP PARALLEL DO PRIVATE (nc)
         do nc = 1, nclumps
            if (this%fates(nc)%nsites>0) then
               call this%fates_restart%set_restart_vectors(nc,this%fates(nc)%nsites, &
                                                           this%fates(nc)%sites)
            end if
         end do
         !$OMP END PARALLEL DO
      end if

      ! ---------------------------------------------------------------------------------
      ! In all cases, iterate through the list of variable objects
      ! and either define, write or read to the NC buffer
      ! This seems strange, but keep in mind that the call to restartvar()
      ! has a different function in all three cases.
      ! ---------------------------------------------------------------------------------

      nvar = this%fates_restart%num_restart_vars()
      do ivar = 1, nvar
            
         associate( vname => this%fates_restart%rvars(ivar)%vname, &
              vunits      => this%fates_restart%rvars(ivar)%units,   &
              vlong       => this%fates_restart%rvars(ivar)%long )

           dk_index = this%fates_restart%rvars(ivar)%dim_kinds_index
           ioname = trim(this%fates_restart%dim_kinds(dk_index)%name)
        
           select case(trim(ioname))
           case(cohort_r8)

              call restartvar(ncid=ncid, flag=flag, varname=trim(vname), &
                    xtype=ncd_double,dim1name=trim('cohort'),long_name=trim(vlong), &
                    units=trim(vunits),interpinic_flag='interp', &
                    data=this%fates_restart%rvars(ivar)%r81d,readvar=readvar)
              
           case(site_r8)
              
              call restartvar(ncid=ncid, flag=flag, varname=trim(vname), &
                    xtype=ncd_double,dim1name=trim('column'),long_name=trim(vlong), &
                    units=trim(vunits),interpinic_flag='interp', &
                    data=this%fates_restart%rvars(ivar)%r81d,readvar=readvar)
              
           case(cohort_int)
              
              call restartvar(ncid=ncid, flag=flag, varname=trim(vname), &
                    xtype=ncd_int,dim1name=trim('cohort'),long_name=trim(vlong), &
                    units=trim(vunits),interpinic_flag='interp', &
                    data=this%fates_restart%rvars(ivar)%int1d,readvar=readvar)
              
           case(site_int)
           
              call restartvar(ncid=ncid, flag=flag, varname=trim(vname), &
                    xtype=ncd_int,dim1name=trim('column'),long_name=trim(vlong), &
                    units=trim(vunits),interpinic_flag='interp', &
                    data=this%fates_restart%rvars(ivar)%int1d,readvar=readvar)
              
           case default
              write(iulog,*) 'A FATES iotype was created that was not registerred'
              write(iulog,*) 'in CLM.:',trim(ioname)
              call endrun(msg=errMsg(sourcefile, __LINE__))
           end select
           
         end associate
      end do
      
      ! ---------------------------------------------------------------------------------
      ! If we are in a read mode, then we have just populated the sparse vectors
      ! in the IO object list. The data in these vectors needs to be transferred
      ! to the linked lists to populate the state memory.
      ! ---------------------------------------------------------------------------------

      if(flag=='read')then
         
         !$OMP PARALLEL DO PRIVATE (nc,bounds_clump,s)
         do nc = 1, nclumps
            if (this%fates(nc)%nsites>0) then

               call get_clump_bounds(nc, bounds_clump)

               ! ------------------------------------------------------------------------
               ! Convert newly read-in vectors into the FATES namelist state variables
               ! ------------------------------------------------------------------------
               call this%fates_restart%create_patchcohort_structure(nc, &
                    this%fates(nc)%nsites, this%fates(nc)%sites, this%fates(nc)%bc_in)
               
               call this%fates_restart%get_restart_vectors(nc, this%fates(nc)%nsites, &
                    this%fates(nc)%sites )

               ! I think ed_update_site and update_hlmfates_dyn are doing some similar
               ! update type stuff, should consolidate (rgk 11-2016)
               do s = 1,this%fates(nc)%nsites
                  call ed_update_site( this%fates(nc)%sites(s), &
                        this%fates(nc)%bc_in(s), & 
                        this%fates(nc)%bc_out(s) )


               ! This call sends internal fates variables into the
               ! output boundary condition structures. Note: this is called
               ! internally in fates dynamics as well.
               call FluxIntoLitterPools(this%fates(nc)%sites(s), &
                    this%fates(nc)%bc_in(s), & 
                    this%fates(nc)%bc_out(s))
                  
               end do
               
               
               ! ------------------------------------------------------------------------
               ! Re-populate all the hydraulics variables that are dependent
               ! on the key hydro state variables and plant carbon/geometry
               ! ------------------------------------------------------------------------
               if (use_fates_planthydro) then

                  do s = 1,this%fates(nc)%nsites
                     c = this%f2hmap(nc)%fcolumn(s)
                     nlevsoil = this%fates(nc)%bc_in(s)%nlevsoil
                     this%fates(nc)%bc_in(s)%hksat_sisl(1:nlevsoil) = &
                          soilstate_inst%hksat_col(c,1:nlevsoil)
                     
                     this%fates(nc)%bc_in(s)%watsat_sisl(1:nlevsoil) = &
                          soilstate_inst%watsat_col(c,1:nlevsoil)
                     
                     this%fates(nc)%bc_in(s)%watres_sisl(1:nlevsoil) = &
                          soilstate_inst%watres_col(c,1:nlevsoil)
                     
                     this%fates(nc)%bc_in(s)%sucsat_sisl(1:nlevsoil) = &
                          soilstate_inst%sucsat_col(c,1:nlevsoil)
                     
                     this%fates(nc)%bc_in(s)%bsw_sisl(1:nlevsoil) = &
                          soilstate_inst%bsw_col(c,1:nlevsoil)
                     
                     this%fates(nc)%bc_in(s)%h2o_liq_sisl(1:nlevsoil) = &
                          waterstatebulk_inst%h2osoi_liq_col(c,1:nlevsoil)
                  end do


                  call RestartHydrStates(this%fates(nc)%sites,  &
                                         this%fates(nc)%nsites, &
                                         this%fates(nc)%bc_in,  &
                                         this%fates(nc)%bc_out)
               end if

               ! ------------------------------------------------------------------------
               ! Update diagnostics of FATES ecosystem structure used in HLM.
               ! ------------------------------------------------------------------------
               call this%wrap_update_hlmfates_dyn(nc,bounds_clump, &
                     waterdiagnosticbulk_inst,canopystate_inst)

               ! ------------------------------------------------------------------------
               ! Update the 3D patch level radiation absorption fractions
               ! ------------------------------------------------------------------------
               call this%fates_restart%update_3dpatch_radiation(this%fates(nc)%nsites, &
                                                                this%fates(nc)%sites, &
                                                                this%fates(nc)%bc_out)
                    
               ! ------------------------------------------------------------------------
               ! Update history IO fields that depend on ecosystem dynamics
               ! ------------------------------------------------------------------------
               call this%fates_hist%update_history_dyn( nc, &
                     this%fates(nc)%nsites,                 &
                     this%fates(nc)%sites) 

               
            end if
         end do
         !$OMP END PARALLEL DO
         
      end if

     call t_stopf('fates_restart')
      
      return
   end subroutine restart

   !=====================================================================================

   subroutine init_coldstart(this, waterstatebulk_inst, waterdiagnosticbulk_inst, &
        canopystate_inst, soilstate_inst)


     ! Arguments
     class(hlm_fates_interface_type), intent(inout) :: this
     type(waterstatebulk_type)          , intent(inout) :: waterstatebulk_inst
     type(waterdiagnosticbulk_type)          , intent(inout) :: waterdiagnosticbulk_inst
     type(canopystate_type)         , intent(inout) :: canopystate_inst
     type(soilstate_type)           , intent(inout) :: soilstate_inst

     ! locals
     integer                                        :: nclumps
     integer                                        :: nc
     type(bounds_type)                              :: bounds_clump
     ! locals
     real(r8) :: vol_ice
     real(r8) :: eff_porosity
     integer :: nlevsoil  ! Number of soil layers at each site
     integer :: j
     integer :: s
     integer :: c

     call t_startf('fates_initcoldstart')

     ! Set the FATES global time and date variables
     call GetAndSetTime                                                                

     nclumps = get_proc_clumps()

     !$OMP PARALLEL DO PRIVATE (nc,bounds_clump,s,c,j,vol_ice,eff_porosity)
     do nc = 1, nclumps
        
        if ( this%fates(nc)%nsites>0 ) then

           call get_clump_bounds(nc, bounds_clump)

           do s = 1,this%fates(nc)%nsites
              call init_site_vars(this%fates(nc)%sites(s),this%fates(nc)%bc_in(s) )
              call zero_site(this%fates(nc)%sites(s))
           end do
           
           call set_site_properties(this%fates(nc)%nsites, &
                                    this%fates(nc)%sites,  &
                                    this%fates(nc)%bc_in)

           ! ----------------------------------------------------------------------------
           ! Initialize Hydraulics Code if turned on
           ! Called prior to init_patches(). Site level rhizosphere shells must
           ! be set prior to cohort initialization.
           ! ----------------------------------------------------------------------------

           if (use_fates_planthydro) then

              do s = 1,this%fates(nc)%nsites
                 c = this%f2hmap(nc)%fcolumn(s)
                 
                 nlevsoil = this%fates(nc)%bc_in(s)%nlevsoil

                 this%fates(nc)%bc_in(s)%watsat_sisl(1:nlevsoil) = &
                      soilstate_inst%watsat_col(c,1:nlevsoil)
                 
                 this%fates(nc)%bc_in(s)%sucsat_sisl(1:nlevsoil) = &
                      soilstate_inst%sucsat_col(c,1:nlevsoil)
 
                 this%fates(nc)%bc_in(s)%bsw_sisl(1:nlevsoil) = &
                      soilstate_inst%bsw_col(c,1:nlevsoil)
 
                 this%fates(nc)%bc_in(s)%h2o_liq_sisl(1:nlevsoil) = &
                      waterstatebulk_inst%h2osoi_liq_col(c,1:nlevsoil)
 
                 this%fates(nc)%bc_in(s)%hksat_sisl(1:nlevsoil) = &
                       soilstate_inst%hksat_col(c,1:nlevsoil)

                 do j = 1, nlevsoil
                    vol_ice = min(soilstate_inst%watsat_col(c,j), &
                          waterstatebulk_inst%h2osoi_ice_col(c,j)/(col%dz(c,j)*denice))
                    eff_porosity = max(0.01_r8,soilstate_inst%watsat_col(c,j)-vol_ice)
                    this%fates(nc)%bc_in(s)%eff_porosity_sl(j) = eff_porosity
                 end do

              end do

              call HydrSiteColdStart(this%fates(nc)%sites,this%fates(nc)%bc_in)
           end if

           call init_patches(this%fates(nc)%nsites, this%fates(nc)%sites, &
                             this%fates(nc)%bc_in)

           do s = 1,this%fates(nc)%nsites
              call ed_update_site(this%fates(nc)%sites(s), &
                    this%fates(nc)%bc_in(s), & 
                    this%fates(nc)%bc_out(s))

              ! This call sends internal fates variables into the
              ! output boundary condition structures. Note: this is called
              ! internally in fates dynamics as well.
              call FluxIntoLitterPools(this%fates(nc)%sites(s), &
                   this%fates(nc)%bc_in(s), & 
                   this%fates(nc)%bc_out(s))
              
           end do

           ! ------------------------------------------------------------------------
           ! Update diagnostics of FATES ecosystem structure used in HLM.
           ! ------------------------------------------------------------------------
           call this%wrap_update_hlmfates_dyn(nc,bounds_clump, &
                waterdiagnosticbulk_inst,canopystate_inst)

           ! ------------------------------------------------------------------------
           ! Update history IO fields that depend on ecosystem dynamics
           ! ------------------------------------------------------------------------
           call this%fates_hist%update_history_dyn( nc, &
                this%fates(nc)%nsites,                 &
                this%fates(nc)%sites) 

           

        end if
     end do
     !$OMP END PARALLEL DO
     
     call t_stopf('fates_initcoldstart')

   end subroutine init_coldstart

   ! ======================================================================================
   
   subroutine wrap_sunfrac(this,nc,atm2lnd_inst,canopystate_inst)
         
      ! ---------------------------------------------------------------------------------
      ! This interface function is a wrapper call on ED_SunShadeFracs. The only
      ! returned variable is a patch vector, fsun_patch, which describes the fraction
      ! of the canopy that is exposed to sun.
      ! ---------------------------------------------------------------------------------
      
      implicit none
      
      ! Input Arguments
      class(hlm_fates_interface_type), intent(inout) :: this
      
      integer, intent(in)                  :: nc
      
      ! direct and diffuse downwelling radiation (W/m2)
      type(atm2lnd_type),intent(in)        :: atm2lnd_inst
      
      ! Input/Output Arguments to CLM
      type(canopystate_type),intent(inout) :: canopystate_inst
      
      ! Local Variables
      integer  :: p                           ! global index of the host patch
      integer  :: g                           ! global index of the host gridcell
      integer  :: c                           ! global index of the host column

      integer  :: s                           ! FATES site index
      integer  :: ifp                         ! FATEs patch index
                                              ! this is the order increment of patch
                                              ! on the site

      type(ed_patch_type), pointer :: cpatch  ! c"urrent" patch  INTERF-TODO: SHOULD
                                              ! BE HIDDEN AS A FATES PRIVATE

     call t_startf('fates_wrapsunfrac')

      associate( forc_solad => atm2lnd_inst%forc_solad_grc, &
                 forc_solai => atm2lnd_inst%forc_solai_grc, &
                 fsun       => canopystate_inst%fsun_patch, &
                 laisun     => canopystate_inst%laisun_patch, &               
                 laisha     => canopystate_inst%laisha_patch )

        ! -------------------------------------------------------------------------------
        ! Convert input BC's
        ! The sun-shade calculations are performed only on FATES patches
        ! -------------------------------------------------------------------------------

        do s = 1, this%fates(nc)%nsites
           c = this%f2hmap(nc)%fcolumn(s)
           g = col%gridcell(c)

           do ifp = 1, this%fates(nc)%sites(s)%youngest_patch%patchno
              this%fates(nc)%bc_in(s)%solad_parb(ifp,:) = forc_solad(g,:)
              this%fates(nc)%bc_in(s)%solai_parb(ifp,:) = forc_solai(g,:)
           end do
        end do

        ! -------------------------------------------------------------------------------
        ! Call FATES public function to calculate internal sun/shade structures
        ! as well as total patch sun/shade fraction output boundary condition
        ! -------------------------------------------------------------------------------

        call ED_SunShadeFracs(this%fates(nc)%nsites, &
             this%fates(nc)%sites,  &
             this%fates(nc)%bc_in,  &
             this%fates(nc)%bc_out)

        ! -------------------------------------------------------------------------------
        ! Transfer the FATES output boundary condition for canopy sun/shade fraction
        ! to the HLM
        ! -------------------------------------------------------------------------------

        do s = 1, this%fates(nc)%nsites
           c = this%f2hmap(nc)%fcolumn(s)
           do ifp = 1, this%fates(nc)%sites(s)%youngest_patch%patchno

              p = ifp+col%patchi(c)

              fsun(p)   = this%fates(nc)%bc_out(s)%fsun_pa(ifp)
              laisun(p) = this%fates(nc)%bc_out(s)%laisun_pa(ifp)
              laisha(p) = this%fates(nc)%bc_out(s)%laisha_pa(ifp)
           end do
        end do

      end associate

     call t_stopf('fates_wrapsunfrac')

   end subroutine wrap_sunfrac
   
   ! ===================================================================================

   subroutine prep_canopyfluxes(this, nc, fn, filterp, photosyns_inst)

     ! ----------------------------------------------------------------------
     ! the main function for calculating photosynthesis is called within a
     ! loop based on convergence.  Some intitializations, including 
     ! canopy resistance must be intitialized before the loop
     ! ----------------------------------------------------------------------
    
     ! Arguments
     class(hlm_fates_interface_type), intent(inout) :: this
     integer, intent(in)                            :: nc
     integer, intent(in)                            :: fn
     integer, intent(in)                            :: filterp(fn)
     type(photosyns_type),intent(inout)             :: photosyns_inst
     ! locals
     integer                                        :: f,p,c,s
     ! parameters
     integer,parameter                              :: rsmax0 = 2.e4_r8

     call t_startf('fates_prepcanfluxes')

     do s = 1, this%fates(nc)%nsites
        ! filter flag == 1 means that this patch has not been called for photosynthesis
        this%fates(nc)%bc_in(s)%filter_photo_pa(:) = 1

        ! set transpiration input boundary condition to zero. The exposed
        ! vegetation filter may not even call every patch.
        if (use_fates_planthydro) then
            this%fates(nc)%bc_in(s)%qflx_transp_pa(:) = 0._r8
        end if

     end do

     call t_stopf('fates_prepcanfluxes')

  end subroutine prep_canopyfluxes

   ! ====================================================================================
   
   subroutine wrap_btran(this,nc,fn,filterc,soilstate_inst, &
                         waterdiagnosticbulk_inst, temperature_inst, energyflux_inst,  &
                         soil_water_retention_curve)
      
      ! ---------------------------------------------------------------------------------
      ! This subroutine calculates btran for FATES, this will be an input boundary
      ! condition for FATES photosynthesis/transpiration.
      !
      ! This subroutine also calculates rootr
      ! 
      ! ---------------------------------------------------------------------------------

      use SoilWaterRetentionCurveMod, only : soil_water_retention_curve_type

      implicit none
      
      ! Arguments
      class(hlm_fates_interface_type), intent(inout) :: this
      integer                , intent(in)            :: nc
      integer                , intent(in)            :: fn
      integer                , intent(in)            :: filterc(fn) ! This is a list of
                                                                        ! columns with exposed veg
      type(soilstate_type)   , intent(inout)         :: soilstate_inst
      type(waterdiagnosticbulk_type)  , intent(in)            :: waterdiagnosticbulk_inst
      type(temperature_type) , intent(in)            :: temperature_inst
      type(energyflux_type)  , intent(inout)         :: energyflux_inst
      class(soil_water_retention_curve_type), intent(in) :: soil_water_retention_curve

      ! local variables
      real(r8) :: smp_node ! Soil suction potential, negative, [mm]
      real(r8) :: s_node
      integer  :: s
      integer  :: c
      integer  :: j
      integer  :: ifp
      integer  :: p
      integer  :: nlevsoil

     call t_startf('fates_wrapbtran')

      associate(& 
         sucsat      => soilstate_inst%sucsat_col           , & ! Input:  [real(r8) (:,:) ]  minimum soil suction (mm) 
         watsat      => soilstate_inst%watsat_col           , & ! Input:  [real(r8) (:,:) ]  volumetric soil water at saturation (porosity)
         bsw         => soilstate_inst%bsw_col              , & ! Input:  [real(r8) (:,:) ]  Clapp and Hornberger "b" 
         eff_porosity => soilstate_inst%eff_porosity_col    , & ! Input:  [real(r8) (:,:) ]  effective porosity = porosity - vol_ice       
         t_soisno    => temperature_inst%t_soisno_col       , & ! Input:  [real(r8) (:,:) ]  soil temperature (Kelvin)
         h2osoi_liqvol => waterdiagnosticbulk_inst%h2osoi_liqvol_col , & ! Input: [real(r8) (:,:) ]  liquid volumetric moisture, will be used for BeTR
         btran       => energyflux_inst%btran_patch         , & ! Output: [real(r8) (:)   ]  transpiration wetness factor (0 to 1) 
         rresis      => energyflux_inst%rresis_patch        , & ! Output: [real(r8) (:,:) ]  root resistance by layer (0-1)  (nlevgrnd) 
         rootr       => soilstate_inst%rootr_patch          & ! Output: [real(r8) (:,:) ]  Fraction of water uptake in each layer
         )

        ! -------------------------------------------------------------------------------
        ! Convert input BC's
        ! Critical step: a filter is being passed in that dictates which columns have
        ! exposed vegetation (above snow).  This is necessary, because various hydrologic
        ! variables like h2osoi_liqvol are not calculated and will have uninitialized
        ! values outside this list.
        !
        ! bc_in(s)%filter_btran      (this is in, but is also used in this subroutine)
        !
        ! We also filter a second time within this list by determining which soil layers
        ! have conditions for active uptake based on soil moisture and temperature. This
        ! must be determined by FATES (science stuff).  But the list of layers and patches
        ! needs to be passed back to the interface, because it then needs to request
        ! suction on these layers via CLM/ALM functions.  We cannot wide-swath calculate
        ! this on all layers, because values with no moisture or low temps will generate
        ! unstable values and cause sigtraps.
        ! -------------------------------------------------------------------------------
        
        do s = 1, this%fates(nc)%nsites
           c = this%f2hmap(nc)%fcolumn(s)
           nlevsoil = this%fates(nc)%bc_in(s)%nlevsoil

           ! Check to see if this column is in the exposed veg filter
           if( any(filterc==c) )then
              
              this%fates(nc)%bc_in(s)%filter_btran = .true.
              do j = 1,nlevsoil
                 this%fates(nc)%bc_in(s)%tempk_sl(j)         = t_soisno(c,j)
                 this%fates(nc)%bc_in(s)%h2o_liqvol_sl(j)    = h2osoi_liqvol(c,j)
                 this%fates(nc)%bc_in(s)%eff_porosity_sl(j)  = eff_porosity(c,j)
                 this%fates(nc)%bc_in(s)%watsat_sl(j)        = watsat(c,j)
              end do

           else
              this%fates(nc)%bc_in(s)%filter_btran = .false.
              this%fates(nc)%bc_in(s)%tempk_sl(:)         = -999._r8
              this%fates(nc)%bc_in(s)%h2o_liqvol_sl(:)    = -999._r8
              this%fates(nc)%bc_in(s)%eff_porosity_sl(:)  = -999._r8
              this%fates(nc)%bc_in(s)%watsat_sl(:)        = -999._r8
           end if

        end do

        ! -------------------------------------------------------------------------------
        ! This function evaluates the ground layer to determine if
        ! root water uptake can happen, and soil suction should even
        ! be calculated.  We ask FATES for a boundary condition output
        ! logical because we don't want science calculations in the interface
        ! yet... hydrology (suction calculation) is provided by the host
        ! so we need fates to tell us where to calculate suction
        ! but not calculate it itself. Yeah, complicated, but thats life.
        ! -------------------------------------------------------------------------------
        call get_active_suction_layers(this%fates(nc)%nsites, &
             this%fates(nc)%sites,  &
             this%fates(nc)%bc_in,  &
             this%fates(nc)%bc_out)

        ! Now that the active layers of water uptake have been decided by fates
        ! Calculate the suction that is passed back to fates
        ! Note that the filter_btran is unioned with active_suction_sl

        do s = 1, this%fates(nc)%nsites
           c = this%f2hmap(nc)%fcolumn(s)
           nlevsoil = this%fates(nc)%bc_in(s)%nlevsoil
           do j = 1,nlevsoil
              if(this%fates(nc)%bc_out(s)%active_suction_sl(j)) then
                 s_node = max(h2osoi_liqvol(c,j)/eff_porosity(c,j),0.01_r8)
                 call soil_water_retention_curve%soil_suction(c,j,s_node, soilstate_inst, smp_node)
                 this%fates(nc)%bc_in(s)%smp_sl(j)           = smp_node
              end if
           end do
        end do
        
        ! -------------------------------------------------------------------------------
        ! Suction and active uptake layers calculated, lets calculate uptake (btran)
        ! This will calculate internals, as well as output boundary conditions: 
        ! btran, rootr
        ! -------------------------------------------------------------------------------

        call btran_ed(this%fates(nc)%nsites, &
             this%fates(nc)%sites,  &
             this%fates(nc)%bc_in,  &
             this%fates(nc)%bc_out)

        ! -------------------------------------------------------------------------------
        ! Convert output BC's
        ! For CLM/ALM this wrapper provides return variables that should
        ! be similar to that of calc_root_moist_stress().  However,
        ! CLM/ALM-FATES simulations will no make use of rresis or btran
        ! outside of FATES. We do not have code in place to calculate or
        ! rresis right now, so we force to bad.  We have btran calculated so we
        ! pass it in case people want diagnostics.  rootr is actually the only
        ! variable that will be used, as it is needed to help distribute the
        ! the transpiration sink to the appropriate layers. (RGK)
        ! -------------------------------------------------------------------------------

        do s = 1, this%fates(nc)%nsites
           nlevsoil = this%fates(nc)%bc_in(s)%nlevsoil
           c = this%f2hmap(nc)%fcolumn(s)
           do ifp = 1, this%fates(nc)%sites(s)%youngest_patch%patchno

              p = ifp+col%patchi(c)

              do j = 1,nlevsoil
                 
                 rresis(p,j) = -999.9  ! We do not calculate this correctly
                 ! it should not thought of as valid output until we decide to.
                 rootr(p,j)  = this%fates(nc)%bc_out(s)%rootr_pasl(ifp,j)
                 btran(p)    = this%fates(nc)%bc_out(s)%btran_pa(ifp)
                 
              end do
           end do
        end do
      end associate

     call t_stopf('fates_wrapbtran')

   end subroutine wrap_btran

   ! ====================================================================================
   
   subroutine wrap_photosynthesis(this, nc, bounds, fn, filterp, &
         esat_tv, eair, oair, cair, rb, dayl_factor,             &
         atm2lnd_inst, temperature_inst, canopystate_inst, photosyns_inst)
   
    use shr_log_mod       , only : errMsg => shr_log_errMsg
    use abortutils        , only : endrun
    use decompMod         , only : bounds_type
    use clm_varcon        , only : rgas, tfrz, namep  
    use clm_varctl        , only : iulog
    use pftconMod         , only : pftcon
    use PatchType         , only : patch
    use quadraticMod      , only : quadratic
    use EDTypesMod        , only : dinc_ed
    use EDtypesMod        , only : ed_patch_type, ed_cohort_type, ed_site_type
   
    !
    ! !ARGUMENTS:
    class(hlm_fates_interface_type), intent(inout) :: this
    integer                , intent(in)            :: nc                          ! clump index
    type(bounds_type)      , intent(in)            :: bounds
    integer                , intent(in)            :: fn                          ! size of pft filter
    integer                , intent(in)            :: filterp(fn)                 ! pft filter
    real(r8)               , intent(in)            :: esat_tv(bounds%begp: )      ! saturation vapor pressure at t_veg (Pa)
    real(r8)               , intent(in)            :: eair( bounds%begp: )        ! vapor pressure of canopy air (Pa)
    real(r8)               , intent(in)            :: oair( bounds%begp: )        ! Atmospheric O2 partial pressure (Pa)
    real(r8)               , intent(in)            :: cair( bounds%begp: )        ! Atmospheric CO2 partial pressure (Pa)
    real(r8)               , intent(in)            :: rb( bounds%begp: )          ! boundary layer resistance (s/m)
    real(r8)               , intent(in)            :: dayl_factor( bounds%begp: ) ! scalar (0-1) for daylength
    type(atm2lnd_type)     , intent(in)            :: atm2lnd_inst
    type(temperature_type) , intent(in)            :: temperature_inst
    type(canopystate_type) , intent(inout)         :: canopystate_inst
    type(photosyns_type)   , intent(inout)         :: photosyns_inst

    integer                                        :: nlevsoil  ! number of soil layers in this site
    integer                                        :: s,c,p,ifp,j,icp
    real(r8)                                       :: dtime
    call t_startf('fates_psn')

    associate(&
          t_soisno  => temperature_inst%t_soisno_col , &
          t_veg     => temperature_inst%t_veg_patch  , &
          tgcm      => temperature_inst%thm_patch    , &
          forc_pbot => atm2lnd_inst%forc_pbot_downscaled_col, &
          rssun     => photosyns_inst%rssun_patch  , &
          rssha     => photosyns_inst%rssha_patch,   &
          psnsun    => photosyns_inst%psnsun_patch,  &
          psnsha    => photosyns_inst%psnsha_patch)
      
      do s = 1, this%fates(nc)%nsites
         
         c = this%f2hmap(nc)%fcolumn(s)
         
         nlevsoil = this%fates(nc)%bc_in(s)%nlevsoil

         do j = 1,nlevsoil
            this%fates(nc)%bc_in(s)%t_soisno_sl(j)   = t_soisno(c,j)  ! soil temperature (Kelvin)
        end do
         this%fates(nc)%bc_in(s)%forc_pbot           = forc_pbot(c)   ! atmospheric pressure (Pa)
    
         do ifp = 1,this%fates(nc)%sites(s)%youngest_patch%patchno
            p = ifp+col%patchi(c)
            ! Check to see if this patch is in the filter
            ! Note that this filter is most likely changing size, and getting smaller
            ! and smaller as more patch have converged on solution

            if( any(filterp==p) )then

               ! This filter is flushed to 1 before the canopyflux stability iterator
               ! It is set to status 2 if it is an active patch within the iterative loop
               ! After photosynthesis is called, it is upgraded to 3 if it was called.
               ! After all iterations we can evaluate which patches have a final flag
               ! of 3 to check if we missed any.
               this%fates(nc)%bc_in(s)%filter_photo_pa(ifp) = 2

               this%fates(nc)%bc_in(s)%dayl_factor_pa(ifp) = dayl_factor(p) ! scalar (0-1) for daylength
               this%fates(nc)%bc_in(s)%esat_tv_pa(ifp)     = esat_tv(p)     ! saturation vapor pressure at t_veg (Pa)
               this%fates(nc)%bc_in(s)%eair_pa(ifp)        = eair(p)        ! vapor pressure of canopy air (Pa)
               this%fates(nc)%bc_in(s)%oair_pa(ifp)        = oair(p)        ! Atmospheric O2 partial pressure (Pa)
               this%fates(nc)%bc_in(s)%cair_pa(ifp)        = cair(p)        ! Atmospheric CO2 partial pressure (Pa)
               this%fates(nc)%bc_in(s)%rb_pa(ifp)          = rb(p)          ! boundary layer resistance (s/m)
               this%fates(nc)%bc_in(s)%t_veg_pa(ifp)       = t_veg(p)       ! vegetation temperature (Kelvin)     
               this%fates(nc)%bc_in(s)%tgcm_pa(ifp)        = tgcm(p)        ! air temperature at agcm reference height (kelvin)
            end if
         end do
      end do

      dtime = get_step_size_real()
      
      ! Call photosynthesis
      
      call FatesPlantRespPhotosynthDrive (this%fates(nc)%nsites, &
                                 this%fates(nc)%sites,  &
                                this%fates(nc)%bc_in,  &
                                this%fates(nc)%bc_out, &
                                dtime)

      ! Perform a double check to see if all patches on naturally vegetated columns
      ! were activated for photosynthesis
      ! ---------------------------------------------------------------------------------
      do icp = 1,fn
         p = filterp(icp)
         c = patch%column(p)
         s = this%f2hmap(nc)%hsites(c)
         ! do if structure here and only pass natveg columns
         ifp = p-col%patchi(c)
                              
         if(this%fates(nc)%bc_in(s)%filter_photo_pa(ifp) /= 2)then
            write(iulog,*) 'Not all patches on the natveg column in the photosynthesis'
            write(iulog,*) 'filter ran photosynthesis s p icp ifp ilter',s,p,icp,ifp
            call endrun(msg=errMsg(sourcefile, __LINE__))
         else
            this%fates(nc)%bc_in(s)%filter_photo_pa(ifp) = 3
            rssun(p) = this%fates(nc)%bc_out(s)%rssun_pa(ifp)
            rssha(p) = this%fates(nc)%bc_out(s)%rssha_pa(ifp)
            
            ! These fields are marked with a bad-value flag
            photosyns_inst%psnsun_patch(p)   = spval
            photosyns_inst%psnsha_patch(p)   = spval
         end if
      end do
      
    end associate

    call t_stopf('fates_psn')

 end subroutine wrap_photosynthesis

 ! ======================================================================================

 subroutine wrap_accumulatefluxes(this, nc, fn, filterp)

   ! !ARGUMENTS:
   class(hlm_fates_interface_type), intent(inout) :: this
   integer                , intent(in)            :: nc                   ! clump index
   integer                , intent(in)            :: fn                   ! size of pft filter
   integer                , intent(in)            :: filterp(fn)          ! pft filter
   
   integer                                        :: s,c,p,ifp,icp
   real(r8)                                       :: dtime

   call t_startf('fates_wrapaccfluxes')

    ! Run a check on the filter
    do icp = 1,fn
       p = filterp(icp)
       c = patch%column(p)
       s = this%f2hmap(nc)%hsites(c)
       ifp = p-col%patchi(c)
       if(this%fates(nc)%bc_in(s)%filter_photo_pa(ifp) /= 3)then
            write(iulog,*) 'Not all patches on the natveg column in the canopys'
            write(iulog,*) 'filter ran canopy fluxes s p icp ifp ilter',s,p,icp,ifp
          call endrun(msg=errMsg(sourcefile, __LINE__))
       end if
    end do


    dtime = get_step_size_real()
    call  AccumulateFluxes_ED(this%fates(nc)%nsites,  &
                               this%fates(nc)%sites, &
                               this%fates(nc)%bc_in,  &
                               this%fates(nc)%bc_out, &
                               dtime)

   call t_stopf('fates_wrapaccfluxes')

 end subroutine wrap_accumulatefluxes

 ! ======================================================================================

 subroutine wrap_canopy_radiation(this, bounds_clump, nc, &
         num_vegsol, filter_vegsol, coszen, surfalb_inst)


    ! Arguments
    class(hlm_fates_interface_type), intent(inout) :: this
    type(bounds_type),  intent(in)             :: bounds_clump
    ! filter for vegetated pfts with coszen>0
    integer            , intent(in)            :: nc ! clump index
    integer            , intent(in)            :: num_vegsol                 
    integer            , intent(in)            :: filter_vegsol(num_vegsol)    
    ! cosine solar zenith angle for next time step
    real(r8)           , intent(in)            :: coszen( bounds_clump%begp: )        
    type(surfalb_type) , intent(inout)         :: surfalb_inst 
    
    ! locals
    integer                                    :: s,c,p,ifp,icp

    call t_startf('fates_wrapcanopyradiation')

    associate(&
         albgrd_col   =>    surfalb_inst%albgrd_col         , & !in
         albgri_col   =>    surfalb_inst%albgri_col         , & !in
         albd         =>    surfalb_inst%albd_patch         , & !out
         albi         =>    surfalb_inst%albi_patch         , & !out
         fabd         =>    surfalb_inst%fabd_patch         , & !out
         fabi         =>    surfalb_inst%fabi_patch         , & !out
         ftdd         =>    surfalb_inst%ftdd_patch         , & !out
         ftid         =>    surfalb_inst%ftid_patch         , & !out
         ftii         =>    surfalb_inst%ftii_patch)            !out

    do s = 1, this%fates(nc)%nsites

       c = this%f2hmap(nc)%fcolumn(s)

         do ifp = 1,this%fates(nc)%sites(s)%youngest_patch%patchno
           p = ifp+col%patchi(c)

          if( any(filter_vegsol==p) )then
    
             this%fates(nc)%bc_in(s)%filter_vegzen_pa(ifp) = .true.
             this%fates(nc)%bc_in(s)%coszen_pa(ifp)  = coszen(p)
             this%fates(nc)%bc_in(s)%albgr_dir_rb(:) = albgrd_col(c,:)
             this%fates(nc)%bc_in(s)%albgr_dif_rb(:) = albgri_col(c,:)

          else
             
             this%fates(nc)%bc_in(s)%filter_vegzen_pa(ifp) = .false.

          end if

       end do
    end do

    call ED_Norman_Radiation(this%fates(nc)%nsites,  &
         this%fates(nc)%sites, &
         this%fates(nc)%bc_in,  &
         this%fates(nc)%bc_out)
    
    ! Pass FATES BC's back to HLM
    ! -----------------------------------------------------------------------------------
    do icp = 1,num_vegsol
       p = filter_vegsol(icp)
       c = patch%column(p)
       s = this%f2hmap(nc)%hsites(c)
       ! do if structure here and only pass natveg columns
       ifp = p-col%patchi(c)

       if(.not.this%fates(nc)%bc_in(s)%filter_vegzen_pa(ifp) )then
          write(iulog,*) 's,p,ifp',s,p,ifp
          write(iulog,*) 'Not all patches on the natveg column were passed to canrad',patch%sp_pftorder_index(p)
!          call endrun(msg=errMsg(sourcefile, __LINE__))
       else
          albd(p,:) = this%fates(nc)%bc_out(s)%albd_parb(ifp,:)
          albi(p,:) = this%fates(nc)%bc_out(s)%albi_parb(ifp,:)
          fabd(p,:) = this%fates(nc)%bc_out(s)%fabd_parb(ifp,:)
          fabi(p,:) = this%fates(nc)%bc_out(s)%fabi_parb(ifp,:)
          ftdd(p,:) = this%fates(nc)%bc_out(s)%ftdd_parb(ifp,:)
          ftid(p,:) = this%fates(nc)%bc_out(s)%ftid_parb(ifp,:)
          ftii(p,:) = this%fates(nc)%bc_out(s)%ftii_parb(ifp,:)
       end if
    end do
    
  end associate

  call t_stopf('fates_wrapcanopyradiation')

 end subroutine wrap_canopy_radiation

 ! ======================================================================================

 subroutine wrap_update_hifrq_hist(this, bounds_clump, &
                                   soilbiogeochem_carbonflux_inst,     &
                                   soilbiogeochem_carbonstate_inst)

    ! Arguments
    class(hlm_fates_interface_type), intent(inout)    :: this
    type(bounds_type), intent(in)                     :: bounds_clump
    type(soilbiogeochem_carbonflux_type), intent(in)  :: soilbiogeochem_carbonflux_inst
    type(soilbiogeochem_carbonstate_type), intent(in) :: soilbiogeochem_carbonstate_inst

    ! locals
    real(r8) :: dtime
    integer  :: s, c, nc

    call t_startf('fates_update_hifrq_hist')

    associate(& 
        hr            => soilbiogeochem_carbonflux_inst%hr_col,       & ! (gC/m2/s) total heterotrophic respiration
        totsomc       => soilbiogeochem_carbonstate_inst%totsomc_col, & ! (gC/m2) total soil organic matter carbon
        totlitc       => soilbiogeochem_carbonstate_inst%totlitc_col)   ! (gC/m2) total litter carbon in BGC pools

      nc = bounds_clump%clump_index
      
      ! Summarize Net Fluxes
      do s = 1, this%fates(nc)%nsites
         c = this%f2hmap(nc)%fcolumn(s)
         this%fates(nc)%bc_in(s)%tot_het_resp = hr(c)
         this%fates(nc)%bc_in(s)%tot_somc     = totsomc(c)
         this%fates(nc)%bc_in(s)%tot_litc     = totlitc(c)
      end do

      dtime = get_step_size_real()
      
      ! Update history variables that track these variables
      call this%fates_hist%update_history_hifrq(nc, &
            this%fates(nc)%nsites,  &
            this%fates(nc)%sites,   &
            this%fates(nc)%bc_in,   &
            dtime)

    end associate

    call t_stopf('fates_wrap_hifrq_hist')

  end subroutine wrap_update_hifrq_hist

 ! ======================================================================================


 subroutine TransferZ0mDisp(this, bounds_clump, z0m_patch, displa_patch)

    ! Arguments
    class(hlm_fates_interface_type), intent(in) :: this
    type(bounds_type),intent(in)                :: bounds_clump
    real(r8), intent(inout) :: z0m_patch( bounds_clump%begp: )  ! patch momentum roughness length (m)
    real(r8), intent(inout) :: displa_patch( bounds_clump%begp: )  ! patch displacement height (m)

    ! Locals
    integer :: ci   ! Current clump index
    integer :: s    ! Site index
    integer :: c    ! Column index
    integer :: ifp  ! Fates patch index
    integer :: p    ! CLM patch index

    call t_startf('fates_transferz0disp')

    SHR_ASSERT_FL((ubound(z0m_patch, 1) == bounds_clump%endp), sourcefile, __LINE__)
    SHR_ASSERT_FL((ubound(displa_patch, 1) == bounds_clump%endp), sourcefile, __LINE__)

    ci = bounds_clump%clump_index

    do s = 1, this%fates(ci)%nsites
       c = this%f2hmap(ci)%fcolumn(s)

       z0m_patch(col%patchi(c)+1:col%patchf(c)) = 0.0_r8
       displa_patch(col%patchi(c)+1:col%patchf(c)) = 0.0_r8

         do ifp = 1, this%fates(ci)%sites(s)%youngest_patch%patchno
          p = ifp+col%patchi(c)
          z0m_patch(p) = this%fates(ci)%bc_out(s)%z0m_pa(ifp)
          displa_patch(p) = this%fates(ci)%bc_out(s)%displa_pa(ifp)
       end do
    end do

    call t_stopf('fates_transferz0disp')

    return
 end subroutine TransferZ0mDisp

 !-----------------------------------------------------------------------
 
  subroutine InterpFileInputs(this, bounds)
    !
    ! !DESCRIPTION:
    ! Interpolate inputs from files
    !
    ! NOTE(wjs, 2016-02-23) Stuff done here could probably be done at the end of
    ! InitEachTimeStep, rather than in this separate routine, except for the
    ! fact that
    ! (currently) this Interp stuff is done with proc bounds rather thna clump
    ! bounds. I
    ! think that is needed so that you don't update a given stream multiple
    ! times. If we
    ! rework the handling of threading / clumps so that there is a separate
    ! object for
    ! each clump, then I think this problem would disappear - at which point we
    ! could
    ! remove this Interp routine, moving its body to the end of
    ! InitEachTimeStep.
    !
    ! !USES:
    !
    ! !ARGUMENTS:
    class(hlm_fates_interface_type), intent(inout) :: this
    type(bounds_type), intent(in) :: bounds
    !
    ! !LOCAL VARIABLES:

    character(len=*), parameter :: subname = 'InterpFileInputs'
    !-----------------------------------------------------------------------

    call t_startf('fates_interpfileinputs')

    call this%fates_fire_data_method%FireInterp(bounds)

    call t_stopf('fates_interpfileinputs')

  end subroutine InterpFileInputs

  !-----------------------------------------------------------------------
  subroutine Init2(this, bounds, NLFilename)
    !
    ! !DESCRIPTION:
    ! Initialization after subgrid weights are determined
    !
    ! This copy should only be called if use_fates is .true.
    !
    ! !USES:
    !
    ! !ARGUMENTS:
    class(hlm_fates_interface_type), intent(inout) :: this
    type(bounds_type), intent(in) :: bounds
    character(len=*), intent(in) :: NLFilename ! namelist filename
    !
    ! !LOCAL VARIABLES:

    character(len=*), parameter :: subname = 'Init2'
    !-----------------------------------------------------------------------

    call t_startf('fates_init2')

    call this%fates_fire_data_method%FireInit(bounds, NLFilename)

    call t_stopf('fates_init2')

  end subroutine Init2

  !-----------------------------------------------------------------------
  subroutine InitAccBuffer(this, bounds)
    !
    ! !DESCRIPTION:
    ! Initialized any accumulation buffers needed for FATES
    !
    ! !USES:
    !
    ! !ARGUMENTS:
    class(hlm_fates_interface_type), intent(inout) :: this
    type(bounds_type), intent(in) :: bounds
    !
    ! !LOCAL VARIABLES:

    character(len=*), parameter :: subname = 'InitAccBuffer'
    !-----------------------------------------------------------------------

    call t_startf('fates_initaccbuff')

    call this%fates_fire_data_method%InitAccBuffer( bounds )

    call t_stopf('fates_initaccbuff')

  end subroutine InitAccBuffer


  !-----------------------------------------------------------------------
  subroutine InitAccVars(this, bounds)
    !
    ! !DESCRIPTION:
    ! Initialized any accumulation variables needed for FATES
    !
    ! !USES:
    !
    ! !ARGUMENTS:
    class(hlm_fates_interface_type), intent(inout) :: this
    type(bounds_type), intent(in) :: bounds
    !
    ! !LOCAL VARIABLES:

    character(len=*), parameter :: subname = 'InitAccVars'
    !-----------------------------------------------------------------------

    call t_startf('fates_initaccvars')

    call this%fates_fire_data_method%InitAccVars( bounds )

    call t_stopf('fates_initaccvars')

  end subroutine InitAccVars

  !-----------------------------------------------------------------------
  subroutine UpdateAccVars(this, bounds)
    !
    ! !DESCRIPTION:
    ! Update any accumulation variables needed for FATES
    !
    ! !USES:
    !
    ! !ARGUMENTS:
    class(hlm_fates_interface_type), intent(inout) :: this
    type(bounds_type), intent(in) :: bounds
    !
    ! !LOCAL VARIABLES:

    character(len=*), parameter :: subname = 'UpdateAccVars'
    !-----------------------------------------------------------------------

    call t_startf('fates_updateaccvars')

    call this%fates_fire_data_method%UpdateAccVars( bounds )

    call t_stopf('fates_updateaccvars')

  end subroutine UpdateAccVars

 ! ======================================================================================

 subroutine init_history_io(this,bounds_proc)

   use histFileMod, only : hist_addfld1d, hist_addfld2d, hist_addfld_decomp 

   use FatesConstantsMod, only : fates_short_string_length, fates_long_string_length
   use FatesIOVariableKindMod, only : patch_r8, patch_ground_r8, patch_size_pft_r8
   use FatesIOVariableKindMod, only : site_r8, site_ground_r8, site_size_pft_r8
   use FatesIOVariableKindMod, only : site_size_r8, site_pft_r8, site_age_r8
   use FatesIOVariableKindMod, only : site_coage_r8, site_coage_pft_r8
   use FatesIOVariableKindMod, only : site_fuel_r8, site_cwdsc_r8, site_scag_r8
   use FatesIOVariableKindMod, only : site_scagpft_r8, site_agepft_r8
   use FatesIOVariableKindMod, only : site_can_r8, site_cnlf_r8, site_cnlfpft_r8
   use FatesIOVariableKindMod, only : site_height_r8, site_elem_r8, site_elpft_r8
   use FatesIOVariableKindMod, only : site_elcwd_r8, site_elage_r8, site_agefuel_r8
   use FatesIODimensionsMod, only : fates_bounds_type


   ! Arguments
   class(hlm_fates_interface_type), intent(inout) :: this
   type(bounds_type),intent(in)                   :: bounds_proc  ! Currently "proc"
   
   
   ! Locals
   type(bounds_type)                              :: bounds_clump
   integer :: nvar  ! number of IO variables found
   integer :: ivar  ! variable index 1:nvar
   integer :: nc    ! thread counter 1:nclumps
   integer :: nclumps ! number of threads on this proc
   integer :: s     ! FATES site index
   integer :: c     ! ALM/CLM column index
   character(len=fates_short_string_length) :: dim2name
   character(len=fates_long_string_length) :: ioname
   integer :: d_index, dk_index
   
   type(fates_bounds_type) :: fates_bounds
   type(fates_bounds_type) :: fates_clump

    call t_startf('fates_inithistoryio')

   ! This routine initializes the types of output variables
   ! not the variables themselves, just the types
   ! ---------------------------------------------------------------------------------

   nclumps = get_proc_clumps()

   ! ------------------------------------------------------------------------------------
   ! PART I: Set FATES DIMENSIONING INFORMATION
   !       
   ! -------------------------------------------------------------------------------
   ! Those who wish add variables that require new dimensions, please
   ! see FATES: FatesHistoryInterfaceMod.F90.  Dimension types are defined at the top of the
   ! module, and a new explicitly named instance of that type should be created.
   ! With this new dimension, a new output type/kind can contain that dimension.
   ! A new type/kind can be added to the dim_kinds structure, which defines its members
   ! in created in init_dim_kinds_maps().  Make sure to increase the size of fates_num_dim_kinds.
   ! A type/kind of output is defined by the data type (ie r8,int,..)
   ! and the dimensions.  Keep in mind that 3D variables (or 4D if you include time)
   ! are not really supported in CLM/ALM right now.  There are ways around this
   ! limitations by creating combined dimensions, for instance the size+pft dimension
   ! "scpf"
   ! ------------------------------------------------------------------------------------
   
   call hlm_bounds_to_fates_bounds(bounds_proc, fates_bounds)

   call this%fates_hist%Init(nclumps, fates_bounds)

   ! Define the bounds on the first dimension for each thread
   !$OMP PARALLEL DO PRIVATE (nc,bounds_clump,fates_clump)
   do nc = 1,nclumps
      
      call get_clump_bounds(nc, bounds_clump)
      
      ! thread bounds for patch
      call hlm_bounds_to_fates_bounds(bounds_clump, fates_clump)
      call this%fates_hist%SetThreadBoundsEach(nc, fates_clump)
   end do
   !$OMP END PARALLEL DO

   ! ------------------------------------------------------------------------------------
   ! PART I.5: SET SOME INDEX MAPPINGS SPECIFICALLY FOR SITE<->COLUMN AND PATCH 
   ! ------------------------------------------------------------------------------------
   
   !$OMP PARALLEL DO PRIVATE (nc,s,c)
   do nc = 1,nclumps
      
      allocate(this%fates_hist%iovar_map(nc)%site_index(this%fates(nc)%nsites))
      allocate(this%fates_hist%iovar_map(nc)%patch1_index(this%fates(nc)%nsites))
      
      do s=1,this%fates(nc)%nsites
         c = this%f2hmap(nc)%fcolumn(s)
         this%fates_hist%iovar_map(nc)%site_index(s)   = c
         this%fates_hist%iovar_map(nc)%patch1_index(s) = col%patchi(c)+1
      end do
      
   end do
   !$OMP END PARALLEL DO
   
   ! ------------------------------------------------------------------------------------
   ! PART II: USE THE JUST DEFINED DIMENSIONS TO ASSEMBLE THE VALID IO TYPES
   ! INTERF-TODO: THESE CAN ALL BE EMBEDDED INTO A SUBROUTINE IN HISTORYIOMOD
   ! ------------------------------------------------------------------------------------
   call this%fates_hist%assemble_history_output_types()
   
   ! ------------------------------------------------------------------------------------
   ! PART III: DEFINE THE LIST OF OUTPUT VARIABLE OBJECTS, AND REGISTER THEM WITH THE
   ! HLM ACCORDING TO THEIR TYPES
   ! ------------------------------------------------------------------------------------
   call this%fates_hist%initialize_history_vars()
   nvar = this%fates_hist%num_history_vars()
   
   do ivar = 1, nvar
      
      associate( vname    => this%fates_hist%hvars(ivar)%vname, &
                 vunits   => this%fates_hist%hvars(ivar)%units,   &
                 vlong    => this%fates_hist%hvars(ivar)%long, &
                 vdefault => this%fates_hist%hvars(ivar)%use_default, &
                 vavgflag => this%fates_hist%hvars(ivar)%avgflag)

        dk_index = this%fates_hist%hvars(ivar)%dim_kinds_index
        ioname = trim(this%fates_hist%dim_kinds(dk_index)%name)
        
        select case(trim(ioname))
        case(patch_r8)
           call hist_addfld1d(fname=trim(vname),units=trim(vunits),         &
                              avgflag=trim(vavgflag),long_name=trim(vlong), &
                              ptr_patch=this%fates_hist%hvars(ivar)%r81d,    &
                              default=trim(vdefault),                       &
                              set_lake=0._r8,set_urb=0._r8)
           
        case(site_r8)
           call hist_addfld1d(fname=trim(vname),units=trim(vunits),         &
                              avgflag=trim(vavgflag),long_name=trim(vlong), &
                              ptr_col=this%fates_hist%hvars(ivar)%r81d,      & 
                              default=trim(vdefault),                       &
                              set_lake=0._r8,set_urb=0._r8)

        case(patch_ground_r8, patch_size_pft_r8)

           d_index = this%fates_hist%dim_kinds(dk_index)%dim2_index
           dim2name = this%fates_hist%dim_bounds(d_index)%name
           call hist_addfld2d(fname=trim(vname),units=trim(vunits),         & ! <--- addfld2d
                              type2d=trim(dim2name),                        & ! <--- type2d
                              avgflag=trim(vavgflag),long_name=trim(vlong), &
                              ptr_patch=this%fates_hist%hvars(ivar)%r82d,    & 
                              default=trim(vdefault))
           
        
        case(site_ground_r8, site_size_pft_r8, site_size_r8, site_pft_r8, &
             site_age_r8, site_height_r8, site_coage_r8,site_coage_pft_r8, &
             site_fuel_r8, site_cwdsc_r8, &
             site_can_r8,site_cnlf_r8, site_cnlfpft_r8, site_scag_r8, & 
             site_scagpft_r8, site_agepft_r8, site_elem_r8, site_elpft_r8, &
             site_elcwd_r8, site_elage_r8, site_agefuel_r8)


           d_index = this%fates_hist%dim_kinds(dk_index)%dim2_index
           dim2name = this%fates_hist%dim_bounds(d_index)%name
           call hist_addfld2d(fname=trim(vname),units=trim(vunits),         &
                              type2d=trim(dim2name),                        &
                              avgflag=trim(vavgflag),long_name=trim(vlong), &
                              ptr_col=this%fates_hist%hvars(ivar)%r82d,    & 
                              default=trim(vdefault))


        case default
           write(iulog,*) 'A FATES iotype was created that was not registerred'
           write(iulog,*) 'in CLM.:',trim(ioname)
           call endrun(msg=errMsg(sourcefile, __LINE__))
        end select
          
      end associate

   end do

   call t_stopf('fates_inithistoryio')

 end subroutine init_history_io

 ! ======================================================================================
 
 subroutine init_soil_depths(this, nc)
    
    ! Input Arguments
    class(hlm_fates_interface_type), intent(inout) :: this
    integer,intent(in)                             :: nc   ! Clump

    ! Locals
    integer :: s  ! site index
    integer :: c  ! column index
    integer :: j  ! Depth index
    integer :: nlevsoil
    integer :: nlevdecomp

    call t_startf('fates_initsoildepths')

    do s = 1, this%fates(nc)%nsites
       c = this%f2hmap(nc)%fcolumn(s)
       nlevsoil = this%fates(nc)%bc_in(s)%nlevsoil
       nlevdecomp = this%fates(nc)%bc_in(s)%nlevdecomp

       this%fates(nc)%bc_in(s)%zi_sisl(0:nlevsoil)    = col%zi(c,0:nlevsoil)
       this%fates(nc)%bc_in(s)%dz_sisl(1:nlevsoil)    = col%dz(c,1:nlevsoil)
       this%fates(nc)%bc_in(s)%z_sisl(1:nlevsoil)     = col%z(c,1:nlevsoil)
       this%fates(nc)%bc_in(s)%dz_decomp_sisl(1:nlevdecomp) = &
             dzsoi_decomp(1:nlevdecomp)

       if (use_vertsoilc) then
          do j=1,nlevsoil
             this%fates(nc)%bc_in(s)%decomp_id(j) = j
             ! Check to make sure that dz = dz_decomp_sisl when vertical soil dynamics
             ! are active
             if(abs(this%fates(nc)%bc_in(s)%dz_decomp_sisl(j)-this%fates(nc)%bc_in(s)%dz_sisl(j))>1.e-10_r8)then
                write(iulog,*) 'when vertical soil decomp dynamics are on'
                write(iulog,*) 'fates assumes that the decomposition depths equal the soil depths'
                write(iulog,*) 'layer: ',j
                write(iulog,*) 'dz_decomp_sisl(j): ',this%fates(nc)%bc_in(s)%dz_decomp_sisl(j)
                write(iulog,*) 'dz_sisl(j): ',this%fates(nc)%bc_in(s)%dz_sisl(j)
                call endrun(msg=errMsg(sourcefile, __LINE__))
             end if
          end do
       else
          do j=1,nlevsoil
             this%fates(nc)%bc_in(s)%decomp_id(j) = 1
          end do
       end if

    end do

    call t_stopf('fates_initsoildepths')

    return
 end subroutine init_soil_depths

 ! ======================================================================================

 subroutine ComputeRootSoilFlux(this, bounds_clump, num_filterc, filterc, &
       soilstate_inst, waterfluxbulk_inst)

    class(hlm_fates_interface_type), intent(inout) :: this
    type(bounds_type),intent(in)                   :: bounds_clump
    integer,intent(in)                             :: num_filterc
    integer,intent(in)                             :: filterc(num_filterc)
    type(soilstate_type), intent(inout)            :: soilstate_inst
    type(waterfluxbulk_type), intent(inout)            :: waterfluxbulk_inst
    
    ! locals
    integer :: s
    integer :: c 
    integer :: l
    integer :: nc
    integer :: num_filter_fates
    integer :: nlevsoil


    if( .not. use_fates_planthydro ) return
       
    call t_startf('fates_rootsoilflux')

    nc = bounds_clump%clump_index
    
    ! Perform a check that the number of columns submitted to fates for 
    ! root water sink is the same that was expected in the hydrology filter
    num_filter_fates = 0
    do s = 1,num_filterc
       l = col%landunit(filterc(s))
       if (lun%itype(l) == istsoil ) then
          num_filter_fates = num_filter_fates + 1
       end if
    end do
    
    if(num_filter_fates .ne. this%fates(nc)%nsites )then
       write(iulog,*) 'The HLM list of natural veg columns during root water transfer'
       write(iulog,*) 'is not the same size as the fates site list?'
       call endrun(msg=errMsg(sourcefile, __LINE__))
    end if
    
    do s = 1, this%fates(nc)%nsites
       c = this%f2hmap(nc)%fcolumn(s)
       nlevsoil = this%fates(nc)%bc_in(s)%nlevsoil

       ! This is the water removed from the soil layers by roots (or added)
       waterfluxbulk_inst%qflx_rootsoi_col(c,1:nlevsoil) = this%fates(nc)%bc_out(s)%qflx_soil2root_sisl(1:nlevsoil)

       ! This is the total amount of water transferred to surface runoff
       ! (this is generated potentially from supersaturating soils
       ! (currently this is unnecessary)
       ! waterflux_inst%qflx_drain_vr_col(c,1:nlevsoil) = this%fates(nc)%bc_out(s)%qflx_ro_sisl(1:nlevsoil)
       

    end do

    call t_stopf('fates_rootsoilflux')
    
 end subroutine ComputeRootSoilFlux

 ! ======================================================================================
!
! THIS WAS MOVED TO WRAP_HYDRAULICS_DRIVE()
!
! subroutine TransferPlantWaterStorage(this, bounds_clump, nc, waterstate_inst)
!   
!   implicit none
!   class(hlm_fates_interface_type), intent(inout) :: this
!   type(bounds_type),intent(in)                   :: bounds_clump
!   integer,intent(in)                             :: nc
!   type(waterstate_type)   , intent(inout)        :: waterstate_inst
!
!   ! locals
!   integer :: s
!   integer :: c 
!   
!   if (.not. (use_fates .and. use_fates_planthydro) ) return
!   
!   do s = 1, this%fates(nc)%nsites
!      c = this%f2hmap(nc)%fcolumn(s)
!      waterstate_inst%total_plant_stored_h2o_col(c) = &
!            this%fates(nc)%bc_out(s)%plant_stored_h2o_si
!   end do
!   return
!end subroutine TransferPlantWaterStorage




 ! ======================================================================================

 subroutine wrap_hydraulics_drive(this, bounds_clump, nc, &
                                 soilstate_inst, waterstatebulk_inst, waterdiagnosticbulk_inst, waterfluxbulk_inst, &
                                 fn, filterp, solarabs_inst, energyflux_inst)


   implicit none
   class(hlm_fates_interface_type), intent(inout) :: this
   type(bounds_type),intent(in)                   :: bounds_clump
   integer,intent(in)                             :: nc
   integer, intent(in)                            :: fn
   integer, intent(in)                            :: filterp(fn)
   type(soilstate_type)    , intent(inout)        :: soilstate_inst
   type(waterstatebulk_type)   , intent(inout)        :: waterstatebulk_inst
   type(waterdiagnosticbulk_type)   , intent(inout)        :: waterdiagnosticbulk_inst
   type(waterfluxbulk_type)    , intent(inout)        :: waterfluxbulk_inst
   type(solarabs_type)     , intent(inout)        :: solarabs_inst
   type(energyflux_type)   , intent(inout)        :: energyflux_inst

    ! locals
   integer :: s
   integer :: c 
   integer :: j
   integer :: ifp
   integer :: p
   integer :: f
   integer :: nlevsoil 
   integer :: icp
   real(r8) :: dtime

   if ( .not.use_fates_planthydro ) return

   call t_startf('fates_wraphydrodriv')

   dtime = get_step_size_real()

   ! Prepare Input Boundary Conditions
   ! ------------------------------------------------------------------------------------

   do s = 1, this%fates(nc)%nsites

      c = this%f2hmap(nc)%fcolumn(s)

      nlevsoil = this%fates(nc)%bc_in(s)%nlevsoil

      this%fates(nc)%bc_in(s)%smpmin_si                 = &
            soilstate_inst%smpmin_col(c)
      this%fates(nc)%bc_in(s)%watsat_sisl(1:nlevsoil)    = &
            soilstate_inst%watsat_col(c,1:nlevsoil) 
      this%fates(nc)%bc_in(s)%watres_sisl(1:nlevsoil)    = &
            soilstate_inst%watres_col(c,1:nlevsoil)
      this%fates(nc)%bc_in(s)%sucsat_sisl(1:nlevsoil)     = &
            soilstate_inst%sucsat_col(c,1:nlevsoil)
      this%fates(nc)%bc_in(s)%bsw_sisl(1:nlevsoil)        = &
            soilstate_inst%bsw_col(c,1:nlevsoil)
      this%fates(nc)%bc_in(s)%h2o_liq_sisl(1:nlevsoil)    = &
            waterstatebulk_inst%h2osoi_liq_col(c,1:nlevsoil)
      this%fates(nc)%bc_in(s)%eff_porosity_sl(1:nlevsoil) = &
            soilstate_inst%eff_porosity_col(c,1:nlevsoil)

        do ifp = 1, this%fates(nc)%sites(s)%youngest_patch%patchno
         p = ifp+col%patchi(c)

         this%fates(nc)%bc_in(s)%swrad_net_pa(ifp) = solarabs_inst%fsa_patch(p)
         this%fates(nc)%bc_in(s)%lwrad_net_pa(ifp) = energyflux_inst%eflx_lwrad_net_patch(p)
        end do
   end do

   ! The exposed vegetation filter "filterp" dictates which patches
   ! had their transpiration updated during canopy_fluxes(). Patches
   ! not in the filter had been zero'd during prep_canopyfluxes().
   
   do f = 1,fn
      p = filterp(f)
      c = patch%column(p)
      s = this%f2hmap(nc)%hsites(c)
      ifp = p - col%patchi(c)

      this%fates(nc)%bc_in(s)%qflx_transp_pa(ifp) = waterfluxbulk_inst%qflx_tran_veg_patch(p)
   end do

   ! Call Fates Hydraulics
   ! ------------------------------------------------------------------------------------


   call hydraulics_drive(this%fates(nc)%nsites, &
            this%fates(nc)%sites,  &
            this%fates(nc)%bc_in,  &
            this%fates(nc)%bc_out, &
            dtime)

   ! Prepare Output Boundary Conditions
   ! ------------------------------------------------------------------------------------

   do s = 1, this%fates(nc)%nsites
      c = this%f2hmap(nc)%fcolumn(s)
      waterdiagnosticbulk_inst%total_plant_stored_h2o_col(c) = &
            this%fates(nc)%bc_out(s)%plant_stored_h2o_si
   end do


   ! Update History Buffers that need to be updated after hydraulics calls

   call this%fates_hist%update_history_hydraulics(nc, &
         this%fates(nc)%nsites, &
         this%fates(nc)%sites, &
         this%fates(nc)%bc_in, & 
         dtime)

   call t_stopf('fates_wraphydrodriv')

   return
 end subroutine wrap_hydraulics_drive

 ! ======================================================================================

 subroutine hlm_bounds_to_fates_bounds(hlm, fates)

   use FatesIODimensionsMod, only : fates_bounds_type
   use FatesInterfaceTypesMod, only : nlevsclass, nlevage, nlevcoage
   use FatesInterfaceTypesMod, only : nlevheight
   use EDtypesMod,        only : nfsc
   use FatesLitterMod,    only : ncwd
   use EDtypesMod,        only : nlevleaf, nclmax
   use FatesInterfaceTypesMod, only : numpft_fates => numpft
   use clm_varpar,        only : nlevgrnd

   implicit none

   type(bounds_type), intent(in) :: hlm
   type(fates_bounds_type), intent(out) :: fates

   call t_startf('fates_hlm2fatesbnds')

   fates%cohort_begin = hlm%begcohort
   fates%cohort_end = hlm%endcohort
   
   fates%patch_begin = hlm%begp
   fates%patch_end = hlm%endp
   
   fates%column_begin = hlm%begc
   fates%column_end = hlm%endc
   
   fates%ground_begin = 1
   fates%ground_end = nlevgrnd
   
   fates%sizepft_class_begin = 1
   fates%sizepft_class_end = nlevsclass * numpft_fates
   
   fates%size_class_begin = 1
   fates%size_class_end = nlevsclass

   fates%coagepf_class_begin = 1
   fates%coagepf_class_end = nlevcoage * numpft_fates

   fates%coage_class_begin = 1
   fates%coage_class_end = nlevcoage

   fates%pft_class_begin = 1
   fates%pft_class_end = numpft_fates

   fates%age_class_begin = 1
   fates%age_class_end = nlevage

   fates%height_begin = 1
   fates%height_end = nlevheight

   fates%sizeage_class_begin = 1
   fates%sizeage_class_end   = nlevsclass * nlevage

   fates%agepft_class_begin = 1
   fates%agepft_class_end   = nlevage * numpft_fates
   
   fates%sizeagepft_class_begin = 1
   fates%sizeagepft_class_end   = nlevsclass * nlevage * numpft_fates

   fates%fuel_begin = 1
   fates%fuel_end = nfsc
   
   fates%cwdsc_begin = 1
   fates%cwdsc_end = ncwd
   
   fates%can_begin = 1
   fates%can_end = nclmax
   
   fates%cnlf_begin = 1
   fates%cnlf_end = nlevleaf * nclmax
   
   fates%cnlfpft_begin = 1
   fates%cnlfpft_end = nlevleaf * nclmax * numpft_fates

   fates%elem_begin = 1
   fates%elem_end   = num_elements

   fates%elpft_begin = 1
   fates%elpft_end   = num_elements * numpft_fates

   fates%elcwd_begin = 1
   fates%elcwd_end   = num_elements * ncwd

   fates%elage_begin = 1
   fates%elage_end   = num_elements * nlevage

   fates%agefuel_begin = 1
   fates%agefuel_end   = nlevage * nfsc


   call t_stopf('fates_hlm2fatesbnds')
   
 end subroutine hlm_bounds_to_fates_bounds

 ! ======================================================================================

 subroutine GetAndSetTime()

   ! CLM MODULES
   use clm_time_manager  , only : get_days_per_year, &
                                  get_curr_date,     &
                                  get_ref_date,      &
                                  timemgr_datediff

   ! FATES MODULES
   use FatesInterfaceMod     , only : SetFatesTime

   ! LOCAL VARIABLES
   integer  :: yr                       ! year (0, ...)
   integer  :: mon                      ! month (1, ..., 12)
   integer  :: day                      ! day of month (1, ..., 31)
   integer  :: sec                      ! seconds of the day
   integer  :: current_year             
   integer  :: current_month
   integer  :: current_day
   integer  :: current_tod
   integer  :: current_date
   integer  :: jan01_curr_year
   integer  :: reference_date
   integer  :: days_per_year
   real(r8) :: model_day
   real(r8) :: day_of_year

   call t_startf('fates_getandsettime')
   
   ! Get the current date and determine the set the start of the current year
   call get_curr_date(current_year,current_month,current_day,current_tod)
   current_date = current_year*10000 + current_month*100 + current_day
   jan01_curr_year = current_year*10000 + 100 + 1

   ! Get the reference date components and compute the date
   call get_ref_date(yr, mon, day, sec)
   reference_date = yr*10000 + mon*100 + day

   ! Get the defined number of days per year 
   days_per_year = get_days_per_year()

   ! Determine the model day
   call timemgr_datediff(reference_date, sec, current_date, current_tod, model_day)

   ! Determine the current DOY
   call timemgr_datediff(jan01_curr_year,0,current_date,sec,day_of_year)
   
   ! Set the FATES global time variables
   call SetFatesTime(current_year, current_month, &
                     current_day, current_tod, &
                     current_date, reference_date, &
                     model_day, floor(day_of_year), &
                     days_per_year, 1.0_r8/dble(days_per_year))

   call t_stopf('fates_getandsettime')

 end subroutine GetAndSetTime

end module CLMFatesInterfaceMod<|MERGE_RESOLUTION|>--- conflicted
+++ resolved
@@ -736,12 +736,8 @@
       ! to process array bounding information 
       
       ! !USES
-<<<<<<< HEAD
-      use CNFireFactoryMod, only: scalar_lightning
+      use FATESFireFactoryMod, only: scalar_lightning
       use subgridMod, only :  natveg_patch_exists
-=======
-      use FATESFireFactoryMod, only: scalar_lightning
->>>>>>> cb6057ed
 
       ! !ARGUMENTS:
       implicit none
