module CLMFatesInterfaceMod
   
   ! -------------------------------------------------------------------------------------
   ! This module contains various functions and definitions to aid in the
   ! coupling of the FATES library/API with the CLM/ALM/ATS/etc model driver.  
   ! All connections between the two models should occur in this file alone.  
   ! 
   ! This is also the only location where CLM code is allowed to see FATES memory 
   ! structures.
   ! The routines here, that call FATES library routines, will not pass any types defined
   ! by the driving land model (HLM).
   ! 
   ! either native type arrays (int,real,log, etc) or packed into fates boundary condition
   ! structures.
   !
   ! Note that CLM/ALM does use Shared Memory Parallelism (SMP), where processes such as 
   ! the update of state variables are forked.  However, IO is not assumed to be 
   ! threadsafe and therefore memory spaces reserved for IO must be continuous vectors,
   ! and moreover they must be pushed/pulled from history IO for each individual 
   ! bounds_proc memory space as a unit.
   !
   ! Therefore, the state variables in the clm_fates communicator is vectorized by
   ! threadcount, and the IO communication arrays are not.
   !
   !
   ! Conventions:
   ! keep line widths within 90 spaces
   ! HLM acronym = Host Land Model
   !
   ! -------------------------------------------------------------------------------------

   !  use ed_driver_interface, only: 
   
   ! Used CLM Modules
   use PatchType         , only : patch
   use shr_kind_mod      , only : r8 => shr_kind_r8
   use decompMod         , only : bounds_type
   use WaterStateType    , only : waterstate_type
   use WaterFluxType     , only : waterflux_type
   use CanopyStateType   , only : canopystate_type
   use TemperatureType   , only : temperature_type
   use EnergyFluxType    , only : energyflux_type

   use SoilStateType     , only : soilstate_type 
   use clm_varctl        , only : iulog
   use clm_varctl        , only : use_vertsoilc
   use clm_varctl        , only : fates_parteh_mode
   use clm_varctl        , only : use_fates_spitfire
   use clm_varctl        , only : use_fates_planthydro
   use clm_varctl        , only : use_fates_ed_st3
   use clm_varctl        , only : use_fates_ed_prescribed_phys
   use clm_varctl        , only : use_fates_logging
   use clm_varctl        , only : use_fates_inventory_init
   use clm_varctl        , only : fates_inventory_ctrl_filename
 
   use clm_varcon        , only : tfrz
   use clm_varcon        , only : spval 
   use clm_varcon        , only : denice
   use clm_varcon        , only : ispval

   use clm_varpar        , only : natpft_size
   use clm_varpar        , only : numrad
   use clm_varpar        , only : ivis
   use clm_varpar        , only : inir
   use clm_varpar        , only : nlevgrnd
   use clm_varpar        , only : nlevdecomp
   use clm_varpar        , only : nlevdecomp_full
   use PhotosynthesisMod , only : photosyns_type
   use atm2lndType       , only : atm2lnd_type
   use SurfaceAlbedoType , only : surfalb_type
   use SolarAbsorbedType , only : solarabs_type
   use SoilBiogeochemCarbonFluxType, only :  soilbiogeochem_carbonflux_type
   use SoilBiogeochemCarbonStateType, only : soilbiogeochem_carbonstate_type
   use FrictionVelocityMod  , only : frictionvel_type
   use clm_time_manager  , only : is_restart
   use ncdio_pio         , only : file_desc_t, ncd_int, ncd_double
   use restUtilMod,        only : restartvar
   use clm_time_manager  , only : get_days_per_year, &
                                  get_curr_date,     &
                                  get_ref_date,      &
                                  timemgr_datediff,  &
                                  is_beg_curr_day,   &
                                  get_step_size,     &
                                  get_nstep
   use spmdMod           , only : masterproc
   use decompMod         , only : get_proc_bounds,   &
                                  get_proc_clumps,   &
                                  get_clump_bounds
   use GridCellType      , only : grc
   use ColumnType        , only : col
   use LandunitType      , only : lun
   use landunit_varcon   , only : istsoil
   use abortutils        , only : endrun
   use shr_log_mod       , only : errMsg => shr_log_errMsg    
   use clm_varcon        , only : dzsoi_decomp
   use FuncPedotransferMod, only: get_ipedof
!   use SoilWaterPlantSinkMod, only : Compute_EffecRootFrac_And_VertTranSink_Default

   ! Used FATES Modules
   use FatesInterfaceMod     , only : fates_interface_type
   use FatesInterfaceMod     , only : allocate_bcin
   use FatesInterfaceMod     , only : allocate_bcout
   use FatesInterfaceMod     , only : SetFatesTime
   use FatesInterfaceMod     , only : set_fates_ctrlparms
   use FatesInterfaceMod     , only : InitPARTEHGlobals

   use FatesHistoryInterfaceMod, only : fates_history_interface_type
   use FatesRestartInterfaceMod, only : fates_restart_interface_type

   use EDTypesMod            , only : ed_patch_type
   use EDTypesMod            , only : num_elements
   use FatesInterfaceMod     , only : hlm_numlevgrnd
   use EDMainMod             , only : ed_ecosystem_dynamics
   use EDMainMod             , only : ed_update_site
   use EDInitMod             , only : zero_site
   use EDInitMod             , only : init_site_vars
   use EDInitMod             , only : init_patches
   use EDInitMod             , only : set_site_properties
   use EDPftVarcon           , only : EDpftvarcon_inst
   use EDSurfaceRadiationMod , only : ED_SunShadeFracs, ED_Norman_Radiation
   use EDBtranMod            , only : btran_ed, &
                                      get_active_suction_layers
   use EDCanopyStructureMod  , only : canopy_summarization, update_hlm_dynamics
   use FatesPlantRespPhotosynthMod, only : FatesPlantRespPhotosynthDrive
   use EDAccumulateFluxesMod , only : AccumulateFluxes_ED
   use EDPhysiologyMod       , only : FluxIntoLitterPools
   use FatesPlantHydraulicsMod, only : hydraulics_drive
   use FatesPlantHydraulicsMod, only : HydrSiteColdStart
   use FatesPlantHydraulicsMod, only : InitHydrSites
   use FatesPlantHydraulicsMod, only : UpdateH2OVeg
   use FatesPlantHydraulicsMod, only : RestartHydrStates

   implicit none
   
   type, public :: f2hmap_type

      ! This is the associated column index of each FATES site
      integer, allocatable :: fcolumn (:) 

      ! This is the associated site index of any HLM columns
      ! This vector may be sparse, and non-sites have index 0
      integer, allocatable :: hsites  (:)

   end type f2hmap_type
   

   type, public :: hlm_fates_interface_type
      
      !      private
      

      ! See above for descriptions of the sub-types populated
      ! by thread.  This type is somewhat self-explanatory, in that it simply
      ! breaks up memory and process by thread.  Each thread will have its
      ! own list of sites, and boundary conditions for those sites

      type(fates_interface_type), allocatable :: fates (:)
      

      ! This memory structure is used to map fates sites
      ! into the host model.  Currently, the FATES site
      ! and its column number matching are its only members

      type(f2hmap_type), allocatable  :: f2hmap(:)

      ! fates_hist is the interface class for the history output
      type(fates_history_interface_type) :: fates_hist

      ! fates_restart is the inteface calss for restarting the model
      type(fates_restart_interface_type) :: fates_restart

   contains
      
      procedure, public :: init
      procedure, public :: check_hlm_active
      procedure, public :: restart
      procedure, public :: init_coldstart
      procedure, public :: dynamics_driv
      procedure, public :: wrap_sunfrac
      procedure, public :: wrap_btran
      procedure, public :: wrap_photosynthesis
      procedure, public :: wrap_accumulatefluxes
      procedure, public :: prep_canopyfluxes
      procedure, public :: wrap_canopy_radiation
      procedure, public :: wrap_bgc_summary
      procedure, public :: TransferZ0mDisp
      procedure, private :: init_history_io
      procedure, private :: wrap_update_hlmfates_dyn
      procedure, private :: init_soil_depths
      procedure, public  :: ComputeRootSoilFlux
      procedure, public  :: wrap_hydraulics_drive

   end type hlm_fates_interface_type

   ! hlm_bounds_to_fates_bounds is not currently called outside the interface.
   ! Although there may be good reasons to, I privatized it so that the next
   ! developer will at least question its usage (RGK)
   private :: hlm_bounds_to_fates_bounds

   logical :: debug  = .false.

   character(len=*), parameter, private :: sourcefile = &
        __FILE__
   
contains

  ! ====================================================================================

   subroutine init(this, bounds_proc )
      
      ! ---------------------------------------------------------------------------------
      ! This initializes the hlm_fates_interface_type 
      !
      ! sites is the root of the fates state hierarchy (instantaneous info on 
      ! the state of the ecosystem).  As such, it governs the connection points between
      ! the host (which also dictates its allocation) and its patch structures.
      !
      ! sites may associate with different scales in different models. In
      ! CLM, it is being designed to relate to column scale.
      !
      ! This global may become relegated to this module. 
      !
      ! Note: CLM/ALM currently wants sites to be allocated even if ed
      ! is not turned on
      ! ---------------------------------------------------------------------------------
     
      use FatesInterfaceMod, only : FatesInterfaceInit, FatesReportParameters
      use FatesInterfaceMod, only : numpft_fates => numpft
      use FatesParameterDerivedMod, only : param_derived

      implicit none
      
      ! Input Arguments
      class(hlm_fates_interface_type), intent(inout) :: this
      type(bounds_type),intent(in)                   :: bounds_proc

      ! local variables
      integer                                        :: nclumps   ! Number of threads
      logical                                        :: verbose_output
      integer                                        :: pass_masterproc
      integer                                        :: pass_vertsoilc
      integer                                        :: pass_spitfire 
      integer                                        :: pass_ed_st3
      integer                                        :: pass_ed_prescribed_phys
      integer                                        :: pass_logging
      integer                                        :: pass_planthydro
      integer                                        :: pass_inventory_init
      integer                                        :: pass_is_restart
      integer                                        :: nc        ! thread index
      integer                                        :: s         ! FATES site index
      integer                                        :: c         ! HLM column index
      integer                                        :: l         ! HLM LU index
      integer                                        :: g         ! HLM grid index
      integer                                        :: pi,pf
      integer, allocatable                           :: collist (:)
      type(bounds_type)                              :: bounds_clump
      integer                                        :: nmaxcol
      integer                                        :: ndecomp

      ! Initialize the FATES communicators with the HLM
      ! This involves to stages
      ! 1) allocate the vectors
      ! 2) add the history variables defined in clm_inst to the history machinery

      
      ! Parameter Routines
      call param_derived%Init( numpft_fates )
      

      verbose_output = .false.
      call FatesInterfaceInit(iulog, verbose_output)

      nclumps = get_proc_clumps()
      allocate(this%fates(nclumps))
      allocate(this%f2hmap(nclumps))

      ! ---------------------------------------------------------------------------------
      ! Send dimensions and other model controling parameters to FATES.  These
      ! are obviously only those parameters that are dictated by the host
      ! ---------------------------------------------------------------------------------
      
      ! Force FATES parameters that are recieve type, to the unset value
      call set_fates_ctrlparms('flush_to_unset')
      
      ! Send parameters individually
      call set_fates_ctrlparms('num_sw_bbands',ival=numrad)
      call set_fates_ctrlparms('vis_sw_index',ival=ivis)
      call set_fates_ctrlparms('nir_sw_index',ival=inir)
      
      call set_fates_ctrlparms('num_lev_ground',ival=nlevgrnd)
      call set_fates_ctrlparms('hlm_name',cval='CLM')
      call set_fates_ctrlparms('hio_ignore_val',rval=spval)
      call set_fates_ctrlparms('soilwater_ipedof',ival=get_ipedof(0))
      call set_fates_ctrlparms('max_patch_per_site',ival=(natpft_size-1)) ! RGK: FATES IGNORES
                                                                          ! AND DOESNT TOUCH
                                                                          ! THE BARE SOIL PATCH
      call set_fates_ctrlparms('parteh_mode',ival=fates_parteh_mode)


      if(is_restart()) then
         pass_is_restart = 1
      else
         pass_is_restart = 0
      end if
      call set_fates_ctrlparms('is_restart',ival=pass_is_restart)

      if(use_vertsoilc) then
         pass_vertsoilc = 1
      else
         pass_vertsoilc = 0
      end if
      call set_fates_ctrlparms('use_vertsoilc',ival=pass_vertsoilc)
      
      if(use_fates_spitfire) then
         pass_spitfire = 1
      else
         pass_spitfire = 0
      end if
      call set_fates_ctrlparms('use_spitfire',ival=pass_spitfire)

      if(use_fates_ed_st3) then
        pass_ed_st3 = 1
      else
         pass_ed_st3 = 0
      end if
      call set_fates_ctrlparms('use_ed_st3',ival=pass_ed_st3)
      
      if(use_fates_ed_prescribed_phys) then
         pass_ed_prescribed_phys = 1
      else
         pass_ed_prescribed_phys = 0
      end if
      call set_fates_ctrlparms('use_ed_prescribed_phys',ival=pass_ed_prescribed_phys)

      if(use_fates_planthydro) then
         pass_planthydro = 1
      else
         pass_planthydro = 0
      end if
      call set_fates_ctrlparms('use_planthydro',ival=pass_planthydro)

      if(use_fates_logging) then
         pass_logging = 1
      else
         pass_logging = 0
      end if
      call set_fates_ctrlparms('use_logging',ival=pass_logging)

      if(use_fates_inventory_init) then
         pass_inventory_init = 1
      else
         pass_inventory_init = 0
      end if
      call set_fates_ctrlparms('use_inventory_init',ival=pass_inventory_init)

      call set_fates_ctrlparms('inventory_ctrl_file',cval=fates_inventory_ctrl_filename)


      if(masterproc)then
         pass_masterproc = 1
      else
         pass_masterproc = 0
      end if
      call set_fates_ctrlparms('masterproc',ival=pass_masterproc)

      ! Check through FATES parameters to see if all have been set
      call set_fates_ctrlparms('check_allset')

      if(debug)then
         write(iulog,*) 'clm_fates%init():  allocating for ',nclumps,' threads'
      end if

      
      nclumps = get_proc_clumps()

      !$OMP PARALLEL DO PRIVATE (nc,bounds_clump,nmaxcol,s,c,l,g,collist,pi,pf)
      do nc = 1,nclumps
         
         call get_clump_bounds(nc, bounds_clump)
         nmaxcol = bounds_clump%endc - bounds_clump%begc + 1

         allocate(collist(1:nmaxcol))
         
         ! Allocate the mapping that points columns to FATES sites, 0 is NA
         allocate(this%f2hmap(nc)%hsites(bounds_clump%begc:bounds_clump%endc))

         ! Initialize all columns with a zero index, which indicates no FATES site
         this%f2hmap(nc)%hsites(:) = 0

         s = 0
         do c = bounds_clump%begc,bounds_clump%endc
            l = col%landunit(c)
               
            ! These are the key constraints that determine if this column
            ! will have a FATES site associated with it

            ! INTERF-TODO: WE HAVE NOT FILTERED OUT FATES SITES ON INACTIVE COLUMNS.. YET
            ! NEED A RUN-TIME ROUTINE THAT CLEARS AND REWRITES THE SITE LIST

            if (lun%itype(l) == istsoil ) then
               s = s + 1
               collist(s) = c
               this%f2hmap(nc)%hsites(c) = s
               if(debug)then
                  write(iulog,*) 'clm_fates%init(): thread',nc,': found column',c,'with lu',l
                  write(iulog,*) 'LU type:', lun%itype(l)
               end if
            endif
            
         enddo

         if(debug)then
            write(iulog,*) 'clm_fates%init(): thread',nc,': allocated ',s,' sites'
         end if

         ! Allocate vectors that match FATES sites with HLM columns
         ! RGK: Sites and fcolumns are forced as args during clm_driv() as of 6/4/2016
         ! We may have to give these a dummy allocation of 1, which should
         ! not be a problem since we always iterate on nsites.

         allocate(this%f2hmap(nc)%fcolumn(s))

         ! Assign the h2hmap indexing
         this%f2hmap(nc)%fcolumn(1:s)         =  collist(1:s)
         
         ! Deallocate the temporary arrays
         deallocate(collist)
         
         ! Set the number of FATES sites
         this%fates(nc)%nsites = s

         ! Allocate the FATES sites
         allocate (this%fates(nc)%sites(this%fates(nc)%nsites))

         ! Allocate the FATES boundary arrays (in)
         allocate(this%fates(nc)%bc_in(this%fates(nc)%nsites))

         ! Allocate the FATES boundary arrays (out)
         allocate(this%fates(nc)%bc_out(this%fates(nc)%nsites))

         ! Allocate and Initialize the Boundary Condition Arrays
         ! These are staticaly allocated at maximums, so
         ! No information about the patch or cohort structure is needed at this step
         
         do s = 1, this%fates(nc)%nsites
            
            c = this%f2hmap(nc)%fcolumn(s)
            
            if (use_vertsoilc) then
               ndecomp = col%nbedrock(c)
            else
               ndecomp = 1
            end if

            call allocate_bcin(this%fates(nc)%bc_in(s),col%nbedrock(c),ndecomp)
            call allocate_bcout(this%fates(nc)%bc_out(s),col%nbedrock(c),ndecomp)
            call this%fates(nc)%zero_bcs(s)

            ! Pass any grid-cell derived attributes to the site
            ! ---------------------------------------------------------------------------
            c = this%f2hmap(nc)%fcolumn(s)
            g = col%gridcell(c)
            this%fates(nc)%sites(s)%lat = grc%latdeg(g)
            this%fates(nc)%sites(s)%lon = grc%londeg(g)

         end do
        

         ! Initialize site-level static quantities dictated by the HLM
         ! currently ground layering depth

         call this%init_soil_depths(nc)
         
         if (use_fates_planthydro) then
            call InitHydrSites(this%fates(nc)%sites,this%fates(nc)%bc_in,numpft_fates)
         end if

         if( this%fates(nc)%nsites == 0 ) then
            write(iulog,*) 'Clump ',nc,' had no valid FATES sites'
            write(iulog,*) 'This will likely cause problems until code is improved'
            call endrun(msg=errMsg(sourcefile, __LINE__))
         end if


         ! Set patch itypes on natural veg columns to nonsense
         ! This will force a crash if the model outside of FATES tries to think
         ! of the patch as a PFT.

         do s = 1, this%fates(nc)%nsites
            c = this%f2hmap(nc)%fcolumn(s)
            pi = col%patchi(c)+1
            pf = col%patchf(c)
!            patch%itype(pi:pf) = ispval
            patch%is_fates(pi:pf) = .true.
         end do

      end do
      !$OMP END PARALLEL DO

      ! This will initialize all globals associated with the chosen
      ! Plant Allocation and Reactive Transport hypothesis. This includes
      ! mapping tables and global variables. These will be read-only
      ! and only required once per machine instance (thus no requirements
      ! to have it instanced on each thread
      
      call InitPARTEHGlobals()
      

      
      call this%init_history_io(bounds_proc)

      ! Report Fates Parameters (debug flag in lower level routines)
      call FatesReportParameters(masterproc)

    end subroutine init

    ! ===================================================================================
   
    subroutine check_hlm_active(this, nc, bounds_clump)

      ! ---------------------------------------------------------------------------------
      ! This subroutine is not currently used.  It is just a utility that may come
      ! in handy when we have dynamic sites in FATES
      ! ---------------------------------------------------------------------------------
      
      implicit none
      class(hlm_fates_interface_type), intent(inout) :: this
      integer                                        :: nc
      type(bounds_type),intent(in)                   :: bounds_clump
      
      ! local variables
      integer :: c

      do c = bounds_clump%begc,bounds_clump%endc

         ! FATES ACTIVE BUT HLM IS NOT
         if(this%f2hmap(nc)%hsites(c)>0 .and. .not.col%active(c)) then
            
            write(iulog,*) 'INACTIVE COLUMN WITH ACTIVE FATES SITE'
            write(iulog,*) 'c = ',c
            call endrun(msg=errMsg(sourcefile, __LINE__))

         elseif (this%f2hmap(nc)%hsites(c)==0 .and. col%active(c)) then
            
            write(iulog,*) 'ACTIVE COLUMN WITH INACTIVE FATES SITE'
            write(iulog,*) 'c = ',c
            call endrun(msg=errMsg(sourcefile, __LINE__))
         end if
      end do

   end subroutine check_hlm_active

   ! ------------------------------------------------------------------------------------

   subroutine dynamics_driv(this, nc, bounds_clump,      &
         atm2lnd_inst, soilstate_inst, temperature_inst, &
         waterstate_inst, canopystate_inst, soilbiogeochem_carbonflux_inst, &
         frictionvel_inst )
    
      ! This wrapper is called daily from clm_driver
      ! This wrapper calls ed_driver, which is the daily dynamics component of FATES
      ! ed_driver is not a hlm_fates_inst_type procedure because we need an extra step 
      ! to process array bounding information 
      
      implicit none
      class(hlm_fates_interface_type), intent(inout) :: this
      type(bounds_type),intent(in)                   :: bounds_clump
      type(atm2lnd_type)      , intent(in)           :: atm2lnd_inst
      type(soilstate_type)    , intent(in)           :: soilstate_inst
      type(temperature_type)  , intent(in)           :: temperature_inst
      integer                 , intent(in)           :: nc
      type(waterstate_type)   , intent(inout)        :: waterstate_inst
      type(canopystate_type)  , intent(inout)        :: canopystate_inst
      type(soilbiogeochem_carbonflux_type), intent(inout) :: soilbiogeochem_carbonflux_inst
      type(frictionvel_type)  , intent(inout)        :: frictionvel_inst

      ! !LOCAL VARIABLES:
      integer  :: s                        ! site index
      integer  :: c                        ! column index (HLM)
      integer  :: ifp                      ! patch index
      integer  :: p                        ! HLM patch index
      integer  :: yr                       ! year (0, ...)
      integer  :: mon                      ! month (1, ..., 12)
      integer  :: day                      ! day of month (1, ..., 31)
      integer  :: sec                      ! seconds of the day
      integer  :: nlevsoil                 ! number of soil layers at the site
      integer  :: nld_si                   ! site specific number of decomposition layers
      integer  :: current_year             
      integer  :: current_month
      integer  :: current_day
      integer  :: current_tod
      integer  :: current_date
      integer  :: jan01_curr_year
      integer  :: reference_date
      integer  :: days_per_year
      real(r8) :: model_day
      real(r8) :: day_of_year
      !-----------------------------------------------------------------------

      ! ---------------------------------------------------------------------------------
      ! Part I.
      ! Prepare input boundary conditions for FATES dynamics
      ! Note that timing information is the same across all sites, this may
      ! seem redundant, but it is possible that we may have asynchronous site simulations
      ! one day.  The cost of holding site level boundary conditions is minimal
      ! and it keeps all the boundaries in one location
      ! ---------------------------------------------------------------------------------

      days_per_year = get_days_per_year()
      call get_curr_date(current_year,current_month,current_day,current_tod)
      current_date = current_year*10000 + current_month*100 + current_day
      jan01_curr_year = current_year*10000 + 100 + 1

      call get_ref_date(yr, mon, day, sec)
      reference_date = yr*10000 + mon*100 + day

      call timemgr_datediff(reference_date, sec, current_date, current_tod, model_day)

      call timemgr_datediff(jan01_curr_year,0,current_date,sec,day_of_year)
      
      call SetFatesTime(current_year, current_month, &
                        current_day, current_tod, &
                        current_date, reference_date, &
                        model_day, floor(day_of_year), &
                        days_per_year, 1.0_r8/dble(days_per_year))


      do s=1,this%fates(nc)%nsites

         c = this%f2hmap(nc)%fcolumn(s)

         nlevsoil = this%fates(nc)%bc_in(s)%nlevsoil

         this%fates(nc)%bc_in(s)%h2o_liqvol_sl(1:nlevsoil)  = &
               waterstate_inst%h2osoi_vol_col(c,1:nlevsoil) 

         ! TO-DO: SHOULD THIS BE LIQVOL OR IS VOL OK? (RGK-02-2017)

         this%fates(nc)%bc_in(s)%t_veg24_si = &
               temperature_inst%t_veg24_patch(col%patchi(c))

         this%fates(nc)%bc_in(s)%max_rooting_depth_index_col = &
               min(nlevsoil, canopystate_inst%altmax_lastyear_indx_col(c))

         do ifp = 1, this%fates(nc)%sites(s)%youngest_patch%patchno
            p = ifp+col%patchi(c)
            this%fates(nc)%bc_in(s)%t_veg24_pa(ifp) = &
                 temperature_inst%t_veg24_patch(p)

            this%fates(nc)%bc_in(s)%precip24_pa(ifp) = &
                  atm2lnd_inst%prec24_patch(p)

            this%fates(nc)%bc_in(s)%relhumid24_pa(ifp) = &
                  atm2lnd_inst%rh24_patch(p)

            this%fates(nc)%bc_in(s)%wind24_pa(ifp) = &
                  atm2lnd_inst%wind24_patch(p)

         end do

         
         if(use_fates_planthydro)then
            this%fates(nc)%bc_in(s)%hksat_sisl(1:nlevsoil)  = soilstate_inst%hksat_col(c,1:nlevsoil)
            this%fates(nc)%bc_in(s)%watsat_sisl(1:nlevsoil) = soilstate_inst%watsat_col(c,1:nlevsoil)
            this%fates(nc)%bc_in(s)%watres_sisl(1:nlevsoil) = soilstate_inst%watres_col(c,1:nlevsoil)
            this%fates(nc)%bc_in(s)%sucsat_sisl(1:nlevsoil) = soilstate_inst%sucsat_col(c,1:nlevsoil)
            this%fates(nc)%bc_in(s)%bsw_sisl(1:nlevsoil)    = soilstate_inst%bsw_col(c,1:nlevsoil)
            this%fates(nc)%bc_in(s)%h2o_liq_sisl(1:nlevsoil) =  waterstate_inst%h2osoi_liq_col(c,1:nlevsoil)
         end if
         

      end do

      ! ---------------------------------------------------------------------------------
      ! Part II: Call the FATES model now that input boundary conditions have been
      ! provided.
      ! ---------------------------------------------------------------------------------

      do s = 1,this%fates(nc)%nsites

            call ed_ecosystem_dynamics(this%fates(nc)%sites(s),    &
                  this%fates(nc)%bc_in(s))
            
            call ed_update_site(this%fates(nc)%sites(s), &
                  this%fates(nc)%bc_in(s))
            
      enddo
      
      ! call subroutine to aggregate fates litter output fluxes and 
      ! package them for handing across interface
      call FluxIntoLitterPools(this%fates(nc)%nsites, &
            this%fates(nc)%sites,  &
            this%fates(nc)%bc_in,  &
            this%fates(nc)%bc_out)


      ! ---------------------------------------------------------------------------------
      ! Part III: Process FATES output into the dimensions and structures that are part
      ! of the HLMs API.  (column, depth, and litter fractions)
      ! ---------------------------------------------------------------------------------

      do s = 1, this%fates(nc)%nsites
         c = this%f2hmap(nc)%fcolumn(s)

         soilbiogeochem_carbonflux_inst%FATES_c_to_litr_lab_c_col(c,1:nlevdecomp) = 0.0_r8
         soilbiogeochem_carbonflux_inst%FATES_c_to_litr_cel_c_col(c,1:nlevdecomp) = 0.0_r8
         soilbiogeochem_carbonflux_inst%FATES_c_to_litr_lig_c_col(c,1:nlevdecomp) = 0.0_r8

         nld_si = this%fates(nc)%bc_in(s)%nlevdecomp

         soilbiogeochem_carbonflux_inst%FATES_c_to_litr_lab_c_col(c,1:nld_si) = &
              this%fates(nc)%bc_out(s)%litt_flux_lab_c_si(1:nld_si)

         soilbiogeochem_carbonflux_inst%FATES_c_to_litr_cel_c_col(c,1:nld_si) = &
              this%fates(nc)%bc_out(s)%litt_flux_cel_c_si(1:nld_si)

         soilbiogeochem_carbonflux_inst%FATES_c_to_litr_lig_c_col(c,1:nld_si) = &
              this%fates(nc)%bc_out(s)%litt_flux_lig_c_si(1:nld_si)

      end do


      ! ---------------------------------------------------------------------------------
      ! Part III.2 (continued).
      ! Update diagnostics of the FATES ecosystem structure that are used in the HLM.
      ! ---------------------------------------------------------------------------------
      call this%wrap_update_hlmfates_dyn(nc,               &
                                         bounds_clump,     &
                                         waterstate_inst,  &
                                         canopystate_inst, &
                                         frictionvel_inst)
      
      ! ---------------------------------------------------------------------------------
      ! Part IV: 
      ! Update history IO fields that depend on ecosystem dynamics
      ! ---------------------------------------------------------------------------------
      call this%fates_hist%update_history_dyn( nc,                    &
                                              this%fates(nc)%nsites, &
                                              this%fates(nc)%sites) 

      if (masterproc) then
         write(iulog, *) 'clm: leaving fates model', bounds_clump%begg, &
                                                  bounds_clump%endg
      end if

      
      return
   end subroutine dynamics_driv
   
   ! ------------------------------------------------------------------------------------

   subroutine wrap_update_hlmfates_dyn(this, nc, bounds_clump,      &
        waterstate_inst, canopystate_inst, frictionvel_inst )

      ! ---------------------------------------------------------------------------------
      ! This routine handles the updating of vegetation canopy diagnostics, (such as lai)
      ! that either requires HLM boundary conditions (like snow accumulation) or
      ! provides boundary conditions (such as vegetation fractional coverage)
      ! ---------------------------------------------------------------------------------

     implicit none
     class(hlm_fates_interface_type), intent(inout) :: this
     type(bounds_type),intent(in)                   :: bounds_clump
     integer                 , intent(in)           :: nc
     type(waterstate_type)   , intent(inout)        :: waterstate_inst
     type(canopystate_type)  , intent(inout)        :: canopystate_inst
     type(frictionvel_type)  , intent(inout)        :: frictionvel_inst
     
     integer :: npatch  ! number of patches in each site
     integer :: ifp     ! index FATES patch 
     integer :: p       ! HLM patch index
     integer :: s       ! site index
     integer :: c       ! column index

     associate(                                &
         tlai => canopystate_inst%tlai_patch , &
         elai => canopystate_inst%elai_patch , &
         tsai => canopystate_inst%tsai_patch , &
         esai => canopystate_inst%esai_patch , &
         htop => canopystate_inst%htop_patch , &
         hbot => canopystate_inst%hbot_patch , & 
         z0m  => frictionvel_inst%z0m_patch  , & ! Output: [real(r8) (:)   ] momentum roughness length (m)      
         displa => canopystate_inst%displa_patch, &
         dleaf_patch => canopystate_inst%dleaf_patch, &
         snow_depth => waterstate_inst%snow_depth_col, &
         frac_sno_eff => waterstate_inst%frac_sno_eff_col, &
         frac_veg_nosno_alb => canopystate_inst%frac_veg_nosno_alb_patch)


       ! Process input boundary conditions to FATES
       ! --------------------------------------------------------------------------------
       do s=1,this%fates(nc)%nsites
          c = this%f2hmap(nc)%fcolumn(s)
          this%fates(nc)%bc_in(s)%snow_depth_si   = snow_depth(c)
          this%fates(nc)%bc_in(s)%frac_sno_eff_si = frac_sno_eff(c)
       end do
       
       ! Canopy diagnostics for FATES
       call canopy_summarization(this%fates(nc)%nsites, &
            this%fates(nc)%sites,  &
            this%fates(nc)%bc_in)

       ! Canopy diagnostic outputs for HLM
       call update_hlm_dynamics(this%fates(nc)%nsites, &
            this%fates(nc)%sites,  &
            this%f2hmap(nc)%fcolumn, &
            this%fates(nc)%bc_out )

       !---------------------------------------------------------------------------------
       ! CHANGING STORED WATER DURING PLANT DYNAMICS IS NOT FULLY IMPLEMENTED 
       ! LEAVING AS A PLACE-HOLDER FOR NOW. 
       !       ! Diagnose water storage in canopy if hydraulics is on
       !       ! This updates the internal value and the bc_out value.
       !       ! If hydraulics is off, it returns 0 storage
       if ( use_fates_planthydro ) then
       !          call UpdateH2OVeg(this%fates(nc)%nsites, &
       !                this%fates(nc)%sites,  &
       !                this%fates(nc)%bc_out)
       !
          do s = 1, this%fates(nc)%nsites
             c = this%f2hmap(nc)%fcolumn(s)
             waterstate_inst%total_plant_stored_h2o_col(c) = &
                  this%fates(nc)%bc_out(s)%plant_stored_h2o_si
          end do
       end if
       !---------------------------------------------------------------------------------
       
       ! Convert FATES dynamics into HLM usable information
       ! Initialize weighting variables (note FATES is the only HLM module
       ! that uses "is_veg" and "is_bareground".  The entire purpose of these
       ! variables is to inform patch%wtcol(p).  wt_ed is imposed on wtcol,
       ! but only for FATES columns.

       patch%is_veg(bounds_clump%begp:bounds_clump%endp)        = .false.
       patch%is_bareground(bounds_clump%begp:bounds_clump%endp) = .false.
       patch%wt_ed(bounds_clump%begp:bounds_clump%endp)         = 0.0_r8

       do s = 1,this%fates(nc)%nsites
          
          c = this%f2hmap(nc)%fcolumn(s)

          ! Other modules may have AI's we only flush values
          ! that are on the naturally vegetated columns
          elai(col%patchi(c):col%patchf(c)) = 0.0_r8
          tlai(col%patchi(c):col%patchf(c)) = 0.0_r8
          esai(col%patchi(c):col%patchf(c)) = 0.0_r8
          tsai(col%patchi(c):col%patchf(c)) = 0.0_r8
          htop(col%patchi(c):col%patchf(c)) = 0.0_r8
          hbot(col%patchi(c):col%patchf(c)) = 0.0_r8

          ! FATES does not dictate bare-ground so turbulent
          ! variables are not over-written.
          z0m(col%patchi(c)+1:col%patchf(c)) = 0.0_r8
          displa(col%patchi(c)+1:col%patchf(c)) = 0.0_r8
          dleaf_patch(col%patchi(c)+1:col%patchf(c)) = 0.0_r8

          frac_veg_nosno_alb(col%patchi(c):col%patchf(c)) = 0.0_r8

          ! Set the bareground patch indicator
          patch%is_bareground(col%patchi(c)) = .true.
          npatch = this%fates(nc)%sites(s)%youngest_patch%patchno

          ! Precision errors on the canopy_fraction_pa sum, even small (e-12)
          ! do exist, and can create potentially negetive bare-soil fractions
          ! (ie -1e-12 or smaller). Even though this is effectively zero,
          ! it can generate weird logic scenarios in the ctsm/elm code, so we
          ! protext it here with a lower bound of 0.0_r8.

          patch%wt_ed(col%patchi(c)) = max(0.0_r8, &
               1.0_r8-sum(this%fates(nc)%bc_out(s)%canopy_fraction_pa(1:npatch)))

          if(sum(this%fates(nc)%bc_out(s)%canopy_fraction_pa(1:npatch))>1.0_r8)then
             write(iulog,*)'Projected Canopy Area of all FATES patches'
             write(iulog,*)'cannot exceed 1.0'
             !end_run()
          end if

          do ifp = 1, npatch

             p = ifp+col%patchi(c)

             ! bc_out(s)%canopy_fraction_pa(ifp) is the area fraction
             ! the site's total ground area that is occupied by the 
             ! area footprint of the current patch's vegetation canopy 

             patch%is_veg(p) = .true.
             patch%wt_ed(p)  = this%fates(nc)%bc_out(s)%canopy_fraction_pa(ifp)
             elai(p) = this%fates(nc)%bc_out(s)%elai_pa(ifp)
             tlai(p) = this%fates(nc)%bc_out(s)%tlai_pa(ifp)
             esai(p) = this%fates(nc)%bc_out(s)%esai_pa(ifp)
             tsai(p) = this%fates(nc)%bc_out(s)%tsai_pa(ifp)
             hbot(p) = this%fates(nc)%bc_out(s)%hbot_pa(ifp)
             htop(p) = this%fates(nc)%bc_out(s)%htop_pa(ifp)
             frac_veg_nosno_alb(p) = this%fates(nc)%bc_out(s)%frac_veg_nosno_alb_pa(ifp)

             ! Note that while we pass the following values at this point
             ! we have to send the same values after each time-step because
             ! the HLM keeps changing the value and re-setting, so we
             ! re-send instead of re-set. See clm_fates%TransferZ0mDisp()
             z0m(p)    = this%fates(nc)%bc_out(s)%z0m_pa(ifp)
             displa(p) = this%fates(nc)%bc_out(s)%displa_pa(ifp)
             dleaf_patch(p) = this%fates(nc)%bc_out(s)%dleaf_pa(ifp)
             

          end do

       end do
     end associate
   end subroutine wrap_update_hlmfates_dyn

   ! ====================================================================================

   subroutine restart( this, bounds_proc, ncid, flag, waterstate_inst, &
                             canopystate_inst, frictionvel_inst, soilstate_inst)

      ! ---------------------------------------------------------------------------------
      ! The ability to restart the model is handled through three different types of calls
      ! "Define" the variables in the restart file, we "read" those variables into memory
      ! or "write" data into the file from memory.  This subroutine accomodates all three
      ! of those modes through the "flag" argument.  FATES as an external model also
      ! requires an initialization step, where we set-up the dimensions, allocate and
      ! flush the memory space that is used to transfer data in and out of the file.  This
      ! Only occurs once, where as the define step occurs every time a file is opened.
      !
      ! Note: waterstate_inst and canopystate_inst are arguments only because following
      ! the reading of variables, it is necessary to update diagnostics of the canopy
      ! throug the interface call clm_fates%wrap_update_hlmfates_dyn() which requires
      ! this information from the HLM.
      ! ---------------------------------------------------------------------------------


     use FatesConstantsMod, only : fates_long_string_length
     use FatesIODimensionsMod, only: fates_bounds_type
     use FatesIOVariableKindMod, only : site_r8, site_int, cohort_r8, cohort_int
     use EDMainMod, only :        ed_update_site
     use FatesInterfaceMod, only:  fates_maxElementsPerSite

      implicit none

      ! Arguments

      class(hlm_fates_interface_type), intent(inout) :: this
      type(bounds_type)              , intent(in)    :: bounds_proc
      type(file_desc_t)              , intent(inout) :: ncid    ! netcdf id
      character(len=*)               , intent(in)    :: flag
      type(waterstate_type)          , intent(inout) :: waterstate_inst
      type(canopystate_type)         , intent(inout) :: canopystate_inst
      type(frictionvel_type)         , intent(inout) :: frictionvel_inst
      type(soilstate_type)           , intent(inout) :: soilstate_inst
      
      ! Locals
      type(bounds_type) :: bounds_clump
      integer           :: nc
      integer           :: nclumps
      type(fates_bounds_type) :: fates_bounds
      type(fates_bounds_type) :: fates_clump
      integer                 :: c   ! HLM column index
      integer                 :: s   ! Fates site index
      integer                 :: g   ! grid-cell index
      integer                 :: dk_index
      integer                 :: nlevsoil
      character(len=fates_long_string_length) :: ioname
      integer                 :: nvar
      integer                 :: ivar
      logical                 :: readvar

      logical, save           :: initialized = .false.


      nclumps = get_proc_clumps()

      ! ---------------------------------------------------------------------------------
      ! note (rgk: 11-2016) The history and restart intialization process assumes
      ! that the number of site/columns active is a static entity.  Thus
      ! we only allocate the mapping tables for the column/sites we start with.
      ! If/when we start having dynamic column/sites (for reasons uknown as of yet)
      ! we will need to re-evaluate the allocation of the mapping tables so they
      ! can be unallocated,reallocated and set every time a new column/site is spawned
      ! ---------------------------------------------------------------------------------

      ! ---------------------------------------------------------------------------------
      ! Only initialize the FATES restart structures the first time it is called
      ! Note that the allocations involved with initialization are static.
      ! This is because the array spaces for IO span the entire column, patch and cohort
      ! range on the proc.
      ! With DYNAMIC LANDUNITS or SPAWNING NEW OR CULLING OLD SITES:
      ! we will in that case have to de-allocate, reallocate and then re-set the mapping
      ! tables:  this%fates_restart%restart_map(nc)
      ! I think that is it...
      ! ---------------------------------------------------------------------------------

      if(.not.initialized) then

         initialized=.true.
      
         ! ------------------------------------------------------------------------------
         ! PART I: Set FATES DIMENSIONING INFORMATION
         ! ------------------------------------------------------------------------------
         
         call hlm_bounds_to_fates_bounds(bounds_proc, fates_bounds)
         
         call this%fates_restart%Init(nclumps, fates_bounds)
         
         ! Define the bounds on the first dimension for each thread
         !$OMP PARALLEL DO PRIVATE (nc,bounds_clump,fates_clump)
         do nc = 1,nclumps
            call get_clump_bounds(nc, bounds_clump)
            
            ! thread bounds for patch
            call hlm_bounds_to_fates_bounds(bounds_clump, fates_clump)
            call this%fates_restart%SetThreadBoundsEach(nc, fates_clump)
         end do
         !$OMP END PARALLEL DO
         
         !$OMP PARALLEL DO PRIVATE (nc,s,c,g,bounds_clump)
         do nc = 1,nclumps

            call get_clump_bounds(nc, bounds_clump)
            allocate(this%fates_restart%restart_map(nc)%site_index(this%fates(nc)%nsites))
            allocate(this%fates_restart%restart_map(nc)%cohort1_index(this%fates(nc)%nsites))            
            do s=1,this%fates(nc)%nsites
               c = this%f2hmap(nc)%fcolumn(s)
               this%fates_restart%restart_map(nc)%site_index(s)   = c
               g = col%gridcell(c)
               this%fates_restart%restart_map(nc)%cohort1_index(s) = (g-1)*fates_maxElementsPerSite + 1
            end do
            
         end do
         !$OMP END PARALLEL DO
         
         ! ------------------------------------------------------------------------------------
         ! PART II: USE THE JUST DEFINED DIMENSIONS TO ASSEMBLE THE VALID IO TYPES
         ! INTERF-TODO: THESE CAN ALL BE EMBEDDED INTO A SUBROUTINE IN HISTORYIOMOD
         ! ------------------------------------------------------------------------------------
         call this%fates_restart%assemble_restart_output_types()
         
         
         ! ------------------------------------------------------------------------------------
         ! PART III: DEFINE THE LIST OF OUTPUT VARIABLE OBJECTS, AND REGISTER THEM WITH THE
         ! HLM ACCORDING TO THEIR TYPES
         ! ------------------------------------------------------------------------------------
         call this%fates_restart%initialize_restart_vars()
         
      end if

      ! ---------------------------------------------------------------------------------
      ! If we are writing, we must loop through our linked list structures and transfer the
      ! information in the linked lists (FATES state memory) to the output vectors.
      ! ---------------------------------------------------------------------------------

      if(flag=='write')then
         !$OMP PARALLEL DO PRIVATE (nc)
         do nc = 1, nclumps
            if (this%fates(nc)%nsites>0) then
               call this%fates_restart%set_restart_vectors(nc,this%fates(nc)%nsites, &
                                                           this%fates(nc)%sites)
            end if
         end do
         !$OMP END PARALLEL DO
      end if

      ! ---------------------------------------------------------------------------------
      ! In all cases, iterate through the list of variable objects
      ! and either define, write or read to the NC buffer
      ! This seems strange, but keep in mind that the call to restartvar()
      ! has a different function in all three cases.
      ! ---------------------------------------------------------------------------------

      nvar = this%fates_restart%num_restart_vars()
      do ivar = 1, nvar
            
         associate( vname => this%fates_restart%rvars(ivar)%vname, &
              vunits      => this%fates_restart%rvars(ivar)%units,   &
              vlong       => this%fates_restart%rvars(ivar)%long )

           dk_index = this%fates_restart%rvars(ivar)%dim_kinds_index
           ioname = trim(this%fates_restart%dim_kinds(dk_index)%name)
        
           select case(trim(ioname))
           case(cohort_r8)

              call restartvar(ncid=ncid, flag=flag, varname=trim(vname), &
                    xtype=ncd_double,dim1name=trim('cohort'),long_name=trim(vlong), &
                    units=trim(vunits),interpinic_flag='interp', &
                    data=this%fates_restart%rvars(ivar)%r81d,readvar=readvar)
              
           case(site_r8)
              
              call restartvar(ncid=ncid, flag=flag, varname=trim(vname), &
                    xtype=ncd_double,dim1name=trim('column'),long_name=trim(vlong), &
                    units=trim(vunits),interpinic_flag='interp', &
                    data=this%fates_restart%rvars(ivar)%r81d,readvar=readvar)
              
           case(cohort_int)
              
              call restartvar(ncid=ncid, flag=flag, varname=trim(vname), &
                    xtype=ncd_int,dim1name=trim('cohort'),long_name=trim(vlong), &
                    units=trim(vunits),interpinic_flag='interp', &
                    data=this%fates_restart%rvars(ivar)%int1d,readvar=readvar)
              
           case(site_int)
           
              call restartvar(ncid=ncid, flag=flag, varname=trim(vname), &
                    xtype=ncd_int,dim1name=trim('column'),long_name=trim(vlong), &
                    units=trim(vunits),interpinic_flag='interp', &
                    data=this%fates_restart%rvars(ivar)%int1d,readvar=readvar)
              
           case default
              write(iulog,*) 'A FATES iotype was created that was not registerred'
              write(iulog,*) 'in CLM.:',trim(ioname)
              call endrun(msg=errMsg(sourcefile, __LINE__))
           end select
           
         end associate
      end do
      
      ! ---------------------------------------------------------------------------------
      ! If we are in a read mode, then we have just populated the sparse vectors
      ! in the IO object list. The data in these vectors needs to be transferred
      ! to the linked lists to populate the state memory.
      ! ---------------------------------------------------------------------------------

      if(flag=='read')then
         
         !$OMP PARALLEL DO PRIVATE (nc,bounds_clump,s)
         do nc = 1, nclumps
            if (this%fates(nc)%nsites>0) then

               call get_clump_bounds(nc, bounds_clump)

               ! ------------------------------------------------------------------------
               ! Convert newly read-in vectors into the FATES namelist state variables
               ! ------------------------------------------------------------------------
               call this%fates_restart%create_patchcohort_structure(nc, &
                    this%fates(nc)%nsites, this%fates(nc)%sites, this%fates(nc)%bc_in)
               
               call this%fates_restart%get_restart_vectors(nc, this%fates(nc)%nsites, &
                    this%fates(nc)%sites )

               ! I think ed_update_site and update_hlmfates_dyn are doing some similar
               ! update type stuff, should consolidate (rgk 11-2016)
               do s = 1,this%fates(nc)%nsites
                  call ed_update_site( this%fates(nc)%sites(s), &
                        this%fates(nc)%bc_in(s) )
               end do

               ! ------------------------------------------------------------------------
               ! Re-populate all the hydraulics variables that are dependent
               ! on the key hydro state variables and plant carbon/geometry
               ! ------------------------------------------------------------------------
               if (use_fates_planthydro) then

                  do s = 1,this%fates(nc)%nsites
                     c = this%f2hmap(nc)%fcolumn(s)
                     nlevsoil = this%fates(nc)%bc_in(s)%nlevsoil
                     this%fates(nc)%bc_in(s)%hksat_sisl(1:nlevsoil) = &
                          soilstate_inst%hksat_col(c,1:nlevsoil)
                  end do

                  call RestartHydrStates(this%fates(nc)%sites,  &
                                         this%fates(nc)%nsites, &
                                         this%fates(nc)%bc_in,  &
                                         this%fates(nc)%bc_out)
               end if

               ! ------------------------------------------------------------------------
               ! Update diagnostics of FATES ecosystem structure used in HLM.
               ! ------------------------------------------------------------------------
               call this%wrap_update_hlmfates_dyn(nc,bounds_clump, &
                     waterstate_inst,canopystate_inst,frictionvel_inst)

               ! ------------------------------------------------------------------------
               ! Update the 3D patch level radiation absorption fractions
               ! ------------------------------------------------------------------------
               call this%fates_restart%update_3dpatch_radiation(this%fates(nc)%nsites, &
                                                                this%fates(nc)%sites, &
                                                                this%fates(nc)%bc_out)
                    
              

               ! ------------------------------------------------------------------------
               ! Update history IO fields that depend on ecosystem dynamics
               ! ------------------------------------------------------------------------
               call this%fates_hist%update_history_dyn( nc, &
                     this%fates(nc)%nsites,                 &
                     this%fates(nc)%sites) 

               
            end if
         end do
         !$OMP END PARALLEL DO
         
      end if
      
      return
   end subroutine restart

   !=====================================================================================

   subroutine init_coldstart(this, waterstate_inst, canopystate_inst, soilstate_inst, frictionvel_inst)


     ! Arguments
     class(hlm_fates_interface_type), intent(inout) :: this
     type(waterstate_type)          , intent(inout) :: waterstate_inst
     type(canopystate_type)         , intent(inout) :: canopystate_inst
     type(soilstate_type)           , intent(inout) :: soilstate_inst
     type(frictionvel_type)  , intent(inout)        :: frictionvel_inst

     ! locals
     integer                                        :: nclumps
     integer                                        :: nc
     type(bounds_type)                              :: bounds_clump
     ! locals
     real(r8) :: vol_ice
     real(r8) :: eff_porosity
     integer :: nlevsoil  ! Number of soil layers at each site
     integer :: j
     integer :: s
     integer :: c

     nclumps = get_proc_clumps()

     !$OMP PARALLEL DO PRIVATE (nc,bounds_clump,s,c,j,vol_ice,eff_porosity)
     do nc = 1, nclumps
        
        if ( this%fates(nc)%nsites>0 ) then

           call get_clump_bounds(nc, bounds_clump)

           do s = 1,this%fates(nc)%nsites
              call init_site_vars(this%fates(nc)%sites(s),this%fates(nc)%bc_in(s) )
              call zero_site(this%fates(nc)%sites(s))
           end do
           
           call set_site_properties(this%fates(nc)%nsites, &
                                    this%fates(nc)%sites)

           ! ----------------------------------------------------------------------------
           ! Initialize Hydraulics Code if turned on
           ! Called prior to init_patches(). Site level rhizosphere shells must
           ! be set prior to cohort initialization.
           ! ----------------------------------------------------------------------------

           if (use_fates_planthydro) then

              do s = 1,this%fates(nc)%nsites
                 c = this%f2hmap(nc)%fcolumn(s)
                 
                 nlevsoil = this%fates(nc)%bc_in(s)%nlevsoil

                 this%fates(nc)%bc_in(s)%watsat_sisl(1:nlevsoil) = &
                      soilstate_inst%watsat_col(c,1:nlevsoil)
                 
                 this%fates(nc)%bc_in(s)%watres_sisl(1:nlevsoil) = &
                      soilstate_inst%watres_col(c,1:nlevsoil)

                 this%fates(nc)%bc_in(s)%sucsat_sisl(1:nlevsoil) = &
                      soilstate_inst%sucsat_col(c,1:nlevsoil)

                 this%fates(nc)%bc_in(s)%bsw_sisl(1:nlevsoil) = &
                      soilstate_inst%bsw_col(c,1:nlevsoil)

                 this%fates(nc)%bc_in(s)%h2o_liq_sisl(1:nlevsoil) = &
                      waterstate_inst%h2osoi_liq_col(c,1:nlevsoil)

                 this%fates(nc)%bc_in(s)%hksat_sisl(1:nlevsoil) = &
                       soilstate_inst%hksat_col(c,1:nlevsoil)

                 do j = 1, nlevsoil
                    vol_ice = min(soilstate_inst%watsat_col(c,j), &
                          waterstate_inst%h2osoi_ice_col(c,j)/(col%dz(c,j)*denice))
                    eff_porosity = max(0.01_r8,soilstate_inst%watsat_col(c,j)-vol_ice)
                    this%fates(nc)%bc_in(s)%eff_porosity_sl(j) = eff_porosity
                 end do
                 
              end do

              call HydrSiteColdStart(this%fates(nc)%sites,this%fates(nc)%bc_in)
           end if

           call init_patches(this%fates(nc)%nsites, this%fates(nc)%sites, &
                             this%fates(nc)%bc_in)

           do s = 1,this%fates(nc)%nsites
              call ed_update_site(this%fates(nc)%sites(s), &
                    this%fates(nc)%bc_in(s))
           end do

           ! ------------------------------------------------------------------------
           ! Update diagnostics of FATES ecosystem structure used in HLM.
           ! ------------------------------------------------------------------------
           call this%wrap_update_hlmfates_dyn(nc,bounds_clump, &
                waterstate_inst,canopystate_inst,frictionvel_inst)

           ! ------------------------------------------------------------------------
           ! Update history IO fields that depend on ecosystem dynamics
           ! ------------------------------------------------------------------------
           call this%fates_hist%update_history_dyn( nc, &
                this%fates(nc)%nsites,                 &
                this%fates(nc)%sites) 

           

        end if
     end do
     !$OMP END PARALLEL DO
     
   end subroutine init_coldstart

   ! ======================================================================================
   
   subroutine wrap_sunfrac(this,nc,atm2lnd_inst,canopystate_inst)
         
      ! ---------------------------------------------------------------------------------
      ! This interface function is a wrapper call on ED_SunShadeFracs. The only
      ! returned variable is a patch vector, fsun_patch, which describes the fraction
      ! of the canopy that is exposed to sun.
      ! ---------------------------------------------------------------------------------
      
      implicit none
      
      ! Input Arguments
      class(hlm_fates_interface_type), intent(inout) :: this
      
      integer, intent(in)                  :: nc
      
      ! direct and diffuse downwelling radiation (W/m2)
      type(atm2lnd_type),intent(in)        :: atm2lnd_inst
      
      ! Input/Output Arguments to CLM
      type(canopystate_type),intent(inout) :: canopystate_inst
      
      ! Local Variables
      integer  :: p                           ! global index of the host patch
      integer  :: g                           ! global index of the host gridcell
      integer  :: c                           ! global index of the host column

      integer  :: s                           ! FATES site index
      integer  :: ifp                         ! FATEs patch index
                                              ! this is the order increment of patch
                                              ! on the site
      
      type(ed_patch_type), pointer :: cpatch  ! c"urrent" patch  INTERF-TODO: SHOULD
                                              ! BE HIDDEN AS A FATES PRIVATE

      associate( forc_solad => atm2lnd_inst%forc_solad_grc, &
                 forc_solai => atm2lnd_inst%forc_solai_grc, &
                 fsun       => canopystate_inst%fsun_patch, &
                 laisun     => canopystate_inst%laisun_patch, &               
                 laisha     => canopystate_inst%laisha_patch )

        ! -------------------------------------------------------------------------------
        ! Convert input BC's
        ! The sun-shade calculations are performed only on FATES patches
        ! -------------------------------------------------------------------------------

        do s = 1, this%fates(nc)%nsites
           c = this%f2hmap(nc)%fcolumn(s)
           g = col%gridcell(c)

           do ifp = 1, this%fates(nc)%sites(s)%youngest_patch%patchno
           !do ifp = 1, this%fates(nc)%bc_in(s)%npatches

              p = ifp+col%patchi(c)

              this%fates(nc)%bc_in(s)%solad_parb(ifp,:) = forc_solad(g,:)
              this%fates(nc)%bc_in(s)%solai_parb(ifp,:) = forc_solai(g,:)

           end do
        end do

        ! -------------------------------------------------------------------------------
        ! Call FATES public function to calculate internal sun/shade structures
        ! as well as total patch sun/shade fraction output boundary condition
        ! -------------------------------------------------------------------------------

        call ED_SunShadeFracs(this%fates(nc)%nsites, &
             this%fates(nc)%sites,  &
             this%fates(nc)%bc_in,  &
             this%fates(nc)%bc_out)

        ! -------------------------------------------------------------------------------
        ! Transfer the FATES output boundary condition for canopy sun/shade fraction
        ! to the HLM
        ! -------------------------------------------------------------------------------

        do s = 1, this%fates(nc)%nsites
           c = this%f2hmap(nc)%fcolumn(s)
           do ifp = 1, this%fates(nc)%sites(s)%youngest_patch%patchno
              p = ifp+col%patchi(c)
              fsun(p)   = this%fates(nc)%bc_out(s)%fsun_pa(ifp)
              laisun(p) = this%fates(nc)%bc_out(s)%laisun_pa(ifp)
              laisha(p) = this%fates(nc)%bc_out(s)%laisha_pa(ifp)
           end do
        end do

      end associate

   end subroutine wrap_sunfrac
   
   ! ===================================================================================

   subroutine prep_canopyfluxes(this, nc, fn, filterp, photosyns_inst)

     ! ----------------------------------------------------------------------
     ! the main function for calculating photosynthesis is called within a
     ! loop based on convergence.  Some intitializations, including 
     ! canopy resistance must be intitialized before the loop
     ! ----------------------------------------------------------------------
    
     ! Arguments
     class(hlm_fates_interface_type), intent(inout) :: this
     integer, intent(in)                            :: nc
     integer, intent(in)                            :: fn
     integer, intent(in)                            :: filterp(fn)
     type(photosyns_type),intent(inout)             :: photosyns_inst
     ! locals
     integer                                        :: f,p,c,s
     ! parameters
     integer,parameter                              :: rsmax0 = 2.e4_r8

     do s = 1, this%fates(nc)%nsites
        ! filter flag == 1 means that this patch has not been called for photosynthesis
        this%fates(nc)%bc_in(s)%filter_photo_pa(:) = 1
<<<<<<< HEAD

        ! set transpiration input boundary condition to zero. The exposed
        ! vegetation filter may not even call every patch.
        if (use_fates_planthydro) then
            this%fates(nc)%bc_in(s)%qflx_transp_pa(:) = 0._r8
        end if

=======
>>>>>>> 2aebe6f5
     end do
  end subroutine prep_canopyfluxes

   ! ====================================================================================
   
   subroutine wrap_btran(this,nc,fn,filterc,soilstate_inst, waterstate_inst, &
                         temperature_inst, energyflux_inst,  &
                         soil_water_retention_curve)
      
      ! ---------------------------------------------------------------------------------
      ! This subroutine calculates btran for FATES, this will be an input boundary
      ! condition for FATES photosynthesis/transpiration.
      !
      ! This subroutine also calculates rootr
      ! 
      ! ---------------------------------------------------------------------------------

      use SoilWaterRetentionCurveMod, only : soil_water_retention_curve_type

      implicit none
      
      ! Arguments
      class(hlm_fates_interface_type), intent(inout) :: this
      integer                , intent(in)            :: nc
      integer                , intent(in)            :: fn
      integer                , intent(in)            :: filterc(fn) ! This is a list of
                                                                        ! columns with exposed veg
      type(soilstate_type)   , intent(inout)         :: soilstate_inst
      type(waterstate_type)  , intent(in)            :: waterstate_inst
      type(temperature_type) , intent(in)            :: temperature_inst
      type(energyflux_type)  , intent(inout)         :: energyflux_inst
      class(soil_water_retention_curve_type), intent(in) :: soil_water_retention_curve

      ! local variables
      real(r8) :: smp_node ! Soil suction potential, negative, [mm]
      real(r8) :: s_node
      integer  :: s
      integer  :: c
      integer  :: j
      integer  :: ifp
      integer  :: p
      integer  :: nlevsoil

      associate(& 
         sucsat      => soilstate_inst%sucsat_col           , & ! Input:  [real(r8) (:,:) ]  minimum soil suction (mm) 
         watsat      => soilstate_inst%watsat_col           , & ! Input:  [real(r8) (:,:) ]  volumetric soil water at saturation (porosity)
         bsw         => soilstate_inst%bsw_col              , & ! Input:  [real(r8) (:,:) ]  Clapp and Hornberger "b" 
         eff_porosity => soilstate_inst%eff_porosity_col    , & ! Input:  [real(r8) (:,:) ]  effective porosity = porosity - vol_ice       
         t_soisno    => temperature_inst%t_soisno_col       , & ! Input:  [real(r8) (:,:) ]  soil temperature (Kelvin)
         h2osoi_liqvol => waterstate_inst%h2osoi_liqvol_col , & ! Input: [real(r8) (:,:) ]  liquid volumetric moisture, will be used for BeTR
         btran       => energyflux_inst%btran_patch         , & ! Output: [real(r8) (:)   ]  transpiration wetness factor (0 to 1) 
         btran2       => energyflux_inst%btran2_patch       , & ! Output: [real(r8) (:)   ]  
         rresis      => energyflux_inst%rresis_patch        , & ! Output: [real(r8) (:,:) ]  root resistance by layer (0-1)  (nlevgrnd) 
         rootr       => soilstate_inst%rootr_patch          & ! Output: [real(r8) (:,:) ]  Fraction of water uptake in each layer
         )

        ! -------------------------------------------------------------------------------
        ! Convert input BC's
        ! Critical step: a filter is being passed in that dictates which columns have
        ! exposed vegetation (above snow).  This is necessary, because various hydrologic
        ! variables like h2osoi_liqvol are not calculated and will have uninitialized
        ! values outside this list.
        !
        ! bc_in(s)%filter_btran      (this is in, but is also used in this subroutine)
        !
        ! We also filter a second time within this list by determining which soil layers
        ! have conditions for active uptake based on soil moisture and temperature. This
        ! must be determined by FATES (science stuff).  But the list of layers and patches
        ! needs to be passed back to the interface, because it then needs to request
        ! suction on these layers via CLM/ALM functions.  We cannot wide-swath calculate
        ! this on all layers, because values with no moisture or low temps will generate
        ! unstable values and cause sigtraps.
        ! -------------------------------------------------------------------------------
        
        do s = 1, this%fates(nc)%nsites
           c = this%f2hmap(nc)%fcolumn(s)
           nlevsoil = this%fates(nc)%bc_in(s)%nlevsoil

           ! Check to see if this column is in the exposed veg filter
           if( any(filterc==c) )then
              
              this%fates(nc)%bc_in(s)%filter_btran = .true.
              do j = 1,nlevsoil
                 this%fates(nc)%bc_in(s)%tempk_sl(j)         = t_soisno(c,j)
                 this%fates(nc)%bc_in(s)%h2o_liqvol_sl(j)    = h2osoi_liqvol(c,j)
                 this%fates(nc)%bc_in(s)%eff_porosity_sl(j)  = eff_porosity(c,j)
                 this%fates(nc)%bc_in(s)%watsat_sl(j)        = watsat(c,j)
              end do

           else
              this%fates(nc)%bc_in(s)%filter_btran = .false.
              this%fates(nc)%bc_in(s)%tempk_sl(:)         = -999._r8
              this%fates(nc)%bc_in(s)%h2o_liqvol_sl(:)    = -999._r8
              this%fates(nc)%bc_in(s)%eff_porosity_sl(:)  = -999._r8
              this%fates(nc)%bc_in(s)%watsat_sl(:)        = -999._r8
           end if

        end do

        ! -------------------------------------------------------------------------------
        ! This function evaluates the ground layer to determine if
        ! root water uptake can happen, and soil suction should even
        ! be calculated.  We ask FATES for a boundary condition output
        ! logical because we don't want science calculations in the interface
        ! yet... hydrology (suction calculation) is provided by the host
        ! so we need fates to tell us where to calculate suction
        ! but not calculate it itself. Yeah, complicated, but thats life.
        ! -------------------------------------------------------------------------------
        call get_active_suction_layers(this%fates(nc)%nsites, &
             this%fates(nc)%sites,  &
             this%fates(nc)%bc_in,  &
             this%fates(nc)%bc_out)

        ! Now that the active layers of water uptake have been decided by fates
        ! Calculate the suction that is passed back to fates
        ! Note that the filter_btran is unioned with active_suction_sl

        do s = 1, this%fates(nc)%nsites
           nlevsoil = this%fates(nc)%bc_in(s)%nlevsoil
           c = this%f2hmap(nc)%fcolumn(s)
           do j = 1,nlevsoil
              if(this%fates(nc)%bc_out(s)%active_suction_sl(j)) then
                 s_node = max(h2osoi_liqvol(c,j)/eff_porosity(c,j),0.01_r8)
                 call soil_water_retention_curve%soil_suction(c,j,s_node, soilstate_inst, smp_node)
                 this%fates(nc)%bc_in(s)%smp_sl(j)           = smp_node
              end if
           end do
        end do
        
        ! -------------------------------------------------------------------------------
        ! Suction and active uptake layers calculated, lets calculate uptake (btran)
        ! This will calculate internals, as well as output boundary conditions: 
        ! btran, rootr
        ! -------------------------------------------------------------------------------

        call btran_ed(this%fates(nc)%nsites, &
             this%fates(nc)%sites,  &
             this%fates(nc)%bc_in,  &
             this%fates(nc)%bc_out)

        ! -------------------------------------------------------------------------------
        ! Convert output BC's
        ! For CLM/ALM this wrapper provides return variables that should
        ! be similar to that of calc_root_moist_stress().  However,
        ! CLM/ALM-FATES simulations will no make use of rresis, btran or btran2
        ! outside of FATES. We do not have code in place to calculate btran2 or
        ! rresis right now, so we force to bad.  We have btran calculated so we
        ! pass it in case people want diagnostics.  rootr is actually the only
        ! variable that will be used, as it is needed to help distribute the
        ! the transpiration sink to the appropriate layers. (RGK)
        ! -------------------------------------------------------------------------------

        do s = 1, this%fates(nc)%nsites
           nlevsoil = this%fates(nc)%bc_in(s)%nlevsoil
           c = this%f2hmap(nc)%fcolumn(s)
           do ifp = 1, this%fates(nc)%sites(s)%youngest_patch%patchno
              
              p = ifp+col%patchi(c)
              
              do j = 1,nlevsoil
                 
                 rresis(p,j) = -999.9  ! We do not calculate this correctly
                 ! it should not thought of as valid output until we decide to.
                 rootr(p,j)  = this%fates(nc)%bc_out(s)%rootr_pasl(ifp,j)
                 btran(p)    = this%fates(nc)%bc_out(s)%btran_pa(ifp)
                 btran2(p)   = -999.9  ! Not available, force to nonsense
                 
              end do
           end do
        end do
      end associate

   end subroutine wrap_btran

   ! ====================================================================================
   
   subroutine wrap_photosynthesis(this, nc, bounds, fn, filterp, &
         esat_tv, eair, oair, cair, rb, dayl_factor,             &
         atm2lnd_inst, temperature_inst, canopystate_inst, photosyns_inst)
   
    use shr_log_mod       , only : errMsg => shr_log_errMsg
    use abortutils        , only : endrun
    use decompMod         , only : bounds_type
    use clm_varcon        , only : rgas, tfrz, namep
    use clm_varctl        , only : iulog
    use pftconMod         , only : pftcon
    use perf_mod          , only : t_startf, t_stopf
    use PatchType         , only : patch
    use quadraticMod      , only : quadratic
    use EDTypesMod        , only : dinc_ed
    use EDtypesMod        , only : ed_patch_type, ed_cohort_type, ed_site_type
   
    !
    ! !ARGUMENTS:
    class(hlm_fates_interface_type), intent(inout) :: this
    integer                , intent(in)            :: nc                          ! clump index
    type(bounds_type)      , intent(in)            :: bounds
    integer                , intent(in)            :: fn                          ! size of pft filter
    integer                , intent(in)            :: filterp(fn)                 ! pft filter
    real(r8)               , intent(in)            :: esat_tv(bounds%begp: )      ! saturation vapor pressure at t_veg (Pa)
    real(r8)               , intent(in)            :: eair( bounds%begp: )        ! vapor pressure of canopy air (Pa)
    real(r8)               , intent(in)            :: oair( bounds%begp: )        ! Atmospheric O2 partial pressure (Pa)
    real(r8)               , intent(in)            :: cair( bounds%begp: )        ! Atmospheric CO2 partial pressure (Pa)
    real(r8)               , intent(in)            :: rb( bounds%begp: )          ! boundary layer resistance (s/m)
    real(r8)               , intent(in)            :: dayl_factor( bounds%begp: ) ! scalar (0-1) for daylength
    type(atm2lnd_type)     , intent(in)            :: atm2lnd_inst
    type(temperature_type) , intent(in)            :: temperature_inst
    type(canopystate_type) , intent(inout)         :: canopystate_inst
    type(photosyns_type)   , intent(inout)         :: photosyns_inst
    integer                                        :: nlevsoil  ! number of soil layers in this site
    integer                                        :: s,c,p,ifp,j,icp
    real(r8)                                       :: dtime

    call t_startf('edpsn')
    associate(&
          t_soisno  => temperature_inst%t_soisno_col , &
          t_veg     => temperature_inst%t_veg_patch  , &
          tgcm      => temperature_inst%thm_patch    , &
          forc_pbot => atm2lnd_inst%forc_pbot_downscaled_col, &
          rssun     => photosyns_inst%rssun_patch  , &
          rssha     => photosyns_inst%rssha_patch,   &
          psnsun    => photosyns_inst%psnsun_patch,  &
          psnsha    => photosyns_inst%psnsha_patch)
      
      do s = 1, this%fates(nc)%nsites
         
         c = this%f2hmap(nc)%fcolumn(s)
         nlevsoil = this%fates(nc)%bc_in(s)%nlevsoil

         do j = 1,nlevsoil
            this%fates(nc)%bc_in(s)%t_soisno_sl(j)   = t_soisno(c,j)  ! soil temperature (Kelvin)
         end do
         this%fates(nc)%bc_in(s)%forc_pbot           = forc_pbot(c)   ! atmospheric pressure (Pa)

         do ifp = 1, this%fates(nc)%sites(s)%youngest_patch%patchno
            
            p = ifp+col%patchi(c)

            ! Check to see if this patch is in the filter
            ! Note that this filter is most likely changing size, and getting smaller
            ! and smaller as more patch have converged on solution
            if( any(filterp==p) )then

               ! This filter is flushed to 1 before the canopyflux stability iterator
               ! It is set to status 2 if it is an active patch within the iterative loop
               ! After photosynthesis is called, it is upgraded to 3 if it was called.
               ! After all iterations we can evaluate which patches have a final flag
               ! of 3 to check if we missed any.

               this%fates(nc)%bc_in(s)%filter_photo_pa(ifp) = 2
               this%fates(nc)%bc_in(s)%dayl_factor_pa(ifp) = dayl_factor(p) ! scalar (0-1) for daylength
               this%fates(nc)%bc_in(s)%esat_tv_pa(ifp)     = esat_tv(p)     ! saturation vapor pressure at t_veg (Pa)
               this%fates(nc)%bc_in(s)%eair_pa(ifp)        = eair(p)        ! vapor pressure of canopy air (Pa)
               this%fates(nc)%bc_in(s)%oair_pa(ifp)        = oair(p)        ! Atmospheric O2 partial pressure (Pa)
               this%fates(nc)%bc_in(s)%cair_pa(ifp)        = cair(p)        ! Atmospheric CO2 partial pressure (Pa)
               this%fates(nc)%bc_in(s)%rb_pa(ifp)          = rb(p)          ! boundary layer resistance (s/m)
               this%fates(nc)%bc_in(s)%t_veg_pa(ifp)       = t_veg(p)       ! vegetation temperature (Kelvin)     
               this%fates(nc)%bc_in(s)%tgcm_pa(ifp)        = tgcm(p)        ! air temperature at agcm reference height (kelvin)
            end if
         end do
      end do

      dtime = get_step_size()
      
      ! Call photosynthesis
      
      call FatesPlantRespPhotosynthDrive (this%fates(nc)%nsites, &
                                this%fates(nc)%sites,  &
                                this%fates(nc)%bc_in,  &
                                this%fates(nc)%bc_out, &
                                dtime)

      ! Perform a double check to see if all patches on naturally vegetated columns
      ! were activated for photosynthesis
      ! ---------------------------------------------------------------------------------
      do icp = 1,fn
         p = filterp(icp)
         c = patch%column(p)
         s = this%f2hmap(nc)%hsites(c)
         ! do if structure here and only pass natveg columns
         ifp = p-col%patchi(c)
         if(this%fates(nc)%bc_in(s)%filter_photo_pa(ifp) /= 2)then
            write(iulog,*) 'Not all patches on the natveg column in the photosynthesis'
            write(iulog,*) 'filter ran photosynthesis'
            call endrun(msg=errMsg(sourcefile, __LINE__))
         else
            this%fates(nc)%bc_in(s)%filter_photo_pa(ifp) = 3
            rssun(p) = this%fates(nc)%bc_out(s)%rssun_pa(ifp)
            rssha(p) = this%fates(nc)%bc_out(s)%rssha_pa(ifp)
            
            ! These fields are marked with a bad-value flag
            photosyns_inst%psnsun_patch(p)   = spval
            photosyns_inst%psnsha_patch(p)   = spval
         end if
      end do
      
    end associate
    call t_stopf('edpsn')

 end subroutine wrap_photosynthesis

 ! ======================================================================================

 subroutine wrap_accumulatefluxes(this, nc, fn, filterp)

   ! !ARGUMENTS:
   class(hlm_fates_interface_type), intent(inout) :: this
   integer                , intent(in)            :: nc                   ! clump index
   integer                , intent(in)            :: fn                   ! size of pft filter
   integer                , intent(in)            :: filterp(fn)          ! pft filter
   
   integer                                        :: s,c,p,ifp,icp
   real(r8)                                       :: dtime


    ! Run a check on the filter
    do icp = 1,fn
       p = filterp(icp)
       c = patch%column(p)
       s = this%f2hmap(nc)%hsites(c)
       ifp = p-col%patchi(c)
       if(this%fates(nc)%bc_in(s)%filter_photo_pa(ifp) /= 3)then
          call endrun(msg=errMsg(sourcefile, __LINE__))
       end if
    end do


    dtime = get_step_size()
    call  AccumulateFluxes_ED(this%fates(nc)%nsites,  &
                               this%fates(nc)%sites, &
                               this%fates(nc)%bc_in,  &
                               this%fates(nc)%bc_out, &
                               dtime)

    
    call this%fates_hist%update_history_prod(nc, &
                               this%fates(nc)%nsites,  &
                               this%fates(nc)%sites, &
                               dtime)

 end subroutine wrap_accumulatefluxes

 ! ======================================================================================

 subroutine wrap_canopy_radiation(this, bounds_clump, nc, &
         num_vegsol, filter_vegsol, coszen, surfalb_inst)


    ! Arguments
    class(hlm_fates_interface_type), intent(inout) :: this
    type(bounds_type),  intent(in)             :: bounds_clump
    ! filter for vegetated pfts with coszen>0
    integer            , intent(in)            :: nc ! clump index
    integer            , intent(in)            :: num_vegsol                 
    integer            , intent(in)            :: filter_vegsol(num_vegsol)    
    ! cosine solar zenith angle for next time step
    real(r8)           , intent(in)            :: coszen( bounds_clump%begp: )        
    type(surfalb_type) , intent(inout)         :: surfalb_inst 
    
    ! locals
    integer                                    :: s,c,p,ifp,icp

    associate(&
         albgrd_col   =>    surfalb_inst%albgrd_col         , & !in
         albgri_col   =>    surfalb_inst%albgri_col         , & !in
         albd         =>    surfalb_inst%albd_patch         , & !out
         albi         =>    surfalb_inst%albi_patch         , & !out
         fabd         =>    surfalb_inst%fabd_patch         , & !out
         fabi         =>    surfalb_inst%fabi_patch         , & !out
         ftdd         =>    surfalb_inst%ftdd_patch         , & !out
         ftid         =>    surfalb_inst%ftid_patch         , & !out
         ftii         =>    surfalb_inst%ftii_patch)            !out

    do s = 1, this%fates(nc)%nsites

       c = this%f2hmap(nc)%fcolumn(s)
       do ifp = 1, this%fates(nc)%sites(s)%youngest_patch%patchno
          
          p = ifp+col%patchi(c)
          
          if( any(filter_vegsol==p) )then
    
             this%fates(nc)%bc_in(s)%filter_vegzen_pa(ifp) = .true.
             this%fates(nc)%bc_in(s)%coszen_pa(ifp)  = coszen(p)
             this%fates(nc)%bc_in(s)%albgr_dir_rb(:) = albgrd_col(c,:)
             this%fates(nc)%bc_in(s)%albgr_dif_rb(:) = albgri_col(c,:)

          else
             
             this%fates(nc)%bc_in(s)%filter_vegzen_pa(ifp) = .false.

          end if

       end do
    end do

    call ED_Norman_Radiation(this%fates(nc)%nsites,  &
         this%fates(nc)%sites, &
         this%fates(nc)%bc_in,  &
         this%fates(nc)%bc_out)
    
    ! Pass FATES BC's back to HLM
    ! -----------------------------------------------------------------------------------
    do icp = 1,num_vegsol
       p = filter_vegsol(icp)
       c = patch%column(p)
       s = this%f2hmap(nc)%hsites(c)
       ! do if structure here and only pass natveg columns
       ifp = p-col%patchi(c)

       if(.not.this%fates(nc)%bc_in(s)%filter_vegzen_pa(ifp) )then
          write(iulog,*) 'Not all patches on the natveg column were passed to canrad'
          call endrun(msg=errMsg(sourcefile, __LINE__))
       else
          albd(p,:) = this%fates(nc)%bc_out(s)%albd_parb(ifp,:)
          albi(p,:) = this%fates(nc)%bc_out(s)%albi_parb(ifp,:)
          fabd(p,:) = this%fates(nc)%bc_out(s)%fabd_parb(ifp,:)
          fabi(p,:) = this%fates(nc)%bc_out(s)%fabi_parb(ifp,:)
          ftdd(p,:) = this%fates(nc)%bc_out(s)%ftdd_parb(ifp,:)
          ftid(p,:) = this%fates(nc)%bc_out(s)%ftid_parb(ifp,:)
          ftii(p,:) = this%fates(nc)%bc_out(s)%ftii_parb(ifp,:)
       end if
    end do
    
  end associate

 end subroutine wrap_canopy_radiation

 ! ======================================================================================

 subroutine wrap_bgc_summary(this, nc, soilbiogeochem_carbonflux_inst,     &
                                    soilbiogeochem_carbonstate_inst)

   

    ! Arguments
    class(hlm_fates_interface_type), intent(inout)    :: this
    integer          , intent(in)                     :: nc
    type(soilbiogeochem_carbonflux_type), intent(in)  :: soilbiogeochem_carbonflux_inst
    type(soilbiogeochem_carbonstate_type), intent(in) :: soilbiogeochem_carbonstate_inst

    ! locals
    real(r8) :: dtime
    integer  :: nstep
    logical  :: is_beg_day
    integer :: s,c

    associate(& 
        hr            => soilbiogeochem_carbonflux_inst%hr_col,      & ! (gC/m2/s) total heterotrophic respiration
        totsomc       => soilbiogeochem_carbonstate_inst%totsomc_col, & ! (gC/m2) total soil organic matter carbon
        totlitc       => soilbiogeochem_carbonstate_inst%totlitc_col)   ! (gC/m2) total litter carbon in BGC pools

      ! Summarize Net Fluxes
      do s = 1, this%fates(nc)%nsites
         c = this%f2hmap(nc)%fcolumn(s)
         this%fates(nc)%bc_in(s)%tot_het_resp = hr(c)
         this%fates(nc)%bc_in(s)%tot_somc     = totsomc(c)
         this%fates(nc)%bc_in(s)%tot_litc     = totlitc(c)
      end do
      
      
      ! Update history variables that track these variables
      call this%fates_hist%update_history_cbal(nc, &
            this%fates(nc)%nsites,  &
            this%fates(nc)%sites,   &
            this%fates(nc)%bc_in)

    end associate
 end subroutine wrap_bgc_summary

 ! ======================================================================================


 subroutine TransferZ0mDisp(this,bounds_clump,frictionvel_inst,canopystate_inst)

    ! Arguments
    class(hlm_fates_interface_type), intent(inout) :: this
    type(bounds_type),intent(in)                   :: bounds_clump
    type(canopystate_type)  , intent(inout)        :: canopystate_inst
    type(frictionvel_type)  , intent(inout)        :: frictionvel_inst

    ! Locals
    integer :: ci   ! Current clump index
    integer :: s    ! Site index
    integer :: c    ! Column index
    integer :: ifp  ! Fates patch index
    integer :: p    ! CLM patch index

    ci = bounds_clump%clump_index

    do s = 1, this%fates(ci)%nsites
       c = this%f2hmap(ci)%fcolumn(s)

       frictionvel_inst%z0m_patch(col%patchi(c)+1:col%patchf(c)) = 0.0_r8
       canopystate_inst%displa_patch(col%patchi(c)+1:col%patchf(c)) = 0.0_r8

       do ifp = 1, this%fates(ci)%sites(s)%youngest_patch%patchno
          p = ifp+col%patchi(c)
          frictionvel_inst%z0m_patch(p) = this%fates(ci)%bc_out(s)%z0m_pa(ifp)
          canopystate_inst%displa_patch(p) = this%fates(ci)%bc_out(s)%displa_pa(ifp)
       end do
    end do

    return
 end subroutine TransferZ0mDisp

 ! ======================================================================================

 subroutine init_history_io(this,bounds_proc)

   use histFileMod, only : hist_addfld1d, hist_addfld2d, hist_addfld_decomp 

   use FatesConstantsMod, only : fates_short_string_length, fates_long_string_length
   use FatesIOVariableKindMod, only : patch_r8, patch_ground_r8, patch_size_pft_r8
   use FatesIOVariableKindMod, only : site_r8, site_ground_r8, site_size_pft_r8
   use FatesIOVariableKindMod, only : site_size_r8, site_pft_r8, site_age_r8
   use FatesIOVariableKindMod, only : site_fuel_r8, site_cwdsc_r8, site_scag_r8
   use FatesIOVariableKindMod, only : site_scagpft_r8, site_agepft_r8
   use FatesIOVariableKindMod, only : site_can_r8, site_cnlf_r8, site_cnlfpft_r8
   use FatesIOVariableKindMod, only : site_height_r8, site_elem_r8, site_elpft_r8
   use FatesIOVariableKindMod, only : site_elcwd_r8, site_elage_r8
   use FatesIODimensionsMod, only : fates_bounds_type


   ! Arguments
   class(hlm_fates_interface_type), intent(inout) :: this
   type(bounds_type),intent(in)                   :: bounds_proc  ! Currently "proc"
   
   
   ! Locals
   type(bounds_type)                              :: bounds_clump
   integer :: nvar  ! number of IO variables found
   integer :: ivar  ! variable index 1:nvar
   integer :: nc    ! thread counter 1:nclumps
   integer :: nclumps ! number of threads on this proc
   integer :: s     ! FATES site index
   integer :: c     ! ALM/CLM column index
   character(len=fates_short_string_length) :: dim2name
   character(len=fates_long_string_length) :: ioname
   integer :: d_index, dk_index
   
   type(fates_bounds_type) :: fates_bounds
   type(fates_bounds_type) :: fates_clump

   ! This routine initializes the types of output variables
   ! not the variables themselves, just the types
   ! ---------------------------------------------------------------------------------

   nclumps = get_proc_clumps()

   ! ------------------------------------------------------------------------------------
   ! PART I: Set FATES DIMENSIONING INFORMATION
   !       
   ! -------------------------------------------------------------------------------
   ! Those who wish add variables that require new dimensions, please
   ! see FATES: FatesHistoryInterfaceMod.F90.  Dimension types are defined at the top of the
   ! module, and a new explicitly named instance of that type should be created.
   ! With this new dimension, a new output type/kind can contain that dimension.
   ! A new type/kind can be added to the dim_kinds structure, which defines its members
   ! in created in init_dim_kinds_maps().  Make sure to increase the size of fates_num_dim_kinds.
   ! A type/kind of output is defined by the data type (ie r8,int,..)
   ! and the dimensions.  Keep in mind that 3D variables (or 4D if you include time)
   ! are not really supported in CLM/ALM right now.  There are ways around this
   ! limitations by creating combined dimensions, for instance the size+pft dimension
   ! "scpf"
   ! ------------------------------------------------------------------------------------
   
   call hlm_bounds_to_fates_bounds(bounds_proc, fates_bounds)

   call this%fates_hist%Init(nclumps, fates_bounds)

   ! Define the bounds on the first dimension for each thread
   !$OMP PARALLEL DO PRIVATE (nc,bounds_clump,fates_clump)
   do nc = 1,nclumps
      
      call get_clump_bounds(nc, bounds_clump)
      
      ! thread bounds for patch
      call hlm_bounds_to_fates_bounds(bounds_clump, fates_clump)
      call this%fates_hist%SetThreadBoundsEach(nc, fates_clump)
   end do
   !$OMP END PARALLEL DO

   ! ------------------------------------------------------------------------------------
   ! PART I.5: SET SOME INDEX MAPPINGS SPECIFICALLY FOR SITE<->COLUMN AND PATCH 
   ! ------------------------------------------------------------------------------------
   
   !$OMP PARALLEL DO PRIVATE (nc,s,c)
   do nc = 1,nclumps
      
      allocate(this%fates_hist%iovar_map(nc)%site_index(this%fates(nc)%nsites))
      allocate(this%fates_hist%iovar_map(nc)%patch1_index(this%fates(nc)%nsites))
      
      do s=1,this%fates(nc)%nsites
         c = this%f2hmap(nc)%fcolumn(s)
         this%fates_hist%iovar_map(nc)%site_index(s)   = c
         this%fates_hist%iovar_map(nc)%patch1_index(s) = col%patchi(c)+1
      end do
      
   end do
   !$OMP END PARALLEL DO
   
   ! ------------------------------------------------------------------------------------
   ! PART II: USE THE JUST DEFINED DIMENSIONS TO ASSEMBLE THE VALID IO TYPES
   ! INTERF-TODO: THESE CAN ALL BE EMBEDDED INTO A SUBROUTINE IN HISTORYIOMOD
   ! ------------------------------------------------------------------------------------
   call this%fates_hist%assemble_history_output_types()
   
   ! ------------------------------------------------------------------------------------
   ! PART III: DEFINE THE LIST OF OUTPUT VARIABLE OBJECTS, AND REGISTER THEM WITH THE
   ! HLM ACCORDING TO THEIR TYPES
   ! ------------------------------------------------------------------------------------
   call this%fates_hist%initialize_history_vars()
   nvar = this%fates_hist%num_history_vars()
   
   do ivar = 1, nvar
      
      associate( vname    => this%fates_hist%hvars(ivar)%vname, &
                 vunits   => this%fates_hist%hvars(ivar)%units,   &
                 vlong    => this%fates_hist%hvars(ivar)%long, &
                 vdefault => this%fates_hist%hvars(ivar)%use_default, &
                 vavgflag => this%fates_hist%hvars(ivar)%avgflag)

        dk_index = this%fates_hist%hvars(ivar)%dim_kinds_index
        ioname = trim(this%fates_hist%dim_kinds(dk_index)%name)
        
        select case(trim(ioname))
        case(patch_r8)
           call hist_addfld1d(fname=trim(vname),units=trim(vunits),         &
                              avgflag=trim(vavgflag),long_name=trim(vlong), &
                              ptr_patch=this%fates_hist%hvars(ivar)%r81d,    &
                              default=trim(vdefault),                       &
                              set_lake=0._r8,set_urb=0._r8)
           
        case(site_r8)
           call hist_addfld1d(fname=trim(vname),units=trim(vunits),         &
                              avgflag=trim(vavgflag),long_name=trim(vlong), &
                              ptr_col=this%fates_hist%hvars(ivar)%r81d,      & 
                              default=trim(vdefault),                       &
                              set_lake=0._r8,set_urb=0._r8)

        case(patch_ground_r8, patch_size_pft_r8)

           d_index = this%fates_hist%dim_kinds(dk_index)%dim2_index
           dim2name = this%fates_hist%dim_bounds(d_index)%name
           call hist_addfld2d(fname=trim(vname),units=trim(vunits),         & ! <--- addfld2d
                              type2d=trim(dim2name),                        & ! <--- type2d
                              avgflag=trim(vavgflag),long_name=trim(vlong), &
                              ptr_patch=this%fates_hist%hvars(ivar)%r82d,    & 
                              default=trim(vdefault))
           
        case(site_ground_r8, site_size_pft_r8, site_size_r8, site_pft_r8, &
             site_age_r8, site_height_r8, site_fuel_r8, site_cwdsc_r8, &
             site_can_r8,site_cnlf_r8, site_cnlfpft_r8, site_scag_r8, & 
             site_scagpft_r8, site_agepft_r8, site_elem_r8, site_elpft_r8, &
             site_elcwd_r8, site_elage_r8)

           d_index = this%fates_hist%dim_kinds(dk_index)%dim2_index
           dim2name = this%fates_hist%dim_bounds(d_index)%name
           call hist_addfld2d(fname=trim(vname),units=trim(vunits),         &
                              type2d=trim(dim2name),                        &
                              avgflag=trim(vavgflag),long_name=trim(vlong), &
                              ptr_col=this%fates_hist%hvars(ivar)%r82d,     & 
                              default=trim(vdefault))

        case default
           write(iulog,*) 'A FATES iotype was created that was not registerred'
           write(iulog,*) 'in CLM.:',trim(ioname)
           call endrun(msg=errMsg(sourcefile, __LINE__))
        end select
          
      end associate
   end do
 end subroutine init_history_io

 ! ======================================================================================
 
 subroutine init_soil_depths(this, nc)
    
    ! Input Arguments
    class(hlm_fates_interface_type), intent(inout) :: this
    integer,intent(in)                             :: nc   ! Clump

    ! Locals
    integer :: s  ! site index
    integer :: c  ! column index
    integer :: j  ! Depth index
    integer :: nlevsoil
    integer :: nlevdecomp


    do s = 1, this%fates(nc)%nsites
       c = this%f2hmap(nc)%fcolumn(s)
       nlevsoil = this%fates(nc)%bc_in(s)%nlevsoil
       nlevdecomp = this%fates(nc)%bc_in(s)%nlevdecomp

       this%fates(nc)%bc_in(s)%zi_sisl(0:nlevsoil)    = col%zi(c,0:nlevsoil)
       this%fates(nc)%bc_in(s)%dz_sisl(1:nlevsoil)    = col%dz(c,1:nlevsoil)
       this%fates(nc)%bc_in(s)%z_sisl(1:nlevsoil)     = col%z(c,1:nlevsoil)
       this%fates(nc)%bc_in(s)%dz_decomp_sisl(1:nlevdecomp) = &
             dzsoi_decomp(1:nlevdecomp)

       if (use_vertsoilc) then
          do j=1,nlevsoil
             this%fates(nc)%bc_in(s)%decomp_id(j) = j
             ! Check to make sure that dz = dz_decomp_sisl when vertical soil dynamics
             ! are active
             if(abs(this%fates(nc)%bc_in(s)%dz_decomp_sisl(j)-this%fates(nc)%bc_in(s)%dz_sisl(j))>1.e-10_r8)then
                write(iulog,*) 'when vertical soil decomp dynamics are on'
                write(iulog,*) 'fates assumes that the decomposition depths equal the soil depths'
                write(iulog,*) 'layer: ',j
                write(iulog,*) 'dz_decomp_sisl(j): ',this%fates(nc)%bc_in(s)%dz_decomp_sisl(j)
                write(iulog,*) 'dz_sisl(j): ',this%fates(nc)%bc_in(s)%dz_sisl(j)
                call endrun(msg=errMsg(sourcefile, __LINE__))
             end if
          end do
       else
          do j=1,nlevsoil
             this%fates(nc)%bc_in(s)%decomp_id(j) = 1
          end do
       end if

    end do

    return
 end subroutine init_soil_depths

 ! ======================================================================================

 subroutine ComputeRootSoilFlux(this, bounds_clump, num_filterc, filterc, &
       soilstate_inst, waterflux_inst)

    class(hlm_fates_interface_type), intent(inout) :: this
    type(bounds_type),intent(in)                   :: bounds_clump
    integer,intent(in)                             :: num_filterc
    integer,intent(in)                             :: filterc(num_filterc)
    type(soilstate_type), intent(inout)            :: soilstate_inst
    type(waterflux_type), intent(inout)            :: waterflux_inst
    
    ! locals
    integer :: s
    integer :: c 
    integer :: l
    integer :: nc
    integer :: num_filter_fates
    integer :: nlevsoil


    if( .not. use_fates_planthydro ) return
       
    nc = bounds_clump%clump_index
    
    ! Perform a check that the number of columns submitted to fates for 
    ! root water sink is the same that was expected in the hydrology filter
    num_filter_fates = 0
    do s = 1,num_filterc
       l = col%landunit(filterc(s))
       if (lun%itype(l) == istsoil ) then
          num_filter_fates = num_filter_fates + 1
       end if
    end do
    
    if(num_filter_fates .ne. this%fates(nc)%nsites )then
       write(iulog,*) 'The HLM list of natural veg columns during root water transfer'
       write(iulog,*) 'is not the same size as the fates site list?'
       call endrun(msg=errMsg(sourcefile, __LINE__))
    end if
    
    do s = 1, this%fates(nc)%nsites
       c = this%f2hmap(nc)%fcolumn(s)
       nlevsoil = this%fates(nc)%bc_in(s)%nlevsoil
       waterflux_inst%qflx_rootsoi_col(c,1:nlevsoil) = this%fates(nc)%bc_out(s)%qflx_soil2root_sisl(1:nlevsoil)
    end do
    
 end subroutine ComputeRootSoilFlux

 ! ======================================================================================
!
! THIS WAS MOVED TO WRAP_HYDRAULICS_DRIVE()
!
! subroutine TransferPlantWaterStorage(this, bounds_clump, nc, waterstate_inst)
!   
!   implicit none
!   class(hlm_fates_interface_type), intent(inout) :: this
!   type(bounds_type),intent(in)                   :: bounds_clump
!   integer,intent(in)                             :: nc
!   type(waterstate_type)   , intent(inout)        :: waterstate_inst
!
!   ! locals
!   integer :: s
!   integer :: c 
!   
!   if (.not. (use_fates .and. use_fates_planthydro) ) return
!   
!   do s = 1, this%fates(nc)%nsites
!      c = this%f2hmap(nc)%fcolumn(s)
!      waterstate_inst%total_plant_stored_h2o_col(c) = &
!            this%fates(nc)%bc_out(s)%plant_stored_h2o_si
!   end do
!   return
!end subroutine TransferPlantWaterStorage




 ! ======================================================================================

 subroutine wrap_hydraulics_drive(this, bounds_clump, nc, &
                                 soilstate_inst, waterstate_inst, waterflux_inst, &
                                 solarabs_inst, energyflux_inst)


   implicit none
   class(hlm_fates_interface_type), intent(inout) :: this
   type(bounds_type),intent(in)                   :: bounds_clump
   integer,intent(in)                             :: nc
   type(soilstate_type)    , intent(inout)        :: soilstate_inst
   type(waterstate_type)   , intent(inout)        :: waterstate_inst
   type(waterflux_type)    , intent(inout)        :: waterflux_inst
   type(solarabs_type)     , intent(inout)        :: solarabs_inst
   type(energyflux_type)   , intent(inout)        :: energyflux_inst

    ! locals
   integer :: s
   integer :: c 
   integer :: j
   integer :: ifp
   integer :: p
   integer :: nlevsoil 
   real(r8) :: dtime


   if ( .not.use_fates_planthydro ) return


   dtime = get_step_size()

   ! Prepare Input Boundary Conditions
   ! ------------------------------------------------------------------------------------

   do s = 1, this%fates(nc)%nsites

      c = this%f2hmap(nc)%fcolumn(s) 

      nlevsoil = this%fates(nc)%bc_in(s)%nlevsoil

      this%fates(nc)%bc_in(s)%smpmin_si                 = &
            soilstate_inst%smpmin_col(c)
      this%fates(nc)%bc_in(s)%watsat_sisl(1:nlevsoil)    = &
            soilstate_inst%watsat_col(c,1:nlevsoil) 
      this%fates(nc)%bc_in(s)%watres_sisl(1:nlevsoil)    = &
            soilstate_inst%watres_col(c,1:nlevsoil)
      this%fates(nc)%bc_in(s)%sucsat_sisl(1:nlevsoil)     = &
            soilstate_inst%sucsat_col(c,1:nlevsoil)
      this%fates(nc)%bc_in(s)%bsw_sisl(1:nlevsoil)        = &
            soilstate_inst%bsw_col(c,1:nlevsoil)
      this%fates(nc)%bc_in(s)%h2o_liq_sisl(1:nlevsoil)    = &
            waterstate_inst%h2osoi_liq_col(c,1:nlevsoil)
      this%fates(nc)%bc_in(s)%eff_porosity_sl(1:nlevsoil) = &
            soilstate_inst%eff_porosity_col(c,1:nlevsoil)

      do ifp = 1, this%fates(nc)%sites(s)%youngest_patch%patchno 
         p = ifp+col%patchi(c)
         this%fates(nc)%bc_in(s)%swrad_net_pa(ifp) = solarabs_inst%fsa_patch(p)
         this%fates(nc)%bc_in(s)%lwrad_net_pa(ifp) = energyflux_inst%eflx_lwrad_net_patch(p)
         this%fates(nc)%bc_in(s)%qflx_transp_pa(ifp) = waterflux_inst%qflx_tran_veg_patch(p)
      end do
   end do

   ! Call Fates Hydraulics
   ! ------------------------------------------------------------------------------------


   call hydraulics_drive(this%fates(nc)%nsites, &
            this%fates(nc)%sites,  &
            this%fates(nc)%bc_in,  &
            this%fates(nc)%bc_out, &
            dtime)

   ! Prepare Output Boundary Conditions
   ! ------------------------------------------------------------------------------------

   do s = 1, this%fates(nc)%nsites
      c = this%f2hmap(nc)%fcolumn(s)
      waterstate_inst%total_plant_stored_h2o_col(c) = &
            this%fates(nc)%bc_out(s)%plant_stored_h2o_si
   end do


   ! Update History Buffers that need to be updated after hydraulics calls

   call this%fates_hist%update_history_hydraulics(nc, &
         this%fates(nc)%nsites, &
         this%fates(nc)%sites, &
         dtime)


   return
 end subroutine wrap_hydraulics_drive

 ! ======================================================================================

 subroutine hlm_bounds_to_fates_bounds(hlm, fates)

   use FatesIODimensionsMod, only : fates_bounds_type
   use FatesInterfaceMod, only : nlevsclass, nlevage
   use FatesInterfaceMod, only : nlevheight
   use EDtypesMod,        only : nfsc
   use FatesLitterMod,    only : ncwd
   use EDtypesMod,        only : nlevleaf, nclmax
   use FatesInterfaceMod, only : numpft_fates => numpft
   use clm_varpar,        only : nlevgrnd

   implicit none

   type(bounds_type), intent(in) :: hlm
   type(fates_bounds_type), intent(out) :: fates

   fates%cohort_begin = hlm%begcohort
   fates%cohort_end = hlm%endcohort
   
   fates%patch_begin = hlm%begp
   fates%patch_end = hlm%endp
   
   fates%column_begin = hlm%begc
   fates%column_end = hlm%endc
   
   fates%ground_begin = 1
   fates%ground_end = nlevgrnd
   
   fates%sizepft_class_begin = 1
   fates%sizepft_class_end = nlevsclass * numpft_fates
   
   fates%size_class_begin = 1
   fates%size_class_end = nlevsclass

   fates%pft_class_begin = 1
   fates%pft_class_end = numpft_fates

   fates%age_class_begin = 1
   fates%age_class_end = nlevage

   fates%height_begin = 1
   fates%height_end = nlevheight

   fates%sizeage_class_begin = 1
   fates%sizeage_class_end   = nlevsclass * nlevage

   fates%agepft_class_begin = 1
   fates%agepft_class_end   = nlevage * numpft_fates
   
   fates%sizeagepft_class_begin = 1
   fates%sizeagepft_class_end   = nlevsclass * nlevage * numpft_fates
   
   fates%fuel_begin = 1
   fates%fuel_end = nfsc
   
   fates%cwdsc_begin = 1
   fates%cwdsc_end = ncwd
   
   fates%can_begin = 1
   fates%can_end = nclmax
   
   fates%cnlf_begin = 1
   fates%cnlf_end = nlevleaf * nclmax
   
   fates%cnlfpft_begin = 1
   fates%cnlfpft_end = nlevleaf * nclmax * numpft_fates

   fates%elem_begin = 1
   fates%elem_end   = num_elements
   
   fates%elpft_begin = 1
   fates%elpft_end   = num_elements * numpft_fates

   fates%elcwd_begin = 1
   fates%elcwd_end   = num_elements * ncwd

   fates%elage_begin = 1
   fates%elage_end   = num_elements * nlevage

   
 end subroutine hlm_bounds_to_fates_bounds

end module CLMFatesInterfaceMod<|MERGE_RESOLUTION|>--- conflicted
+++ resolved
@@ -1423,7 +1423,6 @@
      do s = 1, this%fates(nc)%nsites
         ! filter flag == 1 means that this patch has not been called for photosynthesis
         this%fates(nc)%bc_in(s)%filter_photo_pa(:) = 1
-<<<<<<< HEAD
 
         ! set transpiration input boundary condition to zero. The exposed
         ! vegetation filter may not even call every patch.
@@ -1431,8 +1430,6 @@
             this%fates(nc)%bc_in(s)%qflx_transp_pa(:) = 0._r8
         end if
 
-=======
->>>>>>> 2aebe6f5
      end do
   end subroutine prep_canopyfluxes
 
