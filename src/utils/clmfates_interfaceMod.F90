module CLMFatesInterfaceMod
   
   ! -------------------------------------------------------------------------------------
   ! This module contains various functions and definitions to aid in the
   ! coupling of the FATES library/API with the CLM/ALM/ATS/etc model driver.  
   ! All connections between the two models should occur in this file alone.  
   ! 
   ! This is also the only location where CLM code is allowed to see FATES memory 
   ! structures.
   ! The routines here, that call FATES library routines, will not pass any types defined
   ! by the driving land model (HLM).
   ! 
   ! either native type arrays (int,real,log, etc) or packed into fates boundary condition
   ! structures.
   !
   ! Note that CLM/ALM does use Shared Memory Parallelism (SMP), where processes such as 
   ! the update of state variables are forked.  However, IO is not assumed to be 
   ! threadsafe and therefore memory spaces reserved for IO must be continuous vectors,
   ! and moreover they must be pushed/pulled from history IO for each individual 
   ! bounds_proc memory space as a unit.
   !
   ! Therefore, the state variables in the clm_fates communicator is vectorized by
   ! threadcount, and the IO communication arrays are not.
   !
   !
   ! Conventions:
   ! keep line widths within 90 spaces
   ! HLM acronym = Host Land Model
   !
   ! -------------------------------------------------------------------------------------

   !  use ed_driver_interface, only: 
   
   ! Used CLM Modules
   use PatchType         , only : patch
   use shr_kind_mod      , only : r8 => shr_kind_r8
   use decompMod         , only : bounds_type
   use WaterStateType    , only : waterstate_type
   use WaterFluxType     , only : waterflux_type
   use CanopyStateType   , only : canopystate_type
   use TemperatureType   , only : temperature_type
   use EnergyFluxType    , only : energyflux_type

   use SoilStateType     , only : soilstate_type 
   use clm_varctl        , only : iulog
   use clm_varctl        , only : use_vertsoilc
   use clm_varctl        , only : fates_parteh_mode
   use clm_varctl        , only : use_fates
   use clm_varctl        , only : fates_spitfire_mode
   use clm_varctl        , only : use_fates_planthydro
   use clm_varctl        , only : use_fates_cohort_age_tracking
   use clm_varctl        , only : use_fates_ed_st3
   use clm_varctl        , only : use_fates_ed_prescribed_phys
   use clm_varctl        , only : use_fates_logging
   use clm_varctl        , only : use_fates_inventory_init
   use clm_varctl        , only : use_fates_fixed_biogeog
   use clm_varctl        , only : fates_inventory_ctrl_filename
 
   use clm_varcon        , only : tfrz
   use clm_varcon        , only : spval 
   use clm_varcon        , only : denice
   use clm_varcon        , only : ispval

   use clm_varpar        , only : natpft_size, natpft_ub, natpft_lb
   use clm_varpar        , only : numrad
   use clm_varpar        , only : ivis
   use clm_varpar        , only : inir
   use clm_varpar        , only : nlevgrnd
   use clm_varpar        , only : nlevdecomp
   use clm_varpar        , only : nlevdecomp_full
   use PhotosynthesisMod , only : photosyns_type
   use atm2lndType       , only : atm2lnd_type
   use SurfaceAlbedoType , only : surfalb_type
   use SolarAbsorbedType , only : solarabs_type
   use SoilBiogeochemCarbonFluxType, only :  soilbiogeochem_carbonflux_type
   use SoilBiogeochemCarbonStateType, only : soilbiogeochem_carbonstate_type
   use FrictionVelocityMod  , only : frictionvel_type
   use clm_time_manager  , only : is_restart
   use ncdio_pio         , only : file_desc_t, ncd_int, ncd_double
   use restUtilMod,        only : restartvar
   use clm_time_manager  , only : get_days_per_year, &
                                  get_curr_date,     &
                                  get_ref_date,      &
                                  timemgr_datediff,  &
                                  is_beg_curr_day,   &
                                  get_step_size,     &
                                  get_nstep
   use spmdMod           , only : masterproc
   use decompMod         , only : get_proc_bounds,   &
                                  get_proc_clumps,   &
                                  get_clump_bounds
   use GridCellType      , only : grc
   use ColumnType        , only : col
   use LandunitType      , only : lun
   use landunit_varcon   , only : istsoil
   use abortutils        , only : endrun
   use shr_log_mod       , only : errMsg => shr_log_errMsg    
   use clm_varcon        , only : dzsoi_decomp
   use FuncPedotransferMod, only: get_ipedof
!   use SoilWaterPlantSinkMod, only : Compute_EffecRootFrac_And_VertTranSink_Default

   ! Used FATES Modules
   use FatesInterfaceTypesMod , only : fates_interface_type
   use FatesInterfaceMod, only : FatesInterfaceInit, FatesReportParameters
   use FatesInterfaceMod, only : SetFatesGlobalElements
   use FatesInterfaceMod     , only : allocate_bcin
   use FatesInterfaceMod     , only : allocate_bcout
   use FatesInterfaceMod     , only : zero_bcs
   use FatesInterfaceMod     , only : SetFatesTime
   use FatesInterfaceMod     , only : set_fates_ctrlparms


   use FatesHistoryInterfaceMod, only : fates_history_interface_type
   use FatesRestartInterfaceMod, only : fates_restart_interface_type

   use EDTypesMod            , only : ed_patch_type
   use EDTypesMod            , only : num_elements
   use FatesInterfaceTypesMod     , only : hlm_numlevgrnd
   use EDMainMod             , only : ed_ecosystem_dynamics
   use EDMainMod             , only : ed_update_site
   use EDInitMod             , only : zero_site
   use EDInitMod             , only : init_site_vars
   use EDInitMod             , only : init_patches
   use EDInitMod             , only : set_site_properties
   use EDPftVarcon           , only : EDpftvarcon_inst
   use EDSurfaceRadiationMod , only : ED_SunShadeFracs, ED_Norman_Radiation
   use EDBtranMod            , only : btran_ed, &
                                      get_active_suction_layers
   use EDCanopyStructureMod  , only : canopy_summarization, update_hlm_dynamics
   use FatesPlantRespPhotosynthMod, only : FatesPlantRespPhotosynthDrive
   use EDAccumulateFluxesMod , only : AccumulateFluxes_ED
   use EDPhysiologyMod       , only : FluxIntoLitterPools
   use FatesPlantHydraulicsMod, only : hydraulics_drive
   use FatesPlantHydraulicsMod, only : HydrSiteColdStart
   use FatesPlantHydraulicsMod, only : InitHydrSites
   use FatesPlantHydraulicsMod, only : RestartHydrStates
   use FATESFireBase          , only : fates_fire_base_type

   implicit none
   
   type, public :: f2hmap_type

      ! This is the associated column index of each FATES site
      integer, allocatable :: fcolumn (:) 

      ! This is the associated site index of any HLM columns
      ! This vector may be sparse, and non-sites have index 0
      integer, allocatable :: hsites  (:)

   end type f2hmap_type
   

   type, public :: hlm_fates_interface_type
      
      !      private
      

      ! See above for descriptions of the sub-types populated
      ! by thread.  This type is somewhat self-explanatory, in that it simply
      ! breaks up memory and process by thread.  Each thread will have its
      ! own list of sites, and boundary conditions for those sites

      type(fates_interface_type), allocatable :: fates (:)
      

      ! This memory structure is used to map fates sites
      ! into the host model.  Currently, the FATES site
      ! and its column number matching are its only members

      type(f2hmap_type), allocatable  :: f2hmap(:)

      ! fates_hist is the interface class for the history output
      type(fates_history_interface_type) :: fates_hist

      ! fates_restart is the inteface calss for restarting the model
      type(fates_restart_interface_type) :: fates_restart

      ! fates_fire_data_method determines the fire data passed from HLM to FATES
      class(fates_fire_base_type), allocatable :: fates_fire_data_method

   contains
      
      procedure, public :: init
      procedure, public :: check_hlm_active
      procedure, public :: restart
      procedure, public :: init_coldstart
      procedure, public :: dynamics_driv
      procedure, public :: wrap_sunfrac
      procedure, public :: wrap_btran
      procedure, public :: wrap_photosynthesis
      procedure, public :: wrap_accumulatefluxes
      procedure, public :: prep_canopyfluxes
      procedure, public :: wrap_canopy_radiation
      procedure, public :: wrap_bgc_summary
      procedure, public :: TransferZ0mDisp
      procedure, public :: InterpFileInputs  ! Interpolate inputs from files
      procedure, public :: Init2  ! Initialization after determining subgrid weights
      procedure, public :: InitAccBuffer ! Initialize any accumulation buffers
      procedure, public :: InitAccVars   ! Initialize any accumulation variables
      procedure, public :: UpdateAccVars ! Update any accumulation variables
      procedure, private :: init_history_io
      procedure, private :: wrap_update_hlmfates_dyn
      procedure, private :: init_soil_depths
      procedure, public  :: ComputeRootSoilFlux
      procedure, public  :: wrap_hydraulics_drive

   end type hlm_fates_interface_type

   ! hlm_bounds_to_fates_bounds is not currently called outside the interface.
   ! Although there may be good reasons to, I privatized it so that the next
   ! developer will at least question its usage (RGK)
   private :: hlm_bounds_to_fates_bounds

   logical :: debug  = .false.

   character(len=*), parameter, private :: sourcefile = &
        __FILE__

   public  :: CLMFatesGlobals

 contains


   subroutine CLMFatesGlobals()

     ! --------------------------------------------------------------------------------
     ! This is one of the first calls to fates
     ! Used for setting dimensions.  This MUST
     ! be called after NL variables are specified and
     ! after the FATES parameter file has been read in
     ! Aside from setting global dimension info, which
     ! is used in the history file, we also transfer
     ! over the NL variables to FATES global settings.
     ! --------------------------------------------------------------------------------  

     logical                                        :: verbose_output
     integer                                        :: pass_masterproc
     integer                                        :: pass_vertsoilc
     integer                                        :: pass_ed_st3
     integer                                        :: pass_logging
     integer                                        :: pass_ed_prescribed_phys
     integer                                        :: pass_planthydro
     integer                                        :: pass_inventory_init
     integer                                        :: pass_is_restart
     integer                                        :: pass_cohort_age_tracking
     integer                                        :: pass_biogeog     
     
     if (use_fates) then

        verbose_output = .false.
        call FatesInterfaceInit(iulog, verbose_output)
        
        ! Force FATES parameters that are recieve type, to the unset value
        call set_fates_ctrlparms('flush_to_unset')
        
        ! Send parameters individually
        call set_fates_ctrlparms('num_sw_bbands',ival=numrad)
        call set_fates_ctrlparms('vis_sw_index',ival=ivis)
        call set_fates_ctrlparms('nir_sw_index',ival=inir)
        
        call set_fates_ctrlparms('num_lev_ground',ival=nlevgrnd)
        call set_fates_ctrlparms('hlm_name',cval='CLM')
        call set_fates_ctrlparms('hio_ignore_val',rval=spval)
        call set_fates_ctrlparms('soilwater_ipedof',ival=get_ipedof(0))
        call set_fates_ctrlparms('max_patch_per_site',ival=(natpft_size-1))
        
        call set_fates_ctrlparms('parteh_mode',ival=fates_parteh_mode)
        
        call set_fates_ctrlparms('spitfire_mode',ival=fates_spitfire_mode)
        
        if(is_restart()) then
           pass_is_restart = 1
        else
           pass_is_restart = 0
        end if
        call set_fates_ctrlparms('is_restart',ival=pass_is_restart)
        
        if(use_vertsoilc) then
           pass_vertsoilc = 1
        else
           pass_vertsoilc = 0
        end if
        call set_fates_ctrlparms('use_vertsoilc',ival=pass_vertsoilc)
        
<<<<<<< HEAD
=======
        if(use_fates_spitfire) then
           pass_spitfire = 1
        else
           pass_spitfire = 0
        end if
        call set_fates_ctrlparms('use_spitfire',ival=pass_spitfire)

        if(use_fates_fixed_biogeog)then
           pass_biogeog = 1
        else 
           pass_biogeog = 0
        end if 
        call set_fates_ctrlparms('use_fixed_biogeog',ival=pass_biogeog)
        
>>>>>>> e33b4658
        if(use_fates_ed_st3) then
           pass_ed_st3 = 1
        else
           pass_ed_st3 = 0
        end if
        call set_fates_ctrlparms('use_ed_st3',ival=pass_ed_st3)
        
        if(use_fates_logging) then
           pass_logging = 1
        else
           pass_logging = 0
        end if
        call set_fates_ctrlparms('use_logging',ival=pass_logging)
        
        if(use_fates_ed_prescribed_phys) then
           pass_ed_prescribed_phys = 1
        else
           pass_ed_prescribed_phys = 0
        end if
        call set_fates_ctrlparms('use_ed_prescribed_phys',ival=pass_ed_prescribed_phys)
        
        if(use_fates_planthydro) then
           pass_planthydro = 1
        else
           pass_planthydro = 0
        end if
        call set_fates_ctrlparms('use_planthydro',ival=pass_planthydro)
        
        if(use_fates_cohort_age_tracking) then
           pass_cohort_age_tracking = 1
        else
           pass_cohort_age_tracking = 0
        end if
        call set_fates_ctrlparms('use_cohort_age_tracking',ival=pass_cohort_age_tracking)
        
        if(use_fates_inventory_init) then
           pass_inventory_init = 1
        else
           pass_inventory_init = 0
        end if
        call set_fates_ctrlparms('use_inventory_init',ival=pass_inventory_init)
        
        call set_fates_ctrlparms('inventory_ctrl_file',cval=fates_inventory_ctrl_filename)
        
        if(masterproc)then
           pass_masterproc = 1
        else
           pass_masterproc = 0
        end if
        call set_fates_ctrlparms('masterproc',ival=pass_masterproc)
        
        ! Check through FATES parameters to see if all have been set
        call set_fates_ctrlparms('check_allset')
        
     end if
     
     ! This determines the total amount of space it requires in its largest
     ! dimension.  We are currently calling that the "cohort" dimension, but
     ! it is really a utility dimension that captures the models largest
     ! size need.
     ! Sets:
     ! fates_maxElementsPerPatch
     ! num_elements
     ! fates_maxElementsPerSite (where a site is roughly equivalent to a column)
     ! (Note: this needs to be called when use_fates=.false. as well, becuase
     ! it will return some nominal dimension sizes of 1
     
     call SetFatesGlobalElements(use_fates)
     
     return
   end subroutine CLMFatesGlobals
   
  
  ! ====================================================================================

   subroutine init(this, bounds_proc )
      
      ! ---------------------------------------------------------------------------------
      ! This initializes the hlm_fates_interface_type 
      !
      ! sites is the root of the fates state hierarchy (instantaneous info on 
      ! the state of the ecosystem).  As such, it governs the connection points between
      ! the host (which also dictates its allocation) and its patch structures.
      !
      ! sites may associate with different scales in different models. In
      ! CLM, it is being designed to relate to column scale.
      !
      ! This global may become relegated to this module. 
      !
      ! Note: CLM/ALM currently wants sites to be allocated even if ed
      ! is not turned on
      ! ---------------------------------------------------------------------------------
     
      use FatesInterfaceTypesMod, only : numpft_fates => numpft
      use FatesParameterDerivedMod, only : param_derived
<<<<<<< HEAD
      use CNFireFactoryMod, only: create_fates_fire_data_method

=======
      use subgridMod, only :  natveg_patch_exists
       use clm_instur      , only : wt_nat_patch
>>>>>>> e33b4658
      implicit none
      
      ! Input Arguments
      class(hlm_fates_interface_type), intent(inout) :: this
      type(bounds_type),intent(in)                   :: bounds_proc

      ! local variables
      integer                                        :: nclumps   ! Number of threads
<<<<<<< HEAD

      integer                                        :: pass_masterproc
      integer                                        :: pass_vertsoilc
      integer                                        :: pass_ed_st3
      integer                                        :: pass_ed_prescribed_phys
      integer                                        :: pass_logging
      integer                                        :: pass_planthydro
      integer                                        :: pass_cohort_age_tracking
      integer                                        :: pass_inventory_init
      integer                                        :: pass_is_restart
=======
>>>>>>> e33b4658
      integer                                        :: nc        ! thread index
      integer                                        :: s         ! FATES site index
      integer                                        :: c         ! HLM column index
      integer                                        :: l         ! HLM LU index
      integer                                        :: g         ! HLM grid index
      integer                                        :: m         ! HLM PFT index
      integer                                        :: ft       ! FATES PFT index
      integer                                        :: pi,pf
      integer, allocatable                           :: collist (:)
      type(bounds_type)                              :: bounds_clump
      integer                                        :: nmaxcol
      integer                                        :: ndecomp

      ! Initialize the FATES communicators with the HLM
      ! This involves to stages
      ! 1) allocate the vectors
      ! 2) add the history variables defined in clm_inst to the history machinery

      
      ! Parameter Routines
      call param_derived%Init( numpft_fates )

      nclumps = get_proc_clumps()
      allocate(this%fates(nclumps))
      allocate(this%f2hmap(nclumps))

      if(debug)then
         write(iulog,*) 'clm_fates%init():  allocating for ',nclumps,' threads'
      end if
      
      nclumps = get_proc_clumps()

      !$OMP PARALLEL DO PRIVATE (nc,bounds_clump,nmaxcol,s,c,l,g,collist,pi,pf)
      do nc = 1,nclumps
         
         call get_clump_bounds(nc, bounds_clump)
         nmaxcol = bounds_clump%endc - bounds_clump%begc + 1

         allocate(collist(1:nmaxcol))
         
         ! Allocate the mapping that points columns to FATES sites, 0 is NA
         allocate(this%f2hmap(nc)%hsites(bounds_clump%begc:bounds_clump%endc))

         ! Initialize all columns with a zero index, which indicates no FATES site
         this%f2hmap(nc)%hsites(:) = 0

         s = 0
         do c = bounds_clump%begc,bounds_clump%endc
            l = col%landunit(c)
               
            ! These are the key constraints that determine if this column
            ! will have a FATES site associated with it

            ! INTERF-TODO: WE HAVE NOT FILTERED OUT FATES SITES ON INACTIVE COLUMNS.. YET
            ! NEED A RUN-TIME ROUTINE THAT CLEARS AND REWRITES THE SITE LIST

            if (lun%itype(l) == istsoil ) then
               s = s + 1
               collist(s) = c
               this%f2hmap(nc)%hsites(c) = s
               if(debug)then
                  write(iulog,*) 'clm_fates%init(): thread',nc,': found column',c,'with lu',l
                  write(iulog,*) 'LU type:', lun%itype(l)
               end if
            endif
            
         enddo

         if(debug)then
            write(iulog,*) 'clm_fates%init(): thread',nc,': allocated ',s,' sites'
         end if

         ! Allocate vectors that match FATES sites with HLM columns
         ! RGK: Sites and fcolumns are forced as args during clm_driv() as of 6/4/2016
         ! We may have to give these a dummy allocation of 1, which should
         ! not be a problem since we always iterate on nsites.

         allocate(this%f2hmap(nc)%fcolumn(s))

         ! Assign the h2hmap indexing
         this%f2hmap(nc)%fcolumn(1:s)         =  collist(1:s)
         
         ! Deallocate the temporary arrays
         deallocate(collist)
         
         ! Set the number of FATES sites
         this%fates(nc)%nsites = s

         ! Allocate the FATES sites
         allocate (this%fates(nc)%sites(this%fates(nc)%nsites))

         ! Allocate the FATES boundary arrays (in)
         allocate(this%fates(nc)%bc_in(this%fates(nc)%nsites))

         ! Allocate the FATES boundary arrays (out)
         allocate(this%fates(nc)%bc_out(this%fates(nc)%nsites))

         ! Allocate and Initialize the Boundary Condition Arrays
         ! These are staticaly allocated at maximums, so
         ! No information about the patch or cohort structure is needed at this step
         
         do s = 1, this%fates(nc)%nsites
            
            c = this%f2hmap(nc)%fcolumn(s)
            
            if (use_vertsoilc) then
               ndecomp = col%nbedrock(c)
            else
               ndecomp = 1
            end if

            call allocate_bcin(this%fates(nc)%bc_in(s),col%nbedrock(c),ndecomp)
            call allocate_bcout(this%fates(nc)%bc_out(s),col%nbedrock(c),ndecomp)
            call zero_bcs(this%fates(nc),s)

            ! Pass any grid-cell derived attributes to the site
            ! ---------------------------------------------------------------------------
            c = this%f2hmap(nc)%fcolumn(s)
            g = col%gridcell(c)
            this%fates(nc)%sites(s)%lat = grc%latdeg(g)
            this%fates(nc)%sites(s)%lon = grc%londeg(g)


            ! initialize static layers for reduced complexity FATES versions from HLM 
            ! maybe make this into a subroutine of it's own later. 
            do m = natpft_lb,natpft_ub-1
               ft = m-natpft_lb+1 
               if (natveg_patch_exists(g, m)) then
                  this%fates(nc)%bc_in(s)%pft_areafrac(ft)=wt_nat_patch(g,m)
               else 
                  this%fates(nc)%bc_in(s)%pft_areafrac(ft)=0._r8
               end if
            end do

          end do !site

        ! Initialize site-level static quantities dictated by the HLM                                                                            
        ! currently ground layering depth
         call this%init_soil_depths(nc)
         
         if (use_fates_planthydro) then
            call InitHydrSites(this%fates(nc)%sites,this%fates(nc)%bc_in)
         end if

         if( this%fates(nc)%nsites == 0 ) then
            write(iulog,*) 'Clump ',nc,' had no valid FATES sites'
            write(iulog,*) 'This will likely cause problems until code is improved'
            call endrun(msg=errMsg(sourcefile, __LINE__))
         end if


         ! Set patch itypes on natural veg columns to nonsense
         ! This will force a crash if the model outside of FATES tries to think
         ! of the patch as a PFT.

         do s = 1, this%fates(nc)%nsites
            c = this%f2hmap(nc)%fcolumn(s)
            pi = col%patchi(c)+1
            pf = col%patchf(c)
!            patch%itype(pi:pf) = ispval
            patch%is_fates(pi:pf) = .true.
         end do

      end do
      !$OMP END PARALLEL DO

      
      call this%init_history_io(bounds_proc)

      ! Report Fates Parameters (debug flag in lower level routines)
      call FatesReportParameters(masterproc)

      ! Fire data to send to FATES
      call create_fates_fire_data_method( this%fates_fire_data_method )

    end subroutine init

    ! ===================================================================================
   
    subroutine check_hlm_active(this, nc, bounds_clump)

      ! ---------------------------------------------------------------------------------
      ! This subroutine is not currently used.  It is just a utility that may come
      ! in handy when we have dynamic sites in FATES
      ! ---------------------------------------------------------------------------------
      
      implicit none
      class(hlm_fates_interface_type), intent(inout) :: this
      integer                                        :: nc
      type(bounds_type),intent(in)                   :: bounds_clump
      
      ! local variables
      integer :: c

      do c = bounds_clump%begc,bounds_clump%endc

         ! FATES ACTIVE BUT HLM IS NOT
         if(this%f2hmap(nc)%hsites(c)>0 .and. .not.col%active(c)) then
            
            write(iulog,*) 'INACTIVE COLUMN WITH ACTIVE FATES SITE'
            write(iulog,*) 'c = ',c
            call endrun(msg=errMsg(sourcefile, __LINE__))

         elseif (this%f2hmap(nc)%hsites(c)==0 .and. col%active(c)) then
            
            write(iulog,*) 'ACTIVE COLUMN WITH INACTIVE FATES SITE'
            write(iulog,*) 'c = ',c
            call endrun(msg=errMsg(sourcefile, __LINE__))
         end if
      end do

   end subroutine check_hlm_active

   ! ------------------------------------------------------------------------------------

   subroutine dynamics_driv(this, nc, bounds_clump,      &
         atm2lnd_inst, soilstate_inst, temperature_inst, &
         waterstate_inst, canopystate_inst, soilbiogeochem_carbonflux_inst, &
         frictionvel_inst)
    
      ! This wrapper is called daily from clm_driver
      ! This wrapper calls ed_driver, which is the daily dynamics component of FATES
      ! ed_driver is not a hlm_fates_inst_type procedure because we need an extra step 
      ! to process array bounding information 
      
      ! !USES
      use EDParamsMod, only: ED_val_nignitions

      implicit none
      class(hlm_fates_interface_type), intent(inout) :: this
      type(bounds_type),intent(in)                   :: bounds_clump
      type(atm2lnd_type)      , intent(in)           :: atm2lnd_inst
      type(soilstate_type)    , intent(in)           :: soilstate_inst
      type(temperature_type)  , intent(in)           :: temperature_inst
      integer                 , intent(in)           :: nc
      type(waterstate_type)   , intent(inout)        :: waterstate_inst
      type(canopystate_type)  , intent(inout)        :: canopystate_inst
      type(soilbiogeochem_carbonflux_type), intent(inout) :: soilbiogeochem_carbonflux_inst
      type(frictionvel_type)  , intent(inout)        :: frictionvel_inst

      ! !LOCAL VARIABLES:
      integer  :: s                        ! site index
      integer  :: g                        ! grid-cell index (HLM)
      integer  :: c                        ! column index (HLM)
      integer  :: ifp                      ! patch index
      integer  :: p                        ! HLM patch index
      integer  :: yr                       ! year (0, ...)
      integer  :: mon                      ! month (1, ..., 12)
      integer  :: day                      ! day of month (1, ..., 31)
      integer  :: sec                      ! seconds of the day
      integer  :: nlevsoil                 ! number of soil layers at the site
      integer  :: nld_si                   ! site specific number of decomposition layers
      integer  :: current_year             
      integer  :: current_month
      integer  :: current_day
      integer  :: current_tod
      integer  :: current_date
      integer  :: jan01_curr_year
      integer  :: reference_date
      integer  :: days_per_year
      real(r8) :: model_day
      real(r8) :: day_of_year
      real(r8), pointer :: lnfm24(:)
      integer  :: ier
      !-----------------------------------------------------------------------

      ! ---------------------------------------------------------------------------------
      ! Part I.
      ! Prepare input boundary conditions for FATES dynamics
      ! Note that timing information is the same across all sites, this may
      ! seem redundant, but it is possible that we may have asynchronous site simulations
      ! one day.  The cost of holding site level boundary conditions is minimal
      ! and it keeps all the boundaries in one location
      ! ---------------------------------------------------------------------------------

      days_per_year = get_days_per_year()
      call get_curr_date(current_year,current_month,current_day,current_tod)
      current_date = current_year*10000 + current_month*100 + current_day
      jan01_curr_year = current_year*10000 + 100 + 1

      call get_ref_date(yr, mon, day, sec)
      reference_date = yr*10000 + mon*100 + day

      call timemgr_datediff(reference_date, sec, current_date, current_tod, model_day)

      call timemgr_datediff(jan01_curr_year,0,current_date,sec,day_of_year)
      
      call SetFatesTime(current_year, current_month, &
                        current_day, current_tod, &
                        current_date, reference_date, &
                        model_day, floor(day_of_year), &
                        days_per_year, 1.0_r8/dble(days_per_year))

      if (fates_spitfire_mode > 1) then
         allocate(lnfm24(bounds_clump%begg:bounds_clump%endg), stat=ier)
         if (ier /= 0) then
            call endrun(msg="allocation error for lnfm24"//&
                 errmsg(sourcefile, __LINE__))
         endif

         lnfm24 = this%fates_fire_data_method%GetLight24()
      end if

      do s=1,this%fates(nc)%nsites

         c = this%f2hmap(nc)%fcolumn(s)

         if (fates_spitfire_mode > 1) then
            g = col%gridcell(c)
            do ifp = 1, this%fates(nc)%sites(s)%youngest_patch%patchno
               p = ifp + col%patchi(c)

               this%fates(nc)%bc_in(s)%lightning24(ifp) = lnfm24(g) * 24._r8  ! #/km2/hr to #/km2/day
            end do
         else
            do ifp = 1, this%fates(nc)%sites(s)%youngest_patch%patchno
               p = ifp + col%patchi(c)

               this%fates(nc)%bc_in(s)%lightning24(ifp) = ED_val_nignitions / days_per_year  ! #/km2/yr to #/km2/day
            end do
         end if

         nlevsoil = this%fates(nc)%bc_in(s)%nlevsoil

         this%fates(nc)%bc_in(s)%h2o_liqvol_sl(1:nlevsoil)  = &
               waterstate_inst%h2osoi_vol_col(c,1:nlevsoil) 

         this%fates(nc)%bc_in(s)%max_rooting_depth_index_col = &
               min(nlevsoil, canopystate_inst%altmax_lastyear_indx_col(c))

         do ifp = 1, this%fates(nc)%sites(s)%youngest_patch%patchno
            p = ifp+col%patchi(c)
            this%fates(nc)%bc_in(s)%t_veg24_pa(ifp) = &
                 temperature_inst%t_veg24_patch(p)

            this%fates(nc)%bc_in(s)%precip24_pa(ifp) = &
                  atm2lnd_inst%prec24_patch(p)

            this%fates(nc)%bc_in(s)%relhumid24_pa(ifp) = &
                  atm2lnd_inst%rh24_patch(p)

            this%fates(nc)%bc_in(s)%wind24_pa(ifp) = &
                  atm2lnd_inst%wind24_patch(p)

         end do

         
         if(use_fates_planthydro)then
            this%fates(nc)%bc_in(s)%hksat_sisl(1:nlevsoil)  = soilstate_inst%hksat_col(c,1:nlevsoil)
            this%fates(nc)%bc_in(s)%watsat_sisl(1:nlevsoil) = soilstate_inst%watsat_col(c,1:nlevsoil)
            this%fates(nc)%bc_in(s)%watres_sisl(1:nlevsoil) = soilstate_inst%watres_col(c,1:nlevsoil)
            this%fates(nc)%bc_in(s)%sucsat_sisl(1:nlevsoil) = soilstate_inst%sucsat_col(c,1:nlevsoil)
            this%fates(nc)%bc_in(s)%bsw_sisl(1:nlevsoil)    = soilstate_inst%bsw_col(c,1:nlevsoil)
            this%fates(nc)%bc_in(s)%h2o_liq_sisl(1:nlevsoil) =  waterstate_inst%h2osoi_liq_col(c,1:nlevsoil)
         end if
         

      end do

      ! ---------------------------------------------------------------------------------
      ! Part II: Call the FATES model now that input boundary conditions have been
      ! provided.
      ! ---------------------------------------------------------------------------------

      do s = 1,this%fates(nc)%nsites

            call ed_ecosystem_dynamics(this%fates(nc)%sites(s),    &
                  this%fates(nc)%bc_in(s))
            
            call ed_update_site(this%fates(nc)%sites(s), &
                  this%fates(nc)%bc_in(s))
            
      enddo
      
      ! call subroutine to aggregate fates litter output fluxes and 
      ! package them for handing across interface
      call FluxIntoLitterPools(this%fates(nc)%nsites, &
            this%fates(nc)%sites,  &
            this%fates(nc)%bc_in,  &
            this%fates(nc)%bc_out)


      ! ---------------------------------------------------------------------------------
      ! Part III: Process FATES output into the dimensions and structures that are part
      ! of the HLMs API.  (column, depth, and litter fractions)
      ! ---------------------------------------------------------------------------------

      do s = 1, this%fates(nc)%nsites
         c = this%f2hmap(nc)%fcolumn(s)

         soilbiogeochem_carbonflux_inst%FATES_c_to_litr_lab_c_col(c,1:nlevdecomp) = 0.0_r8
         soilbiogeochem_carbonflux_inst%FATES_c_to_litr_cel_c_col(c,1:nlevdecomp) = 0.0_r8
         soilbiogeochem_carbonflux_inst%FATES_c_to_litr_lig_c_col(c,1:nlevdecomp) = 0.0_r8

         nld_si = this%fates(nc)%bc_in(s)%nlevdecomp

         soilbiogeochem_carbonflux_inst%FATES_c_to_litr_lab_c_col(c,1:nld_si) = &
              this%fates(nc)%bc_out(s)%litt_flux_lab_c_si(1:nld_si)

         soilbiogeochem_carbonflux_inst%FATES_c_to_litr_cel_c_col(c,1:nld_si) = &
              this%fates(nc)%bc_out(s)%litt_flux_cel_c_si(1:nld_si)

         soilbiogeochem_carbonflux_inst%FATES_c_to_litr_lig_c_col(c,1:nld_si) = &
              this%fates(nc)%bc_out(s)%litt_flux_lig_c_si(1:nld_si)

      end do


      ! ---------------------------------------------------------------------------------
      ! Part III.2 (continued).
      ! Update diagnostics of the FATES ecosystem structure that are used in the HLM.
      ! ---------------------------------------------------------------------------------
      call this%wrap_update_hlmfates_dyn(nc,               &
                                         bounds_clump,     &
                                         waterstate_inst,  &
                                         canopystate_inst, &
                                         frictionvel_inst)
      
      ! ---------------------------------------------------------------------------------
      ! Part IV: 
      ! Update history IO fields that depend on ecosystem dynamics
      ! ---------------------------------------------------------------------------------
      call this%fates_hist%update_history_dyn( nc,                    &
                                              this%fates(nc)%nsites, &
                                              this%fates(nc)%sites) 

      if (masterproc) then
         write(iulog, *) 'clm: leaving fates model', bounds_clump%begg, &
                                                  bounds_clump%endg
      end if

      
      return
   end subroutine dynamics_driv
   
   ! ------------------------------------------------------------------------------------

   subroutine wrap_update_hlmfates_dyn(this, nc, bounds_clump,      &
        waterstate_inst, canopystate_inst, frictionvel_inst )

      ! ---------------------------------------------------------------------------------
      ! This routine handles the updating of vegetation canopy diagnostics, (such as lai)
      ! that either requires HLM boundary conditions (like snow accumulation) or
      ! provides boundary conditions (such as vegetation fractional coverage)
      ! ---------------------------------------------------------------------------------

     implicit none
     class(hlm_fates_interface_type), intent(inout) :: this
     type(bounds_type),intent(in)                   :: bounds_clump
     integer                 , intent(in)           :: nc
     type(waterstate_type)   , intent(inout)        :: waterstate_inst
     type(canopystate_type)  , intent(inout)        :: canopystate_inst
     type(frictionvel_type)  , intent(inout)        :: frictionvel_inst
     
     integer :: npatch  ! number of patches in each site
     integer :: ifp     ! index FATES patch 
     integer :: p       ! HLM patch index
     integer :: s       ! site index
     integer :: c       ! column index

     associate(                                &
         tlai => canopystate_inst%tlai_patch , &
         elai => canopystate_inst%elai_patch , &
         tsai => canopystate_inst%tsai_patch , &
         esai => canopystate_inst%esai_patch , &
         htop => canopystate_inst%htop_patch , &
         hbot => canopystate_inst%hbot_patch , & 
         z0m  => frictionvel_inst%z0m_patch  , & ! Output: [real(r8) (:)   ] momentum roughness length (m)      
         displa => canopystate_inst%displa_patch, &
         dleaf_patch => canopystate_inst%dleaf_patch, &
         snow_depth => waterstate_inst%snow_depth_col, &
         frac_sno_eff => waterstate_inst%frac_sno_eff_col, &
         frac_veg_nosno_alb => canopystate_inst%frac_veg_nosno_alb_patch)


       ! Process input boundary conditions to FATES
       ! --------------------------------------------------------------------------------
       do s=1,this%fates(nc)%nsites
          c = this%f2hmap(nc)%fcolumn(s)
          this%fates(nc)%bc_in(s)%snow_depth_si   = snow_depth(c)
          this%fates(nc)%bc_in(s)%frac_sno_eff_si = frac_sno_eff(c)
       end do
       
       ! Canopy diagnostics for FATES
       call canopy_summarization(this%fates(nc)%nsites, &
            this%fates(nc)%sites,  &
            this%fates(nc)%bc_in)

       ! Canopy diagnostic outputs for HLM
       call update_hlm_dynamics(this%fates(nc)%nsites, &
            this%fates(nc)%sites,  &
            this%f2hmap(nc)%fcolumn, &
            this%fates(nc)%bc_out )

       !---------------------------------------------------------------------------------
       ! CHANGING STORED WATER DURING PLANT DYNAMICS IS NOT FULLY IMPLEMENTED 
       ! LEAVING AS A PLACE-HOLDER FOR NOW. 
       !       ! Diagnose water storage in canopy if hydraulics is on
       !       ! This updates the internal value and the bc_out value.
       !       ! If hydraulics is off, it returns 0 storage
       if ( use_fates_planthydro ) then
          do s = 1, this%fates(nc)%nsites
             c = this%f2hmap(nc)%fcolumn(s)
             waterstate_inst%total_plant_stored_h2o_col(c) = &
                  this%fates(nc)%bc_out(s)%plant_stored_h2o_si
          end do
       end if
       !---------------------------------------------------------------------------------
       
       ! Convert FATES dynamics into HLM usable information
       ! Initialize weighting variables (note FATES is the only HLM module
       ! that uses "is_veg" and "is_bareground".  The entire purpose of these
       ! variables is to inform patch%wtcol(p).  wt_ed is imposed on wtcol,
       ! but only for FATES columns.

       patch%is_veg(bounds_clump%begp:bounds_clump%endp)        = .false.
       patch%is_bareground(bounds_clump%begp:bounds_clump%endp) = .false.
       patch%wt_ed(bounds_clump%begp:bounds_clump%endp)         = 0.0_r8

       do s = 1,this%fates(nc)%nsites
          
          c = this%f2hmap(nc)%fcolumn(s)

          ! Other modules may have AI's we only flush values
          ! that are on the naturally vegetated columns
          elai(col%patchi(c):col%patchf(c)) = 0.0_r8
          tlai(col%patchi(c):col%patchf(c)) = 0.0_r8
          esai(col%patchi(c):col%patchf(c)) = 0.0_r8
          tsai(col%patchi(c):col%patchf(c)) = 0.0_r8
          htop(col%patchi(c):col%patchf(c)) = 0.0_r8
          hbot(col%patchi(c):col%patchf(c)) = 0.0_r8

          ! FATES does not dictate bare-ground so turbulent
          ! variables are not over-written.
          z0m(col%patchi(c)+1:col%patchf(c)) = 0.0_r8
          displa(col%patchi(c)+1:col%patchf(c)) = 0.0_r8
          dleaf_patch(col%patchi(c)+1:col%patchf(c)) = 0.0_r8

          frac_veg_nosno_alb(col%patchi(c):col%patchf(c)) = 0.0_r8

          ! Set the bareground patch indicator
          patch%is_bareground(col%patchi(c)) = .true.
          npatch = this%fates(nc)%sites(s)%youngest_patch%patchno

          ! Precision errors on the canopy_fraction_pa sum, even small (e-12)
          ! do exist, and can create potentially negetive bare-soil fractions
          ! (ie -1e-12 or smaller). Even though this is effectively zero,
          ! it can generate weird logic scenarios in the ctsm/elm code, so we
          ! protext it here with a lower bound of 0.0_r8.

          patch%wt_ed(col%patchi(c)) = max(0.0_r8, &
               1.0_r8-sum(this%fates(nc)%bc_out(s)%canopy_fraction_pa(1:npatch)))

          if(sum(this%fates(nc)%bc_out(s)%canopy_fraction_pa(1:npatch))>1.0_r8)then
             write(iulog,*)'Projected Canopy Area of all FATES patches'
             write(iulog,*)'cannot exceed 1.0'
             !end_run()
          end if

          do ifp = 1, npatch

             p = ifp+col%patchi(c)

             ! bc_out(s)%canopy_fraction_pa(ifp) is the area fraction
             ! the site's total ground area that is occupied by the 
             ! area footprint of the current patch's vegetation canopy 

             patch%is_veg(p) = .true.
             patch%wt_ed(p)  = this%fates(nc)%bc_out(s)%canopy_fraction_pa(ifp)
             elai(p) = this%fates(nc)%bc_out(s)%elai_pa(ifp)
             tlai(p) = this%fates(nc)%bc_out(s)%tlai_pa(ifp)
             esai(p) = this%fates(nc)%bc_out(s)%esai_pa(ifp)
             tsai(p) = this%fates(nc)%bc_out(s)%tsai_pa(ifp)
             hbot(p) = this%fates(nc)%bc_out(s)%hbot_pa(ifp)
             htop(p) = this%fates(nc)%bc_out(s)%htop_pa(ifp)
             frac_veg_nosno_alb(p) = this%fates(nc)%bc_out(s)%frac_veg_nosno_alb_pa(ifp)

             ! Note that while we pass the following values at this point
             ! we have to send the same values after each time-step because
             ! the HLM keeps changing the value and re-setting, so we
             ! re-send instead of re-set. See clm_fates%TransferZ0mDisp()
             z0m(p)    = this%fates(nc)%bc_out(s)%z0m_pa(ifp)
             displa(p) = this%fates(nc)%bc_out(s)%displa_pa(ifp)
             dleaf_patch(p) = this%fates(nc)%bc_out(s)%dleaf_pa(ifp)
             

          end do

       end do
     end associate
   end subroutine wrap_update_hlmfates_dyn

   ! ====================================================================================

   subroutine restart( this, bounds_proc, ncid, flag, waterstate_inst, &
                             canopystate_inst, frictionvel_inst, soilstate_inst)

      ! ---------------------------------------------------------------------------------
      ! The ability to restart the model is handled through three different types of calls
      ! "Define" the variables in the restart file, we "read" those variables into memory
      ! or "write" data into the file from memory.  This subroutine accomodates all three
      ! of those modes through the "flag" argument.  FATES as an external model also
      ! requires an initialization step, where we set-up the dimensions, allocate and
      ! flush the memory space that is used to transfer data in and out of the file.  This
      ! Only occurs once, where as the define step occurs every time a file is opened.
      !
      ! Note: waterstate_inst and canopystate_inst are arguments only because following
      ! the reading of variables, it is necessary to update diagnostics of the canopy
      ! throug the interface call clm_fates%wrap_update_hlmfates_dyn() which requires
      ! this information from the HLM.
      ! ---------------------------------------------------------------------------------


     use FatesConstantsMod, only : fates_long_string_length
     use FatesIODimensionsMod, only: fates_bounds_type
     use FatesIOVariableKindMod, only : site_r8, site_int, cohort_r8, cohort_int
     use EDMainMod, only :        ed_update_site
     use FatesInterfaceTypesMod, only:  fates_maxElementsPerSite

      implicit none

      ! Arguments

      class(hlm_fates_interface_type), intent(inout) :: this
      type(bounds_type)              , intent(in)    :: bounds_proc
      type(file_desc_t)              , intent(inout) :: ncid    ! netcdf id
      character(len=*)               , intent(in)    :: flag
      type(waterstate_type)          , intent(inout) :: waterstate_inst
      type(canopystate_type)         , intent(inout) :: canopystate_inst
      type(frictionvel_type)         , intent(inout) :: frictionvel_inst
      type(soilstate_type)           , intent(inout) :: soilstate_inst
      
      ! Locals
      type(bounds_type) :: bounds_clump
      integer           :: nc
      integer           :: nclumps
      type(fates_bounds_type) :: fates_bounds
      type(fates_bounds_type) :: fates_clump
      integer                 :: c   ! HLM column index
      integer                 :: s   ! Fates site index
      integer                 :: g   ! grid-cell index
      integer                 :: dk_index
      integer                 :: nlevsoil
      character(len=fates_long_string_length) :: ioname
      integer                 :: nvar
      integer                 :: ivar
      logical                 :: readvar

      logical, save           :: initialized = .false.


      nclumps = get_proc_clumps()

      ! ---------------------------------------------------------------------------------
      ! note (rgk: 11-2016) The history and restart intialization process assumes
      ! that the number of site/columns active is a static entity.  Thus
      ! we only allocate the mapping tables for the column/sites we start with.
      ! If/when we start having dynamic column/sites (for reasons uknown as of yet)
      ! we will need to re-evaluate the allocation of the mapping tables so they
      ! can be unallocated,reallocated and set every time a new column/site is spawned
      ! ---------------------------------------------------------------------------------

      ! ---------------------------------------------------------------------------------
      ! Only initialize the FATES restart structures the first time it is called
      ! Note that the allocations involved with initialization are static.
      ! This is because the array spaces for IO span the entire column, patch and cohort
      ! range on the proc.
      ! With DYNAMIC LANDUNITS or SPAWNING NEW OR CULLING OLD SITES:
      ! we will in that case have to de-allocate, reallocate and then re-set the mapping
      ! tables:  this%fates_restart%restart_map(nc)
      ! I think that is it...
      ! ---------------------------------------------------------------------------------

      if(.not.initialized) then

         initialized=.true.
      
         ! ------------------------------------------------------------------------------
         ! PART I: Set FATES DIMENSIONING INFORMATION
         ! ------------------------------------------------------------------------------
         
         call hlm_bounds_to_fates_bounds(bounds_proc, fates_bounds)
         
         call this%fates_restart%Init(nclumps, fates_bounds)
         
         ! Define the bounds on the first dimension for each thread
         !$OMP PARALLEL DO PRIVATE (nc,bounds_clump,fates_clump)
         do nc = 1,nclumps
            call get_clump_bounds(nc, bounds_clump)
            
            ! thread bounds for patch
            call hlm_bounds_to_fates_bounds(bounds_clump, fates_clump)
            call this%fates_restart%SetThreadBoundsEach(nc, fates_clump)
         end do
         !$OMP END PARALLEL DO
         
         !$OMP PARALLEL DO PRIVATE (nc,s,c,g,bounds_clump)
         do nc = 1,nclumps

            call get_clump_bounds(nc, bounds_clump)
            allocate(this%fates_restart%restart_map(nc)%site_index(this%fates(nc)%nsites))
            allocate(this%fates_restart%restart_map(nc)%cohort1_index(this%fates(nc)%nsites))            
            do s=1,this%fates(nc)%nsites
               c = this%f2hmap(nc)%fcolumn(s)
               this%fates_restart%restart_map(nc)%site_index(s)   = c
               g = col%gridcell(c)
               this%fates_restart%restart_map(nc)%cohort1_index(s) = (g-1)*fates_maxElementsPerSite + 1
            end do
            
         end do
         !$OMP END PARALLEL DO
         
         ! ------------------------------------------------------------------------------------
         ! PART II: USE THE JUST DEFINED DIMENSIONS TO ASSEMBLE THE VALID IO TYPES
         ! INTERF-TODO: THESE CAN ALL BE EMBEDDED INTO A SUBROUTINE IN HISTORYIOMOD
         ! ------------------------------------------------------------------------------------
         call this%fates_restart%assemble_restart_output_types()
         
         
         ! ------------------------------------------------------------------------------------
         ! PART III: DEFINE THE LIST OF OUTPUT VARIABLE OBJECTS, AND REGISTER THEM WITH THE
         ! HLM ACCORDING TO THEIR TYPES
         ! ------------------------------------------------------------------------------------
         call this%fates_restart%initialize_restart_vars()
         
      end if

      ! ---------------------------------------------------------------------------------
      ! If we are writing, we must loop through our linked list structures and transfer the
      ! information in the linked lists (FATES state memory) to the output vectors.
      ! ---------------------------------------------------------------------------------

      if(flag=='write')then
         !$OMP PARALLEL DO PRIVATE (nc)
         do nc = 1, nclumps
            if (this%fates(nc)%nsites>0) then
               call this%fates_restart%set_restart_vectors(nc,this%fates(nc)%nsites, &
                                                           this%fates(nc)%sites)
            end if
         end do
         !$OMP END PARALLEL DO
      end if

      ! ---------------------------------------------------------------------------------
      ! In all cases, iterate through the list of variable objects
      ! and either define, write or read to the NC buffer
      ! This seems strange, but keep in mind that the call to restartvar()
      ! has a different function in all three cases.
      ! ---------------------------------------------------------------------------------

      nvar = this%fates_restart%num_restart_vars()
      do ivar = 1, nvar
            
         associate( vname => this%fates_restart%rvars(ivar)%vname, &
              vunits      => this%fates_restart%rvars(ivar)%units,   &
              vlong       => this%fates_restart%rvars(ivar)%long )

           dk_index = this%fates_restart%rvars(ivar)%dim_kinds_index
           ioname = trim(this%fates_restart%dim_kinds(dk_index)%name)
        
           select case(trim(ioname))
           case(cohort_r8)

              call restartvar(ncid=ncid, flag=flag, varname=trim(vname), &
                    xtype=ncd_double,dim1name=trim('cohort'),long_name=trim(vlong), &
                    units=trim(vunits),interpinic_flag='interp', &
                    data=this%fates_restart%rvars(ivar)%r81d,readvar=readvar)
              
           case(site_r8)
              
              call restartvar(ncid=ncid, flag=flag, varname=trim(vname), &
                    xtype=ncd_double,dim1name=trim('column'),long_name=trim(vlong), &
                    units=trim(vunits),interpinic_flag='interp', &
                    data=this%fates_restart%rvars(ivar)%r81d,readvar=readvar)
              
           case(cohort_int)
              
              call restartvar(ncid=ncid, flag=flag, varname=trim(vname), &
                    xtype=ncd_int,dim1name=trim('cohort'),long_name=trim(vlong), &
                    units=trim(vunits),interpinic_flag='interp', &
                    data=this%fates_restart%rvars(ivar)%int1d,readvar=readvar)
              
           case(site_int)
           
              call restartvar(ncid=ncid, flag=flag, varname=trim(vname), &
                    xtype=ncd_int,dim1name=trim('column'),long_name=trim(vlong), &
                    units=trim(vunits),interpinic_flag='interp', &
                    data=this%fates_restart%rvars(ivar)%int1d,readvar=readvar)
              
           case default
              write(iulog,*) 'A FATES iotype was created that was not registerred'
              write(iulog,*) 'in CLM.:',trim(ioname)
              call endrun(msg=errMsg(sourcefile, __LINE__))
           end select
           
         end associate
      end do
      
      ! ---------------------------------------------------------------------------------
      ! If we are in a read mode, then we have just populated the sparse vectors
      ! in the IO object list. The data in these vectors needs to be transferred
      ! to the linked lists to populate the state memory.
      ! ---------------------------------------------------------------------------------

      if(flag=='read')then
         
         !$OMP PARALLEL DO PRIVATE (nc,bounds_clump,s)
         do nc = 1, nclumps
            if (this%fates(nc)%nsites>0) then

               call get_clump_bounds(nc, bounds_clump)

               ! ------------------------------------------------------------------------
               ! Convert newly read-in vectors into the FATES namelist state variables
               ! ------------------------------------------------------------------------
               call this%fates_restart%create_patchcohort_structure(nc, &
                    this%fates(nc)%nsites, this%fates(nc)%sites, this%fates(nc)%bc_in)
               
               call this%fates_restart%get_restart_vectors(nc, this%fates(nc)%nsites, &
                    this%fates(nc)%sites )

               ! I think ed_update_site and update_hlmfates_dyn are doing some similar
               ! update type stuff, should consolidate (rgk 11-2016)
               do s = 1,this%fates(nc)%nsites
                  call ed_update_site( this%fates(nc)%sites(s), &
                        this%fates(nc)%bc_in(s) )
               end do

               ! ------------------------------------------------------------------------
               ! Re-populate all the hydraulics variables that are dependent
               ! on the key hydro state variables and plant carbon/geometry
               ! ------------------------------------------------------------------------
               if (use_fates_planthydro) then

                  do s = 1,this%fates(nc)%nsites
                     c = this%f2hmap(nc)%fcolumn(s)
                     nlevsoil = this%fates(nc)%bc_in(s)%nlevsoil
                     this%fates(nc)%bc_in(s)%hksat_sisl(1:nlevsoil) = &
                          soilstate_inst%hksat_col(c,1:nlevsoil)
                     
                     this%fates(nc)%bc_in(s)%watsat_sisl(1:nlevsoil) = &
                          soilstate_inst%watsat_col(c,1:nlevsoil)
                     
                     this%fates(nc)%bc_in(s)%watres_sisl(1:nlevsoil) = &
                          soilstate_inst%watres_col(c,1:nlevsoil)
                     
                     this%fates(nc)%bc_in(s)%sucsat_sisl(1:nlevsoil) = &
                          soilstate_inst%sucsat_col(c,1:nlevsoil)
                     
                     this%fates(nc)%bc_in(s)%bsw_sisl(1:nlevsoil) = &
                          soilstate_inst%bsw_col(c,1:nlevsoil)
                     
                     this%fates(nc)%bc_in(s)%h2o_liq_sisl(1:nlevsoil) = &
                          waterstate_inst%h2osoi_liq_col(c,1:nlevsoil)
                  end do


                  call RestartHydrStates(this%fates(nc)%sites,  &
                                         this%fates(nc)%nsites, &
                                         this%fates(nc)%bc_in,  &
                                         this%fates(nc)%bc_out)
               end if

               ! ------------------------------------------------------------------------
               ! Update diagnostics of FATES ecosystem structure used in HLM.
               ! ------------------------------------------------------------------------
               call this%wrap_update_hlmfates_dyn(nc,bounds_clump, &
                     waterstate_inst,canopystate_inst,frictionvel_inst)

               ! ------------------------------------------------------------------------
               ! Update the 3D patch level radiation absorption fractions
               ! ------------------------------------------------------------------------
               call this%fates_restart%update_3dpatch_radiation(this%fates(nc)%nsites, &
                                                                this%fates(nc)%sites, &
                                                                this%fates(nc)%bc_out)
                    
              

               ! ------------------------------------------------------------------------
               ! Update history IO fields that depend on ecosystem dynamics
               ! ------------------------------------------------------------------------
               call this%fates_hist%update_history_dyn( nc, &
                     this%fates(nc)%nsites,                 &
                     this%fates(nc)%sites) 

               
            end if
         end do
         !$OMP END PARALLEL DO
         
      end if
      
      return
   end subroutine restart

   !=====================================================================================

   subroutine init_coldstart(this, waterstate_inst, canopystate_inst, soilstate_inst, frictionvel_inst)


     ! Arguments
     class(hlm_fates_interface_type), intent(inout) :: this
     type(waterstate_type)          , intent(inout) :: waterstate_inst
     type(canopystate_type)         , intent(inout) :: canopystate_inst
     type(soilstate_type)           , intent(inout) :: soilstate_inst
     type(frictionvel_type)  , intent(inout)        :: frictionvel_inst

     ! locals
     integer                                        :: nclumps
     integer                                        :: nc
     type(bounds_type)                              :: bounds_clump
     ! locals
     real(r8) :: vol_ice
     real(r8) :: eff_porosity
     integer :: nlevsoil  ! Number of soil layers at each site
     integer :: j
     integer :: s
     integer :: c

     nclumps = get_proc_clumps()

     !$OMP PARALLEL DO PRIVATE (nc,bounds_clump,s,c,j,vol_ice,eff_porosity)
     do nc = 1, nclumps
        
        if ( this%fates(nc)%nsites>0 ) then

           call get_clump_bounds(nc, bounds_clump)

           do s = 1,this%fates(nc)%nsites
              call init_site_vars(this%fates(nc)%sites(s),this%fates(nc)%bc_in(s) )
              call zero_site(this%fates(nc)%sites(s))
           end do
           
           call set_site_properties(this%fates(nc)%nsites, &
                                    this%fates(nc)%sites,this%fates(nc)%bc_in)

           ! ----------------------------------------------------------------------------
           ! Initialize Hydraulics Code if turned on
           ! Called prior to init_patches(). Site level rhizosphere shells must
           ! be set prior to cohort initialization.
           ! ----------------------------------------------------------------------------

           if (use_fates_planthydro) then

              do s = 1,this%fates(nc)%nsites
                 c = this%f2hmap(nc)%fcolumn(s)
                 
                 nlevsoil = this%fates(nc)%bc_in(s)%nlevsoil

                 this%fates(nc)%bc_in(s)%watsat_sisl(1:nlevsoil) = &
                      soilstate_inst%watsat_col(c,1:nlevsoil)
                 
                 this%fates(nc)%bc_in(s)%watres_sisl(1:nlevsoil) = &
                      soilstate_inst%watres_col(c,1:nlevsoil)

                 this%fates(nc)%bc_in(s)%sucsat_sisl(1:nlevsoil) = &
                      soilstate_inst%sucsat_col(c,1:nlevsoil)

                 this%fates(nc)%bc_in(s)%bsw_sisl(1:nlevsoil) = &
                      soilstate_inst%bsw_col(c,1:nlevsoil)

                 this%fates(nc)%bc_in(s)%h2o_liq_sisl(1:nlevsoil) = &
                      waterstate_inst%h2osoi_liq_col(c,1:nlevsoil)

                 this%fates(nc)%bc_in(s)%hksat_sisl(1:nlevsoil) = &
                       soilstate_inst%hksat_col(c,1:nlevsoil)

                 do j = 1, nlevsoil
                    vol_ice = min(soilstate_inst%watsat_col(c,j), &
                          waterstate_inst%h2osoi_ice_col(c,j)/(col%dz(c,j)*denice))
                    eff_porosity = max(0.01_r8,soilstate_inst%watsat_col(c,j)-vol_ice)
                    this%fates(nc)%bc_in(s)%eff_porosity_sl(j) = eff_porosity
                 end do
                 
              end do

              call HydrSiteColdStart(this%fates(nc)%sites,this%fates(nc)%bc_in)
           end if

           call init_patches(this%fates(nc)%nsites, this%fates(nc)%sites, &
                             this%fates(nc)%bc_in)

           do s = 1,this%fates(nc)%nsites
              call ed_update_site(this%fates(nc)%sites(s), &
                    this%fates(nc)%bc_in(s))
           end do

           ! ------------------------------------------------------------------------
           ! Update diagnostics of FATES ecosystem structure used in HLM.
           ! ------------------------------------------------------------------------
           call this%wrap_update_hlmfates_dyn(nc,bounds_clump, &
                waterstate_inst,canopystate_inst,frictionvel_inst)

           ! ------------------------------------------------------------------------
           ! Update history IO fields that depend on ecosystem dynamics
           ! ------------------------------------------------------------------------
           call this%fates_hist%update_history_dyn( nc, &
                this%fates(nc)%nsites,                 &
                this%fates(nc)%sites) 

           

        end if
     end do
     !$OMP END PARALLEL DO
     
   end subroutine init_coldstart

   ! ======================================================================================
   
   subroutine wrap_sunfrac(this,nc,atm2lnd_inst,canopystate_inst)
         
      ! ---------------------------------------------------------------------------------
      ! This interface function is a wrapper call on ED_SunShadeFracs. The only
      ! returned variable is a patch vector, fsun_patch, which describes the fraction
      ! of the canopy that is exposed to sun.
      ! ---------------------------------------------------------------------------------
      
      implicit none
      
      ! Input Arguments
      class(hlm_fates_interface_type), intent(inout) :: this
      
      integer, intent(in)                  :: nc
      
      ! direct and diffuse downwelling radiation (W/m2)
      type(atm2lnd_type),intent(in)        :: atm2lnd_inst
      
      ! Input/Output Arguments to CLM
      type(canopystate_type),intent(inout) :: canopystate_inst
      
      ! Local Variables
      integer  :: p                           ! global index of the host patch
      integer  :: g                           ! global index of the host gridcell
      integer  :: c                           ! global index of the host column

      integer  :: s                           ! FATES site index
      integer  :: ifp                         ! FATEs patch index
                                              ! this is the order increment of patch
                                              ! on the site
      
      type(ed_patch_type), pointer :: cpatch  ! c"urrent" patch  INTERF-TODO: SHOULD
                                              ! BE HIDDEN AS A FATES PRIVATE

      associate( forc_solad => atm2lnd_inst%forc_solad_grc, &
                 forc_solai => atm2lnd_inst%forc_solai_grc, &
                 fsun       => canopystate_inst%fsun_patch, &
                 laisun     => canopystate_inst%laisun_patch, &               
                 laisha     => canopystate_inst%laisha_patch )

        ! -------------------------------------------------------------------------------
        ! Convert input BC's
        ! The sun-shade calculations are performed only on FATES patches
        ! -------------------------------------------------------------------------------

        do s = 1, this%fates(nc)%nsites
           c = this%f2hmap(nc)%fcolumn(s)
           g = col%gridcell(c)

           do ifp = 1, this%fates(nc)%sites(s)%youngest_patch%patchno
           !do ifp = 1, this%fates(nc)%bc_in(s)%npatches

              p = ifp+col%patchi(c)

              this%fates(nc)%bc_in(s)%solad_parb(ifp,:) = forc_solad(g,:)
              this%fates(nc)%bc_in(s)%solai_parb(ifp,:) = forc_solai(g,:)

           end do
        end do

        ! -------------------------------------------------------------------------------
        ! Call FATES public function to calculate internal sun/shade structures
        ! as well as total patch sun/shade fraction output boundary condition
        ! -------------------------------------------------------------------------------

        call ED_SunShadeFracs(this%fates(nc)%nsites, &
             this%fates(nc)%sites,  &
             this%fates(nc)%bc_in,  &
             this%fates(nc)%bc_out)

        ! -------------------------------------------------------------------------------
        ! Transfer the FATES output boundary condition for canopy sun/shade fraction
        ! to the HLM
        ! -------------------------------------------------------------------------------

        do s = 1, this%fates(nc)%nsites
           c = this%f2hmap(nc)%fcolumn(s)
           do ifp = 1, this%fates(nc)%sites(s)%youngest_patch%patchno
              p = ifp+col%patchi(c)
              fsun(p)   = this%fates(nc)%bc_out(s)%fsun_pa(ifp)
              laisun(p) = this%fates(nc)%bc_out(s)%laisun_pa(ifp)
              laisha(p) = this%fates(nc)%bc_out(s)%laisha_pa(ifp)
           end do
        end do

      end associate

   end subroutine wrap_sunfrac
   
   ! ===================================================================================

   subroutine prep_canopyfluxes(this, nc, fn, filterp, photosyns_inst)

     ! ----------------------------------------------------------------------
     ! the main function for calculating photosynthesis is called within a
     ! loop based on convergence.  Some intitializations, including 
     ! canopy resistance must be intitialized before the loop
     ! ----------------------------------------------------------------------
    
     ! Arguments
     class(hlm_fates_interface_type), intent(inout) :: this
     integer, intent(in)                            :: nc
     integer, intent(in)                            :: fn
     integer, intent(in)                            :: filterp(fn)
     type(photosyns_type),intent(inout)             :: photosyns_inst
     ! locals
     integer                                        :: f,p,c,s
     ! parameters
     integer,parameter                              :: rsmax0 = 2.e4_r8

     do s = 1, this%fates(nc)%nsites
        ! filter flag == 1 means that this patch has not been called for photosynthesis
        this%fates(nc)%bc_in(s)%filter_photo_pa(:) = 1

        ! set transpiration input boundary condition to zero. The exposed
        ! vegetation filter may not even call every patch.
        if (use_fates_planthydro) then
            this%fates(nc)%bc_in(s)%qflx_transp_pa(:) = 0._r8
        end if

     end do
  end subroutine prep_canopyfluxes

   ! ====================================================================================
   
   subroutine wrap_btran(this,nc,fn,filterc,soilstate_inst, waterstate_inst, &
                         temperature_inst, energyflux_inst,  &
                         soil_water_retention_curve)
      
      ! ---------------------------------------------------------------------------------
      ! This subroutine calculates btran for FATES, this will be an input boundary
      ! condition for FATES photosynthesis/transpiration.
      !
      ! This subroutine also calculates rootr
      ! 
      ! ---------------------------------------------------------------------------------

      use SoilWaterRetentionCurveMod, only : soil_water_retention_curve_type

      implicit none
      
      ! Arguments
      class(hlm_fates_interface_type), intent(inout) :: this
      integer                , intent(in)            :: nc
      integer                , intent(in)            :: fn
      integer                , intent(in)            :: filterc(fn) ! This is a list of
                                                                        ! columns with exposed veg
      type(soilstate_type)   , intent(inout)         :: soilstate_inst
      type(waterstate_type)  , intent(in)            :: waterstate_inst
      type(temperature_type) , intent(in)            :: temperature_inst
      type(energyflux_type)  , intent(inout)         :: energyflux_inst
      class(soil_water_retention_curve_type), intent(in) :: soil_water_retention_curve

      ! local variables
      real(r8) :: smp_node ! Soil suction potential, negative, [mm]
      real(r8) :: s_node
      integer  :: s
      integer  :: c
      integer  :: j
      integer  :: ifp
      integer  :: p
      integer  :: nlevsoil

      associate(& 
         sucsat      => soilstate_inst%sucsat_col           , & ! Input:  [real(r8) (:,:) ]  minimum soil suction (mm) 
         watsat      => soilstate_inst%watsat_col           , & ! Input:  [real(r8) (:,:) ]  volumetric soil water at saturation (porosity)
         bsw         => soilstate_inst%bsw_col              , & ! Input:  [real(r8) (:,:) ]  Clapp and Hornberger "b" 
         eff_porosity => soilstate_inst%eff_porosity_col    , & ! Input:  [real(r8) (:,:) ]  effective porosity = porosity - vol_ice       
         t_soisno    => temperature_inst%t_soisno_col       , & ! Input:  [real(r8) (:,:) ]  soil temperature (Kelvin)
         h2osoi_liqvol => waterstate_inst%h2osoi_liqvol_col , & ! Input: [real(r8) (:,:) ]  liquid volumetric moisture, will be used for BeTR
         btran       => energyflux_inst%btran_patch         , & ! Output: [real(r8) (:)   ]  transpiration wetness factor (0 to 1) 
         btran2       => energyflux_inst%btran2_patch       , & ! Output: [real(r8) (:)   ]  
         rresis      => energyflux_inst%rresis_patch        , & ! Output: [real(r8) (:,:) ]  root resistance by layer (0-1)  (nlevgrnd) 
         rootr       => soilstate_inst%rootr_patch          & ! Output: [real(r8) (:,:) ]  Fraction of water uptake in each layer
         )

        ! -------------------------------------------------------------------------------
        ! Convert input BC's
        ! Critical step: a filter is being passed in that dictates which columns have
        ! exposed vegetation (above snow).  This is necessary, because various hydrologic
        ! variables like h2osoi_liqvol are not calculated and will have uninitialized
        ! values outside this list.
        !
        ! bc_in(s)%filter_btran      (this is in, but is also used in this subroutine)
        !
        ! We also filter a second time within this list by determining which soil layers
        ! have conditions for active uptake based on soil moisture and temperature. This
        ! must be determined by FATES (science stuff).  But the list of layers and patches
        ! needs to be passed back to the interface, because it then needs to request
        ! suction on these layers via CLM/ALM functions.  We cannot wide-swath calculate
        ! this on all layers, because values with no moisture or low temps will generate
        ! unstable values and cause sigtraps.
        ! -------------------------------------------------------------------------------
        
        do s = 1, this%fates(nc)%nsites
           c = this%f2hmap(nc)%fcolumn(s)
           nlevsoil = this%fates(nc)%bc_in(s)%nlevsoil

           ! Check to see if this column is in the exposed veg filter
           if( any(filterc==c) )then
              
              this%fates(nc)%bc_in(s)%filter_btran = .true.
              do j = 1,nlevsoil
                 this%fates(nc)%bc_in(s)%tempk_sl(j)         = t_soisno(c,j)
                 this%fates(nc)%bc_in(s)%h2o_liqvol_sl(j)    = h2osoi_liqvol(c,j)
                 this%fates(nc)%bc_in(s)%eff_porosity_sl(j)  = eff_porosity(c,j)
                 this%fates(nc)%bc_in(s)%watsat_sl(j)        = watsat(c,j)
              end do

           else
              this%fates(nc)%bc_in(s)%filter_btran = .false.
              this%fates(nc)%bc_in(s)%tempk_sl(:)         = -999._r8
              this%fates(nc)%bc_in(s)%h2o_liqvol_sl(:)    = -999._r8
              this%fates(nc)%bc_in(s)%eff_porosity_sl(:)  = -999._r8
              this%fates(nc)%bc_in(s)%watsat_sl(:)        = -999._r8
           end if

        end do

        ! -------------------------------------------------------------------------------
        ! This function evaluates the ground layer to determine if
        ! root water uptake can happen, and soil suction should even
        ! be calculated.  We ask FATES for a boundary condition output
        ! logical because we don't want science calculations in the interface
        ! yet... hydrology (suction calculation) is provided by the host
        ! so we need fates to tell us where to calculate suction
        ! but not calculate it itself. Yeah, complicated, but thats life.
        ! -------------------------------------------------------------------------------
        call get_active_suction_layers(this%fates(nc)%nsites, &
             this%fates(nc)%sites,  &
             this%fates(nc)%bc_in,  &
             this%fates(nc)%bc_out)

        ! Now that the active layers of water uptake have been decided by fates
        ! Calculate the suction that is passed back to fates
        ! Note that the filter_btran is unioned with active_suction_sl

        do s = 1, this%fates(nc)%nsites
           nlevsoil = this%fates(nc)%bc_in(s)%nlevsoil
           c = this%f2hmap(nc)%fcolumn(s)
           do j = 1,nlevsoil
              if(this%fates(nc)%bc_out(s)%active_suction_sl(j)) then
                 s_node = max(h2osoi_liqvol(c,j)/eff_porosity(c,j),0.01_r8)
                 call soil_water_retention_curve%soil_suction(c,j,s_node, soilstate_inst, smp_node)
                 this%fates(nc)%bc_in(s)%smp_sl(j)           = smp_node
              end if
           end do
        end do
        
        ! -------------------------------------------------------------------------------
        ! Suction and active uptake layers calculated, lets calculate uptake (btran)
        ! This will calculate internals, as well as output boundary conditions: 
        ! btran, rootr
        ! -------------------------------------------------------------------------------

        call btran_ed(this%fates(nc)%nsites, &
             this%fates(nc)%sites,  &
             this%fates(nc)%bc_in,  &
             this%fates(nc)%bc_out)

        ! -------------------------------------------------------------------------------
        ! Convert output BC's
        ! For CLM/ALM this wrapper provides return variables that should
        ! be similar to that of calc_root_moist_stress().  However,
        ! CLM/ALM-FATES simulations will no make use of rresis, btran or btran2
        ! outside of FATES. We do not have code in place to calculate btran2 or
        ! rresis right now, so we force to bad.  We have btran calculated so we
        ! pass it in case people want diagnostics.  rootr is actually the only
        ! variable that will be used, as it is needed to help distribute the
        ! the transpiration sink to the appropriate layers. (RGK)
        ! -------------------------------------------------------------------------------

        do s = 1, this%fates(nc)%nsites
           nlevsoil = this%fates(nc)%bc_in(s)%nlevsoil
           c = this%f2hmap(nc)%fcolumn(s)
           do ifp = 1, this%fates(nc)%sites(s)%youngest_patch%patchno
              
              p = ifp+col%patchi(c)
              
              do j = 1,nlevsoil
                 
                 rresis(p,j) = -999.9  ! We do not calculate this correctly
                 ! it should not thought of as valid output until we decide to.
                 rootr(p,j)  = this%fates(nc)%bc_out(s)%rootr_pasl(ifp,j)
                 btran(p)    = this%fates(nc)%bc_out(s)%btran_pa(ifp)
                 btran2(p)   = -999.9  ! Not available, force to nonsense
                 
              end do
           end do
        end do
      end associate

   end subroutine wrap_btran

   ! ====================================================================================
   
   subroutine wrap_photosynthesis(this, nc, bounds, fn, filterp, &
         esat_tv, eair, oair, cair, rb, dayl_factor,             &
         atm2lnd_inst, temperature_inst, canopystate_inst, photosyns_inst)
   
    use shr_log_mod       , only : errMsg => shr_log_errMsg
    use abortutils        , only : endrun
    use decompMod         , only : bounds_type
    use clm_varcon        , only : rgas, tfrz, namep
    use clm_varctl        , only : iulog
    use pftconMod         , only : pftcon
    use perf_mod          , only : t_startf, t_stopf
    use PatchType         , only : patch
    use quadraticMod      , only : quadratic
    use EDTypesMod        , only : dinc_ed
    use EDtypesMod        , only : ed_patch_type, ed_cohort_type, ed_site_type
   
    !
    ! !ARGUMENTS:
    class(hlm_fates_interface_type), intent(inout) :: this
    integer                , intent(in)            :: nc                          ! clump index
    type(bounds_type)      , intent(in)            :: bounds
    integer                , intent(in)            :: fn                          ! size of pft filter
    integer                , intent(in)            :: filterp(fn)                 ! pft filter
    real(r8)               , intent(in)            :: esat_tv(bounds%begp: )      ! saturation vapor pressure at t_veg (Pa)
    real(r8)               , intent(in)            :: eair( bounds%begp: )        ! vapor pressure of canopy air (Pa)
    real(r8)               , intent(in)            :: oair( bounds%begp: )        ! Atmospheric O2 partial pressure (Pa)
    real(r8)               , intent(in)            :: cair( bounds%begp: )        ! Atmospheric CO2 partial pressure (Pa)
    real(r8)               , intent(in)            :: rb( bounds%begp: )          ! boundary layer resistance (s/m)
    real(r8)               , intent(in)            :: dayl_factor( bounds%begp: ) ! scalar (0-1) for daylength
    type(atm2lnd_type)     , intent(in)            :: atm2lnd_inst
    type(temperature_type) , intent(in)            :: temperature_inst
    type(canopystate_type) , intent(inout)         :: canopystate_inst
    type(photosyns_type)   , intent(inout)         :: photosyns_inst
    integer                                        :: nlevsoil  ! number of soil layers in this site
    integer                                        :: s,c,p,ifp,j,icp
    real(r8)                                       :: dtime

    call t_startf('edpsn')
    associate(&
          t_soisno  => temperature_inst%t_soisno_col , &
          t_veg     => temperature_inst%t_veg_patch  , &
          tgcm      => temperature_inst%thm_patch    , &
          forc_pbot => atm2lnd_inst%forc_pbot_downscaled_col, &
          rssun     => photosyns_inst%rssun_patch  , &
          rssha     => photosyns_inst%rssha_patch,   &
          psnsun    => photosyns_inst%psnsun_patch,  &
          psnsha    => photosyns_inst%psnsha_patch)
      
      do s = 1, this%fates(nc)%nsites
         
         c = this%f2hmap(nc)%fcolumn(s)
         nlevsoil = this%fates(nc)%bc_in(s)%nlevsoil

         do j = 1,nlevsoil
            this%fates(nc)%bc_in(s)%t_soisno_sl(j)   = t_soisno(c,j)  ! soil temperature (Kelvin)
         end do
         this%fates(nc)%bc_in(s)%forc_pbot           = forc_pbot(c)   ! atmospheric pressure (Pa)

         do ifp = 1, this%fates(nc)%sites(s)%youngest_patch%patchno
            
            p = ifp+col%patchi(c)

            ! Check to see if this patch is in the filter
            ! Note that this filter is most likely changing size, and getting smaller
            ! and smaller as more patch have converged on solution
            if( any(filterp==p) )then

               ! This filter is flushed to 1 before the canopyflux stability iterator
               ! It is set to status 2 if it is an active patch within the iterative loop
               ! After photosynthesis is called, it is upgraded to 3 if it was called.
               ! After all iterations we can evaluate which patches have a final flag
               ! of 3 to check if we missed any.

               this%fates(nc)%bc_in(s)%filter_photo_pa(ifp) = 2
               this%fates(nc)%bc_in(s)%dayl_factor_pa(ifp) = dayl_factor(p) ! scalar (0-1) for daylength
               this%fates(nc)%bc_in(s)%esat_tv_pa(ifp)     = esat_tv(p)     ! saturation vapor pressure at t_veg (Pa)
               this%fates(nc)%bc_in(s)%eair_pa(ifp)        = eair(p)        ! vapor pressure of canopy air (Pa)
               this%fates(nc)%bc_in(s)%oair_pa(ifp)        = oair(p)        ! Atmospheric O2 partial pressure (Pa)
               this%fates(nc)%bc_in(s)%cair_pa(ifp)        = cair(p)        ! Atmospheric CO2 partial pressure (Pa)
               this%fates(nc)%bc_in(s)%rb_pa(ifp)          = rb(p)          ! boundary layer resistance (s/m)
               this%fates(nc)%bc_in(s)%t_veg_pa(ifp)       = t_veg(p)       ! vegetation temperature (Kelvin)     
               this%fates(nc)%bc_in(s)%tgcm_pa(ifp)        = tgcm(p)        ! air temperature at agcm reference height (kelvin)
            end if
         end do
      end do

      dtime = get_step_size()
      
      ! Call photosynthesis
      
      call FatesPlantRespPhotosynthDrive (this%fates(nc)%nsites, &
                                this%fates(nc)%sites,  &
                                this%fates(nc)%bc_in,  &
                                this%fates(nc)%bc_out, &
                                dtime)

      ! Perform a double check to see if all patches on naturally vegetated columns
      ! were activated for photosynthesis
      ! ---------------------------------------------------------------------------------
      do icp = 1,fn
         p = filterp(icp)
         c = patch%column(p)
         s = this%f2hmap(nc)%hsites(c)
         ! do if structure here and only pass natveg columns
         ifp = p-col%patchi(c)
         if(this%fates(nc)%bc_in(s)%filter_photo_pa(ifp) /= 2)then
            write(iulog,*) 'Not all patches on the natveg column in the photosynthesis'
            write(iulog,*) 'filter ran photosynthesis'
            call endrun(msg=errMsg(sourcefile, __LINE__))
         else
            this%fates(nc)%bc_in(s)%filter_photo_pa(ifp) = 3
            rssun(p) = this%fates(nc)%bc_out(s)%rssun_pa(ifp)
            rssha(p) = this%fates(nc)%bc_out(s)%rssha_pa(ifp)
            
            ! These fields are marked with a bad-value flag
            photosyns_inst%psnsun_patch(p)   = spval
            photosyns_inst%psnsha_patch(p)   = spval
         end if
      end do
      
    end associate
    call t_stopf('edpsn')

 end subroutine wrap_photosynthesis

 ! ======================================================================================

 subroutine wrap_accumulatefluxes(this, nc, fn, filterp)

   ! !ARGUMENTS:
   class(hlm_fates_interface_type), intent(inout) :: this
   integer                , intent(in)            :: nc                   ! clump index
   integer                , intent(in)            :: fn                   ! size of pft filter
   integer                , intent(in)            :: filterp(fn)          ! pft filter
   
   integer                                        :: s,c,p,ifp,icp
   real(r8)                                       :: dtime


    ! Run a check on the filter
    do icp = 1,fn
       p = filterp(icp)
       c = patch%column(p)
       s = this%f2hmap(nc)%hsites(c)
       ifp = p-col%patchi(c)
       if(this%fates(nc)%bc_in(s)%filter_photo_pa(ifp) /= 3)then
          call endrun(msg=errMsg(sourcefile, __LINE__))
       end if
    end do


    dtime = get_step_size()
    call  AccumulateFluxes_ED(this%fates(nc)%nsites,  &
                               this%fates(nc)%sites, &
                               this%fates(nc)%bc_in,  &
                               this%fates(nc)%bc_out, &
                               dtime)

    
    call this%fates_hist%update_history_prod(nc, &
                               this%fates(nc)%nsites,  &
                               this%fates(nc)%sites, &
                               dtime)

 end subroutine wrap_accumulatefluxes

 ! ======================================================================================

 subroutine wrap_canopy_radiation(this, bounds_clump, nc, &
         num_vegsol, filter_vegsol, coszen, surfalb_inst)


    ! Arguments
    class(hlm_fates_interface_type), intent(inout) :: this
    type(bounds_type),  intent(in)             :: bounds_clump
    ! filter for vegetated pfts with coszen>0
    integer            , intent(in)            :: nc ! clump index
    integer            , intent(in)            :: num_vegsol                 
    integer            , intent(in)            :: filter_vegsol(num_vegsol)    
    ! cosine solar zenith angle for next time step
    real(r8)           , intent(in)            :: coszen( bounds_clump%begp: )        
    type(surfalb_type) , intent(inout)         :: surfalb_inst 
    
    ! locals
    integer                                    :: s,c,p,ifp,icp

    associate(&
         albgrd_col   =>    surfalb_inst%albgrd_col         , & !in
         albgri_col   =>    surfalb_inst%albgri_col         , & !in
         albd         =>    surfalb_inst%albd_patch         , & !out
         albi         =>    surfalb_inst%albi_patch         , & !out
         fabd         =>    surfalb_inst%fabd_patch         , & !out
         fabi         =>    surfalb_inst%fabi_patch         , & !out
         ftdd         =>    surfalb_inst%ftdd_patch         , & !out
         ftid         =>    surfalb_inst%ftid_patch         , & !out
         ftii         =>    surfalb_inst%ftii_patch)            !out

    do s = 1, this%fates(nc)%nsites

       c = this%f2hmap(nc)%fcolumn(s)
       do ifp = 1, this%fates(nc)%sites(s)%youngest_patch%patchno
          
          p = ifp+col%patchi(c)
          
          if( any(filter_vegsol==p) )then
    
             this%fates(nc)%bc_in(s)%filter_vegzen_pa(ifp) = .true.
             this%fates(nc)%bc_in(s)%coszen_pa(ifp)  = coszen(p)
             this%fates(nc)%bc_in(s)%albgr_dir_rb(:) = albgrd_col(c,:)
             this%fates(nc)%bc_in(s)%albgr_dif_rb(:) = albgri_col(c,:)

          else
             
             this%fates(nc)%bc_in(s)%filter_vegzen_pa(ifp) = .false.

          end if

       end do
    end do

    call ED_Norman_Radiation(this%fates(nc)%nsites,  &
         this%fates(nc)%sites, &
         this%fates(nc)%bc_in,  &
         this%fates(nc)%bc_out)
    
    ! Pass FATES BC's back to HLM
    ! -----------------------------------------------------------------------------------
    do icp = 1,num_vegsol
       p = filter_vegsol(icp)
       c = patch%column(p)
       s = this%f2hmap(nc)%hsites(c)
       ! do if structure here and only pass natveg columns
       ifp = p-col%patchi(c)

       if(.not.this%fates(nc)%bc_in(s)%filter_vegzen_pa(ifp) )then
          write(iulog,*) 'Not all patches on the natveg column were passed to canrad'
          call endrun(msg=errMsg(sourcefile, __LINE__))
       else
          albd(p,:) = this%fates(nc)%bc_out(s)%albd_parb(ifp,:)
          albi(p,:) = this%fates(nc)%bc_out(s)%albi_parb(ifp,:)
          fabd(p,:) = this%fates(nc)%bc_out(s)%fabd_parb(ifp,:)
          fabi(p,:) = this%fates(nc)%bc_out(s)%fabi_parb(ifp,:)
          ftdd(p,:) = this%fates(nc)%bc_out(s)%ftdd_parb(ifp,:)
          ftid(p,:) = this%fates(nc)%bc_out(s)%ftid_parb(ifp,:)
          ftii(p,:) = this%fates(nc)%bc_out(s)%ftii_parb(ifp,:)
       end if
    end do
    
  end associate

 end subroutine wrap_canopy_radiation

 ! ======================================================================================

 subroutine wrap_bgc_summary(this, nc, soilbiogeochem_carbonflux_inst,     &
                                    soilbiogeochem_carbonstate_inst)

   

    ! Arguments
    class(hlm_fates_interface_type), intent(inout)    :: this
    integer          , intent(in)                     :: nc
    type(soilbiogeochem_carbonflux_type), intent(in)  :: soilbiogeochem_carbonflux_inst
    type(soilbiogeochem_carbonstate_type), intent(in) :: soilbiogeochem_carbonstate_inst

    ! locals
    real(r8) :: dtime
    integer  :: nstep
    logical  :: is_beg_day
    integer :: s,c

    associate(& 
        hr            => soilbiogeochem_carbonflux_inst%hr_col,      & ! (gC/m2/s) total heterotrophic respiration
        totsomc       => soilbiogeochem_carbonstate_inst%totsomc_col, & ! (gC/m2) total soil organic matter carbon
        totlitc       => soilbiogeochem_carbonstate_inst%totlitc_col)   ! (gC/m2) total litter carbon in BGC pools

      ! Summarize Net Fluxes
      do s = 1, this%fates(nc)%nsites
         c = this%f2hmap(nc)%fcolumn(s)
         this%fates(nc)%bc_in(s)%tot_het_resp = hr(c)
         this%fates(nc)%bc_in(s)%tot_somc     = totsomc(c)
         this%fates(nc)%bc_in(s)%tot_litc     = totlitc(c)
      end do

      dtime = get_step_size()
      
      ! Update history variables that track these variables
      call this%fates_hist%update_history_cbal(nc, &
            this%fates(nc)%nsites,  &
            this%fates(nc)%sites,   &
            this%fates(nc)%bc_in,   &
            dtime)

    end associate
 end subroutine wrap_bgc_summary

 ! ======================================================================================


 subroutine TransferZ0mDisp(this,bounds_clump,frictionvel_inst,canopystate_inst)

    ! Arguments
    class(hlm_fates_interface_type), intent(inout) :: this
    type(bounds_type),intent(in)                   :: bounds_clump
    type(canopystate_type)  , intent(inout)        :: canopystate_inst
    type(frictionvel_type)  , intent(inout)        :: frictionvel_inst

    ! Locals
    integer :: ci   ! Current clump index
    integer :: s    ! Site index
    integer :: c    ! Column index
    integer :: ifp  ! Fates patch index
    integer :: p    ! CLM patch index

    ci = bounds_clump%clump_index

    do s = 1, this%fates(ci)%nsites
       c = this%f2hmap(ci)%fcolumn(s)

       frictionvel_inst%z0m_patch(col%patchi(c)+1:col%patchf(c)) = 0.0_r8
       canopystate_inst%displa_patch(col%patchi(c)+1:col%patchf(c)) = 0.0_r8

       do ifp = 1, this%fates(ci)%sites(s)%youngest_patch%patchno
          p = ifp+col%patchi(c)
          frictionvel_inst%z0m_patch(p) = this%fates(ci)%bc_out(s)%z0m_pa(ifp)
          canopystate_inst%displa_patch(p) = this%fates(ci)%bc_out(s)%displa_pa(ifp)
       end do
    end do

    return
 end subroutine TransferZ0mDisp

  !-----------------------------------------------------------------------
  subroutine InterpFileInputs(this, bounds)
    !
    ! !DESCRIPTION:
    ! Interpolate inputs from files
    !
    ! NOTE(wjs, 2016-02-23) Stuff done here could probably be done at the end of
    ! InitEachTimeStep, rather than in this separate routine, except for the
    ! fact that
    ! (currently) this Interp stuff is done with proc bounds rather thna clump
    ! bounds. I
    ! think that is needed so that you don't update a given stream multiple
    ! times. If we
    ! rework the handling of threading / clumps so that there is a separate
    ! object for
    ! each clump, then I think this problem would disappear - at which point we
    ! could
    ! remove this Interp routine, moving its body to the end of
    ! InitEachTimeStep.
    !
    ! !USES:
    !
    ! !ARGUMENTS:
    class(hlm_fates_interface_type), intent(inout) :: this
    type(bounds_type), intent(in) :: bounds
    !
    ! !LOCAL VARIABLES:

    character(len=*), parameter :: subname = 'InterpFileInputs'
    !-----------------------------------------------------------------------

    call this%fates_fire_data_method%CNFireInterp(bounds)

  end subroutine InterpFileInputs

  !-----------------------------------------------------------------------
  subroutine Init2(this, bounds, NLFilename)
    !
    ! !DESCRIPTION:
    ! Initialization after subgrid weights are determined
    !
    ! This copy should only be called if use_fates is .true.
    !
    ! !USES:
    !
    ! !ARGUMENTS:
    class(hlm_fates_interface_type), intent(inout) :: this
    type(bounds_type), intent(in) :: bounds
    character(len=*), intent(in) :: NLFilename ! namelist filename
    !
    ! !LOCAL VARIABLES:

    character(len=*), parameter :: subname = 'Init2'
    !-----------------------------------------------------------------------

    call this%fates_fire_data_method%CNFireInit(bounds, NLFilename)

  end subroutine Init2

  !-----------------------------------------------------------------------
  subroutine InitAccBuffer(this, bounds)
    !
    ! !DESCRIPTION:
    ! Initialized any accumulation buffers needed for FATES
    !
    ! !USES:
    !
    ! !ARGUMENTS:
    class(hlm_fates_interface_type), intent(inout) :: this
    type(bounds_type), intent(in) :: bounds
    !
    ! !LOCAL VARIABLES:

    character(len=*), parameter :: subname = 'InitAccBuffer'
    !-----------------------------------------------------------------------

    call this%fates_fire_data_method%InitAccBuffer( bounds )

  end subroutine InitAccBuffer


  !-----------------------------------------------------------------------
  subroutine InitAccVars(this, bounds)
    !
    ! !DESCRIPTION:
    ! Initialized any accumulation variables needed for FATES
    !
    ! !USES:
    !
    ! !ARGUMENTS:
    class(hlm_fates_interface_type), intent(inout) :: this
    type(bounds_type), intent(in) :: bounds
    !
    ! !LOCAL VARIABLES:

    character(len=*), parameter :: subname = 'InitAccVars'
    !-----------------------------------------------------------------------

    call this%fates_fire_data_method%InitAccVars( bounds )

  end subroutine InitAccVars

  !-----------------------------------------------------------------------
  subroutine UpdateAccVars(this, bounds)
    !
    ! !DESCRIPTION:
    ! Update any accumulation variables needed for FATES
    !
    ! !USES:
    !
    ! !ARGUMENTS:
    class(hlm_fates_interface_type), intent(inout) :: this
    type(bounds_type), intent(in) :: bounds
    !
    ! !LOCAL VARIABLES:

    character(len=*), parameter :: subname = 'UpdateAccVars'
    !-----------------------------------------------------------------------

    call this%fates_fire_data_method%UpdateAccVars( bounds )

  end subroutine UpdateAccVars

 ! ======================================================================================

 subroutine init_history_io(this,bounds_proc)

   use histFileMod, only : hist_addfld1d, hist_addfld2d, hist_addfld_decomp 

   use FatesConstantsMod, only : fates_short_string_length, fates_long_string_length
   use FatesIOVariableKindMod, only : patch_r8, patch_ground_r8, patch_size_pft_r8
   use FatesIOVariableKindMod, only : site_r8, site_ground_r8, site_size_pft_r8
   use FatesIOVariableKindMod, only : site_size_r8, site_pft_r8, site_age_r8
   use FatesIOVariableKindMod, only : site_coage_r8, site_coage_pft_r8
   use FatesIOVariableKindMod, only : site_fuel_r8, site_cwdsc_r8, site_scag_r8
   use FatesIOVariableKindMod, only : site_scagpft_r8, site_agepft_r8
   use FatesIOVariableKindMod, only : site_can_r8, site_cnlf_r8, site_cnlfpft_r8
   use FatesIOVariableKindMod, only : site_height_r8, site_elem_r8, site_elpft_r8
   use FatesIOVariableKindMod, only : site_elcwd_r8, site_elage_r8
   use FatesIODimensionsMod, only : fates_bounds_type


   ! Arguments
   class(hlm_fates_interface_type), intent(inout) :: this
   type(bounds_type),intent(in)                   :: bounds_proc  ! Currently "proc"
   
   
   ! Locals
   type(bounds_type)                              :: bounds_clump
   integer :: nvar  ! number of IO variables found
   integer :: ivar  ! variable index 1:nvar
   integer :: nc    ! thread counter 1:nclumps
   integer :: nclumps ! number of threads on this proc
   integer :: s     ! FATES site index
   integer :: c     ! ALM/CLM column index
   character(len=fates_short_string_length) :: dim2name
   character(len=fates_long_string_length) :: ioname
   integer :: d_index, dk_index
   
   type(fates_bounds_type) :: fates_bounds
   type(fates_bounds_type) :: fates_clump

   ! This routine initializes the types of output variables
   ! not the variables themselves, just the types
   ! ---------------------------------------------------------------------------------

   nclumps = get_proc_clumps()

   ! ------------------------------------------------------------------------------------
   ! PART I: Set FATES DIMENSIONING INFORMATION
   !       
   ! -------------------------------------------------------------------------------
   ! Those who wish add variables that require new dimensions, please
   ! see FATES: FatesHistoryInterfaceMod.F90.  Dimension types are defined at the top of the
   ! module, and a new explicitly named instance of that type should be created.
   ! With this new dimension, a new output type/kind can contain that dimension.
   ! A new type/kind can be added to the dim_kinds structure, which defines its members
   ! in created in init_dim_kinds_maps().  Make sure to increase the size of fates_num_dim_kinds.
   ! A type/kind of output is defined by the data type (ie r8,int,..)
   ! and the dimensions.  Keep in mind that 3D variables (or 4D if you include time)
   ! are not really supported in CLM/ALM right now.  There are ways around this
   ! limitations by creating combined dimensions, for instance the size+pft dimension
   ! "scpf"
   ! ------------------------------------------------------------------------------------
   
   call hlm_bounds_to_fates_bounds(bounds_proc, fates_bounds)

   call this%fates_hist%Init(nclumps, fates_bounds)

   ! Define the bounds on the first dimension for each thread
   !$OMP PARALLEL DO PRIVATE (nc,bounds_clump,fates_clump)
   do nc = 1,nclumps
      
      call get_clump_bounds(nc, bounds_clump)
      
      ! thread bounds for patch
      call hlm_bounds_to_fates_bounds(bounds_clump, fates_clump)
      call this%fates_hist%SetThreadBoundsEach(nc, fates_clump)
   end do
   !$OMP END PARALLEL DO

   ! ------------------------------------------------------------------------------------
   ! PART I.5: SET SOME INDEX MAPPINGS SPECIFICALLY FOR SITE<->COLUMN AND PATCH 
   ! ------------------------------------------------------------------------------------
   
   !$OMP PARALLEL DO PRIVATE (nc,s,c)
   do nc = 1,nclumps
      
      allocate(this%fates_hist%iovar_map(nc)%site_index(this%fates(nc)%nsites))
      allocate(this%fates_hist%iovar_map(nc)%patch1_index(this%fates(nc)%nsites))
      
      do s=1,this%fates(nc)%nsites
         c = this%f2hmap(nc)%fcolumn(s)
         this%fates_hist%iovar_map(nc)%site_index(s)   = c
         this%fates_hist%iovar_map(nc)%patch1_index(s) = col%patchi(c)+1
      end do
      
   end do
   !$OMP END PARALLEL DO
   
   ! ------------------------------------------------------------------------------------
   ! PART II: USE THE JUST DEFINED DIMENSIONS TO ASSEMBLE THE VALID IO TYPES
   ! INTERF-TODO: THESE CAN ALL BE EMBEDDED INTO A SUBROUTINE IN HISTORYIOMOD
   ! ------------------------------------------------------------------------------------
   call this%fates_hist%assemble_history_output_types()
   
   ! ------------------------------------------------------------------------------------
   ! PART III: DEFINE THE LIST OF OUTPUT VARIABLE OBJECTS, AND REGISTER THEM WITH THE
   ! HLM ACCORDING TO THEIR TYPES
   ! ------------------------------------------------------------------------------------
   call this%fates_hist%initialize_history_vars()
   nvar = this%fates_hist%num_history_vars()
   
   do ivar = 1, nvar
      
      associate( vname    => this%fates_hist%hvars(ivar)%vname, &
                 vunits   => this%fates_hist%hvars(ivar)%units,   &
                 vlong    => this%fates_hist%hvars(ivar)%long, &
                 vdefault => this%fates_hist%hvars(ivar)%use_default, &
                 vavgflag => this%fates_hist%hvars(ivar)%avgflag)

        dk_index = this%fates_hist%hvars(ivar)%dim_kinds_index
        ioname = trim(this%fates_hist%dim_kinds(dk_index)%name)
        
        select case(trim(ioname))
        case(patch_r8)
           call hist_addfld1d(fname=trim(vname),units=trim(vunits),         &
                              avgflag=trim(vavgflag),long_name=trim(vlong), &
                              ptr_patch=this%fates_hist%hvars(ivar)%r81d,    &
                              default=trim(vdefault),                       &
                              set_lake=0._r8,set_urb=0._r8)
           
        case(site_r8)
           call hist_addfld1d(fname=trim(vname),units=trim(vunits),         &
                              avgflag=trim(vavgflag),long_name=trim(vlong), &
                              ptr_col=this%fates_hist%hvars(ivar)%r81d,      & 
                              default=trim(vdefault),                       &
                              set_lake=0._r8,set_urb=0._r8)

        case(patch_ground_r8, patch_size_pft_r8)

           d_index = this%fates_hist%dim_kinds(dk_index)%dim2_index
           dim2name = this%fates_hist%dim_bounds(d_index)%name
           call hist_addfld2d(fname=trim(vname),units=trim(vunits),         & ! <--- addfld2d
                              type2d=trim(dim2name),                        & ! <--- type2d
                              avgflag=trim(vavgflag),long_name=trim(vlong), &
                              ptr_patch=this%fates_hist%hvars(ivar)%r82d,    & 
                              default=trim(vdefault))
           
        
        case(site_ground_r8, site_size_pft_r8, site_size_r8, site_pft_r8, &
             site_age_r8, site_height_r8, site_coage_r8,site_coage_pft_r8, &
             site_fuel_r8, site_cwdsc_r8, &
             site_can_r8,site_cnlf_r8, site_cnlfpft_r8, site_scag_r8, & 
             site_scagpft_r8, site_agepft_r8, site_elem_r8, site_elpft_r8, &
             site_elcwd_r8, site_elage_r8)


           d_index = this%fates_hist%dim_kinds(dk_index)%dim2_index
           dim2name = this%fates_hist%dim_bounds(d_index)%name
           call hist_addfld2d(fname=trim(vname),units=trim(vunits),         &
                              type2d=trim(dim2name),                        &
                              avgflag=trim(vavgflag),long_name=trim(vlong), &
                              ptr_col=this%fates_hist%hvars(ivar)%r82d,     & 
                              default=trim(vdefault))

        case default
           write(iulog,*) 'A FATES iotype was created that was not registerred'
           write(iulog,*) 'in CLM.:',trim(ioname)
           call endrun(msg=errMsg(sourcefile, __LINE__))
        end select
          
      end associate

   end do
 end subroutine init_history_io

 ! ======================================================================================
 
 subroutine init_soil_depths(this, nc)
    
    ! Input Arguments
    class(hlm_fates_interface_type), intent(inout) :: this
    integer,intent(in)                             :: nc   ! Clump

    ! Locals
    integer :: s  ! site index
    integer :: c  ! column index
    integer :: j  ! Depth index
    integer :: nlevsoil
    integer :: nlevdecomp


    do s = 1, this%fates(nc)%nsites
       c = this%f2hmap(nc)%fcolumn(s)
       nlevsoil = this%fates(nc)%bc_in(s)%nlevsoil
       nlevdecomp = this%fates(nc)%bc_in(s)%nlevdecomp

       this%fates(nc)%bc_in(s)%zi_sisl(0:nlevsoil)    = col%zi(c,0:nlevsoil)
       this%fates(nc)%bc_in(s)%dz_sisl(1:nlevsoil)    = col%dz(c,1:nlevsoil)
       this%fates(nc)%bc_in(s)%z_sisl(1:nlevsoil)     = col%z(c,1:nlevsoil)
       this%fates(nc)%bc_in(s)%dz_decomp_sisl(1:nlevdecomp) = &
             dzsoi_decomp(1:nlevdecomp)

       if (use_vertsoilc) then
          do j=1,nlevsoil
             this%fates(nc)%bc_in(s)%decomp_id(j) = j
             ! Check to make sure that dz = dz_decomp_sisl when vertical soil dynamics
             ! are active
             if(abs(this%fates(nc)%bc_in(s)%dz_decomp_sisl(j)-this%fates(nc)%bc_in(s)%dz_sisl(j))>1.e-10_r8)then
                write(iulog,*) 'when vertical soil decomp dynamics are on'
                write(iulog,*) 'fates assumes that the decomposition depths equal the soil depths'
                write(iulog,*) 'layer: ',j
                write(iulog,*) 'dz_decomp_sisl(j): ',this%fates(nc)%bc_in(s)%dz_decomp_sisl(j)
                write(iulog,*) 'dz_sisl(j): ',this%fates(nc)%bc_in(s)%dz_sisl(j)
                call endrun(msg=errMsg(sourcefile, __LINE__))
             end if
          end do
       else
          do j=1,nlevsoil
             this%fates(nc)%bc_in(s)%decomp_id(j) = 1
          end do
       end if

    end do

    return
 end subroutine init_soil_depths

 ! ======================================================================================

 subroutine ComputeRootSoilFlux(this, bounds_clump, num_filterc, filterc, &
       soilstate_inst, waterflux_inst)

    class(hlm_fates_interface_type), intent(inout) :: this
    type(bounds_type),intent(in)                   :: bounds_clump
    integer,intent(in)                             :: num_filterc
    integer,intent(in)                             :: filterc(num_filterc)
    type(soilstate_type), intent(inout)            :: soilstate_inst
    type(waterflux_type), intent(inout)            :: waterflux_inst
    
    ! locals
    integer :: s
    integer :: c 
    integer :: l
    integer :: nc
    integer :: num_filter_fates
    integer :: nlevsoil


    if( .not. use_fates_planthydro ) return
       
    nc = bounds_clump%clump_index
    
    ! Perform a check that the number of columns submitted to fates for 
    ! root water sink is the same that was expected in the hydrology filter
    num_filter_fates = 0
    do s = 1,num_filterc
       l = col%landunit(filterc(s))
       if (lun%itype(l) == istsoil ) then
          num_filter_fates = num_filter_fates + 1
       end if
    end do
    
    if(num_filter_fates .ne. this%fates(nc)%nsites )then
       write(iulog,*) 'The HLM list of natural veg columns during root water transfer'
       write(iulog,*) 'is not the same size as the fates site list?'
       call endrun(msg=errMsg(sourcefile, __LINE__))
    end if
    
    do s = 1, this%fates(nc)%nsites
       c = this%f2hmap(nc)%fcolumn(s)
       nlevsoil = this%fates(nc)%bc_in(s)%nlevsoil

       ! This is the water removed from the soil layers by roots (or added)
       waterflux_inst%qflx_rootsoi_col(c,1:nlevsoil) = this%fates(nc)%bc_out(s)%qflx_soil2root_sisl(1:nlevsoil)

       ! This is the total amount of water transferred to surface runoff
       ! (this is generated potentially from supersaturating soils
       ! (currently this is unnecessary)
       ! waterflux_inst%qflx_drain_vr_col(c,1:nlevsoil) = this%fates(nc)%bc_out(s)%qflx_ro_sisl(1:nlevsoil)
       

    end do
    
 end subroutine ComputeRootSoilFlux

 ! ======================================================================================
!
! THIS WAS MOVED TO WRAP_HYDRAULICS_DRIVE()
!
! subroutine TransferPlantWaterStorage(this, bounds_clump, nc, waterstate_inst)
!   
!   implicit none
!   class(hlm_fates_interface_type), intent(inout) :: this
!   type(bounds_type),intent(in)                   :: bounds_clump
!   integer,intent(in)                             :: nc
!   type(waterstate_type)   , intent(inout)        :: waterstate_inst
!
!   ! locals
!   integer :: s
!   integer :: c 
!   
!   if (.not. (use_fates .and. use_fates_planthydro) ) return
!   
!   do s = 1, this%fates(nc)%nsites
!      c = this%f2hmap(nc)%fcolumn(s)
!      waterstate_inst%total_plant_stored_h2o_col(c) = &
!            this%fates(nc)%bc_out(s)%plant_stored_h2o_si
!   end do
!   return
!end subroutine TransferPlantWaterStorage




 ! ======================================================================================

 subroutine wrap_hydraulics_drive(this, bounds_clump, nc, &
                                 fn, filterp, &
                                 soilstate_inst, waterstate_inst, waterflux_inst, &
                                 solarabs_inst, energyflux_inst)


   implicit none
   class(hlm_fates_interface_type), intent(inout) :: this
   type(bounds_type),intent(in)                   :: bounds_clump
   integer,intent(in)                             :: nc
   integer, intent(in)                            :: fn
   integer, intent(in)                            :: filterp(fn)
   type(soilstate_type)    , intent(inout)        :: soilstate_inst
   type(waterstate_type)   , intent(inout)        :: waterstate_inst
   type(waterflux_type)    , intent(inout)        :: waterflux_inst
   type(solarabs_type)     , intent(inout)        :: solarabs_inst
   type(energyflux_type)   , intent(inout)        :: energyflux_inst

    ! locals
   integer :: s
   integer :: c 
   integer :: j
   integer :: ifp
   integer :: p
   integer :: f
   integer :: nlevsoil 
   real(r8) :: dtime


   if ( .not.use_fates_planthydro ) return


   dtime = get_step_size()

   ! Prepare Input Boundary Conditions
   ! ------------------------------------------------------------------------------------

   do s = 1, this%fates(nc)%nsites

      c = this%f2hmap(nc)%fcolumn(s) 

      nlevsoil = this%fates(nc)%bc_in(s)%nlevsoil

      this%fates(nc)%bc_in(s)%smpmin_si                 = &
            soilstate_inst%smpmin_col(c)
      this%fates(nc)%bc_in(s)%watsat_sisl(1:nlevsoil)    = &
            soilstate_inst%watsat_col(c,1:nlevsoil) 
      this%fates(nc)%bc_in(s)%watres_sisl(1:nlevsoil)    = &
            soilstate_inst%watres_col(c,1:nlevsoil)
      this%fates(nc)%bc_in(s)%sucsat_sisl(1:nlevsoil)     = &
            soilstate_inst%sucsat_col(c,1:nlevsoil)
      this%fates(nc)%bc_in(s)%bsw_sisl(1:nlevsoil)        = &
            soilstate_inst%bsw_col(c,1:nlevsoil)
      this%fates(nc)%bc_in(s)%h2o_liq_sisl(1:nlevsoil)    = &
            waterstate_inst%h2osoi_liq_col(c,1:nlevsoil)
      this%fates(nc)%bc_in(s)%eff_porosity_sl(1:nlevsoil) = &
            soilstate_inst%eff_porosity_col(c,1:nlevsoil)

      do ifp = 1, this%fates(nc)%sites(s)%youngest_patch%patchno 
         p = ifp+col%patchi(c)
         this%fates(nc)%bc_in(s)%swrad_net_pa(ifp) = solarabs_inst%fsa_patch(p)
         this%fates(nc)%bc_in(s)%lwrad_net_pa(ifp) = energyflux_inst%eflx_lwrad_net_patch(p)
      end do
   end do

   ! The exposed vegetation filter "filterp" dictates which patches
   ! had their transpiration updated during canopy_fluxes(). Patches
   ! not in the filter had been zero'd during prep_canopyfluxes().
   
   do f = 1,fn
      p = filterp(f)
      c = patch%column(p)
      s = this%f2hmap(nc)%hsites(c)
      ifp = p - col%patchi(c)
      this%fates(nc)%bc_in(s)%qflx_transp_pa(ifp) = waterflux_inst%qflx_tran_veg_patch(p)
   end do

   ! Call Fates Hydraulics
   ! ------------------------------------------------------------------------------------


   call hydraulics_drive(this%fates(nc)%nsites, &
            this%fates(nc)%sites,  &
            this%fates(nc)%bc_in,  &
            this%fates(nc)%bc_out, &
            dtime)

   ! Prepare Output Boundary Conditions
   ! ------------------------------------------------------------------------------------

   do s = 1, this%fates(nc)%nsites
      c = this%f2hmap(nc)%fcolumn(s)
      waterstate_inst%total_plant_stored_h2o_col(c) = &
            this%fates(nc)%bc_out(s)%plant_stored_h2o_si
   end do


   ! Update History Buffers that need to be updated after hydraulics calls

   call this%fates_hist%update_history_hydraulics(nc, &
         this%fates(nc)%nsites, &
         this%fates(nc)%sites, &
         this%fates(nc)%bc_in, & 
         dtime)


   return
 end subroutine wrap_hydraulics_drive

 ! ======================================================================================

 subroutine hlm_bounds_to_fates_bounds(hlm, fates)

   use FatesIODimensionsMod, only : fates_bounds_type
   use FatesInterfaceTypesMod, only : nlevsclass, nlevage, nlevcoage
   use FatesInterfaceTypesMod, only : nlevheight
   use EDtypesMod,        only : nfsc
   use FatesLitterMod,    only : ncwd
   use EDtypesMod,        only : nlevleaf, nclmax
   use FatesInterfaceTypesMod, only : numpft_fates => numpft
   use clm_varpar,        only : nlevgrnd

   implicit none

   type(bounds_type), intent(in) :: hlm
   type(fates_bounds_type), intent(out) :: fates

   fates%cohort_begin = hlm%begcohort
   fates%cohort_end = hlm%endcohort
   
   fates%patch_begin = hlm%begp
   fates%patch_end = hlm%endp
   
   fates%column_begin = hlm%begc
   fates%column_end = hlm%endc
   
   fates%ground_begin = 1
   fates%ground_end = nlevgrnd
   
   fates%sizepft_class_begin = 1
   fates%sizepft_class_end = nlevsclass * numpft_fates
   
   fates%size_class_begin = 1
   fates%size_class_end = nlevsclass

   fates%coagepf_class_begin = 1
   fates%coagepf_class_end = nlevcoage * numpft_fates

   fates%coage_class_begin = 1
   fates%coage_class_end = nlevcoage

   fates%pft_class_begin = 1
   fates%pft_class_end = numpft_fates

   fates%age_class_begin = 1
   fates%age_class_end = nlevage

   fates%height_begin = 1
   fates%height_end = nlevheight

   fates%sizeage_class_begin = 1
   fates%sizeage_class_end   = nlevsclass * nlevage

   fates%agepft_class_begin = 1
   fates%agepft_class_end   = nlevage * numpft_fates
   
   fates%sizeagepft_class_begin = 1
   fates%sizeagepft_class_end   = nlevsclass * nlevage * numpft_fates
   
   fates%fuel_begin = 1
   fates%fuel_end = nfsc
   
   fates%cwdsc_begin = 1
   fates%cwdsc_end = ncwd
   
   fates%can_begin = 1
   fates%can_end = nclmax
   
   fates%cnlf_begin = 1
   fates%cnlf_end = nlevleaf * nclmax
   
   fates%cnlfpft_begin = 1
   fates%cnlfpft_end = nlevleaf * nclmax * numpft_fates

   fates%elem_begin = 1
   fates%elem_end   = num_elements
   
   fates%elpft_begin = 1
   fates%elpft_end   = num_elements * numpft_fates

   fates%elcwd_begin = 1
   fates%elcwd_end   = num_elements * ncwd

   fates%elage_begin = 1
   fates%elage_end   = num_elements * nlevage

   
 end subroutine hlm_bounds_to_fates_bounds

end module CLMFatesInterfaceMod<|MERGE_RESOLUTION|>--- conflicted
+++ resolved
@@ -282,15 +282,6 @@
         end if
         call set_fates_ctrlparms('use_vertsoilc',ival=pass_vertsoilc)
         
-<<<<<<< HEAD
-=======
-        if(use_fates_spitfire) then
-           pass_spitfire = 1
-        else
-           pass_spitfire = 0
-        end if
-        call set_fates_ctrlparms('use_spitfire',ival=pass_spitfire)
-
         if(use_fates_fixed_biogeog)then
            pass_biogeog = 1
         else 
@@ -298,7 +289,6 @@
         end if 
         call set_fates_ctrlparms('use_fixed_biogeog',ival=pass_biogeog)
         
->>>>>>> e33b4658
         if(use_fates_ed_st3) then
            pass_ed_st3 = 1
         else
@@ -394,13 +384,8 @@
      
       use FatesInterfaceTypesMod, only : numpft_fates => numpft
       use FatesParameterDerivedMod, only : param_derived
-<<<<<<< HEAD
       use CNFireFactoryMod, only: create_fates_fire_data_method
 
-=======
-      use subgridMod, only :  natveg_patch_exists
-       use clm_instur      , only : wt_nat_patch
->>>>>>> e33b4658
       implicit none
       
       ! Input Arguments
@@ -409,19 +394,6 @@
 
       ! local variables
       integer                                        :: nclumps   ! Number of threads
-<<<<<<< HEAD
-
-      integer                                        :: pass_masterproc
-      integer                                        :: pass_vertsoilc
-      integer                                        :: pass_ed_st3
-      integer                                        :: pass_ed_prescribed_phys
-      integer                                        :: pass_logging
-      integer                                        :: pass_planthydro
-      integer                                        :: pass_cohort_age_tracking
-      integer                                        :: pass_inventory_init
-      integer                                        :: pass_is_restart
-=======
->>>>>>> e33b4658
       integer                                        :: nc        ! thread index
       integer                                        :: s         ! FATES site index
       integer                                        :: c         ! HLM column index
