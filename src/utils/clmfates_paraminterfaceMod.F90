--- conflicted
+++ resolved
@@ -15,11 +15,8 @@
   private :: SetParameterDimensions
   private :: GetUsedDimensionSizes
 
-<<<<<<< HEAD
-=======
   logical :: debug  = .false.
 
->>>>>>> 7755baf3
   character(len=*), parameter, private :: sourcefile = &
        __FILE__
 
