--- conflicted
+++ resolved
@@ -37,13 +37,8 @@
   use TemperatureType       , only : temperature_type
   use WaterFluxBulkType         , only : waterfluxbulk_type
   use WaterStateBulkType        , only : waterstatebulk_type
-<<<<<<< HEAD
-  use WaterDiagnosticBulkType   , only : waterdiagnosticbulk_type
-  use CanopyHydrologyMod    , only : IsSnowvegFlagOn, IsSnowvegFlagOnRad
-=======
   use WaterDiagnosticBulkType        , only : waterdiagnosticbulk_type
   use Wateratm2lndBulkType        , only : wateratm2lndbulk_type
->>>>>>> 1720bc75
   use HumanIndexMod         , only : humanindex_type
   use ch4Mod                , only : ch4_type
   use PhotosynthesisMod     , only : photosyns_type
@@ -102,11 +97,8 @@
   !
   ! !PRIVATE DATA MEMBERS:
   logical, private :: use_undercanopy_stability = .true.      ! use undercanopy stability term or not
-<<<<<<< HEAD
-=======
   integer, private :: itmax_canopy_fluxes = -1  ! max # of iterations used in subroutine CanopyFluxes
 
->>>>>>> 1720bc75
   character(len=*), parameter, private :: sourcefile = &
        __FILE__
   !------------------------------------------------------------------------------
@@ -207,12 +199,9 @@
     character(len=*), parameter :: nmlname = 'canopyfluxes_inparm'
     !-----------------------------------------------------------------------
 
-<<<<<<< HEAD
-    namelist /canopyfluxes_inparm/ use_undercanopy_stability,use_biomass_heat_storage
-=======
     namelist /canopyfluxes_inparm/ use_undercanopy_stability
+    namelist /canopyfluxes_inparm/ use_biomass_heat_storage
     namelist /canopyfluxes_inparm/ itmax_canopy_fluxes
->>>>>>> 1720bc75
 
     ! Initialize options to default values, in case they are not specified in
     ! the namelist
@@ -240,11 +229,8 @@
     end if
 
     call shr_mpi_bcast (use_undercanopy_stability, mpicom)
-<<<<<<< HEAD
     call shr_mpi_bcast (use_biomass_heat_storage, mpicom)
-=======
     call shr_mpi_bcast (itmax_canopy_fluxes, mpicom)
->>>>>>> 1720bc75
 
     if (masterproc) then
        write(iulog,*) ' '
@@ -323,17 +309,10 @@
     !     less than 0.1 W/m2; or the iterative steps over 40.
     !
     ! !USES:
-<<<<<<< HEAD
     use shr_const_mod      , only : SHR_CONST_RGAS, shr_const_pi
-    use clm_time_manager   , only : get_step_size, get_prev_date,is_end_curr_day
+    use clm_time_manager   , only : get_step_size_real, get_prev_date,is_end_curr_day
     use clm_varcon         , only : sb, cpair, hvap, vkc, grav, denice, c_to_b
-    use clm_varcon         , only : denh2o, tfrz, csoilc, tlsai_crit, alpha_aero
-=======
-    use shr_const_mod      , only : SHR_CONST_RGAS
-    use clm_time_manager   , only : get_step_size_real, get_prev_date,is_end_curr_day
-    use clm_varcon         , only : sb, cpair, hvap, vkc, grav, denice
     use clm_varcon         , only : denh2o, tfrz, tlsai_crit, alpha_aero
->>>>>>> 1720bc75
     use clm_varcon         , only : c14ratio
     use perf_mod           , only : t_startf, t_stopf
     use QSatMod            , only : QSat
@@ -1102,18 +1081,6 @@
 
             !! modify csoilc value (0.004) if the under-canopy is in stable condition
 
-<<<<<<< HEAD
-!!$            if (use_undercanopy_stability .and. (taf(p) - t_grnd(c) ) > 0._r8) then
-!!$               ! decrease the value of csoilc by dividing it with (1+gamma*min(S, 10.0))
-!!$               ! ria ("gmanna" in Sakaguchi&Zeng, 2008) is a constant (=0.5)
-!!$               ricsoilc = csoilc / (1.00_r8 + ria*min( ri, 10.0_r8) )
-!!$               csoilcn = csoilb*w + ricsoilc*(1._r8-w)
-!!$            else
-!!$               csoilcn = csoilb*w + csoilc*(1._r8-w)
-!!$            end if
-! Commenting-out ria correction
-            csoilcn = csoilb*w + csoilc*(1._r8-w)
-=======
             if (use_undercanopy_stability .and. (taf(p) - t_grnd(c) ) > 0._r8) then
                ! decrease the value of csoilc by dividing it with (1+gamma*min(S, 10.0))
                ! ria ("gmanna" in Sakaguchi&Zeng, 2008) is a constant (=0.5)
@@ -1122,7 +1089,6 @@
             else
                csoilcn = csoilb*w + params_inst%csoilc*(1._r8-w)
             end if
->>>>>>> 1720bc75
 
             !! Sakaguchi changes for stability formulation ends here
 
@@ -1244,13 +1210,9 @@
                canopy_cond(p) = (laisun(p)/(rb(p)+rssun(p)) + laisha(p)/(rb(p)+rssha(p)))/max(elai(p), 0.01_r8)
             end if
 
-<<<<<<< HEAD
 ! should be the same expression used in Photosynthesis/getqflx
             efpot = forc_rho(c)*elai(p)/rb(p)*(qsatl(p)-qaf(p))
-=======
-            efpot = forc_rho(c)*wtl*(qsatl(p)-qaf(p))
             h2ocan = liqcan(p) + snocan(p)
->>>>>>> 1720bc75
 
             ! When the hydraulic stress parameterization is active calculate rpp
             ! but not transpiration
