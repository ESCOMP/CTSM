module CanopyFluxesMod

#include "shr_assert.h"

  !------------------------------------------------------------------------------
  ! !DESCRIPTION:
  ! Performs calculation of leaf temperature and surface fluxes.
  ! SoilFluxes then determines soil/snow and ground temperatures and updates the surface 
  ! fluxes for the new ground temperature.
  !
  ! !USES:
  use shr_sys_mod           , only : shr_sys_flush
  use shr_kind_mod          , only : r8 => shr_kind_r8
  use shr_log_mod           , only : errMsg => shr_log_errMsg
  use abortutils            , only : endrun
  use clm_varctl            , only : iulog, use_cn, use_lch4, use_c13, use_c14, use_cndv, use_fates, &
                                     use_luna, use_hydrstress, use_biomass_heat_storage
  use clm_varpar            , only : nlevgrnd, nlevsno, nlevcan, mxpft
  use clm_varcon            , only : namep, spval 
  use pftconMod             , only : pftcon
  use decompMod             , only : bounds_type
  use ActiveLayerMod        , only : active_layer_type
  use PhotosynthesisMod     , only : Photosynthesis, PhotoSynthesisHydraulicStress, PhotosynthesisTotal, Fractionation
  use EDAccumulateFluxesMod , only : AccumulateFluxes_ED
  use SoilMoistStressMod    , only : calc_effective_soilporosity, calc_volumetric_h2oliq
  use SoilMoistStressMod    , only : calc_root_moist_stress, set_perchroot_opt
  use SimpleMathMod         , only : array_div_vector
  use SurfaceResistanceMod  , only : do_soilevap_beta,do_soil_resistance_sl14
  use atm2lndType           , only : atm2lnd_type
  use CanopyStateType       , only : canopystate_type
  use EnergyFluxType        , only : energyflux_type
  use FrictionvelocityMod   , only : frictionvel_type
  use OzoneBaseMod          , only : ozone_base_type
  use SoilStateType         , only : soilstate_type
  use SolarAbsorbedType     , only : solarabs_type
  use SurfaceAlbedoType     , only : surfalb_type
  use TemperatureType       , only : temperature_type
  use WaterFluxBulkType         , only : waterfluxbulk_type
  use WaterStateBulkType        , only : waterstatebulk_type
  use WaterDiagnosticBulkType        , only : waterdiagnosticbulk_type
  use Wateratm2lndBulkType        , only : wateratm2lndbulk_type
  use HumanIndexMod         , only : humanindex_type
  use ch4Mod                , only : ch4_type
  use PhotosynthesisMod     , only : photosyns_type
  use GridcellType          , only : grc                
  use ColumnType            , only : col                
  use PatchType             , only : patch                
  use EDTypesMod            , only : ed_site_type
  use SoilWaterRetentionCurveMod, only : soil_water_retention_curve_type
  use LunaMod               , only : Update_Photosynthesis_Capacity, Acc24_Climate_LUNA,Acc240_Climate_LUNA,Clear24_Climate_LUNA
  !
  ! !PUBLIC TYPES:
  implicit none
  !
  ! !PUBLIC MEMBER FUNCTIONS:
  public :: CanopyFluxesReadNML     ! Read in namelist settings
  public :: CanopyFluxes            ! Calculate canopy fluxes
  public :: readParams

  type, private :: params_type
     real(r8) :: lai_dl   ! Plant litter area index (m2/m2)
     real(r8) :: z_dl     ! Litter layer thickness (m)
     real(r8) :: a_coef   ! Drag coefficient under less dense canopy (unitless)
     real(r8) :: a_exp    ! Drag exponent under less dense canopy (unitless)
     real(r8) :: csoilc   ! Soil drag coefficient under dense canopy (unitless)
     real(r8) :: cv       ! Turbulent transfer coeff. between canopy surface and canopy air (m/s^(1/2))
     real(r8) :: wind_min ! Minimum wind speed at the atmospheric forcing height (m/s)
  end type params_type
  type(params_type), private ::  params_inst

  !
  ! !PUBLIC DATA MEMBERS:
  ! true => btran is based only on unfrozen soil levels
  logical,  public :: perchroot     = .false.  

  ! true  => btran is based on active layer (defined over two years); 
  ! false => btran is based on currently unfrozen levels
  logical,  public :: perchroot_alt = .false.  
  !
  ! !PRIVATE DATA MEMBERS:
  logical, private :: use_undercanopy_stability = .false.      ! use undercanopy stability term or not
  integer, private :: itmax_canopy_fluxes = -1  ! max # of iterations used in subroutine CanopyFluxes

  character(len=*), parameter, private :: sourcefile = &
       __FILE__
  !------------------------------------------------------------------------------

contains

  !------------------------------------------------------------------------
  subroutine CanopyFluxesReadNML(NLFilename)
    !
    ! !DESCRIPTION:
    ! Read the namelist for Canopy Fluxes
    !
    ! !USES:
    use fileutils      , only : getavu, relavu, opnfil
    use shr_nl_mod     , only : shr_nl_find_group_name
    use spmdMod        , only : masterproc, mpicom
    use shr_mpi_mod    , only : shr_mpi_bcast
    use clm_varctl     , only : iulog
    !
    ! !ARGUMENTS:
    character(len=*), intent(IN) :: NLFilename ! Namelist filename
    !
    ! !LOCAL VARIABLES:
    integer :: ierr                 ! error code
    integer :: unitn                ! unit for namelist file

    character(len=*), parameter :: subname = 'CanopyFluxesReadNML'
    character(len=*), parameter :: nmlname = 'canopyfluxes_inparm'
    !-----------------------------------------------------------------------

    namelist /canopyfluxes_inparm/ use_undercanopy_stability
    namelist /canopyfluxes_inparm/ use_biomass_heat_storage
    namelist /canopyfluxes_inparm/ itmax_canopy_fluxes

    ! Initialize options to default values, in case they are not specified in
    ! the namelist

    if (masterproc) then
       unitn = getavu()
       write(iulog,*) 'Read in '//nmlname//'  namelist'
       call opnfil (NLFilename, unitn, 'F')
       call shr_nl_find_group_name(unitn, nmlname, status=ierr)
       if (ierr == 0) then
          read(unitn, nml=canopyfluxes_inparm, iostat=ierr)
          if (ierr /= 0) then
             call endrun(msg="ERROR reading "//nmlname//"namelist"//errmsg(sourcefile, __LINE__))
          end if
       else
          call endrun(msg="ERROR could NOT find "//nmlname//"namelist"//errmsg(sourcefile, __LINE__))
       end if

       if (itmax_canopy_fluxes < 1) then
          call endrun(msg=' ERROR: expecting itmax_canopy_fluxes > 0 ' // &
            errMsg(sourcefile, __LINE__))
       end if

       call relavu( unitn )
    end if

    call shr_mpi_bcast (use_undercanopy_stability, mpicom)
    call shr_mpi_bcast (use_biomass_heat_storage, mpicom)
    call shr_mpi_bcast (itmax_canopy_fluxes, mpicom)

    if (masterproc) then
       write(iulog,*) ' '
       write(iulog,*) nmlname//' settings:'
       write(iulog,nml=canopyfluxes_inparm)
       write(iulog,*) ' '
    end if

  end subroutine CanopyFluxesReadNML

  !------------------------------------------------------------------------------
  subroutine readParams( ncid )
    !
    ! !USES:
    use ncdio_pio, only: file_desc_t
    use paramUtilMod, only: readNcdioScalar
    !
    ! !ARGUMENTS:
    implicit none
    type(file_desc_t),intent(inout) :: ncid   ! pio netCDF file id
    !
    ! !LOCAL VARIABLES:
    character(len=*), parameter :: subname = 'readParams_CanopyFluxes'
    !--------------------------------------------------------------------

    !added by K.Sakaguchi for litter resistance: Plant litter area index (m2/m2)
    call readNcdioScalar(ncid, 'lai_dl', subname, params_inst%lai_dl)
    !added by K.Sakaguchi for litter resistance: Litter layer thickness (m)
    call readNcdioScalar(ncid, 'z_dl', subname, params_inst%z_dl)
    ! Drag coefficient under less dense canopy (unitless)
    call readNcdioScalar(ncid, 'a_coef', subname, params_inst%a_coef)
    ! Drag exponent under less dense canopy (unitless)
    call readNcdioScalar(ncid, 'a_exp', subname, params_inst%a_exp)
    ! Drag coefficient for soil under dense canopy (unitless)
    call readNcdioScalar(ncid, 'csoilc', subname, params_inst%csoilc)
    ! Turbulent transfer coeff between canopy surface and canopy air (m/s^(1/2))
    call readNcdioScalar(ncid, 'cv', subname, params_inst%cv)
    ! Minimum wind speed at the atmospheric forcing height (m/s)
    call readNcdioScalar(ncid, 'wind_min', subname, params_inst%wind_min)

  end subroutine readParams

  !------------------------------------------------------------------------------
  subroutine CanopyFluxes(bounds,  num_exposedvegp, filter_exposedvegp,                  &
       clm_fates, nc, active_layer_inst, atm2lnd_inst, canopystate_inst,                 &
       energyflux_inst, frictionvel_inst, soilstate_inst, solarabs_inst, surfalb_inst,   &
       temperature_inst, waterfluxbulk_inst, waterstatebulk_inst,                        &
       waterdiagnosticbulk_inst, wateratm2lndbulk_inst, ch4_inst, ozone_inst,            &
       photosyns_inst, &
       humanindex_inst, soil_water_retention_curve, &
       downreg_patch, leafn_patch, froot_carbon, croot_carbon)
    !
    ! !DESCRIPTION:
    ! 1. Calculates the leaf temperature:
    ! 2. Calculates the leaf fluxes, transpiration, photosynthesis and
    !    updates the dew accumulation due to evaporation.
    !
    ! Method:
    ! Use the Newton-Raphson iteration to solve for the foliage
    ! temperature that balances the surface energy budget:
    !
    ! f(t_veg) = Net radiation - Sensible - Latent = 0
    ! f(t_veg) + d(f)/d(t_veg) * dt_veg = 0     (*)
    !
    ! Note:
    ! (1) In solving for t_veg, t_grnd is given from the previous timestep.
    ! (2) The partial derivatives of aerodynamical resistances, which cannot
    !     be determined analytically, are ignored for d(H)/dT and d(LE)/dT
    ! (3) The weighted stomatal resistance of sunlit and shaded foliage is used
    ! (4) Canopy air temperature and humidity are derived from => Hc + Hg = Ha
    !                                                          => Ec + Eg = Ea
    ! (5) Energy loss is due to: numerical truncation of energy budget equation
    !     (*); and "ecidif" (see the code) which is dropped into the sensible
    !     heat
    ! (6) The convergence criteria: the difference, del = t_veg(n+1)-t_veg(n)
    !     and del2 = t_veg(n)-t_veg(n-1) less than 0.01 K, and the difference
    !     of water flux from the leaf between the iteration step (n+1) and (n)
    !     less than 0.1 W/m2; or the iterative steps over 40.
    !
    ! !USES:
    use shr_const_mod      , only : SHR_CONST_RGAS, shr_const_pi
    use clm_time_manager   , only : get_step_size_real, get_prev_date,is_end_curr_day, is_near_local_noon
    use clm_varcon         , only : sb, cpair, hvap, vkc, grav, denice, c_to_b
    use clm_varcon         , only : denh2o, tfrz, tlsai_crit, alpha_aero
    use clm_varcon         , only : c14ratio
    use clm_varcon         , only : c_water, c_dry_biomass, c_to_b
    use perf_mod           , only : t_startf, t_stopf
    use QSatMod            , only : QSat
    use CLMFatesInterfaceMod, only : hlm_fates_interface_type
    use HumanIndexMod      , only : all_human_stress_indices, fast_human_stress_indices, &
                                    Wet_Bulb, Wet_BulbS, HeatIndex, AppTemp, &
                                    swbgt, hmdex, dis_coi, dis_coiS, THIndex, &
                                    SwampCoolEff, KtoC, VaporPres
    use SoilWaterRetentionCurveMod, only : soil_water_retention_curve_type
    !
    ! !ARGUMENTS:
    type(bounds_type)                      , intent(in)            :: bounds 
    integer                                , intent(in)            :: num_exposedvegp        ! number of points in filter_exposedvegp
    integer                                , intent(in)            :: filter_exposedvegp(:)  ! patch filter for non-snow-covered veg
    type(hlm_fates_interface_type)         , intent(inout)         :: clm_fates
    integer                                , intent(in)            :: nc ! clump index
    type(active_layer_type)                , intent(in)            :: active_layer_inst
    type(atm2lnd_type)                     , intent(in)            :: atm2lnd_inst
    type(canopystate_type)                 , intent(inout)         :: canopystate_inst
    type(energyflux_type)                  , intent(inout)         :: energyflux_inst
    type(frictionvel_type)                 , intent(inout)         :: frictionvel_inst
    type(solarabs_type)                    , intent(inout)         :: solarabs_inst
    type(surfalb_type)                     , intent(in)            :: surfalb_inst
    type(soilstate_type)                   , intent(inout)         :: soilstate_inst
    type(temperature_type)                 , intent(inout)         :: temperature_inst
    type(waterstatebulk_type)              , intent(inout)         :: waterstatebulk_inst
    type(waterdiagnosticbulk_type)         , intent(inout)         :: waterdiagnosticbulk_inst
    type(waterfluxbulk_type)               , intent(inout)         :: waterfluxbulk_inst
    type(wateratm2lndbulk_type)            , intent(inout)         :: wateratm2lndbulk_inst
    type(ch4_type)                         , intent(inout)         :: ch4_inst
    class(ozone_base_type)                 , intent(inout)         :: ozone_inst
    type(photosyns_type)                   , intent(inout)         :: photosyns_inst
    type(humanindex_type)                  , intent(inout)         :: humanindex_inst
    class(soil_water_retention_curve_type) , intent(in)            :: soil_water_retention_curve
    real(r8), intent(in) :: downreg_patch(bounds%begp:) ! fractional reduction in GPP due to N limitation (dimensionless)
    real(r8), intent(in) :: leafn_patch(bounds%begp:)   ! leaf N (gN/m2)
    real(r8), intent(inout) :: froot_carbon(bounds%begp:)  ! fine root biomass (gC/m2)
    real(r8), intent(inout) :: croot_carbon(bounds%begp:)  ! live coarse root biomass (gC/m2)
    !
    ! !LOCAL VARIABLES:
    real(r8), pointer   :: bsun(:)          ! sunlit canopy transpiration wetness factor (0 to 1)
    real(r8), pointer   :: bsha(:)          ! shaded canopy transpiration wetness factor (0 to 1)
    real(r8), parameter :: btran0 = 0.0_r8  ! initial value
    real(r8), parameter :: zii = 1000.0_r8  ! convective boundary layer height [m]
    real(r8), parameter :: beta = 1.0_r8    ! coefficient of conective velocity [-]
    real(r8), parameter :: delmax = 1.0_r8  ! maxchange in  leaf temperature [K]
    real(r8), parameter :: dlemin = 0.1_r8  ! max limit for energy flux convergence [w/m2]
    real(r8), parameter :: dtmin = 0.01_r8  ! max limit for temperature convergence [K]
    integer , parameter :: itmin = 2        ! minimum number of iteration [-]

    !added by K.Sakaguchi for stability formulation
    real(r8), parameter :: ria  = 0.5_r8             ! free parameter for stable formulation (currently = 0.5, "gamma" in Sakaguchi&Zeng,2008)
    real(r8) :: dtime                                ! land model time step (sec)
    real(r8) :: zldis(bounds%begp:bounds%endp)       ! reference height "minus" zero displacement height [m]
    real(r8) :: wc                                   ! convective velocity [m/s]
    real(r8) :: dth(bounds%begp:bounds%endp)         ! diff of virtual temp. between ref. height and surface
    real(r8) :: dthv(bounds%begp:bounds%endp)        ! diff of vir. poten. temp. between ref. height and surface
    real(r8) :: dqh(bounds%begp:bounds%endp)         ! diff of humidity between ref. height and surface
    real(r8) :: ur(bounds%begp:bounds%endp)          ! wind speed at reference height [m/s]
    real(r8) :: temp1(bounds%begp:bounds%endp)       ! relation for potential temperature profile
    real(r8) :: temp12m(bounds%begp:bounds%endp)     ! relation for potential temperature profile applied at 2-m
    real(r8) :: temp2(bounds%begp:bounds%endp)       ! relation for specific humidity profile
    real(r8) :: temp22m(bounds%begp:bounds%endp)     ! relation for specific humidity profile applied at 2-m
    real(r8) :: tstar                                ! temperature scaling parameter
    real(r8) :: qstar                                ! moisture scaling parameter
    real(r8) :: thvstar                              ! virtual potential temperature scaling parameter
    real(r8) :: rpp                                  ! fraction of potential evaporation from leaf [-]
    real(r8) :: rppdry                               ! fraction of potential evaporation through transp [-]
    real(r8) :: cf                                   ! heat transfer coefficient from leaves [-]
    real(r8) :: rb(bounds%begp:bounds%endp)          ! leaf boundary layer resistance [s/m]
    real(r8) :: rah(bounds%begp:bounds%endp,2)       ! thermal resistance [s/m]  (air, ground)
    real(r8) :: raw(bounds%begp:bounds%endp,2)       ! moisture resistance [s/m] (air, ground)
    real(r8) :: wta                                  ! heat conductance for air [m/s]
    real(r8) :: wtg(bounds%begp:bounds%endp)         ! heat conductance for ground [m/s]
    real(r8) :: wtl                                  ! heat conductance for leaf [m/s]
    real(r8) :: wtstem                               ! heat conductance for stem [m/s]
    real(r8) :: wta0(bounds%begp:bounds%endp)        ! normalized heat conductance for air [-]
    real(r8) :: wtl0(bounds%begp:bounds%endp)        ! normalized heat conductance for leaf [-]
    real(r8) :: wtg0                                 ! normalized heat conductance for ground [-]
    real(r8) :: wtstem0(bounds%begp:bounds%endp)     ! normalized heat conductance for stem [-]
    real(r8) :: wtal(bounds%begp:bounds%endp)        ! normalized heat conductance for air and leaf [-]
    real(r8) :: wtga(bounds%begp:bounds%endp)        ! normalized heat cond. for air and ground  [-]
    real(r8) :: wtaq                                 ! latent heat conductance for air [m/s]
    real(r8) :: wtlq                                 ! latent heat conductance for leaf [m/s]
    real(r8) :: wtgq(bounds%begp:bounds%endp)        ! latent heat conductance for ground [m/s]
    real(r8) :: wtaq0(bounds%begp:bounds%endp)       ! normalized latent heat conductance for air [-]
    real(r8) :: wtlq0(bounds%begp:bounds%endp)       ! normalized latent heat conductance for leaf [-]
    real(r8) :: wtgq0                                ! normalized heat conductance for ground [-]
    real(r8) :: wtalq(bounds%begp:bounds%endp)       ! normalized latent heat cond. for air and leaf [-]
    real(r8) :: wtgaq                                ! normalized latent heat cond. for air and ground [-]
    real(r8) :: el(bounds%begp:bounds%endp)          ! vapor pressure on leaf surface [pa]
    real(r8) :: qsatl(bounds%begp:bounds%endp)       ! leaf specific humidity [kg/kg]
    real(r8) :: qsatldT(bounds%begp:bounds%endp)     ! derivative of "qsatl" on "t_veg"
    real(r8) :: e_ref2m                              ! 2 m height surface saturated vapor pressure [Pa]
    real(r8) :: qsat_ref2m                           ! 2 m height surface saturated specific humidity [kg/kg]
    real(r8) :: gs                                   ! canopy conductance for iwue cal [molH2O/m2ground/s]
    real(r8) :: air(bounds%begp:bounds%endp)         ! atmos. radiation temporay set
    real(r8) :: bir(bounds%begp:bounds%endp)         ! atmos. radiation temporay set
    real(r8) :: cir(bounds%begp:bounds%endp)         ! atmos. radiation temporay set
    real(r8) :: dc1,dc2                              ! derivative of energy flux [W/m2/K]
    real(r8) :: delt                                 ! temporary
    real(r8) :: delq(bounds%begp:bounds%endp)        ! temporary
    real(r8) :: del(bounds%begp:bounds%endp)         ! absolute change in leaf temp in current iteration [K]
    real(r8) :: del2(bounds%begp:bounds%endp)        ! change in leaf temperature in previous iteration [K]
    real(r8) :: dele(bounds%begp:bounds%endp)        ! change in latent heat flux from leaf [K]
    real(r8) :: dels                                 ! change in leaf temperature in current iteration [K]
    real(r8) :: det(bounds%begp:bounds%endp)         ! maximum leaf temp. change in two consecutive iter [K]
    real(r8) :: efeb(bounds%begp:bounds%endp)        ! latent heat flux from leaf (previous iter) [mm/s]
    real(r8) :: efeold                               ! latent heat flux from leaf (previous iter) [mm/s]
    real(r8) :: efpot                                ! potential latent energy flux [kg/m2/s]
    real(r8) :: efe(bounds%begp:bounds%endp)         ! water flux from leaf [mm/s]
    real(r8) :: efsh                                 ! sensible heat from leaf [mm/s]
    real(r8) :: obuold(bounds%begp:bounds%endp)      ! monin-obukhov length from previous iteration
    real(r8) :: tlbef(bounds%begp:bounds%endp)       ! leaf temperature from previous iteration [K]
    real(r8) :: tl_ini(bounds%begp:bounds%endp)      ! leaf temperature from beginning of time step [K]
    real(r8) :: ts_ini(bounds%begp:bounds%endp)      ! stem temperature from beginning of time step [K]
    real(r8) :: ecidif                               ! excess energies [W/m2]
    real(r8) :: err(bounds%begp:bounds%endp)         ! balance error
    real(r8) :: erre                                 ! balance error
    real(r8) :: co2(bounds%begp:bounds%endp)         ! atmospheric co2 partial pressure (pa)
    real(r8) :: c13o2(bounds%begp:bounds%endp)       ! atmospheric c13o2 partial pressure (pa)
    real(r8) :: o2(bounds%begp:bounds%endp)          ! atmospheric o2 partial pressure (pa)
    real(r8) :: svpts(bounds%begp:bounds%endp)       ! saturation vapor pressure at t_veg (pa)
    real(r8) :: eah(bounds%begp:bounds%endp)         ! canopy air vapor pressure (pa)
    real(r8) :: s_node                               ! vol_liq/eff_porosity
    real(r8) :: smp_node                             ! matrix potential
    real(r8) :: smp_node_lf                          ! F. Li and S. Levis
    real(r8) :: vol_liq                              ! partial volume of liquid water in layer
    integer  :: itlef                                ! counter for leaf temperature iteration [-]
    integer  :: nmozsgn(bounds%begp:bounds%endp)     ! number of times stability changes sign
    real(r8) :: w                                    ! exp(-LSAI)
    real(r8) :: csoilcn                              ! interpolated csoilc for less than dense canopies
    real(r8) :: fm(bounds%begp:bounds%endp)          ! needed for BGC only to diagnose 10m wind speed
    real(r8) :: wtshi                                ! sensible heat resistance for air, grnd and leaf [-]
    real(r8) :: wtsqi                                ! latent heat resistance for air, grnd and leaf [-]
    integer  :: j                                    ! soil/snow level index
    integer  :: p                                    ! patch index
    integer  :: c                                    ! column index
    integer  :: l                                    ! landunit index
    integer  :: g                                    ! gridcell index
    integer  :: fn                                   ! number of values in vegetated patch filter
    integer  :: filterp(bounds%endp-bounds%begp+1)   ! vegetated patch filter
    integer  :: fnorig                               ! number of values in patch filter copy
    integer  :: fporig(bounds%endp-bounds%begp+1)    ! temporary filter
    integer  :: fnold                                ! temporary copy of patch count
    integer  :: f                                    ! filter index
    logical  :: found                                ! error flag for canopy above forcing hgt
    integer  :: index                                ! patch index for error
    real(r8) :: egvf                                 ! effective green vegetation fraction
    real(r8) :: lt                                   ! elai+esai
    real(r8) :: ri                                   ! stability parameter for under canopy air (unitless)
    real(r8) :: csoilb                               ! turbulent transfer coefficient over bare soil (unitless)
    real(r8) :: ricsoilc                             ! modified transfer coefficient under dense canopy (unitless)
    real(r8) :: snow_depth_c                         ! critical snow depth to cover plant litter (m)
    real(r8) :: rdl                                  ! dry litter layer resistance for water vapor  (s/m)
    real(r8) :: elai_dl                              ! exposed (dry) plant litter area index
    real(r8) :: fsno_dl                              ! effective snow cover over plant litter
    real(r8) :: dayl_factor(bounds%begp:bounds%endp) ! scalar (0-1) for daylength effect on Vcmax
    ! If no unfrozen layers, put all in the top layer.
    real(r8) :: rootsum(bounds%begp:bounds%endp)
    real(r8) :: delt_snow
    real(r8) :: delt_soil
    real(r8) :: delt_h2osfc
    real(r8) :: lw_grnd
    real(r8) :: delq_snow
    real(r8) :: delq_soil
    real(r8) :: delq_h2osfc
    real(r8) :: dt_veg(bounds%begp:bounds%endp)          ! change in t_veg, last iteration (Kelvin)                              
    integer  :: jtop(bounds%begc:bounds%endc)            ! lbning
    integer  :: filterc_tmp(bounds%endp-bounds%begp+1)   ! temporary variable
    integer  :: ft                                       ! plant functional type index
    real(r8) :: h2ocan                                   ! total canopy water (mm H2O)
    real(r8) :: dt_veg_temp(bounds%begp:bounds%endp)
    integer, parameter :: iv=1                           ! index for first canopy layer (iwue calculation)
    logical  :: is_end_day                               ! is end of current day
    real(r8) :: dbh(bounds%begp:bounds%endp)             ! diameter at breast height of vegetation
    real(r8) :: cp_leaf(bounds%begp:bounds%endp)         ! heat capacity of leaves
    real(r8) :: cp_stem(bounds%begp:bounds%endp)         ! heat capacity of stems
    real(r8) :: rstem(bounds%begp:bounds%endp)           ! stem resistance to heat transfer
    real(r8) :: dt_stem(bounds%begp:bounds%endp)         ! change in stem temperature
    real(r8) :: frac_rad_abs_by_stem(bounds%begp:bounds%endp)     ! fraction of incoming radiation absorbed by stems
    real(r8) :: lw_stem(bounds%begp:bounds%endp)         ! internal longwave stem
    real(r8) :: lw_leaf(bounds%begp:bounds%endp)         ! internal longwave leaf
    real(r8) :: sa_stem(bounds%begp:bounds%endp)         ! surface area stem m2/m2_ground
    real(r8) :: sa_leaf(bounds%begp:bounds%endp)         ! surface area leaf m2/m2_ground
    real(r8) :: sa_internal(bounds%begp:bounds%endp)     ! min(sa_stem,sa_leaf)
    real(r8) :: uuc(bounds%begp:bounds%endp)             ! undercanopy windspeed
    real(r8) :: carea_stem                               ! cross-sectional area of stem
    real(r8) :: dlrad_leaf                               ! Downward longwave radition from leaf

    ! Indices for raw and rah
    integer, parameter :: above_canopy = 1         ! Above canopy
    integer, parameter :: below_canopy = 2         ! Below canopy
    ! Biomass heat storage tuning parameters
    ! These parameters can be used to account for differences
    ! in vegetation shape.
    real(r8), parameter :: k_vert     = 0.1_r8         !vertical distribution of stem
    real(r8), parameter :: k_cyl_vol  = 1.0_r8         !departure from cylindrical volume
    real(r8), parameter :: k_cyl_area = 1.0_r8         !departure from cylindrical area
    real(r8), parameter :: k_internal = 0.0_r8         !self-absorbtion of leaf/stem longwave
    real(r8), parameter :: min_stem_diameter = 0.05_r8 !minimum stem diameter for which to calculate stem interactions

    integer :: dummy_to_make_pgi_happy
    !------------------------------------------------------------------------------

    SHR_ASSERT_ALL_FL((ubound(downreg_patch) == (/bounds%endp/)), sourcefile, __LINE__)
    SHR_ASSERT_ALL_FL((ubound(leafn_patch) == (/bounds%endp/)), sourcefile, __LINE__)

    associate(                                                                    & 
         t_stem                 => temperature_inst%t_stem_patch                , & ! Output: [real(r8) (:)   ]  stem temperature (Kelvin)
         dhsdt_canopy           => energyflux_inst%dhsdt_canopy_patch           , & ! Output: [real(r8) (:)   ]  change in heat storage of stem (W/m**2) [+ to atm]
         soilresis              => soilstate_inst%soilresis_col                 , & ! Input:  [real(r8) (:)   ]  soil evaporative resistance
         snl                    => col%snl                                      , & ! Input:  [integer  (:)   ]  number of snow layers
         dayl                   => grc%dayl                                     , & ! Input:  [real(r8) (:)   ]  daylength (s)
         max_dayl               => grc%max_dayl                                 , & ! Input:  [real(r8) (:)   ]  maximum daylength for this grid cell (s)
         is_tree                => pftcon%is_tree                               , & ! Input:  tree patch or not
         is_shrub               => pftcon%is_shrub                              , & ! Input:  shrub patch or not
         dleaf                  => pftcon%dleaf                                 , & ! Input:  characteristic leaf dimension (m)
         dbh_param              => pftcon%dbh                                   , & ! Input:  diameter at brest height (m)
         slatop                 => pftcon%slatop                                , & ! SLA at top of canopy [m^2/gC]
         fbw                    => pftcon%fbw                                   , & ! Input:  fraction of biomass that is water
         nstem                  => pftcon%nstem                                 , & ! Input:  stem number density (#ind/m2)
         rstem_per_dbh          => pftcon%rstem_per_dbh                         , & ! Input:  stem resistance per stem diameter (s/m**2)
         wood_density           => pftcon%wood_density                          , & ! Input:  dry wood density (kg/m3)

         forc_lwrad             => atm2lnd_inst%forc_lwrad_downscaled_col       , & ! Input:  [real(r8) (:)   ]  downward infrared (longwave) radiation (W/m**2)                       
         forc_q                 => wateratm2lndbulk_inst%forc_q_downscaled_col  , & ! Input:  [real(r8) (:)   ]  atmospheric specific humidity (kg/kg)
         forc_pbot              => atm2lnd_inst%forc_pbot_downscaled_col        , & ! Input:  [real(r8) (:)   ]  atmospheric pressure (Pa)                                             
         forc_th                => atm2lnd_inst%forc_th_downscaled_col          , & ! Input:  [real(r8) (:)   ]  atmospheric potential temperature (Kelvin)                            
         forc_rho               => atm2lnd_inst%forc_rho_downscaled_col         , & ! Input:  [real(r8) (:)   ]  density (kg/m**3)                                                     
         forc_t                 => atm2lnd_inst%forc_t_downscaled_col           , & ! Input:  [real(r8) (:)   ]  atmospheric temperature (Kelvin)                                      
         forc_u                 => atm2lnd_inst%forc_u_grc                      , & ! Input:  [real(r8) (:)   ]  atmospheric wind speed in east direction (m/s)                        
         forc_v                 => atm2lnd_inst%forc_v_grc                      , & ! Input:  [real(r8) (:)   ]  atmospheric wind speed in north direction (m/s)                       
         forc_pco2              => atm2lnd_inst%forc_pco2_grc                   , & ! Input:  [real(r8) (:)   ]  partial pressure co2 (Pa)                                             
         forc_pc13o2            => atm2lnd_inst%forc_pc13o2_grc                 , & ! Input:  [real(r8) (:)   ]  partial pressure c13o2 (Pa)                                           
         forc_po2               => atm2lnd_inst%forc_po2_grc                    , & ! Input:  [real(r8) (:)   ]  partial pressure o2 (Pa)                                              

         tc_ref2m               => humanindex_inst%tc_ref2m_patch               , & ! Output: [real(r8) (:)   ]  2 m height surface air temperature (C)
         vap_ref2m              => humanindex_inst%vap_ref2m_patch              , & ! Output: [real(r8) (:)   ]  2 m height vapor pressure (Pa)
         appar_temp_ref2m       => humanindex_inst%appar_temp_ref2m_patch       , & ! Output: [real(r8) (:)   ]  2 m apparent temperature (C)
         appar_temp_ref2m_r     => humanindex_inst%appar_temp_ref2m_r_patch     , & ! Output: [real(r8) (:)   ]  Rural 2 m apparent temperature (C)
         swbgt_ref2m            => humanindex_inst%swbgt_ref2m_patch            , & ! Output: [real(r8) (:)   ]  2 m Simplified Wetbulb Globe temperature (C)
         swbgt_ref2m_r          => humanindex_inst%swbgt_ref2m_r_patch          , & ! Output: [real(r8) (:)   ]  Rural 2 m Simplified Wetbulb Globe temperature (C)
         humidex_ref2m          => humanindex_inst%humidex_ref2m_patch          , & ! Output: [real(r8) (:)   ]  2 m Humidex (C)
         humidex_ref2m_r        => humanindex_inst%humidex_ref2m_r_patch        , & ! Output: [real(r8) (:)   ]  Rural 2 m Humidex (C)
         wbt_ref2m              => humanindex_inst%wbt_ref2m_patch              , & ! Output: [real(r8) (:)   ]  2 m Stull Wet Bulb temperature (C)
         wbt_ref2m_r            => humanindex_inst%wbt_ref2m_r_patch            , & ! Output: [real(r8) (:)   ]  Rural 2 m Stull Wet Bulb temperature (C)
         wb_ref2m               => humanindex_inst%wb_ref2m_patch               , & ! Output: [real(r8) (:)   ]  2 m Wet Bulb temperature (C)
         wb_ref2m_r             => humanindex_inst%wb_ref2m_r_patch             , & ! Output: [real(r8) (:)   ]  Rural 2 m Wet Bulb temperature (C)
         teq_ref2m              => humanindex_inst%teq_ref2m_patch              , & ! Output: [real(r8) (:)   ]  2 m height Equivalent temperature (K)
         teq_ref2m_r            => humanindex_inst%teq_ref2m_r_patch            , & ! Output: [real(r8) (:)   ]  Rural 2 m Equivalent temperature (K)
         ept_ref2m              => humanindex_inst%ept_ref2m_patch              , & ! Output: [real(r8) (:)   ]  2 m height Equivalent Potential temperature (K)
         ept_ref2m_r            => humanindex_inst%ept_ref2m_r_patch            , & ! Output: [real(r8) (:)   ]  Rural 2 m height Equivalent Potential temperature (K)
         discomf_index_ref2m    => humanindex_inst%discomf_index_ref2m_patch    , & ! Output: [real(r8) (:)   ]  2 m Discomfort Index temperature (C)
         discomf_index_ref2m_r  => humanindex_inst%discomf_index_ref2m_r_patch  , & ! Output: [real(r8) (:)   ]  Rural 2 m Discomfort Index temperature (C)
         discomf_index_ref2mS   => humanindex_inst%discomf_index_ref2mS_patch   , & ! Output: [real(r8) (:)   ]  2 m height Discomfort Index Stull temperature (C)
         discomf_index_ref2mS_r => humanindex_inst%discomf_index_ref2mS_r_patch , & ! Output: [real(r8) (:)   ]  Rural 2 m Discomfort Index Stull temperature (K)
         nws_hi_ref2m           => humanindex_inst%nws_hi_ref2m_patch           , & ! Output: [real(r8) (:)   ]  2 m NWS Heat Index (C)
         nws_hi_ref2m_r         => humanindex_inst%nws_hi_ref2m_r_patch         , & ! Output: [real(r8) (:)   ]  Rural 2 m NWS Heat Index (C)
         thip_ref2m             => humanindex_inst%thip_ref2m_patch             , & ! Output: [real(r8) (:)   ]  2 m Temperature Humidity Index Physiology (C)
         thip_ref2m_r           => humanindex_inst%thip_ref2m_r_patch           , & ! Output: [real(r8) (:)   ]  Rural 2 m Temperature Humidity Index Physiology (C)
         thic_ref2m             => humanindex_inst%thic_ref2m_patch             , & ! Output: [real(r8) (:)   ]  2 m Temperature Humidity Index Comfort (C)
         thic_ref2m_r           => humanindex_inst%thic_ref2m_r_patch           , & ! Output: [real(r8) (:)   ]  Rural 2 m Temperature Humidity Index Comfort (C)
         swmp65_ref2m           => humanindex_inst%swmp65_ref2m_patch           , & ! Output: [real(r8) (:)   ]  2 m Swamp Cooler temperature 65% effi (C)
         swmp65_ref2m_r         => humanindex_inst%swmp65_ref2m_r_patch         , & ! Output: [real(r8) (:)   ]  Rural 2 m Swamp Cooler temperature 65% effi (C)
         swmp80_ref2m           => humanindex_inst%swmp80_ref2m_patch           , & ! Output: [real(r8) (:)   ]  2 m Swamp Cooler temperature 80% effi (C)
         swmp80_ref2m_r         => humanindex_inst%swmp80_ref2m_r_patch         , & ! Output: [real(r8) (:)   ]  Rural 2 m Swamp Cooler temperature 80% effi (C)

         sabv                   => solarabs_inst%sabv_patch                     , & ! Input:  [real(r8) (:)   ]  solar radiation absorbed by vegetation (W/m**2)                       
         par_z_sun              => solarabs_inst%parsun_z_patch                 , & ! Input:  [real(r8) (:,:) ]  par absorbed per unit lai for canopy layer (w/m**2)

         frac_veg_nosno         => canopystate_inst%frac_veg_nosno_patch        , & ! Input:  [integer  (:)   ]  fraction of vegetation not covered by snow (0 OR 1) [-]
         elai                   => canopystate_inst%elai_patch                  , & ! Input:  [real(r8) (:)   ]  one-sided leaf area index with burying by snow                        
         esai                   => canopystate_inst%esai_patch                  , & ! Input:  [real(r8) (:)   ]  one-sided stem area index with burying by snow                        
         laisun                 => canopystate_inst%laisun_patch                , & ! Input:  [real(r8) (:)   ]  sunlit leaf area                                                      
         laisha                 => canopystate_inst%laisha_patch                , & ! Input:  [real(r8) (:)   ]  shaded leaf area                                                      
         displa                 => canopystate_inst%displa_patch                , & ! Input:  [real(r8) (:)   ]  displacement height (m)                                               
         stem_biomass           => canopystate_inst%stem_biomass_patch          , & ! Output: [real(r8) (:)   ]  Aboveground stem biomass  (kg/m**2)
         leaf_biomass           => canopystate_inst%leaf_biomass_patch          , & ! Output: [real(r8) (:)   ]  Aboveground leaf biomass  (kg/m**2)
         htop                   => canopystate_inst%htop_patch                  , & ! Input:  [real(r8) (:)   ]  canopy top(m)                                                         
         dleaf_patch            => canopystate_inst%dleaf_patch                 , & ! Output: [real(r8) (:)   ]  mean leaf diameter for this patch/pft
         
         watsat                 => soilstate_inst%watsat_col                    , & ! Input:  [real(r8) (:,:) ]  volumetric soil water at saturation (porosity)   (constant)                     
         watdry                 => soilstate_inst%watdry_col                    , & ! Input:  [real(r8) (:,:) ]  btran parameter for btran=0                      (constant)                                        
         watopt                 => soilstate_inst%watopt_col                    , & ! Input:  [real(r8) (:,:) ]  btran parameter for btran=1                      (constant)                                      
         eff_porosity           => soilstate_inst%eff_porosity_col              , & ! Output: [real(r8) (:,:) ]  effective soil porosity
         soilbeta               => soilstate_inst%soilbeta_col                  , & ! Input:  [real(r8) (:)   ]  soil wetness relative to field capacity                               

         u10_clm                => frictionvel_inst%u10_clm_patch               , & ! Input:  [real(r8) (:)   ]  10 m height winds (m/s)
         forc_hgt_u_patch       => frictionvel_inst%forc_hgt_u_patch            , & ! Input:  [real(r8) (:)   ]  observational height of wind at patch level [m]                          
         z0mg                   => frictionvel_inst%z0mg_col                    , & ! Input:  [real(r8) (:)   ]  roughness length of ground, momentum [m]                              
         zetamax                => frictionvel_inst%zetamaxstable               , & ! Input:  [real(r8)       ]  max zeta value under stable conditions
         ram1                   => frictionvel_inst%ram1_patch                  , & ! Output: [real(r8) (:)   ]  aerodynamical resistance (s/m)                                        
         z0mv                   => frictionvel_inst%z0mv_patch                  , & ! Output: [real(r8) (:)   ]  roughness length over vegetation, momentum [m]                        
         z0hv                   => frictionvel_inst%z0hv_patch                  , & ! Output: [real(r8) (:)   ]  roughness length over vegetation, sensible heat [m]                   
         z0qv                   => frictionvel_inst%z0qv_patch                  , & ! Output: [real(r8) (:)   ]  roughness length over vegetation, latent heat [m]                     
         rb1                    => frictionvel_inst%rb1_patch                   , & ! Output: [real(r8) (:)   ]  boundary layer resistance (s/m)                                       

         t_h2osfc               => temperature_inst%t_h2osfc_col                , & ! Input:  [real(r8) (:)   ]  surface water temperature                                             
         t_soisno               => temperature_inst%t_soisno_col                , & ! Input:  [real(r8) (:,:) ]  soil temperature (Kelvin)                                           
         t_grnd                 => temperature_inst%t_grnd_col                  , & ! Input:  [real(r8) (:)   ]  ground surface temperature [K]                                        
         thv                    => temperature_inst%thv_col                     , & ! Input:  [real(r8) (:)   ]  virtual potential temperature (kelvin)                                
         thm                    => temperature_inst%thm_patch                   , & ! Input:  [real(r8) (:)   ]  intermediate variable (forc_t+0.0098*forc_hgt_t_patch)                  
         emv                    => temperature_inst%emv_patch                   , & ! Input:  [real(r8) (:)   ]  vegetation emissivity                                                     
         emg                    => temperature_inst%emg_col                     , & ! Input:  [real(r8) (:)   ]  vegetation emissivity                                                 
         t_veg                  => temperature_inst%t_veg_patch                 , & ! Output: [real(r8) (:)   ]  vegetation temperature (Kelvin)                                       
         t_ref2m                => temperature_inst%t_ref2m_patch               , & ! Output: [real(r8) (:)   ]  2 m height surface air temperature (Kelvin)                           
         t_ref2m_r              => temperature_inst%t_ref2m_r_patch             , & ! Output: [real(r8) (:)   ]  Rural 2 m height surface air temperature (Kelvin)                     
         t_skin_patch           => temperature_inst%t_skin_patch                , & ! Output: [real(r8) (:)   ]  patch skin temperature (K)  

         frac_h2osfc            => waterdiagnosticbulk_inst%frac_h2osfc_col              , & ! Input:  [real(r8) (:)   ]  fraction of surface water                                             
         fwet                   => waterdiagnosticbulk_inst%fwet_patch                   , & ! Input:  [real(r8) (:)   ]  fraction of canopy that is wet (0 to 1)                               
         fdry                   => waterdiagnosticbulk_inst%fdry_patch                   , & ! Input:  [real(r8) (:)   ]  fraction of foliage that is green and dry [-]                         
         frac_sno               => waterdiagnosticbulk_inst%frac_sno_eff_col             , & ! Input:  [real(r8) (:)   ]  fraction of ground covered by snow (0 to 1)                           
         snow_depth             => waterdiagnosticbulk_inst%snow_depth_col               , & ! Input:  [real(r8) (:)   ]  snow height (m)                                                       
         qg_snow                => waterdiagnosticbulk_inst%qg_snow_col                  , & ! Input:  [real(r8) (:)   ]  specific humidity at snow surface [kg/kg]                             
         qg_soil                => waterdiagnosticbulk_inst%qg_soil_col                  , & ! Input:  [real(r8) (:)   ]  specific humidity at soil surface [kg/kg]                             
         qg_h2osfc              => waterdiagnosticbulk_inst%qg_h2osfc_col                , & ! Input:  [real(r8) (:)   ]  specific humidity at h2osfc surface [kg/kg]                           
         qg                     => waterdiagnosticbulk_inst%qg_col                       , & ! Input:  [real(r8) (:)   ]  specific humidity at ground surface [kg/kg]                           
         dqgdT                  => waterdiagnosticbulk_inst%dqgdT_col                    , & ! Input:  [real(r8) (:)   ]  temperature derivative of "qg"                                        

         h2osoi_ice             => waterstatebulk_inst%h2osoi_ice_col               , & ! Input:  [real(r8) (:,:) ]  ice lens (kg/m2)                                                    
         h2osoi_vol             => waterstatebulk_inst%h2osoi_vol_col               , & ! Input:  [real(r8) (:,:) ]  volumetric soil water (0<=h2osoi_vol<=watsat) [m3/m3] by F. Li and S. Levis
         h2osoi_liq             => waterstatebulk_inst%h2osoi_liq_col               , & ! Input:  [real(r8) (:,:) ]  liquid water (kg/m2)                                                
         h2osoi_liqvol          => waterdiagnosticbulk_inst%h2osoi_liqvol_col            , & ! Output: [real(r8) (:,:) ]  volumetric liquid water (v/v) 
         snocan                 => waterstatebulk_inst%snocan_patch                 , & ! Output: [real(r8) (:)   ]  canopy snow (mm H2O)                                                 
         liqcan                 => waterstatebulk_inst%liqcan_patch                 , & ! Output: [real(r8) (:)   ]  canopy liquid (mm H2O)                                                 

         q_ref2m                => waterdiagnosticbulk_inst%q_ref2m_patch                , & ! Output: [real(r8) (:)   ]  2 m height surface specific humidity (kg/kg)                          
         rh_ref2m_r             => waterdiagnosticbulk_inst%rh_ref2m_r_patch             , & ! Output: [real(r8) (:)   ]  Rural 2 m height surface relative humidity (%)                        
         rh_ref2m               => waterdiagnosticbulk_inst%rh_ref2m_patch               , & ! Output: [real(r8) (:)   ]  2 m height surface relative humidity (%)                              
         rhaf                   => waterdiagnosticbulk_inst%rh_af_patch                  , & ! Output: [real(r8) (:)   ]  fractional humidity of canopy air [dimensionless]                     
         vpd_ref2m              => waterdiagnosticbulk_inst%vpd_ref2m_patch              , & ! Output: [real(r8) (:)   ]  2 m height surface vapor pressure deficit (Pa)
         iwue_ln                => waterdiagnosticbulk_inst%iwue_ln_patch                , & ! Output: [real(r8) (:)   ]  local noon ecosystem-scale inherent water use efficiency (gC kgH2O-1 hPa)

         qflx_tran_veg          => waterfluxbulk_inst%qflx_tran_veg_patch           , & ! Output: [real(r8) (:)   ]  vegetation transpiration (mm H2O/s) (+ = to atm)                      
         qflx_evap_veg          => waterfluxbulk_inst%qflx_evap_veg_patch           , & ! Output: [real(r8) (:)   ]  vegetation evaporation (mm H2O/s) (+ = to atm)                        
         qflx_evap_soi          => waterfluxbulk_inst%qflx_evap_soi_patch           , & ! Output: [real(r8) (:)   ]  soil evaporation (mm H2O/s) (+ = to atm)                              
         qflx_ev_snow           => waterfluxbulk_inst%qflx_ev_snow_patch            , & ! Output: [real(r8) (:)   ]  evaporation flux from snow (mm H2O/s) [+ to atm]                        
         qflx_ev_soil           => waterfluxbulk_inst%qflx_ev_soil_patch            , & ! Output: [real(r8) (:)   ]  evaporation flux from soil (mm H2O/s) [+ to atm]                        
         qflx_ev_h2osfc         => waterfluxbulk_inst%qflx_ev_h2osfc_patch          , & ! Output: [real(r8) (:)   ]  evaporation flux from h2osfc (mm H2O/s) [+ to atm]                      
         gs_mol_sun             => photosyns_inst%gs_mol_sun_patch              , & ! Input: [real(r8) (:)   ]  patch sunlit leaf stomatal conductance (umol H2O/m**2/s)
         gs_mol_sha             => photosyns_inst%gs_mol_sha_patch              , & ! Input: [real(r8) (:)   ]  patch shaded leaf stomatal conductance (umol H2O/m**2/s)
         rssun                  => photosyns_inst%rssun_patch                   , & ! Output: [real(r8) (:)   ]  leaf sunlit stomatal resistance (s/m) (output from Photosynthesis)
         rssha                  => photosyns_inst%rssha_patch                   , & ! Output: [real(r8) (:)   ]  leaf shaded stomatal resistance (s/m) (output from Photosynthesis)
         fpsn                   => photosyns_inst%fpsn_patch                    , & ! Input:  [real(r8) (:)   ]  photosynthesis (umol CO2 /m**2 /s)

         grnd_ch4_cond          => ch4_inst%grnd_ch4_cond_patch                 , & ! Output: [real(r8) (:)   ]  tracer conductance for boundary layer [m/s] 

         htvp                   => energyflux_inst%htvp_col                     , & ! Input:  [real(r8) (:)   ]  latent heat of evaporation (/sublimation) [J/kg] (constant)                      
         btran                  => energyflux_inst%btran_patch                  , & ! Output: [real(r8) (:)   ]  transpiration wetness factor (0 to 1)                                 
         rresis                 => energyflux_inst%rresis_patch                 , & ! Output: [real(r8) (:,:) ]  root resistance by layer (0-1)  (nlevgrnd)                          
         taux                   => energyflux_inst%taux_patch                   , & ! Output: [real(r8) (:)   ]  wind (shear) stress: e-w (kg/m/s**2)                                  
         tauy                   => energyflux_inst%tauy_patch                   , & ! Output: [real(r8) (:)   ]  wind (shear) stress: n-s (kg/m/s**2)                                  
         canopy_cond            => energyflux_inst%canopy_cond_patch            , & ! Output: [real(r8) (:)   ]  tracer conductance for canopy [m/s] 
         cgrnds                 => energyflux_inst%cgrnds_patch                 , & ! Output: [real(r8) (:)   ]  deriv. of soil sensible heat flux wrt soil temp [w/m2/k]              
         cgrndl                 => energyflux_inst%cgrndl_patch                 , & ! Output: [real(r8) (:)   ]  deriv. of soil latent heat flux wrt soil temp [w/m**2/k]              
         dlrad                  => energyflux_inst%dlrad_patch                  , & ! Output: [real(r8) (:)   ]  downward longwave radiation below the canopy [W/m2]                   
         ulrad                  => energyflux_inst%ulrad_patch                  , & ! Output: [real(r8) (:)   ]  upward longwave radiation above the canopy [W/m2]                     
         cgrnd                  => energyflux_inst%cgrnd_patch                  , & ! Output: [real(r8) (:)   ]  deriv. of soil energy flux wrt to soil temp [w/m2/k]                  
         eflx_sh_snow           => energyflux_inst%eflx_sh_snow_patch           , & ! Output: [real(r8) (:)   ]  sensible heat flux from snow (W/m**2) [+ to atm]                      
         eflx_sh_h2osfc         => energyflux_inst%eflx_sh_h2osfc_patch         , & ! Output: [real(r8) (:)   ]  sensible heat flux from soil (W/m**2) [+ to atm]                      
         eflx_sh_soil           => energyflux_inst%eflx_sh_soil_patch           , & ! Output: [real(r8) (:)   ]  sensible heat flux from soil (W/m**2) [+ to atm]                      
         eflx_sh_stem           => energyflux_inst%eflx_sh_stem_patch            , & ! Output: [real(r8) (:)   ]  sensible heat flux from stems (W/m**2) [+ to atm]
         eflx_sh_veg            => energyflux_inst%eflx_sh_veg_patch            , & ! Output: [real(r8) (:)   ]  sensible heat flux from leaves (W/m**2) [+ to atm]                    
         eflx_sh_grnd           => energyflux_inst%eflx_sh_grnd_patch           , & ! Output: [real(r8) (:)   ]  sensible heat flux from ground (W/m**2) [+ to atm]                    
         rah1                   => frictionvel_inst%rah1_patch                  , & ! Output: [real(r8) (:)   ]  aerodynamical  resistance [s/m]
         rah2                   => frictionvel_inst%rah2_patch                  , & ! Output: [real(r8) (:)   ]  aerodynamical  resistance [s/m]
         raw1                   => frictionvel_inst%raw1_patch                  , & ! Output: [real(r8) (:)   ]  aerodynamical  resistance [s/m]
         raw2                   => frictionvel_inst%raw2_patch                  , & ! Output: [real(r8) (:)   ]  aerodynamical resistance [s/m]
         ustar                  => frictionvel_inst%ustar_patch                 , & ! Output: [real(r8) (:)   ]  friction velocity [m/s]
         um                     => frictionvel_inst%um_patch                    , & ! Output: [real(r8) (:)   ]  wind speed including the stablity effect [m/s]
         uaf                    => frictionvel_inst%uaf_patch                   , & ! Output: [real(r8) (:)   ]  canopy air speed [m/s]
         taf                    => frictionvel_inst%taf_patch                   , & ! Output: [real(r8) (:)   ]  canopy air temperature [K]
         qaf                    => frictionvel_inst%qaf_patch                   , & ! Output: [real(r8) (:)   ]  canopy air humidity [kg/kg]
         obu                    => frictionvel_inst%obu_patch                   , & ! Output: [real(r8) (:)   ]  Monin-Obukhov length [m]
         zeta                   => frictionvel_inst%zeta_patch                  , & ! Output: [real(r8) (:)   ]  dimensionless stability parameter 
         vpd                    => frictionvel_inst%vpd_patch                   , & ! Output: [real(r8) (:)   ]  vapor pressure deficit [Pa]
         num_iter               => frictionvel_inst%num_iter_patch              , & ! Output: [real(r8) (:)   ]  number of iterations

         begp                   => bounds%begp                                  , &
         endp                   => bounds%endp                                  , &
         begg                   => bounds%begg                                  , &
         endg                   => bounds%endg                                    &
         )
      if (use_hydrstress) then
        bsun                    => energyflux_inst%bsun_patch                       ! Output: [real(r8) (:)   ]  sunlit canopy transpiration wetness factor (0 to 1)
        bsha                    => energyflux_inst%bsha_patch                       ! Output: [real(r8) (:)   ]  sunlit canopy transpiration wetness factor (0 to 1)
      end if

      ! Determine step size

      dtime = get_step_size_real()
      is_end_day = is_end_curr_day()

      ! Make a local copy of the exposedvegp filter. With the current implementation,
      ! this is needed because the filter is modified in the iteration loop.
      !
      ! TODO(wjs, 2014-09-24) Determine if this is really needed. I suspect that we could
      ! do away with either this temporary fn/filterp, or the temporary fnorig/fporig,
      ! with one of these simply using the passed-in filter (num_exposedvegp /
      ! filter_exposedvegp)

      fn = num_exposedvegp
      filterp(1:fn) = filter_exposedvegp(1:fn)

      ! -----------------------------------------------------------------
      ! Time step initialization of photosynthesis variables
      ! -----------------------------------------------------------------

      call photosyns_inst%TimeStepInit(bounds)


      ! -----------------------------------------------------------------
      ! Prep some IO variables and some checks on patch pointers if FATES
      ! is running. 
      ! Filter explanation: The patch filter in this routine identifies all
      ! non-lake, non-urban patches that are not covered by ice. The
      ! filter is set over a few steps:
      !
      ! 1a) for CN: 
      !             clm_drv() -> 
      !             bgc_vegetation_inst%EcosystemDynamicsPostDrainage() ->
      !             CNVegStructUpdate()
      !    if(elai(p)+esai(p)>0) frac_veg_nosno_alb(p) = 1
      !    
      ! 1b) for FATES:
      !              clm_drv() -> 
      !              clm_fates%dynamics_driv() -> 
      !              ed_clm_link() -> 
      !              ed_clm_leaf_area_profile():
      !    if(elai(p)+esai(p)>0) frac_veg_nosno_alb(p) = 1
      !
      ! 2) during clm_drv()->clm_drv_init():
      !    frac_veg_nosno_alb(p) is then combined with the active(p)
      !    flag via union to create frac_veg_nosno_patch(p)
      ! 3) immediately after, during clm_drv()->setExposedvegpFilter()
      !    the list used here "exposedvegp(fe)" is incremented if 
      !    frac_veg_nosno_patch > 0
      ! -----------------------------------------------------------------

      if (use_fates) then
         call clm_fates%prep_canopyfluxes(nc, fn, filterp, photosyns_inst)
      end if

      ! Initialize

      do f = 1, fn
         p = filterp(f)
         del(p)    = 0._r8  ! change in leaf temperature from previous iteration
         efeb(p)   = 0._r8  ! latent head flux from leaf for previous iteration
         wtlq0(p)  = 0._r8
         wtalq(p)  = 0._r8
         wtgq(p)   = 0._r8
         wtaq0(p)  = 0._r8
         obuold(p) = 0._r8
         btran(p)  = btran0
         dhsdt_canopy(p) = 0._r8
         eflx_sh_stem(p) = 0._r8
      end do
      !
      ! Calculate biomass heat capacities
      !
      if(use_biomass_heat_storage) then
bioms:   do f = 1, fn
            p = filterp(f)

            ! fraction of stem receiving incoming radiation
            frac_rad_abs_by_stem(p) = (esai(p))/(elai(p)+esai(p))

            ! when elai = 0, do not multiply by k_vert (i.e. frac_rad_abs_by_stem = 1)
            if(elai(p) > 0._r8) frac_rad_abs_by_stem(p) = k_vert * frac_rad_abs_by_stem(p)

            ! if using Satellite Phenology mode, use values in parameter file
            ! otherwise calculate dbh from stem biomass
            if(use_cn) then
               if(stem_biomass(p) > 0._r8) then 
                  dbh(p) = 2._r8 * sqrt(stem_biomass(p) * (1._r8 - fbw(patch%itype(p))) &
                       / ( shr_const_pi * htop(p) * k_cyl_vol & 
                       * nstem(patch%itype(p)) *  wood_density(patch%itype(p))))
               else
                  dbh(p) = 0._r8
               endif
            else
               dbh(p) = dbh_param(patch%itype(p))
            endif

            ! leaf and stem surface area
            sa_leaf(p) = elai(p)
            ! double in spirit of full surface area for sensible heat
            sa_leaf(p) = 2._r8*sa_leaf(p)

            ! Surface area for stem
            sa_stem(p) = nstem(patch%itype(p))*(htop(p)*shr_const_pi*dbh(p))
            ! adjust for departure of cylindrical stem model
            sa_stem(p) = k_cyl_area * sa_stem(p)

            !
            ! only calculate separate leaf/stem heat capacity for trees
            ! and shrubs if dbh is greater than some minimum value
            ! (set surface area for stem, and fraction absorbed by stem to zero)
            if(.not.(is_tree(patch%itype(p)) .or. is_shrub(patch%itype(p))) &
                 .or. dbh(p) < min_stem_diameter) then
<<<<<<< HEAD
               frac_rad_abs_by_stem(p) = 0.0
               sa_stem(p) = 0.0
!KO
               sa_leaf(p) = sa_leaf(p) + esai(p)
!KO
=======
               frac_rad_abs_by_stem(p) = 0.0_r8
               sa_stem(p) = 0.0_r8
>>>>>>> 448fa92d
            endif

            ! if using Satellite Phenology mode, calculate leaf and stem biomass
            if(.not. use_cn) then
               ! 2gbiomass/gC * (1/SLA) * 1e-3 = kg dry mass/m2(leaf)
               leaf_biomass(p) = (1.e-3_r8*c_to_b/slatop(patch%itype(p))) &
                    * max(0.01_r8, 0.5_r8*sa_leaf(p)) &
                    / (1._r8-fbw(patch%itype(p)))
               ! cross-sectional area of stems
               carea_stem = shr_const_pi * (dbh(p)*0.5_r8)**2
               stem_biomass(p) = carea_stem * htop(p) * k_cyl_vol &
                    * nstem(patch%itype(p)) * wood_density(patch%itype(p)) &
                    /(1._r8-fbw(patch%itype(p)))
            endif

            ! internal longwave fluxes between leaf and stem
            ! (use same area of interaction i.e. ignore leaf <-> leaf)
            sa_internal(p) = min(sa_leaf(p),sa_stem(p))
            sa_internal(p) = k_internal * sa_internal(p)

            ! calculate specify heat capacity of vegetation
            ! as weighted averaged of dry biomass and water
            ! lma_dry has units of kg dry mass/m2 here
            ! (Appendix B of Bonan et al., GMD, 2018) 

            cp_leaf(p)  = leaf_biomass(p) * (c_dry_biomass*(1._r8-fbw(patch%itype(p))) + (fbw(patch%itype(p)))*c_water)

            ! cp-stem will have units J/k/ground_area
            cp_stem(p) = stem_biomass(p) * (c_dry_biomass*(1._r8-fbw(patch%itype(p))) + (fbw(patch%itype(p)))*c_water)
            ! adjust for departure from cylindrical stem model
            cp_stem(p) = k_cyl_vol * cp_stem(p)

            ! resistance between internal stem temperature and canopy air 
            rstem(p) = rstem_per_dbh(patch%itype(p))*dbh(p)

         enddo bioms
      else
        ! Otherwise set biomass heat storage terms to zero
        do f = 1, fn
            p = filterp(f)
            sa_leaf(p)              = (elai(p)+esai(p))
            frac_rad_abs_by_stem(p) = 0._r8
            sa_stem(p)              = 0._r8
            sa_internal(p)          = 0._r8
            cp_leaf(p)              = 0._r8
            cp_stem(p)              = 0._r8
            rstem(p)                = 0._r8
        end do
      end if


      ! calculate daylength control for Vcmax
      do f = 1, fn
         p=filterp(f)
         g=patch%gridcell(p)
         ! calculate dayl_factor as the ratio of (current:max dayl)^2
         ! set a minimum of 0.01 (1%) for the dayl_factor
         dayl_factor(p)=min(1._r8,max(0.01_r8,(dayl(g)*dayl(g))/(max_dayl(g)*max_dayl(g))))
      end do

      rb1(begp:endp) = 0._r8

      !assign the temporary filter
      do f = 1, fn
         p = filterp(f)
         filterc_tmp(f)=patch%column(p)
      enddo
      
      !compute effective soil porosity
      call calc_effective_soilporosity(bounds,                          &
            ubj = nlevgrnd,                                              &
            numf = fn,                                                   &
            filter = filterc_tmp(1:fn),                                  &
            watsat = watsat(bounds%begc:bounds%endc, 1:nlevgrnd),        &
            h2osoi_ice = h2osoi_ice(bounds%begc:bounds%endc,1:nlevgrnd), &
            denice = denice,                                             &
            eff_por=eff_porosity(bounds%begc:bounds%endc, 1:nlevgrnd) )
      
      !compute volumetric liquid water content
      jtop(bounds%begc:bounds%endc) = 1
      
      call calc_volumetric_h2oliq(bounds,                                    &
            jtop = jtop(bounds%begc:bounds%endc),                             &
            lbj = 1,                                                          &
            ubj = nlevgrnd,                                                   &
            numf = fn,                                                        &
            filter = filterc_tmp(1:fn),                                       &
            eff_porosity = eff_porosity(bounds%begc:bounds%endc, 1:nlevgrnd), &
            h2osoi_liq = h2osoi_liq(bounds%begc:bounds%endc, 1:nlevgrnd),     &
            denh2o = denh2o,                                                  &
            vol_liq = h2osoi_liqvol(bounds%begc:bounds%endc, 1:nlevgrnd) )
      
      !set up perchroot options
      call set_perchroot_opt(perchroot, perchroot_alt)

      ! --------------------------------------------------------------------------
      ! if this is a FATES simulation
      ! ask fates to calculate btran functions and distribution of uptake
      ! this will require boundary conditions from CLM, boundary conditions which
      ! may only be available from a smaller subset of patches that meet the
      ! exposed veg.  
      ! calc_root_moist_stress already calculated root soil water stress 'rresis'
      ! this is the input boundary condition to calculate the transpiration
      ! wetness factor btran and the root weighting factors for FATES.  These
      ! values require knowledge of the belowground root structure.
      ! --------------------------------------------------------------------------
      
      if(use_fates)then
         call clm_fates%wrap_btran(nc, fn, filterc_tmp(1:fn), soilstate_inst, &
               waterdiagnosticbulk_inst, temperature_inst, energyflux_inst, soil_water_retention_curve)
         
      else
         
         !calculate root moisture stress
         call calc_root_moist_stress(bounds,     &
            nlevgrnd = nlevgrnd,               &
            fn = fn,                           &
            filterp = filterp,                 &
            active_layer_inst=active_layer_inst, &
            energyflux_inst=energyflux_inst,   &
            soilstate_inst=soilstate_inst,     &
            temperature_inst=temperature_inst, &
            waterstatebulk_inst=waterstatebulk_inst,   &
            waterdiagnosticbulk_inst=waterdiagnosticbulk_inst,   &
              soil_water_retention_curve=soil_water_retention_curve)
     
      end if

      !! Modify aerodynamic parameters for sparse/dense canopy (X. Zeng)

      do f = 1, fn
         p = filterp(f)
         c = patch%column(p)

         lt = min(elai(p)+esai(p), tlsai_crit)
         egvf =(1._r8 - alpha_aero * exp(-lt)) / (1._r8 - alpha_aero * exp(-tlsai_crit))
         displa(p) = egvf * displa(p)
         z0mv(p)   = exp(egvf * log(z0mv(p)) + (1._r8 - egvf) * log(z0mg(c)))
         z0hv(p)   = z0mv(p)
         z0qv(p)   = z0mv(p)
      end do

      found = .false.
      do f = 1, fn
         p = filterp(f)
         c = patch%column(p)
         g = patch%gridcell(p)

         ! Net absorbed longwave radiation by canopy and ground
         ! =air+bir*t_veg**4+cir*t_grnd(c)**4

         air(p) =   emv(p) * (1._r8+(1._r8-emv(p))*(1._r8-emg(c))) * forc_lwrad(c)
         bir(p) = - (2._r8-emv(p)*(1._r8-emg(c))) * emv(p) * sb
         cir(p) =   emv(p)*emg(c)*sb

         ! Saturated vapor pressure, specific humidity, and their derivatives
         ! at the leaf surface

         call QSat (t_veg(p), forc_pbot(c), qsatl(p), &
              es = el(p), &
              qsdT = qsatldT(p))

         ! Determine atmospheric co2 and o2

         co2(p) = forc_pco2(g)
         o2(p)  = forc_po2(g)

         if ( use_c13 ) then
            c13o2(p) = forc_pc13o2(g)
         end if

         ! Initialize flux profile

         nmozsgn(p) = 0

         taf(p) = (t_grnd(c) + thm(p))/2._r8
         qaf(p) = (forc_q(c)+qg(c))/2._r8

         ur(p) = max(params_inst%wind_min,sqrt(forc_u(g)*forc_u(g)+forc_v(g)*forc_v(g)))
         dth(p) = thm(p)-taf(p)
         dqh(p) = forc_q(c)-qaf(p)
         delq(p) = qg(c) - qaf(p)
         dthv(p) = dth(p)*(1._r8+0.61_r8*forc_q(c))+0.61_r8*forc_th(c)*dqh(p)
         zldis(p) = forc_hgt_u_patch(p) - displa(p)

         ! Check to see if the forcing height is below the canopy height
         if (zldis(p) < 0._r8) then
            found = .true.
            index = p
         end if

      end do

      if (found) then
         if ( .not. use_fates ) then
            write(iulog,*)'Error: Forcing height is below canopy height for patch index '
            call endrun(decomp_index=index, clmlevel=namep, msg=errmsg(sourcefile, __LINE__))
         end if
      end if

      do f = 1, fn
         p = filterp(f)
         c = patch%column(p)

         ! Initialize Monin-Obukhov length and wind speed

         call frictionvel_inst%MoninObukIni(ur(p), thv(c), dthv(p), zldis(p), z0mv(p), um(p), obu(p))
         num_iter(p) = 0

         ! Record initial veg/stem temperatures
         tl_ini(p) = t_veg(p)
         ts_ini(p) = t_stem(p)

      end do

      ! Set counter for leaf temperature iteration (itlef)

      itlef = 0    
      fnorig = fn
      fporig(1:fn) = filterp(1:fn)

      ! Begin stability iteration

      call t_startf('can_iter')
      ITERATION : do while (itlef <= itmax_canopy_fluxes .and. fn > 0)

         ! Determine friction velocity, and potential temperature and humidity
         ! profiles of the surface boundary layer

         call frictionvel_inst%FrictionVelocity (begp, endp, fn, filterp, &
              displa(begp:endp), z0mv(begp:endp), z0hv(begp:endp), z0qv(begp:endp), &
              obu(begp:endp), itlef+1, ur(begp:endp), um(begp:endp), ustar(begp:endp), &
              temp1(begp:endp), temp2(begp:endp), temp12m(begp:endp), temp22m(begp:endp), fm(begp:endp))

         do f = 1, fn
            p = filterp(f)
            c = patch%column(p)
            g = patch%gridcell(p)

            tlbef(p) = t_veg(p)
            del2(p) = del(p)

            ! Determine aerodynamic resistances

            ram1(p)  = 1._r8/(ustar(p)*ustar(p)/um(p))
            rah(p,above_canopy) = 1._r8/(temp1(p)*ustar(p))
            raw(p,above_canopy) = 1._r8/(temp2(p)*ustar(p))

            ! Bulk boundary layer resistance of leaves

            uaf(p) = um(p)*sqrt( 1._r8/(ram1(p)*um(p)) )

            ! empirical undercanopy wind speed
            uuc(p) = min(0.4_r8,(0.03_r8*um(p)/ustar(p)))

            ! Use pft parameter for leaf characteristic width
            ! dleaf_patch if this is not an fates patch.
            ! Otherwise, the value has already been loaded
            ! during the FATES dynamics call
            if(.not.patch%is_fates(p)) then  
               dleaf_patch(p) = dleaf(patch%itype(p))
            end if

            cf  = params_inst%cv / (sqrt(uaf(p)) * sqrt(dleaf_patch(p)))
            rb(p)  = 1._r8/(cf*uaf(p))
            rb1(p) = rb(p)

            ! Parameterization for variation of csoilc with canopy density from
            ! X. Zeng, University of Arizona

            w = exp(-(elai(p)+esai(p)))

            ! changed by K.Sakaguchi from here
            ! transfer coefficient over bare soil is changed to a local variable
            ! just for readability of the code (from line 680)
            csoilb = vkc / (params_inst%a_coef * (z0mg(c) * uaf(p) / 1.5e-5_r8)**params_inst%a_exp)

            !compute the stability parameter for ricsoilc  ("S" in Sakaguchi&Zeng,2008)

            ri = ( grav*htop(p) * (taf(p) - t_grnd(c)) ) / (taf(p) * uaf(p) **2.00_r8)

            ! modify csoilc value (0.004) if the under-canopy is in stable condition
            if (use_undercanopy_stability .and. (taf(p) - t_grnd(c) ) > 0._r8) then
               ! decrease the value of csoilc by dividing it with (1+gamma*min(S, 10.0))
               ! ria ("gmanna" in Sakaguchi&Zeng, 2008) is a constant (=0.5)
               ricsoilc = params_inst%csoilc / (1.00_r8 + ria*min( ri, 10.0_r8) )
               csoilcn = csoilb*w + ricsoilc*(1._r8-w)
            else
               csoilcn = csoilb*w + params_inst%csoilc*(1._r8-w)
            end if

            !! Sakaguchi changes for stability formulation ends here

            if (use_biomass_heat_storage) then
               ! use uuc for ground fluxes (keep uaf for canopy terms)
               rah(p,below_canopy) = 1._r8/(csoilcn*uuc(p))
            else
               rah(p,below_canopy) = 1._r8/(csoilcn*uaf(p))
            endif

            raw(p,below_canopy) = rah(p,below_canopy)
            if (use_lch4) then
               grnd_ch4_cond(p) = 1._r8/(raw(p,above_canopy)+raw(p,below_canopy))
            end if

            ! Stomatal resistances for sunlit and shaded fractions of canopy.
            ! Done each iteration to account for differences in eah, tv.

            svpts(p) = el(p)                         ! pa
            eah(p) = forc_pbot(c) * qaf(p) / 0.622_r8   ! pa
            rhaf(p) = eah(p)/svpts(p)
            ! variables for history fields
            rah1(p)  = rah(p,above_canopy)
            raw1(p)  = raw(p,above_canopy)
            rah2(p)  = rah(p,below_canopy)
            raw2(p)  = raw(p,below_canopy)
            vpd(p)  = max((svpts(p) - eah(p)), 50._r8) * 0.001_r8

         end do

         if ( use_fates ) then      
            
            call clm_fates%wrap_photosynthesis(nc, bounds, fn, filterp(1:fn), &
                 svpts(begp:endp), eah(begp:endp), o2(begp:endp), &
                 co2(begp:endp), rb(begp:endp), dayl_factor(begp:endp), &
                 atm2lnd_inst, temperature_inst, canopystate_inst, photosyns_inst)

         else ! not use_fates

            if ( use_hydrstress ) then
               call PhotosynthesisHydraulicStress (bounds, fn, filterp, &
                    svpts(begp:endp), eah(begp:endp), o2(begp:endp), co2(begp:endp), rb(begp:endp), bsun(begp:endp), &
                    bsha(begp:endp), btran(begp:endp), dayl_factor(begp:endp), leafn_patch(begp:endp), &
                    qsatl(begp:endp), qaf(begp:endp),     &
                    atm2lnd_inst, temperature_inst, soilstate_inst, waterdiagnosticbulk_inst, surfalb_inst, solarabs_inst, &
                    canopystate_inst, ozone_inst, photosyns_inst, waterfluxbulk_inst, &
                    froot_carbon(begp:endp), croot_carbon(begp:endp))
            else
               call Photosynthesis (bounds, fn, filterp, &
                    svpts(begp:endp), eah(begp:endp), o2(begp:endp), co2(begp:endp), rb(begp:endp), btran(begp:endp), &
                    dayl_factor(begp:endp), leafn_patch(begp:endp), &
                    atm2lnd_inst, temperature_inst, surfalb_inst, solarabs_inst, &
                    canopystate_inst, ozone_inst, photosyns_inst, phase='sun')
            endif

            if ( use_cn .and. use_c13 ) then
               call Fractionation (bounds, fn, filterp, downreg_patch(begp:endp), &
                    atm2lnd_inst, canopystate_inst, solarabs_inst, surfalb_inst, photosyns_inst, &
                    phase='sun')
            endif

            if ( .not.(use_hydrstress) ) then
               call Photosynthesis (bounds, fn, filterp, &
                    svpts(begp:endp), eah(begp:endp), o2(begp:endp), co2(begp:endp), rb(begp:endp), btran(begp:endp), &
                    dayl_factor(begp:endp), leafn_patch(begp:endp), &
                    atm2lnd_inst, temperature_inst, surfalb_inst, solarabs_inst, &
                    canopystate_inst, ozone_inst, photosyns_inst, phase='sha')
            end if

            if ( use_cn .and. use_c13 ) then
               call Fractionation (bounds, fn, filterp, downreg_patch(begp:endp), &
                    atm2lnd_inst, canopystate_inst, solarabs_inst, surfalb_inst, photosyns_inst, &
                    phase='sha')
            end if

         end if ! end of if use_fates

         do f = 1, fn
            p = filterp(f)
            c = patch%column(p)
            g = patch%gridcell(p)

            ! Sensible heat conductance for air, leaf and ground
            ! Moved the original subroutine in-line...

            wta    = 1._r8/rah(p,above_canopy)     ! air
            wtl    = sa_leaf(p)/rb(p)              ! leaf
            wtg(p) = 1._r8/rah(p,below_canopy)     ! ground
            wtstem = sa_stem(p)/(rstem(p) + rb(p)) ! stem

            wtshi  = 1._r8/(wta+wtl+wtstem+wtg(p)) ! air, leaf, stem and ground

            wtl0(p) = wtl*wtshi         ! leaf
            wtg0    = wtg(p)*wtshi      ! ground
            wta0(p) = wta*wtshi         ! air

            wtstem0(p) = wtstem*wtshi              ! stem
            wtga(p)  = wta0(p)+wtg0+wtstem0(p)     ! ground + air + stem
            wtal(p) = wta0(p)+wtl0(p)+wtstem0(p)   ! air + leaf + stem

            ! internal longwave fluxes between leaf and stem
            lw_stem(p) = sa_internal(p) * emv(p) * sb * t_stem(p)**4
            lw_leaf(p) = sa_internal(p) * emv(p) * sb * t_veg(p)**4

            ! Fraction of potential evaporation from leaf

            if (fdry(p) > 0._r8) then
               rppdry  = fdry(p)*rb(p)*(laisun(p)/(rb(p)+rssun(p)) + laisha(p)/(rb(p)+rssha(p)))/elai(p)
            else
               rppdry = 0._r8
            end if
            
            ! Calculate canopy conductance for methane / oxygen (e.g. stomatal conductance & leaf bdy cond)
            if (use_lch4) then
               canopy_cond(p) = (laisun(p)/(rb(p)+rssun(p)) + laisha(p)/(rb(p)+rssha(p)))/max(elai(p), 0.01_r8)
            end if

            efpot = forc_rho(c)*((elai(p)+esai(p))/rb(p))*(qsatl(p)-qaf(p))
            h2ocan = liqcan(p) + snocan(p)

            ! When the hydraulic stress parameterization is active calculate rpp
            ! but not transpiration
            if ( use_hydrstress ) then
              if (efpot > 0._r8) then
                 if (btran(p) > btran0) then
                   rpp = rppdry + fwet(p)
                 else
                   rpp = fwet(p)
                 end if
                 !Check total evapotranspiration from leaves
                 rpp = min(rpp, (qflx_tran_veg(p)+h2ocan/dtime)/efpot)
              else
                 rpp = 1._r8
              end if
            else
              if (efpot > 0._r8) then
                 if (btran(p) > btran0) then
                    qflx_tran_veg(p) = efpot*rppdry
                    rpp = rppdry + fwet(p)
                 else
                    !No transpiration if btran below 1.e-10
                    rpp = fwet(p)
                    qflx_tran_veg(p) = 0._r8
                 end if
                 !Check total evapotranspiration from leaves
                 rpp = min(rpp, (qflx_tran_veg(p)+h2ocan/dtime)/efpot)
              else
                 !No transpiration if potential evaporation less than zero
                 rpp = 1._r8
                 qflx_tran_veg(p) = 0._r8
              end if
            end if

            ! Update conductances for changes in rpp
            ! Latent heat conductances for ground and leaf.
            ! Air has same conductance for both sensible and latent heat.
            ! Moved the original subroutine in-line...

            wtaq    = frac_veg_nosno(p)/raw(p,above_canopy)             ! air
            wtlq    = frac_veg_nosno(p)*(elai(p)+esai(p))/rb(p) * rpp   ! leaf

            !Litter layer resistance. Added by K.Sakaguchi
            snow_depth_c = params_inst%z_dl ! critical depth for 100% litter burial by snow (=litter thickness)
            fsno_dl = snow_depth(c)/snow_depth_c    ! effective snow cover for (dry)plant litter
            elai_dl = params_inst%lai_dl * (1._r8 - min(fsno_dl,1._r8)) ! exposed (dry)litter area index
            rdl = ( 1._r8 - exp(-elai_dl) ) / ( 0.004_r8*uaf(p)) ! dry litter layer resistance

            ! add litter resistance and Lee and Pielke 1992 beta
            if (delq(p) < 0._r8) then  !dew. Do not apply beta for negative flux (follow old rsoil)
               wtgq(p) = frac_veg_nosno(p)/(raw(p,below_canopy)+rdl)
            else
               if (do_soilevap_beta()) then
                  wtgq(p) = soilbeta(c)*frac_veg_nosno(p)/(raw(p,below_canopy)+rdl)
               endif
               if (do_soil_resistance_sl14()) then
                  wtgq(p) = frac_veg_nosno(p)/(raw(p,below_canopy)+soilresis(c))
               endif
            end if

            wtsqi   = 1._r8/(wtaq+wtlq+wtgq(p))

            wtgq0    = wtgq(p)*wtsqi      ! ground
            wtlq0(p) = wtlq*wtsqi         ! leaf
            wtaq0(p) = wtaq*wtsqi         ! air

            wtgaq    = wtaq0(p)+wtgq0     ! air + ground
            wtalq(p) = wtaq0(p)+wtlq0(p)  ! air + leaf

            dc1 = forc_rho(c)*cpair*wtl
            dc2 = hvap*forc_rho(c)*wtlq

            efsh = dc1*(wtga(p)*t_veg(p)-wtg0*t_grnd(c)-wta0(p)*thm(p)-wtstem0(p)*t_stem(p))
            eflx_sh_stem(p) = forc_rho(c)*cpair*wtstem*((wta0(p)+wtg0+wtl0(p))*t_stem(p)-wtg0*t_grnd(c)-wta0(p)*thm(p)-wtl0(p)*t_veg(p))
            efe(p) = dc2*(wtgaq*qsatl(p)-wtgq0*qg(c)-wtaq0(p)*forc_q(c))

            ! Evaporation flux from foliage

            erre = 0._r8
            if (efe(p)*efeb(p) < 0._r8) then
               efeold = efe(p)
               efe(p)  = 0.1_r8*efeold
               erre = efe(p) - efeold
            end if
            ! fractionate ground emitted longwave
            lw_grnd=(frac_sno(c)*t_soisno(c,snl(c)+1)**4 &
                 +(1._r8-frac_sno(c)-frac_h2osfc(c))*t_soisno(c,1)**4 &
                 +frac_h2osfc(c)*t_h2osfc(c)**4)

            dt_veg(p) = ((1._r8-frac_rad_abs_by_stem(p))*(sabv(p) + air(p) &
                  + bir(p)*t_veg(p)**4 + cir(p)*lw_grnd) &
                  - efsh - efe(p) - lw_leaf(p) + lw_stem(p) &
                  - (cp_leaf(p)/dtime)*(t_veg(p) - tl_ini(p))) &
                  / ((1._r8-frac_rad_abs_by_stem(p))*(- 4._r8*bir(p)*t_veg(p)**3) &
                  + 4._r8*sa_internal(p)*emv(p)*sb*t_veg(p)**3 &
                  +dc1*wtga(p) +dc2*wtgaq*qsatldT(p)+ cp_leaf(p)/dtime)

            t_veg(p) = tlbef(p) + dt_veg(p)

            dels = dt_veg(p)
            del(p)  = abs(dels)
            err(p) = 0._r8
            if (del(p) > delmax) then
               dt_veg(p) = delmax*dels/del(p)
               t_veg(p) = tlbef(p) + dt_veg(p)
               err(p) = (1._r8-frac_rad_abs_by_stem(p))*(sabv(p) + air(p) &
                    + bir(p)*tlbef(p)**3*(tlbef(p) + &
                    4._r8*dt_veg(p)) + cir(p)*lw_grnd) &
                    -sa_internal(p)*emv(p)*sb*tlbef(p)**3*(tlbef(p) + 4._r8*dt_veg(p)) &
                    + lw_stem(p) &
                    - (efsh + dc1*wtga(p)*dt_veg(p)) - (efe(p) + &
                    dc2*wtgaq*qsatldT(p)*dt_veg(p)) &
                    - (cp_leaf(p)/dtime)*(t_veg(p) - tl_ini(p))
            end if

            ! Fluxes from leaves to canopy space
            ! "efe" was limited as its sign changes frequently.  This limit may
            ! result in an imbalance in "hvap*qflx_evap_veg" and
            ! "efe + dc2*wtgaq*qsatdt_veg"

            efpot = forc_rho(c)*((elai(p)+esai(p))/rb(p)) &
                 *(wtgaq*(qsatl(p)+qsatldT(p)*dt_veg(p)) &
                 -wtgq0*qg(c)-wtaq0(p)*forc_q(c))
            qflx_evap_veg(p) = rpp*efpot

            ! Calculation of evaporative potentials (efpot) and
            ! interception losses; flux in kg m**-2 s-1.  ecidif
            ! holds the excess energy if all intercepted water is evaporated
            ! during the timestep.  This energy is later added to the
            ! sensible heat flux.

            ! Note that when the hydraulic stress parameterization is active we don't 
            ! adjust transpiration for the new values of potential evaporation and rppdry
            ! as calculated above because transpiration would then no longer be consistent 
            ! with the vertical transpiration sink terms that are passed to Compute_VertTranSink_PHS, 
            ! thereby causing a water balance error. However, because this adjustment occurs
            ! within the leaf temperature iteration, this ends up being a small inconsistency.
            if ( use_hydrstress ) then
               ecidif = max(0._r8, qflx_evap_veg(p)-qflx_tran_veg(p)-h2ocan/dtime)
               qflx_evap_veg(p) = min(qflx_evap_veg(p),qflx_tran_veg(p)+h2ocan/dtime)
            else
               ecidif = 0._r8
               if (efpot > 0._r8 .and. btran(p) > btran0) then
                  qflx_tran_veg(p) = efpot*rppdry
               else
                  qflx_tran_veg(p) = 0._r8
               end if
               ecidif = max(0._r8, qflx_evap_veg(p)-qflx_tran_veg(p)-h2ocan/dtime)
               qflx_evap_veg(p) = min(qflx_evap_veg(p),qflx_tran_veg(p)+h2ocan/dtime)
            end if

            ! The energy loss due to above two limits is added to
            ! the sensible heat flux.

            eflx_sh_veg(p) = efsh + dc1*wtga(p)*dt_veg(p) + err(p) + erre + hvap*ecidif

           !  Update SH and lw_leaf for changes in t_veg
            eflx_sh_stem(p) = eflx_sh_stem(p) + forc_rho(c)*cpair*wtstem*(-wtl0(p)*dt_veg(p))
            lw_leaf(p) = sa_internal(p)*emv(p)*sb*tlbef(p)**3*(tlbef(p) + 4._r8*dt_veg(p))

            ! Re-calculate saturated vapor pressure, specific humidity, and their
            ! derivatives at the leaf surface

            call QSat(t_veg(p), forc_pbot(c), qsatl(p), &
                 es = el(p), &
                 qsdT = qsatldT(p))

            ! Update vegetation/ground surface temperature, canopy air
            ! temperature, canopy vapor pressure, aerodynamic temperature, and
            ! Monin-Obukhov stability parameter for next iteration.

            taf(p) = wtg0*t_grnd(c) + wta0(p)*thm(p) + wtl0(p)*t_veg(p) + wtstem0(p)*t_stem(p)
            qaf(p) = wtlq0(p)*qsatl(p) + wtgq0*qg(c) + forc_q(c)*wtaq0(p)

            ! Update Monin-Obukhov length and wind speed including the
            ! stability effect

            dth(p) = thm(p)-taf(p)
            dqh(p) = forc_q(c)-qaf(p)
            delq(p) = wtalq(p)*qg(c)-wtlq0(p)*qsatl(p)-wtaq0(p)*forc_q(c)

            tstar = temp1(p)*dth(p)
            qstar = temp2(p)*dqh(p)

            thvstar = tstar*(1._r8+0.61_r8*forc_q(c)) + 0.61_r8*forc_th(c)*qstar
            zeta(p) = zldis(p)*vkc*grav*thvstar/(ustar(p)**2*thv(c))

            if (zeta(p) >= 0._r8) then     !stable
               ! remove stability cap when biomass heat storage is active 
               if(use_biomass_heat_storage) then 
                  zeta(p) = min(100._r8,max(zeta(p),0.01_r8))
               else
                  zeta(p) = min(zetamax,max(zeta(p),0.01_r8))
               endif
               um(p) = max(ur(p),0.1_r8)
            else                     !unstable
               zeta(p) = max(-100._r8,min(zeta(p),-0.01_r8))
               wc = beta*(-grav*ustar(p)*thvstar*zii/thv(c))**0.333_r8
               um(p) = sqrt(ur(p)*ur(p)+wc*wc)
            end if
            obu(p) = zldis(p)/zeta(p)

            if (obuold(p)*obu(p) < 0._r8) nmozsgn(p) = nmozsgn(p)+1
            if (nmozsgn(p) >= 4) obu(p) = zldis(p)/(-0.01_r8)
            obuold(p) = obu(p)

         end do   ! end of filtered patch loop

         ! Test for convergence

         itlef = itlef+1
         if (itlef > itmin) then
            do f = 1, fn
               p = filterp(f)
               dele(p) = abs(efe(p)-efeb(p))
               efeb(p) = efe(p)
               det(p)  = max(del(p),del2(p))
               num_iter(p) = itlef
            end do
            fnold = fn
            fn = 0
            do f = 1, fnold
               p = filterp(f)
               if (.not. (det(p) < dtmin .and. dele(p) < dlemin)) then
                  fn = fn + 1
                  filterp(fn) = p
               end if
            end do
         end if
      end do ITERATION     ! End stability iteration
      call t_stopf('can_iter')

      fn = fnorig
      filterp(1:fn) = fporig(1:fn)

      do f = 1, fn
         p = filterp(f)
         c = patch%column(p)
         g = patch%gridcell(p)

         ! Energy balance check in canopy

         lw_grnd=(frac_sno(c)*t_soisno(c,snl(c)+1)**4 &
              +(1._r8-frac_sno(c)-frac_h2osfc(c))*t_soisno(c,1)**4 &
              +frac_h2osfc(c)*t_h2osfc(c)**4)

         err(p) = (1.0_r8-frac_rad_abs_by_stem(p))*(sabv(p) + air(p) + bir(p)*tlbef(p)**3 &
              *(tlbef(p) + 4._r8*dt_veg(p)) + cir(p)*lw_grnd) &
                - lw_leaf(p) + lw_stem(p) - eflx_sh_veg(p) - hvap*qflx_evap_veg(p) &
                - ((t_veg(p)-tl_ini(p))*cp_leaf(p)/dtime)

         !  Update stem temperature; adjust outgoing longwave
         !  does not account for changes in SH or internal LW,
         !  as that would change result for t_veg above
         if (use_biomass_heat_storage) then
            if (stem_biomass(p) > 0._r8) then
               dt_stem(p) = (frac_rad_abs_by_stem(p)*(sabv(p) + air(p) + bir(p)*ts_ini(p)**4 &
                    + cir(p)*lw_grnd) - eflx_sh_stem(p) &
                    + lw_leaf(p)- lw_stem(p))/(cp_stem(p)/dtime &
                    - frac_rad_abs_by_stem(p)*bir(p)*4._r8*ts_ini(p)**3)
            else
               dt_stem(p) = 0._r8
            endif

            dhsdt_canopy(p) = dt_stem(p)*cp_stem(p)/dtime &
                 +(t_veg(p)-tl_ini(p))*cp_leaf(p)/dtime

            t_stem(p) =  t_stem(p) + dt_stem(p)
         else
            dt_stem(p) = 0._r8
         endif

         delt    = wtal(p)*t_grnd(c)-wtl0(p)*t_veg(p)-wta0(p)*thm(p)-wtstem0(p)*t_stem(p)

         ! Fluxes from ground to canopy space

         taux(p) = -forc_rho(c)*forc_u(g)/ram1(p)
         tauy(p) = -forc_rho(c)*forc_v(g)/ram1(p)
         eflx_sh_grnd(p) = cpair*forc_rho(c)*wtg(p)*delt

         ! compute individual sensible heat fluxes
         delt_snow = wtal(p)*t_soisno(c,snl(c)+1)-wtl0(p)*t_veg(p)-wta0(p)*thm(p)-wtstem0(p)*t_stem(p)
         delt_soil  = wtal(p)*t_soisno(c,1)-wtl0(p)*t_veg(p)-wta0(p)*thm(p)-wtstem0(p)*t_stem(p)
         delt_h2osfc  = wtal(p)*t_h2osfc(c)-wtl0(p)*t_veg(p)-wta0(p)*thm(p)-wtstem0(p)*t_stem(p)

         eflx_sh_snow(p) = cpair*forc_rho(c)*wtg(p)*delt_snow
         eflx_sh_soil(p) = cpair*forc_rho(c)*wtg(p)*delt_soil
         eflx_sh_h2osfc(p) = cpair*forc_rho(c)*wtg(p)*delt_h2osfc
         qflx_evap_soi(p) = forc_rho(c)*wtgq(p)*delq(p)

         ! compute individual latent heat fluxes
         delq_snow = wtalq(p)*qg_snow(c)-wtlq0(p)*qsatl(p)-wtaq0(p)*forc_q(c)
         qflx_ev_snow(p) = forc_rho(c)*wtgq(p)*delq_snow

         delq_soil = wtalq(p)*qg_soil(c)-wtlq0(p)*qsatl(p)-wtaq0(p)*forc_q(c)
         qflx_ev_soil(p) = forc_rho(c)*wtgq(p)*delq_soil

         delq_h2osfc = wtalq(p)*qg_h2osfc(c)-wtlq0(p)*qsatl(p)-wtaq0(p)*forc_q(c)
         qflx_ev_h2osfc(p) = forc_rho(c)*wtgq(p)*delq_h2osfc

         ! 2 m height air temperature

         t_ref2m(p) = thm(p) + temp1(p)*dth(p)*(1._r8/temp12m(p) - 1._r8/temp1(p))
         t_ref2m_r(p) = t_ref2m(p)

         ! 2 m height specific humidity

         q_ref2m(p) = forc_q(c) + temp2(p)*dqh(p)*(1._r8/temp22m(p) - 1._r8/temp2(p))

         ! 2 m height relative humidity

         call QSat(t_ref2m(p), forc_pbot(c), qsat_ref2m, &
              es = e_ref2m)
         rh_ref2m(p) = min(100._r8, q_ref2m(p) / qsat_ref2m * 100._r8)
         rh_ref2m_r(p) = rh_ref2m(p)

         ! 2m vapor pressure deficit
         vpd_ref2m(p) = e_ref2m*(1._r8-rh_ref2m(p)/100._r8)

         ! Human Heat Stress
         if ( all_human_stress_indices .or. fast_human_stress_indices ) then
            call KtoC(t_ref2m(p), tc_ref2m(p))
            call VaporPres(rh_ref2m(p), e_ref2m, vap_ref2m(p))
            call Wet_BulbS(tc_ref2m(p),rh_ref2m(p), wbt_ref2m(p))
            call HeatIndex(tc_ref2m(p), rh_ref2m(p), nws_hi_ref2m(p))
            call AppTemp(tc_ref2m(p), vap_ref2m(p), u10_clm(p), appar_temp_ref2m(p))
            call swbgt(tc_ref2m(p), vap_ref2m(p), swbgt_ref2m(p))
            call hmdex(tc_ref2m(p), vap_ref2m(p), humidex_ref2m(p))
            call dis_coiS(tc_ref2m(p), rh_ref2m(p), wbt_ref2m(p), discomf_index_ref2mS(p))
            if ( all_human_stress_indices ) then
               call Wet_Bulb(t_ref2m(p), vap_ref2m(p), forc_pbot(c), rh_ref2m(p), q_ref2m(p), &
                             teq_ref2m(p), ept_ref2m(p), wb_ref2m(p))
               call dis_coi(tc_ref2m(p), wb_ref2m(p), discomf_index_ref2m(p))
               call THIndex(tc_ref2m(p), wb_ref2m(p), thic_ref2m(p), thip_ref2m(p))
               call SwampCoolEff(tc_ref2m(p), wb_ref2m(p), swmp80_ref2m(p), swmp65_ref2m(p))
            end if
            wbt_ref2m_r(p)            = wbt_ref2m(p)
            nws_hi_ref2m_r(p)         = nws_hi_ref2m(p)
            appar_temp_ref2m_r(p)     = appar_temp_ref2m(p)
            swbgt_ref2m_r(p)          = swbgt_ref2m(p)
            humidex_ref2m_r(p)        = humidex_ref2m(p)
            discomf_index_ref2mS_r(p) = discomf_index_ref2mS(p)
            if ( all_human_stress_indices ) then
               teq_ref2m_r(p)            = teq_ref2m(p)
               ept_ref2m_r(p)            = ept_ref2m(p)
               wb_ref2m_r(p)             = wb_ref2m(p)
               discomf_index_ref2m_r(p)  = discomf_index_ref2m(p)
               thic_ref2m_r(p)           = thic_ref2m(p)
               thip_ref2m_r(p)           = thip_ref2m(p)
               swmp80_ref2m_r(p)         = swmp80_ref2m(p)
               swmp65_ref2m_r(p)         = swmp65_ref2m(p)
            end if

         end if

         ! Downward longwave radiation below the canopy

         dlrad(p) = (1._r8-emv(p))*emg(c)*forc_lwrad(c) &
              + emv(p)*emg(c)*sb*tlbef(p)**3*(tlbef(p) + 4._r8*dt_veg(p)) &
              *(1.0_r8-frac_rad_abs_by_stem(p)) &
              + emv(p)*emg(c)*sb*ts_ini(p)**3*(ts_ini(p) + 4._r8*dt_stem(p)) &
              *frac_rad_abs_by_stem(p)

         ! Upward longwave radiation above the canopy

         ulrad(p) = ((1._r8-emg(c))*(1._r8-emv(p))*(1._r8-emv(p))*forc_lwrad(c) &
              + emv(p)*(1._r8+(1._r8-emg(c))*(1._r8-emv(p)))*sb &
              *tlbef(p)**3*(tlbef(p) + 4._r8*dt_veg(p))*(1._r8-frac_rad_abs_by_stem(p)) &
              + emv(p)*(1._r8+(1._r8-emg(c))*(1._r8-emv(p)))*sb &
              *ts_ini(p)**3*(ts_ini(p)+ 4._r8*dt_stem(p))*frac_rad_abs_by_stem(p) &
              + emg(c)*(1._r8-emv(p))*sb*lw_grnd)

         ! Calculate the skin temperature as a weighted sum of all the ground and vegetated fraction
         ! The weight is the so-called vegetation emissivity, but not that emv is actually an attentuation 
         ! function that goes to zero as LAI (ELAI + ESAI) go to zero.

         t_skin_patch(p)  =  emv(p)*t_veg(p)  +  (1._r8 - emv(p))*sqrt(sqrt(lw_grnd))

         ! Derivative of soil energy flux with respect to soil temperature

         cgrnds(p) = cgrnds(p) + cpair*forc_rho(c)*wtg(p)*wtal(p)
         cgrndl(p) = cgrndl(p) + forc_rho(c)*wtgq(p)*wtalq(p)*dqgdT(c)
         cgrnd(p)  = cgrnds(p) + cgrndl(p)*htvp(c)

         ! Update dew accumulation (kg/m2)
         if (t_veg(p) > tfrz ) then ! above freezing, update accumulation in liqcan
            if ((qflx_evap_veg(p)-qflx_tran_veg(p))*dtime > liqcan(p)) then ! all liq evap
               ! In this case, all liqcan will evap. Take remainder from snocan
               snocan(p)=snocan(p)+liqcan(p)+(qflx_tran_veg(p)-qflx_evap_veg(p))*dtime	 
            end if
            liqcan(p) = max(0._r8,liqcan(p)+(qflx_tran_veg(p)-qflx_evap_veg(p))*dtime)

         else if (t_veg(p) <= tfrz) then ! below freezing, update accumulation in snocan
            if ((qflx_evap_veg(p)-qflx_tran_veg(p))*dtime > snocan(p)) then ! all sno evap
               ! In this case, all snocan will evap. Take remainder from liqcan
               liqcan(p)=liqcan(p)+snocan(p)+(qflx_tran_veg(p)-qflx_evap_veg(p))*dtime
            end if
            snocan(p) = max(0._r8,snocan(p)+(qflx_tran_veg(p)-qflx_evap_veg(p))*dtime)
         end if

      end do
      
      if ( use_fates ) then
         
         
         call clm_fates%wrap_accumulatefluxes(nc,fn,filterp(1:fn))
         call clm_fates%wrap_hydraulics_drive(bounds,nc,soilstate_inst, &
               waterstatebulk_inst,waterdiagnosticbulk_inst,waterfluxbulk_inst, &
               fn, filterp, solarabs_inst,energyflux_inst)

      else

         ! Determine total photosynthesis
         
         call PhotosynthesisTotal(fn, filterp, &
              atm2lnd_inst, canopystate_inst, photosyns_inst)
         
         ! Calculate water use efficiency
         !   does not support multi-layer canopy
         if (nlevcan == 1) then 
            do f = 1, fn
               p = filterp(f)
               c = patch%column(p)
               g = patch%gridcell(p)
               
               if ( is_near_local_noon( grc%londeg(g), deltasec=3600 ) .and. fpsn(p)>0._r8 )then
                  gs        = 1.e-6_r8*(laisun(p)*gs_mol_sun(p,iv)+laisha(p)*gs_mol_sha(p,iv))    ! 1e-6  converts umolH2O->molH2O
                  if ( gs>0._r8 ) then
                     iwue_ln(p)   = fpsn(p)/gs
                  else
                     iwue_ln(p)   = spval
                  end if
               else
                  iwue_ln(p)   = spval
               end if
            end do
         else
            call endrun(msg=' ERROR: IWUELN calculation not compatible with nlevcan>1 ' // &
                 errMsg(sourcefile, __LINE__))
         end if
         ! Calculate ozone uptake. This needs to be done after rssun and rsshade are
         ! computed by the Photosynthesis routine. The updated ozone uptake computed here
         ! will be used in the next time step to calculate ozone stress for the next time
         ! step's photosynthesis calculations.
         
         ! COMPILER_BUG(wjs, 2014-11-29, pgi 14.7) The following dummy variable assignment is
         ! needed with pgi 14.7 on yellowstone; without it, forc_pbot_downscaled_col gets
         ! resized inappropriately in the following subroutine call, due to a compiler bug.
         dummy_to_make_pgi_happy = ubound(atm2lnd_inst%forc_pbot_downscaled_col, 1)
         call ozone_inst%CalcOzoneUptake( &
              bounds, fn, filterp, &
              forc_pbot = atm2lnd_inst%forc_pbot_downscaled_col(bounds%begc:bounds%endc), &
              forc_th   = atm2lnd_inst%forc_th_downscaled_col(bounds%begc:bounds%endc), &
              rssun     = photosyns_inst%rssun_patch(bounds%begp:bounds%endp), &
              rssha     = photosyns_inst%rssha_patch(bounds%begp:bounds%endp), &
              rb        = frictionvel_inst%rb1_patch(bounds%begp:bounds%endp), &
              ram       = frictionvel_inst%ram1_patch(bounds%begp:bounds%endp), &
              tlai      = canopystate_inst%tlai_patch(bounds%begp:bounds%endp))

         !---------------------------------------------------------
         !update Vc,max and Jmax by LUNA model
         if(use_luna)then
            call Acc24_Climate_LUNA(bounds, fn, filterp, &
                 canopystate_inst, photosyns_inst, &
                 surfalb_inst, solarabs_inst, &
                 temperature_inst)
            
            if(is_end_day)then
               
               call Acc240_Climate_LUNA(bounds, fn, filterp, &
                    o2(begp:endp), &
                    co2(begp:endp), &
                    rb(begp:endp), &
                    rhaf(begp:endp),&
                    temperature_inst, & 
                    photosyns_inst, &
                    surfalb_inst, &
                    solarabs_inst, &
                    waterdiagnosticbulk_inst,&
                    frictionvel_inst) 
               
               call Update_Photosynthesis_Capacity(bounds, fn, filterp, &
                    dayl_factor(begp:endp), &
                    atm2lnd_inst, &
                    temperature_inst, & 
                    canopystate_inst, &
                    photosyns_inst, &
                    surfalb_inst, &
                    solarabs_inst, &
                    waterdiagnosticbulk_inst,&
                    frictionvel_inst)        
               
               call Clear24_Climate_LUNA(bounds, fn, filterp, &
                    canopystate_inst, photosyns_inst, &
                    surfalb_inst, solarabs_inst, &
                    temperature_inst)
            endif
            
         endif
      end if

      ! Filter out patches which have small energy balance errors; report others

      fnold = fn
      fn = 0
      do f = 1, fnold
         p = filterp(f)
         if (abs(err(p)) > 0.1_r8) then
            fn = fn + 1
            filterp(fn) = p
         end if
      end do

      do f = 1, fn
         p = filterp(f)
         write(iulog,*) 'energy balance in canopy ',p,', err=',err(p)
      end do

    end associate


  end subroutine CanopyFluxes

end module CanopyFluxesMod
<|MERGE_RESOLUTION|>--- conflicted
+++ resolved
@@ -731,16 +731,11 @@
             ! (set surface area for stem, and fraction absorbed by stem to zero)
             if(.not.(is_tree(patch%itype(p)) .or. is_shrub(patch%itype(p))) &
                  .or. dbh(p) < min_stem_diameter) then
-<<<<<<< HEAD
-               frac_rad_abs_by_stem(p) = 0.0
-               sa_stem(p) = 0.0
+               frac_rad_abs_by_stem(p) = 0.0_r8
+               sa_stem(p) = 0.0_r8
 !KO
                sa_leaf(p) = sa_leaf(p) + esai(p)
 !KO
-=======
-               frac_rad_abs_by_stem(p) = 0.0_r8
-               sa_stem(p) = 0.0_r8
->>>>>>> 448fa92d
             endif
 
             ! if using Satellite Phenology mode, calculate leaf and stem biomass
