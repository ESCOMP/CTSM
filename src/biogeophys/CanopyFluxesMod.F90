module CanopyFluxesMod

#include "shr_assert.h"

  !------------------------------------------------------------------------------
  ! !DESCRIPTION:
  ! Performs calculation of leaf temperature and surface fluxes.
  ! SoilFluxes then determines soil/snow and ground temperatures and updates the surface 
  ! fluxes for the new ground temperature.
  !
  ! !USES:
  use shr_sys_mod           , only : shr_sys_flush
  use shr_kind_mod          , only : r8 => shr_kind_r8
  use shr_log_mod           , only : errMsg => shr_log_errMsg
  use abortutils            , only : endrun
  use clm_varctl            , only : iulog, use_cn, use_lch4, use_c13, use_c14, use_cndv, use_fates, &
                                     use_luna, use_hydrstress, use_biomass_heat_storage
  use clm_varpar            , only : nlevgrnd, nlevsno, mxpft
  use clm_varcon            , only : namep 
  use pftconMod             , only : pftcon
  use decompMod             , only : bounds_type
  use ActiveLayerMod        , only : active_layer_type
  use PhotosynthesisMod     , only : Photosynthesis, PhotoSynthesisHydraulicStress, PhotosynthesisTotal, Fractionation
  use EDAccumulateFluxesMod , only : AccumulateFluxes_ED
  use SoilMoistStressMod    , only : calc_effective_soilporosity, calc_volumetric_h2oliq
  use SoilMoistStressMod    , only : calc_root_moist_stress, set_perchroot_opt
  use SimpleMathMod         , only : array_div_vector
  use SurfaceResistanceMod  , only : do_soilevap_beta,do_soil_resistance_sl14
  use atm2lndType           , only : atm2lnd_type
  use CanopyStateType       , only : canopystate_type
  use EnergyFluxType        , only : energyflux_type
  use FrictionvelocityMod   , only : frictionvel_type
  use OzoneBaseMod          , only : ozone_base_type
  use SoilStateType         , only : soilstate_type
  use SolarAbsorbedType     , only : solarabs_type
  use SurfaceAlbedoType     , only : surfalb_type
  use TemperatureType       , only : temperature_type
  use WaterFluxBulkType         , only : waterfluxbulk_type
  use WaterStateBulkType        , only : waterstatebulk_type
  use WaterDiagnosticBulkType        , only : waterdiagnosticbulk_type
  use Wateratm2lndBulkType        , only : wateratm2lndbulk_type
  use HumanIndexMod         , only : humanindex_type
  use ch4Mod                , only : ch4_type
  use PhotosynthesisMod     , only : photosyns_type
  use GridcellType          , only : grc                
  use ColumnType            , only : col                
  use PatchType             , only : patch                
  use EDTypesMod            , only : ed_site_type
  use SoilWaterRetentionCurveMod, only : soil_water_retention_curve_type
  use LunaMod               , only : Update_Photosynthesis_Capacity, Acc24_Climate_LUNA,Acc240_Climate_LUNA,Clear24_Climate_LUNA
  !
  ! !PUBLIC TYPES:
  implicit none
  !
  ! !PUBLIC MEMBER FUNCTIONS:
  public :: CanopyFluxesReadNML     ! Read in namelist settings
  public :: CanopyFluxes            ! Calculate canopy fluxes
  public :: readParams

  type, private :: params_type
     real(r8) :: lai_dl   ! Plant litter area index (m2/m2)
     real(r8) :: z_dl     ! Litter layer thickness (m)
     real(r8) :: a_coef   ! Drag coefficient under less dense canopy (unitless)
     real(r8) :: a_exp    ! Drag exponent under less dense canopy (unitless)
     real(r8) :: csoilc   ! Soil drag coefficient under dense canopy (unitless)
     real(r8) :: cv       ! Turbulent transfer coeff. between canopy surface and canopy air (m/s^(1/2))
     real(r8) :: wind_min ! Minimum wind speed at the atmospheric forcing height (m/s)
  end type params_type
  type(params_type), private ::  params_inst

  !
  ! !PUBLIC DATA MEMBERS:
  ! true => btran is based only on unfrozen soil levels
  logical,  public :: perchroot     = .false.  

  ! true  => btran is based on active layer (defined over two years); 
  ! false => btran is based on currently unfrozen levels
  logical,  public :: perchroot_alt = .false.  
  !
  ! !PRIVATE DATA MEMBERS:
  logical, private :: use_undercanopy_stability = .false.      ! use undercanopy stability term or not
  integer, private :: itmax_canopy_fluxes = -1  ! max # of iterations used in subroutine CanopyFluxes

  character(len=*), parameter, private :: sourcefile = &
       __FILE__
  !------------------------------------------------------------------------------

contains

  !------------------------------------------------------------------------
  subroutine CanopyFluxesReadNML(NLFilename)
    !
    ! !DESCRIPTION:
    ! Read the namelist for Canopy Fluxes
    !
    ! !USES:
    use fileutils      , only : getavu, relavu, opnfil
    use shr_nl_mod     , only : shr_nl_find_group_name
    use spmdMod        , only : masterproc, mpicom
    use shr_mpi_mod    , only : shr_mpi_bcast
    use clm_varctl     , only : iulog
    !
    ! !ARGUMENTS:
    character(len=*), intent(IN) :: NLFilename ! Namelist filename
    !
    ! !LOCAL VARIABLES:
    integer :: ierr                 ! error code
    integer :: unitn                ! unit for namelist file

    character(len=*), parameter :: subname = 'CanopyFluxesReadNML'
    character(len=*), parameter :: nmlname = 'canopyfluxes_inparm'
    !-----------------------------------------------------------------------

    namelist /canopyfluxes_inparm/ use_undercanopy_stability
    namelist /canopyfluxes_inparm/ use_biomass_heat_storage
    namelist /canopyfluxes_inparm/ itmax_canopy_fluxes

    ! Initialize options to default values, in case they are not specified in
    ! the namelist

    if (masterproc) then
       unitn = getavu()
       write(iulog,*) 'Read in '//nmlname//'  namelist'
       call opnfil (NLFilename, unitn, 'F')
       call shr_nl_find_group_name(unitn, nmlname, status=ierr)
       if (ierr == 0) then
          read(unitn, nml=canopyfluxes_inparm, iostat=ierr)
          if (ierr /= 0) then
             call endrun(msg="ERROR reading "//nmlname//"namelist"//errmsg(sourcefile, __LINE__))
          end if
       else
          call endrun(msg="ERROR could NOT find "//nmlname//"namelist"//errmsg(sourcefile, __LINE__))
       end if

       if (itmax_canopy_fluxes < 1) then
          call endrun(msg=' ERROR: expecting itmax_canopy_fluxes > 0 ' // &
            errMsg(sourcefile, __LINE__))
       end if

       call relavu( unitn )
    end if

    call shr_mpi_bcast (use_undercanopy_stability, mpicom)
    call shr_mpi_bcast (use_biomass_heat_storage, mpicom)
    call shr_mpi_bcast (itmax_canopy_fluxes, mpicom)

    if (masterproc) then
       write(iulog,*) ' '
       write(iulog,*) nmlname//' settings:'
       write(iulog,nml=canopyfluxes_inparm)
       write(iulog,*) ' '
    end if

  end subroutine CanopyFluxesReadNML

  !------------------------------------------------------------------------------
  subroutine readParams( ncid )
    !
    ! !USES:
    use ncdio_pio, only: file_desc_t
    use paramUtilMod, only: readNcdioScalar
    !
    ! !ARGUMENTS:
    implicit none
    type(file_desc_t),intent(inout) :: ncid   ! pio netCDF file id
    !
    ! !LOCAL VARIABLES:
    character(len=*), parameter :: subname = 'readParams_CanopyFluxes'
    !--------------------------------------------------------------------

    !added by K.Sakaguchi for litter resistance: Plant litter area index (m2/m2)
    call readNcdioScalar(ncid, 'lai_dl', subname, params_inst%lai_dl)
    !added by K.Sakaguchi for litter resistance: Litter layer thickness (m)
    call readNcdioScalar(ncid, 'z_dl', subname, params_inst%z_dl)
    ! Drag coefficient under less dense canopy (unitless)
    call readNcdioScalar(ncid, 'a_coef', subname, params_inst%a_coef)
    ! Drag exponent under less dense canopy (unitless)
    call readNcdioScalar(ncid, 'a_exp', subname, params_inst%a_exp)
    ! Drag coefficient for soil under dense canopy (unitless)
    call readNcdioScalar(ncid, 'csoilc', subname, params_inst%csoilc)
    ! Turbulent transfer coeff between canopy surface and canopy air (m/s^(1/2))
    call readNcdioScalar(ncid, 'cv', subname, params_inst%cv)
    ! Minimum wind speed at the atmospheric forcing height (m/s)
    call readNcdioScalar(ncid, 'wind_min', subname, params_inst%wind_min)

  end subroutine readParams

  !------------------------------------------------------------------------------
  subroutine CanopyFluxes(bounds,  num_exposedvegp, filter_exposedvegp,                  &
       clm_fates, nc, active_layer_inst, atm2lnd_inst, canopystate_inst,                 &
       energyflux_inst, frictionvel_inst, soilstate_inst, solarabs_inst, surfalb_inst,   &
       temperature_inst, waterfluxbulk_inst, waterstatebulk_inst,                        &
       waterdiagnosticbulk_inst, wateratm2lndbulk_inst, ch4_inst, ozone_inst,            &
       photosyns_inst, &
       humanindex_inst, soil_water_retention_curve, &
       downreg_patch, leafn_patch, froot_carbon, croot_carbon)
    !
    ! !DESCRIPTION:
    ! 1. Calculates the leaf temperature:
    ! 2. Calculates the leaf fluxes, transpiration, photosynthesis and
    !    updates the dew accumulation due to evaporation.
    !
    ! Method:
    ! Use the Newton-Raphson iteration to solve for the foliage
    ! temperature that balances the surface energy budget:
    !
    ! f(t_veg) = Net radiation - Sensible - Latent = 0
    ! f(t_veg) + d(f)/d(t_veg) * dt_veg = 0     (*)
    !
    ! Note:
    ! (1) In solving for t_veg, t_grnd is given from the previous timestep.
    ! (2) The partial derivatives of aerodynamical resistances, which cannot
    !     be determined analytically, are ignored for d(H)/dT and d(LE)/dT
    ! (3) The weighted stomatal resistance of sunlit and shaded foliage is used
    ! (4) Canopy air temperature and humidity are derived from => Hc + Hg = Ha
    !                                                          => Ec + Eg = Ea
    ! (5) Energy loss is due to: numerical truncation of energy budget equation
    !     (*); and "ecidif" (see the code) which is dropped into the sensible
    !     heat
    ! (6) The convergence criteria: the difference, del = t_veg(n+1)-t_veg(n)
    !     and del2 = t_veg(n)-t_veg(n-1) less than 0.01 K, and the difference
    !     of water flux from the leaf between the iteration step (n+1) and (n)
    !     less than 0.1 W/m2; or the iterative steps over 40.
    !
    ! !USES:
    use shr_const_mod      , only : SHR_CONST_RGAS, shr_const_pi
    use clm_time_manager   , only : get_step_size_real, get_prev_date,is_end_curr_day
    use clm_varcon         , only : sb, cpair, hvap, vkc, grav, denice, c_to_b
    use clm_varcon         , only : denh2o, tfrz, tlsai_crit, alpha_aero
    use clm_varcon         , only : c14ratio
    use clm_varcon         , only : c_water, c_dry_biomass
    use perf_mod           , only : t_startf, t_stopf
    use QSatMod            , only : QSat
    use CLMFatesInterfaceMod, only : hlm_fates_interface_type
    use HumanIndexMod      , only : all_human_stress_indices, fast_human_stress_indices, &
                                    Wet_Bulb, Wet_BulbS, HeatIndex, AppTemp, &
                                    swbgt, hmdex, dis_coi, dis_coiS, THIndex, &
                                    SwampCoolEff, KtoC, VaporPres
    use SoilWaterRetentionCurveMod, only : soil_water_retention_curve_type
    !
    ! !ARGUMENTS:
    type(bounds_type)                      , intent(in)            :: bounds 
    integer                                , intent(in)            :: num_exposedvegp        ! number of points in filter_exposedvegp
    integer                                , intent(in)            :: filter_exposedvegp(:)  ! patch filter for non-snow-covered veg
    type(hlm_fates_interface_type)         , intent(inout)         :: clm_fates
    integer                                , intent(in)            :: nc ! clump index
    type(active_layer_type)                , intent(in)            :: active_layer_inst
    type(atm2lnd_type)                     , intent(in)            :: atm2lnd_inst
    type(canopystate_type)                 , intent(inout)         :: canopystate_inst
    type(energyflux_type)                  , intent(inout)         :: energyflux_inst
    type(frictionvel_type)                 , intent(inout)         :: frictionvel_inst
    type(solarabs_type)                    , intent(inout)         :: solarabs_inst
    type(surfalb_type)                     , intent(in)            :: surfalb_inst
    type(soilstate_type)                   , intent(inout)         :: soilstate_inst
    type(temperature_type)                 , intent(inout)         :: temperature_inst
    type(waterstatebulk_type)              , intent(inout)         :: waterstatebulk_inst
    type(waterdiagnosticbulk_type)         , intent(inout)         :: waterdiagnosticbulk_inst
    type(waterfluxbulk_type)               , intent(inout)         :: waterfluxbulk_inst
    type(wateratm2lndbulk_type)            , intent(inout)         :: wateratm2lndbulk_inst
    type(ch4_type)                         , intent(inout)         :: ch4_inst
    class(ozone_base_type)                 , intent(inout)         :: ozone_inst
    type(photosyns_type)                   , intent(inout)         :: photosyns_inst
    type(humanindex_type)                  , intent(inout)         :: humanindex_inst
    class(soil_water_retention_curve_type) , intent(in)            :: soil_water_retention_curve
    real(r8), intent(in) :: downreg_patch(bounds%begp:) ! fractional reduction in GPP due to N limitation (dimensionless)
    real(r8), intent(in) :: leafn_patch(bounds%begp:)   ! leaf N (gN/m2)
    real(r8), intent(inout) :: froot_carbon(bounds%begp:)  ! fine root biomass (gC/m2)
    real(r8), intent(inout) :: croot_carbon(bounds%begp:)  ! live coarse root biomass (gC/m2)
    !
    ! !LOCAL VARIABLES:
    real(r8), pointer   :: bsun(:)          ! sunlit canopy transpiration wetness factor (0 to 1)
    real(r8), pointer   :: bsha(:)          ! shaded canopy transpiration wetness factor (0 to 1)
    real(r8), parameter :: btran0 = 0.0_r8  ! initial value
    real(r8), parameter :: zii = 1000.0_r8  ! convective boundary layer height [m]
    real(r8), parameter :: beta = 1.0_r8    ! coefficient of conective velocity [-]
    real(r8), parameter :: delmax = 1.0_r8  ! maxchange in  leaf temperature [K]
    real(r8), parameter :: dlemin = 0.1_r8  ! max limit for energy flux convergence [w/m2]
    real(r8), parameter :: dtmin = 0.01_r8  ! max limit for temperature convergence [K]
    integer , parameter :: itmin = 2        ! minimum number of iteration [-]

    !added by K.Sakaguchi for stability formulation
    real(r8), parameter :: ria  = 0.5_r8             ! free parameter for stable formulation (currently = 0.5, "gamma" in Sakaguchi&Zeng,2008)

    real(r8) :: dtime                                ! land model time step (sec)
    real(r8) :: zldis(bounds%begp:bounds%endp)       ! reference height "minus" zero displacement height [m]
    real(r8) :: wc                                   ! convective velocity [m/s]
    real(r8) :: dth(bounds%begp:bounds%endp)         ! diff of virtual temp. between ref. height and surface
    real(r8) :: dthv(bounds%begp:bounds%endp)        ! diff of vir. poten. temp. between ref. height and surface
    real(r8) :: dqh(bounds%begp:bounds%endp)         ! diff of humidity between ref. height and surface
    real(r8) :: ur(bounds%begp:bounds%endp)          ! wind speed at reference height [m/s]
    real(r8) :: temp1(bounds%begp:bounds%endp)       ! relation for potential temperature profile
    real(r8) :: temp12m(bounds%begp:bounds%endp)     ! relation for potential temperature profile applied at 2-m
    real(r8) :: temp2(bounds%begp:bounds%endp)       ! relation for specific humidity profile
    real(r8) :: temp22m(bounds%begp:bounds%endp)     ! relation for specific humidity profile applied at 2-m
    real(r8) :: tstar                                ! temperature scaling parameter
    real(r8) :: qstar                                ! moisture scaling parameter
    real(r8) :: thvstar                              ! virtual potential temperature scaling parameter
    real(r8) :: rpp                                  ! fraction of potential evaporation from leaf [-]
    real(r8) :: rppdry                               ! fraction of potential evaporation through transp [-]
    real(r8) :: cf                                   ! heat transfer coefficient from leaves [-]
    real(r8) :: rb(bounds%begp:bounds%endp)          ! leaf boundary layer resistance [s/m]
    real(r8) :: rah(bounds%begp:bounds%endp,2)       ! thermal resistance [s/m]  (air, ground)
    real(r8) :: raw(bounds%begp:bounds%endp,2)       ! moisture resistance [s/m] (air, ground)
    real(r8) :: wta                                  ! heat conductance for air [m/s]
    real(r8) :: wtg(bounds%begp:bounds%endp)         ! heat conductance for ground [m/s]
    real(r8) :: wtl                                  ! heat conductance for leaf [m/s]
    real(r8) :: wtstem                               ! heat conductance for stem [m/s]
    real(r8) :: wta0(bounds%begp:bounds%endp)        ! normalized heat conductance for air [-]
    real(r8) :: wtl0(bounds%begp:bounds%endp)        ! normalized heat conductance for leaf [-]
    real(r8) :: wtg0                                 ! normalized heat conductance for ground [-]
    real(r8) :: wtstem0(bounds%begp:bounds%endp)     ! normalized heat conductance for stem [-]
    real(r8) :: wtal(bounds%begp:bounds%endp)        ! normalized heat conductance for air and leaf [-]
    real(r8) :: wtga(bounds%begp:bounds%endp)        ! normalized heat cond. for air and ground  [-]
    real(r8) :: wtaq                                 ! latent heat conductance for air [m/s]
    real(r8) :: wtlq                                 ! latent heat conductance for leaf [m/s]
    real(r8) :: wtgq(bounds%begp:bounds%endp)        ! latent heat conductance for ground [m/s]
    real(r8) :: wtaq0(bounds%begp:bounds%endp)       ! normalized latent heat conductance for air [-]
    real(r8) :: wtlq0(bounds%begp:bounds%endp)       ! normalized latent heat conductance for leaf [-]
    real(r8) :: wtgq0                                ! normalized heat conductance for ground [-]
    real(r8) :: wtalq(bounds%begp:bounds%endp)       ! normalized latent heat cond. for air and leaf [-]
    real(r8) :: wtgaq                                ! normalized latent heat cond. for air and ground [-]
    real(r8) :: el(bounds%begp:bounds%endp)          ! vapor pressure on leaf surface [pa]
    real(r8) :: qsatl(bounds%begp:bounds%endp)       ! leaf specific humidity [kg/kg]
    real(r8) :: qsatldT(bounds%begp:bounds%endp)     ! derivative of "qsatl" on "t_veg"
    real(r8) :: e_ref2m                              ! 2 m height surface saturated vapor pressure [Pa]
    real(r8) :: qsat_ref2m                           ! 2 m height surface saturated specific humidity [kg/kg]
    real(r8) :: air(bounds%begp:bounds%endp)         ! atmos. radiation temporay set
    real(r8) :: bir(bounds%begp:bounds%endp)         ! atmos. radiation temporay set
    real(r8) :: cir(bounds%begp:bounds%endp)         ! atmos. radiation temporay set
    real(r8) :: dc1,dc2                              ! derivative of energy flux [W/m2/K]
    real(r8) :: delt                                 ! temporary
    real(r8) :: delq(bounds%begp:bounds%endp)        ! temporary
    real(r8) :: del(bounds%begp:bounds%endp)         ! absolute change in leaf temp in current iteration [K]
    real(r8) :: del2(bounds%begp:bounds%endp)        ! change in leaf temperature in previous iteration [K]
    real(r8) :: dele(bounds%begp:bounds%endp)        ! change in latent heat flux from leaf [K]
    real(r8) :: dels                                 ! change in leaf temperature in current iteration [K]
    real(r8) :: det(bounds%begp:bounds%endp)         ! maximum leaf temp. change in two consecutive iter [K]
    real(r8) :: efeb(bounds%begp:bounds%endp)        ! latent heat flux from leaf (previous iter) [mm/s]
    real(r8) :: efeold                               ! latent heat flux from leaf (previous iter) [mm/s]
    real(r8) :: efpot                                ! potential latent energy flux [kg/m2/s]
    real(r8) :: efe(bounds%begp:bounds%endp)         ! water flux from leaf [mm/s]
    real(r8) :: efsh                                 ! sensible heat from leaf [mm/s]
    real(r8) :: obuold(bounds%begp:bounds%endp)      ! monin-obukhov length from previous iteration
    real(r8) :: tlbef(bounds%begp:bounds%endp)       ! leaf temperature from previous iteration [K]
    real(r8) :: tl_ini(bounds%begp:bounds%endp)      ! leaf temperature from beginning of time step [K]
    real(r8) :: ts_ini(bounds%begp:bounds%endp)      ! stem temperature from beginning of time step [K]
    real(r8) :: ecidif                               ! excess energies [W/m2]
    real(r8) :: err(bounds%begp:bounds%endp)         ! balance error
    real(r8) :: erre                                 ! balance error
    real(r8) :: co2(bounds%begp:bounds%endp)         ! atmospheric co2 partial pressure (pa)
    real(r8) :: c13o2(bounds%begp:bounds%endp)       ! atmospheric c13o2 partial pressure (pa)
    real(r8) :: o2(bounds%begp:bounds%endp)          ! atmospheric o2 partial pressure (pa)
    real(r8) :: svpts(bounds%begp:bounds%endp)       ! saturation vapor pressure at t_veg (pa)
    real(r8) :: eah(bounds%begp:bounds%endp)         ! canopy air vapor pressure (pa)
    real(r8) :: s_node                               ! vol_liq/eff_porosity
    real(r8) :: smp_node                             ! matrix potential
    real(r8) :: smp_node_lf                          ! F. Li and S. Levis
    real(r8) :: vol_liq                              ! partial volume of liquid water in layer
    integer  :: itlef                                ! counter for leaf temperature iteration [-]
    integer  :: nmozsgn(bounds%begp:bounds%endp)     ! number of times stability changes sign
    real(r8) :: w                                    ! exp(-LSAI)
    real(r8) :: csoilcn                              ! interpolated csoilc for less than dense canopies
    real(r8) :: fm(bounds%begp:bounds%endp)          ! needed for BGC only to diagnose 10m wind speed
    real(r8) :: wtshi                                ! sensible heat resistance for air, grnd and leaf [-]
    real(r8) :: wtsqi                                ! latent heat resistance for air, grnd and leaf [-]
    integer  :: j                                    ! soil/snow level index
    integer  :: p                                    ! patch index
    integer  :: c                                    ! column index
    integer  :: l                                    ! landunit index
    integer  :: g                                    ! gridcell index
    integer  :: fn                                   ! number of values in vegetated patch filter
    integer  :: filterp(bounds%endp-bounds%begp+1)   ! vegetated patch filter
    integer  :: fnorig                               ! number of values in patch filter copy
    integer  :: fporig(bounds%endp-bounds%begp+1)    ! temporary filter
    integer  :: fnold                                ! temporary copy of patch count
    integer  :: f                                    ! filter index
    logical  :: found                                ! error flag for canopy above forcing hgt
    integer  :: index                                ! patch index for error
    real(r8) :: egvf                                 ! effective green vegetation fraction
    real(r8) :: lt                                   ! elai+esai
    real(r8) :: ri                                   ! stability parameter for under canopy air (unitless)
    real(r8) :: csoilb                               ! turbulent transfer coefficient over bare soil (unitless)
    real(r8) :: ricsoilc                             ! modified transfer coefficient under dense canopy (unitless)
    real(r8) :: snow_depth_c                         ! critical snow depth to cover plant litter (m)
    real(r8) :: rdl                                  ! dry litter layer resistance for water vapor  (s/m)
    real(r8) :: elai_dl                              ! exposed (dry) plant litter area index
    real(r8) :: fsno_dl                              ! effective snow cover over plant litter
    real(r8) :: dayl_factor(bounds%begp:bounds%endp) ! scalar (0-1) for daylength effect on Vcmax
    ! If no unfrozen layers, put all in the top layer.
    real(r8) :: rootsum(bounds%begp:bounds%endp)
    real(r8) :: delt_snow
    real(r8) :: delt_soil
    real(r8) :: delt_h2osfc
    real(r8) :: lw_grnd
    real(r8) :: delq_snow
    real(r8) :: delq_soil
    real(r8) :: delq_h2osfc
    real(r8) :: dt_veg(bounds%begp:bounds%endp)          ! change in t_veg, last iteration (Kelvin)                              
    integer  :: jtop(bounds%begc:bounds%endc)            ! lbning
    integer  :: filterc_tmp(bounds%endp-bounds%begp+1)   ! temporary variable
    integer  :: ft                                       ! plant functional type index
    real(r8) :: h2ocan                                   ! total canopy water (mm H2O)
    real(r8) :: dt_veg_temp(bounds%begp:bounds%endp)
    integer  :: iv
    logical  :: is_end_day                               ! is end of current day
    real(r8) :: tl_ini                                   ! leaf temperature from beginning of time step [K]
    real(r8) :: ts_ini                                   ! stem temperature from beginning of time step [K]
    real(r8) :: cp_leaf                                  !heat capacity of leaves
    real(r8) :: dt_stem                                  !change in stem temperature
    real(r8) :: frac_rad_abs_by_stem                     !fraction of incoming radiation absorbed by stems
    real(r8) :: lw_stem                                  !internal longwave stem
    real(r8) :: lw_leaf                                  !internal longwave leaf
    real(r8) :: sa_internal                              !min(sa_stem,sa_leaf)

    real(r8) :: dbh(bounds%begp:bounds%endp)       !diameter at breast height of vegetation
    real(r8) :: cp_leaf(bounds%begp:bounds%endp)   !heat capacity of leaves
    real(r8) :: cp_stem(bounds%begp:bounds%endp)   !heat capacity of stems
    real(r8) :: rstem(bounds%begp:bounds%endp)     !stem resistance to heat transfer
    real(r8) :: dt_stem(bounds%begp:bounds%endp)   !change in stem temperature
    real(r8) :: frac_rad_abs_by_stem(bounds%begp:bounds%endp)     !fraction of incoming radiation absorbed by stems
    real(r8) :: lw_stem(bounds%begp:bounds%endp)   !internal longwave stem
    real(r8) :: lw_leaf(bounds%begp:bounds%endp)   !internal longwave leaf
    real(r8) :: sa_stem(bounds%begp:bounds%endp)   !surface area stem m2/m2_ground
    real(r8) :: sa_leaf(bounds%begp:bounds%endp)   !surface area leaf m2/m2_ground
    real(r8) :: sa_internal(bounds%begp:bounds%endp)   !min(sa_stem,sa_leaf)
    real(r8) :: uuc(bounds%begp:bounds%endp)       ! undercanopy windspeed
    real(r8) :: carea_stem                         !cross-sectional area of stem
    real(r8) :: dlrad_leaf                         !Downward longwave radition from leaf

    ! Indices for raw and rah
    integer, parameter :: above_canopy = 1         ! Above canopy
    integer, parameter :: below_canopy = 2         ! Below canopy
    ! Biomass heat storage tuning parameters
    ! These parameters can be used to account for differences
    ! in vegetation shape.
    real(r8), parameter :: k_vert     = 0.1_r8         !vertical distribution of stem
    real(r8), parameter :: k_cyl_vol  = 1.0_r8         !departure from cylindrical volume
    real(r8), parameter :: k_cyl_area = 1.0_r8         !departure from cylindrical area
    real(r8), parameter :: k_internal = 0.0_r8         !self-absorbtion of leaf/stem longwave
    real(r8), parameter :: min_stem_diameter = 0.05_r8 !minimum stem diameter for which to calculate stem interactions

    integer :: dummy_to_make_pgi_happy
    !------------------------------------------------------------------------------

    SHR_ASSERT_ALL_FL((ubound(downreg_patch) == (/bounds%endp/)), sourcefile, __LINE__)
    SHR_ASSERT_ALL_FL((ubound(leafn_patch) == (/bounds%endp/)), sourcefile, __LINE__)

    associate(                                                                    & 
         t_stem                 => temperature_inst%t_stem_patch                , & ! Output: [real(r8) (:)   ]  stem temperature (Kelvin)
         dhsdt_canopy           => energyflux_inst%dhsdt_canopy_patch           , & ! Output: [real(r8) (:)   ]  change in heat storage of stem (W/m**2) [+ to atm]
         soilresis              => soilstate_inst%soilresis_col                 , & ! Input:  [real(r8) (:)   ]  soil evaporative resistance
         snl                    => col%snl                                      , & ! Input:  [integer  (:)   ]  number of snow layers
         dayl                   => grc%dayl                                     , & ! Input:  [real(r8) (:)   ]  daylength (s)
         max_dayl               => grc%max_dayl                                 , & ! Input:  [real(r8) (:)   ]  maximum daylength for this grid cell (s)
         is_tree                => pftcon%is_tree                               , & ! Input:  tree patch or not
         is_shrub               => pftcon%is_shrub                              , & ! Input:  shrub patch or not
         dleaf                  => pftcon%dleaf                                 , & ! Input:  characteristic leaf dimension (m)
         dbh_param              => pftcon%dbh                                   , & ! Input:  diameter at brest height (m)
         fbw                    => pftcon%fbw                                   , & ! Input:  fraction of biomass that is water
         nstem                  => pftcon%nstem                                 , & ! Input:  stem number density (#ind/m2)
         rstem_per_dbh          => pftcon%rstem_per_dbh                         , & ! Input:  stem resistance per stem diameter (s/m**2)
         wood_density           => pftcon%wood_density                          , & ! Input:  dry wood density (kg/m3)

         forc_lwrad             => atm2lnd_inst%forc_lwrad_downscaled_col       , & ! Input:  [real(r8) (:)   ]  downward infrared (longwave) radiation (W/m**2)                       
         forc_q                 => wateratm2lndbulk_inst%forc_q_downscaled_col  , & ! Input:  [real(r8) (:)   ]  atmospheric specific humidity (kg/kg)
         forc_pbot              => atm2lnd_inst%forc_pbot_downscaled_col        , & ! Input:  [real(r8) (:)   ]  atmospheric pressure (Pa)                                             
         forc_th                => atm2lnd_inst%forc_th_downscaled_col          , & ! Input:  [real(r8) (:)   ]  atmospheric potential temperature (Kelvin)                            
         forc_rho               => atm2lnd_inst%forc_rho_downscaled_col         , & ! Input:  [real(r8) (:)   ]  density (kg/m**3)                                                     
         forc_t                 => atm2lnd_inst%forc_t_downscaled_col           , & ! Input:  [real(r8) (:)   ]  atmospheric temperature (Kelvin)                                      
         forc_u                 => atm2lnd_inst%forc_u_grc                      , & ! Input:  [real(r8) (:)   ]  atmospheric wind speed in east direction (m/s)                        
         forc_v                 => atm2lnd_inst%forc_v_grc                      , & ! Input:  [real(r8) (:)   ]  atmospheric wind speed in north direction (m/s)                       
         forc_pco2              => atm2lnd_inst%forc_pco2_grc                   , & ! Input:  [real(r8) (:)   ]  partial pressure co2 (Pa)                                             
         forc_pc13o2            => atm2lnd_inst%forc_pc13o2_grc                 , & ! Input:  [real(r8) (:)   ]  partial pressure c13o2 (Pa)                                           
         forc_po2               => atm2lnd_inst%forc_po2_grc                    , & ! Input:  [real(r8) (:)   ]  partial pressure o2 (Pa)                                              

         tc_ref2m               => humanindex_inst%tc_ref2m_patch               , & ! Output: [real(r8) (:)   ]  2 m height surface air temperature (C)
         vap_ref2m              => humanindex_inst%vap_ref2m_patch              , & ! Output: [real(r8) (:)   ]  2 m height vapor pressure (Pa)
         appar_temp_ref2m       => humanindex_inst%appar_temp_ref2m_patch       , & ! Output: [real(r8) (:)   ]  2 m apparent temperature (C)
         appar_temp_ref2m_r     => humanindex_inst%appar_temp_ref2m_r_patch     , & ! Output: [real(r8) (:)   ]  Rural 2 m apparent temperature (C)
         swbgt_ref2m            => humanindex_inst%swbgt_ref2m_patch            , & ! Output: [real(r8) (:)   ]  2 m Simplified Wetbulb Globe temperature (C)
         swbgt_ref2m_r          => humanindex_inst%swbgt_ref2m_r_patch          , & ! Output: [real(r8) (:)   ]  Rural 2 m Simplified Wetbulb Globe temperature (C)
         humidex_ref2m          => humanindex_inst%humidex_ref2m_patch          , & ! Output: [real(r8) (:)   ]  2 m Humidex (C)
         humidex_ref2m_r        => humanindex_inst%humidex_ref2m_r_patch        , & ! Output: [real(r8) (:)   ]  Rural 2 m Humidex (C)
         wbt_ref2m              => humanindex_inst%wbt_ref2m_patch              , & ! Output: [real(r8) (:)   ]  2 m Stull Wet Bulb temperature (C)
         wbt_ref2m_r            => humanindex_inst%wbt_ref2m_r_patch            , & ! Output: [real(r8) (:)   ]  Rural 2 m Stull Wet Bulb temperature (C)
         wb_ref2m               => humanindex_inst%wb_ref2m_patch               , & ! Output: [real(r8) (:)   ]  2 m Wet Bulb temperature (C)
         wb_ref2m_r             => humanindex_inst%wb_ref2m_r_patch             , & ! Output: [real(r8) (:)   ]  Rural 2 m Wet Bulb temperature (C)
         teq_ref2m              => humanindex_inst%teq_ref2m_patch              , & ! Output: [real(r8) (:)   ]  2 m height Equivalent temperature (K)
         teq_ref2m_r            => humanindex_inst%teq_ref2m_r_patch            , & ! Output: [real(r8) (:)   ]  Rural 2 m Equivalent temperature (K)
         ept_ref2m              => humanindex_inst%ept_ref2m_patch              , & ! Output: [real(r8) (:)   ]  2 m height Equivalent Potential temperature (K)
         ept_ref2m_r            => humanindex_inst%ept_ref2m_r_patch            , & ! Output: [real(r8) (:)   ]  Rural 2 m height Equivalent Potential temperature (K)
         discomf_index_ref2m    => humanindex_inst%discomf_index_ref2m_patch    , & ! Output: [real(r8) (:)   ]  2 m Discomfort Index temperature (C)
         discomf_index_ref2m_r  => humanindex_inst%discomf_index_ref2m_r_patch  , & ! Output: [real(r8) (:)   ]  Rural 2 m Discomfort Index temperature (C)
         discomf_index_ref2mS   => humanindex_inst%discomf_index_ref2mS_patch   , & ! Output: [real(r8) (:)   ]  2 m height Discomfort Index Stull temperature (C)
         discomf_index_ref2mS_r => humanindex_inst%discomf_index_ref2mS_r_patch , & ! Output: [real(r8) (:)   ]  Rural 2 m Discomfort Index Stull temperature (K)
         nws_hi_ref2m           => humanindex_inst%nws_hi_ref2m_patch           , & ! Output: [real(r8) (:)   ]  2 m NWS Heat Index (C)
         nws_hi_ref2m_r         => humanindex_inst%nws_hi_ref2m_r_patch         , & ! Output: [real(r8) (:)   ]  Rural 2 m NWS Heat Index (C)
         thip_ref2m             => humanindex_inst%thip_ref2m_patch             , & ! Output: [real(r8) (:)   ]  2 m Temperature Humidity Index Physiology (C)
         thip_ref2m_r           => humanindex_inst%thip_ref2m_r_patch           , & ! Output: [real(r8) (:)   ]  Rural 2 m Temperature Humidity Index Physiology (C)
         thic_ref2m             => humanindex_inst%thic_ref2m_patch             , & ! Output: [real(r8) (:)   ]  2 m Temperature Humidity Index Comfort (C)
         thic_ref2m_r           => humanindex_inst%thic_ref2m_r_patch           , & ! Output: [real(r8) (:)   ]  Rural 2 m Temperature Humidity Index Comfort (C)
         swmp65_ref2m           => humanindex_inst%swmp65_ref2m_patch           , & ! Output: [real(r8) (:)   ]  2 m Swamp Cooler temperature 65% effi (C)
         swmp65_ref2m_r         => humanindex_inst%swmp65_ref2m_r_patch         , & ! Output: [real(r8) (:)   ]  Rural 2 m Swamp Cooler temperature 65% effi (C)
         swmp80_ref2m           => humanindex_inst%swmp80_ref2m_patch           , & ! Output: [real(r8) (:)   ]  2 m Swamp Cooler temperature 80% effi (C)
         swmp80_ref2m_r         => humanindex_inst%swmp80_ref2m_r_patch         , & ! Output: [real(r8) (:)   ]  Rural 2 m Swamp Cooler temperature 80% effi (C)

         sabv                   => solarabs_inst%sabv_patch                     , & ! Input:  [real(r8) (:)   ]  solar radiation absorbed by vegetation (W/m**2)                       

         frac_veg_nosno         => canopystate_inst%frac_veg_nosno_patch        , & ! Input:  [integer  (:)   ]  fraction of vegetation not covered by snow (0 OR 1) [-]
         elai                   => canopystate_inst%elai_patch                  , & ! Input:  [real(r8) (:)   ]  one-sided leaf area index with burying by snow                        
         esai                   => canopystate_inst%esai_patch                  , & ! Input:  [real(r8) (:)   ]  one-sided stem area index with burying by snow                        
         laisun                 => canopystate_inst%laisun_patch                , & ! Input:  [real(r8) (:)   ]  sunlit leaf area                                                      
         laisha                 => canopystate_inst%laisha_patch                , & ! Input:  [real(r8) (:)   ]  shaded leaf area                                                      
         displa                 => canopystate_inst%displa_patch                , & ! Input:  [real(r8) (:)   ]  displacement height (m)                                               
         stem_biomass           => canopystate_inst%stem_biomass_patch          , & ! Output: [real(r8) (:)   ]  Aboveground stem biomass  (kg/m**2)
         leaf_biomass           => canopystate_inst%leaf_biomass_patch          , & ! Output: [real(r8) (:)   ]  Aboveground leaf biomass  (kg/m**2)
         htop                   => canopystate_inst%htop_patch                  , & ! Input:  [real(r8) (:)   ]  canopy top(m)                                                         
         dleaf_patch            => canopystate_inst%dleaf_patch                 , & ! Output: [real(r8) (:)   ]  mean leaf diameter for this patch/pft
         
         watsat                 => soilstate_inst%watsat_col                    , & ! Input:  [real(r8) (:,:) ]  volumetric soil water at saturation (porosity)   (constant)                     
         watdry                 => soilstate_inst%watdry_col                    , & ! Input:  [real(r8) (:,:) ]  btran parameter for btran=0                      (constant)                                        
         watopt                 => soilstate_inst%watopt_col                    , & ! Input:  [real(r8) (:,:) ]  btran parameter for btran=1                      (constant)                                      
         eff_porosity           => soilstate_inst%eff_porosity_col              , & ! Output: [real(r8) (:,:) ]  effective soil porosity
         soilbeta               => soilstate_inst%soilbeta_col                  , & ! Input:  [real(r8) (:)   ]  soil wetness relative to field capacity                               

         u10_clm                => frictionvel_inst%u10_clm_patch               , & ! Input:  [real(r8) (:)   ]  10 m height winds (m/s)
         forc_hgt_u_patch       => frictionvel_inst%forc_hgt_u_patch            , & ! Input:  [real(r8) (:)   ]  observational height of wind at patch level [m]                          
         z0mg                   => frictionvel_inst%z0mg_col                    , & ! Input:  [real(r8) (:)   ]  roughness length of ground, momentum [m]                              
         zetamax                => frictionvel_inst%zetamaxstable               , & ! Input:  [real(r8)       ]  max zeta value under stable conditions
         ram1                   => frictionvel_inst%ram1_patch                  , & ! Output: [real(r8) (:)   ]  aerodynamical resistance (s/m)                                        
         z0mv                   => frictionvel_inst%z0mv_patch                  , & ! Output: [real(r8) (:)   ]  roughness length over vegetation, momentum [m]                        
         z0hv                   => frictionvel_inst%z0hv_patch                  , & ! Output: [real(r8) (:)   ]  roughness length over vegetation, sensible heat [m]                   
         z0qv                   => frictionvel_inst%z0qv_patch                  , & ! Output: [real(r8) (:)   ]  roughness length over vegetation, latent heat [m]                     
         rb1                    => frictionvel_inst%rb1_patch                   , & ! Output: [real(r8) (:)   ]  boundary layer resistance (s/m)                                       

         t_h2osfc               => temperature_inst%t_h2osfc_col                , & ! Input:  [real(r8) (:)   ]  surface water temperature                                             
         t_soisno               => temperature_inst%t_soisno_col                , & ! Input:  [real(r8) (:,:) ]  soil temperature (Kelvin)                                           
         t_grnd                 => temperature_inst%t_grnd_col                  , & ! Input:  [real(r8) (:)   ]  ground surface temperature [K]                                        
         thv                    => temperature_inst%thv_col                     , & ! Input:  [real(r8) (:)   ]  virtual potential temperature (kelvin)                                
         thm                    => temperature_inst%thm_patch                   , & ! Input:  [real(r8) (:)   ]  intermediate variable (forc_t+0.0098*forc_hgt_t_patch)                  
         emv                    => temperature_inst%emv_patch                   , & ! Input:  [real(r8) (:)   ]  vegetation emissivity                                                     
         emg                    => temperature_inst%emg_col                     , & ! Input:  [real(r8) (:)   ]  vegetation emissivity                                                 
         t_veg                  => temperature_inst%t_veg_patch                 , & ! Output: [real(r8) (:)   ]  vegetation temperature (Kelvin)                                       
         t_ref2m                => temperature_inst%t_ref2m_patch               , & ! Output: [real(r8) (:)   ]  2 m height surface air temperature (Kelvin)                           
         t_ref2m_r              => temperature_inst%t_ref2m_r_patch             , & ! Output: [real(r8) (:)   ]  Rural 2 m height surface air temperature (Kelvin)                     
         t_skin_patch           => temperature_inst%t_skin_patch                , & ! Output: [real(r8) (:)   ]  patch skin temperature (K)  

         frac_h2osfc            => waterdiagnosticbulk_inst%frac_h2osfc_col              , & ! Input:  [real(r8) (:)   ]  fraction of surface water                                             
         fwet                   => waterdiagnosticbulk_inst%fwet_patch                   , & ! Input:  [real(r8) (:)   ]  fraction of canopy that is wet (0 to 1)                               
         fdry                   => waterdiagnosticbulk_inst%fdry_patch                   , & ! Input:  [real(r8) (:)   ]  fraction of foliage that is green and dry [-]                         
         frac_sno               => waterdiagnosticbulk_inst%frac_sno_eff_col             , & ! Input:  [real(r8) (:)   ]  fraction of ground covered by snow (0 to 1)                           
         snow_depth             => waterdiagnosticbulk_inst%snow_depth_col               , & ! Input:  [real(r8) (:)   ]  snow height (m)                                                       
         qg_snow                => waterdiagnosticbulk_inst%qg_snow_col                  , & ! Input:  [real(r8) (:)   ]  specific humidity at snow surface [kg/kg]                             
         qg_soil                => waterdiagnosticbulk_inst%qg_soil_col                  , & ! Input:  [real(r8) (:)   ]  specific humidity at soil surface [kg/kg]                             
         qg_h2osfc              => waterdiagnosticbulk_inst%qg_h2osfc_col                , & ! Input:  [real(r8) (:)   ]  specific humidity at h2osfc surface [kg/kg]                           
         qg                     => waterdiagnosticbulk_inst%qg_col                       , & ! Input:  [real(r8) (:)   ]  specific humidity at ground surface [kg/kg]                           
         dqgdT                  => waterdiagnosticbulk_inst%dqgdT_col                    , & ! Input:  [real(r8) (:)   ]  temperature derivative of "qg"                                        
         h2osoi_ice             => waterstatebulk_inst%h2osoi_ice_col               , & ! Input:  [real(r8) (:,:) ]  ice lens (kg/m2)                                                    
         h2osoi_vol             => waterstatebulk_inst%h2osoi_vol_col               , & ! Input:  [real(r8) (:,:) ]  volumetric soil water (0<=h2osoi_vol<=watsat) [m3/m3] by F. Li and S. Levis
         h2osoi_liq             => waterstatebulk_inst%h2osoi_liq_col               , & ! Input:  [real(r8) (:,:) ]  liquid water (kg/m2)                                                
         h2osoi_liqvol          => waterdiagnosticbulk_inst%h2osoi_liqvol_col            , & ! Output: [real(r8) (:,:) ]  volumetric liquid water (v/v) 
         snocan                 => waterstatebulk_inst%snocan_patch                 , & ! Output: [real(r8) (:)   ]  canopy snow (mm H2O)                                                 
         liqcan                 => waterstatebulk_inst%liqcan_patch                 , & ! Output: [real(r8) (:)   ]  canopy liquid (mm H2O)                                                 

         q_ref2m                => waterdiagnosticbulk_inst%q_ref2m_patch                , & ! Output: [real(r8) (:)   ]  2 m height surface specific humidity (kg/kg)                          
         rh_ref2m_r             => waterdiagnosticbulk_inst%rh_ref2m_r_patch             , & ! Output: [real(r8) (:)   ]  Rural 2 m height surface relative humidity (%)                        
         rh_ref2m               => waterdiagnosticbulk_inst%rh_ref2m_patch               , & ! Output: [real(r8) (:)   ]  2 m height surface relative humidity (%)                              
         rhaf                   => waterdiagnosticbulk_inst%rh_af_patch                  , & ! Output: [real(r8) (:)   ]  fractional humidity of canopy air [dimensionless]                     

         qflx_tran_veg          => waterfluxbulk_inst%qflx_tran_veg_patch           , & ! Output: [real(r8) (:)   ]  vegetation transpiration (mm H2O/s) (+ = to atm)                      
         qflx_evap_veg          => waterfluxbulk_inst%qflx_evap_veg_patch           , & ! Output: [real(r8) (:)   ]  vegetation evaporation (mm H2O/s) (+ = to atm)                        
         qflx_evap_soi          => waterfluxbulk_inst%qflx_evap_soi_patch           , & ! Output: [real(r8) (:)   ]  soil evaporation (mm H2O/s) (+ = to atm)                              
         qflx_ev_snow           => waterfluxbulk_inst%qflx_ev_snow_patch            , & ! Output: [real(r8) (:)   ]  evaporation flux from snow (mm H2O/s) [+ to atm]                        
         qflx_ev_soil           => waterfluxbulk_inst%qflx_ev_soil_patch            , & ! Output: [real(r8) (:)   ]  evaporation flux from soil (mm H2O/s) [+ to atm]                        
         qflx_ev_h2osfc         => waterfluxbulk_inst%qflx_ev_h2osfc_patch          , & ! Output: [real(r8) (:)   ]  evaporation flux from h2osfc (mm H2O/s) [+ to atm]                      

         rssun                  => photosyns_inst%rssun_patch                   , & ! Output: [real(r8) (:)   ]  leaf sunlit stomatal resistance (s/m) (output from Photosynthesis)
         rssha                  => photosyns_inst%rssha_patch                   , & ! Output: [real(r8) (:)   ]  leaf shaded stomatal resistance (s/m) (output from Photosynthesis)

         grnd_ch4_cond          => ch4_inst%grnd_ch4_cond_patch                 , & ! Output: [real(r8) (:)   ]  tracer conductance for boundary layer [m/s] 

         htvp                   => energyflux_inst%htvp_col                     , & ! Input:  [real(r8) (:)   ]  latent heat of evaporation (/sublimation) [J/kg] (constant)                      
         btran                  => energyflux_inst%btran_patch                  , & ! Output: [real(r8) (:)   ]  transpiration wetness factor (0 to 1)                                 
         rresis                 => energyflux_inst%rresis_patch                 , & ! Output: [real(r8) (:,:) ]  root resistance by layer (0-1)  (nlevgrnd)                          
         taux                   => energyflux_inst%taux_patch                   , & ! Output: [real(r8) (:)   ]  wind (shear) stress: e-w (kg/m/s**2)                                  
         tauy                   => energyflux_inst%tauy_patch                   , & ! Output: [real(r8) (:)   ]  wind (shear) stress: n-s (kg/m/s**2)                                  
         canopy_cond            => energyflux_inst%canopy_cond_patch            , & ! Output: [real(r8) (:)   ]  tracer conductance for canopy [m/s] 
         cgrnds                 => energyflux_inst%cgrnds_patch                 , & ! Output: [real(r8) (:)   ]  deriv. of soil sensible heat flux wrt soil temp [w/m2/k]              
         cgrndl                 => energyflux_inst%cgrndl_patch                 , & ! Output: [real(r8) (:)   ]  deriv. of soil latent heat flux wrt soil temp [w/m**2/k]              
         dlrad                  => energyflux_inst%dlrad_patch                  , & ! Output: [real(r8) (:)   ]  downward longwave radiation below the canopy [W/m2]                   
         ulrad                  => energyflux_inst%ulrad_patch                  , & ! Output: [real(r8) (:)   ]  upward longwave radiation above the canopy [W/m2]                     
         cgrnd                  => energyflux_inst%cgrnd_patch                  , & ! Output: [real(r8) (:)   ]  deriv. of soil energy flux wrt to soil temp [w/m2/k]                  
         eflx_sh_snow           => energyflux_inst%eflx_sh_snow_patch           , & ! Output: [real(r8) (:)   ]  sensible heat flux from snow (W/m**2) [+ to atm]                      
         eflx_sh_h2osfc         => energyflux_inst%eflx_sh_h2osfc_patch         , & ! Output: [real(r8) (:)   ]  sensible heat flux from soil (W/m**2) [+ to atm]                      
         eflx_sh_soil           => energyflux_inst%eflx_sh_soil_patch           , & ! Output: [real(r8) (:)   ]  sensible heat flux from soil (W/m**2) [+ to atm]                      
         eflx_sh_stem           => energyflux_inst%eflx_sh_stem_patch            , & ! Output: [real(r8) (:)   ]  sensible heat flux from stems (W/m**2) [+ to atm]
         eflx_sh_veg            => energyflux_inst%eflx_sh_veg_patch            , & ! Output: [real(r8) (:)   ]  sensible heat flux from leaves (W/m**2) [+ to atm]                    
         eflx_sh_grnd           => energyflux_inst%eflx_sh_grnd_patch           , & ! Output: [real(r8) (:)   ]  sensible heat flux from ground (W/m**2) [+ to atm]                    
         rah1                   => frictionvel_inst%rah1_patch                  , & ! Output: [real(r8) (:)   ]  aerodynamical  resistance [s/m]
         rah2                   => frictionvel_inst%rah2_patch                  , & ! Output: [real(r8) (:)   ]  aerodynamical  resistance [s/m]
         raw1                   => frictionvel_inst%raw1_patch                  , & ! Output: [real(r8) (:)   ]  aerodynamical  resistance [s/m]
         raw2                   => frictionvel_inst%raw2_patch                  , & ! Output: [real(r8) (:)   ]  aerodynamical resistance [s/m]
         ustar                  => frictionvel_inst%ustar_patch                 , & ! Output: [real(r8) (:)   ]  friction velocity [m/s]
         um                     => frictionvel_inst%um_patch                    , & ! Output: [real(r8) (:)   ]  wind speed including the stablity effect [m/s]
         uaf                    => frictionvel_inst%uaf_patch                   , & ! Output: [real(r8) (:)   ]  canopy air speed [m/s]
         taf                    => frictionvel_inst%taf_patch                   , & ! Output: [real(r8) (:)   ]  canopy air temperature [K]
         qaf                    => frictionvel_inst%qaf_patch                   , & ! Output: [real(r8) (:)   ]  canopy air humidity [kg/kg]
         obu                    => frictionvel_inst%obu_patch                   , & ! Output: [real(r8) (:)   ]  Monin-Obukhov length [m]
         zeta                   => frictionvel_inst%zeta_patch                  , & ! Output: [real(r8) (:)   ]  dimensionless stability parameter 
         vpd                    => frictionvel_inst%vpd_patch                   , & ! Output: [real(r8) (:)   ]  vapor pressure deficit [Pa]
         num_iter               => frictionvel_inst%num_iter_patch              , & ! Output: [real(r8) (:)   ]  number of iterations

         begp                   => bounds%begp                                  , &
         endp                   => bounds%endp                                  , &
         begg                   => bounds%begg                                  , &
         endg                   => bounds%endg                                    &
         )
      if (use_hydrstress) then
        bsun                    => energyflux_inst%bsun_patch                       ! Output: [real(r8) (:)   ]  sunlit canopy transpiration wetness factor (0 to 1)
        bsha                    => energyflux_inst%bsha_patch                       ! Output: [real(r8) (:)   ]  sunlit canopy transpiration wetness factor (0 to 1)
      end if

      ! Determine step size

      dtime = get_step_size_real()
      is_end_day = is_end_curr_day()

      ! Make a local copy of the exposedvegp filter. With the current implementation,
      ! this is needed because the filter is modified in the iteration loop.
      !
      ! TODO(wjs, 2014-09-24) Determine if this is really needed. I suspect that we could
      ! do away with either this temporary fn/filterp, or the temporary fnorig/fporig,
      ! with one of these simply using the passed-in filter (num_exposedvegp /
      ! filter_exposedvegp)

      fn = num_exposedvegp
      filterp(1:fn) = filter_exposedvegp(1:fn)

      ! -----------------------------------------------------------------
      ! Time step initialization of photosynthesis variables
      ! -----------------------------------------------------------------

      call photosyns_inst%TimeStepInit(bounds)


      ! -----------------------------------------------------------------
      ! Prep some IO variables and some checks on patch pointers if FATES
      ! is running. 
      ! Filter explanation: The patch filter in this routine identifies all
      ! non-lake, non-urban patches that are not covered by ice. The
      ! filter is set over a few steps:
      !
      ! 1a) for CN: 
      !             clm_drv() -> 
      !             bgc_vegetation_inst%EcosystemDynamicsPostDrainage() ->
      !             CNVegStructUpdate()
      !    if(elai(p)+esai(p)>0) frac_veg_nosno_alb(p) = 1
      !    
      ! 1b) for FATES:
      !              clm_drv() -> 
      !              clm_fates%dynamics_driv() -> 
      !              ed_clm_link() -> 
      !              ed_clm_leaf_area_profile():
      !    if(elai(p)+esai(p)>0) frac_veg_nosno_alb(p) = 1
      !
      ! 2) during clm_drv()->clm_drv_init():
      !    frac_veg_nosno_alb(p) is then combined with the active(p)
      !    flag via union to create frac_veg_nosno_patch(p)
      ! 3) immediately after, during clm_drv()->setExposedvegpFilter()
      !    the list used here "exposedvegp(fe)" is incremented if 
      !    frac_veg_nosno_patch > 0
      ! -----------------------------------------------------------------

      if (use_fates) then
         call clm_fates%prep_canopyfluxes(nc, fn, filterp, photosyns_inst)
      end if

      ! Initialize

      do f = 1, fn
         p = filterp(f)
         del(p)    = 0._r8  ! change in leaf temperature from previous iteration
         efeb(p)   = 0._r8  ! latent head flux from leaf for previous iteration
         wtlq0(p)  = 0._r8
         wtalq(p)  = 0._r8
         wtgq(p)   = 0._r8
         wtaq0(p)  = 0._r8
         obuold(p) = 0._r8
         btran(p)  = btran0
         dhsdt_canopy(p) = 0._r8
         eflx_sh_stem(p) = 0._r8
      end do
      frac_rad_abs_by_stem = 0._r8
      lw_leaf              = 0._r8
      cp_leaf              = 0._r8
      lw_stem              = 0._r8
      sa_internal          = 0._r8
      dt_stem              = 0._r8
      tl_ini               = 0._r8
      ts_ini               = 0._r8

      !
      ! Calculate biomass heat capacities
      !
      if(use_biomass_heat_storage) then
bioms:   do f = 1, fn
            p = filterp(f)

            ! fraction of stem receiving incoming radiation
            frac_rad_abs_by_stem(p) = (esai(p))/(elai(p)+esai(p))

            ! when elai = 0, do not multiply by k_vert (i.e. frac_rad_abs_by_stem = 1)
            if(elai(p) > 0._r8) frac_rad_abs_by_stem(p) = k_vert * frac_rad_abs_by_stem(p)

            ! if using Satellite Phenology mode, use values in parameter file
            ! otherwise calculate dbh from stem biomass
            if(use_cn) then
               if(stem_biomass(p) > 0._r8) then 
                  dbh(p) = 2._r8 * sqrt(stem_biomass(p) * (1._r8 - fbw(patch%itype(p))) &
                       / ( shr_const_pi * htop(p) * k_cyl_vol & 
                       * nstem(patch%itype(p)) *  wood_density(patch%itype(p))))
               else
                  dbh(p) = 0._r8
               endif
            else
               dbh(p) = dbh_param(patch%itype(p))
            endif

            ! leaf and stem surface area
            sa_leaf(p) = elai(p)
            ! double in spirit of full surface area for sensible heat
            sa_leaf(p) = 2.*sa_leaf(p)

            ! Surface area for stem
            sa_stem(p) = nstem(patch%itype(p))*(htop(p)*shr_const_pi*dbh(p))
            ! adjust for departure of cylindrical stem model
            sa_stem(p) = k_cyl_area * sa_stem(p)

            !
            ! only calculate separate leaf/stem heat capacity for trees
            ! and shrubs if dbh is greater than some minimum value
            ! (set surface area for stem, and fraction absorbed by stem to zero)
            if(.not.(is_tree(patch%itype(p)) .or. is_shrub(patch%itype(p))) &
                 .or. dbh(p) < min_stem_diameter) then
               frac_rad_abs_by_stem(p) = 0.0
               sa_stem(p) = 0.0
            endif

            ! cross-sectional area of stems
            carea_stem = shr_const_pi * (dbh(p)*0.5)**2

            ! if using Satellite Phenology mode, calculate leaf and stem biomass
            if(.not. use_cn) then
               ! boreal needleleaf lma*c2b ~ 0.25 kg dry mass/m2(leaf)
               leaf_biomass(p) = 0.25_r8 * max(0.01_r8, sa_leaf(p)) &
                    / (1.-fbw(patch%itype(p)))
               stem_biomass(p) = carea_stem * htop(p) * k_cyl_vol &
                    * nstem(patch%itype(p)) * wood_density(patch%itype(p)) &
                    /(1.-fbw(patch%itype(p)))
            endif

            ! internal longwave fluxes between leaf and stem
            ! (use same area of interaction i.e. ignore leaf <-> leaf)
            sa_internal(p) = min(sa_leaf(p),sa_stem(p))
            sa_internal(p) = k_internal * sa_internal(p)

            ! calculate specify heat capacity of vegetation
            ! as weighted averaged of dry biomass and water
            ! lma_dry has units of kg dry mass/m2 here
            ! (Appendix B of Bonan et al., GMD, 2018) 

            cp_leaf(p)  = leaf_biomass(p) * (c_dry_biomass*(1.-fbw(patch%itype(p))) + (fbw(patch%itype(p)))*c_water)

            ! cp-stem will have units J/k/ground_area
            cp_stem(p) = stem_biomass(p) * (c_dry_biomass*(1.-fbw(patch%itype(p))) + (fbw(patch%itype(p)))*c_water)
            ! adjust for departure from cylindrical stem model
            cp_stem(p) = k_cyl_vol * cp_stem(p)

            ! resistance between internal stem temperature and canopy air 
            rstem(p) = rstem_per_dbh(patch%itype(p))*dbh(p)

         enddo bioms
      else
        ! Otherwise set biomass heat storage terms to zero
        do f = 1, fn
            p = filterp(f)
            sa_leaf(p)              = (elai(p)+esai(p))
            frac_rad_abs_by_stem(p) = 0._r8
            sa_stem(p)              = 0._r8
            sa_internal(p)          = 0._r8
            cp_leaf(p)              = 0._r8
            cp_stem(p)              = 0._r8
            rstem(p)                = 0._r8
        end do
      end if


      ! calculate daylength control for Vcmax
      do f = 1, fn
         p=filterp(f)
         g=patch%gridcell(p)
         ! calculate dayl_factor as the ratio of (current:max dayl)^2
         ! set a minimum of 0.01 (1%) for the dayl_factor
         dayl_factor(p)=min(1._r8,max(0.01_r8,(dayl(g)*dayl(g))/(max_dayl(g)*max_dayl(g))))
      end do

      rb1(begp:endp) = 0._r8

      !assign the temporary filter
      do f = 1, fn
         p = filterp(f)
         filterc_tmp(f)=patch%column(p)
      enddo
      
      !compute effective soil porosity
      call calc_effective_soilporosity(bounds,                          &
            ubj = nlevgrnd,                                              &
            numf = fn,                                                   &
            filter = filterc_tmp(1:fn),                                  &
            watsat = watsat(bounds%begc:bounds%endc, 1:nlevgrnd),        &
            h2osoi_ice = h2osoi_ice(bounds%begc:bounds%endc,1:nlevgrnd), &
            denice = denice,                                             &
            eff_por=eff_porosity(bounds%begc:bounds%endc, 1:nlevgrnd) )
      
      !compute volumetric liquid water content
      jtop(bounds%begc:bounds%endc) = 1
      
      call calc_volumetric_h2oliq(bounds,                                    &
            jtop = jtop(bounds%begc:bounds%endc),                             &
            lbj = 1,                                                          &
            ubj = nlevgrnd,                                                   &
            numf = fn,                                                        &
            filter = filterc_tmp(1:fn),                                       &
            eff_porosity = eff_porosity(bounds%begc:bounds%endc, 1:nlevgrnd), &
            h2osoi_liq = h2osoi_liq(bounds%begc:bounds%endc, 1:nlevgrnd),     &
            denh2o = denh2o,                                                  &
            vol_liq = h2osoi_liqvol(bounds%begc:bounds%endc, 1:nlevgrnd) )
      
      !set up perchroot options
      call set_perchroot_opt(perchroot, perchroot_alt)

      ! --------------------------------------------------------------------------
      ! if this is a FATES simulation
      ! ask fates to calculate btran functions and distribution of uptake
      ! this will require boundary conditions from CLM, boundary conditions which
      ! may only be available from a smaller subset of patches that meet the
      ! exposed veg.  
      ! calc_root_moist_stress already calculated root soil water stress 'rresis'
      ! this is the input boundary condition to calculate the transpiration
      ! wetness factor btran and the root weighting factors for FATES.  These
      ! values require knowledge of the belowground root structure.
      ! --------------------------------------------------------------------------
      
      if(use_fates)then
         call clm_fates%wrap_btran(nc, fn, filterc_tmp(1:fn), soilstate_inst, &
               waterdiagnosticbulk_inst, temperature_inst, energyflux_inst, soil_water_retention_curve)
         
      else
         
         !calculate root moisture stress
         call calc_root_moist_stress(bounds,     &
            nlevgrnd = nlevgrnd,               &
            fn = fn,                           &
            filterp = filterp,                 &
            active_layer_inst=active_layer_inst, &
            energyflux_inst=energyflux_inst,   &
            soilstate_inst=soilstate_inst,     &
            temperature_inst=temperature_inst, &
            waterstatebulk_inst=waterstatebulk_inst,   &
            waterdiagnosticbulk_inst=waterdiagnosticbulk_inst,   &
              soil_water_retention_curve=soil_water_retention_curve)
     
      end if

      !! Modify aerodynamic parameters for sparse/dense canopy (X. Zeng)

      do f = 1, fn
         p = filterp(f)
         c = patch%column(p)

         lt = min(elai(p)+esai(p), tlsai_crit)
         egvf =(1._r8 - alpha_aero * exp(-lt)) / (1._r8 - alpha_aero * exp(-tlsai_crit))
         displa(p) = egvf * displa(p)
         z0mv(p)   = exp(egvf * log(z0mv(p)) + (1._r8 - egvf) * log(z0mg(c)))
         z0hv(p)   = z0mv(p)
         z0qv(p)   = z0mv(p)
      end do

      found = .false.
      do f = 1, fn
         p = filterp(f)
         c = patch%column(p)
         g = patch%gridcell(p)

         ! Net absorbed longwave radiation by canopy and ground
         ! =air+bir*t_veg**4+cir*t_grnd(c)**4

         air(p) =   emv(p) * (1._r8+(1._r8-emv(p))*(1._r8-emg(c))) * forc_lwrad(c)
         bir(p) = - (2._r8-emv(p)*(1._r8-emg(c))) * emv(p) * sb
         cir(p) =   emv(p)*emg(c)*sb

         ! Saturated vapor pressure, specific humidity, and their derivatives
         ! at the leaf surface

         call QSat (t_veg(p), forc_pbot(c), qsatl(p), &
              es = el(p), &
              qsdT = qsatldT(p))

         ! Determine atmospheric co2 and o2

         co2(p) = forc_pco2(g)
         o2(p)  = forc_po2(g)

         if ( use_c13 ) then
            c13o2(p) = forc_pc13o2(g)
         end if

         ! Initialize flux profile

         nmozsgn(p) = 0

         taf(p) = (t_grnd(c) + thm(p))/2._r8
         qaf(p) = (forc_q(c)+qg(c))/2._r8

         ur(p) = max(params_inst%wind_min,sqrt(forc_u(g)*forc_u(g)+forc_v(g)*forc_v(g)))
         dth(p) = thm(p)-taf(p)
         dqh(p) = forc_q(c)-qaf(p)
         delq(p) = qg(c) - qaf(p)
         dthv(p) = dth(p)*(1._r8+0.61_r8*forc_q(c))+0.61_r8*forc_th(c)*dqh(p)
         zldis(p) = forc_hgt_u_patch(p) - displa(p)

         ! Check to see if the forcing height is below the canopy height
         if (zldis(p) < 0._r8) then
            found = .true.
            index = p
         end if

      end do

      if (found) then
         if ( .not. use_fates ) then
            write(iulog,*)'Error: Forcing height is below canopy height for patch index '
            call endrun(decomp_index=index, clmlevel=namep, msg=errmsg(sourcefile, __LINE__))
         end if
      end if

      do f = 1, fn
         p = filterp(f)
         c = patch%column(p)

         ! Initialize Monin-Obukhov length and wind speed

         call frictionvel_inst%MoninObukIni(ur(p), thv(c), dthv(p), zldis(p), z0mv(p), um(p), obu(p))
         num_iter(p) = 0

         ! Record initial veg/stem temperatures
         tl_ini(p) = t_veg(p)
         ts_ini(p) = t_stem(p)

      end do

      ! Set counter for leaf temperature iteration (itlef)

      itlef = 0    
      fnorig = fn
      fporig(1:fn) = filterp(1:fn)

      ! Begin stability iteration

      call t_startf('can_iter')
      ITERATION : do while (itlef <= itmax_canopy_fluxes .and. fn > 0)

         ! Determine friction velocity, and potential temperature and humidity
         ! profiles of the surface boundary layer

         call frictionvel_inst%FrictionVelocity (begp, endp, fn, filterp, &
              displa(begp:endp), z0mv(begp:endp), z0hv(begp:endp), z0qv(begp:endp), &
              obu(begp:endp), itlef+1, ur(begp:endp), um(begp:endp), ustar(begp:endp), &
              temp1(begp:endp), temp2(begp:endp), temp12m(begp:endp), temp22m(begp:endp), fm(begp:endp))

         do f = 1, fn
            p = filterp(f)
            c = patch%column(p)
            g = patch%gridcell(p)

            tlbef(p) = t_veg(p)
            del2(p) = del(p)

            ! Determine aerodynamic resistances

            ram1(p)  = 1._r8/(ustar(p)*ustar(p)/um(p))
            rah(p,above_canopy) = 1._r8/(temp1(p)*ustar(p))
            raw(p,above_canopy) = 1._r8/(temp2(p)*ustar(p))

            ! Bulk boundary layer resistance of leaves

            uaf(p) = um(p)*sqrt( 1._r8/(ram1(p)*um(p)) )

            ! empirical undercanopy wind speed
            uuc(p) = min(0.4_r8,(0.03_r8*um(p)/ustar(p)))

            ! Use pft parameter for leaf characteristic width
            ! dleaf_patch if this is not an fates patch.
            ! Otherwise, the value has already been loaded
            ! during the FATES dynamics call
            if(.not.patch%is_fates(p)) then  
               dleaf_patch(p) = dleaf(patch%itype(p))
            end if

            cf  = params_inst%cv / (sqrt(uaf(p)) * sqrt(dleaf_patch(p)))
            rb(p)  = 1._r8/(cf*uaf(p))
            rb1(p) = rb(p)

            ! Parameterization for variation of csoilc with canopy density from
            ! X. Zeng, University of Arizona

            w = exp(-(elai(p)+esai(p)))

            ! changed by K.Sakaguchi from here
            ! transfer coefficient over bare soil is changed to a local variable
            ! just for readability of the code (from line 680)
            csoilb = vkc / (params_inst%a_coef * (z0mg(c) * uaf(p) / 1.5e-5_r8)**params_inst%a_exp)

            !compute the stability parameter for ricsoilc  ("S" in Sakaguchi&Zeng,2008)

            ri = ( grav*htop(p) * (taf(p) - t_grnd(c)) ) / (taf(p) * uaf(p) **2.00_r8)

            ! modify csoilc value (0.004) if the under-canopy is in stable condition
            if (use_undercanopy_stability .and. (taf(p) - t_grnd(c) ) > 0._r8) then
               ! decrease the value of csoilc by dividing it with (1+gamma*min(S, 10.0))
               ! ria ("gmanna" in Sakaguchi&Zeng, 2008) is a constant (=0.5)
               ricsoilc = params_inst%csoilc / (1.00_r8 + ria*min( ri, 10.0_r8) )
               csoilcn = csoilb*w + ricsoilc*(1._r8-w)
            else
               csoilcn = csoilb*w + params_inst%csoilc*(1._r8-w)
            end if

            !! Sakaguchi changes for stability formulation ends here

            if (use_biomass_heat_storage) then
               ! use uuc for ground fluxes (keep uaf for canopy terms)
               rah(p,below_canopy) = 1._r8/(csoilcn*uuc(p))
            else
               rah(p,below_canopy) = 1._r8/(csoilcn*uaf(p))
            endif

            raw(p,below_canopy) = rah(p,below_canopy)
            if (use_lch4) then
               grnd_ch4_cond(p) = 1._r8/(raw(p,above_canopy)+raw(p,below_canopy))
            end if

            ! Stomatal resistances for sunlit and shaded fractions of canopy.
            ! Done each iteration to account for differences in eah, tv.

            svpts(p) = el(p)                         ! pa
            eah(p) = forc_pbot(c) * qaf(p) / 0.622_r8   ! pa
            rhaf(p) = eah(p)/svpts(p)
            ! variables for history fields
            rah1(p)  = rah(p,above_canopy)
            raw1(p)  = raw(p,above_canopy)
            rah2(p)  = rah(p,below_canopy)
            raw2(p)  = raw(p,below_canopy)
            vpd(p)  = max((svpts(p) - eah(p)), 50._r8) * 0.001_r8

         end do

         if ( use_fates ) then      
            
            call clm_fates%wrap_photosynthesis(nc, bounds, fn, filterp(1:fn), &
                 svpts(begp:endp), eah(begp:endp), o2(begp:endp), &
                 co2(begp:endp), rb(begp:endp), dayl_factor(begp:endp), &
                 atm2lnd_inst, temperature_inst, canopystate_inst, photosyns_inst)

         else ! not use_fates

            if ( use_hydrstress ) then
               call PhotosynthesisHydraulicStress (bounds, fn, filterp, &
                    svpts(begp:endp), eah(begp:endp), o2(begp:endp), co2(begp:endp), rb(begp:endp), bsun(begp:endp), &
                    bsha(begp:endp), btran(begp:endp), dayl_factor(begp:endp), leafn_patch(begp:endp), &
                    qsatl(begp:endp), qaf(begp:endp),     &
                    atm2lnd_inst, temperature_inst, soilstate_inst, waterdiagnosticbulk_inst, surfalb_inst, solarabs_inst, &
                    canopystate_inst, ozone_inst, photosyns_inst, waterfluxbulk_inst, &
                    froot_carbon(begp:endp), croot_carbon(begp:endp))
            else
               call Photosynthesis (bounds, fn, filterp, &
                    svpts(begp:endp), eah(begp:endp), o2(begp:endp), co2(begp:endp), rb(begp:endp), btran(begp:endp), &
                    dayl_factor(begp:endp), leafn_patch(begp:endp), &
                    atm2lnd_inst, temperature_inst, surfalb_inst, solarabs_inst, &
                    canopystate_inst, ozone_inst, photosyns_inst, phase='sun')
            endif

            if ( use_cn .and. use_c13 ) then
               call Fractionation (bounds, fn, filterp, downreg_patch(begp:endp), &
                    atm2lnd_inst, canopystate_inst, solarabs_inst, surfalb_inst, photosyns_inst, &
                    phase='sun')
            endif

            if ( .not.(use_hydrstress) ) then
               call Photosynthesis (bounds, fn, filterp, &
                    svpts(begp:endp), eah(begp:endp), o2(begp:endp), co2(begp:endp), rb(begp:endp), btran(begp:endp), &
                    dayl_factor(begp:endp), leafn_patch(begp:endp), &
                    atm2lnd_inst, temperature_inst, surfalb_inst, solarabs_inst, &
                    canopystate_inst, ozone_inst, photosyns_inst, phase='sha')
            end if

            if ( use_cn .and. use_c13 ) then
               call Fractionation (bounds, fn, filterp, downreg_patch(begp:endp), &
                    atm2lnd_inst, canopystate_inst, solarabs_inst, surfalb_inst, photosyns_inst, &
                    phase='sha')
            end if

         end if ! end of if use_fates

         do f = 1, fn
            p = filterp(f)
            c = patch%column(p)
            g = patch%gridcell(p)

            ! Sensible heat conductance for air, leaf and ground
            ! Moved the original subroutine in-line...

            wta    = 1._r8/rah(p,above_canopy)     ! air
            wtl    = sa_leaf(p)/rb(p)              ! leaf
            wtg(p) = 1._r8/rah(p,below_canopy)     ! ground
            wtstem = sa_stem(p)/(rstem(p) + rb(p)) ! stem

            wtshi  = 1._r8/(wta+wtl+wtstem+wtg(p)) ! air, leaf, stem and ground

            wtl0(p) = wtl*wtshi         ! leaf
            wtg0    = wtg(p)*wtshi      ! ground
            wta0(p) = wta*wtshi         ! air

            wtstem0(p) = wtstem*wtshi              ! stem
            wtga(p)  = wta0(p)+wtg0+wtstem0(p)     ! ground + air + stem
            wtal(p) = wta0(p)+wtl0(p)+wtstem0(p)   ! air + leaf + stem

            ! internal longwave fluxes between leaf and stem
            lw_stem(p) = sa_internal(p) * emv(p) * sb * t_stem(p)**4
            lw_leaf(p) = sa_internal(p) * emv(p) * sb * t_veg(p)**4

            ! Fraction of potential evaporation from leaf

            if (fdry(p) > 0._r8) then
               rppdry  = fdry(p)*rb(p)*(laisun(p)/(rb(p)+rssun(p)) + laisha(p)/(rb(p)+rssha(p)))/elai(p)
            else
               rppdry = 0._r8
            end if
            
            ! Calculate canopy conductance for methane / oxygen (e.g. stomatal conductance & leaf bdy cond)
            if (use_lch4) then
               canopy_cond(p) = (laisun(p)/(rb(p)+rssun(p)) + laisha(p)/(rb(p)+rssha(p)))/max(elai(p), 0.01_r8)
            end if

            efpot = forc_rho(c)*((elai(p)+esai(p))/rb(p))*(qsatl(p)-qaf(p))
            h2ocan = liqcan(p) + snocan(p)

            ! When the hydraulic stress parameterization is active calculate rpp
            ! but not transpiration
            if ( use_hydrstress ) then
              if (efpot > 0._r8) then
                 if (btran(p) > btran0) then
                   rpp = rppdry + fwet(p)
                 else
                   rpp = fwet(p)
                 end if
                 !Check total evapotranspiration from leaves
                 rpp = min(rpp, (qflx_tran_veg(p)+h2ocan/dtime)/efpot)
              else
                 rpp = 1._r8
              end if
            else
              if (efpot > 0._r8) then
                 if (btran(p) > btran0) then
                    qflx_tran_veg(p) = efpot*rppdry
                    rpp = rppdry + fwet(p)
                 else
                    !No transpiration if btran below 1.e-10
                    rpp = fwet(p)
                    qflx_tran_veg(p) = 0._r8
                 end if
                 !Check total evapotranspiration from leaves
                 rpp = min(rpp, (qflx_tran_veg(p)+h2ocan/dtime)/efpot)
              else
                 !No transpiration if potential evaporation less than zero
                 rpp = 1._r8
                 qflx_tran_veg(p) = 0._r8
              end if
            end if

            ! Update conductances for changes in rpp
            ! Latent heat conductances for ground and leaf.
            ! Air has same conductance for both sensible and latent heat.
            ! Moved the original subroutine in-line...

            wtaq    = frac_veg_nosno(p)/raw(p,above_canopy)             ! air
            wtlq    = frac_veg_nosno(p)*(elai(p)+esai(p))/rb(p) * rpp   ! leaf

            !Litter layer resistance. Added by K.Sakaguchi
            snow_depth_c = params_inst%z_dl ! critical depth for 100% litter burial by snow (=litter thickness)
            fsno_dl = snow_depth(c)/snow_depth_c    ! effective snow cover for (dry)plant litter
            elai_dl = params_inst%lai_dl * (1._r8 - min(fsno_dl,1._r8)) ! exposed (dry)litter area index
            rdl = ( 1._r8 - exp(-elai_dl) ) / ( 0.004_r8*uaf(p)) ! dry litter layer resistance

            ! add litter resistance and Lee and Pielke 1992 beta
            if (delq(p) < 0._r8) then  !dew. Do not apply beta for negative flux (follow old rsoil)
               wtgq(p) = frac_veg_nosno(p)/(raw(p,below_canopy)+rdl)
            else
               if (do_soilevap_beta()) then
                  wtgq(p) = soilbeta(c)*frac_veg_nosno(p)/(raw(p,below_canopy)+rdl)
               endif
               if (do_soil_resistance_sl14()) then
                  wtgq(p) = frac_veg_nosno(p)/(raw(p,below_canopy)+soilresis(c))
               endif
            end if

            wtsqi   = 1._r8/(wtaq+wtlq+wtgq(p))

            wtgq0    = wtgq(p)*wtsqi      ! ground
            wtlq0(p) = wtlq*wtsqi         ! leaf
            wtaq0(p) = wtaq*wtsqi         ! air

            wtgaq    = wtaq0(p)+wtgq0     ! air + ground
            wtalq(p) = wtaq0(p)+wtlq0(p)  ! air + leaf

            dc1 = forc_rho(c)*cpair*wtl
            dc2 = hvap*forc_rho(c)*wtlq

            efsh = dc1*(wtga(p)*t_veg(p)-wtg0*t_grnd(c)-wta0(p)*thm(p)-wtstem0(p)*t_stem(p))
            eflx_sh_stem(p) = forc_rho(c)*cpair*wtstem*((wta0(p)+wtg0+wtl0(p))*t_stem(p)-wtg0*t_grnd(c)-wta0(p)*thm(p)-wtl0(p)*t_veg(p))
            efe(p) = dc2*(wtgaq*qsatl(p)-wtgq0*qg(c)-wtaq0(p)*forc_q(c))

            ! Evaporation flux from foliage

            erre = 0._r8
            if (efe(p)*efeb(p) < 0._r8) then
               efeold = efe(p)
               efe(p)  = 0.1_r8*efeold
               erre = efe(p) - efeold
            end if
            ! fractionate ground emitted longwave
            lw_grnd=(frac_sno(c)*t_soisno(c,snl(c)+1)**4 &
                 +(1._r8-frac_sno(c)-frac_h2osfc(c))*t_soisno(c,1)**4 &
                 +frac_h2osfc(c)*t_h2osfc(c)**4)

<<<<<<< HEAD
            dt_veg(p) = ((1._r8-frac_rad_abs_by_stem(p))*(sabv(p) + air(p) &
                 + bir(p)*t_veg(p)**4 + cir(p)*lw_grnd) &
                 - efsh - efe(p) - lw_leaf(p) + lw_stem(p) &
                 - (cp_leaf(p)/dtime)*(t_veg(p) - tl_ini(p))) &
                 / (((1._r8-frac_rad_abs_by_stem(p))*(- 4._r8*bir(p)*t_veg(p)**3) &
                 + 4._r8*sa_internal(p)*emv(p)*sb*t_veg(p)**3 &
                 +dc1*wtga(p) +dc2*wtgaq*qsatldT(p)) + cp_leaf(p)/dtime)

=======
            dt_veg(p) = ((1._r8-frac_rad_abs_by_stem)*(sabv(p) + air(p) &
                  + bir(p)*t_veg(p)**4 + cir(p)*lw_grnd) &
                  - efsh - efe(p) - lw_leaf + lw_stem &
                  - (cp_leaf/dtime)*(t_veg(p) - tl_ini)) &
                  / ((1._r8-frac_rad_abs_by_stem)*(- 4._r8*bir(p)*t_veg(p)**3 &
                  + 4._r8*sa_internal*emv(p)*sb*t_veg(p)**3 &
                  +dc1*wtga+dc2*wtgaq*qsatldT(p))+ cp_leaf/dtime)
>>>>>>> 65a93198
            t_veg(p) = tlbef(p) + dt_veg(p)

            dels = dt_veg(p)
            del(p)  = abs(dels)
            err(p) = 0._r8
            if (del(p) > delmax) then
               dt_veg(p) = delmax*dels/del(p)
               t_veg(p) = tlbef(p) + dt_veg(p)
<<<<<<< HEAD
                err(p) = (1.-frac_rad_abs_by_stem(p))*(sabv(p) + air(p) &
                    + bir(p)*tlbef(p)**3*(tlbef(p) + &
                    4._r8*dt_veg(p)) + cir(p)*lw_grnd) &
                    -sa_internal(p)*emv(p)*sb*tlbef(p)**3*(tlbef(p) + 4._r8*dt_veg(p)) &
                    + lw_stem(p) &
                    - (efsh + dc1*wtga(p)*dt_veg(p)) - (efe(p) + &
                    dc2*wtgaq*qsatldT(p)*dt_veg(p)) &
                    - (cp_leaf(p)/dtime)*(t_veg(p) - tl_ini(p))
=======
               err(p) = (1._r8-frac_rad_abs_by_stem)*(sabv(p) + air(p) &
                    + bir(p)*tlbef(p)**3*(tlbef(p) + &
                    4._r8*dt_veg(p)) + cir(p)*lw_grnd) &
                    -sa_internal*emv(p)*sb*tlbef(p)**3*(tlbef(p) + 4._r8*dt_veg(p)) &
                    + lw_stem &
                    - (efsh + dc1*wtga*dt_veg(p)) - (efe(p) + &
                    dc2*wtgaq*qsatldT(p)*dt_veg(p)) &
                    - (cp_leaf/dtime)*(t_veg(p) - tl_ini)
>>>>>>> 65a93198
            end if

            ! Fluxes from leaves to canopy space
            ! "efe" was limited as its sign changes frequently.  This limit may
            ! result in an imbalance in "hvap*qflx_evap_veg" and
            ! "efe + dc2*wtgaq*qsatdt_veg"

            efpot = forc_rho(c)*((elai(p)+esai(p))/rb(p)) &
                 *(wtgaq*(qsatl(p)+qsatldT(p)*dt_veg(p)) &
                 -wtgq0*qg(c)-wtaq0(p)*forc_q(c))
            qflx_evap_veg(p) = rpp*efpot

            ! Calculation of evaporative potentials (efpot) and
            ! interception losses; flux in kg m**-2 s-1.  ecidif
            ! holds the excess energy if all intercepted water is evaporated
            ! during the timestep.  This energy is later added to the
            ! sensible heat flux.

            ! Note that when the hydraulic stress parameterization is active we don't 
            ! adjust transpiration for the new values of potential evaporation and rppdry
            ! as calculated above because transpiration would then no longer be consistent 
            ! with the vertical transpiration sink terms that are passed to Compute_VertTranSink_PHS, 
            ! thereby causing a water balance error. However, because this adjustment occurs
            ! within the leaf temperature iteration, this ends up being a small inconsistency.
            if ( use_hydrstress ) then
               ecidif = max(0._r8, qflx_evap_veg(p)-qflx_tran_veg(p)-h2ocan/dtime)
               qflx_evap_veg(p) = min(qflx_evap_veg(p),qflx_tran_veg(p)+h2ocan/dtime)
            else
               ecidif = 0._r8
               if (efpot > 0._r8 .and. btran(p) > btran0) then
                  qflx_tran_veg(p) = efpot*rppdry
               else
                  qflx_tran_veg(p) = 0._r8
               end if
               ecidif = max(0._r8, qflx_evap_veg(p)-qflx_tran_veg(p)-h2ocan/dtime)
               qflx_evap_veg(p) = min(qflx_evap_veg(p),qflx_tran_veg(p)+h2ocan/dtime)
            end if

            ! The energy loss due to above two limits is added to
            ! the sensible heat flux.

            eflx_sh_veg(p) = efsh + dc1*wtga(p)*dt_veg(p) + err(p) + erre + hvap*ecidif

           !  Update SH and lw_leaf for changes in t_veg
            eflx_sh_stem(p) = eflx_sh_stem(p) + forc_rho(c)*cpair*wtstem*(-wtl0(p)*dt_veg(p))
            lw_leaf(p) = sa_internal(p)*emv(p)*sb*tlbef(p)**3*(tlbef(p) + 4._r8*dt_veg(p))

            ! Re-calculate saturated vapor pressure, specific humidity, and their
            ! derivatives at the leaf surface

            call QSat(t_veg(p), forc_pbot(c), qsatl(p), &
                 es = el(p), &
                 qsdT = qsatldT(p))

            ! Update vegetation/ground surface temperature, canopy air
            ! temperature, canopy vapor pressure, aerodynamic temperature, and
            ! Monin-Obukhov stability parameter for next iteration.

            taf(p) = wtg0*t_grnd(c) + wta0(p)*thm(p) + wtl0(p)*t_veg(p) + wtstem0(p)*t_stem(p)
            qaf(p) = wtlq0(p)*qsatl(p) + wtgq0*qg(c) + forc_q(c)*wtaq0(p)

            ! Update Monin-Obukhov length and wind speed including the
            ! stability effect

            dth(p) = thm(p)-taf(p)
            dqh(p) = forc_q(c)-qaf(p)
            delq(p) = wtalq(p)*qg(c)-wtlq0(p)*qsatl(p)-wtaq0(p)*forc_q(c)

            tstar = temp1(p)*dth(p)
            qstar = temp2(p)*dqh(p)

            thvstar = tstar*(1._r8+0.61_r8*forc_q(c)) + 0.61_r8*forc_th(c)*qstar
            zeta(p) = zldis(p)*vkc*grav*thvstar/(ustar(p)**2*thv(c))

            if (zeta(p) >= 0._r8) then     !stable
               ! remove stability cap when biomass heat storage is active 
               if(use_biomass_heat_storage) then 
                  zeta(p) = min(100._r8,max(zeta(p),0.01_r8))
               else
                  zeta(p) = min(zetamax,max(zeta(p),0.01_r8))
               endif
               um(p) = max(ur(p),0.1_r8)
            else                     !unstable
               zeta(p) = max(-100._r8,min(zeta(p),-0.01_r8))
               wc = beta*(-grav*ustar(p)*thvstar*zii/thv(c))**0.333_r8
               um(p) = sqrt(ur(p)*ur(p)+wc*wc)
            end if
            obu(p) = zldis(p)/zeta(p)

            if (obuold(p)*obu(p) < 0._r8) nmozsgn(p) = nmozsgn(p)+1
            if (nmozsgn(p) >= 4) obu(p) = zldis(p)/(-0.01_r8)
            obuold(p) = obu(p)

         end do   ! end of filtered patch loop

         ! Test for convergence

         itlef = itlef+1
         num_iter(p) = itlef
         if (itlef > itmin) then
            do f = 1, fn
               p = filterp(f)
               dele(p) = abs(efe(p)-efeb(p))
               efeb(p) = efe(p)
               det(p)  = max(del(p),del2(p))
            end do
            fnold = fn
            fn = 0
            do f = 1, fnold
               p = filterp(f)
               if (.not. (det(p) < dtmin .and. dele(p) < dlemin)) then
                  fn = fn + 1
                  filterp(fn) = p
               end if
            end do
         end if
      end do ITERATION     ! End stability iteration
      call t_stopf('can_iter')

      fn = fnorig
      filterp(1:fn) = fporig(1:fn)

      do f = 1, fn
         p = filterp(f)
         c = patch%column(p)
         g = patch%gridcell(p)

         ! Energy balance check in canopy

         lw_grnd=(frac_sno(c)*t_soisno(c,snl(c)+1)**4 &
              +(1._r8-frac_sno(c)-frac_h2osfc(c))*t_soisno(c,1)**4 &
              +frac_h2osfc(c)*t_h2osfc(c)**4)

<<<<<<< HEAD
         err(p) = (1.-frac_rad_abs_by_stem(p))*(sabv(p) + air(p) + bir(p)*tlbef(p)**3 &
              *(tlbef(p) + 4._r8*dt_veg(p)) + cir(p)*lw_grnd) &
              - lw_leaf(p) + lw_stem(p) - eflx_sh_veg(p) - hvap*qflx_evap_veg(p) &
              - ((t_veg(p)-tl_ini(p))*cp_leaf(p)/dtime)

         !  Update stem temperature; adjust outgoing longwave
         !  does not account for changes in SH or internal LW,
         !  as that would change result for t_veg above
         if (use_biomass_heat_storage) then
            if (stem_biomass(p) > 0._r8) then
               dt_stem(p) = (frac_rad_abs_by_stem(p)*(sabv(p) + air(p) + bir(p)*ts_ini(p)**4 &
                    + cir(p)*lw_grnd) - eflx_sh_stem(p) &
                    + lw_leaf(p)- lw_stem(p))/(cp_stem(p)/dtime &
                    - frac_rad_abs_by_stem(p)*bir(p)*4.*ts_ini(p)**3)
            else
               dt_stem(p) = 0._r8
            endif

            dhsdt_canopy(p) = dt_stem(p)*cp_stem(p)/dtime &
                 +(t_veg(p)-tl_ini(p))*cp_leaf(p)/dtime

            t_stem(p) =  t_stem(p) + dt_stem(p)
         else
            dt_stem(p) = 0._r8
         endif

         delt    = wtal(p)*t_grnd(c)-wtl0(p)*t_veg(p)-wta0(p)*thm(p)-wtstem0(p)*t_stem(p)
=======
         err(p) = (1.0_r8-frac_rad_abs_by_stem)*(sabv(p) + air(p) + bir(p)*tlbef(p)**3 &
              *(tlbef(p) + 4._r8*dt_veg(p)) + cir(p)*lw_grnd) &
                - lw_leaf + lw_stem - eflx_sh_veg(p) - hvap*qflx_evap_veg(p) &
                - ((t_veg(p)-tl_ini)*cp_leaf/dtime)
>>>>>>> 65a93198

         ! Fluxes from ground to canopy space

         taux(p) = -forc_rho(c)*forc_u(g)/ram1(p)
         tauy(p) = -forc_rho(c)*forc_v(g)/ram1(p)
         eflx_sh_grnd(p) = cpair*forc_rho(c)*wtg(p)*delt

         ! compute individual sensible heat fluxes
         delt_snow = wtal(p)*t_soisno(c,snl(c)+1)-wtl0(p)*t_veg(p)-wta0(p)*thm(p)-wtstem0(p)*t_stem(p)
         delt_soil  = wtal(p)*t_soisno(c,1)-wtl0(p)*t_veg(p)-wta0(p)*thm(p)-wtstem0(p)*t_stem(p)
         delt_h2osfc  = wtal(p)*t_h2osfc(c)-wtl0(p)*t_veg(p)-wta0(p)*thm(p)-wtstem0(p)*t_stem(p)

         eflx_sh_snow(p) = cpair*forc_rho(c)*wtg(p)*delt_snow
         eflx_sh_soil(p) = cpair*forc_rho(c)*wtg(p)*delt_soil
         eflx_sh_h2osfc(p) = cpair*forc_rho(c)*wtg(p)*delt_h2osfc
         qflx_evap_soi(p) = forc_rho(c)*wtgq(p)*delq(p)

         ! compute individual latent heat fluxes
         delq_snow = wtalq(p)*qg_snow(c)-wtlq0(p)*qsatl(p)-wtaq0(p)*forc_q(c)
         qflx_ev_snow(p) = forc_rho(c)*wtgq(p)*delq_snow

         delq_soil = wtalq(p)*qg_soil(c)-wtlq0(p)*qsatl(p)-wtaq0(p)*forc_q(c)
         qflx_ev_soil(p) = forc_rho(c)*wtgq(p)*delq_soil

         delq_h2osfc = wtalq(p)*qg_h2osfc(c)-wtlq0(p)*qsatl(p)-wtaq0(p)*forc_q(c)
         qflx_ev_h2osfc(p) = forc_rho(c)*wtgq(p)*delq_h2osfc

         ! 2 m height air temperature

         t_ref2m(p) = thm(p) + temp1(p)*dth(p)*(1._r8/temp12m(p) - 1._r8/temp1(p))
         t_ref2m_r(p) = t_ref2m(p)

         ! 2 m height specific humidity

         q_ref2m(p) = forc_q(c) + temp2(p)*dqh(p)*(1._r8/temp22m(p) - 1._r8/temp2(p))

         ! 2 m height relative humidity

         call QSat(t_ref2m(p), forc_pbot(c), qsat_ref2m, &
              es = e_ref2m)
         rh_ref2m(p) = min(100._r8, q_ref2m(p) / qsat_ref2m * 100._r8)
         rh_ref2m_r(p) = rh_ref2m(p)

         ! Human Heat Stress
         if ( all_human_stress_indices .or. fast_human_stress_indices ) then
            call KtoC(t_ref2m(p), tc_ref2m(p))
            call VaporPres(rh_ref2m(p), e_ref2m, vap_ref2m(p))
            call Wet_BulbS(tc_ref2m(p),rh_ref2m(p), wbt_ref2m(p))
            call HeatIndex(tc_ref2m(p), rh_ref2m(p), nws_hi_ref2m(p))
            call AppTemp(tc_ref2m(p), vap_ref2m(p), u10_clm(p), appar_temp_ref2m(p))
            call swbgt(tc_ref2m(p), vap_ref2m(p), swbgt_ref2m(p))
            call hmdex(tc_ref2m(p), vap_ref2m(p), humidex_ref2m(p))
            call dis_coiS(tc_ref2m(p), rh_ref2m(p), wbt_ref2m(p), discomf_index_ref2mS(p))
            if ( all_human_stress_indices ) then
               call Wet_Bulb(t_ref2m(p), vap_ref2m(p), forc_pbot(c), rh_ref2m(p), q_ref2m(p), &
                             teq_ref2m(p), ept_ref2m(p), wb_ref2m(p))
               call dis_coi(tc_ref2m(p), wb_ref2m(p), discomf_index_ref2m(p))
               call THIndex(tc_ref2m(p), wb_ref2m(p), thic_ref2m(p), thip_ref2m(p))
               call SwampCoolEff(tc_ref2m(p), wb_ref2m(p), swmp80_ref2m(p), swmp65_ref2m(p))
            end if
            wbt_ref2m_r(p)            = wbt_ref2m(p)
            nws_hi_ref2m_r(p)         = nws_hi_ref2m(p)
            appar_temp_ref2m_r(p)     = appar_temp_ref2m(p)
            swbgt_ref2m_r(p)          = swbgt_ref2m(p)
            humidex_ref2m_r(p)        = humidex_ref2m(p)
            discomf_index_ref2mS_r(p) = discomf_index_ref2mS(p)
            if ( all_human_stress_indices ) then
               teq_ref2m_r(p)            = teq_ref2m(p)
               ept_ref2m_r(p)            = ept_ref2m(p)
               wb_ref2m_r(p)             = wb_ref2m(p)
               discomf_index_ref2m_r(p)  = discomf_index_ref2m(p)
               thic_ref2m_r(p)           = thic_ref2m(p)
               thip_ref2m_r(p)           = thip_ref2m(p)
               swmp80_ref2m_r(p)         = swmp80_ref2m(p)
               swmp65_ref2m_r(p)         = swmp65_ref2m(p)
            end if

         end if

         ! Downward longwave radiation below the canopy

<<<<<<< HEAD
!        dlrad(p) = (1._r8-emv(p))*emg(c)*forc_lwrad(c) + &
!             emv(p)*emg(c)*sb*tlbef(p)**3*(tlbef(p) + 4._r8*dt_veg(p))
         dlrad_leaf = emv(p)*emg(c)*sb*tlbef(p)**3*(tlbef(p) + 4._r8*dt_veg(p))
         dlrad(p) = (1._r8-emv(p))*emg(c)*forc_lwrad(c)
         if ( .not.  use_biomass_heat_storage )then
            dlrad(p) = dlrad(p) + dlrad_leaf
         else
            dlrad(p) = dlrad(p) + dlrad_leaf *(1._r8-frac_rad_abs_by_stem(p)) &
              + emv(p)*emg(c)*sb*ts_ini(p)**3*(ts_ini(p) + 4._r8*dt_stem(p)) &
              *frac_rad_abs_by_stem(p)
         end if

         ! Upward longwave radiation above the canopy

         ulrad(p) = (1._r8-emg(c))*(1._r8-emv(p))*(1._r8-emv(p))*forc_lwrad(c)
         if ( .not. use_biomass_heat_storage )then
            ulrad(p) = (ulrad(p) &
                 + emv(p)*(1._r8+(1._r8-emg(c))*(1._r8-emv(p)))*sb*tlbef(p)**3*(tlbef(p) + &
                 4._r8*dt_veg(p)) + emg(c)*(1._r8-emv(p))*sb*lw_grnd)
         else
            ulrad(p) = (ulrad(p) &
              + emv(p)*(1._r8+(1._r8-emg(c))*(1._r8-emv(p)))*sb &
              *tlbef(p)**3*(tlbef(p) + 4._r8*dt_veg(p))*(1._r8-frac_rad_abs_by_stem(p)) &
              + emv(p)*(1._r8+(1._r8-emg(c))*(1._r8-emv(p)))*sb &
              *ts_ini(p)**3*(ts_ini(p)+ 4._r8*dt_stem(p))*frac_rad_abs_by_stem(p) &
              + emg(c)*(1._r8-emv(p))*sb*lw_grnd)
         end if
 

=======
         dlrad(p) = (1._r8-emv(p))*emg(c)*forc_lwrad(c) &
              + emv(p)*emg(c)*sb*tlbef(p)**3*(tlbef(p) + 4._r8*dt_veg(p)) &
              *(1.0_r8-frac_rad_abs_by_stem) &
              + emv(p)*emg(c)*sb*ts_ini**3*(ts_ini + 4._r8*dt_stem) &
              *frac_rad_abs_by_stem

         ! Upward longwave radiation above the canopy

         ulrad(p) = ((1._r8-emg(c))*(1._r8-emv(p))*(1._r8-emv(p))*forc_lwrad(c) &
              + emv(p)*(1._r8+(1._r8-emg(c))*(1._r8-emv(p)))*sb &
              *tlbef(p)**3*(tlbef(p) + 4._r8*dt_veg(p))*(1._r8-frac_rad_abs_by_stem) &
              + emv(p)*(1._r8+(1._r8-emg(c))*(1._r8-emv(p)))*sb &
              *ts_ini**3*(ts_ini+ 4._r8*dt_stem)*frac_rad_abs_by_stem &
              + emg(c)*(1._r8-emv(p))*sb*lw_grnd)
>>>>>>> 65a93198

         ! Calculate the skin temperature as a weighted sum of all the ground and vegetated fraction
         ! The weight is the so-called vegetation emissivity, but not that emv is actually an attentuation 
         ! function that goes to zero as LAI (ELAI + ESAI) go to zero.

         t_skin_patch(p)  =  emv(p)*t_veg(p)  +  (1._r8 - emv(p))*sqrt(sqrt(lw_grnd))

         ! Derivative of soil energy flux with respect to soil temperature

         cgrnds(p) = cgrnds(p) + cpair*forc_rho(c)*wtg(p)*wtal(p)
         cgrndl(p) = cgrndl(p) + forc_rho(c)*wtgq(p)*wtalq(p)*dqgdT(c)
         cgrnd(p)  = cgrnds(p) + cgrndl(p)*htvp(c)

         ! Update dew accumulation (kg/m2)
         if (t_veg(p) > tfrz ) then ! above freezing, update accumulation in liqcan
            if ((qflx_evap_veg(p)-qflx_tran_veg(p))*dtime > liqcan(p)) then ! all liq evap
               ! In this case, all liqcan will evap. Take remainder from snocan
               snocan(p)=snocan(p)+liqcan(p)+(qflx_tran_veg(p)-qflx_evap_veg(p))*dtime	 
            end if
            liqcan(p) = max(0._r8,liqcan(p)+(qflx_tran_veg(p)-qflx_evap_veg(p))*dtime)

         else if (t_veg(p) <= tfrz) then ! below freezing, update accumulation in snocan
            if ((qflx_evap_veg(p)-qflx_tran_veg(p))*dtime > snocan(p)) then ! all sno evap
               ! In this case, all snocan will evap. Take remainder from liqcan
               liqcan(p)=liqcan(p)+snocan(p)+(qflx_tran_veg(p)-qflx_evap_veg(p))*dtime
            end if
            snocan(p) = max(0._r8,snocan(p)+(qflx_tran_veg(p)-qflx_evap_veg(p))*dtime)
         end if

      end do
      
      if ( use_fates ) then
         
         
         call clm_fates%wrap_accumulatefluxes(nc,fn,filterp(1:fn))
         call clm_fates%wrap_hydraulics_drive(bounds,nc,soilstate_inst, &
               waterstatebulk_inst,waterdiagnosticbulk_inst,waterfluxbulk_inst,solarabs_inst,energyflux_inst)

      else

         ! Determine total photosynthesis
         
         call PhotosynthesisTotal(fn, filterp, &
              atm2lnd_inst, canopystate_inst, photosyns_inst)
         
         ! Calculate ozone stress. This needs to be done after rssun and rsshade are
         ! computed by the Photosynthesis routine. However, Photosynthesis also uses the
         ! ozone stress computed here. Thus, the ozone stress computed in timestep i is
         ! applied in timestep (i+1).
         
         ! COMPILER_BUG(wjs, 2014-11-29, pgi 14.7) The following dummy variable assignment is
         ! needed with pgi 14.7 on yellowstone; without it, forc_pbot_downscaled_col gets
         ! resized inappropriately in the following subroutine call, due to a compiler bug.
         dummy_to_make_pgi_happy = ubound(atm2lnd_inst%forc_pbot_downscaled_col, 1)
         call ozone_inst%CalcOzoneStress( &
              bounds, fn, filterp, &
              forc_pbot = atm2lnd_inst%forc_pbot_downscaled_col(bounds%begc:bounds%endc), &
              forc_th   = atm2lnd_inst%forc_th_downscaled_col(bounds%begc:bounds%endc), &
              rssun     = photosyns_inst%rssun_patch(bounds%begp:bounds%endp), &
              rssha     = photosyns_inst%rssha_patch(bounds%begp:bounds%endp), &
              rb        = frictionvel_inst%rb1_patch(bounds%begp:bounds%endp), &
              ram       = frictionvel_inst%ram1_patch(bounds%begp:bounds%endp), &
              tlai      = canopystate_inst%tlai_patch(bounds%begp:bounds%endp))
         
         !---------------------------------------------------------
         !update Vc,max and Jmax by LUNA model
         if(use_luna)then
            call Acc24_Climate_LUNA(bounds, fn, filterp, &
                 canopystate_inst, photosyns_inst, &
                 surfalb_inst, solarabs_inst, &
                 temperature_inst)
            
            if(is_end_day)then
               
               call Acc240_Climate_LUNA(bounds, fn, filterp, &
                    o2(begp:endp), &
                    co2(begp:endp), &
                    rb(begp:endp), &
                    rhaf(begp:endp),&
                    temperature_inst, & 
                    photosyns_inst, &
                    surfalb_inst, &
                    solarabs_inst, &
                    waterdiagnosticbulk_inst,&
                    frictionvel_inst) 
               
               call Update_Photosynthesis_Capacity(bounds, fn, filterp, &
                    dayl_factor(begp:endp), &
                    atm2lnd_inst, &
                    temperature_inst, & 
                    canopystate_inst, &
                    photosyns_inst, &
                    surfalb_inst, &
                    solarabs_inst, &
                    waterdiagnosticbulk_inst,&
                    frictionvel_inst)        
               
               call Clear24_Climate_LUNA(bounds, fn, filterp, &
                    canopystate_inst, photosyns_inst, &
                    surfalb_inst, solarabs_inst, &
                    temperature_inst)
            endif
            
         endif
      end if

      ! Filter out patches which have small energy balance errors; report others

      fnold = fn
      fn = 0
      do f = 1, fnold
         p = filterp(f)
         if (abs(err(p)) > 0.1_r8) then
            fn = fn + 1
            filterp(fn) = p
         end if
      end do

      do f = 1, fn
         p = filterp(f)
         write(iulog,*) 'energy balance in canopy ',p,', err=',err(p)
      end do

    end associate


  end subroutine CanopyFluxes

end module CanopyFluxesMod
<|MERGE_RESOLUTION|>--- conflicted
+++ resolved
@@ -403,15 +403,6 @@
     real(r8) :: dt_veg_temp(bounds%begp:bounds%endp)
     integer  :: iv
     logical  :: is_end_day                               ! is end of current day
-    real(r8) :: tl_ini                                   ! leaf temperature from beginning of time step [K]
-    real(r8) :: ts_ini                                   ! stem temperature from beginning of time step [K]
-    real(r8) :: cp_leaf                                  !heat capacity of leaves
-    real(r8) :: dt_stem                                  !change in stem temperature
-    real(r8) :: frac_rad_abs_by_stem                     !fraction of incoming radiation absorbed by stems
-    real(r8) :: lw_stem                                  !internal longwave stem
-    real(r8) :: lw_leaf                                  !internal longwave leaf
-    real(r8) :: sa_internal                              !min(sa_stem,sa_leaf)
-
     real(r8) :: dbh(bounds%begp:bounds%endp)       !diameter at breast height of vegetation
     real(r8) :: cp_leaf(bounds%begp:bounds%endp)   !heat capacity of leaves
     real(r8) :: cp_stem(bounds%begp:bounds%endp)   !heat capacity of stems
@@ -690,15 +681,6 @@
          dhsdt_canopy(p) = 0._r8
          eflx_sh_stem(p) = 0._r8
       end do
-      frac_rad_abs_by_stem = 0._r8
-      lw_leaf              = 0._r8
-      cp_leaf              = 0._r8
-      lw_stem              = 0._r8
-      sa_internal          = 0._r8
-      dt_stem              = 0._r8
-      tl_ini               = 0._r8
-      ts_ini               = 0._r8
-
       !
       ! Calculate biomass heat capacities
       !
@@ -1242,24 +1224,14 @@
                  +(1._r8-frac_sno(c)-frac_h2osfc(c))*t_soisno(c,1)**4 &
                  +frac_h2osfc(c)*t_h2osfc(c)**4)
 
-<<<<<<< HEAD
             dt_veg(p) = ((1._r8-frac_rad_abs_by_stem(p))*(sabv(p) + air(p) &
-                 + bir(p)*t_veg(p)**4 + cir(p)*lw_grnd) &
-                 - efsh - efe(p) - lw_leaf(p) + lw_stem(p) &
-                 - (cp_leaf(p)/dtime)*(t_veg(p) - tl_ini(p))) &
-                 / (((1._r8-frac_rad_abs_by_stem(p))*(- 4._r8*bir(p)*t_veg(p)**3) &
-                 + 4._r8*sa_internal(p)*emv(p)*sb*t_veg(p)**3 &
-                 +dc1*wtga(p) +dc2*wtgaq*qsatldT(p)) + cp_leaf(p)/dtime)
-
-=======
-            dt_veg(p) = ((1._r8-frac_rad_abs_by_stem)*(sabv(p) + air(p) &
                   + bir(p)*t_veg(p)**4 + cir(p)*lw_grnd) &
-                  - efsh - efe(p) - lw_leaf + lw_stem &
-                  - (cp_leaf/dtime)*(t_veg(p) - tl_ini)) &
-                  / ((1._r8-frac_rad_abs_by_stem)*(- 4._r8*bir(p)*t_veg(p)**3 &
-                  + 4._r8*sa_internal*emv(p)*sb*t_veg(p)**3 &
-                  +dc1*wtga+dc2*wtgaq*qsatldT(p))+ cp_leaf/dtime)
->>>>>>> 65a93198
+                  - efsh - efe(p) - lw_leaf(p) + lw_stem(p) &
+                  - (cp_leaf(p)/dtime)*(t_veg(p) - tl_ini(p))) &
+                  / ((1._r8-frac_rad_abs_by_stem(p))*(- 4._r8*bir(p)*t_veg(p)**3 &
+                  + 4._r8*sa_internal(p)*emv(p)*sb*t_veg(p)**3 &
+                  +dc1*wtga(p) +dc2*wtgaq*qsatldT(p))+ cp_leaf(p)/dtime)
+
             t_veg(p) = tlbef(p) + dt_veg(p)
 
             dels = dt_veg(p)
@@ -1268,8 +1240,7 @@
             if (del(p) > delmax) then
                dt_veg(p) = delmax*dels/del(p)
                t_veg(p) = tlbef(p) + dt_veg(p)
-<<<<<<< HEAD
-                err(p) = (1.-frac_rad_abs_by_stem(p))*(sabv(p) + air(p) &
+               err(p) = (1._r8-frac_rad_abs_by_stem(p))*(sabv(p) + air(p) &
                     + bir(p)*tlbef(p)**3*(tlbef(p) + &
                     4._r8*dt_veg(p)) + cir(p)*lw_grnd) &
                     -sa_internal(p)*emv(p)*sb*tlbef(p)**3*(tlbef(p) + 4._r8*dt_veg(p)) &
@@ -1277,16 +1248,6 @@
                     - (efsh + dc1*wtga(p)*dt_veg(p)) - (efe(p) + &
                     dc2*wtgaq*qsatldT(p)*dt_veg(p)) &
                     - (cp_leaf(p)/dtime)*(t_veg(p) - tl_ini(p))
-=======
-               err(p) = (1._r8-frac_rad_abs_by_stem)*(sabv(p) + air(p) &
-                    + bir(p)*tlbef(p)**3*(tlbef(p) + &
-                    4._r8*dt_veg(p)) + cir(p)*lw_grnd) &
-                    -sa_internal*emv(p)*sb*tlbef(p)**3*(tlbef(p) + 4._r8*dt_veg(p)) &
-                    + lw_stem &
-                    - (efsh + dc1*wtga*dt_veg(p)) - (efe(p) + &
-                    dc2*wtgaq*qsatldT(p)*dt_veg(p)) &
-                    - (cp_leaf/dtime)*(t_veg(p) - tl_ini)
->>>>>>> 65a93198
             end if
 
             ! Fluxes from leaves to canopy space
@@ -1420,11 +1381,10 @@
               +(1._r8-frac_sno(c)-frac_h2osfc(c))*t_soisno(c,1)**4 &
               +frac_h2osfc(c)*t_h2osfc(c)**4)
 
-<<<<<<< HEAD
-         err(p) = (1.-frac_rad_abs_by_stem(p))*(sabv(p) + air(p) + bir(p)*tlbef(p)**3 &
+         err(p) = (1.0_r8-frac_rad_abs_by_stem(p))*(sabv(p) + air(p) + bir(p)*tlbef(p)**3 &
               *(tlbef(p) + 4._r8*dt_veg(p)) + cir(p)*lw_grnd) &
-              - lw_leaf(p) + lw_stem(p) - eflx_sh_veg(p) - hvap*qflx_evap_veg(p) &
-              - ((t_veg(p)-tl_ini(p))*cp_leaf(p)/dtime)
+                - lw_leaf(p) + lw_stem(p) - eflx_sh_veg(p) - hvap*qflx_evap_veg(p) &
+                - ((t_veg(p)-tl_ini(p))*cp_leaf(p)/dtime)
 
          !  Update stem temperature; adjust outgoing longwave
          !  does not account for changes in SH or internal LW,
@@ -1448,12 +1408,6 @@
          endif
 
          delt    = wtal(p)*t_grnd(c)-wtl0(p)*t_veg(p)-wta0(p)*thm(p)-wtstem0(p)*t_stem(p)
-=======
-         err(p) = (1.0_r8-frac_rad_abs_by_stem)*(sabv(p) + air(p) + bir(p)*tlbef(p)**3 &
-              *(tlbef(p) + 4._r8*dt_veg(p)) + cir(p)*lw_grnd) &
-                - lw_leaf + lw_stem - eflx_sh_veg(p) - hvap*qflx_evap_veg(p) &
-                - ((t_veg(p)-tl_ini)*cp_leaf/dtime)
->>>>>>> 65a93198
 
          ! Fluxes from ground to canopy space
 
@@ -1535,52 +1489,20 @@
 
          ! Downward longwave radiation below the canopy
 
-<<<<<<< HEAD
-!        dlrad(p) = (1._r8-emv(p))*emg(c)*forc_lwrad(c) + &
-!             emv(p)*emg(c)*sb*tlbef(p)**3*(tlbef(p) + 4._r8*dt_veg(p))
-         dlrad_leaf = emv(p)*emg(c)*sb*tlbef(p)**3*(tlbef(p) + 4._r8*dt_veg(p))
-         dlrad(p) = (1._r8-emv(p))*emg(c)*forc_lwrad(c)
-         if ( .not.  use_biomass_heat_storage )then
-            dlrad(p) = dlrad(p) + dlrad_leaf
-         else
-            dlrad(p) = dlrad(p) + dlrad_leaf *(1._r8-frac_rad_abs_by_stem(p)) &
+         dlrad(p) = (1._r8-emv(p))*emg(c)*forc_lwrad(c) &
+              + emv(p)*emg(c)*sb*tlbef(p)**3*(tlbef(p) + 4._r8*dt_veg(p)) &
+              *(1.0_r8-frac_rad_abs_by_stem(p)) &
               + emv(p)*emg(c)*sb*ts_ini(p)**3*(ts_ini(p) + 4._r8*dt_stem(p)) &
               *frac_rad_abs_by_stem(p)
-         end if
 
          ! Upward longwave radiation above the canopy
 
-         ulrad(p) = (1._r8-emg(c))*(1._r8-emv(p))*(1._r8-emv(p))*forc_lwrad(c)
-         if ( .not. use_biomass_heat_storage )then
-            ulrad(p) = (ulrad(p) &
-                 + emv(p)*(1._r8+(1._r8-emg(c))*(1._r8-emv(p)))*sb*tlbef(p)**3*(tlbef(p) + &
-                 4._r8*dt_veg(p)) + emg(c)*(1._r8-emv(p))*sb*lw_grnd)
-         else
-            ulrad(p) = (ulrad(p) &
+         ulrad(p) = ((1._r8-emg(c))*(1._r8-emv(p))*(1._r8-emv(p))*forc_lwrad(c) &
               + emv(p)*(1._r8+(1._r8-emg(c))*(1._r8-emv(p)))*sb &
               *tlbef(p)**3*(tlbef(p) + 4._r8*dt_veg(p))*(1._r8-frac_rad_abs_by_stem(p)) &
               + emv(p)*(1._r8+(1._r8-emg(c))*(1._r8-emv(p)))*sb &
               *ts_ini(p)**3*(ts_ini(p)+ 4._r8*dt_stem(p))*frac_rad_abs_by_stem(p) &
               + emg(c)*(1._r8-emv(p))*sb*lw_grnd)
-         end if
- 
-
-=======
-         dlrad(p) = (1._r8-emv(p))*emg(c)*forc_lwrad(c) &
-              + emv(p)*emg(c)*sb*tlbef(p)**3*(tlbef(p) + 4._r8*dt_veg(p)) &
-              *(1.0_r8-frac_rad_abs_by_stem) &
-              + emv(p)*emg(c)*sb*ts_ini**3*(ts_ini + 4._r8*dt_stem) &
-              *frac_rad_abs_by_stem
-
-         ! Upward longwave radiation above the canopy
-
-         ulrad(p) = ((1._r8-emg(c))*(1._r8-emv(p))*(1._r8-emv(p))*forc_lwrad(c) &
-              + emv(p)*(1._r8+(1._r8-emg(c))*(1._r8-emv(p)))*sb &
-              *tlbef(p)**3*(tlbef(p) + 4._r8*dt_veg(p))*(1._r8-frac_rad_abs_by_stem) &
-              + emv(p)*(1._r8+(1._r8-emg(c))*(1._r8-emv(p)))*sb &
-              *ts_ini**3*(ts_ini+ 4._r8*dt_stem)*frac_rad_abs_by_stem &
-              + emg(c)*(1._r8-emv(p))*sb*lw_grnd)
->>>>>>> 65a93198
 
          ! Calculate the skin temperature as a weighted sum of all the ground and vegetated fraction
          ! The weight is the so-called vegetation emissivity, but not that emv is actually an attentuation 
