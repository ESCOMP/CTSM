module CanopyFluxesMod

#include "shr_assert.h"

  !------------------------------------------------------------------------------
  ! !DESCRIPTION:
  ! Performs calculation of leaf temperature and surface fluxes.
  ! SoilFluxes then determines soil/snow and ground temperatures and updates the surface 
  ! fluxes for the new ground temperature.
  !
  ! !USES:
  use shr_sys_mod           , only : shr_sys_flush
  use shr_kind_mod          , only : r8 => shr_kind_r8
  use shr_log_mod           , only : errMsg => shr_log_errMsg
  use abortutils            , only : endrun
  use clm_varctl            , only : iulog, use_cn, use_lch4, use_c13, use_c14, use_cndv, use_fates, &
<<<<<<< HEAD
                                     use_luna, use_hydrstress
  use clm_varpar            , only : nlevgrnd, nlevsno, nlevcan
  use clm_varcon            , only : namep, spval 
=======
                                     use_luna, use_hydrstress, use_biomass_heat_storage
  use clm_varpar            , only : nlevgrnd, nlevsno, mxpft
  use clm_varcon            , only : namep 
>>>>>>> 10ea6eea
  use pftconMod             , only : pftcon
  use decompMod             , only : bounds_type
  use ActiveLayerMod        , only : active_layer_type
  use PhotosynthesisMod     , only : Photosynthesis, PhotoSynthesisHydraulicStress, PhotosynthesisTotal, Fractionation
  use EDAccumulateFluxesMod , only : AccumulateFluxes_ED
  use SoilMoistStressMod    , only : calc_effective_soilporosity, calc_volumetric_h2oliq
  use SoilMoistStressMod    , only : calc_root_moist_stress, set_perchroot_opt
  use SimpleMathMod         , only : array_div_vector
  use SurfaceResistanceMod  , only : do_soilevap_beta,do_soil_resistance_sl14
  use atm2lndType           , only : atm2lnd_type
  use CanopyStateType       , only : canopystate_type
  use EnergyFluxType        , only : energyflux_type
  use FrictionvelocityMod   , only : frictionvel_type
  use OzoneBaseMod          , only : ozone_base_type
  use SoilStateType         , only : soilstate_type
  use SolarAbsorbedType     , only : solarabs_type
  use SurfaceAlbedoType     , only : surfalb_type
  use TemperatureType       , only : temperature_type
  use WaterFluxBulkType         , only : waterfluxbulk_type
  use WaterStateBulkType        , only : waterstatebulk_type
  use WaterDiagnosticBulkType        , only : waterdiagnosticbulk_type
  use Wateratm2lndBulkType        , only : wateratm2lndbulk_type
  use HumanIndexMod         , only : humanindex_type
  use ch4Mod                , only : ch4_type
  use PhotosynthesisMod     , only : photosyns_type
  use GridcellType          , only : grc                
  use ColumnType            , only : col                
  use PatchType             , only : patch                
  use EDTypesMod            , only : ed_site_type
  use SoilWaterRetentionCurveMod, only : soil_water_retention_curve_type
  use LunaMod               , only : Update_Photosynthesis_Capacity, Acc24_Climate_LUNA,Acc240_Climate_LUNA,Clear24_Climate_LUNA
  !
  ! !PUBLIC TYPES:
  implicit none
  !
  ! !PUBLIC MEMBER FUNCTIONS:
  public :: CanopyFluxesReadNML     ! Read in namelist settings
  public :: CanopyFluxes            ! Calculate canopy fluxes
  public :: readParams

  type, private :: params_type
     real(r8) :: lai_dl   ! Plant litter area index (m2/m2)
     real(r8) :: z_dl     ! Litter layer thickness (m)
     real(r8) :: a_coef   ! Drag coefficient under less dense canopy (unitless)
     real(r8) :: a_exp    ! Drag exponent under less dense canopy (unitless)
     real(r8) :: csoilc   ! Soil drag coefficient under dense canopy (unitless)
     real(r8) :: cv       ! Turbulent transfer coeff. between canopy surface and canopy air (m/s^(1/2))
     real(r8) :: wind_min ! Minimum wind speed at the atmospheric forcing height (m/s)
  end type params_type
  type(params_type), private ::  params_inst

  !
  ! !PUBLIC DATA MEMBERS:
  ! true => btran is based only on unfrozen soil levels
  logical,  public :: perchroot     = .false.  

  ! true  => btran is based on active layer (defined over two years); 
  ! false => btran is based on currently unfrozen levels
  logical,  public :: perchroot_alt = .false.  
  !
  ! !PRIVATE DATA MEMBERS:
  logical, private :: use_undercanopy_stability = .false.      ! use undercanopy stability term or not
  integer, private :: itmax_canopy_fluxes = -1  ! max # of iterations used in subroutine CanopyFluxes

  character(len=*), parameter, private :: sourcefile = &
       __FILE__
  !------------------------------------------------------------------------------

contains

  !------------------------------------------------------------------------
  subroutine CanopyFluxesReadNML(NLFilename)
    !
    ! !DESCRIPTION:
    ! Read the namelist for Canopy Fluxes
    !
    ! !USES:
    use fileutils      , only : getavu, relavu, opnfil
    use shr_nl_mod     , only : shr_nl_find_group_name
    use spmdMod        , only : masterproc, mpicom
    use shr_mpi_mod    , only : shr_mpi_bcast
    use clm_varctl     , only : iulog
    !
    ! !ARGUMENTS:
    character(len=*), intent(IN) :: NLFilename ! Namelist filename
    !
    ! !LOCAL VARIABLES:
    integer :: ierr                 ! error code
    integer :: unitn                ! unit for namelist file

    character(len=*), parameter :: subname = 'CanopyFluxesReadNML'
    character(len=*), parameter :: nmlname = 'canopyfluxes_inparm'
    !-----------------------------------------------------------------------

    namelist /canopyfluxes_inparm/ use_undercanopy_stability
    namelist /canopyfluxes_inparm/ use_biomass_heat_storage
    namelist /canopyfluxes_inparm/ itmax_canopy_fluxes

    ! Initialize options to default values, in case they are not specified in
    ! the namelist

    if (masterproc) then
       unitn = getavu()
       write(iulog,*) 'Read in '//nmlname//'  namelist'
       call opnfil (NLFilename, unitn, 'F')
       call shr_nl_find_group_name(unitn, nmlname, status=ierr)
       if (ierr == 0) then
          read(unitn, nml=canopyfluxes_inparm, iostat=ierr)
          if (ierr /= 0) then
             call endrun(msg="ERROR reading "//nmlname//"namelist"//errmsg(sourcefile, __LINE__))
          end if
       else
          call endrun(msg="ERROR could NOT find "//nmlname//"namelist"//errmsg(sourcefile, __LINE__))
       end if

       if (itmax_canopy_fluxes < 1) then
          call endrun(msg=' ERROR: expecting itmax_canopy_fluxes > 0 ' // &
            errMsg(sourcefile, __LINE__))
       end if

       call relavu( unitn )
    end if

    call shr_mpi_bcast (use_undercanopy_stability, mpicom)
    call shr_mpi_bcast (use_biomass_heat_storage, mpicom)
    call shr_mpi_bcast (itmax_canopy_fluxes, mpicom)

    if (masterproc) then
       write(iulog,*) ' '
       write(iulog,*) nmlname//' settings:'
       write(iulog,nml=canopyfluxes_inparm)
       write(iulog,*) ' '
    end if

  end subroutine CanopyFluxesReadNML

  !------------------------------------------------------------------------------
  subroutine readParams( ncid )
    !
    ! !USES:
    use ncdio_pio, only: file_desc_t
    use paramUtilMod, only: readNcdioScalar
    !
    ! !ARGUMENTS:
    implicit none
    type(file_desc_t),intent(inout) :: ncid   ! pio netCDF file id
    !
    ! !LOCAL VARIABLES:
    character(len=*), parameter :: subname = 'readParams_CanopyFluxes'
    !--------------------------------------------------------------------

    !added by K.Sakaguchi for litter resistance: Plant litter area index (m2/m2)
    call readNcdioScalar(ncid, 'lai_dl', subname, params_inst%lai_dl)
    !added by K.Sakaguchi for litter resistance: Litter layer thickness (m)
    call readNcdioScalar(ncid, 'z_dl', subname, params_inst%z_dl)
    ! Drag coefficient under less dense canopy (unitless)
    call readNcdioScalar(ncid, 'a_coef', subname, params_inst%a_coef)
    ! Drag exponent under less dense canopy (unitless)
    call readNcdioScalar(ncid, 'a_exp', subname, params_inst%a_exp)
    ! Drag coefficient for soil under dense canopy (unitless)
    call readNcdioScalar(ncid, 'csoilc', subname, params_inst%csoilc)
    ! Turbulent transfer coeff between canopy surface and canopy air (m/s^(1/2))
    call readNcdioScalar(ncid, 'cv', subname, params_inst%cv)
    ! Minimum wind speed at the atmospheric forcing height (m/s)
    call readNcdioScalar(ncid, 'wind_min', subname, params_inst%wind_min)

  end subroutine readParams

  !------------------------------------------------------------------------------
  subroutine CanopyFluxes(bounds,  num_exposedvegp, filter_exposedvegp,                  &
       clm_fates, nc, active_layer_inst, atm2lnd_inst, canopystate_inst,                 &
       energyflux_inst, frictionvel_inst, soilstate_inst, solarabs_inst, surfalb_inst,   &
       temperature_inst, waterfluxbulk_inst, waterstatebulk_inst,                        &
       waterdiagnosticbulk_inst, wateratm2lndbulk_inst, ch4_inst, ozone_inst,            &
       photosyns_inst, &
       humanindex_inst, soil_water_retention_curve, &
       downreg_patch, leafn_patch, froot_carbon, croot_carbon)
    !
    ! !DESCRIPTION:
    ! 1. Calculates the leaf temperature:
    ! 2. Calculates the leaf fluxes, transpiration, photosynthesis and
    !    updates the dew accumulation due to evaporation.
    !
    ! Method:
    ! Use the Newton-Raphson iteration to solve for the foliage
    ! temperature that balances the surface energy budget:
    !
    ! f(t_veg) = Net radiation - Sensible - Latent = 0
    ! f(t_veg) + d(f)/d(t_veg) * dt_veg = 0     (*)
    !
    ! Note:
    ! (1) In solving for t_veg, t_grnd is given from the previous timestep.
    ! (2) The partial derivatives of aerodynamical resistances, which cannot
    !     be determined analytically, are ignored for d(H)/dT and d(LE)/dT
    ! (3) The weighted stomatal resistance of sunlit and shaded foliage is used
    ! (4) Canopy air temperature and humidity are derived from => Hc + Hg = Ha
    !                                                          => Ec + Eg = Ea
    ! (5) Energy loss is due to: numerical truncation of energy budget equation
    !     (*); and "ecidif" (see the code) which is dropped into the sensible
    !     heat
    ! (6) The convergence criteria: the difference, del = t_veg(n+1)-t_veg(n)
    !     and del2 = t_veg(n)-t_veg(n-1) less than 0.01 K, and the difference
    !     of water flux from the leaf between the iteration step (n+1) and (n)
    !     less than 0.1 W/m2; or the iterative steps over 40.
    !
    ! !USES:
<<<<<<< HEAD
    use shr_const_mod      , only : SHR_CONST_RGAS
    use clm_time_manager   , only : get_step_size_real, get_prev_date,is_end_curr_day, is_near_local_noon
    use clm_varcon         , only : sb, cpair, hvap, vkc, grav, denice
=======
    use shr_const_mod      , only : SHR_CONST_RGAS, shr_const_pi
    use clm_time_manager   , only : get_step_size_real, get_prev_date,is_end_curr_day
    use clm_varcon         , only : sb, cpair, hvap, vkc, grav, denice, c_to_b
>>>>>>> 10ea6eea
    use clm_varcon         , only : denh2o, tfrz, tlsai_crit, alpha_aero
    use clm_varcon         , only : c14ratio
    use clm_varcon         , only : c_water, c_dry_biomass
    use perf_mod           , only : t_startf, t_stopf
    use QSatMod            , only : QSat
    use CLMFatesInterfaceMod, only : hlm_fates_interface_type
    use HumanIndexMod      , only : all_human_stress_indices, fast_human_stress_indices, &
                                    Wet_Bulb, Wet_BulbS, HeatIndex, AppTemp, &
                                    swbgt, hmdex, dis_coi, dis_coiS, THIndex, &
                                    SwampCoolEff, KtoC, VaporPres
    use SoilWaterRetentionCurveMod, only : soil_water_retention_curve_type
    !
    ! !ARGUMENTS:
    type(bounds_type)                      , intent(in)            :: bounds 
    integer                                , intent(in)            :: num_exposedvegp        ! number of points in filter_exposedvegp
    integer                                , intent(in)            :: filter_exposedvegp(:)  ! patch filter for non-snow-covered veg
    type(hlm_fates_interface_type)         , intent(inout)         :: clm_fates
    integer                                , intent(in)            :: nc ! clump index
    type(active_layer_type)                , intent(in)            :: active_layer_inst
    type(atm2lnd_type)                     , intent(in)            :: atm2lnd_inst
    type(canopystate_type)                 , intent(inout)         :: canopystate_inst
    type(energyflux_type)                  , intent(inout)         :: energyflux_inst
    type(frictionvel_type)                 , intent(inout)         :: frictionvel_inst
    type(solarabs_type)                    , intent(inout)         :: solarabs_inst
    type(surfalb_type)                     , intent(in)            :: surfalb_inst
    type(soilstate_type)                   , intent(inout)         :: soilstate_inst
    type(temperature_type)                 , intent(inout)         :: temperature_inst
    type(waterstatebulk_type)              , intent(inout)         :: waterstatebulk_inst
    type(waterdiagnosticbulk_type)         , intent(inout)         :: waterdiagnosticbulk_inst
    type(waterfluxbulk_type)               , intent(inout)         :: waterfluxbulk_inst
    type(wateratm2lndbulk_type)            , intent(inout)         :: wateratm2lndbulk_inst
    type(ch4_type)                         , intent(inout)         :: ch4_inst
    class(ozone_base_type)                 , intent(inout)         :: ozone_inst
    type(photosyns_type)                   , intent(inout)         :: photosyns_inst
    type(humanindex_type)                  , intent(inout)         :: humanindex_inst
    class(soil_water_retention_curve_type) , intent(in)            :: soil_water_retention_curve
    real(r8), intent(in) :: downreg_patch(bounds%begp:) ! fractional reduction in GPP due to N limitation (dimensionless)
    real(r8), intent(in) :: leafn_patch(bounds%begp:)   ! leaf N (gN/m2)
    real(r8), intent(inout) :: froot_carbon(bounds%begp:)  ! fine root biomass (gC/m2)
    real(r8), intent(inout) :: croot_carbon(bounds%begp:)  ! live coarse root biomass (gC/m2)
    !
    ! !LOCAL VARIABLES:
    real(r8), pointer   :: bsun(:)          ! sunlit canopy transpiration wetness factor (0 to 1)
    real(r8), pointer   :: bsha(:)          ! shaded canopy transpiration wetness factor (0 to 1)
    real(r8), parameter :: btran0 = 0.0_r8  ! initial value
    real(r8), parameter :: zii = 1000.0_r8  ! convective boundary layer height [m]
    real(r8), parameter :: beta = 1.0_r8    ! coefficient of conective velocity [-]
    real(r8), parameter :: delmax = 1.0_r8  ! maxchange in  leaf temperature [K]
    real(r8), parameter :: dlemin = 0.1_r8  ! max limit for energy flux convergence [w/m2]
    real(r8), parameter :: dtmin = 0.01_r8  ! max limit for temperature convergence [K]
    integer , parameter :: itmin = 2        ! minimum number of iteration [-]

    !added by K.Sakaguchi for stability formulation
    real(r8), parameter :: ria  = 0.5_r8             ! free parameter for stable formulation (currently = 0.5, "gamma" in Sakaguchi&Zeng,2008)
    real(r8) :: dtime                                ! land model time step (sec)
    real(r8) :: zldis(bounds%begp:bounds%endp)       ! reference height "minus" zero displacement height [m]
    real(r8) :: wc                                   ! convective velocity [m/s]
    real(r8) :: dth(bounds%begp:bounds%endp)         ! diff of virtual temp. between ref. height and surface
    real(r8) :: dthv(bounds%begp:bounds%endp)        ! diff of vir. poten. temp. between ref. height and surface
    real(r8) :: dqh(bounds%begp:bounds%endp)         ! diff of humidity between ref. height and surface
    real(r8) :: ur(bounds%begp:bounds%endp)          ! wind speed at reference height [m/s]
    real(r8) :: temp1(bounds%begp:bounds%endp)       ! relation for potential temperature profile
    real(r8) :: temp12m(bounds%begp:bounds%endp)     ! relation for potential temperature profile applied at 2-m
    real(r8) :: temp2(bounds%begp:bounds%endp)       ! relation for specific humidity profile
    real(r8) :: temp22m(bounds%begp:bounds%endp)     ! relation for specific humidity profile applied at 2-m
    real(r8) :: tstar                                ! temperature scaling parameter
    real(r8) :: qstar                                ! moisture scaling parameter
    real(r8) :: thvstar                              ! virtual potential temperature scaling parameter
    real(r8) :: rpp                                  ! fraction of potential evaporation from leaf [-]
    real(r8) :: rppdry                               ! fraction of potential evaporation through transp [-]
    real(r8) :: cf                                   ! heat transfer coefficient from leaves [-]
    real(r8) :: rb(bounds%begp:bounds%endp)          ! leaf boundary layer resistance [s/m]
    real(r8) :: rah(bounds%begp:bounds%endp,2)       ! thermal resistance [s/m]  (air, ground)
    real(r8) :: raw(bounds%begp:bounds%endp,2)       ! moisture resistance [s/m] (air, ground)
    real(r8) :: wta                                  ! heat conductance for air [m/s]
    real(r8) :: wtg(bounds%begp:bounds%endp)         ! heat conductance for ground [m/s]
    real(r8) :: wtl                                  ! heat conductance for leaf [m/s]
    real(r8) :: wtstem                               ! heat conductance for stem [m/s]
    real(r8) :: wta0(bounds%begp:bounds%endp)        ! normalized heat conductance for air [-]
    real(r8) :: wtl0(bounds%begp:bounds%endp)        ! normalized heat conductance for leaf [-]
    real(r8) :: wtg0                                 ! normalized heat conductance for ground [-]
    real(r8) :: wtstem0(bounds%begp:bounds%endp)     ! normalized heat conductance for stem [-]
    real(r8) :: wtal(bounds%begp:bounds%endp)        ! normalized heat conductance for air and leaf [-]
    real(r8) :: wtga(bounds%begp:bounds%endp)        ! normalized heat cond. for air and ground  [-]
    real(r8) :: wtaq                                 ! latent heat conductance for air [m/s]
    real(r8) :: wtlq                                 ! latent heat conductance for leaf [m/s]
    real(r8) :: wtgq(bounds%begp:bounds%endp)        ! latent heat conductance for ground [m/s]
    real(r8) :: wtaq0(bounds%begp:bounds%endp)       ! normalized latent heat conductance for air [-]
    real(r8) :: wtlq0(bounds%begp:bounds%endp)       ! normalized latent heat conductance for leaf [-]
    real(r8) :: wtgq0                                ! normalized heat conductance for ground [-]
    real(r8) :: wtalq(bounds%begp:bounds%endp)       ! normalized latent heat cond. for air and leaf [-]
    real(r8) :: wtgaq                                ! normalized latent heat cond. for air and ground [-]
    real(r8) :: el(bounds%begp:bounds%endp)          ! vapor pressure on leaf surface [pa]
    real(r8) :: qsatl(bounds%begp:bounds%endp)       ! leaf specific humidity [kg/kg]
    real(r8) :: qsatldT(bounds%begp:bounds%endp)     ! derivative of "qsatl" on "t_veg"
    real(r8) :: e_ref2m                              ! 2 m height surface saturated vapor pressure [Pa]
    real(r8) :: qsat_ref2m                           ! 2 m height surface saturated specific humidity [kg/kg]
    real(r8) :: gs                                   ! canopy conductance for iwue cal [molH2O/m2ground/s]
    real(r8) :: air(bounds%begp:bounds%endp)         ! atmos. radiation temporay set
    real(r8) :: bir(bounds%begp:bounds%endp)         ! atmos. radiation temporay set
    real(r8) :: cir(bounds%begp:bounds%endp)         ! atmos. radiation temporay set
    real(r8) :: dc1,dc2                              ! derivative of energy flux [W/m2/K]
    real(r8) :: delt                                 ! temporary
    real(r8) :: delq(bounds%begp:bounds%endp)        ! temporary
    real(r8) :: del(bounds%begp:bounds%endp)         ! absolute change in leaf temp in current iteration [K]
    real(r8) :: del2(bounds%begp:bounds%endp)        ! change in leaf temperature in previous iteration [K]
    real(r8) :: dele(bounds%begp:bounds%endp)        ! change in latent heat flux from leaf [K]
    real(r8) :: dels                                 ! change in leaf temperature in current iteration [K]
    real(r8) :: det(bounds%begp:bounds%endp)         ! maximum leaf temp. change in two consecutive iter [K]
    real(r8) :: efeb(bounds%begp:bounds%endp)        ! latent heat flux from leaf (previous iter) [mm/s]
    real(r8) :: efeold                               ! latent heat flux from leaf (previous iter) [mm/s]
    real(r8) :: efpot                                ! potential latent energy flux [kg/m2/s]
    real(r8) :: efe(bounds%begp:bounds%endp)         ! water flux from leaf [mm/s]
    real(r8) :: efsh                                 ! sensible heat from leaf [mm/s]
    real(r8) :: obuold(bounds%begp:bounds%endp)      ! monin-obukhov length from previous iteration
    real(r8) :: tlbef(bounds%begp:bounds%endp)       ! leaf temperature from previous iteration [K]
    real(r8) :: tl_ini(bounds%begp:bounds%endp)      ! leaf temperature from beginning of time step [K]
    real(r8) :: ts_ini(bounds%begp:bounds%endp)      ! stem temperature from beginning of time step [K]
    real(r8) :: ecidif                               ! excess energies [W/m2]
    real(r8) :: err(bounds%begp:bounds%endp)         ! balance error
    real(r8) :: erre                                 ! balance error
    real(r8) :: co2(bounds%begp:bounds%endp)         ! atmospheric co2 partial pressure (pa)
    real(r8) :: c13o2(bounds%begp:bounds%endp)       ! atmospheric c13o2 partial pressure (pa)
    real(r8) :: o2(bounds%begp:bounds%endp)          ! atmospheric o2 partial pressure (pa)
    real(r8) :: svpts(bounds%begp:bounds%endp)       ! saturation vapor pressure at t_veg (pa)
    real(r8) :: eah(bounds%begp:bounds%endp)         ! canopy air vapor pressure (pa)
    real(r8) :: s_node                               ! vol_liq/eff_porosity
    real(r8) :: smp_node                             ! matrix potential
    real(r8) :: smp_node_lf                          ! F. Li and S. Levis
    real(r8) :: vol_liq                              ! partial volume of liquid water in layer
    integer  :: itlef                                ! counter for leaf temperature iteration [-]
    integer  :: nmozsgn(bounds%begp:bounds%endp)     ! number of times stability changes sign
    real(r8) :: w                                    ! exp(-LSAI)
    real(r8) :: csoilcn                              ! interpolated csoilc for less than dense canopies
    real(r8) :: fm(bounds%begp:bounds%endp)          ! needed for BGC only to diagnose 10m wind speed
    real(r8) :: wtshi                                ! sensible heat resistance for air, grnd and leaf [-]
    real(r8) :: wtsqi                                ! latent heat resistance for air, grnd and leaf [-]
    integer  :: j                                    ! soil/snow level index
    integer  :: p                                    ! patch index
    integer  :: c                                    ! column index
    integer  :: l                                    ! landunit index
    integer  :: g                                    ! gridcell index
    integer  :: fn                                   ! number of values in vegetated patch filter
    integer  :: filterp(bounds%endp-bounds%begp+1)   ! vegetated patch filter
    integer  :: fnorig                               ! number of values in patch filter copy
    integer  :: fporig(bounds%endp-bounds%begp+1)    ! temporary filter
    integer  :: fnold                                ! temporary copy of patch count
    integer  :: f                                    ! filter index
    logical  :: found                                ! error flag for canopy above forcing hgt
    integer  :: index                                ! patch index for error
    real(r8) :: egvf                                 ! effective green vegetation fraction
    real(r8) :: lt                                   ! elai+esai
    real(r8) :: ri                                   ! stability parameter for under canopy air (unitless)
    real(r8) :: csoilb                               ! turbulent transfer coefficient over bare soil (unitless)
    real(r8) :: ricsoilc                             ! modified transfer coefficient under dense canopy (unitless)
    real(r8) :: snow_depth_c                         ! critical snow depth to cover plant litter (m)
    real(r8) :: rdl                                  ! dry litter layer resistance for water vapor  (s/m)
    real(r8) :: elai_dl                              ! exposed (dry) plant litter area index
    real(r8) :: fsno_dl                              ! effective snow cover over plant litter
    real(r8) :: dayl_factor(bounds%begp:bounds%endp) ! scalar (0-1) for daylength effect on Vcmax
    ! If no unfrozen layers, put all in the top layer.
    real(r8) :: rootsum(bounds%begp:bounds%endp)
    real(r8) :: delt_snow
    real(r8) :: delt_soil
    real(r8) :: delt_h2osfc
    real(r8) :: lw_grnd
    real(r8) :: delq_snow
    real(r8) :: delq_soil
    real(r8) :: delq_h2osfc
    real(r8) :: dt_veg(bounds%begp:bounds%endp)          ! change in t_veg, last iteration (Kelvin)                              
    integer  :: jtop(bounds%begc:bounds%endc)            ! lbning
    integer  :: filterc_tmp(bounds%endp-bounds%begp+1)   ! temporary variable
    integer  :: ft                                       ! plant functional type index
    real(r8) :: h2ocan                                   ! total canopy water (mm H2O)
    real(r8) :: dt_veg_temp(bounds%begp:bounds%endp)
    integer, parameter :: iv=1                           ! index for first canopy layer (iwue calculation)
    logical  :: is_end_day                               ! is end of current day
    real(r8) :: dbh(bounds%begp:bounds%endp)             ! diameter at breast height of vegetation
    real(r8) :: cp_leaf(bounds%begp:bounds%endp)         ! heat capacity of leaves
    real(r8) :: cp_stem(bounds%begp:bounds%endp)         ! heat capacity of stems
    real(r8) :: rstem(bounds%begp:bounds%endp)           ! stem resistance to heat transfer
    real(r8) :: dt_stem(bounds%begp:bounds%endp)         ! change in stem temperature
    real(r8) :: frac_rad_abs_by_stem(bounds%begp:bounds%endp)     ! fraction of incoming radiation absorbed by stems
    real(r8) :: lw_stem(bounds%begp:bounds%endp)         ! internal longwave stem
    real(r8) :: lw_leaf(bounds%begp:bounds%endp)         ! internal longwave leaf
    real(r8) :: sa_stem(bounds%begp:bounds%endp)         ! surface area stem m2/m2_ground
    real(r8) :: sa_leaf(bounds%begp:bounds%endp)         ! surface area leaf m2/m2_ground
    real(r8) :: sa_internal(bounds%begp:bounds%endp)     ! min(sa_stem,sa_leaf)
    real(r8) :: uuc(bounds%begp:bounds%endp)             ! undercanopy windspeed
    real(r8) :: carea_stem                               ! cross-sectional area of stem
    real(r8) :: dlrad_leaf                               ! Downward longwave radition from leaf

    ! Indices for raw and rah
    integer, parameter :: above_canopy = 1         ! Above canopy
    integer, parameter :: below_canopy = 2         ! Below canopy
    ! Biomass heat storage tuning parameters
    ! These parameters can be used to account for differences
    ! in vegetation shape.
    real(r8), parameter :: k_vert     = 0.1_r8         !vertical distribution of stem
    real(r8), parameter :: k_cyl_vol  = 1.0_r8         !departure from cylindrical volume
    real(r8), parameter :: k_cyl_area = 1.0_r8         !departure from cylindrical area
    real(r8), parameter :: k_internal = 0.0_r8         !self-absorbtion of leaf/stem longwave
    real(r8), parameter :: min_stem_diameter = 0.05_r8 !minimum stem diameter for which to calculate stem interactions

    integer :: dummy_to_make_pgi_happy
    !------------------------------------------------------------------------------

    SHR_ASSERT_ALL_FL((ubound(downreg_patch) == (/bounds%endp/)), sourcefile, __LINE__)
    SHR_ASSERT_ALL_FL((ubound(leafn_patch) == (/bounds%endp/)), sourcefile, __LINE__)

    associate(                                                                    & 
         t_stem                 => temperature_inst%t_stem_patch                , & ! Output: [real(r8) (:)   ]  stem temperature (Kelvin)
         dhsdt_canopy           => energyflux_inst%dhsdt_canopy_patch           , & ! Output: [real(r8) (:)   ]  change in heat storage of stem (W/m**2) [+ to atm]
         soilresis              => soilstate_inst%soilresis_col                 , & ! Input:  [real(r8) (:)   ]  soil evaporative resistance
         snl                    => col%snl                                      , & ! Input:  [integer  (:)   ]  number of snow layers
         dayl                   => grc%dayl                                     , & ! Input:  [real(r8) (:)   ]  daylength (s)
         max_dayl               => grc%max_dayl                                 , & ! Input:  [real(r8) (:)   ]  maximum daylength for this grid cell (s)
         is_tree                => pftcon%is_tree                               , & ! Input:  tree patch or not
         is_shrub               => pftcon%is_shrub                              , & ! Input:  shrub patch or not
         dleaf                  => pftcon%dleaf                                 , & ! Input:  characteristic leaf dimension (m)
         dbh_param              => pftcon%dbh                                   , & ! Input:  diameter at brest height (m)
         fbw                    => pftcon%fbw                                   , & ! Input:  fraction of biomass that is water
         nstem                  => pftcon%nstem                                 , & ! Input:  stem number density (#ind/m2)
         rstem_per_dbh          => pftcon%rstem_per_dbh                         , & ! Input:  stem resistance per stem diameter (s/m**2)
         wood_density           => pftcon%wood_density                          , & ! Input:  dry wood density (kg/m3)

         forc_lwrad             => atm2lnd_inst%forc_lwrad_downscaled_col       , & ! Input:  [real(r8) (:)   ]  downward infrared (longwave) radiation (W/m**2)                       
         forc_q                 => wateratm2lndbulk_inst%forc_q_downscaled_col  , & ! Input:  [real(r8) (:)   ]  atmospheric specific humidity (kg/kg)
         forc_pbot              => atm2lnd_inst%forc_pbot_downscaled_col        , & ! Input:  [real(r8) (:)   ]  atmospheric pressure (Pa)                                             
         forc_th                => atm2lnd_inst%forc_th_downscaled_col          , & ! Input:  [real(r8) (:)   ]  atmospheric potential temperature (Kelvin)                            
         forc_rho               => atm2lnd_inst%forc_rho_downscaled_col         , & ! Input:  [real(r8) (:)   ]  density (kg/m**3)                                                     
         forc_t                 => atm2lnd_inst%forc_t_downscaled_col           , & ! Input:  [real(r8) (:)   ]  atmospheric temperature (Kelvin)                                      
         forc_u                 => atm2lnd_inst%forc_u_grc                      , & ! Input:  [real(r8) (:)   ]  atmospheric wind speed in east direction (m/s)                        
         forc_v                 => atm2lnd_inst%forc_v_grc                      , & ! Input:  [real(r8) (:)   ]  atmospheric wind speed in north direction (m/s)                       
         forc_pco2              => atm2lnd_inst%forc_pco2_grc                   , & ! Input:  [real(r8) (:)   ]  partial pressure co2 (Pa)                                             
         forc_pc13o2            => atm2lnd_inst%forc_pc13o2_grc                 , & ! Input:  [real(r8) (:)   ]  partial pressure c13o2 (Pa)                                           
         forc_po2               => atm2lnd_inst%forc_po2_grc                    , & ! Input:  [real(r8) (:)   ]  partial pressure o2 (Pa)                                              

         tc_ref2m               => humanindex_inst%tc_ref2m_patch               , & ! Output: [real(r8) (:)   ]  2 m height surface air temperature (C)
         vap_ref2m              => humanindex_inst%vap_ref2m_patch              , & ! Output: [real(r8) (:)   ]  2 m height vapor pressure (Pa)
         appar_temp_ref2m       => humanindex_inst%appar_temp_ref2m_patch       , & ! Output: [real(r8) (:)   ]  2 m apparent temperature (C)
         appar_temp_ref2m_r     => humanindex_inst%appar_temp_ref2m_r_patch     , & ! Output: [real(r8) (:)   ]  Rural 2 m apparent temperature (C)
         swbgt_ref2m            => humanindex_inst%swbgt_ref2m_patch            , & ! Output: [real(r8) (:)   ]  2 m Simplified Wetbulb Globe temperature (C)
         swbgt_ref2m_r          => humanindex_inst%swbgt_ref2m_r_patch          , & ! Output: [real(r8) (:)   ]  Rural 2 m Simplified Wetbulb Globe temperature (C)
         humidex_ref2m          => humanindex_inst%humidex_ref2m_patch          , & ! Output: [real(r8) (:)   ]  2 m Humidex (C)
         humidex_ref2m_r        => humanindex_inst%humidex_ref2m_r_patch        , & ! Output: [real(r8) (:)   ]  Rural 2 m Humidex (C)
         wbt_ref2m              => humanindex_inst%wbt_ref2m_patch              , & ! Output: [real(r8) (:)   ]  2 m Stull Wet Bulb temperature (C)
         wbt_ref2m_r            => humanindex_inst%wbt_ref2m_r_patch            , & ! Output: [real(r8) (:)   ]  Rural 2 m Stull Wet Bulb temperature (C)
         wb_ref2m               => humanindex_inst%wb_ref2m_patch               , & ! Output: [real(r8) (:)   ]  2 m Wet Bulb temperature (C)
         wb_ref2m_r             => humanindex_inst%wb_ref2m_r_patch             , & ! Output: [real(r8) (:)   ]  Rural 2 m Wet Bulb temperature (C)
         teq_ref2m              => humanindex_inst%teq_ref2m_patch              , & ! Output: [real(r8) (:)   ]  2 m height Equivalent temperature (K)
         teq_ref2m_r            => humanindex_inst%teq_ref2m_r_patch            , & ! Output: [real(r8) (:)   ]  Rural 2 m Equivalent temperature (K)
         ept_ref2m              => humanindex_inst%ept_ref2m_patch              , & ! Output: [real(r8) (:)   ]  2 m height Equivalent Potential temperature (K)
         ept_ref2m_r            => humanindex_inst%ept_ref2m_r_patch            , & ! Output: [real(r8) (:)   ]  Rural 2 m height Equivalent Potential temperature (K)
         discomf_index_ref2m    => humanindex_inst%discomf_index_ref2m_patch    , & ! Output: [real(r8) (:)   ]  2 m Discomfort Index temperature (C)
         discomf_index_ref2m_r  => humanindex_inst%discomf_index_ref2m_r_patch  , & ! Output: [real(r8) (:)   ]  Rural 2 m Discomfort Index temperature (C)
         discomf_index_ref2mS   => humanindex_inst%discomf_index_ref2mS_patch   , & ! Output: [real(r8) (:)   ]  2 m height Discomfort Index Stull temperature (C)
         discomf_index_ref2mS_r => humanindex_inst%discomf_index_ref2mS_r_patch , & ! Output: [real(r8) (:)   ]  Rural 2 m Discomfort Index Stull temperature (K)
         nws_hi_ref2m           => humanindex_inst%nws_hi_ref2m_patch           , & ! Output: [real(r8) (:)   ]  2 m NWS Heat Index (C)
         nws_hi_ref2m_r         => humanindex_inst%nws_hi_ref2m_r_patch         , & ! Output: [real(r8) (:)   ]  Rural 2 m NWS Heat Index (C)
         thip_ref2m             => humanindex_inst%thip_ref2m_patch             , & ! Output: [real(r8) (:)   ]  2 m Temperature Humidity Index Physiology (C)
         thip_ref2m_r           => humanindex_inst%thip_ref2m_r_patch           , & ! Output: [real(r8) (:)   ]  Rural 2 m Temperature Humidity Index Physiology (C)
         thic_ref2m             => humanindex_inst%thic_ref2m_patch             , & ! Output: [real(r8) (:)   ]  2 m Temperature Humidity Index Comfort (C)
         thic_ref2m_r           => humanindex_inst%thic_ref2m_r_patch           , & ! Output: [real(r8) (:)   ]  Rural 2 m Temperature Humidity Index Comfort (C)
         swmp65_ref2m           => humanindex_inst%swmp65_ref2m_patch           , & ! Output: [real(r8) (:)   ]  2 m Swamp Cooler temperature 65% effi (C)
         swmp65_ref2m_r         => humanindex_inst%swmp65_ref2m_r_patch         , & ! Output: [real(r8) (:)   ]  Rural 2 m Swamp Cooler temperature 65% effi (C)
         swmp80_ref2m           => humanindex_inst%swmp80_ref2m_patch           , & ! Output: [real(r8) (:)   ]  2 m Swamp Cooler temperature 80% effi (C)
         swmp80_ref2m_r         => humanindex_inst%swmp80_ref2m_r_patch         , & ! Output: [real(r8) (:)   ]  Rural 2 m Swamp Cooler temperature 80% effi (C)

         sabv                   => solarabs_inst%sabv_patch                     , & ! Input:  [real(r8) (:)   ]  solar radiation absorbed by vegetation (W/m**2)                       
         par_z_sun              => solarabs_inst%parsun_z_patch                 , & ! Input:  [real(r8) (:,:) ]  par absorbed per unit lai for canopy layer (w/m**2)

         frac_veg_nosno         => canopystate_inst%frac_veg_nosno_patch        , & ! Input:  [integer  (:)   ]  fraction of vegetation not covered by snow (0 OR 1) [-]
         elai                   => canopystate_inst%elai_patch                  , & ! Input:  [real(r8) (:)   ]  one-sided leaf area index with burying by snow                        
         esai                   => canopystate_inst%esai_patch                  , & ! Input:  [real(r8) (:)   ]  one-sided stem area index with burying by snow                        
         laisun                 => canopystate_inst%laisun_patch                , & ! Input:  [real(r8) (:)   ]  sunlit leaf area                                                      
         laisha                 => canopystate_inst%laisha_patch                , & ! Input:  [real(r8) (:)   ]  shaded leaf area                                                      
         displa                 => canopystate_inst%displa_patch                , & ! Input:  [real(r8) (:)   ]  displacement height (m)                                               
         stem_biomass           => canopystate_inst%stem_biomass_patch          , & ! Output: [real(r8) (:)   ]  Aboveground stem biomass  (kg/m**2)
         leaf_biomass           => canopystate_inst%leaf_biomass_patch          , & ! Output: [real(r8) (:)   ]  Aboveground leaf biomass  (kg/m**2)
         htop                   => canopystate_inst%htop_patch                  , & ! Input:  [real(r8) (:)   ]  canopy top(m)                                                         
         dleaf_patch            => canopystate_inst%dleaf_patch                 , & ! Output: [real(r8) (:)   ]  mean leaf diameter for this patch/pft
         
         watsat                 => soilstate_inst%watsat_col                    , & ! Input:  [real(r8) (:,:) ]  volumetric soil water at saturation (porosity)   (constant)                     
         watdry                 => soilstate_inst%watdry_col                    , & ! Input:  [real(r8) (:,:) ]  btran parameter for btran=0                      (constant)                                        
         watopt                 => soilstate_inst%watopt_col                    , & ! Input:  [real(r8) (:,:) ]  btran parameter for btran=1                      (constant)                                      
         eff_porosity           => soilstate_inst%eff_porosity_col              , & ! Output: [real(r8) (:,:) ]  effective soil porosity
         soilbeta               => soilstate_inst%soilbeta_col                  , & ! Input:  [real(r8) (:)   ]  soil wetness relative to field capacity                               

         u10_clm                => frictionvel_inst%u10_clm_patch               , & ! Input:  [real(r8) (:)   ]  10 m height winds (m/s)
         forc_hgt_u_patch       => frictionvel_inst%forc_hgt_u_patch            , & ! Input:  [real(r8) (:)   ]  observational height of wind at patch level [m]                          
         z0mg                   => frictionvel_inst%z0mg_col                    , & ! Input:  [real(r8) (:)   ]  roughness length of ground, momentum [m]                              
         zetamax                => frictionvel_inst%zetamaxstable               , & ! Input:  [real(r8)       ]  max zeta value under stable conditions
         ram1                   => frictionvel_inst%ram1_patch                  , & ! Output: [real(r8) (:)   ]  aerodynamical resistance (s/m)                                        
         z0mv                   => frictionvel_inst%z0mv_patch                  , & ! Output: [real(r8) (:)   ]  roughness length over vegetation, momentum [m]                        
         z0hv                   => frictionvel_inst%z0hv_patch                  , & ! Output: [real(r8) (:)   ]  roughness length over vegetation, sensible heat [m]                   
         z0qv                   => frictionvel_inst%z0qv_patch                  , & ! Output: [real(r8) (:)   ]  roughness length over vegetation, latent heat [m]                     
         rb1                    => frictionvel_inst%rb1_patch                   , & ! Output: [real(r8) (:)   ]  boundary layer resistance (s/m)                                       

         t_h2osfc               => temperature_inst%t_h2osfc_col                , & ! Input:  [real(r8) (:)   ]  surface water temperature                                             
         t_soisno               => temperature_inst%t_soisno_col                , & ! Input:  [real(r8) (:,:) ]  soil temperature (Kelvin)                                           
         t_grnd                 => temperature_inst%t_grnd_col                  , & ! Input:  [real(r8) (:)   ]  ground surface temperature [K]                                        
         thv                    => temperature_inst%thv_col                     , & ! Input:  [real(r8) (:)   ]  virtual potential temperature (kelvin)                                
         thm                    => temperature_inst%thm_patch                   , & ! Input:  [real(r8) (:)   ]  intermediate variable (forc_t+0.0098*forc_hgt_t_patch)                  
         emv                    => temperature_inst%emv_patch                   , & ! Input:  [real(r8) (:)   ]  vegetation emissivity                                                     
         emg                    => temperature_inst%emg_col                     , & ! Input:  [real(r8) (:)   ]  vegetation emissivity                                                 
         t_veg                  => temperature_inst%t_veg_patch                 , & ! Output: [real(r8) (:)   ]  vegetation temperature (Kelvin)                                       
         t_ref2m                => temperature_inst%t_ref2m_patch               , & ! Output: [real(r8) (:)   ]  2 m height surface air temperature (Kelvin)                           
         t_ref2m_r              => temperature_inst%t_ref2m_r_patch             , & ! Output: [real(r8) (:)   ]  Rural 2 m height surface air temperature (Kelvin)                     
         t_skin_patch           => temperature_inst%t_skin_patch                , & ! Output: [real(r8) (:)   ]  patch skin temperature (K)  

         frac_h2osfc            => waterdiagnosticbulk_inst%frac_h2osfc_col              , & ! Input:  [real(r8) (:)   ]  fraction of surface water                                             
         fwet                   => waterdiagnosticbulk_inst%fwet_patch                   , & ! Input:  [real(r8) (:)   ]  fraction of canopy that is wet (0 to 1)                               
         fdry                   => waterdiagnosticbulk_inst%fdry_patch                   , & ! Input:  [real(r8) (:)   ]  fraction of foliage that is green and dry [-]                         
         frac_sno               => waterdiagnosticbulk_inst%frac_sno_eff_col             , & ! Input:  [real(r8) (:)   ]  fraction of ground covered by snow (0 to 1)                           
         snow_depth             => waterdiagnosticbulk_inst%snow_depth_col               , & ! Input:  [real(r8) (:)   ]  snow height (m)                                                       
         qg_snow                => waterdiagnosticbulk_inst%qg_snow_col                  , & ! Input:  [real(r8) (:)   ]  specific humidity at snow surface [kg/kg]                             
         qg_soil                => waterdiagnosticbulk_inst%qg_soil_col                  , & ! Input:  [real(r8) (:)   ]  specific humidity at soil surface [kg/kg]                             
         qg_h2osfc              => waterdiagnosticbulk_inst%qg_h2osfc_col                , & ! Input:  [real(r8) (:)   ]  specific humidity at h2osfc surface [kg/kg]                           
         qg                     => waterdiagnosticbulk_inst%qg_col                       , & ! Input:  [real(r8) (:)   ]  specific humidity at ground surface [kg/kg]                           
         dqgdT                  => waterdiagnosticbulk_inst%dqgdT_col                    , & ! Input:  [real(r8) (:)   ]  temperature derivative of "qg"                                        

         h2osoi_ice             => waterstatebulk_inst%h2osoi_ice_col               , & ! Input:  [real(r8) (:,:) ]  ice lens (kg/m2)                                                    
         h2osoi_vol             => waterstatebulk_inst%h2osoi_vol_col               , & ! Input:  [real(r8) (:,:) ]  volumetric soil water (0<=h2osoi_vol<=watsat) [m3/m3] by F. Li and S. Levis
         h2osoi_liq             => waterstatebulk_inst%h2osoi_liq_col               , & ! Input:  [real(r8) (:,:) ]  liquid water (kg/m2)                                                
         h2osoi_liqvol          => waterdiagnosticbulk_inst%h2osoi_liqvol_col            , & ! Output: [real(r8) (:,:) ]  volumetric liquid water (v/v) 
         snocan                 => waterstatebulk_inst%snocan_patch                 , & ! Output: [real(r8) (:)   ]  canopy snow (mm H2O)                                                 
         liqcan                 => waterstatebulk_inst%liqcan_patch                 , & ! Output: [real(r8) (:)   ]  canopy liquid (mm H2O)                                                 

         q_ref2m                => waterdiagnosticbulk_inst%q_ref2m_patch                , & ! Output: [real(r8) (:)   ]  2 m height surface specific humidity (kg/kg)                          
         rh_ref2m_r             => waterdiagnosticbulk_inst%rh_ref2m_r_patch             , & ! Output: [real(r8) (:)   ]  Rural 2 m height surface relative humidity (%)                        
         rh_ref2m               => waterdiagnosticbulk_inst%rh_ref2m_patch               , & ! Output: [real(r8) (:)   ]  2 m height surface relative humidity (%)                              
         rhaf                   => waterdiagnosticbulk_inst%rh_af_patch                  , & ! Output: [real(r8) (:)   ]  fractional humidity of canopy air [dimensionless]                     
         vpd_ref2m              => waterdiagnosticbulk_inst%vpd_ref2m_patch              , & ! Output: [real(r8) (:)   ]  2 m height surface vapor pressure deficit (Pa)
         iwue_ln                => waterdiagnosticbulk_inst%iwue_ln_patch                , & ! Output: [real(r8) (:)   ]  local noon ecosystem-scale inherent water use efficiency (gC kgH2O-1 hPa)

         qflx_tran_veg          => waterfluxbulk_inst%qflx_tran_veg_patch           , & ! Output: [real(r8) (:)   ]  vegetation transpiration (mm H2O/s) (+ = to atm)                      
         qflx_evap_veg          => waterfluxbulk_inst%qflx_evap_veg_patch           , & ! Output: [real(r8) (:)   ]  vegetation evaporation (mm H2O/s) (+ = to atm)                        
         qflx_evap_soi          => waterfluxbulk_inst%qflx_evap_soi_patch           , & ! Output: [real(r8) (:)   ]  soil evaporation (mm H2O/s) (+ = to atm)                              
         qflx_ev_snow           => waterfluxbulk_inst%qflx_ev_snow_patch            , & ! Output: [real(r8) (:)   ]  evaporation flux from snow (mm H2O/s) [+ to atm]                        
         qflx_ev_soil           => waterfluxbulk_inst%qflx_ev_soil_patch            , & ! Output: [real(r8) (:)   ]  evaporation flux from soil (mm H2O/s) [+ to atm]                        
         qflx_ev_h2osfc         => waterfluxbulk_inst%qflx_ev_h2osfc_patch          , & ! Output: [real(r8) (:)   ]  evaporation flux from h2osfc (mm H2O/s) [+ to atm]                      
         gs_mol_sun             => photosyns_inst%gs_mol_sun_patch              , & ! Input: [real(r8) (:)   ]  patch sunlit leaf stomatal conductance (umol H2O/m**2/s)
         gs_mol_sha             => photosyns_inst%gs_mol_sha_patch              , & ! Input: [real(r8) (:)   ]  patch shaded leaf stomatal conductance (umol H2O/m**2/s)
         rssun                  => photosyns_inst%rssun_patch                   , & ! Output: [real(r8) (:)   ]  leaf sunlit stomatal resistance (s/m) (output from Photosynthesis)
         rssha                  => photosyns_inst%rssha_patch                   , & ! Output: [real(r8) (:)   ]  leaf shaded stomatal resistance (s/m) (output from Photosynthesis)
         fpsn                   => photosyns_inst%fpsn_patch                    , & ! Input:  [real(r8) (:)   ]  photosynthesis (umol CO2 /m**2 /s)

         grnd_ch4_cond          => ch4_inst%grnd_ch4_cond_patch                 , & ! Output: [real(r8) (:)   ]  tracer conductance for boundary layer [m/s] 

         htvp                   => energyflux_inst%htvp_col                     , & ! Input:  [real(r8) (:)   ]  latent heat of evaporation (/sublimation) [J/kg] (constant)                      
         btran                  => energyflux_inst%btran_patch                  , & ! Output: [real(r8) (:)   ]  transpiration wetness factor (0 to 1)                                 
         rresis                 => energyflux_inst%rresis_patch                 , & ! Output: [real(r8) (:,:) ]  root resistance by layer (0-1)  (nlevgrnd)                          
         taux                   => energyflux_inst%taux_patch                   , & ! Output: [real(r8) (:)   ]  wind (shear) stress: e-w (kg/m/s**2)                                  
         tauy                   => energyflux_inst%tauy_patch                   , & ! Output: [real(r8) (:)   ]  wind (shear) stress: n-s (kg/m/s**2)                                  
         canopy_cond            => energyflux_inst%canopy_cond_patch            , & ! Output: [real(r8) (:)   ]  tracer conductance for canopy [m/s] 
         cgrnds                 => energyflux_inst%cgrnds_patch                 , & ! Output: [real(r8) (:)   ]  deriv. of soil sensible heat flux wrt soil temp [w/m2/k]              
         cgrndl                 => energyflux_inst%cgrndl_patch                 , & ! Output: [real(r8) (:)   ]  deriv. of soil latent heat flux wrt soil temp [w/m**2/k]              
         dlrad                  => energyflux_inst%dlrad_patch                  , & ! Output: [real(r8) (:)   ]  downward longwave radiation below the canopy [W/m2]                   
         ulrad                  => energyflux_inst%ulrad_patch                  , & ! Output: [real(r8) (:)   ]  upward longwave radiation above the canopy [W/m2]                     
         cgrnd                  => energyflux_inst%cgrnd_patch                  , & ! Output: [real(r8) (:)   ]  deriv. of soil energy flux wrt to soil temp [w/m2/k]                  
         eflx_sh_snow           => energyflux_inst%eflx_sh_snow_patch           , & ! Output: [real(r8) (:)   ]  sensible heat flux from snow (W/m**2) [+ to atm]                      
         eflx_sh_h2osfc         => energyflux_inst%eflx_sh_h2osfc_patch         , & ! Output: [real(r8) (:)   ]  sensible heat flux from soil (W/m**2) [+ to atm]                      
         eflx_sh_soil           => energyflux_inst%eflx_sh_soil_patch           , & ! Output: [real(r8) (:)   ]  sensible heat flux from soil (W/m**2) [+ to atm]                      
         eflx_sh_stem           => energyflux_inst%eflx_sh_stem_patch            , & ! Output: [real(r8) (:)   ]  sensible heat flux from stems (W/m**2) [+ to atm]
         eflx_sh_veg            => energyflux_inst%eflx_sh_veg_patch            , & ! Output: [real(r8) (:)   ]  sensible heat flux from leaves (W/m**2) [+ to atm]                    
         eflx_sh_grnd           => energyflux_inst%eflx_sh_grnd_patch           , & ! Output: [real(r8) (:)   ]  sensible heat flux from ground (W/m**2) [+ to atm]                    
         rah1                   => frictionvel_inst%rah1_patch                  , & ! Output: [real(r8) (:)   ]  aerodynamical  resistance [s/m]
         rah2                   => frictionvel_inst%rah2_patch                  , & ! Output: [real(r8) (:)   ]  aerodynamical  resistance [s/m]
         raw1                   => frictionvel_inst%raw1_patch                  , & ! Output: [real(r8) (:)   ]  aerodynamical  resistance [s/m]
         raw2                   => frictionvel_inst%raw2_patch                  , & ! Output: [real(r8) (:)   ]  aerodynamical resistance [s/m]
         ustar                  => frictionvel_inst%ustar_patch                 , & ! Output: [real(r8) (:)   ]  friction velocity [m/s]
         um                     => frictionvel_inst%um_patch                    , & ! Output: [real(r8) (:)   ]  wind speed including the stablity effect [m/s]
         uaf                    => frictionvel_inst%uaf_patch                   , & ! Output: [real(r8) (:)   ]  canopy air speed [m/s]
         taf                    => frictionvel_inst%taf_patch                   , & ! Output: [real(r8) (:)   ]  canopy air temperature [K]
         qaf                    => frictionvel_inst%qaf_patch                   , & ! Output: [real(r8) (:)   ]  canopy air humidity [kg/kg]
         obu                    => frictionvel_inst%obu_patch                   , & ! Output: [real(r8) (:)   ]  Monin-Obukhov length [m]
         zeta                   => frictionvel_inst%zeta_patch                  , & ! Output: [real(r8) (:)   ]  dimensionless stability parameter 
         vpd                    => frictionvel_inst%vpd_patch                   , & ! Output: [real(r8) (:)   ]  vapor pressure deficit [Pa]
         num_iter               => frictionvel_inst%num_iter_patch              , & ! Output: [real(r8) (:)   ]  number of iterations

         begp                   => bounds%begp                                  , &
         endp                   => bounds%endp                                  , &
         begg                   => bounds%begg                                  , &
         endg                   => bounds%endg                                    &
         )
      if (use_hydrstress) then
        bsun                    => energyflux_inst%bsun_patch                       ! Output: [real(r8) (:)   ]  sunlit canopy transpiration wetness factor (0 to 1)
        bsha                    => energyflux_inst%bsha_patch                       ! Output: [real(r8) (:)   ]  sunlit canopy transpiration wetness factor (0 to 1)
      end if

      ! Determine step size

      dtime = get_step_size_real()
      is_end_day = is_end_curr_day()

      ! Make a local copy of the exposedvegp filter. With the current implementation,
      ! this is needed because the filter is modified in the iteration loop.
      !
      ! TODO(wjs, 2014-09-24) Determine if this is really needed. I suspect that we could
      ! do away with either this temporary fn/filterp, or the temporary fnorig/fporig,
      ! with one of these simply using the passed-in filter (num_exposedvegp /
      ! filter_exposedvegp)

      fn = num_exposedvegp
      filterp(1:fn) = filter_exposedvegp(1:fn)

      ! -----------------------------------------------------------------
      ! Time step initialization of photosynthesis variables
      ! -----------------------------------------------------------------

      call photosyns_inst%TimeStepInit(bounds)


      ! -----------------------------------------------------------------
      ! Prep some IO variables and some checks on patch pointers if FATES
      ! is running. 
      ! Filter explanation: The patch filter in this routine identifies all
      ! non-lake, non-urban patches that are not covered by ice. The
      ! filter is set over a few steps:
      !
      ! 1a) for CN: 
      !             clm_drv() -> 
      !             bgc_vegetation_inst%EcosystemDynamicsPostDrainage() ->
      !             CNVegStructUpdate()
      !    if(elai(p)+esai(p)>0) frac_veg_nosno_alb(p) = 1
      !    
      ! 1b) for FATES:
      !              clm_drv() -> 
      !              clm_fates%dynamics_driv() -> 
      !              ed_clm_link() -> 
      !              ed_clm_leaf_area_profile():
      !    if(elai(p)+esai(p)>0) frac_veg_nosno_alb(p) = 1
      !
      ! 2) during clm_drv()->clm_drv_init():
      !    frac_veg_nosno_alb(p) is then combined with the active(p)
      !    flag via union to create frac_veg_nosno_patch(p)
      ! 3) immediately after, during clm_drv()->setExposedvegpFilter()
      !    the list used here "exposedvegp(fe)" is incremented if 
      !    frac_veg_nosno_patch > 0
      ! -----------------------------------------------------------------

      if (use_fates) then
         call clm_fates%prep_canopyfluxes(nc, fn, filterp, photosyns_inst)
      end if

      ! Initialize

      do f = 1, fn
         p = filterp(f)
         del(p)    = 0._r8  ! change in leaf temperature from previous iteration
         efeb(p)   = 0._r8  ! latent head flux from leaf for previous iteration
         wtlq0(p)  = 0._r8
         wtalq(p)  = 0._r8
         wtgq(p)   = 0._r8
         wtaq0(p)  = 0._r8
         obuold(p) = 0._r8
         btran(p)  = btran0
         dhsdt_canopy(p) = 0._r8
         eflx_sh_stem(p) = 0._r8
      end do
      !
      ! Calculate biomass heat capacities
      !
      if(use_biomass_heat_storage) then
bioms:   do f = 1, fn
            p = filterp(f)

            ! fraction of stem receiving incoming radiation
            frac_rad_abs_by_stem(p) = (esai(p))/(elai(p)+esai(p))

            ! when elai = 0, do not multiply by k_vert (i.e. frac_rad_abs_by_stem = 1)
            if(elai(p) > 0._r8) frac_rad_abs_by_stem(p) = k_vert * frac_rad_abs_by_stem(p)

            ! if using Satellite Phenology mode, use values in parameter file
            ! otherwise calculate dbh from stem biomass
            if(use_cn) then
               if(stem_biomass(p) > 0._r8) then 
                  dbh(p) = 2._r8 * sqrt(stem_biomass(p) * (1._r8 - fbw(patch%itype(p))) &
                       / ( shr_const_pi * htop(p) * k_cyl_vol & 
                       * nstem(patch%itype(p)) *  wood_density(patch%itype(p))))
               else
                  dbh(p) = 0._r8
               endif
            else
               dbh(p) = dbh_param(patch%itype(p))
            endif

            ! leaf and stem surface area
            sa_leaf(p) = elai(p)
            ! double in spirit of full surface area for sensible heat
            sa_leaf(p) = 2.*sa_leaf(p)

            ! Surface area for stem
            sa_stem(p) = nstem(patch%itype(p))*(htop(p)*shr_const_pi*dbh(p))
            ! adjust for departure of cylindrical stem model
            sa_stem(p) = k_cyl_area * sa_stem(p)

            !
            ! only calculate separate leaf/stem heat capacity for trees
            ! and shrubs if dbh is greater than some minimum value
            ! (set surface area for stem, and fraction absorbed by stem to zero)
            if(.not.(is_tree(patch%itype(p)) .or. is_shrub(patch%itype(p))) &
                 .or. dbh(p) < min_stem_diameter) then
               frac_rad_abs_by_stem(p) = 0.0
               sa_stem(p) = 0.0
            endif

            ! cross-sectional area of stems
            carea_stem = shr_const_pi * (dbh(p)*0.5)**2

            ! if using Satellite Phenology mode, calculate leaf and stem biomass
            if(.not. use_cn) then
               ! boreal needleleaf lma*c2b ~ 0.25 kg dry mass/m2(leaf)
               leaf_biomass(p) = 0.25_r8 * max(0.01_r8, sa_leaf(p)) &
                    / (1.-fbw(patch%itype(p)))
               stem_biomass(p) = carea_stem * htop(p) * k_cyl_vol &
                    * nstem(patch%itype(p)) * wood_density(patch%itype(p)) &
                    /(1.-fbw(patch%itype(p)))
            endif

            ! internal longwave fluxes between leaf and stem
            ! (use same area of interaction i.e. ignore leaf <-> leaf)
            sa_internal(p) = min(sa_leaf(p),sa_stem(p))
            sa_internal(p) = k_internal * sa_internal(p)

            ! calculate specify heat capacity of vegetation
            ! as weighted averaged of dry biomass and water
            ! lma_dry has units of kg dry mass/m2 here
            ! (Appendix B of Bonan et al., GMD, 2018) 

            cp_leaf(p)  = leaf_biomass(p) * (c_dry_biomass*(1.-fbw(patch%itype(p))) + (fbw(patch%itype(p)))*c_water)

            ! cp-stem will have units J/k/ground_area
            cp_stem(p) = stem_biomass(p) * (c_dry_biomass*(1.-fbw(patch%itype(p))) + (fbw(patch%itype(p)))*c_water)
            ! adjust for departure from cylindrical stem model
            cp_stem(p) = k_cyl_vol * cp_stem(p)

            ! resistance between internal stem temperature and canopy air 
            rstem(p) = rstem_per_dbh(patch%itype(p))*dbh(p)

         enddo bioms
      else
        ! Otherwise set biomass heat storage terms to zero
        do f = 1, fn
            p = filterp(f)
            sa_leaf(p)              = (elai(p)+esai(p))
            frac_rad_abs_by_stem(p) = 0._r8
            sa_stem(p)              = 0._r8
            sa_internal(p)          = 0._r8
            cp_leaf(p)              = 0._r8
            cp_stem(p)              = 0._r8
            rstem(p)                = 0._r8
        end do
      end if


      ! calculate daylength control for Vcmax
      do f = 1, fn
         p=filterp(f)
         g=patch%gridcell(p)
         ! calculate dayl_factor as the ratio of (current:max dayl)^2
         ! set a minimum of 0.01 (1%) for the dayl_factor
         dayl_factor(p)=min(1._r8,max(0.01_r8,(dayl(g)*dayl(g))/(max_dayl(g)*max_dayl(g))))
      end do

      rb1(begp:endp) = 0._r8

      !assign the temporary filter
      do f = 1, fn
         p = filterp(f)
         filterc_tmp(f)=patch%column(p)
      enddo
      
      !compute effective soil porosity
      call calc_effective_soilporosity(bounds,                          &
            ubj = nlevgrnd,                                              &
            numf = fn,                                                   &
            filter = filterc_tmp(1:fn),                                  &
            watsat = watsat(bounds%begc:bounds%endc, 1:nlevgrnd),        &
            h2osoi_ice = h2osoi_ice(bounds%begc:bounds%endc,1:nlevgrnd), &
            denice = denice,                                             &
            eff_por=eff_porosity(bounds%begc:bounds%endc, 1:nlevgrnd) )
      
      !compute volumetric liquid water content
      jtop(bounds%begc:bounds%endc) = 1
      
      call calc_volumetric_h2oliq(bounds,                                    &
            jtop = jtop(bounds%begc:bounds%endc),                             &
            lbj = 1,                                                          &
            ubj = nlevgrnd,                                                   &
            numf = fn,                                                        &
            filter = filterc_tmp(1:fn),                                       &
            eff_porosity = eff_porosity(bounds%begc:bounds%endc, 1:nlevgrnd), &
            h2osoi_liq = h2osoi_liq(bounds%begc:bounds%endc, 1:nlevgrnd),     &
            denh2o = denh2o,                                                  &
            vol_liq = h2osoi_liqvol(bounds%begc:bounds%endc, 1:nlevgrnd) )
      
      !set up perchroot options
      call set_perchroot_opt(perchroot, perchroot_alt)

      ! --------------------------------------------------------------------------
      ! if this is a FATES simulation
      ! ask fates to calculate btran functions and distribution of uptake
      ! this will require boundary conditions from CLM, boundary conditions which
      ! may only be available from a smaller subset of patches that meet the
      ! exposed veg.  
      ! calc_root_moist_stress already calculated root soil water stress 'rresis'
      ! this is the input boundary condition to calculate the transpiration
      ! wetness factor btran and the root weighting factors for FATES.  These
      ! values require knowledge of the belowground root structure.
      ! --------------------------------------------------------------------------
      
      if(use_fates)then
         call clm_fates%wrap_btran(nc, fn, filterc_tmp(1:fn), soilstate_inst, &
               waterdiagnosticbulk_inst, temperature_inst, energyflux_inst, soil_water_retention_curve)
         
      else
         
         !calculate root moisture stress
         call calc_root_moist_stress(bounds,     &
            nlevgrnd = nlevgrnd,               &
            fn = fn,                           &
            filterp = filterp,                 &
            active_layer_inst=active_layer_inst, &
            energyflux_inst=energyflux_inst,   &
            soilstate_inst=soilstate_inst,     &
            temperature_inst=temperature_inst, &
            waterstatebulk_inst=waterstatebulk_inst,   &
            waterdiagnosticbulk_inst=waterdiagnosticbulk_inst,   &
              soil_water_retention_curve=soil_water_retention_curve)
     
      end if

      !! Modify aerodynamic parameters for sparse/dense canopy (X. Zeng)

      do f = 1, fn
         p = filterp(f)
         c = patch%column(p)

         lt = min(elai(p)+esai(p), tlsai_crit)
         egvf =(1._r8 - alpha_aero * exp(-lt)) / (1._r8 - alpha_aero * exp(-tlsai_crit))
         displa(p) = egvf * displa(p)
         z0mv(p)   = exp(egvf * log(z0mv(p)) + (1._r8 - egvf) * log(z0mg(c)))
         z0hv(p)   = z0mv(p)
         z0qv(p)   = z0mv(p)
      end do

      found = .false.
      do f = 1, fn
         p = filterp(f)
         c = patch%column(p)
         g = patch%gridcell(p)

         ! Net absorbed longwave radiation by canopy and ground
         ! =air+bir*t_veg**4+cir*t_grnd(c)**4

         air(p) =   emv(p) * (1._r8+(1._r8-emv(p))*(1._r8-emg(c))) * forc_lwrad(c)
         bir(p) = - (2._r8-emv(p)*(1._r8-emg(c))) * emv(p) * sb
         cir(p) =   emv(p)*emg(c)*sb

         ! Saturated vapor pressure, specific humidity, and their derivatives
         ! at the leaf surface

         call QSat (t_veg(p), forc_pbot(c), qsatl(p), &
              es = el(p), &
              qsdT = qsatldT(p))

         ! Determine atmospheric co2 and o2

         co2(p) = forc_pco2(g)
         o2(p)  = forc_po2(g)

         if ( use_c13 ) then
            c13o2(p) = forc_pc13o2(g)
         end if

         ! Initialize flux profile

         nmozsgn(p) = 0

         taf(p) = (t_grnd(c) + thm(p))/2._r8
         qaf(p) = (forc_q(c)+qg(c))/2._r8

         ur(p) = max(params_inst%wind_min,sqrt(forc_u(g)*forc_u(g)+forc_v(g)*forc_v(g)))
         dth(p) = thm(p)-taf(p)
         dqh(p) = forc_q(c)-qaf(p)
         delq(p) = qg(c) - qaf(p)
         dthv(p) = dth(p)*(1._r8+0.61_r8*forc_q(c))+0.61_r8*forc_th(c)*dqh(p)
         zldis(p) = forc_hgt_u_patch(p) - displa(p)

         ! Check to see if the forcing height is below the canopy height
         if (zldis(p) < 0._r8) then
            found = .true.
            index = p
         end if

      end do

      if (found) then
         if ( .not. use_fates ) then
            write(iulog,*)'Error: Forcing height is below canopy height for patch index '
            call endrun(decomp_index=index, clmlevel=namep, msg=errmsg(sourcefile, __LINE__))
         end if
      end if

      do f = 1, fn
         p = filterp(f)
         c = patch%column(p)

         ! Initialize Monin-Obukhov length and wind speed

         call frictionvel_inst%MoninObukIni(ur(p), thv(c), dthv(p), zldis(p), z0mv(p), um(p), obu(p))
         num_iter(p) = 0

         ! Record initial veg/stem temperatures
         tl_ini(p) = t_veg(p)
         ts_ini(p) = t_stem(p)

      end do

      ! Set counter for leaf temperature iteration (itlef)

      itlef = 0    
      fnorig = fn
      fporig(1:fn) = filterp(1:fn)

      ! Begin stability iteration

      call t_startf('can_iter')
      ITERATION : do while (itlef <= itmax_canopy_fluxes .and. fn > 0)

         ! Determine friction velocity, and potential temperature and humidity
         ! profiles of the surface boundary layer

         call frictionvel_inst%FrictionVelocity (begp, endp, fn, filterp, &
              displa(begp:endp), z0mv(begp:endp), z0hv(begp:endp), z0qv(begp:endp), &
              obu(begp:endp), itlef+1, ur(begp:endp), um(begp:endp), ustar(begp:endp), &
              temp1(begp:endp), temp2(begp:endp), temp12m(begp:endp), temp22m(begp:endp), fm(begp:endp))

         do f = 1, fn
            p = filterp(f)
            c = patch%column(p)
            g = patch%gridcell(p)

            tlbef(p) = t_veg(p)
            del2(p) = del(p)

            ! Determine aerodynamic resistances

            ram1(p)  = 1._r8/(ustar(p)*ustar(p)/um(p))
            rah(p,above_canopy) = 1._r8/(temp1(p)*ustar(p))
            raw(p,above_canopy) = 1._r8/(temp2(p)*ustar(p))

            ! Bulk boundary layer resistance of leaves

            uaf(p) = um(p)*sqrt( 1._r8/(ram1(p)*um(p)) )

            ! empirical undercanopy wind speed
            uuc(p) = min(0.4_r8,(0.03_r8*um(p)/ustar(p)))

            ! Use pft parameter for leaf characteristic width
            ! dleaf_patch if this is not an fates patch.
            ! Otherwise, the value has already been loaded
            ! during the FATES dynamics call
            if(.not.patch%is_fates(p)) then  
               dleaf_patch(p) = dleaf(patch%itype(p))
            end if

            cf  = params_inst%cv / (sqrt(uaf(p)) * sqrt(dleaf_patch(p)))
            rb(p)  = 1._r8/(cf*uaf(p))
            rb1(p) = rb(p)

            ! Parameterization for variation of csoilc with canopy density from
            ! X. Zeng, University of Arizona

            w = exp(-(elai(p)+esai(p)))

            ! changed by K.Sakaguchi from here
            ! transfer coefficient over bare soil is changed to a local variable
            ! just for readability of the code (from line 680)
            csoilb = vkc / (params_inst%a_coef * (z0mg(c) * uaf(p) / 1.5e-5_r8)**params_inst%a_exp)

            !compute the stability parameter for ricsoilc  ("S" in Sakaguchi&Zeng,2008)

            ri = ( grav*htop(p) * (taf(p) - t_grnd(c)) ) / (taf(p) * uaf(p) **2.00_r8)

            ! modify csoilc value (0.004) if the under-canopy is in stable condition
            if (use_undercanopy_stability .and. (taf(p) - t_grnd(c) ) > 0._r8) then
               ! decrease the value of csoilc by dividing it with (1+gamma*min(S, 10.0))
               ! ria ("gmanna" in Sakaguchi&Zeng, 2008) is a constant (=0.5)
               ricsoilc = params_inst%csoilc / (1.00_r8 + ria*min( ri, 10.0_r8) )
               csoilcn = csoilb*w + ricsoilc*(1._r8-w)
            else
               csoilcn = csoilb*w + params_inst%csoilc*(1._r8-w)
            end if

            !! Sakaguchi changes for stability formulation ends here

            if (use_biomass_heat_storage) then
               ! use uuc for ground fluxes (keep uaf for canopy terms)
               rah(p,below_canopy) = 1._r8/(csoilcn*uuc(p))
            else
               rah(p,below_canopy) = 1._r8/(csoilcn*uaf(p))
            endif

            raw(p,below_canopy) = rah(p,below_canopy)
            if (use_lch4) then
               grnd_ch4_cond(p) = 1._r8/(raw(p,above_canopy)+raw(p,below_canopy))
            end if

            ! Stomatal resistances for sunlit and shaded fractions of canopy.
            ! Done each iteration to account for differences in eah, tv.

            svpts(p) = el(p)                         ! pa
            eah(p) = forc_pbot(c) * qaf(p) / 0.622_r8   ! pa
            rhaf(p) = eah(p)/svpts(p)
            ! variables for history fields
            rah1(p)  = rah(p,above_canopy)
            raw1(p)  = raw(p,above_canopy)
            rah2(p)  = rah(p,below_canopy)
            raw2(p)  = raw(p,below_canopy)
            vpd(p)  = max((svpts(p) - eah(p)), 50._r8) * 0.001_r8

         end do

         if ( use_fates ) then      
            
            call clm_fates%wrap_photosynthesis(nc, bounds, fn, filterp(1:fn), &
                 svpts(begp:endp), eah(begp:endp), o2(begp:endp), &
                 co2(begp:endp), rb(begp:endp), dayl_factor(begp:endp), &
                 atm2lnd_inst, temperature_inst, canopystate_inst, photosyns_inst)

         else ! not use_fates

            if ( use_hydrstress ) then
               call PhotosynthesisHydraulicStress (bounds, fn, filterp, &
                    svpts(begp:endp), eah(begp:endp), o2(begp:endp), co2(begp:endp), rb(begp:endp), bsun(begp:endp), &
                    bsha(begp:endp), btran(begp:endp), dayl_factor(begp:endp), leafn_patch(begp:endp), &
                    qsatl(begp:endp), qaf(begp:endp),     &
                    atm2lnd_inst, temperature_inst, soilstate_inst, waterdiagnosticbulk_inst, surfalb_inst, solarabs_inst, &
                    canopystate_inst, ozone_inst, photosyns_inst, waterfluxbulk_inst, &
                    froot_carbon(begp:endp), croot_carbon(begp:endp))
            else
               call Photosynthesis (bounds, fn, filterp, &
                    svpts(begp:endp), eah(begp:endp), o2(begp:endp), co2(begp:endp), rb(begp:endp), btran(begp:endp), &
                    dayl_factor(begp:endp), leafn_patch(begp:endp), &
                    atm2lnd_inst, temperature_inst, surfalb_inst, solarabs_inst, &
                    canopystate_inst, ozone_inst, photosyns_inst, phase='sun')
            endif

            if ( use_cn .and. use_c13 ) then
               call Fractionation (bounds, fn, filterp, downreg_patch(begp:endp), &
                    atm2lnd_inst, canopystate_inst, solarabs_inst, surfalb_inst, photosyns_inst, &
                    phase='sun')
            endif

            if ( .not.(use_hydrstress) ) then
               call Photosynthesis (bounds, fn, filterp, &
                    svpts(begp:endp), eah(begp:endp), o2(begp:endp), co2(begp:endp), rb(begp:endp), btran(begp:endp), &
                    dayl_factor(begp:endp), leafn_patch(begp:endp), &
                    atm2lnd_inst, temperature_inst, surfalb_inst, solarabs_inst, &
                    canopystate_inst, ozone_inst, photosyns_inst, phase='sha')
            end if

            if ( use_cn .and. use_c13 ) then
               call Fractionation (bounds, fn, filterp, downreg_patch(begp:endp), &
                    atm2lnd_inst, canopystate_inst, solarabs_inst, surfalb_inst, photosyns_inst, &
                    phase='sha')
            end if

         end if ! end of if use_fates

         do f = 1, fn
            p = filterp(f)
            c = patch%column(p)
            g = patch%gridcell(p)

            ! Sensible heat conductance for air, leaf and ground
            ! Moved the original subroutine in-line...

            wta    = 1._r8/rah(p,above_canopy)     ! air
            wtl    = sa_leaf(p)/rb(p)              ! leaf
            wtg(p) = 1._r8/rah(p,below_canopy)     ! ground
            wtstem = sa_stem(p)/(rstem(p) + rb(p)) ! stem

            wtshi  = 1._r8/(wta+wtl+wtstem+wtg(p)) ! air, leaf, stem and ground

            wtl0(p) = wtl*wtshi         ! leaf
            wtg0    = wtg(p)*wtshi      ! ground
            wta0(p) = wta*wtshi         ! air

            wtstem0(p) = wtstem*wtshi              ! stem
            wtga(p)  = wta0(p)+wtg0+wtstem0(p)     ! ground + air + stem
            wtal(p) = wta0(p)+wtl0(p)+wtstem0(p)   ! air + leaf + stem

            ! internal longwave fluxes between leaf and stem
            lw_stem(p) = sa_internal(p) * emv(p) * sb * t_stem(p)**4
            lw_leaf(p) = sa_internal(p) * emv(p) * sb * t_veg(p)**4

            ! Fraction of potential evaporation from leaf

            if (fdry(p) > 0._r8) then
               rppdry  = fdry(p)*rb(p)*(laisun(p)/(rb(p)+rssun(p)) + laisha(p)/(rb(p)+rssha(p)))/elai(p)
            else
               rppdry = 0._r8
            end if
            
            ! Calculate canopy conductance for methane / oxygen (e.g. stomatal conductance & leaf bdy cond)
            if (use_lch4) then
               canopy_cond(p) = (laisun(p)/(rb(p)+rssun(p)) + laisha(p)/(rb(p)+rssha(p)))/max(elai(p), 0.01_r8)
            end if

            efpot = forc_rho(c)*((elai(p)+esai(p))/rb(p))*(qsatl(p)-qaf(p))
            h2ocan = liqcan(p) + snocan(p)

            ! When the hydraulic stress parameterization is active calculate rpp
            ! but not transpiration
            if ( use_hydrstress ) then
              if (efpot > 0._r8) then
                 if (btran(p) > btran0) then
                   rpp = rppdry + fwet(p)
                 else
                   rpp = fwet(p)
                 end if
                 !Check total evapotranspiration from leaves
                 rpp = min(rpp, (qflx_tran_veg(p)+h2ocan/dtime)/efpot)
              else
                 rpp = 1._r8
              end if
            else
              if (efpot > 0._r8) then
                 if (btran(p) > btran0) then
                    qflx_tran_veg(p) = efpot*rppdry
                    rpp = rppdry + fwet(p)
                 else
                    !No transpiration if btran below 1.e-10
                    rpp = fwet(p)
                    qflx_tran_veg(p) = 0._r8
                 end if
                 !Check total evapotranspiration from leaves
                 rpp = min(rpp, (qflx_tran_veg(p)+h2ocan/dtime)/efpot)
              else
                 !No transpiration if potential evaporation less than zero
                 rpp = 1._r8
                 qflx_tran_veg(p) = 0._r8
              end if
            end if

            ! Update conductances for changes in rpp
            ! Latent heat conductances for ground and leaf.
            ! Air has same conductance for both sensible and latent heat.
            ! Moved the original subroutine in-line...

            wtaq    = frac_veg_nosno(p)/raw(p,above_canopy)             ! air
            wtlq    = frac_veg_nosno(p)*(elai(p)+esai(p))/rb(p) * rpp   ! leaf

            !Litter layer resistance. Added by K.Sakaguchi
            snow_depth_c = params_inst%z_dl ! critical depth for 100% litter burial by snow (=litter thickness)
            fsno_dl = snow_depth(c)/snow_depth_c    ! effective snow cover for (dry)plant litter
            elai_dl = params_inst%lai_dl * (1._r8 - min(fsno_dl,1._r8)) ! exposed (dry)litter area index
            rdl = ( 1._r8 - exp(-elai_dl) ) / ( 0.004_r8*uaf(p)) ! dry litter layer resistance

            ! add litter resistance and Lee and Pielke 1992 beta
            if (delq(p) < 0._r8) then  !dew. Do not apply beta for negative flux (follow old rsoil)
               wtgq(p) = frac_veg_nosno(p)/(raw(p,below_canopy)+rdl)
            else
               if (do_soilevap_beta()) then
                  wtgq(p) = soilbeta(c)*frac_veg_nosno(p)/(raw(p,below_canopy)+rdl)
               endif
               if (do_soil_resistance_sl14()) then
                  wtgq(p) = frac_veg_nosno(p)/(raw(p,below_canopy)+soilresis(c))
               endif
            end if

            wtsqi   = 1._r8/(wtaq+wtlq+wtgq(p))

            wtgq0    = wtgq(p)*wtsqi      ! ground
            wtlq0(p) = wtlq*wtsqi         ! leaf
            wtaq0(p) = wtaq*wtsqi         ! air

            wtgaq    = wtaq0(p)+wtgq0     ! air + ground
            wtalq(p) = wtaq0(p)+wtlq0(p)  ! air + leaf

            dc1 = forc_rho(c)*cpair*wtl
            dc2 = hvap*forc_rho(c)*wtlq

            efsh = dc1*(wtga(p)*t_veg(p)-wtg0*t_grnd(c)-wta0(p)*thm(p)-wtstem0(p)*t_stem(p))
            eflx_sh_stem(p) = forc_rho(c)*cpair*wtstem*((wta0(p)+wtg0+wtl0(p))*t_stem(p)-wtg0*t_grnd(c)-wta0(p)*thm(p)-wtl0(p)*t_veg(p))
            efe(p) = dc2*(wtgaq*qsatl(p)-wtgq0*qg(c)-wtaq0(p)*forc_q(c))

            ! Evaporation flux from foliage

            erre = 0._r8
            if (efe(p)*efeb(p) < 0._r8) then
               efeold = efe(p)
               efe(p)  = 0.1_r8*efeold
               erre = efe(p) - efeold
            end if
            ! fractionate ground emitted longwave
            lw_grnd=(frac_sno(c)*t_soisno(c,snl(c)+1)**4 &
                 +(1._r8-frac_sno(c)-frac_h2osfc(c))*t_soisno(c,1)**4 &
                 +frac_h2osfc(c)*t_h2osfc(c)**4)

            dt_veg(p) = ((1._r8-frac_rad_abs_by_stem(p))*(sabv(p) + air(p) &
                  + bir(p)*t_veg(p)**4 + cir(p)*lw_grnd) &
                  - efsh - efe(p) - lw_leaf(p) + lw_stem(p) &
                  - (cp_leaf(p)/dtime)*(t_veg(p) - tl_ini(p))) &
                  / ((1._r8-frac_rad_abs_by_stem(p))*(- 4._r8*bir(p)*t_veg(p)**3) &
                  + 4._r8*sa_internal(p)*emv(p)*sb*t_veg(p)**3 &
                  +dc1*wtga(p) +dc2*wtgaq*qsatldT(p)+ cp_leaf(p)/dtime)

            t_veg(p) = tlbef(p) + dt_veg(p)

            dels = dt_veg(p)
            del(p)  = abs(dels)
            err(p) = 0._r8
            if (del(p) > delmax) then
               dt_veg(p) = delmax*dels/del(p)
               t_veg(p) = tlbef(p) + dt_veg(p)
               err(p) = (1._r8-frac_rad_abs_by_stem(p))*(sabv(p) + air(p) &
                    + bir(p)*tlbef(p)**3*(tlbef(p) + &
                    4._r8*dt_veg(p)) + cir(p)*lw_grnd) &
                    -sa_internal(p)*emv(p)*sb*tlbef(p)**3*(tlbef(p) + 4._r8*dt_veg(p)) &
                    + lw_stem(p) &
                    - (efsh + dc1*wtga(p)*dt_veg(p)) - (efe(p) + &
                    dc2*wtgaq*qsatldT(p)*dt_veg(p)) &
                    - (cp_leaf(p)/dtime)*(t_veg(p) - tl_ini(p))
            end if

            ! Fluxes from leaves to canopy space
            ! "efe" was limited as its sign changes frequently.  This limit may
            ! result in an imbalance in "hvap*qflx_evap_veg" and
            ! "efe + dc2*wtgaq*qsatdt_veg"

            efpot = forc_rho(c)*((elai(p)+esai(p))/rb(p)) &
                 *(wtgaq*(qsatl(p)+qsatldT(p)*dt_veg(p)) &
                 -wtgq0*qg(c)-wtaq0(p)*forc_q(c))
            qflx_evap_veg(p) = rpp*efpot

            ! Calculation of evaporative potentials (efpot) and
            ! interception losses; flux in kg m**-2 s-1.  ecidif
            ! holds the excess energy if all intercepted water is evaporated
            ! during the timestep.  This energy is later added to the
            ! sensible heat flux.

            ! Note that when the hydraulic stress parameterization is active we don't 
            ! adjust transpiration for the new values of potential evaporation and rppdry
            ! as calculated above because transpiration would then no longer be consistent 
            ! with the vertical transpiration sink terms that are passed to Compute_VertTranSink_PHS, 
            ! thereby causing a water balance error. However, because this adjustment occurs
            ! within the leaf temperature iteration, this ends up being a small inconsistency.
            if ( use_hydrstress ) then
               ecidif = max(0._r8, qflx_evap_veg(p)-qflx_tran_veg(p)-h2ocan/dtime)
               qflx_evap_veg(p) = min(qflx_evap_veg(p),qflx_tran_veg(p)+h2ocan/dtime)
            else
               ecidif = 0._r8
               if (efpot > 0._r8 .and. btran(p) > btran0) then
                  qflx_tran_veg(p) = efpot*rppdry
               else
                  qflx_tran_veg(p) = 0._r8
               end if
               ecidif = max(0._r8, qflx_evap_veg(p)-qflx_tran_veg(p)-h2ocan/dtime)
               qflx_evap_veg(p) = min(qflx_evap_veg(p),qflx_tran_veg(p)+h2ocan/dtime)
            end if

            ! The energy loss due to above two limits is added to
            ! the sensible heat flux.

            eflx_sh_veg(p) = efsh + dc1*wtga(p)*dt_veg(p) + err(p) + erre + hvap*ecidif

           !  Update SH and lw_leaf for changes in t_veg
            eflx_sh_stem(p) = eflx_sh_stem(p) + forc_rho(c)*cpair*wtstem*(-wtl0(p)*dt_veg(p))
            lw_leaf(p) = sa_internal(p)*emv(p)*sb*tlbef(p)**3*(tlbef(p) + 4._r8*dt_veg(p))

            ! Re-calculate saturated vapor pressure, specific humidity, and their
            ! derivatives at the leaf surface

            call QSat(t_veg(p), forc_pbot(c), qsatl(p), &
                 es = el(p), &
                 qsdT = qsatldT(p))

            ! Update vegetation/ground surface temperature, canopy air
            ! temperature, canopy vapor pressure, aerodynamic temperature, and
            ! Monin-Obukhov stability parameter for next iteration.

            taf(p) = wtg0*t_grnd(c) + wta0(p)*thm(p) + wtl0(p)*t_veg(p) + wtstem0(p)*t_stem(p)
            qaf(p) = wtlq0(p)*qsatl(p) + wtgq0*qg(c) + forc_q(c)*wtaq0(p)

            ! Update Monin-Obukhov length and wind speed including the
            ! stability effect

            dth(p) = thm(p)-taf(p)
            dqh(p) = forc_q(c)-qaf(p)
            delq(p) = wtalq(p)*qg(c)-wtlq0(p)*qsatl(p)-wtaq0(p)*forc_q(c)

            tstar = temp1(p)*dth(p)
            qstar = temp2(p)*dqh(p)

            thvstar = tstar*(1._r8+0.61_r8*forc_q(c)) + 0.61_r8*forc_th(c)*qstar
            zeta(p) = zldis(p)*vkc*grav*thvstar/(ustar(p)**2*thv(c))

            if (zeta(p) >= 0._r8) then     !stable
               ! remove stability cap when biomass heat storage is active 
               if(use_biomass_heat_storage) then 
                  zeta(p) = min(100._r8,max(zeta(p),0.01_r8))
               else
                  zeta(p) = min(zetamax,max(zeta(p),0.01_r8))
               endif
               um(p) = max(ur(p),0.1_r8)
            else                     !unstable
               zeta(p) = max(-100._r8,min(zeta(p),-0.01_r8))
               wc = beta*(-grav*ustar(p)*thvstar*zii/thv(c))**0.333_r8
               um(p) = sqrt(ur(p)*ur(p)+wc*wc)
            end if
            obu(p) = zldis(p)/zeta(p)

            if (obuold(p)*obu(p) < 0._r8) nmozsgn(p) = nmozsgn(p)+1
            if (nmozsgn(p) >= 4) obu(p) = zldis(p)/(-0.01_r8)
            obuold(p) = obu(p)

         end do   ! end of filtered patch loop

         ! Test for convergence

         itlef = itlef+1
         num_iter(p) = itlef
         if (itlef > itmin) then
            do f = 1, fn
               p = filterp(f)
               dele(p) = abs(efe(p)-efeb(p))
               efeb(p) = efe(p)
               det(p)  = max(del(p),del2(p))
            end do
            fnold = fn
            fn = 0
            do f = 1, fnold
               p = filterp(f)
               if (.not. (det(p) < dtmin .and. dele(p) < dlemin)) then
                  fn = fn + 1
                  filterp(fn) = p
               end if
            end do
         end if
      end do ITERATION     ! End stability iteration
      call t_stopf('can_iter')

      fn = fnorig
      filterp(1:fn) = fporig(1:fn)

      do f = 1, fn
         p = filterp(f)
         c = patch%column(p)
         g = patch%gridcell(p)

         ! Energy balance check in canopy

         lw_grnd=(frac_sno(c)*t_soisno(c,snl(c)+1)**4 &
              +(1._r8-frac_sno(c)-frac_h2osfc(c))*t_soisno(c,1)**4 &
              +frac_h2osfc(c)*t_h2osfc(c)**4)

         err(p) = (1.0_r8-frac_rad_abs_by_stem(p))*(sabv(p) + air(p) + bir(p)*tlbef(p)**3 &
              *(tlbef(p) + 4._r8*dt_veg(p)) + cir(p)*lw_grnd) &
                - lw_leaf(p) + lw_stem(p) - eflx_sh_veg(p) - hvap*qflx_evap_veg(p) &
                - ((t_veg(p)-tl_ini(p))*cp_leaf(p)/dtime)

         !  Update stem temperature; adjust outgoing longwave
         !  does not account for changes in SH or internal LW,
         !  as that would change result for t_veg above
         if (use_biomass_heat_storage) then
            if (stem_biomass(p) > 0._r8) then
               dt_stem(p) = (frac_rad_abs_by_stem(p)*(sabv(p) + air(p) + bir(p)*ts_ini(p)**4 &
                    + cir(p)*lw_grnd) - eflx_sh_stem(p) &
                    + lw_leaf(p)- lw_stem(p))/(cp_stem(p)/dtime &
                    - frac_rad_abs_by_stem(p)*bir(p)*4.*ts_ini(p)**3)
            else
               dt_stem(p) = 0._r8
            endif

            dhsdt_canopy(p) = dt_stem(p)*cp_stem(p)/dtime &
                 +(t_veg(p)-tl_ini(p))*cp_leaf(p)/dtime

            t_stem(p) =  t_stem(p) + dt_stem(p)
         else
            dt_stem(p) = 0._r8
         endif

         delt    = wtal(p)*t_grnd(c)-wtl0(p)*t_veg(p)-wta0(p)*thm(p)-wtstem0(p)*t_stem(p)

         ! Fluxes from ground to canopy space

         taux(p) = -forc_rho(c)*forc_u(g)/ram1(p)
         tauy(p) = -forc_rho(c)*forc_v(g)/ram1(p)
         eflx_sh_grnd(p) = cpair*forc_rho(c)*wtg(p)*delt

         ! compute individual sensible heat fluxes
         delt_snow = wtal(p)*t_soisno(c,snl(c)+1)-wtl0(p)*t_veg(p)-wta0(p)*thm(p)-wtstem0(p)*t_stem(p)
         delt_soil  = wtal(p)*t_soisno(c,1)-wtl0(p)*t_veg(p)-wta0(p)*thm(p)-wtstem0(p)*t_stem(p)
         delt_h2osfc  = wtal(p)*t_h2osfc(c)-wtl0(p)*t_veg(p)-wta0(p)*thm(p)-wtstem0(p)*t_stem(p)

         eflx_sh_snow(p) = cpair*forc_rho(c)*wtg(p)*delt_snow
         eflx_sh_soil(p) = cpair*forc_rho(c)*wtg(p)*delt_soil
         eflx_sh_h2osfc(p) = cpair*forc_rho(c)*wtg(p)*delt_h2osfc
         qflx_evap_soi(p) = forc_rho(c)*wtgq(p)*delq(p)

         ! compute individual latent heat fluxes
         delq_snow = wtalq(p)*qg_snow(c)-wtlq0(p)*qsatl(p)-wtaq0(p)*forc_q(c)
         qflx_ev_snow(p) = forc_rho(c)*wtgq(p)*delq_snow

         delq_soil = wtalq(p)*qg_soil(c)-wtlq0(p)*qsatl(p)-wtaq0(p)*forc_q(c)
         qflx_ev_soil(p) = forc_rho(c)*wtgq(p)*delq_soil

         delq_h2osfc = wtalq(p)*qg_h2osfc(c)-wtlq0(p)*qsatl(p)-wtaq0(p)*forc_q(c)
         qflx_ev_h2osfc(p) = forc_rho(c)*wtgq(p)*delq_h2osfc

         ! 2 m height air temperature

         t_ref2m(p) = thm(p) + temp1(p)*dth(p)*(1._r8/temp12m(p) - 1._r8/temp1(p))
         t_ref2m_r(p) = t_ref2m(p)

         ! 2 m height specific humidity

         q_ref2m(p) = forc_q(c) + temp2(p)*dqh(p)*(1._r8/temp22m(p) - 1._r8/temp2(p))

         ! 2 m height relative humidity

         call QSat(t_ref2m(p), forc_pbot(c), qsat_ref2m, &
              es = e_ref2m)
         rh_ref2m(p) = min(100._r8, q_ref2m(p) / qsat_ref2m * 100._r8)
         rh_ref2m_r(p) = rh_ref2m(p)

         ! 2m vapor pressure deficit
         vpd_ref2m(p) = e_ref2m*(1._r8-rh_ref2m(p)/100._r8)

         ! Human Heat Stress
         if ( all_human_stress_indices .or. fast_human_stress_indices ) then
            call KtoC(t_ref2m(p), tc_ref2m(p))
            call VaporPres(rh_ref2m(p), e_ref2m, vap_ref2m(p))
            call Wet_BulbS(tc_ref2m(p),rh_ref2m(p), wbt_ref2m(p))
            call HeatIndex(tc_ref2m(p), rh_ref2m(p), nws_hi_ref2m(p))
            call AppTemp(tc_ref2m(p), vap_ref2m(p), u10_clm(p), appar_temp_ref2m(p))
            call swbgt(tc_ref2m(p), vap_ref2m(p), swbgt_ref2m(p))
            call hmdex(tc_ref2m(p), vap_ref2m(p), humidex_ref2m(p))
            call dis_coiS(tc_ref2m(p), rh_ref2m(p), wbt_ref2m(p), discomf_index_ref2mS(p))
            if ( all_human_stress_indices ) then
               call Wet_Bulb(t_ref2m(p), vap_ref2m(p), forc_pbot(c), rh_ref2m(p), q_ref2m(p), &
                             teq_ref2m(p), ept_ref2m(p), wb_ref2m(p))
               call dis_coi(tc_ref2m(p), wb_ref2m(p), discomf_index_ref2m(p))
               call THIndex(tc_ref2m(p), wb_ref2m(p), thic_ref2m(p), thip_ref2m(p))
               call SwampCoolEff(tc_ref2m(p), wb_ref2m(p), swmp80_ref2m(p), swmp65_ref2m(p))
            end if
            wbt_ref2m_r(p)            = wbt_ref2m(p)
            nws_hi_ref2m_r(p)         = nws_hi_ref2m(p)
            appar_temp_ref2m_r(p)     = appar_temp_ref2m(p)
            swbgt_ref2m_r(p)          = swbgt_ref2m(p)
            humidex_ref2m_r(p)        = humidex_ref2m(p)
            discomf_index_ref2mS_r(p) = discomf_index_ref2mS(p)
            if ( all_human_stress_indices ) then
               teq_ref2m_r(p)            = teq_ref2m(p)
               ept_ref2m_r(p)            = ept_ref2m(p)
               wb_ref2m_r(p)             = wb_ref2m(p)
               discomf_index_ref2m_r(p)  = discomf_index_ref2m(p)
               thic_ref2m_r(p)           = thic_ref2m(p)
               thip_ref2m_r(p)           = thip_ref2m(p)
               swmp80_ref2m_r(p)         = swmp80_ref2m(p)
               swmp65_ref2m_r(p)         = swmp65_ref2m(p)
            end if

         end if

         ! Downward longwave radiation below the canopy

         dlrad(p) = (1._r8-emv(p))*emg(c)*forc_lwrad(c) &
              + emv(p)*emg(c)*sb*tlbef(p)**3*(tlbef(p) + 4._r8*dt_veg(p)) &
              *(1.0_r8-frac_rad_abs_by_stem(p)) &
              + emv(p)*emg(c)*sb*ts_ini(p)**3*(ts_ini(p) + 4._r8*dt_stem(p)) &
              *frac_rad_abs_by_stem(p)

         ! Upward longwave radiation above the canopy

         ulrad(p) = ((1._r8-emg(c))*(1._r8-emv(p))*(1._r8-emv(p))*forc_lwrad(c) &
              + emv(p)*(1._r8+(1._r8-emg(c))*(1._r8-emv(p)))*sb &
              *tlbef(p)**3*(tlbef(p) + 4._r8*dt_veg(p))*(1._r8-frac_rad_abs_by_stem(p)) &
              + emv(p)*(1._r8+(1._r8-emg(c))*(1._r8-emv(p)))*sb &
              *ts_ini(p)**3*(ts_ini(p)+ 4._r8*dt_stem(p))*frac_rad_abs_by_stem(p) &
              + emg(c)*(1._r8-emv(p))*sb*lw_grnd)

         ! Calculate the skin temperature as a weighted sum of all the ground and vegetated fraction
         ! The weight is the so-called vegetation emissivity, but not that emv is actually an attentuation 
         ! function that goes to zero as LAI (ELAI + ESAI) go to zero.

         t_skin_patch(p)  =  emv(p)*t_veg(p)  +  (1._r8 - emv(p))*sqrt(sqrt(lw_grnd))

         ! Derivative of soil energy flux with respect to soil temperature

         cgrnds(p) = cgrnds(p) + cpair*forc_rho(c)*wtg(p)*wtal(p)
         cgrndl(p) = cgrndl(p) + forc_rho(c)*wtgq(p)*wtalq(p)*dqgdT(c)
         cgrnd(p)  = cgrnds(p) + cgrndl(p)*htvp(c)

         ! Update dew accumulation (kg/m2)
         if (t_veg(p) > tfrz ) then ! above freezing, update accumulation in liqcan
            if ((qflx_evap_veg(p)-qflx_tran_veg(p))*dtime > liqcan(p)) then ! all liq evap
               ! In this case, all liqcan will evap. Take remainder from snocan
               snocan(p)=snocan(p)+liqcan(p)+(qflx_tran_veg(p)-qflx_evap_veg(p))*dtime	 
            end if
            liqcan(p) = max(0._r8,liqcan(p)+(qflx_tran_veg(p)-qflx_evap_veg(p))*dtime)

         else if (t_veg(p) <= tfrz) then ! below freezing, update accumulation in snocan
            if ((qflx_evap_veg(p)-qflx_tran_veg(p))*dtime > snocan(p)) then ! all sno evap
               ! In this case, all snocan will evap. Take remainder from liqcan
               liqcan(p)=liqcan(p)+snocan(p)+(qflx_tran_veg(p)-qflx_evap_veg(p))*dtime
            end if
            snocan(p) = max(0._r8,snocan(p)+(qflx_tran_veg(p)-qflx_evap_veg(p))*dtime)
         end if

      end do
      
      if ( use_fates ) then
         
         
         call clm_fates%wrap_accumulatefluxes(nc,fn,filterp(1:fn))
         call clm_fates%wrap_hydraulics_drive(bounds,nc,soilstate_inst, &
               waterstatebulk_inst,waterdiagnosticbulk_inst,waterfluxbulk_inst,solarabs_inst,energyflux_inst)

      else

         ! Determine total photosynthesis
         
         call PhotosynthesisTotal(fn, filterp, &
              atm2lnd_inst, canopystate_inst, photosyns_inst)
         
         ! Calculate water use efficiency
         !   does not support multi-layer canopy
         if (nlevcan == 1) then 
            do f = 1, fn
               p = filterp(f)
               c = patch%column(p)
               g = patch%gridcell(p)
               
               if ( is_near_local_noon( grc%londeg(g), deltasec=3600 ) .and. fpsn(p)>0._r8 )then
                  gs        = 1.e-6_r8*(laisun(p)*gs_mol_sun(p,iv)+laisha(p)*gs_mol_sha(p,iv))    ! 1e-6  converts umolH2O->molH2O
                  if ( gs>0._r8 ) then
                     iwue_ln(p)   = fpsn(p)/gs
                  else
                     iwue_ln(p)   = spval
                  end if
               else
                  iwue_ln(p)   = spval
               end if
            end do
         end if
         ! Calculate ozone stress. This needs to be done after rssun and rsshade are
         ! computed by the Photosynthesis routine. However, Photosynthesis also uses the
         ! ozone stress computed here. Thus, the ozone stress computed in timestep i is
         ! applied in timestep (i+1).
         
         ! COMPILER_BUG(wjs, 2014-11-29, pgi 14.7) The following dummy variable assignment is
         ! needed with pgi 14.7 on yellowstone; without it, forc_pbot_downscaled_col gets
         ! resized inappropriately in the following subroutine call, due to a compiler bug.
         dummy_to_make_pgi_happy = ubound(atm2lnd_inst%forc_pbot_downscaled_col, 1)
         call ozone_inst%CalcOzoneStress( &
              bounds, fn, filterp, &
              forc_pbot = atm2lnd_inst%forc_pbot_downscaled_col(bounds%begc:bounds%endc), &
              forc_th   = atm2lnd_inst%forc_th_downscaled_col(bounds%begc:bounds%endc), &
              rssun     = photosyns_inst%rssun_patch(bounds%begp:bounds%endp), &
              rssha     = photosyns_inst%rssha_patch(bounds%begp:bounds%endp), &
              rb        = frictionvel_inst%rb1_patch(bounds%begp:bounds%endp), &
              ram       = frictionvel_inst%ram1_patch(bounds%begp:bounds%endp), &
              tlai      = canopystate_inst%tlai_patch(bounds%begp:bounds%endp))
         
         !---------------------------------------------------------
         !update Vc,max and Jmax by LUNA model
         if(use_luna)then
            call Acc24_Climate_LUNA(bounds, fn, filterp, &
                 canopystate_inst, photosyns_inst, &
                 surfalb_inst, solarabs_inst, &
                 temperature_inst)
            
            if(is_end_day)then
               
               call Acc240_Climate_LUNA(bounds, fn, filterp, &
                    o2(begp:endp), &
                    co2(begp:endp), &
                    rb(begp:endp), &
                    rhaf(begp:endp),&
                    temperature_inst, & 
                    photosyns_inst, &
                    surfalb_inst, &
                    solarabs_inst, &
                    waterdiagnosticbulk_inst,&
                    frictionvel_inst) 
               
               call Update_Photosynthesis_Capacity(bounds, fn, filterp, &
                    dayl_factor(begp:endp), &
                    atm2lnd_inst, &
                    temperature_inst, & 
                    canopystate_inst, &
                    photosyns_inst, &
                    surfalb_inst, &
                    solarabs_inst, &
                    waterdiagnosticbulk_inst,&
                    frictionvel_inst)        
               
               call Clear24_Climate_LUNA(bounds, fn, filterp, &
                    canopystate_inst, photosyns_inst, &
                    surfalb_inst, solarabs_inst, &
                    temperature_inst)
            endif
            
         endif
      end if

      ! Filter out patches which have small energy balance errors; report others

      fnold = fn
      fn = 0
      do f = 1, fnold
         p = filterp(f)
         if (abs(err(p)) > 0.1_r8) then
            fn = fn + 1
            filterp(fn) = p
         end if
      end do

      do f = 1, fn
         p = filterp(f)
         write(iulog,*) 'energy balance in canopy ',p,', err=',err(p)
      end do

    end associate


  end subroutine CanopyFluxes

end module CanopyFluxesMod
<|MERGE_RESOLUTION|>--- conflicted
+++ resolved
@@ -14,15 +14,9 @@
   use shr_log_mod           , only : errMsg => shr_log_errMsg
   use abortutils            , only : endrun
   use clm_varctl            , only : iulog, use_cn, use_lch4, use_c13, use_c14, use_cndv, use_fates, &
-<<<<<<< HEAD
-                                     use_luna, use_hydrstress
-  use clm_varpar            , only : nlevgrnd, nlevsno, nlevcan
+                                     use_luna, use_hydrstress, use_biomass_heat_storage
+  use clm_varpar            , only : nlevgrnd, nlevsno, nlevcan, mxpft
   use clm_varcon            , only : namep, spval 
-=======
-                                     use_luna, use_hydrstress, use_biomass_heat_storage
-  use clm_varpar            , only : nlevgrnd, nlevsno, mxpft
-  use clm_varcon            , only : namep 
->>>>>>> 10ea6eea
   use pftconMod             , only : pftcon
   use decompMod             , only : bounds_type
   use ActiveLayerMod        , only : active_layer_type
@@ -229,15 +223,9 @@
     !     less than 0.1 W/m2; or the iterative steps over 40.
     !
     ! !USES:
-<<<<<<< HEAD
-    use shr_const_mod      , only : SHR_CONST_RGAS
+    use shr_const_mod      , only : SHR_CONST_RGAS, shr_const_pi
     use clm_time_manager   , only : get_step_size_real, get_prev_date,is_end_curr_day, is_near_local_noon
-    use clm_varcon         , only : sb, cpair, hvap, vkc, grav, denice
-=======
-    use shr_const_mod      , only : SHR_CONST_RGAS, shr_const_pi
-    use clm_time_manager   , only : get_step_size_real, get_prev_date,is_end_curr_day
     use clm_varcon         , only : sb, cpair, hvap, vkc, grav, denice, c_to_b
->>>>>>> 10ea6eea
     use clm_varcon         , only : denh2o, tfrz, tlsai_crit, alpha_aero
     use clm_varcon         , only : c14ratio
     use clm_varcon         , only : c_water, c_dry_biomass
