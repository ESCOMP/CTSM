module CanopyFluxesMod

#include "shr_assert.h"

  !------------------------------------------------------------------------------
  ! !DESCRIPTION:
  ! Performs calculation of leaf temperature and surface fluxes.
  ! SoilFluxes then determines soil/snow and ground temperatures and updates the surface 
  ! fluxes for the new ground temperature.
  !
  ! !USES:
  use shr_sys_mod           , only : shr_sys_flush
  use shr_kind_mod          , only : r8 => shr_kind_r8
  use shr_log_mod           , only : errMsg => shr_log_errMsg
  use abortutils            , only : endrun
  use clm_varctl            , only : iulog, use_cn, use_lch4, use_c13, use_c14, use_cndv, use_fates, &
<<<<<<< HEAD
                                     use_luna, use_hydrstress, use_ozone_luna
  use clm_varpar            , only : nlevgrnd, nlevsno
=======
                                     use_luna, use_hydrstress, use_biomass_heat_storage
  use clm_varpar            , only : nlevgrnd, nlevsno, mxpft
>>>>>>> 10ea6eea
  use clm_varcon            , only : namep 
  use pftconMod             , only : pftcon
  use decompMod             , only : bounds_type
  use ActiveLayerMod        , only : active_layer_type
  use PhotosynthesisMod     , only : Photosynthesis, PhotoSynthesisHydraulicStress, PhotosynthesisTotal, Fractionation
  use EDAccumulateFluxesMod , only : AccumulateFluxes_ED
  use SoilMoistStressMod    , only : calc_effective_soilporosity, calc_volumetric_h2oliq
  use SoilMoistStressMod    , only : calc_root_moist_stress, set_perchroot_opt
  use SimpleMathMod         , only : array_div_vector
  use SurfaceResistanceMod  , only : do_soilevap_beta,do_soil_resistance_sl14
  use atm2lndType           , only : atm2lnd_type
  use CanopyStateType       , only : canopystate_type
  use EnergyFluxType        , only : energyflux_type
  use FrictionvelocityMod   , only : frictionvel_type
  use OzoneBaseMod          , only : ozone_base_type
  use SoilStateType         , only : soilstate_type
  use SolarAbsorbedType     , only : solarabs_type
  use SurfaceAlbedoType     , only : surfalb_type
  use TemperatureType       , only : temperature_type
  use WaterFluxBulkType         , only : waterfluxbulk_type
  use WaterStateBulkType        , only : waterstatebulk_type
  use WaterDiagnosticBulkType        , only : waterdiagnosticbulk_type
  use Wateratm2lndBulkType        , only : wateratm2lndbulk_type
  use HumanIndexMod         , only : humanindex_type
  use ch4Mod                , only : ch4_type
  use PhotosynthesisMod     , only : photosyns_type
  use GridcellType          , only : grc                
  use ColumnType            , only : col                
  use PatchType             , only : patch                
  use EDTypesMod            , only : ed_site_type
  use SoilWaterRetentionCurveMod, only : soil_water_retention_curve_type
  use LunaMod               , only : Update_Photosynthesis_Capacity, Acc24_Climate_LUNA,Acc240_Climate_LUNA,Clear24_Climate_LUNA
  !
  ! !PUBLIC TYPES:
  implicit none
  !
  ! !PUBLIC MEMBER FUNCTIONS:
  public :: CanopyFluxesReadNML     ! Read in namelist settings
  public :: CanopyFluxes            ! Calculate canopy fluxes
  public :: readParams

  type, private :: params_type
     real(r8) :: lai_dl   ! Plant litter area index (m2/m2)
     real(r8) :: z_dl     ! Litter layer thickness (m)
     real(r8) :: a_coef   ! Drag coefficient under less dense canopy (unitless)
     real(r8) :: a_exp    ! Drag exponent under less dense canopy (unitless)
     real(r8) :: csoilc   ! Soil drag coefficient under dense canopy (unitless)
     real(r8) :: cv       ! Turbulent transfer coeff. between canopy surface and canopy air (m/s^(1/2))
     real(r8) :: wind_min ! Minimum wind speed at the atmospheric forcing height (m/s)
  end type params_type
  type(params_type), private ::  params_inst

  !
  ! !PUBLIC DATA MEMBERS:
  ! true => btran is based only on unfrozen soil levels
  logical,  public :: perchroot     = .false.  

  ! true  => btran is based on active layer (defined over two years); 
  ! false => btran is based on currently unfrozen levels
  logical,  public :: perchroot_alt = .false.  
  !
  ! !PRIVATE DATA MEMBERS:
  logical, private :: use_undercanopy_stability = .false.      ! use undercanopy stability term or not
  integer, private :: itmax_canopy_fluxes = -1  ! max # of iterations used in subroutine CanopyFluxes

  character(len=*), parameter, private :: sourcefile = &
       __FILE__
  !------------------------------------------------------------------------------

contains

  !------------------------------------------------------------------------
  subroutine CanopyFluxesReadNML(NLFilename)
    !
    ! !DESCRIPTION:
    ! Read the namelist for Canopy Fluxes
    !
    ! !USES:
    use fileutils      , only : getavu, relavu, opnfil
    use shr_nl_mod     , only : shr_nl_find_group_name
    use spmdMod        , only : masterproc, mpicom
    use shr_mpi_mod    , only : shr_mpi_bcast
    use clm_varctl     , only : iulog
    !
    ! !ARGUMENTS:
    character(len=*), intent(IN) :: NLFilename ! Namelist filename
    !
    ! !LOCAL VARIABLES:
    integer :: ierr                 ! error code
    integer :: unitn                ! unit for namelist file

    character(len=*), parameter :: subname = 'CanopyFluxesReadNML'
    character(len=*), parameter :: nmlname = 'canopyfluxes_inparm'
    !-----------------------------------------------------------------------

    namelist /canopyfluxes_inparm/ use_undercanopy_stability
    namelist /canopyfluxes_inparm/ use_biomass_heat_storage
    namelist /canopyfluxes_inparm/ itmax_canopy_fluxes

    ! Initialize options to default values, in case they are not specified in
    ! the namelist

    if (masterproc) then
       unitn = getavu()
       write(iulog,*) 'Read in '//nmlname//'  namelist'
       call opnfil (NLFilename, unitn, 'F')
       call shr_nl_find_group_name(unitn, nmlname, status=ierr)
       if (ierr == 0) then
          read(unitn, nml=canopyfluxes_inparm, iostat=ierr)
          if (ierr /= 0) then
             call endrun(msg="ERROR reading "//nmlname//"namelist"//errmsg(sourcefile, __LINE__))
          end if
       else
          call endrun(msg="ERROR could NOT find "//nmlname//"namelist"//errmsg(sourcefile, __LINE__))
       end if

       if (itmax_canopy_fluxes < 1) then
          call endrun(msg=' ERROR: expecting itmax_canopy_fluxes > 0 ' // &
            errMsg(sourcefile, __LINE__))
       end if

       call relavu( unitn )
    end if

    call shr_mpi_bcast (use_undercanopy_stability, mpicom)
    call shr_mpi_bcast (use_biomass_heat_storage, mpicom)
    call shr_mpi_bcast (itmax_canopy_fluxes, mpicom)

    if (masterproc) then
       write(iulog,*) ' '
       write(iulog,*) nmlname//' settings:'
       write(iulog,nml=canopyfluxes_inparm)
       write(iulog,*) ' '
    end if

  end subroutine CanopyFluxesReadNML

  !------------------------------------------------------------------------------
  subroutine readParams( ncid )
    !
    ! !USES:
    use ncdio_pio, only: file_desc_t
    use paramUtilMod, only: readNcdioScalar
    !
    ! !ARGUMENTS:
    implicit none
    type(file_desc_t),intent(inout) :: ncid   ! pio netCDF file id
    !
    ! !LOCAL VARIABLES:
    character(len=*), parameter :: subname = 'readParams_CanopyFluxes'
    !--------------------------------------------------------------------

    !added by K.Sakaguchi for litter resistance: Plant litter area index (m2/m2)
    call readNcdioScalar(ncid, 'lai_dl', subname, params_inst%lai_dl)
    !added by K.Sakaguchi for litter resistance: Litter layer thickness (m)
    call readNcdioScalar(ncid, 'z_dl', subname, params_inst%z_dl)
    ! Drag coefficient under less dense canopy (unitless)
    call readNcdioScalar(ncid, 'a_coef', subname, params_inst%a_coef)
    ! Drag exponent under less dense canopy (unitless)
    call readNcdioScalar(ncid, 'a_exp', subname, params_inst%a_exp)
    ! Drag coefficient for soil under dense canopy (unitless)
    call readNcdioScalar(ncid, 'csoilc', subname, params_inst%csoilc)
    ! Turbulent transfer coeff between canopy surface and canopy air (m/s^(1/2))
    call readNcdioScalar(ncid, 'cv', subname, params_inst%cv)
    ! Minimum wind speed at the atmospheric forcing height (m/s)
    call readNcdioScalar(ncid, 'wind_min', subname, params_inst%wind_min)

  end subroutine readParams

  !------------------------------------------------------------------------------
  subroutine CanopyFluxes(bounds,  num_exposedvegp, filter_exposedvegp,                  &
       clm_fates, nc, active_layer_inst, atm2lnd_inst, canopystate_inst,                 &
       energyflux_inst, frictionvel_inst, soilstate_inst, solarabs_inst, surfalb_inst,   &
       temperature_inst, waterfluxbulk_inst, waterstatebulk_inst,                        &
       waterdiagnosticbulk_inst, wateratm2lndbulk_inst, ch4_inst, ozone_inst,            &
       photosyns_inst, &
       humanindex_inst, soil_water_retention_curve, &
       downreg_patch, leafn_patch, froot_carbon, croot_carbon)
    !
    ! !DESCRIPTION:
    ! 1. Calculates the leaf temperature:
    ! 2. Calculates the leaf fluxes, transpiration, photosynthesis and
    !    updates the dew accumulation due to evaporation.
    !
    ! Method:
    ! Use the Newton-Raphson iteration to solve for the foliage
    ! temperature that balances the surface energy budget:
    !
    ! f(t_veg) = Net radiation - Sensible - Latent = 0
    ! f(t_veg) + d(f)/d(t_veg) * dt_veg = 0     (*)
    !
    ! Note:
    ! (1) In solving for t_veg, t_grnd is given from the previous timestep.
    ! (2) The partial derivatives of aerodynamical resistances, which cannot
    !     be determined analytically, are ignored for d(H)/dT and d(LE)/dT
    ! (3) The weighted stomatal resistance of sunlit and shaded foliage is used
    ! (4) Canopy air temperature and humidity are derived from => Hc + Hg = Ha
    !                                                          => Ec + Eg = Ea
    ! (5) Energy loss is due to: numerical truncation of energy budget equation
    !     (*); and "ecidif" (see the code) which is dropped into the sensible
    !     heat
    ! (6) The convergence criteria: the difference, del = t_veg(n+1)-t_veg(n)
    !     and del2 = t_veg(n)-t_veg(n-1) less than 0.01 K, and the difference
    !     of water flux from the leaf between the iteration step (n+1) and (n)
    !     less than 0.1 W/m2; or the iterative steps over 40.
    !
    ! !USES:
    use shr_const_mod      , only : SHR_CONST_RGAS, shr_const_pi
    use clm_time_manager   , only : get_step_size_real, get_prev_date,is_end_curr_day
    use clm_varcon         , only : sb, cpair, hvap, vkc, grav, denice, c_to_b
    use clm_varcon         , only : denh2o, tfrz, tlsai_crit, alpha_aero
    use clm_varcon         , only : c14ratio
    use clm_varcon         , only : c_water, c_dry_biomass
    use perf_mod           , only : t_startf, t_stopf
    use QSatMod            , only : QSat
    use CLMFatesInterfaceMod, only : hlm_fates_interface_type
    use HumanIndexMod      , only : all_human_stress_indices, fast_human_stress_indices, &
                                    Wet_Bulb, Wet_BulbS, HeatIndex, AppTemp, &
                                    swbgt, hmdex, dis_coi, dis_coiS, THIndex, &
                                    SwampCoolEff, KtoC, VaporPres
    use SoilWaterRetentionCurveMod, only : soil_water_retention_curve_type
    !
    ! !ARGUMENTS:
    type(bounds_type)                      , intent(in)            :: bounds 
    integer                                , intent(in)            :: num_exposedvegp        ! number of points in filter_exposedvegp
    integer                                , intent(in)            :: filter_exposedvegp(:)  ! patch filter for non-snow-covered veg
    type(hlm_fates_interface_type)         , intent(inout)         :: clm_fates
    integer                                , intent(in)            :: nc ! clump index
    type(active_layer_type)                , intent(in)            :: active_layer_inst
    type(atm2lnd_type)                     , intent(in)            :: atm2lnd_inst
    type(canopystate_type)                 , intent(inout)         :: canopystate_inst
    type(energyflux_type)                  , intent(inout)         :: energyflux_inst
    type(frictionvel_type)                 , intent(inout)         :: frictionvel_inst
    type(solarabs_type)                    , intent(inout)         :: solarabs_inst
    type(surfalb_type)                     , intent(in)            :: surfalb_inst
    type(soilstate_type)                   , intent(inout)         :: soilstate_inst
    type(temperature_type)                 , intent(inout)         :: temperature_inst
    type(waterstatebulk_type)              , intent(inout)         :: waterstatebulk_inst
    type(waterdiagnosticbulk_type)         , intent(inout)         :: waterdiagnosticbulk_inst
    type(waterfluxbulk_type)               , intent(inout)         :: waterfluxbulk_inst
    type(wateratm2lndbulk_type)            , intent(inout)         :: wateratm2lndbulk_inst
    type(ch4_type)                         , intent(inout)         :: ch4_inst
    class(ozone_base_type)                 , intent(inout)         :: ozone_inst
    type(photosyns_type)                   , intent(inout)         :: photosyns_inst
    type(humanindex_type)                  , intent(inout)         :: humanindex_inst
    class(soil_water_retention_curve_type) , intent(in)            :: soil_water_retention_curve
    real(r8), intent(in) :: downreg_patch(bounds%begp:) ! fractional reduction in GPP due to N limitation (dimensionless)
    real(r8), intent(in) :: leafn_patch(bounds%begp:)   ! leaf N (gN/m2)
    real(r8), intent(inout) :: froot_carbon(bounds%begp:)  ! fine root biomass (gC/m2)
    real(r8), intent(inout) :: croot_carbon(bounds%begp:)  ! live coarse root biomass (gC/m2)
    !
    ! !LOCAL VARIABLES:
    real(r8), pointer   :: bsun(:)          ! sunlit canopy transpiration wetness factor (0 to 1)
    real(r8), pointer   :: bsha(:)          ! shaded canopy transpiration wetness factor (0 to 1)
    real(r8), parameter :: btran0 = 0.0_r8  ! initial value
    real(r8), parameter :: zii = 1000.0_r8  ! convective boundary layer height [m]
    real(r8), parameter :: beta = 1.0_r8    ! coefficient of conective velocity [-]
    real(r8), parameter :: delmax = 1.0_r8  ! maxchange in  leaf temperature [K]
    real(r8), parameter :: dlemin = 0.1_r8  ! max limit for energy flux convergence [w/m2]
    real(r8), parameter :: dtmin = 0.01_r8  ! max limit for temperature convergence [K]
    integer , parameter :: itmin = 2        ! minimum number of iteration [-]

    !added by K.Sakaguchi for stability formulation
    real(r8), parameter :: ria  = 0.5_r8             ! free parameter for stable formulation (currently = 0.5, "gamma" in Sakaguchi&Zeng,2008)

    real(r8) :: dtime                                ! land model time step (sec)
    real(r8) :: zldis(bounds%begp:bounds%endp)       ! reference height "minus" zero displacement height [m]
    real(r8) :: wc                                   ! convective velocity [m/s]
    real(r8) :: dth(bounds%begp:bounds%endp)         ! diff of virtual temp. between ref. height and surface
    real(r8) :: dthv(bounds%begp:bounds%endp)        ! diff of vir. poten. temp. between ref. height and surface
    real(r8) :: dqh(bounds%begp:bounds%endp)         ! diff of humidity between ref. height and surface
    real(r8) :: ur(bounds%begp:bounds%endp)          ! wind speed at reference height [m/s]
    real(r8) :: temp1(bounds%begp:bounds%endp)       ! relation for potential temperature profile
    real(r8) :: temp12m(bounds%begp:bounds%endp)     ! relation for potential temperature profile applied at 2-m
    real(r8) :: temp2(bounds%begp:bounds%endp)       ! relation for specific humidity profile
    real(r8) :: temp22m(bounds%begp:bounds%endp)     ! relation for specific humidity profile applied at 2-m
    real(r8) :: tstar                                ! temperature scaling parameter
    real(r8) :: qstar                                ! moisture scaling parameter
    real(r8) :: thvstar                              ! virtual potential temperature scaling parameter
    real(r8) :: rpp                                  ! fraction of potential evaporation from leaf [-]
    real(r8) :: rppdry                               ! fraction of potential evaporation through transp [-]
    real(r8) :: cf                                   ! heat transfer coefficient from leaves [-]
    real(r8) :: rb(bounds%begp:bounds%endp)          ! leaf boundary layer resistance [s/m]
    real(r8) :: rah(bounds%begp:bounds%endp,2)       ! thermal resistance [s/m]  (air, ground)
    real(r8) :: raw(bounds%begp:bounds%endp,2)       ! moisture resistance [s/m] (air, ground)
    real(r8) :: wta                                  ! heat conductance for air [m/s]
    real(r8) :: wtg(bounds%begp:bounds%endp)         ! heat conductance for ground [m/s]
    real(r8) :: wtl                                  ! heat conductance for leaf [m/s]
    real(r8) :: wtstem                               ! heat conductance for stem [m/s]
    real(r8) :: wta0(bounds%begp:bounds%endp)        ! normalized heat conductance for air [-]
    real(r8) :: wtl0(bounds%begp:bounds%endp)        ! normalized heat conductance for leaf [-]
    real(r8) :: wtg0                                 ! normalized heat conductance for ground [-]
    real(r8) :: wtstem0(bounds%begp:bounds%endp)     ! normalized heat conductance for stem [-]
    real(r8) :: wtal(bounds%begp:bounds%endp)        ! normalized heat conductance for air and leaf [-]
    real(r8) :: wtga(bounds%begp:bounds%endp)        ! normalized heat cond. for air and ground  [-]
    real(r8) :: wtaq                                 ! latent heat conductance for air [m/s]
    real(r8) :: wtlq                                 ! latent heat conductance for leaf [m/s]
    real(r8) :: wtgq(bounds%begp:bounds%endp)        ! latent heat conductance for ground [m/s]
    real(r8) :: wtaq0(bounds%begp:bounds%endp)       ! normalized latent heat conductance for air [-]
    real(r8) :: wtlq0(bounds%begp:bounds%endp)       ! normalized latent heat conductance for leaf [-]
    real(r8) :: wtgq0                                ! normalized heat conductance for ground [-]
    real(r8) :: wtalq(bounds%begp:bounds%endp)       ! normalized latent heat cond. for air and leaf [-]
    real(r8) :: wtgaq                                ! normalized latent heat cond. for air and ground [-]
    real(r8) :: el(bounds%begp:bounds%endp)          ! vapor pressure on leaf surface [pa]
    real(r8) :: qsatl(bounds%begp:bounds%endp)       ! leaf specific humidity [kg/kg]
    real(r8) :: qsatldT(bounds%begp:bounds%endp)     ! derivative of "qsatl" on "t_veg"
    real(r8) :: e_ref2m                              ! 2 m height surface saturated vapor pressure [Pa]
    real(r8) :: qsat_ref2m                           ! 2 m height surface saturated specific humidity [kg/kg]
    real(r8) :: air(bounds%begp:bounds%endp)         ! atmos. radiation temporay set
    real(r8) :: bir(bounds%begp:bounds%endp)         ! atmos. radiation temporay set
    real(r8) :: cir(bounds%begp:bounds%endp)         ! atmos. radiation temporay set
    real(r8) :: dc1,dc2                              ! derivative of energy flux [W/m2/K]
    real(r8) :: delt                                 ! temporary
    real(r8) :: delq(bounds%begp:bounds%endp)        ! temporary
    real(r8) :: del(bounds%begp:bounds%endp)         ! absolute change in leaf temp in current iteration [K]
    real(r8) :: del2(bounds%begp:bounds%endp)        ! change in leaf temperature in previous iteration [K]
    real(r8) :: dele(bounds%begp:bounds%endp)        ! change in latent heat flux from leaf [K]
    real(r8) :: dels                                 ! change in leaf temperature in current iteration [K]
    real(r8) :: det(bounds%begp:bounds%endp)         ! maximum leaf temp. change in two consecutive iter [K]
    real(r8) :: efeb(bounds%begp:bounds%endp)        ! latent heat flux from leaf (previous iter) [mm/s]
    real(r8) :: efeold                               ! latent heat flux from leaf (previous iter) [mm/s]
    real(r8) :: efpot                                ! potential latent energy flux [kg/m2/s]
    real(r8) :: efe(bounds%begp:bounds%endp)         ! water flux from leaf [mm/s]
    real(r8) :: efsh                                 ! sensible heat from leaf [mm/s]
    real(r8) :: obuold(bounds%begp:bounds%endp)      ! monin-obukhov length from previous iteration
    real(r8) :: tlbef(bounds%begp:bounds%endp)       ! leaf temperature from previous iteration [K]
    real(r8) :: tl_ini(bounds%begp:bounds%endp)      ! leaf temperature from beginning of time step [K]
    real(r8) :: ts_ini(bounds%begp:bounds%endp)      ! stem temperature from beginning of time step [K]
    real(r8) :: ecidif                               ! excess energies [W/m2]
    real(r8) :: err(bounds%begp:bounds%endp)         ! balance error
    real(r8) :: erre                                 ! balance error
    real(r8) :: co2(bounds%begp:bounds%endp)         ! atmospheric co2 partial pressure (pa)
    real(r8) :: c13o2(bounds%begp:bounds%endp)       ! atmospheric c13o2 partial pressure (pa)
    real(r8) :: o2(bounds%begp:bounds%endp)          ! atmospheric o2 partial pressure (pa)
    real(r8) :: svpts(bounds%begp:bounds%endp)       ! saturation vapor pressure at t_veg (pa)
    real(r8) :: eah(bounds%begp:bounds%endp)         ! canopy air vapor pressure (pa)
    real(r8) :: s_node                               ! vol_liq/eff_porosity
    real(r8) :: smp_node                             ! matrix potential
    real(r8) :: smp_node_lf                          ! F. Li and S. Levis
    real(r8) :: vol_liq                              ! partial volume of liquid water in layer
    integer  :: itlef                                ! counter for leaf temperature iteration [-]
    integer  :: nmozsgn(bounds%begp:bounds%endp)     ! number of times stability changes sign
    real(r8) :: w                                    ! exp(-LSAI)
    real(r8) :: csoilcn                              ! interpolated csoilc for less than dense canopies
    real(r8) :: fm(bounds%begp:bounds%endp)          ! needed for BGC only to diagnose 10m wind speed
    real(r8) :: wtshi                                ! sensible heat resistance for air, grnd and leaf [-]
    real(r8) :: wtsqi                                ! latent heat resistance for air, grnd and leaf [-]
    integer  :: j                                    ! soil/snow level index
    integer  :: p                                    ! patch index
    integer  :: c                                    ! column index
    integer  :: l                                    ! landunit index
    integer  :: g                                    ! gridcell index
    integer  :: fn                                   ! number of values in vegetated patch filter
    integer  :: filterp(bounds%endp-bounds%begp+1)   ! vegetated patch filter
    integer  :: fnorig                               ! number of values in patch filter copy
    integer  :: fporig(bounds%endp-bounds%begp+1)    ! temporary filter
    integer  :: fnold                                ! temporary copy of patch count
    integer  :: f                                    ! filter index
    logical  :: found                                ! error flag for canopy above forcing hgt
    integer  :: index                                ! patch index for error
    real(r8) :: egvf                                 ! effective green vegetation fraction
    real(r8) :: lt                                   ! elai+esai
    real(r8) :: ri                                   ! stability parameter for under canopy air (unitless)
    real(r8) :: csoilb                               ! turbulent transfer coefficient over bare soil (unitless)
    real(r8) :: ricsoilc                             ! modified transfer coefficient under dense canopy (unitless)
    real(r8) :: snow_depth_c                         ! critical snow depth to cover plant litter (m)
    real(r8) :: rdl                                  ! dry litter layer resistance for water vapor  (s/m)
    real(r8) :: elai_dl                              ! exposed (dry) plant litter area index
    real(r8) :: fsno_dl                              ! effective snow cover over plant litter
    real(r8) :: dayl_factor(bounds%begp:bounds%endp) ! scalar (0-1) for daylength effect on Vcmax
    ! If no unfrozen layers, put all in the top layer.
    real(r8) :: rootsum(bounds%begp:bounds%endp)
    real(r8) :: delt_snow
    real(r8) :: delt_soil
    real(r8) :: delt_h2osfc
    real(r8) :: lw_grnd
    real(r8) :: delq_snow
    real(r8) :: delq_soil
    real(r8) :: delq_h2osfc
    real(r8) :: dt_veg(bounds%begp:bounds%endp)          ! change in t_veg, last iteration (Kelvin)                              
    integer  :: jtop(bounds%begc:bounds%endc)            ! lbning
    integer  :: filterc_tmp(bounds%endp-bounds%begp+1)   ! temporary variable
    integer  :: ft                                       ! plant functional type index
    real(r8) :: h2ocan                                   ! total canopy water (mm H2O)
    real(r8) :: dt_veg_temp(bounds%begp:bounds%endp)
    integer  :: iv
    logical  :: is_end_day                               ! is end of current day
    real(r8) :: dbh(bounds%begp:bounds%endp)             ! diameter at breast height of vegetation
    real(r8) :: cp_leaf(bounds%begp:bounds%endp)         ! heat capacity of leaves
    real(r8) :: cp_stem(bounds%begp:bounds%endp)         ! heat capacity of stems
    real(r8) :: rstem(bounds%begp:bounds%endp)           ! stem resistance to heat transfer
    real(r8) :: dt_stem(bounds%begp:bounds%endp)         ! change in stem temperature
    real(r8) :: frac_rad_abs_by_stem(bounds%begp:bounds%endp)     ! fraction of incoming radiation absorbed by stems
    real(r8) :: lw_stem(bounds%begp:bounds%endp)         ! internal longwave stem
    real(r8) :: lw_leaf(bounds%begp:bounds%endp)         ! internal longwave leaf
    real(r8) :: sa_stem(bounds%begp:bounds%endp)         ! surface area stem m2/m2_ground
    real(r8) :: sa_leaf(bounds%begp:bounds%endp)         ! surface area leaf m2/m2_ground
    real(r8) :: sa_internal(bounds%begp:bounds%endp)     ! min(sa_stem,sa_leaf)
    real(r8) :: uuc(bounds%begp:bounds%endp)             ! undercanopy windspeed
    real(r8) :: carea_stem                               ! cross-sectional area of stem
    real(r8) :: dlrad_leaf                               ! Downward longwave radition from leaf

    ! Indices for raw and rah
    integer, parameter :: above_canopy = 1         ! Above canopy
    integer, parameter :: below_canopy = 2         ! Below canopy
    ! Biomass heat storage tuning parameters
    ! These parameters can be used to account for differences
    ! in vegetation shape.
    real(r8), parameter :: k_vert     = 0.1_r8         !vertical distribution of stem
    real(r8), parameter :: k_cyl_vol  = 1.0_r8         !departure from cylindrical volume
    real(r8), parameter :: k_cyl_area = 1.0_r8         !departure from cylindrical area
    real(r8), parameter :: k_internal = 0.0_r8         !self-absorbtion of leaf/stem longwave
    real(r8), parameter :: min_stem_diameter = 0.05_r8 !minimum stem diameter for which to calculate stem interactions

    integer :: dummy_to_make_pgi_happy
    !------------------------------------------------------------------------------

    SHR_ASSERT_ALL_FL((ubound(downreg_patch) == (/bounds%endp/)), sourcefile, __LINE__)
    SHR_ASSERT_ALL_FL((ubound(leafn_patch) == (/bounds%endp/)), sourcefile, __LINE__)

    associate(                                                                    & 
         t_stem                 => temperature_inst%t_stem_patch                , & ! Output: [real(r8) (:)   ]  stem temperature (Kelvin)
         dhsdt_canopy           => energyflux_inst%dhsdt_canopy_patch           , & ! Output: [real(r8) (:)   ]  change in heat storage of stem (W/m**2) [+ to atm]
         soilresis              => soilstate_inst%soilresis_col                 , & ! Input:  [real(r8) (:)   ]  soil evaporative resistance
         snl                    => col%snl                                      , & ! Input:  [integer  (:)   ]  number of snow layers
         dayl                   => grc%dayl                                     , & ! Input:  [real(r8) (:)   ]  daylength (s)
         max_dayl               => grc%max_dayl                                 , & ! Input:  [real(r8) (:)   ]  maximum daylength for this grid cell (s)
         is_tree                => pftcon%is_tree                               , & ! Input:  tree patch or not
         is_shrub               => pftcon%is_shrub                              , & ! Input:  shrub patch or not
         dleaf                  => pftcon%dleaf                                 , & ! Input:  characteristic leaf dimension (m)
         dbh_param              => pftcon%dbh                                   , & ! Input:  diameter at brest height (m)
         fbw                    => pftcon%fbw                                   , & ! Input:  fraction of biomass that is water
         nstem                  => pftcon%nstem                                 , & ! Input:  stem number density (#ind/m2)
         rstem_per_dbh          => pftcon%rstem_per_dbh                         , & ! Input:  stem resistance per stem diameter (s/m**2)
         wood_density           => pftcon%wood_density                          , & ! Input:  dry wood density (kg/m3)

         forc_lwrad             => atm2lnd_inst%forc_lwrad_downscaled_col       , & ! Input:  [real(r8) (:)   ]  downward infrared (longwave) radiation (W/m**2)                       
         forc_q                 => wateratm2lndbulk_inst%forc_q_downscaled_col  , & ! Input:  [real(r8) (:)   ]  atmospheric specific humidity (kg/kg)
         forc_pbot              => atm2lnd_inst%forc_pbot_downscaled_col        , & ! Input:  [real(r8) (:)   ]  atmospheric pressure (Pa)                                             
         forc_th                => atm2lnd_inst%forc_th_downscaled_col          , & ! Input:  [real(r8) (:)   ]  atmospheric potential temperature (Kelvin)                            
         forc_rho               => atm2lnd_inst%forc_rho_downscaled_col         , & ! Input:  [real(r8) (:)   ]  density (kg/m**3)                                                     
         forc_t                 => atm2lnd_inst%forc_t_downscaled_col           , & ! Input:  [real(r8) (:)   ]  atmospheric temperature (Kelvin)                                      
         forc_u                 => atm2lnd_inst%forc_u_grc                      , & ! Input:  [real(r8) (:)   ]  atmospheric wind speed in east direction (m/s)                        
         forc_v                 => atm2lnd_inst%forc_v_grc                      , & ! Input:  [real(r8) (:)   ]  atmospheric wind speed in north direction (m/s)                       
         forc_pco2              => atm2lnd_inst%forc_pco2_grc                   , & ! Input:  [real(r8) (:)   ]  partial pressure co2 (Pa)                                             
         forc_pc13o2            => atm2lnd_inst%forc_pc13o2_grc                 , & ! Input:  [real(r8) (:)   ]  partial pressure c13o2 (Pa)                                           
         forc_po2               => atm2lnd_inst%forc_po2_grc                    , & ! Input:  [real(r8) (:)   ]  partial pressure o2 (Pa)                                              

         tc_ref2m               => humanindex_inst%tc_ref2m_patch               , & ! Output: [real(r8) (:)   ]  2 m height surface air temperature (C)
         vap_ref2m              => humanindex_inst%vap_ref2m_patch              , & ! Output: [real(r8) (:)   ]  2 m height vapor pressure (Pa)
         appar_temp_ref2m       => humanindex_inst%appar_temp_ref2m_patch       , & ! Output: [real(r8) (:)   ]  2 m apparent temperature (C)
         appar_temp_ref2m_r     => humanindex_inst%appar_temp_ref2m_r_patch     , & ! Output: [real(r8) (:)   ]  Rural 2 m apparent temperature (C)
         swbgt_ref2m            => humanindex_inst%swbgt_ref2m_patch            , & ! Output: [real(r8) (:)   ]  2 m Simplified Wetbulb Globe temperature (C)
         swbgt_ref2m_r          => humanindex_inst%swbgt_ref2m_r_patch          , & ! Output: [real(r8) (:)   ]  Rural 2 m Simplified Wetbulb Globe temperature (C)
         humidex_ref2m          => humanindex_inst%humidex_ref2m_patch          , & ! Output: [real(r8) (:)   ]  2 m Humidex (C)
         humidex_ref2m_r        => humanindex_inst%humidex_ref2m_r_patch        , & ! Output: [real(r8) (:)   ]  Rural 2 m Humidex (C)
         wbt_ref2m              => humanindex_inst%wbt_ref2m_patch              , & ! Output: [real(r8) (:)   ]  2 m Stull Wet Bulb temperature (C)
         wbt_ref2m_r            => humanindex_inst%wbt_ref2m_r_patch            , & ! Output: [real(r8) (:)   ]  Rural 2 m Stull Wet Bulb temperature (C)
         wb_ref2m               => humanindex_inst%wb_ref2m_patch               , & ! Output: [real(r8) (:)   ]  2 m Wet Bulb temperature (C)
         wb_ref2m_r             => humanindex_inst%wb_ref2m_r_patch             , & ! Output: [real(r8) (:)   ]  Rural 2 m Wet Bulb temperature (C)
         teq_ref2m              => humanindex_inst%teq_ref2m_patch              , & ! Output: [real(r8) (:)   ]  2 m height Equivalent temperature (K)
         teq_ref2m_r            => humanindex_inst%teq_ref2m_r_patch            , & ! Output: [real(r8) (:)   ]  Rural 2 m Equivalent temperature (K)
         ept_ref2m              => humanindex_inst%ept_ref2m_patch              , & ! Output: [real(r8) (:)   ]  2 m height Equivalent Potential temperature (K)
         ept_ref2m_r            => humanindex_inst%ept_ref2m_r_patch            , & ! Output: [real(r8) (:)   ]  Rural 2 m height Equivalent Potential temperature (K)
         discomf_index_ref2m    => humanindex_inst%discomf_index_ref2m_patch    , & ! Output: [real(r8) (:)   ]  2 m Discomfort Index temperature (C)
         discomf_index_ref2m_r  => humanindex_inst%discomf_index_ref2m_r_patch  , & ! Output: [real(r8) (:)   ]  Rural 2 m Discomfort Index temperature (C)
         discomf_index_ref2mS   => humanindex_inst%discomf_index_ref2mS_patch   , & ! Output: [real(r8) (:)   ]  2 m height Discomfort Index Stull temperature (C)
         discomf_index_ref2mS_r => humanindex_inst%discomf_index_ref2mS_r_patch , & ! Output: [real(r8) (:)   ]  Rural 2 m Discomfort Index Stull temperature (K)
         nws_hi_ref2m           => humanindex_inst%nws_hi_ref2m_patch           , & ! Output: [real(r8) (:)   ]  2 m NWS Heat Index (C)
         nws_hi_ref2m_r         => humanindex_inst%nws_hi_ref2m_r_patch         , & ! Output: [real(r8) (:)   ]  Rural 2 m NWS Heat Index (C)
         thip_ref2m             => humanindex_inst%thip_ref2m_patch             , & ! Output: [real(r8) (:)   ]  2 m Temperature Humidity Index Physiology (C)
         thip_ref2m_r           => humanindex_inst%thip_ref2m_r_patch           , & ! Output: [real(r8) (:)   ]  Rural 2 m Temperature Humidity Index Physiology (C)
         thic_ref2m             => humanindex_inst%thic_ref2m_patch             , & ! Output: [real(r8) (:)   ]  2 m Temperature Humidity Index Comfort (C)
         thic_ref2m_r           => humanindex_inst%thic_ref2m_r_patch           , & ! Output: [real(r8) (:)   ]  Rural 2 m Temperature Humidity Index Comfort (C)
         swmp65_ref2m           => humanindex_inst%swmp65_ref2m_patch           , & ! Output: [real(r8) (:)   ]  2 m Swamp Cooler temperature 65% effi (C)
         swmp65_ref2m_r         => humanindex_inst%swmp65_ref2m_r_patch         , & ! Output: [real(r8) (:)   ]  Rural 2 m Swamp Cooler temperature 65% effi (C)
         swmp80_ref2m           => humanindex_inst%swmp80_ref2m_patch           , & ! Output: [real(r8) (:)   ]  2 m Swamp Cooler temperature 80% effi (C)
         swmp80_ref2m_r         => humanindex_inst%swmp80_ref2m_r_patch         , & ! Output: [real(r8) (:)   ]  Rural 2 m Swamp Cooler temperature 80% effi (C)

         sabv                   => solarabs_inst%sabv_patch                     , & ! Input:  [real(r8) (:)   ]  solar radiation absorbed by vegetation (W/m**2)                       

         frac_veg_nosno         => canopystate_inst%frac_veg_nosno_patch        , & ! Input:  [integer  (:)   ]  fraction of vegetation not covered by snow (0 OR 1) [-]
         elai                   => canopystate_inst%elai_patch                  , & ! Input:  [real(r8) (:)   ]  one-sided leaf area index with burying by snow                        
         esai                   => canopystate_inst%esai_patch                  , & ! Input:  [real(r8) (:)   ]  one-sided stem area index with burying by snow                        
         laisun                 => canopystate_inst%laisun_patch                , & ! Input:  [real(r8) (:)   ]  sunlit leaf area                                                      
         laisha                 => canopystate_inst%laisha_patch                , & ! Input:  [real(r8) (:)   ]  shaded leaf area                                                      
         displa                 => canopystate_inst%displa_patch                , & ! Input:  [real(r8) (:)   ]  displacement height (m)                                               
         stem_biomass           => canopystate_inst%stem_biomass_patch          , & ! Output: [real(r8) (:)   ]  Aboveground stem biomass  (kg/m**2)
         leaf_biomass           => canopystate_inst%leaf_biomass_patch          , & ! Output: [real(r8) (:)   ]  Aboveground leaf biomass  (kg/m**2)
         htop                   => canopystate_inst%htop_patch                  , & ! Input:  [real(r8) (:)   ]  canopy top(m)                                                         
         dleaf_patch            => canopystate_inst%dleaf_patch                 , & ! Output: [real(r8) (:)   ]  mean leaf diameter for this patch/pft
         
         watsat                 => soilstate_inst%watsat_col                    , & ! Input:  [real(r8) (:,:) ]  volumetric soil water at saturation (porosity)   (constant)                     
         watdry                 => soilstate_inst%watdry_col                    , & ! Input:  [real(r8) (:,:) ]  btran parameter for btran=0                      (constant)                                        
         watopt                 => soilstate_inst%watopt_col                    , & ! Input:  [real(r8) (:,:) ]  btran parameter for btran=1                      (constant)                                      
         eff_porosity           => soilstate_inst%eff_porosity_col              , & ! Output: [real(r8) (:,:) ]  effective soil porosity
         soilbeta               => soilstate_inst%soilbeta_col                  , & ! Input:  [real(r8) (:)   ]  soil wetness relative to field capacity                               

         u10_clm                => frictionvel_inst%u10_clm_patch               , & ! Input:  [real(r8) (:)   ]  10 m height winds (m/s)
         forc_hgt_u_patch       => frictionvel_inst%forc_hgt_u_patch            , & ! Input:  [real(r8) (:)   ]  observational height of wind at patch level [m]                          
         z0mg                   => frictionvel_inst%z0mg_col                    , & ! Input:  [real(r8) (:)   ]  roughness length of ground, momentum [m]                              
         zetamax                => frictionvel_inst%zetamaxstable               , & ! Input:  [real(r8)       ]  max zeta value under stable conditions
         ram1                   => frictionvel_inst%ram1_patch                  , & ! Output: [real(r8) (:)   ]  aerodynamical resistance (s/m)                                        
         z0mv                   => frictionvel_inst%z0mv_patch                  , & ! Output: [real(r8) (:)   ]  roughness length over vegetation, momentum [m]                        
         z0hv                   => frictionvel_inst%z0hv_patch                  , & ! Output: [real(r8) (:)   ]  roughness length over vegetation, sensible heat [m]                   
         z0qv                   => frictionvel_inst%z0qv_patch                  , & ! Output: [real(r8) (:)   ]  roughness length over vegetation, latent heat [m]                     
         rb1                    => frictionvel_inst%rb1_patch                   , & ! Output: [real(r8) (:)   ]  boundary layer resistance (s/m)                                       

         t_h2osfc               => temperature_inst%t_h2osfc_col                , & ! Input:  [real(r8) (:)   ]  surface water temperature                                             
         t_soisno               => temperature_inst%t_soisno_col                , & ! Input:  [real(r8) (:,:) ]  soil temperature (Kelvin)                                           
         t_grnd                 => temperature_inst%t_grnd_col                  , & ! Input:  [real(r8) (:)   ]  ground surface temperature [K]                                        
         thv                    => temperature_inst%thv_col                     , & ! Input:  [real(r8) (:)   ]  virtual potential temperature (kelvin)                                
         thm                    => temperature_inst%thm_patch                   , & ! Input:  [real(r8) (:)   ]  intermediate variable (forc_t+0.0098*forc_hgt_t_patch)                  
         emv                    => temperature_inst%emv_patch                   , & ! Input:  [real(r8) (:)   ]  vegetation emissivity                                                     
         emg                    => temperature_inst%emg_col                     , & ! Input:  [real(r8) (:)   ]  vegetation emissivity                                                 
         t_veg                  => temperature_inst%t_veg_patch                 , & ! Output: [real(r8) (:)   ]  vegetation temperature (Kelvin)                                       
         t_ref2m                => temperature_inst%t_ref2m_patch               , & ! Output: [real(r8) (:)   ]  2 m height surface air temperature (Kelvin)                           
         t_ref2m_r              => temperature_inst%t_ref2m_r_patch             , & ! Output: [real(r8) (:)   ]  Rural 2 m height surface air temperature (Kelvin)                     
         t_skin_patch           => temperature_inst%t_skin_patch                , & ! Output: [real(r8) (:)   ]  patch skin temperature (K)  

         frac_h2osfc            => waterdiagnosticbulk_inst%frac_h2osfc_col              , & ! Input:  [real(r8) (:)   ]  fraction of surface water                                             
         fwet                   => waterdiagnosticbulk_inst%fwet_patch                   , & ! Input:  [real(r8) (:)   ]  fraction of canopy that is wet (0 to 1)                               
         fdry                   => waterdiagnosticbulk_inst%fdry_patch                   , & ! Input:  [real(r8) (:)   ]  fraction of foliage that is green and dry [-]                         
         frac_sno               => waterdiagnosticbulk_inst%frac_sno_eff_col             , & ! Input:  [real(r8) (:)   ]  fraction of ground covered by snow (0 to 1)                           
         snow_depth             => waterdiagnosticbulk_inst%snow_depth_col               , & ! Input:  [real(r8) (:)   ]  snow height (m)                                                       
         qg_snow                => waterdiagnosticbulk_inst%qg_snow_col                  , & ! Input:  [real(r8) (:)   ]  specific humidity at snow surface [kg/kg]                             
         qg_soil                => waterdiagnosticbulk_inst%qg_soil_col                  , & ! Input:  [real(r8) (:)   ]  specific humidity at soil surface [kg/kg]                             
         qg_h2osfc              => waterdiagnosticbulk_inst%qg_h2osfc_col                , & ! Input:  [real(r8) (:)   ]  specific humidity at h2osfc surface [kg/kg]                           
         qg                     => waterdiagnosticbulk_inst%qg_col                       , & ! Input:  [real(r8) (:)   ]  specific humidity at ground surface [kg/kg]                           
         dqgdT                  => waterdiagnosticbulk_inst%dqgdT_col                    , & ! Input:  [real(r8) (:)   ]  temperature derivative of "qg"                                        
         h2osoi_ice             => waterstatebulk_inst%h2osoi_ice_col               , & ! Input:  [real(r8) (:,:) ]  ice lens (kg/m2)                                                    
         h2osoi_vol             => waterstatebulk_inst%h2osoi_vol_col               , & ! Input:  [real(r8) (:,:) ]  volumetric soil water (0<=h2osoi_vol<=watsat) [m3/m3] by F. Li and S. Levis
         h2osoi_liq             => waterstatebulk_inst%h2osoi_liq_col               , & ! Input:  [real(r8) (:,:) ]  liquid water (kg/m2)                                                
         h2osoi_liqvol          => waterdiagnosticbulk_inst%h2osoi_liqvol_col            , & ! Output: [real(r8) (:,:) ]  volumetric liquid water (v/v) 
         snocan                 => waterstatebulk_inst%snocan_patch                 , & ! Output: [real(r8) (:)   ]  canopy snow (mm H2O)                                                 
         liqcan                 => waterstatebulk_inst%liqcan_patch                 , & ! Output: [real(r8) (:)   ]  canopy liquid (mm H2O)                                                 

         q_ref2m                => waterdiagnosticbulk_inst%q_ref2m_patch                , & ! Output: [real(r8) (:)   ]  2 m height surface specific humidity (kg/kg)                          
         rh_ref2m_r             => waterdiagnosticbulk_inst%rh_ref2m_r_patch             , & ! Output: [real(r8) (:)   ]  Rural 2 m height surface relative humidity (%)                        
         rh_ref2m               => waterdiagnosticbulk_inst%rh_ref2m_patch               , & ! Output: [real(r8) (:)   ]  2 m height surface relative humidity (%)                              
         rhaf                   => waterdiagnosticbulk_inst%rh_af_patch                  , & ! Output: [real(r8) (:)   ]  fractional humidity of canopy air [dimensionless]                     

         qflx_tran_veg          => waterfluxbulk_inst%qflx_tran_veg_patch           , & ! Output: [real(r8) (:)   ]  vegetation transpiration (mm H2O/s) (+ = to atm)                      
         qflx_evap_veg          => waterfluxbulk_inst%qflx_evap_veg_patch           , & ! Output: [real(r8) (:)   ]  vegetation evaporation (mm H2O/s) (+ = to atm)                        
         qflx_evap_soi          => waterfluxbulk_inst%qflx_evap_soi_patch           , & ! Output: [real(r8) (:)   ]  soil evaporation (mm H2O/s) (+ = to atm)                              
         qflx_ev_snow           => waterfluxbulk_inst%qflx_ev_snow_patch            , & ! Output: [real(r8) (:)   ]  evaporation flux from snow (mm H2O/s) [+ to atm]                        
         qflx_ev_soil           => waterfluxbulk_inst%qflx_ev_soil_patch            , & ! Output: [real(r8) (:)   ]  evaporation flux from soil (mm H2O/s) [+ to atm]                        
         qflx_ev_h2osfc         => waterfluxbulk_inst%qflx_ev_h2osfc_patch          , & ! Output: [real(r8) (:)   ]  evaporation flux from h2osfc (mm H2O/s) [+ to atm]                      

         rssun                  => photosyns_inst%rssun_patch                   , & ! Output: [real(r8) (:)   ]  leaf sunlit stomatal resistance (s/m) (output from Photosynthesis)
         rssha                  => photosyns_inst%rssha_patch                   , & ! Output: [real(r8) (:)   ]  leaf shaded stomatal resistance (s/m) (output from Photosynthesis)

         grnd_ch4_cond          => ch4_inst%grnd_ch4_cond_patch                 , & ! Output: [real(r8) (:)   ]  tracer conductance for boundary layer [m/s] 

         htvp                   => energyflux_inst%htvp_col                     , & ! Input:  [real(r8) (:)   ]  latent heat of evaporation (/sublimation) [J/kg] (constant)                      
         btran                  => energyflux_inst%btran_patch                  , & ! Output: [real(r8) (:)   ]  transpiration wetness factor (0 to 1)                                 
         rresis                 => energyflux_inst%rresis_patch                 , & ! Output: [real(r8) (:,:) ]  root resistance by layer (0-1)  (nlevgrnd)                          
         taux                   => energyflux_inst%taux_patch                   , & ! Output: [real(r8) (:)   ]  wind (shear) stress: e-w (kg/m/s**2)                                  
         tauy                   => energyflux_inst%tauy_patch                   , & ! Output: [real(r8) (:)   ]  wind (shear) stress: n-s (kg/m/s**2)                                  
         canopy_cond            => energyflux_inst%canopy_cond_patch            , & ! Output: [real(r8) (:)   ]  tracer conductance for canopy [m/s] 
         cgrnds                 => energyflux_inst%cgrnds_patch                 , & ! Output: [real(r8) (:)   ]  deriv. of soil sensible heat flux wrt soil temp [w/m2/k]              
         cgrndl                 => energyflux_inst%cgrndl_patch                 , & ! Output: [real(r8) (:)   ]  deriv. of soil latent heat flux wrt soil temp [w/m**2/k]              
         dlrad                  => energyflux_inst%dlrad_patch                  , & ! Output: [real(r8) (:)   ]  downward longwave radiation below the canopy [W/m2]                   
         ulrad                  => energyflux_inst%ulrad_patch                  , & ! Output: [real(r8) (:)   ]  upward longwave radiation above the canopy [W/m2]                     
         cgrnd                  => energyflux_inst%cgrnd_patch                  , & ! Output: [real(r8) (:)   ]  deriv. of soil energy flux wrt to soil temp [w/m2/k]                  
         eflx_sh_snow           => energyflux_inst%eflx_sh_snow_patch           , & ! Output: [real(r8) (:)   ]  sensible heat flux from snow (W/m**2) [+ to atm]                      
         eflx_sh_h2osfc         => energyflux_inst%eflx_sh_h2osfc_patch         , & ! Output: [real(r8) (:)   ]  sensible heat flux from soil (W/m**2) [+ to atm]                      
         eflx_sh_soil           => energyflux_inst%eflx_sh_soil_patch           , & ! Output: [real(r8) (:)   ]  sensible heat flux from soil (W/m**2) [+ to atm]                      
         eflx_sh_stem           => energyflux_inst%eflx_sh_stem_patch            , & ! Output: [real(r8) (:)   ]  sensible heat flux from stems (W/m**2) [+ to atm]
         eflx_sh_veg            => energyflux_inst%eflx_sh_veg_patch            , & ! Output: [real(r8) (:)   ]  sensible heat flux from leaves (W/m**2) [+ to atm]                    
         eflx_sh_grnd           => energyflux_inst%eflx_sh_grnd_patch           , & ! Output: [real(r8) (:)   ]  sensible heat flux from ground (W/m**2) [+ to atm]                    
         rah1                   => frictionvel_inst%rah1_patch                  , & ! Output: [real(r8) (:)   ]  aerodynamical  resistance [s/m]
         rah2                   => frictionvel_inst%rah2_patch                  , & ! Output: [real(r8) (:)   ]  aerodynamical  resistance [s/m]
         raw1                   => frictionvel_inst%raw1_patch                  , & ! Output: [real(r8) (:)   ]  aerodynamical  resistance [s/m]
         raw2                   => frictionvel_inst%raw2_patch                  , & ! Output: [real(r8) (:)   ]  aerodynamical resistance [s/m]
         ustar                  => frictionvel_inst%ustar_patch                 , & ! Output: [real(r8) (:)   ]  friction velocity [m/s]
         um                     => frictionvel_inst%um_patch                    , & ! Output: [real(r8) (:)   ]  wind speed including the stablity effect [m/s]
         uaf                    => frictionvel_inst%uaf_patch                   , & ! Output: [real(r8) (:)   ]  canopy air speed [m/s]
         taf                    => frictionvel_inst%taf_patch                   , & ! Output: [real(r8) (:)   ]  canopy air temperature [K]
         qaf                    => frictionvel_inst%qaf_patch                   , & ! Output: [real(r8) (:)   ]  canopy air humidity [kg/kg]
         obu                    => frictionvel_inst%obu_patch                   , & ! Output: [real(r8) (:)   ]  Monin-Obukhov length [m]
         zeta                   => frictionvel_inst%zeta_patch                  , & ! Output: [real(r8) (:)   ]  dimensionless stability parameter 
         vpd                    => frictionvel_inst%vpd_patch                   , & ! Output: [real(r8) (:)   ]  vapor pressure deficit [Pa]
         num_iter               => frictionvel_inst%num_iter_patch              , & ! Output: [real(r8) (:)   ]  number of iterations

         begp                   => bounds%begp                                  , &
         endp                   => bounds%endp                                  , &
         begg                   => bounds%begg                                  , &
         endg                   => bounds%endg                                    &
         )
      if (use_hydrstress) then
        bsun                    => energyflux_inst%bsun_patch                       ! Output: [real(r8) (:)   ]  sunlit canopy transpiration wetness factor (0 to 1)
        bsha                    => energyflux_inst%bsha_patch                       ! Output: [real(r8) (:)   ]  sunlit canopy transpiration wetness factor (0 to 1)
      end if

      ! Determine step size

      dtime = get_step_size_real()
      is_end_day = is_end_curr_day()

      ! Make a local copy of the exposedvegp filter. With the current implementation,
      ! this is needed because the filter is modified in the iteration loop.
      !
      ! TODO(wjs, 2014-09-24) Determine if this is really needed. I suspect that we could
      ! do away with either this temporary fn/filterp, or the temporary fnorig/fporig,
      ! with one of these simply using the passed-in filter (num_exposedvegp /
      ! filter_exposedvegp)

      fn = num_exposedvegp
      filterp(1:fn) = filter_exposedvegp(1:fn)

      ! -----------------------------------------------------------------
      ! Time step initialization of photosynthesis variables
      ! -----------------------------------------------------------------

      call photosyns_inst%TimeStepInit(bounds)


      ! -----------------------------------------------------------------
      ! Prep some IO variables and some checks on patch pointers if FATES
      ! is running. 
      ! Filter explanation: The patch filter in this routine identifies all
      ! non-lake, non-urban patches that are not covered by ice. The
      ! filter is set over a few steps:
      !
      ! 1a) for CN: 
      !             clm_drv() -> 
      !             bgc_vegetation_inst%EcosystemDynamicsPostDrainage() ->
      !             CNVegStructUpdate()
      !    if(elai(p)+esai(p)>0) frac_veg_nosno_alb(p) = 1
      !    
      ! 1b) for FATES:
      !              clm_drv() -> 
      !              clm_fates%dynamics_driv() -> 
      !              ed_clm_link() -> 
      !              ed_clm_leaf_area_profile():
      !    if(elai(p)+esai(p)>0) frac_veg_nosno_alb(p) = 1
      !
      ! 2) during clm_drv()->clm_drv_init():
      !    frac_veg_nosno_alb(p) is then combined with the active(p)
      !    flag via union to create frac_veg_nosno_patch(p)
      ! 3) immediately after, during clm_drv()->setExposedvegpFilter()
      !    the list used here "exposedvegp(fe)" is incremented if 
      !    frac_veg_nosno_patch > 0
      ! -----------------------------------------------------------------

      if (use_fates) then
         call clm_fates%prep_canopyfluxes(nc, fn, filterp, photosyns_inst)
      end if

      ! Initialize

      do f = 1, fn
         p = filterp(f)
         del(p)    = 0._r8  ! change in leaf temperature from previous iteration
         efeb(p)   = 0._r8  ! latent head flux from leaf for previous iteration
         wtlq0(p)  = 0._r8
         wtalq(p)  = 0._r8
         wtgq(p)   = 0._r8
         wtaq0(p)  = 0._r8
         obuold(p) = 0._r8
         btran(p)  = btran0
         dhsdt_canopy(p) = 0._r8
         eflx_sh_stem(p) = 0._r8
      end do
      !
      ! Calculate biomass heat capacities
      !
      if(use_biomass_heat_storage) then
bioms:   do f = 1, fn
            p = filterp(f)

            ! fraction of stem receiving incoming radiation
            frac_rad_abs_by_stem(p) = (esai(p))/(elai(p)+esai(p))

            ! when elai = 0, do not multiply by k_vert (i.e. frac_rad_abs_by_stem = 1)
            if(elai(p) > 0._r8) frac_rad_abs_by_stem(p) = k_vert * frac_rad_abs_by_stem(p)

            ! if using Satellite Phenology mode, use values in parameter file
            ! otherwise calculate dbh from stem biomass
            if(use_cn) then
               if(stem_biomass(p) > 0._r8) then 
                  dbh(p) = 2._r8 * sqrt(stem_biomass(p) * (1._r8 - fbw(patch%itype(p))) &
                       / ( shr_const_pi * htop(p) * k_cyl_vol & 
                       * nstem(patch%itype(p)) *  wood_density(patch%itype(p))))
               else
                  dbh(p) = 0._r8
               endif
            else
               dbh(p) = dbh_param(patch%itype(p))
            endif

            ! leaf and stem surface area
            sa_leaf(p) = elai(p)
            ! double in spirit of full surface area for sensible heat
            sa_leaf(p) = 2.*sa_leaf(p)

            ! Surface area for stem
            sa_stem(p) = nstem(patch%itype(p))*(htop(p)*shr_const_pi*dbh(p))
            ! adjust for departure of cylindrical stem model
            sa_stem(p) = k_cyl_area * sa_stem(p)

            !
            ! only calculate separate leaf/stem heat capacity for trees
            ! and shrubs if dbh is greater than some minimum value
            ! (set surface area for stem, and fraction absorbed by stem to zero)
            if(.not.(is_tree(patch%itype(p)) .or. is_shrub(patch%itype(p))) &
                 .or. dbh(p) < min_stem_diameter) then
               frac_rad_abs_by_stem(p) = 0.0
               sa_stem(p) = 0.0
            endif

            ! cross-sectional area of stems
            carea_stem = shr_const_pi * (dbh(p)*0.5)**2

            ! if using Satellite Phenology mode, calculate leaf and stem biomass
            if(.not. use_cn) then
               ! boreal needleleaf lma*c2b ~ 0.25 kg dry mass/m2(leaf)
               leaf_biomass(p) = 0.25_r8 * max(0.01_r8, sa_leaf(p)) &
                    / (1.-fbw(patch%itype(p)))
               stem_biomass(p) = carea_stem * htop(p) * k_cyl_vol &
                    * nstem(patch%itype(p)) * wood_density(patch%itype(p)) &
                    /(1.-fbw(patch%itype(p)))
            endif

            ! internal longwave fluxes between leaf and stem
            ! (use same area of interaction i.e. ignore leaf <-> leaf)
            sa_internal(p) = min(sa_leaf(p),sa_stem(p))
            sa_internal(p) = k_internal * sa_internal(p)

            ! calculate specify heat capacity of vegetation
            ! as weighted averaged of dry biomass and water
            ! lma_dry has units of kg dry mass/m2 here
            ! (Appendix B of Bonan et al., GMD, 2018) 

            cp_leaf(p)  = leaf_biomass(p) * (c_dry_biomass*(1.-fbw(patch%itype(p))) + (fbw(patch%itype(p)))*c_water)

            ! cp-stem will have units J/k/ground_area
            cp_stem(p) = stem_biomass(p) * (c_dry_biomass*(1.-fbw(patch%itype(p))) + (fbw(patch%itype(p)))*c_water)
            ! adjust for departure from cylindrical stem model
            cp_stem(p) = k_cyl_vol * cp_stem(p)

            ! resistance between internal stem temperature and canopy air 
            rstem(p) = rstem_per_dbh(patch%itype(p))*dbh(p)

         enddo bioms
      else
        ! Otherwise set biomass heat storage terms to zero
        do f = 1, fn
            p = filterp(f)
            sa_leaf(p)              = (elai(p)+esai(p))
            frac_rad_abs_by_stem(p) = 0._r8
            sa_stem(p)              = 0._r8
            sa_internal(p)          = 0._r8
            cp_leaf(p)              = 0._r8
            cp_stem(p)              = 0._r8
            rstem(p)                = 0._r8
        end do
      end if


      ! calculate daylength control for Vcmax
      do f = 1, fn
         p=filterp(f)
         g=patch%gridcell(p)
         ! calculate dayl_factor as the ratio of (current:max dayl)^2
         ! set a minimum of 0.01 (1%) for the dayl_factor
         dayl_factor(p)=min(1._r8,max(0.01_r8,(dayl(g)*dayl(g))/(max_dayl(g)*max_dayl(g))))
      end do

      rb1(begp:endp) = 0._r8

      !assign the temporary filter
      do f = 1, fn
         p = filterp(f)
         filterc_tmp(f)=patch%column(p)
      enddo
      
      !compute effective soil porosity
      call calc_effective_soilporosity(bounds,                          &
            ubj = nlevgrnd,                                              &
            numf = fn,                                                   &
            filter = filterc_tmp(1:fn),                                  &
            watsat = watsat(bounds%begc:bounds%endc, 1:nlevgrnd),        &
            h2osoi_ice = h2osoi_ice(bounds%begc:bounds%endc,1:nlevgrnd), &
            denice = denice,                                             &
            eff_por=eff_porosity(bounds%begc:bounds%endc, 1:nlevgrnd) )
      
      !compute volumetric liquid water content
      jtop(bounds%begc:bounds%endc) = 1
      
      call calc_volumetric_h2oliq(bounds,                                    &
            jtop = jtop(bounds%begc:bounds%endc),                             &
            lbj = 1,                                                          &
            ubj = nlevgrnd,                                                   &
            numf = fn,                                                        &
            filter = filterc_tmp(1:fn),                                       &
            eff_porosity = eff_porosity(bounds%begc:bounds%endc, 1:nlevgrnd), &
            h2osoi_liq = h2osoi_liq(bounds%begc:bounds%endc, 1:nlevgrnd),     &
            denh2o = denh2o,                                                  &
            vol_liq = h2osoi_liqvol(bounds%begc:bounds%endc, 1:nlevgrnd) )
      
      !set up perchroot options
      call set_perchroot_opt(perchroot, perchroot_alt)

      ! --------------------------------------------------------------------------
      ! if this is a FATES simulation
      ! ask fates to calculate btran functions and distribution of uptake
      ! this will require boundary conditions from CLM, boundary conditions which
      ! may only be available from a smaller subset of patches that meet the
      ! exposed veg.  
      ! calc_root_moist_stress already calculated root soil water stress 'rresis'
      ! this is the input boundary condition to calculate the transpiration
      ! wetness factor btran and the root weighting factors for FATES.  These
      ! values require knowledge of the belowground root structure.
      ! --------------------------------------------------------------------------
      
      if(use_fates)then
         call clm_fates%wrap_btran(nc, fn, filterc_tmp(1:fn), soilstate_inst, &
               waterdiagnosticbulk_inst, temperature_inst, energyflux_inst, soil_water_retention_curve)
         
      else
         
         !calculate root moisture stress
         call calc_root_moist_stress(bounds,     &
            nlevgrnd = nlevgrnd,               &
            fn = fn,                           &
            filterp = filterp,                 &
            active_layer_inst=active_layer_inst, &
            energyflux_inst=energyflux_inst,   &
            soilstate_inst=soilstate_inst,     &
            temperature_inst=temperature_inst, &
            waterstatebulk_inst=waterstatebulk_inst,   &
            waterdiagnosticbulk_inst=waterdiagnosticbulk_inst,   &
              soil_water_retention_curve=soil_water_retention_curve)
     
      end if

      !! Modify aerodynamic parameters for sparse/dense canopy (X. Zeng)

      do f = 1, fn
         p = filterp(f)
         c = patch%column(p)

         lt = min(elai(p)+esai(p), tlsai_crit)
         egvf =(1._r8 - alpha_aero * exp(-lt)) / (1._r8 - alpha_aero * exp(-tlsai_crit))
         displa(p) = egvf * displa(p)
         z0mv(p)   = exp(egvf * log(z0mv(p)) + (1._r8 - egvf) * log(z0mg(c)))
         z0hv(p)   = z0mv(p)
         z0qv(p)   = z0mv(p)
      end do

      found = .false.
      do f = 1, fn
         p = filterp(f)
         c = patch%column(p)
         g = patch%gridcell(p)

         ! Net absorbed longwave radiation by canopy and ground
         ! =air+bir*t_veg**4+cir*t_grnd(c)**4

         air(p) =   emv(p) * (1._r8+(1._r8-emv(p))*(1._r8-emg(c))) * forc_lwrad(c)
         bir(p) = - (2._r8-emv(p)*(1._r8-emg(c))) * emv(p) * sb
         cir(p) =   emv(p)*emg(c)*sb

         ! Saturated vapor pressure, specific humidity, and their derivatives
         ! at the leaf surface

         call QSat (t_veg(p), forc_pbot(c), qsatl(p), &
              es = el(p), &
              qsdT = qsatldT(p))

         ! Determine atmospheric co2 and o2

         co2(p) = forc_pco2(g)
         o2(p)  = forc_po2(g)

         if ( use_c13 ) then
            c13o2(p) = forc_pc13o2(g)
         end if

         ! Initialize flux profile

         nmozsgn(p) = 0

         taf(p) = (t_grnd(c) + thm(p))/2._r8
         qaf(p) = (forc_q(c)+qg(c))/2._r8

         ur(p) = max(params_inst%wind_min,sqrt(forc_u(g)*forc_u(g)+forc_v(g)*forc_v(g)))
         dth(p) = thm(p)-taf(p)
         dqh(p) = forc_q(c)-qaf(p)
         delq(p) = qg(c) - qaf(p)
         dthv(p) = dth(p)*(1._r8+0.61_r8*forc_q(c))+0.61_r8*forc_th(c)*dqh(p)
         zldis(p) = forc_hgt_u_patch(p) - displa(p)

         ! Check to see if the forcing height is below the canopy height
         if (zldis(p) < 0._r8) then
            found = .true.
            index = p
         end if

      end do

      if (found) then
         if ( .not. use_fates ) then
            write(iulog,*)'Error: Forcing height is below canopy height for patch index '
            call endrun(decomp_index=index, clmlevel=namep, msg=errmsg(sourcefile, __LINE__))
         end if
      end if

      do f = 1, fn
         p = filterp(f)
         c = patch%column(p)

         ! Initialize Monin-Obukhov length and wind speed

         call frictionvel_inst%MoninObukIni(ur(p), thv(c), dthv(p), zldis(p), z0mv(p), um(p), obu(p))
         num_iter(p) = 0

         ! Record initial veg/stem temperatures
         tl_ini(p) = t_veg(p)
         ts_ini(p) = t_stem(p)

      end do

      ! Set counter for leaf temperature iteration (itlef)

      itlef = 0    
      fnorig = fn
      fporig(1:fn) = filterp(1:fn)

      ! Begin stability iteration

      call t_startf('can_iter')
      ITERATION : do while (itlef <= itmax_canopy_fluxes .and. fn > 0)

         ! Determine friction velocity, and potential temperature and humidity
         ! profiles of the surface boundary layer

         call frictionvel_inst%FrictionVelocity (begp, endp, fn, filterp, &
              displa(begp:endp), z0mv(begp:endp), z0hv(begp:endp), z0qv(begp:endp), &
              obu(begp:endp), itlef+1, ur(begp:endp), um(begp:endp), ustar(begp:endp), &
              temp1(begp:endp), temp2(begp:endp), temp12m(begp:endp), temp22m(begp:endp), fm(begp:endp))

         do f = 1, fn
            p = filterp(f)
            c = patch%column(p)
            g = patch%gridcell(p)

            tlbef(p) = t_veg(p)
            del2(p) = del(p)

            ! Determine aerodynamic resistances

            ram1(p)  = 1._r8/(ustar(p)*ustar(p)/um(p))
            rah(p,above_canopy) = 1._r8/(temp1(p)*ustar(p))
            raw(p,above_canopy) = 1._r8/(temp2(p)*ustar(p))

            ! Bulk boundary layer resistance of leaves

            uaf(p) = um(p)*sqrt( 1._r8/(ram1(p)*um(p)) )

            ! empirical undercanopy wind speed
            uuc(p) = min(0.4_r8,(0.03_r8*um(p)/ustar(p)))

            ! Use pft parameter for leaf characteristic width
            ! dleaf_patch if this is not an fates patch.
            ! Otherwise, the value has already been loaded
            ! during the FATES dynamics call
            if(.not.patch%is_fates(p)) then  
               dleaf_patch(p) = dleaf(patch%itype(p))
            end if

            cf  = params_inst%cv / (sqrt(uaf(p)) * sqrt(dleaf_patch(p)))
            rb(p)  = 1._r8/(cf*uaf(p))
            rb1(p) = rb(p)

            ! Parameterization for variation of csoilc with canopy density from
            ! X. Zeng, University of Arizona

            w = exp(-(elai(p)+esai(p)))

            ! changed by K.Sakaguchi from here
            ! transfer coefficient over bare soil is changed to a local variable
            ! just for readability of the code (from line 680)
            csoilb = vkc / (params_inst%a_coef * (z0mg(c) * uaf(p) / 1.5e-5_r8)**params_inst%a_exp)

            !compute the stability parameter for ricsoilc  ("S" in Sakaguchi&Zeng,2008)

            ri = ( grav*htop(p) * (taf(p) - t_grnd(c)) ) / (taf(p) * uaf(p) **2.00_r8)

            ! modify csoilc value (0.004) if the under-canopy is in stable condition
            if (use_undercanopy_stability .and. (taf(p) - t_grnd(c) ) > 0._r8) then
               ! decrease the value of csoilc by dividing it with (1+gamma*min(S, 10.0))
               ! ria ("gmanna" in Sakaguchi&Zeng, 2008) is a constant (=0.5)
               ricsoilc = params_inst%csoilc / (1.00_r8 + ria*min( ri, 10.0_r8) )
               csoilcn = csoilb*w + ricsoilc*(1._r8-w)
            else
               csoilcn = csoilb*w + params_inst%csoilc*(1._r8-w)
            end if

            !! Sakaguchi changes for stability formulation ends here

            if (use_biomass_heat_storage) then
               ! use uuc for ground fluxes (keep uaf for canopy terms)
               rah(p,below_canopy) = 1._r8/(csoilcn*uuc(p))
            else
               rah(p,below_canopy) = 1._r8/(csoilcn*uaf(p))
            endif

            raw(p,below_canopy) = rah(p,below_canopy)
            if (use_lch4) then
               grnd_ch4_cond(p) = 1._r8/(raw(p,above_canopy)+raw(p,below_canopy))
            end if

            ! Stomatal resistances for sunlit and shaded fractions of canopy.
            ! Done each iteration to account for differences in eah, tv.

            svpts(p) = el(p)                         ! pa
            eah(p) = forc_pbot(c) * qaf(p) / 0.622_r8   ! pa
            rhaf(p) = eah(p)/svpts(p)
            ! variables for history fields
            rah1(p)  = rah(p,above_canopy)
            raw1(p)  = raw(p,above_canopy)
            rah2(p)  = rah(p,below_canopy)
            raw2(p)  = raw(p,below_canopy)
            vpd(p)  = max((svpts(p) - eah(p)), 50._r8) * 0.001_r8

         end do

         if ( use_fates ) then      
            
            call clm_fates%wrap_photosynthesis(nc, bounds, fn, filterp(1:fn), &
                 svpts(begp:endp), eah(begp:endp), o2(begp:endp), &
                 co2(begp:endp), rb(begp:endp), dayl_factor(begp:endp), &
                 atm2lnd_inst, temperature_inst, canopystate_inst, photosyns_inst)

         else ! not use_fates

            if ( use_hydrstress ) then
               call PhotosynthesisHydraulicStress (bounds, fn, filterp, &
                    svpts(begp:endp), eah(begp:endp), o2(begp:endp), co2(begp:endp), rb(begp:endp), bsun(begp:endp), &
                    bsha(begp:endp), btran(begp:endp), dayl_factor(begp:endp), leafn_patch(begp:endp), &
                    qsatl(begp:endp), qaf(begp:endp),     &
                    atm2lnd_inst, temperature_inst, soilstate_inst, waterdiagnosticbulk_inst, surfalb_inst, solarabs_inst, &
                    canopystate_inst, ozone_inst, photosyns_inst, waterfluxbulk_inst, &
                    froot_carbon(begp:endp), croot_carbon(begp:endp))
            else
               call Photosynthesis (bounds, fn, filterp, &
                    svpts(begp:endp), eah(begp:endp), o2(begp:endp), co2(begp:endp), rb(begp:endp), btran(begp:endp), &
                    dayl_factor(begp:endp), leafn_patch(begp:endp), &
                    atm2lnd_inst, temperature_inst, surfalb_inst, solarabs_inst, &
                    canopystate_inst, ozone_inst, photosyns_inst, phase='sun')
            endif

            if ( use_cn .and. use_c13 ) then
               call Fractionation (bounds, fn, filterp, downreg_patch(begp:endp), &
                    atm2lnd_inst, canopystate_inst, solarabs_inst, surfalb_inst, photosyns_inst, &
                    phase='sun')
            endif

            if ( .not.(use_hydrstress) ) then
               call Photosynthesis (bounds, fn, filterp, &
                    svpts(begp:endp), eah(begp:endp), o2(begp:endp), co2(begp:endp), rb(begp:endp), btran(begp:endp), &
                    dayl_factor(begp:endp), leafn_patch(begp:endp), &
                    atm2lnd_inst, temperature_inst, surfalb_inst, solarabs_inst, &
                    canopystate_inst, ozone_inst, photosyns_inst, phase='sha')
            end if

            if ( use_cn .and. use_c13 ) then
               call Fractionation (bounds, fn, filterp, downreg_patch(begp:endp), &
                    atm2lnd_inst, canopystate_inst, solarabs_inst, surfalb_inst, photosyns_inst, &
                    phase='sha')
            end if

         end if ! end of if use_fates

         do f = 1, fn
            p = filterp(f)
            c = patch%column(p)
            g = patch%gridcell(p)

            ! Sensible heat conductance for air, leaf and ground
            ! Moved the original subroutine in-line...

            wta    = 1._r8/rah(p,above_canopy)     ! air
            wtl    = sa_leaf(p)/rb(p)              ! leaf
            wtg(p) = 1._r8/rah(p,below_canopy)     ! ground
            wtstem = sa_stem(p)/(rstem(p) + rb(p)) ! stem

            wtshi  = 1._r8/(wta+wtl+wtstem+wtg(p)) ! air, leaf, stem and ground

            wtl0(p) = wtl*wtshi         ! leaf
            wtg0    = wtg(p)*wtshi      ! ground
            wta0(p) = wta*wtshi         ! air

            wtstem0(p) = wtstem*wtshi              ! stem
            wtga(p)  = wta0(p)+wtg0+wtstem0(p)     ! ground + air + stem
            wtal(p) = wta0(p)+wtl0(p)+wtstem0(p)   ! air + leaf + stem

            ! internal longwave fluxes between leaf and stem
            lw_stem(p) = sa_internal(p) * emv(p) * sb * t_stem(p)**4
            lw_leaf(p) = sa_internal(p) * emv(p) * sb * t_veg(p)**4

            ! Fraction of potential evaporation from leaf

            if (fdry(p) > 0._r8) then
               rppdry  = fdry(p)*rb(p)*(laisun(p)/(rb(p)+rssun(p)) + laisha(p)/(rb(p)+rssha(p)))/elai(p)
            else
               rppdry = 0._r8
            end if
            
            ! Calculate canopy conductance for methane / oxygen (e.g. stomatal conductance & leaf bdy cond)
            if (use_lch4) then
               canopy_cond(p) = (laisun(p)/(rb(p)+rssun(p)) + laisha(p)/(rb(p)+rssha(p)))/max(elai(p), 0.01_r8)
            end if

            efpot = forc_rho(c)*((elai(p)+esai(p))/rb(p))*(qsatl(p)-qaf(p))
            h2ocan = liqcan(p) + snocan(p)

            ! When the hydraulic stress parameterization is active calculate rpp
            ! but not transpiration
            if ( use_hydrstress ) then
              if (efpot > 0._r8) then
                 if (btran(p) > btran0) then
                   rpp = rppdry + fwet(p)
                 else
                   rpp = fwet(p)
                 end if
                 !Check total evapotranspiration from leaves
                 rpp = min(rpp, (qflx_tran_veg(p)+h2ocan/dtime)/efpot)
              else
                 rpp = 1._r8
              end if
            else
              if (efpot > 0._r8) then
                 if (btran(p) > btran0) then
                    qflx_tran_veg(p) = efpot*rppdry
                    rpp = rppdry + fwet(p)
                 else
                    !No transpiration if btran below 1.e-10
                    rpp = fwet(p)
                    qflx_tran_veg(p) = 0._r8
                 end if
                 !Check total evapotranspiration from leaves
                 rpp = min(rpp, (qflx_tran_veg(p)+h2ocan/dtime)/efpot)
              else
                 !No transpiration if potential evaporation less than zero
                 rpp = 1._r8
                 qflx_tran_veg(p) = 0._r8
              end if
            end if

            ! Update conductances for changes in rpp
            ! Latent heat conductances for ground and leaf.
            ! Air has same conductance for both sensible and latent heat.
            ! Moved the original subroutine in-line...

            wtaq    = frac_veg_nosno(p)/raw(p,above_canopy)             ! air
            wtlq    = frac_veg_nosno(p)*(elai(p)+esai(p))/rb(p) * rpp   ! leaf

            !Litter layer resistance. Added by K.Sakaguchi
            snow_depth_c = params_inst%z_dl ! critical depth for 100% litter burial by snow (=litter thickness)
            fsno_dl = snow_depth(c)/snow_depth_c    ! effective snow cover for (dry)plant litter
            elai_dl = params_inst%lai_dl * (1._r8 - min(fsno_dl,1._r8)) ! exposed (dry)litter area index
            rdl = ( 1._r8 - exp(-elai_dl) ) / ( 0.004_r8*uaf(p)) ! dry litter layer resistance

            ! add litter resistance and Lee and Pielke 1992 beta
            if (delq(p) < 0._r8) then  !dew. Do not apply beta for negative flux (follow old rsoil)
               wtgq(p) = frac_veg_nosno(p)/(raw(p,below_canopy)+rdl)
            else
               if (do_soilevap_beta()) then
                  wtgq(p) = soilbeta(c)*frac_veg_nosno(p)/(raw(p,below_canopy)+rdl)
               endif
               if (do_soil_resistance_sl14()) then
                  wtgq(p) = frac_veg_nosno(p)/(raw(p,below_canopy)+soilresis(c))
               endif
            end if

            wtsqi   = 1._r8/(wtaq+wtlq+wtgq(p))

            wtgq0    = wtgq(p)*wtsqi      ! ground
            wtlq0(p) = wtlq*wtsqi         ! leaf
            wtaq0(p) = wtaq*wtsqi         ! air

            wtgaq    = wtaq0(p)+wtgq0     ! air + ground
            wtalq(p) = wtaq0(p)+wtlq0(p)  ! air + leaf

            dc1 = forc_rho(c)*cpair*wtl
            dc2 = hvap*forc_rho(c)*wtlq

            efsh = dc1*(wtga(p)*t_veg(p)-wtg0*t_grnd(c)-wta0(p)*thm(p)-wtstem0(p)*t_stem(p))
            eflx_sh_stem(p) = forc_rho(c)*cpair*wtstem*((wta0(p)+wtg0+wtl0(p))*t_stem(p)-wtg0*t_grnd(c)-wta0(p)*thm(p)-wtl0(p)*t_veg(p))
            efe(p) = dc2*(wtgaq*qsatl(p)-wtgq0*qg(c)-wtaq0(p)*forc_q(c))

            ! Evaporation flux from foliage

            erre = 0._r8
            if (efe(p)*efeb(p) < 0._r8) then
               efeold = efe(p)
               efe(p)  = 0.1_r8*efeold
               erre = efe(p) - efeold
            end if
            ! fractionate ground emitted longwave
            lw_grnd=(frac_sno(c)*t_soisno(c,snl(c)+1)**4 &
                 +(1._r8-frac_sno(c)-frac_h2osfc(c))*t_soisno(c,1)**4 &
                 +frac_h2osfc(c)*t_h2osfc(c)**4)

            dt_veg(p) = ((1._r8-frac_rad_abs_by_stem(p))*(sabv(p) + air(p) &
                  + bir(p)*t_veg(p)**4 + cir(p)*lw_grnd) &
                  - efsh - efe(p) - lw_leaf(p) + lw_stem(p) &
                  - (cp_leaf(p)/dtime)*(t_veg(p) - tl_ini(p))) &
                  / ((1._r8-frac_rad_abs_by_stem(p))*(- 4._r8*bir(p)*t_veg(p)**3) &
                  + 4._r8*sa_internal(p)*emv(p)*sb*t_veg(p)**3 &
                  +dc1*wtga(p) +dc2*wtgaq*qsatldT(p)+ cp_leaf(p)/dtime)

            t_veg(p) = tlbef(p) + dt_veg(p)

            dels = dt_veg(p)
            del(p)  = abs(dels)
            err(p) = 0._r8
            if (del(p) > delmax) then
               dt_veg(p) = delmax*dels/del(p)
               t_veg(p) = tlbef(p) + dt_veg(p)
               err(p) = (1._r8-frac_rad_abs_by_stem(p))*(sabv(p) + air(p) &
                    + bir(p)*tlbef(p)**3*(tlbef(p) + &
                    4._r8*dt_veg(p)) + cir(p)*lw_grnd) &
                    -sa_internal(p)*emv(p)*sb*tlbef(p)**3*(tlbef(p) + 4._r8*dt_veg(p)) &
                    + lw_stem(p) &
                    - (efsh + dc1*wtga(p)*dt_veg(p)) - (efe(p) + &
                    dc2*wtgaq*qsatldT(p)*dt_veg(p)) &
                    - (cp_leaf(p)/dtime)*(t_veg(p) - tl_ini(p))
            end if

            ! Fluxes from leaves to canopy space
            ! "efe" was limited as its sign changes frequently.  This limit may
            ! result in an imbalance in "hvap*qflx_evap_veg" and
            ! "efe + dc2*wtgaq*qsatdt_veg"

            efpot = forc_rho(c)*((elai(p)+esai(p))/rb(p)) &
                 *(wtgaq*(qsatl(p)+qsatldT(p)*dt_veg(p)) &
                 -wtgq0*qg(c)-wtaq0(p)*forc_q(c))
            qflx_evap_veg(p) = rpp*efpot

            ! Calculation of evaporative potentials (efpot) and
            ! interception losses; flux in kg m**-2 s-1.  ecidif
            ! holds the excess energy if all intercepted water is evaporated
            ! during the timestep.  This energy is later added to the
            ! sensible heat flux.

            ! Note that when the hydraulic stress parameterization is active we don't 
            ! adjust transpiration for the new values of potential evaporation and rppdry
            ! as calculated above because transpiration would then no longer be consistent 
            ! with the vertical transpiration sink terms that are passed to Compute_VertTranSink_PHS, 
            ! thereby causing a water balance error. However, because this adjustment occurs
            ! within the leaf temperature iteration, this ends up being a small inconsistency.
            if ( use_hydrstress ) then
               ecidif = max(0._r8, qflx_evap_veg(p)-qflx_tran_veg(p)-h2ocan/dtime)
               qflx_evap_veg(p) = min(qflx_evap_veg(p),qflx_tran_veg(p)+h2ocan/dtime)
            else
               ecidif = 0._r8
               if (efpot > 0._r8 .and. btran(p) > btran0) then
                  qflx_tran_veg(p) = efpot*rppdry
               else
                  qflx_tran_veg(p) = 0._r8
               end if
               ecidif = max(0._r8, qflx_evap_veg(p)-qflx_tran_veg(p)-h2ocan/dtime)
               qflx_evap_veg(p) = min(qflx_evap_veg(p),qflx_tran_veg(p)+h2ocan/dtime)
            end if

            ! The energy loss due to above two limits is added to
            ! the sensible heat flux.

            eflx_sh_veg(p) = efsh + dc1*wtga(p)*dt_veg(p) + err(p) + erre + hvap*ecidif

           !  Update SH and lw_leaf for changes in t_veg
            eflx_sh_stem(p) = eflx_sh_stem(p) + forc_rho(c)*cpair*wtstem*(-wtl0(p)*dt_veg(p))
            lw_leaf(p) = sa_internal(p)*emv(p)*sb*tlbef(p)**3*(tlbef(p) + 4._r8*dt_veg(p))

            ! Re-calculate saturated vapor pressure, specific humidity, and their
            ! derivatives at the leaf surface

            call QSat(t_veg(p), forc_pbot(c), qsatl(p), &
                 es = el(p), &
                 qsdT = qsatldT(p))

            ! Update vegetation/ground surface temperature, canopy air
            ! temperature, canopy vapor pressure, aerodynamic temperature, and
            ! Monin-Obukhov stability parameter for next iteration.

            taf(p) = wtg0*t_grnd(c) + wta0(p)*thm(p) + wtl0(p)*t_veg(p) + wtstem0(p)*t_stem(p)
            qaf(p) = wtlq0(p)*qsatl(p) + wtgq0*qg(c) + forc_q(c)*wtaq0(p)

            ! Update Monin-Obukhov length and wind speed including the
            ! stability effect

            dth(p) = thm(p)-taf(p)
            dqh(p) = forc_q(c)-qaf(p)
            delq(p) = wtalq(p)*qg(c)-wtlq0(p)*qsatl(p)-wtaq0(p)*forc_q(c)

            tstar = temp1(p)*dth(p)
            qstar = temp2(p)*dqh(p)

            thvstar = tstar*(1._r8+0.61_r8*forc_q(c)) + 0.61_r8*forc_th(c)*qstar
            zeta(p) = zldis(p)*vkc*grav*thvstar/(ustar(p)**2*thv(c))

            if (zeta(p) >= 0._r8) then     !stable
               ! remove stability cap when biomass heat storage is active 
               if(use_biomass_heat_storage) then 
                  zeta(p) = min(100._r8,max(zeta(p),0.01_r8))
               else
                  zeta(p) = min(zetamax,max(zeta(p),0.01_r8))
               endif
               um(p) = max(ur(p),0.1_r8)
            else                     !unstable
               zeta(p) = max(-100._r8,min(zeta(p),-0.01_r8))
               wc = beta*(-grav*ustar(p)*thvstar*zii/thv(c))**0.333_r8
               um(p) = sqrt(ur(p)*ur(p)+wc*wc)
            end if
            obu(p) = zldis(p)/zeta(p)

            if (obuold(p)*obu(p) < 0._r8) nmozsgn(p) = nmozsgn(p)+1
            if (nmozsgn(p) >= 4) obu(p) = zldis(p)/(-0.01_r8)
            obuold(p) = obu(p)

         end do   ! end of filtered patch loop

         ! Test for convergence

         itlef = itlef+1
         num_iter(p) = itlef
         if (itlef > itmin) then
            do f = 1, fn
               p = filterp(f)
               dele(p) = abs(efe(p)-efeb(p))
               efeb(p) = efe(p)
               det(p)  = max(del(p),del2(p))
            end do
            fnold = fn
            fn = 0
            do f = 1, fnold
               p = filterp(f)
               if (.not. (det(p) < dtmin .and. dele(p) < dlemin)) then
                  fn = fn + 1
                  filterp(fn) = p
               end if
            end do
         end if
      end do ITERATION     ! End stability iteration
      call t_stopf('can_iter')

      fn = fnorig
      filterp(1:fn) = fporig(1:fn)

      do f = 1, fn
         p = filterp(f)
         c = patch%column(p)
         g = patch%gridcell(p)

         ! Energy balance check in canopy

         lw_grnd=(frac_sno(c)*t_soisno(c,snl(c)+1)**4 &
              +(1._r8-frac_sno(c)-frac_h2osfc(c))*t_soisno(c,1)**4 &
              +frac_h2osfc(c)*t_h2osfc(c)**4)

         err(p) = (1.0_r8-frac_rad_abs_by_stem(p))*(sabv(p) + air(p) + bir(p)*tlbef(p)**3 &
              *(tlbef(p) + 4._r8*dt_veg(p)) + cir(p)*lw_grnd) &
                - lw_leaf(p) + lw_stem(p) - eflx_sh_veg(p) - hvap*qflx_evap_veg(p) &
                - ((t_veg(p)-tl_ini(p))*cp_leaf(p)/dtime)

         !  Update stem temperature; adjust outgoing longwave
         !  does not account for changes in SH or internal LW,
         !  as that would change result for t_veg above
         if (use_biomass_heat_storage) then
            if (stem_biomass(p) > 0._r8) then
               dt_stem(p) = (frac_rad_abs_by_stem(p)*(sabv(p) + air(p) + bir(p)*ts_ini(p)**4 &
                    + cir(p)*lw_grnd) - eflx_sh_stem(p) &
                    + lw_leaf(p)- lw_stem(p))/(cp_stem(p)/dtime &
                    - frac_rad_abs_by_stem(p)*bir(p)*4.*ts_ini(p)**3)
            else
               dt_stem(p) = 0._r8
            endif

            dhsdt_canopy(p) = dt_stem(p)*cp_stem(p)/dtime &
                 +(t_veg(p)-tl_ini(p))*cp_leaf(p)/dtime

            t_stem(p) =  t_stem(p) + dt_stem(p)
         else
            dt_stem(p) = 0._r8
         endif

         delt    = wtal(p)*t_grnd(c)-wtl0(p)*t_veg(p)-wta0(p)*thm(p)-wtstem0(p)*t_stem(p)

         ! Fluxes from ground to canopy space

         taux(p) = -forc_rho(c)*forc_u(g)/ram1(p)
         tauy(p) = -forc_rho(c)*forc_v(g)/ram1(p)
         eflx_sh_grnd(p) = cpair*forc_rho(c)*wtg(p)*delt

         ! compute individual sensible heat fluxes
         delt_snow = wtal(p)*t_soisno(c,snl(c)+1)-wtl0(p)*t_veg(p)-wta0(p)*thm(p)-wtstem0(p)*t_stem(p)
         delt_soil  = wtal(p)*t_soisno(c,1)-wtl0(p)*t_veg(p)-wta0(p)*thm(p)-wtstem0(p)*t_stem(p)
         delt_h2osfc  = wtal(p)*t_h2osfc(c)-wtl0(p)*t_veg(p)-wta0(p)*thm(p)-wtstem0(p)*t_stem(p)

         eflx_sh_snow(p) = cpair*forc_rho(c)*wtg(p)*delt_snow
         eflx_sh_soil(p) = cpair*forc_rho(c)*wtg(p)*delt_soil
         eflx_sh_h2osfc(p) = cpair*forc_rho(c)*wtg(p)*delt_h2osfc
         qflx_evap_soi(p) = forc_rho(c)*wtgq(p)*delq(p)

         ! compute individual latent heat fluxes
         delq_snow = wtalq(p)*qg_snow(c)-wtlq0(p)*qsatl(p)-wtaq0(p)*forc_q(c)
         qflx_ev_snow(p) = forc_rho(c)*wtgq(p)*delq_snow

         delq_soil = wtalq(p)*qg_soil(c)-wtlq0(p)*qsatl(p)-wtaq0(p)*forc_q(c)
         qflx_ev_soil(p) = forc_rho(c)*wtgq(p)*delq_soil

         delq_h2osfc = wtalq(p)*qg_h2osfc(c)-wtlq0(p)*qsatl(p)-wtaq0(p)*forc_q(c)
         qflx_ev_h2osfc(p) = forc_rho(c)*wtgq(p)*delq_h2osfc

         ! 2 m height air temperature

         t_ref2m(p) = thm(p) + temp1(p)*dth(p)*(1._r8/temp12m(p) - 1._r8/temp1(p))
         t_ref2m_r(p) = t_ref2m(p)

         ! 2 m height specific humidity

         q_ref2m(p) = forc_q(c) + temp2(p)*dqh(p)*(1._r8/temp22m(p) - 1._r8/temp2(p))

         ! 2 m height relative humidity

         call QSat(t_ref2m(p), forc_pbot(c), qsat_ref2m, &
              es = e_ref2m)
         rh_ref2m(p) = min(100._r8, q_ref2m(p) / qsat_ref2m * 100._r8)
         rh_ref2m_r(p) = rh_ref2m(p)

         ! Human Heat Stress
         if ( all_human_stress_indices .or. fast_human_stress_indices ) then
            call KtoC(t_ref2m(p), tc_ref2m(p))
            call VaporPres(rh_ref2m(p), e_ref2m, vap_ref2m(p))
            call Wet_BulbS(tc_ref2m(p),rh_ref2m(p), wbt_ref2m(p))
            call HeatIndex(tc_ref2m(p), rh_ref2m(p), nws_hi_ref2m(p))
            call AppTemp(tc_ref2m(p), vap_ref2m(p), u10_clm(p), appar_temp_ref2m(p))
            call swbgt(tc_ref2m(p), vap_ref2m(p), swbgt_ref2m(p))
            call hmdex(tc_ref2m(p), vap_ref2m(p), humidex_ref2m(p))
            call dis_coiS(tc_ref2m(p), rh_ref2m(p), wbt_ref2m(p), discomf_index_ref2mS(p))
            if ( all_human_stress_indices ) then
               call Wet_Bulb(t_ref2m(p), vap_ref2m(p), forc_pbot(c), rh_ref2m(p), q_ref2m(p), &
                             teq_ref2m(p), ept_ref2m(p), wb_ref2m(p))
               call dis_coi(tc_ref2m(p), wb_ref2m(p), discomf_index_ref2m(p))
               call THIndex(tc_ref2m(p), wb_ref2m(p), thic_ref2m(p), thip_ref2m(p))
               call SwampCoolEff(tc_ref2m(p), wb_ref2m(p), swmp80_ref2m(p), swmp65_ref2m(p))
            end if
            wbt_ref2m_r(p)            = wbt_ref2m(p)
            nws_hi_ref2m_r(p)         = nws_hi_ref2m(p)
            appar_temp_ref2m_r(p)     = appar_temp_ref2m(p)
            swbgt_ref2m_r(p)          = swbgt_ref2m(p)
            humidex_ref2m_r(p)        = humidex_ref2m(p)
            discomf_index_ref2mS_r(p) = discomf_index_ref2mS(p)
            if ( all_human_stress_indices ) then
               teq_ref2m_r(p)            = teq_ref2m(p)
               ept_ref2m_r(p)            = ept_ref2m(p)
               wb_ref2m_r(p)             = wb_ref2m(p)
               discomf_index_ref2m_r(p)  = discomf_index_ref2m(p)
               thic_ref2m_r(p)           = thic_ref2m(p)
               thip_ref2m_r(p)           = thip_ref2m(p)
               swmp80_ref2m_r(p)         = swmp80_ref2m(p)
               swmp65_ref2m_r(p)         = swmp65_ref2m(p)
            end if

         end if

         ! Downward longwave radiation below the canopy

         dlrad(p) = (1._r8-emv(p))*emg(c)*forc_lwrad(c) &
              + emv(p)*emg(c)*sb*tlbef(p)**3*(tlbef(p) + 4._r8*dt_veg(p)) &
              *(1.0_r8-frac_rad_abs_by_stem(p)) &
              + emv(p)*emg(c)*sb*ts_ini(p)**3*(ts_ini(p) + 4._r8*dt_stem(p)) &
              *frac_rad_abs_by_stem(p)

         ! Upward longwave radiation above the canopy

         ulrad(p) = ((1._r8-emg(c))*(1._r8-emv(p))*(1._r8-emv(p))*forc_lwrad(c) &
              + emv(p)*(1._r8+(1._r8-emg(c))*(1._r8-emv(p)))*sb &
              *tlbef(p)**3*(tlbef(p) + 4._r8*dt_veg(p))*(1._r8-frac_rad_abs_by_stem(p)) &
              + emv(p)*(1._r8+(1._r8-emg(c))*(1._r8-emv(p)))*sb &
              *ts_ini(p)**3*(ts_ini(p)+ 4._r8*dt_stem(p))*frac_rad_abs_by_stem(p) &
              + emg(c)*(1._r8-emv(p))*sb*lw_grnd)

         ! Calculate the skin temperature as a weighted sum of all the ground and vegetated fraction
         ! The weight is the so-called vegetation emissivity, but not that emv is actually an attentuation 
         ! function that goes to zero as LAI (ELAI + ESAI) go to zero.

         t_skin_patch(p)  =  emv(p)*t_veg(p)  +  (1._r8 - emv(p))*sqrt(sqrt(lw_grnd))

         ! Derivative of soil energy flux with respect to soil temperature

         cgrnds(p) = cgrnds(p) + cpair*forc_rho(c)*wtg(p)*wtal(p)
         cgrndl(p) = cgrndl(p) + forc_rho(c)*wtgq(p)*wtalq(p)*dqgdT(c)
         cgrnd(p)  = cgrnds(p) + cgrndl(p)*htvp(c)

         ! Update dew accumulation (kg/m2)
         if (t_veg(p) > tfrz ) then ! above freezing, update accumulation in liqcan
            if ((qflx_evap_veg(p)-qflx_tran_veg(p))*dtime > liqcan(p)) then ! all liq evap
               ! In this case, all liqcan will evap. Take remainder from snocan
               snocan(p)=snocan(p)+liqcan(p)+(qflx_tran_veg(p)-qflx_evap_veg(p))*dtime	 
            end if
            liqcan(p) = max(0._r8,liqcan(p)+(qflx_tran_veg(p)-qflx_evap_veg(p))*dtime)

         else if (t_veg(p) <= tfrz) then ! below freezing, update accumulation in snocan
            if ((qflx_evap_veg(p)-qflx_tran_veg(p))*dtime > snocan(p)) then ! all sno evap
               ! In this case, all snocan will evap. Take remainder from liqcan
               liqcan(p)=liqcan(p)+snocan(p)+(qflx_tran_veg(p)-qflx_evap_veg(p))*dtime
            end if
            snocan(p) = max(0._r8,snocan(p)+(qflx_tran_veg(p)-qflx_evap_veg(p))*dtime)
         end if

      end do
      
      if ( use_fates ) then
         
         
         call clm_fates%wrap_accumulatefluxes(nc,fn,filterp(1:fn))
         call clm_fates%wrap_hydraulics_drive(bounds,nc,soilstate_inst, &
               waterstatebulk_inst,waterdiagnosticbulk_inst,waterfluxbulk_inst,solarabs_inst,energyflux_inst)

      else

         ! Determine total photosynthesis
         
         call PhotosynthesisTotal(fn, filterp, &
              atm2lnd_inst, canopystate_inst, photosyns_inst)
         
         ! Calculate ozone stress. This needs to be done after rssun and rsshade are
         ! computed by the Photosynthesis routine. However, Photosynthesis also uses the
         ! ozone stress computed here. Thus, the ozone stress computed in timestep i is
         ! applied in timestep (i+1).
         
         ! COMPILER_BUG(wjs, 2014-11-29, pgi 14.7) The following dummy variable assignment is
         ! needed with pgi 14.7 on yellowstone; without it, forc_pbot_downscaled_col gets
         ! resized inappropriately in the following subroutine call, due to a compiler bug.
         dummy_to_make_pgi_happy = ubound(atm2lnd_inst%forc_pbot_downscaled_col, 1)
         call ozone_inst%CalcOzoneStress( &
              bounds, fn, filterp, &
              forc_po3  = atm2lnd_inst%forc_po3_grc(bounds%begc:bounds%endc),& 
              forc_pbot = atm2lnd_inst%forc_pbot_downscaled_col(bounds%begc:bounds%endc), &
              forc_th   = atm2lnd_inst%forc_th_downscaled_col(bounds%begc:bounds%endc), &
              rssun     = photosyns_inst%rssun_patch(bounds%begp:bounds%endp), &
              rssha     = photosyns_inst%rssha_patch(bounds%begp:bounds%endp), &
              rb        = frictionvel_inst%rb1_patch(bounds%begp:bounds%endp), &
              ram       = frictionvel_inst%ram1_patch(bounds%begp:bounds%endp), &
              tlai      = canopystate_inst%tlai_patch(bounds%begp:bounds%endp))
         
         !---------------------------------------------------------
         !update Vc,max and Jmax by LUNA model
         if(use_luna)then
            call Acc24_Climate_LUNA(bounds, fn, filterp, &
                 canopystate_inst, photosyns_inst, &
                 surfalb_inst, solarabs_inst, &
                 temperature_inst)
            
            if(is_end_day)then
               
               if(use_ozone_luna) then
                  ! Get damage on Jmax
                  ! accumulated over one day
                  call ozone_inst%Acc24_OzoneStress_Luna(bounds, fn, filterp)
               end if

               call Acc240_Climate_LUNA(bounds, fn, filterp, &
                    o2(begp:endp), &
                    co2(begp:endp), &
                    rb(begp:endp), &
                    rhaf(begp:endp),&
                    temperature_inst, & 
                    photosyns_inst, &
                    surfalb_inst, &
                    solarabs_inst, &
                    waterdiagnosticbulk_inst,&
                    frictionvel_inst) 
               
               call Update_Photosynthesis_Capacity(bounds, fn, filterp, &
                    dayl_factor(begp:endp), &
                    atm2lnd_inst, &
                    temperature_inst, & 
                    canopystate_inst, &
                    photosyns_inst, &
                    surfalb_inst, &
                    solarabs_inst, &
                    waterdiagnosticbulk_inst,&
                    frictionvel_inst,&
                    ozone_inst)        
               
               call Clear24_Climate_LUNA(bounds, fn, filterp, &
                    canopystate_inst, photosyns_inst, &
                    surfalb_inst, solarabs_inst, &
                    temperature_inst)
            endif
            
         endif
      end if

      ! Filter out patches which have small energy balance errors; report others

      fnold = fn
      fn = 0
      do f = 1, fnold
         p = filterp(f)
         if (abs(err(p)) > 0.1_r8) then
            fn = fn + 1
            filterp(fn) = p
         end if
      end do

      do f = 1, fn
         p = filterp(f)
         write(iulog,*) 'energy balance in canopy ',p,', err=',err(p)
      end do

    end associate


  end subroutine CanopyFluxes

end module CanopyFluxesMod
<|MERGE_RESOLUTION|>--- conflicted
+++ resolved
@@ -14,13 +14,8 @@
   use shr_log_mod           , only : errMsg => shr_log_errMsg
   use abortutils            , only : endrun
   use clm_varctl            , only : iulog, use_cn, use_lch4, use_c13, use_c14, use_cndv, use_fates, &
-<<<<<<< HEAD
-                                     use_luna, use_hydrstress, use_ozone_luna
-  use clm_varpar            , only : nlevgrnd, nlevsno
-=======
-                                     use_luna, use_hydrstress, use_biomass_heat_storage
+                                     use_luna, use_hydrstress, use_biomass_heat_storage, use_ozone_luna
   use clm_varpar            , only : nlevgrnd, nlevsno, mxpft
->>>>>>> 10ea6eea
   use clm_varcon            , only : namep 
   use pftconMod             , only : pftcon
   use decompMod             , only : bounds_type
