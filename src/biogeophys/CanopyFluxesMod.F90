module CanopyFluxesMod

#include "shr_assert.h"

  !------------------------------------------------------------------------------
  ! !DESCRIPTION:
  ! Performs calculation of leaf temperature and surface fluxes.
  ! SoilFluxes then determines soil/snow and ground temperatures and updates the surface 
  ! fluxes for the new ground temperature.
  !
  ! !USES:
  use shr_sys_mod           , only : shr_sys_flush
  use shr_kind_mod          , only : r8 => shr_kind_r8
  use shr_log_mod           , only : errMsg => shr_log_errMsg
  use abortutils            , only : endrun
  use clm_varctl            , only : iulog, use_cn, use_lch4, use_c13, use_c14, use_cndv, use_fates, &
                                     use_luna, use_hydrstress, use_biomass_heat_storage
<<<<<<< HEAD
  use clm_varpar            , only : nlevgrnd, nlevsno, nlevcan, mxpft
  use clm_varcon            , only : namep, spval 
=======
  use clm_varpar            , only : nlevgrnd, nlevsno, mxpft
>>>>>>> 114c4950
  use pftconMod             , only : pftcon
  use decompMod             , only : bounds_type, subgrid_level_patch
  use ActiveLayerMod        , only : active_layer_type
  use PhotosynthesisMod     , only : Photosynthesis, PhotoSynthesisHydraulicStress, PhotosynthesisTotal, Fractionation
  use EDAccumulateFluxesMod , only : AccumulateFluxes_ED
  use SoilMoistStressMod    , only : calc_effective_soilporosity, calc_volumetric_h2oliq
  use SoilMoistStressMod    , only : calc_root_moist_stress, set_perchroot_opt
  use SimpleMathMod         , only : array_div_vector
  use SurfaceResistanceMod  , only : do_soilevap_beta,do_soil_resistance_sl14
  use atm2lndType           , only : atm2lnd_type
  use CanopyStateType       , only : canopystate_type
  use EnergyFluxType        , only : energyflux_type
  use FrictionvelocityMod   , only : frictionvel_type
  use OzoneBaseMod          , only : ozone_base_type
  use SoilStateType         , only : soilstate_type
  use SolarAbsorbedType     , only : solarabs_type
  use SurfaceAlbedoType     , only : surfalb_type
  use TemperatureType       , only : temperature_type
  use WaterFluxBulkType         , only : waterfluxbulk_type
  use WaterStateBulkType        , only : waterstatebulk_type
  use WaterDiagnosticBulkType        , only : waterdiagnosticbulk_type
  use Wateratm2lndBulkType        , only : wateratm2lndbulk_type
  use HumanIndexMod         , only : humanindex_type
  use ch4Mod                , only : ch4_type
  use PhotosynthesisMod     , only : photosyns_type
  use GridcellType          , only : grc                
  use ColumnType            , only : col                
  use PatchType             , only : patch                
  use EDTypesMod            , only : ed_site_type
  use SoilWaterRetentionCurveMod, only : soil_water_retention_curve_type
  use LunaMod               , only : Update_Photosynthesis_Capacity, Acc24_Climate_LUNA,Acc240_Climate_LUNA,Clear24_Climate_LUNA
  !
  ! !PUBLIC TYPES:
  implicit none
  !
  ! !PUBLIC MEMBER FUNCTIONS:
  public :: CanopyFluxesReadNML     ! Read in namelist settings
  public :: CanopyFluxes            ! Calculate canopy fluxes
  public :: readParams

  type, private :: params_type
     real(r8) :: lai_dl   ! Plant litter area index (m2/m2)
     real(r8) :: z_dl     ! Litter layer thickness (m)
     real(r8) :: a_coef   ! Drag coefficient under less dense canopy (unitless)
     real(r8) :: a_exp    ! Drag exponent under less dense canopy (unitless)
     real(r8) :: csoilc   ! Soil drag coefficient under dense canopy (unitless)
     real(r8) :: cv       ! Turbulent transfer coeff. between canopy surface and canopy air (m/s^(1/2))
     real(r8) :: wind_min ! Minimum wind speed at the atmospheric forcing height (m/s)
  end type params_type
  type(params_type), private ::  params_inst

  !
  ! !PUBLIC DATA MEMBERS:
  ! true => btran is based only on unfrozen soil levels
  logical,  public :: perchroot     = .false.  

  ! true  => btran is based on active layer (defined over two years); 
  ! false => btran is based on currently unfrozen levels
  logical,  public :: perchroot_alt = .false.  
  !
  ! !PRIVATE DATA MEMBERS:
  logical, private :: use_undercanopy_stability = .false.      ! use undercanopy stability term or not
  integer, private :: itmax_canopy_fluxes = -1  ! max # of iterations used in subroutine CanopyFluxes

  character(len=*), parameter, private :: sourcefile = &
       __FILE__
  !------------------------------------------------------------------------------

contains

  !------------------------------------------------------------------------
  subroutine CanopyFluxesReadNML(NLFilename)
    !
    ! !DESCRIPTION:
    ! Read the namelist for Canopy Fluxes
    !
    ! !USES:
    use fileutils      , only : getavu, relavu, opnfil
    use shr_nl_mod     , only : shr_nl_find_group_name
    use spmdMod        , only : masterproc, mpicom
    use shr_mpi_mod    , only : shr_mpi_bcast
    use clm_varctl     , only : iulog
    !
    ! !ARGUMENTS:
    character(len=*), intent(IN) :: NLFilename ! Namelist filename
    !
    ! !LOCAL VARIABLES:
    integer :: ierr                 ! error code
    integer :: unitn                ! unit for namelist file

    character(len=*), parameter :: subname = 'CanopyFluxesReadNML'
    character(len=*), parameter :: nmlname = 'canopyfluxes_inparm'
    !-----------------------------------------------------------------------

    namelist /canopyfluxes_inparm/ use_undercanopy_stability
    namelist /canopyfluxes_inparm/ use_biomass_heat_storage
    namelist /canopyfluxes_inparm/ itmax_canopy_fluxes

    ! Initialize options to default values, in case they are not specified in
    ! the namelist

    if (masterproc) then
       unitn = getavu()
       write(iulog,*) 'Read in '//nmlname//'  namelist'
       call opnfil (NLFilename, unitn, 'F')
       call shr_nl_find_group_name(unitn, nmlname, status=ierr)
       if (ierr == 0) then
          read(unitn, nml=canopyfluxes_inparm, iostat=ierr)
          if (ierr /= 0) then
             call endrun(msg="ERROR reading "//nmlname//"namelist"//errmsg(sourcefile, __LINE__))
          end if
       else
          call endrun(msg="ERROR could NOT find "//nmlname//"namelist"//errmsg(sourcefile, __LINE__))
       end if

       if (itmax_canopy_fluxes < 1) then
          call endrun(msg=' ERROR: expecting itmax_canopy_fluxes > 0 ' // &
            errMsg(sourcefile, __LINE__))
       end if

       call relavu( unitn )
    end if

    call shr_mpi_bcast (use_undercanopy_stability, mpicom)
    call shr_mpi_bcast (use_biomass_heat_storage, mpicom)
    call shr_mpi_bcast (itmax_canopy_fluxes, mpicom)

    if (masterproc) then
       write(iulog,*) ' '
       write(iulog,*) nmlname//' settings:'
       write(iulog,nml=canopyfluxes_inparm)
       write(iulog,*) ' '
    end if

  end subroutine CanopyFluxesReadNML

  !------------------------------------------------------------------------------
  subroutine readParams( ncid )
    !
    ! !USES:
    use ncdio_pio, only: file_desc_t
    use paramUtilMod, only: readNcdioScalar
    !
    ! !ARGUMENTS:
    implicit none
    type(file_desc_t),intent(inout) :: ncid   ! pio netCDF file id
    !
    ! !LOCAL VARIABLES:
    character(len=*), parameter :: subname = 'readParams_CanopyFluxes'
    !--------------------------------------------------------------------

    !added by K.Sakaguchi for litter resistance: Plant litter area index (m2/m2)
    call readNcdioScalar(ncid, 'lai_dl', subname, params_inst%lai_dl)
    !added by K.Sakaguchi for litter resistance: Litter layer thickness (m)
    call readNcdioScalar(ncid, 'z_dl', subname, params_inst%z_dl)
    ! Drag coefficient under less dense canopy (unitless)
    call readNcdioScalar(ncid, 'a_coef', subname, params_inst%a_coef)
    ! Drag exponent under less dense canopy (unitless)
    call readNcdioScalar(ncid, 'a_exp', subname, params_inst%a_exp)
    ! Drag coefficient for soil under dense canopy (unitless)
    call readNcdioScalar(ncid, 'csoilc', subname, params_inst%csoilc)
    ! Turbulent transfer coeff between canopy surface and canopy air (m/s^(1/2))
    call readNcdioScalar(ncid, 'cv', subname, params_inst%cv)
    ! Minimum wind speed at the atmospheric forcing height (m/s)
    call readNcdioScalar(ncid, 'wind_min', subname, params_inst%wind_min)

  end subroutine readParams

  !------------------------------------------------------------------------------
  subroutine CanopyFluxes(bounds,  num_exposedvegp, filter_exposedvegp,                  &
       clm_fates, nc, active_layer_inst, atm2lnd_inst, canopystate_inst,                 &
       energyflux_inst, frictionvel_inst, soilstate_inst, solarabs_inst, surfalb_inst,   &
       temperature_inst, waterfluxbulk_inst, waterstatebulk_inst,                        &
       waterdiagnosticbulk_inst, wateratm2lndbulk_inst, ch4_inst, ozone_inst,            &
       photosyns_inst, &
       humanindex_inst, soil_water_retention_curve, &
       downreg_patch, leafn_patch, froot_carbon, croot_carbon)
    !
    ! !DESCRIPTION:
    ! 1. Calculates the leaf temperature:
    ! 2. Calculates the leaf fluxes, transpiration, photosynthesis and
    !    updates the dew accumulation due to evaporation.
    !
    ! Method:
    ! Use the Newton-Raphson iteration to solve for the foliage
    ! temperature that balances the surface energy budget:
    !
    ! f(t_veg) = Net radiation - Sensible - Latent = 0
    ! f(t_veg) + d(f)/d(t_veg) * dt_veg = 0     (*)
    !
    ! Note:
    ! (1) In solving for t_veg, t_grnd is given from the previous timestep.
    ! (2) The partial derivatives of aerodynamical resistances, which cannot
    !     be determined analytically, are ignored for d(H)/dT and d(LE)/dT
    ! (3) The weighted stomatal resistance of sunlit and shaded foliage is used
    ! (4) Canopy air temperature and humidity are derived from => Hc + Hg = Ha
    !                                                          => Ec + Eg = Ea
    ! (5) Energy loss is due to: numerical truncation of energy budget equation
    !     (*); and "ecidif" (see the code) which is dropped into the sensible
    !     heat
    ! (6) The convergence criteria: the difference, del = t_veg(n+1)-t_veg(n)
    !     and del2 = t_veg(n)-t_veg(n-1) less than 0.01 K, and the difference
    !     of water flux from the leaf between the iteration step (n+1) and (n)
    !     less than 0.1 W/m2; or the iterative steps over 40.
    !
    ! !USES:
    use shr_const_mod      , only : SHR_CONST_RGAS, shr_const_pi
    use clm_time_manager   , only : get_step_size_real, get_prev_date,is_end_curr_day, is_near_local_noon
    use clm_varcon         , only : sb, cpair, hvap, vkc, grav, denice, c_to_b
    use clm_varcon         , only : denh2o, tfrz, tlsai_crit, alpha_aero
    use clm_varcon         , only : c14ratio
    use clm_varcon         , only : c_water, c_dry_biomass, c_to_b
    use perf_mod           , only : t_startf, t_stopf
    use QSatMod            , only : QSat
    use CLMFatesInterfaceMod, only : hlm_fates_interface_type
    use HumanIndexMod      , only : all_human_stress_indices, fast_human_stress_indices, &
                                    Wet_Bulb, Wet_BulbS, HeatIndex, AppTemp, &
                                    swbgt, hmdex, dis_coi, dis_coiS, THIndex, &
                                    SwampCoolEff, KtoC, VaporPres
    use SoilWaterRetentionCurveMod, only : soil_water_retention_curve_type
    !
    ! !ARGUMENTS:
    type(bounds_type)                      , intent(in)            :: bounds 
    integer                                , intent(in)            :: num_exposedvegp        ! number of points in filter_exposedvegp
    integer                                , intent(in)            :: filter_exposedvegp(:)  ! patch filter for non-snow-covered veg
    type(hlm_fates_interface_type)         , intent(inout)         :: clm_fates
    integer                                , intent(in)            :: nc ! clump index
    type(active_layer_type)                , intent(in)            :: active_layer_inst
    type(atm2lnd_type)                     , intent(in)            :: atm2lnd_inst
    type(canopystate_type)                 , intent(inout)         :: canopystate_inst
    type(energyflux_type)                  , intent(inout)         :: energyflux_inst
    type(frictionvel_type)                 , intent(inout)         :: frictionvel_inst
    type(solarabs_type)                    , intent(inout)         :: solarabs_inst
    type(surfalb_type)                     , intent(in)            :: surfalb_inst
    type(soilstate_type)                   , intent(inout)         :: soilstate_inst
    type(temperature_type)                 , intent(inout)         :: temperature_inst
    type(waterstatebulk_type)              , intent(inout)         :: waterstatebulk_inst
    type(waterdiagnosticbulk_type)         , intent(inout)         :: waterdiagnosticbulk_inst
    type(waterfluxbulk_type)               , intent(inout)         :: waterfluxbulk_inst
    type(wateratm2lndbulk_type)            , intent(inout)         :: wateratm2lndbulk_inst
    type(ch4_type)                         , intent(inout)         :: ch4_inst
    class(ozone_base_type)                 , intent(inout)         :: ozone_inst
    type(photosyns_type)                   , intent(inout)         :: photosyns_inst
    type(humanindex_type)                  , intent(inout)         :: humanindex_inst
    class(soil_water_retention_curve_type) , intent(in)            :: soil_water_retention_curve
    real(r8), intent(in) :: downreg_patch(bounds%begp:) ! fractional reduction in GPP due to N limitation (dimensionless)
    real(r8), intent(in) :: leafn_patch(bounds%begp:)   ! leaf N (gN/m2)
    real(r8), intent(inout) :: froot_carbon(bounds%begp:)  ! fine root biomass (gC/m2)
    real(r8), intent(inout) :: croot_carbon(bounds%begp:)  ! live coarse root biomass (gC/m2)
    !
    ! !LOCAL VARIABLES:
    real(r8), pointer   :: bsun(:)          ! sunlit canopy transpiration wetness factor (0 to 1)
    real(r8), pointer   :: bsha(:)          ! shaded canopy transpiration wetness factor (0 to 1)
    real(r8), parameter :: btran0 = 0.0_r8  ! initial value
    real(r8), parameter :: zii = 1000.0_r8  ! convective boundary layer height [m]
    real(r8), parameter :: beta = 1.0_r8    ! coefficient of conective velocity [-]
    real(r8), parameter :: delmax = 1.0_r8  ! maxchange in  leaf temperature [K]
    real(r8), parameter :: dlemin = 0.1_r8  ! max limit for energy flux convergence [w/m2]
    real(r8), parameter :: dtmin = 0.01_r8  ! max limit for temperature convergence [K]
    integer , parameter :: itmin = 2        ! minimum number of iteration [-]

    !added by K.Sakaguchi for stability formulation
    real(r8), parameter :: ria  = 0.5_r8             ! free parameter for stable formulation (currently = 0.5, "gamma" in Sakaguchi&Zeng,2008)
    real(r8) :: dtime                                ! land model time step (sec)
    real(r8) :: zldis(bounds%begp:bounds%endp)       ! reference height "minus" zero displacement height [m]
    real(r8) :: wc                                   ! convective velocity [m/s]
    real(r8) :: dth(bounds%begp:bounds%endp)         ! diff of virtual temp. between ref. height and surface
    real(r8) :: dthv(bounds%begp:bounds%endp)        ! diff of vir. poten. temp. between ref. height and surface
    real(r8) :: dqh(bounds%begp:bounds%endp)         ! diff of humidity between ref. height and surface
    real(r8) :: ur(bounds%begp:bounds%endp)          ! wind speed at reference height [m/s]
    real(r8) :: temp1(bounds%begp:bounds%endp)       ! relation for potential temperature profile
    real(r8) :: temp12m(bounds%begp:bounds%endp)     ! relation for potential temperature profile applied at 2-m
    real(r8) :: temp2(bounds%begp:bounds%endp)       ! relation for specific humidity profile
    real(r8) :: temp22m(bounds%begp:bounds%endp)     ! relation for specific humidity profile applied at 2-m
    real(r8) :: tstar                                ! temperature scaling parameter
    real(r8) :: qstar                                ! moisture scaling parameter
    real(r8) :: thvstar                              ! virtual potential temperature scaling parameter
    real(r8) :: rpp                                  ! fraction of potential evaporation from leaf [-]
    real(r8) :: rppdry                               ! fraction of potential evaporation through transp [-]
    real(r8) :: cf                                   ! heat transfer coefficient from leaves [-]
    real(r8) :: rb(bounds%begp:bounds%endp)          ! leaf boundary layer resistance [s/m]
    real(r8) :: rah(bounds%begp:bounds%endp,2)       ! thermal resistance [s/m]  (air, ground)
    real(r8) :: raw(bounds%begp:bounds%endp,2)       ! moisture resistance [s/m] (air, ground)
    real(r8) :: wta                                  ! heat conductance for air [m/s]
    real(r8) :: wtg(bounds%begp:bounds%endp)         ! heat conductance for ground [m/s]
    real(r8) :: wtl                                  ! heat conductance for leaf [m/s]
    real(r8) :: wtstem                               ! heat conductance for stem [m/s]
    real(r8) :: wta0(bounds%begp:bounds%endp)        ! normalized heat conductance for air [-]
    real(r8) :: wtl0(bounds%begp:bounds%endp)        ! normalized heat conductance for leaf [-]
    real(r8) :: wtg0                                 ! normalized heat conductance for ground [-]
    real(r8) :: wtstem0(bounds%begp:bounds%endp)     ! normalized heat conductance for stem [-]
    real(r8) :: wtal(bounds%begp:bounds%endp)        ! normalized heat conductance for air and leaf [-]
    real(r8) :: wtga(bounds%begp:bounds%endp)        ! normalized heat cond. for air and ground  [-]
    real(r8) :: wtaq                                 ! latent heat conductance for air [m/s]
    real(r8) :: wtlq                                 ! latent heat conductance for leaf [m/s]
    real(r8) :: wtgq(bounds%begp:bounds%endp)        ! latent heat conductance for ground [m/s]
    real(r8) :: wtaq0(bounds%begp:bounds%endp)       ! normalized latent heat conductance for air [-]
    real(r8) :: wtlq0(bounds%begp:bounds%endp)       ! normalized latent heat conductance for leaf [-]
    real(r8) :: wtgq0                                ! normalized heat conductance for ground [-]
    real(r8) :: wtalq(bounds%begp:bounds%endp)       ! normalized latent heat cond. for air and leaf [-]
    real(r8) :: wtgaq                                ! normalized latent heat cond. for air and ground [-]
    real(r8) :: el(bounds%begp:bounds%endp)          ! vapor pressure on leaf surface [pa]
    real(r8) :: qsatl(bounds%begp:bounds%endp)       ! leaf specific humidity [kg/kg]
    real(r8) :: qsatldT(bounds%begp:bounds%endp)     ! derivative of "qsatl" on "t_veg"
    real(r8) :: e_ref2m                              ! 2 m height surface saturated vapor pressure [Pa]
    real(r8) :: qsat_ref2m                           ! 2 m height surface saturated specific humidity [kg/kg]
    real(r8) :: gs                                   ! canopy conductance for iwue cal [molH2O/m2ground/s]
    real(r8) :: air(bounds%begp:bounds%endp)         ! atmos. radiation temporay set
    real(r8) :: bir(bounds%begp:bounds%endp)         ! atmos. radiation temporay set
    real(r8) :: cir(bounds%begp:bounds%endp)         ! atmos. radiation temporay set
    real(r8) :: dc1,dc2                              ! derivative of energy flux [W/m2/K]
    real(r8) :: delt                                 ! temporary
    real(r8) :: delq(bounds%begp:bounds%endp)        ! temporary
    real(r8) :: del(bounds%begp:bounds%endp)         ! absolute change in leaf temp in current iteration [K]
    real(r8) :: del2(bounds%begp:bounds%endp)        ! change in leaf temperature in previous iteration [K]
    real(r8) :: dele(bounds%begp:bounds%endp)        ! change in latent heat flux from leaf [K]
    real(r8) :: dels                                 ! change in leaf temperature in current iteration [K]
    real(r8) :: det(bounds%begp:bounds%endp)         ! maximum leaf temp. change in two consecutive iter [K]
    real(r8) :: efeb(bounds%begp:bounds%endp)        ! latent heat flux from leaf (previous iter) [mm/s]
    real(r8) :: efeold                               ! latent heat flux from leaf (previous iter) [mm/s]
    real(r8) :: efpot                                ! potential latent energy flux [kg/m2/s]
    real(r8) :: efe(bounds%begp:bounds%endp)         ! water flux from leaf [mm/s]
    real(r8) :: efsh                                 ! sensible heat from leaf [mm/s]
    real(r8) :: obuold(bounds%begp:bounds%endp)      ! monin-obukhov length from previous iteration
    real(r8) :: tlbef(bounds%begp:bounds%endp)       ! leaf temperature from previous iteration [K]
    real(r8) :: tl_ini(bounds%begp:bounds%endp)      ! leaf temperature from beginning of time step [K]
    real(r8) :: ts_ini(bounds%begp:bounds%endp)      ! stem temperature from beginning of time step [K]
    real(r8) :: ecidif                               ! excess energies [W/m2]
    real(r8) :: err(bounds%begp:bounds%endp)         ! balance error
    real(r8) :: erre                                 ! balance error
    real(r8) :: co2(bounds%begp:bounds%endp)         ! atmospheric co2 partial pressure (pa)
    real(r8) :: c13o2(bounds%begp:bounds%endp)       ! atmospheric c13o2 partial pressure (pa)
    real(r8) :: o2(bounds%begp:bounds%endp)          ! atmospheric o2 partial pressure (pa)
    real(r8) :: svpts(bounds%begp:bounds%endp)       ! saturation vapor pressure at t_veg (pa)
    real(r8) :: eah(bounds%begp:bounds%endp)         ! canopy air vapor pressure (pa)
    real(r8) :: s_node                               ! vol_liq/eff_porosity
    real(r8) :: smp_node                             ! matrix potential
    real(r8) :: smp_node_lf                          ! F. Li and S. Levis
    real(r8) :: vol_liq                              ! partial volume of liquid water in layer
    integer  :: itlef                                ! counter for leaf temperature iteration [-]
    integer  :: nmozsgn(bounds%begp:bounds%endp)     ! number of times stability changes sign
    real(r8) :: w                                    ! exp(-LSAI)
    real(r8) :: csoilcn                              ! interpolated csoilc for less than dense canopies
    real(r8) :: fm(bounds%begp:bounds%endp)          ! needed for BGC only to diagnose 10m wind speed
    real(r8) :: wtshi                                ! sensible heat resistance for air, grnd and leaf [-]
    real(r8) :: wtsqi                                ! latent heat resistance for air, grnd and leaf [-]
    integer  :: j                                    ! soil/snow level index
    integer  :: p                                    ! patch index
    integer  :: c                                    ! column index
    integer  :: l                                    ! landunit index
    integer  :: g                                    ! gridcell index
    integer  :: fn                                   ! number of values in vegetated patch filter
    integer  :: filterp(bounds%endp-bounds%begp+1)   ! vegetated patch filter
    integer  :: fnorig                               ! number of values in patch filter copy
    integer  :: fporig(bounds%endp-bounds%begp+1)    ! temporary filter
    integer  :: fnold                                ! temporary copy of patch count
    integer  :: f                                    ! filter index
    logical  :: found                                ! error flag for canopy above forcing hgt
    integer  :: index                                ! patch index for error
    real(r8) :: egvf                                 ! effective green vegetation fraction
    real(r8) :: lt                                   ! elai+esai
    real(r8) :: ri                                   ! stability parameter for under canopy air (unitless)
    real(r8) :: csoilb                               ! turbulent transfer coefficient over bare soil (unitless)
    real(r8) :: ricsoilc                             ! modified transfer coefficient under dense canopy (unitless)
    real(r8) :: snow_depth_c                         ! critical snow depth to cover plant litter (m)
    real(r8) :: rdl                                  ! dry litter layer resistance for water vapor  (s/m)
    real(r8) :: elai_dl                              ! exposed (dry) plant litter area index
    real(r8) :: fsno_dl                              ! effective snow cover over plant litter
    real(r8) :: dayl_factor(bounds%begp:bounds%endp) ! scalar (0-1) for daylength effect on Vcmax
    ! If no unfrozen layers, put all in the top layer.
    real(r8) :: rootsum(bounds%begp:bounds%endp)
    real(r8) :: delt_snow
    real(r8) :: delt_soil
    real(r8) :: delt_h2osfc
    real(r8) :: lw_grnd
    real(r8) :: delq_snow
    real(r8) :: delq_soil
    real(r8) :: delq_h2osfc
    real(r8) :: dt_veg(bounds%begp:bounds%endp)          ! change in t_veg, last iteration (Kelvin)                              
    integer  :: jtop(bounds%begc:bounds%endc)            ! lbning
    integer  :: filterc_tmp(bounds%endp-bounds%begp+1)   ! temporary variable
    integer  :: ft                                       ! plant functional type index
    real(r8) :: h2ocan                                   ! total canopy water (mm H2O)
    real(r8) :: dt_veg_temp(bounds%begp:bounds%endp)
    integer, parameter :: iv=1                           ! index for first canopy layer (iwue calculation)
    logical  :: is_end_day                               ! is end of current day
    real(r8) :: dbh(bounds%begp:bounds%endp)             ! diameter at breast height of vegetation
    real(r8) :: cp_leaf(bounds%begp:bounds%endp)         ! heat capacity of leaves
    real(r8) :: cp_stem(bounds%begp:bounds%endp)         ! heat capacity of stems
    real(r8) :: rstem(bounds%begp:bounds%endp)           ! stem resistance to heat transfer
    real(r8) :: dt_stem(bounds%begp:bounds%endp)         ! change in stem temperature
    real(r8) :: frac_rad_abs_by_stem(bounds%begp:bounds%endp)     ! fraction of incoming radiation absorbed by stems
    real(r8) :: lw_stem(bounds%begp:bounds%endp)         ! internal longwave stem
    real(r8) :: lw_leaf(bounds%begp:bounds%endp)         ! internal longwave leaf
    real(r8) :: sa_stem(bounds%begp:bounds%endp)         ! surface area stem m2/m2_ground
    real(r8) :: sa_leaf(bounds%begp:bounds%endp)         ! surface area leaf m2/m2_ground
    real(r8) :: sa_internal(bounds%begp:bounds%endp)     ! min(sa_stem,sa_leaf)
    real(r8) :: uuc(bounds%begp:bounds%endp)             ! undercanopy windspeed
    real(r8) :: carea_stem                               ! cross-sectional area of stem
    real(r8) :: dlrad_leaf                               ! Downward longwave radition from leaf

    ! Indices for raw and rah
    integer, parameter :: above_canopy = 1         ! Above canopy
    integer, parameter :: below_canopy = 2         ! Below canopy
    ! Biomass heat storage tuning parameters
    ! These parameters can be used to account for differences
    ! in vegetation shape.
    real(r8), parameter :: k_vert     = 0.1_r8         !vertical distribution of stem
    real(r8), parameter :: k_cyl_vol  = 1.0_r8         !departure from cylindrical volume
    real(r8), parameter :: k_cyl_area = 1.0_r8         !departure from cylindrical area
    real(r8), parameter :: k_internal = 0.0_r8         !self-absorbtion of leaf/stem longwave
    real(r8), parameter :: min_stem_diameter = 0.05_r8 !minimum stem diameter for which to calculate stem interactions

    integer :: dummy_to_make_pgi_happy
    !------------------------------------------------------------------------------

    SHR_ASSERT_ALL_FL((ubound(downreg_patch) == (/bounds%endp/)), sourcefile, __LINE__)
    SHR_ASSERT_ALL_FL((ubound(leafn_patch) == (/bounds%endp/)), sourcefile, __LINE__)

    associate(                                                                    & 
         t_stem                 => temperature_inst%t_stem_patch                , & ! Output: [real(r8) (:)   ]  stem temperature (Kelvin)
         dhsdt_canopy           => energyflux_inst%dhsdt_canopy_patch           , & ! Output: [real(r8) (:)   ]  change in heat storage of stem (W/m**2) [+ to atm]
         soilresis              => soilstate_inst%soilresis_col                 , & ! Input:  [real(r8) (:)   ]  soil evaporative resistance
         snl                    => col%snl                                      , & ! Input:  [integer  (:)   ]  number of snow layers
         dayl                   => grc%dayl                                     , & ! Input:  [real(r8) (:)   ]  daylength (s)
         max_dayl               => grc%max_dayl                                 , & ! Input:  [real(r8) (:)   ]  maximum daylength for this grid cell (s)
         is_tree                => pftcon%is_tree                               , & ! Input:  tree patch or not
         is_shrub               => pftcon%is_shrub                              , & ! Input:  shrub patch or not
         dleaf                  => pftcon%dleaf                                 , & ! Input:  characteristic leaf dimension (m)
         dbh_param              => pftcon%dbh                                   , & ! Input:  diameter at brest height (m)
         slatop                 => pftcon%slatop                                , & ! SLA at top of canopy [m^2/gC]
         fbw                    => pftcon%fbw                                   , & ! Input:  fraction of biomass that is water
         nstem                  => pftcon%nstem                                 , & ! Input:  stem number density (#ind/m2)
         rstem_per_dbh          => pftcon%rstem_per_dbh                         , & ! Input:  stem resistance per stem diameter (s/m**2)
         wood_density           => pftcon%wood_density                          , & ! Input:  dry wood density (kg/m3)

         forc_lwrad             => atm2lnd_inst%forc_lwrad_downscaled_col       , & ! Input:  [real(r8) (:)   ]  downward infrared (longwave) radiation (W/m**2)                       
         forc_q                 => wateratm2lndbulk_inst%forc_q_downscaled_col  , & ! Input:  [real(r8) (:)   ]  atmospheric specific humidity (kg/kg)
         forc_pbot              => atm2lnd_inst%forc_pbot_downscaled_col        , & ! Input:  [real(r8) (:)   ]  atmospheric pressure (Pa)                                             
         forc_th                => atm2lnd_inst%forc_th_downscaled_col          , & ! Input:  [real(r8) (:)   ]  atmospheric potential temperature (Kelvin)                            
         forc_rho               => atm2lnd_inst%forc_rho_downscaled_col         , & ! Input:  [real(r8) (:)   ]  density (kg/m**3)                                                     
         forc_t                 => atm2lnd_inst%forc_t_downscaled_col           , & ! Input:  [real(r8) (:)   ]  atmospheric temperature (Kelvin)                                      
         forc_u                 => atm2lnd_inst%forc_u_grc                      , & ! Input:  [real(r8) (:)   ]  atmospheric wind speed in east direction (m/s)                        
         forc_v                 => atm2lnd_inst%forc_v_grc                      , & ! Input:  [real(r8) (:)   ]  atmospheric wind speed in north direction (m/s)                       
         forc_pco2              => atm2lnd_inst%forc_pco2_grc                   , & ! Input:  [real(r8) (:)   ]  partial pressure co2 (Pa)                                             
         forc_pc13o2            => atm2lnd_inst%forc_pc13o2_grc                 , & ! Input:  [real(r8) (:)   ]  partial pressure c13o2 (Pa)                                           
         forc_po2               => atm2lnd_inst%forc_po2_grc                    , & ! Input:  [real(r8) (:)   ]  partial pressure o2 (Pa)                                              

         tc_ref2m               => humanindex_inst%tc_ref2m_patch               , & ! Output: [real(r8) (:)   ]  2 m height surface air temperature (C)
         vap_ref2m              => humanindex_inst%vap_ref2m_patch              , & ! Output: [real(r8) (:)   ]  2 m height vapor pressure (Pa)
         appar_temp_ref2m       => humanindex_inst%appar_temp_ref2m_patch       , & ! Output: [real(r8) (:)   ]  2 m apparent temperature (C)
         appar_temp_ref2m_r     => humanindex_inst%appar_temp_ref2m_r_patch     , & ! Output: [real(r8) (:)   ]  Rural 2 m apparent temperature (C)
         swbgt_ref2m            => humanindex_inst%swbgt_ref2m_patch            , & ! Output: [real(r8) (:)   ]  2 m Simplified Wetbulb Globe temperature (C)
         swbgt_ref2m_r          => humanindex_inst%swbgt_ref2m_r_patch          , & ! Output: [real(r8) (:)   ]  Rural 2 m Simplified Wetbulb Globe temperature (C)
         humidex_ref2m          => humanindex_inst%humidex_ref2m_patch          , & ! Output: [real(r8) (:)   ]  2 m Humidex (C)
         humidex_ref2m_r        => humanindex_inst%humidex_ref2m_r_patch        , & ! Output: [real(r8) (:)   ]  Rural 2 m Humidex (C)
         wbt_ref2m              => humanindex_inst%wbt_ref2m_patch              , & ! Output: [real(r8) (:)   ]  2 m Stull Wet Bulb temperature (C)
         wbt_ref2m_r            => humanindex_inst%wbt_ref2m_r_patch            , & ! Output: [real(r8) (:)   ]  Rural 2 m Stull Wet Bulb temperature (C)
         wb_ref2m               => humanindex_inst%wb_ref2m_patch               , & ! Output: [real(r8) (:)   ]  2 m Wet Bulb temperature (C)
         wb_ref2m_r             => humanindex_inst%wb_ref2m_r_patch             , & ! Output: [real(r8) (:)   ]  Rural 2 m Wet Bulb temperature (C)
         teq_ref2m              => humanindex_inst%teq_ref2m_patch              , & ! Output: [real(r8) (:)   ]  2 m height Equivalent temperature (K)
         teq_ref2m_r            => humanindex_inst%teq_ref2m_r_patch            , & ! Output: [real(r8) (:)   ]  Rural 2 m Equivalent temperature (K)
         ept_ref2m              => humanindex_inst%ept_ref2m_patch              , & ! Output: [real(r8) (:)   ]  2 m height Equivalent Potential temperature (K)
         ept_ref2m_r            => humanindex_inst%ept_ref2m_r_patch            , & ! Output: [real(r8) (:)   ]  Rural 2 m height Equivalent Potential temperature (K)
         discomf_index_ref2m    => humanindex_inst%discomf_index_ref2m_patch    , & ! Output: [real(r8) (:)   ]  2 m Discomfort Index temperature (C)
         discomf_index_ref2m_r  => humanindex_inst%discomf_index_ref2m_r_patch  , & ! Output: [real(r8) (:)   ]  Rural 2 m Discomfort Index temperature (C)
         discomf_index_ref2mS   => humanindex_inst%discomf_index_ref2mS_patch   , & ! Output: [real(r8) (:)   ]  2 m height Discomfort Index Stull temperature (C)
         discomf_index_ref2mS_r => humanindex_inst%discomf_index_ref2mS_r_patch , & ! Output: [real(r8) (:)   ]  Rural 2 m Discomfort Index Stull temperature (K)
         nws_hi_ref2m           => humanindex_inst%nws_hi_ref2m_patch           , & ! Output: [real(r8) (:)   ]  2 m NWS Heat Index (C)
         nws_hi_ref2m_r         => humanindex_inst%nws_hi_ref2m_r_patch         , & ! Output: [real(r8) (:)   ]  Rural 2 m NWS Heat Index (C)
         thip_ref2m             => humanindex_inst%thip_ref2m_patch             , & ! Output: [real(r8) (:)   ]  2 m Temperature Humidity Index Physiology (C)
         thip_ref2m_r           => humanindex_inst%thip_ref2m_r_patch           , & ! Output: [real(r8) (:)   ]  Rural 2 m Temperature Humidity Index Physiology (C)
         thic_ref2m             => humanindex_inst%thic_ref2m_patch             , & ! Output: [real(r8) (:)   ]  2 m Temperature Humidity Index Comfort (C)
         thic_ref2m_r           => humanindex_inst%thic_ref2m_r_patch           , & ! Output: [real(r8) (:)   ]  Rural 2 m Temperature Humidity Index Comfort (C)
         swmp65_ref2m           => humanindex_inst%swmp65_ref2m_patch           , & ! Output: [real(r8) (:)   ]  2 m Swamp Cooler temperature 65% effi (C)
         swmp65_ref2m_r         => humanindex_inst%swmp65_ref2m_r_patch         , & ! Output: [real(r8) (:)   ]  Rural 2 m Swamp Cooler temperature 65% effi (C)
         swmp80_ref2m           => humanindex_inst%swmp80_ref2m_patch           , & ! Output: [real(r8) (:)   ]  2 m Swamp Cooler temperature 80% effi (C)
         swmp80_ref2m_r         => humanindex_inst%swmp80_ref2m_r_patch         , & ! Output: [real(r8) (:)   ]  Rural 2 m Swamp Cooler temperature 80% effi (C)

         sabv                   => solarabs_inst%sabv_patch                     , & ! Input:  [real(r8) (:)   ]  solar radiation absorbed by vegetation (W/m**2)                       
         par_z_sun              => solarabs_inst%parsun_z_patch                 , & ! Input:  [real(r8) (:,:) ]  par absorbed per unit lai for canopy layer (w/m**2)

         frac_veg_nosno         => canopystate_inst%frac_veg_nosno_patch        , & ! Input:  [integer  (:)   ]  fraction of vegetation not covered by snow (0 OR 1) [-]
         elai                   => canopystate_inst%elai_patch                  , & ! Input:  [real(r8) (:)   ]  one-sided leaf area index with burying by snow                        
         esai                   => canopystate_inst%esai_patch                  , & ! Input:  [real(r8) (:)   ]  one-sided stem area index with burying by snow                        
         laisun                 => canopystate_inst%laisun_patch                , & ! Input:  [real(r8) (:)   ]  sunlit leaf area                                                      
         laisha                 => canopystate_inst%laisha_patch                , & ! Input:  [real(r8) (:)   ]  shaded leaf area                                                      
         displa                 => canopystate_inst%displa_patch                , & ! Input:  [real(r8) (:)   ]  displacement height (m)                                               
         stem_biomass           => canopystate_inst%stem_biomass_patch          , & ! Output: [real(r8) (:)   ]  Aboveground stem biomass  (kg/m**2)
         leaf_biomass           => canopystate_inst%leaf_biomass_patch          , & ! Output: [real(r8) (:)   ]  Aboveground leaf biomass  (kg/m**2)
         htop                   => canopystate_inst%htop_patch                  , & ! Input:  [real(r8) (:)   ]  canopy top(m)                                                         
         dleaf_patch            => canopystate_inst%dleaf_patch                 , & ! Output: [real(r8) (:)   ]  mean leaf diameter for this patch/pft
         
         watsat                 => soilstate_inst%watsat_col                    , & ! Input:  [real(r8) (:,:) ]  volumetric soil water at saturation (porosity)   (constant)                     
         watdry                 => soilstate_inst%watdry_col                    , & ! Input:  [real(r8) (:,:) ]  btran parameter for btran=0                      (constant)                                        
         watopt                 => soilstate_inst%watopt_col                    , & ! Input:  [real(r8) (:,:) ]  btran parameter for btran=1                      (constant)                                      
         eff_porosity           => soilstate_inst%eff_porosity_col              , & ! Output: [real(r8) (:,:) ]  effective soil porosity
         soilbeta               => soilstate_inst%soilbeta_col                  , & ! Input:  [real(r8) (:)   ]  soil wetness relative to field capacity                               

         u10_clm                => frictionvel_inst%u10_clm_patch               , & ! Input:  [real(r8) (:)   ]  10 m height winds (m/s)
         forc_hgt_u_patch       => frictionvel_inst%forc_hgt_u_patch            , & ! Input:  [real(r8) (:)   ]  observational height of wind at patch level [m]                          
         z0mg                   => frictionvel_inst%z0mg_col                    , & ! Input:  [real(r8) (:)   ]  roughness length of ground, momentum [m]                              
         zetamax                => frictionvel_inst%zetamaxstable               , & ! Input:  [real(r8)       ]  max zeta value under stable conditions
         ram1                   => frictionvel_inst%ram1_patch                  , & ! Output: [real(r8) (:)   ]  aerodynamical resistance (s/m)                                        
         z0mv                   => frictionvel_inst%z0mv_patch                  , & ! Output: [real(r8) (:)   ]  roughness length over vegetation, momentum [m]                        
         z0hv                   => frictionvel_inst%z0hv_patch                  , & ! Output: [real(r8) (:)   ]  roughness length over vegetation, sensible heat [m]                   
         z0qv                   => frictionvel_inst%z0qv_patch                  , & ! Output: [real(r8) (:)   ]  roughness length over vegetation, latent heat [m]                     
         rb1                    => frictionvel_inst%rb1_patch                   , & ! Output: [real(r8) (:)   ]  boundary layer resistance (s/m)                                       

         t_h2osfc               => temperature_inst%t_h2osfc_col                , & ! Input:  [real(r8) (:)   ]  surface water temperature                                             
         t_soisno               => temperature_inst%t_soisno_col                , & ! Input:  [real(r8) (:,:) ]  soil temperature (Kelvin)                                           
         t_grnd                 => temperature_inst%t_grnd_col                  , & ! Input:  [real(r8) (:)   ]  ground surface temperature [K]                                        
         thv                    => temperature_inst%thv_col                     , & ! Input:  [real(r8) (:)   ]  virtual potential temperature (kelvin)                                
         thm                    => temperature_inst%thm_patch                   , & ! Input:  [real(r8) (:)   ]  intermediate variable (forc_t+0.0098*forc_hgt_t_patch)                  
         emv                    => temperature_inst%emv_patch                   , & ! Input:  [real(r8) (:)   ]  vegetation emissivity                                                     
         emg                    => temperature_inst%emg_col                     , & ! Input:  [real(r8) (:)   ]  vegetation emissivity                                                 
         t_veg                  => temperature_inst%t_veg_patch                 , & ! Output: [real(r8) (:)   ]  vegetation temperature (Kelvin)                                       
         t_ref2m                => temperature_inst%t_ref2m_patch               , & ! Output: [real(r8) (:)   ]  2 m height surface air temperature (Kelvin)                           
         t_ref2m_r              => temperature_inst%t_ref2m_r_patch             , & ! Output: [real(r8) (:)   ]  Rural 2 m height surface air temperature (Kelvin)                     
         t_skin_patch           => temperature_inst%t_skin_patch                , & ! Output: [real(r8) (:)   ]  patch skin temperature (K)  

         frac_h2osfc            => waterdiagnosticbulk_inst%frac_h2osfc_col              , & ! Input:  [real(r8) (:)   ]  fraction of surface water                                             
         fwet                   => waterdiagnosticbulk_inst%fwet_patch                   , & ! Input:  [real(r8) (:)   ]  fraction of canopy that is wet (0 to 1)                               
         fdry                   => waterdiagnosticbulk_inst%fdry_patch                   , & ! Input:  [real(r8) (:)   ]  fraction of foliage that is green and dry [-]                         
         frac_sno               => waterdiagnosticbulk_inst%frac_sno_eff_col             , & ! Input:  [real(r8) (:)   ]  fraction of ground covered by snow (0 to 1)                           
         snow_depth             => waterdiagnosticbulk_inst%snow_depth_col               , & ! Input:  [real(r8) (:)   ]  snow height (m)                                                       
         qg_snow                => waterdiagnosticbulk_inst%qg_snow_col                  , & ! Input:  [real(r8) (:)   ]  specific humidity at snow surface [kg/kg]                             
         qg_soil                => waterdiagnosticbulk_inst%qg_soil_col                  , & ! Input:  [real(r8) (:)   ]  specific humidity at soil surface [kg/kg]                             
         qg_h2osfc              => waterdiagnosticbulk_inst%qg_h2osfc_col                , & ! Input:  [real(r8) (:)   ]  specific humidity at h2osfc surface [kg/kg]                           
         qg                     => waterdiagnosticbulk_inst%qg_col                       , & ! Input:  [real(r8) (:)   ]  specific humidity at ground surface [kg/kg]                           
         dqgdT                  => waterdiagnosticbulk_inst%dqgdT_col                    , & ! Input:  [real(r8) (:)   ]  temperature derivative of "qg"                                        

         h2osoi_ice             => waterstatebulk_inst%h2osoi_ice_col               , & ! Input:  [real(r8) (:,:) ]  ice lens (kg/m2)                                                    
         h2osoi_vol             => waterstatebulk_inst%h2osoi_vol_col               , & ! Input:  [real(r8) (:,:) ]  volumetric soil water (0<=h2osoi_vol<=watsat) [m3/m3] by F. Li and S. Levis
         h2osoi_liq             => waterstatebulk_inst%h2osoi_liq_col               , & ! Input:  [real(r8) (:,:) ]  liquid water (kg/m2)                                                
         h2osoi_liqvol          => waterdiagnosticbulk_inst%h2osoi_liqvol_col            , & ! Output: [real(r8) (:,:) ]  volumetric liquid water (v/v) 
         snocan                 => waterstatebulk_inst%snocan_patch                 , & ! Output: [real(r8) (:)   ]  canopy snow (mm H2O)                                                 
         liqcan                 => waterstatebulk_inst%liqcan_patch                 , & ! Output: [real(r8) (:)   ]  canopy liquid (mm H2O)                                                 

         q_ref2m                => waterdiagnosticbulk_inst%q_ref2m_patch                , & ! Output: [real(r8) (:)   ]  2 m height surface specific humidity (kg/kg)                          
         rh_ref2m_r             => waterdiagnosticbulk_inst%rh_ref2m_r_patch             , & ! Output: [real(r8) (:)   ]  Rural 2 m height surface relative humidity (%)                        
         rh_ref2m               => waterdiagnosticbulk_inst%rh_ref2m_patch               , & ! Output: [real(r8) (:)   ]  2 m height surface relative humidity (%)                              
         rhaf                   => waterdiagnosticbulk_inst%rh_af_patch                  , & ! Output: [real(r8) (:)   ]  fractional humidity of canopy air [dimensionless]                     
         vpd_ref2m              => waterdiagnosticbulk_inst%vpd_ref2m_patch              , & ! Output: [real(r8) (:)   ]  2 m height surface vapor pressure deficit (Pa)
         iwue_ln                => waterdiagnosticbulk_inst%iwue_ln_patch                , & ! Output: [real(r8) (:)   ]  local noon ecosystem-scale inherent water use efficiency (gC kgH2O-1 hPa)

         qflx_tran_veg          => waterfluxbulk_inst%qflx_tran_veg_patch           , & ! Output: [real(r8) (:)   ]  vegetation transpiration (mm H2O/s) (+ = to atm)                      
         qflx_evap_veg          => waterfluxbulk_inst%qflx_evap_veg_patch           , & ! Output: [real(r8) (:)   ]  vegetation evaporation (mm H2O/s) (+ = to atm)                        
         qflx_evap_soi          => waterfluxbulk_inst%qflx_evap_soi_patch           , & ! Output: [real(r8) (:)   ]  soil evaporation (mm H2O/s) (+ = to atm)                              
         qflx_ev_snow           => waterfluxbulk_inst%qflx_ev_snow_patch            , & ! Output: [real(r8) (:)   ]  evaporation flux from snow (mm H2O/s) [+ to atm]                        
         qflx_ev_soil           => waterfluxbulk_inst%qflx_ev_soil_patch            , & ! Output: [real(r8) (:)   ]  evaporation flux from soil (mm H2O/s) [+ to atm]                        
         qflx_ev_h2osfc         => waterfluxbulk_inst%qflx_ev_h2osfc_patch          , & ! Output: [real(r8) (:)   ]  evaporation flux from h2osfc (mm H2O/s) [+ to atm]                      
         gs_mol_sun             => photosyns_inst%gs_mol_sun_patch              , & ! Input: [real(r8) (:)   ]  patch sunlit leaf stomatal conductance (umol H2O/m**2/s)
         gs_mol_sha             => photosyns_inst%gs_mol_sha_patch              , & ! Input: [real(r8) (:)   ]  patch shaded leaf stomatal conductance (umol H2O/m**2/s)
         rssun                  => photosyns_inst%rssun_patch                   , & ! Output: [real(r8) (:)   ]  leaf sunlit stomatal resistance (s/m) (output from Photosynthesis)
         rssha                  => photosyns_inst%rssha_patch                   , & ! Output: [real(r8) (:)   ]  leaf shaded stomatal resistance (s/m) (output from Photosynthesis)
         fpsn                   => photosyns_inst%fpsn_patch                    , & ! Input:  [real(r8) (:)   ]  photosynthesis (umol CO2 /m**2 /s)

         grnd_ch4_cond          => ch4_inst%grnd_ch4_cond_patch                 , & ! Output: [real(r8) (:)   ]  tracer conductance for boundary layer [m/s] 

         htvp                   => energyflux_inst%htvp_col                     , & ! Input:  [real(r8) (:)   ]  latent heat of evaporation (/sublimation) [J/kg] (constant)                      
         btran                  => energyflux_inst%btran_patch                  , & ! Output: [real(r8) (:)   ]  transpiration wetness factor (0 to 1)                                 
         rresis                 => energyflux_inst%rresis_patch                 , & ! Output: [real(r8) (:,:) ]  root resistance by layer (0-1)  (nlevgrnd)                          
         taux                   => energyflux_inst%taux_patch                   , & ! Output: [real(r8) (:)   ]  wind (shear) stress: e-w (kg/m/s**2)                                  
         tauy                   => energyflux_inst%tauy_patch                   , & ! Output: [real(r8) (:)   ]  wind (shear) stress: n-s (kg/m/s**2)                                  
         canopy_cond            => energyflux_inst%canopy_cond_patch            , & ! Output: [real(r8) (:)   ]  tracer conductance for canopy [m/s] 
         cgrnds                 => energyflux_inst%cgrnds_patch                 , & ! Output: [real(r8) (:)   ]  deriv. of soil sensible heat flux wrt soil temp [w/m2/k]              
         cgrndl                 => energyflux_inst%cgrndl_patch                 , & ! Output: [real(r8) (:)   ]  deriv. of soil latent heat flux wrt soil temp [w/m**2/k]              
         dlrad                  => energyflux_inst%dlrad_patch                  , & ! Output: [real(r8) (:)   ]  downward longwave radiation below the canopy [W/m2]                   
         ulrad                  => energyflux_inst%ulrad_patch                  , & ! Output: [real(r8) (:)   ]  upward longwave radiation above the canopy [W/m2]                     
         cgrnd                  => energyflux_inst%cgrnd_patch                  , & ! Output: [real(r8) (:)   ]  deriv. of soil energy flux wrt to soil temp [w/m2/k]                  
         eflx_sh_snow           => energyflux_inst%eflx_sh_snow_patch           , & ! Output: [real(r8) (:)   ]  sensible heat flux from snow (W/m**2) [+ to atm]                      
         eflx_sh_h2osfc         => energyflux_inst%eflx_sh_h2osfc_patch         , & ! Output: [real(r8) (:)   ]  sensible heat flux from soil (W/m**2) [+ to atm]                      
         eflx_sh_soil           => energyflux_inst%eflx_sh_soil_patch           , & ! Output: [real(r8) (:)   ]  sensible heat flux from soil (W/m**2) [+ to atm]                      
         eflx_sh_stem           => energyflux_inst%eflx_sh_stem_patch            , & ! Output: [real(r8) (:)   ]  sensible heat flux from stems (W/m**2) [+ to atm]
         eflx_sh_veg            => energyflux_inst%eflx_sh_veg_patch            , & ! Output: [real(r8) (:)   ]  sensible heat flux from leaves (W/m**2) [+ to atm]                    
         eflx_sh_grnd           => energyflux_inst%eflx_sh_grnd_patch           , & ! Output: [real(r8) (:)   ]  sensible heat flux from ground (W/m**2) [+ to atm]                    
         rah1                   => frictionvel_inst%rah1_patch                  , & ! Output: [real(r8) (:)   ]  aerodynamical  resistance [s/m]
         rah2                   => frictionvel_inst%rah2_patch                  , & ! Output: [real(r8) (:)   ]  aerodynamical  resistance [s/m]
         raw1                   => frictionvel_inst%raw1_patch                  , & ! Output: [real(r8) (:)   ]  aerodynamical  resistance [s/m]
         raw2                   => frictionvel_inst%raw2_patch                  , & ! Output: [real(r8) (:)   ]  aerodynamical resistance [s/m]
         ustar                  => frictionvel_inst%ustar_patch                 , & ! Output: [real(r8) (:)   ]  friction velocity [m/s]
         um                     => frictionvel_inst%um_patch                    , & ! Output: [real(r8) (:)   ]  wind speed including the stablity effect [m/s]
         uaf                    => frictionvel_inst%uaf_patch                   , & ! Output: [real(r8) (:)   ]  canopy air speed [m/s]
         taf                    => frictionvel_inst%taf_patch                   , & ! Output: [real(r8) (:)   ]  canopy air temperature [K]
         qaf                    => frictionvel_inst%qaf_patch                   , & ! Output: [real(r8) (:)   ]  canopy air humidity [kg/kg]
         obu                    => frictionvel_inst%obu_patch                   , & ! Output: [real(r8) (:)   ]  Monin-Obukhov length [m]
         zeta                   => frictionvel_inst%zeta_patch                  , & ! Output: [real(r8) (:)   ]  dimensionless stability parameter 
         vpd                    => frictionvel_inst%vpd_patch                   , & ! Output: [real(r8) (:)   ]  vapor pressure deficit [Pa]
         num_iter               => frictionvel_inst%num_iter_patch              , & ! Output: [real(r8) (:)   ]  number of iterations

         begp                   => bounds%begp                                  , &
         endp                   => bounds%endp                                  , &
         begg                   => bounds%begg                                  , &
         endg                   => bounds%endg                                    &
         )
      if (use_hydrstress) then
        bsun                    => energyflux_inst%bsun_patch                       ! Output: [real(r8) (:)   ]  sunlit canopy transpiration wetness factor (0 to 1)
        bsha                    => energyflux_inst%bsha_patch                       ! Output: [real(r8) (:)   ]  sunlit canopy transpiration wetness factor (0 to 1)
      end if

      ! Determine step size

      dtime = get_step_size_real()
      is_end_day = is_end_curr_day()

      ! Make a local copy of the exposedvegp filter. With the current implementation,
      ! this is needed because the filter is modified in the iteration loop.
      !
      ! TODO(wjs, 2014-09-24) Determine if this is really needed. I suspect that we could
      ! do away with either this temporary fn/filterp, or the temporary fnorig/fporig,
      ! with one of these simply using the passed-in filter (num_exposedvegp /
      ! filter_exposedvegp)

      fn = num_exposedvegp
      filterp(1:fn) = filter_exposedvegp(1:fn)

      ! -----------------------------------------------------------------
      ! Time step initialization of photosynthesis variables
      ! -----------------------------------------------------------------

      call photosyns_inst%TimeStepInit(bounds)


      ! -----------------------------------------------------------------
      ! Prep some IO variables and some checks on patch pointers if FATES
      ! is running. 
      ! Filter explanation: The patch filter in this routine identifies all
      ! non-lake, non-urban patches that are not covered by ice. The
      ! filter is set over a few steps:
      !
      ! 1a) for CN: 
      !             clm_drv() -> 
      !             bgc_vegetation_inst%EcosystemDynamicsPostDrainage() ->
      !             CNVegStructUpdate()
      !    if(elai(p)+esai(p)>0) frac_veg_nosno_alb(p) = 1
      !    
      ! 1b) for FATES:
      !              clm_drv() -> 
      !              clm_fates%dynamics_driv() -> 
      !              ed_clm_link() -> 
      !              ed_clm_leaf_area_profile():
      !    if(elai(p)+esai(p)>0) frac_veg_nosno_alb(p) = 1
      !
      ! 2) during clm_drv()->clm_drv_init():
      !    frac_veg_nosno_alb(p) is then combined with the active(p)
      !    flag via union to create frac_veg_nosno_patch(p)
      ! 3) immediately after, during clm_drv()->setExposedvegpFilter()
      !    the list used here "exposedvegp(fe)" is incremented if 
      !    frac_veg_nosno_patch > 0
      ! -----------------------------------------------------------------

      if (use_fates) then
         call clm_fates%prep_canopyfluxes(nc, fn, filterp, photosyns_inst)
      end if

      ! Initialize

      do f = 1, fn
         p = filterp(f)
         del(p)    = 0._r8  ! change in leaf temperature from previous iteration
         efeb(p)   = 0._r8  ! latent head flux from leaf for previous iteration
         wtlq0(p)  = 0._r8
         wtalq(p)  = 0._r8
         wtgq(p)   = 0._r8
         wtaq0(p)  = 0._r8
         obuold(p) = 0._r8
         btran(p)  = btran0
         dhsdt_canopy(p) = 0._r8
         eflx_sh_stem(p) = 0._r8
      end do
      !
      ! Calculate biomass heat capacities
      !
      if(use_biomass_heat_storage) then
bioms:   do f = 1, fn
            p = filterp(f)

            ! fraction of stem receiving incoming radiation
            frac_rad_abs_by_stem(p) = (esai(p))/(elai(p)+esai(p))

            ! when elai = 0, do not multiply by k_vert (i.e. frac_rad_abs_by_stem = 1)
            if(elai(p) > 0._r8) frac_rad_abs_by_stem(p) = k_vert * frac_rad_abs_by_stem(p)

            ! if using Satellite Phenology mode, use values in parameter file
            ! otherwise calculate dbh from stem biomass
            if(use_cn) then
               if(stem_biomass(p) > 0._r8) then 
                  dbh(p) = 2._r8 * sqrt(stem_biomass(p) * (1._r8 - fbw(patch%itype(p))) &
                       / ( shr_const_pi * htop(p) * k_cyl_vol & 
                       * nstem(patch%itype(p)) *  wood_density(patch%itype(p))))
               else
                  dbh(p) = 0._r8
               endif
            else
               dbh(p) = dbh_param(patch%itype(p))
            endif

            ! leaf and stem surface area
            sa_leaf(p) = elai(p)
            ! double in spirit of full surface area for sensible heat
            sa_leaf(p) = 2._r8*sa_leaf(p)

            ! Surface area for stem
            sa_stem(p) = nstem(patch%itype(p))*(htop(p)*shr_const_pi*dbh(p))
            ! adjust for departure of cylindrical stem model
            sa_stem(p) = k_cyl_area * sa_stem(p)

            !
            ! only calculate separate leaf/stem heat capacity for trees
            ! and shrubs if dbh is greater than some minimum value
            ! (set surface area for stem, and fraction absorbed by stem to zero)
            if(.not.(is_tree(patch%itype(p)) .or. is_shrub(patch%itype(p))) &
                 .or. dbh(p) < min_stem_diameter) then
               frac_rad_abs_by_stem(p) = 0.0_r8
               sa_stem(p) = 0.0_r8
            endif

            ! if using Satellite Phenology mode, calculate leaf and stem biomass
            if(.not. use_cn) then
               ! 2gbiomass/gC * (1/SLA) * 1e-3 = kg dry mass/m2(leaf)
               leaf_biomass(p) = (1.e-3_r8*c_to_b/slatop(patch%itype(p))) &
                    * max(0.01_r8, 0.5_r8*sa_leaf(p)) &
                    / (1._r8-fbw(patch%itype(p)))
               ! cross-sectional area of stems
               carea_stem = shr_const_pi * (dbh(p)*0.5_r8)**2
               stem_biomass(p) = carea_stem * htop(p) * k_cyl_vol &
                    * nstem(patch%itype(p)) * wood_density(patch%itype(p)) &
                    /(1._r8-fbw(patch%itype(p)))
            endif

            ! internal longwave fluxes between leaf and stem
            ! (use same area of interaction i.e. ignore leaf <-> leaf)
            sa_internal(p) = min(sa_leaf(p),sa_stem(p))
            sa_internal(p) = k_internal * sa_internal(p)

            ! calculate specify heat capacity of vegetation
            ! as weighted averaged of dry biomass and water
            ! lma_dry has units of kg dry mass/m2 here
            ! (Appendix B of Bonan et al., GMD, 2018) 

            cp_leaf(p)  = leaf_biomass(p) * (c_dry_biomass*(1._r8-fbw(patch%itype(p))) + (fbw(patch%itype(p)))*c_water)

            ! cp-stem will have units J/k/ground_area
            cp_stem(p) = stem_biomass(p) * (c_dry_biomass*(1._r8-fbw(patch%itype(p))) + (fbw(patch%itype(p)))*c_water)
            ! adjust for departure from cylindrical stem model
            cp_stem(p) = k_cyl_vol * cp_stem(p)

            ! resistance between internal stem temperature and canopy air 
            rstem(p) = rstem_per_dbh(patch%itype(p))*dbh(p)

         enddo bioms
      else
        ! Otherwise set biomass heat storage terms to zero
        do f = 1, fn
            p = filterp(f)
            sa_leaf(p)              = (elai(p)+esai(p))
            frac_rad_abs_by_stem(p) = 0._r8
            sa_stem(p)              = 0._r8
            sa_internal(p)          = 0._r8
            cp_leaf(p)              = 0._r8
            cp_stem(p)              = 0._r8
            rstem(p)                = 0._r8
        end do
      end if


      ! calculate daylength control for Vcmax
      do f = 1, fn
         p=filterp(f)
         g=patch%gridcell(p)
         ! calculate dayl_factor as the ratio of (current:max dayl)^2
         ! set a minimum of 0.01 (1%) for the dayl_factor
         dayl_factor(p)=min(1._r8,max(0.01_r8,(dayl(g)*dayl(g))/(max_dayl(g)*max_dayl(g))))
      end do

      rb1(begp:endp) = 0._r8

      !assign the temporary filter
      do f = 1, fn
         p = filterp(f)
         filterc_tmp(f)=patch%column(p)
      enddo
      
      !compute effective soil porosity
      call calc_effective_soilporosity(bounds,                          &
            ubj = nlevgrnd,                                              &
            numf = fn,                                                   &
            filter = filterc_tmp(1:fn),                                  &
            watsat = watsat(bounds%begc:bounds%endc, 1:nlevgrnd),        &
            h2osoi_ice = h2osoi_ice(bounds%begc:bounds%endc,1:nlevgrnd), &
            denice = denice,                                             &
            eff_por=eff_porosity(bounds%begc:bounds%endc, 1:nlevgrnd) )
      
      !compute volumetric liquid water content
      jtop(bounds%begc:bounds%endc) = 1
      
      call calc_volumetric_h2oliq(bounds,                                    &
            jtop = jtop(bounds%begc:bounds%endc),                             &
            lbj = 1,                                                          &
            ubj = nlevgrnd,                                                   &
            numf = fn,                                                        &
            filter = filterc_tmp(1:fn),                                       &
            eff_porosity = eff_porosity(bounds%begc:bounds%endc, 1:nlevgrnd), &
            h2osoi_liq = h2osoi_liq(bounds%begc:bounds%endc, 1:nlevgrnd),     &
            denh2o = denh2o,                                                  &
            vol_liq = h2osoi_liqvol(bounds%begc:bounds%endc, 1:nlevgrnd) )
      
      !set up perchroot options
      call set_perchroot_opt(perchroot, perchroot_alt)

      ! --------------------------------------------------------------------------
      ! if this is a FATES simulation
      ! ask fates to calculate btran functions and distribution of uptake
      ! this will require boundary conditions from CLM, boundary conditions which
      ! may only be available from a smaller subset of patches that meet the
      ! exposed veg.  
      ! calc_root_moist_stress already calculated root soil water stress 'rresis'
      ! this is the input boundary condition to calculate the transpiration
      ! wetness factor btran and the root weighting factors for FATES.  These
      ! values require knowledge of the belowground root structure.
      ! --------------------------------------------------------------------------
      
      if(use_fates)then
         call clm_fates%wrap_btran(nc, fn, filterc_tmp(1:fn), soilstate_inst, &
               waterdiagnosticbulk_inst, temperature_inst, energyflux_inst, soil_water_retention_curve)
         
      else
         
         !calculate root moisture stress
         call calc_root_moist_stress(bounds,     &
            nlevgrnd = nlevgrnd,               &
            fn = fn,                           &
            filterp = filterp,                 &
            active_layer_inst=active_layer_inst, &
            energyflux_inst=energyflux_inst,   &
            soilstate_inst=soilstate_inst,     &
            temperature_inst=temperature_inst, &
            waterstatebulk_inst=waterstatebulk_inst,   &
            waterdiagnosticbulk_inst=waterdiagnosticbulk_inst,   &
              soil_water_retention_curve=soil_water_retention_curve)
     
      end if

      !! Modify aerodynamic parameters for sparse/dense canopy (X. Zeng)

      do f = 1, fn
         p = filterp(f)
         c = patch%column(p)

         lt = min(elai(p)+esai(p), tlsai_crit)
         egvf =(1._r8 - alpha_aero * exp(-lt)) / (1._r8 - alpha_aero * exp(-tlsai_crit))
         displa(p) = egvf * displa(p)
         z0mv(p)   = exp(egvf * log(z0mv(p)) + (1._r8 - egvf) * log(z0mg(c)))
         z0hv(p)   = z0mv(p)
         z0qv(p)   = z0mv(p)
      end do

      found = .false.
      do f = 1, fn
         p = filterp(f)
         c = patch%column(p)
         g = patch%gridcell(p)

         ! Net absorbed longwave radiation by canopy and ground
         ! =air+bir*t_veg**4+cir*t_grnd(c)**4

         air(p) =   emv(p) * (1._r8+(1._r8-emv(p))*(1._r8-emg(c))) * forc_lwrad(c)
         bir(p) = - (2._r8-emv(p)*(1._r8-emg(c))) * emv(p) * sb
         cir(p) =   emv(p)*emg(c)*sb

         ! Saturated vapor pressure, specific humidity, and their derivatives
         ! at the leaf surface

         call QSat (t_veg(p), forc_pbot(c), qsatl(p), &
              es = el(p), &
              qsdT = qsatldT(p))

         ! Determine atmospheric co2 and o2

         co2(p) = forc_pco2(g)
         o2(p)  = forc_po2(g)

         if ( use_c13 ) then
            c13o2(p) = forc_pc13o2(g)
         end if

         ! Initialize flux profile

         nmozsgn(p) = 0

         taf(p) = (t_grnd(c) + thm(p))/2._r8
         qaf(p) = (forc_q(c)+qg(c))/2._r8

         ur(p) = max(params_inst%wind_min,sqrt(forc_u(g)*forc_u(g)+forc_v(g)*forc_v(g)))
         dth(p) = thm(p)-taf(p)
         dqh(p) = forc_q(c)-qaf(p)
         delq(p) = qg(c) - qaf(p)
         dthv(p) = dth(p)*(1._r8+0.61_r8*forc_q(c))+0.61_r8*forc_th(c)*dqh(p)
         zldis(p) = forc_hgt_u_patch(p) - displa(p)

         ! Check to see if the forcing height is below the canopy height
         if (zldis(p) < 0._r8) then
            found = .true.
            index = p
         end if

      end do

      if (found) then
         if ( .not. use_fates ) then
            write(iulog,*)'Error: Forcing height is below canopy height for patch index '
            call endrun(subgrid_index=index, subgrid_level=subgrid_level_patch, msg=errmsg(sourcefile, __LINE__))
         end if
      end if

      do f = 1, fn
         p = filterp(f)
         c = patch%column(p)

         ! Initialize Monin-Obukhov length and wind speed

         call frictionvel_inst%MoninObukIni(ur(p), thv(c), dthv(p), zldis(p), z0mv(p), um(p), obu(p))
         num_iter(p) = 0

         ! Record initial veg/stem temperatures
         tl_ini(p) = t_veg(p)
         ts_ini(p) = t_stem(p)

      end do

      ! Set counter for leaf temperature iteration (itlef)

      itlef = 0    
      fnorig = fn
      fporig(1:fn) = filterp(1:fn)

      ! Begin stability iteration

      call t_startf('can_iter')
      ITERATION : do while (itlef <= itmax_canopy_fluxes .and. fn > 0)

         ! Determine friction velocity, and potential temperature and humidity
         ! profiles of the surface boundary layer

         call frictionvel_inst%FrictionVelocity (begp, endp, fn, filterp, &
              displa(begp:endp), z0mv(begp:endp), z0hv(begp:endp), z0qv(begp:endp), &
              obu(begp:endp), itlef+1, ur(begp:endp), um(begp:endp), ustar(begp:endp), &
              temp1(begp:endp), temp2(begp:endp), temp12m(begp:endp), temp22m(begp:endp), fm(begp:endp))

         do f = 1, fn
            p = filterp(f)
            c = patch%column(p)
            g = patch%gridcell(p)

            tlbef(p) = t_veg(p)
            del2(p) = del(p)

            ! Determine aerodynamic resistances

            ram1(p)  = 1._r8/(ustar(p)*ustar(p)/um(p))
            rah(p,above_canopy) = 1._r8/(temp1(p)*ustar(p))
            raw(p,above_canopy) = 1._r8/(temp2(p)*ustar(p))

            ! Bulk boundary layer resistance of leaves

            uaf(p) = um(p)*sqrt( 1._r8/(ram1(p)*um(p)) )

            ! empirical undercanopy wind speed
            uuc(p) = min(0.4_r8,(0.03_r8*um(p)/ustar(p)))

            ! Use pft parameter for leaf characteristic width
            ! dleaf_patch if this is not an fates patch.
            ! Otherwise, the value has already been loaded
            ! during the FATES dynamics call
            if(.not.patch%is_fates(p)) then  
               dleaf_patch(p) = dleaf(patch%itype(p))
            end if

            cf  = params_inst%cv / (sqrt(uaf(p)) * sqrt(dleaf_patch(p)))
            rb(p)  = 1._r8/(cf*uaf(p))
            rb1(p) = rb(p)

            ! Parameterization for variation of csoilc with canopy density from
            ! X. Zeng, University of Arizona

            w = exp(-(elai(p)+esai(p)))

            ! changed by K.Sakaguchi from here
            ! transfer coefficient over bare soil is changed to a local variable
            ! just for readability of the code (from line 680)
            csoilb = vkc / (params_inst%a_coef * (z0mg(c) * uaf(p) / 1.5e-5_r8)**params_inst%a_exp)

            !compute the stability parameter for ricsoilc  ("S" in Sakaguchi&Zeng,2008)

            ri = ( grav*htop(p) * (taf(p) - t_grnd(c)) ) / (taf(p) * uaf(p) **2.00_r8)

            ! modify csoilc value (0.004) if the under-canopy is in stable condition
            if (use_undercanopy_stability .and. (taf(p) - t_grnd(c) ) > 0._r8) then
               ! decrease the value of csoilc by dividing it with (1+gamma*min(S, 10.0))
               ! ria ("gmanna" in Sakaguchi&Zeng, 2008) is a constant (=0.5)
               ricsoilc = params_inst%csoilc / (1.00_r8 + ria*min( ri, 10.0_r8) )
               csoilcn = csoilb*w + ricsoilc*(1._r8-w)
            else
               csoilcn = csoilb*w + params_inst%csoilc*(1._r8-w)
            end if

            !! Sakaguchi changes for stability formulation ends here

            if (use_biomass_heat_storage) then
               ! use uuc for ground fluxes (keep uaf for canopy terms)
               rah(p,below_canopy) = 1._r8/(csoilcn*uuc(p))
            else
               rah(p,below_canopy) = 1._r8/(csoilcn*uaf(p))
            endif

            raw(p,below_canopy) = rah(p,below_canopy)
            if (use_lch4) then
               grnd_ch4_cond(p) = 1._r8/(raw(p,above_canopy)+raw(p,below_canopy))
            end if

            ! Stomatal resistances for sunlit and shaded fractions of canopy.
            ! Done each iteration to account for differences in eah, tv.

            svpts(p) = el(p)                         ! pa
            eah(p) = forc_pbot(c) * qaf(p) / 0.622_r8   ! pa
            rhaf(p) = eah(p)/svpts(p)
            ! variables for history fields
            rah1(p)  = rah(p,above_canopy)
            raw1(p)  = raw(p,above_canopy)
            rah2(p)  = rah(p,below_canopy)
            raw2(p)  = raw(p,below_canopy)
            vpd(p)  = max((svpts(p) - eah(p)), 50._r8) * 0.001_r8

         end do

         if ( use_fates ) then      
            
            call clm_fates%wrap_photosynthesis(nc, bounds, fn, filterp(1:fn), &
                 svpts(begp:endp), eah(begp:endp), o2(begp:endp), &
                 co2(begp:endp), rb(begp:endp), dayl_factor(begp:endp), &
                 atm2lnd_inst, temperature_inst, canopystate_inst, photosyns_inst)

         else ! not use_fates

            if ( use_hydrstress ) then
               call PhotosynthesisHydraulicStress (bounds, fn, filterp, &
                    svpts(begp:endp), eah(begp:endp), o2(begp:endp), co2(begp:endp), rb(begp:endp), bsun(begp:endp), &
                    bsha(begp:endp), btran(begp:endp), dayl_factor(begp:endp), leafn_patch(begp:endp), &
                    qsatl(begp:endp), qaf(begp:endp),     &
                    atm2lnd_inst, temperature_inst, soilstate_inst, waterdiagnosticbulk_inst, surfalb_inst, solarabs_inst, &
                    canopystate_inst, ozone_inst, photosyns_inst, waterfluxbulk_inst, &
                    froot_carbon(begp:endp), croot_carbon(begp:endp))
            else
               call Photosynthesis (bounds, fn, filterp, &
                    svpts(begp:endp), eah(begp:endp), o2(begp:endp), co2(begp:endp), rb(begp:endp), btran(begp:endp), &
                    dayl_factor(begp:endp), leafn_patch(begp:endp), &
                    atm2lnd_inst, temperature_inst, surfalb_inst, solarabs_inst, &
                    canopystate_inst, ozone_inst, photosyns_inst, phase='sun')
            endif

            if ( use_cn .and. use_c13 ) then
               call Fractionation (bounds, fn, filterp, downreg_patch(begp:endp), &
                    atm2lnd_inst, canopystate_inst, solarabs_inst, surfalb_inst, photosyns_inst, &
                    phase='sun')
            endif

            if ( .not.(use_hydrstress) ) then
               call Photosynthesis (bounds, fn, filterp, &
                    svpts(begp:endp), eah(begp:endp), o2(begp:endp), co2(begp:endp), rb(begp:endp), btran(begp:endp), &
                    dayl_factor(begp:endp), leafn_patch(begp:endp), &
                    atm2lnd_inst, temperature_inst, surfalb_inst, solarabs_inst, &
                    canopystate_inst, ozone_inst, photosyns_inst, phase='sha')
            end if

            if ( use_cn .and. use_c13 ) then
               call Fractionation (bounds, fn, filterp, downreg_patch(begp:endp), &
                    atm2lnd_inst, canopystate_inst, solarabs_inst, surfalb_inst, photosyns_inst, &
                    phase='sha')
            end if

         end if ! end of if use_fates

         do f = 1, fn
            p = filterp(f)
            c = patch%column(p)
            g = patch%gridcell(p)

            ! Sensible heat conductance for air, leaf and ground
            ! Moved the original subroutine in-line...

            wta    = 1._r8/rah(p,above_canopy)     ! air
            wtl    = sa_leaf(p)/rb(p)              ! leaf
            wtg(p) = 1._r8/rah(p,below_canopy)     ! ground
            wtstem = sa_stem(p)/(rstem(p) + rb(p)) ! stem

            wtshi  = 1._r8/(wta+wtl+wtstem+wtg(p)) ! air, leaf, stem and ground

            wtl0(p) = wtl*wtshi         ! leaf
            wtg0    = wtg(p)*wtshi      ! ground
            wta0(p) = wta*wtshi         ! air

            wtstem0(p) = wtstem*wtshi              ! stem
            wtga(p)  = wta0(p)+wtg0+wtstem0(p)     ! ground + air + stem
            wtal(p) = wta0(p)+wtl0(p)+wtstem0(p)   ! air + leaf + stem

            ! internal longwave fluxes between leaf and stem
            lw_stem(p) = sa_internal(p) * emv(p) * sb * t_stem(p)**4
            lw_leaf(p) = sa_internal(p) * emv(p) * sb * t_veg(p)**4

            ! Fraction of potential evaporation from leaf

            if (fdry(p) > 0._r8) then
               rppdry  = fdry(p)*rb(p)*(laisun(p)/(rb(p)+rssun(p)) + laisha(p)/(rb(p)+rssha(p)))/elai(p)
            else
               rppdry = 0._r8
            end if
            
            ! Calculate canopy conductance for methane / oxygen (e.g. stomatal conductance & leaf bdy cond)
            if (use_lch4) then
               canopy_cond(p) = (laisun(p)/(rb(p)+rssun(p)) + laisha(p)/(rb(p)+rssha(p)))/max(elai(p), 0.01_r8)
            end if

            efpot = forc_rho(c)*((elai(p)+esai(p))/rb(p))*(qsatl(p)-qaf(p))
            h2ocan = liqcan(p) + snocan(p)

            ! When the hydraulic stress parameterization is active calculate rpp
            ! but not transpiration
            if ( use_hydrstress ) then
              if (efpot > 0._r8) then
                 if (btran(p) > btran0) then
                   rpp = rppdry + fwet(p)
                 else
                   rpp = fwet(p)
                 end if
                 !Check total evapotranspiration from leaves
                 rpp = min(rpp, (qflx_tran_veg(p)+h2ocan/dtime)/efpot)
              else
                 rpp = 1._r8
              end if
            else
              if (efpot > 0._r8) then
                 if (btran(p) > btran0) then
                    qflx_tran_veg(p) = efpot*rppdry
                    rpp = rppdry + fwet(p)
                 else
                    !No transpiration if btran below 1.e-10
                    rpp = fwet(p)
                    qflx_tran_veg(p) = 0._r8
                 end if
                 !Check total evapotranspiration from leaves
                 rpp = min(rpp, (qflx_tran_veg(p)+h2ocan/dtime)/efpot)
              else
                 !No transpiration if potential evaporation less than zero
                 rpp = 1._r8
                 qflx_tran_veg(p) = 0._r8
              end if
            end if

            ! Update conductances for changes in rpp
            ! Latent heat conductances for ground and leaf.
            ! Air has same conductance for both sensible and latent heat.
            ! Moved the original subroutine in-line...

            wtaq    = frac_veg_nosno(p)/raw(p,above_canopy)             ! air
            wtlq    = frac_veg_nosno(p)*(elai(p)+esai(p))/rb(p) * rpp   ! leaf

            !Litter layer resistance. Added by K.Sakaguchi
            snow_depth_c = params_inst%z_dl ! critical depth for 100% litter burial by snow (=litter thickness)
            fsno_dl = snow_depth(c)/snow_depth_c    ! effective snow cover for (dry)plant litter
            elai_dl = params_inst%lai_dl * (1._r8 - min(fsno_dl,1._r8)) ! exposed (dry)litter area index
            rdl = ( 1._r8 - exp(-elai_dl) ) / ( 0.004_r8*uaf(p)) ! dry litter layer resistance

            ! add litter resistance and Lee and Pielke 1992 beta
            if (delq(p) < 0._r8) then  !dew. Do not apply beta for negative flux (follow old rsoil)
               wtgq(p) = frac_veg_nosno(p)/(raw(p,below_canopy)+rdl)
            else
               if (do_soilevap_beta()) then
                  wtgq(p) = soilbeta(c)*frac_veg_nosno(p)/(raw(p,below_canopy)+rdl)
               endif
               if (do_soil_resistance_sl14()) then
                  wtgq(p) = frac_veg_nosno(p)/(raw(p,below_canopy)+soilresis(c))
               endif
            end if

            wtsqi   = 1._r8/(wtaq+wtlq+wtgq(p))

            wtgq0    = wtgq(p)*wtsqi      ! ground
            wtlq0(p) = wtlq*wtsqi         ! leaf
            wtaq0(p) = wtaq*wtsqi         ! air

            wtgaq    = wtaq0(p)+wtgq0     ! air + ground
            wtalq(p) = wtaq0(p)+wtlq0(p)  ! air + leaf

            dc1 = forc_rho(c)*cpair*wtl
            dc2 = hvap*forc_rho(c)*wtlq

            efsh = dc1*(wtga(p)*t_veg(p)-wtg0*t_grnd(c)-wta0(p)*thm(p)-wtstem0(p)*t_stem(p))
            eflx_sh_stem(p) = forc_rho(c)*cpair*wtstem*((wta0(p)+wtg0+wtl0(p))*t_stem(p)-wtg0*t_grnd(c)-wta0(p)*thm(p)-wtl0(p)*t_veg(p))
            efe(p) = dc2*(wtgaq*qsatl(p)-wtgq0*qg(c)-wtaq0(p)*forc_q(c))

            ! Evaporation flux from foliage

            erre = 0._r8
            if (efe(p)*efeb(p) < 0._r8) then
               efeold = efe(p)
               efe(p)  = 0.1_r8*efeold
               erre = efe(p) - efeold
            end if
            ! fractionate ground emitted longwave
            lw_grnd=(frac_sno(c)*t_soisno(c,snl(c)+1)**4 &
                 +(1._r8-frac_sno(c)-frac_h2osfc(c))*t_soisno(c,1)**4 &
                 +frac_h2osfc(c)*t_h2osfc(c)**4)

            dt_veg(p) = ((1._r8-frac_rad_abs_by_stem(p))*(sabv(p) + air(p) &
                  + bir(p)*t_veg(p)**4 + cir(p)*lw_grnd) &
                  - efsh - efe(p) - lw_leaf(p) + lw_stem(p) &
                  - (cp_leaf(p)/dtime)*(t_veg(p) - tl_ini(p))) &
                  / ((1._r8-frac_rad_abs_by_stem(p))*(- 4._r8*bir(p)*t_veg(p)**3) &
                  + 4._r8*sa_internal(p)*emv(p)*sb*t_veg(p)**3 &
                  +dc1*wtga(p) +dc2*wtgaq*qsatldT(p)+ cp_leaf(p)/dtime)

            t_veg(p) = tlbef(p) + dt_veg(p)

            dels = dt_veg(p)
            del(p)  = abs(dels)
            err(p) = 0._r8
            if (del(p) > delmax) then
               dt_veg(p) = delmax*dels/del(p)
               t_veg(p) = tlbef(p) + dt_veg(p)
               err(p) = (1._r8-frac_rad_abs_by_stem(p))*(sabv(p) + air(p) &
                    + bir(p)*tlbef(p)**3*(tlbef(p) + &
                    4._r8*dt_veg(p)) + cir(p)*lw_grnd) &
                    -sa_internal(p)*emv(p)*sb*tlbef(p)**3*(tlbef(p) + 4._r8*dt_veg(p)) &
                    + lw_stem(p) &
                    - (efsh + dc1*wtga(p)*dt_veg(p)) - (efe(p) + &
                    dc2*wtgaq*qsatldT(p)*dt_veg(p)) &
                    - (cp_leaf(p)/dtime)*(t_veg(p) - tl_ini(p))
            end if

            ! Fluxes from leaves to canopy space
            ! "efe" was limited as its sign changes frequently.  This limit may
            ! result in an imbalance in "hvap*qflx_evap_veg" and
            ! "efe + dc2*wtgaq*qsatdt_veg"

            efpot = forc_rho(c)*((elai(p)+esai(p))/rb(p)) &
                 *(wtgaq*(qsatl(p)+qsatldT(p)*dt_veg(p)) &
                 -wtgq0*qg(c)-wtaq0(p)*forc_q(c))
            qflx_evap_veg(p) = rpp*efpot

            ! Calculation of evaporative potentials (efpot) and
            ! interception losses; flux in kg m**-2 s-1.  ecidif
            ! holds the excess energy if all intercepted water is evaporated
            ! during the timestep.  This energy is later added to the
            ! sensible heat flux.

            ! Note that when the hydraulic stress parameterization is active we don't 
            ! adjust transpiration for the new values of potential evaporation and rppdry
            ! as calculated above because transpiration would then no longer be consistent 
            ! with the vertical transpiration sink terms that are passed to Compute_VertTranSink_PHS, 
            ! thereby causing a water balance error. However, because this adjustment occurs
            ! within the leaf temperature iteration, this ends up being a small inconsistency.
            if ( use_hydrstress ) then
               ecidif = max(0._r8, qflx_evap_veg(p)-qflx_tran_veg(p)-h2ocan/dtime)
               qflx_evap_veg(p) = min(qflx_evap_veg(p),qflx_tran_veg(p)+h2ocan/dtime)
            else
               ecidif = 0._r8
               if (efpot > 0._r8 .and. btran(p) > btran0) then
                  qflx_tran_veg(p) = efpot*rppdry
               else
                  qflx_tran_veg(p) = 0._r8
               end if
               ecidif = max(0._r8, qflx_evap_veg(p)-qflx_tran_veg(p)-h2ocan/dtime)
               qflx_evap_veg(p) = min(qflx_evap_veg(p),qflx_tran_veg(p)+h2ocan/dtime)
            end if

            ! The energy loss due to above two limits is added to
            ! the sensible heat flux.

            eflx_sh_veg(p) = efsh + dc1*wtga(p)*dt_veg(p) + err(p) + erre + hvap*ecidif

           !  Update SH and lw_leaf for changes in t_veg
            eflx_sh_stem(p) = eflx_sh_stem(p) + forc_rho(c)*cpair*wtstem*(-wtl0(p)*dt_veg(p))
            lw_leaf(p) = sa_internal(p)*emv(p)*sb*tlbef(p)**3*(tlbef(p) + 4._r8*dt_veg(p))

            ! Re-calculate saturated vapor pressure, specific humidity, and their
            ! derivatives at the leaf surface

            call QSat(t_veg(p), forc_pbot(c), qsatl(p), &
                 es = el(p), &
                 qsdT = qsatldT(p))

            ! Update vegetation/ground surface temperature, canopy air
            ! temperature, canopy vapor pressure, aerodynamic temperature, and
            ! Monin-Obukhov stability parameter for next iteration.

            taf(p) = wtg0*t_grnd(c) + wta0(p)*thm(p) + wtl0(p)*t_veg(p) + wtstem0(p)*t_stem(p)
            qaf(p) = wtlq0(p)*qsatl(p) + wtgq0*qg(c) + forc_q(c)*wtaq0(p)

            ! Update Monin-Obukhov length and wind speed including the
            ! stability effect

            dth(p) = thm(p)-taf(p)
            dqh(p) = forc_q(c)-qaf(p)
            delq(p) = wtalq(p)*qg(c)-wtlq0(p)*qsatl(p)-wtaq0(p)*forc_q(c)

            tstar = temp1(p)*dth(p)
            qstar = temp2(p)*dqh(p)

            thvstar = tstar*(1._r8+0.61_r8*forc_q(c)) + 0.61_r8*forc_th(c)*qstar
            zeta(p) = zldis(p)*vkc*grav*thvstar/(ustar(p)**2*thv(c))

            if (zeta(p) >= 0._r8) then     !stable
               ! remove stability cap when biomass heat storage is active 
               if(use_biomass_heat_storage) then 
                  zeta(p) = min(100._r8,max(zeta(p),0.01_r8))
               else
                  zeta(p) = min(zetamax,max(zeta(p),0.01_r8))
               endif
               um(p) = max(ur(p),0.1_r8)
            else                     !unstable
               zeta(p) = max(-100._r8,min(zeta(p),-0.01_r8))
               wc = beta*(-grav*ustar(p)*thvstar*zii/thv(c))**0.333_r8
               um(p) = sqrt(ur(p)*ur(p)+wc*wc)
            end if
            obu(p) = zldis(p)/zeta(p)

            if (obuold(p)*obu(p) < 0._r8) nmozsgn(p) = nmozsgn(p)+1
            if (nmozsgn(p) >= 4) obu(p) = zldis(p)/(-0.01_r8)
            obuold(p) = obu(p)

         end do   ! end of filtered patch loop

         ! Test for convergence

         itlef = itlef+1
         if (itlef > itmin) then
            do f = 1, fn
               p = filterp(f)
               dele(p) = abs(efe(p)-efeb(p))
               efeb(p) = efe(p)
               det(p)  = max(del(p),del2(p))
               num_iter(p) = itlef
            end do
            fnold = fn
            fn = 0
            do f = 1, fnold
               p = filterp(f)
               if (.not. (det(p) < dtmin .and. dele(p) < dlemin)) then
                  fn = fn + 1
                  filterp(fn) = p
               end if
            end do
         end if
      end do ITERATION     ! End stability iteration
      call t_stopf('can_iter')

      fn = fnorig
      filterp(1:fn) = fporig(1:fn)

      do f = 1, fn
         p = filterp(f)
         c = patch%column(p)
         g = patch%gridcell(p)

         ! Energy balance check in canopy

         lw_grnd=(frac_sno(c)*t_soisno(c,snl(c)+1)**4 &
              +(1._r8-frac_sno(c)-frac_h2osfc(c))*t_soisno(c,1)**4 &
              +frac_h2osfc(c)*t_h2osfc(c)**4)

         err(p) = (1.0_r8-frac_rad_abs_by_stem(p))*(sabv(p) + air(p) + bir(p)*tlbef(p)**3 &
              *(tlbef(p) + 4._r8*dt_veg(p)) + cir(p)*lw_grnd) &
                - lw_leaf(p) + lw_stem(p) - eflx_sh_veg(p) - hvap*qflx_evap_veg(p) &
                - ((t_veg(p)-tl_ini(p))*cp_leaf(p)/dtime)

         !  Update stem temperature; adjust outgoing longwave
         !  does not account for changes in SH or internal LW,
         !  as that would change result for t_veg above
         if (use_biomass_heat_storage) then
            if (stem_biomass(p) > 0._r8) then
               dt_stem(p) = (frac_rad_abs_by_stem(p)*(sabv(p) + air(p) + bir(p)*ts_ini(p)**4 &
                    + cir(p)*lw_grnd) - eflx_sh_stem(p) &
                    + lw_leaf(p)- lw_stem(p))/(cp_stem(p)/dtime &
                    - frac_rad_abs_by_stem(p)*bir(p)*4._r8*ts_ini(p)**3)
            else
               dt_stem(p) = 0._r8
            endif

            dhsdt_canopy(p) = dt_stem(p)*cp_stem(p)/dtime &
                 +(t_veg(p)-tl_ini(p))*cp_leaf(p)/dtime

            t_stem(p) =  t_stem(p) + dt_stem(p)
         else
            dt_stem(p) = 0._r8
         endif

         delt    = wtal(p)*t_grnd(c)-wtl0(p)*t_veg(p)-wta0(p)*thm(p)-wtstem0(p)*t_stem(p)

         ! Fluxes from ground to canopy space

         taux(p) = -forc_rho(c)*forc_u(g)/ram1(p)
         tauy(p) = -forc_rho(c)*forc_v(g)/ram1(p)
         eflx_sh_grnd(p) = cpair*forc_rho(c)*wtg(p)*delt

         ! compute individual sensible heat fluxes
         delt_snow = wtal(p)*t_soisno(c,snl(c)+1)-wtl0(p)*t_veg(p)-wta0(p)*thm(p)-wtstem0(p)*t_stem(p)
         delt_soil  = wtal(p)*t_soisno(c,1)-wtl0(p)*t_veg(p)-wta0(p)*thm(p)-wtstem0(p)*t_stem(p)
         delt_h2osfc  = wtal(p)*t_h2osfc(c)-wtl0(p)*t_veg(p)-wta0(p)*thm(p)-wtstem0(p)*t_stem(p)

         eflx_sh_snow(p) = cpair*forc_rho(c)*wtg(p)*delt_snow
         eflx_sh_soil(p) = cpair*forc_rho(c)*wtg(p)*delt_soil
         eflx_sh_h2osfc(p) = cpair*forc_rho(c)*wtg(p)*delt_h2osfc
         qflx_evap_soi(p) = forc_rho(c)*wtgq(p)*delq(p)

         ! compute individual latent heat fluxes
         delq_snow = wtalq(p)*qg_snow(c)-wtlq0(p)*qsatl(p)-wtaq0(p)*forc_q(c)
         qflx_ev_snow(p) = forc_rho(c)*wtgq(p)*delq_snow

         delq_soil = wtalq(p)*qg_soil(c)-wtlq0(p)*qsatl(p)-wtaq0(p)*forc_q(c)
         qflx_ev_soil(p) = forc_rho(c)*wtgq(p)*delq_soil

         delq_h2osfc = wtalq(p)*qg_h2osfc(c)-wtlq0(p)*qsatl(p)-wtaq0(p)*forc_q(c)
         qflx_ev_h2osfc(p) = forc_rho(c)*wtgq(p)*delq_h2osfc

         ! 2 m height air temperature

         t_ref2m(p) = thm(p) + temp1(p)*dth(p)*(1._r8/temp12m(p) - 1._r8/temp1(p))
         t_ref2m_r(p) = t_ref2m(p)

         ! 2 m height specific humidity

         q_ref2m(p) = forc_q(c) + temp2(p)*dqh(p)*(1._r8/temp22m(p) - 1._r8/temp2(p))

         ! 2 m height relative humidity

         call QSat(t_ref2m(p), forc_pbot(c), qsat_ref2m, &
              es = e_ref2m)
         rh_ref2m(p) = min(100._r8, q_ref2m(p) / qsat_ref2m * 100._r8)
         rh_ref2m_r(p) = rh_ref2m(p)

         ! 2m vapor pressure deficit
         vpd_ref2m(p) = e_ref2m*(1._r8-rh_ref2m(p)/100._r8)

         ! Human Heat Stress
         if ( all_human_stress_indices .or. fast_human_stress_indices ) then
            call KtoC(t_ref2m(p), tc_ref2m(p))
            call VaporPres(rh_ref2m(p), e_ref2m, vap_ref2m(p))
            call Wet_BulbS(tc_ref2m(p),rh_ref2m(p), wbt_ref2m(p))
            call HeatIndex(tc_ref2m(p), rh_ref2m(p), nws_hi_ref2m(p))
            call AppTemp(tc_ref2m(p), vap_ref2m(p), u10_clm(p), appar_temp_ref2m(p))
            call swbgt(tc_ref2m(p), vap_ref2m(p), swbgt_ref2m(p))
            call hmdex(tc_ref2m(p), vap_ref2m(p), humidex_ref2m(p))
            call dis_coiS(tc_ref2m(p), rh_ref2m(p), wbt_ref2m(p), discomf_index_ref2mS(p))
            if ( all_human_stress_indices ) then
               call Wet_Bulb(t_ref2m(p), vap_ref2m(p), forc_pbot(c), rh_ref2m(p), q_ref2m(p), &
                             teq_ref2m(p), ept_ref2m(p), wb_ref2m(p))
               call dis_coi(tc_ref2m(p), wb_ref2m(p), discomf_index_ref2m(p))
               call THIndex(tc_ref2m(p), wb_ref2m(p), thic_ref2m(p), thip_ref2m(p))
               call SwampCoolEff(tc_ref2m(p), wb_ref2m(p), swmp80_ref2m(p), swmp65_ref2m(p))
            end if
            wbt_ref2m_r(p)            = wbt_ref2m(p)
            nws_hi_ref2m_r(p)         = nws_hi_ref2m(p)
            appar_temp_ref2m_r(p)     = appar_temp_ref2m(p)
            swbgt_ref2m_r(p)          = swbgt_ref2m(p)
            humidex_ref2m_r(p)        = humidex_ref2m(p)
            discomf_index_ref2mS_r(p) = discomf_index_ref2mS(p)
            if ( all_human_stress_indices ) then
               teq_ref2m_r(p)            = teq_ref2m(p)
               ept_ref2m_r(p)            = ept_ref2m(p)
               wb_ref2m_r(p)             = wb_ref2m(p)
               discomf_index_ref2m_r(p)  = discomf_index_ref2m(p)
               thic_ref2m_r(p)           = thic_ref2m(p)
               thip_ref2m_r(p)           = thip_ref2m(p)
               swmp80_ref2m_r(p)         = swmp80_ref2m(p)
               swmp65_ref2m_r(p)         = swmp65_ref2m(p)
            end if

         end if

         ! Downward longwave radiation below the canopy

         dlrad(p) = (1._r8-emv(p))*emg(c)*forc_lwrad(c) &
              + emv(p)*emg(c)*sb*tlbef(p)**3*(tlbef(p) + 4._r8*dt_veg(p)) &
              *(1.0_r8-frac_rad_abs_by_stem(p)) &
              + emv(p)*emg(c)*sb*ts_ini(p)**3*(ts_ini(p) + 4._r8*dt_stem(p)) &
              *frac_rad_abs_by_stem(p)

         ! Upward longwave radiation above the canopy

         ulrad(p) = ((1._r8-emg(c))*(1._r8-emv(p))*(1._r8-emv(p))*forc_lwrad(c) &
              + emv(p)*(1._r8+(1._r8-emg(c))*(1._r8-emv(p)))*sb &
              *tlbef(p)**3*(tlbef(p) + 4._r8*dt_veg(p))*(1._r8-frac_rad_abs_by_stem(p)) &
              + emv(p)*(1._r8+(1._r8-emg(c))*(1._r8-emv(p)))*sb &
              *ts_ini(p)**3*(ts_ini(p)+ 4._r8*dt_stem(p))*frac_rad_abs_by_stem(p) &
              + emg(c)*(1._r8-emv(p))*sb*lw_grnd)

         ! Calculate the skin temperature as a weighted sum of all the ground and vegetated fraction
         ! The weight is the so-called vegetation emissivity, but not that emv is actually an attentuation 
         ! function that goes to zero as LAI (ELAI + ESAI) go to zero.

         t_skin_patch(p)  =  emv(p)*t_veg(p)  +  (1._r8 - emv(p))*sqrt(sqrt(lw_grnd))

         ! Derivative of soil energy flux with respect to soil temperature

         cgrnds(p) = cgrnds(p) + cpair*forc_rho(c)*wtg(p)*wtal(p)
         cgrndl(p) = cgrndl(p) + forc_rho(c)*wtgq(p)*wtalq(p)*dqgdT(c)
         cgrnd(p)  = cgrnds(p) + cgrndl(p)*htvp(c)

         ! Update dew accumulation (kg/m2)
         if (t_veg(p) > tfrz ) then ! above freezing, update accumulation in liqcan
            if ((qflx_evap_veg(p)-qflx_tran_veg(p))*dtime > liqcan(p)) then ! all liq evap
               ! In this case, all liqcan will evap. Take remainder from snocan
               snocan(p)=snocan(p)+liqcan(p)+(qflx_tran_veg(p)-qflx_evap_veg(p))*dtime	 
            end if
            liqcan(p) = max(0._r8,liqcan(p)+(qflx_tran_veg(p)-qflx_evap_veg(p))*dtime)

         else if (t_veg(p) <= tfrz) then ! below freezing, update accumulation in snocan
            if ((qflx_evap_veg(p)-qflx_tran_veg(p))*dtime > snocan(p)) then ! all sno evap
               ! In this case, all snocan will evap. Take remainder from liqcan
               liqcan(p)=liqcan(p)+snocan(p)+(qflx_tran_veg(p)-qflx_evap_veg(p))*dtime
            end if
            snocan(p) = max(0._r8,snocan(p)+(qflx_tran_veg(p)-qflx_evap_veg(p))*dtime)
         end if

      end do
      
      if ( use_fates ) then
         
         
         call clm_fates%wrap_accumulatefluxes(nc,fn,filterp(1:fn))
         call clm_fates%wrap_hydraulics_drive(bounds,nc,soilstate_inst, &
               waterstatebulk_inst,waterdiagnosticbulk_inst,waterfluxbulk_inst, &
               fn, filterp, solarabs_inst,energyflux_inst)

      else

         ! Determine total photosynthesis
         
         call PhotosynthesisTotal(fn, filterp, &
              atm2lnd_inst, canopystate_inst, photosyns_inst)
         
         ! Calculate water use efficiency
         !   does not support multi-layer canopy
         if (nlevcan == 1) then 
            do f = 1, fn
               p = filterp(f)
               c = patch%column(p)
               g = patch%gridcell(p)
               
               if ( is_near_local_noon( grc%londeg(g), deltasec=3600 ) .and. fpsn(p)>0._r8 )then
                  gs        = 1.e-6_r8*(laisun(p)*gs_mol_sun(p,iv)+laisha(p)*gs_mol_sha(p,iv))    ! 1e-6  converts umolH2O->molH2O
                  if ( gs>0._r8 ) then
                     iwue_ln(p)   = fpsn(p)/gs
                  else
                     iwue_ln(p)   = spval
                  end if
               else
                  iwue_ln(p)   = spval
               end if
            end do
         else
            call endrun(msg=' ERROR: IWUELN calculation not compatible with nlevcan>1 ' // &
                 errMsg(sourcefile, __LINE__))
         end if
         ! Calculate ozone uptake. This needs to be done after rssun and rsshade are
         ! computed by the Photosynthesis routine. The updated ozone uptake computed here
         ! will be used in the next time step to calculate ozone stress for the next time
         ! step's photosynthesis calculations.
         
         ! COMPILER_BUG(wjs, 2014-11-29, pgi 14.7) The following dummy variable assignment is
         ! needed with pgi 14.7 on yellowstone; without it, forc_pbot_downscaled_col gets
         ! resized inappropriately in the following subroutine call, due to a compiler bug.
         dummy_to_make_pgi_happy = ubound(atm2lnd_inst%forc_pbot_downscaled_col, 1)
         call ozone_inst%CalcOzoneUptake( &
              bounds, fn, filterp, &
              forc_pbot = atm2lnd_inst%forc_pbot_downscaled_col(bounds%begc:bounds%endc), &
              forc_th   = atm2lnd_inst%forc_th_downscaled_col(bounds%begc:bounds%endc), &
              rssun     = photosyns_inst%rssun_patch(bounds%begp:bounds%endp), &
              rssha     = photosyns_inst%rssha_patch(bounds%begp:bounds%endp), &
              rb        = frictionvel_inst%rb1_patch(bounds%begp:bounds%endp), &
              ram       = frictionvel_inst%ram1_patch(bounds%begp:bounds%endp), &
              tlai      = canopystate_inst%tlai_patch(bounds%begp:bounds%endp))

         !---------------------------------------------------------
         !update Vc,max and Jmax by LUNA model
         if(use_luna)then
            call Acc24_Climate_LUNA(bounds, fn, filterp, &
                 canopystate_inst, photosyns_inst, &
                 surfalb_inst, solarabs_inst, &
                 temperature_inst)
            
            if(is_end_day)then
               
               call Acc240_Climate_LUNA(bounds, fn, filterp, &
                    o2(begp:endp), &
                    co2(begp:endp), &
                    rb(begp:endp), &
                    rhaf(begp:endp),&
                    temperature_inst, & 
                    photosyns_inst, &
                    surfalb_inst, &
                    solarabs_inst, &
                    waterdiagnosticbulk_inst,&
                    frictionvel_inst) 
               
               call Update_Photosynthesis_Capacity(bounds, fn, filterp, &
                    dayl_factor(begp:endp), &
                    atm2lnd_inst, &
                    temperature_inst, & 
                    canopystate_inst, &
                    photosyns_inst, &
                    surfalb_inst, &
                    solarabs_inst, &
                    waterdiagnosticbulk_inst,&
                    frictionvel_inst)        
               
               call Clear24_Climate_LUNA(bounds, fn, filterp, &
                    canopystate_inst, photosyns_inst, &
                    surfalb_inst, solarabs_inst, &
                    temperature_inst)
            endif
            
         endif
      end if

      ! Filter out patches which have small energy balance errors; report others

      fnold = fn
      fn = 0
      do f = 1, fnold
         p = filterp(f)
         if (abs(err(p)) > 0.1_r8) then
            fn = fn + 1
            filterp(fn) = p
         end if
      end do

      do f = 1, fn
         p = filterp(f)
         write(iulog,*) 'energy balance in canopy ',p,', err=',err(p)
      end do

    end associate


  end subroutine CanopyFluxes

end module CanopyFluxesMod
<|MERGE_RESOLUTION|>--- conflicted
+++ resolved
@@ -15,12 +15,7 @@
   use abortutils            , only : endrun
   use clm_varctl            , only : iulog, use_cn, use_lch4, use_c13, use_c14, use_cndv, use_fates, &
                                      use_luna, use_hydrstress, use_biomass_heat_storage
-<<<<<<< HEAD
   use clm_varpar            , only : nlevgrnd, nlevsno, nlevcan, mxpft
-  use clm_varcon            , only : namep, spval 
-=======
-  use clm_varpar            , only : nlevgrnd, nlevsno, mxpft
->>>>>>> 114c4950
   use pftconMod             , only : pftcon
   use decompMod             , only : bounds_type, subgrid_level_patch
   use ActiveLayerMod        , only : active_layer_type
