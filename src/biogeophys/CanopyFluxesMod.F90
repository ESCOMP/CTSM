--- conflicted
+++ resolved
@@ -223,11 +223,7 @@
     !
     ! !USES:
     use shr_const_mod      , only : SHR_CONST_RGAS, shr_const_pi
-<<<<<<< HEAD
-    use clm_time_manager   , only : get_step_size_real, get_prev_date,is_end_curr_day, is_near_local_noon
-=======
-    use clm_time_manager   , only : get_step_size_real, get_prev_date
->>>>>>> 3215d575
+    use clm_time_manager   , only : get_step_size_real, get_prev_date, is_near_local_noon
     use clm_varcon         , only : sb, cpair, hvap, vkc, grav, denice, c_to_b
     use clm_varcon         , only : denh2o, tfrz, tlsai_crit, alpha_aero
     use clm_varcon         , only : c14ratio, spval
@@ -405,12 +401,7 @@
     integer  :: ft                                       ! plant functional type index
     real(r8) :: h2ocan                                   ! total canopy water (mm H2O)
     real(r8) :: dt_veg_temp(bounds%begp:bounds%endp)
-<<<<<<< HEAD
     integer, parameter :: iv=1                           ! index for first canopy layer (iwue calculation)
-    logical  :: is_end_day                               ! is end of current day
-=======
-    integer  :: iv
->>>>>>> 3215d575
     real(r8) :: dbh(bounds%begp:bounds%endp)             ! diameter at breast height of vegetation
     real(r8) :: cp_leaf(bounds%begp:bounds%endp)         ! heat capacity of leaves
     real(r8) :: cp_stem(bounds%begp:bounds%endp)         ! heat capacity of stems
