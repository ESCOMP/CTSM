--- conflicted
+++ resolved
@@ -1310,13 +1310,8 @@
          
          
          call clm_fates%wrap_accumulatefluxes(nc,fn,filterp(1:fn))
-<<<<<<< HEAD
-         call clm_fates%wrap_hydraulics_drive(bounds,nc,soilstate_inst, &
+         call clm_fates%wrap_hydraulics_drive(bounds,nc,fn,filterp(1:fn),soilstate_inst, &
                waterstatebulk_inst,waterdiagnosticbulk_inst,waterfluxbulk_inst,solarabs_inst,energyflux_inst)
-=======
-         call clm_fates%wrap_hydraulics_drive(bounds,nc,fn,filterp(1:fn),soilstate_inst, &
-               waterstate_inst,waterflux_inst,solarabs_inst,energyflux_inst)
->>>>>>> e33b4658
 
       else
 
