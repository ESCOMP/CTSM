--- conflicted
+++ resolved
@@ -13,14 +13,9 @@
   use abortutils     , only : endrun
   use decompMod      , only : bounds_type
   use decompMod      , only : subgrid_level_patch, subgrid_level_column, subgrid_level_gridcell
-<<<<<<< HEAD
   use clm_varctl     , only : use_bedrock, use_excess_ice, iulog
   use spmdMod        , only : masterproc
-  use clm_varctl     , only : use_fates_planthydro
-=======
-  use clm_varctl     , only : use_bedrock, iulog
   use clm_varctl     , only : use_fates
->>>>>>> bb2a8d2c
   use clm_varpar     , only : nlevgrnd, nlevsoi, nlevurb, nlevmaxurbgrnd, nlevsno   
   use clm_varcon     , only : spval
   use LandunitType   , only : lun                
