--- conflicted
+++ resolved
@@ -12,17 +12,11 @@
   use shr_log_mod    , only : errMsg => shr_log_errMsg
   use abortutils     , only : endrun
   use decompMod      , only : bounds_type
-<<<<<<< HEAD
   use decompMod      , only : BOUNDS_SUBGRID_PATCH, BOUNDS_SUBGRID_COLUMN, BOUNDS_SUBGRID_GRIDCELL
   use clm_varctl     , only : use_bedrock, iulog
+  use clm_varctl     , only : use_fates_planthydro
   use clm_varpar     , only : nlevgrnd, nlevsoi, nlevurb, nlevsno   
   use clm_varcon     , only : spval, namec
-=======
-  use clm_varctl     , only : use_vancouver, use_mexicocity, use_cn, iulog, use_luna
-  use clm_varctl     , only : use_fates_planthydro
-  use clm_varpar     , only : nlevgrnd, nlevurb, nlevsno   
-  use clm_varcon     , only : spval
->>>>>>> e33b4658
   use LandunitType   , only : lun                
   use ColumnType     , only : col                
   use WaterInfoBaseType, only : water_info_base_type
@@ -356,15 +350,11 @@
                   if (j > nbedrock) then
                      this%h2osoi_vol_col(c,j) = 0.0_r8
                   else
-<<<<<<< HEAD
-                     this%h2osoi_vol_col(c,j) = 0.15_r8 * ratio
-=======
                      if(use_fates_planthydro) then
                          this%h2osoi_vol_col(c,j) = 0.75_r8*watsat_col(c,j)
                      else
                          this%h2osoi_vol_col(c,j) = 0.15_r8
                      end if
->>>>>>> e33b4658
                   endif
                end do
             else if (lun%urbpoi(l)) then
