module WaterStateType

#include "shr_assert.h"

  !------------------------------------------------------------------------------
  ! !DESCRIPTION:
  ! Defines a derived type containing water state variables that apply to both bulk water
  ! and water tracers.
  !
  ! !USES:
  use shr_kind_mod   , only : r8 => shr_kind_r8
  use shr_log_mod    , only : errMsg => shr_log_errMsg
  use abortutils     , only : endrun
  use decompMod      , only : bounds_type
  use decompMod      , only : BOUNDS_SUBGRID_PATCH, BOUNDS_SUBGRID_COLUMN
  use clm_varctl     , only : use_bedrock, iulog
  use clm_varpar     , only : nlevgrnd, nlevsoi, nlevurb, nlevsno   
  use clm_varcon     , only : spval
  use LandunitType   , only : lun                
  use ColumnType     , only : col                
  use WaterInfoBaseType, only : water_info_base_type
  use WaterTracerContainerType, only : water_tracer_container_type
  use WaterTracerUtils, only : AllocateVar1d, AllocateVar2d
  !
  implicit none
  save
  private
  !
  ! !PUBLIC TYPES:
  type, public :: waterstate_type

     class(water_info_base_type), pointer :: info

     real(r8), pointer :: h2osno_col             (:)   ! col snow water (mm H2O)
     real(r8), pointer :: h2osoi_liq_col         (:,:) ! col liquid water (kg/m2) (new) (-nlevsno+1:nlevgrnd)    
     real(r8), pointer :: h2osoi_ice_col         (:,:) ! col ice lens (kg/m2) (new) (-nlevsno+1:nlevgrnd)    
     real(r8), pointer :: h2osoi_vol_col         (:,:) ! col volumetric soil water (0<=h2osoi_vol<=watsat) [m3/m3]  (nlevgrnd)
     real(r8), pointer :: h2ocan_patch           (:)   ! patch canopy water (mm H2O)
     real(r8), pointer :: h2osfc_col             (:)   ! col surface water (mm H2O)
     real(r8), pointer :: snocan_patch           (:)   ! patch canopy snow water (mm H2O)
     real(r8), pointer :: liqcan_patch           (:)   ! patch canopy liquid water (mm H2O)

     real(r8), pointer :: wa_col                 (:)     ! col water in the unconfined aquifer (mm) 

     real(r8) :: aquifer_water_baseline                ! baseline value for water in the unconfined aquifer (wa_col) for this bulk / tracer (mm)

   contains

     procedure, public  :: Init
     procedure, public  :: Restart
     procedure, private :: InitAllocate
     procedure, private :: InitHistory
     procedure, private :: InitCold

  end type waterstate_type


  character(len=*), parameter, private :: sourcefile = &
       __FILE__
 !------------------------------------------------------------------------

contains

  !------------------------------------------------------------------------
  subroutine Init(this, bounds, info, tracer_vars, &
       h2osno_input_col, watsat_col, t_soisno_col, use_aquifer_layer)

    class(waterstate_type), intent(inout) :: this
    type(bounds_type) , intent(in) :: bounds  
    class(water_info_base_type), intent(in), target :: info
    type(water_tracer_container_type), intent(inout) :: tracer_vars
    real(r8)          , intent(in) :: h2osno_input_col(bounds%begc:)
    real(r8)          , intent(in) :: watsat_col(bounds%begc:, 1:)          ! volumetric soil water at saturation (porosity)
    real(r8)          , intent(in) :: t_soisno_col(bounds%begc:, -nlevsno+1:) ! col soil temperature (Kelvin)
    logical           , intent(in)    :: use_aquifer_layer ! whether an aquifer layer is used in this run

    this%info => info

    call this%InitAllocate(bounds, tracer_vars)

    call this%InitHistory(bounds)

    call this%InitCold(bounds = bounds, &
         h2osno_input_col = h2osno_input_col, &
         watsat_col = watsat_col, &
         t_soisno_col = t_soisno_col, &
         use_aquifer_layer = use_aquifer_layer)

  end subroutine Init

  !------------------------------------------------------------------------
  subroutine InitAllocate(this, bounds, tracer_vars)
    !
    ! !DESCRIPTION:
    ! Initialize module data structure
    !
    ! !USES:
    !
    ! !ARGUMENTS:
    class(waterstate_type), intent(inout) :: this
    type(bounds_type), intent(in) :: bounds  
    type(water_tracer_container_type), intent(inout) :: tracer_vars
    !
    ! !LOCAL VARIABLES:
    !------------------------------------------------------------------------

    call AllocateVar1d(var = this%h2osno_col, name = 'h2osno_col', &
         container = tracer_vars, &
         bounds = bounds, subgrid_level = BOUNDS_SUBGRID_COLUMN)
    call AllocateVar2d(var = this%h2osoi_vol_col, name = 'h2osoi_vol_col', &
         container = tracer_vars, &
         bounds = bounds, subgrid_level = BOUNDS_SUBGRID_COLUMN, &
         dim2beg = 1, dim2end = nlevgrnd)
    call AllocateVar2d(var = this%h2osoi_ice_col, name = 'h2osoi_ice_col', &
         container = tracer_vars, &
         bounds = bounds, subgrid_level = BOUNDS_SUBGRID_COLUMN, &
         dim2beg = -nlevsno+1, dim2end = nlevgrnd)
    call AllocateVar2d(var = this%h2osoi_liq_col, name = 'h2osoi_liq_col', &
         container = tracer_vars, &
         bounds = bounds, subgrid_level = BOUNDS_SUBGRID_COLUMN, &
         dim2beg = -nlevsno+1, dim2end = nlevgrnd)
    call AllocateVar1d(var = this%h2ocan_patch, name = 'h2ocan_patch', &
         container = tracer_vars, &
         bounds = bounds, subgrid_level = BOUNDS_SUBGRID_PATCH)
    call AllocateVar1d(var = this%snocan_patch, name = 'snocan_patch', &
         container = tracer_vars, &
         bounds = bounds, subgrid_level = BOUNDS_SUBGRID_PATCH)
    call AllocateVar1d(var = this%liqcan_patch, name = 'liqcan_patch', &
         container = tracer_vars, &
         bounds = bounds, subgrid_level = BOUNDS_SUBGRID_PATCH)
    call AllocateVar1d(var = this%h2osfc_col, name = 'h2osfc_col', &
         container = tracer_vars, &
         bounds = bounds, subgrid_level = BOUNDS_SUBGRID_COLUMN)
    call AllocateVar1d(var = this%wa_col, name = 'wa_col', &
         container = tracer_vars, &
         bounds = bounds, subgrid_level = BOUNDS_SUBGRID_COLUMN)

  end subroutine InitAllocate

  !------------------------------------------------------------------------
  subroutine InitHistory(this, bounds)
    !
    ! !DESCRIPTION:
    ! Initialize module data structure
    !
    ! !USES:
    use histFileMod    , only : hist_addfld1d, hist_addfld2d, no_snow_normal
    !
    ! !ARGUMENTS:
    class(waterstate_type), intent(in) :: this
    type(bounds_type), intent(in) :: bounds  
    !
    ! !LOCAL VARIABLES:
    integer           :: begp, endp
    integer           :: begc, endc
    integer           :: begg, endg
    real(r8), pointer :: data2dptr(:,:), data1dptr(:) ! temp. pointers for slicing larger arrays
    !------------------------------------------------------------------------

    begp = bounds%begp; endp= bounds%endp
    begc = bounds%begc; endc= bounds%endc
    begg = bounds%begg; endg= bounds%endg

    ! h2osno also includes snow that is part of the soil column (an 
    ! initial snow layer is only created if h2osno > 10mm). 

    data2dptr => this%h2osoi_liq_col(:,-nlevsno+1:0)
    call hist_addfld2d ( &
         fname=this%info%fname('SNO_LIQH2O'), &
         units='kg/m2', type2d='levsno',  &
         avgflag='A', &
         long_name=this%info%lname('Snow liquid water content'), &
         ptr_col=data2dptr, no_snow_behavior=no_snow_normal, default='inactive')

    data2dptr => this%h2osoi_ice_col(:,-nlevsno+1:0)
    call hist_addfld2d ( &
         fname=this%info%fname('SNO_ICE'), &
         units='kg/m2', type2d='levsno',  &
         avgflag='A', &
         long_name=this%info%lname('Snow ice content'), &
         ptr_col=data2dptr, no_snow_behavior=no_snow_normal, default='inactive')

    data2dptr => this%h2osoi_vol_col(begc:endc,1:nlevsoi)
    call hist_addfld2d ( &
         fname=this%info%fname('H2OSOI'),  &
         units='mm3/mm3', type2d='levsoi', &
         avgflag='A', &
         long_name=this%info%lname('volumetric soil water (vegetated landunits only)'), &
         ptr_col=this%h2osoi_vol_col, l2g_scale_type='veg')

    ! this%h2osoi_liq_col(begc:endc,:) = spval
    ! call hist_addfld2d ( &
    !      fname=this%info%fname('SOILLIQ'),  &
    !      units='kg/m2', type2d='levgrnd', &
    !      avgflag='A', &
    !      long_name=this%info%lname('soil liquid water (vegetated landunits only)'), &
    !      ptr_col=this%h2osoi_liq_col, l2g_scale_type='veg')

    data2dptr => this%h2osoi_liq_col(begc:endc,1:nlevsoi) 
    call hist_addfld2d ( &
         fname=this%info%fname('SOILLIQ'),  &
         units='kg/m2', type2d='levsoi', &
         avgflag='A', &
         long_name=this%info%lname('soil liquid water (vegetated landunits only)'), &
         ptr_col=data2dptr, l2g_scale_type='veg')

    data2dptr => this%h2osoi_ice_col(begc:endc,1:nlevsoi)
    call hist_addfld2d ( &
         fname=this%info%fname('SOILICE'),  &
         units='kg/m2', type2d='levsoi', &
         avgflag='A', &
         long_name=this%info%lname('soil ice (vegetated landunits only)'), &
         ptr_col=data2dptr, l2g_scale_type='veg')

    this%h2ocan_patch(begp:endp) = spval 
    call hist_addfld1d ( &
         fname=this%info%fname('H2OCAN'), &
         units='mm',  &
         avgflag='A', &
         long_name=this%info%lname('intercepted water'), &
         ptr_patch=this%h2ocan_patch, set_lake=0._r8)

    this%snocan_patch(begp:endp) = spval 
    call hist_addfld1d ( &
         fname=this%info%fname('SNOCAN'), &
         units='mm',  &
         avgflag='A', &
         long_name=this%info%lname('intercepted snow'), &
         ptr_patch=this%snocan_patch, set_lake=0._r8)

    this%liqcan_patch(begp:endp) = spval 
    call hist_addfld1d ( &
         fname=this%info%fname('LIQCAN'), &
         units='mm',  &
         avgflag='A', &
         long_name=this%info%lname('intercepted liquid water'), &
         ptr_patch=this%liqcan_patch, set_lake=0._r8)

    call hist_addfld1d ( &
         fname=this%info%fname('H2OSNO'),  &
         units='mm',  &
         avgflag='A', &
         long_name=this%info%lname('snow depth (liquid water)'), &
         ptr_col=this%h2osno_col, c2l_scale_type='urbanf')

    call hist_addfld1d ( &
         fname=this%info%fname('H2OSNO_ICE'), &
         units='mm',  &
         avgflag='A', &
         long_name=this%info%lname('snow depth (liquid water, ice landunits only)'), &
         ptr_col=this%h2osno_col, c2l_scale_type='urbanf', l2g_scale_type='ice', &
         default='inactive')


    this%h2osfc_col(begc:endc) = spval
    call hist_addfld1d ( &
         fname=this%info%fname('H2OSFC'),  &
         units='mm',  &
         avgflag='A', &
         long_name=this%info%lname('surface water depth'), &
         ptr_col=this%h2osfc_col)

    this%wa_col(begc:endc) = spval
    call hist_addfld1d (fname=this%info%fname('WA'),  units='mm',  &
         avgflag='A', long_name=this%info%lname('water in the unconfined aquifer (vegetated landunits only)'), &
         ptr_col=this%wa_col, l2g_scale_type='veg')



    ! (rgk 02-02-2017) There is intentionally no entry  here for stored plant water
    !                  I think that since the value is zero in all cases except
    !                  for FATES plant hydraulics, it will be confusing for users
    !                  when they see their plants have no water in output files.
    !                  So it is not useful diagnostic information. The information
    !                  can be provided through FATES specific history diagnostics
    !                  if need be.


  end subroutine InitHistory

  !-----------------------------------------------------------------------
  subroutine InitCold(this, bounds, &
       h2osno_input_col, watsat_col, t_soisno_col, use_aquifer_layer)
    !
    ! !DESCRIPTION:
    ! Initialize time constant variables and cold start conditions 
    !
    ! !USES:
    use shr_const_mod   , only : SHR_CONST_TKFRZ
    use landunit_varcon , only : istwet, istsoil, istcrop, istice_mec  
    use column_varcon   , only : icol_road_perv, icol_road_imperv
    use clm_varcon      , only : denice, denh2o, bdsno 
    use clm_varcon      , only : tfrz, aquifer_water_baseline
    !
    ! !ARGUMENTS:
    class(waterstate_type), intent(inout) :: this
    type(bounds_type)     , intent(in)    :: bounds
    real(r8)              , intent(in)    :: h2osno_input_col(bounds%begc:)
    real(r8)              , intent(in)    :: watsat_col(bounds%begc:, 1:)          ! volumetric soil water at saturation (porosity)
    real(r8)              , intent(in)    :: t_soisno_col(bounds%begc:, -nlevsno+1:) ! col soil temperature (Kelvin)
    logical               , intent(in)    :: use_aquifer_layer ! whether an aquifer layer is used in this run
    !
    ! !LOCAL VARIABLES:
    integer            :: c,j,l,nlevs 
    integer            :: nbedrock
    real(r8)           :: ratio
    !-----------------------------------------------------------------------

    SHR_ASSERT_ALL((ubound(h2osno_input_col)     == (/bounds%endc/))          , errMsg(sourcefile, __LINE__))
    SHR_ASSERT_ALL((ubound(watsat_col)           == (/bounds%endc,nlevgrnd/)) , errMsg(sourcefile, __LINE__))
    SHR_ASSERT_ALL((ubound(t_soisno_col)         == (/bounds%endc,nlevgrnd/)) , errMsg(sourcefile, __LINE__))

    ratio = this%info%get_ratio()

    do c = bounds%begc,bounds%endc
       this%h2osno_col(c)             = h2osno_input_col(c) * ratio
    end do



    associate(snl => col%snl) 

      this%h2osfc_col(bounds%begc:bounds%endc) = 0._r8
      this%h2ocan_patch(bounds%begp:bounds%endp) = 0._r8
      this%snocan_patch(bounds%begp:bounds%endp) = 0._r8
      this%liqcan_patch(bounds%begp:bounds%endp) = 0._r8


      !--------------------------------------------
      ! Set soil water
      !--------------------------------------------

      ! volumetric water is set first and liquid content and ice lens are obtained
      ! NOTE: h2osoi_vol, h2osoi_liq and h2osoi_ice only have valid values over soil
      ! and urban pervious road (other urban columns have zero soil water)

      this%h2osoi_vol_col(bounds%begc:bounds%endc,         1:) = spval
      this%h2osoi_liq_col(bounds%begc:bounds%endc,-nlevsno+1:) = spval
      this%h2osoi_ice_col(bounds%begc:bounds%endc,-nlevsno+1:) = spval
      do c = bounds%begc,bounds%endc
         l = col%landunit(c)
         if (.not. lun%lakpoi(l)) then  !not lake

            ! volumetric water
            if (lun%itype(l) == istsoil .or. lun%itype(l) == istcrop) then
               nlevs = nlevgrnd
               do j = 1, nlevs
                  if (use_bedrock) then
                     nbedrock = col%nbedrock(c)
                  else
                     nbedrock = nlevsoi
                  endif
                  if (j > nbedrock) then
                     this%h2osoi_vol_col(c,j) = 0.0_r8
                  else
                     this%h2osoi_vol_col(c,j) = 0.15_r8 * ratio
                  endif
               end do
            else if (lun%urbpoi(l)) then
               if (col%itype(c) == icol_road_perv) then
                  nlevs = nlevgrnd
                  do j = 1, nlevs
                     if (j <= nlevsoi) then
                        this%h2osoi_vol_col(c,j) = 0.3_r8 * ratio
                     else
                        this%h2osoi_vol_col(c,j) = 0.0_r8
                     end if
                  end do
               else if (col%itype(c) == icol_road_imperv) then
                  nlevs = nlevgrnd
                  do j = 1, nlevs
                     this%h2osoi_vol_col(c,j) = 0.0_r8
                  end do
               else
                  nlevs = nlevurb
                  do j = 1, nlevs
                     this%h2osoi_vol_col(c,j) = 0.0_r8
                  end do
               end if
            else if (lun%itype(l) == istwet) then
               nlevs = nlevgrnd
               do j = 1, nlevs
                  if (j > nlevsoi) then
                     this%h2osoi_vol_col(c,j) = 0.0_r8
                  else
                     this%h2osoi_vol_col(c,j) = 1.0_r8 * ratio
                  endif
               end do
            else if (lun%itype(l) == istice_mec) then
               nlevs = nlevgrnd 
               do j = 1, nlevs
                  this%h2osoi_vol_col(c,j) = 1.0_r8 * ratio
               end do
            else
               write(iulog,*) 'water_state_type InitCold: unhandled landunit type ', lun%itype(l)
               call endrun(msg = 'unhandled landunit type', &
                    additional_msg = errMsg(sourcefile, __LINE__))
            endif
            do j = 1, nlevs
               this%h2osoi_vol_col(c,j) = min(this%h2osoi_vol_col(c,j), watsat_col(c,j)*ratio)
               if (t_soisno_col(c,j) <= SHR_CONST_TKFRZ) then
                  this%h2osoi_ice_col(c,j) = col%dz(c,j)*denice*this%h2osoi_vol_col(c,j) ! ratio already applied
                  this%h2osoi_liq_col(c,j) = 0._r8
               else
                  this%h2osoi_ice_col(c,j) = 0._r8
                  this%h2osoi_liq_col(c,j) = col%dz(c,j)*denh2o*this%h2osoi_vol_col(c,j) ! ratio already applied
               endif
            end do
            do j = -nlevsno+1, 0
               if (j > snl(c)) then
                  this%h2osoi_ice_col(c,j) = col%dz(c,j)*250._r8 * ratio
                  this%h2osoi_liq_col(c,j) = 0._r8
               end if
            end do
         end if
      end do


      !--------------------------------------------
      ! Set Lake water
      !--------------------------------------------

      do c = bounds%begc, bounds%endc
         l = col%landunit(c)

         if (lun%lakpoi(l)) then
            do j = -nlevsno+1, 0
               if (j > snl(c)) then
                  this%h2osoi_ice_col(c,j) = col%dz(c,j)*bdsno * ratio
                  this%h2osoi_liq_col(c,j) = 0._r8
               end if
            end do
            do j = 1,nlevgrnd
               if (j <= nlevsoi) then ! soil
                  this%h2osoi_vol_col(c,j) = watsat_col(c,j) * ratio
                  this%h2osoi_liq_col(c,j) = spval
                  this%h2osoi_ice_col(c,j) = spval
               else                  ! bedrock
                  this%h2osoi_vol_col(c,j) = 0._r8
               end if
            end do
         end if
      end do

      !--------------------------------------------
      ! For frozen layers !TODO - does the following make sense ???? it seems to overwrite everything
      !--------------------------------------------

      do c = bounds%begc, bounds%endc
         do j = 1,nlevgrnd
            if (this%h2osoi_vol_col(c,j) /= spval) then
               if (t_soisno_col(c,j) <= tfrz) then
                  this%h2osoi_ice_col(c,j) = col%dz(c,j)*denice*this%h2osoi_vol_col(c,j) ! ratio already applied
                  this%h2osoi_liq_col(c,j) = 0._r8
               else
                  this%h2osoi_ice_col(c,j) = 0._r8
                  this%h2osoi_liq_col(c,j) = col%dz(c,j)*denh2o*this%h2osoi_vol_col(c,j) ! ratio already applied
               endif
            end if
         end do
      end do


<<<<<<< HEAD
      this%aquifer_water_baseline = aquifer_water_baseline * ratio
      this%wa_col(bounds%begc:bounds%endc)  = this%aquifer_water_baseline
      do c = bounds%begc,bounds%endc
         l = col%landunit(c)
         if (.not. lun%lakpoi(l)) then  !not lake
            if (lun%urbpoi(l)) then
               if (col%itype(c) == icol_road_perv) then
                  ! Note that the following hard-coded constant (on the next line)
                  ! seems implicitly related to aquifer_water_baseline 
                  this%wa_col(c)  = 4800._r8 * ratio
=======
      this%wa_col(bounds%begc:bounds%endc) = aquifer_water_baseline
      if (use_aquifer_layer) then
         ! NOTE(wjs, 2018-11-27) There is no fundamental reason why wa_col should be
         ! initialized differently based on use_aquifer_layer, but we (Bill Sacks and Sean
         ! Swenson) want to change the cold start initialization of wa_col to be
         ! aquifer_water_baseline everywhere for use_aquifer_layer .false., and we aren't
         ! sure of the implications of this change for use_aquifer_layer .true., so are
         ! maintaining the old cold start initialization in the latter case.
         do c = bounds%begc,bounds%endc
            l = col%landunit(c)
            if (.not. lun%lakpoi(l)) then  !not lake
               if (lun%urbpoi(l)) then
                  if (col%itype(c) == icol_road_perv) then
                     ! Note that the following hard-coded constant (on the next line)
                     ! seems implicitly related to aquifer_water_baseline 
                     this%wa_col(c)  = 4800._r8
                  else
                     this%wa_col(c)  = spval
                  end if
>>>>>>> 7755baf3
               else
                  ! Note that the following hard-coded constant (on the next line) seems
                  ! implicitly related to aquifer_water_baseline
                  this%wa_col(c)  = 4000._r8
               end if
<<<<<<< HEAD
            else
               ! Note that the following hard-coded constant (on the next line) seems
               ! implicitly related to aquifer_water_baseline
               this%wa_col(c)  = 4000._r8 * ratio
=======
>>>>>>> 7755baf3
            end if
         end do
      end if

    end associate

  end subroutine InitCold

  !------------------------------------------------------------------------
  subroutine Restart(this, bounds, ncid, flag, &
       watsat_col)
    ! 
    ! !DESCRIPTION:
    ! Read/Write module information to/from restart file.
    !
    ! !USES:
    use clm_varcon       , only : denice, denh2o, pondmx, watmin
    use landunit_varcon  , only : istcrop, istdlak, istsoil  
    use column_varcon    , only : icol_roof, icol_sunwall, icol_shadewall
    use clm_time_manager , only : is_first_step
    use clm_varctl       , only : bound_h2osoi
    use ncdio_pio        , only : file_desc_t, ncd_double
    use restUtilMod
    !
    ! !ARGUMENTS:
    class(waterstate_type), intent(in) :: this
    type(bounds_type), intent(in)    :: bounds 
    type(file_desc_t), intent(inout) :: ncid   ! netcdf id
    character(len=*) , intent(in)    :: flag   ! 'read' or 'write'
    real(r8)         , intent(in)    :: watsat_col (bounds%begc:, 1:)  ! volumetric soil water at saturation (porosity)
    !
    ! !LOCAL VARIABLES:
    integer  :: c,l,j,nlevs
    logical  :: readvar
    real(r8) :: maxwatsat    ! maximum porosity    
    real(r8) :: excess       ! excess volumetric soil water
    real(r8) :: totwat       ! total soil water (mm)
    !------------------------------------------------------------------------

    SHR_ASSERT_ALL((ubound(watsat_col) == (/bounds%endc,nlevgrnd/)) , errMsg(sourcefile, __LINE__))

    call restartvar(ncid=ncid, flag=flag, &
         varname=this%info%fname('H2OSFC'), &
         xtype=ncd_double,  &
         dim1name='column', &
         long_name=this%info%lname('surface water'), &
         units='kg/m2', &
         interpinic_flag='interp', readvar=readvar, data=this%h2osfc_col)
    if (flag=='read' .and. .not. readvar) then
       this%h2osfc_col(bounds%begc:bounds%endc) = 0.0_r8
    end if

    call restartvar(ncid=ncid, flag=flag, &
         varname=this%info%fname('H2OSNO'), &
         xtype=ncd_double,  &
         dim1name='column', &
         long_name=this%info%lname('snow water'), &
         units='kg/m2', &
         interpinic_flag='interp', readvar=readvar, data=this%h2osno_col)

    call restartvar(ncid=ncid, flag=flag, &
         varname=this%info%fname('H2OSOI_LIQ'), &
         xtype=ncd_double,  &
         dim1name='column', dim2name='levtot', switchdim=.true., &
         long_name=this%info%lname('liquid water'), &
         units='kg/m2', &
         interpinic_flag='interp', readvar=readvar, data=this%h2osoi_liq_col)

    call restartvar(ncid=ncid, flag=flag, &
         varname=this%info%fname('H2OSOI_ICE'), &
         xtype=ncd_double,   &
         dim1name='column', dim2name='levtot', switchdim=.true., &
         long_name=this%info%lname('ice lens'), &
         units='kg/m2', &
         interpinic_flag='interp', readvar=readvar, data=this%h2osoi_ice_col)
         
    call restartvar(ncid=ncid, flag=flag, &
         varname=this%info%fname('H2OCAN'), &
         xtype=ncd_double,  &
         dim1name='pft', &
         long_name=this%info%lname('canopy water'), &
         units='kg/m2', &
         interpinic_flag='interp', readvar=readvar, data=this%h2ocan_patch)

    call restartvar(ncid=ncid, flag=flag, &
         varname=this%info%fname('SNOCAN'), &
         xtype=ncd_double,  &
         dim1name='pft', &
         long_name=this%info%lname('canopy snow water'), &
         units='kg/m2', &
         interpinic_flag='interp', readvar=readvar, data=this%snocan_patch)

    ! NOTE(wjs, 2015-07-01) In old restart files, there was no LIQCAN variable. However,
    ! H2OCAN had similar meaning. So if we can't find LIQCAN, use H2OCAN to initialize
    ! liqcan_patch.
    call restartvar(ncid=ncid, flag=flag, &
         varname=this%info%fname('LIQCAN')//':'//this%info%fname('H2OCAN'), &
         xtype=ncd_double,  &
         dim1name='pft', &
         long_name=this%info%lname('canopy liquid water'), &
         units='kg/m2', &
         interpinic_flag='interp', readvar=readvar, data=this%liqcan_patch)

    call restartvar(ncid=ncid, flag=flag, varname=this%info%fname('WA'), xtype=ncd_double,  &
         dim1name='column', &
         long_name=this%info%lname('water in the unconfined aquifer'), units='mm', &
         interpinic_flag='interp', readvar=readvar, data=this%wa_col)


    ! Determine volumetric soil water (for read only)
    if (flag == 'read' ) then
       do c = bounds%begc, bounds%endc
          l = col%landunit(c)
          if ( col%itype(c) == icol_sunwall   .or. &
               col%itype(c) == icol_shadewall .or. &
               col%itype(c) == icol_roof )then
             nlevs = nlevurb
          else
             nlevs = nlevgrnd
          end if
          if ( lun%itype(l) /= istdlak ) then ! This calculation is now done for lakes in initLake.
             do j = 1,nlevs
                this%h2osoi_vol_col(c,j) = this%h2osoi_liq_col(c,j)/(col%dz(c,j)*denh2o) &
                                         + this%h2osoi_ice_col(c,j)/(col%dz(c,j)*denice)
             end do
          end if
       end do
    end if

    ! If initial run -- ensure that water is properly bounded (read only)
    if (flag == 'read' ) then
       if ( is_first_step() .and. bound_h2osoi) then
          do c = bounds%begc, bounds%endc
             l = col%landunit(c)
             if ( col%itype(c) == icol_sunwall .or. col%itype(c) == icol_shadewall .or. &
                  col%itype(c) == icol_roof )then
                nlevs = nlevurb
             else
                nlevs = nlevgrnd
             end if
             do j = 1,nlevs
                l = col%landunit(c)
                if (lun%itype(l) == istsoil .or. lun%itype(l) == istcrop) then
                   this%h2osoi_liq_col(c,j) = max(0._r8,this%h2osoi_liq_col(c,j))
                   this%h2osoi_ice_col(c,j) = max(0._r8,this%h2osoi_ice_col(c,j))
                   this%h2osoi_vol_col(c,j) = this%h2osoi_liq_col(c,j)/(col%dz(c,j)*denh2o) &
                                       + this%h2osoi_ice_col(c,j)/(col%dz(c,j)*denice)
                   if (j == 1) then
                      maxwatsat = (watsat_col(c,j)*col%dz(c,j)*1000.0_r8 + pondmx) / (col%dz(c,j)*1000.0_r8)
                   else
                      maxwatsat =  watsat_col(c,j)
                   end if
                   if (this%h2osoi_vol_col(c,j) > maxwatsat) then 
                      excess = (this%h2osoi_vol_col(c,j) - maxwatsat)*col%dz(c,j)*1000.0_r8
                      totwat = this%h2osoi_liq_col(c,j) + this%h2osoi_ice_col(c,j)
                      this%h2osoi_liq_col(c,j) = this%h2osoi_liq_col(c,j) - &
                                           (this%h2osoi_liq_col(c,j)/totwat) * excess
                      this%h2osoi_ice_col(c,j) = this%h2osoi_ice_col(c,j) - &
                                           (this%h2osoi_ice_col(c,j)/totwat) * excess
                   end if
                   this%h2osoi_liq_col(c,j) = max(watmin,this%h2osoi_liq_col(c,j))
                   this%h2osoi_ice_col(c,j) = max(watmin,this%h2osoi_ice_col(c,j))
                   this%h2osoi_vol_col(c,j) = this%h2osoi_liq_col(c,j)/(col%dz(c,j)*denh2o) &
                                             + this%h2osoi_ice_col(c,j)/(col%dz(c,j)*denice)
                end if
             end do
          end do
       end if

    endif   ! end if if-read flag

  end subroutine Restart

end module WaterStateType<|MERGE_RESOLUTION|>--- conflicted
+++ resolved
@@ -461,19 +461,8 @@
       end do
 
 
-<<<<<<< HEAD
       this%aquifer_water_baseline = aquifer_water_baseline * ratio
       this%wa_col(bounds%begc:bounds%endc)  = this%aquifer_water_baseline
-      do c = bounds%begc,bounds%endc
-         l = col%landunit(c)
-         if (.not. lun%lakpoi(l)) then  !not lake
-            if (lun%urbpoi(l)) then
-               if (col%itype(c) == icol_road_perv) then
-                  ! Note that the following hard-coded constant (on the next line)
-                  ! seems implicitly related to aquifer_water_baseline 
-                  this%wa_col(c)  = 4800._r8 * ratio
-=======
-      this%wa_col(bounds%begc:bounds%endc) = aquifer_water_baseline
       if (use_aquifer_layer) then
          ! NOTE(wjs, 2018-11-27) There is no fundamental reason why wa_col should be
          ! initialized differently based on use_aquifer_layer, but we (Bill Sacks and Sean
@@ -488,23 +477,15 @@
                   if (col%itype(c) == icol_road_perv) then
                      ! Note that the following hard-coded constant (on the next line)
                      ! seems implicitly related to aquifer_water_baseline 
-                     this%wa_col(c)  = 4800._r8
+                     this%wa_col(c)  = 4800._r8 * ratio
                   else
                      this%wa_col(c)  = spval
                   end if
->>>>>>> 7755baf3
                else
                   ! Note that the following hard-coded constant (on the next line) seems
                   ! implicitly related to aquifer_water_baseline
-                  this%wa_col(c)  = 4000._r8
+                  this%wa_col(c)  = 4000._r8 * ratio
                end if
-<<<<<<< HEAD
-            else
-               ! Note that the following hard-coded constant (on the next line) seems
-               ! implicitly related to aquifer_water_baseline
-               this%wa_col(c)  = 4000._r8 * ratio
-=======
->>>>>>> 7755baf3
             end if
          end do
       end if
