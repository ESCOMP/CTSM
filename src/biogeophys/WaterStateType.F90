module WaterStateType

#include "shr_assert.h"

  !------------------------------------------------------------------------------
  ! !DESCRIPTION:
  ! Defines a derived type containing water state variables that apply to both bulk water
  ! and water tracers.
  !
  ! !USES:
  use shr_kind_mod   , only : r8 => shr_kind_r8
  use shr_log_mod    , only : errMsg => shr_log_errMsg
  use abortutils     , only : endrun
  use decompMod      , only : bounds_type
  use decompMod      , only : BOUNDS_SUBGRID_PATCH, BOUNDS_SUBGRID_COLUMN, BOUNDS_SUBGRID_GRIDCELL
  use clm_varctl     , only : use_bedrock, iulog
<<<<<<< HEAD
  use clm_varctl     , only : use_fates_planthydro
  use clm_varpar     , only : nlevgrnd, nlevsoi, nlevurb, nlevsno   
=======
  use clm_varpar     , only : nlevgrnd, nlevsoi, nlevurb, nlevmaxurbgrnd, nlevsno   
>>>>>>> 65a93198
  use clm_varcon     , only : spval, namec
  use LandunitType   , only : lun                
  use ColumnType     , only : col                
  use WaterInfoBaseType, only : water_info_base_type
  use WaterTracerContainerType, only : water_tracer_container_type
  use WaterTracerUtils, only : AllocateVar1d, AllocateVar2d
  !
  implicit none
  save
  private
  !
  ! !PUBLIC TYPES:
  type, public :: waterstate_type

     class(water_info_base_type), pointer :: info

     real(r8), pointer :: h2osno_no_layers_col   (:)   ! col snow that is not resolved into layers; this is non-zero only if there is too little snow for there to be explicit snow layers (mm H2O)
     real(r8), pointer :: h2osoi_liq_col         (:,:) ! col liquid water (kg/m2) (new) (-nlevsno+1:nlevgrnd)    
     real(r8), pointer :: h2osoi_ice_col         (:,:) ! col ice lens (kg/m2) (new) (-nlevsno+1:nlevgrnd)    
     real(r8), pointer :: h2osoi_vol_col         (:,:) ! col volumetric soil water (0<=h2osoi_vol<=watsat) [m3/m3]  (nlevgrnd)
     real(r8), pointer :: h2osoi_vol_prs_grc     (:,:) ! grc volumetric soil water prescribed (0<=h2osoi_vol<=watsat) [m3/m3]  (nlevgrnd)
     real(r8), pointer :: h2osfc_col             (:)   ! col surface water (mm H2O)
     real(r8), pointer :: snocan_patch           (:)   ! patch canopy snow water (mm H2O)
     real(r8), pointer :: liqcan_patch           (:)   ! patch canopy liquid water (mm H2O)

     real(r8), pointer :: wa_col                 (:)   ! col water in the unconfined aquifer (mm)

     ! For the following dynbal baseline variables: positive values are subtracted to
     ! avoid counting liquid water content of "virtual" states; negative values are added
     ! to account for missing states in the model.
     real(r8), pointer :: dynbal_baseline_liq_col(:)   ! baseline liquid water content subtracted from each column's total liquid water calculation (mm H2O)
     real(r8), pointer :: dynbal_baseline_ice_col(:)   ! baseline ice content subtracted from each column's total ice calculation (mm H2O)

     real(r8) :: aquifer_water_baseline                ! baseline value for water in the unconfined aquifer (wa_col) for this bulk / tracer (mm)

   contains

     procedure, public  :: Init
     procedure, public  :: Restart
     procedure, public  :: CalculateTotalH2osno
     procedure, private :: InitAllocate
     procedure, private :: InitHistory
     procedure, private :: InitCold
     procedure, private :: CheckSnowConsistency

  end type waterstate_type


  character(len=*), parameter, private :: sourcefile = &
       __FILE__
 !------------------------------------------------------------------------

contains

  !------------------------------------------------------------------------
  subroutine Init(this, bounds, info, tracer_vars, &
       h2osno_input_col, watsat_col, t_soisno_col, use_aquifer_layer)

    class(waterstate_type), intent(inout) :: this
    type(bounds_type) , intent(in) :: bounds  
    class(water_info_base_type), intent(in), target :: info
    type(water_tracer_container_type), intent(inout) :: tracer_vars
    real(r8)          , intent(in) :: h2osno_input_col(bounds%begc:)
    real(r8)          , intent(in) :: watsat_col(bounds%begc:, 1:)          ! volumetric soil water at saturation (porosity)
    real(r8)          , intent(in) :: t_soisno_col(bounds%begc:, -nlevsno+1:) ! col soil temperature (Kelvin)
    logical           , intent(in)    :: use_aquifer_layer ! whether an aquifer layer is used in this run

    this%info => info

    call this%InitAllocate(bounds, tracer_vars)

    call this%InitHistory(bounds)

    call this%InitCold(bounds = bounds, &
         h2osno_input_col = h2osno_input_col, &
         watsat_col = watsat_col, &
         t_soisno_col = t_soisno_col, &
         use_aquifer_layer = use_aquifer_layer)

  end subroutine Init

  !------------------------------------------------------------------------
  subroutine InitAllocate(this, bounds, tracer_vars)
    !
    ! !DESCRIPTION:
    ! Initialize module data structure
    !
    ! !USES:
    !
    ! !ARGUMENTS:
    class(waterstate_type), intent(inout) :: this
    type(bounds_type), intent(in) :: bounds  
    type(water_tracer_container_type), intent(inout) :: tracer_vars
    !
    ! !LOCAL VARIABLES:
    !------------------------------------------------------------------------

    call AllocateVar1d(var = this%h2osno_no_layers_col, name = 'h2osno_no_layers_col', &
         container = tracer_vars, &
         bounds = bounds, subgrid_level = BOUNDS_SUBGRID_COLUMN)
    call AllocateVar2d(var = this%h2osoi_vol_col, name = 'h2osoi_vol_col', &
         container = tracer_vars, &
         bounds = bounds, subgrid_level = BOUNDS_SUBGRID_COLUMN, &
         dim2beg = 1, dim2end = nlevmaxurbgrnd)
    call AllocateVar2d(var = this%h2osoi_vol_prs_grc, name = 'h2osoi_vol_prs_grc', &
         container = tracer_vars, &
         bounds = bounds, subgrid_level = BOUNDS_SUBGRID_GRIDCELL, &
         dim2beg = 1, dim2end = nlevgrnd)
    call AllocateVar2d(var = this%h2osoi_ice_col, name = 'h2osoi_ice_col', &
         container = tracer_vars, &
         bounds = bounds, subgrid_level = BOUNDS_SUBGRID_COLUMN, &
         dim2beg = -nlevsno+1, dim2end = nlevmaxurbgrnd)
    call AllocateVar2d(var = this%h2osoi_liq_col, name = 'h2osoi_liq_col', &
         container = tracer_vars, &
         bounds = bounds, subgrid_level = BOUNDS_SUBGRID_COLUMN, &
         dim2beg = -nlevsno+1, dim2end = nlevmaxurbgrnd)
    call AllocateVar1d(var = this%snocan_patch, name = 'snocan_patch', &
         container = tracer_vars, &
         bounds = bounds, subgrid_level = BOUNDS_SUBGRID_PATCH)
    call AllocateVar1d(var = this%liqcan_patch, name = 'liqcan_patch', &
         container = tracer_vars, &
         bounds = bounds, subgrid_level = BOUNDS_SUBGRID_PATCH)
    call AllocateVar1d(var = this%h2osfc_col, name = 'h2osfc_col', &
         container = tracer_vars, &
         bounds = bounds, subgrid_level = BOUNDS_SUBGRID_COLUMN)
    call AllocateVar1d(var = this%wa_col, name = 'wa_col', &
         container = tracer_vars, &
         bounds = bounds, subgrid_level = BOUNDS_SUBGRID_COLUMN)
    call AllocateVar1d(var = this%dynbal_baseline_liq_col, name = 'dynbal_baseline_liq_col', &
         container = tracer_vars, &
         bounds = bounds, subgrid_level = BOUNDS_SUBGRID_COLUMN)
    call AllocateVar1d(var = this%dynbal_baseline_ice_col, name = 'dynbal_baseline_ice_col', &
         container = tracer_vars, &
         bounds = bounds, subgrid_level = BOUNDS_SUBGRID_COLUMN)

  end subroutine InitAllocate

  !------------------------------------------------------------------------
  subroutine InitHistory(this, bounds)
    !
    ! !DESCRIPTION:
    ! Initialize module data structure
    !
    ! !USES:
    use histFileMod    , only : hist_addfld1d, hist_addfld2d, no_snow_normal
    use clm_varctl     , only : use_soil_moisture_streams
    !
    ! !ARGUMENTS:
    class(waterstate_type), intent(in) :: this
    type(bounds_type), intent(in) :: bounds  
    !
    ! !LOCAL VARIABLES:
    integer           :: begp, endp
    integer           :: begc, endc
    integer           :: begg, endg
    real(r8), pointer :: data2dptr(:,:), data1dptr(:) ! temp. pointers for slicing larger arrays
    !------------------------------------------------------------------------

    begp = bounds%begp; endp= bounds%endp
    begc = bounds%begc; endc= bounds%endc
    begg = bounds%begg; endg= bounds%endg

    data2dptr => this%h2osoi_liq_col(:,-nlevsno+1:0)
    call hist_addfld2d ( &
         fname=this%info%fname('SNO_LIQH2O'), &
         units='kg/m2', type2d='levsno',  &
         avgflag='A', &
         long_name=this%info%lname('Snow liquid water content'), &
         ptr_col=data2dptr, no_snow_behavior=no_snow_normal, default='inactive')

    data2dptr => this%h2osoi_ice_col(:,-nlevsno+1:0)
    call hist_addfld2d ( &
         fname=this%info%fname('SNO_ICE'), &
         units='kg/m2', type2d='levsno',  &
         avgflag='A', &
         long_name=this%info%lname('Snow ice content'), &
         ptr_col=data2dptr, no_snow_behavior=no_snow_normal, default='inactive')

    data2dptr => this%h2osoi_vol_col(begc:endc,1:nlevsoi)
    call hist_addfld2d ( &
         fname=this%info%fname('H2OSOI'),  &
         units='mm3/mm3', type2d='levsoi', &
         avgflag='A', &
         long_name=this%info%lname('volumetric soil water (natural vegetated and crop landunits only)'), &
         ptr_col=this%h2osoi_vol_col, l2g_scale_type='veg')

    if ( use_soil_moisture_streams )then
       call hist_addfld2d ( &
            fname=this%info%fname('H2OSOI_PRESCRIBED_GRC'), &
            units='mm3/mm3', type2d='levsoi',  &
            avgflag='A', &
            long_name=this%info%lname('volumetric soil water prescribed (vegetated landunits only)'), &
            ptr_gcell=this%h2osoi_vol_prs_grc, l2g_scale_type='veg',  default='inactive')
    end if

    ! this%h2osoi_liq_col(begc:endc,:) = spval
    ! call hist_addfld2d ( &
    !      fname=this%info%fname('SOILLIQ'),  &
    !      units='kg/m2', type2d='levgrnd', &
    !      avgflag='A', &
    !      long_name=this%info%lname('soil liquid water (natural vegetated and crop landunits only)'), &
    !      ptr_col=this%h2osoi_liq_col, l2g_scale_type='veg')

    data2dptr => this%h2osoi_liq_col(begc:endc,1:nlevsoi) 
    call hist_addfld2d ( &
         fname=this%info%fname('SOILLIQ'),  &
         units='kg/m2', type2d='levsoi', &
         avgflag='A', &
         long_name=this%info%lname('soil liquid water (natural vegetated and crop landunits only)'), &
         ptr_col=data2dptr, l2g_scale_type='veg')

    data2dptr => this%h2osoi_ice_col(begc:endc,1:nlevsoi)
    call hist_addfld2d ( &
         fname=this%info%fname('SOILICE'),  &
         units='kg/m2', type2d='levsoi', &
         avgflag='A', &
         long_name=this%info%lname('soil ice (natural vegetated and crop landunits only)'), &
         ptr_col=data2dptr, l2g_scale_type='veg')

    this%snocan_patch(begp:endp) = spval 
    call hist_addfld1d ( &
         fname=this%info%fname('SNOCAN'), &
         units='mm',  &
         avgflag='A', &
         long_name=this%info%lname('intercepted snow'), &
         ptr_patch=this%snocan_patch, set_lake=0._r8)

    this%liqcan_patch(begp:endp) = spval 
    call hist_addfld1d ( &
         fname=this%info%fname('LIQCAN'), &
         units='mm',  &
         avgflag='A', &
         long_name=this%info%lname('intercepted liquid water'), &
         ptr_patch=this%liqcan_patch, set_lake=0._r8)

    this%h2osfc_col(begc:endc) = spval
    call hist_addfld1d ( &
         fname=this%info%fname('H2OSFC'),  &
         units='mm',  &
         avgflag='A', &
         long_name=this%info%lname('surface water depth'), &
         ptr_col=this%h2osfc_col)

    this%wa_col(begc:endc) = spval
    call hist_addfld1d (fname=this%info%fname('WA'),  units='mm',  &
         avgflag='A', &
         long_name=this%info%lname('water in the unconfined aquifer (natural vegetated and crop landunits only)'), &
         ptr_col=this%wa_col, l2g_scale_type='veg')



    ! (rgk 02-02-2017) There is intentionally no entry  here for stored plant water
    !                  I think that since the value is zero in all cases except
    !                  for FATES plant hydraulics, it will be confusing for users
    !                  when they see their plants have no water in output files.
    !                  So it is not useful diagnostic information. The information
    !                  can be provided through FATES specific history diagnostics
    !                  if need be.


  end subroutine InitHistory

  !-----------------------------------------------------------------------
  subroutine InitCold(this, bounds, &
       h2osno_input_col, watsat_col, t_soisno_col, use_aquifer_layer)
    !
    ! !DESCRIPTION:
    ! Initialize time constant variables and cold start conditions 
    !
    ! !USES:
    use shr_const_mod   , only : SHR_CONST_TKFRZ
    use landunit_varcon , only : istwet, istsoil, istcrop, istice_mec  
    use column_varcon   , only : icol_road_perv, icol_road_imperv
    use clm_varcon      , only : denice, denh2o, bdsno 
    use clm_varcon      , only : tfrz, aquifer_water_baseline
    !
    ! !ARGUMENTS:
    class(waterstate_type), intent(inout) :: this
    type(bounds_type)     , intent(in)    :: bounds
    real(r8)              , intent(in)    :: h2osno_input_col(bounds%begc:)
    real(r8)              , intent(in)    :: watsat_col(bounds%begc:, 1:)          ! volumetric soil water at saturation (porosity)
    real(r8)              , intent(in)    :: t_soisno_col(bounds%begc:, -nlevsno+1:) ! col soil temperature (Kelvin)
    logical               , intent(in)    :: use_aquifer_layer ! whether an aquifer layer is used in this run
    !
    ! !LOCAL VARIABLES:
    integer            :: c,j,l,nlevs 
    integer            :: nbedrock
    real(r8)           :: ratio
    !-----------------------------------------------------------------------

    SHR_ASSERT_ALL_FL((ubound(h2osno_input_col)     == (/bounds%endc/))          , sourcefile, __LINE__)
    SHR_ASSERT_ALL_FL((ubound(watsat_col)           == (/bounds%endc,nlevmaxurbgrnd/)) , sourcefile, __LINE__)
    SHR_ASSERT_ALL_FL((ubound(t_soisno_col)         == (/bounds%endc,nlevmaxurbgrnd/)) , sourcefile, __LINE__)

    ratio = this%info%get_ratio()

    associate(snl => col%snl) 

      this%h2osfc_col(bounds%begc:bounds%endc) = 0._r8
      this%snocan_patch(bounds%begp:bounds%endp) = 0._r8
      this%liqcan_patch(bounds%begp:bounds%endp) = 0._r8


      !--------------------------------------------
      ! Set soil water
      !--------------------------------------------

      ! volumetric water is set first and liquid content and ice lens are obtained
      ! NOTE: h2osoi_vol, h2osoi_liq and h2osoi_ice only have valid values over soil
      ! and urban pervious road (other urban columns have zero soil water)

      this%h2osoi_vol_col(bounds%begc:bounds%endc,         1:) = spval
      this%h2osoi_vol_prs_grc(bounds%begg:bounds%endg,     1:) = spval
      this%h2osoi_liq_col(bounds%begc:bounds%endc,-nlevsno+1:) = spval
      this%h2osoi_ice_col(bounds%begc:bounds%endc,-nlevsno+1:) = spval
      do c = bounds%begc,bounds%endc
         l = col%landunit(c)
         if (.not. lun%lakpoi(l)) then  !not lake

            ! volumetric water
            if (lun%itype(l) == istsoil .or. lun%itype(l) == istcrop) then
               nlevs = nlevgrnd
               do j = 1, nlevs
                  if (use_bedrock) then
                     nbedrock = col%nbedrock(c)
                  else
                     nbedrock = nlevsoi
                  endif
                  if (j > nbedrock) then
                     this%h2osoi_vol_col(c,j) = 0.0_r8
                  else
                     if(use_fates_planthydro) then
                         this%h2osoi_vol_col(c,j) = 0.75_r8*watsat_col(c,j)*ratio
                     else
                         this%h2osoi_vol_col(c,j) = 0.15_r8*ratio
                     end if
                  endif
               end do
            else if (lun%urbpoi(l)) then
               if (col%itype(c) == icol_road_perv) then
                  nlevs = nlevgrnd
                  do j = 1, nlevs
                     if (j <= nlevsoi) then
                        this%h2osoi_vol_col(c,j) = 0.3_r8 * ratio
                     else
                        this%h2osoi_vol_col(c,j) = 0.0_r8
                     end if
                  end do
               else if (col%itype(c) == icol_road_imperv) then
                  nlevs = nlevgrnd
                  do j = 1, nlevs
                     this%h2osoi_vol_col(c,j) = 0.0_r8
                  end do
               else
                  nlevs = nlevurb
                  do j = 1, nlevs
                     this%h2osoi_vol_col(c,j) = 0.0_r8
                  end do
               end if
            else if (lun%itype(l) == istwet) then
               nlevs = nlevgrnd
               do j = 1, nlevs
                  if (j > nlevsoi) then
                     this%h2osoi_vol_col(c,j) = 0.0_r8
                  else
                     this%h2osoi_vol_col(c,j) = 1.0_r8 * ratio
                  endif
               end do
            else if (lun%itype(l) == istice_mec) then
               nlevs = nlevgrnd 
               do j = 1, nlevs
                  this%h2osoi_vol_col(c,j) = 1.0_r8 * ratio
               end do
            else
               write(iulog,*) 'water_state_type InitCold: unhandled landunit type ', lun%itype(l)
               call endrun(msg = 'unhandled landunit type', &
                    additional_msg = errMsg(sourcefile, __LINE__))
            endif
            do j = 1, nlevs
               this%h2osoi_vol_col(c,j) = min(this%h2osoi_vol_col(c,j), watsat_col(c,j)*ratio)
               if (t_soisno_col(c,j) <= SHR_CONST_TKFRZ) then
                  this%h2osoi_ice_col(c,j) = col%dz(c,j)*denice*this%h2osoi_vol_col(c,j) ! ratio already applied
                  this%h2osoi_liq_col(c,j) = 0._r8
               else
                  this%h2osoi_ice_col(c,j) = 0._r8
                  this%h2osoi_liq_col(c,j) = col%dz(c,j)*denh2o*this%h2osoi_vol_col(c,j) ! ratio already applied
               endif
            end do
            if (snl(c) == 0) then
               this%h2osno_no_layers_col(c) = h2osno_input_col(c) * ratio
            else
               this%h2osno_no_layers_col(c) = 0._r8
            end if
            do j = -nlevsno+1, 0
               if (j > snl(c)) then
                  this%h2osoi_ice_col(c,j) = col%dz(c,j)*250._r8 * ratio
                  this%h2osoi_liq_col(c,j) = 0._r8
               end if
            end do
         end if
      end do


      !--------------------------------------------
      ! Set Lake water
      !--------------------------------------------

      do c = bounds%begc, bounds%endc
         l = col%landunit(c)

         if (lun%lakpoi(l)) then
            if (snl(c) == 0) then
               this%h2osno_no_layers_col(c) = h2osno_input_col(c) * ratio
            else
               this%h2osno_no_layers_col(c) = 0._r8
            end if
            do j = -nlevsno+1, 0
               if (j > snl(c)) then
                  this%h2osoi_ice_col(c,j) = col%dz(c,j)*bdsno * ratio
                  this%h2osoi_liq_col(c,j) = 0._r8
               end if
            end do
            do j = 1,nlevgrnd
               if (j <= nlevsoi) then ! soil
                  this%h2osoi_vol_col(c,j) = watsat_col(c,j) * ratio
                  this%h2osoi_liq_col(c,j) = spval
                  this%h2osoi_ice_col(c,j) = spval
               else                  ! bedrock
                  this%h2osoi_vol_col(c,j) = 0._r8
               end if
            end do
         end if
      end do

      !--------------------------------------------
      ! For frozen layers !TODO - does the following make sense ???? it seems to overwrite everything
      !--------------------------------------------

      do c = bounds%begc, bounds%endc
         do j = 1,nlevmaxurbgrnd
            if (this%h2osoi_vol_col(c,j) /= spval) then
               if (t_soisno_col(c,j) <= tfrz) then
                  this%h2osoi_ice_col(c,j) = col%dz(c,j)*denice*this%h2osoi_vol_col(c,j) ! ratio already applied
                  this%h2osoi_liq_col(c,j) = 0._r8
               else
                  this%h2osoi_ice_col(c,j) = 0._r8
                  this%h2osoi_liq_col(c,j) = col%dz(c,j)*denh2o*this%h2osoi_vol_col(c,j) ! ratio already applied
               endif
            end if
         end do
      end do


      this%aquifer_water_baseline = aquifer_water_baseline * ratio
      this%wa_col(bounds%begc:bounds%endc)  = this%aquifer_water_baseline
      if (use_aquifer_layer) then
         ! NOTE(wjs, 2018-11-27) There is no fundamental reason why wa_col should be
         ! initialized differently based on use_aquifer_layer, but we (Bill Sacks and Sean
         ! Swenson) want to change the cold start initialization of wa_col to be
         ! aquifer_water_baseline everywhere for use_aquifer_layer .false., and we aren't
         ! sure of the implications of this change for use_aquifer_layer .true., so are
         ! maintaining the old cold start initialization in the latter case.
         do c = bounds%begc,bounds%endc
            l = col%landunit(c)
            if (.not. lun%lakpoi(l)) then  !not lake
               if (lun%urbpoi(l)) then
                  if (col%itype(c) == icol_road_perv) then
                     ! Note that the following hard-coded constant (on the next line)
                     ! seems implicitly related to aquifer_water_baseline 
                     this%wa_col(c)  = 4800._r8 * ratio
                  else
                     this%wa_col(c)  = spval
                  end if
               else
                  ! Note that the following hard-coded constant (on the next line) seems
                  ! implicitly related to aquifer_water_baseline
                  this%wa_col(c)  = 4000._r8 * ratio
               end if
            end if
         end do
      end if

      ! Initialize dynbal_baseline_liq_col and dynbal_baseline_ice_col: for some columns,
      ! these are set elsewhere in initialization, but we need them to be 0 for columns
      ! for which they are not explicitly set.
      this%dynbal_baseline_liq_col(bounds%begc:bounds%endc) = 0._r8
      this%dynbal_baseline_ice_col(bounds%begc:bounds%endc) = 0._r8

    end associate

  end subroutine InitCold

  !------------------------------------------------------------------------
  subroutine Restart(this, bounds, ncid, flag, &
       watsat_col)
    ! 
    ! !DESCRIPTION:
    ! Read/Write module information to/from restart file.
    !
    ! !USES:
    use clm_varcon       , only : denice, denh2o, pondmx, watmin
    use landunit_varcon  , only : istcrop, istdlak, istsoil  
    use column_varcon    , only : icol_roof, icol_sunwall, icol_shadewall
    use clm_time_manager , only : is_first_step, is_restart
    use clm_varctl       , only : bound_h2osoi
    use ncdio_pio        , only : file_desc_t, ncd_double
    use restUtilMod
    !
    ! !ARGUMENTS:
    class(waterstate_type), intent(in) :: this
    type(bounds_type), intent(in)    :: bounds 
    type(file_desc_t), intent(inout) :: ncid   ! netcdf id
    character(len=*) , intent(in)    :: flag   ! 'read' or 'write'
    real(r8)         , intent(in)    :: watsat_col (bounds%begc:, 1:)  ! volumetric soil water at saturation (porosity)
    !
    ! !LOCAL VARIABLES:
    integer  :: p,c,l,j,nlevs
    logical  :: readvar
    real(r8) :: maxwatsat    ! maximum porosity    
    real(r8) :: excess       ! excess volumetric soil water
    real(r8) :: totwat       ! total soil water (mm)
    !------------------------------------------------------------------------

    SHR_ASSERT_ALL_FL((ubound(watsat_col) == (/bounds%endc,nlevmaxurbgrnd/)) , sourcefile, __LINE__)

    call restartvar(ncid=ncid, flag=flag, &
         varname=this%info%fname('H2OSFC'), &
         xtype=ncd_double,  &
         dim1name='column', &
         long_name=this%info%lname('surface water'), &
         units='kg/m2', &
         interpinic_flag='interp', readvar=readvar, data=this%h2osfc_col)
    if (flag=='read' .and. .not. readvar) then
       this%h2osfc_col(bounds%begc:bounds%endc) = 0.0_r8
    end if

    call restartvar(ncid=ncid, flag=flag, &
         varname=this%info%fname('H2OSNO_NO_LAYERS:H2OSNO'), &
         xtype=ncd_double,  &
         dim1name='column', &
         long_name=this%info%lname('snow that is not resolved into layers'), &
         units='kg/m2', &
         interpinic_flag='interp', readvar=readvar, data=this%h2osno_no_layers_col)
    ! BACKWARDS_COMPATIBILITY(wjs, 2019-06-06) If h2osno_no_layers is read from the old
    ! h2osno, then it will be non-zero for an explicit-layered snow pack. We fix that
    ! here. We can (and should) remove this backwards compatibility code at the same time
    ! as we remove ":H2OSNO" from the restart variable name above.
    if (flag == 'read' .and. .not. is_restart()) then
       do c = bounds%begc, bounds%endc
          if (col%snl(c) < 0) then
             this%h2osno_no_layers_col(c) = 0._r8
          end if
       end do
    end if

    call restartvar(ncid=ncid, flag=flag, &
         varname=this%info%fname('H2OSOI_LIQ'), &
         xtype=ncd_double,  &
         dim1name='column', dim2name='levtot', switchdim=.true., &
         long_name=this%info%lname('liquid water'), &
         units='kg/m2', &
         interpinic_flag='interp', readvar=readvar, data=this%h2osoi_liq_col)

    call restartvar(ncid=ncid, flag=flag, &
         varname=this%info%fname('H2OSOI_ICE'), &
         xtype=ncd_double,   &
         dim1name='column', dim2name='levtot', switchdim=.true., &
         long_name=this%info%lname('ice lens'), &
         units='kg/m2', &
         interpinic_flag='interp', readvar=readvar, data=this%h2osoi_ice_col)
         
    call restartvar(ncid=ncid, flag=flag, &
         varname=this%info%fname('SNOCAN'), &
         xtype=ncd_double,  &
         dim1name='pft', &
         long_name=this%info%lname('canopy snow water'), &
         units='kg/m2', &
         interpinic_flag='interp', readvar=readvar, data=this%snocan_patch)

    ! NOTE(wjs, 2015-07-01) In old restart files, there was no LIQCAN variable. However,
    ! H2OCAN had similar meaning. So if we can't find LIQCAN, use H2OCAN to initialize
    ! liqcan_patch.
    call restartvar(ncid=ncid, flag=flag, &
         varname=this%info%fname('LIQCAN')//':'//this%info%fname('H2OCAN'), &
         xtype=ncd_double,  &
         dim1name='pft', &
         long_name=this%info%lname('canopy liquid water'), &
         units='kg/m2', &
         interpinic_flag='interp', readvar=readvar, data=this%liqcan_patch)

    call restartvar(ncid=ncid, flag=flag, varname=this%info%fname('WA'), xtype=ncd_double,  &
         dim1name='column', &
         long_name=this%info%lname('water in the unconfined aquifer'), units='mm', &
         interpinic_flag='interp', readvar=readvar, data=this%wa_col)

    call restartvar(ncid=ncid, flag=flag, &
         varname=this%info%fname('DYNBAL_BASELINE_LIQ'), &
         xtype=ncd_double, &
         dim1name='column', &
         long_name=this%info%lname("baseline liquid water mass subtracted from each column's total water calculation"), &
         units='kg/m2', &
         interpinic_flag='interp', readvar=readvar, data=this%dynbal_baseline_liq_col)

    call restartvar(ncid=ncid, flag=flag, &
         varname=this%info%fname('DYNBAL_BASELINE_ICE'), &
         xtype=ncd_double, &
         dim1name='column', &
         long_name=this%info%lname("baseline ice mass subtracted from each column's total ice calculation"), &
         units='kg/m2', &
         interpinic_flag='interp', readvar=readvar, data=this%dynbal_baseline_ice_col)

    ! Determine volumetric soil water (for read only)
    if (flag == 'read' ) then
       do c = bounds%begc, bounds%endc
          l = col%landunit(c)
          if ( col%itype(c) == icol_sunwall   .or. &
               col%itype(c) == icol_shadewall .or. &
               col%itype(c) == icol_roof )then
             nlevs = nlevurb
          else
             nlevs = nlevgrnd
          end if
          if ( lun%itype(l) /= istdlak ) then ! This calculation is now done for lakes in initLake.
             do j = 1,nlevs
                this%h2osoi_vol_col(c,j) = this%h2osoi_liq_col(c,j)/(col%dz(c,j)*denh2o) &
                                         + this%h2osoi_ice_col(c,j)/(col%dz(c,j)*denice)
             end do
          end if
       end do
    end if

    ! If initial run -- ensure that water is properly bounded (read only)
    if (flag == 'read' ) then
       if ( is_first_step() .and. bound_h2osoi) then
          do c = bounds%begc, bounds%endc
             l = col%landunit(c)
             if ( col%itype(c) == icol_sunwall .or. col%itype(c) == icol_shadewall .or. &
                  col%itype(c) == icol_roof )then
                nlevs = nlevurb
             else
                nlevs = nlevgrnd
             end if
             do j = 1,nlevs
                l = col%landunit(c)
                if (lun%itype(l) == istsoil .or. lun%itype(l) == istcrop) then
                   this%h2osoi_liq_col(c,j) = max(0._r8,this%h2osoi_liq_col(c,j))
                   this%h2osoi_ice_col(c,j) = max(0._r8,this%h2osoi_ice_col(c,j))
                   this%h2osoi_vol_col(c,j) = this%h2osoi_liq_col(c,j)/(col%dz(c,j)*denh2o) &
                                       + this%h2osoi_ice_col(c,j)/(col%dz(c,j)*denice)
                   if (j == 1) then
                      maxwatsat = (watsat_col(c,j)*col%dz(c,j)*1000.0_r8 + pondmx) / (col%dz(c,j)*1000.0_r8)
                   else
                      maxwatsat =  watsat_col(c,j)
                   end if
                   if (this%h2osoi_vol_col(c,j) > maxwatsat) then 
                      excess = (this%h2osoi_vol_col(c,j) - maxwatsat)*col%dz(c,j)*1000.0_r8
                      totwat = this%h2osoi_liq_col(c,j) + this%h2osoi_ice_col(c,j)
                      this%h2osoi_liq_col(c,j) = this%h2osoi_liq_col(c,j) - &
                                           (this%h2osoi_liq_col(c,j)/totwat) * excess
                      this%h2osoi_ice_col(c,j) = this%h2osoi_ice_col(c,j) - &
                                           (this%h2osoi_ice_col(c,j)/totwat) * excess
                   end if
                   this%h2osoi_liq_col(c,j) = max(watmin,this%h2osoi_liq_col(c,j))
                   this%h2osoi_ice_col(c,j) = max(watmin,this%h2osoi_ice_col(c,j))
                   this%h2osoi_vol_col(c,j) = this%h2osoi_liq_col(c,j)/(col%dz(c,j)*denh2o) &
                                             + this%h2osoi_ice_col(c,j)/(col%dz(c,j)*denice)
                end if
             end do
          end do
       end if

    endif   ! end if if-read flag

  end subroutine Restart

  !-----------------------------------------------------------------------
  subroutine CalculateTotalH2osno(this, &
       bounds, num_c, filter_c, caller, &
       h2osno_total)
    !
    ! !DESCRIPTION:
    ! Calculate h2osno_total over the given column filter
    !
    ! If running in debug mode, also assert that we don't have any unresolved snow if snl
    ! < 0, and that we don't have any resolved snow if snl == 0.
    !
    ! !ARGUMENTS:
    class(waterstate_type) , intent(in)    :: this
    type(bounds_type)      , intent(in)    :: bounds
    integer                , intent(in)    :: num_c                        ! number of columns in filter
    integer                , intent(in)    :: filter_c(:)                  ! filter for columns to operate over
    character(len=*)       , intent(in)    :: caller                       ! name of caller (used in error messages)
    real(r8)               , intent(inout) :: h2osno_total( bounds%begc: ) ! total snow water (mm H2O)
    !
    ! !LOCAL VARIABLES:
    integer :: fc, c
    integer :: j

    character(len=*), parameter :: subname = 'CalculateTotalH2osno'
    !-----------------------------------------------------------------------

    SHR_ASSERT_ALL_FL((ubound(h2osno_total, 1) == bounds%endc), sourcefile, __LINE__)

#ifndef NDEBUG
    call this%CheckSnowConsistency(num_c, filter_c, caller)
#endif

    do fc = 1, num_c
       c = filter_c(fc)
       h2osno_total(c) = this%h2osno_no_layers_col(c)

       do j = col%snl(c)+1, 0
          h2osno_total(c) = &
               h2osno_total(c) + &
               this%h2osoi_ice_col(c,j) + &
               this%h2osoi_liq_col(c,j)
       end do
    end do

  end subroutine CalculateTotalH2osno

  !-----------------------------------------------------------------------
  subroutine CheckSnowConsistency(this, num_c, filter_c, caller)
    !
    ! !DESCRIPTION:
    ! Make sure we only have unresolved snow where we should, and that we only have
    ! resolved snow where we should.
    !
    ! !ARGUMENTS:
    class(waterstate_type) , intent(in) :: this
    integer                , intent(in) :: num_c       ! number of columns in filter
    integer                , intent(in) :: filter_c(:) ! filter for columns to operate over
    character(len=*)       , intent(in) :: caller      ! name of caller (used in error messages)
    !
    ! !LOCAL VARIABLES:
    integer :: fc, c
    integer :: j
    logical :: ice_bad
    logical :: liq_bad

    character(len=*), parameter :: subname = 'CheckSnowConsistency'
    !-----------------------------------------------------------------------

    do fc = 1, num_c
       c = filter_c(fc)
       if (col%snl(c) < 0) then
          if (this%h2osno_no_layers_col(c) /= 0._r8) then
             write(iulog,*) subname//' ERROR: col has snow layers but non-zero h2osno_no_layers'
             write(iulog,*) '(Called from: ', trim(caller), ')'
             write(iulog,*) 'c, snl, h2osno_no_layers = ', c, col%snl(c), &
                  this%h2osno_no_layers_col(c)
             call endrun(decomp_index=c, clmlevel=namec, &
                  msg = subname//' ERROR: col has snow layers but non-zero h2osno_no_layers')
          end if
       end if

       do j = -nlevsno+1, col%snl(c)
          ice_bad = (this%h2osoi_ice_col(c,j) /= 0._r8 .and. this%h2osoi_ice_col(c,j) /= spval)
          liq_bad = (this%h2osoi_liq_col(c,j) /= 0._r8 .and. this%h2osoi_liq_col(c,j) /= spval)
          if (ice_bad .or. liq_bad) then
             write(iulog,*) subname//' ERROR: col has non-zero h2osoi_ice or h2osoi_liq outside resolved snow layers'
             write(iulog,*) '(Called from: ', trim(caller), ')'
             write(iulog,*) 'c, j, snl, h2osoi_ice, h2osoi_liq = ', c, j, col%snl(c), &
                  this%h2osoi_ice_col(c,j), this%h2osoi_liq_col(c,j)
             call endrun(decomp_index=c, clmlevel=namec, &
                  msg = subname//' ERROR: col has non-zero h2osoi_ice or h2osoi_liq outside resolved snow layers')
          end if
       end do
    end do

  end subroutine CheckSnowConsistency

end module WaterStateType<|MERGE_RESOLUTION|>--- conflicted
+++ resolved
@@ -14,12 +14,8 @@
   use decompMod      , only : bounds_type
   use decompMod      , only : BOUNDS_SUBGRID_PATCH, BOUNDS_SUBGRID_COLUMN, BOUNDS_SUBGRID_GRIDCELL
   use clm_varctl     , only : use_bedrock, iulog
-<<<<<<< HEAD
   use clm_varctl     , only : use_fates_planthydro
-  use clm_varpar     , only : nlevgrnd, nlevsoi, nlevurb, nlevsno   
-=======
   use clm_varpar     , only : nlevgrnd, nlevsoi, nlevurb, nlevmaxurbgrnd, nlevsno   
->>>>>>> 65a93198
   use clm_varcon     , only : spval, namec
   use LandunitType   , only : lun                
   use ColumnType     , only : col                
