module WaterStateType

#include "shr_assert.h"

  !------------------------------------------------------------------------------
  ! !DESCRIPTION:
  ! Defines a derived type containing water state variables that apply to both bulk water
  ! and water tracers.
  !
  ! !USES:
  use shr_kind_mod   , only : r8 => shr_kind_r8
  use shr_log_mod    , only : errMsg => shr_log_errMsg
  use abortutils     , only : endrun
  use decompMod      , only : bounds_type
<<<<<<< HEAD
!KO  use clm_varctl     , only : use_vancouver, use_mexicocity, use_cn, iulog, use_luna
!KO
  use clm_varctl     , only : use_vancouver, use_mexicocity, use_cn, iulog, use_luna, use_fan
!KO
  use clm_varpar     , only : nlevgrnd, nlevurb, nlevsno   
=======
  use decompMod      , only : BOUNDS_SUBGRID_PATCH, BOUNDS_SUBGRID_COLUMN
  use clm_varctl     , only : use_bedrock, iulog
  use clm_varpar     , only : nlevgrnd, nlevsoi, nlevurb, nlevsno   
>>>>>>> aedda97e
  use clm_varcon     , only : spval
  use LandunitType   , only : lun                
  use ColumnType     , only : col                
  use WaterInfoBaseType, only : water_info_base_type
  use WaterTracerContainerType, only : water_tracer_container_type
  use WaterTracerUtils, only : AllocateVar1d, AllocateVar2d
  !
  implicit none
  save
  private
  !
  ! !PUBLIC TYPES:
  type, public :: waterstate_type

     class(water_info_base_type), pointer :: info

     real(r8), pointer :: h2osno_col             (:)   ! col snow water (mm H2O)
     real(r8), pointer :: h2osoi_liq_col         (:,:) ! col liquid water (kg/m2) (new) (-nlevsno+1:nlevgrnd)    
     real(r8), pointer :: h2osoi_ice_col         (:,:) ! col ice lens (kg/m2) (new) (-nlevsno+1:nlevgrnd)    
<<<<<<< HEAD
     real(r8), pointer :: h2osoi_liq_tot_col     (:)   ! vertically summed col liquid water (kg/m2) (new) (-nlevsno+1:nlevgrnd)    
     real(r8), pointer :: h2osoi_ice_tot_col     (:)   ! vertically summed col ice lens (kg/m2) (new) (-nlevsno+1:nlevgrnd)    
     real(r8), pointer :: h2osoi_liqice_10cm_col (:)   ! col liquid water + ice lens in top 10cm of soil (kg/m2)
!KO
     real(r8), pointer :: h2osoi_liqice_5cm_col  (:)   ! col liquid water + ice lens in top 5cm of soil (kg/m2)
     !KO
     real(r8), pointer :: h2osoi_tend_tsl_col    (:)   ! col moisture tendency due to vertical movement at topmost layer (m3/m3/s) 
=======
>>>>>>> aedda97e
     real(r8), pointer :: h2osoi_vol_col         (:,:) ! col volumetric soil water (0<=h2osoi_vol<=watsat) [m3/m3]  (nlevgrnd)
     real(r8), pointer :: h2ocan_patch           (:)   ! patch canopy water (mm H2O)
     real(r8), pointer :: h2osfc_col             (:)   ! col surface water (mm H2O)
     real(r8), pointer :: snocan_patch           (:)   ! patch canopy snow water (mm H2O)
     real(r8), pointer :: liqcan_patch           (:)   ! patch canopy liquid water (mm H2O)

     real(r8), pointer :: wa_col                 (:)     ! col water in the unconfined aquifer (mm) 

     real(r8) :: aquifer_water_baseline                ! baseline value for water in the unconfined aquifer (wa_col) for this bulk / tracer (mm)

   contains

     procedure, public  :: Init
     procedure, public  :: Restart
     procedure, private :: InitAllocate
     procedure, private :: InitHistory
     procedure, private :: InitCold

  end type waterstate_type


  character(len=*), parameter, private :: sourcefile = &
       __FILE__
 !------------------------------------------------------------------------

contains

  !------------------------------------------------------------------------
  subroutine Init(this, bounds, info, tracer_vars, &
       h2osno_input_col, watsat_col, t_soisno_col, use_aquifer_layer)

    class(waterstate_type), intent(inout) :: this
    type(bounds_type) , intent(in) :: bounds  
    class(water_info_base_type), intent(in), target :: info
    type(water_tracer_container_type), intent(inout) :: tracer_vars
    real(r8)          , intent(in) :: h2osno_input_col(bounds%begc:)
    real(r8)          , intent(in) :: watsat_col(bounds%begc:, 1:)          ! volumetric soil water at saturation (porosity)
    real(r8)          , intent(in) :: t_soisno_col(bounds%begc:, -nlevsno+1:) ! col soil temperature (Kelvin)
    logical           , intent(in)    :: use_aquifer_layer ! whether an aquifer layer is used in this run

    this%info => info

    call this%InitAllocate(bounds, tracer_vars)

    call this%InitHistory(bounds)

    call this%InitCold(bounds = bounds, &
         h2osno_input_col = h2osno_input_col, &
         watsat_col = watsat_col, &
         t_soisno_col = t_soisno_col, &
         use_aquifer_layer = use_aquifer_layer)

  end subroutine Init

  !------------------------------------------------------------------------
  subroutine InitAllocate(this, bounds, tracer_vars)
    !
    ! !DESCRIPTION:
    ! Initialize module data structure
    !
    ! !USES:
    !
    ! !ARGUMENTS:
    class(waterstate_type), intent(inout) :: this
    type(bounds_type), intent(in) :: bounds  
    type(water_tracer_container_type), intent(inout) :: tracer_vars
    !
    ! !LOCAL VARIABLES:
    !------------------------------------------------------------------------

    call AllocateVar1d(var = this%h2osno_col, name = 'h2osno_col', &
         container = tracer_vars, &
         bounds = bounds, subgrid_level = BOUNDS_SUBGRID_COLUMN)
    call AllocateVar2d(var = this%h2osoi_vol_col, name = 'h2osoi_vol_col', &
         container = tracer_vars, &
         bounds = bounds, subgrid_level = BOUNDS_SUBGRID_COLUMN, &
         dim2beg = 1, dim2end = nlevgrnd)
    call AllocateVar2d(var = this%h2osoi_ice_col, name = 'h2osoi_ice_col', &
         container = tracer_vars, &
         bounds = bounds, subgrid_level = BOUNDS_SUBGRID_COLUMN, &
         dim2beg = -nlevsno+1, dim2end = nlevgrnd)
    call AllocateVar2d(var = this%h2osoi_liq_col, name = 'h2osoi_liq_col', &
         container = tracer_vars, &
         bounds = bounds, subgrid_level = BOUNDS_SUBGRID_COLUMN, &
         dim2beg = -nlevsno+1, dim2end = nlevgrnd)
    call AllocateVar1d(var = this%h2ocan_patch, name = 'h2ocan_patch', &
         container = tracer_vars, &
         bounds = bounds, subgrid_level = BOUNDS_SUBGRID_PATCH)
    call AllocateVar1d(var = this%snocan_patch, name = 'snocan_patch', &
         container = tracer_vars, &
         bounds = bounds, subgrid_level = BOUNDS_SUBGRID_PATCH)
    call AllocateVar1d(var = this%liqcan_patch, name = 'liqcan_patch', &
         container = tracer_vars, &
         bounds = bounds, subgrid_level = BOUNDS_SUBGRID_PATCH)
    call AllocateVar1d(var = this%h2osfc_col, name = 'h2osfc_col', &
         container = tracer_vars, &
         bounds = bounds, subgrid_level = BOUNDS_SUBGRID_COLUMN)
    call AllocateVar1d(var = this%wa_col, name = 'wa_col', &
         container = tracer_vars, &
         bounds = bounds, subgrid_level = BOUNDS_SUBGRID_COLUMN)

<<<<<<< HEAD
    allocate(this%snow_depth_col         (begc:endc))                     ; this%snow_depth_col         (:)   = nan
    allocate(this%snow_persistence_col   (begc:endc))                     ; this%snow_persistence_col   (:)   = nan
    allocate(this%snowdp_col             (begc:endc))                     ; this%snowdp_col             (:)   = nan
    allocate(this%snowice_col            (begc:endc))                     ; this%snowice_col            (:)   = nan   
    allocate(this%snowliq_col            (begc:endc))                     ; this%snowliq_col            (:)   = nan   
    allocate(this%int_snow_col           (begc:endc))                     ; this%int_snow_col           (:)   = nan   
    allocate(this%snow_layer_unity_col   (begc:endc,-nlevsno+1:0))        ; this%snow_layer_unity_col   (:,:) = nan
    allocate(this%bw_col                 (begc:endc,-nlevsno+1:0))        ; this%bw_col                 (:,:) = nan   
    allocate(this%h2osno_col             (begc:endc))                     ; this%h2osno_col             (:)   = nan   
    allocate(this%h2osno_old_col         (begc:endc))                     ; this%h2osno_old_col         (:)   = nan   
    allocate(this%h2osoi_liqice_10cm_col (begc:endc))                     ; this%h2osoi_liqice_10cm_col (:)   = nan   
!KO
    if ( use_fan ) then
       allocate(this%h2osoi_liqice_5cm_col (begc:endc))                   ; this%h2osoi_liqice_5cm_col  (:)   = nan

    end if
    !KO
    allocate(this%h2osoi_tend_tsl_col   (begc:endc))                   ; this%h2osoi_tend_tsl_col    (:)   = nan
    
    allocate(this%h2osoi_vol_col         (begc:endc, 1:nlevgrnd))         ; this%h2osoi_vol_col         (:,:) = nan
    allocate(this%air_vol_col            (begc:endc, 1:nlevgrnd))         ; this%air_vol_col            (:,:) = nan
    allocate(this%h2osoi_liqvol_col      (begc:endc,-nlevsno+1:nlevgrnd)) ; this%h2osoi_liqvol_col      (:,:) = nan
    allocate(this%h2osoi_ice_col         (begc:endc,-nlevsno+1:nlevgrnd)) ; this%h2osoi_ice_col         (:,:) = nan
    allocate(this%h2osoi_liq_col         (begc:endc,-nlevsno+1:nlevgrnd)) ; this%h2osoi_liq_col         (:,:) = nan
    allocate(this%h2osoi_ice_tot_col     (begc:endc))                     ; this%h2osoi_ice_tot_col     (:)   = nan
    allocate(this%h2osoi_liq_tot_col     (begc:endc))                     ; this%h2osoi_liq_tot_col     (:)   = nan
    allocate(this%h2ocan_patch           (begp:endp))                     ; this%h2ocan_patch           (:)   = nan  
    allocate(this%snocan_patch           (begp:endp))                     ; this%snocan_patch           (:)   = nan  
    allocate(this%liqcan_patch           (begp:endp))                     ; this%liqcan_patch           (:)   = nan  
    allocate(this%snounload_patch        (begp:endp))                     ; this%snounload_patch        (:)   = nan  
    allocate(this%h2osfc_col             (begc:endc))                     ; this%h2osfc_col             (:)   = nan   
    allocate(this%swe_old_col            (begc:endc,-nlevsno+1:0))        ; this%swe_old_col            (:,:) = nan   
    allocate(this%liq1_grc               (begg:endg))                     ; this%liq1_grc               (:)   = nan
    allocate(this%liq2_grc               (begg:endg))                     ; this%liq2_grc               (:)   = nan
    allocate(this%ice1_grc               (begg:endg))                     ; this%ice1_grc               (:)   = nan
    allocate(this%ice2_grc               (begg:endg))                     ; this%ice2_grc               (:)   = nan
    allocate(this%tws_grc                (begg:endg))                     ; this%tws_grc                (:)   = nan

    allocate(this%total_plant_stored_h2o_col(begc:endc))                  ; this%total_plant_stored_h2o_col(:) = nan

    allocate(this%snw_rds_col            (begc:endc,-nlevsno+1:0))        ; this%snw_rds_col            (:,:) = nan
    allocate(this%snw_rds_top_col        (begc:endc))                     ; this%snw_rds_top_col        (:)   = nan
    allocate(this%h2osno_top_col         (begc:endc))                     ; this%h2osno_top_col         (:)   = nan
    allocate(this%sno_liq_top_col        (begc:endc))                     ; this%sno_liq_top_col        (:)   = nan

    allocate(this%qg_snow_col            (begc:endc))                     ; this%qg_snow_col            (:)   = nan   
    allocate(this%qg_soil_col            (begc:endc))                     ; this%qg_soil_col            (:)   = nan   
    allocate(this%qg_h2osfc_col          (begc:endc))                     ; this%qg_h2osfc_col          (:)   = nan   
    allocate(this%qg_col                 (begc:endc))                     ; this%qg_col                 (:)   = nan   
    allocate(this%dqgdT_col              (begc:endc))                     ; this%dqgdT_col              (:)   = nan   
    allocate(this%qaf_lun                (begl:endl))                     ; this%qaf_lun                (:)   = nan
    allocate(this%q_ref2m_patch          (begp:endp))                     ; this%q_ref2m_patch          (:)   = nan
    allocate(this%rh_ref2m_patch         (begp:endp))                     ; this%rh_ref2m_patch         (:)   = nan
    allocate(this%rh_ref2m_u_patch       (begp:endp))                     ; this%rh_ref2m_u_patch       (:)   = nan
    allocate(this%rh_ref2m_r_patch       (begp:endp))                     ; this%rh_ref2m_r_patch       (:)   = nan
    allocate(this%rh_af_patch            (begp:endp))                     ; this%rh_af_patch            (:)   = nan
    allocate(this%rh10_af_patch          (begp:endp))                     ; this%rh10_af_patch          (:)   = spval

    allocate(this%frac_sno_col           (begc:endc))                     ; this%frac_sno_col           (:)   = nan
    allocate(this%frac_sno_eff_col       (begc:endc))                     ; this%frac_sno_eff_col       (:)   = nan
    allocate(this%frac_iceold_col        (begc:endc,-nlevsno+1:nlevgrnd)) ; this%frac_iceold_col        (:,:) = nan
    allocate(this%frac_h2osfc_col        (begc:endc))                     ; this%frac_h2osfc_col        (:)   = nan 
    allocate(this%frac_h2osfc_nosnow_col (begc:endc))                     ; this%frac_h2osfc_nosnow_col        (:)   = nan 
    allocate(this%wf_col                 (begc:endc))                     ; this%wf_col                 (:)   = nan
    allocate(this%wf2_col                (begc:endc))                     ; 
    allocate(this%fwet_patch             (begp:endp))                     ; this%fwet_patch             (:)   = nan
    allocate(this%fcansno_patch          (begp:endp))                     ; this%fcansno_patch          (:)   = nan
    allocate(this%fdry_patch             (begp:endp))                     ; this%fdry_patch             (:)   = nan

    allocate(this%begwb_col              (begc:endc))                     ; this%begwb_col              (:)   = nan
    allocate(this%endwb_col              (begc:endc))                     ; this%endwb_col              (:)   = nan
    allocate(this%errh2o_patch           (begp:endp))                     ; this%errh2o_patch           (:)   = nan
    allocate(this%errh2o_col             (begc:endc))                     ; this%errh2o_col             (:)   = nan
    allocate(this%errh2osno_col          (begc:endc))                     ; this%errh2osno_col          (:)   = nan
=======
>>>>>>> aedda97e
  end subroutine InitAllocate

  !------------------------------------------------------------------------
  subroutine InitHistory(this, bounds)
    !
    ! !DESCRIPTION:
    ! Initialize module data structure
    !
    ! !USES:
    use histFileMod    , only : hist_addfld1d, hist_addfld2d, no_snow_normal
    !
    ! !ARGUMENTS:
    class(waterstate_type), intent(in) :: this
    type(bounds_type), intent(in) :: bounds  
    !
    ! !LOCAL VARIABLES:
    integer           :: begp, endp
    integer           :: begc, endc
    integer           :: begg, endg
    real(r8), pointer :: data2dptr(:,:), data1dptr(:) ! temp. pointers for slicing larger arrays
    !------------------------------------------------------------------------

    begp = bounds%begp; endp= bounds%endp
    begc = bounds%begc; endc= bounds%endc
    begg = bounds%begg; endg= bounds%endg

    ! h2osno also includes snow that is part of the soil column (an 
    ! initial snow layer is only created if h2osno > 10mm). 

    data2dptr => this%h2osoi_liq_col(:,-nlevsno+1:0)
    call hist_addfld2d ( &
         fname=this%info%fname('SNO_LIQH2O'), &
         units='kg/m2', type2d='levsno',  &
         avgflag='A', &
         long_name=this%info%lname('Snow liquid water content'), &
         ptr_col=data2dptr, no_snow_behavior=no_snow_normal, default='inactive')

    data2dptr => this%h2osoi_ice_col(:,-nlevsno+1:0)
    call hist_addfld2d ( &
         fname=this%info%fname('SNO_ICE'), &
         units='kg/m2', type2d='levsno',  &
         avgflag='A', &
         long_name=this%info%lname('Snow ice content'), &
         ptr_col=data2dptr, no_snow_behavior=no_snow_normal, default='inactive')

    data2dptr => this%h2osoi_vol_col(begc:endc,1:nlevsoi)
    call hist_addfld2d ( &
         fname=this%info%fname('H2OSOI'),  &
         units='mm3/mm3', type2d='levsoi', &
         avgflag='A', &
         long_name=this%info%lname('volumetric soil water (vegetated landunits only)'), &
         ptr_col=this%h2osoi_vol_col, l2g_scale_type='veg')

    ! this%h2osoi_liq_col(begc:endc,:) = spval
    ! call hist_addfld2d ( &
    !      fname=this%info%fname('SOILLIQ'),  &
    !      units='kg/m2', type2d='levgrnd', &
    !      avgflag='A', &
    !      long_name=this%info%lname('soil liquid water (vegetated landunits only)'), &
    !      ptr_col=this%h2osoi_liq_col, l2g_scale_type='veg')

    data2dptr => this%h2osoi_liq_col(begc:endc,1:nlevsoi) 
    call hist_addfld2d ( &
         fname=this%info%fname('SOILLIQ'),  &
         units='kg/m2', type2d='levsoi', &
         avgflag='A', &
         long_name=this%info%lname('soil liquid water (vegetated landunits only)'), &
         ptr_col=data2dptr, l2g_scale_type='veg')

    data2dptr => this%h2osoi_ice_col(begc:endc,1:nlevsoi)
    call hist_addfld2d ( &
         fname=this%info%fname('SOILICE'),  &
         units='kg/m2', type2d='levsoi', &
         avgflag='A', &
         long_name=this%info%lname('soil ice (vegetated landunits only)'), &
         ptr_col=data2dptr, l2g_scale_type='veg')

<<<<<<< HEAD
    this%h2osoi_liqice_10cm_col(begc:endc) = spval
    call hist_addfld1d (fname='SOILWATER_10CM',  units='kg/m2', &
         avgflag='A', long_name='soil liquid water + ice in top 10cm of soil (veg landunits only)', &
         ptr_col=this%h2osoi_liqice_10cm_col, set_urb=spval, set_lake=spval, l2g_scale_type='veg')

!KO
    if ( use_fan ) then
       this%h2osoi_liqice_5cm_col(begc:endc) = spval
       call hist_addfld1d (fname='SOILWATER_5CM',  units='kg/m2', &
            avgflag='A', long_name='soil liquid water + ice in top 5cm of soil (veg landunits only)', &
            ptr_col=this%h2osoi_liqice_5cm_col, set_urb=spval, set_lake=spval, l2g_scale_type='veg')

    end if
    !KO
    this%h2osoi_tend_tsl_col(begc:endc) = spval
    call hist_addfld1d (fname='SOILWATERTEND_TSL',  units='kg/m2/s', &
         avgflag='A', long_name='tsl tendency for fan', &
         ptr_col=this%h2osoi_tend_tsl_col, set_urb=spval, set_lake=spval, l2g_scale_type='veg')

    this%h2osoi_liq_tot_col(begc:endc) = spval
    call hist_addfld1d (fname='TOTSOILLIQ',  units='kg/m2', &
         avgflag='A', long_name='vertically summed soil liquid water (veg landunits only)', &
         ptr_col=this%h2osoi_liq_tot_col, set_urb=spval, set_lake=spval, l2g_scale_type='veg')

    this%h2osoi_ice_tot_col(begc:endc) = spval
    call hist_addfld1d (fname='TOTSOILICE',  units='kg/m2', &
         avgflag='A', long_name='vertically summed soil cie (veg landunits only)', &
         ptr_col=this%h2osoi_ice_tot_col, set_urb=spval, set_lake=spval, l2g_scale_type='veg')

=======
>>>>>>> aedda97e
    this%h2ocan_patch(begp:endp) = spval 
    call hist_addfld1d ( &
         fname=this%info%fname('H2OCAN'), &
         units='mm',  &
         avgflag='A', &
         long_name=this%info%lname('intercepted water'), &
         ptr_patch=this%h2ocan_patch, set_lake=0._r8)

    this%snocan_patch(begp:endp) = spval 
    call hist_addfld1d ( &
         fname=this%info%fname('SNOCAN'), &
         units='mm',  &
         avgflag='A', &
         long_name=this%info%lname('intercepted snow'), &
         ptr_patch=this%snocan_patch, set_lake=0._r8)

    this%liqcan_patch(begp:endp) = spval 
    call hist_addfld1d ( &
         fname=this%info%fname('LIQCAN'), &
         units='mm',  &
         avgflag='A', &
         long_name=this%info%lname('intercepted liquid water'), &
         ptr_patch=this%liqcan_patch, set_lake=0._r8)

    call hist_addfld1d ( &
         fname=this%info%fname('H2OSNO'),  &
         units='mm',  &
         avgflag='A', &
         long_name=this%info%lname('snow depth (liquid water)'), &
         ptr_col=this%h2osno_col, c2l_scale_type='urbanf')

    call hist_addfld1d ( &
         fname=this%info%fname('H2OSNO_ICE'), &
         units='mm',  &
         avgflag='A', &
         long_name=this%info%lname('snow depth (liquid water, ice landunits only)'), &
         ptr_col=this%h2osno_col, c2l_scale_type='urbanf', l2g_scale_type='ice', &
         default='inactive')


    this%h2osfc_col(begc:endc) = spval
    call hist_addfld1d ( &
         fname=this%info%fname('H2OSFC'),  &
         units='mm',  &
         avgflag='A', &
         long_name=this%info%lname('surface water depth'), &
         ptr_col=this%h2osfc_col)

    this%wa_col(begc:endc) = spval
    call hist_addfld1d (fname=this%info%fname('WA'),  units='mm',  &
         avgflag='A', long_name=this%info%lname('water in the unconfined aquifer (vegetated landunits only)'), &
         ptr_col=this%wa_col, l2g_scale_type='veg')



    ! (rgk 02-02-2017) There is intentionally no entry  here for stored plant water
    !                  I think that since the value is zero in all cases except
    !                  for FATES plant hydraulics, it will be confusing for users
    !                  when they see their plants have no water in output files.
    !                  So it is not useful diagnostic information. The information
    !                  can be provided through FATES specific history diagnostics
    !                  if need be.


  end subroutine InitHistory

  !-----------------------------------------------------------------------
  subroutine InitCold(this, bounds, &
       h2osno_input_col, watsat_col, t_soisno_col, use_aquifer_layer)
    !
    ! !DESCRIPTION:
    ! Initialize time constant variables and cold start conditions 
    !
    ! !USES:
    use shr_const_mod   , only : SHR_CONST_TKFRZ
    use landunit_varcon , only : istwet, istsoil, istcrop, istice_mec  
    use column_varcon   , only : icol_road_perv, icol_road_imperv
    use clm_varcon      , only : denice, denh2o, bdsno 
    use clm_varcon      , only : tfrz, aquifer_water_baseline
    !
    ! !ARGUMENTS:
    class(waterstate_type), intent(inout) :: this
    type(bounds_type)     , intent(in)    :: bounds
    real(r8)              , intent(in)    :: h2osno_input_col(bounds%begc:)
    real(r8)              , intent(in)    :: watsat_col(bounds%begc:, 1:)          ! volumetric soil water at saturation (porosity)
    real(r8)              , intent(in)    :: t_soisno_col(bounds%begc:, -nlevsno+1:) ! col soil temperature (Kelvin)
    logical               , intent(in)    :: use_aquifer_layer ! whether an aquifer layer is used in this run
    !
    ! !LOCAL VARIABLES:
    integer            :: c,j,l,nlevs 
    integer            :: nbedrock
    real(r8)           :: ratio
    !-----------------------------------------------------------------------

    SHR_ASSERT_ALL((ubound(h2osno_input_col)     == (/bounds%endc/))          , errMsg(sourcefile, __LINE__))
    SHR_ASSERT_ALL((ubound(watsat_col)           == (/bounds%endc,nlevgrnd/)) , errMsg(sourcefile, __LINE__))
    SHR_ASSERT_ALL((ubound(t_soisno_col)         == (/bounds%endc,nlevgrnd/)) , errMsg(sourcefile, __LINE__))

    ratio = this%info%get_ratio()

    do c = bounds%begc,bounds%endc
       this%h2osno_col(c)             = h2osno_input_col(c) * ratio
    end do



    associate(snl => col%snl) 

      this%h2osfc_col(bounds%begc:bounds%endc) = 0._r8
      this%h2ocan_patch(bounds%begp:bounds%endp) = 0._r8
      this%snocan_patch(bounds%begp:bounds%endp) = 0._r8
      this%liqcan_patch(bounds%begp:bounds%endp) = 0._r8


      !--------------------------------------------
      ! Set soil water
      !--------------------------------------------

      ! volumetric water is set first and liquid content and ice lens are obtained
      ! NOTE: h2osoi_vol, h2osoi_liq and h2osoi_ice only have valid values over soil
      ! and urban pervious road (other urban columns have zero soil water)

      this%h2osoi_vol_col(bounds%begc:bounds%endc,         1:) = spval
      this%h2osoi_liq_col(bounds%begc:bounds%endc,-nlevsno+1:) = spval
      this%h2osoi_ice_col(bounds%begc:bounds%endc,-nlevsno+1:) = spval
      do c = bounds%begc,bounds%endc
         l = col%landunit(c)
         if (.not. lun%lakpoi(l)) then  !not lake

            ! volumetric water
            if (lun%itype(l) == istsoil .or. lun%itype(l) == istcrop) then
               nlevs = nlevgrnd
               do j = 1, nlevs
                  if (use_bedrock) then
                     nbedrock = col%nbedrock(c)
                  else
                     nbedrock = nlevsoi
                  endif
                  if (j > nbedrock) then
                     this%h2osoi_vol_col(c,j) = 0.0_r8
                  else
                     this%h2osoi_vol_col(c,j) = 0.15_r8 * ratio
                  endif
               end do
            else if (lun%urbpoi(l)) then
               if (col%itype(c) == icol_road_perv) then
                  nlevs = nlevgrnd
                  do j = 1, nlevs
                     if (j <= nlevsoi) then
                        this%h2osoi_vol_col(c,j) = 0.3_r8 * ratio
                     else
                        this%h2osoi_vol_col(c,j) = 0.0_r8
                     end if
                  end do
               else if (col%itype(c) == icol_road_imperv) then
                  nlevs = nlevgrnd
                  do j = 1, nlevs
                     this%h2osoi_vol_col(c,j) = 0.0_r8
                  end do
               else
                  nlevs = nlevurb
                  do j = 1, nlevs
                     this%h2osoi_vol_col(c,j) = 0.0_r8
                  end do
               end if
            else if (lun%itype(l) == istwet) then
               nlevs = nlevgrnd
               do j = 1, nlevs
                  if (j > nlevsoi) then
                     this%h2osoi_vol_col(c,j) = 0.0_r8
                  else
                     this%h2osoi_vol_col(c,j) = 1.0_r8 * ratio
                  endif
               end do
            else if (lun%itype(l) == istice_mec) then
               nlevs = nlevgrnd 
               do j = 1, nlevs
                  this%h2osoi_vol_col(c,j) = 1.0_r8 * ratio
               end do
            else
               write(iulog,*) 'water_state_type InitCold: unhandled landunit type ', lun%itype(l)
               call endrun(msg = 'unhandled landunit type', &
                    additional_msg = errMsg(sourcefile, __LINE__))
            endif
            do j = 1, nlevs
               this%h2osoi_vol_col(c,j) = min(this%h2osoi_vol_col(c,j), watsat_col(c,j)*ratio)
               if (t_soisno_col(c,j) <= SHR_CONST_TKFRZ) then
                  this%h2osoi_ice_col(c,j) = col%dz(c,j)*denice*this%h2osoi_vol_col(c,j) ! ratio already applied
                  this%h2osoi_liq_col(c,j) = 0._r8
               else
                  this%h2osoi_ice_col(c,j) = 0._r8
                  this%h2osoi_liq_col(c,j) = col%dz(c,j)*denh2o*this%h2osoi_vol_col(c,j) ! ratio already applied
               endif
            end do
            do j = -nlevsno+1, 0
               if (j > snl(c)) then
                  this%h2osoi_ice_col(c,j) = col%dz(c,j)*250._r8 * ratio
                  this%h2osoi_liq_col(c,j) = 0._r8
               end if
            end do
         end if
         if (use_fan) this%h2osoi_tend_tsl_col(c) = 0.0_r8

      end do


      !--------------------------------------------
      ! Set Lake water
      !--------------------------------------------

      do c = bounds%begc, bounds%endc
         l = col%landunit(c)

         if (lun%lakpoi(l)) then
            do j = -nlevsno+1, 0
               if (j > snl(c)) then
                  this%h2osoi_ice_col(c,j) = col%dz(c,j)*bdsno * ratio
                  this%h2osoi_liq_col(c,j) = 0._r8
               end if
            end do
            do j = 1,nlevgrnd
               if (j <= nlevsoi) then ! soil
                  this%h2osoi_vol_col(c,j) = watsat_col(c,j) * ratio
                  this%h2osoi_liq_col(c,j) = spval
                  this%h2osoi_ice_col(c,j) = spval
               else                  ! bedrock
                  this%h2osoi_vol_col(c,j) = 0._r8
               end if
            end do
         end if
      end do

      !--------------------------------------------
      ! For frozen layers !TODO - does the following make sense ???? it seems to overwrite everything
      !--------------------------------------------

      do c = bounds%begc, bounds%endc
         do j = 1,nlevgrnd
            if (this%h2osoi_vol_col(c,j) /= spval) then
               if (t_soisno_col(c,j) <= tfrz) then
                  this%h2osoi_ice_col(c,j) = col%dz(c,j)*denice*this%h2osoi_vol_col(c,j) ! ratio already applied
                  this%h2osoi_liq_col(c,j) = 0._r8
               else
                  this%h2osoi_ice_col(c,j) = 0._r8
                  this%h2osoi_liq_col(c,j) = col%dz(c,j)*denh2o*this%h2osoi_vol_col(c,j) ! ratio already applied
               endif
            end if
         end do
      end do


      this%aquifer_water_baseline = aquifer_water_baseline * ratio
      this%wa_col(bounds%begc:bounds%endc)  = this%aquifer_water_baseline
      if (use_aquifer_layer) then
         ! NOTE(wjs, 2018-11-27) There is no fundamental reason why wa_col should be
         ! initialized differently based on use_aquifer_layer, but we (Bill Sacks and Sean
         ! Swenson) want to change the cold start initialization of wa_col to be
         ! aquifer_water_baseline everywhere for use_aquifer_layer .false., and we aren't
         ! sure of the implications of this change for use_aquifer_layer .true., so are
         ! maintaining the old cold start initialization in the latter case.
         do c = bounds%begc,bounds%endc
            l = col%landunit(c)
            if (.not. lun%lakpoi(l)) then  !not lake
               if (lun%urbpoi(l)) then
                  if (col%itype(c) == icol_road_perv) then
                     ! Note that the following hard-coded constant (on the next line)
                     ! seems implicitly related to aquifer_water_baseline 
                     this%wa_col(c)  = 4800._r8 * ratio
                  else
                     this%wa_col(c)  = spval
                  end if
               else
                  ! Note that the following hard-coded constant (on the next line) seems
                  ! implicitly related to aquifer_water_baseline
                  this%wa_col(c)  = 4000._r8 * ratio
               end if
            end if
         end do
      end if

    end associate

  end subroutine InitCold

  !------------------------------------------------------------------------
  subroutine Restart(this, bounds, ncid, flag, &
       watsat_col)
    ! 
    ! !DESCRIPTION:
    ! Read/Write module information to/from restart file.
    !
    ! !USES:
    use clm_varcon       , only : denice, denh2o, pondmx, watmin
    use landunit_varcon  , only : istcrop, istdlak, istsoil  
    use column_varcon    , only : icol_roof, icol_sunwall, icol_shadewall
    use clm_time_manager , only : is_first_step
    use clm_varctl       , only : bound_h2osoi
    use ncdio_pio        , only : file_desc_t, ncd_double
    use restUtilMod
    !
    ! !ARGUMENTS:
    class(waterstate_type), intent(in) :: this
    type(bounds_type), intent(in)    :: bounds 
    type(file_desc_t), intent(inout) :: ncid   ! netcdf id
    character(len=*) , intent(in)    :: flag   ! 'read' or 'write'
    real(r8)         , intent(in)    :: watsat_col (bounds%begc:, 1:)  ! volumetric soil water at saturation (porosity)
    !
    ! !LOCAL VARIABLES:
    integer  :: c,l,j,nlevs
    logical  :: readvar
    real(r8) :: maxwatsat    ! maximum porosity    
    real(r8) :: excess       ! excess volumetric soil water
    real(r8) :: totwat       ! total soil water (mm)
    !------------------------------------------------------------------------

    SHR_ASSERT_ALL((ubound(watsat_col) == (/bounds%endc,nlevgrnd/)) , errMsg(sourcefile, __LINE__))

    call restartvar(ncid=ncid, flag=flag, &
         varname=this%info%fname('H2OSFC'), &
         xtype=ncd_double,  &
         dim1name='column', &
         long_name=this%info%lname('surface water'), &
         units='kg/m2', &
         interpinic_flag='interp', readvar=readvar, data=this%h2osfc_col)
    if (flag=='read' .and. .not. readvar) then
       this%h2osfc_col(bounds%begc:bounds%endc) = 0.0_r8
    end if

    call restartvar(ncid=ncid, flag=flag, &
         varname=this%info%fname('H2OSNO'), &
         xtype=ncd_double,  &
         dim1name='column', &
         long_name=this%info%lname('snow water'), &
         units='kg/m2', &
         interpinic_flag='interp', readvar=readvar, data=this%h2osno_col)

    call restartvar(ncid=ncid, flag=flag, &
         varname=this%info%fname('H2OSOI_LIQ'), &
         xtype=ncd_double,  &
         dim1name='column', dim2name='levtot', switchdim=.true., &
         long_name=this%info%lname('liquid water'), &
         units='kg/m2', &
         interpinic_flag='interp', readvar=readvar, data=this%h2osoi_liq_col)

    call restartvar(ncid=ncid, flag=flag, &
         varname=this%info%fname('H2OSOI_ICE'), &
         xtype=ncd_double,   &
         dim1name='column', dim2name='levtot', switchdim=.true., &
         long_name=this%info%lname('ice lens'), &
         units='kg/m2', &
         interpinic_flag='interp', readvar=readvar, data=this%h2osoi_ice_col)
         
    call restartvar(ncid=ncid, flag=flag, &
         varname=this%info%fname('H2OCAN'), &
         xtype=ncd_double,  &
         dim1name='pft', &
         long_name=this%info%lname('canopy water'), &
         units='kg/m2', &
         interpinic_flag='interp', readvar=readvar, data=this%h2ocan_patch)

    call restartvar(ncid=ncid, flag=flag, &
         varname=this%info%fname('SNOCAN'), &
         xtype=ncd_double,  &
         dim1name='pft', &
         long_name=this%info%lname('canopy snow water'), &
         units='kg/m2', &
         interpinic_flag='interp', readvar=readvar, data=this%snocan_patch)

    ! NOTE(wjs, 2015-07-01) In old restart files, there was no LIQCAN variable. However,
    ! H2OCAN had similar meaning. So if we can't find LIQCAN, use H2OCAN to initialize
    ! liqcan_patch.
    call restartvar(ncid=ncid, flag=flag, &
         varname=this%info%fname('LIQCAN')//':'//this%info%fname('H2OCAN'), &
         xtype=ncd_double,  &
         dim1name='pft', &
         long_name=this%info%lname('canopy liquid water'), &
         units='kg/m2', &
         interpinic_flag='interp', readvar=readvar, data=this%liqcan_patch)

    call restartvar(ncid=ncid, flag=flag, varname=this%info%fname('WA'), xtype=ncd_double,  &
         dim1name='column', &
         long_name=this%info%lname('water in the unconfined aquifer'), units='mm', &
         interpinic_flag='interp', readvar=readvar, data=this%wa_col)


    ! Determine volumetric soil water (for read only)
    if (flag == 'read' ) then
       do c = bounds%begc, bounds%endc
          l = col%landunit(c)
          if ( col%itype(c) == icol_sunwall   .or. &
               col%itype(c) == icol_shadewall .or. &
               col%itype(c) == icol_roof )then
             nlevs = nlevurb
          else
             nlevs = nlevgrnd
          end if
          if ( lun%itype(l) /= istdlak ) then ! This calculation is now done for lakes in initLake.
             do j = 1,nlevs
                this%h2osoi_vol_col(c,j) = this%h2osoi_liq_col(c,j)/(col%dz(c,j)*denh2o) &
                                         + this%h2osoi_ice_col(c,j)/(col%dz(c,j)*denice)
             end do
          end if
       end do
    end if

    ! If initial run -- ensure that water is properly bounded (read only)
    if (flag == 'read' ) then
       if ( is_first_step() .and. bound_h2osoi) then
          do c = bounds%begc, bounds%endc
             l = col%landunit(c)
             if ( col%itype(c) == icol_sunwall .or. col%itype(c) == icol_shadewall .or. &
                  col%itype(c) == icol_roof )then
                nlevs = nlevurb
             else
                nlevs = nlevgrnd
             end if
             do j = 1,nlevs
                l = col%landunit(c)
                if (lun%itype(l) == istsoil .or. lun%itype(l) == istcrop) then
                   this%h2osoi_liq_col(c,j) = max(0._r8,this%h2osoi_liq_col(c,j))
                   this%h2osoi_ice_col(c,j) = max(0._r8,this%h2osoi_ice_col(c,j))
                   this%h2osoi_vol_col(c,j) = this%h2osoi_liq_col(c,j)/(col%dz(c,j)*denh2o) &
                                       + this%h2osoi_ice_col(c,j)/(col%dz(c,j)*denice)
                   if (j == 1) then
                      maxwatsat = (watsat_col(c,j)*col%dz(c,j)*1000.0_r8 + pondmx) / (col%dz(c,j)*1000.0_r8)
                   else
                      maxwatsat =  watsat_col(c,j)
                   end if
                   if (this%h2osoi_vol_col(c,j) > maxwatsat) then 
                      excess = (this%h2osoi_vol_col(c,j) - maxwatsat)*col%dz(c,j)*1000.0_r8
                      totwat = this%h2osoi_liq_col(c,j) + this%h2osoi_ice_col(c,j)
                      this%h2osoi_liq_col(c,j) = this%h2osoi_liq_col(c,j) - &
                                           (this%h2osoi_liq_col(c,j)/totwat) * excess
                      this%h2osoi_ice_col(c,j) = this%h2osoi_ice_col(c,j) - &
                                           (this%h2osoi_ice_col(c,j)/totwat) * excess
                   end if
                   this%h2osoi_liq_col(c,j) = max(watmin,this%h2osoi_liq_col(c,j))
                   this%h2osoi_ice_col(c,j) = max(watmin,this%h2osoi_ice_col(c,j))
                   this%h2osoi_vol_col(c,j) = this%h2osoi_liq_col(c,j)/(col%dz(c,j)*denh2o) &
                                             + this%h2osoi_ice_col(c,j)/(col%dz(c,j)*denice)
                end if
             end do
          end do
       end if

    endif   ! end if if-read flag

  end subroutine Restart

end module WaterStateType<|MERGE_RESOLUTION|>--- conflicted
+++ resolved
@@ -12,17 +12,9 @@
   use shr_log_mod    , only : errMsg => shr_log_errMsg
   use abortutils     , only : endrun
   use decompMod      , only : bounds_type
-<<<<<<< HEAD
-!KO  use clm_varctl     , only : use_vancouver, use_mexicocity, use_cn, iulog, use_luna
-!KO
-  use clm_varctl     , only : use_vancouver, use_mexicocity, use_cn, iulog, use_luna, use_fan
-!KO
-  use clm_varpar     , only : nlevgrnd, nlevurb, nlevsno   
-=======
   use decompMod      , only : BOUNDS_SUBGRID_PATCH, BOUNDS_SUBGRID_COLUMN
-  use clm_varctl     , only : use_bedrock, iulog
+  use clm_varctl     , only : use_bedrock, iulog, use_fan
   use clm_varpar     , only : nlevgrnd, nlevsoi, nlevurb, nlevsno   
->>>>>>> aedda97e
   use clm_varcon     , only : spval
   use LandunitType   , only : lun                
   use ColumnType     , only : col                
@@ -42,16 +34,7 @@
      real(r8), pointer :: h2osno_col             (:)   ! col snow water (mm H2O)
      real(r8), pointer :: h2osoi_liq_col         (:,:) ! col liquid water (kg/m2) (new) (-nlevsno+1:nlevgrnd)    
      real(r8), pointer :: h2osoi_ice_col         (:,:) ! col ice lens (kg/m2) (new) (-nlevsno+1:nlevgrnd)    
-<<<<<<< HEAD
-     real(r8), pointer :: h2osoi_liq_tot_col     (:)   ! vertically summed col liquid water (kg/m2) (new) (-nlevsno+1:nlevgrnd)    
-     real(r8), pointer :: h2osoi_ice_tot_col     (:)   ! vertically summed col ice lens (kg/m2) (new) (-nlevsno+1:nlevgrnd)    
-     real(r8), pointer :: h2osoi_liqice_10cm_col (:)   ! col liquid water + ice lens in top 10cm of soil (kg/m2)
-!KO
-     real(r8), pointer :: h2osoi_liqice_5cm_col  (:)   ! col liquid water + ice lens in top 5cm of soil (kg/m2)
-     !KO
      real(r8), pointer :: h2osoi_tend_tsl_col    (:)   ! col moisture tendency due to vertical movement at topmost layer (m3/m3/s) 
-=======
->>>>>>> aedda97e
      real(r8), pointer :: h2osoi_vol_col         (:,:) ! col volumetric soil water (0<=h2osoi_vol<=watsat) [m3/m3]  (nlevgrnd)
      real(r8), pointer :: h2ocan_patch           (:)   ! patch canopy water (mm H2O)
      real(r8), pointer :: h2osfc_col             (:)   ! col surface water (mm H2O)
@@ -152,84 +135,12 @@
     call AllocateVar1d(var = this%wa_col, name = 'wa_col', &
          container = tracer_vars, &
          bounds = bounds, subgrid_level = BOUNDS_SUBGRID_COLUMN)
-
-<<<<<<< HEAD
-    allocate(this%snow_depth_col         (begc:endc))                     ; this%snow_depth_col         (:)   = nan
-    allocate(this%snow_persistence_col   (begc:endc))                     ; this%snow_persistence_col   (:)   = nan
-    allocate(this%snowdp_col             (begc:endc))                     ; this%snowdp_col             (:)   = nan
-    allocate(this%snowice_col            (begc:endc))                     ; this%snowice_col            (:)   = nan   
-    allocate(this%snowliq_col            (begc:endc))                     ; this%snowliq_col            (:)   = nan   
-    allocate(this%int_snow_col           (begc:endc))                     ; this%int_snow_col           (:)   = nan   
-    allocate(this%snow_layer_unity_col   (begc:endc,-nlevsno+1:0))        ; this%snow_layer_unity_col   (:,:) = nan
-    allocate(this%bw_col                 (begc:endc,-nlevsno+1:0))        ; this%bw_col                 (:,:) = nan   
-    allocate(this%h2osno_col             (begc:endc))                     ; this%h2osno_col             (:)   = nan   
-    allocate(this%h2osno_old_col         (begc:endc))                     ; this%h2osno_old_col         (:)   = nan   
-    allocate(this%h2osoi_liqice_10cm_col (begc:endc))                     ; this%h2osoi_liqice_10cm_col (:)   = nan   
-!KO
-    if ( use_fan ) then
-       allocate(this%h2osoi_liqice_5cm_col (begc:endc))                   ; this%h2osoi_liqice_5cm_col  (:)   = nan
-
+    if (use_fan) then
+       call AllocateVar1d(var = this%h2osoi_tend_tsl_col, name = 'h2osoi_tend_tsl_col', &
+            container = tracer_vars, &
+            bounds = bounds, subgrid_level = BOUNDS_SUBGRID_COLUMN)
     end if
-    !KO
-    allocate(this%h2osoi_tend_tsl_col   (begc:endc))                   ; this%h2osoi_tend_tsl_col    (:)   = nan
     
-    allocate(this%h2osoi_vol_col         (begc:endc, 1:nlevgrnd))         ; this%h2osoi_vol_col         (:,:) = nan
-    allocate(this%air_vol_col            (begc:endc, 1:nlevgrnd))         ; this%air_vol_col            (:,:) = nan
-    allocate(this%h2osoi_liqvol_col      (begc:endc,-nlevsno+1:nlevgrnd)) ; this%h2osoi_liqvol_col      (:,:) = nan
-    allocate(this%h2osoi_ice_col         (begc:endc,-nlevsno+1:nlevgrnd)) ; this%h2osoi_ice_col         (:,:) = nan
-    allocate(this%h2osoi_liq_col         (begc:endc,-nlevsno+1:nlevgrnd)) ; this%h2osoi_liq_col         (:,:) = nan
-    allocate(this%h2osoi_ice_tot_col     (begc:endc))                     ; this%h2osoi_ice_tot_col     (:)   = nan
-    allocate(this%h2osoi_liq_tot_col     (begc:endc))                     ; this%h2osoi_liq_tot_col     (:)   = nan
-    allocate(this%h2ocan_patch           (begp:endp))                     ; this%h2ocan_patch           (:)   = nan  
-    allocate(this%snocan_patch           (begp:endp))                     ; this%snocan_patch           (:)   = nan  
-    allocate(this%liqcan_patch           (begp:endp))                     ; this%liqcan_patch           (:)   = nan  
-    allocate(this%snounload_patch        (begp:endp))                     ; this%snounload_patch        (:)   = nan  
-    allocate(this%h2osfc_col             (begc:endc))                     ; this%h2osfc_col             (:)   = nan   
-    allocate(this%swe_old_col            (begc:endc,-nlevsno+1:0))        ; this%swe_old_col            (:,:) = nan   
-    allocate(this%liq1_grc               (begg:endg))                     ; this%liq1_grc               (:)   = nan
-    allocate(this%liq2_grc               (begg:endg))                     ; this%liq2_grc               (:)   = nan
-    allocate(this%ice1_grc               (begg:endg))                     ; this%ice1_grc               (:)   = nan
-    allocate(this%ice2_grc               (begg:endg))                     ; this%ice2_grc               (:)   = nan
-    allocate(this%tws_grc                (begg:endg))                     ; this%tws_grc                (:)   = nan
-
-    allocate(this%total_plant_stored_h2o_col(begc:endc))                  ; this%total_plant_stored_h2o_col(:) = nan
-
-    allocate(this%snw_rds_col            (begc:endc,-nlevsno+1:0))        ; this%snw_rds_col            (:,:) = nan
-    allocate(this%snw_rds_top_col        (begc:endc))                     ; this%snw_rds_top_col        (:)   = nan
-    allocate(this%h2osno_top_col         (begc:endc))                     ; this%h2osno_top_col         (:)   = nan
-    allocate(this%sno_liq_top_col        (begc:endc))                     ; this%sno_liq_top_col        (:)   = nan
-
-    allocate(this%qg_snow_col            (begc:endc))                     ; this%qg_snow_col            (:)   = nan   
-    allocate(this%qg_soil_col            (begc:endc))                     ; this%qg_soil_col            (:)   = nan   
-    allocate(this%qg_h2osfc_col          (begc:endc))                     ; this%qg_h2osfc_col          (:)   = nan   
-    allocate(this%qg_col                 (begc:endc))                     ; this%qg_col                 (:)   = nan   
-    allocate(this%dqgdT_col              (begc:endc))                     ; this%dqgdT_col              (:)   = nan   
-    allocate(this%qaf_lun                (begl:endl))                     ; this%qaf_lun                (:)   = nan
-    allocate(this%q_ref2m_patch          (begp:endp))                     ; this%q_ref2m_patch          (:)   = nan
-    allocate(this%rh_ref2m_patch         (begp:endp))                     ; this%rh_ref2m_patch         (:)   = nan
-    allocate(this%rh_ref2m_u_patch       (begp:endp))                     ; this%rh_ref2m_u_patch       (:)   = nan
-    allocate(this%rh_ref2m_r_patch       (begp:endp))                     ; this%rh_ref2m_r_patch       (:)   = nan
-    allocate(this%rh_af_patch            (begp:endp))                     ; this%rh_af_patch            (:)   = nan
-    allocate(this%rh10_af_patch          (begp:endp))                     ; this%rh10_af_patch          (:)   = spval
-
-    allocate(this%frac_sno_col           (begc:endc))                     ; this%frac_sno_col           (:)   = nan
-    allocate(this%frac_sno_eff_col       (begc:endc))                     ; this%frac_sno_eff_col       (:)   = nan
-    allocate(this%frac_iceold_col        (begc:endc,-nlevsno+1:nlevgrnd)) ; this%frac_iceold_col        (:,:) = nan
-    allocate(this%frac_h2osfc_col        (begc:endc))                     ; this%frac_h2osfc_col        (:)   = nan 
-    allocate(this%frac_h2osfc_nosnow_col (begc:endc))                     ; this%frac_h2osfc_nosnow_col        (:)   = nan 
-    allocate(this%wf_col                 (begc:endc))                     ; this%wf_col                 (:)   = nan
-    allocate(this%wf2_col                (begc:endc))                     ; 
-    allocate(this%fwet_patch             (begp:endp))                     ; this%fwet_patch             (:)   = nan
-    allocate(this%fcansno_patch          (begp:endp))                     ; this%fcansno_patch          (:)   = nan
-    allocate(this%fdry_patch             (begp:endp))                     ; this%fdry_patch             (:)   = nan
-
-    allocate(this%begwb_col              (begc:endc))                     ; this%begwb_col              (:)   = nan
-    allocate(this%endwb_col              (begc:endc))                     ; this%endwb_col              (:)   = nan
-    allocate(this%errh2o_patch           (begp:endp))                     ; this%errh2o_patch           (:)   = nan
-    allocate(this%errh2o_col             (begc:endc))                     ; this%errh2o_col             (:)   = nan
-    allocate(this%errh2osno_col          (begc:endc))                     ; this%errh2osno_col          (:)   = nan
-=======
->>>>>>> aedda97e
   end subroutine InitAllocate
 
   !------------------------------------------------------------------------
@@ -307,38 +218,14 @@
          long_name=this%info%lname('soil ice (vegetated landunits only)'), &
          ptr_col=data2dptr, l2g_scale_type='veg')
 
-<<<<<<< HEAD
-    this%h2osoi_liqice_10cm_col(begc:endc) = spval
-    call hist_addfld1d (fname='SOILWATER_10CM',  units='kg/m2', &
-         avgflag='A', long_name='soil liquid water + ice in top 10cm of soil (veg landunits only)', &
-         ptr_col=this%h2osoi_liqice_10cm_col, set_urb=spval, set_lake=spval, l2g_scale_type='veg')
-
-!KO
-    if ( use_fan ) then
-       this%h2osoi_liqice_5cm_col(begc:endc) = spval
-       call hist_addfld1d (fname='SOILWATER_5CM',  units='kg/m2', &
-            avgflag='A', long_name='soil liquid water + ice in top 5cm of soil (veg landunits only)', &
-            ptr_col=this%h2osoi_liqice_5cm_col, set_urb=spval, set_lake=spval, l2g_scale_type='veg')
-
+    if (use_fan) then
+       this%h2osoi_tend_tsl_col(begc:endc) = spval
+       call hist_addfld1d (fname='SOILWATERTEND_TSL',  units='kg/m2/s', &
+            avgflag='A', long_name='Tendency of volumetric soil water in the topmost soil layer', &
+            ptr_col=this%h2osoi_tend_tsl_col, set_urb=spval, set_lake=spval, l2g_scale_type='veg', &
+            default='inactive')
     end if
-    !KO
-    this%h2osoi_tend_tsl_col(begc:endc) = spval
-    call hist_addfld1d (fname='SOILWATERTEND_TSL',  units='kg/m2/s', &
-         avgflag='A', long_name='tsl tendency for fan', &
-         ptr_col=this%h2osoi_tend_tsl_col, set_urb=spval, set_lake=spval, l2g_scale_type='veg')
-
-    this%h2osoi_liq_tot_col(begc:endc) = spval
-    call hist_addfld1d (fname='TOTSOILLIQ',  units='kg/m2', &
-         avgflag='A', long_name='vertically summed soil liquid water (veg landunits only)', &
-         ptr_col=this%h2osoi_liq_tot_col, set_urb=spval, set_lake=spval, l2g_scale_type='veg')
-
-    this%h2osoi_ice_tot_col(begc:endc) = spval
-    call hist_addfld1d (fname='TOTSOILICE',  units='kg/m2', &
-         avgflag='A', long_name='vertically summed soil cie (veg landunits only)', &
-         ptr_col=this%h2osoi_ice_tot_col, set_urb=spval, set_lake=spval, l2g_scale_type='veg')
-
-=======
->>>>>>> aedda97e
+
     this%h2ocan_patch(begp:endp) = spval 
     call hist_addfld1d ( &
          fname=this%info%fname('H2OCAN'), &
