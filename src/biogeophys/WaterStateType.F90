module WaterStateType

#include "shr_assert.h"

  !------------------------------------------------------------------------------
  ! !DESCRIPTION:
  ! Defines a derived type containing water state variables that apply to both bulk water
  ! and water tracers.
  !
  ! !USES:
  use shr_kind_mod   , only : r8 => shr_kind_r8
  use shr_log_mod    , only : errMsg => shr_log_errMsg
  use abortutils     , only : endrun
  use decompMod      , only : bounds_type
<<<<<<< HEAD
  use decompMod      , only : subgrid_level_patch, subgrid_level_column, subgrid_level_landunit, subgrid_level_gridcell
  use clm_varctl     , only : use_bedrock, iulog
  use clm_varctl     , only : use_fates, use_hillslope
=======
  use decompMod      , only : subgrid_level_patch, subgrid_level_column, subgrid_level_gridcell
  use clm_varctl     , only : use_bedrock, use_excess_ice, iulog
  use spmdMod        , only : masterproc
  use clm_varctl     , only : use_fates
>>>>>>> 2e2434d1
  use clm_varpar     , only : nlevgrnd, nlevsoi, nlevurb, nlevmaxurbgrnd, nlevsno   
  use clm_varcon     , only : spval
  use LandunitType   , only : lun                
  use ColumnType     , only : col                
  use WaterInfoBaseType, only : water_info_base_type
  use WaterTracerContainerType, only : water_tracer_container_type
  use WaterTracerUtils, only : AllocateVar1d, AllocateVar2d
  use ExcessIceStreamType, only : excessicestream_type, UseExcessIceStreams
  !
  implicit none
  save
  private
  !
  ! !PUBLIC TYPES:
  type, public :: waterstate_type

     class(water_info_base_type), pointer :: info

     real(r8), pointer :: h2osno_no_layers_col   (:)   ! col snow that is not resolved into layers; this is non-zero only if there is too little snow for there to be explicit snow layers (mm H2O)
     real(r8), pointer :: h2osoi_liq_col         (:,:) ! col liquid water (kg/m2) (new) (-nlevsno+1:nlevgrnd)    
     real(r8), pointer :: h2osoi_ice_col         (:,:) ! col ice lens (kg/m2) (new) (-nlevsno+1:nlevgrnd)    
     real(r8), pointer :: h2osoi_vol_col         (:,:) ! col volumetric soil water (0<=h2osoi_vol<=watsat) [m3/m3]  (nlevgrnd)
     real(r8), pointer :: h2osoi_vol_prs_grc     (:,:) ! grc volumetric soil water prescribed (0<=h2osoi_vol<=watsat) [m3/m3]  (nlevgrnd)
     real(r8), pointer :: h2osfc_col             (:)   ! col surface water (mm H2O)
     real(r8), pointer :: snocan_patch           (:)   ! patch canopy snow water (mm H2O)
     real(r8), pointer :: liqcan_patch           (:)   ! patch canopy liquid water (mm H2O)

     real(r8), pointer :: wa_col                 (:)   ! col water in the unconfined aquifer (mm)

     ! For the following dynbal baseline variables: positive values are subtracted to
     ! avoid counting liquid water content of "virtual" states; negative values are added
     ! to account for missing states in the model.
     real(r8), pointer :: dynbal_baseline_liq_col(:)    ! baseline liquid water content subtracted from each column's total liquid water calculation (mm H2O)
     real(r8), pointer :: dynbal_baseline_ice_col(:)    ! baseline ice content subtracted from each column's total ice calculation (mm H2O)

     real(r8) :: aquifer_water_baseline                 ! baseline value for water in the unconfined aquifer (wa_col) for this bulk / tracer (mm)

     real(r8), pointer :: excess_ice_col         (:,:)  ! col excess ice (kg/m2) (new) (-nlevsno+1:nlevgrnd)
     real(r8), pointer :: exice_bulk_init        (:)    ! inital value for excess ice (new) (unitless)

     type(excessicestream_type), private :: exicestream ! stream type for excess ice initialization NUOPC only

     ! Hillslope stream variables
     real(r8), pointer :: stream_water_volume_lun(:)   ! landunit volume of water in the streams (m3)

   contains

     procedure, public  :: Init
     procedure, public  :: Restart
     procedure, public  :: CalculateTotalH2osno
     procedure, private :: InitAllocate
     procedure, private :: InitHistory
     procedure, private :: InitCold
     procedure, private :: CheckSnowConsistency

  end type waterstate_type


  character(len=*), parameter, private :: sourcefile = &
       __FILE__
 !------------------------------------------------------------------------

contains

  !------------------------------------------------------------------------
  subroutine Init(this, bounds, info, tracer_vars, &
       h2osno_input_col, watsat_col, t_soisno_col, use_aquifer_layer, NLFilename)

    class(waterstate_type), intent(inout) :: this
    type(bounds_type) , intent(in) :: bounds  
    class(water_info_base_type), intent(in), target :: info
    type(water_tracer_container_type), intent(inout) :: tracer_vars
    real(r8)          , intent(in) :: h2osno_input_col(bounds%begc:)
    real(r8)          , intent(in) :: watsat_col(bounds%begc:, 1:)          ! volumetric soil water at saturation (porosity)
    real(r8)          , intent(in) :: t_soisno_col(bounds%begc:, -nlevsno+1:) ! col soil temperature (Kelvin)
    logical           , intent(in)    :: use_aquifer_layer ! whether an aquifer layer is used in this run
    character(len=*) , intent(in)     :: NLFilename ! Namelist filename

    this%info => info

    call this%InitAllocate(bounds, tracer_vars)

    call this%InitHistory(bounds, use_aquifer_layer)
    call this%InitCold(bounds = bounds, &
      h2osno_input_col = h2osno_input_col, &
      watsat_col = watsat_col, &
      t_soisno_col = t_soisno_col, &
      use_aquifer_layer = use_aquifer_layer, &
      NLFilename = NLFilename)

  end subroutine Init

  !------------------------------------------------------------------------
  subroutine InitAllocate(this, bounds, tracer_vars)
    !
    ! !DESCRIPTION:
    ! Initialize module data structure
    !
    ! !USES:
    !
    ! !ARGUMENTS:
    class(waterstate_type), intent(inout) :: this
    type(bounds_type), intent(in) :: bounds  
    type(water_tracer_container_type), intent(inout) :: tracer_vars
    !
    ! !LOCAL VARIABLES:
    !------------------------------------------------------------------------

    call AllocateVar1d(var = this%h2osno_no_layers_col, name = 'h2osno_no_layers_col', &
         container = tracer_vars, &
         bounds = bounds, subgrid_level = subgrid_level_column)
    call AllocateVar2d(var = this%h2osoi_vol_col, name = 'h2osoi_vol_col', &
         container = tracer_vars, &
         bounds = bounds, subgrid_level = subgrid_level_column, &
         dim2beg = 1, dim2end = nlevmaxurbgrnd)
    call AllocateVar2d(var = this%h2osoi_vol_prs_grc, name = 'h2osoi_vol_prs_grc', &
         container = tracer_vars, &
         bounds = bounds, subgrid_level = subgrid_level_gridcell, &
         dim2beg = 1, dim2end = nlevgrnd)
    call AllocateVar2d(var = this%h2osoi_ice_col, name = 'h2osoi_ice_col', &
         container = tracer_vars, &
         bounds = bounds, subgrid_level = subgrid_level_column, &
         dim2beg = -nlevsno+1, dim2end = nlevmaxurbgrnd)
    call AllocateVar2d(var = this%h2osoi_liq_col, name = 'h2osoi_liq_col', &
         container = tracer_vars, &
         bounds = bounds, subgrid_level = subgrid_level_column, &
         dim2beg = -nlevsno+1, dim2end = nlevmaxurbgrnd)
    call AllocateVar1d(var = this%snocan_patch, name = 'snocan_patch', &
         container = tracer_vars, &
         bounds = bounds, subgrid_level = subgrid_level_patch)
    call AllocateVar1d(var = this%liqcan_patch, name = 'liqcan_patch', &
         container = tracer_vars, &
         bounds = bounds, subgrid_level = subgrid_level_patch)
    call AllocateVar1d(var = this%h2osfc_col, name = 'h2osfc_col', &
         container = tracer_vars, &
         bounds = bounds, subgrid_level = subgrid_level_column)
    call AllocateVar1d(var = this%wa_col, name = 'wa_col', &
         container = tracer_vars, &
         bounds = bounds, subgrid_level = subgrid_level_column)
    call AllocateVar1d(var = this%dynbal_baseline_liq_col, name = 'dynbal_baseline_liq_col', &
         container = tracer_vars, &
         bounds = bounds, subgrid_level = subgrid_level_column)
    call AllocateVar1d(var = this%dynbal_baseline_ice_col, name = 'dynbal_baseline_ice_col', &
         container = tracer_vars, &
         bounds = bounds, subgrid_level = subgrid_level_column)
<<<<<<< HEAD
    call AllocateVar1d(var = this%stream_water_volume_lun, name = 'stream_water_volume_lun', &
         container = tracer_vars, &
         bounds = bounds, subgrid_level = subgrid_level_landunit)
=======
    !excess ice vars
    call AllocateVar2d(var = this%excess_ice_col, name = 'excess_ice_col', &
         container = tracer_vars, &
         bounds = bounds, subgrid_level = subgrid_level_column, &
         dim2beg = -nlevsno+1, dim2end = nlevmaxurbgrnd)
    call AllocateVar1d(var = this%exice_bulk_init, name = 'exice_bulk_init', &
         container = tracer_vars, &
         bounds = bounds, subgrid_level = subgrid_level_column)
>>>>>>> 2e2434d1

  end subroutine InitAllocate

  !------------------------------------------------------------------------
  subroutine InitHistory(this, bounds, use_aquifer_layer)
    !
    ! !DESCRIPTION:
    ! Initialize module data structure
    !
    ! !USES:
    use histFileMod    , only : hist_addfld1d, hist_addfld2d, no_snow_normal
    use clm_varctl     , only : use_soil_moisture_streams
    use GridcellType   , only : grc  

    !
    ! !ARGUMENTS:
    class(waterstate_type), intent(in) :: this
    type(bounds_type), intent(in) :: bounds  
    logical          , intent(in) :: use_aquifer_layer ! whether an aquifer layer is used in this run
    !
    ! !LOCAL VARIABLES:
    integer           :: begp, endp
    integer           :: begc, endc
    integer           :: begl, endl
    integer           :: begg, endg
    real(r8), pointer :: data2dptr(:,:), data1dptr(:) ! temp. pointers for slicing larger arrays
    !------------------------------------------------------------------------

    begp = bounds%begp; endp= bounds%endp
    begc = bounds%begc; endc= bounds%endc
    begl = bounds%begl; endl= bounds%endl
    begg = bounds%begg; endg= bounds%endg

    data2dptr => this%h2osoi_liq_col(:,-nlevsno+1:0)
    call hist_addfld2d ( &
         fname=this%info%fname('SNO_LIQH2O'), &
         units='kg/m2', type2d='levsno',  &
         avgflag='A', &
         long_name=this%info%lname('Snow liquid water content'), &
         ptr_col=data2dptr, no_snow_behavior=no_snow_normal, default='inactive')

    data2dptr => this%h2osoi_ice_col(:,-nlevsno+1:0)
    call hist_addfld2d ( &
         fname=this%info%fname('SNO_ICE'), &
         units='kg/m2', type2d='levsno',  &
         avgflag='A', &
         long_name=this%info%lname('Snow ice content'), &
         ptr_col=data2dptr, no_snow_behavior=no_snow_normal, default='inactive')

    data2dptr => this%h2osoi_vol_col(begc:endc,1:nlevsoi)
    call hist_addfld2d ( &
         fname=this%info%fname('H2OSOI'),  &
         units='mm3/mm3', type2d='levsoi', &
         avgflag='A', &
         long_name=this%info%lname('volumetric soil water (natural vegetated and crop landunits only)'), &
         ptr_col=this%h2osoi_vol_col, l2g_scale_type='veg')

    if ( use_soil_moisture_streams )then
       call hist_addfld2d ( &
            fname=this%info%fname('H2OSOI_PRESCRIBED_GRC'), &
            units='mm3/mm3', type2d='levsoi',  &
            avgflag='A', &
            long_name=this%info%lname('volumetric soil water prescribed (vegetated landunits only)'), &
            ptr_gcell=this%h2osoi_vol_prs_grc, l2g_scale_type='veg',  default='inactive')
    end if

    ! this%h2osoi_liq_col(begc:endc,:) = spval
    ! call hist_addfld2d ( &
    !      fname=this%info%fname('SOILLIQ'),  &
    !      units='kg/m2', type2d='levgrnd', &
    !      avgflag='A', &
    !      long_name=this%info%lname('soil liquid water (natural vegetated and crop landunits only)'), &
    !      ptr_col=this%h2osoi_liq_col, l2g_scale_type='veg')

    data2dptr => this%h2osoi_liq_col(begc:endc,1:nlevsoi) 
    call hist_addfld2d ( &
         fname=this%info%fname('SOILLIQ'),  &
         units='kg/m2', type2d='levsoi', &
         avgflag='A', &
         long_name=this%info%lname('soil liquid water (natural vegetated and crop landunits only)'), &
         ptr_col=data2dptr, l2g_scale_type='veg')

    data2dptr => this%h2osoi_ice_col(begc:endc,1:nlevsoi)
    call hist_addfld2d ( &
         fname=this%info%fname('SOILICE'),  &
         units='kg/m2', type2d='levsoi', &
         avgflag='A', &
         long_name=this%info%lname('soil ice (natural vegetated and crop landunits only)'), &
         ptr_col=data2dptr, l2g_scale_type='veg')

    this%snocan_patch(begp:endp) = spval 
    call hist_addfld1d ( &
         fname=this%info%fname('SNOCAN'), &
         units='mm',  &
         avgflag='A', &
         long_name=this%info%lname('intercepted snow'), &
         ptr_patch=this%snocan_patch, set_lake=0._r8)

    this%liqcan_patch(begp:endp) = spval 
    call hist_addfld1d ( &
         fname=this%info%fname('LIQCAN'), &
         units='mm',  &
         avgflag='A', &
         long_name=this%info%lname('intercepted liquid water'), &
         ptr_patch=this%liqcan_patch, set_lake=0._r8)

    this%h2osfc_col(begc:endc) = spval
    call hist_addfld1d ( &
         fname=this%info%fname('H2OSFC'),  &
         units='mm',  &
         avgflag='A', &
         long_name=this%info%lname('surface water depth'), &
         ptr_col=this%h2osfc_col)

    if (use_aquifer_layer) then
       this%wa_col(begc:endc) = spval
       call hist_addfld1d (fname=this%info%fname('WA'),  units='mm',  &
            avgflag='A', &
            long_name=this%info%lname('water in the unconfined aquifer (natural vegetated and crop landunits only)'), &
            ptr_col=this%wa_col, l2g_scale_type='veg')
    end if

<<<<<<< HEAD
    if (use_hillslope) then
       this%stream_water_volume_lun(begl:endl) = spval
       call hist_addfld1d (fname=this%info%fname('STREAM_WATER_VOLUME'),  units='m3',  &
            avgflag='A', &
            long_name=this%info%lname('volume of water in stream channel (hillslope hydrology only)'), &
            ptr_lunit=this%stream_water_volume_lun, l2g_scale_type='natveg',  default='inactive')

=======
    ! Add excess ice fields to history

    if (use_excess_ice) then
       data2dptr => this%excess_ice_col(begc:endc,1:nlevsoi)
       call hist_addfld2d (fname='EXCESS_ICE',  units='kg/m2', type2d='levsoi', &
           avgflag='A', long_name='excess soil ice (vegetated landunits only)', &
           ptr_col=this%excess_ice_col, l2g_scale_type='veg', default = 'inactive')
>>>>>>> 2e2434d1
    end if

    ! (rgk 02-02-2017) There is intentionally no entry  here for stored plant water
    !                  I think that since the value is zero in all cases except
    !                  for FATES plant hydraulics, it will be confusing for users
    !                  when they see their plants have no water in output files.
    !                  So it is not useful diagnostic information. The information
    !                  can be provided through FATES specific history diagnostics
    !                  if need be.


  end subroutine InitHistory

  !-----------------------------------------------------------------------
  subroutine InitCold(this, bounds, &
       h2osno_input_col, watsat_col, t_soisno_col, use_aquifer_layer, NLFilename)
    !
    ! !DESCRIPTION:
    ! Initialize time constant variables and cold start conditions 
    !
    ! !USES:
    use shr_const_mod   , only : SHR_CONST_TKFRZ
    use landunit_varcon , only : istwet, istsoil, istcrop, istice
    use column_varcon   , only : icol_road_perv, icol_road_imperv
    use clm_varcon      , only : denice, denh2o, bdsno , zisoi
    use clm_varcon      , only : tfrz, aquifer_water_baseline
    use initVerticalMod , only : find_soil_layer_containing_depth
    !
    ! !ARGUMENTS:
    class(waterstate_type), intent(inout) :: this
    type(bounds_type)     , intent(in)    :: bounds
    real(r8)              , intent(in)    :: h2osno_input_col(bounds%begc:)
    real(r8)              , intent(in)    :: watsat_col(bounds%begc:, 1:)            ! volumetric soil water at saturation (porosity)
    real(r8)              , intent(in)    :: t_soisno_col(bounds%begc:, -nlevsno+1:) ! col soil temperature (Kelvin)
    logical               , intent(in)    :: use_aquifer_layer                       ! whether an aquifer layer is used in this run
    character(len=*)      , intent(in)    :: NLFilename                              ! Namelist filename
    !
    ! !LOCAL VARIABLES:
    integer            :: c,j,l,nlevs,g 
    integer            :: nbedrock, n05m ! layer containing 0.5 m
    real(r8)           :: ratio
    !-----------------------------------------------------------------------

    SHR_ASSERT_ALL_FL((ubound(h2osno_input_col)     == (/bounds%endc/))          , sourcefile, __LINE__)
    SHR_ASSERT_ALL_FL((ubound(watsat_col)           == (/bounds%endc,nlevmaxurbgrnd/)) , sourcefile, __LINE__)
    SHR_ASSERT_ALL_FL((ubound(t_soisno_col)         == (/bounds%endc,nlevmaxurbgrnd/)) , sourcefile, __LINE__)

    ratio = this%info%get_ratio()

    associate(snl => col%snl) 

      this%h2osfc_col(bounds%begc:bounds%endc) = 0._r8
      this%snocan_patch(bounds%begp:bounds%endp) = 0._r8
      this%liqcan_patch(bounds%begp:bounds%endp) = 0._r8
      this%stream_water_volume_lun(bounds%begl:bounds%endl) = 0._r8

      !--------------------------------------------
      ! Set soil water
      !--------------------------------------------

      ! volumetric water is set first and liquid content and ice lens are obtained
      ! NOTE: h2osoi_vol, h2osoi_liq and h2osoi_ice only have valid values over soil
      ! and urban pervious road (other urban columns have zero soil water)

      this%h2osoi_vol_col(bounds%begc:bounds%endc,         1:) = spval
      this%h2osoi_vol_prs_grc(bounds%begg:bounds%endg,     1:) = spval
      this%h2osoi_liq_col(bounds%begc:bounds%endc,-nlevsno+1:) = spval
      this%h2osoi_ice_col(bounds%begc:bounds%endc,-nlevsno+1:) = spval
      do c = bounds%begc,bounds%endc
         l = col%landunit(c)
         if (.not. lun%lakpoi(l)) then  !not lake

            ! volumetric water
            if (lun%itype(l) == istsoil .or. lun%itype(l) == istcrop) then
               nlevs = nlevgrnd
               do j = 1, nlevs
                  if (use_bedrock .and. col%nbedrock(c) <=nlevsoi) then
                     nbedrock = col%nbedrock(c)
                  else
                     nbedrock = nlevsoi
                  endif
                  if (j > nbedrock) then
                     this%h2osoi_vol_col(c,j) = 0.0_r8
                  else
                     if(use_fates) then
                         this%h2osoi_vol_col(c,j) = 0.75_r8*watsat_col(c,j)*ratio
                     else
                         this%h2osoi_vol_col(c,j) = 0.15_r8*ratio
                     end if
                  endif
               end do
            else if (lun%urbpoi(l)) then
               if (col%itype(c) == icol_road_perv) then
                  nlevs = nlevgrnd
                  do j = 1, nlevs
                     if (j <= nlevsoi) then
                        this%h2osoi_vol_col(c,j) = 0.3_r8 * ratio
                     else
                        this%h2osoi_vol_col(c,j) = 0.0_r8
                     end if
                  end do
               else if (col%itype(c) == icol_road_imperv) then
                  nlevs = nlevgrnd
                  do j = 1, nlevs
                     this%h2osoi_vol_col(c,j) = 0.0_r8
                  end do
               else
                  nlevs = nlevurb
                  do j = 1, nlevs
                     this%h2osoi_vol_col(c,j) = 0.0_r8
                  end do
               end if
            else if (lun%itype(l) == istwet) then
               nlevs = nlevgrnd
               do j = 1, nlevs
                  if (j > nlevsoi) then
                     this%h2osoi_vol_col(c,j) = 0.0_r8
                  else
                     this%h2osoi_vol_col(c,j) = 1.0_r8 * ratio
                  endif
               end do
            else if (lun%itype(l) == istice) then
               nlevs = nlevgrnd 
               do j = 1, nlevs
                  this%h2osoi_vol_col(c,j) = 1.0_r8 * ratio
               end do
            else
               write(iulog,*) 'water_state_type InitCold: unhandled landunit type ', lun%itype(l)
               call endrun(subgrid_index=c, subgrid_level=subgrid_level_column, msg = 'unhandled landunit type', &
                    additional_msg = errMsg(sourcefile, __LINE__))
            endif
            do j = 1, nlevs
               this%h2osoi_vol_col(c,j) = min(this%h2osoi_vol_col(c,j), watsat_col(c,j)*ratio)
               if (t_soisno_col(c,j) <= SHR_CONST_TKFRZ) then
                  this%h2osoi_ice_col(c,j) = col%dz(c,j)*denice*this%h2osoi_vol_col(c,j) ! ratio already applied
                  this%h2osoi_liq_col(c,j) = 0._r8
               else
                  this%h2osoi_ice_col(c,j) = 0._r8
                  this%h2osoi_liq_col(c,j) = col%dz(c,j)*denh2o*this%h2osoi_vol_col(c,j) ! ratio already applied
               endif
            end do
            if (snl(c) == 0) then
               this%h2osno_no_layers_col(c) = h2osno_input_col(c) * ratio
            else
               this%h2osno_no_layers_col(c) = 0._r8
            end if
            do j = -nlevsno+1, 0
               if (j > snl(c)) then
                  this%h2osoi_ice_col(c,j) = col%dz(c,j)*250._r8 * ratio
                  this%h2osoi_liq_col(c,j) = 0._r8
               end if
            end do
         end if
      end do


      !--------------------------------------------
      ! Set Lake water
      !--------------------------------------------

      do c = bounds%begc, bounds%endc
         l = col%landunit(c)

         if (lun%lakpoi(l)) then
            if (snl(c) == 0) then
               this%h2osno_no_layers_col(c) = h2osno_input_col(c) * ratio
            else
               this%h2osno_no_layers_col(c) = 0._r8
            end if
            do j = -nlevsno+1, 0
               if (j > snl(c)) then
                  this%h2osoi_ice_col(c,j) = col%dz(c,j)*bdsno * ratio
                  this%h2osoi_liq_col(c,j) = 0._r8
               end if
            end do
            do j = 1,nlevgrnd
               if (j <= nlevsoi) then ! soil
                  this%h2osoi_vol_col(c,j) = watsat_col(c,j) * ratio
                  this%h2osoi_liq_col(c,j) = spval
                  this%h2osoi_ice_col(c,j) = spval
               else                  ! bedrock
                  this%h2osoi_vol_col(c,j) = 0._r8
               end if
            end do
         end if
      end do

      !--------------------------------------------
      ! For frozen layers !TODO - does the following make sense ???? it seems to overwrite everything
      !--------------------------------------------

      do c = bounds%begc, bounds%endc
         do j = 1,nlevmaxurbgrnd
            if (this%h2osoi_vol_col(c,j) /= spval) then
               if (t_soisno_col(c,j) <= tfrz) then
                  this%h2osoi_ice_col(c,j) = col%dz(c,j)*denice*this%h2osoi_vol_col(c,j) ! ratio already applied
                  this%h2osoi_liq_col(c,j) = 0._r8
               else
                  this%h2osoi_ice_col(c,j) = 0._r8
                  this%h2osoi_liq_col(c,j) = col%dz(c,j)*denh2o*this%h2osoi_vol_col(c,j) ! ratio already applied
               endif
            end if
         end do
      end do


      this%aquifer_water_baseline = aquifer_water_baseline * ratio
      this%wa_col(bounds%begc:bounds%endc)  = this%aquifer_water_baseline
      if (use_aquifer_layer) then
         ! NOTE(wjs, 2018-11-27) There is no fundamental reason why wa_col should be
         ! initialized differently based on use_aquifer_layer, but we (Bill Sacks and Sean
         ! Swenson) want to change the cold start initialization of wa_col to be
         ! aquifer_water_baseline everywhere for use_aquifer_layer .false., and we aren't
         ! sure of the implications of this change for use_aquifer_layer .true., so are
         ! maintaining the old cold start initialization in the latter case.
         do c = bounds%begc,bounds%endc
            l = col%landunit(c)
            if (.not. lun%lakpoi(l)) then  !not lake
               if (lun%urbpoi(l)) then
                  if (col%itype(c) == icol_road_perv) then
                     ! Note that the following hard-coded constant (on the next line)
                     ! seems implicitly related to aquifer_water_baseline 
                     this%wa_col(c)  = 4800._r8 * ratio
                  else
                     this%wa_col(c)  = spval
                  end if
               else
                  ! Note that the following hard-coded constant (on the next line) seems
                  ! implicitly related to aquifer_water_baseline
                  this%wa_col(c)  = 4000._r8 * ratio
               end if
            end if
         end do
      end if

      ! Initialize dynbal_baseline_liq_col and dynbal_baseline_ice_col: for some columns,
      ! these are set elsewhere in initialization, but we need them to be 0 for columns
      ! for which they are not explicitly set.
      this%dynbal_baseline_liq_col(bounds%begc:bounds%endc) = 0._r8
      this%dynbal_baseline_ice_col(bounds%begc:bounds%endc) = 0._r8

      !Initialize excess ice
      if (use_excess_ice .and. NLFilename /= '') then
         ! enforce initialization with 0 for everything
         this%excess_ice_col(bounds%begc:bounds%endc,-nlevsno+1:nlevmaxurbgrnd)=0.0_r8
         this%exice_bulk_init(bounds%begc:bounds%endc)=0.0_r8
         call this%exicestream%Init(bounds, NLFilename) ! get initial fraction of excess ice per column
         !
         ! If excess ice is being read from streams, use the streams to
         ! initialize
         !
         if ( UseExcessIceStreams() )then
            call this%exicestream%CalcExcessIce(bounds, this%exice_bulk_init)
            do c = bounds%begc,bounds%endc
               g = col%gridcell(c)
               l = col%landunit(c)
               if (.not. lun%lakpoi(l)) then  !not lake
                  if (lun%itype(l) == istsoil .or. lun%itype(l) == istcrop) then
                     if (zisoi(nlevsoi) >= 0.5_r8) then
                       call find_soil_layer_containing_depth(0.5_r8,n05m)
                     else
                       n05m=nlevsoi-1
                     endif
                     if (use_bedrock .and. col%nbedrock(c) <=nlevsoi) then
                        nbedrock = col%nbedrock(c)
                     else
                        nbedrock = nlevsoi
                     endif
                     do j = 2, nlevmaxurbgrnd ! ignore first layer
                        if (n05m<nbedrock) then ! bedrock below 1 m
                           if (j >= n05m .and. j<nbedrock .and. t_soisno_col(c,j) <= tfrz ) then
                              this%excess_ice_col(c,j) = col%dz(c,j)*denice*(this%exice_bulk_init(c))
                           else
                              this%excess_ice_col(c,j) = 0.0_r8
                           endif
                        else 
                           this%excess_ice_col(c,j) = 0.0_r8
                        end if
                     end do
                  endif
               else ! just in case zeros for lakes and other columns
                  this%excess_ice_col(c,-nlevsno+1:nlevmaxurbgrnd) = 0.0_r8
               endif
            enddo
         end if
      else ! use_excess_ice is false
         this%excess_ice_col(bounds%begc:bounds%endc,-nlevsno+1:nlevmaxurbgrnd)=0.0_r8
         this%exice_bulk_init(bounds%begc:bounds%endc)=0.0_r8
      end if
    end associate

  end subroutine InitCold

  !------------------------------------------------------------------------
  subroutine Restart(this, bounds, ncid, flag, &
       watsat_col, t_soisno_col, altmax_lastyear_indx)
    ! 
    ! !DESCRIPTION:
    ! Read/Write module information to/from restart file.
    !
    ! !USES:
    use clm_varcon       , only : denice, denh2o, pondmx, watmin, tfrz
    use landunit_varcon  , only : istcrop, istdlak, istsoil  
    use column_varcon    , only : icol_roof, icol_sunwall, icol_shadewall
    use clm_time_manager , only : is_first_step, is_restart
    use clm_varctl       , only : bound_h2osoi, nsrest, nsrContinue
    use ncdio_pio        , only : file_desc_t, ncd_double
    use ExcessIceStreamType, only : UseExcessIceStreams
    use restUtilMod        , only : restartvar, RestartExcessIceIssue
    !
    ! !ARGUMENTS:
    class(waterstate_type), intent(in) :: this
    type(bounds_type), intent(in)    :: bounds 
    type(file_desc_t), intent(inout) :: ncid                                    ! netcdf id
    character(len=*) , intent(in)    :: flag                                    ! 'read' or 'write'
    real(r8)         , intent(in)    :: watsat_col (bounds%begc:, 1:)           ! volumetric soil water at saturation (porosity)
    real(r8)         , intent(in)    :: t_soisno_col(bounds%begc:, -nlevsno+1:) ! col soil temperature (Kelvin)
    integer          , intent(in)    :: altmax_lastyear_indx(bounds%begc:)      !col active layer index last year
    !
    ! !LOCAL VARIABLES:
    integer  :: p,c,l,j,nlevs,nbedrock
    logical  :: readvar
    real(r8) :: maxwatsat    ! maximum porosity    
    real(r8) :: excess       ! excess volumetric soil water
    real(r8) :: totwat       ! total soil water (mm)
    logical :: excess_ice_on_restart ! Excess ice fields are on the restart file
    !------------------------------------------------------------------------

    SHR_ASSERT_ALL_FL((ubound(watsat_col) == (/bounds%endc,nlevmaxurbgrnd/)) , sourcefile, __LINE__)

    call restartvar(ncid=ncid, flag=flag, &
         varname=this%info%fname('H2OSFC'), &
         xtype=ncd_double,  &
         dim1name='column', &
         long_name=this%info%lname('surface water'), &
         units='kg/m2', &
         interpinic_flag='interp', readvar=readvar, data=this%h2osfc_col)
    if (flag=='read' .and. .not. readvar) then
       this%h2osfc_col(bounds%begc:bounds%endc) = 0.0_r8
    end if

    call restartvar(ncid=ncid, flag=flag, &
         varname=this%info%fname('H2OSNO_NO_LAYERS')//':'//this%info%fname('H2OSNO'), &
         xtype=ncd_double,  &
         dim1name='column', &
         long_name=this%info%lname('snow that is not resolved into layers'), &
         units='kg/m2', &
         interpinic_flag='interp', readvar=readvar, data=this%h2osno_no_layers_col)
    ! BACKWARDS_COMPATIBILITY(wjs, 2019-06-06) If h2osno_no_layers is read from the old
    ! h2osno, then it will be non-zero for an explicit-layered snow pack. We fix that
    ! here. We can (and should) remove this backwards compatibility code at the same time
    ! as we remove ":H2OSNO" from the restart variable name above.
    if (flag == 'read' .and. .not. is_restart()) then
       do c = bounds%begc, bounds%endc
          if (col%snl(c) < 0) then
             this%h2osno_no_layers_col(c) = 0._r8
          end if
       end do
    end if

    call restartvar(ncid=ncid, flag=flag, &
         varname=this%info%fname('H2OSOI_LIQ'), &
         xtype=ncd_double,  &
         dim1name='column', dim2name='levtot', switchdim=.true., &
         long_name=this%info%lname('liquid water'), &
         units='kg/m2', &
         scale_by_thickness=.true., &
         interpinic_flag='interp', readvar=readvar, data=this%h2osoi_liq_col)

    call restartvar(ncid=ncid, flag=flag, &
         varname=this%info%fname('H2OSOI_ICE'), &
         xtype=ncd_double,   &
         dim1name='column', dim2name='levtot', switchdim=.true., &
         long_name=this%info%lname('ice lens'), &
         units='kg/m2', &
         scale_by_thickness=.true., &
         interpinic_flag='interp', readvar=readvar, data=this%h2osoi_ice_col)
         
    call restartvar(ncid=ncid, flag=flag, &
         varname=this%info%fname('SNOCAN'), &
         xtype=ncd_double,  &
         dim1name='pft', &
         long_name=this%info%lname('canopy snow water'), &
         units='kg/m2', &
         interpinic_flag='interp', readvar=readvar, data=this%snocan_patch)

    ! NOTE(wjs, 2015-07-01) In old restart files, there was no LIQCAN variable. However,
    ! H2OCAN had similar meaning. So if we can't find LIQCAN, use H2OCAN to initialize
    ! liqcan_patch.
    call restartvar(ncid=ncid, flag=flag, &
         varname=this%info%fname('LIQCAN')//':'//this%info%fname('H2OCAN'), &
         xtype=ncd_double,  &
         dim1name='pft', &
         long_name=this%info%lname('canopy liquid water'), &
         units='kg/m2', &
         interpinic_flag='interp', readvar=readvar, data=this%liqcan_patch)

    call restartvar(ncid=ncid, flag=flag, varname=this%info%fname('WA'), xtype=ncd_double,  &
         dim1name='column', &
         long_name=this%info%lname('water in the unconfined aquifer'), units='mm', &
         interpinic_flag='interp', readvar=readvar, data=this%wa_col)

    call restartvar(ncid=ncid, flag=flag, &
         varname=this%info%fname('DYNBAL_BASELINE_LIQ'), &
         xtype=ncd_double, &
         dim1name='column', &
         long_name=this%info%lname("baseline liquid water mass subtracted from each column's total water calculation"), &
         units='kg/m2', &
         interpinic_flag='interp', readvar=readvar, data=this%dynbal_baseline_liq_col)

    call restartvar(ncid=ncid, flag=flag, &
         varname=this%info%fname('DYNBAL_BASELINE_ICE'), &
         xtype=ncd_double, &
         dim1name='column', &
         long_name=this%info%lname("baseline ice mass subtracted from each column's total ice calculation"), &
         units='kg/m2', &
         interpinic_flag='interp', readvar=readvar, data=this%dynbal_baseline_ice_col)

<<<<<<< HEAD
    call restartvar(ncid=ncid, flag=flag, &
         varname=this%info%fname('STREAM_WATER_VOLUME'), &
         xtype=ncd_double,  &
         dim1name='landunit', &
         long_name=this%info%lname('water in stream channel'), &
         units='m3', &
         interpinic_flag='interp', readvar=readvar, data=this%stream_water_volume_lun)
=======
    ! Restart excess ice vars
    if (.not. use_excess_ice) then
       ! no need to even define the restart vars
       this%excess_ice_col(bounds%begc:bounds%endc,-nlevsno+1:nlevmaxurbgrnd)=0.0_r8
    else
       call RestartExcessIceIssue( &
            ncid = ncid, &
            flag = flag, &
            excess_ice_on_restart = excess_ice_on_restart)
       ! have to at least define them 
       call restartvar(ncid=ncid, flag=flag, varname=this%info%fname('EXCESS_ICE'), xtype=ncd_double,  &
            dim1name='column', dim2name='levtot', switchdim=.true., &
            long_name=this%info%lname('excess soil ice (vegetated landunits only)'), &
            units='kg/m2', scale_by_thickness=.true., &
            interpinic_flag='interp', readvar=readvar, data=this%excess_ice_col)
       if (flag == 'read' .and. ((.not. readvar) .or. (.not.  excess_ice_on_restart)) ) then ! when reading restart that does not have excess ice in it
          if (nsrest == nsrContinue) then
             call endrun(msg = "On a continue run, excess ice fields MUST be on the restart file "// & 
             errMsg(sourcefile, __LINE__))
          else if ( .not. UseExcessIceStreams() )then
             call endrun(msg = "This input initial conditions file does NOT include excess ice fields" // &
                         ", and use_excess_ice_streams is off, one or the other needs to be changed  "// & 
                         errMsg(sourcefile, __LINE__))
          end if
          if (masterproc) then
             write(iulog,*) 'Excess ice data is read from the stream and not from restart file!'
          endif
          do c = bounds%begc,bounds%endc
          l = col%landunit(c)
          if (.not. lun%lakpoi(l)) then  !not lake
             if (lun%itype(l) == istsoil .or. lun%itype(l) == istcrop) then
                if (use_bedrock .and. col%nbedrock(c)>nlevsoi) then
                   nbedrock = col%nbedrock(c)
                else
                   nbedrock = nlevsoi
                end if
                do j = 2, nlevmaxurbgrnd ! ignore first layer
                   if(altmax_lastyear_indx(c) < nbedrock) then
                      if (j>altmax_lastyear_indx(c) .and. j<nbedrock &
                           .and. t_soisno_col(c,j) <= tfrz) then
                         this%excess_ice_col(c,j) = col%dz(c,j)*denice*(this%exice_bulk_init(c)) ! exice_bulk_init should be already read from the stream during InitCold
                      else
                         this%excess_ice_col(c,j) = 0.0_r8
                      end if
                   else
                      this%excess_ice_col(c,j) = 0.0_r8
                   end if
                end do
             else
                this%excess_ice_col(c,-nlevsno+1:nlevmaxurbgrnd) = 0.0_r8
             end if
          end if
          end do ! end of column loop
       endif! end of old file restart
    endif ! end of exice restart
>>>>>>> 2e2434d1

    ! Determine volumetric soil water (for read only)
    if (flag == 'read' ) then
       do c = bounds%begc, bounds%endc
          l = col%landunit(c)
          if ( col%itype(c) == icol_sunwall   .or. &
               col%itype(c) == icol_shadewall .or. &
               col%itype(c) == icol_roof )then
             nlevs = nlevurb
          else
             nlevs = nlevgrnd
          end if
          if ( lun%itype(l) /= istdlak ) then ! This calculation is now done for lakes in initLake.
             do j = 1,nlevs
                this%h2osoi_vol_col(c,j) = this%h2osoi_liq_col(c,j)/(col%dz(c,j)*denh2o) &
                                         + this%h2osoi_ice_col(c,j)/(col%dz(c,j)*denice)
             end do
          end if
       end do
    end if

    ! If initial run -- ensure that water is properly bounded (read only)
    if (flag == 'read' ) then
       if ( is_first_step() .and. bound_h2osoi) then
          do c = bounds%begc, bounds%endc
             l = col%landunit(c)
             if ( col%itype(c) == icol_sunwall .or. col%itype(c) == icol_shadewall .or. &
                  col%itype(c) == icol_roof )then
                nlevs = nlevurb
             else
                nlevs = nlevgrnd
             end if
             do j = 1,nlevs
                l = col%landunit(c)
                if (lun%itype(l) == istsoil .or. lun%itype(l) == istcrop) then
                   this%h2osoi_liq_col(c,j) = max(0._r8,this%h2osoi_liq_col(c,j))
                   this%h2osoi_ice_col(c,j) = max(0._r8,this%h2osoi_ice_col(c,j))
                   this%h2osoi_vol_col(c,j) = this%h2osoi_liq_col(c,j)/(col%dz(c,j)*denh2o) &
                                       + this%h2osoi_ice_col(c,j)/(col%dz(c,j)*denice)
                   if (j == 1) then
                      maxwatsat = (watsat_col(c,j)*col%dz(c,j)*1000.0_r8 + pondmx) / (col%dz(c,j)*1000.0_r8)
                   else
                      maxwatsat =  watsat_col(c,j)
                   end if
                   if (this%h2osoi_vol_col(c,j) > maxwatsat) then 
                      excess = (this%h2osoi_vol_col(c,j) - maxwatsat)*col%dz(c,j)*1000.0_r8
                      totwat = this%h2osoi_liq_col(c,j) + this%h2osoi_ice_col(c,j)
                      this%h2osoi_liq_col(c,j) = this%h2osoi_liq_col(c,j) - &
                                           (this%h2osoi_liq_col(c,j)/totwat) * excess
                      this%h2osoi_ice_col(c,j) = this%h2osoi_ice_col(c,j) - &
                                           (this%h2osoi_ice_col(c,j)/totwat) * excess
                   end if
                   this%h2osoi_liq_col(c,j) = max(watmin,this%h2osoi_liq_col(c,j))
                   this%h2osoi_ice_col(c,j) = max(watmin,this%h2osoi_ice_col(c,j))
                   this%h2osoi_vol_col(c,j) = this%h2osoi_liq_col(c,j)/(col%dz(c,j)*denh2o) &
                                             + this%h2osoi_ice_col(c,j)/(col%dz(c,j)*denice)
                end if
             end do
          end do
       end if

    endif   ! end if if-read flag

  end subroutine Restart

  !-----------------------------------------------------------------------
  subroutine CalculateTotalH2osno(this, &
       bounds, num_c, filter_c, caller, &
       h2osno_total)
    !
    ! !DESCRIPTION:
    ! Calculate h2osno_total over the given column filter
    !
    ! If running in debug mode, also assert that we don't have any unresolved snow if snl
    ! < 0, and that we don't have any resolved snow if snl == 0.
    !
    ! !ARGUMENTS:
    class(waterstate_type) , intent(in)    :: this
    type(bounds_type)      , intent(in)    :: bounds
    integer                , intent(in)    :: num_c                        ! number of columns in filter
    integer                , intent(in)    :: filter_c(:)                  ! filter for columns to operate over
    character(len=*)       , intent(in)    :: caller                       ! name of caller (used in error messages)
    real(r8)               , intent(inout) :: h2osno_total( bounds%begc: ) ! total snow water (mm H2O)
    !
    ! !LOCAL VARIABLES:
    integer :: fc, c
    integer :: j

    character(len=*), parameter :: subname = 'CalculateTotalH2osno'
    !-----------------------------------------------------------------------

    SHR_ASSERT_ALL_FL((ubound(h2osno_total, 1) == bounds%endc), sourcefile, __LINE__)

#ifndef NDEBUG
    call this%CheckSnowConsistency(num_c, filter_c, caller)
#endif

    do fc = 1, num_c
       c = filter_c(fc)
       h2osno_total(c) = this%h2osno_no_layers_col(c)

       do j = col%snl(c)+1, 0
          h2osno_total(c) = &
               h2osno_total(c) + &
               this%h2osoi_ice_col(c,j) + &
               this%h2osoi_liq_col(c,j)
       end do
    end do

  end subroutine CalculateTotalH2osno

  !-----------------------------------------------------------------------
  subroutine CheckSnowConsistency(this, num_c, filter_c, caller)
    !
    ! !DESCRIPTION:
    ! Make sure we only have unresolved snow where we should, and that we only have
    ! resolved snow where we should.
    !
    ! !ARGUMENTS:
    class(waterstate_type) , intent(in) :: this
    integer                , intent(in) :: num_c       ! number of columns in filter
    integer                , intent(in) :: filter_c(:) ! filter for columns to operate over
    character(len=*)       , intent(in) :: caller      ! name of caller (used in error messages)
    !
    ! !LOCAL VARIABLES:
    integer :: fc, c
    integer :: j
    logical :: ice_bad
    logical :: liq_bad

    character(len=*), parameter :: subname = 'CheckSnowConsistency'
    !-----------------------------------------------------------------------

    do fc = 1, num_c
       c = filter_c(fc)
       if (col%snl(c) < 0) then
          if (this%h2osno_no_layers_col(c) /= 0._r8) then
             write(iulog,*) subname//' ERROR: col has snow layers but non-zero h2osno_no_layers'
             write(iulog,*) '(Called from: ', trim(caller), ')'
             write(iulog,*) 'c, snl, h2osno_no_layers = ', c, col%snl(c), &
                  this%h2osno_no_layers_col(c)
             call endrun(subgrid_index=c, subgrid_level=subgrid_level_column, &
                  msg = subname//' ERROR: col has snow layers but non-zero h2osno_no_layers')
          end if
       end if

       do j = -nlevsno+1, col%snl(c)
          ice_bad = (this%h2osoi_ice_col(c,j) /= 0._r8 .and. this%h2osoi_ice_col(c,j) /= spval)
          liq_bad = (this%h2osoi_liq_col(c,j) /= 0._r8 .and. this%h2osoi_liq_col(c,j) /= spval)
          if (ice_bad .or. liq_bad) then
             write(iulog,*) subname//' ERROR: col has non-zero h2osoi_ice or h2osoi_liq outside resolved snow layers'
             write(iulog,*) '(Called from: ', trim(caller), ')'
             write(iulog,*) 'c, j, snl, h2osoi_ice, h2osoi_liq = ', c, j, col%snl(c), &
                  this%h2osoi_ice_col(c,j), this%h2osoi_liq_col(c,j)
             call endrun(subgrid_index=c, subgrid_level=subgrid_level_column, &
                  msg = subname//' ERROR: col has non-zero h2osoi_ice or h2osoi_liq outside resolved snow layers')
          end if
       end do
    end do

  end subroutine CheckSnowConsistency

end module WaterStateType<|MERGE_RESOLUTION|>--- conflicted
+++ resolved
@@ -12,16 +12,10 @@
   use shr_log_mod    , only : errMsg => shr_log_errMsg
   use abortutils     , only : endrun
   use decompMod      , only : bounds_type
-<<<<<<< HEAD
   use decompMod      , only : subgrid_level_patch, subgrid_level_column, subgrid_level_landunit, subgrid_level_gridcell
-  use clm_varctl     , only : use_bedrock, iulog
-  use clm_varctl     , only : use_fates, use_hillslope
-=======
-  use decompMod      , only : subgrid_level_patch, subgrid_level_column, subgrid_level_gridcell
   use clm_varctl     , only : use_bedrock, use_excess_ice, iulog
   use spmdMod        , only : masterproc
   use clm_varctl     , only : use_fates
->>>>>>> 2e2434d1
   use clm_varpar     , only : nlevgrnd, nlevsoi, nlevurb, nlevmaxurbgrnd, nlevsno   
   use clm_varcon     , only : spval
   use LandunitType   , only : lun                
@@ -167,11 +161,9 @@
     call AllocateVar1d(var = this%dynbal_baseline_ice_col, name = 'dynbal_baseline_ice_col', &
          container = tracer_vars, &
          bounds = bounds, subgrid_level = subgrid_level_column)
-<<<<<<< HEAD
     call AllocateVar1d(var = this%stream_water_volume_lun, name = 'stream_water_volume_lun', &
          container = tracer_vars, &
          bounds = bounds, subgrid_level = subgrid_level_landunit)
-=======
     !excess ice vars
     call AllocateVar2d(var = this%excess_ice_col, name = 'excess_ice_col', &
          container = tracer_vars, &
@@ -180,7 +172,6 @@
     call AllocateVar1d(var = this%exice_bulk_init, name = 'exice_bulk_init', &
          container = tracer_vars, &
          bounds = bounds, subgrid_level = subgrid_level_column)
->>>>>>> 2e2434d1
 
   end subroutine InitAllocate
 
@@ -303,7 +294,6 @@
             ptr_col=this%wa_col, l2g_scale_type='veg')
     end if
 
-<<<<<<< HEAD
     if (use_hillslope) then
        this%stream_water_volume_lun(begl:endl) = spval
        call hist_addfld1d (fname=this%info%fname('STREAM_WATER_VOLUME'),  units='m3',  &
@@ -311,7 +301,6 @@
             long_name=this%info%lname('volume of water in stream channel (hillslope hydrology only)'), &
             ptr_lunit=this%stream_water_volume_lun, l2g_scale_type='natveg',  default='inactive')
 
-=======
     ! Add excess ice fields to history
 
     if (use_excess_ice) then
@@ -319,7 +308,6 @@
        call hist_addfld2d (fname='EXCESS_ICE',  units='kg/m2', type2d='levsoi', &
            avgflag='A', long_name='excess soil ice (vegetated landunits only)', &
            ptr_col=this%excess_ice_col, l2g_scale_type='veg', default = 'inactive')
->>>>>>> 2e2434d1
     end if
 
     ! (rgk 02-02-2017) There is intentionally no entry  here for stored plant water
@@ -738,7 +726,6 @@
          units='kg/m2', &
          interpinic_flag='interp', readvar=readvar, data=this%dynbal_baseline_ice_col)
 
-<<<<<<< HEAD
     call restartvar(ncid=ncid, flag=flag, &
          varname=this%info%fname('STREAM_WATER_VOLUME'), &
          xtype=ncd_double,  &
@@ -746,7 +733,7 @@
          long_name=this%info%lname('water in stream channel'), &
          units='m3', &
          interpinic_flag='interp', readvar=readvar, data=this%stream_water_volume_lun)
-=======
+
     ! Restart excess ice vars
     if (.not. use_excess_ice) then
        ! no need to even define the restart vars
@@ -802,7 +789,6 @@
           end do ! end of column loop
        endif! end of old file restart
     endif ! end of exice restart
->>>>>>> 2e2434d1
 
     ! Determine volumetric soil water (for read only)
     if (flag == 'read' ) then
