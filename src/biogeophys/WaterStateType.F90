--- conflicted
+++ resolved
@@ -14,13 +14,8 @@
   use decompMod      , only : bounds_type
   use decompMod      , only : BOUNDS_SUBGRID_PATCH, BOUNDS_SUBGRID_COLUMN, BOUNDS_SUBGRID_GRIDCELL
   use clm_varctl     , only : use_bedrock, iulog
-<<<<<<< HEAD
   use clm_varpar     , only : nlevgrnd, nlevsoi, nlevurb, nlevmaxurbgrnd, nlevsno   
-  use clm_varcon     , only : spval
-=======
-  use clm_varpar     , only : nlevgrnd, nlevsoi, nlevurb, nlevsno   
   use clm_varcon     , only : spval, namec
->>>>>>> 437e9507
   use LandunitType   , only : lun                
   use ColumnType     , only : col                
   use WaterInfoBaseType, only : water_info_base_type
@@ -123,15 +118,11 @@
     call AllocateVar2d(var = this%h2osoi_vol_col, name = 'h2osoi_vol_col', &
          container = tracer_vars, &
          bounds = bounds, subgrid_level = BOUNDS_SUBGRID_COLUMN, &
-<<<<<<< HEAD
          dim2beg = 1, dim2end = nlevmaxurbgrnd)
-=======
-         dim2beg = 1, dim2end = nlevgrnd)
     call AllocateVar2d(var = this%h2osoi_vol_prs_grc, name = 'h2osoi_vol_prs_grc', &
          container = tracer_vars, &
          bounds = bounds, subgrid_level = BOUNDS_SUBGRID_GRIDCELL, &
          dim2beg = 1, dim2end = nlevgrnd)
->>>>>>> 437e9507
     call AllocateVar2d(var = this%h2osoi_ice_col, name = 'h2osoi_ice_col', &
          container = tracer_vars, &
          bounds = bounds, subgrid_level = BOUNDS_SUBGRID_COLUMN, &
@@ -314,15 +305,9 @@
     real(r8)           :: ratio
     !-----------------------------------------------------------------------
 
-<<<<<<< HEAD
-    SHR_ASSERT_ALL((ubound(h2osno_input_col)     == (/bounds%endc/))          , errMsg(sourcefile, __LINE__))
-    SHR_ASSERT_ALL((ubound(watsat_col)           == (/bounds%endc,nlevmaxurbgrnd/)) , errMsg(sourcefile, __LINE__))
-    SHR_ASSERT_ALL((ubound(t_soisno_col)         == (/bounds%endc,nlevmaxurbgrnd/)) , errMsg(sourcefile, __LINE__))
-=======
     SHR_ASSERT_ALL_FL((ubound(h2osno_input_col)     == (/bounds%endc/))          , sourcefile, __LINE__)
-    SHR_ASSERT_ALL_FL((ubound(watsat_col)           == (/bounds%endc,nlevgrnd/)) , sourcefile, __LINE__)
-    SHR_ASSERT_ALL_FL((ubound(t_soisno_col)         == (/bounds%endc,nlevgrnd/)) , sourcefile, __LINE__)
->>>>>>> 437e9507
+    SHR_ASSERT_ALL_FL((ubound(watsat_col)           == (/bounds%endc,nlevmaxurbgrnd/)) , sourcefile, __LINE__)
+    SHR_ASSERT_ALL_FL((ubound(t_soisno_col)         == (/bounds%endc,nlevmaxurbgrnd/)) , sourcefile, __LINE__)
 
     ratio = this%info%get_ratio()
 
@@ -549,11 +534,7 @@
     real(r8) :: totwat       ! total soil water (mm)
     !------------------------------------------------------------------------
 
-<<<<<<< HEAD
-    SHR_ASSERT_ALL((ubound(watsat_col) == (/bounds%endc,nlevmaxurbgrnd/)) , errMsg(sourcefile, __LINE__))
-=======
-    SHR_ASSERT_ALL_FL((ubound(watsat_col) == (/bounds%endc,nlevgrnd/)) , sourcefile, __LINE__)
->>>>>>> 437e9507
+    SHR_ASSERT_ALL_FL((ubound(watsat_col) == (/bounds%endc,nlevmaxurbgrnd/)) , sourcefile, __LINE__)
 
     call restartvar(ncid=ncid, flag=flag, &
          varname=this%info%fname('H2OSFC'), &
