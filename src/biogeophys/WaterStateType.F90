module WaterStateType

#include "shr_assert.h"

  !------------------------------------------------------------------------------
  ! !DESCRIPTION:
  ! Defines a derived type containing water state variables that apply to both bulk water
  ! and water tracers.
  !
  ! !USES:
  use shr_kind_mod   , only : r8 => shr_kind_r8
  use shr_log_mod    , only : errMsg => shr_log_errMsg
  use abortutils     , only : endrun
  use decompMod      , only : bounds_type
  use decompMod      , only : BOUNDS_SUBGRID_PATCH, BOUNDS_SUBGRID_COLUMN
  use clm_varctl     , only : use_bedrock, iulog
  use clm_varpar     , only : nlevgrnd, nlevsoi, nlevurb, nlevsno   
  use clm_varcon     , only : spval, namec
  use LandunitType   , only : lun                
  use ColumnType     , only : col                
  use WaterInfoBaseType, only : water_info_base_type
  use WaterTracerContainerType, only : water_tracer_container_type
  use WaterTracerUtils, only : AllocateVar1d, AllocateVar2d
  !
  implicit none
  save
  private
  !
  ! !PUBLIC TYPES:
  type, public :: waterstate_type

     class(water_info_base_type), pointer :: info

     real(r8), pointer :: h2osno_no_layers_col   (:)   ! col snow that is not resolved into layers; this is non-zero only if there is too little snow for there to be explicit snow layers (mm H2O)
     real(r8), pointer :: h2osoi_liq_col         (:,:) ! col liquid water (kg/m2) (new) (-nlevsno+1:nlevgrnd)    
     real(r8), pointer :: h2osoi_ice_col         (:,:) ! col ice lens (kg/m2) (new) (-nlevsno+1:nlevgrnd)    
     real(r8), pointer :: h2osoi_vol_col         (:,:) ! col volumetric soil water (0<=h2osoi_vol<=watsat) [m3/m3]  (nlevgrnd)
     real(r8), pointer :: h2osfc_col             (:)   ! col surface water (mm H2O)
     real(r8), pointer :: snocan_patch           (:)   ! patch canopy snow water (mm H2O)
     real(r8), pointer :: liqcan_patch           (:)   ! patch canopy liquid water (mm H2O)

     real(r8), pointer :: wa_col                 (:)   ! col water in the unconfined aquifer (mm)

     ! For the following dynbal baseline variables: positive values are subtracted to
     ! avoid counting liquid water content of "virtual" states; negative values are added
     ! to account for missing states in the model.
     real(r8), pointer :: dynbal_baseline_liq_col(:)   ! baseline liquid water content subtracted from each column's total liquid water calculation (mm H2O)
     real(r8), pointer :: dynbal_baseline_ice_col(:)   ! baseline ice content subtracted from each column's total ice calculation (mm H2O)

     real(r8) :: aquifer_water_baseline                ! baseline value for water in the unconfined aquifer (wa_col) for this bulk / tracer (mm)

   contains

     procedure, public  :: Init
     procedure, public  :: Restart
     procedure, public  :: CalculateTotalH2osno
     procedure, private :: InitAllocate
     procedure, private :: InitHistory
     procedure, private :: InitCold
     procedure, private :: CheckSnowConsistency

  end type waterstate_type


  character(len=*), parameter, private :: sourcefile = &
       __FILE__
 !------------------------------------------------------------------------

contains

  !------------------------------------------------------------------------
  subroutine Init(this, bounds, info, tracer_vars, &
       h2osno_input_col, watsat_col, t_soisno_col, use_aquifer_layer)

    class(waterstate_type), intent(inout) :: this
    type(bounds_type) , intent(in) :: bounds  
    class(water_info_base_type), intent(in), target :: info
    type(water_tracer_container_type), intent(inout) :: tracer_vars
    real(r8)          , intent(in) :: h2osno_input_col(bounds%begc:)
    real(r8)          , intent(in) :: watsat_col(bounds%begc:, 1:)          ! volumetric soil water at saturation (porosity)
    real(r8)          , intent(in) :: t_soisno_col(bounds%begc:, -nlevsno+1:) ! col soil temperature (Kelvin)
    logical           , intent(in)    :: use_aquifer_layer ! whether an aquifer layer is used in this run

    this%info => info

    call this%InitAllocate(bounds, tracer_vars)

    call this%InitHistory(bounds)

    call this%InitCold(bounds = bounds, &
         h2osno_input_col = h2osno_input_col, &
         watsat_col = watsat_col, &
         t_soisno_col = t_soisno_col, &
         use_aquifer_layer = use_aquifer_layer)

  end subroutine Init

  !------------------------------------------------------------------------
  subroutine InitAllocate(this, bounds, tracer_vars)
    !
    ! !DESCRIPTION:
    ! Initialize module data structure
    !
    ! !USES:
    !
    ! !ARGUMENTS:
    class(waterstate_type), intent(inout) :: this
    type(bounds_type), intent(in) :: bounds  
    type(water_tracer_container_type), intent(inout) :: tracer_vars
    !
    ! !LOCAL VARIABLES:
    !------------------------------------------------------------------------

    call AllocateVar1d(var = this%h2osno_no_layers_col, name = 'h2osno_no_layers_col', &
         container = tracer_vars, &
         bounds = bounds, subgrid_level = BOUNDS_SUBGRID_COLUMN)
    call AllocateVar2d(var = this%h2osoi_vol_col, name = 'h2osoi_vol_col', &
         container = tracer_vars, &
         bounds = bounds, subgrid_level = BOUNDS_SUBGRID_COLUMN, &
         dim2beg = 1, dim2end = nlevgrnd)
    call AllocateVar2d(var = this%h2osoi_ice_col, name = 'h2osoi_ice_col', &
         container = tracer_vars, &
         bounds = bounds, subgrid_level = BOUNDS_SUBGRID_COLUMN, &
         dim2beg = -nlevsno+1, dim2end = nlevgrnd)
    call AllocateVar2d(var = this%h2osoi_liq_col, name = 'h2osoi_liq_col', &
         container = tracer_vars, &
         bounds = bounds, subgrid_level = BOUNDS_SUBGRID_COLUMN, &
         dim2beg = -nlevsno+1, dim2end = nlevgrnd)
    call AllocateVar1d(var = this%snocan_patch, name = 'snocan_patch', &
         container = tracer_vars, &
         bounds = bounds, subgrid_level = BOUNDS_SUBGRID_PATCH)
    call AllocateVar1d(var = this%liqcan_patch, name = 'liqcan_patch', &
         container = tracer_vars, &
         bounds = bounds, subgrid_level = BOUNDS_SUBGRID_PATCH)
    call AllocateVar1d(var = this%h2osfc_col, name = 'h2osfc_col', &
         container = tracer_vars, &
         bounds = bounds, subgrid_level = BOUNDS_SUBGRID_COLUMN)
    call AllocateVar1d(var = this%wa_col, name = 'wa_col', &
         container = tracer_vars, &
         bounds = bounds, subgrid_level = BOUNDS_SUBGRID_COLUMN)
<<<<<<< HEAD
    
=======
    call AllocateVar1d(var = this%dynbal_baseline_liq_col, name = 'dynbal_baseline_liq_col', &
         container = tracer_vars, &
         bounds = bounds, subgrid_level = BOUNDS_SUBGRID_COLUMN)
    call AllocateVar1d(var = this%dynbal_baseline_ice_col, name = 'dynbal_baseline_ice_col', &
         container = tracer_vars, &
         bounds = bounds, subgrid_level = BOUNDS_SUBGRID_COLUMN)

>>>>>>> 395548be
  end subroutine InitAllocate

  !------------------------------------------------------------------------
  subroutine InitHistory(this, bounds)
    !
    ! !DESCRIPTION:
    ! Initialize module data structure
    !
    ! !USES:
    use histFileMod    , only : hist_addfld1d, hist_addfld2d, no_snow_normal
    !
    ! !ARGUMENTS:
    class(waterstate_type), intent(in) :: this
    type(bounds_type), intent(in) :: bounds  
    !
    ! !LOCAL VARIABLES:
    integer           :: begp, endp
    integer           :: begc, endc
    integer           :: begg, endg
    real(r8), pointer :: data2dptr(:,:), data1dptr(:) ! temp. pointers for slicing larger arrays
    !------------------------------------------------------------------------

    begp = bounds%begp; endp= bounds%endp
    begc = bounds%begc; endc= bounds%endc
    begg = bounds%begg; endg= bounds%endg

    data2dptr => this%h2osoi_liq_col(:,-nlevsno+1:0)
    call hist_addfld2d ( &
         fname=this%info%fname('SNO_LIQH2O'), &
         units='kg/m2', type2d='levsno',  &
         avgflag='A', &
         long_name=this%info%lname('Snow liquid water content'), &
         ptr_col=data2dptr, no_snow_behavior=no_snow_normal, default='inactive')

    data2dptr => this%h2osoi_ice_col(:,-nlevsno+1:0)
    call hist_addfld2d ( &
         fname=this%info%fname('SNO_ICE'), &
         units='kg/m2', type2d='levsno',  &
         avgflag='A', &
         long_name=this%info%lname('Snow ice content'), &
         ptr_col=data2dptr, no_snow_behavior=no_snow_normal, default='inactive')

    data2dptr => this%h2osoi_vol_col(begc:endc,1:nlevsoi)
    call hist_addfld2d ( &
         fname=this%info%fname('H2OSOI'),  &
         units='mm3/mm3', type2d='levsoi', &
         avgflag='A', &
         long_name=this%info%lname('volumetric soil water (natural vegetated and crop landunits only)'), &
         ptr_col=this%h2osoi_vol_col, l2g_scale_type='veg')

    ! this%h2osoi_liq_col(begc:endc,:) = spval
    ! call hist_addfld2d ( &
    !      fname=this%info%fname('SOILLIQ'),  &
    !      units='kg/m2', type2d='levgrnd', &
    !      avgflag='A', &
    !      long_name=this%info%lname('soil liquid water (natural vegetated and crop landunits only)'), &
    !      ptr_col=this%h2osoi_liq_col, l2g_scale_type='veg')

    data2dptr => this%h2osoi_liq_col(begc:endc,1:nlevsoi) 
    call hist_addfld2d ( &
         fname=this%info%fname('SOILLIQ'),  &
         units='kg/m2', type2d='levsoi', &
         avgflag='A', &
         long_name=this%info%lname('soil liquid water (natural vegetated and crop landunits only)'), &
         ptr_col=data2dptr, l2g_scale_type='veg')

    data2dptr => this%h2osoi_ice_col(begc:endc,1:nlevsoi)
    call hist_addfld2d ( &
         fname=this%info%fname('SOILICE'),  &
         units='kg/m2', type2d='levsoi', &
         avgflag='A', &
         long_name=this%info%lname('soil ice (natural vegetated and crop landunits only)'), &
         ptr_col=data2dptr, l2g_scale_type='veg')

<<<<<<< HEAD

    this%h2ocan_patch(begp:endp) = spval 
    call hist_addfld1d ( &
         fname=this%info%fname('H2OCAN'), &
         units='mm',  &
         avgflag='A', &
         long_name=this%info%lname('intercepted water'), &
         ptr_patch=this%h2ocan_patch, set_lake=0._r8)

=======
>>>>>>> 395548be
    this%snocan_patch(begp:endp) = spval 
    call hist_addfld1d ( &
         fname=this%info%fname('SNOCAN'), &
         units='mm',  &
         avgflag='A', &
         long_name=this%info%lname('intercepted snow'), &
         ptr_patch=this%snocan_patch, set_lake=0._r8)

    this%liqcan_patch(begp:endp) = spval 
    call hist_addfld1d ( &
         fname=this%info%fname('LIQCAN'), &
         units='mm',  &
         avgflag='A', &
         long_name=this%info%lname('intercepted liquid water'), &
         ptr_patch=this%liqcan_patch, set_lake=0._r8)

    this%h2osfc_col(begc:endc) = spval
    call hist_addfld1d ( &
         fname=this%info%fname('H2OSFC'),  &
         units='mm',  &
         avgflag='A', &
         long_name=this%info%lname('surface water depth'), &
         ptr_col=this%h2osfc_col)

    this%wa_col(begc:endc) = spval
    call hist_addfld1d (fname=this%info%fname('WA'),  units='mm',  &
         avgflag='A', &
         long_name=this%info%lname('water in the unconfined aquifer (natural vegetated and crop landunits only)'), &
         ptr_col=this%wa_col, l2g_scale_type='veg')



    ! (rgk 02-02-2017) There is intentionally no entry  here for stored plant water
    !                  I think that since the value is zero in all cases except
    !                  for FATES plant hydraulics, it will be confusing for users
    !                  when they see their plants have no water in output files.
    !                  So it is not useful diagnostic information. The information
    !                  can be provided through FATES specific history diagnostics
    !                  if need be.


  end subroutine InitHistory

  !-----------------------------------------------------------------------
  subroutine InitCold(this, bounds, &
       h2osno_input_col, watsat_col, t_soisno_col, use_aquifer_layer)
    !
    ! !DESCRIPTION:
    ! Initialize time constant variables and cold start conditions 
    !
    ! !USES:
    use shr_const_mod   , only : SHR_CONST_TKFRZ
    use landunit_varcon , only : istwet, istsoil, istcrop, istice_mec  
    use column_varcon   , only : icol_road_perv, icol_road_imperv
    use clm_varcon      , only : denice, denh2o, bdsno 
    use clm_varcon      , only : tfrz, aquifer_water_baseline
    !
    ! !ARGUMENTS:
    class(waterstate_type), intent(inout) :: this
    type(bounds_type)     , intent(in)    :: bounds
    real(r8)              , intent(in)    :: h2osno_input_col(bounds%begc:)
    real(r8)              , intent(in)    :: watsat_col(bounds%begc:, 1:)          ! volumetric soil water at saturation (porosity)
    real(r8)              , intent(in)    :: t_soisno_col(bounds%begc:, -nlevsno+1:) ! col soil temperature (Kelvin)
    logical               , intent(in)    :: use_aquifer_layer ! whether an aquifer layer is used in this run
    !
    ! !LOCAL VARIABLES:
    integer            :: c,j,l,nlevs 
    integer            :: nbedrock
    real(r8)           :: ratio
    !-----------------------------------------------------------------------

    SHR_ASSERT_ALL((ubound(h2osno_input_col)     == (/bounds%endc/))          , errMsg(sourcefile, __LINE__))
    SHR_ASSERT_ALL((ubound(watsat_col)           == (/bounds%endc,nlevgrnd/)) , errMsg(sourcefile, __LINE__))
    SHR_ASSERT_ALL((ubound(t_soisno_col)         == (/bounds%endc,nlevgrnd/)) , errMsg(sourcefile, __LINE__))

    ratio = this%info%get_ratio()

    associate(snl => col%snl) 

      this%h2osfc_col(bounds%begc:bounds%endc) = 0._r8
      this%snocan_patch(bounds%begp:bounds%endp) = 0._r8
      this%liqcan_patch(bounds%begp:bounds%endp) = 0._r8


      !--------------------------------------------
      ! Set soil water
      !--------------------------------------------

      ! volumetric water is set first and liquid content and ice lens are obtained
      ! NOTE: h2osoi_vol, h2osoi_liq and h2osoi_ice only have valid values over soil
      ! and urban pervious road (other urban columns have zero soil water)

      this%h2osoi_vol_col(bounds%begc:bounds%endc,         1:) = spval
      this%h2osoi_liq_col(bounds%begc:bounds%endc,-nlevsno+1:) = spval
      this%h2osoi_ice_col(bounds%begc:bounds%endc,-nlevsno+1:) = spval
      do c = bounds%begc,bounds%endc
         l = col%landunit(c)
         if (.not. lun%lakpoi(l)) then  !not lake

            ! volumetric water
            if (lun%itype(l) == istsoil .or. lun%itype(l) == istcrop) then
               nlevs = nlevgrnd
               do j = 1, nlevs
                  if (use_bedrock) then
                     nbedrock = col%nbedrock(c)
                  else
                     nbedrock = nlevsoi
                  endif
                  if (j > nbedrock) then
                     this%h2osoi_vol_col(c,j) = 0.0_r8
                  else
                     this%h2osoi_vol_col(c,j) = 0.15_r8 * ratio
                  endif
               end do
            else if (lun%urbpoi(l)) then
               if (col%itype(c) == icol_road_perv) then
                  nlevs = nlevgrnd
                  do j = 1, nlevs
                     if (j <= nlevsoi) then
                        this%h2osoi_vol_col(c,j) = 0.3_r8 * ratio
                     else
                        this%h2osoi_vol_col(c,j) = 0.0_r8
                     end if
                  end do
               else if (col%itype(c) == icol_road_imperv) then
                  nlevs = nlevgrnd
                  do j = 1, nlevs
                     this%h2osoi_vol_col(c,j) = 0.0_r8
                  end do
               else
                  nlevs = nlevurb
                  do j = 1, nlevs
                     this%h2osoi_vol_col(c,j) = 0.0_r8
                  end do
               end if
            else if (lun%itype(l) == istwet) then
               nlevs = nlevgrnd
               do j = 1, nlevs
                  if (j > nlevsoi) then
                     this%h2osoi_vol_col(c,j) = 0.0_r8
                  else
                     this%h2osoi_vol_col(c,j) = 1.0_r8 * ratio
                  endif
               end do
            else if (lun%itype(l) == istice_mec) then
               nlevs = nlevgrnd 
               do j = 1, nlevs
                  this%h2osoi_vol_col(c,j) = 1.0_r8 * ratio
               end do
            else
               write(iulog,*) 'water_state_type InitCold: unhandled landunit type ', lun%itype(l)
               call endrun(msg = 'unhandled landunit type', &
                    additional_msg = errMsg(sourcefile, __LINE__))
            endif
            do j = 1, nlevs
               this%h2osoi_vol_col(c,j) = min(this%h2osoi_vol_col(c,j), watsat_col(c,j)*ratio)
               if (t_soisno_col(c,j) <= SHR_CONST_TKFRZ) then
                  this%h2osoi_ice_col(c,j) = col%dz(c,j)*denice*this%h2osoi_vol_col(c,j) ! ratio already applied
                  this%h2osoi_liq_col(c,j) = 0._r8
               else
                  this%h2osoi_ice_col(c,j) = 0._r8
                  this%h2osoi_liq_col(c,j) = col%dz(c,j)*denh2o*this%h2osoi_vol_col(c,j) ! ratio already applied
               endif
            end do
            if (snl(c) == 0) then
               this%h2osno_no_layers_col(c) = h2osno_input_col(c) * ratio
            else
               this%h2osno_no_layers_col(c) = 0._r8
            end if
            do j = -nlevsno+1, 0
               if (j > snl(c)) then
                  this%h2osoi_ice_col(c,j) = col%dz(c,j)*250._r8 * ratio
                  this%h2osoi_liq_col(c,j) = 0._r8
               end if
            end do
         end if
      end do


      !--------------------------------------------
      ! Set Lake water
      !--------------------------------------------

      do c = bounds%begc, bounds%endc
         l = col%landunit(c)

         if (lun%lakpoi(l)) then
            if (snl(c) == 0) then
               this%h2osno_no_layers_col(c) = h2osno_input_col(c) * ratio
            else
               this%h2osno_no_layers_col(c) = 0._r8
            end if
            do j = -nlevsno+1, 0
               if (j > snl(c)) then
                  this%h2osoi_ice_col(c,j) = col%dz(c,j)*bdsno * ratio
                  this%h2osoi_liq_col(c,j) = 0._r8
               end if
            end do
            do j = 1,nlevgrnd
               if (j <= nlevsoi) then ! soil
                  this%h2osoi_vol_col(c,j) = watsat_col(c,j) * ratio
                  this%h2osoi_liq_col(c,j) = spval
                  this%h2osoi_ice_col(c,j) = spval
               else                  ! bedrock
                  this%h2osoi_vol_col(c,j) = 0._r8
               end if
            end do
         end if
      end do

      !--------------------------------------------
      ! For frozen layers !TODO - does the following make sense ???? it seems to overwrite everything
      !--------------------------------------------

      do c = bounds%begc, bounds%endc
         do j = 1,nlevgrnd
            if (this%h2osoi_vol_col(c,j) /= spval) then
               if (t_soisno_col(c,j) <= tfrz) then
                  this%h2osoi_ice_col(c,j) = col%dz(c,j)*denice*this%h2osoi_vol_col(c,j) ! ratio already applied
                  this%h2osoi_liq_col(c,j) = 0._r8
               else
                  this%h2osoi_ice_col(c,j) = 0._r8
                  this%h2osoi_liq_col(c,j) = col%dz(c,j)*denh2o*this%h2osoi_vol_col(c,j) ! ratio already applied
               endif
            end if
         end do
      end do


      this%aquifer_water_baseline = aquifer_water_baseline * ratio
      this%wa_col(bounds%begc:bounds%endc)  = this%aquifer_water_baseline
      if (use_aquifer_layer) then
         ! NOTE(wjs, 2018-11-27) There is no fundamental reason why wa_col should be
         ! initialized differently based on use_aquifer_layer, but we (Bill Sacks and Sean
         ! Swenson) want to change the cold start initialization of wa_col to be
         ! aquifer_water_baseline everywhere for use_aquifer_layer .false., and we aren't
         ! sure of the implications of this change for use_aquifer_layer .true., so are
         ! maintaining the old cold start initialization in the latter case.
         do c = bounds%begc,bounds%endc
            l = col%landunit(c)
            if (.not. lun%lakpoi(l)) then  !not lake
               if (lun%urbpoi(l)) then
                  if (col%itype(c) == icol_road_perv) then
                     ! Note that the following hard-coded constant (on the next line)
                     ! seems implicitly related to aquifer_water_baseline 
                     this%wa_col(c)  = 4800._r8 * ratio
                  else
                     this%wa_col(c)  = spval
                  end if
               else
                  ! Note that the following hard-coded constant (on the next line) seems
                  ! implicitly related to aquifer_water_baseline
                  this%wa_col(c)  = 4000._r8 * ratio
               end if
            end if
         end do
      end if

      ! Initialize dynbal_baseline_liq_col and dynbal_baseline_ice_col: for some columns,
      ! these are set elsewhere in initialization, but we need them to be 0 for columns
      ! for which they are not explicitly set.
      this%dynbal_baseline_liq_col(bounds%begc:bounds%endc) = 0._r8
      this%dynbal_baseline_ice_col(bounds%begc:bounds%endc) = 0._r8

    end associate

  end subroutine InitCold

  !------------------------------------------------------------------------
  subroutine Restart(this, bounds, ncid, flag, &
       watsat_col)
    ! 
    ! !DESCRIPTION:
    ! Read/Write module information to/from restart file.
    !
    ! !USES:
    use clm_varcon       , only : denice, denh2o, pondmx, watmin
    use landunit_varcon  , only : istcrop, istdlak, istsoil  
    use column_varcon    , only : icol_roof, icol_sunwall, icol_shadewall
    use clm_time_manager , only : is_first_step, is_restart
    use clm_varctl       , only : bound_h2osoi
    use ncdio_pio        , only : file_desc_t, ncd_double
    use restUtilMod
    !
    ! !ARGUMENTS:
    class(waterstate_type), intent(in) :: this
    type(bounds_type), intent(in)    :: bounds 
    type(file_desc_t), intent(inout) :: ncid   ! netcdf id
    character(len=*) , intent(in)    :: flag   ! 'read' or 'write'
    real(r8)         , intent(in)    :: watsat_col (bounds%begc:, 1:)  ! volumetric soil water at saturation (porosity)
    !
    ! !LOCAL VARIABLES:
    integer  :: p,c,l,j,nlevs
    logical  :: readvar
    real(r8) :: maxwatsat    ! maximum porosity    
    real(r8) :: excess       ! excess volumetric soil water
    real(r8) :: totwat       ! total soil water (mm)
    !------------------------------------------------------------------------

    SHR_ASSERT_ALL((ubound(watsat_col) == (/bounds%endc,nlevgrnd/)) , errMsg(sourcefile, __LINE__))

    call restartvar(ncid=ncid, flag=flag, &
         varname=this%info%fname('H2OSFC'), &
         xtype=ncd_double,  &
         dim1name='column', &
         long_name=this%info%lname('surface water'), &
         units='kg/m2', &
         interpinic_flag='interp', readvar=readvar, data=this%h2osfc_col)
    if (flag=='read' .and. .not. readvar) then
       this%h2osfc_col(bounds%begc:bounds%endc) = 0.0_r8
    end if

    call restartvar(ncid=ncid, flag=flag, &
         varname=this%info%fname('H2OSNO_NO_LAYERS:H2OSNO'), &
         xtype=ncd_double,  &
         dim1name='column', &
         long_name=this%info%lname('snow that is not resolved into layers'), &
         units='kg/m2', &
         interpinic_flag='interp', readvar=readvar, data=this%h2osno_no_layers_col)
    ! BACKWARDS_COMPATIBILITY(wjs, 2019-06-06) If h2osno_no_layers is read from the old
    ! h2osno, then it will be non-zero for an explicit-layered snow pack. We fix that
    ! here. We can (and should) remove this backwards compatibility code at the same time
    ! as we remove ":H2OSNO" from the restart variable name above.
    if (flag == 'read' .and. .not. is_restart()) then
       do c = bounds%begc, bounds%endc
          if (col%snl(c) < 0) then
             this%h2osno_no_layers_col(c) = 0._r8
          end if
       end do
    end if

    call restartvar(ncid=ncid, flag=flag, &
         varname=this%info%fname('H2OSOI_LIQ'), &
         xtype=ncd_double,  &
         dim1name='column', dim2name='levtot', switchdim=.true., &
         long_name=this%info%lname('liquid water'), &
         units='kg/m2', &
         interpinic_flag='interp', readvar=readvar, data=this%h2osoi_liq_col)

    call restartvar(ncid=ncid, flag=flag, &
         varname=this%info%fname('H2OSOI_ICE'), &
         xtype=ncd_double,   &
         dim1name='column', dim2name='levtot', switchdim=.true., &
         long_name=this%info%lname('ice lens'), &
         units='kg/m2', &
         interpinic_flag='interp', readvar=readvar, data=this%h2osoi_ice_col)
         
    call restartvar(ncid=ncid, flag=flag, &
         varname=this%info%fname('SNOCAN'), &
         xtype=ncd_double,  &
         dim1name='pft', &
         long_name=this%info%lname('canopy snow water'), &
         units='kg/m2', &
         interpinic_flag='interp', readvar=readvar, data=this%snocan_patch)

    ! NOTE(wjs, 2015-07-01) In old restart files, there was no LIQCAN variable. However,
    ! H2OCAN had similar meaning. So if we can't find LIQCAN, use H2OCAN to initialize
    ! liqcan_patch.
    call restartvar(ncid=ncid, flag=flag, &
         varname=this%info%fname('LIQCAN')//':'//this%info%fname('H2OCAN'), &
         xtype=ncd_double,  &
         dim1name='pft', &
         long_name=this%info%lname('canopy liquid water'), &
         units='kg/m2', &
         interpinic_flag='interp', readvar=readvar, data=this%liqcan_patch)

    call restartvar(ncid=ncid, flag=flag, varname=this%info%fname('WA'), xtype=ncd_double,  &
         dim1name='column', &
         long_name=this%info%lname('water in the unconfined aquifer'), units='mm', &
         interpinic_flag='interp', readvar=readvar, data=this%wa_col)

    call restartvar(ncid=ncid, flag=flag, &
         varname=this%info%fname('DYNBAL_BASELINE_LIQ'), &
         xtype=ncd_double, &
         dim1name='column', &
         long_name=this%info%lname("baseline liquid water mass subtracted from each column's total water calculation"), &
         units='kg/m2', &
         interpinic_flag='interp', readvar=readvar, data=this%dynbal_baseline_liq_col)

    call restartvar(ncid=ncid, flag=flag, &
         varname=this%info%fname('DYNBAL_BASELINE_ICE'), &
         xtype=ncd_double, &
         dim1name='column', &
         long_name=this%info%lname("baseline ice mass subtracted from each column's total ice calculation"), &
         units='kg/m2', &
         interpinic_flag='interp', readvar=readvar, data=this%dynbal_baseline_ice_col)

    ! Determine volumetric soil water (for read only)
    if (flag == 'read' ) then
       do c = bounds%begc, bounds%endc
          l = col%landunit(c)
          if ( col%itype(c) == icol_sunwall   .or. &
               col%itype(c) == icol_shadewall .or. &
               col%itype(c) == icol_roof )then
             nlevs = nlevurb
          else
             nlevs = nlevgrnd
          end if
          if ( lun%itype(l) /= istdlak ) then ! This calculation is now done for lakes in initLake.
             do j = 1,nlevs
                this%h2osoi_vol_col(c,j) = this%h2osoi_liq_col(c,j)/(col%dz(c,j)*denh2o) &
                                         + this%h2osoi_ice_col(c,j)/(col%dz(c,j)*denice)
             end do
          end if
       end do
    end if

    ! If initial run -- ensure that water is properly bounded (read only)
    if (flag == 'read' ) then
       if ( is_first_step() .and. bound_h2osoi) then
          do c = bounds%begc, bounds%endc
             l = col%landunit(c)
             if ( col%itype(c) == icol_sunwall .or. col%itype(c) == icol_shadewall .or. &
                  col%itype(c) == icol_roof )then
                nlevs = nlevurb
             else
                nlevs = nlevgrnd
             end if
             do j = 1,nlevs
                l = col%landunit(c)
                if (lun%itype(l) == istsoil .or. lun%itype(l) == istcrop) then
                   this%h2osoi_liq_col(c,j) = max(0._r8,this%h2osoi_liq_col(c,j))
                   this%h2osoi_ice_col(c,j) = max(0._r8,this%h2osoi_ice_col(c,j))
                   this%h2osoi_vol_col(c,j) = this%h2osoi_liq_col(c,j)/(col%dz(c,j)*denh2o) &
                                       + this%h2osoi_ice_col(c,j)/(col%dz(c,j)*denice)
                   if (j == 1) then
                      maxwatsat = (watsat_col(c,j)*col%dz(c,j)*1000.0_r8 + pondmx) / (col%dz(c,j)*1000.0_r8)
                   else
                      maxwatsat =  watsat_col(c,j)
                   end if
                   if (this%h2osoi_vol_col(c,j) > maxwatsat) then 
                      excess = (this%h2osoi_vol_col(c,j) - maxwatsat)*col%dz(c,j)*1000.0_r8
                      totwat = this%h2osoi_liq_col(c,j) + this%h2osoi_ice_col(c,j)
                      this%h2osoi_liq_col(c,j) = this%h2osoi_liq_col(c,j) - &
                                           (this%h2osoi_liq_col(c,j)/totwat) * excess
                      this%h2osoi_ice_col(c,j) = this%h2osoi_ice_col(c,j) - &
                                           (this%h2osoi_ice_col(c,j)/totwat) * excess
                   end if
                   this%h2osoi_liq_col(c,j) = max(watmin,this%h2osoi_liq_col(c,j))
                   this%h2osoi_ice_col(c,j) = max(watmin,this%h2osoi_ice_col(c,j))
                   this%h2osoi_vol_col(c,j) = this%h2osoi_liq_col(c,j)/(col%dz(c,j)*denh2o) &
                                             + this%h2osoi_ice_col(c,j)/(col%dz(c,j)*denice)
                end if
             end do
          end do
       end if

    endif   ! end if if-read flag

  end subroutine Restart

  !-----------------------------------------------------------------------
  subroutine CalculateTotalH2osno(this, &
       bounds, num_c, filter_c, caller, &
       h2osno_total)
    !
    ! !DESCRIPTION:
    ! Calculate h2osno_total over the given column filter
    !
    ! If running in debug mode, also assert that we don't have any unresolved snow if snl
    ! < 0, and that we don't have any resolved snow if snl == 0.
    !
    ! !ARGUMENTS:
    class(waterstate_type) , intent(in)    :: this
    type(bounds_type)      , intent(in)    :: bounds
    integer                , intent(in)    :: num_c                        ! number of columns in filter
    integer                , intent(in)    :: filter_c(:)                  ! filter for columns to operate over
    character(len=*)       , intent(in)    :: caller                       ! name of caller (used in error messages)
    real(r8)               , intent(inout) :: h2osno_total( bounds%begc: ) ! total snow water (mm H2O)
    !
    ! !LOCAL VARIABLES:
    integer :: fc, c
    integer :: j

    character(len=*), parameter :: subname = 'CalculateTotalH2osno'
    !-----------------------------------------------------------------------

    SHR_ASSERT_ALL((ubound(h2osno_total, 1) == bounds%endc), errMsg(sourcefile, __LINE__))

#ifndef NDEBUG
    call this%CheckSnowConsistency(num_c, filter_c, caller)
#endif

    do fc = 1, num_c
       c = filter_c(fc)
       h2osno_total(c) = this%h2osno_no_layers_col(c)

       do j = col%snl(c)+1, 0
          h2osno_total(c) = &
               h2osno_total(c) + &
               this%h2osoi_ice_col(c,j) + &
               this%h2osoi_liq_col(c,j)
       end do
    end do

  end subroutine CalculateTotalH2osno

  !-----------------------------------------------------------------------
  subroutine CheckSnowConsistency(this, num_c, filter_c, caller)
    !
    ! !DESCRIPTION:
    ! Make sure we only have unresolved snow where we should, and that we only have
    ! resolved snow where we should.
    !
    ! !ARGUMENTS:
    class(waterstate_type) , intent(in) :: this
    integer                , intent(in) :: num_c       ! number of columns in filter
    integer                , intent(in) :: filter_c(:) ! filter for columns to operate over
    character(len=*)       , intent(in) :: caller      ! name of caller (used in error messages)
    !
    ! !LOCAL VARIABLES:
    integer :: fc, c
    integer :: j
    logical :: ice_bad
    logical :: liq_bad

    character(len=*), parameter :: subname = 'CheckSnowConsistency'
    !-----------------------------------------------------------------------

    do fc = 1, num_c
       c = filter_c(fc)
       if (col%snl(c) < 0) then
          if (this%h2osno_no_layers_col(c) /= 0._r8) then
             write(iulog,*) subname//' ERROR: col has snow layers but non-zero h2osno_no_layers'
             write(iulog,*) '(Called from: ', trim(caller), ')'
             write(iulog,*) 'c, snl, h2osno_no_layers = ', c, col%snl(c), &
                  this%h2osno_no_layers_col(c)
             call endrun(decomp_index=c, clmlevel=namec, &
                  msg = subname//' ERROR: col has snow layers but non-zero h2osno_no_layers')
          end if
       end if

       do j = -nlevsno+1, col%snl(c)
          ice_bad = (this%h2osoi_ice_col(c,j) /= 0._r8 .and. this%h2osoi_ice_col(c,j) /= spval)
          liq_bad = (this%h2osoi_liq_col(c,j) /= 0._r8 .and. this%h2osoi_liq_col(c,j) /= spval)
          if (ice_bad .or. liq_bad) then
             write(iulog,*) subname//' ERROR: col has non-zero h2osoi_ice or h2osoi_liq outside resolved snow layers'
             write(iulog,*) '(Called from: ', trim(caller), ')'
             write(iulog,*) 'c, j, snl, h2osoi_ice, h2osoi_liq = ', c, j, col%snl(c), &
                  this%h2osoi_ice_col(c,j), this%h2osoi_liq_col(c,j)
             call endrun(decomp_index=c, clmlevel=namec, &
                  msg = subname//' ERROR: col has non-zero h2osoi_ice or h2osoi_liq outside resolved snow layers')
          end if
       end do
    end do

  end subroutine CheckSnowConsistency

end module WaterStateType<|MERGE_RESOLUTION|>--- conflicted
+++ resolved
@@ -138,9 +138,6 @@
     call AllocateVar1d(var = this%wa_col, name = 'wa_col', &
          container = tracer_vars, &
          bounds = bounds, subgrid_level = BOUNDS_SUBGRID_COLUMN)
-<<<<<<< HEAD
-    
-=======
     call AllocateVar1d(var = this%dynbal_baseline_liq_col, name = 'dynbal_baseline_liq_col', &
          container = tracer_vars, &
          bounds = bounds, subgrid_level = BOUNDS_SUBGRID_COLUMN)
@@ -148,7 +145,6 @@
          container = tracer_vars, &
          bounds = bounds, subgrid_level = BOUNDS_SUBGRID_COLUMN)
 
->>>>>>> 395548be
   end subroutine InitAllocate
 
   !------------------------------------------------------------------------
@@ -223,18 +219,6 @@
          long_name=this%info%lname('soil ice (natural vegetated and crop landunits only)'), &
          ptr_col=data2dptr, l2g_scale_type='veg')
 
-<<<<<<< HEAD
-
-    this%h2ocan_patch(begp:endp) = spval 
-    call hist_addfld1d ( &
-         fname=this%info%fname('H2OCAN'), &
-         units='mm',  &
-         avgflag='A', &
-         long_name=this%info%lname('intercepted water'), &
-         ptr_patch=this%h2ocan_patch, set_lake=0._r8)
-
-=======
->>>>>>> 395548be
     this%snocan_patch(begp:endp) = spval 
     call hist_addfld1d ( &
          fname=this%info%fname('SNOCAN'), &
