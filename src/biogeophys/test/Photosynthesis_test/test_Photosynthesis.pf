module test_Photosynthesis
  
  ! Tests of PhotosynthesisMod.F90
  
  use pfunit_mod
  use PhotosynthesisMod
  use shr_kind_mod , only : r8 => shr_kind_r8
  use unittestSubgridMod, only : unittest_subgrid_teardown, bounds
  use unittestSimpleSubgridSetupsMod, only : setup_ncells_single_veg_patch
  use unittestUtils  , only : endrun_msg
  use clm_varpar
  use clm_varctl

  implicit none
  
  @TestCase
  type, extends(TestCase) :: TestPhotosynthesis
     type(photosyns_type) :: photo
     real(r8) :: x(nvegwcs)
   contains
     procedure :: setUp
     procedure :: tearDown
  end type TestPhotosynthesis

  real(r8), parameter :: tol = 1.e-13_r8
  
contains
  
  subroutine setUp(this)
    class(TestPhotosynthesis), intent(inout) :: this

    use_luna = .false.
    use_cn = .false.
    use_hydrstress = .false.
    use_c13 = .false.
    use_c14 = .false.
    use_fates = .false.
    soil_layerstruct_predefined = '20SL_8.5m'
    
    call setup_ncells_single_veg_patch(ncells=1, pft_type=1)
<<<<<<< HEAD
    call clm_varpar_init( actual_maxsoil_patches=17, actual_numcft=2, actual_nlevurb=5 )
=======
    call clm_varpar_init( actual_maxsoil_patches=17, surf_numpft=15, surf_numcft=2 )
>>>>>>> c6d8032c
    call this%photo%Init( bounds )
    call this%photo%setParamsForTesting( )

    this%x(root) = -1000._r8 * nlevgrnd

  end subroutine setUp
  
  subroutine tearDown(this)
    class(TestPhotosynthesis), intent(inout) :: this

    call this%photo%Clean( )
    call unittest_subgrid_teardown

  end subroutine tearDown

  @Test
  subroutine check_default_veg( this )
     use PatchType, only: patch
     class(TestPhotosynthesis), intent(inout) :: this
     integer :: p
     real(r8) :: fs, der

     p = bounds%begp
     fs = plc(this%x(root), p, root, veg)
     print *, 'plc = ', fs
     @assertEqual( fs, 0.999415208562283_r8, tolerance=tol)
     der = d1plc(this%x(root), p, root, veg)
     print *, 'd1plc = ', der
     @assertEqual( der, 9.237002539040872d-008, tolerance=tol)
  end subroutine check_default_veg

  @Test
  subroutine check_bad_veg_plc( this )
     use PatchType, only: patch
     class(TestPhotosynthesis), intent(inout) :: this
     integer :: p
     real(r8) :: fs
     character(len=256) :: expected_msg

     p = bounds%begp
     fs = plc(this%x(root), p, root, plc_method=1)

     expected_msg = endrun_msg( &
            "ERROR:: Photosynthesis::PLC must choose plc method" )
     @assertExceptionRaised(expected_msg)

  end subroutine check_bad_veg_plc

  @Test
  subroutine check_bad_veg_d1plc( this )
     use PatchType, only: patch
     class(TestPhotosynthesis), intent(inout) :: this
     integer :: p
     real(r8) :: der
     character(len=256) :: expected_msg

     p = bounds%begp

     der = d1plc(this%x(root), p, root, plc_method=1)

     expected_msg = endrun_msg( &
            "ERROR:: Photosynthesis::D1PLC must choose plc method" )
     @assertExceptionRaised(expected_msg)
  end subroutine check_bad_veg_d1plc

end module test_Photosynthesis<|MERGE_RESOLUTION|>--- conflicted
+++ resolved
@@ -38,11 +38,7 @@
     soil_layerstruct_predefined = '20SL_8.5m'
     
     call setup_ncells_single_veg_patch(ncells=1, pft_type=1)
-<<<<<<< HEAD
-    call clm_varpar_init( actual_maxsoil_patches=17, actual_numcft=2, actual_nlevurb=5 )
-=======
-    call clm_varpar_init( actual_maxsoil_patches=17, surf_numpft=15, surf_numcft=2 )
->>>>>>> c6d8032c
+    call clm_varpar_init( actual_maxsoil_patches=17, surf_numpft=15, surf_numcft=2, actual_nlevurb=5 )
     call this%photo%Init( bounds )
     call this%photo%setParamsForTesting( )
 
