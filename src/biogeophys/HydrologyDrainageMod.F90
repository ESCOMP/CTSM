module HydrologyDrainageMod

  !-----------------------------------------------------------------------
  ! !DESCRIPTION:
  ! Calculates soil/snow hydrology with drainage (subsurface runoff)
  !
  use shr_kind_mod      , only : r8 => shr_kind_r8
  use shr_log_mod       , only : errMsg => shr_log_errMsg
  use decompMod         , only : bounds_type
  use clm_varctl        , only : iulog, use_vichydro
<<<<<<< HEAD
  use clm_varcon        , only : e_ice, denh2o, denice, rpi, spval
=======
  use clm_varcon        , only : denh2o, denice, rpi, spval
  use atm2lndType       , only : atm2lnd_type
>>>>>>> 8550666a
  use glc2lndMod        , only : glc2lnd_type
  use SoilHydrologyType , only : soilhydrology_type  
  use SoilStateType     , only : soilstate_type
  use TemperatureType   , only : temperature_type
  use WaterFluxBulkType     , only : waterfluxbulk_type
  use Wateratm2lndBulkType     , only : wateratm2lndbulk_type
  use WaterStateBulkType    , only : waterstatebulk_type
  use WaterDiagnosticBulkType    , only : waterdiagnosticbulk_type
  use WaterBalanceType    , only : waterbalance_type
  use GlacierSurfaceMassBalanceMod, only : glacier_smb_type
  use TotalWaterAndHeatMod, only : ComputeWaterMassNonLake
  use LandunitType      , only : lun                
  use ColumnType        , only : col   
  
  !
  ! !PUBLIC TYPES:
  implicit none
  save
  !
  ! !PUBLIC MEMBER FUNCTIONS:
  public  :: HydrologyDrainage ! Calculates soil/snow hydrolog with drainage
  !-----------------------------------------------------------------------

contains

  !-----------------------------------------------------------------------

  subroutine HydrologyDrainage(bounds,               &
       num_hillslope, filter_hillslopec, &
       num_nolakec, filter_nolakec,                  &
       num_hydrologyc, filter_hydrologyc,            &
       num_urbanc, filter_urbanc,                    &
       num_do_smb_c, filter_do_smb_c,                &
       glc2lnd_inst, temperature_inst, &
       soilhydrology_inst, soilstate_inst, waterstatebulk_inst, &
       waterdiagnosticbulk_inst, waterbalancebulk_inst, waterfluxbulk_inst, &
       wateratm2lndbulk_inst, glacier_smb_inst)
    !
    ! !DESCRIPTION:
    ! Calculates soil/snow hydrology with drainage (subsurface runoff)
    !
    ! !USES:
    use landunit_varcon  , only : istwet, istsoil, istice_mec, istcrop
    use column_varcon    , only : icol_roof, icol_road_imperv, icol_road_perv, icol_sunwall, icol_shadewall
    use clm_varcon       , only : denh2o, denice
    use clm_varctl       , only : use_vichydro, use_hillslope
    use clm_varpar       , only : nlevgrnd, nlevurb
    use clm_time_manager , only : get_step_size_real, get_nstep
    use SoilHydrologyMod , only : CLMVICMap, Drainage, PerchedLateralFlow, PerchedLateralFlowHillslope, LateralFlowPowerLaw, LateralFlowHillslope
    use SoilWaterMovementMod , only : use_aquifer_layer
    !
    ! !ARGUMENTS:
    type(bounds_type)        , intent(in)    :: bounds               
    integer                  , intent(in)    :: num_nolakec          ! number of column non-lake points in column filter
    integer                  , intent(in)    :: filter_nolakec(:)    ! column filter for non-lake points
    integer                  , intent(in)    :: num_hydrologyc       ! number of column soil points in column filter
    integer                  , intent(in)    :: filter_hydrologyc(:) ! column filter for soil points
    integer                  , intent(in)    :: num_urbanc           ! number of column urban points in column filter
    integer                  , intent(in)    :: filter_urbanc(:)     ! column filter for urban points
    integer                  , intent(in)    :: num_do_smb_c         ! number of bareland columns in which SMB is calculated, in column filter    
    integer                  , intent(in)    :: filter_do_smb_c(:)   ! column filter for bare land SMB columns      
     integer               , intent(in)    :: num_hillslope       ! number of soil hill cols.
     integer               , intent(in)    :: filter_hillslopec(:) ! column filter for designating all hill cols.

    type(glc2lnd_type)       , intent(in)    :: glc2lnd_inst
    type(temperature_type)   , intent(in)    :: temperature_inst
    type(soilhydrology_type) , intent(inout) :: soilhydrology_inst
    type(soilstate_type)     , intent(inout) :: soilstate_inst
    type(waterstatebulk_type)    , intent(inout) :: waterstatebulk_inst
    type(waterdiagnosticbulk_type)    , intent(inout) :: waterdiagnosticbulk_inst
    type(waterbalance_type)    , intent(inout) :: waterbalancebulk_inst
    type(waterfluxbulk_type)     , intent(inout) :: waterfluxbulk_inst
    type(wateratm2lndbulk_type)     , intent(inout) :: wateratm2lndbulk_inst
    type(glacier_smb_type)   , intent(in)    :: glacier_smb_inst
    !
    ! !LOCAL VARIABLES:
    integer  :: g,l,c,j,fc                 ! indices
    real(r8) :: dtime                      ! land model time step (sec)

    !-----------------------------------------------------------------------

    associate(                                                            & ! Input: layer thickness depth (m)  
         dz                 => col%dz                                    , & ! Input: column type
         ctype              => col%itype                                 , & ! Input: gridcell flux of flood water from RTM            
         qflx_floodg        => wateratm2lndbulk_inst%forc_flood_grc      , & ! Input: rain rate [mm/s]   
         forc_rain          => wateratm2lndbulk_inst%forc_rain_downscaled_col , & ! Input: snow rate [mm/s]
         forc_snow          => wateratm2lndbulk_inst%forc_snow_downscaled_col , & ! Input: water mass begining of the time step     
         begwb              => waterbalancebulk_inst%begwb_col           , & ! Output:water mass end of the time step 
         endwb              => waterbalancebulk_inst%endwb_col           , & ! Output:water mass end of the time step     
         h2osoi_ice         => waterstatebulk_inst%h2osoi_ice_col        , & ! Output: ice lens (kg/m2)      
         h2osoi_liq         => waterstatebulk_inst%h2osoi_liq_col        , & ! Output: liquid water (kg/m2) 
         h2osoi_vol         => waterstatebulk_inst%h2osoi_vol_col        , & ! Output: volumetric soil water 
                                                                         ! (0<=h2osoi_vol<=watsat) [m3/m3]
         qflx_evap_tot      => waterfluxbulk_inst%qflx_evap_tot_col      , & ! Input: qflx_evap_soi + qflx_evap_can + qflx_tran_veg     
         qflx_snwcp_ice     => waterfluxbulk_inst%qflx_snwcp_ice_col     , & ! Input: excess solid h2o due to snow 
                                                                         ! capping (outgoing) (mm H2O /s) [+]
         qflx_snwcp_discarded_ice => waterfluxbulk_inst%qflx_snwcp_discarded_ice_col, & ! excess solid h2o due to snow capping, 
                                                                                    ! which we simply discard in order to reset
                                                                                    ! the snow pack (mm H2O /s) [+]
         qflx_snwcp_discarded_liq => waterfluxbulk_inst%qflx_snwcp_discarded_liq_col, & ! excess liquid h2o due to snow capping, 
                                                                                    ! which we simply discard in order to reset
                                                                                    ! the snow pack (mm H2O /s) [+]
         qflx_drain_perched => waterfluxbulk_inst%qflx_drain_perched_col , & ! sub-surface runoff from perched zwt (mm H2O /s)
         qflx_rsub_sat      => waterfluxbulk_inst%qflx_rsub_sat_col      , & ! soil saturation excess [mm h2o/s]  
         qflx_drain         => waterfluxbulk_inst%qflx_drain_col         , & ! sub-surface runoff (mm H2O /s) 
         qflx_surf          => waterfluxbulk_inst%qflx_surf_col          , & ! surface runoff (mm H2O /s)      
         qflx_infl          => waterfluxbulk_inst%qflx_infl_col          , & ! infiltration (mm H2O /s)   
         qflx_qrgwl         => waterfluxbulk_inst%qflx_qrgwl_col         , & ! qflx_surf at glaciers, wetlands, lakes
         qflx_latflow_out   => waterfluxbulk_inst%qflx_latflow_out_col   , & ! lateral subsurface flow
         qflx_runoff        => waterfluxbulk_inst%qflx_runoff_col        , & ! total runoff (qflx_drain+qflx_surf+qflx_qrgwl) (mm H2O /s)
         qflx_runoff_u      => waterfluxbulk_inst%qflx_runoff_u_col      , & ! Urban total runoff (qflx_drain+qflx_surf) (mm H2O /s)
         qflx_runoff_r      => waterfluxbulk_inst%qflx_runoff_r_col      , & ! Rural total runoff (qflx_drain+qflx_surf+qflx_qrgwl) (mm H2O /s)
         qflx_ice_runoff_snwcp => waterfluxbulk_inst%qflx_ice_runoff_snwcp_col, &  ! solid runoff from snow capping (mm H2O /s)
         qflx_sfc_irrig     => waterfluxbulk_inst%qflx_sfc_irrig_col       & ! surface irrigation flux (mm H2O /s)   
         )

      ! Determine time step and step size

      dtime = get_step_size_real()

      if (use_vichydro) then
         call CLMVICMap(bounds, num_hydrologyc, filter_hydrologyc, &
              soilhydrology_inst, waterstatebulk_inst)
      endif

      if (use_aquifer_layer()) then 
         call Drainage(bounds, num_hydrologyc, filter_hydrologyc, &
              num_urbanc, filter_urbanc,&
              temperature_inst, soilhydrology_inst, soilstate_inst, &
              waterstatebulk_inst, waterfluxbulk_inst)
      else
         
         if(use_hillslope) then 
            call PerchedLateralFlowHillslope(bounds, &
                 num_hydrologyc, filter_hydrologyc, &
                 soilhydrology_inst, soilstate_inst, &
                 waterstatebulk_inst, waterfluxbulk_inst,&
                 wateratm2lndbulk_inst)
            
            call LateralFlowHillslope(bounds, &
                 num_hillslope, filter_hillslopec, &
                 num_hydrologyc, filter_hydrologyc, &
                 num_urbanc, filter_urbanc,&
                 soilhydrology_inst, soilstate_inst, &
                 waterstatebulk_inst, waterfluxbulk_inst, &
                 wateratm2lndbulk_inst)
         else
            call PerchedLateralFlow(bounds, num_hydrologyc, filter_hydrologyc, &
                 num_urbanc, filter_urbanc,&
                 soilhydrology_inst, soilstate_inst, &
                 waterstatebulk_inst, waterfluxbulk_inst)
            
            call LateralFlowPowerLaw(bounds, num_hydrologyc, filter_hydrologyc, &
                 num_urbanc, filter_urbanc,&
                 soilhydrology_inst, soilstate_inst, &
                 waterstatebulk_inst, waterfluxbulk_inst)
         endif

      endif

      do j = 1, nlevgrnd
         do fc = 1, num_nolakec
            c = filter_nolakec(fc)
            if ((ctype(c) == icol_sunwall .or. ctype(c) == icol_shadewall &
                 .or. ctype(c) == icol_roof) .and. j > nlevurb) then
            else
               h2osoi_vol(c,j) = h2osoi_liq(c,j)/(dz(c,j)*denh2o) + h2osoi_ice(c,j)/(dz(c,j)*denice)
            end if
         end do
      end do

      call ComputeWaterMassNonLake(bounds, num_nolakec, filter_nolakec, &
           waterstatebulk_inst, waterdiagnosticbulk_inst, &
           subtract_dynbal_baselines = .false., &
           water_mass = endwb(bounds%begc:bounds%endc))

      ! Determine wetland and land ice hydrology (must be placed here
      ! since need snow updated from CombineSnowLayers)


      do fc = 1,num_nolakec
         c = filter_nolakec(fc)
         l = col%landunit(c)
         g = col%gridcell(c)

         if (lun%itype(l)==istwet .or. lun%itype(l)==istice_mec) then

            qflx_latflow_out(c)   = 0._r8
            qflx_drain(c)         = 0._r8
            qflx_drain_perched(c) = 0._r8
            qflx_surf(c)          = 0._r8
            qflx_infl(c)          = 0._r8
            qflx_qrgwl(c) = forc_rain(c) + forc_snow(c) + qflx_floodg(g) - qflx_evap_tot(c) - qflx_snwcp_ice(c) - &
                 qflx_snwcp_discarded_ice(c) - qflx_snwcp_discarded_liq(c) - &
                 (endwb(c)-begwb(c))/dtime

         else if (lun%urbpoi(l) .and. ctype(c) /= icol_road_perv) then

            qflx_drain_perched(c) = 0._r8
            qflx_rsub_sat(c)      = spval
            qflx_infl(c)          = 0._r8

         end if

         qflx_ice_runoff_snwcp(c) = qflx_snwcp_ice(c)
      end do

      ! This call needs to be here so that it comes after the initial calculation of
      ! qflx_qrgwl and qflx_ice_runoff_snwcp, but before the ues of qflx_qrgwl in
      ! qflx_runoff.
      call glacier_smb_inst%AdjustRunoffTerms(bounds, num_do_smb_c, filter_do_smb_c, &
           waterfluxbulk_inst, &
           glc2lnd_inst, &
           qflx_qrgwl = qflx_qrgwl(bounds%begc:bounds%endc), &
           qflx_ice_runoff_snwcp = qflx_ice_runoff_snwcp(bounds%begc:bounds%endc))

      do fc = 1,num_nolakec
         c = filter_nolakec(fc)
         l = col%landunit(c)

         qflx_runoff(c) = qflx_drain(c) + qflx_surf(c) + qflx_qrgwl(c) + qflx_drain_perched(c)

         if ((lun%itype(l)==istsoil .or. lun%itype(l)==istcrop) .and. col%active(c)) then
            qflx_runoff(c) = qflx_runoff(c) - qflx_sfc_irrig(c)
         end if
         if (lun%urbpoi(l)) then
            qflx_runoff_u(c) = qflx_runoff(c)
         else if (lun%itype(l)==istsoil .or. lun%itype(l)==istcrop) then
            qflx_runoff_r(c) = qflx_runoff(c)
         end if

      end do

    end associate

 end subroutine HydrologyDrainage

end module HydrologyDrainageMod<|MERGE_RESOLUTION|>--- conflicted
+++ resolved
@@ -8,12 +8,8 @@
   use shr_log_mod       , only : errMsg => shr_log_errMsg
   use decompMod         , only : bounds_type
   use clm_varctl        , only : iulog, use_vichydro
-<<<<<<< HEAD
-  use clm_varcon        , only : e_ice, denh2o, denice, rpi, spval
-=======
   use clm_varcon        , only : denh2o, denice, rpi, spval
   use atm2lndType       , only : atm2lnd_type
->>>>>>> 8550666a
   use glc2lndMod        , only : glc2lnd_type
   use SoilHydrologyType , only : soilhydrology_type  
   use SoilStateType     , only : soilstate_type
