module HydrologyDrainageMod

  !-----------------------------------------------------------------------
  ! !DESCRIPTION:
  ! Calculates soil/snow hydrology with drainage (subsurface runoff)
  !
  use shr_kind_mod      , only : r8 => shr_kind_r8
  use shr_log_mod       , only : errMsg => shr_log_errMsg
  use decompMod         , only : bounds_type
  use clm_varctl        , only : iulog, use_vichydro
  use clm_varcon        , only : e_ice, denh2o, denice, rpi, spval
  use glc2lndMod        , only : glc2lnd_type
  use SoilHydrologyType , only : soilhydrology_type  
  use SoilStateType     , only : soilstate_type
  use TemperatureType   , only : temperature_type
  use WaterFluxBulkType     , only : waterfluxbulk_type
  use Wateratm2lndBulkType     , only : wateratm2lndbulk_type
  use WaterStateBulkType    , only : waterstatebulk_type
  use WaterDiagnosticBulkType    , only : waterdiagnosticbulk_type
  use WaterBalanceType    , only : waterbalance_type
  use GlacierSurfaceMassBalanceMod, only : glacier_smb_type
  use TotalWaterAndHeatMod, only : ComputeWaterMassNonLake
  use LandunitType      , only : lun                
  use ColumnType        , only : col   
  
  !
  ! !PUBLIC TYPES:
  implicit none
  save
  !
  ! !PUBLIC MEMBER FUNCTIONS:
  public  :: HydrologyDrainage ! Calculates soil/snow hydrolog with drainage
  !-----------------------------------------------------------------------

contains

  !-----------------------------------------------------------------------

  subroutine HydrologyDrainage(bounds,               &
       num_hilltop, filter_hilltopc, &
       num_hillbottom, filter_hillbottomc, &
       num_hillslope, filter_hillslopec, &
       num_nolakec, filter_nolakec,                  &
       num_hydrologyc, filter_hydrologyc,            &
       num_urbanc, filter_urbanc,                    &
       num_do_smb_c, filter_do_smb_c,                &
       glc2lnd_inst, temperature_inst, &
       soilhydrology_inst, soilstate_inst, waterstatebulk_inst, &
       waterdiagnosticbulk_inst, waterbalancebulk_inst, waterfluxbulk_inst, &
       wateratm2lndbulk_inst, glacier_smb_inst)
    !
    ! !DESCRIPTION:
    ! Calculates soil/snow hydrology with drainage (subsurface runoff)
    !
    ! !USES:
    use landunit_varcon  , only : istwet, istsoil, istice_mec, istcrop
    use column_varcon    , only : icol_roof, icol_road_imperv, icol_road_perv, icol_sunwall, icol_shadewall
    use clm_varcon       , only : denh2o, denice
    use clm_varctl       , only : use_vichydro, use_hillslope
    use clm_varpar       , only : nlevgrnd, nlevurb
    use clm_time_manager , only : get_step_size, get_nstep
    use SoilHydrologyMod , only : CLMVICMap, Drainage, PerchedLateralFlow, LateralFlowPowerLaw, LateralFlowHillslope
    use SoilWaterMovementMod , only : use_aquifer_layer
    !
    ! !ARGUMENTS:
    type(bounds_type)        , intent(in)    :: bounds               
    integer                  , intent(in)    :: num_nolakec          ! number of column non-lake points in column filter
    integer                  , intent(in)    :: filter_nolakec(:)    ! column filter for non-lake points
    integer                  , intent(in)    :: num_hydrologyc       ! number of column soil points in column filter
    integer                  , intent(in)    :: filter_hydrologyc(:) ! column filter for soil points
    integer                  , intent(in)    :: num_urbanc           ! number of column urban points in column filter
    integer                  , intent(in)    :: filter_urbanc(:)     ! column filter for urban points
    integer                  , intent(in)    :: num_do_smb_c         ! number of bareland columns in which SMB is calculated, in column filter    
    integer                  , intent(in)    :: filter_do_smb_c(:)   ! column filter for bare land SMB columns      
     integer               , intent(in)    :: num_hilltop       ! number of soil cols marked "upslope"
     integer               , intent(in)    :: filter_hilltopc(:) ! column filter for designating "upslope" cols.
     integer               , intent(in)    :: num_hillbottom       ! number of soil cols marked "downslope"
     integer               , intent(in)    :: filter_hillbottomc(:) ! column filter for designating "downslope" cols.
     integer               , intent(in)    :: num_hillslope       ! number of soil hill cols.
     integer               , intent(in)    :: filter_hillslopec(:) ! column filter for designating all hill cols.

    type(glc2lnd_type)       , intent(in)    :: glc2lnd_inst
    type(temperature_type)   , intent(in)    :: temperature_inst
    type(soilhydrology_type) , intent(inout) :: soilhydrology_inst
    type(soilstate_type)     , intent(inout) :: soilstate_inst
    type(waterstatebulk_type)    , intent(inout) :: waterstatebulk_inst
    type(waterdiagnosticbulk_type)    , intent(inout) :: waterdiagnosticbulk_inst
    type(waterbalance_type)    , intent(inout) :: waterbalancebulk_inst
    type(waterfluxbulk_type)     , intent(inout) :: waterfluxbulk_inst
    type(wateratm2lndbulk_type)     , intent(inout) :: wateratm2lndbulk_inst
    type(glacier_smb_type)   , intent(in)    :: glacier_smb_inst
    !
    ! !LOCAL VARIABLES:
    integer  :: g,l,c,j,fc                 ! indices
    real(r8) :: dtime                      ! land model time step (sec)

    !-----------------------------------------------------------------------

    associate(                                                            & ! Input: layer thickness depth (m)  
         dz                 => col%dz                                    , & ! Input: column type
         ctype              => col%itype                                 , & ! Input: gridcell flux of flood water from RTM            
         qflx_floodg        => wateratm2lndbulk_inst%forc_flood_grc      , & ! Input: rain rate [mm/s]   
         forc_rain          => wateratm2lndbulk_inst%forc_rain_downscaled_col , & ! Input: snow rate [mm/s]
         forc_snow          => wateratm2lndbulk_inst%forc_snow_downscaled_col , & ! Input: water mass begining of the time step     
         begwb              => waterbalancebulk_inst%begwb_col           , & ! Output:water mass end of the time step 
         endwb              => waterbalancebulk_inst%endwb_col           , & ! Output:water mass end of the time step     
         h2osoi_ice         => waterstatebulk_inst%h2osoi_ice_col        , & ! Output: ice lens (kg/m2)      
         h2osoi_liq         => waterstatebulk_inst%h2osoi_liq_col        , & ! Output: liquid water (kg/m2) 
         h2osoi_vol         => waterstatebulk_inst%h2osoi_vol_col        , & ! Output: volumetric soil water 
                                                                         ! (0<=h2osoi_vol<=watsat) [m3/m3]
         qflx_evap_tot      => waterfluxbulk_inst%qflx_evap_tot_col      , & ! Input: qflx_evap_soi + qflx_evap_can + qflx_tran_veg     
         qflx_snwcp_ice     => waterfluxbulk_inst%qflx_snwcp_ice_col     , & ! Input: excess solid h2o due to snow 
                                                                         ! capping (outgoing) (mm H2O /s) [+]
         qflx_snwcp_discarded_ice => waterfluxbulk_inst%qflx_snwcp_discarded_ice_col, & ! excess solid h2o due to snow capping, 
                                                                                    ! which we simply discard in order to reset
                                                                                    ! the snow pack (mm H2O /s) [+]
         qflx_snwcp_discarded_liq => waterfluxbulk_inst%qflx_snwcp_discarded_liq_col, & ! excess liquid h2o due to snow capping, 
                                                                                    ! which we simply discard in order to reset
                                                                                    ! the snow pack (mm H2O /s) [+]
         qflx_drain_perched => waterfluxbulk_inst%qflx_drain_perched_col , & ! sub-surface runoff from perched zwt (mm H2O /s)
         qflx_rsub_sat      => waterfluxbulk_inst%qflx_rsub_sat_col      , & ! soil saturation excess [mm h2o/s]  
         qflx_drain         => waterfluxbulk_inst%qflx_drain_col         , & ! sub-surface runoff (mm H2O /s) 
         qflx_surf          => waterfluxbulk_inst%qflx_surf_col          , & ! surface runoff (mm H2O /s)      
         qflx_infl          => waterfluxbulk_inst%qflx_infl_col          , & ! infiltration (mm H2O /s)   
         qflx_qrgwl         => waterfluxbulk_inst%qflx_qrgwl_col         , & ! qflx_surf at glaciers, wetlands, lakes
<<<<<<< HEAD
         qflx_runoff        => waterfluxbulk_inst%qflx_runoff_col        , & ! total runoff 
         qflx_latflow_out   => waterfluxbulk_inst%qflx_latflow_out_col   , & ! lateral subsurface flow
                                                                         ! (qflx_drain+qflx_surf+qflx_qrgwl) (mm H2O /s)
=======
         qflx_runoff        => waterfluxbulk_inst%qflx_runoff_col        , & ! total runoff (qflx_drain+qflx_surf+qflx_qrgwl) (mm H2O /s)
>>>>>>> 570bfea5
         qflx_runoff_u      => waterfluxbulk_inst%qflx_runoff_u_col      , & ! Urban total runoff (qflx_drain+qflx_surf) (mm H2O /s)
         qflx_runoff_r      => waterfluxbulk_inst%qflx_runoff_r_col      , & ! Rural total runoff (qflx_drain+qflx_surf+qflx_qrgwl) (mm H2O /s)
         qflx_ice_runoff_snwcp => waterfluxbulk_inst%qflx_ice_runoff_snwcp_col, &  ! solid runoff from snow capping (mm H2O /s)
         qflx_sfc_irrig     => waterfluxbulk_inst%qflx_sfc_irrig_col       & ! surface irrigation flux (mm H2O /s)   
         )

      ! Determine time step and step size

      dtime = get_step_size()

      if (use_vichydro) then
         call CLMVICMap(bounds, num_hydrologyc, filter_hydrologyc, &
              soilhydrology_inst, waterstatebulk_inst)
      endif

      if (use_aquifer_layer()) then 
         call Drainage(bounds, num_hydrologyc, filter_hydrologyc, &
              num_urbanc, filter_urbanc,&
              temperature_inst, soilhydrology_inst, soilstate_inst, &
              waterstatebulk_inst, waterfluxbulk_inst)
      else
         
         call PerchedLateralFlow(bounds, num_hydrologyc, filter_hydrologyc, &
              num_urbanc, filter_urbanc,&
              soilhydrology_inst, soilstate_inst, &
              waterstatebulk_inst, waterfluxbulk_inst)

         if(use_hillslope) then 
            call LateralFlowHillslope(bounds, &
                 num_hilltop, filter_hilltopc, &
                 num_hillbottom, filter_hillbottomc, &
                 num_hillslope, filter_hillslopec, &
                 num_hydrologyc, filter_hydrologyc, &
                 num_urbanc, filter_urbanc,&
                 soilhydrology_inst, soilstate_inst, &
                 waterstatebulk_inst, waterfluxbulk_inst, &
                 wateratm2lndbulk_inst)
         else
            call LateralFlowPowerLaw(bounds, num_hydrologyc, filter_hydrologyc, &
                 num_urbanc, filter_urbanc,&
                 soilhydrology_inst, soilstate_inst, &
                 waterstatebulk_inst, waterfluxbulk_inst)
         endif

      endif

      do j = 1, nlevgrnd
         do fc = 1, num_nolakec
            c = filter_nolakec(fc)
            if ((ctype(c) == icol_sunwall .or. ctype(c) == icol_shadewall &
                 .or. ctype(c) == icol_roof) .and. j > nlevurb) then
            else
               h2osoi_vol(c,j) = h2osoi_liq(c,j)/(dz(c,j)*denh2o) + h2osoi_ice(c,j)/(dz(c,j)*denice)
            end if
         end do
      end do

      call ComputeWaterMassNonLake(bounds, num_nolakec, filter_nolakec, &
           waterstatebulk_inst, waterdiagnosticbulk_inst, &
           subtract_dynbal_baselines = .false., &
           water_mass = endwb(bounds%begc:bounds%endc))

      ! Determine wetland and land ice hydrology (must be placed here
      ! since need snow updated from CombineSnowLayers)


      do fc = 1,num_nolakec
         c = filter_nolakec(fc)
         l = col%landunit(c)
         g = col%gridcell(c)

         if (lun%itype(l)==istwet .or. lun%itype(l)==istice_mec) then

            qflx_latflow_out(c)   = 0._r8
            qflx_drain(c)         = 0._r8
            qflx_drain_perched(c) = 0._r8
            qflx_surf(c)          = 0._r8
            qflx_infl(c)          = 0._r8
            qflx_qrgwl(c) = forc_rain(c) + forc_snow(c) + qflx_floodg(g) - qflx_evap_tot(c) - qflx_snwcp_ice(c) - &
                 qflx_snwcp_discarded_ice(c) - qflx_snwcp_discarded_liq(c) - &
                 (endwb(c)-begwb(c))/dtime

         else if (lun%urbpoi(l) .and. ctype(c) /= icol_road_perv) then

            qflx_drain_perched(c) = 0._r8
            qflx_rsub_sat(c)      = spval
            qflx_infl(c)          = 0._r8

         end if

         qflx_ice_runoff_snwcp(c) = qflx_snwcp_ice(c)
      end do

      ! This call needs to be here so that it comes after the initial calculation of
      ! qflx_qrgwl and qflx_ice_runoff_snwcp, but before the ues of qflx_qrgwl in
      ! qflx_runoff.
      call glacier_smb_inst%AdjustRunoffTerms(bounds, num_do_smb_c, filter_do_smb_c, &
           waterfluxbulk_inst, &
           glc2lnd_inst, &
           qflx_qrgwl = qflx_qrgwl(bounds%begc:bounds%endc), &
           qflx_ice_runoff_snwcp = qflx_ice_runoff_snwcp(bounds%begc:bounds%endc))

      do fc = 1,num_nolakec
         c = filter_nolakec(fc)
         l = col%landunit(c)

         qflx_runoff(c) = qflx_drain(c) + qflx_surf(c) + qflx_qrgwl(c) + qflx_drain_perched(c)

         if ((lun%itype(l)==istsoil .or. lun%itype(l)==istcrop) .and. col%active(c)) then
            qflx_runoff(c) = qflx_runoff(c) - qflx_sfc_irrig(c)
         end if
         if (lun%urbpoi(l)) then
            qflx_runoff_u(c) = qflx_runoff(c)
         else if (lun%itype(l)==istsoil .or. lun%itype(l)==istcrop) then
            qflx_runoff_r(c) = qflx_runoff(c)
         end if

      end do

    end associate

 end subroutine HydrologyDrainage

end module HydrologyDrainageMod<|MERGE_RESOLUTION|>--- conflicted
+++ resolved
@@ -123,13 +123,8 @@
          qflx_surf          => waterfluxbulk_inst%qflx_surf_col          , & ! surface runoff (mm H2O /s)      
          qflx_infl          => waterfluxbulk_inst%qflx_infl_col          , & ! infiltration (mm H2O /s)   
          qflx_qrgwl         => waterfluxbulk_inst%qflx_qrgwl_col         , & ! qflx_surf at glaciers, wetlands, lakes
-<<<<<<< HEAD
-         qflx_runoff        => waterfluxbulk_inst%qflx_runoff_col        , & ! total runoff 
          qflx_latflow_out   => waterfluxbulk_inst%qflx_latflow_out_col   , & ! lateral subsurface flow
-                                                                         ! (qflx_drain+qflx_surf+qflx_qrgwl) (mm H2O /s)
-=======
          qflx_runoff        => waterfluxbulk_inst%qflx_runoff_col        , & ! total runoff (qflx_drain+qflx_surf+qflx_qrgwl) (mm H2O /s)
->>>>>>> 570bfea5
          qflx_runoff_u      => waterfluxbulk_inst%qflx_runoff_u_col      , & ! Urban total runoff (qflx_drain+qflx_surf) (mm H2O /s)
          qflx_runoff_r      => waterfluxbulk_inst%qflx_runoff_r_col      , & ! Rural total runoff (qflx_drain+qflx_surf+qflx_qrgwl) (mm H2O /s)
          qflx_ice_runoff_snwcp => waterfluxbulk_inst%qflx_ice_runoff_snwcp_col, &  ! solid runoff from snow capping (mm H2O /s)
