module HydrologyDrainageMod

  !-----------------------------------------------------------------------
  ! !DESCRIPTION:
  ! Calculates soil/snow hydrology with drainage (subsurface runoff)
  !
  use shr_kind_mod      , only : r8 => shr_kind_r8
  use shr_log_mod       , only : errMsg => shr_log_errMsg
  use decompMod         , only : bounds_type
  use clm_varctl        , only : iulog, use_vichydro
  use clm_varcon        , only : e_ice, denh2o, denice, rpi, spval
  use glc2lndMod        , only : glc2lnd_type
  use SoilHydrologyType , only : soilhydrology_type  
  use SoilStateType     , only : soilstate_type
  use TemperatureType   , only : temperature_type
  use WaterFluxBulkType     , only : waterfluxbulk_type
  use Wateratm2lndBulkType     , only : wateratm2lndbulk_type
  use WaterStateBulkType    , only : waterstatebulk_type
  use WaterDiagnosticBulkType    , only : waterdiagnosticbulk_type
  use WaterBalanceType    , only : waterbalance_type
  use GlacierSurfaceMassBalanceMod, only : glacier_smb_type
  use TotalWaterAndHeatMod, only : ComputeWaterMassNonLake
  use LandunitType      , only : lun                
  use ColumnType        , only : col   
  
  !
  ! !PUBLIC TYPES:
  implicit none
  save
  !
  ! !PUBLIC MEMBER FUNCTIONS:
  public  :: HydrologyDrainage ! Calculates soil/snow hydrolog with drainage
  !-----------------------------------------------------------------------

contains

  !-----------------------------------------------------------------------

  subroutine HydrologyDrainage(bounds,               &
       num_hillslope, filter_hillslopec, &
       num_nolakec, filter_nolakec,                  &
       num_hydrologyc, filter_hydrologyc,            &
       num_urbanc, filter_urbanc,                    &
       num_do_smb_c, filter_do_smb_c,                &
       glc2lnd_inst, temperature_inst, &
       soilhydrology_inst, soilstate_inst, waterstatebulk_inst, &
       waterdiagnosticbulk_inst, waterbalancebulk_inst, waterfluxbulk_inst, &
       wateratm2lndbulk_inst, glacier_smb_inst)
    !
    ! !DESCRIPTION:
    ! Calculates soil/snow hydrology with drainage (subsurface runoff)
    !
    ! !USES:
    use landunit_varcon  , only : istwet, istsoil, istice_mec, istcrop
    use column_varcon    , only : icol_roof, icol_road_imperv, icol_road_perv, icol_sunwall, icol_shadewall
    use clm_varcon       , only : denh2o, denice
    use clm_varctl       , only : use_vichydro, use_hillslope
    use clm_varpar       , only : nlevgrnd, nlevurb
<<<<<<< HEAD
    use clm_time_manager , only : get_step_size, get_nstep
    use SoilHydrologyMod , only : CLMVICMap, Drainage, PerchedLateralFlow, PerchedLateralFlowHillslope, LateralFlowPowerLaw, LateralFlowHillslope
=======
    use clm_time_manager , only : get_step_size_real, get_nstep
    use SoilHydrologyMod , only : CLMVICMap, Drainage, PerchedLateralFlow, LateralFlowPowerLaw
>>>>>>> 95fc9e16
    use SoilWaterMovementMod , only : use_aquifer_layer
    !
    ! !ARGUMENTS:
    type(bounds_type)        , intent(in)    :: bounds               
    integer                  , intent(in)    :: num_nolakec          ! number of column non-lake points in column filter
    integer                  , intent(in)    :: filter_nolakec(:)    ! column filter for non-lake points
    integer                  , intent(in)    :: num_hydrologyc       ! number of column soil points in column filter
    integer                  , intent(in)    :: filter_hydrologyc(:) ! column filter for soil points
    integer                  , intent(in)    :: num_urbanc           ! number of column urban points in column filter
    integer                  , intent(in)    :: filter_urbanc(:)     ! column filter for urban points
    integer                  , intent(in)    :: num_do_smb_c         ! number of bareland columns in which SMB is calculated, in column filter    
    integer                  , intent(in)    :: filter_do_smb_c(:)   ! column filter for bare land SMB columns      
     integer               , intent(in)    :: num_hillslope       ! number of soil hill cols.
     integer               , intent(in)    :: filter_hillslopec(:) ! column filter for designating all hill cols.

    type(glc2lnd_type)       , intent(in)    :: glc2lnd_inst
    type(temperature_type)   , intent(in)    :: temperature_inst
    type(soilhydrology_type) , intent(inout) :: soilhydrology_inst
    type(soilstate_type)     , intent(inout) :: soilstate_inst
    type(waterstatebulk_type)    , intent(inout) :: waterstatebulk_inst
    type(waterdiagnosticbulk_type)    , intent(inout) :: waterdiagnosticbulk_inst
    type(waterbalance_type)    , intent(inout) :: waterbalancebulk_inst
    type(waterfluxbulk_type)     , intent(inout) :: waterfluxbulk_inst
    type(wateratm2lndbulk_type)     , intent(inout) :: wateratm2lndbulk_inst
    type(glacier_smb_type)   , intent(in)    :: glacier_smb_inst
    !
    ! !LOCAL VARIABLES:
    integer  :: g,l,c,j,fc                 ! indices
    real(r8) :: dtime                      ! land model time step (sec)

    !-----------------------------------------------------------------------

    associate(                                                            & ! Input: layer thickness depth (m)  
         dz                 => col%dz                                    , & ! Input: column type
         ctype              => col%itype                                 , & ! Input: gridcell flux of flood water from RTM            
         qflx_floodg        => wateratm2lndbulk_inst%forc_flood_grc      , & ! Input: rain rate [mm/s]   
         forc_rain          => wateratm2lndbulk_inst%forc_rain_downscaled_col , & ! Input: snow rate [mm/s]
         forc_snow          => wateratm2lndbulk_inst%forc_snow_downscaled_col , & ! Input: water mass begining of the time step     
         begwb              => waterbalancebulk_inst%begwb_col           , & ! Output:water mass end of the time step 
         endwb              => waterbalancebulk_inst%endwb_col           , & ! Output:water mass end of the time step     
         h2osoi_ice         => waterstatebulk_inst%h2osoi_ice_col        , & ! Output: ice lens (kg/m2)      
         h2osoi_liq         => waterstatebulk_inst%h2osoi_liq_col        , & ! Output: liquid water (kg/m2) 
         h2osoi_vol         => waterstatebulk_inst%h2osoi_vol_col        , & ! Output: volumetric soil water 
                                                                         ! (0<=h2osoi_vol<=watsat) [m3/m3]
         qflx_evap_tot      => waterfluxbulk_inst%qflx_evap_tot_col      , & ! Input: qflx_evap_soi + qflx_evap_can + qflx_tran_veg     
         qflx_snwcp_ice     => waterfluxbulk_inst%qflx_snwcp_ice_col     , & ! Input: excess solid h2o due to snow 
                                                                         ! capping (outgoing) (mm H2O /s) [+]
         qflx_snwcp_discarded_ice => waterfluxbulk_inst%qflx_snwcp_discarded_ice_col, & ! excess solid h2o due to snow capping, 
                                                                                    ! which we simply discard in order to reset
                                                                                    ! the snow pack (mm H2O /s) [+]
         qflx_snwcp_discarded_liq => waterfluxbulk_inst%qflx_snwcp_discarded_liq_col, & ! excess liquid h2o due to snow capping, 
                                                                                    ! which we simply discard in order to reset
                                                                                    ! the snow pack (mm H2O /s) [+]
         qflx_drain_perched => waterfluxbulk_inst%qflx_drain_perched_col , & ! sub-surface runoff from perched zwt (mm H2O /s)
         qflx_rsub_sat      => waterfluxbulk_inst%qflx_rsub_sat_col      , & ! soil saturation excess [mm h2o/s]  
         qflx_drain         => waterfluxbulk_inst%qflx_drain_col         , & ! sub-surface runoff (mm H2O /s) 
         qflx_surf          => waterfluxbulk_inst%qflx_surf_col          , & ! surface runoff (mm H2O /s)      
         qflx_infl          => waterfluxbulk_inst%qflx_infl_col          , & ! infiltration (mm H2O /s)   
         qflx_qrgwl         => waterfluxbulk_inst%qflx_qrgwl_col         , & ! qflx_surf at glaciers, wetlands, lakes
         qflx_latflow_out   => waterfluxbulk_inst%qflx_latflow_out_col   , & ! lateral subsurface flow
         qflx_runoff        => waterfluxbulk_inst%qflx_runoff_col        , & ! total runoff (qflx_drain+qflx_surf+qflx_qrgwl) (mm H2O /s)
         qflx_runoff_u      => waterfluxbulk_inst%qflx_runoff_u_col      , & ! Urban total runoff (qflx_drain+qflx_surf) (mm H2O /s)
         qflx_runoff_r      => waterfluxbulk_inst%qflx_runoff_r_col      , & ! Rural total runoff (qflx_drain+qflx_surf+qflx_qrgwl) (mm H2O /s)
         qflx_ice_runoff_snwcp => waterfluxbulk_inst%qflx_ice_runoff_snwcp_col, &  ! solid runoff from snow capping (mm H2O /s)
         qflx_sfc_irrig     => waterfluxbulk_inst%qflx_sfc_irrig_col       & ! surface irrigation flux (mm H2O /s)   
         )

      ! Determine time step and step size

      dtime = get_step_size_real()

      if (use_vichydro) then
         call CLMVICMap(bounds, num_hydrologyc, filter_hydrologyc, &
              soilhydrology_inst, waterstatebulk_inst)
      endif

      if (use_aquifer_layer()) then 
         call Drainage(bounds, num_hydrologyc, filter_hydrologyc, &
              num_urbanc, filter_urbanc,&
              temperature_inst, soilhydrology_inst, soilstate_inst, &
              waterstatebulk_inst, waterfluxbulk_inst)
      else
         
         if(use_hillslope) then 
            call PerchedLateralFlowHillslope(bounds, &
                 num_hydrologyc, filter_hydrologyc, &
                 soilhydrology_inst, soilstate_inst, &
                 waterstatebulk_inst, waterfluxbulk_inst,&
                 wateratm2lndbulk_inst)
            
            call LateralFlowHillslope(bounds, &
                 num_hillslope, filter_hillslopec, &
                 num_hydrologyc, filter_hydrologyc, &
                 num_urbanc, filter_urbanc,&
                 soilhydrology_inst, soilstate_inst, &
                 waterstatebulk_inst, waterfluxbulk_inst, &
                 wateratm2lndbulk_inst)
         else
            call PerchedLateralFlow(bounds, num_hydrologyc, filter_hydrologyc, &
                 num_urbanc, filter_urbanc,&
                 soilhydrology_inst, soilstate_inst, &
                 waterstatebulk_inst, waterfluxbulk_inst)
            
            call LateralFlowPowerLaw(bounds, num_hydrologyc, filter_hydrologyc, &
                 num_urbanc, filter_urbanc,&
                 soilhydrology_inst, soilstate_inst, &
                 waterstatebulk_inst, waterfluxbulk_inst)
         endif

      endif

      do j = 1, nlevgrnd
         do fc = 1, num_nolakec
            c = filter_nolakec(fc)
            if ((ctype(c) == icol_sunwall .or. ctype(c) == icol_shadewall &
                 .or. ctype(c) == icol_roof) .and. j > nlevurb) then
            else
               h2osoi_vol(c,j) = h2osoi_liq(c,j)/(dz(c,j)*denh2o) + h2osoi_ice(c,j)/(dz(c,j)*denice)
            end if
         end do
      end do

      call ComputeWaterMassNonLake(bounds, num_nolakec, filter_nolakec, &
           waterstatebulk_inst, waterdiagnosticbulk_inst, &
           subtract_dynbal_baselines = .false., &
           water_mass = endwb(bounds%begc:bounds%endc))

      ! Determine wetland and land ice hydrology (must be placed here
      ! since need snow updated from CombineSnowLayers)


      do fc = 1,num_nolakec
         c = filter_nolakec(fc)
         l = col%landunit(c)
         g = col%gridcell(c)

         if (lun%itype(l)==istwet .or. lun%itype(l)==istice_mec) then

            qflx_latflow_out(c)   = 0._r8
            qflx_drain(c)         = 0._r8
            qflx_drain_perched(c) = 0._r8
            qflx_surf(c)          = 0._r8
            qflx_infl(c)          = 0._r8
            qflx_qrgwl(c) = forc_rain(c) + forc_snow(c) + qflx_floodg(g) - qflx_evap_tot(c) - qflx_snwcp_ice(c) - &
                 qflx_snwcp_discarded_ice(c) - qflx_snwcp_discarded_liq(c) - &
                 (endwb(c)-begwb(c))/dtime

         else if (lun%urbpoi(l) .and. ctype(c) /= icol_road_perv) then

            qflx_drain_perched(c) = 0._r8
            qflx_rsub_sat(c)      = spval
            qflx_infl(c)          = 0._r8

         end if

         qflx_ice_runoff_snwcp(c) = qflx_snwcp_ice(c)
      end do

      ! This call needs to be here so that it comes after the initial calculation of
      ! qflx_qrgwl and qflx_ice_runoff_snwcp, but before the ues of qflx_qrgwl in
      ! qflx_runoff.
      call glacier_smb_inst%AdjustRunoffTerms(bounds, num_do_smb_c, filter_do_smb_c, &
           waterfluxbulk_inst, &
           glc2lnd_inst, &
           qflx_qrgwl = qflx_qrgwl(bounds%begc:bounds%endc), &
           qflx_ice_runoff_snwcp = qflx_ice_runoff_snwcp(bounds%begc:bounds%endc))

      do fc = 1,num_nolakec
         c = filter_nolakec(fc)
         l = col%landunit(c)

         qflx_runoff(c) = qflx_drain(c) + qflx_surf(c) + qflx_qrgwl(c) + qflx_drain_perched(c)

         if ((lun%itype(l)==istsoil .or. lun%itype(l)==istcrop) .and. col%active(c)) then
            qflx_runoff(c) = qflx_runoff(c) - qflx_sfc_irrig(c)
         end if
         if (lun%urbpoi(l)) then
            qflx_runoff_u(c) = qflx_runoff(c)
         else if (lun%itype(l)==istsoil .or. lun%itype(l)==istcrop) then
            qflx_runoff_r(c) = qflx_runoff(c)
         end if

      end do

    end associate

 end subroutine HydrologyDrainage

end module HydrologyDrainageMod<|MERGE_RESOLUTION|>--- conflicted
+++ resolved
@@ -56,13 +56,8 @@
     use clm_varcon       , only : denh2o, denice
     use clm_varctl       , only : use_vichydro, use_hillslope
     use clm_varpar       , only : nlevgrnd, nlevurb
-<<<<<<< HEAD
-    use clm_time_manager , only : get_step_size, get_nstep
+    use clm_time_manager , only : get_step_size_real, get_nstep
     use SoilHydrologyMod , only : CLMVICMap, Drainage, PerchedLateralFlow, PerchedLateralFlowHillslope, LateralFlowPowerLaw, LateralFlowHillslope
-=======
-    use clm_time_manager , only : get_step_size_real, get_nstep
-    use SoilHydrologyMod , only : CLMVICMap, Drainage, PerchedLateralFlow, LateralFlowPowerLaw
->>>>>>> 95fc9e16
     use SoilWaterMovementMod , only : use_aquifer_layer
     !
     ! !ARGUMENTS:
