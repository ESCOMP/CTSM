--- conflicted
+++ resolved
@@ -402,13 +402,9 @@
      use clm_time_manager  , only : get_step_size_real, get_nstep
      use clm_time_manager  , only : get_nstep_since_startup_or_lastDA_restart_or_pause
      use CanopyStateType   , only : canopystate_type
-<<<<<<< HEAD
      use subgridAveMod     , only : c2g
      use dynSubgridControlMod, only : get_for_testing_zero_dynbal_fluxes
-=======
      use SurfaceAlbedoType , only : surfalb_type
-     use subgridAveMod
->>>>>>> d4dd6c23
      !
      ! !ARGUMENTS:
      type(bounds_type)     , intent(in)    :: bounds  
