module BalanceCheckMod

  !-----------------------------------------------------------------------
  ! !DESCRIPTION:
  ! Water and energy balance check.
  !
  ! !USES:
#include "shr_assert.h"
  use shr_kind_mod       , only : r8 => shr_kind_r8
  use shr_log_mod        , only : errMsg => shr_log_errMsg
  use decompMod          , only : bounds_type
  use abortutils         , only : endrun
  use clm_varctl         , only : iulog
  use clm_varcon         , only : namep, namec
  use clm_varpar         , only : nlevsoi
  use GetGlobalValuesMod , only : GetGlobalIndex
  use atm2lndType        , only : atm2lnd_type
  use EnergyFluxType     , only : energyflux_type
  use SolarAbsorbedType  , only : solarabs_type
  use SoilHydrologyType  , only : soilhydrology_type
  use SurfaceAlbedoType  , only : surfalb_type
  use WaterStateType     , only : waterstate_type
  use WaterDiagnosticBulkType, only : waterdiagnosticbulk_type
  use WaterDiagnosticType, only : waterdiagnostic_type
  use Wateratm2lndType   , only : wateratm2lnd_type
  use WaterBalanceType   , only : waterbalance_type
  use WaterFluxType      , only : waterflux_type
  use WaterType          , only : water_type
  use TotalWaterAndHeatMod, only : ComputeWaterMassNonLake, ComputeWaterMassLake
  use GridcellType       , only : grc                
  use LandunitType       , only : lun                
  use ColumnType         , only : col                
  use PatchType          , only : patch                
  use landunit_varcon    , only : istdlak, istsoil,istcrop,istwet,istice_mec
  use column_varcon      , only : icol_roof, icol_sunwall, icol_shadewall
  use column_varcon      , only : icol_road_perv, icol_road_imperv
  use clm_varcon         , only : aquifer_water_baseline
  !
  ! !PUBLIC TYPES:
  implicit none
  save
  private
  !
  ! !PUBLIC MEMBER FUNCTIONS:

  public :: BalanceCheckInit         ! Initialization of Water and energy balance check
  public :: BeginWaterBalance        ! Initialize water balance check
  public :: BalanceCheck             ! Water and energy balance check
  public :: GetBalanceCheckSkipSteps ! Get the number of steps to skip for the balance check
  public :: BalanceCheckClean        ! Clean up for BalanceCheck

  ! !PRIVATE MEMBER DATA:
  real(r8), private, parameter :: skip_size = 3600.0_r8   ! Time steps to skip the balance check at startup (sec)
  integer,  private            :: skip_steps = -999       ! Number of time steps to skip the balance check for

  !
  ! !PRIVATE MEMBER FUNCTIONS:
  private :: BeginWaterBalanceSingle ! Initialize water balance check for bulk or a single tracer

  character(len=*), parameter, private :: sourcefile = &
       __FILE__
  !-----------------------------------------------------------------------

contains

  !-----------------------------------------------------------------------
  subroutine BalanceCheckInit( )
  !-----------------------------------------------------------------------
    !
    ! !DESCRIPTION:
    ! Initialize balance check
    !
    ! !USES:
    use spmdMod           , only : masterproc
    use clm_time_manager  , only : get_step_size
    ! !ARGUMENTS:
    !
    ! !LOCAL VARIABLES:
    real(r8) :: dtime                    ! land model time step (sec)
    !-----------------------------------------------------------------------
    dtime = get_step_size()
    ! Skip a minimum of two time steps, but otherwise skip the number of time-steps in the skip_size rounded to the nearest integer
    skip_steps = max(2, nint( (skip_size / dtime) ) )

    if ( masterproc ) write(iulog,*) ' Skip balance checking for the first ', skip_steps, ' time steps'

  end subroutine BalanceCheckInit

  !-----------------------------------------------------------------------
  subroutine BalanceCheckClean( )
  !-----------------------------------------------------------------------
    !
    ! !DESCRIPTION:
    ! Clean up BalanceCheck
    !
    ! !USES:
    ! !ARGUMENTS:
    !
    ! !LOCAL VARIABLES:
    !-----------------------------------------------------------------------
    skip_steps = -999
  end subroutine BalanceCheckClean

  !-----------------------------------------------------------------------
  function GetBalanceCheckSkipSteps( ) result( get_skip )
  !-----------------------------------------------------------------------
    !
    ! !DESCRIPTION:
    ! Get the number of steps to skip for the balance check
    !
    ! !ARGUMENTS:
    integer :: get_skip    ! function result
    ! !LOCAL VARIABLES:
    if ( skip_steps > 0 )then
       get_skip = skip_steps
    else
       get_skip = -999
       call endrun('ERROR:: GetBalanceCheckSkipSteps called before BalanceCheckInit')
    end if
  end function GetBalanceCheckSkipSteps
  !-----------------------------------------------------------------------

  !-----------------------------------------------------------------------
  subroutine BeginWaterBalance(bounds, &
       num_nolakec, filter_nolakec, num_lakec, filter_lakec, &
<<<<<<< HEAD
       soilhydrology_inst, waterstatebulk_inst, waterdiagnosticbulk_inst, waterbalancebulk_inst, &
       use_aquifer_layer)
=======
       water_inst, soilhydrology_inst)
    !
    ! !DESCRIPTION:
    ! Initialize column-level water balance at beginning of time step, for bulk water and
    ! each water tracer
    !
    ! !ARGUMENTS:
    type(bounds_type)         , intent(in)    :: bounds
    integer                   , intent(in)    :: num_nolakec          ! number of column non-lake points in column filter
    integer                   , intent(in)    :: filter_nolakec(:)    ! column filter for non-lake points
    integer                   , intent(in)    :: num_lakec            ! number of column lake points in column filter
    integer                   , intent(in)    :: filter_lakec(:)      ! column filter for lake points
    type(water_type)          , intent(inout) :: water_inst
    type(soilhydrology_type)  , intent(in)    :: soilhydrology_inst
    !
    ! !LOCAL VARIABLES:
    integer :: i

    character(len=*), parameter :: subname = 'BeginWaterBalance'
    !-----------------------------------------------------------------------

    do i = water_inst%bulk_and_tracers_beg, water_inst%bulk_and_tracers_end
       call BeginWaterBalanceSingle(bounds, &
            num_nolakec, filter_nolakec, &
            num_lakec, filter_lakec, &
            soilhydrology_inst, &
            water_inst%bulk_and_tracers(i)%waterstate_inst, &
            water_inst%bulk_and_tracers(i)%waterdiagnostic_inst, &
            water_inst%bulk_and_tracers(i)%waterbalance_inst)
    end do

  end subroutine BeginWaterBalance

  !-----------------------------------------------------------------------
  subroutine BeginWaterBalanceSingle(bounds, &
       num_nolakec, filter_nolakec, num_lakec, filter_lakec, &
       soilhydrology_inst, waterstate_inst, waterdiagnostic_inst, waterbalance_inst)
>>>>>>> 5ba47398
    !
    ! !DESCRIPTION:
    ! Initialize column-level water balance at beginning of time step, for bulk or a
    ! single tracer
    !
    ! !ARGUMENTS:
    type(bounds_type)         , intent(in)    :: bounds     
    integer                   , intent(in)    :: num_nolakec          ! number of column non-lake points in column filter
    integer                   , intent(in)    :: filter_nolakec(:)    ! column filter for non-lake points
    integer                   , intent(in)    :: num_lakec            ! number of column lake points in column filter
    integer                   , intent(in)    :: filter_lakec(:)      ! column filter for lake points
<<<<<<< HEAD
    type(soilhydrology_type)  , intent(inout) :: soilhydrology_inst
    type(waterstatebulk_type) , intent(inout) :: waterstatebulk_inst
    type(waterdiagnosticbulk_type), intent(inout) :: waterdiagnosticbulk_inst
    type(waterbalance_type)   , intent(inout) :: waterbalancebulk_inst
    logical                   , intent(in)    :: use_aquifer_layer  ! whether an aquifer layer is used in this run
=======
    type(soilhydrology_type)  , intent(in)    :: soilhydrology_inst
    class(waterstate_type)    , intent(inout) :: waterstate_inst
    class(waterdiagnostic_type), intent(in)   :: waterdiagnostic_inst
    class(waterbalance_type)  , intent(inout) :: waterbalance_inst
>>>>>>> 5ba47398
    !
    ! !LOCAL VARIABLES:
    integer :: c, j, fc                  ! indices
    !-----------------------------------------------------------------------

    associate(                                               &
         zi         => col%zi                           , & ! Input:  [real(r8) (:,:) ]  interface level below a "z" level (m)
         zwt        => soilhydrology_inst%zwt_col       , & ! Input:  [real(r8) (:)   ]  water table depth (m)
         h2osno     => waterstate_inst%h2osno_col       , & ! Input:  [real(r8) (:)   ]  snow water (mm H2O)
         wa         => waterstate_inst%wa_col           , & ! Output: [real(r8) (:)   ]  water in the unconfined aquifer (mm)
         begwb      => waterbalance_inst%begwb_col      , & ! Output: [real(r8) (:)   ]  water mass begining of the time step
         h2osno_old => waterbalance_inst%h2osno_old_col   & ! Output: [real(r8) (:)   ]  snow water (mm H2O) at previous time step
         )

      if(use_aquifer_layer) then
         do fc = 1, num_nolakec
            c = filter_nolakec(fc)
            if (col%hydrologically_active(c)) then
               if(zwt(c) <= zi(c,nlevsoi)) then
                  wa(c) = aquifer_water_baseline
               end if
            end if
         end do
      endif

    call ComputeWaterMassNonLake(bounds, num_nolakec, filter_nolakec, &
         waterstate_inst, waterdiagnostic_inst, begwb(bounds%begc:bounds%endc))

    call ComputeWaterMassLake(bounds, num_lakec, filter_lakec, &
         waterstate_inst, begwb(bounds%begc:bounds%endc))

    do c = bounds%begc, bounds%endc
       h2osno_old(c) = h2osno(c)
    end do

    end associate 

  end subroutine BeginWaterBalanceSingle

   !-----------------------------------------------------------------------
   subroutine BalanceCheck( bounds, &
        atm2lnd_inst, solarabs_inst, waterflux_inst, waterstate_inst, &
        waterdiagnosticbulk_inst, waterbalance_inst, wateratm2lnd_inst, &
        surfalb_inst, energyflux_inst, canopystate_inst)
     !
     ! !DESCRIPTION:
     ! This subroutine accumulates the numerical truncation errors of the water
     ! and energy balance calculation. It is helpful to see the performance of
     ! the process of integration.
     !
     ! The error for energy balance:
     !
     ! error = abs(Net radiation - change of internal energy - Sensible heat
     !             - Latent heat)
     !
     ! The error for water balance:
     !
     ! error = abs(precipitation - change of water storage - evaporation - runoff)
     !
     ! !USES:
     use clm_varcon        , only : spval
     use clm_time_manager  , only : get_step_size, get_nstep
     use clm_time_manager  , only : get_nstep_since_startup_or_lastDA_restart_or_pause
     use CanopyStateType   , only : canopystate_type
     use subgridAveMod
     !
     ! !ARGUMENTS:
     type(bounds_type)     , intent(in)    :: bounds  
     type(atm2lnd_type)    , intent(in)    :: atm2lnd_inst
     type(solarabs_type)   , intent(in)    :: solarabs_inst
     class(waterflux_type) , intent(in)    :: waterflux_inst
     class(waterstate_type), intent(in)    :: waterstate_inst
     type(waterdiagnosticbulk_type), intent(in) :: waterdiagnosticbulk_inst
     class(waterbalance_type), intent(inout) :: waterbalance_inst
     class(wateratm2lnd_type) , intent(in) :: wateratm2lnd_inst
     type(surfalb_type)    , intent(in)    :: surfalb_inst
     type(energyflux_type) , intent(inout) :: energyflux_inst
     type(canopystate_type), intent(inout) :: canopystate_inst
     !
     ! !LOCAL VARIABLES:
     integer  :: p,c,l,g,fc                             ! indices
     real(r8) :: dtime                                  ! land model time step (sec)
     integer  :: nstep                                  ! time step number
     integer  :: DAnstep                                ! time step number since last Data Assimilation (DA)
     logical  :: found                                  ! flag in search loop
     integer  :: indexp,indexc,indexl,indexg            ! index of first found in search loop
     real(r8) :: forc_rain_col(bounds%begc:bounds%endc) ! column level rain rate [mm/s]
     real(r8) :: forc_snow_col(bounds%begc:bounds%endc) ! column level snow rate [mm/s]
     !-----------------------------------------------------------------------

     associate(                                                                   & 
          forc_solad              =>    atm2lnd_inst%forc_solad_grc             , & ! Input:  [real(r8) (:,:) ]  direct beam radiation (vis=forc_sols , nir=forc_soll )
          forc_solai              =>    atm2lnd_inst%forc_solai_grc             , & ! Input:  [real(r8) (:,:) ]  diffuse radiation     (vis=forc_solsd, nir=forc_solld)
          forc_rain               =>    wateratm2lnd_inst%forc_rain_downscaled_col   , & ! Input:  [real(r8) (:)   ]  rain rate [mm/s]
          forc_snow               =>    wateratm2lnd_inst%forc_snow_downscaled_col   , & ! Input:  [real(r8) (:)   ]  snow rate [mm/s]
          forc_lwrad              =>    atm2lnd_inst%forc_lwrad_downscaled_col  , & ! Input:  [real(r8) (:)   ]  downward infrared (longwave) radiation (W/m**2)

          h2osno                  =>    waterstate_inst%h2osno_col              , & ! Input:  [real(r8) (:)   ]  snow water (mm H2O)                     
          h2osno_old              =>    waterbalance_inst%h2osno_old_col          , & ! Input:  [real(r8) (:)   ]  snow water (mm H2O) at previous time step
          frac_sno_eff            =>    waterdiagnosticbulk_inst%frac_sno_eff_col        , & ! Input:  [real(r8) (:)   ]  effective snow fraction                 
          frac_sno                =>    waterdiagnosticbulk_inst%frac_sno_col            , & ! Input:  [real(r8) (:)   ]  fraction of ground covered by snow (0 to 1)
          snow_depth              =>    waterdiagnosticbulk_inst%snow_depth_col          , & ! Input:  [real(r8) (:)   ]  snow height (m)                         
<<<<<<< HEAD
          begwb                   =>    waterbalancebulk_inst%begwb_col               , & ! Input:  [real(r8) (:)   ]  water mass begining of the time step    
          errh2o                  =>    waterbalancebulk_inst%errh2o_col              , & ! Output: [real(r8) (:)   ]  water conservation error (mm H2O)       
          errh2osno               =>    waterbalancebulk_inst%errh2osno_col           , & ! Output: [real(r8) (:)   ]  error in h2osno (kg m-2)                
          endwb                   =>    waterbalancebulk_inst%endwb_col               , & ! Output: [real(r8) (:)   ]  water mass end of the time step         
          total_plant_stored_h2o_col => waterdiagnosticbulk_inst%total_plant_stored_h2o_col, & ! Input: [real(r8) (:)   ]  water mass in plant tissues (kg m-2)
          qflx_rootsoi_col        =>    waterfluxbulk_inst%qflx_rootsoi_col         , & ! Input   [real(r8) (:)   ]  water loss in soil layers to root uptake (mm H2O/s)
                                                                                    !                            (ie transpiration demand, often = transpiration)
          qflx_rain_grnd_col      =>    waterfluxbulk_inst%qflx_rain_grnd_col       , & ! Input:  [real(r8) (:)   ]  rain on ground after interception (mm H2O/s) [+]
          qflx_snow_grnd_col      =>    waterfluxbulk_inst%qflx_snow_grnd_col       , & ! Input:  [real(r8) (:)   ]  snow on ground after interception (mm H2O/s) [+]
          qflx_evap_soi           =>    waterfluxbulk_inst%qflx_evap_soi_col        , & ! Input:  [real(r8) (:)   ]  soil evaporation (mm H2O/s) (+ = to atm)
          qflx_snwcp_liq          =>    waterfluxbulk_inst%qflx_snwcp_liq_col       , & ! Input:  [real(r8) (:)   ]  excess liquid h2o due to snow capping (outgoing) (mm H2O /s) [+]`
          qflx_snwcp_ice          =>    waterfluxbulk_inst%qflx_snwcp_ice_col       , & ! Input:  [real(r8) (:)   ]  excess solid h2o due to snow capping (outgoing) (mm H2O /s) [+]`
          qflx_snwcp_discarded_liq =>   waterfluxbulk_inst%qflx_snwcp_discarded_liq_col, & ! Input:  [real(r8) (:)   ]  excess liquid h2o due to snow capping, which we simply discard in order to reset the snow pack (mm H2O /s) [+]`
          qflx_snwcp_discarded_ice =>   waterfluxbulk_inst%qflx_snwcp_discarded_ice_col, & ! Input:  [real(r8) (:)   ]  excess solid h2o due to snow capping, which we simply discard in order to reset the snow pack (mm H2O /s) [+]`
          qflx_evap_tot           =>    waterfluxbulk_inst%qflx_evap_tot_col        , & ! Input:  [real(r8) (:)   ]  qflx_evap_soi + qflx_evap_can + qflx_tran_veg
          qflx_dew_snow           =>    waterfluxbulk_inst%qflx_dew_snow_col        , & ! Input:  [real(r8) (:)   ]  surface dew added to snow pack (mm H2O /s) [+]
          qflx_sub_snow           =>    waterfluxbulk_inst%qflx_sub_snow_col        , & ! Input:  [real(r8) (:)   ]  sublimation rate from snow pack (mm H2O /s) [+]
          qflx_evap_grnd          =>    waterfluxbulk_inst%qflx_evap_grnd_col       , & ! Input:  [real(r8) (:)   ]  ground surface evaporation rate (mm H2O/s) [+]
          qflx_dew_grnd           =>    waterfluxbulk_inst%qflx_dew_grnd_col        , & ! Input:  [real(r8) (:)   ]  ground surface dew formation (mm H2O /s) [+]
          qflx_prec_grnd          =>    waterfluxbulk_inst%qflx_prec_grnd_col       , & ! Input:  [real(r8) (:)   ]  water onto ground including canopy runoff [kg/(m2 s)]
          qflx_snow_h2osfc        =>    waterfluxbulk_inst%qflx_snow_h2osfc_col     , & ! Input:  [real(r8) (:)   ]  snow falling on surface water (mm/s)    
          qflx_h2osfc_to_ice      =>    waterfluxbulk_inst%qflx_h2osfc_to_ice_col   , & ! Input:  [real(r8) (:)   ]  conversion of h2osfc to ice             
          qflx_drain_perched      =>    waterfluxbulk_inst%qflx_drain_perched_col   , & ! Input:  [real(r8) (:)   ]  sub-surface runoff (mm H2O /s)          
          qflx_floodc             =>    waterfluxbulk_inst%qflx_floodc_col          , & ! Input:  [real(r8) (:)   ]  total runoff due to flooding            
          qflx_snow_drain         =>    waterfluxbulk_inst%qflx_snow_drain_col      , & ! Input:  [real(r8) (:)   ]  drainage from snow pack                         
          qflx_surf               =>    waterfluxbulk_inst%qflx_surf_col            , & ! Input:  [real(r8) (:)   ]  surface runoff (mm H2O /s)              
          qflx_qrgwl              =>    waterfluxbulk_inst%qflx_qrgwl_col           , & ! Input:  [real(r8) (:)   ]  qflx_surf at glaciers, wetlands, lakes  
          qflx_drain              =>    waterfluxbulk_inst%qflx_drain_col           , & ! Input:  [real(r8) (:)   ]  sub-surface runoff (mm H2O /s)          
          qflx_runoff             =>    waterfluxbulk_inst%qflx_runoff_col          , & ! Input:  [real(r8) (:)   ]  total runoff (mm H2O /s)                
          qflx_ice_runoff_snwcp   =>    waterfluxbulk_inst%qflx_ice_runoff_snwcp_col, & ! Input:  [real(r8) (:)   ] solid runoff from snow capping (mm H2O /s)
          qflx_ice_runoff_xs      =>    waterfluxbulk_inst%qflx_ice_runoff_xs_col   , & ! Input:  [real(r8) (:)   ] solid runoff from excess ice in soil (mm H2O /s)
          qflx_top_soil           =>    waterfluxbulk_inst%qflx_top_soil_col        , & ! Input:  [real(r8) (:)   ]  net water input into soil from top (mm/s)
          qflx_sl_top_soil        =>    waterfluxbulk_inst%qflx_sl_top_soil_col     , & ! Input:  [real(r8) (:)   ]  liquid water + ice from layer above soil to top soil layer or sent to qflx_qrgwl (mm H2O/s)
          qflx_liq_dynbal         =>    waterfluxbulk_inst%qflx_liq_dynbal_grc      , & ! Input:  [real(r8) (:)   ]  liq runoff due to dynamic land cover change (mm H2O /s)
          qflx_ice_dynbal         =>    waterfluxbulk_inst%qflx_ice_dynbal_grc      , & ! Input:  [real(r8) (:)   ]  ice runoff due to dynamic land cover change (mm H2O /s)
          snow_sources            =>    waterfluxbulk_inst%snow_sources_col         , & ! Output: [real(r8) (:)   ]  snow sources (mm H2O /s)  
          snow_sinks              =>    waterfluxbulk_inst%snow_sinks_col           , & ! Output: [real(r8) (:)   ]  snow sinks (mm H2O /s)    

          qflx_sfc_irrig          =>    waterfluxbulk_inst%qflx_sfc_irrig_col       , & ! Input:  [real(r8) (:)   ]  irrigation flux (mm H2O /s)
          qflx_glcice_dyn_water_flux => waterfluxbulk_inst%qflx_glcice_dyn_water_flux_col, & ! Input: [real(r8) (:)]  water flux needed for balance check due to glc_dyn_runoff_routing (mm H2O/s) (positive means addition of water to the system)
=======
          begwb                   =>    waterbalance_inst%begwb_col               , & ! Input:  [real(r8) (:)   ]  water mass begining of the time step    
          errh2o                  =>    waterbalance_inst%errh2o_col              , & ! Output: [real(r8) (:)   ]  water conservation error (mm H2O)       
          errh2osno               =>    waterbalance_inst%errh2osno_col           , & ! Output: [real(r8) (:)   ]  error in h2osno (kg m-2)                
          endwb                   =>    waterbalance_inst%endwb_col               , & ! Output: [real(r8) (:)   ]  water mass end of the time step         
          snow_sources            =>    waterbalance_inst%snow_sources_col         , & ! Output: [real(r8) (:)   ]  snow sources (mm H2O /s)
          snow_sinks              =>    waterbalance_inst%snow_sinks_col           , & ! Output: [real(r8) (:)   ]  snow sinks (mm H2O /s)
          qflx_rain_grnd_col      =>    waterflux_inst%qflx_rain_grnd_col       , & ! Input:  [real(r8) (:)   ]  rain on ground after interception (mm H2O/s) [+]
          qflx_snow_grnd_col      =>    waterflux_inst%qflx_snow_grnd_col       , & ! Input:  [real(r8) (:)   ]  snow on ground after interception (mm H2O/s) [+]
          qflx_snwcp_liq          =>    waterflux_inst%qflx_snwcp_liq_col       , & ! Input:  [real(r8) (:)   ]  excess liquid h2o due to snow capping (outgoing) (mm H2O /s) [+]`
          qflx_snwcp_ice          =>    waterflux_inst%qflx_snwcp_ice_col       , & ! Input:  [real(r8) (:)   ]  excess solid h2o due to snow capping (outgoing) (mm H2O /s) [+]`
          qflx_snwcp_discarded_liq =>   waterflux_inst%qflx_snwcp_discarded_liq_col, & ! Input:  [real(r8) (:)   ]  excess liquid h2o due to snow capping, which we simply discard in order to reset the snow pack (mm H2O /s) [+]`
          qflx_snwcp_discarded_ice =>   waterflux_inst%qflx_snwcp_discarded_ice_col, & ! Input:  [real(r8) (:)   ]  excess solid h2o due to snow capping, which we simply discard in order to reset the snow pack (mm H2O /s) [+]`
          qflx_evap_tot           =>    waterflux_inst%qflx_evap_tot_col        , & ! Input:  [real(r8) (:)   ]  qflx_evap_soi + qflx_evap_can + qflx_tran_veg
          qflx_dew_snow           =>    waterflux_inst%qflx_dew_snow_col        , & ! Input:  [real(r8) (:)   ]  surface dew added to snow pack (mm H2O /s) [+]
          qflx_sub_snow           =>    waterflux_inst%qflx_sub_snow_col        , & ! Input:  [real(r8) (:)   ]  sublimation rate from snow pack (mm H2O /s) [+]
          qflx_evap_grnd          =>    waterflux_inst%qflx_evap_grnd_col       , & ! Input:  [real(r8) (:)   ]  ground surface evaporation rate (mm H2O/s) [+]
          qflx_dew_grnd           =>    waterflux_inst%qflx_dew_grnd_col        , & ! Input:  [real(r8) (:)   ]  ground surface dew formation (mm H2O /s) [+]
          qflx_prec_grnd          =>    waterflux_inst%qflx_prec_grnd_col       , & ! Input:  [real(r8) (:)   ]  water onto ground including canopy runoff [kg/(m2 s)]
          qflx_snow_h2osfc        =>    waterflux_inst%qflx_snow_h2osfc_col     , & ! Input:  [real(r8) (:)   ]  snow falling on surface water (mm/s)
          qflx_h2osfc_to_ice      =>    waterflux_inst%qflx_h2osfc_to_ice_col   , & ! Input:  [real(r8) (:)   ]  conversion of h2osfc to ice             
          qflx_drain_perched      =>    waterflux_inst%qflx_drain_perched_col   , & ! Input:  [real(r8) (:)   ]  sub-surface runoff (mm H2O /s)          
          qflx_floodc             =>    waterflux_inst%qflx_floodc_col          , & ! Input:  [real(r8) (:)   ]  total runoff due to flooding            
          qflx_snow_drain         =>    waterflux_inst%qflx_snow_drain_col      , & ! Input:  [real(r8) (:)   ]  drainage from snow pack                         
          qflx_surf               =>    waterflux_inst%qflx_surf_col            , & ! Input:  [real(r8) (:)   ]  surface runoff (mm H2O /s)              
          qflx_qrgwl              =>    waterflux_inst%qflx_qrgwl_col           , & ! Input:  [real(r8) (:)   ]  qflx_surf at glaciers, wetlands, lakes  
          qflx_drain              =>    waterflux_inst%qflx_drain_col           , & ! Input:  [real(r8) (:)   ]  sub-surface runoff (mm H2O /s)          
          qflx_ice_runoff_snwcp   =>    waterflux_inst%qflx_ice_runoff_snwcp_col, & ! Input:  [real(r8) (:)   ] solid runoff from snow capping (mm H2O /s)
          qflx_ice_runoff_xs      =>    waterflux_inst%qflx_ice_runoff_xs_col   , & ! Input:  [real(r8) (:)   ] solid runoff from excess ice in soil (mm H2O /s)
          qflx_sl_top_soil        =>    waterflux_inst%qflx_sl_top_soil_col     , & ! Input:  [real(r8) (:)   ]  liquid water + ice from layer above soil to top soil layer or sent to qflx_qrgwl (mm H2O/s)

          qflx_irrig              =>    waterflux_inst%qflx_irrig_col          , & ! Input:  [real(r8) (:)   ]  irrigation flux (mm H2O /s)             

          qflx_glcice_dyn_water_flux => waterflux_inst%qflx_glcice_dyn_water_flux_col, & ! Input: [real(r8) (:)]  water flux needed for balance check due to glc_dyn_runoff_routing (mm H2O/s) (positive means addition of water to the system)
>>>>>>> 5ba47398

          eflx_lwrad_out          =>    energyflux_inst%eflx_lwrad_out_patch    , & ! Input:  [real(r8) (:)   ]  emitted infrared (longwave) radiation (W/m**2)
          eflx_lwrad_net          =>    energyflux_inst%eflx_lwrad_net_patch    , & ! Input:  [real(r8) (:)   ]  net infrared (longwave) rad (W/m**2) [+ = to atm]
          eflx_sh_tot             =>    energyflux_inst%eflx_sh_tot_patch       , & ! Input:  [real(r8) (:)   ]  total sensible heat flux (W/m**2) [+ to atm]
          eflx_lh_tot             =>    energyflux_inst%eflx_lh_tot_patch       , & ! Input:  [real(r8) (:)   ]  total latent heat flux (W/m**2)  [+ to atm]
          eflx_soil_grnd          =>    energyflux_inst%eflx_soil_grnd_patch    , & ! Input:  [real(r8) (:)   ]  soil heat flux (W/m**2) [+ = into soil] 
          eflx_wasteheat_patch    =>    energyflux_inst%eflx_wasteheat_patch    , & ! Input:  [real(r8) (:)   ]  sensible heat flux from urban heating/cooling sources of waste heat (W/m**2)
          eflx_heat_from_ac_patch =>    energyflux_inst%eflx_heat_from_ac_patch , & ! Input:  [real(r8) (:)   ]  sensible heat flux put back into canyon due to removal by AC (W/m**2)
          eflx_traffic_patch      =>    energyflux_inst%eflx_traffic_patch      , & ! Input:  [real(r8) (:)   ]  traffic sensible heat flux (W/m**2)     
          eflx_dynbal             =>    energyflux_inst%eflx_dynbal_grc         , & ! Input:  [real(r8) (:)   ]  energy conversion flux due to dynamic land cover change(W/m**2) [+ to atm]
          errsoi_col              =>    energyflux_inst%errsoi_col              , & ! Output: [real(r8) (:)   ]  column-level soil/lake energy conservation error (W/m**2)
          errsol                  =>    energyflux_inst%errsol_patch            , & ! Output: [real(r8) (:)   ]  solar radiation conservation error (W/m**2)
          errseb                  =>    energyflux_inst%errseb_patch            , & ! Output: [real(r8) (:)   ]  surface energy conservation error (W/m**2)
          errlon                  =>    energyflux_inst%errlon_patch            , & ! Output: [real(r8) (:)   ]  longwave radiation conservation error (W/m**2)

          sabg_soil               =>    solarabs_inst%sabg_soil_patch           , & ! Input:  [real(r8) (:)   ]  solar radiation absorbed by soil (W/m**2)
          sabg_snow               =>    solarabs_inst%sabg_snow_patch           , & ! Input:  [real(r8) (:)   ]  solar radiation absorbed by snow (W/m**2)
          sabg_chk                =>    solarabs_inst%sabg_chk_patch            , & ! Input:  [real(r8) (:)   ]  sum of soil/snow using current fsno, for balance check
          fsa                     =>    solarabs_inst%fsa_patch                 , & ! Input:  [real(r8) (:)   ]  solar radiation absorbed (total) (W/m**2)
          fsr                     =>    solarabs_inst%fsr_patch                 , & ! Input:  [real(r8) (:)   ]  solar radiation reflected (W/m**2)      
          sabv                    =>    solarabs_inst%sabv_patch                , & ! Input:  [real(r8) (:)   ]  solar radiation absorbed by vegetation (W/m**2)
          sabg                    =>    solarabs_inst%sabg_patch                , & ! Input:  [real(r8) (:)   ]  solar radiation absorbed by ground (W/m**2)
          
          elai                    =>    canopystate_inst%elai_patch             , & ! Input:  [real(r8) (:,:)]  
          esai                    =>    canopystate_inst%esai_patch             , & ! Input:  [real(r8) (:,:)]  

          fabd                    =>    surfalb_inst%fabd_patch                 , & ! Input:  [real(r8) (:,:)]  flux absorbed by canopy per unit direct flux
          fabi                    =>    surfalb_inst%fabi_patch                 , & ! Input:  [real(r8) (:,:)]  flux absorbed by canopy per unit indirect flux
          albd                    =>    surfalb_inst%albd_patch                 , & ! Input:  [real(r8) (:,:)]  surface albedo (direct)
          albi                    =>    surfalb_inst%albi_patch                 , & ! Input:  [real(r8) (:,:)]  surface albedo (diffuse)
          ftdd                    =>    surfalb_inst%ftdd_patch                 , & ! Input:  [real(r8) (:,:)]  down direct flux below canopy per unit direct flux
          ftid                    =>    surfalb_inst%ftid_patch                 , & ! Input:  [real(r8) (:,:)]  down diffuse flux below canopy per unit direct flux
          ftii                    =>    surfalb_inst%ftii_patch                 , & ! Input:  [real(r8) (:,:)]  down diffuse flux below canopy per unit diffuse flux

          netrad                  =>    energyflux_inst%netrad_patch              & ! Output: [real(r8) (:)   ]  net radiation (positive downward) (W/m**2)
          )

       ! Get step size and time step

       nstep = get_nstep()
       DAnstep = get_nstep_since_startup_or_lastDA_restart_or_pause()
       dtime = get_step_size()

       ! Determine column level incoming snow and rain
       ! Assume no incident precipitation on urban wall columns (as in CanopyHydrologyMod.F90).

       do c = bounds%begc,bounds%endc
          g = col%gridcell(c)
          l = col%landunit(c)       

          if (col%itype(c) == icol_sunwall .or.  col%itype(c) == icol_shadewall) then
             forc_rain_col(c) = 0.
             forc_snow_col(c) = 0.
          else
             forc_rain_col(c) = forc_rain(c)
             forc_snow_col(c) = forc_snow(c)
          end if
       end do

       ! Water balance check

       do c = bounds%begc, bounds%endc

          ! add qflx_drain_perched and qflx_flood
          if (col%active(c)) then

             errh2o(c) = endwb(c) - begwb(c) &
                  - (forc_rain_col(c)        &
                  + forc_snow_col(c)         &
                  + qflx_floodc(c)           &
                  + qflx_sfc_irrig(c)        &
                  + qflx_glcice_dyn_water_flux(c) &
                  - qflx_evap_tot(c)         &
                  - qflx_surf(c)             &
                  - qflx_qrgwl(c)            &
                  - qflx_drain(c)            &
                  - qflx_drain_perched(c)    &
                  - qflx_ice_runoff_snwcp(c) &
                  - qflx_ice_runoff_xs(c)    &
                  - qflx_snwcp_discarded_liq(c) &
                  - qflx_snwcp_discarded_ice(c)) * dtime

          else

             errh2o(c) = 0.0_r8

          end if

       end do

       found = .false.
       do c = bounds%begc, bounds%endc
          if (abs(errh2o(c)) > 1.e-9_r8) then
             found = .true.
             indexc = c
          end if
       end do

       if ( found ) then

          write(iulog,*)'WARNING:  water balance error ',&
               ' nstep= ',nstep, &
               ' local indexc= ',indexc,&
               ! ' global indexc= ',GetGlobalIndex(decomp_index=indexc, clmlevel=namec), &
               ' errh2o= ',errh2o(indexc)

          if ((col%itype(indexc) == icol_roof .or. &
               col%itype(indexc) == icol_road_imperv .or. &
               col%itype(indexc) == icol_road_perv) .and. &
               abs(errh2o(indexc)) > 1.e-5_r8 .and. (DAnstep > skip_steps) ) then

             write(iulog,*)'clm urban model is stopping - error is greater than 1e-5 (mm)'
             write(iulog,*)'nstep                 = ',nstep
             write(iulog,*)'errh2o                = ',errh2o(indexc)
             write(iulog,*)'forc_rain             = ',forc_rain_col(indexc)*dtime
             write(iulog,*)'forc_snow             = ',forc_snow_col(indexc)*dtime
             write(iulog,*)'endwb                 = ',endwb(indexc)
             write(iulog,*)'begwb                 = ',begwb(indexc)
             write(iulog,*)'qflx_evap_tot         = ',qflx_evap_tot(indexc)*dtime
             write(iulog,*)'qflx_sfc_irrig        = ',qflx_sfc_irrig(indexc)*dtime
             write(iulog,*)'qflx_surf             = ',qflx_surf(indexc)*dtime
             write(iulog,*)'qflx_qrgwl            = ',qflx_qrgwl(indexc)*dtime
             write(iulog,*)'qflx_drain            = ',qflx_drain(indexc)*dtime
             write(iulog,*)'qflx_ice_runoff_snwcp = ',qflx_ice_runoff_snwcp(indexc)*dtime
             write(iulog,*)'qflx_ice_runoff_xs    = ',qflx_ice_runoff_xs(indexc)*dtime
             write(iulog,*)'qflx_snwcp_discarded_ice = ',qflx_snwcp_discarded_ice(indexc)*dtime
             write(iulog,*)'qflx_snwcp_discarded_liq = ',qflx_snwcp_discarded_liq(indexc)*dtime
             write(iulog,*)'deltawb          = ',endwb(indexc)-begwb(indexc)
             write(iulog,*)'deltawb/dtime    = ',(endwb(indexc)-begwb(indexc))/dtime
             write(iulog,*)'deltaflux        = ',forc_rain_col(indexc)+forc_snow_col(indexc) - (qflx_evap_tot(indexc) + &
                  qflx_surf(indexc)+qflx_drain(indexc))

             write(iulog,*)'clm model is stopping'
             call endrun(decomp_index=indexc, clmlevel=namec, msg=errmsg(sourcefile, __LINE__))

          else if (abs(errh2o(indexc)) > 1.e-5_r8 .and. (DAnstep > skip_steps) ) then

             write(iulog,*)'clm model is stopping - error is greater than 1e-5 (mm)'
             write(iulog,*)'nstep                 = ',nstep
             write(iulog,*)'errh2o                = ',errh2o(indexc)
             write(iulog,*)'forc_rain             = ',forc_rain_col(indexc)*dtime
             write(iulog,*)'forc_snow             = ',forc_snow_col(indexc)*dtime
             write(iulog,*)'endwb                 = ',endwb(indexc)
             write(iulog,*)'begwb                 = ',begwb(indexc)
             
             write(iulog,*)'qflx_evap_tot         = ',qflx_evap_tot(indexc)*dtime
             write(iulog,*)'qflx_sfc_irrig        = ',qflx_sfc_irrig(indexc)*dtime
             write(iulog,*)'qflx_surf             = ',qflx_surf(indexc)*dtime
             write(iulog,*)'qflx_qrgwl            = ',qflx_qrgwl(indexc)*dtime
             write(iulog,*)'qflx_drain            = ',qflx_drain(indexc)*dtime
             write(iulog,*)'qflx_drain_perched    = ',qflx_drain_perched(indexc)*dtime
             write(iulog,*)'qflx_flood            = ',qflx_floodc(indexc)*dtime
             write(iulog,*)'qflx_ice_runoff_snwcp = ',qflx_ice_runoff_snwcp(indexc)*dtime
             write(iulog,*)'qflx_ice_runoff_xs    = ',qflx_ice_runoff_xs(indexc)*dtime
             write(iulog,*)'qflx_glcice_dyn_water_flux = ', qflx_glcice_dyn_water_flux(indexc)*dtime
             write(iulog,*)'qflx_snwcp_discarded_ice = ',qflx_snwcp_discarded_ice(indexc)*dtime
             write(iulog,*)'qflx_snwcp_discarded_liq = ',qflx_snwcp_discarded_liq(indexc)*dtime
             write(iulog,*)'clm model is stopping'
             call endrun(decomp_index=indexc, clmlevel=namec, msg=errmsg(sourcefile, __LINE__))
          end if
       end if

       ! Snow balance check

       do c = bounds%begc,bounds%endc
          if (col%active(c)) then
             g = col%gridcell(c)
             l = col%landunit(c)

             ! As defined here, snow_sources - snow_sinks will equal the change in h2osno at 
             ! any given time step but only if there is at least one snow layer.  h2osno 
             ! also includes snow that is part of the soil column (an initial snow layer is 
             ! only created if h2osno > 10mm).

             if (col%snl(c) < 0) then
                snow_sources(c) = qflx_prec_grnd(c) + qflx_dew_snow(c) + qflx_dew_grnd(c)
                snow_sinks(c)  = qflx_sub_snow(c) + qflx_evap_grnd(c) + qflx_snow_drain(c) &
                     + qflx_snwcp_ice(c) + qflx_snwcp_liq(c) &
                     + qflx_snwcp_discarded_ice(c) + qflx_snwcp_discarded_liq(c) &
                     + qflx_sl_top_soil(c)

                if (lun%itype(l) == istdlak) then 
                   snow_sources(c) = qflx_snow_grnd_col(c) &
                        + frac_sno_eff(c) * (qflx_rain_grnd_col(c) &
                        +  qflx_dew_snow(c) + qflx_dew_grnd(c) ) 
                   snow_sinks(c)   = frac_sno_eff(c) * (qflx_sub_snow(c) + qflx_evap_grnd(c) ) &
                        + qflx_snwcp_ice(c) + qflx_snwcp_liq(c)  &
                        + qflx_snwcp_discarded_ice(c) + qflx_snwcp_discarded_liq(c)  &
                        + qflx_snow_drain(c)  + qflx_sl_top_soil(c)
                endif

                 if (col%itype(c) == icol_road_perv .or. lun%itype(l) == istsoil .or. &
                      lun%itype(l) == istcrop .or. lun%itype(l) == istwet .or. &
                      lun%itype(l) == istice_mec) then
                   snow_sources(c) = (qflx_snow_grnd_col(c) - qflx_snow_h2osfc(c) ) &
                          + frac_sno_eff(c) * (qflx_rain_grnd_col(c) &
                          +  qflx_dew_snow(c) + qflx_dew_grnd(c) ) + qflx_h2osfc_to_ice(c)
                   snow_sinks(c) = frac_sno_eff(c) * (qflx_sub_snow(c) + qflx_evap_grnd(c)) &
                          + qflx_snwcp_ice(c) + qflx_snwcp_liq(c) &
                          + qflx_snwcp_discarded_ice(c) + qflx_snwcp_discarded_liq(c) &
                          + qflx_snow_drain(c) + qflx_sl_top_soil(c)
                endif

                errh2osno(c) = (h2osno(c) - h2osno_old(c)) - (snow_sources(c) - snow_sinks(c)) * dtime
             else
                snow_sources(c) = 0._r8
                snow_sinks(c) = 0._r8
                errh2osno(c) = 0._r8
             end if

          end if
       end do

       found = .false.
       do c = bounds%begc,bounds%endc
          if (col%active(c)) then
             if (abs(errh2osno(c)) > 1.0e-9_r8) then
                found = .true.
                indexc = c
             end if
          end if
       end do
       if ( found ) then
          write(iulog,*)'WARNING:  snow balance error '
          write(iulog,*)'nstep= ',nstep, &
               ' local indexc= ',indexc, &
               ! ' global indexc= ',GetGlobalIndex(decomp_index=indexc, clmlevel=namec), &
               ' col%itype= ',col%itype(indexc), &
               ' lun%itype= ',lun%itype(col%landunit(indexc)), &
               ' errh2osno= ',errh2osno(indexc)

          if (abs(errh2osno(indexc)) > 1.e-5_r8 .and. (DAnstep > skip_steps) ) then
             write(iulog,*)'clm model is stopping - error is greater than 1e-5 (mm)'
             write(iulog,*)'nstep              = ',nstep
             write(iulog,*)'errh2osno          = ',errh2osno(indexc)
             write(iulog,*)'snl                = ',col%snl(indexc)
             write(iulog,*)'snow_depth         = ',snow_depth(indexc)
             write(iulog,*)'frac_sno_eff       = ',frac_sno_eff(indexc)
             write(iulog,*)'h2osno             = ',h2osno(indexc)
             write(iulog,*)'h2osno_old         = ',h2osno_old(indexc)
             write(iulog,*)'snow_sources       = ',snow_sources(indexc)*dtime
             write(iulog,*)'snow_sinks         = ',snow_sinks(indexc)*dtime
             write(iulog,*)'qflx_prec_grnd     = ',qflx_prec_grnd(indexc)*dtime
             write(iulog,*)'qflx_snow_grnd_col = ',qflx_snow_grnd_col(indexc)*dtime
             write(iulog,*)'qflx_rain_grnd_col = ',qflx_rain_grnd_col(indexc)*dtime
             write(iulog,*)'qflx_sub_snow      = ',qflx_sub_snow(indexc)*dtime
             write(iulog,*)'qflx_snow_drain    = ',qflx_snow_drain(indexc)*dtime
             write(iulog,*)'qflx_evap_grnd     = ',qflx_evap_grnd(indexc)*dtime
             write(iulog,*)'qflx_dew_snow      = ',qflx_dew_snow(indexc)*dtime
             write(iulog,*)'qflx_dew_grnd      = ',qflx_dew_grnd(indexc)*dtime
             write(iulog,*)'qflx_snwcp_ice     = ',qflx_snwcp_ice(indexc)*dtime
             write(iulog,*)'qflx_snwcp_liq     = ',qflx_snwcp_liq(indexc)*dtime
             write(iulog,*)'qflx_snwcp_discarded_ice = ',qflx_snwcp_discarded_ice(indexc)*dtime
             write(iulog,*)'qflx_snwcp_discarded_liq = ',qflx_snwcp_discarded_liq(indexc)*dtime
             write(iulog,*)'qflx_sl_top_soil   = ',qflx_sl_top_soil(indexc)*dtime
             write(iulog,*)'clm model is stopping'

             call endrun(decomp_index=indexc, clmlevel=namec, msg=errmsg(sourcefile, __LINE__))
          end if
       end if

       ! Energy balance checks

       do p = bounds%begp, bounds%endp
          if (patch%active(p)) then
             c = patch%column(p)
             l = patch%landunit(p)
             g = patch%gridcell(p)

             ! Solar radiation energy balance
             ! Do not do this check for an urban patch since it will not balance on a per-column
             ! level because of interactions between columns and since a separate check is done
             ! in the urban radiation module
             if (.not. lun%urbpoi(l)) then
                errsol(p) = fsa(p) + fsr(p) &
                     - (forc_solad(g,1) + forc_solad(g,2) + forc_solai(g,1) + forc_solai(g,2))
             else
                errsol(p) = spval
             end if

             ! Longwave radiation energy balance
             ! Do not do this check for an urban patch since it will not balance on a per-column
             ! level because of interactions between columns and since a separate check is done
             ! in the urban radiation module
             if (.not. lun%urbpoi(l)) then
                errlon(p) = eflx_lwrad_out(p) - eflx_lwrad_net(p) - forc_lwrad(c)
             else
                errlon(p) = spval
             end if

             ! Surface energy balance
             ! Changed to using (eflx_lwrad_net) here instead of (forc_lwrad - eflx_lwrad_out) because
             ! there are longwave interactions between urban columns (and therefore patches). 
             ! For surfaces other than urban, (eflx_lwrad_net) equals (forc_lwrad - eflx_lwrad_out),
             ! and a separate check is done above for these terms.

             if (.not. lun%urbpoi(l)) then
                errseb(p) = sabv(p) + sabg_chk(p) + forc_lwrad(c) - eflx_lwrad_out(p) &
                     - eflx_sh_tot(p) - eflx_lh_tot(p) - eflx_soil_grnd(p)
             else
                errseb(p) = sabv(p) + sabg(p) &
                     - eflx_lwrad_net(p) &
                     - eflx_sh_tot(p) - eflx_lh_tot(p) - eflx_soil_grnd(p) &
                     + eflx_wasteheat_patch(p) + eflx_heat_from_ac_patch(p) + eflx_traffic_patch(p)
             end if
             !TODO MV - move this calculation to a better place - does not belong in BalanceCheck 
             netrad(p) = fsa(p) - eflx_lwrad_net(p) 
          end if
       end do

       ! Solar radiation energy balance check

       found = .false.
       do p = bounds%begp, bounds%endp
          if (patch%active(p)) then
             if ( (errsol(p) /= spval) .and. (abs(errsol(p)) > 1.e-7_r8) ) then
                found = .true.
                indexp = p
                indexg = patch%gridcell(indexp)
             end if
          end if
       end do
       if ( found  .and. (DAnstep > skip_steps) ) then
          write(iulog,*)'WARNING:: BalanceCheck, solar radiation balance error (W/m2)'
          write(iulog,*)'nstep         = ',nstep
          write(iulog,*)'errsol        = ',errsol(indexp)
          if (abs(errsol(indexp)) > 1.e-5_r8 ) then
             write(iulog,*)'clm model is stopping - error is greater than 1e-5 (W/m2)'
             write(iulog,*)'fsa           = ',fsa(indexp)
             write(iulog,*)'fsr           = ',fsr(indexp)
             write(iulog,*)'forc_solad(1) = ',forc_solad(indexg,1)
             write(iulog,*)'forc_solad(2) = ',forc_solad(indexg,2)
             write(iulog,*)'forc_solai(1) = ',forc_solai(indexg,1)
             write(iulog,*)'forc_solai(2) = ',forc_solai(indexg,2)
             write(iulog,*)'forc_tot      = ',forc_solad(indexg,1)+forc_solad(indexg,2) &
               +forc_solai(indexg,1)+forc_solai(indexg,2)
             write(iulog,*)'clm model is stopping'
             call endrun(decomp_index=indexp, clmlevel=namep, msg=errmsg(sourcefile, __LINE__))
          end if
       end if

       ! Longwave radiation energy balance check

       found = .false.
       do p = bounds%begp, bounds%endp
          if (patch%active(p)) then
             if ( (errlon(p) /= spval) .and. (abs(errlon(p)) > 1.e-7_r8) ) then
                found = .true.
                indexp = p
             end if
          end if
       end do
       if ( found  .and. (DAnstep > skip_steps) ) then
          write(iulog,*)'WARNING: BalanceCheck: longwave energy balance error (W/m2)' 
          write(iulog,*)'nstep        = ',nstep 
          write(iulog,*)'errlon       = ',errlon(indexp)
          if (abs(errlon(indexp)) > 1.e-5_r8 ) then
             write(iulog,*)'clm model is stopping - error is greater than 1e-5 (W/m2)'
             call endrun(decomp_index=indexp, clmlevel=namep, msg=errmsg(sourcefile, __LINE__))
          end if
       end if

       ! Surface energy balance check

       found = .false.
       do p = bounds%begp, bounds%endp
          if (patch%active(p)) then
             if (abs(errseb(p)) > 1.e-7_r8 ) then
                found = .true.
                indexp = p
                indexc = patch%column(indexp)
                indexg = patch%gridcell(indexp)
             end if
          end if
       end do
       if ( found  .and. (DAnstep > skip_steps) ) then
          write(iulog,*)'WARNING: BalanceCheck: surface flux energy balance error (W/m2)'
          write(iulog,*)'nstep          = ' ,nstep
          write(iulog,*)'errseb         = ' ,errseb(indexp)
          if (abs(errseb(indexp)) > 1.e-5_r8 ) then
             write(iulog,*)'clm model is stopping - error is greater than 1e-5 (W/m2)'
             write(iulog,*)'sabv           = ' ,sabv(indexp)

             write(iulog,*)'sabg           = ' ,sabg(indexp), ((1._r8- frac_sno(indexc))*sabg_soil(indexp) + &
                  frac_sno(indexc)*sabg_snow(indexp)),sabg_chk(indexp)

             write(iulog,*)'forc_tot      = '  ,forc_solad(indexg,1) + forc_solad(indexg,2) + &
                  forc_solai(indexg,1) + forc_solai(indexg,2)

             write(iulog,*)'eflx_lwrad_net = ' ,eflx_lwrad_net(indexp)
             write(iulog,*)'eflx_sh_tot    = ' ,eflx_sh_tot(indexp)
             write(iulog,*)'eflx_lh_tot    = ' ,eflx_lh_tot(indexp)
             write(iulog,*)'eflx_soil_grnd = ' ,eflx_soil_grnd(indexp)
             write(iulog,*)'fsa fsr = '        ,fsa(indexp),    fsr(indexp)
             write(iulog,*)'fabd fabi = '      ,fabd(indexp,:), fabi(indexp,:)
             write(iulog,*)'albd albi = '      ,albd(indexp,:), albi(indexp,:)
             write(iulog,*)'ftii ftdd ftid = ' ,ftii(indexp,:), ftdd(indexp,:),ftid(indexp,:)
             write(iulog,*)'elai esai = '      ,elai(indexp),   esai(indexp)      
             write(iulog,*)'clm model is stopping'
             call endrun(decomp_index=indexp, clmlevel=namep, msg=errmsg(sourcefile, __LINE__))
          end if
       end if

       ! Soil energy balance check

       found = .false.
       do c = bounds%begc,bounds%endc
          if (col%active(c)) then
             if (abs(errsoi_col(c)) > 1.0e-5_r8 ) then
                found = .true.
                indexc = c
             end if
          end if
       end do
       if ( found ) then
          write(iulog,*)'WARNING: BalanceCheck: soil balance error (W/m2)'
          write(iulog,*)'nstep         = ',nstep
          write(iulog,*)'errsoi_col    = ',errsoi_col(indexc)
          if (abs(errsoi_col(indexc)) > 1.e-4_r8 .and. (DAnstep > skip_steps) ) then
             write(iulog,*)'clm model is stopping'
             call endrun(decomp_index=indexc, clmlevel=namec, msg=errmsg(sourcefile, __LINE__))
          end if
       end if

     end associate

   end subroutine BalanceCheck

end module BalanceCheckMod<|MERGE_RESOLUTION|>--- conflicted
+++ resolved
@@ -123,11 +123,8 @@
   !-----------------------------------------------------------------------
   subroutine BeginWaterBalance(bounds, &
        num_nolakec, filter_nolakec, num_lakec, filter_lakec, &
-<<<<<<< HEAD
-       soilhydrology_inst, waterstatebulk_inst, waterdiagnosticbulk_inst, waterbalancebulk_inst, &
+       water_inst, soilhydrology_inst, &
        use_aquifer_layer)
-=======
-       water_inst, soilhydrology_inst)
     !
     ! !DESCRIPTION:
     ! Initialize column-level water balance at beginning of time step, for bulk water and
@@ -141,6 +138,7 @@
     integer                   , intent(in)    :: filter_lakec(:)      ! column filter for lake points
     type(water_type)          , intent(inout) :: water_inst
     type(soilhydrology_type)  , intent(in)    :: soilhydrology_inst
+    logical                   , intent(in)    :: use_aquifer_layer    ! whether an aquifer layer is used in this run
     !
     ! !LOCAL VARIABLES:
     integer :: i
@@ -155,7 +153,8 @@
             soilhydrology_inst, &
             water_inst%bulk_and_tracers(i)%waterstate_inst, &
             water_inst%bulk_and_tracers(i)%waterdiagnostic_inst, &
-            water_inst%bulk_and_tracers(i)%waterbalance_inst)
+            water_inst%bulk_and_tracers(i)%waterbalance_inst, &
+            use_aquifer_layer = use_aquifer_layer)
     end do
 
   end subroutine BeginWaterBalance
@@ -163,8 +162,8 @@
   !-----------------------------------------------------------------------
   subroutine BeginWaterBalanceSingle(bounds, &
        num_nolakec, filter_nolakec, num_lakec, filter_lakec, &
-       soilhydrology_inst, waterstate_inst, waterdiagnostic_inst, waterbalance_inst)
->>>>>>> 5ba47398
+       soilhydrology_inst, waterstate_inst, waterdiagnostic_inst, waterbalance_inst, &
+       use_aquifer_layer)
     !
     ! !DESCRIPTION:
     ! Initialize column-level water balance at beginning of time step, for bulk or a
@@ -176,18 +175,11 @@
     integer                   , intent(in)    :: filter_nolakec(:)    ! column filter for non-lake points
     integer                   , intent(in)    :: num_lakec            ! number of column lake points in column filter
     integer                   , intent(in)    :: filter_lakec(:)      ! column filter for lake points
-<<<<<<< HEAD
-    type(soilhydrology_type)  , intent(inout) :: soilhydrology_inst
-    type(waterstatebulk_type) , intent(inout) :: waterstatebulk_inst
-    type(waterdiagnosticbulk_type), intent(inout) :: waterdiagnosticbulk_inst
-    type(waterbalance_type)   , intent(inout) :: waterbalancebulk_inst
-    logical                   , intent(in)    :: use_aquifer_layer  ! whether an aquifer layer is used in this run
-=======
     type(soilhydrology_type)  , intent(in)    :: soilhydrology_inst
     class(waterstate_type)    , intent(inout) :: waterstate_inst
     class(waterdiagnostic_type), intent(in)   :: waterdiagnostic_inst
     class(waterbalance_type)  , intent(inout) :: waterbalance_inst
->>>>>>> 5ba47398
+    logical                   , intent(in)    :: use_aquifer_layer    ! whether an aquifer layer is used in this run
     !
     ! !LOCAL VARIABLES:
     integer :: c, j, fc                  ! indices
@@ -290,48 +282,6 @@
           frac_sno_eff            =>    waterdiagnosticbulk_inst%frac_sno_eff_col        , & ! Input:  [real(r8) (:)   ]  effective snow fraction                 
           frac_sno                =>    waterdiagnosticbulk_inst%frac_sno_col            , & ! Input:  [real(r8) (:)   ]  fraction of ground covered by snow (0 to 1)
           snow_depth              =>    waterdiagnosticbulk_inst%snow_depth_col          , & ! Input:  [real(r8) (:)   ]  snow height (m)                         
-<<<<<<< HEAD
-          begwb                   =>    waterbalancebulk_inst%begwb_col               , & ! Input:  [real(r8) (:)   ]  water mass begining of the time step    
-          errh2o                  =>    waterbalancebulk_inst%errh2o_col              , & ! Output: [real(r8) (:)   ]  water conservation error (mm H2O)       
-          errh2osno               =>    waterbalancebulk_inst%errh2osno_col           , & ! Output: [real(r8) (:)   ]  error in h2osno (kg m-2)                
-          endwb                   =>    waterbalancebulk_inst%endwb_col               , & ! Output: [real(r8) (:)   ]  water mass end of the time step         
-          total_plant_stored_h2o_col => waterdiagnosticbulk_inst%total_plant_stored_h2o_col, & ! Input: [real(r8) (:)   ]  water mass in plant tissues (kg m-2)
-          qflx_rootsoi_col        =>    waterfluxbulk_inst%qflx_rootsoi_col         , & ! Input   [real(r8) (:)   ]  water loss in soil layers to root uptake (mm H2O/s)
-                                                                                    !                            (ie transpiration demand, often = transpiration)
-          qflx_rain_grnd_col      =>    waterfluxbulk_inst%qflx_rain_grnd_col       , & ! Input:  [real(r8) (:)   ]  rain on ground after interception (mm H2O/s) [+]
-          qflx_snow_grnd_col      =>    waterfluxbulk_inst%qflx_snow_grnd_col       , & ! Input:  [real(r8) (:)   ]  snow on ground after interception (mm H2O/s) [+]
-          qflx_evap_soi           =>    waterfluxbulk_inst%qflx_evap_soi_col        , & ! Input:  [real(r8) (:)   ]  soil evaporation (mm H2O/s) (+ = to atm)
-          qflx_snwcp_liq          =>    waterfluxbulk_inst%qflx_snwcp_liq_col       , & ! Input:  [real(r8) (:)   ]  excess liquid h2o due to snow capping (outgoing) (mm H2O /s) [+]`
-          qflx_snwcp_ice          =>    waterfluxbulk_inst%qflx_snwcp_ice_col       , & ! Input:  [real(r8) (:)   ]  excess solid h2o due to snow capping (outgoing) (mm H2O /s) [+]`
-          qflx_snwcp_discarded_liq =>   waterfluxbulk_inst%qflx_snwcp_discarded_liq_col, & ! Input:  [real(r8) (:)   ]  excess liquid h2o due to snow capping, which we simply discard in order to reset the snow pack (mm H2O /s) [+]`
-          qflx_snwcp_discarded_ice =>   waterfluxbulk_inst%qflx_snwcp_discarded_ice_col, & ! Input:  [real(r8) (:)   ]  excess solid h2o due to snow capping, which we simply discard in order to reset the snow pack (mm H2O /s) [+]`
-          qflx_evap_tot           =>    waterfluxbulk_inst%qflx_evap_tot_col        , & ! Input:  [real(r8) (:)   ]  qflx_evap_soi + qflx_evap_can + qflx_tran_veg
-          qflx_dew_snow           =>    waterfluxbulk_inst%qflx_dew_snow_col        , & ! Input:  [real(r8) (:)   ]  surface dew added to snow pack (mm H2O /s) [+]
-          qflx_sub_snow           =>    waterfluxbulk_inst%qflx_sub_snow_col        , & ! Input:  [real(r8) (:)   ]  sublimation rate from snow pack (mm H2O /s) [+]
-          qflx_evap_grnd          =>    waterfluxbulk_inst%qflx_evap_grnd_col       , & ! Input:  [real(r8) (:)   ]  ground surface evaporation rate (mm H2O/s) [+]
-          qflx_dew_grnd           =>    waterfluxbulk_inst%qflx_dew_grnd_col        , & ! Input:  [real(r8) (:)   ]  ground surface dew formation (mm H2O /s) [+]
-          qflx_prec_grnd          =>    waterfluxbulk_inst%qflx_prec_grnd_col       , & ! Input:  [real(r8) (:)   ]  water onto ground including canopy runoff [kg/(m2 s)]
-          qflx_snow_h2osfc        =>    waterfluxbulk_inst%qflx_snow_h2osfc_col     , & ! Input:  [real(r8) (:)   ]  snow falling on surface water (mm/s)    
-          qflx_h2osfc_to_ice      =>    waterfluxbulk_inst%qflx_h2osfc_to_ice_col   , & ! Input:  [real(r8) (:)   ]  conversion of h2osfc to ice             
-          qflx_drain_perched      =>    waterfluxbulk_inst%qflx_drain_perched_col   , & ! Input:  [real(r8) (:)   ]  sub-surface runoff (mm H2O /s)          
-          qflx_floodc             =>    waterfluxbulk_inst%qflx_floodc_col          , & ! Input:  [real(r8) (:)   ]  total runoff due to flooding            
-          qflx_snow_drain         =>    waterfluxbulk_inst%qflx_snow_drain_col      , & ! Input:  [real(r8) (:)   ]  drainage from snow pack                         
-          qflx_surf               =>    waterfluxbulk_inst%qflx_surf_col            , & ! Input:  [real(r8) (:)   ]  surface runoff (mm H2O /s)              
-          qflx_qrgwl              =>    waterfluxbulk_inst%qflx_qrgwl_col           , & ! Input:  [real(r8) (:)   ]  qflx_surf at glaciers, wetlands, lakes  
-          qflx_drain              =>    waterfluxbulk_inst%qflx_drain_col           , & ! Input:  [real(r8) (:)   ]  sub-surface runoff (mm H2O /s)          
-          qflx_runoff             =>    waterfluxbulk_inst%qflx_runoff_col          , & ! Input:  [real(r8) (:)   ]  total runoff (mm H2O /s)                
-          qflx_ice_runoff_snwcp   =>    waterfluxbulk_inst%qflx_ice_runoff_snwcp_col, & ! Input:  [real(r8) (:)   ] solid runoff from snow capping (mm H2O /s)
-          qflx_ice_runoff_xs      =>    waterfluxbulk_inst%qflx_ice_runoff_xs_col   , & ! Input:  [real(r8) (:)   ] solid runoff from excess ice in soil (mm H2O /s)
-          qflx_top_soil           =>    waterfluxbulk_inst%qflx_top_soil_col        , & ! Input:  [real(r8) (:)   ]  net water input into soil from top (mm/s)
-          qflx_sl_top_soil        =>    waterfluxbulk_inst%qflx_sl_top_soil_col     , & ! Input:  [real(r8) (:)   ]  liquid water + ice from layer above soil to top soil layer or sent to qflx_qrgwl (mm H2O/s)
-          qflx_liq_dynbal         =>    waterfluxbulk_inst%qflx_liq_dynbal_grc      , & ! Input:  [real(r8) (:)   ]  liq runoff due to dynamic land cover change (mm H2O /s)
-          qflx_ice_dynbal         =>    waterfluxbulk_inst%qflx_ice_dynbal_grc      , & ! Input:  [real(r8) (:)   ]  ice runoff due to dynamic land cover change (mm H2O /s)
-          snow_sources            =>    waterfluxbulk_inst%snow_sources_col         , & ! Output: [real(r8) (:)   ]  snow sources (mm H2O /s)  
-          snow_sinks              =>    waterfluxbulk_inst%snow_sinks_col           , & ! Output: [real(r8) (:)   ]  snow sinks (mm H2O /s)    
-
-          qflx_sfc_irrig          =>    waterfluxbulk_inst%qflx_sfc_irrig_col       , & ! Input:  [real(r8) (:)   ]  irrigation flux (mm H2O /s)
-          qflx_glcice_dyn_water_flux => waterfluxbulk_inst%qflx_glcice_dyn_water_flux_col, & ! Input: [real(r8) (:)]  water flux needed for balance check due to glc_dyn_runoff_routing (mm H2O/s) (positive means addition of water to the system)
-=======
           begwb                   =>    waterbalance_inst%begwb_col               , & ! Input:  [real(r8) (:)   ]  water mass begining of the time step    
           errh2o                  =>    waterbalance_inst%errh2o_col              , & ! Output: [real(r8) (:)   ]  water conservation error (mm H2O)       
           errh2osno               =>    waterbalance_inst%errh2osno_col           , & ! Output: [real(r8) (:)   ]  error in h2osno (kg m-2)                
@@ -362,10 +312,8 @@
           qflx_ice_runoff_xs      =>    waterflux_inst%qflx_ice_runoff_xs_col   , & ! Input:  [real(r8) (:)   ] solid runoff from excess ice in soil (mm H2O /s)
           qflx_sl_top_soil        =>    waterflux_inst%qflx_sl_top_soil_col     , & ! Input:  [real(r8) (:)   ]  liquid water + ice from layer above soil to top soil layer or sent to qflx_qrgwl (mm H2O/s)
 
-          qflx_irrig              =>    waterflux_inst%qflx_irrig_col          , & ! Input:  [real(r8) (:)   ]  irrigation flux (mm H2O /s)             
-
+          qflx_sfc_irrig          =>    waterflux_inst%qflx_sfc_irrig_col       , & ! Input:  [real(r8) (:)   ]  irrigation flux (mm H2O /s)             
           qflx_glcice_dyn_water_flux => waterflux_inst%qflx_glcice_dyn_water_flux_col, & ! Input: [real(r8) (:)]  water flux needed for balance check due to glc_dyn_runoff_routing (mm H2O/s) (positive means addition of water to the system)
->>>>>>> 5ba47398
 
           eflx_lwrad_out          =>    energyflux_inst%eflx_lwrad_out_patch    , & ! Input:  [real(r8) (:)   ]  emitted infrared (longwave) radiation (W/m**2)
           eflx_lwrad_net          =>    energyflux_inst%eflx_lwrad_net_patch    , & ! Input:  [real(r8) (:)   ]  net infrared (longwave) rad (W/m**2) [+ = to atm]
