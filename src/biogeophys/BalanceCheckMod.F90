--- conflicted
+++ resolved
@@ -653,7 +653,7 @@
              ' local indexc= ',indexc,&
            ! ' global indexc= ',GetGlobalIndex(decomp_index=indexc, clmlevel=namec), &
              ' errh2o= ',errh2o_col(indexc)
-         if ((errh2o_max_val > error_thresh) .and. (DAnstep > skip_steps)) then
+           if ((errh2o_max_val > error_thresh) .and. (DAnstep > skip_steps)) then
               
               write(iulog,*)'CTSM is stopping because errh2o > ', error_thresh, ' mm'
               write(iulog,*)'nstep                     = ',nstep
@@ -728,7 +728,6 @@
        ! BUG(rgk, 2021-04-13, ESCOMP/CTSM#1314) Temporarily bypassing gridcell-level check with use_fates_planthydro until issue 1314 is resolved
        
        if (errh2o_max_val > h2o_warning_thresh .and. .not.use_fates_planthydro) then
-
           indexg = maxloc( abs(errh2o_grc(bounds%begg:bounds%endg)), 1 ) + bounds%begg - 1
           write(iulog,*)'WARNING:  grid cell-level water balance error ',&
              ' nstep= ',nstep, &
@@ -800,15 +799,10 @@
                         + qflx_snow_drain(c)  + qflx_sl_top_soil(c)
                 endif
 
-<<<<<<< HEAD
-                if (col%itype(c) == icol_road_perv .or. lun%itype(l) == istsoil .or. &
-                     lun%itype(l) == istcrop .or. lun%itype(l) == istwet .or. &
-                      lun%itype(l) == istice_mec) then
-=======
                  if (col%itype(c) == icol_road_perv .or. lun%itype(l) == istsoil .or. &
                       lun%itype(l) == istcrop .or. lun%itype(l) == istwet .or. &
                       lun%itype(l) == istice) then
->>>>>>> 05c1eaee
+
                    snow_sources(c) = (qflx_snow_grnd_col(c) - qflx_snow_h2osfc(c) ) &
                           + frac_sno_eff(c) * (qflx_liq_grnd_col(c) &
                           + qflx_soliddew_to_top_layer(c) + qflx_liqdew_to_top_layer(c) ) &
