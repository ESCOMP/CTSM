module BalanceCheckMod

  !-----------------------------------------------------------------------
  ! !DESCRIPTION:
  ! Water and energy balance check.
  !
  ! !USES:
#include "shr_assert.h"
  use shr_kind_mod       , only : r8 => shr_kind_r8
  use shr_log_mod        , only : errMsg => shr_log_errMsg
  use decompMod          , only : bounds_type, get_global_index
  use decompMod          , only : subgrid_level_gridcell, subgrid_level_column, subgrid_level_patch
  use abortutils         , only : endrun
  use clm_varctl         , only : iulog
  use clm_varctl         , only : use_fates_planthydro, use_fates
  use clm_varpar         , only : nlevsoi
  use atm2lndType        , only : atm2lnd_type
  use EnergyFluxType     , only : energyflux_type
  use SolarAbsorbedType  , only : solarabs_type
  use SoilHydrologyType  , only : soilhydrology_type
  use WaterStateType     , only : waterstate_type
  use LakestateType      , only : lakestate_type
  use WaterDiagnosticBulkType, only : waterdiagnosticbulk_type
  use WaterDiagnosticType, only : waterdiagnostic_type
  use Wateratm2lndType   , only : wateratm2lnd_type
  use Waterlnd2atmType   , only : waterlnd2atm_type
  use WaterBalanceType   , only : waterbalance_type
  use WaterFluxType      , only : waterflux_type
  use WaterType          , only : water_type
  use TotalWaterAndHeatMod, only : ComputeWaterMassNonLake, ComputeWaterMassLake
  use GridcellType       , only : grc                
  use LandunitType       , only : lun                
  use ColumnType         , only : col                
  use PatchType          , only : patch                
  use landunit_varcon    , only : istdlak, istsoil,istcrop,istwet,istice
  use column_varcon      , only : icol_roof, icol_sunwall, icol_shadewall
  use column_varcon      , only : icol_road_perv, icol_road_imperv
  use clm_varctl         , only : use_hillslope_routing
  !
  ! !PUBLIC TYPES:
  implicit none
  save
  private
  !
  ! !PUBLIC MEMBER FUNCTIONS:

  public :: BalanceCheckInit         ! Initialization of Water and energy balance check
  public :: WaterGridcellBalance     ! Grid cell-level water balance check
  public :: BeginWaterColumnBalance  ! Initialize column-level water balance check
  public :: BalanceCheck             ! Water & energy balance checks
  public :: GetBalanceCheckSkipSteps ! Get the number of steps to skip for the balance check
  public :: BalanceCheckClean        ! Clean up for BalanceCheck

  ! !PRIVATE MEMBER DATA:
  real(r8), private, parameter :: skip_size = 3600.0_r8   ! Time steps to skip the balance check at startup (sec)
  integer,  private            :: skip_steps = -999       ! Number of time steps to skip the balance check for

  !
  ! !PRIVATE MEMBER FUNCTIONS:
  private :: WaterGridcellBalanceSingle  ! Grid cell-level water balance check for bulk or a single tracer
  private :: BeginWaterColumnBalanceSingle  ! Initialize column-level water balance check for bulk or a single tracer

  character(len=*), parameter, private :: sourcefile = &
       __FILE__
  !-----------------------------------------------------------------------

contains

  !-----------------------------------------------------------------------
  subroutine BalanceCheckInit( )
  !-----------------------------------------------------------------------
    !
    ! !DESCRIPTION:
    ! Initialize balance check
    !
    ! !USES:
    use spmdMod           , only : masterproc
    use clm_time_manager  , only : get_step_size_real
    ! !ARGUMENTS:
    !
    ! !LOCAL VARIABLES:
    real(r8) :: dtime                    ! land model time step (sec)
    !-----------------------------------------------------------------------
    dtime = get_step_size_real()
    ! Skip a minimum of two time steps, but otherwise skip the number of time-steps in the skip_size rounded to the nearest integer
    ! Add an additional step as now required to be after the hourly radiation time-step see github issue #1563
    skip_steps = max(2, nint( (skip_size / dtime) ) ) + 1

    if ( masterproc ) write(iulog,*) ' Skip balance checking for the first ', skip_steps, ' time steps'

  end subroutine BalanceCheckInit

  !-----------------------------------------------------------------------
  subroutine BalanceCheckClean( )
  !-----------------------------------------------------------------------
    !
    ! !DESCRIPTION:
    ! Clean up BalanceCheck
    !
    ! !USES:
    ! !ARGUMENTS:
    !
    ! !LOCAL VARIABLES:
    !-----------------------------------------------------------------------
    skip_steps = -999
  end subroutine BalanceCheckClean

  !-----------------------------------------------------------------------
  function GetBalanceCheckSkipSteps( ) result( get_skip )
  !-----------------------------------------------------------------------
    !
    ! !DESCRIPTION:
    ! Get the number of steps to skip for the balance check
    !
    ! !ARGUMENTS:
    integer :: get_skip    ! function result
    ! !LOCAL VARIABLES:
    if ( skip_steps > 0 )then
       get_skip = skip_steps
    else
       get_skip = -999
       call endrun('ERROR:: GetBalanceCheckSkipSteps called before BalanceCheckInit')
    end if
  end function GetBalanceCheckSkipSteps
  !-----------------------------------------------------------------------

  !-----------------------------------------------------------------------
  subroutine WaterGridcellBalance(bounds, &
       num_nolakec, filter_nolakec, num_lakec, filter_lakec, &
       water_inst, lakestate_inst, use_aquifer_layer, flag)
    !
    ! !DESCRIPTION:
    ! Grid cell-level water balance for bulk water and each water tracer
    !
    ! !ARGUMENTS:
    type(bounds_type)       , intent(in)    :: bounds
    integer                 , intent(in)    :: num_nolakec        ! number of column non-lake points in column filter
    integer                 , intent(in)    :: filter_nolakec(:)  ! column filter for non-lake points
    integer                 , intent(in)    :: num_lakec          ! number of column lake points in column filter
    integer                 , intent(in)    :: filter_lakec(:)    ! column filter for lake points
    type(water_type)        , intent(inout) :: water_inst
    type(lakestate_type)    , intent(in)    :: lakestate_inst
    logical                 , intent(in)    :: use_aquifer_layer  ! whether an aquifer layer is used in this run
    character(len=5)        , intent(in)    :: flag  ! specifies begwb or endwb
    !
    ! !LOCAL VARIABLES:
    integer :: i

    character(len=*), parameter :: subname = 'WaterGridcellBalance'
    !-----------------------------------------------------------------------

    do i = water_inst%bulk_and_tracers_beg, water_inst%bulk_and_tracers_end
       ! Obtain begwb_grc or endwb_grc
       call WaterGridcellBalanceSingle(bounds, &
            num_nolakec, filter_nolakec, num_lakec, filter_lakec, &
            lakestate_inst, &
            water_inst%bulk_and_tracers(i)%waterstate_inst, &
            water_inst%bulk_and_tracers(i)%waterdiagnostic_inst, &
            water_inst%bulk_and_tracers(i)%waterbalance_inst, &
            water_inst%bulk_and_tracers(i)%waterflux_inst, &
            use_aquifer_layer = use_aquifer_layer, flag = flag)
    end do

  end subroutine WaterGridcellBalance

  !-----------------------------------------------------------------------
  subroutine BeginWaterColumnBalance(bounds, &
       num_nolakec, filter_nolakec, num_lakec, filter_lakec, &
       water_inst, soilhydrology_inst, lakestate_inst, &
       use_aquifer_layer)
    !
    ! !DESCRIPTION:
    ! Initialize column-level water balance at beginning of time step, for bulk water and
    ! each water tracer
    !
    ! !ARGUMENTS:
    type(bounds_type)         , intent(in)    :: bounds
    integer                   , intent(in)    :: num_nolakec          ! number of column non-lake points in column filter
    integer                   , intent(in)    :: filter_nolakec(:)    ! column filter for non-lake points
    integer                   , intent(in)    :: num_lakec            ! number of column lake points in column filter
    integer                   , intent(in)    :: filter_lakec(:)      ! column filter for lake points
    type(water_type)          , intent(inout) :: water_inst
    type(lakestate_type)      , intent(in)    :: lakestate_inst
    type(soilhydrology_type)  , intent(in)    :: soilhydrology_inst
    logical                   , intent(in)    :: use_aquifer_layer    ! whether an aquifer layer is used in this run
    !
    ! !LOCAL VARIABLES:
    integer :: i

    character(len=*), parameter :: subname = 'BeginWaterColumnBalance'
    !-----------------------------------------------------------------------

    do i = water_inst%bulk_and_tracers_beg, water_inst%bulk_and_tracers_end
       call BeginWaterColumnBalanceSingle(bounds, &
            num_nolakec, filter_nolakec, &
            num_lakec, filter_lakec, &
            soilhydrology_inst, &
            lakestate_inst, &
            water_inst%bulk_and_tracers(i)%waterstate_inst, &
            water_inst%bulk_and_tracers(i)%waterdiagnostic_inst, &
            water_inst%bulk_and_tracers(i)%waterbalance_inst, &
            use_aquifer_layer = use_aquifer_layer)
    end do

  end subroutine BeginWaterColumnBalance

  !-----------------------------------------------------------------------
  subroutine WaterGridcellBalanceSingle(bounds, &
       num_nolakec, filter_nolakec, num_lakec, filter_lakec, &
       lakestate_inst, waterstate_inst, waterdiagnostic_inst, &
       waterbalance_inst, waterflux_inst, use_aquifer_layer, flag)
    !
    ! !DESCRIPTION:
    ! Grid cell-level water balance for bulk or a single tracer
    ! at beginning or end of time step as specified by "flag"
    !
    ! !USES:
    use subgridAveMod, only: c2g
    use LandunitType , only : lun
    !
    ! !ARGUMENTS:
    type(bounds_type)          , intent(in)    :: bounds
    integer                    , intent(in)    :: num_nolakec        ! number of column non-lake points in column filter
    integer                    , intent(in)    :: filter_nolakec(:)  ! column filter for non-lake points
    integer                    , intent(in)    :: num_lakec          ! number of column lake points in column filter
    integer                    , intent(in)    :: filter_lakec(:)    ! column filter for lake points
    type(lakestate_type)       , intent(in)    :: lakestate_inst
    class(waterstate_type)     , intent(inout) :: waterstate_inst
    class(waterdiagnostic_type), intent(in)    :: waterdiagnostic_inst
    class(waterbalance_type)   , intent(inout) :: waterbalance_inst
    class(waterflux_type)      , intent(inout) :: waterflux_inst
    logical                    , intent(in)    :: use_aquifer_layer  ! whether an aquifer layer is used in this run
    character(len=5)           , intent(in)    :: flag  ! specifies begwb or endwb
    !
    ! !LOCAL VARIABLES:
    integer :: g, l  ! indices
    integer :: begc, endc, begl, endl, begg, endg  ! bounds
    real(r8) :: wb_col(bounds%begc:bounds%endc)  ! temporary column-level water mass
    real(r8) :: wb_grc(bounds%begg:bounds%endg)  ! temporary grid cell-level water mass
    real(r8) :: qflx_liq_dynbal_left_to_dribble(bounds%begg:bounds%endg)  ! grc liq dynamic land cover change conversion runoff flux
    real(r8) :: qflx_ice_dynbal_left_to_dribble(bounds%begg:bounds%endg)  ! grc ice dynamic land cover change conversion runoff flux
    real(r8) :: wa_reset_nonconservation_gain_grc(bounds%begg:bounds%endg)  ! grc mass gained from resetting water in the unconfined aquifer, wa_col (negative indicates mass lost) (mm)

    character(len=*), parameter :: subname = 'WaterGridcellBalanceSingle'
    !-----------------------------------------------------------------------

    associate(                                     &
         begwb_grc => waterbalance_inst%begwb_grc, &  ! Output: [real(r8) (:)]  grid cell-level water mass begining of the time step
         endwb_grc => waterbalance_inst%endwb_grc, &  ! Output: [real(r8) (:)]  grid cell-level water mass end of the time step
         wa_reset_nonconservation_gain_col => waterbalance_inst%wa_reset_nonconservation_gain_col                                  &  ! Input:  [real(r8) (:)]  col mass gained from resetting water in the unconfined aquifer, wa_col (negative indicates mass lost) (mm)
         )

    begc = bounds%begc
    endc = bounds%endc
    begl = bounds%begl
    endl = bounds%endl
    begg = bounds%begg
    endg = bounds%endg

    call ComputeWaterMassNonLake(bounds, num_nolakec, filter_nolakec, &
         waterstate_inst, waterdiagnostic_inst, &
         subtract_dynbal_baselines = .true., &
         water_mass = wb_col(begc:endc))

    call ComputeWaterMassLake(bounds, num_lakec, filter_lakec, &
         waterstate_inst, lakestate_inst, &
         add_lake_water_and_subtract_dynbal_baselines = .true., &
         water_mass = wb_col(begc:endc))

    call c2g(bounds, wb_col(begc:endc), wb_grc(begg:endg), &
             c2l_scale_type='urbanf', l2g_scale_type='unity')

    ! add landunit level state variable, convert from (m3) to (kg m-2)
    if (use_hillslope_routing) then
       do l = begl, endl
          g = lun%gridcell(l)
          wb_grc(g) = wb_grc(g) +  waterstate_inst%stream_water_volume_lun(l) &
               *1e3_r8/(grc%area(g)*1.e6_r8)
       enddo
    endif
    
    ! Call the beginning or ending version of the subroutine according
    ! to flag value
    if (flag == 'begwb') then
       call waterflux_inst%qflx_liq_dynbal_dribbler%get_amount_left_to_dribble_beg( &
         bounds, &
         qflx_liq_dynbal_left_to_dribble(begg:endg))
       call waterflux_inst%qflx_ice_dynbal_dribbler%get_amount_left_to_dribble_beg( &
         bounds, &
         qflx_ice_dynbal_left_to_dribble(begg:endg))
    else if (flag == 'endwb') then
       call waterflux_inst%qflx_liq_dynbal_dribbler%get_amount_left_to_dribble_end( &
         bounds, &
         qflx_liq_dynbal_left_to_dribble(begg:endg))
       call waterflux_inst%qflx_ice_dynbal_dribbler%get_amount_left_to_dribble_end( &
         bounds, &
         qflx_ice_dynbal_left_to_dribble(begg:endg))
    else
       write(iulog,*) 'Unknown flag passed into this subroutine.'
       write(iulog,*) 'Expecting either begwb or endwb.'
       call endrun(msg=errmsg(sourcefile, __LINE__))
    end if

    ! These dynbal dribblers store the delta state, (end - beg). Thus, the
    ! amount dribbled out is the negative of the amount stored in the
    ! dribblers. Therefore, conservation requires us to subtract the amount
    ! remaining to dribble.
    ! This sign convention is opposite to the convention chosen for the
    ! respective dribble terms used in the carbon balance. At some point
    ! it may be worth making the two conventions consistent.
    do g = begg, endg
       wb_grc(g) = wb_grc(g) - qflx_liq_dynbal_left_to_dribble(g)  &
                             - qflx_ice_dynbal_left_to_dribble(g)
    end do

    ! Map wb_grc to beginning/ending water balance according to flag
    if (flag == 'begwb') then
       do g = begg, endg
          begwb_grc(g) = wb_grc(g)
       end do
    else if (flag == 'endwb') then
       ! endwb_grc requires one more step first
       if (use_aquifer_layer) then
          ! wa_reset_nonconservation_gain may be non-zero only when
          ! use_aquifer_layer is true. We do this c2g call only when needed
          ! to avoid unnecessary calculations; by adding this term only when
          ! use_aquifer_layer is true, we effectively let the balance checks
          ! ensure that this term is zero when use_aquifer_layer is false,
          ! as it should be.
          ! The _col term was determined in BeginWaterColumnBalanceSingle
          ! after any dynamic landuse adjustments.
          call c2g( bounds, &
               wa_reset_nonconservation_gain_col(begc:endc), &
               wa_reset_nonconservation_gain_grc(begg:endg), &
               c2l_scale_type='urbanf', l2g_scale_type='unity' )
       else
          wa_reset_nonconservation_gain_grc(begg:endg) = 0._r8
       end if
       do g = begg, endg
          endwb_grc(g) = wb_grc(g) - wa_reset_nonconservation_gain_grc(g)
       end do
    end if

    end associate

  end subroutine WaterGridcellBalanceSingle

   !-----------------------------------------------------------------------
  subroutine BeginWaterColumnBalanceSingle(bounds, &
       num_nolakec, filter_nolakec, num_lakec, filter_lakec, &
       soilhydrology_inst, lakestate_inst, waterstate_inst, & 
       waterdiagnostic_inst, waterbalance_inst, &
       use_aquifer_layer)
    !
    ! !DESCRIPTION:
    ! Initialize column-level water balance at beginning of time step, for bulk or a
    ! single tracer
    !
    ! !ARGUMENTS:
    type(bounds_type)         , intent(in)    :: bounds     
    integer                   , intent(in)    :: num_nolakec          ! number of column non-lake points in column filter
    integer                   , intent(in)    :: filter_nolakec(:)    ! column filter for non-lake points
    integer                   , intent(in)    :: num_lakec            ! number of column lake points in column filter
    integer                   , intent(in)    :: filter_lakec(:)      ! column filter for lake points
    type(soilhydrology_type)  , intent(in)    :: soilhydrology_inst
    type(lakestate_type)      , intent(in)    :: lakestate_inst
    class(waterstate_type)    , intent(inout) :: waterstate_inst
    class(waterdiagnostic_type), intent(in)   :: waterdiagnostic_inst
    class(waterbalance_type)  , intent(inout) :: waterbalance_inst
    logical                   , intent(in)    :: use_aquifer_layer    ! whether an aquifer layer is used in this run
    !
    ! !LOCAL VARIABLES:
    integer :: c, fc                  ! indices
    !-----------------------------------------------------------------------

    associate(                                               &
         zi         => col%zi                           , & ! Input:  [real(r8) (:,:) ]  interface level below a "z" level (m)
         zwt        => soilhydrology_inst%zwt_col       , & ! Input:  [real(r8) (:)   ]  water table depth (m)
         aquifer_water_baseline => waterstate_inst%aquifer_water_baseline, &  ! Input: [real(r8)] baseline value for water in the unconfined aquifer (wa_col) for this bulk / tracer (mm)
         wa         => waterstate_inst%wa_col           , & ! Output: [real(r8) (:)   ]  water in the unconfined aquifer (mm)
         wa_reset_nonconservation_gain => waterbalance_inst%wa_reset_nonconservation_gain_col                                           , & ! Output: [real(r8) (:)   ]  mass gained from resetting water in the unconfined aquifer, wa_col (negative indicates mass lost) (mm)
         begwb      => waterbalance_inst%begwb_col      , & ! Output: [real(r8) (:)   ]  water mass begining of the time step
         h2osno_old => waterbalance_inst%h2osno_old_col   & ! Output: [real(r8) (:)   ]  snow water (mm H2O) at previous time step
         )

    ! wa(c) gets added to liquid_mass in ComputeLiqIceMassNonLake called here.
    ! wa_reset_nonconservation_gain is calculated for the grid cell-level
    ! water balance check and may be non-zero only when
    ! use_aquifer_layer is true. The grid cell-level balance check ensures
    ! that this term is zero when use_aquifer_layer is false, as it should be.
    ! In particular, we adjust wa back to the baseline under certain
    ! conditions. The right way to do this might be to use explicit fluxes from
    ! some other state, but in this case we don't have a source to pull from,
    ! so we adjust wa without explicit fluxes. Because we do this before
    ! initializing the column-level balance check, the column-level check is
    ! unaware of the adjustment. However, since this adjustment happens after
    ! initializing the gridcell-level balance check, we have to account for
    ! it in the gridcell-level balance check. The normal way to account for an
    ! adjustment like this would be to include the flux in the balance check.
    ! Here we don't have an explicit flux, so instead we track the
    ! non-conservation state. In principle, we could calculate an explicit flux
    ! and use that, but we don't gain anything from using an explicit flux in
    ! this case.
    if(use_aquifer_layer) then
       do fc = 1, num_nolakec
          c = filter_nolakec(fc)
          if (col%hydrologically_active(c)) then
             if(zwt(c) <= zi(c,nlevsoi)) then
                wa_reset_nonconservation_gain(c) = aquifer_water_baseline - &
                                                   wa(c)
                wa(c) = aquifer_water_baseline
             else
                wa_reset_nonconservation_gain(c) = 0._r8
             end if
          end if
       end do
    endif

    call ComputeWaterMassNonLake(bounds, num_nolakec, filter_nolakec, &
         waterstate_inst, waterdiagnostic_inst, &
         subtract_dynbal_baselines = .false., &
         water_mass = begwb(bounds%begc:bounds%endc))

    call ComputeWaterMassLake(bounds, num_lakec, filter_lakec, &
         waterstate_inst, lakestate_inst, &
         add_lake_water_and_subtract_dynbal_baselines = .false., &
         water_mass = begwb(bounds%begc:bounds%endc))

    call waterstate_inst%CalculateTotalH2osno(bounds, num_nolakec, filter_nolakec, &
         caller = 'BeginWaterBalanceSingle-nolake', &
         h2osno_total = h2osno_old(bounds%begc:bounds%endc))
    call waterstate_inst%CalculateTotalH2osno(bounds, num_lakec, filter_lakec, &
         caller = 'BeginWaterBalanceSingle-lake', &
         h2osno_total = h2osno_old(bounds%begc:bounds%endc))

    end associate 

  end subroutine BeginWaterColumnBalanceSingle

   !-----------------------------------------------------------------------
   subroutine BalanceCheck( bounds, &
        num_allc, filter_allc, &
        atm2lnd_inst, solarabs_inst, waterflux_inst, waterstate_inst, &
        waterdiagnosticbulk_inst, waterbalance_inst, wateratm2lnd_inst, &
        waterlnd2atm_inst, surfalb_inst, energyflux_inst, canopystate_inst)
     !
     ! !DESCRIPTION:
     ! This subroutine accumulates the numerical truncation errors of the water
     ! and energy balance calculation. It is helpful to see the performance of
     ! the process of integration.
     !
     ! The error for energy balance:
     !
     ! error = abs(Net radiation - change of internal energy - Sensible heat
     !             - Latent heat)
     !
     ! The error for water balance:
     !
     ! error = abs(precipitation - change of water storage - evaporation - runoff)
     !
     ! !USES:
     use clm_varcon        , only : spval
     use clm_varctl        , only : use_soil_moisture_streams
     use clm_time_manager  , only : get_step_size_real, get_nstep
     use clm_time_manager  , only : get_nstep_since_startup_or_lastDA_restart_or_pause
     use CanopyStateType   , only : canopystate_type
     use subgridAveMod     , only : c2g
     use dynSubgridControlMod, only : get_for_testing_zero_dynbal_fluxes
     use SurfaceAlbedoType , only : surfalb_type
     !
     ! !ARGUMENTS:
     type(bounds_type)     , intent(in)    :: bounds  
     integer               , intent(in)    :: num_allc        ! number of columns in allc filter
     integer               , intent(in)    :: filter_allc(:)  ! filter for all columns
     type(atm2lnd_type)    , intent(in)    :: atm2lnd_inst
     type(solarabs_type)   , intent(in)    :: solarabs_inst
     class(waterflux_type) , intent(in)    :: waterflux_inst
     class(waterstate_type), intent(in)    :: waterstate_inst
     type(waterdiagnosticbulk_type), intent(in) :: waterdiagnosticbulk_inst
     class(waterbalance_type), intent(inout) :: waterbalance_inst
     class(waterlnd2atm_type), intent(in) :: waterlnd2atm_inst
     class(wateratm2lnd_type) , intent(in) :: wateratm2lnd_inst
     type(surfalb_type)    , intent(in)    :: surfalb_inst
     type(energyflux_type) , intent(inout) :: energyflux_inst
     type(canopystate_type), intent(inout) :: canopystate_inst
     !
     ! !LOCAL VARIABLES:
     integer  :: p,c,l,g,fc                             ! indices
     real(r8) :: dtime                                  ! land model time step (sec)
     integer  :: nstep                                  ! time step number
     integer  :: DAnstep                                ! time step number since last Data Assimilation (DA)
     integer  :: indexp,indexc,indexl,indexg            ! index of first found in search loop
     integer  :: global_index                           ! index in global index space
     real(r8) :: errh2o_grc(bounds%begg:bounds%endg)    ! grid cell level water conservation error [mm H2O]
     real(r8) :: forc_rain_col(bounds%begc:bounds%endc) ! column level rain rate [mm/s]
     real(r8) :: forc_snow_col(bounds%begc:bounds%endc) ! column level snow rate [mm/s]
     real(r8) :: h2osno_total(bounds%begc:bounds%endc)  ! total snow water [mm H2O]
     real(r8) :: qflx_glcice_dyn_water_flux_grc(bounds%begg:bounds%endg)  ! grid cell-level water flux needed for balance check due to glc_dyn_runoff_routing [mm H2O/s] (positive means addition of water to the system)
     real(r8) :: qflx_snwcp_discarded_liq_grc(bounds%begg:bounds%endg)  ! grid cell-level excess liquid h2o due to snow capping, which we simply discard in order to reset the snow pack [mm H2O /s]
     real(r8) :: qflx_snwcp_discarded_ice_grc(bounds%begg:bounds%endg)  ! grid cell-level excess solid h2o due to snow capping, which we simply discard in order to reset the snow pack [mm H2O /s]

     real(r8) :: errh2o_max_val                         ! Maximum value of error in water conservation error  over all columns [mm H2O]
     real(r8) :: errh2osno_max_val                      ! Maximum value of error in h2osno conservation error over all columns [kg m-2]
     real(r8) :: errsol_max_val                         ! Maximum value of error in solar radiation conservation error over all columns [W m-2]
     real(r8) :: errlon_max_val                         ! Maximum value of error in longwave radiation conservation error over all columns [W m-2]
     real(r8) :: errseb_max_val                         ! Maximum value of error in surface energy conservation error over all columns [W m-2]
     real(r8) :: errsoi_col_max_val                     ! Maximum value of column-level soil/lake energy conservation error over all columns [W m-2]

     real(r8), parameter :: h2o_warning_thresh       = 1.e-9_r8                       ! Warning threshhold for error in errh2o and errh2osnow 
     real(r8), parameter :: energy_warning_thresh    = 1.e-7_r8                       ! Warning threshhold for error in errsol, errsol, errseb, errlonv
     real(r8), parameter :: error_thresh             = 1.e-5_r8                       ! Error threshhold for conservation error

     !-----------------------------------------------------------------------

     associate(                                                                   & 
          forc_solad_col    =>    atm2lnd_inst%forc_solad_downscaled_col        , & ! Input:  [real(r8) (:,:) ]  direct beam radiation (vis=forc_sols , nir=forc_soll )
          forc_solad        =>    atm2lnd_inst%forc_solad_not_downscaled_grc    , & ! Input:  [real(r8) (:,:) ]  direct beam radiation (vis=forc_sols , nir=forc_soll )
          forc_solai        =>    atm2lnd_inst%forc_solai_grc                   , & ! Input:  [real(r8) (:,:) ]  diffuse radiation     (vis=forc_solsd, nir=forc_solld)
          forc_rain         =>    wateratm2lnd_inst%forc_rain_downscaled_col    , & ! Input:  [real(r8) (:)   ]  column level rain rate [mm/s]
          forc_rain_grc     =>    wateratm2lnd_inst%forc_rain_not_downscaled_grc, & ! Input:  [real(r8) (:)   ]  grid cell-level rain rate [mm/s]
          forc_snow         =>    wateratm2lnd_inst%forc_snow_downscaled_col    , & ! Input:  [real(r8) (:)   ]  column level snow rate [mm/s]
          forc_snow_grc     =>    wateratm2lnd_inst%forc_snow_not_downscaled_grc, & ! Input:  [real(r8) (:)   ]  grid cell-level snow rate [mm/s]
          forc_lwrad              =>    atm2lnd_inst%forc_lwrad_downscaled_col  , & ! Input:  [real(r8) (:)   ]  downward infrared (longwave) radiation (W/m**2)

          h2osno_old              =>    waterbalance_inst%h2osno_old_col          , & ! Input:  [real(r8) (:)   ]  snow water (mm H2O) at previous time step
          frac_sno_eff            =>    waterdiagnosticbulk_inst%frac_sno_eff_col        , & ! Input:  [real(r8) (:)   ]  effective snow fraction                 
          frac_sno                =>    waterdiagnosticbulk_inst%frac_sno_col            , & ! Input:  [real(r8) (:)   ]  fraction of ground covered by snow (0 to 1)
          snow_depth              =>    waterdiagnosticbulk_inst%snow_depth_col          , & ! Input:  [real(r8) (:)   ]  snow height (m)                         
          begwb_grc               =>    waterbalance_inst%begwb_grc             , & ! Input:  [real(r8) (:)   ]  grid cell-level water mass begining of the time step
          endwb_grc               =>    waterbalance_inst%endwb_grc             , & ! Output: [real(r8) (:)   ]  grid cell-level water mass end of the time step
          begwb_col               =>    waterbalance_inst%begwb_col             , & ! Input:  [real(r8) (:)   ]  column-level water mass begining of the time step
          endwb_col               =>    waterbalance_inst%endwb_col             , & ! Output: [real(r8) (:)   ]  column-level water mass end of the time step
          errh2o_col              =>    waterbalance_inst%errh2o_col            , & ! Output: [real(r8) (:)   ]  column-level water conservation error (mm H2O)
          errh2osno               =>    waterbalance_inst%errh2osno_col           , & ! Output: [real(r8) (:)   ]  error in h2osno (kg m-2)                
          snow_sources            =>    waterbalance_inst%snow_sources_col         , & ! Output: [real(r8) (:)   ]  snow sources (mm H2O /s)
          snow_sinks              =>    waterbalance_inst%snow_sinks_col           , & ! Output: [real(r8) (:)   ]  snow sinks (mm H2O /s)
          qflx_liq_grnd_col       =>    waterflux_inst%qflx_liq_grnd_col        , & ! Input:  [real(r8) (:)   ]  liquid on ground after interception (mm H2O/s) [+]
          qflx_snow_grnd_col      =>    waterflux_inst%qflx_snow_grnd_col       , & ! Input:  [real(r8) (:)   ]  snow on ground after interception (mm H2O/s) [+]
          qflx_snwcp_liq          =>    waterflux_inst%qflx_snwcp_liq_col       , & ! Input:  [real(r8) (:)   ]  excess liquid h2o due to snow capping (outgoing) (mm H2O /s) [+]`
          qflx_snwcp_ice          =>    waterflux_inst%qflx_snwcp_ice_col       , & ! Input:  [real(r8) (:)   ]  excess solid h2o due to snow capping (outgoing) (mm H2O /s) [+]`
          qflx_snwcp_discarded_liq_col => waterflux_inst%qflx_snwcp_discarded_liq_col, & ! Input: [real(r8) (:)] column level excess liquid h2o due to snow capping, which we simply discard in order to reset the snow pack (mm H2O /s) [+]
          qflx_snwcp_discarded_ice_col => waterflux_inst%qflx_snwcp_discarded_ice_col, & ! Input: [real(r8) (:)] column level excess solid h2o due to snow capping, which we simply discard in order to reset the snow pack (mm H2O /s) [+]
          qflx_evap_tot_col       =>    waterflux_inst%qflx_evap_tot_col        , & ! Input:  [real(r8) (:)   ]  column level qflx_evap_soi + qflx_evap_can + qflx_tran_veg
          qflx_evap_tot_grc       =>    waterlnd2atm_inst%qflx_evap_tot_grc     , & ! Input:  [real(r8) (:)   ]  grid cell-level qflx_evap_soi + qflx_evap_can + qflx_tran_veg
          qflx_soliddew_to_top_layer    => waterflux_inst%qflx_soliddew_to_top_layer_col   , & ! Input:  [real(r8) (:)   ]  rate of solid water deposited on top soil or snow layer (frost) (mm H2O /s) [+]
          qflx_solidevap_from_top_layer => waterflux_inst%qflx_solidevap_from_top_layer_col, & ! Input:  [real(r8) (:)   ]  rate of ice evaporated from top soil or snow layer (sublimation) (mm H2O /s) [+]
          qflx_liqevap_from_top_layer   => waterflux_inst%qflx_liqevap_from_top_layer_col  , & ! Input:  [real(r8) (:)   ]  rate of liquid water evaporated from top soil or snow layer (mm H2O/s) [+]
          qflx_liqdew_to_top_layer      => waterflux_inst%qflx_liqdew_to_top_layer_col     , & ! Input:  [real(r8) (:)   ]  rate of liquid water deposited on top soil or snow layer (dew) (mm H2O /s) [+]
          qflx_prec_grnd          =>    waterdiagnosticbulk_inst%qflx_prec_grnd_col, & ! Input:  [real(r8) (:)   ]  water onto ground including canopy runoff [kg/(m2 s)]
          qflx_snow_h2osfc        =>    waterflux_inst%qflx_snow_h2osfc_col     , & ! Input:  [real(r8) (:)   ]  snow falling on surface water (mm/s)
          qflx_h2osfc_to_ice      =>    waterflux_inst%qflx_h2osfc_to_ice_col   , & ! Input:  [real(r8) (:)   ]  conversion of h2osfc to ice             
          qflx_drain_perched_col  =>    waterflux_inst%qflx_drain_perched_col   , & ! Input:  [real(r8) (:)   ]  column level sub-surface runoff (mm H2O /s)
          qflx_drain_perched_grc  =>    waterlnd2atm_inst%qflx_rofliq_drain_perched_grc, & ! Input: [real(r8) (:)] grid cell-level sub-surface runoff (mm H2O /s)
          qflx_flood_col          =>    waterflux_inst%qflx_floodc_col          , & ! Input:  [real(r8) (:)   ]  column level total runoff due to flooding
          forc_flood_grc          =>    wateratm2lnd_inst%forc_flood_grc        , & ! Input:  [real(r8) (:)   ]  grid cell-level total grid cell-level runoff from river model
          qflx_snow_drain         =>    waterflux_inst%qflx_snow_drain_col      , & ! Input:  [real(r8) (:)   ]  drainage from snow pack                         
          qflx_surf_col           =>    waterflux_inst%qflx_surf_col            , & ! Input:  [real(r8) (:)   ]  column level surface runoff (mm H2O /s)
          qflx_surf_grc           =>    waterlnd2atm_inst%qflx_rofliq_qsur_grc  , & ! Input:  [real(r8) (:)   ]  grid cell-level surface runoff (mm H20 /s)
          qflx_qrgwl_col          =>    waterflux_inst%qflx_qrgwl_col           , & ! Input:  [real(r8) (:)   ]  column level qflx_surf at glaciers, wetlands, lakes
          qflx_qrgwl_grc          =>    waterlnd2atm_inst%qflx_rofliq_qgwl_grc  , & ! Input:  [real(r8) (:)   ]  grid cell-level qflx_surf at glaciers, wetlands, lakes
          qflx_drain_col          =>    waterflux_inst%qflx_drain_col           , & ! Input:  [real(r8) (:)   ]  column level sub-surface runoff (mm H2O /s)
          qflx_drain_grc          =>    waterlnd2atm_inst%qflx_rofliq_qsub_grc  , & ! Input:  [real(r8) (:)   ]  grid cell-level drainage (mm H20 /s)
          qflx_streamflow_grc     =>    waterlnd2atm_inst%qflx_rofliq_stream_grc, & ! Input: [real(r8) (:)   ] streamflow [mm H2O/s]
          qflx_ice_runoff_col     =>    waterlnd2atm_inst%qflx_ice_runoff_col   , & ! Input:  [real(r8) (:)   ] column level solid runoff from snow capping and from excess ice in soil (mm H2O /s)
          qflx_ice_runoff_grc     =>    waterlnd2atm_inst%qflx_rofice_grc       , & ! Input:  [real(r8) (:)   ] grid cell-level solid runoff from snow capping and from excess ice in soil (mm H2O /s)
          qflx_sl_top_soil        =>    waterflux_inst%qflx_sl_top_soil_col     , & ! Input:  [real(r8) (:)   ]  liquid water + ice from layer above soil to top soil layer or sent to qflx_qrgwl (mm H2O/s)

          qflx_sfc_irrig_col      =>    waterflux_inst%qflx_sfc_irrig_col       , & ! Input:  [real(r8) (:)   ]  column level irrigation flux (mm H2O /s)
          qflx_sfc_irrig_grc      =>    waterlnd2atm_inst%qirrig_grc            , & ! Input:  [real(r8) (:)   ]  grid cell-level irrigation flux (mm H20 /s)
          qflx_glcice_dyn_water_flux_col => waterflux_inst%qflx_glcice_dyn_water_flux_col, & ! Input: [real(r8) (:)]  column level water flux needed for balance check due to glc_dyn_runoff_routing (mm H2O/s) (positive means addition of water to the system)

          dhsdt_canopy            =>    energyflux_inst%dhsdt_canopy_patch      , & ! Input:  [real(r8) (:)   ]  change in heat content of canopy (W/m**2) [+ to atm]
          eflx_lwrad_out          =>    energyflux_inst%eflx_lwrad_out_patch    , & ! Input:  [real(r8) (:)   ]  emitted infrared (longwave) radiation (W/m**2)
          eflx_lwrad_net          =>    energyflux_inst%eflx_lwrad_net_patch    , & ! Input:  [real(r8) (:)   ]  net infrared (longwave) rad (W/m**2) [+ = to atm]
          eflx_sh_tot             =>    energyflux_inst%eflx_sh_tot_patch       , & ! Input:  [real(r8) (:)   ]  total sensible heat flux (W/m**2) [+ to atm]
          eflx_lh_tot             =>    energyflux_inst%eflx_lh_tot_patch       , & ! Input:  [real(r8) (:)   ]  total latent heat flux (W/m**2)  [+ to atm]
          eflx_soil_grnd          =>    energyflux_inst%eflx_soil_grnd_patch    , & ! Input:  [real(r8) (:)   ]  soil heat flux (W/m**2) [+ = into soil] 
          eflx_wasteheat_patch    =>    energyflux_inst%eflx_wasteheat_patch    , & ! Input:  [real(r8) (:)   ]  sensible heat flux from urban heating/cooling sources of waste heat (W/m**2)
          eflx_ventilation_patch  =>    energyflux_inst%eflx_ventilation_patch  , & ! Input:  [real(r8) (:)   ]  sensible heat flux from building ventilation (W/m**2)
          eflx_heat_from_ac_patch =>    energyflux_inst%eflx_heat_from_ac_patch , & ! Input:  [real(r8) (:)   ]  sensible heat flux put back into canyon due to removal by AC (W/m**2)
          eflx_traffic_patch      =>    energyflux_inst%eflx_traffic_patch      , & ! Input:  [real(r8) (:)   ]  traffic sensible heat flux (W/m**2)     
          eflx_dynbal             =>    energyflux_inst%eflx_dynbal_grc         , & ! Input:  [real(r8) (:)   ]  energy conversion flux due to dynamic land cover change(W/m**2) [+ to atm]
          errsoi_col              =>    energyflux_inst%errsoi_col              , & ! Output: [real(r8) (:)   ]  column-level soil/lake energy conservation error (W/m**2)
          errsol                  =>    energyflux_inst%errsol_patch            , & ! Output: [real(r8) (:)   ]  solar radiation conservation error (W/m**2)
          errseb                  =>    energyflux_inst%errseb_patch            , & ! Output: [real(r8) (:)   ]  surface energy conservation error (W/m**2)
          errlon                  =>    energyflux_inst%errlon_patch            , & ! Output: [real(r8) (:)   ]  longwave radiation conservation error (W/m**2)

          sabg_soil               =>    solarabs_inst%sabg_soil_patch           , & ! Input:  [real(r8) (:)   ]  solar radiation absorbed by soil (W/m**2)
          sabg_snow               =>    solarabs_inst%sabg_snow_patch           , & ! Input:  [real(r8) (:)   ]  solar radiation absorbed by snow (W/m**2)
          sabg_chk                =>    solarabs_inst%sabg_chk_patch            , & ! Input:  [real(r8) (:)   ]  sum of soil/snow using current fsno, for balance check
          fsa                     =>    solarabs_inst%fsa_patch                 , & ! Input:  [real(r8) (:)   ]  solar radiation absorbed (total) (W/m**2)
          fsr                     =>    solarabs_inst%fsr_patch                 , & ! Input:  [real(r8) (:)   ]  solar radiation reflected (W/m**2)      
          sabv                    =>    solarabs_inst%sabv_patch                , & ! Input:  [real(r8) (:)   ]  solar radiation absorbed by vegetation (W/m**2)
          sabg                    =>    solarabs_inst%sabg_patch                , & ! Input:  [real(r8) (:)   ]  solar radiation absorbed by ground (W/m**2)
          
          elai                    =>    canopystate_inst%elai_patch             , & ! Input:  [real(r8) (:,:)]  
          esai                    =>    canopystate_inst%esai_patch             , & ! Input:  [real(r8) (:,:)]  

          fabd                    =>    surfalb_inst%fabd_patch                 , & ! Input:  [real(r8) (:,:)]  flux absorbed by canopy per unit direct flux
          fabi                    =>    surfalb_inst%fabi_patch                 , & ! Input:  [real(r8) (:,:)]  flux absorbed by canopy per unit indirect flux
          albd                    =>    surfalb_inst%albd_patch                 , & ! Input:  [real(r8) (:,:)]  surface albedo (direct)
          albi                    =>    surfalb_inst%albi_patch                 , & ! Input:  [real(r8) (:,:)]  surface albedo (diffuse)
          ftdd                    =>    surfalb_inst%ftdd_patch                 , & ! Input:  [real(r8) (:,:)]  down direct flux below canopy per unit direct flux
          ftid                    =>    surfalb_inst%ftid_patch                 , & ! Input:  [real(r8) (:,:)]  down diffuse flux below canopy per unit direct flux
          ftii                    =>    surfalb_inst%ftii_patch                 , & ! Input:  [real(r8) (:,:)]  down diffuse flux below canopy per unit diffuse flux

          netrad                  =>    energyflux_inst%netrad_patch              & ! Output: [real(r8) (:)   ]  net radiation (positive downward) (W/m**2)
          )

       ! Get step size and time step

       nstep = get_nstep()
       DAnstep = get_nstep_since_startup_or_lastDA_restart_or_pause()
       dtime = get_step_size_real()

       ! Determine column level incoming snow and rain
       ! Assume no incident precipitation on urban wall columns (as in CanopyHydrologyMod.F90).

       do c = bounds%begc,bounds%endc
          g = col%gridcell(c)
          l = col%landunit(c)       

          if (col%itype(c) == icol_sunwall .or.  col%itype(c) == icol_shadewall) then
             forc_rain_col(c) = 0._r8
             forc_snow_col(c) = 0._r8
          else
             forc_rain_col(c) = forc_rain(c)
             forc_snow_col(c) = forc_snow(c)
          end if
       end do

       ! Water balance check at the column level

       do c = bounds%begc, bounds%endc

          ! add qflx_drain_perched and qflx_flood
          if (col%active(c)) then

             errh2o_col(c) = endwb_col(c) - begwb_col(c) &
                  - (forc_rain_col(c)        &
                  + forc_snow_col(c)         &
                  + qflx_flood_col(c)        &
                  + qflx_sfc_irrig_col(c)    &
                  + qflx_glcice_dyn_water_flux_col(c) &
                  - qflx_evap_tot_col(c)     &
                  - qflx_surf_col(c)         &
                  - qflx_qrgwl_col(c)        &
                  - qflx_drain_col(c)        &
                  - qflx_drain_perched_col(c) &
                  - qflx_ice_runoff_col(c)   &
                  - qflx_snwcp_discarded_liq_col(c) &
                  - qflx_snwcp_discarded_ice_col(c)) * dtime

          else

             errh2o_col(c) = 0.0_r8

          end if

       end do
       
       errh2o_max_val = maxval(abs(errh2o_col(bounds%begc:bounds%endc)))

       if (errh2o_max_val > h2o_warning_thresh) then

           indexc = maxloc( abs(errh2o_col(bounds%begc:bounds%endc)), 1 ) + bounds%begc - 1
           global_index = get_global_index(subgrid_index=indexc, subgrid_level=subgrid_level_column)
           write(iulog,*)'WARNING:  column-level water balance error ',&
             ' nstep= ',nstep, &
             ' local indexc= ',indexc,&
             ' global indexc= ',global_index, &
             ' errh2o= ',errh2o_col(indexc)
         if ((errh2o_max_val > error_thresh) .and. (DAnstep > skip_steps)) then
              
              write(iulog,*)'CTSM is stopping because errh2o > ', error_thresh, ' mm'
              write(iulog,*)'nstep                     = ',nstep
              write(iulog,*)'errh2o_col                = ',errh2o_col(indexc)
              write(iulog,*)'forc_rain                 = ',forc_rain_col(indexc)*dtime
              write(iulog,*)'forc_snow                 = ',forc_snow_col(indexc)*dtime
              write(iulog,*)'endwb_col                 = ',endwb_col(indexc)
              write(iulog,*)'begwb_col                 = ',begwb_col(indexc)

              write(iulog,*)'qflx_evap_tot             = ',qflx_evap_tot_col(indexc)*dtime
              write(iulog,*)'qflx_sfc_irrig            = ',qflx_sfc_irrig_col(indexc)*dtime
              write(iulog,*)'qflx_surf                 = ',qflx_surf_col(indexc)*dtime
              write(iulog,*)'qflx_qrgwl                = ',qflx_qrgwl_col(indexc)*dtime
              write(iulog,*)'qflx_drain                = ',qflx_drain_col(indexc)*dtime

              write(iulog,*)'qflx_ice_runoff           = ',qflx_ice_runoff_col(indexc)*dtime

              write(iulog,*)'qflx_snwcp_discarded_ice  = ',qflx_snwcp_discarded_ice_col(indexc)*dtime
              write(iulog,*)'qflx_snwcp_discarded_liq  = ',qflx_snwcp_discarded_liq_col(indexc)*dtime
              write(iulog,*)'deltawb                   = ',endwb_col(indexc)-begwb_col(indexc)
              write(iulog,*)'deltawb/dtime             = ',(endwb_col(indexc)-begwb_col(indexc))/dtime

              if (.not.(col%itype(indexc) == icol_roof .or. &
                   col%itype(indexc) == icol_road_imperv .or. &
                   col%itype(indexc) == icol_road_perv)) then
                   write(iulog,*)'qflx_drain_perched         = ',qflx_drain_perched_col(indexc)*dtime
                   write(iulog,*)'qflx_flood                 = ',qflx_flood_col(indexc)*dtime
                   write(iulog,*)'qflx_glcice_dyn_water_flux = ', qflx_glcice_dyn_water_flux_col(indexc)*dtime
              end if
              
              write(iulog,*)'CTSM is stopping'
              call endrun(subgrid_index=indexc, subgrid_level=subgrid_level_column, msg=errmsg(sourcefile, __LINE__))
         end if
       
       end if
       

       ! Water balance check at the grid cell level

       call c2g( bounds,  &
         qflx_glcice_dyn_water_flux_col(bounds%begc:bounds%endc),  &
         qflx_glcice_dyn_water_flux_grc(bounds%begg:bounds%endg),  &
         c2l_scale_type= 'urbanf', l2g_scale_type='unity' )
       call c2g( bounds,  &
         qflx_snwcp_discarded_liq_col(bounds%begc:bounds%endc),  &
         qflx_snwcp_discarded_liq_grc(bounds%begg:bounds%endg),  &
         c2l_scale_type= 'urbanf', l2g_scale_type='unity' )
       call c2g( bounds,  &
         qflx_snwcp_discarded_ice_col(bounds%begc:bounds%endc),  &
         qflx_snwcp_discarded_ice_grc(bounds%begg:bounds%endg),  &
         c2l_scale_type= 'urbanf', l2g_scale_type='unity' )

       do g = bounds%begg, bounds%endg
          errh2o_grc(g) = endwb_grc(g) - begwb_grc(g)  &
               - (forc_rain_grc(g)  &
               + forc_snow_grc(g)  &
               + forc_flood_grc(g)  &
               + qflx_sfc_irrig_grc(g)  &
               + qflx_glcice_dyn_water_flux_grc(g)  &
               - qflx_evap_tot_grc(g)  &
               - qflx_surf_grc(g)  &
               - qflx_qrgwl_grc(g)  &
               - qflx_drain_grc(g)  &
               - qflx_drain_perched_grc(g)  &
               - qflx_ice_runoff_grc(g)  &
               - qflx_snwcp_discarded_liq_grc(g)  &
               - qflx_snwcp_discarded_ice_grc(g)) * dtime
       end do

       ! add landunit level flux variable, convert from (m3/s) to (kg m-2 s-1)
       if (use_hillslope_routing) then
          ! output water flux from streamflow (+)
          do g = bounds%begg, bounds%endg
             errh2o_grc(g) = errh2o_grc(g) &
                  +  qflx_streamflow_grc(g) * dtime
          enddo
       endif

       errh2o_max_val = maxval(abs(errh2o_grc(bounds%begg:bounds%endg)))

       ! BUG(rgk, 2021-04-13, ESCOMP/CTSM#1314) Temporarily bypassing gridcell-level check with use_fates_planthydro until issue 1314 is resolved
       
       if (errh2o_max_val > h2o_warning_thresh .and. .not.use_fates_planthydro) then

          indexg = maxloc( abs(errh2o_grc(bounds%begg:bounds%endg)), 1 ) + bounds%begg - 1
          write(iulog,*)'WARNING:  grid cell-level water balance error ',&
             ' nstep= ',nstep, &
             ' local indexg= ',indexg,&
             ' errh2o_grc= ',errh2o_grc(indexg)
          if (errh2o_max_val > error_thresh .and. DAnstep > skip_steps .and. &
              .not. use_soil_moisture_streams .and. &
              .not. get_for_testing_zero_dynbal_fluxes()) then

             write(iulog,*)'CTSM is stopping because errh2o > ', error_thresh, ' mm'
             write(iulog,*)'nstep                     = ',nstep
             write(iulog,*)'errh2o_grc                = ',errh2o_grc(indexg)
             write(iulog,*)'forc_rain                 = ',forc_rain_grc(indexg)*dtime
             write(iulog,*)'forc_snow                 = ',forc_snow_grc(indexg)*dtime
             write(iulog,*)'endwb_grc                 = ',endwb_grc(indexg)
             write(iulog,*)'begwb_grc                 = ',begwb_grc(indexg)

             write(iulog,*)'qflx_evap_tot             = ',qflx_evap_tot_grc(indexg)*dtime
             write(iulog,*)'qflx_sfc_irrig            = ',qflx_sfc_irrig_grc(indexg)*dtime
             write(iulog,*)'qflx_surf                 = ',qflx_surf_grc(indexg)*dtime
             write(iulog,*)'qflx_qrgwl                = ',qflx_qrgwl_grc(indexg)*dtime
             write(iulog,*)'qflx_drain                = ',qflx_drain_grc(indexg)*dtime
             write(iulog,*)'qflx_ice_runoff           = ',qflx_ice_runoff_grc(indexg)*dtime
             write(iulog,*)'qflx_snwcp_discarded_ice  = ',qflx_snwcp_discarded_ice_grc(indexg)*dtime
             write(iulog,*)'qflx_snwcp_discarded_liq  = ',qflx_snwcp_discarded_liq_grc(indexg)*dtime
             write(iulog,*)'deltawb                   = ',endwb_grc(indexg)-begwb_grc(indexg)
             write(iulog,*)'deltawb/dtime             = ',(endwb_grc(indexg)-begwb_grc(indexg))/dtime
             write(iulog,*)'qflx_drain_perched        = ',qflx_drain_perched_grc(indexg)*dtime
             write(iulog,*)'forc_flood                = ',forc_flood_grc(indexg)*dtime
             write(iulog,*)'qflx_glcice_dyn_water_flux = ',qflx_glcice_dyn_water_flux_grc(indexg)*dtime

             write(iulog,*)'CTSM is stopping'
             call endrun(subgrid_index=indexg, subgrid_level=subgrid_level_gridcell, msg=errmsg(sourcefile, __LINE__))
          end if

       end if

       ! Snow balance check at the column level.

       call waterstate_inst%CalculateTotalH2osno(bounds, num_allc, filter_allc, &
            caller = 'BalanceCheck', &
            h2osno_total = h2osno_total(bounds%begc:bounds%endc))

       do c = bounds%begc,bounds%endc
          if (col%active(c)) then
             g = col%gridcell(c)
             l = col%landunit(c)

             ! As defined here, snow_sources - snow_sinks will equal the change in h2osno at 
             ! any given time step but only if there is at least one snow layer.  h2osno 
             ! also includes snow that is part of the soil column (an initial snow layer is 
             ! only created if h2osno > 10mm).

             if (col%snl(c) < 0) then
                snow_sources(c) = qflx_prec_grnd(c) + qflx_soliddew_to_top_layer(c) &
                     + qflx_liqdew_to_top_layer(c)
                snow_sinks(c)  = qflx_solidevap_from_top_layer(c) + qflx_liqevap_from_top_layer(c) &
                     + qflx_snow_drain(c) + qflx_snwcp_ice(c) + qflx_snwcp_liq(c) &
                     + qflx_snwcp_discarded_ice_col(c) + qflx_snwcp_discarded_liq_col(c) &
                     + qflx_sl_top_soil(c)

                if (lun%itype(l) == istdlak) then 
                   snow_sources(c) = qflx_snow_grnd_col(c) &
                        + frac_sno_eff(c) * (qflx_liq_grnd_col(c) &
                        +  qflx_soliddew_to_top_layer(c) + qflx_liqdew_to_top_layer(c) ) 
                   snow_sinks(c)   = frac_sno_eff(c) * (qflx_solidevap_from_top_layer(c) &
                        + qflx_liqevap_from_top_layer(c) ) + qflx_snwcp_ice(c) + qflx_snwcp_liq(c)  &
                        + qflx_snwcp_discarded_ice_col(c) + qflx_snwcp_discarded_liq_col(c)  &
                        + qflx_snow_drain(c)  + qflx_sl_top_soil(c)
                endif

                 if (col%itype(c) == icol_road_perv .or. lun%itype(l) == istsoil .or. &
                      lun%itype(l) == istcrop .or. lun%itype(l) == istwet .or. &
                      lun%itype(l) == istice) then
                   snow_sources(c) = (qflx_snow_grnd_col(c) - qflx_snow_h2osfc(c) ) &
                          + frac_sno_eff(c) * (qflx_liq_grnd_col(c) &
                          + qflx_soliddew_to_top_layer(c) + qflx_liqdew_to_top_layer(c) ) &
                          + qflx_h2osfc_to_ice(c)
                   snow_sinks(c) = frac_sno_eff(c) * (qflx_solidevap_from_top_layer(c) &
                          + qflx_liqevap_from_top_layer(c)) + qflx_snwcp_ice(c) + qflx_snwcp_liq(c) &
                          + qflx_snwcp_discarded_ice_col(c) + qflx_snwcp_discarded_liq_col(c) &
                          + qflx_snow_drain(c) + qflx_sl_top_soil(c)
                endif

                errh2osno(c) = (h2osno_total(c) - h2osno_old(c)) - (snow_sources(c) - snow_sinks(c)) * dtime
             else
                snow_sources(c) = 0._r8
                snow_sinks(c) = 0._r8
                errh2osno(c) = 0._r8
             end if
          else
             errh2osno(c) = 0._r8
          end if
       end do


       errh2osno_max_val = maxval( abs(errh2osno(bounds%begc:bounds%endc)))
       
       if (errh2osno_max_val > h2o_warning_thresh) then
            indexc = maxloc( abs(errh2osno(bounds%begc:bounds%endc)), 1) + bounds%begc -1
            global_index = get_global_index(subgrid_index=indexc, subgrid_level=subgrid_level_column)
            write(iulog,*)'WARNING:  snow balance error '
            write(iulog,*)'nstep= ',nstep, &
                 ' local indexc= ',indexc, &
                 ' global indexc= ',global_index, &
                 ' col%itype= ',col%itype(indexc), &
                 ' lun%itype= ',lun%itype(col%landunit(indexc)), &
                 ' errh2osno= ',errh2osno(indexc)

            if ((errh2osno_max_val > error_thresh) .and. (DAnstep > skip_steps) ) then
                 write(iulog,*)'CTSM is stopping because errh2osno > ', error_thresh, ' mm'
                 write(iulog,*)'nstep              = ',nstep
                 write(iulog,*)'errh2osno          = ',errh2osno(indexc)
                 write(iulog,*)'snl                = ',col%snl(indexc)
                 write(iulog,*)'snow_depth         = ',snow_depth(indexc)
                 write(iulog,*)'frac_sno_eff       = ',frac_sno_eff(indexc)
                 write(iulog,*)'h2osno             = ',h2osno_total(indexc)
                 write(iulog,*)'h2osno_old         = ',h2osno_old(indexc)
                 write(iulog,*)'snow_sources       = ',snow_sources(indexc)*dtime
                 write(iulog,*)'snow_sinks         = ',snow_sinks(indexc)*dtime
                 write(iulog,*)'qflx_prec_grnd     = ',qflx_prec_grnd(indexc)*dtime
                 write(iulog,*)'qflx_snow_grnd_col = ',qflx_snow_grnd_col(indexc)*dtime
                 write(iulog,*)'qflx_liq_grnd_col  = ',qflx_liq_grnd_col(indexc)*dtime
                 write(iulog,*)'qflx_solidevap_from_top_layer = ',qflx_solidevap_from_top_layer(indexc)*dtime
                 write(iulog,*)'qflx_snow_drain    = ',qflx_snow_drain(indexc)*dtime
                 write(iulog,*)'qflx_liqevap_from_top_layer = ',qflx_liqevap_from_top_layer(indexc)*dtime
                 write(iulog,*)'qflx_soliddew_to_top_layer  = ',qflx_soliddew_to_top_layer(indexc)*dtime
                 write(iulog,*)'qflx_liqdew_to_top_layer    = ',qflx_liqdew_to_top_layer(indexc)*dtime
                 write(iulog,*)'qflx_snwcp_ice     = ',qflx_snwcp_ice(indexc)*dtime
                 write(iulog,*)'qflx_snwcp_liq     = ',qflx_snwcp_liq(indexc)*dtime
                 write(iulog,*)'qflx_snwcp_discarded_ice = ',qflx_snwcp_discarded_ice_col(indexc)*dtime
                 write(iulog,*)'qflx_snwcp_discarded_liq = ',qflx_snwcp_discarded_liq_col(indexc)*dtime
                 write(iulog,*)'qflx_sl_top_soil   = ',qflx_sl_top_soil(indexc)*dtime
                 write(iulog,*)'CTSM is stopping'
                 call endrun(subgrid_index=indexc, subgrid_level=subgrid_level_column, msg=errmsg(sourcefile, __LINE__))
            end if

       end if

       ! Energy balance checks

       do p = bounds%begp, bounds%endp
          if (patch%active(p)) then
             c = patch%column(p)
             l = patch%landunit(p)
             g = patch%gridcell(p)

             ! Solar radiation energy balance
             ! Do not do this check for an urban patch since it will not balance on a per-column
             ! level because of interactions between columns and since a separate check is done
             ! in the urban radiation module
             if (.not. lun%urbpoi(l)) then
                   errsol(p) = fsa(p) + fsr(p) &
                        - (forc_solad_col(c,1) + forc_solad_col(c,2) + forc_solai(g,1) + forc_solai(g,2))
             else
                errsol(p) = spval
             end if

             ! Longwave radiation energy balance
             ! Do not do this check for an urban patch since it will not balance on a per-column
             ! level because of interactions between columns and since a separate check is done
             ! in the urban radiation module
             if (.not. lun%urbpoi(l)) then
                errlon(p) = eflx_lwrad_out(p) - eflx_lwrad_net(p) - forc_lwrad(c)
             else
                errlon(p) = spval
             end if

             ! Surface energy balance
             ! Changed to using (eflx_lwrad_net) here instead of (forc_lwrad - eflx_lwrad_out) because
             ! there are longwave interactions between urban columns (and therefore patches). 
             ! For surfaces other than urban, (eflx_lwrad_net) equals (forc_lwrad - eflx_lwrad_out),
             ! and a separate check is done above for these terms.

             if (.not. lun%urbpoi(l)) then
                errseb(p) = sabv(p) + sabg_chk(p) + forc_lwrad(c) - eflx_lwrad_out(p) &
                     - eflx_sh_tot(p) - eflx_lh_tot(p) - eflx_soil_grnd(p) - dhsdt_canopy(p)
             else
                errseb(p) = sabv(p) + sabg(p) &
                     - eflx_lwrad_net(p) &
                     - eflx_sh_tot(p) - eflx_lh_tot(p) - eflx_soil_grnd(p) &
                     + eflx_wasteheat_patch(p) + eflx_heat_from_ac_patch(p) + eflx_traffic_patch(p) &
                     + eflx_ventilation_patch(p)
             end if
             !TODO MV - move this calculation to a better place - does not belong in BalanceCheck 
             netrad(p) = fsa(p) - eflx_lwrad_net(p)
          else
             errsol(p) = 0._r8
             errlon(p) = 0._r8
             errseb(p) = 0._r8
          end if
       end do

       ! Solar radiation energy balance check

       errsol_max_val = maxval( abs(errsol(bounds%begp:bounds%endp)), mask = (errsol(bounds%begp:bounds%endp) /= spval) ) 

       if  ((errsol_max_val > energy_warning_thresh) .and. (DAnstep > skip_steps) ) then

           indexp = maxloc( abs(errsol(bounds%begp:bounds%endp)), 1 , mask = (errsol(bounds%begp:bounds%endp) /= spval) ) + bounds%begp -1
           indexg = patch%gridcell(indexp)
<<<<<<< HEAD
           if (.not. use_fates) then
              write(iulog,*)'WARNING:: BalanceCheck, solar radiation balance error (W/m2)'
              write(iulog,*)'nstep         = ',nstep
              write(iulog,*)'errsol        = ',errsol(indexp)
           endif
=======
           indexc = patch%column(indexp)
           write(iulog,*)'WARNING:: BalanceCheck, solar radiation balance error (W/m2)'
           write(iulog,*)'nstep         = ',nstep
           write(iulog,*)'errsol        = ',errsol(indexp)
           
>>>>>>> 09227326
           if (errsol_max_val > error_thresh) then
               write(iulog,*)'CTSM is stopping because errsol > ', error_thresh, ' W/m2'
               write(iulog,*)'fsa           = ',fsa(indexp)
               write(iulog,*)'fsr           = ',fsr(indexp)
               write(iulog,*)'forc_solad(1) = ',forc_solad(indexg,1)
               write(iulog,*)'forc_solad(2) = ',forc_solad(indexg,2)
               write(iulog,*)'forc_solai(1) = ',forc_solai(indexg,1)
               write(iulog,*)'forc_solai(2) = ',forc_solai(indexg,2)
               write(iulog,*)'forc_tot      = ',forc_solad(indexg,1)+forc_solad(indexg,2) &
                    +forc_solai(indexg,1)+forc_solai(indexg,2)

               write(iulog,*)'coszen_col:',surfalb_inst%coszen_col(indexc)
               write(iulog,*)'fabd:',fabd(indexp,:)
               write(iulog,*)'fabi:',fabi(indexp,:)
               write(iulog,*)'albd:',albd(indexp,:)
               write(iulog,*)'albi:',albi(indexp,:)
               write(iulog,*)'ftdd:',ftdd(indexp,:)
               write(iulog,*)'ftid:',ftid(indexp,:)
               write(iulog,*)'ftii:',ftii(indexp,:)

               
               write(iulog,*)'CTSM is stopping'
               call endrun(subgrid_index=indexp, subgrid_level=subgrid_level_patch, msg=errmsg(sourcefile, __LINE__))
           end if

       end if
       
       ! Longwave radiation energy balance check

       errlon_max_val = maxval( abs(errlon(bounds%begp:bounds%endp)), mask = (errlon(bounds%begp:bounds%endp) /= spval) )

       if ((errlon_max_val > energy_warning_thresh) .and. (DAnstep > skip_steps)) then
            indexp = maxloc( abs(errlon(bounds%begp:bounds%endp)), 1 , mask = (errlon(bounds%begp:bounds%endp) /= spval) ) + bounds%begp -1
            write(iulog,*)'indexp         = ',indexp
            write(iulog,*)'WARNING: BalanceCheck: longwave energy balance error (W/m2)'
            write(iulog,*)'nstep        = ',nstep
            write(iulog,*)'errlon       = ',errlon(indexp)
            if (errlon_max_val > error_thresh ) then
                 write(iulog,*)'CTSM is stopping because errlon > ', error_thresh, ' W/m2'
                 call endrun(subgrid_index=indexp, subgrid_level=subgrid_level_patch, msg=errmsg(sourcefile, __LINE__))
            end if
       end if

       ! Surface energy balance check

       errseb_max_val = maxval( abs(errseb(bounds%begp:bounds%endp)))

       if ((errseb_max_val > energy_warning_thresh) .and. (DAnstep > skip_steps)) then

           indexp = maxloc( abs(errseb(bounds%begp:bounds%endp)), 1 ) + bounds%begp -1
           indexc = patch%column(indexp)
           indexg = patch%gridcell(indexp)

           write(iulog,*)'WARNING: BalanceCheck: surface flux energy balance error (W/m2)'
           write(iulog,*)'nstep          = ' ,nstep
           write(iulog,*)'errseb         = ' ,errseb(indexp)

           if ( errseb_max_val > error_thresh ) then
              write(iulog,*)'CTSM is stopping because errseb > ', error_thresh, ' W/m2'
              write(iulog,*)'sabv           = ' ,sabv(indexp)
              write(iulog,*)'sabg           = ' ,sabg(indexp), ((1._r8- frac_sno(indexc))*sabg_soil(indexp) + &
                   frac_sno(indexc)*sabg_snow(indexp)),sabg_chk(indexp)
              write(iulog,*)'forc_tot      = '  ,forc_solad(indexg,1) + forc_solad(indexg,2) + &
                   forc_solai(indexg,1) + forc_solai(indexg,2)

              write(iulog,*)'eflx_lwrad_net = ' ,eflx_lwrad_net(indexp)
              write(iulog,*)'eflx_sh_tot    = ' ,eflx_sh_tot(indexp)
              write(iulog,*)'eflx_lh_tot    = ' ,eflx_lh_tot(indexp)
              write(iulog,*)'eflx_soil_grnd = ' ,eflx_soil_grnd(indexp)
              write(iulog,*)'dhsdt_canopy   = ' ,dhsdt_canopy(indexp)
              write(iulog,*)'fsa fsr = '        ,fsa(indexp),    fsr(indexp)
              write(iulog,*)'fabd fabi = '      ,fabd(indexp,:), fabi(indexp,:)
              write(iulog,*)'albd albi = '      ,albd(indexp,:), albi(indexp,:)
              write(iulog,*)'ftii ftdd ftid = ' ,ftii(indexp,:), ftdd(indexp,:),ftid(indexp,:)
              write(iulog,*)'elai esai = '      ,elai(indexp),   esai(indexp)
              write(iulog,*)'CTSM is stopping'
              call endrun(subgrid_index=indexp, subgrid_level=subgrid_level_patch, msg=errmsg(sourcefile, __LINE__))
           end if

       end if

       ! Soil energy balance check

       errsoi_col_max_val  =  maxval( abs(errsoi_col(bounds%begc:bounds%endc)) , mask = col%active(bounds%begc:bounds%endc))

       if (errsoi_col_max_val > 1.0e-5_r8 ) then
           indexc = maxloc( abs(errsoi_col(bounds%begc:bounds%endc)), 1 , mask = col%active(bounds%begc:bounds%endc) ) + bounds%begc -1
           write(iulog,*)'WARNING: BalanceCheck: soil balance error (W/m2)'
           write(iulog,*)'nstep         = ',nstep
           write(iulog,*)'errsoi_col    = ',errsoi_col(indexc)

           if ((errsoi_col_max_val > 1.e-4_r8) .and. (DAnstep > skip_steps)) then
              write(iulog,*)'CTSM is stopping'
              call endrun(subgrid_index=indexc, subgrid_level=subgrid_level_column, msg=errmsg(sourcefile, __LINE__))
           end if
       end if 
       
     end associate

   end subroutine BalanceCheck

end module BalanceCheckMod<|MERGE_RESOLUTION|>--- conflicted
+++ resolved
@@ -956,19 +956,11 @@
 
            indexp = maxloc( abs(errsol(bounds%begp:bounds%endp)), 1 , mask = (errsol(bounds%begp:bounds%endp) /= spval) ) + bounds%begp -1
            indexg = patch%gridcell(indexp)
-<<<<<<< HEAD
-           if (.not. use_fates) then
-              write(iulog,*)'WARNING:: BalanceCheck, solar radiation balance error (W/m2)'
-              write(iulog,*)'nstep         = ',nstep
-              write(iulog,*)'errsol        = ',errsol(indexp)
-           endif
-=======
            indexc = patch%column(indexp)
            write(iulog,*)'WARNING:: BalanceCheck, solar radiation balance error (W/m2)'
            write(iulog,*)'nstep         = ',nstep
            write(iulog,*)'errsol        = ',errsol(indexp)
            
->>>>>>> 09227326
            if (errsol_max_val > error_thresh) then
                write(iulog,*)'CTSM is stopping because errsol > ', error_thresh, ' W/m2'
                write(iulog,*)'fsa           = ',fsa(indexp)
