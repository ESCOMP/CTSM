--- conflicted
+++ resolved
@@ -45,15 +45,8 @@
   public :: CanopyInterceptionAndThroughfall
 
   type, private :: params_type
-<<<<<<< HEAD
-     real(r8) :: zlnd  ! Roughness length for soil (m)
      real(r8) :: liq_canopy_storage_scalar  ! Canopy-storage-of-liquid-water parameter (kg/m2)
      real(r8) :: snow_canopy_storage_scalar  ! Canopy-storage-of-snow parameter (kg/m2)
-     real(r8) :: accum_factor  ! Accumulation constant for fractional snow covered area (unitless)
-=======
-     real(r8) :: dewmx  ! Canopy maximum storage of liquid water (kg/m2)
-     real(r8) :: sno_stor_max  ! Canopy maximum storage of snow (kg/m2)
->>>>>>> 48215883
   end type params_type
   type(params_type), private ::  params_inst
   !
@@ -159,21 +152,10 @@
     character(len=*), parameter :: subname = 'readParams_CanopyHydrology'
     !--------------------------------------------------------------------
 
-<<<<<<< HEAD
-    ! Roughness length for soil (m)
-    call readNcdioScalar(ncid, 'zlnd', subname, params_inst%zlnd)
     ! Canopy-storage-of-liquid-water parameter (kg/m2)
-    call readNcdioScalar(ncid, 'dewmx', subname, params_inst%liq_canopy_storage_scalar)
+    call readNcdioScalar(ncid, 'liq_canopy_storage_scalar', subname, params_inst%liq_canopy_storage_scalar)
     ! Canopy-storage-of-snow parameter (kg/m2)
-    call readNcdioScalar(ncid, 'sno_stor_max', subname, params_inst%snow_canopy_storage_scalar)
-    ! Accumulation constant for fractional snow covered area (unitless)
-    call readNcdioScalar(ncid, 'accum_factor', subname, params_inst%accum_factor)
-=======
-    ! Canopy maximum storage of liquid water (kg/m2)
-    call readNcdioScalar(ncid, 'dewmx', subname, params_inst%dewmx)
-    ! Canopy maximum storage of snow (kg/m2)
-    call readNcdioScalar(ncid, 'sno_stor_max', subname, params_inst%sno_stor_max)
->>>>>>> 48215883
+    call readNcdioScalar(ncid, 'snow_canopy_storage_scalar', subname, params_inst%snow_canopy_storage_scalar)
 
    end subroutine readParams
 
@@ -235,105 +217,7 @@
           b_waterdiagnostic_inst => water_inst%waterdiagnosticbulk_inst &
           )
 
-<<<<<<< HEAD
-       ! Compute time step
-       dtime = get_step_size()
-
-       ! Start patch loop
-
-       do f = 1, num_nolakep
-          p = filter_nolakep(f)
-          g = patch%gridcell(p)
-          l = patch%landunit(p)
-          c = patch%column(p)
-          
-          ! Canopy interception and precipitation onto ground surface
-          ! Add precipitation to leaf water
-
-          if (lun%itype(l)==istsoil .or. lun%itype(l)==istwet .or. lun%urbpoi(l) .or. &
-               lun%itype(l)==istcrop) then
-
-             qflx_snocanfall(p) = 0._r8      ! rate of just snow canopy fall
-             qflx_liqcanfall(p) = 0._r8
-             qflx_snowindunload(p) = 0._r8
-             qflx_snotempunload(p) = 0._r8
-             snounload(p)=0._r8
-             qflx_through_snow(p) = 0._r8 ! rain precipitation direct through canopy
-             qflx_through_rain(p) = 0._r8 ! snow precipitation direct through canopy
-             qflx_prec_intr(p) = 0._r8    ! total intercepted precipitation
-             fracsnow(p) = 0._r8          ! fraction of input precip that is snow
-             fracrain(p) = 0._r8          ! fraction of input precip that is rain
-
-
-             if (col%itype(c) /= icol_sunwall .and. col%itype(c) /= icol_shadewall) then
-                if (frac_veg_nosno(p) == 1 .and. (forc_rain(c) + forc_snow(c) + qflx_irrig_sprinkler(p)) > 0._r8) then
-
-                   ! total liquid water inputs above canopy
-                   qflx_liq_above_canopy(p) = forc_rain(c)+ qflx_irrig_sprinkler(p)
-                   
-                   ! determine fraction of input precipitation that is snow and rain
-                   fracsnow(p) = forc_snow(c)/(forc_snow(c) + qflx_liq_above_canopy(p))
-                   fracrain(p) = qflx_liq_above_canopy(p)/(forc_snow(c) + qflx_liq_above_canopy(p))
-
-                   ! Coefficient of interception
-                   if(use_clm5_fpi) then 
-                      fpi = interception_fraction * tanh(elai(p) + esai(p))
-                   else
-                      fpi = 0.25_r8*(1._r8 - exp(-0.5_r8*(elai(p) + esai(p))))
-                   endif
-
-                   snocanmx = params_inst%snow_canopy_storage_scalar * (elai(p) + esai(p))  ! 6*(LAI+SAI)
-                   liqcanmx = params_inst%liq_canopy_storage_scalar * (elai(p) + esai(p))
-
-                   fpisnow = (1._r8 - exp(-0.5_r8*(elai(p) + esai(p))))  ! max interception of 1
-                   ! Direct throughfall
-                   qflx_through_snow(p) = forc_snow(c) * (1._r8-fpisnow)
-                   qflx_through_rain(p) = qflx_liq_above_canopy(p) * (1._r8-fpi)
-
-                   ! Intercepted precipitation [mm/s]
-                   qflx_prec_intr(p) = forc_snow(c)*fpisnow + qflx_liq_above_canopy(p)*fpi
-                   ! storage of intercepted snowfall, rain, and dew
-                   snocan(p) = max(0._r8, snocan(p) + dtime*forc_snow(c)*fpisnow)
-                   liqcan(p) = max(0._r8, liqcan(p) + dtime*qflx_liq_above_canopy(p)*fpi)
-                   
-                   ! Initialize rate of canopy runoff and snow falling off canopy
-                   qflx_snocanfall(p) = 0._r8
-                   qflx_liqcanfall(p) = 0._r8
-                   qflx_snowindunload(p) = 0._r8
-                   qflx_snotempunload(p) = 0._r8
-                   snounload(p)=0._r8
-
-                   ! Remove excess liquid / snow exceeding canopy capacity
-                   xliqrun = (liqcan(p) - liqcanmx)/dtime
-                   if (xliqrun > 0._r8) then
-                      qflx_liqcanfall(p) = xliqrun
-                      liqcan(p) = liqcanmx
-                   end if
-                   xsnorun = (snocan(p) - snocanmx)/dtime
-                   if (xsnorun > 0._r8) then ! exceeds snow capacity
-                      qflx_snocanfall(p) = xsnorun
-                      snocan(p) = snocanmx
-                   end if
-                end if
-             end if
-
-          else if (lun%itype(l)==istice_mec) then
-
-             qflx_through_snow(p) = 0._r8
-             qflx_through_rain(p) = 0._r8
-             qflx_prec_intr(p)    = 0._r8
-             fracsnow(p)          = 0._r8
-             fracrain(p)          = 0._r8
-             snocan(p)            = 0._r8
-             liqcan(p)            = 0._r8
-             qflx_snocanfall(p)    = 0._r8
-             qflx_liqcanfall(p)    = 0._r8
-             qflx_snowindunload(p) = 0._r8 
-             qflx_snotempunload(p) = 0._r8 
-             snounload(p)=0._r8
-=======
      dtime = get_step_size()
->>>>>>> 48215883
 
      ! Note about filters in this routine: Most of the work here just needs to be done
      ! for patches that have some canopy, so we use the soil filter. However, the final
@@ -617,17 +501,11 @@
      logical  , intent(inout) :: check_point_for_interception_and_excess( bounds%begp: ) ! whether each patch in the filter needs to have the interception calculations (here) and snow/liquid excess calculations (elsewhere) computed
      !
      ! !LOCAL VARIABLES:
-<<<<<<< HEAD
-     integer  :: fp,p             ! indices
-     real(r8) :: h2ocan           ! total canopy water (mm H2O)
-     real(r8) :: vegt             ! lsai
-=======
      integer :: fp, p, c
      real(r8) :: fpiliq  ! coefficient of interception for liquid
      real(r8) :: fpisnow ! coefficient of interception for snow
 
      character(len=*), parameter :: subname = 'BulkFlux_CanopyInterceptionAndThroughfall'
->>>>>>> 48215883
      !-----------------------------------------------------------------------
 
      SHR_ASSERT_FL((ubound(frac_veg_nosno, 1) == bounds%endp), sourcefile, __LINE__)
@@ -739,33 +617,6 @@
           endp => bounds%endp  &
           )
 
-<<<<<<< HEAD
-       do fp = 1,numf
-          p = filter(fp)
-          if (frac_veg_nosno(p) == 1) then
-             h2ocan = snocan(p) + liqcan(p)
-
-             if (h2ocan > 0._r8) then
-                vegt    = frac_veg_nosno(p)*(elai(p) + esai(p))
-                fwet(p) = (h2ocan / (vegt * params_inst%liq_canopy_storage_scalar))**0.666666666666_r8
-                fwet(p) = min (fwet(p),maximum_leaf_wetted_fraction)   ! Check for maximum limit of fwet
-                if (snocan(p) > 0._r8) then
-                   fcansno(p) = (snocan(p) / (vegt * params_inst%snow_canopy_storage_scalar))**0.15_r8 ! must match snocanmx 
-                   fcansno(p) = min (fcansno(p),1.0_r8)
-                else
-                   fcansno(p) = 0._r8
-                end if
-             else
-                fwet(p) = 0._r8
-                fcansno(p) = 0._r8
-             end if
-             fdry(p) = (1._r8-fwet(p))*elai(p)/(elai(p)+esai(p))
-          else
-             fwet(p) = 0._r8
-             fdry(p) = 0._r8
-          end if
-       end do
-=======
      call CalcTracerFromBulk( &
           lb            = begp, &
           num_pts       = num_nolakep, &
@@ -801,7 +652,6 @@
           bulk_val      = bulk_qflx_intercepted_liq(begp:endp), &
           tracer_source = trac_qflx_liq_above_canopy(begp:endp), &
           tracer_val    = trac_qflx_intercepted_liq(begp:endp))
->>>>>>> 48215883
 
      end associate
 
@@ -893,9 +743,9 @@
         qflx_snocanfall(p) = 0._r8
 
         if (check_point_for_interception_and_excess(p)) then
-           liqcanmx = params_inst%dewmx * (elai(p) + esai(p))
+           liqcanmx = params_inst%liq_canopy_storage_scalar * (elai(p) + esai(p))
            qflx_liqcanfall(p) = max((liqcan(p) - liqcanmx)/dtime, 0._r8)
-           snocanmx = params_inst%sno_stor_max * (elai(p) + esai(p))
+           snocanmx = params_inst%snow_canopy_storage_scalar * (elai(p) + esai(p))
            qflx_snocanfall(p) = max((snocan(p) - snocanmx)/dtime, 0._r8)
         end if
      end do
@@ -1288,12 +1138,12 @@
 
            if (h2ocan > 0._r8) then
               vegt    = frac_veg_nosno(p)*(elai(p) + esai(p))
-              dewmxi  = 1.0_r8/params_inst%dewmx  ! wasteful division
+              dewmxi = 1.0_r8 / params_inst%liq_canopy_storage_scalar  ! wasteful division
               fwet(p) = ((dewmxi/vegt)*h2ocan)**0.666666666666_r8
               fwet(p) = min (fwet(p),maximum_leaf_wetted_fraction)   ! Check for maximum limit of fwet
               if (snocan(p) > 0._r8) then
-                 dewmxi  = 1.0_r8/params_inst%dewmx  ! wasteful division
-                 fcansno(p) = ((dewmxi / (vegt * params_inst%sno_stor_max * 10.0_r8)) * snocan(p))**0.15_r8 ! must match snocanmx 
+                 dewmxi = 1.0_r8 / params_inst%liq_canopy_storage_scalar  ! wasteful division
+                 fcansno(p) = ((dewmxi / (vegt * params_inst%snow_canopy_storage_scalar * 10.0_r8)) * snocan(p))**0.15_r8 ! must match snocanmx 
                  fcansno(p) = min (fcansno(p),1.0_r8)
               else
                  fcansno(p) = 0._r8
