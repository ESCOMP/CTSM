--- conflicted
+++ resolved
@@ -187,11 +187,7 @@
                    if ( lev <= nlevsoi )then
                       claycol(c,lev)    = soilstate_inst%cellclay_col(c,lev)
                       sandcol(c,lev)    = soilstate_inst%cellsand_col(c,lev)
-<<<<<<< HEAD
                       om_fraccol(c,lev) = min(params_inst%om_frac_sf*soilstate_inst%cellorg_col(c,lev) / organic_max, 1._r8)
-=======
-                      om_fraccol(c,lev) = min(soilstate_inst%cellorg_col(c,lev) / organic_max, 1._r8)
->>>>>>> 448fa92d
                    else
                       claycol(c,lev)    = soilstate_inst%cellclay_col(c,nlevsoi)
                       sandcol(c,lev)    = soilstate_inst%cellsand_col(c,nlevsoi)
@@ -224,13 +220,8 @@
          if (micro_sigma(c) > 1.e-6_r8 .and. (soilhydrology_inst%h2osfcflag /= 0)) then
             d = 0.0_r8
             do p = 1,4
-<<<<<<< HEAD
-               fd   = 0.5*(1.0_r8+shr_spfn_erf(d/(micro_sigma(c)*sqrt(2.0)))) - params_inst%pc
-               dfdd = exp(-d**2/(2.0*micro_sigma(c)**2))/(micro_sigma(c)*sqrt(2.0*shr_const_pi))
-=======
-               fd   = 0.5_r8*(1.0_r8+shr_spfn_erf(d/(micro_sigma(c)*sqrt(2.0_r8)))) - pc
+               fd   = 0.5_r8*(1.0_r8+shr_spfn_erf(d/(micro_sigma(c)*sqrt(2.0_r8)))) - params_inst%pc
                dfdd = exp(-d**2/(2.0_r8*micro_sigma(c)**2))/(micro_sigma(c)*sqrt(2.0_r8*shr_const_pi))
->>>>>>> 448fa92d
                d    = d - fd/dfdd
             enddo
             soilhydrology_inst%h2osfc_thresh_col(c) = 0.5_r8*d*(1.0_r8+shr_spfn_erf(d/(micro_sigma(c)*sqrt(2.0_r8)))) + &
