--- conflicted
+++ resolved
@@ -8,9 +8,6 @@
   use shr_log_mod       , only : errMsg => shr_log_errMsg
   use decompMod         , only : bounds_type
   use clm_varctl        , only : iulog, use_vichydro
-<<<<<<< HEAD
-  use clm_varcon        , only : e_ice, denh2o, denice, rpi, aquifer_water_baseline
-=======
   use clm_varcon        , only : e_ice, denh2o, denice, rpi
   use clm_varcon        , only : pondmx_urban
   use clm_varpar        , only : nlevsoi, nlevgrnd, nlayer, nlayert
@@ -18,21 +15,15 @@
   use column_varcon     , only : icol_road_imperv
   use landunit_varcon   , only : istsoil, istcrop
   use clm_time_manager  , only : get_step_size_real
->>>>>>> 8265b774
   use EnergyFluxType    , only : energyflux_type
   use SoilHydrologyType , only : soilhydrology_type  
   use SoilStateType     , only : soilstate_type
-<<<<<<< HEAD
-  use WaterfluxType     , only : waterflux_type
-  use WaterstateType    , only : waterstate_type
-=======
   use Wateratm2lndBulkType, only : wateratm2lndbulk_type
   use WaterFluxType     , only : waterflux_type
   use WaterFluxBulkType , only : waterfluxbulk_type
   use WaterStateType    , only : waterstate_type
   use WaterStateBulkType, only : waterstatebulk_type
   use WaterDiagnosticBulkType, only : waterdiagnosticbulk_type
->>>>>>> 8265b774
   use TemperatureType   , only : temperature_type
   use LandunitType      , only : lun                
   use ColumnType        , only : column_type, col
@@ -44,17 +35,12 @@
   !
   ! !PUBLIC MEMBER FUNCTIONS:
   public :: SoilHydReadNML       ! Read in the Soil hydrology namelist
-<<<<<<< HEAD
-  public :: SurfaceRunoff        ! Calculate surface runoff
-  public :: Infiltration         ! Calculate infiltration into surface soil layer
-=======
   public :: SetSoilWaterFractions ! Set diagnostic variables related to the fraction of water and ice in each layer
   public :: SetFloodc            ! Apply gridcell flood water flux to non-lake columns
   public :: SetQflxInputs        ! Set the flux of water into the soil from the top
   public :: Infiltration         ! Calculate total infiltration
   public :: TotalSurfaceRunoff   ! Calculate total surface runoff
   public :: UpdateUrbanPonding   ! Update the state variable representing ponding on urban surfaces
->>>>>>> 8265b774
   public :: WaterTable           ! Calculate water table before imposing drainage
   public :: Drainage             ! Calculate subsurface drainage
   public :: CLMVICMap
@@ -63,9 +49,6 @@
   public :: ThetaBasedWaterTable ! Calculate water table from soil moisture state
   public :: LateralFlowPowerLaw  ! Calculate lateral flow based on power law drainage function
   public :: RenewCondensation    ! Misc. corrections
-<<<<<<< HEAD
-
-=======
   public :: CalcIrrigWithdrawals ! Calculate irrigation withdrawals from groundwater by layer
   public :: WithdrawGroundwaterIrrigation   ! Remove groundwater irrigation from unconfined and confined aquifers
   public :: readParams
@@ -75,7 +58,6 @@
   end type params_type
   type(params_type), private ::  params_inst
   
->>>>>>> 8265b774
   !-----------------------------------------------------------------------
   real(r8), private :: baseflow_scalar = 1.e-2_r8
 
@@ -163,14 +145,8 @@
   end subroutine soilhydReadNML
 
   !-----------------------------------------------------------------------
-<<<<<<< HEAD
-  subroutine SurfaceRunoff (bounds, num_hydrologyc, filter_hydrologyc, &
-       num_urbanc, filter_urbanc, soilhydrology_inst, soilstate_inst, waterflux_inst, &
-       waterstate_inst)
-=======
   subroutine SetSoilWaterFractions(bounds, num_hydrologyc, filter_hydrologyc, &
        soilhydrology_inst, soilstate_inst, waterstatebulk_inst)
->>>>>>> 8265b774
     !
     ! !DESCRIPTION:
     ! Calculate surface runoff
@@ -191,14 +167,8 @@
     integer                  , intent(in)    :: num_urbanc           ! number of column urban points in column filter
     integer                  , intent(in)    :: filter_urbanc(:)     ! column filter for urban points
     type(soilhydrology_type) , intent(inout) :: soilhydrology_inst
-<<<<<<< HEAD
-    type(soilstate_type)     , intent(in)    :: soilstate_inst
-    type(waterflux_type)     , intent(inout) :: waterflux_inst
-    type(waterstate_type)    , intent(inout) :: waterstate_inst
-=======
     type(soilstate_type)     , intent(inout) :: soilstate_inst
     type(waterstatebulk_type), intent(in)    :: waterstatebulk_inst
->>>>>>> 8265b774
     !
     ! !LOCAL VARIABLES:
     integer  :: c,j,fc,g,l,i                               !indices
@@ -228,28 +198,9 @@
          hksat            =>    soilstate_inst%hksat_col            , & ! Input:  [real(r8) (:,:) ]  hydraulic conductivity at saturation (mm H2O /s)
          bsw              =>    soilstate_inst%bsw_col              , & ! Input:  [real(r8) (:,:) ]  Clapp and Hornberger "b"                        
 
-<<<<<<< HEAD
-         h2osoi_ice       =>    waterstate_inst%h2osoi_ice_col      , & ! Input:  [real(r8) (:,:) ]  ice lens (kg/m2)                                
-         h2osoi_liq       =>    waterstate_inst%h2osoi_liq_col      , & ! Output: [real(r8) (:,:) ]  liquid water (kg/m2)                            
-
-         qflx_snow_h2osfc =>    waterflux_inst%qflx_snow_h2osfc_col , & ! Input:  [real(r8) (:)   ]  snow falling on surface water (mm/s)              
-         qflx_floodc      =>    waterflux_inst%qflx_floodc_col      , & ! Input:  [real(r8) (:)   ]  column flux of flood water from RTM               
-         qflx_evap_grnd   =>    waterflux_inst%qflx_evap_grnd_col   , & ! Input:  [real(r8) (:)   ]  ground surface evaporation rate (mm H2O/s) [+]    
-         qflx_top_soil    =>    waterflux_inst%qflx_top_soil_col    , & ! Output: [real(r8) (:)   ]  net water input into soil from top (mm/s)         
-         qflx_surf        =>    waterflux_inst%qflx_surf_col        , & ! Output: [real(r8) (:)   ]  surface runoff (mm H2O /s)                        
-
-         zwt              =>    soilhydrology_inst%zwt_col          , & ! Input:  [real(r8) (:)   ]  water table depth (m)                             
-         max_moist        =>    soilhydrology_inst%max_moist_col    , & ! Input:  [real(r8) (:,:) ]  maximum soil moisture (ice + liq, mm)            
-         frost_table      =>    soilhydrology_inst%frost_table_col  , & ! Input:  [real(r8) (:)   ]  frost table depth (m)                             
-         zwt_perched      =>    soilhydrology_inst%zwt_perched_col  , & ! Input:  [real(r8) (:)   ]  perched water table depth (m)                     
-         b_infil          =>    soilhydrology_inst%b_infil_col      , & ! Input:  [real(r8) (:)   ]  VIC b infiltration parameter                       
-         moist            =>    soilhydrology_inst%moist_col        , & ! Input:  [real(r8) (:,:) ]  soil moisture in each VIC layers (liq, mm)       
-         hkdepth          =>    soilhydrology_inst%hkdepth_col      , & ! Input:  [real(r8) (:)   ]  decay factor (m)                                  
-=======
          h2osoi_liq       =>    waterstatebulk_inst%h2osoi_liq_col      , & ! Input:  [real(r8) (:,:) ]  liquid water (kg/m2)
          h2osoi_ice       =>    waterstatebulk_inst%h2osoi_ice_col      , & ! Input:  [real(r8) (:,:) ]  ice water (kg/m2)
 
->>>>>>> 8265b774
          origflag         =>    soilhydrology_inst%origflag         , & ! Input:  logical
          fcov             =>    soilhydrology_inst%fcov_col         , & ! Output: [real(r8) (:)   ]  fractional impermeable area                       
          fsat             =>    soilhydrology_inst%fsat_col         , & ! Output: [real(r8) (:)   ]  fractional area with water table at surface       
@@ -381,7 +332,7 @@
 
     end associate
 
-   end subroutine SurfaceRunoff
+   end subroutine SetSoilWaterFractions
 
   !-----------------------------------------------------------------------
   subroutine SetFloodc(num_nolakec, filter_nolakec, col, &
@@ -423,23 +374,6 @@
   end subroutine SetFloodc
 
    !-----------------------------------------------------------------------
-<<<<<<< HEAD
-   subroutine Infiltration(bounds, num_hydrologyc, filter_hydrologyc, num_urbanc, filter_urbanc, &
-        energyflux_inst, soilhydrology_inst, soilstate_inst, temperature_inst, &
-        waterflux_inst, waterstate_inst)
-     !
-     ! !DESCRIPTION:
-     ! Calculate infiltration into surface soil layer (minus the evaporation)
-     !
-     ! !USES:
-     use shr_const_mod    , only : shr_const_pi
-     use clm_varpar       , only : nlayer, nlayert
-     use clm_varpar       , only : nlevsoi
-     use clm_varcon       , only : denh2o, denice, roverg, wimp, pc, mu, tfrz
-     use column_varcon    , only : icol_roof, icol_road_imperv, icol_sunwall, icol_shadewall, icol_road_perv
-     use landunit_varcon  , only : istsoil, istcrop
-     use clm_time_manager , only : get_step_size
-=======
    subroutine SetQflxInputs(bounds, num_hydrologyc, filter_hydrologyc, &
         waterfluxbulk_inst, waterdiagnosticbulk_inst)
      !
@@ -518,103 +452,11 @@
      ! Route the infiltration excess runoff flux
      !
      ! This adjusts infiltration, input to h2osfc, and the associated surface runoff flux.
->>>>>>> 8265b774
      !
      ! !ARGUMENTS:
      type(bounds_type)        , intent(in)    :: bounds               
      integer                  , intent(in)    :: num_hydrologyc       ! number of column soil points in column filter
      integer                  , intent(in)    :: filter_hydrologyc(:) ! column filter for soil points
-<<<<<<< HEAD
-     integer                  , intent(in)    :: num_urbanc           ! number of column urban points in column filter
-     integer                  , intent(in)    :: filter_urbanc(:)     ! column filter for urban points
-     type(energyflux_type)    , intent(in)    :: energyflux_inst 
-     type(soilhydrology_type) , intent(inout) :: soilhydrology_inst
-     type(soilstate_type)     , intent(inout) :: soilstate_inst
-     type(temperature_type)   , intent(in)    :: temperature_inst
-     type(waterstate_type)    , intent(inout) :: waterstate_inst
-     type(waterflux_type)     , intent(inout) :: waterflux_inst
-     !
-     ! !LOCAL VARIABLES:
-     integer  :: c,j,l,fc                                   ! indices
-     real(r8) :: dtime                                      ! land model time step (sec)
-     real(r8) :: s1,su,v                                    ! variable to calculate qinmax
-     real(r8) :: qinmax                                     ! maximum infiltration capacity (mm/s)
-     real(r8) :: vol_ice(bounds%begc:bounds%endc,1:nlevsoi) ! partial volume of ice lens in layer
-     real(r8) :: alpha_evap(bounds%begc:bounds%endc)        ! fraction of total evap from h2osfc
-     real(r8) :: qflx_evap(bounds%begc:bounds%endc)         ! local evaporation array
-     real(r8) :: qflx_h2osfc_drain(bounds%begc:bounds%endc) ! bottom drainage from h2osfc
-     real(r8) :: qflx_in_h2osfc(bounds%begc:bounds%endc)    ! surface input to h2osfc
-     real(r8) :: qflx_in_soil(bounds%begc:bounds%endc)      ! surface input to soil
-     real(r8) :: qflx_infl_excess(bounds%begc:bounds%endc)  ! infiltration excess runoff -> h2osfc
-     real(r8) :: frac_infclust                              ! fraction of submerged area that is connected
-     real(r8) :: fsno                                       ! copy of frac_sno
-     real(r8) :: k_wet                                      ! linear reservoir coefficient for h2osfc
-     real(r8) :: fac                                        ! soil wetness of surface layer
-     real(r8) :: psit                                       ! negative potential of soil
-     real(r8) :: hr                                         ! relative humidity
-     real(r8) :: wx                                         ! partial volume of ice and water of surface layer
-     real(r8) :: z_avg
-     real(r8) :: rho_avg
-     real(r8) :: fmelt
-     real(r8) :: f_sno
-     real(r8) :: imped
-     real(r8) :: d
-     real(r8) :: h2osoi_vol                                 
-     real(r8) :: basis                                      ! temporary, variable soil moisture holding capacity 
-     ! in top VIC layers for runoff calculation
-     real(r8) :: rsurf_vic                                  ! temp VIC surface runoff
-     real(r8) :: top_moist(bounds%begc:bounds%endc)         ! temporary, soil moisture in top VIC layers
-     real(r8) :: top_max_moist(bounds%begc:bounds%endc)     ! temporary, maximum soil moisture in top VIC layers
-     real(r8) :: top_ice(bounds%begc:bounds%endc)           ! temporary, ice len in top VIC layers
-     real(r8) :: top_icefrac                                ! temporary, ice fraction in top VIC layers
-     !-----------------------------------------------------------------------
-
-     associate(                                                        & 
-          snl              =>    col%snl                             , & ! Input:  [integer  (:)   ]  minus number of snow layers                        
-          dz               =>    col%dz                              , & ! Input:  [real(r8) (:,:) ]  layer depth (m)                                 
-
-          t_soisno         =>    temperature_inst%t_soisno_col       , & ! Input:  [real(r8) (:,:) ]  soil temperature (Kelvin)                       
-
-          frac_h2osfc      =>    waterstate_inst%frac_h2osfc_col     , & ! Input:  [real(r8) (:)   ]  fraction of ground covered by surface water (0 to 1)
-          frac_h2osfc_nosnow  => waterstate_inst%frac_h2osfc_nosnow_col,    & ! Output: [real(r8) (:)   ] col fractional area with surface water greater than zero (if no snow present)
-          frac_sno         =>    waterstate_inst%frac_sno_eff_col    , & ! Input:  [real(r8) (:)   ]  fraction of ground covered by snow (0 to 1)       
-          h2osoi_ice       =>    waterstate_inst%h2osoi_ice_col      , & ! Input:  [real(r8) (:,:) ]  ice lens (kg/m2)                                
-          h2osfc           =>    waterstate_inst%h2osfc_col          , & ! Output: [real(r8) (:)   ]  surface water (mm)                                
-
-          qflx_ev_soil     =>    waterflux_inst%qflx_ev_soil_col     , & ! Input:  [real(r8) (:)   ]  evaporation flux from soil (mm H2O/s) [+ to atm]    
-          qflx_evap_soi    =>    waterflux_inst%qflx_evap_soi_col    , & ! Input:  [real(r8) (:)   ]  ground surface evaporation rate (mm H2O/s) [+]    
-          qflx_evap_grnd   =>    waterflux_inst%qflx_evap_grnd_col   , & ! Input:  [real(r8) (:)   ]  ground surface evaporation rate (mm H2O/s) [+]    
-          qflx_top_soil    =>    waterflux_inst%qflx_top_soil_col    , & ! Input:  [real(r8) (:)   ]  net water input into soil from top (mm/s)         
-          qflx_ev_h2osfc   =>    waterflux_inst%qflx_ev_h2osfc_col   , & ! Input:  [real(r8) (:)   ]  evaporation flux from h2osfc (mm H2O/s) [+ to atm]                      
-          qflx_surf        =>    waterflux_inst%qflx_surf_col        , & ! Output: [real(r8) (:)   ]  surface runoff (mm H2O /s)                        
-          qflx_h2osfc_surf =>    waterflux_inst%qflx_h2osfc_surf_col , & ! Output: [real(r8) (:)   ]  surface water runoff (mm/s)                       
-          qflx_infl        =>    waterflux_inst%qflx_infl_col        , & ! Output: [real(r8) (:)   ] infiltration (mm H2O /s)                           
-
-          smpmin           =>    soilstate_inst%smpmin_col           , & ! Input:  [real(r8) (:)   ]  restriction for min of soil potential (mm)        
-          sucsat           =>    soilstate_inst%sucsat_col           , & ! Input:  [real(r8) (:,:) ]  minimum soil suction (mm)                       
-          watsat           =>    soilstate_inst%watsat_col           , & ! Input:  [real(r8) (:,:) ]  volumetric soil water at saturation (porosity)  
-          bsw              =>    soilstate_inst%bsw_col              , & ! Input:  [real(r8) (:,:) ]  Clapp and Hornberger "b"                        
-          hksat            =>    soilstate_inst%hksat_col            , & ! Input:  [real(r8) (:,:) ]  hydraulic conductivity at saturation (mm H2O /s)
-          eff_porosity     =>    soilstate_inst%eff_porosity_col     , & ! Output: [real(r8) (:,:) ]  effective porosity = porosity - vol_ice         
-
-          h2osfc_thresh    =>    soilhydrology_inst%h2osfc_thresh_col, & ! Input:  [real(r8) (:)   ]  level at which h2osfc "percolates"                
-          zwt              =>    soilhydrology_inst%zwt_col          , & ! Input:  [real(r8) (:)   ]  water table depth (m)                             
-          zwt_perched      =>    soilhydrology_inst%zwt_perched_col  , & ! Input:  [real(r8) (:)   ]  perched water table depth (m)                     
-          fcov             =>    soilhydrology_inst%fcov_col         , & ! Input:  [real(r8) (:)   ]  fractional area with water table at surface       
-          b_infil          =>    soilhydrology_inst%b_infil_col      , & ! Input:  [real(r8) (:)   ]  VIC b infiltration parameter                       
-          frost_table      =>    soilhydrology_inst%frost_table_col  , & ! Input:  [real(r8) (:)   ]  frost table depth (m)                             
-          fsat             =>    soilhydrology_inst%fsat_col         , & ! Input:  [real(r8) (:)   ]  fractional area with water table at surface       
-          moist            =>    soilhydrology_inst%moist_col        , & ! Input:  [real(r8) (:,:) ]  soil moisture in each VIC layers (liq, mm)       
-          max_moist        =>    soilhydrology_inst%max_moist_col    , & ! Input:  [real(r8) (:,:) ]  maximum soil moisture (ice + liq, mm)            
-          max_infil        =>    soilhydrology_inst%max_infil_col    , & ! Input:  [real(r8) (:)   ]  maximum infiltration capacity in VIC (mm)          
-          ice              =>    soilhydrology_inst%ice_col          , & ! Input:  [real(r8) (:,:) ]  ice len in each VIC layers(ice, mm)              
-          i_0              =>    soilhydrology_inst%i_0_col          , & ! Input:  [real(r8) (:)   ]  column average soil moisture in top VIC layers (mm)
-          h2osfcflag       =>    soilhydrology_inst%h2osfcflag       , & ! Input:  logical
-          icefrac          =>    soilhydrology_inst%icefrac_col        & ! Output: [real(r8) (:,:) ]  fraction of ice                                 
-          )
-
-       dtime = get_step_size()
-=======
      type(waterfluxbulk_type)     , intent(inout) :: waterfluxbulk_inst
      type(soilhydrology_type) , intent(in)    :: soilhydrology_inst
      !
@@ -723,7 +565,6 @@
 
      character(len=*), parameter :: subname = 'TotalSurfaceRunoff'
      !-----------------------------------------------------------------------
->>>>>>> 8265b774
 
        ! Infiltration into surface soil layer (minus the evaporation)
        do j = 1,nlevsoi
@@ -736,22 +577,6 @@
           end do
        end do
 
-<<<<<<< HEAD
-       do fc = 1, num_hydrologyc
-          c = filter_hydrologyc(fc)
-          ! partition moisture fluxes between soil and h2osfc       
-          if (lun%itype(col%landunit(c)) == istsoil .or. lun%itype(col%landunit(c))==istcrop) then
-
-             ! explicitly use frac_sno=0 if snl=0
-             if (snl(c) >= 0) then
-                fsno=0._r8
-                ! if no snow layers, sublimation is removed from h2osoi_ice in drainage
-                qflx_evap(c)=qflx_evap_grnd(c)
-             else
-                fsno=frac_sno(c)
-                qflx_evap(c)=qflx_ev_soil(c)
-             endif
-=======
           qflx_surf        =>    waterfluxbulk_inst%qflx_surf_col        , & ! Output: [real(r8) (:)   ]  total surface runoff (mm H2O /s)
           qflx_infl_excess_surf => waterfluxbulk_inst%qflx_infl_excess_surf_col, & ! Input:  [real(r8) (:)   ]  surface runoff due to infiltration excess (mm H2O /s)
           qflx_h2osfc_surf =>    waterfluxbulk_inst%qflx_h2osfc_surf_col,  & ! Input:  [real(r8) (:)   ]  surface water runoff (mm H2O /s)
@@ -759,55 +584,15 @@
           qflx_liqevap_from_top_layer => waterfluxbulk_inst%qflx_liqevap_from_top_layer_col, & ! Input:  [real(r8) (:)   ]  rate of liquid water evaporated from top soil or snow layer (mm H2O/s) [+]    
           qflx_floodc      =>    waterfluxbulk_inst%qflx_floodc_col      , & ! Input:  [real(r8) (:)   ]  column flux of flood water from RTM               
           qflx_sat_excess_surf => waterfluxbulk_inst%qflx_sat_excess_surf_col , & ! Input:  [real(r8) (:)   ]  surface runoff due to saturated surface (mm H2O /s)
->>>>>>> 8265b774
 
              !1. partition surface inputs between soil and h2osfc
              qflx_in_soil(c) = (1._r8 - frac_h2osfc(c)) * (qflx_top_soil(c)  - qflx_surf(c))
              qflx_in_h2osfc(c) = frac_h2osfc(c) * (qflx_top_soil(c)  - qflx_surf(c))          
 
-<<<<<<< HEAD
-             !2. remove evaporation (snow treated in SnowHydrology)
-             qflx_in_soil(c) = qflx_in_soil(c) - (1.0_r8 - fsno - frac_h2osfc(c))*qflx_evap(c)
-             qflx_in_h2osfc(c) =  qflx_in_h2osfc(c)  - frac_h2osfc(c) * qflx_ev_h2osfc(c)
-
-             !3. determine maximum infiltration rate
-             if (use_vichydro) then
-                top_moist(c)= 0._r8
-                top_ice(c)=0._r8
-                top_max_moist(c)= 0._r8
-                do j = 1, nlayer - 1
-                   top_ice(c) = top_ice(c) + ice(c,j)
-                   top_moist(c) =  top_moist(c) + moist(c,j) + ice(c,j)
-                   top_max_moist(c) = top_max_moist(c) + max_moist(c,j)
-                end do
-                top_icefrac = min(1._r8,top_ice(c)/top_max_moist(c))
-                if(qflx_in_soil(c) <= 0._r8) then
-                   rsurf_vic = 0._r8
-                else if(max_infil(c) <= 0._r8) then
-                   rsurf_vic = qflx_in_soil(c)
-                else if((i_0(c) + qflx_in_soil(c)*dtime) > max_infil(c)) then             !(Eq.(3a) Wood et al. 1992)
-                   rsurf_vic = (qflx_in_soil(c)*dtime - top_max_moist(c) + top_moist(c))/dtime
-                else                                                                      !(Eq.(3b) Wood et al. 1992)
-                   basis = 1._r8 - (i_0(c) + qflx_in_soil(c)*dtime)/max_infil(c)
-                   rsurf_vic = (qflx_in_soil(c)*dtime - top_max_moist(c) + top_moist(c)    &
-                        + top_max_moist(c) * basis**(1._r8 + b_infil(c)))/dtime
-                end if
-                rsurf_vic = min(qflx_in_soil(c), rsurf_vic)
-                qinmax = (1._r8 - fsat(c)) * 10._r8**(-e_ice*top_icefrac)*(qflx_in_soil(c) - rsurf_vic)
-             else
-                qinmax=(1._r8 - fsat(c)) * minval(10._r8**(-e_ice*(icefrac(c,1:3)))*hksat(c,1:3))
-             end if
-             qflx_infl_excess(c) = max(0._r8,qflx_in_soil(c) -  (1.0_r8 - frac_h2osfc(c))*qinmax)
-
-             !4. soil infiltration and h2osfc "run-on"
-             qflx_infl(c) = qflx_in_soil(c) - qflx_infl_excess(c)
-             qflx_in_h2osfc(c) =  qflx_in_h2osfc(c) + qflx_infl_excess(c)
-=======
           h2osoi_liq       =>    waterstatebulk_inst%h2osoi_liq_col        & ! Input:  [real(r8) (:,:) ]  liquid water (kg/m2)                            
           )
 
      dtime = get_step_size_real()
->>>>>>> 8265b774
 
              !5. surface runoff from h2osfc
              if (h2osfcflag==1) then
@@ -825,12 +610,6 @@
                 k_wet=1.0e-4_r8 * sin((rpi/180.) * col%topo_slope(c))
                 qflx_h2osfc_surf(c) = k_wet * frac_infclust * (h2osfc(c) - h2osfc_thresh(c))
 
-<<<<<<< HEAD
-                qflx_h2osfc_surf(c)=min(qflx_h2osfc_surf(c),(h2osfc(c) - h2osfc_thresh(c))/dtime)
-             else
-                qflx_h2osfc_surf(c)= 0._r8
-             endif
-=======
      ! ------------------------------------------------------------------------
      ! Set qflx_surf for non-hydrologically-active urban columns
      !
@@ -859,7 +638,6 @@
            qflx_surf(c) = 0._r8
         end if
      end do
->>>>>>> 8265b774
 
              ! cutoff lower limit
              if ( qflx_h2osfc_surf(c) < 1.0e-8) qflx_h2osfc_surf(c) = 0._r8 
@@ -873,9 +651,6 @@
                 qflx_infl_excess(c) = 0._r8
              endif
 
-<<<<<<< HEAD
-             qflx_in_h2osfc(c) =  qflx_in_h2osfc(c) - qflx_h2osfc_surf(c) 
-=======
    !-----------------------------------------------------------------------
    subroutine UpdateUrbanPonding(bounds, num_urbanc, filter_urbanc, &
         waterstatebulk_inst, soilhydrology_inst, waterfluxbulk_inst)
@@ -894,7 +669,6 @@
      ! !LOCAL VARIABLES:
      integer  :: fc, c
      real(r8) :: dtime ! land model time step (sec)
->>>>>>> 8265b774
 
              !6. update h2osfc prior to calculating bottom drainage from h2osfc
              h2osfc(c) = h2osfc(c) + qflx_in_h2osfc(c) * dtime
@@ -908,13 +682,7 @@
                 qflx_h2osfc_drain(c)=min(frac_h2osfc(c)*qinmax,h2osfc(c)/dtime)
              endif
 
-<<<<<<< HEAD
-             if(h2osfcflag==0) then 
-                qflx_h2osfc_drain(c)= max(0._r8,h2osfc(c)/dtime) !ensure no h2osfc
-             endif
-=======
          h2osoi_liq       =>    waterstatebulk_inst%h2osoi_liq_col      , & ! Output: [real(r8) (:,:) ]  liquid water (kg/m2)
->>>>>>> 8265b774
 
              !7. remove drainage from h2osfc and add to qflx_infl
              h2osfc(c) = h2osfc(c) - qflx_h2osfc_drain(c) * dtime
@@ -931,11 +699,6 @@
              qflx_h2osfc_surf(c) = 0._r8
           endif
 
-<<<<<<< HEAD
-       enddo
-
-       ! No infiltration for impervious urban surfaces
-=======
          qflx_rain_plus_snomelt => waterfluxbulk_inst%qflx_rain_plus_snomelt_col , & ! Input: [real(r8) (:)   ] rain plus snow melt falling on the soil (mm/s)
          qflx_liqevap_from_top_layer => waterfluxbulk_inst%qflx_liqevap_from_top_layer_col & ! Input:  [real(r8) (:)   ]  rate of liquid water evaporated from top soil or snow layer (mm H2O/s) [+]    
          )
@@ -956,7 +719,6 @@
            end if
         end if
      end do
->>>>>>> 8265b774
 
        do fc = 1, num_urbanc
           c = filter_urbanc(fc)
