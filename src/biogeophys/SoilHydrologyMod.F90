module SoilHydrologyMod

  !-----------------------------------------------------------------------
  ! !DESCRIPTION:
  ! Calculate soil hydrology
  !
#include "shr_assert.h"
  use shr_kind_mod      , only : r8 => shr_kind_r8
  use shr_log_mod       , only : errMsg => shr_log_errMsg
  use abortutils        , only : endrun
  use decompMod         , only : bounds_type, subgrid_level_column
  use clm_varctl        , only : iulog, use_vichydro
  use clm_varcon        , only : ispval
  use clm_varcon        , only : denh2o, denice, rpi
  use clm_varcon        , only : pondmx_urban
  use clm_varpar        , only : nlevsoi, nlevgrnd, nlayer, nlayert
  use column_varcon     , only : icol_roof, icol_sunwall, icol_shadewall
  use column_varcon     , only : icol_road_imperv
  use landunit_varcon   , only : istsoil, istcrop
  use clm_time_manager  , only : get_step_size_real
  use NumericsMod       , only : truncate_small_values
  use EnergyFluxType    , only : energyflux_type
  use InfiltrationExcessRunoffMod, only : infiltration_excess_runoff_type
  use SoilHydrologyType , only : soilhydrology_type  
  use SoilStateType     , only : soilstate_type
  use Wateratm2lndBulkType, only : wateratm2lndbulk_type
  use WaterFluxType     , only : waterflux_type
  use WaterFluxBulkType , only : waterfluxbulk_type
  use WaterStateType    , only : waterstate_type
  use WaterStateBulkType, only : waterstatebulk_type
  use WaterDiagnosticBulkType, only : waterdiagnosticbulk_type
  use TemperatureType   , only : temperature_type
  use LandunitType      , only : lun                
  use ColumnType        , only : column_type, col
  use PatchType         , only : patch

  !
  ! !PUBLIC TYPES:
  implicit none
  save
  !
  ! !PUBLIC MEMBER FUNCTIONS:
  public :: SoilHydReadNML       ! Read in the Soil hydrology namelist
  public :: SetSoilWaterFractions ! Set diagnostic variables related to the fraction of water and ice in each layer
  public :: SetFloodc            ! Apply gridcell flood water flux to non-lake columns
  public :: SetQflxInputs        ! Set the flux of water into the soil from the top
  public :: Infiltration         ! Calculate total infiltration
  public :: TotalSurfaceRunoff   ! Calculate total surface runoff
  public :: UpdateUrbanPonding   ! Update the state variable representing ponding on urban surfaces
  public :: WaterTable           ! Calculate water table before imposing drainage
  public :: Drainage             ! Calculate subsurface drainage
  public :: CLMVICMap
  public :: PerchedWaterTable    ! Calculate perched water table
  public :: PerchedLateralFlow   ! Calculate lateral flow from perched saturated zone
  public :: ThetaBasedWaterTable ! Calculate water table from soil moisture state
  public :: SubsurfaceLateralFlow ! Calculate subsurface lateral flow from saturated zone
  public :: RenewCondensation    ! Misc. corrections
  public :: CalcIrrigWithdrawals ! Calculate irrigation withdrawals from groundwater by layer
  public :: WithdrawGroundwaterIrrigation   ! Remove groundwater irrigation from unconfined and confined aquifers
  public :: readParams

  type, private :: params_type
     real(r8) :: aq_sp_yield_min         ! Minimum aquifer specific yield (unitless)
     real(r8) :: n_baseflow              ! Drainage power law exponent (unitless)
     real(r8) :: perched_baseflow_scalar ! Scalar multiplier for perched base flow rate (kg/m2/s)
     real(r8) :: e_ice                   ! Soil ice impedance factor (unitless)
  end type params_type
  type(params_type), public ::  params_inst
  
  !-----------------------------------------------------------------------
  real(r8), private   :: baseflow_scalar = 1.e-2_r8
  real(r8), parameter :: tolerance = 1.e-12_r8                   ! tolerance for checking whether sublimation is greater than ice in top soil layer

  integer, private :: head_gradient_method    ! Method for calculating hillslope saturated head gradient
  integer, private :: transmissivity_method   ! Method for calculating transmissivity of hillslope columns

  ! Head gradient methods
  integer, parameter, private :: kinematic = 0
  integer, parameter, private :: darcy     = 1
  ! Transmissivity methods
  integer, parameter, private :: uniform_transmissivity = 0
  integer, parameter, private :: layersum = 1

  character(len=*), parameter, private :: sourcefile = &
       __FILE__

contains

  !-----------------------------------------------------------------------
  subroutine hillslope_hydrology_ReadNML(NLFilename)
    !
    ! DESCRIPTION
    ! read in hillslope hydrology namelist variables related to
    ! subsurface lateral flow
    !
    ! !USES:
    use abortutils      , only : endrun
    use fileutils       , only : getavu, relavu
    use spmdMod         , only : mpicom, masterproc
    use shr_mpi_mod     , only : shr_mpi_bcast
    use clm_varctl      , only : iulog
    use clm_nlUtilsMod  , only : find_nlgroup_name

    ! !ARGUMENTS:
    implicit none
    character(len=*), intent(in) :: NLFilename ! Namelist filename
    !--------------------------------------------------------------------
    integer            :: nu_nml                     ! unit for namelist file
    integer            :: nml_error                  ! namelist i/o error flag
    character(len=*), parameter :: nmlname = 'hillslope_hydrology_inparm'
    character(*), parameter    :: subName = "('hillslope_hydrology_ReadNML')"
    character(len=50) :: hillslope_head_gradient_method  = 'Darcy'    ! head gradient method string
    character(len=50) :: hillslope_transmissivity_method = 'LayerSum' ! transmissivity method string
    !-----------------------------------------------------------------------

! MUST agree with name in namelist and read statement
    namelist /hillslope_hydrology_inparm/ &
         hillslope_head_gradient_method,  &
         hillslope_transmissivity_method
    
    ! Default values for namelist
    head_gradient_method    = darcy
    transmissivity_method   = layersum
    
    ! Read hillslope hydrology namelist
    if (masterproc) then
       nu_nml = getavu()
       open( nu_nml, file=trim(NLFilename), status='old', iostat=nml_error )
       call find_nlgroup_name(nu_nml, 'hillslope_hydrology_inparm', status=nml_error)
       if (nml_error == 0) then
          read(nu_nml, nml=hillslope_hydrology_inparm,iostat=nml_error)
          if (nml_error /= 0) then
             call endrun(subname // ':: ERROR reading hillslope hydrology namelist')
          end if
       else
          call endrun(subname // ':: ERROR reading hillslope hydrology namelist')
       end if
       close(nu_nml)
       call relavu( nu_nml )

       ! Convert namelist strings to numerical values
       if (      trim(hillslope_head_gradient_method) == 'Kinematic' ) then
          head_gradient_method = kinematic
       else if ( trim(hillslope_head_gradient_method) == 'Darcy'     ) then
          head_gradient_method = darcy
       else
          call endrun(msg="ERROR bad value for hillslope_head_gradient_method in "//nmlname//"namelist"//errmsg(sourcefile, __LINE__))
       end if

       if (      trim(hillslope_transmissivity_method) == 'Uniform' ) then
          transmissivity_method = uniform_transmissivity
       else if ( trim(hillslope_transmissivity_method) == 'LayerSum') then
          transmissivity_method = layersum
       else
          call endrun(msg="ERROR bad value for hillslope_transmissivity_method in "//nmlname//"namelist"//errmsg(sourcefile, __LINE__))
       end if

    endif

    call shr_mpi_bcast(head_gradient_method, mpicom)
    call shr_mpi_bcast(transmissivity_method, mpicom)

    if (masterproc) then

       write(iulog,*) ' '
       write(iulog,*) 'hillslope_hydrology lateral flow settings:'
       write(iulog,*) '  hillslope_head_gradient_method  = ',hillslope_head_gradient_method
       write(iulog,*) '  hillslope_transmissivity_method = ',hillslope_transmissivity_method

    endif

  end subroutine hillslope_hydrology_ReadNML

  !-----------------------------------------------------------------------
  subroutine readParams( ncid )
    !
    ! !USES:
    use ncdio_pio, only: file_desc_t
    use paramUtilMod, only: readNcdioScalar
    !
    ! !ARGUMENTS:
    implicit none
    type(file_desc_t),intent(inout) :: ncid   ! pio netCDF file id
    !
    ! !LOCAL VARIABLES:
    character(len=*), parameter :: subname = 'readParams_SoilHydrology'
    !--------------------------------------------------------------------

    ! Minimum aquifer specific yield (unitless)
    call readNcdioScalar(ncid, 'aq_sp_yield_min', subname, params_inst%aq_sp_yield_min)
    ! Drainage power law exponent (unitless)
    call readNcdioScalar(ncid, 'n_baseflow', subname, params_inst%n_baseflow)
    ! Scalar multiplier for perched base flow rate (kg/m2/s)
    call readNcdioScalar(ncid, 'perched_baseflow_scalar', subname, params_inst%perched_baseflow_scalar)
    ! Soil ice impedance factor (unitless)
    call readNcdioScalar(ncid, 'e_ice', subname, params_inst%e_ice)

  end subroutine readParams

  !-----------------------------------------------------------------------
  subroutine soilHydReadNML( NLFilename )
    !
    ! !DESCRIPTION:
    ! Read the namelist for soil hydrology
    !
    ! !USES:
    use fileutils      , only : getavu, relavu, opnfil
    use shr_nl_mod     , only : shr_nl_find_group_name
    use spmdMod        , only : masterproc, mpicom
    use shr_mpi_mod    , only : shr_mpi_bcast
    use clm_varctl     , only : iulog
    use shr_log_mod    , only : errMsg => shr_log_errMsg
    !
    ! !ARGUMENTS:
    character(len=*), intent(in) :: NLFilename ! Namelist filename
    !
    ! !LOCAL VARIABLES:
    integer :: ierr                 ! error code
    integer :: unitn                ! unit for namelist file

    character(len=*), parameter :: subname = 'soilHydReadNML'
    character(len=*), parameter :: nmlname = 'soilhydrology_inparm'
    !-----------------------------------------------------------------------
    namelist /soilhydrology_inparm/ baseflow_scalar

    ! Initialize options to default values, in case they are not specified in
    ! the namelist


    if (masterproc) then
       unitn = getavu()
       write(iulog,*) 'Read in '//nmlname//'  namelist'
       call opnfil (NLFilename, unitn, 'F')
       call shr_nl_find_group_name(unitn, nmlname, status=ierr)
       if (ierr == 0) then
          read(unitn, nml=soilhydrology_inparm, iostat=ierr)
          if (ierr /= 0) then
             call endrun(msg="ERROR reading "//nmlname//"namelist"//errmsg(sourcefile, __LINE__))
          end if
       else
          call endrun(msg="ERROR could NOT find "//nmlname//"namelist"//errmsg(sourcefile, __LINE__))
       end if
       call relavu( unitn )
    end if

    call shr_mpi_bcast (baseflow_scalar, mpicom)

    if (masterproc) then
       write(iulog,*) ' '
       write(iulog,*) nmlname//' settings:'
       write(iulog,nml=soilhydrology_inparm)
       write(iulog,*) ' '
    end if

  end subroutine soilhydReadNML


  
  !-----------------------------------------------------------------------
  subroutine SetSoilWaterFractions(bounds, num_hydrologyc, filter_hydrologyc, &
       soilhydrology_inst, soilstate_inst, waterstatebulk_inst)
    !
    ! !DESCRIPTION:
    ! Set diagnostic variables related to the fraction of water and ice in each layer
    !
    ! !USES:
    use clm_varcon, only : denice
    !
    ! !ARGUMENTS:
    type(bounds_type)        , intent(in)    :: bounds               
    integer                  , intent(in)    :: num_hydrologyc       ! number of column soil points in column filter
    integer                  , intent(in)    :: filter_hydrologyc(:) ! column filter for soil points
    type(soilhydrology_type) , intent(inout) :: soilhydrology_inst
    type(soilstate_type)     , intent(inout) :: soilstate_inst
    type(waterstatebulk_type), intent(in)    :: waterstatebulk_inst
    !
    ! !LOCAL VARIABLES:
    integer :: j, fc, c
    real(r8) :: vol_ice(bounds%begc:bounds%endc,1:nlevsoi) !partial volume of ice lens in layer
    real(r8) :: icefrac_orig ! original formulation for icefrac
    real(r8) :: dz_ext(bounds%begc:bounds%endc,1:nlevsoi)

    character(len=*), parameter :: subname = 'SetSoilWaterFractions'
    !-----------------------------------------------------------------------

    associate( &
         dz               =>    col%dz                              , & ! Input:  [real(r8) (:,:) ]  layer depth (m)                                 

         watsat           =>    soilstate_inst%watsat_col           , & ! Input:  [real(r8) (:,:) ]  volumetric soil water at saturation (porosity)
         eff_porosity     =>    soilstate_inst%eff_porosity_col     , & ! Output: [real(r8) (:,:) ]  effective porosity = porosity - vol_ice

         h2osoi_liq       =>    waterstatebulk_inst%h2osoi_liq_col  , & ! Input:  [real(r8) (:,:) ]  liquid water (kg/m2)
         h2osoi_ice       =>    waterstatebulk_inst%h2osoi_ice_col  , & ! Input:  [real(r8) (:,:) ]  ice water (kg/m2)
<<<<<<< HEAD
=======
         excess_ice       =>    waterstatebulk_inst%excess_ice_col  , & ! Input:  [real(r8) (:,:) ]  excess ice (kg/m2)
>>>>>>> 2e2434d1

         icefrac          =>    soilhydrology_inst%icefrac_col        & ! Output: [real(r8) (:,:) ]                                                  
         )

    do j = 1,nlevsoi
       do fc = 1, num_hydrologyc
          c = filter_hydrologyc(fc)

          ! Porosity of soil, partial volume of ice and liquid, fraction of ice in each layer,
          ! fractional impermeability
          dz_ext(c,j) = dz(c,j) + excess_ice(c,j)/denice ! extended layer thickness, should be good for all the columns
          vol_ice(c,j) = min(watsat(c,j), (h2osoi_ice(c,j) + excess_ice(c,j))/(dz_ext(c,j)*denice))
          eff_porosity(c,j) = max(0.01_r8,watsat(c,j)-vol_ice(c,j))
          icefrac(c,j) = min(1._r8,vol_ice(c,j)/watsat(c,j))

       end do
    end do

    end associate

  end subroutine SetSoilWaterFractions

  !-----------------------------------------------------------------------
  subroutine SetFloodc(num_nolakec, filter_nolakec, col, &
       wateratm2lndbulk_inst, waterfluxbulk_inst)
    !
    ! !DESCRIPTION:
    ! Apply gridcell flood water flux to non-lake columns
    !
    ! !ARGUMENTS:
     integer                     , intent(in)    :: num_nolakec       ! number of column non-lake points in column filter
     integer                     , intent(in)    :: filter_nolakec(:) ! column filter for non-lake points
     type(column_type)           , intent(in)    :: col
     type(wateratm2lndbulk_type) , intent(in)    :: wateratm2lndbulk_inst
     type(waterfluxbulk_type)    , intent(inout) :: waterfluxbulk_inst
    !
    ! !LOCAL VARIABLES:
    integer :: fc, c, g

    character(len=*), parameter :: subname = 'SetFloodc'
    !-----------------------------------------------------------------------

    associate( &
          qflx_floodg => wateratm2lndbulk_inst%forc_flood_grc , & ! Input:  [real(r8) (:)   ]  gridcell flux of flood water from RTM
          qflx_floodc => waterfluxbulk_inst%qflx_floodc_col     & ! Output: [real(r8) (:)   ]  column flux of flood water from RTM
          )

    do fc = 1, num_nolakec
       c = filter_nolakec(fc)
       g = col%gridcell(c)
       if (col%itype(c) /= icol_sunwall .and. col%itype(c) /= icol_shadewall) then
          qflx_floodc(c) = qflx_floodg(g)
       else
          qflx_floodc(c) = 0._r8
       end if
    end do

    end associate

  end subroutine SetFloodc

   !-----------------------------------------------------------------------
   subroutine SetQflxInputs(bounds, num_hydrologyc, filter_hydrologyc, &
        waterfluxbulk_inst, waterdiagnosticbulk_inst)
     !
     ! !DESCRIPTION:
     ! Set various input fluxes of water
     !
     ! !ARGUMENTS:
     type(bounds_type)          , intent(in)    :: bounds
     integer                    , intent(in)    :: num_hydrologyc       ! number of column soil points in column filter
     integer                    , intent(in)    :: filter_hydrologyc(:) ! column filter for soil points
     type(waterfluxbulk_type)       , intent(inout) :: waterfluxbulk_inst
     type(waterdiagnosticbulk_type)     , intent(in) :: waterdiagnosticbulk_inst
     !
     ! !LOCAL VARIABLES:
     integer :: fc, c
     real(r8) :: qflx_evap ! evaporation for this column
     real(r8) :: fsno      ! copy of frac_sno

     character(len=*), parameter :: subname = 'SetQflxInputs'
     !-----------------------------------------------------------------------

     associate( &
          snl                     =>    col%snl                                   , & ! Input:  [integer  (:)   ]  minus number of snow layers

          qflx_top_soil           =>    waterfluxbulk_inst%qflx_top_soil_col          , & ! Output: [real(r8) (:)]  net water input into soil from top (mm/s)
          qflx_in_soil            =>    waterfluxbulk_inst%qflx_in_soil_col           , & ! Output: [real(r8) (:)]  surface input to soil (mm/s)
          qflx_top_soil_to_h2osfc =>   waterfluxbulk_inst%qflx_top_soil_to_h2osfc_col , & ! Output: [real(r8) (:)]  portion of qflx_top_soil going to h2osfc, minus evaporation (mm/s)
          qflx_rain_plus_snomelt  =>    waterfluxbulk_inst%qflx_rain_plus_snomelt_col , & ! Input:  [real(r8) (:)]  rain plus snow melt falling on the soil (mm/s)
          qflx_snow_h2osfc        =>    waterfluxbulk_inst%qflx_snow_h2osfc_col       , & ! Input:  [real(r8) (:)]  snow falling on surface water (mm/s)
          qflx_floodc             =>    waterfluxbulk_inst%qflx_floodc_col            , & ! Input:  [real(r8) (:)]  column flux of flood water from RTM
          qflx_ev_soil            =>    waterfluxbulk_inst%qflx_ev_soil_col           , & ! Input:  [real(r8) (:)]  evaporation flux from soil (W/m**2) [+ to atm]
          qflx_liqevap_from_top_layer => waterfluxbulk_inst%qflx_liqevap_from_top_layer_col, & ! Input:  [real(r8) (:)]  rate of liquid water evaporated from top soil or snow layer (mm H2O/s) [+]
          qflx_ev_h2osfc          =>    waterfluxbulk_inst%qflx_ev_h2osfc_col         , & ! Input:  [real(r8) (:)]  evaporation flux from h2osfc (W/m**2) [+ to atm]
          qflx_sat_excess_surf    =>    waterfluxbulk_inst%qflx_sat_excess_surf_col   , & ! Input:  [real(r8) (:)]  surface runoff due to saturated surface (mm H2O /s)

          frac_sno                =>    waterdiagnosticbulk_inst%frac_sno_eff_col          , & ! Input:  [real(r8) (:)   ]  fraction of ground covered by snow (0 to 1)
          frac_h2osfc             =>    waterdiagnosticbulk_inst%frac_h2osfc_col          & ! Input:  [real(r8) (:)   ]  fraction of ground covered by surface water (0 to 1)
          )

     do fc = 1, num_hydrologyc
        c = filter_hydrologyc(fc)

        qflx_top_soil(c) = qflx_rain_plus_snomelt(c) + qflx_snow_h2osfc(c) + qflx_floodc(c)

        ! ------------------------------------------------------------------------
        ! Partition surface inputs between soil and h2osfc
        ! ------------------------------------------------------------------------

        if (snl(c) >= 0) then
           fsno=0._r8
           ! if no snow layers, sublimation is removed from h2osoi_ice in drainage
           qflx_evap=qflx_liqevap_from_top_layer(c)
        else
           fsno=frac_sno(c)
           qflx_evap=qflx_ev_soil(c)
        endif

        qflx_in_soil(c) = (1._r8 - frac_h2osfc(c)) * (qflx_top_soil(c)  - qflx_sat_excess_surf(c))
        qflx_top_soil_to_h2osfc(c) = frac_h2osfc(c) * (qflx_top_soil(c)  - qflx_sat_excess_surf(c))

        ! remove evaporation (snow treated in SnowHydrology)
        qflx_in_soil(c) = qflx_in_soil(c) - (1.0_r8 - fsno - frac_h2osfc(c))*qflx_evap
        qflx_top_soil_to_h2osfc(c) =  qflx_top_soil_to_h2osfc(c)  - frac_h2osfc(c) * qflx_ev_h2osfc(c)

     end do

     end associate

   end subroutine SetQflxInputs

   !-----------------------------------------------------------------------
   subroutine RouteInfiltrationExcess(bounds, num_hydrologyc, filter_hydrologyc, &
        waterfluxbulk_inst, soilhydrology_inst)
     !
     ! !DESCRIPTION:
     ! Route the infiltration excess runoff flux
     !
     ! This adjusts infiltration, input to h2osfc, and the associated surface runoff flux.
     !
     ! !ARGUMENTS:
     type(bounds_type)        , intent(in)    :: bounds               
     integer                  , intent(in)    :: num_hydrologyc       ! number of column soil points in column filter
     integer                  , intent(in)    :: filter_hydrologyc(:) ! column filter for soil points
     type(waterfluxbulk_type)     , intent(inout) :: waterfluxbulk_inst
     type(soilhydrology_type) , intent(in)    :: soilhydrology_inst
     !
     ! !LOCAL VARIABLES:
     integer :: fc, c

     character(len=*), parameter :: subname = 'RouteInfiltrationExcess'
     !-----------------------------------------------------------------------

     associate( &
          qflx_in_soil_limited    => waterfluxbulk_inst%qflx_in_soil_limited_col              , & ! Output: [real(r8) (:)   ] surface input to soil, limited by max infiltration rate (mm H2O /s)
          qflx_in_h2osfc          => waterfluxbulk_inst%qflx_in_h2osfc_col                    , & ! Output: [real(r8) (:)   ] total surface input to h2osfc
          qflx_infl_excess_surf   => waterfluxbulk_inst%qflx_infl_excess_surf_col             , & ! Output: [real(r8) (:)   ] surface runoff due to infiltration excess (mm H2O /s)
          qflx_in_soil            => waterfluxbulk_inst%qflx_in_soil_col                      , & ! Input:  [real(r8) (:)   ] surface input to soil (mm/s)
          qflx_top_soil_to_h2osfc => waterfluxbulk_inst%qflx_top_soil_to_h2osfc_col           , & ! Input:  [real(r8) (:)   ] portion of qflx_top_soil going to h2osfc, minus evaporation (mm/s)
          qflx_infl_excess        => waterfluxbulk_inst%qflx_infl_excess_col                  , & ! Input:  [real(r8) (:)   ] infiltration excess runoff (mm H2O /s)

          h2osfcflag              => soilhydrology_inst%h2osfcflag                          & ! Input:  integer
          )

     do fc = 1, num_hydrologyc
        c = filter_hydrologyc(fc)
        if (lun%itype(col%landunit(c)) == istsoil .or. lun%itype(col%landunit(c))==istcrop) then
           qflx_in_soil_limited(c) = qflx_in_soil(c) - qflx_infl_excess(c)
           if (h2osfcflag /= 0) then
              qflx_in_h2osfc(c) =  qflx_top_soil_to_h2osfc(c) + qflx_infl_excess(c)
              qflx_infl_excess_surf(c) = 0._r8
           else
              ! No h2osfc pool, so qflx_infl_excess goes directly to surface runoff
              qflx_in_h2osfc(c) = qflx_top_soil_to_h2osfc(c)
              qflx_infl_excess_surf(c) = qflx_infl_excess(c)
           end if
        else
           ! non-vegetated landunits (i.e. urban) use original CLM4 code
           qflx_in_soil_limited(c) = qflx_in_soil(c)
           qflx_in_h2osfc(c) = 0._r8
           qflx_infl_excess_surf(c) = 0._r8
        end if
     end do

     end associate

   end subroutine RouteInfiltrationExcess

   !-----------------------------------------------------------------------
   subroutine Infiltration(bounds, num_hydrologyc, filter_hydrologyc, &
        waterfluxbulk_inst)
     !
     ! !DESCRIPTION:
     ! Calculate total infiltration
     !
     ! !ARGUMENTS:
     type(bounds_type)        , intent(in)    :: bounds
     integer                  , intent(in)    :: num_hydrologyc       ! number of column soil points in column filter
     integer                  , intent(in)    :: filter_hydrologyc(:) ! column filter for soil points
     type(waterfluxbulk_type)     , intent(inout) :: waterfluxbulk_inst
     !
     ! !LOCAL VARIABLES:
     integer :: fc, c

     character(len=*), parameter :: subname = 'Infiltration'
     !-----------------------------------------------------------------------

     associate( &
          qflx_infl            => waterfluxbulk_inst%qflx_infl_col            , & ! Output: [real(r8) (:)   ] infiltration (mm H2O /s)
          qflx_in_soil_limited => waterfluxbulk_inst%qflx_in_soil_limited_col , & ! Input:  [real(r8) (:)   ] surface input to soil, limited by max infiltration rate (mm H2O /s)
          qflx_h2osfc_drain    => waterfluxbulk_inst%qflx_h2osfc_drain_col      & ! Input:  [real(r8) (:)   ]  bottom drainage from h2osfc (mm H2O /s)
          )

     do fc = 1, num_hydrologyc
        c = filter_hydrologyc(fc)
        qflx_infl(c) = qflx_in_soil_limited(c) + qflx_h2osfc_drain(c)
     end do

     end associate

   end subroutine Infiltration

   !-----------------------------------------------------------------------
   subroutine TotalSurfaceRunoff(bounds, num_hydrologyc, filter_hydrologyc, &
        num_urbanc, filter_urbanc, &
        waterfluxbulk_inst, soilhydrology_inst, &
        waterstatebulk_inst)
     !
     ! !DESCRIPTION:
     ! Calculate total surface runoff
     !
     ! For hydrologically-active columns, this is the sum of some already-computed terms
     !
     ! In addition, computes total surface runoff for non-hydrologically-active urban
     ! columns
     !
     ! !ARGUMENTS:
     type(bounds_type)    , intent(in)    :: bounds
     integer              , intent(in)    :: num_hydrologyc       ! number of column soil points in column filter
     integer              , intent(in)    :: filter_hydrologyc(:) ! column filter for soil points
     integer              , intent(in)    :: num_urbanc           ! number of column urban points in column filter
     integer              , intent(in)    :: filter_urbanc(:)     ! column filter for urban points
     type(waterfluxbulk_type) , intent(inout) :: waterfluxbulk_inst
     type(soilhydrology_type) , intent(inout) :: soilhydrology_inst
     type(waterstatebulk_type), intent(in)    :: waterstatebulk_inst
     !
     ! !LOCAL VARIABLES:
     integer  :: fc, c
     real(r8) :: dtime ! land model time step (sec)

     character(len=*), parameter :: subname = 'TotalSurfaceRunoff'
     !-----------------------------------------------------------------------

     associate( &
          snl              =>    col%snl                             , & ! Input:  [integer  (:)   ]  minus number of snow layers                        

          qflx_surf        =>    waterfluxbulk_inst%qflx_surf_col        , & ! Output: [real(r8) (:)   ]  total surface runoff (mm H2O /s)
          qflx_infl_excess_surf => waterfluxbulk_inst%qflx_infl_excess_surf_col, & ! Input:  [real(r8) (:)   ]  surface runoff due to infiltration excess (mm H2O /s)
          qflx_h2osfc_surf =>    waterfluxbulk_inst%qflx_h2osfc_surf_col,  & ! Input:  [real(r8) (:)   ]  surface water runoff (mm H2O /s)
          qflx_rain_plus_snomelt => waterfluxbulk_inst%qflx_rain_plus_snomelt_col , & ! Input: [real(r8) (:)   ] rain plus snow melt falling on the soil (mm/s)
          qflx_liqevap_from_top_layer => waterfluxbulk_inst%qflx_liqevap_from_top_layer_col, & ! Input:  [real(r8) (:)   ]  rate of liquid water evaporated from top soil or snow layer (mm H2O/s) [+]    
          qflx_floodc      =>    waterfluxbulk_inst%qflx_floodc_col      , & ! Input:  [real(r8) (:)   ]  column flux of flood water from RTM               
          qflx_sat_excess_surf => waterfluxbulk_inst%qflx_sat_excess_surf_col , & ! Input:  [real(r8) (:)   ]  surface runoff due to saturated surface (mm H2O /s)

          xs_urban         =>    soilhydrology_inst%xs_urban_col     , & ! Output: [real(r8) (:)   ]  excess soil water above urban ponding limit

          h2osoi_liq       =>    waterstatebulk_inst%h2osoi_liq_col        & ! Input:  [real(r8) (:,:) ]  liquid water (kg/m2)                            
          )

     dtime = get_step_size_real()

     ! ------------------------------------------------------------------------
     ! Set qflx_surf for hydrologically-active columns
     ! ------------------------------------------------------------------------

     do fc = 1, num_hydrologyc
        c = filter_hydrologyc(fc)
        ! Depending on whether h2osfcflag is 0 or 1, one of qflx_infl_excess or
        ! qflx_h2osfc_surf will always be 0. But it's safe to just add them both.
        qflx_surf(c) = qflx_sat_excess_surf(c) + qflx_infl_excess_surf(c) + qflx_h2osfc_surf(c)
     end do

     ! ------------------------------------------------------------------------
     ! Set qflx_surf for non-hydrologically-active urban columns
     !
     ! Determine water in excess of ponding limit for urban roof and impervious road.
     ! Excess goes to surface runoff. No surface runoff for sunwall and shadewall.
     ! ------------------------------------------------------------------------

     do fc = 1, num_urbanc
        c = filter_urbanc(fc)
        if (col%itype(c) == icol_roof .or. col%itype(c) == icol_road_imperv) then
           ! If there are snow layers then all qflx_rain_plus_snomelt goes to surface runoff
           if (snl(c) < 0) then
              qflx_surf(c) = max(0._r8,qflx_rain_plus_snomelt(c))
           else
              ! NOTE(wjs, 2017-07-11) It looks to me like this use of xs_urban and
              ! h2osoi_liq(c,1) are roughly analogous to h2osfc in hydrologically-active
              ! columns. Why not use h2osfc for urban columns, too?
              xs_urban(c) = max(0._r8, &
                   h2osoi_liq(c,1)/dtime + qflx_rain_plus_snomelt(c) - qflx_liqevap_from_top_layer(c) - &
                   pondmx_urban/dtime)
              qflx_surf(c) = xs_urban(c)
           end if
           ! send flood water flux to runoff for all urban columns
           qflx_surf(c) = qflx_surf(c)  + qflx_floodc(c)
        else if (col%itype(c) == icol_sunwall .or. col%itype(c) == icol_shadewall) then
           qflx_surf(c) = 0._r8
        end if
     end do

     end associate

   end subroutine TotalSurfaceRunoff

   !-----------------------------------------------------------------------
   subroutine UpdateUrbanPonding(bounds, num_urbanc, filter_urbanc, &
        waterstatebulk_inst, soilhydrology_inst, waterfluxbulk_inst)
     !
     ! !DESCRIPTION:
     ! Update the state variable representing ponding on urban surfaces
     !
     ! !ARGUMENTS:
     type(bounds_type)        , intent(in)    :: bounds
     integer                  , intent(in)    :: num_urbanc           ! number of column urban points in column filter
     integer                  , intent(in)    :: filter_urbanc(:)     ! column filter for urban points
     type(waterstatebulk_type)    , intent(inout) :: waterstatebulk_inst
     type(soilhydrology_type) , intent(in)    :: soilhydrology_inst
     type(waterfluxbulk_type)     , intent(in)    :: waterfluxbulk_inst
     !
     ! !LOCAL VARIABLES:
     integer  :: fc, c
     real(r8) :: dtime ! land model time step (sec)

     character(len=*), parameter :: subname = 'UpdateUrbanPonding'
     !-----------------------------------------------------------------------

     associate( &
         snl              =>    col%snl                             , & ! Input:  [integer  (:)   ]  minus number of snow layers                        

         h2osoi_liq       =>    waterstatebulk_inst%h2osoi_liq_col      , & ! Output: [real(r8) (:,:) ]  liquid water (kg/m2)

         xs_urban         =>    soilhydrology_inst%xs_urban_col     , & ! Input:  [real(r8) (:)   ]  excess soil water above urban ponding limit

         qflx_rain_plus_snomelt => waterfluxbulk_inst%qflx_rain_plus_snomelt_col , & ! Input: [real(r8) (:)   ] rain plus snow melt falling on the soil (mm/s)
         qflx_liqevap_from_top_layer => waterfluxbulk_inst%qflx_liqevap_from_top_layer_col & ! Input:  [real(r8) (:)   ]  rate of liquid water evaporated from top soil or snow layer (mm H2O/s) [+]    
         )

     dtime = get_step_size_real()

     do fc = 1, num_urbanc
        c = filter_urbanc(fc)
        
        if (col%itype(c) == icol_roof .or. col%itype(c) == icol_road_imperv) then
           if (snl(c) >= 0) then
              if (xs_urban(c) > 0.) then
                 h2osoi_liq(c,1) = pondmx_urban
              else
                 h2osoi_liq(c,1) = max(0._r8,h2osoi_liq(c,1)+ &
                      (qflx_rain_plus_snomelt(c)-qflx_liqevap_from_top_layer(c))*dtime)
              end if
           end if
        end if
     end do

     end associate

   end subroutine UpdateUrbanPonding

   !-----------------------------------------------------------------------
   subroutine WaterTable(bounds, num_hydrologyc, filter_hydrologyc, &
        soilhydrology_inst, soilstate_inst, temperature_inst, waterstatebulk_inst, waterfluxbulk_inst)
     !
     ! !DESCRIPTION:
     ! Calculate watertable, considering aquifer recharge but no drainage.
     !
     ! !USES:
     use clm_varcon       , only : pondmx, tfrz, watmin,denice,denh2o
     use column_varcon    , only : icol_roof, icol_road_imperv
     !
     ! !ARGUMENTS:
     type(bounds_type)        , intent(in)    :: bounds  
     integer                  , intent(in)    :: num_hydrologyc       ! number of column soil points in column filter
     integer                  , intent(in)    :: filter_hydrologyc(:) ! column filter for soil points
     type(soilhydrology_type) , intent(inout) :: soilhydrology_inst
     type(soilstate_type)     , intent(in)    :: soilstate_inst
     type(temperature_type)   , intent(in)    :: temperature_inst
     type(waterstatebulk_type)    , intent(inout) :: waterstatebulk_inst
     type(waterfluxbulk_type)     , intent(inout) :: waterfluxbulk_inst
     !
     ! !LOCAL VARIABLES:
     integer  :: c,j,fc,i                                ! indices
     real(r8) :: dtime                                   ! land model time step (sec)
     real(r8) :: xs(bounds%begc:bounds%endc)             ! water needed to bring soil moisture to watmin (mm)
     real(r8) :: dzmm(bounds%begc:bounds%endc,1:nlevsoi) ! layer thickness (mm)
     integer  :: jwt(bounds%begc:bounds%endc)            ! index of the soil layer right above the water table (-)
     real(r8) :: rsub_top(bounds%begc:bounds%endc)       ! subsurface runoff - topographic control (mm/s)
     real(r8) :: xsi(bounds%begc:bounds%endc)            ! excess soil water above saturation at layer i (mm)
     real(r8) :: rous                                    ! aquifer yield (-)
     real(r8) :: wh                                      ! smpfz(jwt)-z(jwt) (mm)
     real(r8) :: ws                                      ! summation of pore space of layers below water table (mm)
     real(r8) :: s_node                                  ! soil wetness (-)
     real(r8) :: dzsum                                   ! summation of dzmm of layers below water table (mm)
     real(r8) :: icefracsum                              ! summation of icefrac*dzmm of layers below water table (-)
     real(r8) :: ka                                      ! hydraulic conductivity of the aquifer (mm/s)
     real(r8) :: available_h2osoi_liq                    ! available soil liquid water in a layer
     real(r8) :: imped
     real(r8) :: rsub_top_tot
     real(r8) :: rsub_top_layer
     real(r8) :: qcharge_tot
     real(r8) :: qcharge_layer
     real(r8) :: theta_unsat
     real(r8) :: f_unsat
     real(r8) :: s_y
     integer  :: k,k_frz,k_perch
     real(r8) :: sat_lev
     real(r8) :: s1
     real(r8) :: s2
     real(r8) :: m
     real(r8) :: b
     real(r8) :: q_perch
     real(r8) :: q_perch_max
     real(r8) :: dflag=0._r8
     real(r8) :: qflx_solidevap_from_top_layer_save      ! temporary
     !-----------------------------------------------------------------------

     associate(                                                            & 
          dz                 =>    col%dz                                , & ! Input:  [real(r8) (:,:) ]  layer depth (m)
          z                  =>    col%z                                 , & ! Input:  [real(r8) (:,:) ]  layer depth (m)                                 
          zi                 =>    col%zi                                , & ! Input:  [real(r8) (:,:) ]  interface level below a "z" level (m)           

          t_soisno           =>    temperature_inst%t_soisno_col         , & ! Input:  [real(r8) (:,:) ]  soil temperature (Kelvin)                       

          h2osfc             =>    waterstatebulk_inst%h2osfc_col            , & ! Input:  [real(r8) (:)   ]  surface water (mm)                                
          h2osoi_liq         =>    waterstatebulk_inst%h2osoi_liq_col        , & ! Output: [real(r8) (:,:) ]  liquid water (kg/m2)                            
          h2osoi_ice         =>    waterstatebulk_inst%h2osoi_ice_col        , & ! Output: [real(r8) (:,:) ]  ice lens (kg/m2)                                
          h2osoi_vol         =>    waterstatebulk_inst%h2osoi_vol_col        , & ! Input:  [real(r8) (:,:) ]  volumetric soil water (0<=h2osoi_vol<=watsat) [m3/m3]

          qflx_ev_snow       =>    waterfluxbulk_inst%qflx_ev_snow_col   , & ! In/Out: [real(r8) (:)   ]  evaporation flux from snow (mm H2O/s) [+ to atm]
          bsw                =>    soilstate_inst%bsw_col                , & ! Input:  [real(r8) (:,:) ]  Clapp and Hornberger "b"                        
          hksat              =>    soilstate_inst%hksat_col              , & ! Input:  [real(r8) (:,:) ]  hydraulic conductivity at saturation (mm H2O /s)
          sucsat             =>    soilstate_inst%sucsat_col             , & ! Input:  [real(r8) (:,:) ]  minimum soil suction (mm)                       
          watsat             =>    soilstate_inst%watsat_col             , & ! Input:  [real(r8) (:,:) ]  volumetric soil water at saturation (porosity)  
          eff_porosity       =>    soilstate_inst%eff_porosity_col       , & ! Input:  [real(r8) (:,:) ]  effective porosity = porosity - vol_ice         

          zwt                =>    soilhydrology_inst%zwt_col            , & ! Output: [real(r8) (:)   ]  water table depth (m)                             
          zwt_perched        =>    soilhydrology_inst%zwt_perched_col    , & ! Output: [real(r8) (:)   ]  perched water table depth (m)                     
          frost_table        =>    soilhydrology_inst%frost_table_col    , & ! Output: [real(r8) (:)   ]  frost table depth (m)                             
          wa                 =>    waterstatebulk_inst%wa_col             , & ! Output: [real(r8) (:)   ]  water in the unconfined aquifer (mm)              
          qcharge            =>    soilhydrology_inst%qcharge_col        , & ! Input:  [real(r8) (:)   ]  aquifer recharge rate (mm/s)                      
          
          qflx_drain         =>    waterfluxbulk_inst%qflx_drain_col         , & ! Output: [real(r8) (:)   ]  sub-surface runoff (mm H2O /s)
          qflx_drain_perched =>    waterfluxbulk_inst%qflx_drain_perched_col , & ! Output: [real(r8) (:)   ]  perched wt sub-surface runoff (mm H2O /s)         
          qflx_rsub_sat      =>    waterfluxbulk_inst%qflx_rsub_sat_col        & ! Output: [real(r8) (:)   ]  soil saturation excess [mm h2o/s]                 
          )

       ! Get time step

       dtime = get_step_size_real()

       ! Convert layer thicknesses from m to mm

       do j = 1,nlevsoi
          do fc = 1, num_hydrologyc
             c = filter_hydrologyc(fc)
             dzmm(c,j) = dz(c,j)*1.e3_r8
          end do
       end do

       do fc = 1, num_hydrologyc
          c = filter_hydrologyc(fc)
          qflx_drain(c)    = 0._r8
          qflx_rsub_sat(c) = 0._r8
          qflx_drain_perched(c)  = 0._r8       
       end do

       ! The layer index of the first unsaturated layer, i.e., the layer right above
       ! the water table

       do fc = 1, num_hydrologyc
          c = filter_hydrologyc(fc)
          jwt(c) = nlevsoi
          ! allow jwt to equal zero when zwt is in top layer
          do j = 1,nlevsoi
             if(zwt(c) <= zi(c,j)) then
                jwt(c) = j-1
                exit
             end if
          enddo
       end do

       !============================== QCHARGE =========================================
       ! Water table changes due to qcharge
       do fc = 1, num_hydrologyc
          c = filter_hydrologyc(fc)

          ! use analytical expression for aquifer specific yield
          rous = watsat(c,nlevsoi) &
               * ( 1. - (1.+1.e3*zwt(c)/sucsat(c,nlevsoi))**(-1./bsw(c,nlevsoi)))
          rous=max(rous, params_inst%aq_sp_yield_min)

          !--  water table is below the soil column  --------------------------------------
          if(jwt(c) == nlevsoi) then             
             wa(c)  = wa(c) + qcharge(c)  * dtime
             zwt(c) = zwt(c) - (qcharge(c)  * dtime)/1000._r8/rous
          else                                
             !-- water table within soil layers 1-9  -------------------------------------
             ! try to raise water table to account for qcharge
             qcharge_tot = qcharge(c) * dtime
             if(qcharge_tot > 0.) then !rising water table
                do j = jwt(c)+1, 1,-1
                   ! use analytical expression for specific yield
                   s_y = watsat(c,j) &
                        * ( 1. -  (1.+1.e3*zwt(c)/sucsat(c,j))**(-1./bsw(c,j)))
                   s_y=max(s_y, params_inst%aq_sp_yield_min)

                   qcharge_layer=min(qcharge_tot,(s_y*(zwt(c) - zi(c,j-1))*1.e3))
                   qcharge_layer=max(qcharge_layer,0._r8)

                   if(s_y > 0._r8) zwt(c) = zwt(c) - qcharge_layer/s_y/1000._r8

                   qcharge_tot = qcharge_tot - qcharge_layer
                   if (qcharge_tot <= 0.) exit
                enddo
             else ! deepening water table (negative qcharge)
                do j = jwt(c)+1, nlevsoi
                   ! use analytical expression for specific yield
                   s_y = watsat(c,j) &
                        * ( 1. -  (1.+1.e3*zwt(c)/sucsat(c,j))**(-1./bsw(c,j)))
                   s_y=max(s_y, params_inst%aq_sp_yield_min)

                   qcharge_layer=max(qcharge_tot,-(s_y*(zi(c,j) - zwt(c))*1.e3))
                   qcharge_layer=min(qcharge_layer,0._r8)
                   qcharge_tot = qcharge_tot - qcharge_layer
                   if (qcharge_tot >= 0.) then 
                      zwt(c) = zwt(c) - qcharge_layer/s_y/1000._r8
                      exit
                   else
                      zwt(c) = zi(c,j)
                   endif

                enddo
                if (qcharge_tot > 0.) zwt(c) = zwt(c) - qcharge_tot/1000._r8/rous
             endif

             !-- recompute jwt for following calculations  ---------------------------------
             ! allow jwt to equal zero when zwt is in top layer
             jwt(c) = nlevsoi
             do j = 1,nlevsoi
                if(zwt(c) <= zi(c,j)) then
                   jwt(c) = j-1
                   exit
                end if
             enddo
          endif
       enddo


       !==  BASEFLOW ==================================================
       ! perched water table code
       do fc = 1, num_hydrologyc
          c = filter_hydrologyc(fc)

          ! define frost table as first frozen layer with unfrozen layer above it
          if(t_soisno(c,1) > tfrz) then 
             k_frz=nlevsoi
          else
             k_frz=1
          endif

          do k=2, nlevsoi
             if (t_soisno(c,k-1) > tfrz .and. t_soisno(c,k) <= tfrz) then
                k_frz=k
                exit
             endif
          enddo

          frost_table(c)=z(c,k_frz)

          ! initialize perched water table to frost table, and qflx_drain_perched(c) to zero
          zwt_perched(c)=frost_table(c)

          !===================  water table above frost table  =============================
          ! if water table is above frost table, do not use topmodel baseflow formulation
          if (zwt(c) < frost_table(c) .and. t_soisno(c,k_frz) <= tfrz) then
          else 
             !===================  water table below frost table  =============================
             !--  compute possible perched water table *and* groundwater table afterwards
             ! locate perched water table from bottom up starting at frost table
             ! sat_lev is an arbitrary saturation level used to determine perched water table
             sat_lev=0.9

             k_perch=1
             do k=k_frz,1,-1
                h2osoi_vol(c,k) = h2osoi_liq(c,k)/(dz(c,k)*denh2o) &
                     + h2osoi_ice(c,k)/(dz(c,k)*denice)

                if (h2osoi_vol(c,k)/watsat(c,k) <= sat_lev) then 
                   k_perch=k
                   exit
                endif
             enddo

             ! if frost_table = nlevsoi, only compute perched water table if frozen
             if (t_soisno(c,k_frz) > tfrz) k_perch=k_frz

             ! if perched water table exists
             if (k_frz > k_perch) then
                ! interpolate between k_perch and k_perch+1 to find perched water table height
                s1 = (h2osoi_liq(c,k_perch)/(dz(c,k_perch)*denh2o) &
                     + h2osoi_ice(c,k_perch)/(dz(c,k_perch)*denice))/watsat(c,k_perch)
                s2 = (h2osoi_liq(c,k_perch+1)/(dz(c,k_perch+1)*denh2o) &
                     + h2osoi_ice(c,k_perch+1)/(dz(c,k_perch+1)*denice))/watsat(c,k_perch+1)

                m=(z(c,k_perch+1)-z(c,k_perch))/(s2-s1)
                b=z(c,k_perch+1)-m*s2
                zwt_perched(c)=max(0._r8,m*sat_lev+b)

             endif !k_frz > k_perch 
          endif
       end do

     end associate

   end subroutine WaterTable

   !-----------------------------------------------------------------------
   subroutine Drainage(bounds, num_hydrologyc, filter_hydrologyc, num_urbanc, filter_urbanc,  &
        temperature_inst, soilhydrology_inst, soilstate_inst, waterstatebulk_inst, waterfluxbulk_inst)
     !
     ! !DESCRIPTION:
     ! Calculate subsurface drainage
     !
     ! !USES:
     use clm_varcon       , only : pondmx, tfrz, watmin,rpi, secspday, nlvic
     use column_varcon    , only : icol_roof, icol_road_imperv, icol_road_perv
     !
     ! !ARGUMENTS:
     type(bounds_type)        , intent(in)    :: bounds               
     integer                  , intent(in)    :: num_hydrologyc       ! number of column soil points in column filter
     integer                  , intent(in)    :: num_urbanc           ! number of column urban points in column filter
     integer                  , intent(in)    :: filter_urbanc(:)     ! column filter for urban points
     integer                  , intent(in)    :: filter_hydrologyc(:) ! column filter for soil points
     type(temperature_type)   , intent(in)    :: temperature_inst
     type(soilstate_type)     , intent(in)    :: soilstate_inst
     type(soilhydrology_type) , intent(inout) :: soilhydrology_inst
     type(waterstatebulk_type)    , intent(inout) :: waterstatebulk_inst
     type(waterfluxbulk_type)     , intent(inout) :: waterfluxbulk_inst
     !
     ! !LOCAL VARIABLES:
     character(len=32) :: subname = 'Drainage'           ! subroutine name
     integer  :: c,j,fc,i                                ! indices
     real(r8) :: dtime                                   ! land model time step (sec)
     real(r8) :: xs(bounds%begc:bounds%endc)             ! water needed to bring soil moisture to watmin (mm)
     real(r8) :: dzmm(bounds%begc:bounds%endc,1:nlevsoi) ! layer thickness (mm)
     integer  :: jwt(bounds%begc:bounds%endc)            ! index of the soil layer right above the water table (-)
     real(r8) :: rsub_top(bounds%begc:bounds%endc)       ! subsurface runoff - topographic control (mm/s)
     real(r8) :: fff(bounds%begc:bounds%endc)            ! decay factor (m-1)
     real(r8) :: xsi(bounds%begc:bounds%endc)            ! excess soil water above saturation at layer i (mm)
     real(r8) :: xsia(bounds%begc:bounds%endc)           ! available pore space at layer i (mm)
     real(r8) :: xs1(bounds%begc:bounds%endc)            ! excess soil water above saturation at layer 1 (mm)
     real(r8) :: smpfz(1:nlevsoi)                        ! matric potential of layer right above water table (mm)
     real(r8) :: wtsub                                   ! summation of hk*dzmm for layers below water table (mm**2/s)
     real(r8) :: rous                                    ! aquifer yield (-)
     real(r8) :: wh                                      ! smpfz(jwt)-z(jwt) (mm)
     real(r8) :: wh_zwt                                  ! water head at the water table depth (mm)
     real(r8) :: ws                                      ! summation of pore space of layers below water table (mm)
     real(r8) :: s_node                                  ! soil wetness (-)
     real(r8) :: dzsum                                   ! summation of dzmm of layers below water table (mm)
     real(r8) :: icefracsum                              ! summation of icefrac*dzmm of layers below water table (-)
     real(r8) :: ka                                      ! hydraulic conductivity of the aquifer (mm/s)
     real(r8) :: dza                                     ! fff*(zwt-z(jwt)) (-)
     real(r8) :: available_h2osoi_liq                    ! available soil liquid water in a layer
     real(r8) :: rsub_top_max
     real(r8) :: h2osoi_vol
     real(r8) :: imped
     real(r8) :: rsub_top_tot
     real(r8) :: rsub_top_layer
     real(r8) :: qcharge_tot
     real(r8) :: qcharge_layer
     real(r8) :: theta_unsat
     real(r8) :: f_unsat
     real(r8) :: s_y
     integer  :: k,k_frz,k_perch
     real(r8) :: sat_lev
     real(r8) :: s1
     real(r8) :: s2
     real(r8) :: m
     real(r8) :: b
     real(r8) :: q_perch
     real(r8) :: q_perch_max
     real(r8) :: vol_ice
     real(r8) :: dsmax_tmp(bounds%begc:bounds%endc)       ! temporary variable for ARNO subsurface runoff calculation
     real(r8) :: rsub_tmp                 ! temporary variable for ARNO subsurface runoff calculation
     real(r8) :: frac                     ! temporary variable for ARNO subsurface runoff calculation
     real(r8) :: rel_moist                ! relative moisture, temporary variable
     real(r8) :: wtsub_vic                ! summation of hk*dzmm for layers in the third VIC layer
     !-----------------------------------------------------------------------

     associate(                                                            & 
          z                  =>    col%z                                 , & ! Input:  [real(r8) (:,:) ] layer depth (m)                                 
          zi                 =>    col%zi                                , & ! Input:  [real(r8) (:,:) ] interface level below a "z" level (m)           
          dz                 =>    col%dz                                , & ! Input:  [real(r8) (:,:) ] layer depth (m)                                 
          snl                =>    col%snl                               , & ! Input:  [integer  (:)   ] number of snow layers                              

          t_soisno           =>    temperature_inst%t_soisno_col         , & ! Input:  [real(r8) (:,:) ] soil temperature (Kelvin)                       

          h2osfc             =>    waterstatebulk_inst%h2osfc_col            , & ! Input:  [real(r8) (:)   ] surface water (mm)                                

          bsw                =>    soilstate_inst%bsw_col                , & ! Input:  [real(r8) (:,:) ] Clapp and Hornberger "b"                        
          hksat              =>    soilstate_inst%hksat_col              , & ! Input:  [real(r8) (:,:) ] hydraulic conductivity at saturation (mm H2O /s)
          sucsat             =>    soilstate_inst%sucsat_col             , & ! Input:  [real(r8) (:,:) ] minimum soil suction (mm)                       
          watsat             =>    soilstate_inst%watsat_col             , & ! Input:  [real(r8) (:,:) ] volumetric soil water at saturation (porosity)  
          eff_porosity       =>    soilstate_inst%eff_porosity_col       , & ! Input:  [real(r8) (:,:) ] effective porosity = porosity - vol_ice         
          hk_l               =>    soilstate_inst%hk_l_col               , & ! Input:  [real(r8) (:,:) ] hydraulic conductivity (mm/s)                    

          depth              =>    soilhydrology_inst%depth_col          , & ! Input:  [real(r8) (:,:) ] VIC soil depth                                   
          c_param            =>    soilhydrology_inst%c_param_col        , & ! Input:  [real(r8) (:)   ] baseflow exponent (Qb)                             
          Dsmax              =>    soilhydrology_inst%dsmax_col          , & ! Input:  [real(r8) (:)   ] max. velocity of baseflow (mm/day)
          max_moist          =>    soilhydrology_inst%max_moist_col      , & ! Input:  [real(r8) (:,:) ] maximum soil moisture (ice + liq)
          moist              =>    soilhydrology_inst%moist_col          , & ! Input:  [real(r8) (:,:) ] soil layer moisture (mm)                         
          Ds                 =>    soilhydrology_inst%ds_col             , & ! Input:  [real(r8) (:)   ] fracton of Dsmax where non-linear baseflow begins
          Wsvic              =>    soilhydrology_inst%Wsvic_col          , & ! Input:  [real(r8) (:)   ] fraction of maximum soil moisutre where non-liear base flow occurs
          icefrac            =>    soilhydrology_inst%icefrac_col        , & ! Output: [real(r8) (:,:) ] fraction of ice in layer                         
          hkdepth            =>    soilhydrology_inst%hkdepth_col        , & ! Input:  [real(r8) (:)   ] decay factor (m)                                  
          frost_table        =>    soilhydrology_inst%frost_table_col    , & ! Input:  [real(r8) (:)   ] frost table depth (m)                             
          zwt                =>    soilhydrology_inst%zwt_col            , & ! Input:  [real(r8) (:)   ] water table depth (m)                             
          zwt_perched        =>    soilhydrology_inst%zwt_perched_col    , & ! Input:  [real(r8) (:)   ] perched water table depth (m)                     
          aquifer_water_baseline => waterstatebulk_inst%aquifer_water_baseline, & ! Input: [real(r8)] baseline value for water in the unconfined aquifer (wa_col) (mm)
          wa                 =>    waterstatebulk_inst%wa_col             , & ! Input:  [real(r8) (:)   ] water in the unconfined aquifer (mm)              
          ice                =>    soilhydrology_inst%ice_col            , & ! Input:  [real(r8) (:,:) ] soil layer moisture (mm)                         
          qcharge            =>    soilhydrology_inst%qcharge_col        , & ! Input:  [real(r8) (:)   ] aquifer recharge rate (mm/s)                      
          h2osfcflag         =>    soilhydrology_inst%h2osfcflag         , & ! Input:  integer
          
          qflx_snwcp_liq     =>    waterfluxbulk_inst%qflx_snwcp_liq_col     , & ! Output: [real(r8) (:)   ] excess liquid h2o due to snow capping (outgoing) (mm H2O /s) [+]
          qflx_ice_runoff_xs =>    waterfluxbulk_inst%qflx_ice_runoff_xs_col , & ! Output: [real(r8) (:)   ] solid runoff from excess ice in soil (mm H2O /s) [+]
          qflx_liqdew_to_top_layer      => waterfluxbulk_inst%qflx_liqdew_to_top_layer_col     , & ! Output: [real(r8) (:)   ] rate of liquid water deposited on top soil or snow layer (dew) (mm H2O /s) [+]    
          qflx_soliddew_to_top_layer    => waterfluxbulk_inst%qflx_soliddew_to_top_layer_col   , & ! Output: [real(r8) (:)   ] rate of solid water deposited on top soil or snow layer (frost) (mm H2O /s) [+]      
          qflx_solidevap_from_top_layer => waterfluxbulk_inst%qflx_solidevap_from_top_layer_col, & ! Output: [real(r8) (:)   ] rate of ice evaporated from top soil or snow layer (sublimation) (mm H2O /s) [+]   
          qflx_drain         =>    waterfluxbulk_inst%qflx_drain_col         , & ! Output: [real(r8) (:)   ] sub-surface runoff (mm H2O /s)                    
          qflx_qrgwl         =>    waterfluxbulk_inst%qflx_qrgwl_col         , & ! Output: [real(r8) (:)   ] qflx_surf at glaciers, wetlands, lakes (mm H2O /s)
          qflx_rsub_sat      =>    waterfluxbulk_inst%qflx_rsub_sat_col      , & ! Output: [real(r8) (:)   ] soil saturation excess [mm h2o/s]                 
          qflx_drain_perched =>    waterfluxbulk_inst%qflx_drain_perched_col , & ! Output: [real(r8) (:)   ] perched wt sub-surface runoff (mm H2O /s)         

          h2osoi_liq         =>    waterstatebulk_inst%h2osoi_liq_col        , & ! Output: [real(r8) (:,:) ] liquid water (kg/m2)                            
          h2osoi_ice         =>    waterstatebulk_inst%h2osoi_ice_col          & ! Output: [real(r8) (:,:) ] ice lens (kg/m2)                                
          )

       ! Get time step

       dtime = get_step_size_real()

       ! Convert layer thicknesses from m to mm

       do j = 1,nlevsoi
          do fc = 1, num_hydrologyc
             c = filter_hydrologyc(fc)
             dzmm(c,j) = dz(c,j)*1.e3_r8

             vol_ice = min(watsat(c,j), h2osoi_ice(c,j)/(dz(c,j)*denice))
             icefrac(c,j) = min(1._r8,vol_ice/watsat(c,j))          
          end do
       end do

       ! Initial set

       do fc = 1, num_hydrologyc
          c = filter_hydrologyc(fc)
          qflx_drain(c)    = 0._r8 
          qflx_rsub_sat(c) = 0._r8
          rsub_top(c)      = 0._r8
       end do

       ! The layer index of the first unsaturated layer, i.e., the layer right above
       ! the water table

       do fc = 1, num_hydrologyc
          c = filter_hydrologyc(fc)
          jwt(c) = nlevsoi
          ! allow jwt to equal zero when zwt is in top layer
          do j = 1,nlevsoi
             if(zwt(c) <= zi(c,j)) then
                jwt(c) = j-1
                exit
             end if
          enddo
       end do

       rous = 0.2_r8

       !==  BASEFLOW ==================================================
       ! perched water table code
       do fc = 1, num_hydrologyc
          c = filter_hydrologyc(fc)

          !  specify maximum drainage rate
          q_perch_max = params_inst%perched_baseflow_scalar * sin(col%topo_slope(c) * (rpi/180._r8))

          ! if layer containing water table is frozen, compute the following:
          !     frost table, perched water table, and drainage from perched saturated layer

          ! define frost table as first frozen layer with unfrozen layer above it
          if(t_soisno(c,1) > tfrz) then 
             k_frz=nlevsoi
          else
             k_frz=1
          endif

          do k=2, nlevsoi
             if (t_soisno(c,k-1) > tfrz .and. t_soisno(c,k) <= tfrz) then
                k_frz=k
                exit
             endif
          enddo

          frost_table(c)=z(c,k_frz)

          ! initialize perched water table to frost table, and qflx_drain_perched(c) to zero
          zwt_perched(c)=frost_table(c)
          qflx_drain_perched(c) = 0._r8

          !===================  water table above frost table  =============================
          ! if water table is above frost table, do not use topmodel baseflow formulation

          if (zwt(c) < frost_table(c) .and. t_soisno(c,k_frz) <= tfrz) then
             ! compute drainage from perched saturated region
             wtsub = 0._r8
             q_perch = 0._r8
             do k = jwt(c)+1, k_frz
                imped=10._r8**(-params_inst%e_ice*(0.5_r8*(icefrac(c,k)+icefrac(c,min(nlevsoi, k+1)))))
                q_perch = q_perch + imped*hksat(c,k)*dzmm(c,k)
                wtsub = wtsub + dzmm(c,k)
             end do
             if (wtsub > 0._r8) q_perch = q_perch/wtsub

             qflx_drain_perched(c) = q_perch_max * q_perch &
                  *(frost_table(c) - zwt(c))

             ! remove drainage from perched saturated layers
             rsub_top_tot = -  qflx_drain_perched(c) * dtime
             do k = jwt(c)+1, k_frz
                rsub_top_layer=max(rsub_top_tot,-(h2osoi_liq(c,k)-watmin))
                rsub_top_layer=min(rsub_top_layer,0._r8)
                rsub_top_tot = rsub_top_tot - rsub_top_layer

                h2osoi_liq(c,k) = h2osoi_liq(c,k) + rsub_top_layer

                if (rsub_top_tot >= 0.) then 
                   zwt(c) = zwt(c) - rsub_top_layer/eff_porosity(c,k)/1000._r8
                   exit
                else
                   zwt(c) = zi(c,k)
                endif
             enddo

             ! if rsub_top_tot is greater than available water (above frost table), 
             !     then decrease qflx_drain_perched by residual amount for water balance
             qflx_drain_perched(c) = qflx_drain_perched(c) + rsub_top_tot/dtime

             !-- recompute jwt  ---------------------------------------------------------
             ! allow jwt to equal zero when zwt is in top layer
             jwt(c) = nlevsoi
             do j = 1,nlevsoi
                if(zwt(c) <= zi(c,j)) then
                   jwt(c) = j-1
                   exit
                end if
             enddo
          else 
             !===================  water table below frost table  =============================
             !--  compute possible perched water table *and* groundwater table afterwards
             ! locate perched water table from bottom up starting at frost table
             ! sat_lev is an arbitrary saturation level used to determine perched water table
             sat_lev=0.9

             k_perch=1
             do k=k_frz,1,-1
                h2osoi_vol = h2osoi_liq(c,k)/(dz(c,k)*denh2o) &
                     + h2osoi_ice(c,k)/(dz(c,k)*denice)

                if (h2osoi_vol/watsat(c,k) <= sat_lev) then 
                   k_perch=k
                   exit
                endif
             enddo

             ! if frost_table = nlevsoi, only compute perched water table if frozen
             if (t_soisno(c,k_frz) > tfrz) k_perch=k_frz

             ! if perched water table exists
             if (k_frz > k_perch) then
                ! interpolate between k_perch and k_perch+1 to find perched water table height
                s1 = (h2osoi_liq(c,k_perch)/(dz(c,k_perch)*denh2o) &
                     + h2osoi_ice(c,k_perch)/(dz(c,k_perch)*denice))/watsat(c,k_perch)
                s2 = (h2osoi_liq(c,k_perch+1)/(dz(c,k_perch+1)*denh2o) &
                     + h2osoi_ice(c,k_perch+1)/(dz(c,k_perch+1)*denice))/watsat(c,k_perch+1)

                m=(z(c,k_perch+1)-z(c,k_perch))/(s2-s1)
                b=z(c,k_perch+1)-m*s2
                zwt_perched(c)=max(0._r8,m*sat_lev+b)

                ! compute drainage from perched saturated region
                wtsub = 0._r8
                q_perch = 0._r8
                do k = k_perch, k_frz
                   imped=10._r8**(-params_inst%e_ice*(0.5_r8*(icefrac(c,k)+icefrac(c,min(nlevsoi, k+1)))))
                   q_perch = q_perch + imped*hksat(c,k)*dzmm(c,k)
                   wtsub = wtsub + dzmm(c,k)
                end do
                if (wtsub > 0._r8) q_perch = q_perch/wtsub

                qflx_drain_perched(c) = q_perch_max * q_perch &
                     *(frost_table(c) - zwt_perched(c))

                ! remove drainage from perched saturated layers
                rsub_top_tot = -  qflx_drain_perched(c) * dtime
                do k = k_perch+1, k_frz
                   rsub_top_layer=max(rsub_top_tot,-(h2osoi_liq(c,k)-watmin))
                   rsub_top_layer=min(rsub_top_layer,0._r8)
                   rsub_top_tot = rsub_top_tot - rsub_top_layer

                   h2osoi_liq(c,k) = h2osoi_liq(c,k) + rsub_top_layer

                   if (rsub_top_tot >= 0.) then 
                      zwt_perched(c) = zwt_perched(c) - rsub_top_layer/eff_porosity(c,k)/1000._r8
                      exit
                   else
                      zwt_perched(c) = zi(c,k)
                   endif

                enddo

                ! if rsub_top_tot is greater than available water (above frost table), 
                !     then decrease qflx_drain_perched by residual amount for water balance
                qflx_drain_perched(c) = qflx_drain_perched(c) + rsub_top_tot/dtime

             else
                qflx_drain_perched(c) = 0._r8
             endif !k_frz > k_perch 

             !-- Topographic runoff  ----------------------------------------------------------------------
             fff(c)         = 1._r8/ hkdepth(c)
             dzsum = 0._r8
             icefracsum = 0._r8
             do j = max(jwt(c),1), nlevsoi
                dzsum  = dzsum + dzmm(c,j)
                icefracsum = icefracsum + icefrac(c,j) * dzmm(c,j)
             end do
             ! add ice impedance factor to baseflow
             if (use_vichydro) then
                imped=10._r8**(-params_inst%e_ice*min(1.0_r8,ice(c,nlayer)/max_moist(c,nlayer)))
                dsmax_tmp(c) = Dsmax(c) * dtime/ secspday !mm/day->mm/dtime
                rsub_top_max = dsmax_tmp(c)
             else
                imped=10._r8**(-params_inst%e_ice*(icefracsum/dzsum))
                rsub_top_max = 10._r8 * sin((rpi/180.) * col%topo_slope(c))
             end if

             if (use_vichydro) then
                ! ARNO model for the bottom soil layer (based on bottom soil layer 
                ! moisture from previous time step
                ! use watmin instead for resid_moist to be consistent with default hydrology
                rel_moist = (moist(c,nlayer) - watmin)/(max_moist(c,nlayer)-watmin) 
                frac = (Ds(c) * rsub_top_max )/Wsvic(c)
                rsub_tmp = (frac * rel_moist)/dtime
                if(rel_moist > Wsvic(c))then
                   frac = (rel_moist - Wsvic(c))/(1.0_r8 - Wsvic(c))
                   rsub_tmp = rsub_tmp + (rsub_top_max * (1.0_r8 - Ds(c)/Wsvic(c)) *frac**c_param(c))/dtime
                end if
                rsub_top(c) = imped * rsub_tmp
                ! make sure baseflow isn't negative
                rsub_top(c) = max(0._r8, rsub_top(c))
             else
                rsub_top(c)    = imped * rsub_top_max* exp(-fff(c)*zwt(c))
             end if

             ! use analytical expression for aquifer specific yield
             rous = watsat(c,nlevsoi) &
                  * ( 1. - (1.+1.e3*zwt(c)/sucsat(c,nlevsoi))**(-1./bsw(c,nlevsoi)))
             rous=max(rous, params_inst%aq_sp_yield_min)

             !--  water table is below the soil column  --------------------------------------
             if(jwt(c) == nlevsoi) then             
                wa(c)  = wa(c) - rsub_top(c) * dtime
                zwt(c)     = zwt(c) + (rsub_top(c) * dtime)/1000._r8/rous
                h2osoi_liq(c,nlevsoi) = h2osoi_liq(c,nlevsoi) + max(0._r8,(wa(c)-aquifer_water_baseline))
                wa(c)  = min(wa(c), aquifer_water_baseline)
             else                                
                !-- water table within soil layers 1-9  -------------------------------------
                !============================== RSUB_TOP =========================================
                !--  Now remove water via rsub_top
                rsub_top_tot = - rsub_top(c) * dtime
                !should never be positive... but include for completeness
                if(rsub_top_tot > 0.) then !rising water table

                   call endrun(subgrid_index=c, subgrid_level=subgrid_level_column, &
                        msg="RSUB_TOP IS POSITIVE in Drainage!"//errmsg(sourcefile, __LINE__))

                else ! deepening water table
                   if (use_vichydro) then
                      wtsub_vic = 0._r8
                      do j = (nlvic(1)+nlvic(2)+1), nlevsoi
                         wtsub_vic = wtsub_vic + hk_l(c,j)*dzmm(c,j)
                      end do

                      do j = (nlvic(1)+nlvic(2)+1), nlevsoi
                         rsub_top_layer=max(rsub_top_tot, rsub_top_tot*hk_l(c,j)*dzmm(c,j)/wtsub_vic)
                         rsub_top_layer=min(rsub_top_layer,0._r8)
                         h2osoi_liq(c,j) = h2osoi_liq(c,j) + rsub_top_layer
                         rsub_top_tot = rsub_top_tot - rsub_top_layer
                      end do
                   else
                      do j = jwt(c)+1, nlevsoi
                         ! use analytical expression for specific yield
                         s_y = watsat(c,j) &
                              * ( 1. - (1.+1.e3*zwt(c)/sucsat(c,j))**(-1./bsw(c,j)))
                         s_y=max(s_y, params_inst%aq_sp_yield_min)

                         rsub_top_layer=max(rsub_top_tot,-(s_y*(zi(c,j) - zwt(c))*1.e3))
                         rsub_top_layer=min(rsub_top_layer,0._r8)
                         h2osoi_liq(c,j) = h2osoi_liq(c,j) + rsub_top_layer

                         rsub_top_tot = rsub_top_tot - rsub_top_layer

                         if (rsub_top_tot >= 0.) then 
                            zwt(c) = zwt(c) - rsub_top_layer/s_y/1000._r8

                            exit
                         else
                            zwt(c) = zi(c,j)
                         endif
                      enddo
                   end if

                   !--  remove residual rsub_top  ---------------------------------------------
                   zwt(c) = zwt(c) - rsub_top_tot/1000._r8/rous
                   wa(c) = wa(c) + rsub_top_tot
                endif

                !-- recompute jwt  ---------------------------------------------------------
                ! allow jwt to equal zero when zwt is in top layer
                jwt(c) = nlevsoi
                do j = 1,nlevsoi
                   if(zwt(c) <= zi(c,j)) then
                      jwt(c) = j-1
                      exit
                   end if
                enddo
             end if! end of jwt if construct

             zwt(c) = max(0.0_r8,zwt(c))
             zwt(c) = min(80._r8,zwt(c))

          endif

       end do

       !  excessive water above saturation added to the above unsaturated layer like a bucket
       !  if column fully saturated, excess water goes to runoff

       do j = nlevsoi,2,-1
          do fc = 1, num_hydrologyc
             c = filter_hydrologyc(fc)
             xsi(c)            = max(h2osoi_liq(c,j)-eff_porosity(c,j)*dzmm(c,j),0._r8)
             h2osoi_liq(c,j)   = min(eff_porosity(c,j)*dzmm(c,j), h2osoi_liq(c,j))
             h2osoi_liq(c,j-1) = h2osoi_liq(c,j-1) + xsi(c)
          end do
       end do

       do fc = 1, num_hydrologyc
          c = filter_hydrologyc(fc)

          ! watmin addition to fix water balance errors
          xs1(c)          = max(max(h2osoi_liq(c,1)-watmin,0._r8)- &
               max(0._r8,(pondmx+watsat(c,1)*dzmm(c,1)-h2osoi_ice(c,1)-watmin)),0._r8)
          h2osoi_liq(c,1) = h2osoi_liq(c,1) - xs1(c)

          if (lun%urbpoi(col%landunit(c))) then
             qflx_rsub_sat(c)     = xs1(c) / dtime
          else
             if(h2osfcflag == 1) then
                ! send this water up to h2osfc rather than sending to drainage
                h2osfc(c) = h2osfc(c) + xs1(c)
                qflx_rsub_sat(c)     = 0._r8
             else
                ! use original code to send water to drainage (non-h2osfc case)
                qflx_rsub_sat(c)     = xs1(c) / dtime
             endif
          endif
          ! add in ice check
          xs1(c)          = max(max(h2osoi_ice(c,1),0._r8)-max(0._r8,(pondmx+watsat(c,1)*dzmm(c,1)-h2osoi_liq(c,1))),0._r8)
          h2osoi_ice(c,1) = min(max(0._r8,pondmx+watsat(c,1)*dzmm(c,1)-h2osoi_liq(c,1)), h2osoi_ice(c,1))
          qflx_ice_runoff_xs(c) = xs1(c) / dtime
       end do

       ! Limit h2osoi_liq to be greater than or equal to watmin.
       ! Get water needed to bring h2osoi_liq equal watmin from lower layer.
       ! If insufficient water in soil layers, get from aquifer water

       do j = 1, nlevsoi-1
          do fc = 1, num_hydrologyc
             c = filter_hydrologyc(fc)
             if (h2osoi_liq(c,j) < watmin) then
                xs(c) = watmin - h2osoi_liq(c,j)
                ! deepen water table if water is passed from below zwt layer
                if(j == jwt(c)) then 
                   zwt(c) = zwt(c) + xs(c)/eff_porosity(c,j)/1000._r8
                endif
             else
                xs(c) = 0._r8
             end if
             h2osoi_liq(c,j  ) = h2osoi_liq(c,j  ) + xs(c)
             h2osoi_liq(c,j+1) = h2osoi_liq(c,j+1) - xs(c)
          end do
       end do

       ! Get water for bottom layer from layers above if possible
       j = nlevsoi
       do fc = 1, num_hydrologyc
          c = filter_hydrologyc(fc)
          if (h2osoi_liq(c,j) < watmin) then
             xs(c) = watmin-h2osoi_liq(c,j)
             searchforwater: do i = nlevsoi-1, 1, -1
                available_h2osoi_liq = max(h2osoi_liq(c,i)-watmin-xs(c),0._r8)
                if (available_h2osoi_liq >= xs(c)) then
                   h2osoi_liq(c,j) = h2osoi_liq(c,j) + xs(c)
                   h2osoi_liq(c,i) = h2osoi_liq(c,i) - xs(c)
                   xs(c) = 0._r8
                   exit searchforwater
                else
                   h2osoi_liq(c,j) = h2osoi_liq(c,j) + available_h2osoi_liq
                   h2osoi_liq(c,i) = h2osoi_liq(c,i) - available_h2osoi_liq
                   xs(c) = xs(c) - available_h2osoi_liq
                end if
             end do searchforwater
          else
             xs(c) = 0._r8
          end if
          ! Needed in case there is no water to be found
          h2osoi_liq(c,j) = h2osoi_liq(c,j) + xs(c)
          ! Instead of removing water from aquifer where it eventually
          ! shows up as excess drainage to the ocean, take it back out of 
          ! drainage
          rsub_top(c) = rsub_top(c) - xs(c)/dtime

       end do

       do fc = 1, num_hydrologyc
          c = filter_hydrologyc(fc)

          ! Sub-surface runoff and drainage

          qflx_drain(c) = qflx_rsub_sat(c) + rsub_top(c)

          ! Set imbalance for snow capping

          qflx_qrgwl(c) = qflx_snwcp_liq(c)

       end do

       ! No drainage for urban columns (except for pervious road as computed above)

       do fc = 1, num_urbanc
          c = filter_urbanc(fc)
          if (col%itype(c) /= icol_road_perv) then
             qflx_drain(c) = 0._r8
             ! This must be done for roofs and impervious road (walls will be zero)
             qflx_qrgwl(c) = qflx_snwcp_liq(c)
          end if
       end do

     end associate

   end subroutine Drainage

  !-----------------------------------------------------------------------
  subroutine CLMVICMap(bounds, numf, filter, &
       soilhydrology_inst, waterstatebulk_inst)
     !
     ! !DESCRIPTION:
     ! Performs  the mapping from CLM layers to VIC layers
     ! CLM hydrologically active soil layers are mapped to three VIC layers
     ! by assigning the first nlvic(1) layers to VIC layer 1
     !              the next nlvic(2) layers  to VIC alyer 2
     !              and the remaining to VIC layer 3
     ! mapping from VIC to CLM layers, M.Huang
     !
     ! !USES:
     use clm_varcon  , only : denh2o, denice, watmin
     use decompMod   , only : bounds_type
     !
     ! !REVISION HISTORY:
     ! Created by Maoyi Huang
     ! 11/13/2012, Maoyi Huang: rewrite the mapping modules in CLM4VIC 
     !
     ! !ARGUMENTS:
     type(bounds_type)        , intent(in)    :: bounds    
     integer                  , intent(in)    :: numf      ! number of column soil points in column filter
     integer                  , intent(in)    :: filter(:) ! column filter for soil points
     type(waterstatebulk_type)    , intent(in)    :: waterstatebulk_inst 
     type(soilhydrology_type) , intent(inout) :: soilhydrology_inst
     !
     ! !LOCAL VARIABLES
     real(r8) :: ice0(1:nlayer)            ! last step ice lens (mm)  (new)
     real(r8) :: moist0(1:nlayer)          ! last step soil water (mm)  (new)
     integer  :: i, j, c, fc
     ! note: in CLM4 h2osoil_liq unit is kg/m2, in VIC moist is mm
     ! h2osoi_ice is actually water equivalent ice content.
     !-----------------------------------------------------------------------

     associate(                                                   & 
          dz            => col%dz                               , & ! Input:  [real(r8) (:,:)   ] layer depth (m)                        
          zi            => col%zi                               , & ! Input:  [real(r8) (:,:)   ] interface level below a "z" level (m)  
          z             => col%z                                , & ! Input:  [real(r8) (:,:)   ] layer thickness (m)                    

          h2osoi_liq    => waterstatebulk_inst%h2osoi_liq_col       , & ! Input:  [real(r8) (:,:)   ] liquid water (kg/m2)                   
          h2osoi_ice    => waterstatebulk_inst%h2osoi_ice_col       , & ! Input:  [real(r8) (:,:)   ] ice lens (kg/m2)                       
          h2osoi_vol    => waterstatebulk_inst%h2osoi_vol_col       , & ! Input:  [real(r8) (:,:)   ] volumetric soil water (0<=h2osoi_vol<=watsat) [m3/m3]  (nlevgrnd)

          depth         => soilhydrology_inst%depth_col         , & ! Input:  [real(r8) (:,:)   ] layer depth of upper layer (m)         
          porosity      => soilhydrology_inst%porosity_col      , & ! Input:  [real(r8) (:,:)   ] soil porisity (1-bulk_density/soil_density)
          max_moist     => soilhydrology_inst%max_moist_col     , & ! Input:  [real(r8) (:,:)   ] max layer moist + ice (mm)             
          vic_clm_fract => soilhydrology_inst%vic_clm_fract_col , & ! Input:  [real(r8) (:,:,:) ] fraction of VIC layers in each CLM layer
          moist         => soilhydrology_inst%moist_col         , & ! Output: [real(r8) (:,:)   ] liquid water (mm)                      
          ice           => soilhydrology_inst%ice_col           , & ! Output: [real(r8) (:,:)   ] ice lens (mm)                          
          moist_vol     => soilhydrology_inst%moist_vol_col     , & ! Output: [real(r8) (:,:)   ] volumetric soil moisture for VIC soil layers
          top_moist     =>    soilhydrology_inst%top_moist_col    , & ! Output:  [real(r8) (:)   ]  soil moisture in top VIC layers
          top_max_moist =>    soilhydrology_inst%top_max_moist_col, & ! Output:  [real(r8) (:)   ]  maximum soil moisture in top VIC layers
          top_ice       =>    soilhydrology_inst%top_ice_col      , & ! Output:  [real(r8) (:)   ]  ice len in top VIC layers
          top_moist_limited => soilhydrology_inst%top_moist_limited_col  & ! Output:  [real(r8) (:) ]  soil moisture in top layers, limited to no greater than top_max_moist
          )

       ! map CLM to VIC
       do fc = 1, numf
          c = filter(fc)
          do i = 1, nlayer
             ice0(i) = ice(c,i)
             moist0(i) = moist(c,i)
             ice(c,i) = 0._r8
             moist(c,i) = 0._r8
             do j = 1, nlevsoi
                ice(c,i) = ice(c,i) + h2osoi_ice(c,j) * vic_clm_fract(c,i,j)
                moist(c,i) = moist(c,i) + h2osoi_liq(c,j) * vic_clm_fract(c,i,j)
             end do
             ice(c,i)       = min((moist0(i) + ice0(i)), ice(c,i))
             ice(c,i)       = max(0._r8, ice(c,i))
             moist(c,i)     = max(watmin, moist(c,i))
             moist(c,i)     = min(max_moist(c,i)-ice(c,i), moist(c,i))
             moist_vol(c,i) = moist(c,i)/(depth(c,i)*denice) + ice(c,i)/(depth(c,i)*denh2o)
             moist_vol(c,i) = min(porosity(c,i), moist_vol(c,i))
             moist_vol(c,i) = max(0.01_r8, moist_vol(c,i))
          end do

          ! hydrologic inactive layers
          ice(c, nlayer+1:nlayert)       = h2osoi_ice(c, nlevsoi+1:nlevgrnd)
          moist(c, nlayer+1:nlayert)     = h2osoi_liq(c, nlevsoi+1:nlevgrnd)
          moist_vol(c, nlayer+1:nlayert) = h2osoi_vol(c, nlevsoi+1:nlevgrnd)
       end do

       ! Set values related to top VIC layers

       do fc = 1, numf
          c = filter(fc)
          top_moist(c) = 0._r8
          top_ice(c) = 0._r8
          top_max_moist(c) = 0._r8
       end do

       do j = 1, nlayer - 1
          do fc = 1, numf
             c = filter(fc)
             top_ice(c) = top_ice(c) + ice(c,j)
             top_moist(c) =  top_moist(c) + moist(c,j) + ice(c,j)
             top_max_moist(c) = top_max_moist(c) + max_moist(c,j)
          end do
       end do

       do fc = 1, numf
          c = filter(fc)
          top_moist_limited(c) = min(top_moist(c), top_max_moist(c))
       end do

     end associate

   end subroutine CLMVICMap

!#3
   !-----------------------------------------------------------------------
   subroutine PerchedWaterTable(bounds, num_hydrologyc, filter_hydrologyc, &
        num_urbanc, filter_urbanc, soilhydrology_inst, soilstate_inst, &
        temperature_inst, waterstatebulk_inst, waterfluxbulk_inst) 
     !
     ! !DESCRIPTION:
     ! Calculate watertable, considering aquifer recharge but no drainage.
     !
     ! !USES:
     use clm_varcon       , only : tfrz, denice, denh2o
     use column_varcon    , only : icol_roof, icol_road_imperv
     !
     ! !ARGUMENTS:
     type(bounds_type)        , intent(in)    :: bounds  
     integer                  , intent(in)    :: num_hydrologyc       ! number of column soil points in column filter
     integer                  , intent(in)    :: num_urbanc           ! number of column urban points in column filter
     integer                  , intent(in)    :: filter_urbanc(:)     ! column filter for urban points
     integer                  , intent(in)    :: filter_hydrologyc(:) ! column filter for soil points
     type(soilhydrology_type) , intent(inout) :: soilhydrology_inst
     type(soilstate_type)     , intent(in)    :: soilstate_inst
     type(temperature_type)   , intent(in)    :: temperature_inst
     type(waterstatebulk_type), intent(inout) :: waterstatebulk_inst
     type(waterfluxbulk_type) , intent(inout) :: waterfluxbulk_inst
     !
     ! !LOCAL VARIABLES:
     integer  :: c,j,fc,i                       ! indices
     integer  :: k,k_frz,k_perch,k_zwt          ! indices
     real(r8) :: s1, s2                         ! temporary moisture values
     real(r8) :: m, b                           ! slope and intercept
     real(r8), parameter :: sat_lev = 0.9       ! saturation value used to identify saturated layers
     !-----------------------------------------------------------------------

     associate(                                                            & 
          dz                 =>    col%dz                                , & ! Input:  [real(r8) (:,:) ]  layer depth (m)                                 
          z                  =>    col%z                                 , & ! Input:  [real(r8) (:,:) ]  layer depth (m)                                 
          zi                 =>    col%zi                                , & ! Input:  [real(r8) (:,:) ]  interface level below a "z" level (m)
          t_soisno           =>    temperature_inst%t_soisno_col         , & ! Input:  [real(r8) (:,:) ]  soil temperature (Kelvin)                       

          h2osoi_liq         =>    waterstatebulk_inst%h2osoi_liq_col        , & ! Output: [real(r8) (:,:) ]  liquid water (kg/m2)                            
          h2osoi_ice         =>    waterstatebulk_inst%h2osoi_ice_col        , & ! Output: [real(r8) (:,:) ]  ice lens (kg/m2)                                
          h2osoi_vol         =>    waterstatebulk_inst%h2osoi_vol_col        , & ! Input:  [real(r8) (:,:) ]  volumetric soil water (0<=h2osoi_vol<=watsat) [m3/m3]
          watsat             =>    soilstate_inst%watsat_col             , & ! Input:  [real(r8) (:,:) ] volumetric soil water at saturation (porosity)  
          zwt                =>    soilhydrology_inst%zwt_col            , & ! Output: [real(r8) (:)   ]  water table depth (m)                             
          zwt_perched        =>    soilhydrology_inst%zwt_perched_col    , & ! Output: [real(r8) (:)   ]  perched water table depth (m)                     
          frost_table        =>    soilhydrology_inst%frost_table_col      & ! Output: [real(r8) (:)   ]  frost table depth (m)                             
          )

       ! calculate perched water table location 
       do fc = 1, num_hydrologyc
          c = filter_hydrologyc(fc)

          ! define frost table as first frozen layer with unfrozen layer above it
          if(t_soisno(c,1) > tfrz) then 
             k_frz = nlevsoi
          else
             k_frz = 1
          endif

          do k=2,nlevsoi
             if (t_soisno(c,k-1) > tfrz .and. t_soisno(c,k) <= tfrz) then
                k_frz = k
                exit
             endif
          enddo

          ! frost table is top of frozen layer
          frost_table(c) = zi(c,k_frz-1)

          ! initialize perched water table to frost table
          zwt_perched(c) = frost_table(c)

          !=======  water table above frost table  ===================
          ! if water table is above frost table, do nothing 
          if (zwt(c) < frost_table(c) .and. t_soisno(c,k_frz) <= tfrz) then
          else if (k_frz > 1) then
             !==========  water table below frost table  ============
             ! locate perched water table from bottom up starting at 
             ! frost table sat_lev is an arbitrary saturation level 
             ! used to determine perched water table

             k_perch=1
             do k=k_frz,1,-1
                h2osoi_vol(c,k) = h2osoi_liq(c,k)/(dz(c,k)*denh2o) &
                     + h2osoi_ice(c,k)/(dz(c,k)*denice)

                if (h2osoi_vol(c,k)/watsat(c,k) <= sat_lev) then 
                   k_perch = k
                   exit
                endif
             enddo

             ! if frost_table = nlevsoi, check temperature of layer, 
             ! and only compute perched water table if frozen
             if (t_soisno(c,k_frz) > tfrz) k_perch = k_frz

             ! if perched water table exists above frost table, 
             ! interpolate between k_perch and k_perch+1 to find 
             ! perched water table height
             if (k_frz > k_perch) then
                s1 = (h2osoi_liq(c,k_perch)/(dz(c,k_perch)*denh2o) &
                     + h2osoi_ice(c,k_perch)/(dz(c,k_perch)*denice))/watsat(c,k_perch)
                s2 = (h2osoi_liq(c,k_perch+1)/(dz(c,k_perch+1)*denh2o) &
                     + h2osoi_ice(c,k_perch+1)/(dz(c,k_perch+1)*denice))/watsat(c,k_perch+1)

                if (s1 > s2) then 
                   zwt_perched(c) = zi(c,k_perch-1)
                else
                   m=(z(c,k_perch+1)-z(c,k_perch))/(s2-s1)
                   b=z(c,k_perch+1)-m*s2
                   zwt_perched(c)=max(0._r8,m*sat_lev+b)
                endif
             endif
          endif
       end do

     end associate

   end subroutine PerchedWaterTable

!#4   
   !-----------------------------------------------------------------------
   subroutine PerchedLateralFlow(bounds, num_hydrologyc, &
        filter_hydrologyc, soilhydrology_inst, soilstate_inst, &
        waterstatebulk_inst, waterfluxbulk_inst, wateratm2lndbulk_inst)
     !
     ! !DESCRIPTION:
     ! Calculate subsurface drainage from perched saturated zone
     !
     ! !USES:
     use clm_varcon       , only : pondmx, tfrz, watmin,rpi, secspday, nlvic
     use LandunitType     , only : lun                
     use landunit_varcon  , only : istsoil
     use clm_varctl       , only : use_hillslope_routing

     !
     ! !ARGUMENTS:
     type(bounds_type)        , intent(in)      :: bounds               
     integer                  , intent(in)      :: num_hydrologyc       ! number of column soil points in column filter
     integer                  , intent(in)      :: filter_hydrologyc(:) ! column filter for soil points
     type(soilstate_type)       , intent(in)    :: soilstate_inst
     type(soilhydrology_type)   , intent(inout) :: soilhydrology_inst
     type(waterstatebulk_type)  , intent(inout) :: waterstatebulk_inst
     type(waterfluxbulk_type)   , intent(inout) :: waterfluxbulk_inst
     type(wateratm2lndbulk_type), intent(in)    :: wateratm2lndbulk_inst
     !
     ! !LOCAL VARIABLES:
     character(len=32) :: subname = 'PerchedLateralFlowHillslope' ! subroutine name
     integer  :: c,fc,k,l,g                       ! indices
     real(r8) :: dtime                            ! land model time step (sec)
     real(r8) :: drainage_tot                     ! total amount of drainage to be removed from the column (mm/s)
     real(r8) :: drainage_layer                   ! amount of drainage to be removed from current layer (mm/s)
     real(r8) :: s_y                              ! specific yield (unitless)
     integer  :: k_frost(bounds%begc:bounds%endc) ! indices identifying frost table layer
     integer  :: k_perch(bounds%begc:bounds%endc) ! indices identifying perched water table layer
     real(r8) :: wtsub                            ! temporary variable
     real(r8) :: q_perch                          ! transmissivity (mm2/s)
     real(r8) :: q_perch_max                      ! baseflow coefficient
     real(r8) :: stream_water_depth               ! depth of water in stream channel (m)
     real(r8) :: stream_channel_depth             ! depth of stream channel (m)

     real(r8) :: transmis                         ! transmissivity (m2/s)
     real(r8) :: head_gradient                    ! head gradient (m/m)
     real(r8), parameter :: k_anisotropic = 1._r8 ! anisotropy factor
     integer  :: c0, c_src, c_dst                 ! indices
     real(r8) :: qflx_drain_perched_vol(bounds%begc:bounds%endc)   ! volumetric lateral subsurface flow through active layer [m3/s]
     real(r8) :: qflx_drain_perched_out(bounds%begc:bounds%endc)   ! lateral subsurface flow through active layer [mm/s]

     associate(                                                            & 
          nbedrock           =>    col%nbedrock                          , & ! Input:  [real(r8) (:,:) ]  depth to bedrock (m)           
          z                  =>    col%z                                 , & ! Input:  [real(r8) (:,:) ] layer depth (m)                                 
          zi                 =>    col%zi                                , & ! Input:  [real(r8) (:,:) ] interface level below a "z" level (m)           
          dz                 =>    col%dz                                , & ! Input:  [real(r8) (:,:) ] layer depth (m)                                 
          bsw                =>    soilstate_inst%bsw_col                , & ! Input:  [real(r8) (:,:) ] Clapp and Hornberger "b"                        
          hksat              =>    soilstate_inst%hksat_col              , & ! Input:  [real(r8) (:,:) ] hydraulic conductivity at saturation (mm H2O /s)
          sucsat             =>    soilstate_inst%sucsat_col             , & ! Input:  [real(r8) (:,:) ] minimum soil suction (mm)                       
          watsat             =>    soilstate_inst%watsat_col             , & ! Input:  [real(r8) (:,:) ] volumetric soil water at saturation (porosity)  

          frost_table        =>    soilhydrology_inst%frost_table_col    , & ! Input:  [real(r8) (:)   ] frost table depth (m)                             
          zwt                =>    soilhydrology_inst%zwt_col            , & ! Input:  [real(r8) (:)   ] water table depth (m)                             
          zwt_perched        =>    soilhydrology_inst%zwt_perched_col    , & ! Input:  [real(r8) (:)   ] perched water table depth (m)                     
          tdepth             =>    wateratm2lndbulk_inst%tdepth_grc      , & ! Input:  [real(r8) (:)   ]  depth of water in tributary channels (m)
          tdepth_bankfull    =>    wateratm2lndbulk_inst%tdepthmax_grc   , & ! Input:  [real(r8) (:)   ]  bankfull depth of tributary channels (m)
          stream_water_volume =>    waterstatebulk_inst%stream_water_volume_lun , & ! Input:  [real(r8) (:)   ] stream water volume (m3)


          qflx_drain_perched =>    waterfluxbulk_inst%qflx_drain_perched_col , & ! Output: [real(r8) (:)   ] perched wt sub-surface runoff (mm H2O /s)         

          h2osoi_liq         =>    waterstatebulk_inst%h2osoi_liq_col        , & ! Output: [real(r8) (:,:) ] liquid water (kg/m2)                            
          h2osoi_ice         =>    waterstatebulk_inst%h2osoi_ice_col          & ! Output: [real(r8) (:,:) ] ice lens (kg/m2)                                
          )

       ! Get time step

       dtime = get_step_size_real()

       ! locate frost table and perched water table   
       do fc = 1, num_hydrologyc
          c = filter_hydrologyc(fc)
          k_frost(c) = nbedrock(c)
          k_perch(c) = nbedrock(c)
          do k=1,nbedrock(c)
             if (frost_table(c) >= zi(c,k-1) .and. frost_table(c) < zi(c,k)) then
                k_frost(c)=k
                exit
             endif
          enddo
          
          do k=1,nbedrock(c)
             if (zwt_perched(c) >= zi(c,k-1) .and. zwt_perched(c) < zi(c,k)) then
                k_perch(c)=k
                exit
             endif
          enddo
       enddo

       ! compute drainage from perched saturated region
       do fc = 1, num_hydrologyc
          c = filter_hydrologyc(fc)
          l = col%landunit(c)
          g = col%gridcell(c)
          qflx_drain_perched(c)     = 0._r8
          qflx_drain_perched_out(c) = 0._r8
          qflx_drain_perched_vol(c) = 0._r8

          if (frost_table(c) > zwt_perched(c)) then
             ! Hillslope columns
             if (col%is_hillslope_column(c) .and. col%active(c)) then 

                ! calculate head gradient

                if (head_gradient_method == kinematic) then
                   ! kinematic wave approximation
                   head_gradient = col%hill_slope(c)
                else if (head_gradient_method == darcy) then
                   ! darcy's law 
                   if (col%cold(c) /= ispval) then
                      head_gradient = (col%hill_elev(c)-zwt_perched(c)) &
                           - (col%hill_elev(col%cold(c))-zwt_perched(col%cold(c)))
                      head_gradient = head_gradient / (col%hill_distance(c) - col%hill_distance(col%cold(c)))
                   else
                      if(use_hillslope_routing) then
                         stream_water_depth = stream_water_volume(l) &
                              /lun%stream_channel_length(l)/lun%stream_channel_width(l)
                         stream_channel_depth = lun%stream_channel_depth(l)
                      else
                         stream_water_depth = tdepth(g)
                         stream_channel_depth = tdepth_bankfull(g)
                      endif

                      ! flow between channel and lowest column
                      ! bankfull height is defined to be zero
                      head_gradient = (col%hill_elev(c)-zwt_perched(c)) &
                           ! ignore overbankfull storage
                           - max(min((stream_water_depth - stream_channel_depth),0._r8), &
                           (col%hill_elev(c)-frost_table(c)))

                      head_gradient = head_gradient / (col%hill_distance(c))

                      ! head_gradient cannot be negative when channel is empty
                      if (stream_water_depth <= 0._r8) then
                         head_gradient = max(head_gradient, 0._r8)
                      endif
                   endif
                else                 
                   call endrun(msg="head_gradient_method must be kinematic or darcy"//errmsg(sourcefile, __LINE__))
                endif

                ! Determine source and destination columns
                if (head_gradient >= 0._r8) then
                   c_src = c
                   c_dst = col%cold(c)
                else
                   c_src = col%cold(c)
                   c_dst = c
                endif

                ! Calculate transmissivity of source column
                transmis = 0._r8

                if (transmissivity_method == layersum) then
                   if (head_gradient_method == kinematic) then
                      if(k_perch(c_src) < k_frost(c_src)) then
                         do k = k_perch(c_src), k_frost(c_src)-1
                            if(k == k_perch(c_src)) then
                               transmis = transmis + 1.e-3_r8*hksat(c_src,k)*(zi(c_src,k) - zwt_perched(c_src))
                            else
                               transmis = transmis + 1.e-3_r8*hksat(c_src,k)*dz(c_src,k)
                            endif
                         enddo
                      endif
                   else if (head_gradient_method == darcy) then
                      if(c_src == ispval) then
                         ! lowland, losing stream (c_src == ispval)
                         ! use hksat of c_dst for transmissivity
                         transmis = (1.e-3_r8*hksat(c,k_perch(c_dst)))*stream_water_depth
                      else
                         ! if k_perch equals k_frost, no perched saturated zone exists
                         if(k_perch(c_src) < k_frost(c_src)) then
                            do k = k_perch(c_src), k_frost(c_src)-1
                               if(k == k_perch(c_src)) then
                                  transmis = transmis + 1.e-3_r8*hksat(c_src,k)*(zi(c_src,k) - zwt_perched(c_src))
                               else
                                  if(c_dst == ispval) then 
                                     ! lowland, gaining stream
                                     ! only include layers above stream channel bottom
                                     if ((col%hill_elev(c_src)-z(c_src,k)) > (-stream_channel_depth)) then
                                        
                                        transmis = transmis + 1.e-3_r8*hksat(c_src,k)*dz(c_src,k)
                                     endif
                                  else
                                     ! uplands
                                     ! only include layers above dst water table elevation
                                     if ((col%hill_elev(c_src)-z(c_src,k)) > (col%hill_elev(c_dst) - zwt_perched(c_dst))) then
                                        
                                        transmis = transmis + 1.e-3_r8*hksat(c_src,k)*dz(c_src,k)
                                     endif
                                  endif
                               endif
                            enddo
                         endif
                      endif
                   endif
                else if (transmissivity_method == uniform_transmissivity) then
                   ! constant conductivity based on shallowest saturated layer hydraulic conductivity
                   transmis = (1.e-3_r8*hksat(c_src,k_perch(c_src))) &
                        *(zi(c_src,k_frost(c_src)) - zwt_perched(c_src) )
                endif

                ! adjust by 'anisotropy factor'
                transmis = k_anisotropic*transmis

                qflx_drain_perched_vol(c) = transmis*col%hill_width(c)*head_gradient
                qflx_drain_perched_out(c) = 1.e3_r8*(qflx_drain_perched_vol(c)/col%hill_area(c))
 
             else
                ! Non-hillslope columns
                ! specify maximum drainage rate
                q_perch_max = params_inst%perched_baseflow_scalar &
                     * sin(col%topo_slope(c) * (rpi/180._r8))

                wtsub = 0._r8
                q_perch = 0._r8
                ! this should be consistent with hillslope and k_perch=k_frost means no
                ! saturated zone; should probably change q_perch to tranmis and change
                ! units and q_perch_max
                do k = k_perch(c), k_frost(c)-1
                   q_perch = q_perch + hksat(c,k)*dz(c,k)
                   wtsub = wtsub + dz(c,k)
                end do
                if (wtsub > 0._r8) q_perch = q_perch/wtsub
                
                qflx_drain_perched_out(c) = q_perch_max * q_perch &
                     *(frost_table(c) - zwt_perched(c))
             endif
          endif

       enddo
             
       ! compute net drainage from perched saturated region
       do fc = 1, num_hydrologyc
          c = filter_hydrologyc(fc)
          ! drainage-out
          qflx_drain_perched(c) = qflx_drain_perched(c) + qflx_drain_perched_out(c)
          if (col%is_hillslope_column(c) .and. col%active(c)) then
             ! drainage-in
             if (col%cold(c) /= ispval) then
                qflx_drain_perched(col%cold(c)) = &
                     qflx_drain_perched(col%cold(c)) - &
                     1.e3_r8*(qflx_drain_perched_vol(c))/col%hill_area(col%cold(c))
             endif
          endif
       enddo

       ! remove drainage from soil moisture storage
       do fc = 1, num_hydrologyc
          c = filter_hydrologyc(fc)
          
          ! remove drainage from perched saturated layers
          drainage_tot = qflx_drain_perched(c) * dtime
          ! ignore frozen layer (k_frost)
          do k = k_perch(c), k_frost(c)-1

             s_y = watsat(c,k) &
                  * ( 1. - (1.+1.e3*zwt_perched(c)/sucsat(c,k))**(-1./bsw(c,k)))
             s_y=max(s_y,params_inst%aq_sp_yield_min)
             if (k==k_perch(c)) then
                drainage_layer=min(drainage_tot,(s_y*(zi(c,k) - zwt_perched(c))*1.e3))
             else
                drainage_layer=min(drainage_tot,(s_y*(dz(c,k))*1.e3))
             endif
             
             drainage_layer=max(drainage_layer,0._r8)
             drainage_tot = drainage_tot - drainage_layer
             h2osoi_liq(c,k) = h2osoi_liq(c,k) - drainage_layer
             
          enddo

          ! if drainage_tot is greater than available water 
          ! (above frost table), then decrease qflx_drain_perched 
          ! by residual amount for water balance
          qflx_drain_perched(c) = qflx_drain_perched(c) - drainage_tot/dtime
       enddo

     end associate

   end subroutine PerchedLateralFlow

!#5
   !-----------------------------------------------------------------------
   subroutine ThetaBasedWaterTable(bounds, num_hydrologyc, filter_hydrologyc, &
        num_urbanc, filter_urbanc, soilhydrology_inst, soilstate_inst, &
        waterstatebulk_inst, waterfluxbulk_inst) 
     !
     ! !DESCRIPTION:
     ! Calculate watertable, considering aquifer recharge but no drainage.
     !
     ! !USES:
     use clm_varcon       , only : denice,denh2o
     use column_varcon    , only : icol_roof, icol_road_imperv
     !
     ! !ARGUMENTS:
     type(bounds_type)        , intent(in)    :: bounds  
     integer                  , intent(in)    :: num_hydrologyc       ! number of column soil points in column filter
     integer                  , intent(in)    :: num_urbanc           ! number of column urban points in column filter
     integer                  , intent(in)    :: filter_urbanc(:)     ! column filter for urban points
     integer                  , intent(in)    :: filter_hydrologyc(:) ! column filter for soil points
     type(soilhydrology_type) , intent(inout) :: soilhydrology_inst
     type(soilstate_type)     , intent(in)    :: soilstate_inst
     type(waterstatebulk_type)     , intent(inout) :: waterstatebulk_inst
     type(waterfluxbulk_type)      , intent(inout) :: waterfluxbulk_inst
     !
     ! !LOCAL VARIABLES:
     integer  :: c,j,fc,i                                ! indices
     integer  :: k,k_zwt
     real(r8) :: sat_lev
     real(r8) :: s1,s2,m,b   ! temporary variables used to interpolate theta
     integer  :: sat_flag
     
     !-----------------------------------------------------------------------

     associate(                                                            & 
          nbedrock           =>    col%nbedrock                          , & ! Input:  [real(r8) (:,:) ]  depth to bedrock (m)           
          dz                 =>    col%dz                                , & ! Input:  [real(r8) (:,:) ]  layer depth (m)                                 
          z                  =>    col%z                                 , & ! Input:  [real(r8) (:,:) ]  layer depth (m)                                 
          zi                 =>    col%zi                                , & ! Input:  [real(r8) (:,:) ]  interface level below a "z" level (m)           
          h2osoi_liq         =>    waterstatebulk_inst%h2osoi_liq_col        , & ! Output: [real(r8) (:,:) ]  liquid water (kg/m2)                            
          h2osoi_ice         =>    waterstatebulk_inst%h2osoi_ice_col        , & ! Output: [real(r8) (:,:) ]  ice lens (kg/m2)                                
          h2osoi_vol         =>    waterstatebulk_inst%h2osoi_vol_col        , & ! Input:  [real(r8) (:,:) ]  volumetric soil water (0<=h2osoi_vol<=watsat) [m3/m3]
          watsat             =>    soilstate_inst%watsat_col             , & ! Input:  [real(r8) (:,:) ] volumetric soil water at saturation (porosity)  
          zwt                =>    soilhydrology_inst%zwt_col              & ! Output: [real(r8) (:)   ]  water table depth (m)                             
          )

       ! calculate water table based on soil moisture state
       ! this is a simple search for 1st layer with soil moisture 
       ! less than specified threshold (sat_lev)

       do fc = 1, num_hydrologyc
          c = filter_hydrologyc(fc)

          ! initialize to depth of bottom of lowest layer
          zwt(c)=zi(c,nlevsoi)

          ! locate water table from bottom up starting at bottom of soil column
          ! sat_lev is an arbitrary saturation level used to determine water table
          sat_lev = 0.9
          
          k_zwt=nbedrock(c)
          sat_flag=1 !will remain unchanged if all layers at saturation
           do k=nbedrock(c),1,-1
             h2osoi_vol(c,k) = h2osoi_liq(c,k)/(dz(c,k)*denh2o) &
                  + h2osoi_ice(c,k)/(dz(c,k)*denice)
             
             if (h2osoi_vol(c,k)/watsat(c,k) <= sat_lev) then 
                k_zwt=k
                sat_flag=0
                exit
             endif
          enddo
          if (sat_flag == 1) k_zwt=1

          ! if soil column above sat_lev, set water table to lower 
          ! interface of first layer
          if (k_zwt == 1) then
             zwt(c)=zi(c,1)
          else if (k_zwt < nbedrock(c)) then
             ! interpolate between k_zwt and k_zwt+1 to find water table height
             s1 = (h2osoi_liq(c,k_zwt)/(dz(c,k_zwt)*denh2o) &
                  + h2osoi_ice(c,k_zwt)/(dz(c,k_zwt)*denice))/watsat(c,k_zwt)
             s2 = (h2osoi_liq(c,k_zwt+1)/(dz(c,k_zwt+1)*denh2o) &
                  + h2osoi_ice(c,k_zwt+1)/(dz(c,k_zwt+1)*denice))/watsat(c,k_zwt+1)
             
             m=(z(c,k_zwt+1)-z(c,k_zwt))/(s2-s1)
             b=z(c,k_zwt+1)-m*s2
             zwt(c)=max(0._r8,m*sat_lev+b)
          else
             zwt(c)=zi(c,nbedrock(c))
          endif
       end do

     end associate

   end subroutine ThetaBasedWaterTable

!#6
   !-----------------------------------------------------------------------
   subroutine SubsurfaceLateralFlow(bounds,  & 
        num_hydrologyc, filter_hydrologyc,  &
        num_urbanc, filter_urbanc,soilhydrology_inst, soilstate_inst, &
        waterstatebulk_inst, waterfluxbulk_inst, wateratm2lndbulk_inst)
     !
     ! !DESCRIPTION:
     ! Calculate subsurface drainage
     !
     ! !USES:
     use clm_time_manager , only : get_step_size
     use clm_varpar       , only : nlevsoi, nlevgrnd, nlayer, nlayert
     use clm_varctl       , only : nhillslope
     use clm_varcon       , only : pondmx, watmin,rpi, secspday
     use column_varcon    , only : icol_road_perv
     use abortutils       , only : endrun
     use GridcellType     , only : grc  
     use landunit_varcon  , only : istsoil, istcrop
     use clm_varctl       , only : use_hillslope_routing

     !
     ! !ARGUMENTS:
     type(bounds_type)        , intent(in)    :: bounds               
     integer                  , intent(in)    :: num_hydrologyc       ! number of column soil points in column filter
     integer                  , intent(in)    :: num_urbanc           ! number of column urban points in column filter
     integer                  , intent(in)    :: filter_urbanc(:)     ! column filter for urban points
     integer                  , intent(in)    :: filter_hydrologyc(:) ! column filter for soil points
     type(soilstate_type)     , intent(in)    :: soilstate_inst
     type(wateratm2lndbulk_type)       , intent(in)    :: wateratm2lndbulk_inst
     type(soilhydrology_type) , intent(inout) :: soilhydrology_inst
     type(waterstatebulk_type), intent(inout) :: waterstatebulk_inst
     type(waterfluxbulk_type) , intent(inout) :: waterfluxbulk_inst

     !
     ! !LOCAL VARIABLES:
     character(len=32) :: subname = 'SubsurfaceLateralFlow' ! subroutine name
     integer  :: c,j,fc,i,l,g                            ! indices
     real(r8) :: dtime                                   ! land model time step (sec)
     real(r8) :: xs(bounds%begc:bounds%endc)             ! water needed to bring soil moisture to watmin (mm)
     real(r8) :: dzmm(bounds%begc:bounds%endc,1:nlevsoi) ! layer thickness (mm)
     integer  :: jwt(bounds%begc:bounds%endc)            ! index of the soil layer right above the water table (-)
     real(r8) :: drainage(bounds%begc:bounds%endc)       ! subsurface drainage (mm/s)
     real(r8) :: xsi(bounds%begc:bounds%endc)            ! excess soil water above saturation at layer i (mm)
     real(r8) :: xs1(bounds%begc:bounds%endc)            ! excess soil water above saturation at layer 1 (mm)
     real(r8) :: dzsum                                   ! summation of dzmm of layers below water table (mm)
     real(r8) :: icefracsum                              ! summation of icefrac*dzmm of layers below water table (-)
     real(r8) :: ice_imped_col(bounds%begc:bounds%endc)  ! column average hydraulic conductivity reduction due to presence of soil ice (-)
     real(r8) :: ice_imped(bounds%begc:bounds%endc,1:nlevsoi) ! hydraulic conductivity reduction due to presence of soil ice (-)
     real(r8) :: available_h2osoi_liq                    ! available soil liquid water in a layer
     real(r8) :: h2osoi_vol                              ! volumetric water content (mm3/mm3)
     real(r8) :: drainage_tot                            ! total drainage to be removed from column (mm)
     real(r8) :: drainage_layer                          ! drainage to be removed from current layer (mm)
     real(r8) :: s_y                                     ! specific yield (unitless)
     real(r8) :: vol_ice                          ! volumetric ice content (mm3/mm3)
     logical, parameter :: no_lateral_flow = .false.    ! flag for testing
     real(r8) :: transmis                         ! transmissivity (m2/s)
     real(r8) :: head_gradient                    ! hydraulic head gradient (m/m)
     real(r8) :: stream_water_depth               ! depth of water in stream channel (m)
     real(r8) :: stream_channel_depth             ! depth of stream channel (m)
     real(r8) :: available_stream_water           ! stream water (m3)
     real(r8), parameter :: n_baseflow = 1        ! drainage power law exponent
     real(r8), parameter :: k_anisotropic = 1._r8 ! anisotropy scalar
     real(r8) :: qflx_latflow_out_vol(bounds%begc:bounds%endc) ! volumetric lateral flow (m3/s)
     real(r8) :: qflx_net_latflow(bounds%begc:bounds%endc)     ! net lateral flow in column (mm/s)
     real(r8) :: qflx_latflow_avg(bounds%begc:bounds%endc)     ! average lateral flow (mm/s)
     real(r8) :: larea                            ! area of hillslope in landunit
     integer  :: c0, c_src, c_dst                 ! indices
     
     !-----------------------------------------------------------------------

     associate(                                                            & 
          nbedrock           =>    col%nbedrock                          , & ! Input:  [real(r8) (:,:) ]  depth to bedrock (m)           
          z                  =>    col%z                                 , & ! Input:  [real(r8) (:,:) ] layer depth (m)                                 
          zi                 =>    col%zi                                , & ! Input:  [real(r8) (:,:) ] interface level below a "z" level (m)           
          dz                 =>    col%dz                                , & ! Input:  [real(r8) (:,:) ] layer depth (m)                                 
          snl                =>    col%snl                               , & ! Input:  [integer  (:)   ] number of snow layers                              
          h2osfc             =>    waterstatebulk_inst%h2osfc_col            , & ! Input:  [real(r8) (:)   ] surface water (mm)                                
          bsw                =>    soilstate_inst%bsw_col                , & ! Input:  [real(r8) (:,:) ] Clapp and Hornberger "b"                        
          hksat              =>    soilstate_inst%hksat_col              , & ! Input:  [real(r8) (:,:) ] hydraulic conductivity at saturation (mm H2O /s)
          sucsat             =>    soilstate_inst%sucsat_col             , & ! Input:  [real(r8) (:,:) ] minimum soil suction (mm)                       
          watsat             =>    soilstate_inst%watsat_col             , & ! Input:  [real(r8) (:,:) ] volumetric soil water at saturation (porosity)  
          eff_porosity       =>    soilstate_inst%eff_porosity_col       , & ! Input:  [real(r8) (:,:) ] effective porosity = porosity - vol_ice         
          hk_l               =>    soilstate_inst%hk_l_col               , & ! Input:  [real(r8) (:,:) ] hydraulic conductivity (mm/s)                    
          qflx_latflow_out   =>    waterfluxbulk_inst%qflx_latflow_out_col, & ! Output: [real(r8) (:)   ] lateral saturated outflow (mm/s)
          qflx_latflow_in    =>    waterfluxbulk_inst%qflx_latflow_in_col, & ! Output: [real(r8) (:)   ]  lateral saturated inflow (mm/s)
          volumetric_discharge =>  waterfluxbulk_inst%volumetric_discharge_col , & ! Output: [real(r8) (:)   ]  discharge from column (m3/s)

          tdepth             =>    wateratm2lndbulk_inst%tdepth_grc      , & ! Input:  [real(r8) (:)   ]  depth of water in tributary channels (m)
          tdepth_bankfull    =>    wateratm2lndbulk_inst%tdepthmax_grc   , & ! Input:  [real(r8) (:)   ]  bankfull depth of tributary channels (m)

          depth              =>    soilhydrology_inst%depth_col          , & ! Input:  [real(r8) (:,:) ] VIC soil depth                                   
          icefrac            =>    soilhydrology_inst%icefrac_col        , & ! Output: [real(r8) (:,:) ] fraction of ice in layer                         
          frost_table        =>    soilhydrology_inst%frost_table_col    , & ! Input:  [real(r8) (:)   ] frost table depth (m)                             
          zwt                =>    soilhydrology_inst%zwt_col            , & ! Input:  [real(r8) (:)   ] water table depth (m)                             
          stream_water_volume =>    waterstatebulk_inst%stream_water_volume_lun, & ! Input:  [real(r8) (:)   ] stream water volume (m3)
          
          qflx_snwcp_liq     =>    waterfluxbulk_inst%qflx_snwcp_liq_col     , & ! Output: [real(r8) (:)   ] excess rainfall due to snow capping (mm H2O /s) [+]
          qflx_ice_runoff_xs =>    waterfluxbulk_inst%qflx_ice_runoff_xs_col , & ! Output: [real(r8) (:)   ] solid runoff from excess ice in soil (mm H2O /s) [+]
          qflx_drain         =>    waterfluxbulk_inst%qflx_drain_col         , & ! Output: [real(r8) (:)   ] sub-surface runoff (mm H2O /s)                    
          qflx_qrgwl         =>    waterfluxbulk_inst%qflx_qrgwl_col         , & ! Output: [real(r8) (:)   ] qflx_surf at glaciers, wetlands, lakes (mm H2O /s)
          qflx_rsub_sat      =>    waterfluxbulk_inst%qflx_rsub_sat_col      , & ! Output: [real(r8) (:)   ] soil saturation excess [mm h2o/s]                 
          h2osoi_liq         =>    waterstatebulk_inst%h2osoi_liq_col        , & ! Output: [real(r8) (:,:) ] liquid water (kg/m2)                            
          h2osoi_ice         =>    waterstatebulk_inst%h2osoi_ice_col          & ! Output: [real(r8) (:,:) ] ice lens (kg/m2)                                
          )

       ! Get time step

       dtime = get_step_size_real()

       ! Convert layer thicknesses from m to mm

       do j = 1,nlevsoi
          do fc = 1, num_hydrologyc
             c = filter_hydrologyc(fc)
             dzmm(c,j) = dz(c,j)*1.e3_r8

             vol_ice = min(watsat(c,j), h2osoi_ice(c,j)/(dz(c,j)*denice))
             icefrac(c,j) = min(1._r8,vol_ice/watsat(c,j))
             ice_imped(c,j)=10._r8**(-params_inst%e_ice*icefrac(c,j))
          end do
       end do

       ! Initial set

       do fc = 1, num_hydrologyc
          c = filter_hydrologyc(fc)
          qflx_drain(c)    = 0._r8 
          qflx_rsub_sat(c) = 0._r8
          drainage(c)      = 0._r8
          qflx_latflow_in(c) = 0._r8
          qflx_latflow_out(c) = 0._r8
          qflx_net_latflow(c) = 0._r8
          volumetric_discharge(c)       = 0._r8
          qflx_latflow_out_vol(c) = 0._r8
      end do

      ! The layer index of the first unsaturated layer, 
      ! i.e., the layer right above the water table

      do fc = 1, num_hydrologyc
         c = filter_hydrologyc(fc)
         jwt(c) = nlevsoi
         ! allow jwt to equal zero when zwt is in top layer
         do j = 1,nlevsoi
            if(zwt(c) <= zi(c,j)) then
               jwt(c) = j-1
               exit
            end if
         enddo
      end do

      ! Calculate ice impedance factor (after jwt calculated)
      do fc = 1, num_hydrologyc
         c = filter_hydrologyc(fc)
         dzsum = 0._r8
         icefracsum = 0._r8
         do j = max(jwt(c),1), nlevsoi
            dzsum  = dzsum + dzmm(c,j)
            icefracsum = icefracsum + icefrac(c,j) * dzmm(c,j)
         end do
         ice_imped_col(c)=10._r8**(-params_inst%e_ice*(icefracsum/dzsum))
      enddo

      do fc = 1, num_hydrologyc
         c = filter_hydrologyc(fc)
         l = col%landunit(c)
         g = col%gridcell(c)
         ! Hillslope columns
         if (col%is_hillslope_column(c) .and. col%active(c)) then

            ! method for calculating head gradient
            if (head_gradient_method == kinematic) then
               head_gradient = col%hill_slope(c)
            else if (head_gradient_method == darcy) then
               if (col%cold(c) /= ispval) then
                  head_gradient = (col%hill_elev(c)-zwt(c)) &
                       - (col%hill_elev(col%cold(c))-zwt(col%cold(c)))
                  head_gradient = head_gradient / (col%hill_distance(c) - col%hill_distance(col%cold(c)))
               else
                  if(use_hillslope_routing) then
                     stream_water_depth = stream_water_volume(l) &
                          /lun%stream_channel_length(l)/lun%stream_channel_width(l)
                     stream_channel_depth = lun%stream_channel_depth(l)
                  else
                     stream_water_depth = tdepth(g)
                     stream_channel_depth = tdepth_bankfull(g)
                  endif

                  ! flow between channel and lowest column
                  ! bankfull height is defined to be zero
                  head_gradient = (col%hill_elev(c)-zwt(c)) &
                       ! ignore overbankfull storage
                       - min((stream_water_depth - stream_channel_depth),0._r8)

                  head_gradient = head_gradient / (col%hill_distance(c))
                  ! head_gradient cannot be negative when channel is empty
                  if (stream_water_depth <= 0._r8) then
                     head_gradient = max(head_gradient, 0._r8)
                  endif
                  ! add vertical drainage for losing streams
                  ! (this could be a separate term from lateral flow...)
                  if (head_gradient < 0._r8) then
                     ! head_gradient = head_gradient - 1._r8
                     ! adjust lateral gradient w/ k_anisotropic
                     head_gradient = head_gradient - 1._r8/k_anisotropic
                  endif
               endif
            else
               call endrun(msg="head_gradient_method must be kinematic or darcy"//errmsg(sourcefile, __LINE__))  
            end if

            !scs: in cases of bad data, where hand differences in 
            ! adjacent bins are very large, cap maximum head_gradient
            ! should a warning be used instead?
            head_gradient = min(max(head_gradient,-2._r8),2._r8)
            
            ! Calculate transmissivity of source column
            if (head_gradient >= 0._r8) then
               c_src = c
            else
               c_src = col%cold(c)
            endif

            transmis = 0._r8
            if(c_src /= ispval) then 
               ! transmissivity non-zero only when saturated conditions exist
               if(zwt(c_src) <= zi(c_src,nbedrock(c_src))) then 
                  ! sum of layer transmissivities
                  if (transmissivity_method == layersum) then
                     do j = jwt(c_src)+1, nbedrock(c_src)
                        if(j == jwt(c_src)+1) then
                           transmis = transmis + 1.e-3_r8*ice_imped(c_src,j)*hksat(c_src,j)*(zi(c_src,j) - zwt(c_src))
                        else
                           if(c_dst == ispval) then 
                              ! lowland, gaining stream
                              ! only include layers above stream channel bottom
                              if ((col%hill_elev(c_src)-z(c_src,j)) > (-stream_channel_depth)) then
                                 
                                 transmis = transmis + 1.e-3_r8*ice_imped(c_src,j)*hksat(c_src,j)*dz(c_src,j)
                              endif
                           else
                              ! uplands
                              if ((col%hill_elev(c_src)-z(c_src,j)) > (col%hill_elev(c_dst) - zwt(c_dst))) then
                                 transmis = transmis + 1.e-3_r8*ice_imped(c_src,j)*hksat(c_src,j)*dz(c_src,j)
                              endif
                           endif
                        endif
                     end do
                  ! constant conductivity based on shallowest saturated layer hk
                  else if (transmissivity_method == uniform_transmissivity) then
                     transmis = (1.e-3_r8*ice_imped(c_src,jwt(c_src)+1)*hksat(c_src,jwt(c_src)+1)) &
                          *(zi(c_src,nbedrock(c_src)) - zwt(c_src) )
                  else
                     call endrun(msg="transmissivity_method must be LayerSum or Uniform"//errmsg(sourcefile, __LINE__))
                  endif
               endif
            else
               ! transmissivity of losing stream (c_src == ispval)
               transmis = (1.e-3_r8*ice_imped(c,jwt(c)+1)*hksat(c,jwt(c)+1))*stream_water_depth
            endif
            ! adjust transmissivity by 'anisotropy factor'
            transmis = k_anisotropic*transmis

            ! the qflx_latflow_out_vol calculations use the
            ! transmissivity to determine whether saturated flow
            ! conditions exist, b/c gradients will be nonzero
            ! even when no saturated layers are present
            !          qflx_latflow_out_vol(c) = ice_imped(c)*transmis*col%hill_width(c)*head_gradient
            ! include ice impedance in transmissivity
            qflx_latflow_out_vol(c) = transmis*col%hill_width(c)*head_gradient

            ! When head gradient is negative (losing stream channel), 
            ! limit outflow by available stream channel water
            if (use_hillslope_routing .and. (qflx_latflow_out_vol(c) < 0._r8)) then
               available_stream_water = stream_water_volume(l)/lun%stream_channel_number(l)/nhillslope
               if(abs(qflx_latflow_out_vol(c))*dtime > available_stream_water) then
                  qflx_latflow_out_vol(c) = -available_stream_water/dtime
               endif
            endif

            ! volumetric_discharge from lowest column is qflx_latflow_out_vol
            ! scaled by total area of column in gridcell divided by column area
            if (col%cold(c) == ispval) then
               volumetric_discharge(c) = qflx_latflow_out_vol(c) &
                    *(grc%area(g)*1.e6_r8*col%wtgcell(c)/col%hill_area(c))
            endif

            ! convert volumetric flow to equivalent flux
            qflx_latflow_out(c) = 1.e3_r8*qflx_latflow_out_vol(c)/col%hill_area(c)

            ! hilltop column has no inflow
            if (col%colu(c) == ispval) then
               qflx_latflow_in(c) = 0._r8
            endif

            ! current outflow is inflow to downhill column normalized by downhill area
            if (col%cold(c) /= ispval) then
               qflx_latflow_in(col%cold(c)) = qflx_latflow_in(col%cold(c)) + &
                    1.e3_r8*qflx_latflow_out_vol(c)/col%hill_area(col%cold(c))
            endif

         else
            ! Non-hillslope columns
            ! baseflow is power law expression relative to bedrock layer
            if(zwt(c) <= zi(c,nbedrock(c))) then
               qflx_latflow_out(c) = ice_imped_col(c) * baseflow_scalar &
                    * tan(rpi/180._r8*col%topo_slope(c))* &
                    (zi(c,nbedrock(c)) - zwt(c))**(params_inst%n_baseflow)
            endif
            ! convert flux to volumetric flow
            qflx_latflow_out_vol(c) = 1.e-3_r8*qflx_latflow_out(c)*(grc%area(g)*1.e6_r8*col%wtgcell(c))
            volumetric_discharge(c) = qflx_latflow_out_vol(c)
         endif
      enddo

      ! recalculate average flux for no-lateral flow case
      if(no_lateral_flow) then
         if (head_gradient_method /= kinematic) then
            call endrun(msg="head_gradient_method must be kinematic for no_lateral_flow = .true.! "//errmsg(sourcefile, __LINE__))
         endif
         do fc = 1, num_hydrologyc
            c = filter_hydrologyc(fc)
            if (col%is_hillslope_column(c) .and. col%active(c)) then
               l = col%landunit(c)
               !need to sum all columns w/ same hillslope id for each column
               qflx_latflow_avg(c) = 0._r8
               larea = 0._r8
               do c0 = lun%coli(l), lun%colf(l)
                  if(col%hillslope_ndx(c0) == col%hillslope_ndx(c)) then
                     qflx_latflow_avg(c) = qflx_latflow_avg(c) + qflx_latflow_out_vol(c0)
                     larea = larea + col%hill_area(c0)
                  endif
               enddo
               qflx_latflow_avg(c) = 1.e3_r8*qflx_latflow_avg(c)/larea
            else
               qflx_latflow_avg(c) = qflx_latflow_out(c)
            endif
         enddo
      endif
         
      !-- Topographic runoff  -------------------------
      do fc = 1, num_hydrologyc
         c = filter_hydrologyc(fc)
         
         ! net lateral flow (positive out)
         qflx_net_latflow(c) = qflx_latflow_out(c) - qflx_latflow_in(c)
         if(no_lateral_flow) then
            qflx_net_latflow(c) = qflx_latflow_avg(c)
         endif
         
         !@@
         ! baseflow 
         if(zwt(c) <= zi(c,nbedrock(c))) then 
            ! apply net lateral flow here
            drainage(c) = qflx_net_latflow(c)
         else
            drainage(c) = 0._r8
         endif
         
         !--  Now remove water via drainage
         drainage_tot = - drainage(c) * dtime
         
         if(drainage_tot > 0.) then !rising water table
            do j = jwt(c)+1,1,-1

               ! ensure water is not added to frozen layers
               if (zi(c,j) < frost_table(c)) then 
                  ! analytical expression for specific yield
                  s_y = watsat(c,j) &
                       * ( 1. - (1.+1.e3*zwt(c)/sucsat(c,j))**(-1./bsw(c,j)))
                  s_y=max(s_y,params_inst%aq_sp_yield_min)

                  drainage_layer=min(drainage_tot,(s_y*dz(c,j)*1.e3))

                  drainage_layer=max(drainage_layer,0._r8)
                  h2osoi_liq(c,j) = h2osoi_liq(c,j) + drainage_layer

                  drainage_tot = drainage_tot - drainage_layer

                  if (drainage_tot <= 0.) then 
                     zwt(c) = zwt(c) - drainage_layer/s_y/1000._r8
                     exit
                  else
                     zwt(c) = zi(c,j-1)
                  endif
               endif
                  
            enddo
            
            !--  remove residual drainage  --------------------------------
            h2osfc(c) = h2osfc(c) + drainage_tot
                    
          else ! deepening water table
             do j = jwt(c)+1, nbedrock(c)
                ! analytical expression for specific yield
                s_y = watsat(c,j) &
                     * ( 1. - (1.+1.e3*zwt(c)/sucsat(c,j))**(-1./bsw(c,j)))
                s_y=max(s_y,params_inst%aq_sp_yield_min)
                
                drainage_layer=max(drainage_tot,-(s_y*(zi(c,j) - zwt(c))*1.e3))
                drainage_layer=min(drainage_layer,0._r8)
                h2osoi_liq(c,j) = h2osoi_liq(c,j) + drainage_layer

                drainage_tot = drainage_tot - drainage_layer
                   
                if (drainage_tot >= 0.) then 
                   zwt(c) = zwt(c) - drainage_layer/s_y/1000._r8
                   exit
                else
                   zwt(c) = zi(c,j)
                endif
             enddo
             
             !--  remove residual drainage  -----------------------
             ! make sure no extra water removed from soil column
             drainage(c) = drainage(c) + drainage_tot/dtime
          endif
          
          zwt(c) = max(0.0_r8,zwt(c))
          zwt(c) = min(80._r8,zwt(c))
       end do

       !  excessive water above saturation added to the above unsaturated layer like a bucket
       !  if column fully saturated, excess water goes to runoff

       do j = nlevsoi,2,-1
          do fc = 1, num_hydrologyc
             c = filter_hydrologyc(fc)
             xsi(c)            = max(h2osoi_liq(c,j)-eff_porosity(c,j)*dzmm(c,j),0._r8)
             h2osoi_liq(c,j)   = min(eff_porosity(c,j)*dzmm(c,j), h2osoi_liq(c,j))
            h2osoi_liq(c,j-1) = h2osoi_liq(c,j-1) + xsi(c)
          end do
       end do

       do fc = 1, num_hydrologyc
          c = filter_hydrologyc(fc)

          ! watmin addition to fix water balance errors
          xs1(c) = max(max(h2osoi_liq(c,1)-watmin,0._r8)- &
               max(0._r8,(pondmx+watsat(c,1)*dzmm(c,1)-h2osoi_ice(c,1)-watmin)),0._r8)
          h2osoi_liq(c,1) = h2osoi_liq(c,1) - xs1(c)

          if (lun%urbpoi(col%landunit(c))) then
             qflx_rsub_sat(c)     = xs1(c) / dtime
          else
             ! send this water up to h2osfc rather than sending to drainage
             h2osfc(c) = h2osfc(c) + xs1(c)
             qflx_rsub_sat(c)     = 0._r8
          endif
          ! add in ice check
          xs1(c)          = max(max(h2osoi_ice(c,1),0._r8)-max(0._r8,(pondmx+watsat(c,1)*dzmm(c,1)-h2osoi_liq(c,1))),0._r8)
          h2osoi_ice(c,1) = min(max(0._r8,pondmx+watsat(c,1)*dzmm(c,1)-h2osoi_liq(c,1)), h2osoi_ice(c,1))
          qflx_ice_runoff_xs(c) = xs1(c) / dtime
       end do

       ! Limit h2osoi_liq to be greater than or equal to watmin.
       ! Get water needed to bring h2osoi_liq equal watmin from lower layer.
       ! If insufficient water in soil layers, get from aquifer water

       do j = 1, nlevsoi-1
          do fc = 1, num_hydrologyc
             c = filter_hydrologyc(fc)
             if (h2osoi_liq(c,j) < watmin) then
                xs(c) = watmin - h2osoi_liq(c,j)
                ! deepen water table if water is passed from below zwt layer
                if(j == jwt(c)) then 
                   zwt(c) = zwt(c) + xs(c)/eff_porosity(c,j)/1000._r8
                endif
             else
                xs(c) = 0._r8
             end if
             h2osoi_liq(c,j  ) = h2osoi_liq(c,j  ) + xs(c)
             h2osoi_liq(c,j+1) = h2osoi_liq(c,j+1) - xs(c)
          end do
       end do

       ! Get water for bottom layer from layers above if possible
       j = nlevsoi
       do fc = 1, num_hydrologyc
          c = filter_hydrologyc(fc)
          if (h2osoi_liq(c,j) < watmin) then
             xs(c) = watmin-h2osoi_liq(c,j)
             searchforwater: do i = nlevsoi-1, 1, -1
                available_h2osoi_liq = max(h2osoi_liq(c,i)-watmin-xs(c),0._r8)
                if (available_h2osoi_liq >= xs(c)) then
                   h2osoi_liq(c,j) = h2osoi_liq(c,j) + xs(c)
                   h2osoi_liq(c,i) = h2osoi_liq(c,i) - xs(c)
                   xs(c) = 0._r8
                   exit searchforwater
                else
                   h2osoi_liq(c,j) = h2osoi_liq(c,j) + available_h2osoi_liq
                   h2osoi_liq(c,i) = h2osoi_liq(c,i) - available_h2osoi_liq
                   xs(c) = xs(c) - available_h2osoi_liq
                end if
             end do searchforwater
          else
             xs(c) = 0._r8
          end if
          ! Needed in case there is no water to be found
          h2osoi_liq(c,j) = h2osoi_liq(c,j) + xs(c)
          ! Instead of removing water from aquifer where it eventually
          ! shows up as excess drainage to the ocean, take it back out of 
          ! drainage

          qflx_rsub_sat(c) = qflx_rsub_sat(c) - xs(c)/dtime
       end do


       do fc = 1, num_hydrologyc
          c = filter_hydrologyc(fc)

          ! Sub-surface runoff and drainage
          qflx_drain(c) = qflx_rsub_sat(c) + drainage(c)

          ! Set imbalance for snow capping

          qflx_qrgwl(c) = qflx_snwcp_liq(c)

       end do


       ! No drainage for urban columns (except for pervious road as computed above)

       do fc = 1, num_urbanc
          c = filter_urbanc(fc)
          if (col%itype(c) /= icol_road_perv) then
             qflx_drain(c) = 0._r8
             ! This must be done for roofs and impervious road (walls will be zero)
             qflx_qrgwl(c) = qflx_snwcp_liq(c)
          end if
       end do

     end associate

   end subroutine SubsurfaceLateralFlow

!#7
   !-----------------------------------------------------------------------
   subroutine RenewCondensation(bounds, num_hydrologyc, filter_hydrologyc, &
        num_urbanc, filter_urbanc, soilhydrology_inst, soilstate_inst, &
        waterstatebulk_inst, waterdiagnosticbulk_inst, waterfluxbulk_inst) 
     !
     ! !DESCRIPTION:
     ! Calculate watertable, considering aquifer recharge but no drainage.
     !
     ! !USES:
     use column_varcon    , only : icol_roof, icol_road_imperv
     !
     ! !ARGUMENTS:
     type(bounds_type)        , intent(in)    :: bounds  
     integer                  , intent(in)    :: num_hydrologyc       ! number of column soil points in column filter
     integer                  , intent(in)    :: num_urbanc           ! number of column urban points in column filter
     integer                  , intent(in)    :: filter_urbanc(:)     ! column filter for urban points
     integer                  , intent(in)    :: filter_hydrologyc(:) ! column filter for soil points
     type(soilhydrology_type) , intent(inout) :: soilhydrology_inst
     type(soilstate_type)     , intent(in)    :: soilstate_inst
     type(waterstatebulk_type)    , intent(inout) :: waterstatebulk_inst
     type(waterdiagnosticbulk_type)    , intent(inout) :: waterdiagnosticbulk_inst
     type(waterfluxbulk_type)     , intent(inout) :: waterfluxbulk_inst
     !
     ! !LOCAL VARIABLES:
     integer  :: c ,j,fc,i                                       ! indices
     real(r8) :: dtime                                           ! land model time step (sec)
     real(r8) :: qflx_solidevap_from_top_layer_save              ! temporary
     integer  :: num_modifiedc                                   ! number of columns in filter_modifiedc
     integer  :: filter_modifiedc(bounds%endc-bounds%begc+1)     ! column filter of points modified in this subroutine
     real(r8) :: h2osoi_ice_before_evap(bounds%begc:bounds%endc) ! h2osoi_ice in layer 1 before applying solidevap
     !-----------------------------------------------------------------------

     associate(                                                            & 
          snl                =>    col%snl                               , & ! Input:  [integer  (:)   ]  number of snow layers                              
          h2osoi_liq         =>    waterstatebulk_inst%h2osoi_liq_col        , & ! Output: [real(r8) (:,:) ]  liquid water (kg/m2)                            
          h2osoi_ice         =>    waterstatebulk_inst%h2osoi_ice_col        , & ! Output: [real(r8) (:,:) ]  ice lens (kg/m2)                                
          frac_h2osfc        =>    waterdiagnosticbulk_inst%frac_h2osfc_col       , & ! Input:  [real(r8) (:)   ]                                                    
          qflx_liqdew_to_top_layer      => waterfluxbulk_inst%qflx_liqdew_to_top_layer_col  , & ! Input:  [real(r8) (:)   ]  rate of liquid water deposited on top soil or snow layer (dew) (mm H2O /s) [+]    
          qflx_soliddew_to_top_layer    => waterfluxbulk_inst%qflx_soliddew_to_top_layer_col, & ! Input:  [real(r8) (:)   ]  rate of solid water deposited on top soil or snow layer (frost) (mm H2O /s) [+]      
          qflx_ev_snow                  => waterfluxbulk_inst%qflx_ev_snow_col    , & ! In/Out: [real(r8) (:)   ]  evaporation flux from snow (mm H2O/s) [+ to atm]
          qflx_solidevap_from_top_layer => waterfluxbulk_inst%qflx_solidevap_from_top_layer_col & ! Output: [real(r8) (:)   ]  rate of ice evaporated from top soil or snow layer (sublimation) (mm H2O /s) [+]   
          )

       ! Get time step

       dtime = get_step_size_real()
       num_modifiedc = 0

       do fc = 1, num_hydrologyc
          c = filter_hydrologyc(fc)

          ! Renew the ice and liquid mass due to condensation

          if (snl(c)+1 >= 1) then
             num_modifiedc = num_modifiedc + 1
             filter_modifiedc(num_modifiedc) = c

             ! make consistent with how evap_grnd removed in infiltration
             h2osoi_liq(c,1) = h2osoi_liq(c,1) + (1._r8 - frac_h2osfc(c))*qflx_liqdew_to_top_layer(c) * dtime
             h2osoi_ice(c,1) = h2osoi_ice(c,1) + (1._r8 - frac_h2osfc(c))*qflx_soliddew_to_top_layer(c) * dtime
             h2osoi_ice_before_evap(c) = h2osoi_ice(c,1)
             h2osoi_ice(c,1) = h2osoi_ice(c,1) - (1._r8 - frac_h2osfc(c)) * qflx_solidevap_from_top_layer(c) * dtime
          end if

       end do


       do fc = 1, num_urbanc
          c = filter_urbanc(fc)
          ! Renew the ice and liquid mass due to condensation for urban roof and impervious road

          if (col%itype(c) == icol_roof .or. col%itype(c) == icol_road_imperv) then
             if (snl(c)+1 >= 1) then
                num_modifiedc = num_modifiedc + 1
                filter_modifiedc(num_modifiedc) = c

                h2osoi_liq(c,1) = h2osoi_liq(c,1) + qflx_liqdew_to_top_layer(c) * dtime
                h2osoi_ice(c,1) = h2osoi_ice(c,1) + (qflx_soliddew_to_top_layer(c) * dtime)
                h2osoi_ice_before_evap(c) = h2osoi_ice(c,1)
                h2osoi_ice(c,1) = h2osoi_ice(c,1) - (qflx_solidevap_from_top_layer(c) * dtime)
             end if
          end if

       end do

       call truncate_small_values( &
            num_f              = num_modifiedc, &
            filter_f           = filter_modifiedc, &
            lb                 = bounds%begc, &
            ub                 = bounds%endc, &
            data_baseline      = h2osoi_ice_before_evap(bounds%begc:bounds%endc), &
            data               = h2osoi_ice(bounds%begc:bounds%endc, 1), &
            custom_rel_epsilon = tolerance)

       do fc = 1, num_modifiedc
          c = filter_modifiedc(fc)

          if (h2osoi_ice(c,1) < 0._r8) then
             write(iulog,*) "ERROR: In RenewCondensation, h2osoi_ice has gone significantly negative"
             write(iulog,*) "c = ", c
             write(iulog,*) "h2osoi_ice_before_evap = ", h2osoi_ice_before_evap(c)
             write(iulog,*) "h2osoi_ice(c,1)        = ", h2osoi_ice(c,1)
             write(iulog,*) "qflx_solidevap_from_top_layer*dtime = ", qflx_solidevap_from_top_layer(c)*dtime
             call endrun(subgrid_index=c, subgrid_level=subgrid_level_column, &
                  msg="In RenewCondensation, h2osoi_ice has gone significantly negative")
          end if
       end do

       end associate

   end subroutine RenewCondensation
!#8
   !-----------------------------------------------------------------------
   subroutine CalcIrrigWithdrawals(bounds, &
        num_soilc, filter_soilc, &
        soilhydrology_inst, soilstate_inst, &
        qflx_gw_demand, &
        qflx_gw_uncon_irrig_lyr, &
        qflx_gw_con_irrig)
     !
     ! !DESCRIPTION:
     ! Calculate irrigation withdrawals from groundwater, given groundwater irrigation demand
     !
     ! This routine is called when use_groundwater_irrigation = .true.
     !
     ! It is not compatible with use_aquifer_layer
     !
     ! !ARGUMENTS:
     type(bounds_type)        , intent(in)    :: bounds               
     integer                  , intent(in)    :: num_soilc       ! number of column soil points in column filter
     integer                  , intent(in)    :: filter_soilc(:) ! column filter for soil points
     type(soilhydrology_type) , intent(in)    :: soilhydrology_inst
     type(soilstate_type)     , intent(in)    :: soilstate_inst

     real(r8) , intent(in)    :: qflx_gw_demand( bounds%begc: )              ! groundwater irrigation demand (mm H2O/s)
     real(r8) , intent(inout) :: qflx_gw_uncon_irrig_lyr( bounds%begc:, 1: ) ! unconfined aquifer groundwater irrigation withdrawal flux, separated by layer (mm H2O/s)
     real(r8) , intent(inout) :: qflx_gw_con_irrig( bounds%begc: )           ! total confined aquifer groundwater irrigation withdrawal flux (mm H2O/s)
     !
     ! !LOCAL VARIABLES:
     character(len=32) :: subname = 'CalcIrrigWithdrawals'  ! subroutine name
     integer  :: c,j,fc                                  ! indices
     real(r8) :: dtime                                   ! land model time step (sec)
     integer  :: jwt(bounds%begc:bounds%endc)            ! index of the soil layer right above the water table (-)
     real(r8) :: s_y
     real(r8) :: irrig_demand_remaining  ! mm H2O
     real(r8) :: available_water_layer   ! mm H2O
     real(r8) :: irrig_layer             ! mm H2O
     !-----------------------------------------------------------------------

     SHR_ASSERT_ALL_FL((ubound(qflx_gw_demand) == [bounds%endc]), sourcefile, __LINE__)
     SHR_ASSERT_ALL_FL((ubound(qflx_gw_uncon_irrig_lyr) == [bounds%endc, nlevsoi]), sourcefile, __LINE__)
     SHR_ASSERT_ALL_FL((ubound(qflx_gw_con_irrig) == [bounds%endc]), sourcefile, __LINE__)

     associate(                                                            & 
          nbedrock           =>    col%nbedrock                          , & ! Input:  [real(r8) (:,:) ]  depth to bedrock (m)           
          z                  =>    col%z                                 , & ! Input:  [real(r8) (:,:) ] layer depth (m)                                 
          zi                 =>    col%zi                                , & ! Input:  [real(r8) (:,:) ] interface level below a "z" level (m)           
          dz                 =>    col%dz                                , & ! Input:  [real(r8) (:,:) ] layer depth (m)                                 
          bsw                =>    soilstate_inst%bsw_col                , & ! Input:  [real(r8) (:,:) ] Clapp and Hornberger "b"                        
          hksat              =>    soilstate_inst%hksat_col              , & ! Input:  [real(r8) (:,:) ] hydraulic conductivity at saturation (mm H2O /s)
          sucsat             =>    soilstate_inst%sucsat_col             , & ! Input:  [real(r8) (:,:) ] minimum soil suction (mm)                       
          watsat             =>    soilstate_inst%watsat_col             , & ! Input:  [real(r8) (:,:) ] volumetric soil water at saturation (porosity)  
          zwt                =>    soilhydrology_inst%zwt_col              & ! Input:  [real(r8) (:)   ] water table depth (m)                             
          )

       dtime = get_step_size_real()

       do j = 1, nlevsoi
          do fc = 1, num_soilc
             c = filter_soilc(fc)
             qflx_gw_uncon_irrig_lyr(c,j) = 0._r8
          end do
       end do

       !-- Remove groundwater from unconfined aquifer  -----------
       do fc = 1, num_soilc
          c = filter_soilc(fc)

          irrig_demand_remaining = qflx_gw_demand(c)*dtime
          
          ! should never be negative... but include for completeness
          if(irrig_demand_remaining < 0.) then
             
             call endrun(subgrid_index=c, subgrid_level=subgrid_level_column, &
                  msg="negative groundwater irrigation demand! "//errmsg(sourcefile, __LINE__))
             
          else 
             jwt(c) = nlevsoi
             ! allow jwt to equal zero when zwt is in top layer
             do j = 1,nlevsoi
                if(zwt(c) <= zi(c,j)) then
                   jwt(c) = j-1
                   exit
                end if
             enddo
             do j = jwt(c)+1, nbedrock(c)
                ! use analytical expression for specific yield
                s_y = watsat(c,j) &
                     * ( 1. - (1.+1.e3*zwt(c)/sucsat(c,j))**(-1./bsw(c,j)))
                s_y=max(s_y, params_inst%aq_sp_yield_min)

                if (j==jwt(c)+1) then
                   available_water_layer=max(0._r8,(s_y*(zi(c,j) - zwt(c))*1.e3))
                else
                   available_water_layer=max(0._r8,(s_y*(zi(c,j) - zi(c,j-1))*1.e3))
                endif

                irrig_layer = min(irrig_demand_remaining, available_water_layer)
                qflx_gw_uncon_irrig_lyr(c,j) = irrig_layer / dtime

                irrig_demand_remaining = irrig_demand_remaining - irrig_layer

                if (irrig_demand_remaining <= 0.) then 
                   exit
                endif
             end do

             if (irrig_demand_remaining > 0._r8) then
                ! NOTE(wjs, 2018-12-15) Eventually we could limit irrigation from the
                ! confined aquifer based on water availability there.
                qflx_gw_con_irrig(c) = irrig_demand_remaining / dtime
             else
                qflx_gw_con_irrig(c) = 0._r8
             end if
          end if
       end do

     end associate

   end subroutine CalcIrrigWithdrawals
!#9
   !-----------------------------------------------------------------------
   subroutine WithdrawGroundwaterIrrigation(bounds, &
        num_soilc, filter_soilc, &
        waterflux_inst, waterstate_inst)
     !
     ! !DESCRIPTION:
     ! Remove groundwater irrigation from unconfined and confined aquifers
     ! This routine is called when use_groundwater_irrigation = .true.
     ! It is not compatible with use_aquifer_layer
     !
     ! !ARGUMENTS:
     type(bounds_type)      , intent(in)    :: bounds               
     integer                , intent(in)    :: num_soilc       ! number of column soil points in column filter
     integer                , intent(in)    :: filter_soilc(:) ! column filter for soil points
     class(waterflux_type)  , intent(in)    :: waterflux_inst
     class(waterstate_type) , intent(inout) :: waterstate_inst
     !
     ! !LOCAL VARIABLES:
     integer  :: fc, c, j
     real(r8) :: dtime        ! land model time step (sec)

     character(len=*), parameter :: subname = 'WithdrawGroundwaterIrrigation'
     !-----------------------------------------------------------------------

     associate( &
          qflx_gw_uncon_irrig_lyr => waterflux_inst%qflx_gw_uncon_irrig_lyr_col, & ! Input: [real(r8) (:,:) ] unconfined groundwater irrigation flux, separated by layer (mm H2O/s)
          qflx_gw_con_irrig  => waterflux_inst%qflx_gw_con_irrig_col     , & ! Input: [real(r8) (:,:) ] confined groundwater irrigation flux (mm H2O /s)

          wa                 =>    waterstate_inst%wa_col                , & ! Output: [real(r8) (:)   ] water in the unconfined aquifer (mm)
          h2osoi_liq         =>    waterstate_inst%h2osoi_liq_col          & ! Output: [real(r8) (:,:) ] liquid water (kg/m2)
          )

     dtime = get_step_size_real()

     do j = 1, nlevsoi
        do fc = 1, num_soilc
           c = filter_soilc(fc)
           h2osoi_liq(c,j) = h2osoi_liq(c,j) - qflx_gw_uncon_irrig_lyr(c,j) * dtime
        end do
     end do

     ! zwt is not being updated, as it will be updated after HydrologyNoDrainage
       
     do fc = 1, num_soilc
        c = filter_soilc(fc)
        wa(c) = wa(c) - qflx_gw_con_irrig(c) * dtime
     end do

     end associate

   end subroutine WithdrawGroundwaterIrrigation

!#0
end module SoilHydrologyMod<|MERGE_RESOLUTION|>--- conflicted
+++ resolved
@@ -291,10 +291,7 @@
 
          h2osoi_liq       =>    waterstatebulk_inst%h2osoi_liq_col  , & ! Input:  [real(r8) (:,:) ]  liquid water (kg/m2)
          h2osoi_ice       =>    waterstatebulk_inst%h2osoi_ice_col  , & ! Input:  [real(r8) (:,:) ]  ice water (kg/m2)
-<<<<<<< HEAD
-=======
          excess_ice       =>    waterstatebulk_inst%excess_ice_col  , & ! Input:  [real(r8) (:,:) ]  excess ice (kg/m2)
->>>>>>> 2e2434d1
 
          icefrac          =>    soilhydrology_inst%icefrac_col        & ! Output: [real(r8) (:,:) ]                                                  
          )
