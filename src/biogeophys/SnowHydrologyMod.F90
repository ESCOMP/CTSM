--- conflicted
+++ resolved
@@ -309,13 +309,8 @@
          qflx_evap_grnd => waterflux_inst%qflx_evap_grnd_col , & ! Input:  [real(r8) (:)   ] ground surface evaporation rate (mm H2O/s) [+]
          qflx_dew_grnd  => waterflux_inst%qflx_dew_grnd_col  , & ! Input:  [real(r8) (:)   ] ground surface dew formation (mm H2O /s) [+]
          qflx_snow_drain => waterflux_inst%qflx_snow_drain_col,& ! Output: [real(r8) (:)   ] net snow melt
-<<<<<<< HEAD
-         qflx_top_soil  => waterflux_inst%qflx_top_soil_col  , & ! Output: [real(r8) (:)   ] net water input into soil from top (mm/s)
+         qflx_rain_plus_snomelt => waterflux_inst%qflx_rain_plus_snomelt_col , & ! Output: [real(r8) (:)   ] rain plus snow melt falling on the soil (mm/s)
          snow_depth     => waterdiagnosticbulk_inst%snow_depth_col    , & ! Output: [real(r8) (:)   ] snow height (m)
-=======
-         qflx_rain_plus_snomelt => waterflux_inst%qflx_rain_plus_snomelt_col , & ! Output: [real(r8) (:)   ] rain plus snow melt falling on the soil (mm/s)
-         snow_depth     => waterstate_inst%snow_depth_col    , & ! Output: [real(r8) (:)   ] snow height (m)
->>>>>>> 8f007197
 
          mss_bcphi      => aerosol_inst%mss_bcphi_col        , & ! Output: [real(r8) (:,:) ] hydrophillic BC mass in snow (col,lyr) [kg]
          mss_bcpho      => aerosol_inst%mss_bcpho_col        , & ! Output: [real(r8) (:,:) ] hydrophobic  BC mass in snow (col,lyr) [kg]
