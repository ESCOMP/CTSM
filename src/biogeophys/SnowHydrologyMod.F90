! -*- mode: f90; indent-tabs-mode: nil; f90-do-indent:3; f90-if-indent:3; f90-type-indent:3; f90-program-indent:2; f90-associate-indent:0; f90-continuation-indent:5  -*-
module SnowHydrologyMod

#include "shr_assert.h"

  !-----------------------------------------------------------------------
  ! !DESCRIPTION:
  ! Calculate snow hydrology.
  ! - Using as input aerosol deposition from atmosphere model calculate
  !   aerosol fluxes and masses in each layer - need for surface albedo calculation
  ! - Change of snow mass and the snow water onto soil
  ! - Change in snow layer thickness due to compaction
  ! - Combine snow layers less than a min thickness
  ! - Subdivide snow layers if they exceed maximum thickness
  ! - Construct snow/no-snow filters

  !
  ! !USES:
  use shr_kind_mod    , only : r8 => shr_kind_r8
  use shr_log_mod     , only : errMsg => shr_log_errMsg
  use decompMod       , only : bounds_type
  use abortutils      , only : endrun
  use column_varcon   , only : icol_roof, icol_sunwall, icol_shadewall
  use clm_varpar      , only : nlevsno, nlevsoi, nlevgrnd
  use clm_varctl      , only : iulog, use_subgrid_fluxes
  use clm_varcon      , only : namec, h2osno_max, hfus, denh2o, denice, rpi, spval, tfrz, wimp, ssi
  use clm_varcon      , only : cpice, cpliq
  use atm2lndType     , only : atm2lnd_type
  use AerosolMod      , only : aerosol_type, AerosolFluxes
  use TemperatureType , only : temperature_type
  use WaterType       , only : water_type
  use WaterFluxBulkType   , only : waterfluxbulk_type
  use WaterStateBulkType  , only : waterstatebulk_type
  use WaterDiagnosticBulkType  , only : waterdiagnosticbulk_type
  use SnowCoverFractionBaseMod, only : snow_cover_fraction_base_type
  use LandunitType    , only : landunit_type, lun
  use TopoMod, only : topo_type
  use ColumnType      , only : column_type, col
  use landunit_varcon , only : istsoil, istdlak, istsoil, istwet, istice_mec, istcrop
  use clm_time_manager, only : get_step_size_real, get_nstep
  use filterColMod    , only : filter_col_type, col_filter_from_filter_and_logical_array
  use LakeCon         , only : lsadz
  use NumericsMod     , only : truncate_small_values_one_lev
  use WaterTracerUtils, only : CalcTracerFromBulk, CalcTracerFromBulkMasked
  !
  ! !PUBLIC TYPES:
  implicit none
  save
  private
  !
  ! !PUBLIC MEMBER FUNCTIONS:
  public :: SnowHydrologyClean         ! Deallocate variables for unit testing
  public :: SnowHydrology_readnl       ! Read namelist
  public :: UpdateQuantitiesForNewSnow ! Update various snow-related quantities to account for new snow
  public :: RemoveSnowFromThawedWetlands ! Remove snow from thawed wetlands
  public :: InitializeExplicitSnowPack ! Initialize an explicit snow pack in columns where this is warranted based on snow depth
  public :: SnowWater                  ! Change of snow mass and the snow water onto soil
  public :: SnowCompaction             ! Change in snow layer thickness due to compaction
  public :: CombineSnowLayers          ! Combine snow layers less than a min thickness
  public :: DivideSnowLayers           ! Subdivide snow layers if they exceed maximum thickness
  public :: ZeroEmptySnowLayers        ! Set empty snow layers to zero
  public :: InitSnowLayers             ! Initialize cold-start snow layer thickness
  public :: BuildSnowFilter            ! Construct snow/no-snow filters
  public :: SnowCapping                ! Remove snow mass for capped columns
  public :: NewSnowBulkDensity         ! Compute bulk density of any newly-fallen snow

  ! The following are public just for the sake of unit testing:
  public :: SnowCappingExcess          ! Determine the excess snow that needs to be capped
  public :: SnowHydrologySetControlForTesting ! Set some of the control settings
  !
  ! !PRIVATE MEMBER FUNCTIONS:
  private :: BulkDiag_NewSnowDiagnostics ! Update various snow-related diagnostic quantities to account for new snow
  private :: UpdateState_AddNewSnow      ! Update h2osno_no_layers or h2osoi_ice based on new snow
  private :: BuildFilter_ThawedWetlandThinSnowpack ! Build a column-level filter of thawed wetland columns with a thin snowpack
  private :: UpdateState_RemoveSnowFromThawedWetlands ! For bulk or one tracer: remove snow from thawed wetlands, for state variables
  private :: Bulk_RemoveSnowFromThawedWetlands ! Remove snow from thawed wetlands, for bulk-only quantities
  private :: BuildFilter_SnowpackInitialized ! Build a column-level filter of columns where an explicit snow pack needs to be initialized
  private :: UpdateState_InitializeSnowPack ! For bulk or one tracer: initialize water state variables for columns in which an explicit snow pack is being newly initialized
  private :: Bulk_InitializeSnowPack ! Initialize an explicit snow pack in columns where this is warranted based on snow depth, for bulk-only quantities
  private :: UpdateState_TopLayerFluxes ! Update top layer of snow pack with various fluxes into and out of the top layer
  private :: BulkFlux_SnowPercolation ! Calculate liquid percolation through the snow pack, for bulk water
  private :: TracerFlux_SnowPercolation ! Calculate liquid percolation through the snow pack, for one tracer
  private :: UpdateState_SnowPercolation ! Update h2osoi_liq for snow percolation, for bulk or one tracer
  private :: CalcAndApplyAerosolFluxes ! Calculate and apply fluxes of aerosols through the snow pack
  private :: PostPercolation_AdjustLayerThicknesses ! Adjust layer thickness for any water+ice content changes after percolation through the snow pack
  private :: BulkDiag_SnowWaterAccumulatedSnow ! Update int_snow, and reset accumulated snow when no snow present
  private :: SumFlux_AddSnowPercolation ! Calculate summed fluxes accounting for qflx_snow_percolation and similar fluxes
  private :: InitFlux_SnowCapping ! Initialize snow capping fluxes to 0
  private :: BulkFlux_SnowCappingFluxes ! Calculate snow capping fluxes and related terms for bulk water
  private :: TracerFlux_SnowCappingFluxes ! Calculate snow capping fluxes and related terms for one tracer
  private :: UpdateState_RemoveSnowCappingFluxes ! Remove snow capping fluxes from h2osoi_ice and h2osoi_liq
  private :: SnowCappingUpdateDzAndAerosols ! Following snow capping, adjust dz and aerosol masses in bottom snow layer
  private :: Combo                  ! Returns the combined variables: dz, t, wliq, wice.
  private :: MassWeightedSnowRadius ! Mass weighted snow grain size
  !
  ! !PUBLIC DATA MEMBERS:
  !  Aerosol species indices:
  !  1= hydrophillic black carbon
  !  2= hydrophobic black carbon
  !  3= hydrophilic organic carbon
  !  4= hydrophobic organic carbon
  !  5= dust species 1
  !  6= dust species 2
  !  7= dust species 3
  !  8= dust species 4
  !
  real(r8), public, parameter :: scvng_fct_mlt_bcphi = 0.20_r8 ! scavenging factor for hydrophillic BC inclusion in meltwater [frc]
  real(r8), public, parameter :: scvng_fct_mlt_bcpho = 0.03_r8 ! scavenging factor for hydrophobic BC inclusion in meltwater  [frc]
  real(r8), public, parameter :: scvng_fct_mlt_ocphi = 0.20_r8 ! scavenging factor for hydrophillic OC inclusion in meltwater [frc]
  real(r8), public, parameter :: scvng_fct_mlt_ocpho = 0.03_r8 ! scavenging factor for hydrophobic OC inclusion in meltwater  [frc]
  real(r8), public, parameter :: scvng_fct_mlt_dst1  = 0.02_r8 ! scavenging factor for dust species 1 inclusion in meltwater  [frc]
  real(r8), public, parameter :: scvng_fct_mlt_dst2  = 0.02_r8 ! scavenging factor for dust species 2 inclusion in meltwater  [frc]
  real(r8), public, parameter :: scvng_fct_mlt_dst3  = 0.01_r8 ! scavenging factor for dust species 3 inclusion in meltwater  [frc]
  real(r8), public, parameter :: scvng_fct_mlt_dst4  = 0.01_r8 ! scavenging factor for dust species 4 inclusion in meltwater  [frc]

  ! The following are public for the sake of unit testing
  integer, parameter, public :: LoTmpDnsSlater2017            = 2    ! For temperature below -15C use equation from Slater 2017
  integer, parameter, public :: LoTmpDnsTruncatedAnderson1976 = 1    ! Truncate low temp. snow density from the Anderson-1976 version at -15C

  !
  ! !PRIVATE DATA MEMBERS:

  integer, parameter :: OverburdenCompactionMethodAnderson1976 = 1
  integer, parameter :: OverburdenCompactionMethodVionnet2012  = 2

  ! If true, the density of new snow depends on wind speed, and there is also
  ! wind-dependent snow compaction
  logical  :: wind_dependent_snow_density                      ! If snow density depends on wind or not
  real(r8) :: snow_dzmin_1, snow_dzmax_l_1, snow_dzmax_u_1  ! namelist-defined top snow layer information
  real(r8) :: snow_dzmin_2, snow_dzmax_l_2, snow_dzmax_u_2  ! namelist-defined 2nd snow layer information
  real(r8), private, allocatable :: dzmin(:)  !min snow thickness of layer
  real(r8), private, allocatable :: dzmax_l(:)  !max snow thickness of layer when no layers beneath
  real(r8), private, allocatable :: dzmax_u(:)  !max snow thickness of layer when layers beneath

  integer  :: overburden_compaction_method = -1
  integer  :: new_snow_density            = LoTmpDnsSlater2017 ! Snow density type
  real(r8) :: upplim_destruct_metamorph   = 100.0_r8           ! Upper Limit on Destructive Metamorphism Compaction [kg/m3]
  real(r8) :: overburden_compress_Tfactor = 0.08_r8            ! snow compaction overburden exponential factor (1/K)
  real(r8) :: min_wind_snowcompact        = 5._r8              ! minimum wind speed tht results in compaction (m/s)

  ! ------------------------------------------------------------------------
  ! Parameters controlling the resetting of the snow pack
  ! ------------------------------------------------------------------------

  logical  :: reset_snow      = .false.  ! If set to true, we reset the non-glc snow pack, based on the following parameters
  logical  :: reset_snow_glc  = .false.  ! If set to true, we reset the glc snow pack, based reset_snow_glc_ela

  ! Default for reset_snow_glc_ela implies that snow will be reset for all glacier columns if reset_snow_glc = .true.
  real(r8) :: reset_snow_glc_ela = 1.e9_r8  ! equilibrium line altitude (m); snow is reset for glacier columns below this elevation if reset_snow_glc = .true. (ignored if reset_snow_glc = .false.)

  ! The following are public simply to support unit testing

  ! 35 mm was chosen by Raymond Sellevold, based on finding the location in Greenland
  ! with the least amount of snowfall from Sept. 1 (roughly the end of the melt season)
  ! and Jan. 1 (when we typically start simulations). This location with the least amount
  ! of snowfall had an average of 35 mm snow fall over this 4-month period.
  real(r8), parameter, public :: reset_snow_h2osno = 35._r8  ! mm SWE to reset the snow pack to

  ! We scale the number of reset time steps with the number of snow layers, since we can
  ! remove up to one layer per time step. In the absence of snow accumulation, we might
  ! be able to get away with 1 reset time step per layer. However, we specify a larger
  ! number to be more robust.
  real(r8), parameter, public :: reset_snow_timesteps_per_layer = 4

  character(len=*), parameter, private :: sourcefile = &
       __FILE__
  !-----------------------------------------------------------------------

contains

  !-----------------------------------------------------------------------
  subroutine SnowHydrology_readnl( NLFilename)
    !
    ! !DESCRIPTION:
    ! Read the namelist for SnowHydrology
    !
    ! !USES:
    use fileutils      , only : getavu, relavu, opnfil
    use shr_nl_mod     , only : shr_nl_find_group_name
    use spmdMod        , only : masterproc, mpicom
    use shr_mpi_mod    , only : shr_mpi_bcast
    use shr_infnan_mod, only : nan => shr_infnan_nan, assignment(=)
    !
    ! !ARGUMENTS:
    character(len=*), intent(in) :: NLFilename ! Namelist filename
    !
    ! !LOCAL VARIABLES:
    integer :: ierr                 ! error code
    integer :: unitn                ! unit for namelist file
    character(len=64) :: snow_overburden_compaction_method
    character(len=25) :: lotmp_snowdensity_method

    character(len=*), parameter :: subname = 'SnowHydrology_readnl'
    !-----------------------------------------------------------------------

    namelist /clm_snowhydrology_inparm/ &
         wind_dependent_snow_density, snow_overburden_compaction_method, &
         lotmp_snowdensity_method, upplim_destruct_metamorph, &
         overburden_compress_Tfactor, min_wind_snowcompact, &
         reset_snow, reset_snow_glc, reset_snow_glc_ela, &
         snow_dzmin_1, snow_dzmax_l_1, snow_dzmax_u_1, &
         snow_dzmin_2, snow_dzmax_l_2, snow_dzmax_u_2

    ! Initialize options to default values, in case they are not specified in the namelist
    wind_dependent_snow_density = .false.
    snow_overburden_compaction_method = ' '
    snow_dzmin_1 = nan
    snow_dzmin_2 = nan
    snow_dzmax_l_1 = nan
    snow_dzmax_l_2 = nan
    snow_dzmax_u_1 = nan
    snow_dzmax_u_2 = nan

    if (masterproc) then
       unitn = getavu()
       write(iulog,*) 'Read in clm_SnowHydrology_inparm  namelist'
       call opnfil (NLFilename, unitn, 'F')
       call shr_nl_find_group_name(unitn, 'clm_SnowHydrology_inparm', status=ierr)
       if (ierr == 0) then
          read(unitn, clm_snowhydrology_inparm, iostat=ierr)
          if (ierr /= 0) then
             call endrun(msg="ERROR reading clm_snowhydrology_inparm namelist"//errmsg(sourcefile, __LINE__))
          end if
       else
          call endrun(msg="ERROR finding clm_snowhydrology_inparm namelist"//errmsg(sourcefile, __LINE__))
       end if
       call relavu( unitn )
    end if

    call shr_mpi_bcast (wind_dependent_snow_density, mpicom)
    call shr_mpi_bcast (snow_overburden_compaction_method, mpicom)
    call shr_mpi_bcast (lotmp_snowdensity_method   , mpicom)
    call shr_mpi_bcast (upplim_destruct_metamorph  , mpicom)
    call shr_mpi_bcast (overburden_compress_Tfactor, mpicom)
    call shr_mpi_bcast (min_wind_snowcompact       , mpicom)
    call shr_mpi_bcast (reset_snow                 , mpicom)
    call shr_mpi_bcast (reset_snow_glc             , mpicom)
    call shr_mpi_bcast (reset_snow_glc_ela         , mpicom)
    call shr_mpi_bcast (snow_dzmin_1, mpicom)
    call shr_mpi_bcast (snow_dzmin_2, mpicom)
    call shr_mpi_bcast (snow_dzmax_l_1, mpicom)
    call shr_mpi_bcast (snow_dzmax_l_2, mpicom)
    call shr_mpi_bcast (snow_dzmax_u_1, mpicom)
    call shr_mpi_bcast (snow_dzmax_u_2, mpicom)

    if (masterproc) then
       write(iulog,*) ' '
       write(iulog,*) 'SnowHydrology settings:'
       write(iulog,nml=clm_snowhydrology_inparm)
       write(iulog,*) ' '
    end if

    if (      trim(lotmp_snowdensity_method) == 'Slater2017' ) then
       new_snow_density = LoTmpDnsSlater2017
    else if ( trim(lotmp_snowdensity_method) == 'TruncatedAnderson1976' ) then
       new_snow_density = LoTmpDnsTruncatedAnderson1976
    else
       call endrun(msg="ERROR bad lotmp_snowdensity_method name"//errmsg(sourcefile, __LINE__))
    end if

    if (trim(snow_overburden_compaction_method) == 'Anderson1976') then
       overburden_compaction_method = OverburdenCompactionMethodAnderson1976
    else if (trim(snow_overburden_compaction_method) == 'Vionnet2012') then
       overburden_compaction_method = OverburdenCompactionMethodVionnet2012
    else
       call endrun(msg="ERROR bad snow_overburden_compaction_method name"// &
            errMsg(sourcefile, __LINE__))
    end if

  end subroutine SnowHydrology_readnl

  !-----------------------------------------------------------------------
  subroutine UpdateQuantitiesForNewSnow(bounds, num_c, filter_c, &
       scf_method, atm2lnd_inst, water_inst)
    !
    ! !DESCRIPTION:
    ! Update various snow-related quantities to account for new snow
    !
    ! !ARGUMENTS:
    type(bounds_type)      , intent(in)    :: bounds
    integer                , intent(in)    :: num_c          ! number of column points in column filter
    integer                , intent(in)    :: filter_c(:)    ! column filter
    class(snow_cover_fraction_base_type), intent(in) :: scf_method
    type(atm2lnd_type)     , intent(in)    :: atm2lnd_inst
    type(water_type)       , intent(inout) :: water_inst
    !
    ! !LOCAL VARIABLES:
    integer  :: i     ! index of water tracer or bulk
    real(r8) :: dtime ! land model time step (sec)
    real(r8) :: bifall(bounds%begc:bounds%endc)                   ! bulk density of newly fallen dry snow [kg/m3]
    real(r8) :: h2osno_total(bounds%begc:bounds%endc)             ! total snow water (mm H2O)

    character(len=*), parameter :: subname = 'UpdateQuantitiesForNewSnow'
    !-----------------------------------------------------------------------

    associate( &
         begc => bounds%begc, &
         endc => bounds%endc, &

         b_waterflux_inst       => water_inst%waterfluxbulk_inst, &
         b_waterstate_inst      => water_inst%waterstatebulk_inst, &
         b_waterdiagnostic_inst => water_inst%waterdiagnosticbulk_inst &
         )

    ! Get time step
    dtime = get_step_size_real()

    call NewSnowBulkDensity(bounds, num_c, filter_c, &
         atm2lnd_inst, bifall(bounds%begc:bounds%endc))

    call b_waterstate_inst%CalculateTotalH2osno(bounds, num_c, filter_c, &
         caller = 'HandleNewSnow', &
         h2osno_total = h2osno_total(bounds%begc:bounds%endc))

    call BulkDiag_NewSnowDiagnostics(bounds, num_c, filter_c, &
         ! Inputs
         scf_method          = scf_method, &
         dtime               = dtime, &
         lun_itype_col       = col%lun_itype(begc:endc), &
         urbpoi              = col%urbpoi(begc:endc), &
         snl                 = col%snl(begc:endc), &
         bifall              = bifall(begc:endc), &
         h2osno_total        = h2osno_total(begc:endc), &
         h2osoi_ice          = b_waterstate_inst%h2osoi_ice_col(begc:endc,:), &
         h2osoi_liq          = b_waterstate_inst%h2osoi_liq_col(begc:endc,:), &
         qflx_snow_grnd      = b_waterflux_inst%qflx_snow_grnd_col(begc:endc), &
         qflx_snow_drain     = b_waterflux_inst%qflx_snow_drain_col(begc:endc), &
         ! Outputs
         dz                  = col%dz(begc:endc,:), &
         int_snow            = b_waterstate_inst%int_snow_col(begc:endc), &
         swe_old             = b_waterdiagnostic_inst%swe_old_col(begc:endc,:), &
         frac_sno            = b_waterdiagnostic_inst%frac_sno_col(begc:endc), &
         frac_sno_eff        = b_waterdiagnostic_inst%frac_sno_eff_col(begc:endc), &
         snow_depth          = b_waterdiagnostic_inst%snow_depth_col(begc:endc))

    do i = water_inst%bulk_and_tracers_beg, water_inst%bulk_and_tracers_end
       associate(w => water_inst%bulk_and_tracers(i))
       call UpdateState_AddNewSnow(bounds, num_c, filter_c, &
            ! Inputs
            dtime            = dtime, &
            snl              = col%snl(begc:endc), &
            qflx_snow_grnd   = w%waterflux_inst%qflx_snow_grnd_col(begc:endc), &
            ! Outputs
            h2osno_no_layers = w%waterstate_inst%h2osno_no_layers_col(begc:endc), &
            h2osoi_ice       = w%waterstate_inst%h2osoi_ice_col(begc:endc,:))
       end associate
    end do

    end associate

  end subroutine UpdateQuantitiesForNewSnow

  !-----------------------------------------------------------------------
  subroutine BulkDiag_NewSnowDiagnostics(bounds, num_c, filter_c, &
       scf_method, &
       dtime, lun_itype_col, urbpoi, snl, bifall, h2osno_total, h2osoi_ice, h2osoi_liq, &
       qflx_snow_grnd, qflx_snow_drain, &
       dz, int_snow, swe_old, frac_sno, frac_sno_eff, snow_depth)
    !
    ! !DESCRIPTION:
    ! Update various snow-related diagnostic quantities to account for new snow
    !
    ! !ARGUMENTS:
    type(bounds_type), intent(in) :: bounds
    integer, intent(in) :: num_c
    integer, intent(in) :: filter_c(:)

    class(snow_cover_fraction_base_type), intent(in) :: scf_method
    real(r8)                  , intent(in)    :: dtime                           ! land model time step (sec)
    integer                   , intent(in)    :: lun_itype_col( bounds%begc: )   ! landunit type for each column
    logical                   , intent(in)    :: urbpoi( bounds%begc: )          ! true=>urban point
    integer                   , intent(in)    :: snl( bounds%begc: )             ! negative number of snow layers
    real(r8)                  , intent(in)    :: bifall( bounds%begc: )          ! bulk density of newly fallen dry snow [kg/m3]
    real(r8)                  , intent(in)    :: h2osno_total( bounds%begc: )    ! total snow water (mm H2O)
    real(r8)                  , intent(in)    :: h2osoi_ice( bounds%begc: , -nlevsno+1: ) ! ice lens (kg/m2)
    real(r8)                  , intent(in)    :: h2osoi_liq( bounds%begc: , -nlevsno+1: ) ! liquid water (kg/m2)
    real(r8)                  , intent(in)    :: qflx_snow_grnd( bounds%begc: )  ! snow on ground after interception (mm H2O/s)
    real(r8)                  , intent(in)    :: qflx_snow_drain( bounds%begc: ) ! drainage from snow pack from previous time step (mm H2O/s)
    real(r8)                  , intent(inout) :: dz( bounds%begc: , -nlevsno+1: ) ! layer depth (m)
    real(r8)                  , intent(inout) :: int_snow( bounds%begc: )        ! integrated snowfall (mm H2O)
    real(r8)                  , intent(inout) :: swe_old( bounds%begc:, -nlevsno+1: )         ! snow water before update (mm H2O)
    real(r8)                  , intent(inout) :: frac_sno( bounds%begc: )        ! fraction of ground covered by snow (0 to 1)
    real(r8)                  , intent(inout) :: frac_sno_eff( bounds%begc: )    ! eff. fraction of ground covered by snow (0 to 1)
    real(r8)                  , intent(inout) :: snow_depth( bounds%begc: )      ! snow height (m)
    !
    ! !LOCAL VARIABLES:
    integer  :: fc, c
    integer  :: j
    real(r8) :: dz_snowf                              ! layer thickness rate change due to precipitation [mm/s]
    real(r8) :: temp_snow_depth(bounds%begc:bounds%endc) ! snow depth prior to updating [mm]
    real(r8) :: snowmelt(bounds%begc:bounds%endc)
    real(r8) :: newsnow(bounds%begc:bounds%endc)
    real(r8) :: z_avg                                 ! grid cell average snow depth

    character(len=*), parameter :: subname = 'BulkDiag_NewSnowDiagnostics'
    !-----------------------------------------------------------------------

    SHR_ASSERT_FL((ubound(lun_itype_col, 1) == bounds%endc), sourcefile, __LINE__)
    SHR_ASSERT_FL((ubound(urbpoi, 1) == bounds%endc), sourcefile, __LINE__)
    SHR_ASSERT_FL((ubound(snl, 1) == bounds%endc), sourcefile, __LINE__)
    SHR_ASSERT_FL((ubound(bifall, 1) == bounds%endc), sourcefile, __LINE__)
    SHR_ASSERT_FL((ubound(h2osno_total, 1) == bounds%endc), sourcefile, __LINE__)
    SHR_ASSERT_FL((ubound(h2osoi_ice, 1) == bounds%endc), sourcefile, __LINE__)
    SHR_ASSERT_FL((ubound(h2osoi_liq, 1) == bounds%endc), sourcefile, __LINE__)
    SHR_ASSERT_FL((ubound(qflx_snow_grnd, 1) == bounds%endc), sourcefile, __LINE__)
    SHR_ASSERT_FL((ubound(qflx_snow_drain, 1) == bounds%endc), sourcefile, __LINE__)
    SHR_ASSERT_FL((ubound(dz, 1) == bounds%endc), sourcefile, __LINE__)
    SHR_ASSERT_FL((ubound(int_snow, 1) == bounds%endc), sourcefile, __LINE__)
    SHR_ASSERT_ALL_FL((ubound(swe_old) == [bounds%endc, 0]), sourcefile, __LINE__)
    SHR_ASSERT_FL((ubound(frac_sno, 1) == bounds%endc), sourcefile, __LINE__)
    SHR_ASSERT_FL((ubound(frac_sno_eff, 1) == bounds%endc), sourcefile, __LINE__)
    SHR_ASSERT_FL((ubound(snow_depth, 1) == bounds%endc), sourcefile, __LINE__)

    associate( &
         begc => bounds%begc, &
         endc => bounds%endc  &
         )

    do fc = 1, num_c
       c = filter_c(fc)
       
       ! Use Alta relationship, Anderson(1976); LaChapelle(1961),
       ! U.S.Department of Agriculture Forest Service, Project F,
       ! Progress Rep. 1, Alta Avalanche Study Center:Snow Layer Densification.

       ! set temporary variables prior to updating
       temp_snow_depth(c) = snow_depth(c)
       ! save initial snow content
       do j= -nlevsno+1,snl(c)
          swe_old(c,j) = 0.0_r8
       end do
       do j= snl(c)+1,0
          swe_old(c,j)=h2osoi_liq(c,j)+h2osoi_ice(c,j)
       end do

       ! all snow falls on ground, no snow on h2osfc (note that qflx_snow_h2osfc is
       ! currently set to 0 always in CanopyHydrologyMod)
       newsnow(c) = qflx_snow_grnd(c) * dtime

       ! update int_snow
       int_snow(c) = max(int_snow(c),h2osno_total(c)) !h2osno_total could be larger due to frost

       ! snowmelt from previous time step * dtime
       snowmelt(c) = qflx_snow_drain(c) * dtime
    end do

    call scf_method%UpdateSnowDepthAndFrac(bounds, num_c, filter_c, &
         ! Inputs
         lun_itype_col = lun_itype_col(begc:endc), &
         urbpoi        = urbpoi(begc:endc), &
         h2osno_total  = h2osno_total(begc:endc), &
         snowmelt      = snowmelt(begc:endc), &
         int_snow      = int_snow(begc:endc), &
         newsnow       = newsnow(begc:endc), &
         bifall        = bifall(begc:endc), &
         ! Outputs
         snow_depth    = snow_depth(begc:endc), &
         frac_sno      = frac_sno(begc:endc), &
         frac_sno_eff  = frac_sno_eff(begc:endc))

    do fc = 1, num_c
       c = filter_c(fc)
       if (h2osno_total(c) == 0._r8 .and. newsnow(c) > 0._r8) then
          ! Snow pack started at 0, then adding new snow; reset int_snow prior to
          ! adding newsnow
          int_snow(c) = 0._r8
       end if
    end do

    call scf_method%AddNewsnowToIntsnow(bounds, num_c, filter_c, &
         ! Inputs
         newsnow      = newsnow(begc:endc), &
         h2osno_total = h2osno_total(begc:endc), &
         frac_sno     = frac_sno(begc:endc), &
         ! Outputs
         int_snow     = int_snow(begc:endc))

    do fc = 1, num_c
       c = filter_c(fc)

       ! update change in snow depth
       if (snl(c) < 0) then
          dz_snowf = (snow_depth(c) - temp_snow_depth(c)) / dtime
          dz(c,snl(c)+1) = dz(c,snl(c)+1)+dz_snowf*dtime
       end if

    end do

    end associate

  end subroutine BulkDiag_NewSnowDiagnostics

  !-----------------------------------------------------------------------
  subroutine UpdateState_AddNewSnow(bounds, num_c, filter_c, &
       dtime, snl, qflx_snow_grnd, &
       h2osno_no_layers, h2osoi_ice)
    !
    ! !DESCRIPTION:
    ! Update h2osno_no_layers or h2osoi_ice based on new snow
    !
    ! !ARGUMENTS:
    type(bounds_type), intent(in) :: bounds
    integer, intent(in) :: num_c
    integer, intent(in) :: filter_c(:)

    real(r8) , intent(in)    :: dtime                                    ! land model time step (sec)
    integer  , intent(in)    :: snl( bounds%begc: )                      ! negative number of snow layers
    real(r8) , intent(in)    :: qflx_snow_grnd( bounds%begc: )           ! snow on ground after interception (mm H2O/s)
    real(r8) , intent(inout) :: h2osno_no_layers( bounds%begc: )         ! snow that is not resolved into layers (kg/m2)
    real(r8) , intent(inout) :: h2osoi_ice( bounds%begc: , -nlevsno+1: ) ! ice lens (kg/m2)
    !
    ! !LOCAL VARIABLES:
    integer :: fc, c

    character(len=*), parameter :: subname = 'UpdateState_AddNewSnow'
    !-----------------------------------------------------------------------

    SHR_ASSERT_FL((ubound(snl, 1) == bounds%endc), sourcefile, __LINE__)
    SHR_ASSERT_FL((ubound(qflx_snow_grnd, 1) == bounds%endc), sourcefile, __LINE__)
    SHR_ASSERT_FL((ubound(h2osno_no_layers, 1) == bounds%endc), sourcefile, __LINE__)
    SHR_ASSERT_FL((ubound(h2osoi_ice, 1) == bounds%endc), sourcefile, __LINE__)

    do fc = 1, num_c
       c = filter_c(fc)

       if (snl(c) == 0) then
          h2osno_no_layers(c) = h2osno_no_layers(c) + (qflx_snow_grnd(c) * dtime)
       else
          ! The change of ice partial density of surface node due to precipitation. Only
          ! ice part of snowfall is added here, the liquid part will be added later.
          h2osoi_ice(c,snl(c)+1) = h2osoi_ice(c,snl(c)+1) + (qflx_snow_grnd(c) * dtime)
       end if
    end do

  end subroutine UpdateState_AddNewSnow

  !-----------------------------------------------------------------------
  subroutine RemoveSnowFromThawedWetlands(bounds, num_nolakec, filter_nolakec, &
       temperature_inst, water_inst)
    !
    ! !DESCRIPTION:
    ! Remove snow from thawed wetlands
    !
    ! !ARGUMENTS:
    type(bounds_type), intent(in) :: bounds
    integer, intent(in) :: num_nolakec
    integer, intent(in) :: filter_nolakec(:)

    type(temperature_type) , intent(in)    :: temperature_inst
    type(water_type)       , intent(inout) :: water_inst
    !
    ! !LOCAL VARIABLES:
    integer  :: i     ! index of water tracer or bulk
    type(filter_col_type) :: thawed_wetland_thin_snowpack_filterc ! column filter: thawed wetland columns with a thin (no-layer) snow pack

    character(len=*), parameter :: subname = 'RemoveSnowFromThawedWetlands'
    !-----------------------------------------------------------------------

    associate( &
         begc => bounds%begc, &
         endc => bounds%endc, &

         b_waterdiagnostic_inst => water_inst%waterdiagnosticbulk_inst &
         )

    ! BUG(wjs, 2019-06-05, ESCOMP/ctsm#735) It seems like the intended behavior here is to
    ! zero out the entire snow pack. Currently, however, this only zeros out a very thin
    ! (zero-layer) snow pack. For now, I'm adding an snl==0 conditional to make this
    ! behavior explicit; long-term, we'd like to change this to actually zero out the
    ! whole snow pack. (At that time, this snow removal should probably be done from a
    ! more appropriate point of the driver loop, as noted in comments in issue #735.)

    call BuildFilter_ThawedWetlandThinSnowpack(bounds, num_nolakec, filter_nolakec, &
         ! Inputs
         t_grnd        = temperature_inst%t_grnd_col(begc:endc), &
         lun_itype_col = col%lun_itype(begc:endc), &
         snl           = col%snl(begc:endc), &
         ! Outputs
         thawed_wetland_thin_snowpack_filterc = thawed_wetland_thin_snowpack_filterc)

    do i = water_inst%bulk_and_tracers_beg, water_inst%bulk_and_tracers_end
       associate(w => water_inst%bulk_and_tracers(i))
       call UpdateState_RemoveSnowFromThawedWetlands(bounds, thawed_wetland_thin_snowpack_filterc, &
            ! Outputs
            h2osno_no_layers = w%waterstate_inst%h2osno_no_layers_col(begc:endc))
       end associate
    end do

    call Bulk_RemoveSnowFromThawedWetlands(bounds, thawed_wetland_thin_snowpack_filterc, &
         ! Outputs
         snow_depth = b_waterdiagnostic_inst%snow_depth_col(begc:endc))

    end associate

  end subroutine RemoveSnowFromThawedWetlands

  !-----------------------------------------------------------------------
  subroutine BuildFilter_ThawedWetlandThinSnowpack(bounds, num_nolakec, filter_nolakec, &
       t_grnd, lun_itype_col, snl, thawed_wetland_thin_snowpack_filterc)
    !
    ! !DESCRIPTION:
    ! Build a column-level filter of thawed wetland columns with a thin snowpack (which
    ! we will subsequently remove)
    !
    ! !ARGUMENTS:
    type(bounds_type), intent(in) :: bounds
    integer, intent(in) :: num_nolakec
    integer, intent(in) :: filter_nolakec(:)

    real(r8)              , intent(in)  :: t_grnd( bounds%begc: )               ! ground temperature (Kelvin)
    integer               , intent(in)  :: lun_itype_col( bounds%begc: )        ! landunit type for each column
    integer               , intent(in)  :: snl( bounds%begc: )                  ! negative number of snow layers
    type(filter_col_type) , intent(out) :: thawed_wetland_thin_snowpack_filterc ! column filter: thawed wetland columns with a thin (no-layer) snow pack
    !
    ! !LOCAL VARIABLES:
    integer :: fc, c
    logical :: thawed_wetland_thin_snowpack(bounds%begc:bounds%endc)

    character(len=*), parameter :: subname = 'BuildFilter_ThawedWetlandThinSnowpack'
    !-----------------------------------------------------------------------

    SHR_ASSERT_FL((ubound(t_grnd, 1) == bounds%endc), sourcefile, __LINE__)
    SHR_ASSERT_FL((ubound(lun_itype_col, 1) == bounds%endc), sourcefile, __LINE__)
    SHR_ASSERT_FL((ubound(snl, 1) == bounds%endc), sourcefile, __LINE__)

    do fc = 1, num_nolakec
       c = filter_nolakec(fc)
       thawed_wetland_thin_snowpack(c) = .false.
       if (lun_itype_col(c) == istwet .and. t_grnd(c) > tfrz .and. snl(c) == 0) then
          thawed_wetland_thin_snowpack(c) = .true.
       end if
    end do

    thawed_wetland_thin_snowpack_filterc = col_filter_from_filter_and_logical_array( &
         bounds = bounds, &
         num_orig = num_nolakec, &
         filter_orig = filter_nolakec, &
         logical_col = thawed_wetland_thin_snowpack(bounds%begc:bounds%endc))

  end subroutine BuildFilter_ThawedWetlandThinSnowpack

  !-----------------------------------------------------------------------
  subroutine UpdateState_RemoveSnowFromThawedWetlands(bounds, &
       thawed_wetland_thin_snowpack_filterc, &
       h2osno_no_layers)
    !
    ! !DESCRIPTION:
    ! For bulk or one tracer: remove snow from thawed wetlands
    !
    ! This routine applies to state variables that apply to both bulk and tracers
    !
    ! !ARGUMENTS:
    type(bounds_type), intent(in) :: bounds
    type(filter_col_type), intent(in) :: thawed_wetland_thin_snowpack_filterc ! column filter: thawed wetland columns with a thin (no-layer) snow pack

    real(r8) , intent(inout) :: h2osno_no_layers( bounds%begc: ) ! snow that is not resolved into layers (kg/m2)
    !
    ! !LOCAL VARIABLES:
    integer :: fc, c

    character(len=*), parameter :: subname = 'UpdateState_RemoveSnowFromThawedWetlands'
    !-----------------------------------------------------------------------

    SHR_ASSERT_FL((ubound(h2osno_no_layers, 1) == bounds%endc), sourcefile, __LINE__)

    do fc = 1, thawed_wetland_thin_snowpack_filterc%num
       c = thawed_wetland_thin_snowpack_filterc%indices(fc)

       h2osno_no_layers(c) = 0._r8
    end do

  end subroutine UpdateState_RemoveSnowFromThawedWetlands

  !-----------------------------------------------------------------------
  subroutine Bulk_RemoveSnowFromThawedWetlands(bounds, &
       thawed_wetland_thin_snowpack_filterc, &
       snow_depth)
    !
    ! !DESCRIPTION:
    ! Remove snow from thawed wetlands
    !
    ! This routine just operates on bulk-only quantities; state variables are handled in
    ! UpdateState_RemoveSnowFromThawedWetlands.
    !
    ! !ARGUMENTS:
    type(bounds_type), intent(in) :: bounds
    type(filter_col_type), intent(in) :: thawed_wetland_thin_snowpack_filterc ! column filter: thawed wetland columns with a thin (no-layer) snow pack

    real(r8)            , intent(inout) :: snow_depth( bounds%begc: ) ! snow height (m)
    !
    ! !LOCAL VARIABLES:
    integer :: fc, c

    character(len=*), parameter :: subname = 'Bulk_RemoveSnowFromThawedWetlands'
    !-----------------------------------------------------------------------

    SHR_ASSERT_FL((ubound(snow_depth, 1) == bounds%endc), sourcefile, __LINE__)

    do fc = 1, thawed_wetland_thin_snowpack_filterc%num
       c = thawed_wetland_thin_snowpack_filterc%indices(fc)

       snow_depth(c) = 0._r8
    end do

  end subroutine Bulk_RemoveSnowFromThawedWetlands

  !-----------------------------------------------------------------------
  subroutine InitializeExplicitSnowPack(bounds, num_c, filter_c, &
       atm2lnd_inst, temperature_inst, aerosol_inst, water_inst)
    !
    ! !DESCRIPTION:
    ! Initialize an explicit snow pack in columns where this is warranted based on snow
    ! depth
    !
    ! !ARGUMENTS:
    type(bounds_type)      , intent(in)    :: bounds
    integer                , intent(in)    :: num_c          ! number of column points in column filter
    integer                , intent(in)    :: filter_c(:)    ! column filter
    type(atm2lnd_type)     , intent(in)    :: atm2lnd_inst
    type(temperature_type) , intent(inout) :: temperature_inst
    type(aerosol_type)     , intent(inout) :: aerosol_inst
    type(water_type)       , intent(inout) :: water_inst
    !
    ! !LOCAL VARIABLES:
    integer  :: i     ! index of water tracer or bulk
    type(filter_col_type) :: snowpack_initialized_filterc         ! column filter: columns where an explicit snow pack is initialized

    character(len=*), parameter :: subname = 'InitializeExplicitSnowPack'
    !-----------------------------------------------------------------------

    associate( &
         begc => bounds%begc, &
         endc => bounds%endc, &

         b_waterflux_inst       => water_inst%waterfluxbulk_inst, &
         b_waterdiagnostic_inst => water_inst%waterdiagnosticbulk_inst  &
         )

    call BuildFilter_SnowpackInitialized(bounds, num_c, filter_c, &
         ! Inputs
         snl                  = col%snl(begc:endc), &
         lun_itype_col        = col%lun_itype(begc:endc), &
         frac_sno_eff         = b_waterdiagnostic_inst%frac_sno_eff_col(begc:endc), &
         snow_depth           = b_waterdiagnostic_inst%snow_depth_col(begc:endc), &
         qflx_snow_grnd       = b_waterflux_inst%qflx_snow_grnd_col(begc:endc), &
         ! Outputs
         snowpack_initialized_filterc = snowpack_initialized_filterc)

    do i = water_inst%bulk_and_tracers_beg, water_inst%bulk_and_tracers_end
       associate(w => water_inst%bulk_and_tracers(i))
       call UpdateState_InitializeSnowPack(bounds, snowpack_initialized_filterc, &
            ! Outputs
            h2osno_no_layers     = w%waterstate_inst%h2osno_no_layers_col(begc:endc), &
            h2osoi_ice           = w%waterstate_inst%h2osoi_ice_col(begc:endc,:), &
            h2osoi_liq           = w%waterstate_inst%h2osoi_liq_col(begc:endc,:))
       end associate
    end do

    call Bulk_InitializeSnowPack(bounds, snowpack_initialized_filterc, &
         ! Inputs
         forc_t      = atm2lnd_inst%forc_t_downscaled_col(begc:endc), &
         snow_depth  = b_waterdiagnostic_inst%snow_depth_col(begc:endc), &
         ! Outputs
         snl         = col%snl(begc:endc), &
         zi          = col%zi(begc:endc,:), &
         dz          = col%dz(begc:endc,:), &
         z           = col%z(begc:endc,:), &
         t_soisno    = temperature_inst%t_soisno_col(begc:endc,:), &
         frac_iceold = b_waterdiagnostic_inst%frac_iceold_col(begc:endc,:))

    ! intitialize SNICAR variables for fresh snow:
    call aerosol_inst%ResetFilter( &
         num_c    = snowpack_initialized_filterc%num, &
         filter_c = snowpack_initialized_filterc%indices)
    call b_waterdiagnostic_inst%ResetBulkFilter( &
         num_c    = snowpack_initialized_filterc%num, &
         filter_c = snowpack_initialized_filterc%indices)

    end associate

  end subroutine InitializeExplicitSnowPack

  !-----------------------------------------------------------------------
  subroutine BuildFilter_SnowpackInitialized(bounds, num_c, filter_c, &
       snl, lun_itype_col, frac_sno_eff, snow_depth, qflx_snow_grnd, &
       snowpack_initialized_filterc)
    !
    ! !DESCRIPTION:
    ! Build a column-level filter of columns where an explicit snow pack needs to be initialized
    !
    ! !ARGUMENTS:
    type(bounds_type), intent(in) :: bounds
    integer, intent(in) :: num_c
    integer, intent(in) :: filter_c(:)

    integer               , intent(in)  :: snl( bounds%begc: )            ! negative number of snow layers
    integer               , intent(in)  :: lun_itype_col( bounds%begc: )  ! landunit type for each column
    real(r8)              , intent(in)  :: frac_sno_eff( bounds%begc: )   ! fraction of ground covered by snow (0 to 1)
    real(r8)              , intent(in)  :: snow_depth( bounds%begc: )     ! snow height (m)
    real(r8)              , intent(in)  :: qflx_snow_grnd( bounds%begc: ) ! snow on ground after interception (mm H2O/s)
    type(filter_col_type) , intent(out) :: snowpack_initialized_filterc   ! column filter: columns where an explicit snow pack is initialized
    !
    ! !LOCAL VARIABLES:
    integer :: fc, c
    logical :: snowpack_initialized(bounds%begc:bounds%endc)

    character(len=*), parameter :: subname = 'BuildFilter_SnowpackInitialized'
    !-----------------------------------------------------------------------

    SHR_ASSERT_FL((ubound(snl, 1) == bounds%endc), sourcefile, __LINE__)
    SHR_ASSERT_FL((ubound(lun_itype_col, 1) == bounds%endc), sourcefile, __LINE__)
    SHR_ASSERT_FL((ubound(frac_sno_eff, 1) == bounds%endc), sourcefile, __LINE__)
    SHR_ASSERT_FL((ubound(snow_depth, 1) == bounds%endc), sourcefile, __LINE__)
    SHR_ASSERT_FL((ubound(qflx_snow_grnd, 1) == bounds%endc), sourcefile, __LINE__)

    do fc = 1, num_c
       c = filter_c(fc)

       if (lun_itype_col(c) == istdlak) then
          ! NOTE(wjs, 2019-08-23) Note two differences from the standard case: (1)
          ! addition of lsadz (see notes in LakeCon.F90, where this is defined, for
          ! details); (2) inclusion of a qflx_snow_grnd(c) > 0 criteria. I'm not sure why
          ! (2) is needed here and not for other landunits, but I'm keeping it here to
          ! maintain answers as before.
          snowpack_initialized(c) = ( &
               snl(c) == 0 .and. &
               frac_sno_eff(c)*snow_depth(c) >= (dzmin(1) + lsadz) .and. &
               qflx_snow_grnd(c) > 0.0_r8)
       else
          snowpack_initialized(c) = ( &
               snl(c) == 0 .and. &
               frac_sno_eff(c)*snow_depth(c) >= dzmin(1))
       end if

    end do

    snowpack_initialized_filterc = col_filter_from_filter_and_logical_array( &
         bounds = bounds, &
         num_orig = num_c, &
         filter_orig = filter_c, &
         logical_col = snowpack_initialized(bounds%begc:bounds%endc))

  end subroutine BuildFilter_SnowpackInitialized

  !-----------------------------------------------------------------------
  subroutine UpdateState_InitializeSnowPack(bounds, snowpack_initialized_filterc, &
       h2osno_no_layers, h2osoi_ice, h2osoi_liq)
    !
    ! !DESCRIPTION:
    ! For bulk or one tracer: initialize water state variables for columns in which an
    ! explicit snow pack is being newly initialized.
    !
    ! !ARGUMENTS:
    type(bounds_type), intent(in) :: bounds
    type(filter_col_type), intent(in) :: snowpack_initialized_filterc ! column filter: columns where an explicit snow pack is initialized

    real(r8) , intent(inout) :: h2osno_no_layers( bounds%begc: )         ! snow that is not resolved into layers (kg/m2)
    real(r8) , intent(inout) :: h2osoi_ice( bounds%begc: , -nlevsno+1: ) ! ice lens (kg/m2)
    real(r8) , intent(inout) :: h2osoi_liq( bounds%begc: , -nlevsno+1: ) ! liquid water (kg/m2)
    !
    ! !LOCAL VARIABLES:
    integer :: fc, c

    character(len=*), parameter :: subname = 'UpdateState_InitializeSnowPack'
    !-----------------------------------------------------------------------

    SHR_ASSERT_FL((ubound(h2osno_no_layers, 1) == bounds%endc), sourcefile, __LINE__)
    SHR_ASSERT_FL((ubound(h2osoi_ice, 1) == bounds%endc), sourcefile, __LINE__)
    SHR_ASSERT_FL((ubound(h2osoi_liq, 1) == bounds%endc), sourcefile, __LINE__)

    do fc = 1, snowpack_initialized_filterc%num
       c = snowpack_initialized_filterc%indices(fc)

       h2osoi_ice(c,0) = h2osno_no_layers(c)
       h2osoi_liq(c,0) = 0._r8
       h2osno_no_layers(c) = 0._r8
    end do

  end subroutine UpdateState_InitializeSnowPack

  !-----------------------------------------------------------------------
  subroutine Bulk_InitializeSnowPack(bounds, snowpack_initialized_filterc, &
       forc_t, snow_depth, snl, zi, dz, z, t_soisno, frac_iceold)
    !
    ! !DESCRIPTION:
    ! Initialize an explicit snow pack in columns where this is warranted based on snow depth
    !
    ! This routine just operates on bulk-only quantities; state variables are handled in
    ! UpdateState_InitializeSnowPack.
    !
    ! !ARGUMENTS:
    type(bounds_type), intent(in) :: bounds
    type(filter_col_type), intent(in) :: snowpack_initialized_filterc ! column filter: columns where an explicit snow pack is initialized

    real(r8)                       , intent(in)    :: forc_t( bounds%begc: )                    ! atmospheric temperature (Kelvin)
    real(r8)                       , intent(in)    :: snow_depth( bounds%begc: )                ! snow height (m)
    integer                        , intent(inout) :: snl( bounds%begc: )                       ! negative number of snow layers
    real(r8)                       , intent(inout) :: zi( bounds%begc: , -nlevsno+0: )          ! interface level below a "z" level (m)
    real(r8)                       , intent(inout) :: dz( bounds%begc: , -nlevsno+1: )          ! layer thickness (m)
    real(r8)                       , intent(inout) :: z( bounds%begc: , -nlevsno+1: )           ! layer depth (m)
    real(r8)                       , intent(inout) :: t_soisno( bounds%begc: , -nlevsno+1: )    ! soil temperature (Kelvin)
    real(r8)                       , intent(inout) :: frac_iceold( bounds%begc: , -nlevsno+1: ) ! fraction of ice relative to the tot water
    !
    ! !LOCAL VARIABLES:
    integer :: fc, c

    character(len=*), parameter :: subname = 'Bulk_InitializeSnowPack'
    !-----------------------------------------------------------------------

    SHR_ASSERT_FL((ubound(forc_t, 1) == bounds%endc), sourcefile, __LINE__)
    SHR_ASSERT_FL((ubound(snow_depth, 1) == bounds%endc), sourcefile, __LINE__)
    SHR_ASSERT_FL((ubound(snl, 1) == bounds%endc), sourcefile, __LINE__)
    SHR_ASSERT_ALL_FL((ubound(zi) == [bounds%endc, nlevgrnd]), sourcefile, __LINE__)
    SHR_ASSERT_ALL_FL((ubound(dz) == [bounds%endc, nlevgrnd]), sourcefile, __LINE__)
    SHR_ASSERT_ALL_FL((ubound(z) == [bounds%endc, nlevgrnd]), sourcefile, __LINE__)
    SHR_ASSERT_ALL_FL((ubound(t_soisno) == [bounds%endc, nlevgrnd]), sourcefile, __LINE__)
    SHR_ASSERT_ALL_FL((ubound(frac_iceold) == [bounds%endc, nlevgrnd]), sourcefile, __LINE__)

    do fc = 1, snowpack_initialized_filterc%num
       c = snowpack_initialized_filterc%indices(fc)

       snl(c) = -1
       dz(c,0) = snow_depth(c)
       z(c,0) = -0.5_r8*dz(c,0)
       zi(c,-1) = -dz(c,0)
       ! Currently, the water temperature for the precipitation is simply set
       ! as the surface air temperature
       t_soisno(c,0) = min(tfrz, forc_t(c))

       ! This value of frac_iceold makes sense together with the state initialization:
       ! h2osoi_ice is non-zero, while h2osoi_liq is zero.
       frac_iceold(c,0) = 1._r8
    end do

  end subroutine Bulk_InitializeSnowPack

  !-----------------------------------------------------------------------
  subroutine SnowWater(bounds, &
       num_snowc, filter_snowc, num_nosnowc, filter_nosnowc, &
       atm2lnd_inst, aerosol_inst, water_inst)
    !
    ! !DESCRIPTION:
    ! Evaluate the change of snow mass and the snow water onto soil.
    ! Water flow within snow is computed by an explicit and non-physical
    ! based scheme, which permits a part of liquid water over the holding
    ! capacity (a tentative value is used, i.e. equal to 0.033*porosity) to
    ! percolate into the underlying layer.  Except for cases where the
    ! porosity of one of the two neighboring layers is less than 0.05, zero
    ! flow is assumed. The water flow out of the bottom of the snow pack will
    ! participate as the input of the soil water and runoff.  This subroutine
    ! uses a filter for columns containing snow which must be constructed prior
    ! to being called.
    !
    ! !ARGUMENTS:
    type(bounds_type)     , intent(in)    :: bounds
    integer               , intent(in)    :: num_snowc         ! number of snow points in column filter
    integer               , intent(in)    :: filter_snowc(:)   ! column filter for snow points
    integer               , intent(in)    :: num_nosnowc       ! number of non-snow points in column filter
    integer               , intent(in)    :: filter_nosnowc(:) ! column filter for non-snow points
    type(atm2lnd_type)    , intent(in)    :: atm2lnd_inst
    type(aerosol_type)    , intent(inout) :: aerosol_inst
    type(water_type)      , intent(inout) :: water_inst
    !
    ! !LOCAL VARIABLES:
    integer  :: i                                                  ! index of water tracer or bulk
    integer  :: g                                                  ! gridcell loop index
    integer  :: c, j, fc, l                                        ! do loop/array indices
    real(r8) :: dtime                                              ! land model time step (sec)
    !-----------------------------------------------------------------------

    associate( &
<<<<<<< HEAD
         dz             => col%dz                            , & ! Input:  [real(r8) (:,:) ] layer depth (m)
         snl            => col%snl                           , & ! Input:  [integer  (:)   ] number of snow layers

         frac_sno_eff   => waterstate_inst%frac_sno_eff_col  , & ! Input:  [real(r8) (:)   ] eff. fraction of ground covered by snow (0 to 1)
         frac_sno       => waterstate_inst%frac_sno_col      , & ! Input:  [real(r8) (:)   ] fraction of ground covered by snow (0 to 1)
         h2osno         => waterstate_inst%h2osno_col        , & ! Input:  [real(r8) (:)   ] snow water (mm H2O)
         int_snow       => waterstate_inst%int_snow_col      , & ! Output: [real(r8) (:)   ] integrated snowfall [mm]
         h2osoi_ice     => waterstate_inst%h2osoi_ice_col    , & ! Output: [real(r8) (:,:) ] ice lens (kg/m2)
         h2osoi_liq     => waterstate_inst%h2osoi_liq_col    , & ! Output: [real(r8) (:,:) ] liquid water (kg/m2)

         qflx_snomelt   => waterflux_inst%qflx_snomelt_col   , & ! Input:  [real(r8) (:)   ] snow melt (mm H2O /s)
         qflx_rain_grnd => waterflux_inst%qflx_rain_grnd_col , & ! Input:  [real(r8) (:)   ] rain on ground after interception (mm H2O/s) [+]
         qflx_sub_snow  => waterflux_inst%qflx_sub_snow_col  , & ! Input:  [real(r8) (:)   ] sublimation rate from snow pack (mm H2O /s) [+]
         qflx_dew_snow  => waterflux_inst%qflx_dew_snow_col  , & ! Input:  [real(r8) (:)   ] surface dew added to snow pack (mm H2O /s) [+]
         qflx_evap_grnd => waterflux_inst%qflx_evap_grnd_col , & ! Input:  [real(r8) (:)   ] ground surface evaporation rate (mm H2O/s) [+]
         qflx_dew_grnd  => waterflux_inst%qflx_dew_grnd_col  , & ! Input:  [real(r8) (:)   ] ground surface dew formation (mm H2O /s) [+]
         qflx_snow_drain => waterflux_inst%qflx_snow_drain_col,& ! Output: [real(r8) (:)   ] net snow melt
         qflx_top_soil  => waterflux_inst%qflx_top_soil_col  , & ! Output: [real(r8) (:)   ] net water input into soil from top (mm/s)
         snow_depth     => waterstate_inst%snow_depth_col    , & ! Output: [real(r8) (:)   ] snow height (m)
=======
         begc => bounds%begc, &
         endc => bounds%endc, &
>>>>>>> 8265b774

         b_waterflux_inst       => water_inst%waterfluxbulk_inst, &
         b_waterstate_inst      => water_inst%waterstatebulk_inst, &
         b_waterdiagnostic_inst => water_inst%waterdiagnosticbulk_inst &
         )

    ! Determine model time step

    dtime = get_step_size_real()

    do i = water_inst%bulk_and_tracers_beg, water_inst%bulk_and_tracers_end
       associate(w => water_inst%bulk_and_tracers(i))
       call UpdateState_TopLayerFluxes(bounds, num_snowc, filter_snowc, &
            ! Inputs
            name           = water_inst%GetBulkOrTracerName(i), &
            dtime          = dtime, &
            snl            = col%snl(begc:endc), &
            frac_sno_eff   = b_waterdiagnostic_inst%frac_sno_eff_col(begc:endc), &
            qflx_soliddew_to_top_layer    = w%waterflux_inst%qflx_soliddew_to_top_layer_col(begc:endc), &
            qflx_solidevap_from_top_layer = w%waterflux_inst%qflx_solidevap_from_top_layer_col(begc:endc), &
            qflx_liq_grnd                 = w%waterflux_inst%qflx_liq_grnd_col(begc:endc), &
            qflx_liqdew_to_top_layer      = w%waterflux_inst%qflx_liqdew_to_top_layer_col(begc:endc), &
            qflx_liqevap_from_top_layer   = w%waterflux_inst%qflx_liqevap_from_top_layer_col(begc:endc), &
            ! Outputs
            h2osoi_ice     = w%waterstate_inst%h2osoi_ice_col(begc:endc,:), &
            h2osoi_liq     = w%waterstate_inst%h2osoi_liq_col(begc:endc,:))
       end associate
    end do

    call BulkFlux_SnowPercolation(bounds, num_snowc, filter_snowc, &
         ! Inputs
         dtime                 = dtime, &
         snl                   = col%snl(begc:endc), &
         dz                    = col%dz(begc:endc,:), &
         frac_sno_eff          = b_waterdiagnostic_inst%frac_sno_eff_col(begc:endc), &
         h2osoi_ice            = b_waterstate_inst%h2osoi_ice_col(begc:endc,:), &
         h2osoi_liq            = b_waterstate_inst%h2osoi_liq_col(begc:endc,:), &
         ! Outputs
         qflx_snow_percolation = b_waterflux_inst%qflx_snow_percolation_col(begc:endc,:))

    do i = water_inst%tracers_beg, water_inst%tracers_end
       associate(w => water_inst%bulk_and_tracers(i))
       call TracerFlux_SnowPercolation(bounds, num_snowc, filter_snowc, &
            ! Inputs
            snl                        = col%snl(begc:endc), &
            bulk_h2osoi_liq            = b_waterstate_inst%h2osoi_liq_col(begc:endc,:), &
            bulk_qflx_snow_percolation = b_waterflux_inst%qflx_snow_percolation_col(begc:endc,:), &
            trac_h2osoi_liq            = w%waterstate_inst%h2osoi_liq_col(begc:endc,:), &
            ! Outputs
            trac_qflx_snow_percolation = w%waterflux_inst%qflx_snow_percolation_col(begc:endc,:))
       end associate
    end do

    do i = water_inst%bulk_and_tracers_beg, water_inst%bulk_and_tracers_end
       associate(w => water_inst%bulk_and_tracers(i))
       call UpdateState_SnowPercolation(bounds, num_snowc, filter_snowc, &
            ! Inputs
            dtime                 = dtime, &
            snl                   = col%snl(begc:endc), &
            qflx_snow_percolation = w%waterflux_inst%qflx_snow_percolation_col(begc:endc,:), &
            ! Outputs
            h2osoi_liq            = w%waterstate_inst%h2osoi_liq_col(begc:endc,:))
       end associate
    end do

    call CalcAndApplyAerosolFluxes(bounds, num_snowc, filter_snowc, &
         ! Inputs
         dtime                 = dtime, &
         snl                   = col%snl(begc:endc), &
         h2osoi_ice            = b_waterstate_inst%h2osoi_ice_col(begc:endc,:), &
         h2osoi_liq            = b_waterstate_inst%h2osoi_liq_col(begc:endc,:), &
         qflx_snow_percolation = b_waterflux_inst%qflx_snow_percolation_col(begc:endc,:), &
         atm2lnd_inst          = atm2lnd_inst, &
         ! Outputs
         aerosol_inst          = aerosol_inst)

    call PostPercolation_AdjustLayerThicknesses(bounds, num_snowc, filter_snowc, &
         ! Inputs
         snl        = col%snl(begc:endc), &
         h2osoi_ice = b_waterstate_inst%h2osoi_ice_col(begc:endc,:), &
         h2osoi_liq = b_waterstate_inst%h2osoi_liq_col(begc:endc,:), &
         ! Outputs
         dz         = col%dz(begc:endc,:))

    call BulkDiag_SnowWaterAccumulatedSnow(bounds, &
         num_snowc, filter_snowc, num_nosnowc, filter_nosnowc, &
         ! Inputs
         dtime            = dtime, &
         frac_sno_eff     = b_waterdiagnostic_inst%frac_sno_eff_col(begc:endc), &
         qflx_soliddew_to_top_layer = b_waterflux_inst%qflx_soliddew_to_top_layer_col(begc:endc), &
         qflx_liqdew_to_top_layer   = b_waterflux_inst%qflx_liqdew_to_top_layer_col(begc:endc), &
         qflx_liq_grnd              = b_waterflux_inst%qflx_liq_grnd_col(begc:endc), &
         h2osno_no_layers           = b_waterstate_inst%h2osno_no_layers_col(begc:endc), &
         ! Outputs
         int_snow         = b_waterstate_inst%int_snow_col(begc:endc), &
         frac_sno         = b_waterdiagnostic_inst%frac_sno_col(begc:endc), &
         snow_depth       = b_waterdiagnostic_inst%snow_depth_col(begc:endc))
         
    do i = water_inst%bulk_and_tracers_beg, water_inst%bulk_and_tracers_end
       associate(w => water_inst%bulk_and_tracers(i))
       call SumFlux_AddSnowPercolation(bounds, &
            num_snowc, filter_snowc, num_nosnowc, filter_nosnowc, &
            ! Inputs
            frac_sno_eff                 = b_waterdiagnostic_inst%frac_sno_eff_col(begc:endc), &
            qflx_snow_percolation_bottom = w%waterflux_inst%qflx_snow_percolation_col(begc:endc, 0), &
            qflx_liq_grnd                = w%waterflux_inst%qflx_liq_grnd_col(begc:endc), &
            qflx_snomelt                 = w%waterflux_inst%qflx_snomelt_col(begc:endc), &
            ! Outputs
            qflx_snow_drain              = w%waterflux_inst%qflx_snow_drain_col(begc:endc), &
            qflx_rain_plus_snomelt       = w%waterflux_inst%qflx_rain_plus_snomelt_col(begc:endc))
       end associate
    end do

    end associate
  end subroutine SnowWater

  !-----------------------------------------------------------------------
  subroutine UpdateState_TopLayerFluxes(bounds, num_snowc, filter_snowc, &
       name, dtime, snl, frac_sno_eff, &
       qflx_soliddew_to_top_layer, qflx_solidevap_from_top_layer, qflx_liq_grnd, &
       qflx_liqdew_to_top_layer, qflx_liqevap_from_top_layer, h2osoi_ice, h2osoi_liq)
    !
    ! !DESCRIPTION:
    ! Update top layer of snow pack with various fluxes into and out of the top layer,
    ! for bulk or one tracer.
    !
    ! !ARGUMENTS:
    type(bounds_type), intent(in) :: bounds
    integer, intent(in) :: num_snowc
    integer, intent(in) :: filter_snowc(:)

    character(len=*) , intent(in) :: name                           ! Name of bulk or this tracer (for output in case there's an error)
    real(r8)         , intent(in) :: dtime                          ! land model time step (sec)
    integer          , intent(in) :: snl( bounds%begc: )            ! negative number of snow layers
    real(r8)         , intent(in) :: frac_sno_eff( bounds%begc: )   ! eff. fraction of ground covered by snow (0 to 1)
    real(r8)         , intent(in) :: qflx_liqdew_to_top_layer( bounds%begc: ) ! rate of liquid water deposited on top soil or snow layer (dew) (mm H2O /s)
    real(r8)         , intent(in) :: qflx_solidevap_from_top_layer( bounds%begc: ) ! rate of ice evaporated from top soil or snow layer (sublimation) (mm H2O /s)
    real(r8)         , intent(in) :: qflx_liq_grnd( bounds%begc: )  ! liquid on ground after interception (mm H2O/s)
    real(r8)         , intent(in) :: qflx_soliddew_to_top_layer( bounds%begc: ) ! rate of solid water deposited on top soil or snow layer (frost) (mm H2O /s)
    real(r8)         , intent(in) :: qflx_liqevap_from_top_layer( bounds%begc: ) ! rate of liquid water evaporated from top soil or snow layer (mm H2O/s)

    real(r8) , intent(inout) :: h2osoi_ice( bounds%begc: , -nlevsno+1: ) ! ice lens (kg/m2)
    real(r8) , intent(inout) :: h2osoi_liq( bounds%begc: , -nlevsno+1: ) ! liquid water (kg/m2)
    !
    ! !LOCAL VARIABLES:
    integer :: fc, c
    integer  :: lev_top(bounds%begc:bounds%endc)                   ! index of the top snow level
    real(r8) :: h2osoi_ice_top_orig(bounds%begc:bounds%endc)       ! h2osoi_ice in top snow layer before state update
    real(r8) :: h2osoi_liq_top_orig(bounds%begc:bounds%endc)       ! h2osoi_liq in top snow layer before state update

    character(len=*), parameter :: subname = 'UpdateState_TopLayerFluxes'
    !-----------------------------------------------------------------------

    SHR_ASSERT_FL((ubound(snl, 1) == bounds%endc), sourcefile, __LINE__)
    SHR_ASSERT_FL((ubound(frac_sno_eff, 1) == bounds%endc), sourcefile, __LINE__)
    SHR_ASSERT_FL((ubound(qflx_soliddew_to_top_layer, 1) == bounds%endc), sourcefile, __LINE__)
    SHR_ASSERT_FL((ubound(qflx_solidevap_from_top_layer, 1) == bounds%endc), sourcefile, __LINE__)
    SHR_ASSERT_FL((ubound(qflx_liq_grnd, 1) == bounds%endc), sourcefile, __LINE__)
    SHR_ASSERT_FL((ubound(qflx_liqdew_to_top_layer, 1) == bounds%endc), sourcefile, __LINE__)
    SHR_ASSERT_FL((ubound(qflx_liqevap_from_top_layer, 1) == bounds%endc), sourcefile, __LINE__)
    SHR_ASSERT_FL((ubound(h2osoi_ice, 1) == bounds%endc), sourcefile, __LINE__)
    SHR_ASSERT_FL((ubound(h2osoi_liq, 1) == bounds%endc), sourcefile, __LINE__)

    ! Renew the mass of ice lens (h2osoi_ice) and liquid (h2osoi_liq) in the
    ! surface snow layer resulting from sublimation (frost) / evaporation (condense)

    do fc = 1,num_snowc
       c = filter_snowc(fc)

       lev_top(c) = snl(c)+1
       h2osoi_ice_top_orig(c) = h2osoi_ice(c,lev_top(c))
       h2osoi_liq_top_orig(c) = h2osoi_liq(c,lev_top(c))

       h2osoi_ice(c,lev_top(c)) = h2osoi_ice(c,lev_top(c)) &
            + frac_sno_eff(c) * (qflx_soliddew_to_top_layer(c) &
            - qflx_solidevap_from_top_layer(c)) * dtime

       h2osoi_liq(c,lev_top(c)) = h2osoi_liq(c,lev_top(c)) +  &
            frac_sno_eff(c) * (qflx_liq_grnd(c) + qflx_liqdew_to_top_layer(c) &
            - qflx_liqevap_from_top_layer(c)) * dtime
    end do

    ! If states were supposed to go to 0 but instead ended up near-0 (positive or
    ! negative), truncate to exactly 0.
    call truncate_small_values_one_lev( &
         num_f = num_snowc, &
         filter_f = filter_snowc, &
         lb = bounds%begc, &
         ub = bounds%endc, &
         lev_lb = -nlevsno+1, &
         lev = lev_top(bounds%begc:bounds%endc), &
         data_baseline = h2osoi_ice_top_orig(bounds%begc:bounds%endc), &
         data = h2osoi_ice(bounds%begc:bounds%endc, :), &
         custom_rel_epsilon = 1.e-12_r8)
    call truncate_small_values_one_lev( &
         num_f = num_snowc, &
         filter_f = filter_snowc, &
         lb = bounds%begc, &
         ub = bounds%endc, &
         lev_lb = -nlevsno+1, &
         lev = lev_top(bounds%begc:bounds%endc), &
         data_baseline = h2osoi_liq_top_orig(bounds%begc:bounds%endc), &
         data = h2osoi_liq(bounds%begc:bounds%endc, :), &
         custom_rel_epsilon = 1.e-12_r8)

    ! Make sure that we don't have any negative residuals - i.e., that we didn't try to
    ! remove more ice or liquid than was initially present.
    do fc = 1, num_snowc
       c = filter_snowc(fc)

       if (h2osoi_ice(c,lev_top(c)) < 0._r8) then
          write(iulog,*) "ERROR: In UpdateState_TopLayerFluxes, h2osoi_ice has gone significantly negative"
          write(iulog,*) "Bulk/tracer name = ", name
          write(iulog,*) "c, lev_top(c) = ", c, lev_top(c)
          write(iulog,*) "h2osoi_ice_top_orig = ", h2osoi_ice_top_orig(c)
          write(iulog,*) "h2osoi_ice          = ", h2osoi_ice(c,lev_top(c))
          write(iulog,*) "frac_sno_eff        = ", frac_sno_eff(c)
          write(iulog,*) "qflx_soliddew_to_top_layer*dtime = ", qflx_soliddew_to_top_layer(c)*dtime
          write(iulog,*) "qflx_solidevap_from_top_layer*dtime = ", qflx_solidevap_from_top_layer(c)*dtime
          call endrun("In UpdateState_TopLayerFluxes, h2osoi_ice has gone significantly negative")
       end if

       if (h2osoi_liq(c,lev_top(c)) < 0._r8) then
          write(iulog,*) "ERROR: In UpdateState_TopLayerFluxes, h2osoi_liq has gone significantly negative"
          write(iulog,*) "Bulk/tracer name = ", name
          write(iulog,*) "c, lev_top(c) = ", c, lev_top(c)
          write(iulog,*) "h2osoi_liq_top_orig  = ", h2osoi_liq_top_orig(c)
          write(iulog,*) "h2osoi_liq           = ", h2osoi_liq(c,lev_top(c))
          write(iulog,*) "frac_sno_eff         = ", frac_sno_eff(c)
          write(iulog,*) "qflx_liq_grnd*dtime  = ", qflx_liq_grnd(c)*dtime
          write(iulog,*) "qflx_liqdew_to_top_layer*dtime  = ", qflx_liqdew_to_top_layer(c)*dtime
          write(iulog,*) "qflx_liqevap_from_top_layer*dtime = ", qflx_liqevap_from_top_layer(c)*dtime
          call endrun("In UpdateState_TopLayerFluxes, h2osoi_liq has gone significantly negative")
       end if

    end do

  end subroutine UpdateState_TopLayerFluxes

  !-----------------------------------------------------------------------
  subroutine BulkFlux_SnowPercolation(bounds, num_snowc, filter_snowc, &
       dtime, snl, dz, frac_sno_eff, h2osoi_ice, h2osoi_liq, &
       qflx_snow_percolation)
    !
    ! !DESCRIPTION:
    ! Calculate liquid percolation through the snow pack, for bulk water
    !
    ! qflx_snow_percolation(c,j) gives the percolation out of the bottom of layer j, into
    ! the top of layer j+1.
    !
    ! !ARGUMENTS:
    type(bounds_type), intent(in) :: bounds
    integer, intent(in) :: num_snowc
    integer, intent(in) :: filter_snowc(:)

    real(r8) , intent(in)    :: dtime                                    ! land model time step (sec)
    integer  , intent(in)    :: snl( bounds%begc: )                      ! negative number of snow layers
    real(r8) , intent(in)    :: dz( bounds%begc: , -nlevsno+1: )         ! layer depth (m)
    real(r8) , intent(in)    :: frac_sno_eff( bounds%begc: )             ! eff. fraction of ground covered by snow (0 to 1)
    real(r8) , intent(in)    :: h2osoi_ice( bounds%begc: , -nlevsno+1: ) ! ice lens (kg/m2)
    real(r8) , intent(in)    :: h2osoi_liq( bounds%begc: , -nlevsno+1: ) ! liquid water (kg/m2)

    real(r8) , intent(inout) :: qflx_snow_percolation( bounds%begc: , -nlevsno+1: ) ! liquid percolation out of the bottom of snow layer j (mm H2O /s)
    !
    ! !LOCAL VARIABLES:
    integer  :: fc, c
    integer  :: j
    real(r8) :: vol_liq(bounds%begc:bounds%endc,-nlevsno+1:0)      ! partial volume of liquid water in layer
    real(r8) :: vol_ice(bounds%begc:bounds%endc,-nlevsno+1:0)      ! partial volume of ice lens in layer
    real(r8) :: eff_porosity(bounds%begc:bounds%endc,-nlevsno+1:0) ! effective porosity = porosity - vol_ice

    character(len=*), parameter :: subname = 'BulkFlux_SnowPercolation'
    !-----------------------------------------------------------------------

    SHR_ASSERT_FL((ubound(snl, 1) == bounds%endc), sourcefile, __LINE__)
    SHR_ASSERT_FL((ubound(dz, 1) == bounds%endc), sourcefile, __LINE__)
    SHR_ASSERT_FL((ubound(frac_sno_eff, 1) == bounds%endc), sourcefile, __LINE__)
    SHR_ASSERT_FL((ubound(h2osoi_ice, 1) == bounds%endc), sourcefile, __LINE__)
    SHR_ASSERT_FL((ubound(h2osoi_liq, 1) == bounds%endc), sourcefile, __LINE__)
    SHR_ASSERT_FL((ubound(qflx_snow_percolation, 1) == bounds%endc), sourcefile, __LINE__)

    ! Porosity and partial volume

    do j = -nlevsno+1, 0
       do fc = 1, num_snowc
          c = filter_snowc(fc)
          if (j >= snl(c)+1) then
             ! need to scale dz by frac_sno to convert to grid cell average depth
             vol_ice(c,j)      = min(1._r8, h2osoi_ice(c,j)/(dz(c,j)*frac_sno_eff(c)*denice))
             eff_porosity(c,j) = 1._r8 - vol_ice(c,j)
             vol_liq(c,j)      = min(eff_porosity(c,j),h2osoi_liq(c,j)/(dz(c,j)*frac_sno_eff(c)*denh2o))
          end if
       end do
    end do

    ! Calculate qflx_snow_percolation from each layer; only valid for j >= snl(c)+1
    !
    ! Capillary forces within snow are usually two or more orders of magnitude
    ! less than those of gravity. Only gravity terms are considered.
    ! The general expression for water flow is "K * ss**3", however,
    ! no effective parameterization for "K".  Thus, a very simple consideration
    ! (not physically based) is introduced:
    ! when the liquid water of layer exceeds the layer's holding
    ! capacity, the excess meltwater adds to the underlying neighbor layer.

    do j = -nlevsno+1, 0
       do fc = 1, num_snowc
          c = filter_snowc(fc)
          if (j >= snl(c)+1) then
             if (j <= -1) then
                ! No runoff over snow surface, just ponding on surface
                if (eff_porosity(c,j) < wimp .OR. eff_porosity(c,j+1) < wimp) then
                   qflx_snow_percolation(c,j) = 0._r8
                else
                   ! dz must be scaled by frac_sno to obtain gridcell average value
                   qflx_snow_percolation(c,j) = max(0._r8,(vol_liq(c,j) &
                        - ssi*eff_porosity(c,j))*dz(c,j)*frac_sno_eff(c))
                   qflx_snow_percolation(c,j) = min(qflx_snow_percolation(c,j),(1._r8-vol_ice(c,j+1) &
                        - vol_liq(c,j+1))*dz(c,j+1)*frac_sno_eff(c))
                end if
             else
                qflx_snow_percolation(c,j) = max(0._r8,(vol_liq(c,j) &
                     - ssi*eff_porosity(c,j))*dz(c,j)*frac_sno_eff(c))
             end if
             qflx_snow_percolation(c,j) = (qflx_snow_percolation(c,j)*1000._r8)/dtime
          end if
       end do
    end do

  end subroutine BulkFlux_SnowPercolation

  !-----------------------------------------------------------------------
  subroutine TracerFlux_SnowPercolation(bounds, num_snowc, filter_snowc, &
       snl, bulk_h2osoi_liq, bulk_qflx_snow_percolation, trac_h2osoi_liq, &
       trac_qflx_snow_percolation)
    !
    ! !DESCRIPTION:
    ! Calculate liquid percolation through the snow pack, for one tracer
    !
    ! !ARGUMENTS:
    type(bounds_type), intent(in) :: bounds
    integer, intent(in) :: num_snowc
    integer, intent(in) :: filter_snowc(:)

    ! For description of arguments, see comments in BulkFlux_SnowPercolation. Here,
    ! bulk_* variables refer to bulk water and trac_* variables refer to the given water
    ! tracer.
    integer  , intent(in)    :: snl( bounds%begc: )
    real(r8) , intent(in)    :: bulk_h2osoi_liq( bounds%begc: , -nlevsno+1: )
    real(r8) , intent(in)    :: bulk_qflx_snow_percolation( bounds%begc: , -nlevsno+1: )
    real(r8) , intent(in)    :: trac_h2osoi_liq( bounds%begc: , -nlevsno+1: )
    real(r8) , intent(inout) :: trac_qflx_snow_percolation( bounds%begc: , -nlevsno+1: )
    !
    ! !LOCAL VARIABLES:
    integer :: fc, c
    integer :: j
    logical :: snow_layer_exists(bounds%begc:bounds%endc)  ! Whether the current snow layer exists in each column

    character(len=*), parameter :: subname = 'TracerFlux_SnowPercolation'
    !-----------------------------------------------------------------------

    SHR_ASSERT_FL((ubound(snl, 1) == bounds%endc), sourcefile, __LINE__)
    SHR_ASSERT_FL((ubound(bulk_h2osoi_liq, 1) == bounds%endc), sourcefile, __LINE__)
    SHR_ASSERT_FL((ubound(bulk_qflx_snow_percolation, 1) == bounds%endc), sourcefile, __LINE__)
    SHR_ASSERT_FL((ubound(trac_h2osoi_liq, 1) == bounds%endc), sourcefile, __LINE__)
    SHR_ASSERT_FL((ubound(trac_qflx_snow_percolation, 1) == bounds%endc), sourcefile, __LINE__)

    associate( &
         begc => bounds%begc, &
         endc => bounds%endc  &
         )

    do j = -nlevsno+1, 0
       do fc = 1, num_snowc
          c = filter_snowc(fc)
          if (j >= snl(c)+1) then
             snow_layer_exists(c) = .true.
          else
             snow_layer_exists(c) = .false.
          end if
       end do

       call CalcTracerFromBulkMasked( &
            lb            = begc, &
            num_pts       = num_snowc, &
            filter_pts    = filter_snowc, &
            mask_array    = snow_layer_exists(begc:endc), &
            bulk_source   = bulk_h2osoi_liq(begc:endc, j), &
            bulk_val      = bulk_qflx_snow_percolation(begc:endc, j), &
            tracer_source = trac_h2osoi_liq(begc:endc, j), &
            tracer_val    = trac_qflx_snow_percolation(begc:endc, j))

    end do

    end associate

  end subroutine TracerFlux_SnowPercolation

  !-----------------------------------------------------------------------
  subroutine UpdateState_SnowPercolation(bounds, num_snowc, filter_snowc, &
       dtime, snl, qflx_snow_percolation, h2osoi_liq)
    !
    ! !DESCRIPTION:
    ! Update h2osoi_liq for snow percolation, for bulk or one tracer
    !
    ! !ARGUMENTS:
    type(bounds_type), intent(in) :: bounds
    integer, intent(in) :: num_snowc
    integer, intent(in) :: filter_snowc(:)

    real(r8) , intent(in)    :: dtime                                    ! land model time step (sec)
    integer  , intent(in)    :: snl( bounds%begc: )                      ! negative number of snow layers
    real(r8) , intent(in)    :: qflx_snow_percolation( bounds%begc: , -nlevsno+1: ) ! liquid percolation out of the bottom of snow layer j (mm H2O /s)
    real(r8) , intent(inout) :: h2osoi_liq( bounds%begc: , -nlevsno+1: ) ! liquid water (kg/m2)
    !
    ! !LOCAL VARIABLES:
    integer :: fc, c
    integer :: j

    character(len=*), parameter :: subname = 'UpdateState_SnowPercolation'
    !-----------------------------------------------------------------------

    SHR_ASSERT_FL((ubound(snl, 1) == bounds%endc), sourcefile, __LINE__)
    SHR_ASSERT_FL((ubound(qflx_snow_percolation, 1) == bounds%endc), sourcefile, __LINE__)
    SHR_ASSERT_FL((ubound(h2osoi_liq, 1) == bounds%endc), sourcefile, __LINE__)

    do j = -nlevsno+1, 0
       do fc = 1, num_snowc
          c = filter_snowc(fc)
          if (j >= snl(c)+1) then

             ! For layers below the top layer, add percolation from layer above
             if (j >= snl(c)+2) then
                h2osoi_liq(c,j) = h2osoi_liq(c,j) + qflx_snow_percolation(c,j-1) * dtime
             end if

             ! Subtract percolation out of this layer
             h2osoi_liq(c,j) = h2osoi_liq(c,j) - qflx_snow_percolation(c,j) * dtime
          end if
       end do
    end do

  end subroutine UpdateState_SnowPercolation

  !-----------------------------------------------------------------------
  subroutine CalcAndApplyAerosolFluxes(bounds, num_snowc, filter_snowc, &
       dtime, snl, h2osoi_ice, h2osoi_liq, qflx_snow_percolation, atm2lnd_inst, &
       aerosol_inst)
    !
    ! !DESCRIPTION:
    ! Calculate and apply fluxes of aerosols through the snow pack
    !
    ! !ARGUMENTS:
    type(bounds_type), intent(in) :: bounds
    integer, intent(in) :: num_snowc
    integer, intent(in) :: filter_snowc(:)

    real(r8)           , intent(in)    :: dtime                                               ! land model time step (sec)
    integer            , intent(in)    :: snl( bounds%begc: )                                 ! negative number of snow layers
    real(r8)           , intent(in)    :: h2osoi_ice( bounds%begc: , -nlevsno+1: )            ! ice lens (kg/m2)
    real(r8)           , intent(in)    :: h2osoi_liq( bounds%begc: , -nlevsno+1: )            ! liquid water (kg/m2)
    real(r8)           , intent(in)    :: qflx_snow_percolation( bounds%begc: , -nlevsno+1: ) ! liquid percolation out of the bottom of snow layer j (mm H2O /s)
    type(atm2lnd_type) , intent(in)    :: atm2lnd_inst
    type(aerosol_type) , intent(inout) :: aerosol_inst
    !
    ! !LOCAL VARIABLES:
    integer :: fc, c
    integer :: j
    real(r8) :: mss_liqice                                         ! mass of liquid+ice in a layer
    real(r8) :: qin_bc_phi  (bounds%begc:bounds%endc)              ! flux of hydrophilic BC into   layer [kg/s]
    real(r8) :: qout_bc_phi (bounds%begc:bounds%endc)              ! flux of hydrophilic BC out of layer [kg/s]
    real(r8) :: qin_bc_pho  (bounds%begc:bounds%endc)              ! flux of hydrophobic BC into   layer [kg/s]
    real(r8) :: qout_bc_pho (bounds%begc:bounds%endc)              ! flux of hydrophobic BC out of layer [kg/s]
    real(r8) :: qin_oc_phi  (bounds%begc:bounds%endc)              ! flux of hydrophilic OC into   layer [kg/s]
    real(r8) :: qout_oc_phi (bounds%begc:bounds%endc)              ! flux of hydrophilic OC out of layer [kg/s]
    real(r8) :: qin_oc_pho  (bounds%begc:bounds%endc)              ! flux of hydrophobic OC into   layer [kg/s]
    real(r8) :: qout_oc_pho (bounds%begc:bounds%endc)              ! flux of hydrophobic OC out of layer [kg/s]
    real(r8) :: qin_dst1    (bounds%begc:bounds%endc)              ! flux of dust species 1 into   layer [kg/s]
    real(r8) :: qout_dst1   (bounds%begc:bounds%endc)              ! flux of dust species 1 out of layer [kg/s]
    real(r8) :: qin_dst2    (bounds%begc:bounds%endc)              ! flux of dust species 2 into   layer [kg/s]
    real(r8) :: qout_dst2   (bounds%begc:bounds%endc)              ! flux of dust species 2 out of layer [kg/s]
    real(r8) :: qin_dst3    (bounds%begc:bounds%endc)              ! flux of dust species 3 into   layer [kg/s]
    real(r8) :: qout_dst3   (bounds%begc:bounds%endc)              ! flux of dust species 3 out of layer [kg/s]
    real(r8) :: qin_dst4    (bounds%begc:bounds%endc)              ! flux of dust species 4 into   layer [kg/s]
    real(r8) :: qout_dst4   (bounds%begc:bounds%endc)              ! flux of dust species 4 out of layer [kg/s]

    character(len=*), parameter :: subname = 'CalcAndApplyAerosolFluxes'
    !-----------------------------------------------------------------------

    associate( &
         mss_bcphi      => aerosol_inst%mss_bcphi_col        , & ! Output: [real(r8) (:,:) ] hydrophillic BC mass in snow (col,lyr) [kg]
         mss_bcpho      => aerosol_inst%mss_bcpho_col        , & ! Output: [real(r8) (:,:) ] hydrophobic  BC mass in snow (col,lyr) [kg]
         mss_ocphi      => aerosol_inst%mss_ocphi_col        , & ! Output: [real(r8) (:,:) ] hydrophillic OC mass in snow (col,lyr) [kg]
         mss_ocpho      => aerosol_inst%mss_ocpho_col        , & ! Output: [real(r8) (:,:) ] hydrophobic  OC mass in snow (col,lyr) [kg]
         mss_dst1       => aerosol_inst%mss_dst1_col         , & ! Output: [real(r8) (:,:) ] mass of dust species 1 in snow (col,lyr) [kg]
         mss_dst2       => aerosol_inst%mss_dst2_col         , & ! Output: [real(r8) (:,:) ] mass of dust species 2 in snow (col,lyr) [kg]
         mss_dst3       => aerosol_inst%mss_dst3_col         , & ! Output: [real(r8) (:,:) ] mass of dust species 3 in snow (col,lyr) [kg]
         mss_dst4       => aerosol_inst%mss_dst4_col           & ! Output: [real(r8) (:,:) ] mass of dust species 4 in snow (col,lyr) [kg]
         )

    ! Compute aerosol fluxes through snowpack:
    ! 1) compute aerosol mass in each layer
    ! 2) add aerosol mass flux from above layer to mass of this layer
    ! 3) qout_xxx is mass flux of aerosol species xxx out bottom of
    !    layer in water flow, proportional to (current) concentration
    !    of aerosol in layer multiplied by a scavenging ratio.
    ! 4) update mass of aerosol in top layer, accordingly
    ! 5) update mass concentration of aerosol accordingly

    do fc = 1, num_snowc
       c = filter_snowc(fc)

       qin_bc_phi (c) = 0._r8
       qin_bc_pho (c) = 0._r8
       qin_oc_phi (c) = 0._r8
       qin_oc_pho (c) = 0._r8
       qin_dst1   (c) = 0._r8
       qin_dst2   (c) = 0._r8
       qin_dst3   (c) = 0._r8
       qin_dst4   (c) = 0._r8
    end do

    do j = -nlevsno+1, 0
       do fc = 1, num_snowc
          c = filter_snowc(fc)
          if (j >= snl(c)+1) then

             mss_bcphi(c,j) = mss_bcphi(c,j) + qin_bc_phi(c) * dtime
             mss_bcpho(c,j) = mss_bcpho(c,j) + qin_bc_pho(c) * dtime
             mss_ocphi(c,j) = mss_ocphi(c,j) + qin_oc_phi(c) * dtime
             mss_ocpho(c,j) = mss_ocpho(c,j) + qin_oc_pho(c) * dtime

             mss_dst1(c,j)  = mss_dst1(c,j) + qin_dst1(c) * dtime
             mss_dst2(c,j)  = mss_dst2(c,j) + qin_dst2(c) * dtime
             mss_dst3(c,j)  = mss_dst3(c,j) + qin_dst3(c) * dtime
             mss_dst4(c,j)  = mss_dst4(c,j) + qin_dst4(c) * dtime

             ! mass of ice+water: in extremely rare circumstances, this can
             ! be zero, even though there is a snow layer defined. In
             ! this case, set the mass to a very small value to
             ! prevent division by zero.

             mss_liqice = h2osoi_liq(c,j)+h2osoi_ice(c,j)
             if (mss_liqice < 1E-30_r8) then
                mss_liqice = 1E-30_r8
             endif

             ! BCPHI:
             ! 1. flux with meltwater:
             qout_bc_phi(c) = qflx_snow_percolation(c,j)*scvng_fct_mlt_bcphi*(mss_bcphi(c,j)/mss_liqice)
             if (qout_bc_phi(c)*dtime > mss_bcphi(c,j)) then
                qout_bc_phi(c) = mss_bcphi(c,j)/dtime
                mss_bcphi(c,j) = 0._r8
             else
                mss_bcphi(c,j) = mss_bcphi(c,j) - qout_bc_phi(c) * dtime
             end if
             qin_bc_phi(c) = qout_bc_phi(c)

             ! BCPHO:
             ! 1. flux with meltwater:
             qout_bc_pho(c) = qflx_snow_percolation(c,j)*scvng_fct_mlt_bcpho*(mss_bcpho(c,j)/mss_liqice)
             if (qout_bc_pho(c)*dtime > mss_bcpho(c,j)) then
                qout_bc_pho(c) = mss_bcpho(c,j)/dtime
                mss_bcpho(c,j) = 0._r8
             else
                mss_bcpho(c,j) = mss_bcpho(c,j) - qout_bc_pho(c) * dtime
             end if
             qin_bc_pho(c) = qout_bc_pho(c)

             ! OCPHI:
             ! 1. flux with meltwater:
             qout_oc_phi(c) = qflx_snow_percolation(c,j)*scvng_fct_mlt_ocphi*(mss_ocphi(c,j)/mss_liqice)
             if (qout_oc_phi(c)*dtime > mss_ocphi(c,j)) then
                qout_oc_phi(c) = mss_ocphi(c,j)/dtime
                mss_ocphi(c,j) = 0._r8
             else
                mss_ocphi(c,j) = mss_ocphi(c,j) - qout_oc_phi(c) * dtime
             end if
             qin_oc_phi(c) = qout_oc_phi(c)

             ! OCPHO:
             ! 1. flux with meltwater:
             qout_oc_pho(c) = qflx_snow_percolation(c,j)*scvng_fct_mlt_ocpho*(mss_ocpho(c,j)/mss_liqice)
             if (qout_oc_pho(c)*dtime > mss_ocpho(c,j)) then
                qout_oc_pho(c) = mss_ocpho(c,j)/dtime
                mss_ocpho(c,j) = 0._r8
             else
                mss_ocpho(c,j) = mss_ocpho(c,j) - qout_oc_pho(c) * dtime
             end if
             qin_oc_pho(c) = qout_oc_pho(c)

             ! DUST 1:
             ! 1. flux with meltwater:
             qout_dst1(c) = qflx_snow_percolation(c,j)*scvng_fct_mlt_dst1*(mss_dst1(c,j)/mss_liqice)
             if (qout_dst1(c)*dtime > mss_dst1(c,j)) then
                qout_dst1(c) = mss_dst1(c,j)/dtime
                mss_dst1(c,j) = 0._r8
             else
                mss_dst1(c,j) = mss_dst1(c,j) - qout_dst1(c) * dtime
             end if
             qin_dst1(c) = qout_dst1(c)

             ! DUST 2:
             ! 1. flux with meltwater:
             qout_dst2(c) = qflx_snow_percolation(c,j)*scvng_fct_mlt_dst2*(mss_dst2(c,j)/mss_liqice)
             if (qout_dst2(c)*dtime > mss_dst2(c,j)) then
                qout_dst2(c) = mss_dst2(c,j)/dtime
                mss_dst2(c,j) = 0._r8
             else
                mss_dst2(c,j) = mss_dst2(c,j) - qout_dst2(c) * dtime
             end if
             qin_dst2(c) = qout_dst2(c)

             ! DUST 3:
             ! 1. flux with meltwater:
             qout_dst3(c) = qflx_snow_percolation(c,j)*scvng_fct_mlt_dst3*(mss_dst3(c,j)/mss_liqice)
             if (qout_dst3(c)*dtime > mss_dst3(c,j)) then
                qout_dst3(c) = mss_dst3(c,j)/dtime
                mss_dst3(c,j) = 0._r8
             else
                mss_dst3(c,j) = mss_dst3(c,j) - qout_dst3(c) * dtime
             end if
             qin_dst3(c) = qout_dst3(c)

             ! DUST 4:
             ! 1. flux with meltwater:
             qout_dst4(c) = qflx_snow_percolation(c,j)*scvng_fct_mlt_dst4*(mss_dst4(c,j)/mss_liqice)
             if (qout_dst4(c)*dtime > mss_dst4(c,j)) then
                qout_dst4(c) = mss_dst4(c,j)/dtime
                mss_dst4(c,j) = 0._r8
             else
                mss_dst4(c,j) = mss_dst4(c,j) - qout_dst4(c) * dtime
             end if
             qin_dst4(c) = qout_dst4(c)

          end if
       end do
    end do

    ! Compute aerosol fluxes through snowpack and aerosol deposition fluxes into top layer

    call AerosolFluxes(bounds, num_snowc, filter_snowc, &
         atm2lnd_inst, aerosol_inst)

    end associate

  end subroutine CalcAndApplyAerosolFluxes

  !-----------------------------------------------------------------------
  subroutine PostPercolation_AdjustLayerThicknesses(bounds, num_snowc, filter_snowc, &
       snl, h2osoi_ice, h2osoi_liq, dz)
    !
    ! !DESCRIPTION:
    ! Adjust layer thickness for any water+ice content changes after percolation through
    ! the snow pack
    !
    ! !ARGUMENTS:
    type(bounds_type), intent(in) :: bounds
    integer, intent(in) :: num_snowc
    integer, intent(in) :: filter_snowc(:)

    integer  , intent(in)    :: snl( bounds%begc: )                      ! negative number of snow layers
    real(r8) , intent(in)    :: h2osoi_ice( bounds%begc: , -nlevsno+1: ) ! ice lens (kg/m2)
    real(r8) , intent(in)    :: h2osoi_liq( bounds%begc: , -nlevsno+1: ) ! liquid water (kg/m2)
    real(r8) , intent(inout) :: dz( bounds%begc: , -nlevsno+1: )         ! layer depth (m)
    !
    ! !LOCAL VARIABLES:
    integer :: fc, c
    integer :: j

    character(len=*), parameter :: subname = 'PostPercolation_AdjustLayerThicknesses'
    !-----------------------------------------------------------------------

    ! Adjust layer thickness for any water+ice content changes in excess of previous
    ! layer thickness. Strictly speaking, only necessary for top snow layer, but doing
    ! it for all snow layers will catch problems with older initial files.
    ! Layer interfaces (zi) and node depths (z) do not need adjustment here because they
    ! are adjusted in CombineSnowLayers and are not used up to that point.

    do j = -nlevsno+1, 0
       do fc = 1, num_snowc
          c = filter_snowc(fc)
          if (j >= snl(c)+1) then
             dz(c,j) = max(dz(c,j),h2osoi_liq(c,j)/denh2o + h2osoi_ice(c,j)/denice)
          end if
       end do
    end do

  end subroutine PostPercolation_AdjustLayerThicknesses

  !-----------------------------------------------------------------------
  subroutine BulkDiag_SnowWaterAccumulatedSnow(bounds, &
       num_snowc, filter_snowc, num_nosnowc, filter_nosnowc, &
       dtime, frac_sno_eff, qflx_soliddew_to_top_layer, qflx_liqdew_to_top_layer, &
       qflx_liq_grnd, h2osno_no_layers, int_snow, frac_sno, snow_depth)
    !
    ! !DESCRIPTION:
    ! Update int_snow, and reset accumulated snow when no snow present
    !
    ! !ARGUMENTS:
    type(bounds_type), intent(in) :: bounds
    integer, intent(in) :: num_snowc
    integer, intent(in) :: filter_snowc(:)
    integer, intent(in) :: num_nosnowc
    integer, intent(in) :: filter_nosnowc(:)

    real(r8) , intent(in)    :: dtime                            ! land model time step (sec)
    real(r8) , intent(in)    :: frac_sno_eff( bounds%begc: )     ! eff. fraction of ground covered by snow (0 to 1)
    real(r8) , intent(in)    :: qflx_soliddew_to_top_layer( bounds%begc: ) ! rate of solid water deposited on top soil or snow layer (frost) (mm H2O /s)
    real(r8) , intent(in)    :: qflx_liqdew_to_top_layer( bounds%begc: ) ! rate of liquid water deposited on top soil or snow layer (dew) (mm H2O /s)
    real(r8) , intent(in)    :: qflx_liq_grnd( bounds%begc: )    ! liquid on ground after interception (mm H2O/s)
    real(r8) , intent(in)    :: h2osno_no_layers( bounds%begc: ) ! snow that is not resolved into layers (kg/m2)

    real(r8) , intent(inout) :: int_snow( bounds%begc: )         ! integrated snowfall (mm H2O)
    real(r8) , intent(inout) :: frac_sno( bounds%begc: )         ! fraction of ground covered by snow (0 to 1)
    real(r8) , intent(inout) :: snow_depth( bounds%begc: )       ! snow height (m)
    !
    ! !LOCAL VARIABLES:
    integer :: fc, c

    character(len=*), parameter :: subname = 'BulkDiag_SnowWaterAccumulatedSnow'
    !-----------------------------------------------------------------------

    SHR_ASSERT_FL((ubound(frac_sno_eff, 1) == bounds%endc), sourcefile, __LINE__)
    SHR_ASSERT_FL((ubound(qflx_soliddew_to_top_layer, 1) == bounds%endc), sourcefile, __LINE__)
    SHR_ASSERT_FL((ubound(qflx_liqdew_to_top_layer, 1) == bounds%endc), sourcefile, __LINE__)
    SHR_ASSERT_FL((ubound(qflx_liq_grnd, 1) == bounds%endc), sourcefile, __LINE__)
    SHR_ASSERT_FL((ubound(h2osno_no_layers, 1) == bounds%endc), sourcefile, __LINE__)
    SHR_ASSERT_FL((ubound(int_snow, 1) == bounds%endc), sourcefile, __LINE__)
    SHR_ASSERT_FL((ubound(frac_sno, 1) == bounds%endc), sourcefile, __LINE__)
    SHR_ASSERT_FL((ubound(snow_depth, 1) == bounds%endc), sourcefile, __LINE__)

    do fc = 1, num_snowc
       c = filter_snowc(fc)

<<<<<<< HEAD
       qflx_top_soil(c) = (qout(c) / dtime) &
            + (1.0_r8 - frac_sno_eff(c)) * qflx_rain_grnd(c)
=======
>>>>>>> 8265b774
       int_snow(c) = int_snow(c) + frac_sno_eff(c) &
            * (qflx_soliddew_to_top_layer(c) + qflx_liqdew_to_top_layer(c) &
            + qflx_liq_grnd(c)) * dtime
    end do

    do fc = 1, num_nosnowc
       c = filter_nosnowc(fc)

<<<<<<< HEAD
       qflx_top_soil(c) = qflx_rain_grnd(c) + qflx_snomelt(c)
=======
>>>>>>> 8265b774
       ! reset accumulated snow when no snow present
       if (h2osno_no_layers(c) <= 0._r8) then
          int_snow(c) = 0._r8
          frac_sno(c) = 0._r8
          snow_depth(c) = 0._r8
       end if
    end do

  end subroutine BulkDiag_SnowWaterAccumulatedSnow

  !-----------------------------------------------------------------------
  subroutine SumFlux_AddSnowPercolation(bounds, &
       num_snowc, filter_snowc, num_nosnowc, filter_nosnowc, &
       frac_sno_eff, qflx_snow_percolation_bottom, qflx_liq_grnd, qflx_snomelt, &
       qflx_snow_drain, qflx_rain_plus_snomelt)
    !
    ! !DESCRIPTION:
    ! Calculate summed fluxes accounting for qflx_snow_percolation and similar fluxes
    !
    ! !ARGUMENTS:
    type(bounds_type), intent(in) :: bounds
    integer, intent(in) :: num_snowc
    integer, intent(in) :: filter_snowc(:)
    integer, intent(in) :: num_nosnowc
    integer, intent(in) :: filter_nosnowc(:)

    real(r8) , intent(in)    :: frac_sno_eff( bounds%begc: )                 ! eff. fraction of ground covered by snow (0 to 1)
    real(r8) , intent(in)    :: qflx_snow_percolation_bottom( bounds%begc: ) ! liquid percolation out of the bottom of the snow pack (mm H2O /s)
    real(r8) , intent(in)    :: qflx_liq_grnd( bounds%begc: )                ! liquid on ground after interception (mm H2O/s)
    real(r8) , intent(in)    :: qflx_snomelt( bounds%begc: )                 ! snow melt (mm H2O /s)

    real(r8) , intent(inout) :: qflx_snow_drain( bounds%begc: )              ! drainage from snow pack from previous time step (mm H2O/s)
    real(r8) , intent(inout) :: qflx_rain_plus_snomelt( bounds%begc: )       ! rain plus snow melt falling on the soil (mm/s)
    !
    ! !LOCAL VARIABLES:
    integer :: fc, c

    character(len=*), parameter :: subname = 'SumFlux_AddSnowPercolation'
    !-----------------------------------------------------------------------

    SHR_ASSERT_FL((ubound(frac_sno_eff, 1) == bounds%endc), sourcefile, __LINE__)
    SHR_ASSERT_FL((ubound(qflx_snow_percolation_bottom, 1) == bounds%endc), sourcefile, __LINE__)
    SHR_ASSERT_FL((ubound(qflx_liq_grnd, 1) == bounds%endc), sourcefile, __LINE__)
    SHR_ASSERT_FL((ubound(qflx_snomelt, 1) == bounds%endc), sourcefile, __LINE__)
    SHR_ASSERT_FL((ubound(qflx_snow_drain, 1) == bounds%endc), sourcefile, __LINE__)
    SHR_ASSERT_FL((ubound(qflx_rain_plus_snomelt, 1) == bounds%endc), sourcefile, __LINE__)

    do fc = 1, num_snowc
       c = filter_snowc(fc)

       qflx_snow_drain(c) = qflx_snow_drain(c) + qflx_snow_percolation_bottom(c)
       qflx_rain_plus_snomelt(c) = qflx_snow_percolation_bottom(c) &
            + (1.0_r8 - frac_sno_eff(c)) * qflx_liq_grnd(c)
    end do

    do fc = 1, num_nosnowc
       c = filter_nosnowc(fc)

       qflx_snow_drain(c) = qflx_snomelt(c)
       qflx_rain_plus_snomelt(c) = qflx_liq_grnd(c) + qflx_snomelt(c)
    end do

  end subroutine SumFlux_AddSnowPercolation

  !-----------------------------------------------------------------------
  subroutine SnowCompaction(bounds, num_snowc, filter_snowc, &
       scf_method, &
       temperature_inst, waterstatebulk_inst, waterdiagnosticbulk_inst, atm2lnd_inst)
    !
    ! !DESCRIPTION:
    ! Determine the change in snow layer thickness due to compaction and
    ! settling.
    ! Three metamorphisms of changing snow characteristics are implemented,
    ! i.e., destructive, overburden, and melt. The treatments of the former
    ! two are from SNTHERM.89 and SNTHERM.99 (1991, 1999). The contribution
    ! due to melt metamorphism is simply taken as a ratio of snow ice
    ! fraction after the melting versus before the melting.
    !
    ! !ARGUMENTS:
    type(bounds_type)      , intent(in) :: bounds
    integer                , intent(in) :: num_snowc       ! number of column snow points in column filter
    integer                , intent(in) :: filter_snowc(:) ! column filter for snow points
    class(snow_cover_fraction_base_type), intent(in) :: scf_method
    type(temperature_type) , intent(in) :: temperature_inst
    type(waterstatebulk_type)  , intent(in) :: waterstatebulk_inst
    type(waterdiagnosticbulk_type)  , intent(in) :: waterdiagnosticbulk_inst
    type(atm2lnd_type)     , intent(in) :: atm2lnd_inst
    !
    ! !LOCAL VARIABLES:
    integer :: j, l, c, fc                      ! indices
    integer :: g                                ! gridcell index
    real(r8):: dtime                            ! land model time step (sec)
    ! parameters
    real(r8), parameter :: c3 = 2.777e-6_r8     ! [1/s]
    real(r8), parameter :: c4 = 0.04_r8         ! [1/K]
    real(r8), parameter :: c5 = 2.0_r8          !
    !
    real(r8) :: burden(bounds%begc:bounds%endc)  ! pressure of overlying snow [kg/m2]
    real(r8) :: zpseudo(bounds%begc:bounds%endc) ! wind drift compaction / pseudo depth (only valid if wind_dependent_snow_density is .true.)
    logical  :: mobile(bounds%begc:bounds%endc)  ! current snow layer is mobile, i.e. susceptible to wind drift (only valid if wind_dependent_snow_density is .true.)
    real(r8) :: ddz1   ! Rate of settling of snowpack due to destructive metamorphism.
    real(r8) :: ddz2   ! Rate of compaction of snowpack due to overburden.
    real(r8) :: ddz3   ! Rate of compaction of snowpack due to melt [1/s]
    real(r8) :: dexpf  ! expf=exp(-c4*(273.15-t_soisno)).
    real(r8) :: fi     ! Fraction of ice relative to the total water content at current time step
    real(r8) :: td     ! t_soisno - tfrz [K]
    real(r8) :: pdzdtc ! Nodal rate of change in fractional-thickness due to compaction [fraction/s]
    real(r8) :: void   ! void (1 - vol_ice - vol_liq)
    real(r8) :: wx     ! water mass (ice+liquid) [kg/m2]
    real(r8) :: bi     ! partial density of ice [kg/m3]
    real(r8) :: wsum   ! snowpack total water mass (ice+liquid) [kg/m2]
    real(r8) :: fsno_melt
    real(r8) :: ddz4   ! Rate of compaction of snowpack due to wind drift.
    !-----------------------------------------------------------------------

    associate( &
         snl          => col%snl                          , & ! Input:  [integer (:)    ] number of snow layers
         lakpoi       => lun%lakpoi                       , & ! Input:  [logical  (:)   ] true => landunit is a lake point
         urbpoi       => lun%urbpoi                       , & ! Input:  [logical  (:)   ] true => landunit is an urban point
         forc_wind    => atm2lnd_inst%forc_wind_grc       , & ! Input:  [real(r8) (:)   ]  atmospheric wind speed (m/s)

         t_soisno     => temperature_inst%t_soisno_col    , & ! Input:  [real(r8) (:,:) ] soil temperature (Kelvin)
         imelt        => temperature_inst%imelt_col       , & ! Input:  [integer (:,:)  ] flag for melting (=1), freezing (=2), Not=0

         frac_sno     => waterdiagnosticbulk_inst%frac_sno_eff_col , & ! Input:  [real(r8) (:)   ] snow covered fraction
         frac_h2osfc  => waterdiagnosticbulk_inst%frac_h2osfc_col  , & ! Input:  [real(r8) (:)   ] fraction of ground covered by surface water (0 to 1)
         swe_old      => waterdiagnosticbulk_inst%swe_old_col      , & ! Input:  [real(r8) (:,:) ] initial swe values
         int_snow     => waterstatebulk_inst%int_snow_col     , & ! Input:  [real(r8) (:)   ] integrated snowfall [mm]
         frac_iceold  => waterdiagnosticbulk_inst%frac_iceold_col  , & ! Input:  [real(r8) (:,:) ] fraction of ice relative to the tot water
         h2osoi_ice   => waterstatebulk_inst%h2osoi_ice_col   , & ! Input:  [real(r8) (:,:) ] ice lens (kg/m2)
         h2osoi_liq   => waterstatebulk_inst%h2osoi_liq_col   , & ! Input:  [real(r8) (:,:) ] liquid water (kg/m2)

         dz           => col%dz                             & ! Output: [real(r8) (: ,:) ] layer depth (m)
    )

    ! Get time step

    dtime = get_step_size_real()

    ! Begin calculation - note that the following column loops are only invoked if snl(c) < 0

    do fc = 1, num_snowc
       c = filter_snowc(fc)
       
       burden(c)  = 0._r8
       zpseudo(c) = 0._r8
       mobile(c)  = .true.
    end do

    do j = -nlevsno+1, 0
       do fc = 1, num_snowc
          c = filter_snowc(fc)
          g = col%gridcell(c)
          if (j >= snl(c)+1) then

             wx = (h2osoi_ice(c,j) + h2osoi_liq(c,j))
             void = 1._r8 - (h2osoi_ice(c,j)/denice + h2osoi_liq(c,j)/denh2o)&
                  /(frac_sno(c) * dz(c,j))

             ! Allow compaction only for non-saturated node and higher ice lens node.
             if (void > 0.001_r8 .and. h2osoi_ice(c,j) > .1_r8) then

                bi = h2osoi_ice(c,j) / (frac_sno(c) * dz(c,j))
                fi = h2osoi_ice(c,j) / wx
                td = tfrz-t_soisno(c,j)
                dexpf = exp(-c4*td)

                ! Settling as a result of destructive metamorphism

                ddz1 = -c3*dexpf
                if (bi > upplim_destruct_metamorph) ddz1 = ddz1*exp(-46.0e-3_r8*(bi-upplim_destruct_metamorph))

                ! Liquid water term

                if (h2osoi_liq(c,j) > 0.01_r8*dz(c,j)*frac_sno(c)) ddz1=ddz1*c5

                select case (overburden_compaction_method)
                case (OverburdenCompactionMethodAnderson1976)
                   ddz2 = OverburdenCompactionAnderson1976( &
                        burden = burden(c), &
                        wx = wx, &
                        td = td, &
                        bi = bi)

                case (OverburdenCompactionMethodVionnet2012)
                   ddz2 = OverburdenCompactionVionnet2012( &
                        h2osoi_liq = h2osoi_liq(c,j), &
                        dz = dz(c,j), &
                        burden = burden(c), &
                        wx = wx, &
                        td = td, &
                        bi = bi)

                case default
                   call endrun(msg="Unknown overburden_compaction_method")
                end select

                ! Compaction occurring during melt

                if (imelt(c,j) == 1) then
                   l = col%landunit(c)
                   ! For consistency with other uses of use_subgrid_fluxes, we apply this
                   ! code over all landunits other than lake and urban. (Elsewhere, the
                   ! uses of use_subgrid_fluxes are in a nolake filter, and check
                   ! .not. urbpoi.)
                   if(use_subgrid_fluxes .and. (.not. lakpoi(l) .and. .not. urbpoi(l))) then
                      ! first term is delta mass over mass
                      ddz3 = max(0._r8,min(1._r8,(swe_old(c,j) - wx)/wx))

                      ! 2nd term is delta fsno over fsno, allowing for negative values for ddz3
                      if((swe_old(c,j) - wx) > 0._r8) then
                         wsum = sum(h2osoi_liq(c,snl(c)+1:0)+h2osoi_ice(c,snl(c)+1:0))
                         fsno_melt = scf_method%FracSnowDuringMelt( &
                              c            = c, &
                              h2osno_total = wsum, &
                              int_snow     = int_snow(c))
                         
                         ! Ensure sum of snow and surface water fractions are <= 1 after update
                         !
                         ! Note that there is a similar adjustment in subroutine
                         ! FracH2oSfc (related to frac_sno); these two should be kept in
                         ! sync (e.g., if a 3rd fraction is ever added in one place, it
                         ! needs to be added in the other place, too).
                         if ((fsno_melt + frac_h2osfc(c)) > 1._r8) then
                            fsno_melt = 1._r8 - frac_h2osfc(c)
                         end if

                         ddz3 = ddz3 - max(0._r8,(fsno_melt - frac_sno(c))/frac_sno(c))
                      endif
                      ddz3 = -1._r8/dtime * ddz3
                   else
                      ddz3 = - 1._r8/dtime * max(0._r8,(frac_iceold(c,j) - fi)/frac_iceold(c,j))
                   endif
                else
                   ddz3 = 0._r8
                end if

                ! Compaction occurring due to wind drift
                if (wind_dependent_snow_density) then
                   call WindDriftCompaction( &
                        bi = bi, &
                        forc_wind = forc_wind(g), &
                        dz = dz(c,j), &
                        zpseudo = zpseudo(c), &
                        mobile = mobile(c), &
                        compaction_rate = ddz4)
                else
                   ddz4 = 0.0_r8
                end if

                ! Time rate of fractional change in dz (units of s-1)
                pdzdtc = ddz1 + ddz2 + ddz3 + ddz4

                ! The change in dz due to compaction
                ! Limit compaction to be no greater than fully saturated layer thickness
                dz(c,j) = max(dz(c,j) * (1._r8+pdzdtc*dtime),(h2osoi_ice(c,j)/denice+ h2osoi_liq(c,j)/denh2o)/frac_sno(c))

             else
                ! saturated node is immobile
                !
                ! This is only needed if wind_dependent_snow_density is true, but it's
                ! simplest just to update mobile always
                mobile(c) = .false.
             end if

             ! Pressure of overlying snow

             burden(c) = burden(c) + wx

          end if
       end do
    end do

    end associate
  end subroutine SnowCompaction

  !-----------------------------------------------------------------------
  subroutine CombineSnowLayers(bounds, num_snowc, filter_snowc, &
        aerosol_inst, temperature_inst, water_inst)
    !
    ! !DESCRIPTION:
    ! Combine snow layers that are less than a minimum thickness or mass
    ! If the snow element thickness or mass is less than a prescribed minimum,
    ! then it is combined with a neighboring element.  The subroutine
    ! clm\_combo.f90 then executes the combination of mass and energy.
    !
    ! !ARGUMENTS:
    type(bounds_type)      , intent(in)    :: bounds
    integer                , intent(inout) :: num_snowc       ! number of column snow points in column filter
    integer                , intent(inout) :: filter_snowc(:) ! column filter for snow points
    type(aerosol_type)     , intent(inout) :: aerosol_inst
    type(temperature_type) , intent(inout) :: temperature_inst
    type(water_type)       , intent(inout) :: water_inst
    !
    ! !LOCAL VARIABLES:
    integer :: c, fc                            ! column indices
    integer :: i,k                              ! loop indices
    integer :: j,l                              ! node indices
    integer :: wi                               ! index of water tracer or bulk
    integer :: msn_old(bounds%begc:bounds%endc) ! number of top snow layer
    integer :: mssi(bounds%begc:bounds%endc)    ! node index
    integer :: neibor                           ! adjacent node selected for combination
    real(r8):: h2osno_total(bounds%begc:bounds%endc) ! total snow water (mm H2O)
    real(r8):: zwice(water_inst%bulk_and_tracers_beg:water_inst%bulk_and_tracers_end, bounds%begc:bounds%endc)  ! total ice mass in snow, for bulk and each tracer
    real(r8):: zwliq(water_inst%bulk_and_tracers_beg:water_inst%bulk_and_tracers_end, bounds%begc:bounds%endc)  ! total liquid water in snow, for bulk and each tracer
    real(r8):: dzminloc(nlevsno)  ! minimum thickness of snow layer (local)
    real(r8):: dtime                            !land model time step (sec)

    !-----------------------------------------------------------------------

    ! In contrast to most routines, this one operates on a mix of bulk-only quantities
    ! and bulk-and-tracer quantities. Variable names like h2osoi_liq_bulk refer to bulk
    ! quantities. Where bulk-and-tracer quantities are referenced, they are referred to
    ! like w%waterstate_inst%h2osoi_liq_col.

    associate( &
         b_waterstate_inst      => water_inst%waterstatebulk_inst, &
         b_waterdiagnostic_inst => water_inst%waterdiagnosticbulk_inst &
         )

    associate( &
         ltype            => lun%itype                           , & ! Input:  [integer  (:)   ] landunit type
         urbpoi           => lun%urbpoi                          , & ! Input:  [logical  (:)   ] true => landunit is an urban point

         t_soisno         => temperature_inst%t_soisno_col       , & ! Output: [real(r8) (:,:) ] soil temperature (Kelvin)

         mss_bcphi        => aerosol_inst%mss_bcphi_col          , & ! Output: [real(r8) (:,:) ] hydrophilic BC mass in snow (col,lyr) [kg]
         mss_bcpho        => aerosol_inst%mss_bcpho_col          , & ! Output: [real(r8) (:,:) ] hydrophobic BC mass in snow (col,lyr) [kg]
         mss_ocphi        => aerosol_inst%mss_ocphi_col          , & ! Output: [real(r8) (:,:) ] hydrophilic OC mass in snow (col,lyr) [kg]
         mss_ocpho        => aerosol_inst%mss_ocpho_col          , & ! Output: [real(r8) (:,:) ] hydrophobic OC mass in snow (col,lyr) [kg]
         mss_dst1         => aerosol_inst%mss_dst1_col           , & ! Output: [real(r8) (:,:) ] dust species 1 mass in snow (col,lyr) [kg]
         mss_dst2         => aerosol_inst%mss_dst2_col           , & ! Output: [real(r8) (:,:) ] dust species 2 mass in snow (col,lyr) [kg]
         mss_dst3         => aerosol_inst%mss_dst3_col           , & ! Output: [real(r8) (:,:) ] dust species 3 mass in snow (col,lyr) [kg]
         mss_dst4         => aerosol_inst%mss_dst4_col           , & ! Output: [real(r8) (:,:) ] dust species 4 mass in snow (col,lyr) [kg]

         frac_sno         => b_waterdiagnostic_inst%frac_sno_col        , & ! Input:  [real(r8) (:)   ] fraction of ground covered by snow (0 to 1)
         frac_sno_eff     => b_waterdiagnostic_inst%frac_sno_eff_col    , & ! Input:  [real(r8) (:)   ] fraction of ground covered by snow (0 to 1)
         snow_depth       => b_waterdiagnostic_inst%snow_depth_col      , & ! Output: [real(r8) (:)   ] snow height (m)
         int_snow         => b_waterstate_inst%int_snow_col        , & ! Output:  [real(r8) (:)   ] integrated snowfall [mm]
         snw_rds          => b_waterdiagnostic_inst%snw_rds_col         , & ! Output: [real(r8) (:,:) ] effective snow grain radius (col,lyr) [microns, m^-6]

         ! The following associates, with suffix _bulk, refer to bulk water. This is to
         ! distinguish them from references in this routine like
         ! w%waterstate_inst%h2osoi_ice_col, which refer to the current bulk or tracer.
         h2osno_no_layers_bulk => b_waterstate_inst%h2osno_no_layers_col, & ! Output: [real(r8) (:)   ]  snow that is not resolved into layers (kg/m2)
         h2osoi_ice_bulk  => b_waterstate_inst%h2osoi_ice_col      , & ! Output: [real(r8) (:,:) ] ice lens (kg/m2)
         h2osoi_liq_bulk  => b_waterstate_inst%h2osoi_liq_col      , & ! Output: [real(r8) (:,:) ] liquid water (kg/m2)

         snl              => col%snl                             , & ! Output: [integer  (:)   ] number of snow layers
         dz               => col%dz                              , & ! Output: [real(r8) (:,:) ] layer depth (m)
         zi               => col%zi                              , & ! Output: [real(r8) (:,:) ] interface level below a "z" level (m)
         z                => col%z                                 & ! Output: [real(r8) (:,:) ] layer thickness (m)
    )

    ! Determine model time step

    dtime = get_step_size_real()

    ! Check the mass of ice lens of snow, when the total is less than a small value,
    ! combine it with the underlying neighbor.

    dzminloc(:) = dzmin(:) ! dzmin will stay constant between timesteps

    ! Add lsadz to dzmin for lakes
    ! Determine whether called from LakeHydrology
    ! Note: this assumes that this function is called separately with the lake-snow and non-lake-snow filters.
    if (num_snowc > 0) then
       c = filter_snowc(1)
       l = col%landunit(c)
       if (ltype(l) == istdlak) then ! Called from LakeHydrology
          dzminloc(:) = dzmin(:) + lsadz
       end if
    end if

    do fc = 1, num_snowc
       c = filter_snowc(fc)

       msn_old(c) = snl(c)

       do wi = water_inst%bulk_and_tracers_beg, water_inst%bulk_and_tracers_end
          associate(w => water_inst%bulk_and_tracers(wi))

          w%waterflux_inst%qflx_sl_top_soil_col(c) = 0._r8

          end associate
       end do
    end do

    ! The following loop is NOT VECTORIZED

    do fc = 1, num_snowc
       c = filter_snowc(fc)
       l = col%landunit(c)
       do j = msn_old(c)+1,0
          ! use 0.01 to avoid runaway ice buildup
          if (h2osoi_ice_bulk(c,j) <= .01_r8) then
             if (j < 0 .or. (ltype(l) == istsoil .or. urbpoi(l) .or. ltype(l) == istcrop)) then
                ! Note that, for landunits other than soil, crop and urban, the above
                ! conditional prevents us from trying to transfer the bottom snow layer's
                ! water content to the soil, since there is no soil to receive ti.

                do wi = water_inst%bulk_and_tracers_beg, water_inst%bulk_and_tracers_end
                   associate(w => water_inst%bulk_and_tracers(wi))

                   w%waterstate_inst%h2osoi_liq_col(c,j+1) = &
                        w%waterstate_inst%h2osoi_liq_col(c,j+1) + &
                        w%waterstate_inst%h2osoi_liq_col(c,j)

                   w%waterstate_inst%h2osoi_ice_col(c,j+1) = &
                        w%waterstate_inst%h2osoi_ice_col(c,j+1) + &
                        w%waterstate_inst%h2osoi_ice_col(c,j)

                   end associate
                end do
             end if

             if (j < 0) then
                dz(c,j+1) = dz(c,j+1) + dz(c,j)

                mss_bcphi(c,j+1) = mss_bcphi(c,j+1)  + mss_bcphi(c,j)
                mss_bcpho(c,j+1) = mss_bcpho(c,j+1)  + mss_bcpho(c,j)
                mss_ocphi(c,j+1) = mss_ocphi(c,j+1)  + mss_ocphi(c,j)
                mss_ocpho(c,j+1) = mss_ocpho(c,j+1)  + mss_ocpho(c,j)
                mss_dst1(c,j+1)  = mss_dst1(c,j+1)   + mss_dst1(c,j)
                mss_dst2(c,j+1)  = mss_dst2(c,j+1)   + mss_dst2(c,j)
                mss_dst3(c,j+1)  = mss_dst3(c,j+1)   + mss_dst3(c,j)
                mss_dst4(c,j+1)  = mss_dst4(c,j+1)   + mss_dst4(c,j)

                ! NOTE: Temperature, and similarly snw_rds, of the
                ! underlying snow layer are NOT adjusted in this case.
                ! Because the layer being eliminated has a small mass,
                ! this should not make a large difference, but it
                ! would be more thorough to do so.
             end if

             if (j == 0) then

                do wi = water_inst%bulk_and_tracers_beg, water_inst%bulk_and_tracers_end
                   associate(w => water_inst%bulk_and_tracers(wi))

                   w%waterflux_inst%qflx_sl_top_soil_col(c) = &
                        (w%waterstate_inst%h2osoi_liq_col(c,j) + w%waterstate_inst%h2osoi_ice_col(c,j))/dtime

                   end associate
                end do
             end if

             ! shift all elements above this down one.
             if (j > snl(c)+1 .and. snl(c) < -1) then
                do i = j, snl(c)+2, -1
                   do wi = water_inst%bulk_and_tracers_beg, water_inst%bulk_and_tracers_end
                      associate(w => water_inst%bulk_and_tracers(wi))

                      w%waterstate_inst%h2osoi_liq_col(c,i) = w%waterstate_inst%h2osoi_liq_col(c,i-1)
                      w%waterstate_inst%h2osoi_ice_col(c,i) = w%waterstate_inst%h2osoi_ice_col(c,i-1)

                      end associate
                   end do

                   t_soisno(c,i)   = t_soisno(c,i-1)

                   mss_bcphi(c,i)   = mss_bcphi(c,i-1)
                   mss_bcpho(c,i)   = mss_bcpho(c,i-1)
                   mss_ocphi(c,i)   = mss_ocphi(c,i-1)
                   mss_ocpho(c,i)   = mss_ocpho(c,i-1)
                   mss_dst1(c,i)    = mss_dst1(c,i-1)
                   mss_dst2(c,i)    = mss_dst2(c,i-1)
                   mss_dst3(c,i)    = mss_dst3(c,i-1)
                   mss_dst4(c,i)    = mss_dst4(c,i-1)
                   snw_rds(c,i)     = snw_rds(c,i-1)

                   dz(c,i)         = dz(c,i-1)
                end do
             end if
             snl(c) = snl(c) + 1
          end if
       end do
    end do

    do fc = 1, num_snowc
       c = filter_snowc(fc)
       snow_depth(c) = 0._r8
       ! See note in the following loop regarding why we are setting h2osno_total inline
       ! rather than relying on CalculateTotalH2osno.
       h2osno_total(c) = 0._r8

       do wi = water_inst%bulk_and_tracers_beg, water_inst%bulk_and_tracers_end
          zwice(wi,c)  = 0._r8
          zwliq(wi,c)  = 0._r8
       end do

    end do

    do j = -nlevsno+1,0
       do fc = 1, num_snowc
          c = filter_snowc(fc)
          if (j >= snl(c)+1) then
             do wi = water_inst%bulk_and_tracers_beg, water_inst%bulk_and_tracers_end
                associate(w => water_inst%bulk_and_tracers(wi))

                zwice(wi,c)  = zwice(wi,c) + w%waterstate_inst%h2osoi_ice_col(c,j)
                zwliq(wi,c)  = zwliq(wi,c) + w%waterstate_inst%h2osoi_liq_col(c,j)

                end associate
             end do

             snow_depth(c) = snow_depth(c) + dz(c,j)
             ! We generally compute h2osno_total with CalculateTotalH2osno. Here we
             ! calculate it inline for two reasons: (1) we're calculating other related
             ! variables here anyway; and (2) the consistency checks invoked by
             ! CalculateTotalH2osno in debug mode will sometimes fail here because we
             ! haven't yet zeroed out layers that just disappeared. Because of (2), if we
             ! wanted to use that routine to calculate h2osno_total here, we would need
             ! to first call ZeroEmptySnowLayers.
             h2osno_total(c) = h2osno_total(c) + h2osoi_ice_bulk(c,j) + h2osoi_liq_bulk(c,j)
          end if
       end do
    end do

    ! Check the snow depth - all snow gone
    ! The liquid water assumes ponding on soil surface.

    do fc = 1, num_snowc
       c = filter_snowc(fc)
       l = col%landunit(c)
       if (snow_depth(c) > 0._r8) then
          if ((ltype(l) == istdlak .and. snow_depth(c) < dzmin(1) + lsadz ) .or. &
               ((ltype(l) /= istdlak) .and. ((frac_sno_eff(c)*snow_depth(c) < dzmin(1))  &
               .or. (h2osno_total(c)/(frac_sno_eff(c)*snow_depth(c)) < 50._r8)))) then


             do wi = water_inst%bulk_and_tracers_beg, water_inst%bulk_and_tracers_end
                associate(w => water_inst%bulk_and_tracers(wi))

                ! The explicit snow pack is disappearing. Transfer ice to
                ! h2osno_no_layers and (for soil landunits) transfer liquid water from
                ! snow pack to layer 1 (soil).

                w%waterstate_inst%h2osno_no_layers_col(c) = zwice(wi,c)
                if (ltype(l) == istsoil .or. urbpoi(l) .or. ltype(l) == istcrop) then
                   w%waterstate_inst%h2osoi_liq_col(c,1) = &
                        w%waterstate_inst%h2osoi_liq_col(c,1) + zwliq(wi,c)
                end if

                end associate
             end do

             snl(c) = 0
             h2osno_total(c) = h2osno_no_layers_bulk(c)

             mss_bcphi(c,:) = 0._r8
             mss_bcpho(c,:) = 0._r8
             mss_ocphi(c,:) = 0._r8
             mss_ocpho(c,:) = 0._r8
             mss_dst1(c,:)  = 0._r8
             mss_dst2(c,:)  = 0._r8
             mss_dst3(c,:)  = 0._r8
             mss_dst4(c,:)  = 0._r8

             if (h2osno_no_layers_bulk(c) <= 0._r8) then
                snow_depth(c) = 0._r8
             end if

          endif
       end if
       if (h2osno_total(c) <= 0._r8) then
          snow_depth(c) = 0._r8
          frac_sno(c) = 0._r8
          frac_sno_eff(c) = 0._r8
          int_snow(c) = 0._r8
       endif
    end do

    ! Check the snow depth - snow layers combined
    ! The following loop IS NOT VECTORIZED

    do fc = 1, num_snowc
       c = filter_snowc(fc)

       ! Two or more layers

       if (snl(c) < -1) then

          msn_old(c) = snl(c)
          mssi(c) = 1

          do i = msn_old(c)+1,0
             if ((frac_sno_eff(c)*dz(c,i) < dzminloc(mssi(c))) .or. &
                  ((h2osoi_ice_bulk(c,i) + h2osoi_liq_bulk(c,i))/(frac_sno_eff(c)*dz(c,i)) < 50._r8)) then
                if (i == snl(c)+1) then
                   ! If top node is removed, combine with bottom neighbor.
                   neibor = i + 1
                else if (i == 0) then
                   ! If the bottom neighbor is not snow, combine with the top neighbor.
                   neibor = i - 1
                else
                   ! If none of the above special cases apply, combine with the thinnest neighbor
                   neibor = i + 1
                   if ((dz(c,i-1)+dz(c,i)) < (dz(c,i+1)+dz(c,i))) neibor = i-1
                end if

                ! Node l and j are combined and stored as node j.
                if (neibor > i) then
                   j = neibor
                   l = i
                else
                   j = i
                   l = neibor
                end if

                ! this should be included in 'Combo' for consistency,
                ! but functionally it is the same to do it here
                mss_bcphi(c,j)=mss_bcphi(c,j)+mss_bcphi(c,l)
                mss_bcpho(c,j)=mss_bcpho(c,j)+mss_bcpho(c,l)
                mss_ocphi(c,j)=mss_ocphi(c,j)+mss_ocphi(c,l)
                mss_ocpho(c,j)=mss_ocpho(c,j)+mss_ocpho(c,l)
                mss_dst1(c,j)=mss_dst1(c,j)+mss_dst1(c,l)
                mss_dst2(c,j)=mss_dst2(c,j)+mss_dst2(c,l)
                mss_dst3(c,j)=mss_dst3(c,j)+mss_dst3(c,l)
                mss_dst4(c,j)=mss_dst4(c,j)+mss_dst4(c,l)

                ! mass-weighted combination of effective grain size:
                snw_rds(c,j) = (snw_rds(c,j)*(h2osoi_liq_bulk(c,j)+h2osoi_ice_bulk(c,j)) + &
                     snw_rds(c,l)*(h2osoi_liq_bulk(c,l)+h2osoi_ice_bulk(c,l))) / &
                     (h2osoi_liq_bulk(c,j)+h2osoi_ice_bulk(c,j)+h2osoi_liq_bulk(c,l)+h2osoi_ice_bulk(c,l))

                call Combo (dz(c,j), h2osoi_liq_bulk(c,j), h2osoi_ice_bulk(c,j), &
                     t_soisno(c,j), dz(c,l), h2osoi_liq_bulk(c,l), h2osoi_ice_bulk(c,l), t_soisno(c,l) )

                ! Bulk already combined in Combo; here we just need to loop over tracers
                ! and do a similar combination for them.
                do wi = water_inst%tracers_beg, water_inst%tracers_end
                   associate(w => water_inst%bulk_and_tracers(wi))

                   w%waterstate_inst%h2osoi_ice_col(c,j) = &
                        w%waterstate_inst%h2osoi_ice_col(c,j) + w%waterstate_inst%h2osoi_ice_col(c,l)
                   w%waterstate_inst%h2osoi_liq_col(c,j) = &
                        w%waterstate_inst%h2osoi_liq_col(c,j) + w%waterstate_inst%h2osoi_liq_col(c,l)

                   end associate
                end do

                ! Now shift all elements above this down one.
                if (j-1 > snl(c)+1) then

                   do k = j-1, snl(c)+2, -1
                      do wi = water_inst%bulk_and_tracers_beg, water_inst%bulk_and_tracers_end
                         associate(w => water_inst%bulk_and_tracers(wi))

                         w%waterstate_inst%h2osoi_ice_col(c,k) = w%waterstate_inst%h2osoi_ice_col(c,k-1)
                         w%waterstate_inst%h2osoi_liq_col(c,k) = w%waterstate_inst%h2osoi_liq_col(c,k-1)

                         end associate
                      end do

                      t_soisno(c,k) = t_soisno(c,k-1)

                      mss_bcphi(c,k) = mss_bcphi(c,k-1)
                      mss_bcpho(c,k) = mss_bcpho(c,k-1)
                      mss_ocphi(c,k) = mss_ocphi(c,k-1)
                      mss_ocpho(c,k) = mss_ocpho(c,k-1)
                      mss_dst1(c,k)  = mss_dst1(c,k-1)
                      mss_dst2(c,k)  = mss_dst2(c,k-1)
                      mss_dst3(c,k)  = mss_dst3(c,k-1)
                      mss_dst4(c,k)  = mss_dst4(c,k-1)
                      snw_rds(c,k)   = snw_rds(c,k-1)

                      dz(c,k) = dz(c,k-1)
                   end do
                end if

                ! Decrease the number of snow layers
                snl(c) = snl(c) + 1
                if (snl(c) >= -1) EXIT

             else

                ! The layer thickness is greater than the prescribed minimum value
                mssi(c) = mssi(c) + 1

             end if
          end do

       end if

    end do

    ! Reset the node depth and the depth of layer interface

    do j = 0, -nlevsno+1, -1
       do fc = 1, num_snowc
          c = filter_snowc(fc)
          if (j >= snl(c) + 1) then
             z(c,j) = zi(c,j) - 0.5_r8*dz(c,j)
             zi(c,j-1) = zi(c,j) - dz(c,j)
          end if
       end do
    end do

    end associate
    end associate
  end subroutine CombineSnowLayers

  !-----------------------------------------------------------------------
  subroutine DivideSnowLayers(bounds, num_snowc, filter_snowc, &
        aerosol_inst, temperature_inst, water_inst, is_lake)
    !
    ! !DESCRIPTION:
    ! Subdivides snow layers if they exceed their prescribed maximum thickness.
    !
    ! !ARGUMENTS:
    type(bounds_type)      , intent(in)    :: bounds
    integer                , intent(in)    :: num_snowc       ! number of column snow points in column filter
    integer                , intent(in)    :: filter_snowc(:) ! column filter for snow points
    type(aerosol_type)     , intent(inout) :: aerosol_inst
    type(temperature_type) , intent(inout) :: temperature_inst
    type(water_type)       , intent(inout) :: water_inst
    logical                , intent(in)    :: is_lake  !TODO - this should be examined and removed in the future
    !
    ! !LOCAL VARIABLES:
    integer  :: j, c, fc, k                              ! indices
    integer  :: wi                                       ! index of water tracer or bulk
    integer  :: i_bulk                                   ! index of bulk water
    real(r8) :: drr                                      ! thickness of the combined [m]
    integer  :: msno                                     ! number of snow layer 1 (top) to msno (bottom)
    real(r8) :: dzsno(bounds%begc:bounds%endc,nlevsno)   ! Snow layer thickness [m]
    real(r8) :: swice(water_inst%bulk_and_tracers_beg:water_inst%bulk_and_tracers_end, bounds%begc:bounds%endc, nlevsno) ! Partial volume of ice, for bulk and each tracer [m3/m3]
    real(r8) :: swliq(water_inst%bulk_and_tracers_beg:water_inst%bulk_and_tracers_end, bounds%begc:bounds%endc, nlevsno) ! Partial volume of liquid water, for bulk and each tracer [m3/m3]
    real(r8) :: tsno(bounds%begc:bounds%endc ,nlevsno)   ! Nodel temperature [K]
    real(r8) :: zwice(water_inst%bulk_and_tracers_beg:water_inst%bulk_and_tracers_end) ! temporary
    real(r8) :: zwliq(water_inst%bulk_and_tracers_beg:water_inst%bulk_and_tracers_end) ! temporary
    real(r8) :: propor                                   ! temporary
    real(r8) :: dtdz                                     ! temporary
    ! temporary variables mimicking the structure of other layer division variables
    real(r8) :: mbc_phi(bounds%begc:bounds%endc,nlevsno) ! mass of BC in each snow layer
    real(r8) :: zmbc_phi                                 ! temporary
    real(r8) :: mbc_pho(bounds%begc:bounds%endc,nlevsno) ! mass of BC in each snow layer
    real(r8) :: zmbc_pho                                 ! temporary
    real(r8) :: moc_phi(bounds%begc:bounds%endc,nlevsno) ! mass of OC in each snow layer
    real(r8) :: zmoc_phi                                 ! temporary
    real(r8) :: moc_pho(bounds%begc:bounds%endc,nlevsno) ! mass of OC in each snow layer
    real(r8) :: zmoc_pho                                 ! temporary
    real(r8) :: mdst1(bounds%begc:bounds%endc,nlevsno)   ! mass of dust 1 in each snow layer
    real(r8) :: zmdst1                                   ! temporary
    real(r8) :: mdst2(bounds%begc:bounds%endc,nlevsno)   ! mass of dust 2 in each snow layer
    real(r8) :: zmdst2                                   ! temporary
    real(r8) :: mdst3(bounds%begc:bounds%endc,nlevsno)   ! mass of dust 3 in each snow layer
    real(r8) :: zmdst3                                   ! temporary
    real(r8) :: mdst4(bounds%begc:bounds%endc,nlevsno)   ! mass of dust 4 in each snow layer
    real(r8) :: zmdst4                                   ! temporary
    real(r8) :: rds(bounds%begc:bounds%endc,nlevsno)
    ! Variables for consistency check
    real(r8) :: dztot(bounds%begc:bounds%endc)
    real(r8) :: snwicetot(water_inst%bulk_and_tracers_beg:water_inst%bulk_and_tracers_end, bounds%begc:bounds%endc)
    real(r8) :: snwliqtot(water_inst%bulk_and_tracers_beg:water_inst%bulk_and_tracers_end, bounds%begc:bounds%endc)
    real(r8) :: offset ! temporary
    !-----------------------------------------------------------------------

    ! In contrast to most routines, this one operates on a mix of bulk-only quantities and
    ! bulk-and-tracer quantities. Where bulk-and-tracer quantities are referenced, they
    ! are referred to like w%waterstate_inst%h2osoi_liq_col.

    associate( &
         b_waterdiagnostic_inst => water_inst%waterdiagnosticbulk_inst, &
         i_bulk                 => water_inst%i_bulk &
         )

    associate( &
         t_soisno   => temperature_inst%t_soisno_col    , & ! Output: [real(r8) (:,:) ] soil temperature (Kelvin)

         frac_sno   => b_waterdiagnostic_inst%frac_sno_eff_col , & ! Output: [real(r8) (:)   ] fraction of ground covered by snow (0 to 1)
         snw_rds    => b_waterdiagnostic_inst%snw_rds_col      , & ! Output: [real(r8) (:,:) ] effective snow grain radius (col,lyr) [microns, m^-6]

         mss_bcphi  => aerosol_inst%mss_bcphi_col       , & ! Output: [real(r8) (:,:) ] hydrophilic BC mass in snow (col,lyr) [kg]
         mss_bcpho  => aerosol_inst%mss_bcpho_col       , & ! Output: [real(r8) (:,:) ] hydrophobic BC mass in snow (col,lyr) [kg]
         mss_ocphi  => aerosol_inst%mss_ocphi_col       , & ! Output: [real(r8) (:,:) ] hydrophilic OC mass in snow (col,lyr) [kg]
         mss_ocpho  => aerosol_inst%mss_ocpho_col       , & ! Output: [real(r8) (:,:) ] hydrophobic OC mass in snow (col,lyr) [kg]
         mss_dst1   => aerosol_inst%mss_dst1_col        , & ! Output: [real(r8) (:,:) ] dust species 1 mass in snow (col,lyr) [kg]
         mss_dst2   => aerosol_inst%mss_dst2_col        , & ! Output: [real(r8) (:,:) ] dust species 2 mass in snow (col,lyr) [kg]
         mss_dst3   => aerosol_inst%mss_dst3_col        , & ! Output: [real(r8) (:,:) ] dust species 3 mass in snow (col,lyr) [kg]
         mss_dst4   => aerosol_inst%mss_dst4_col        , & ! Output: [real(r8) (:,:) ] dust species 4 mass in snow (col,lyr) [kg]

         snl        => col%snl                          , & ! Output: [integer  (:)   ] number of snow layers
         dz         => col%dz                           , & ! Output: [real(r8) (:,:) ] layer depth (m)
         zi         => col%zi                           , & ! Output: [real(r8) (:,:) ] interface level below a "z" level (m)
         z          => col%z                              & ! Output: [real(r8) (:,:) ] layer thickness (m)
    )

    if ( is_lake ) then
       ! Initialize for consistency check
       do j = -nlevsno+1,0
          do fc = 1, num_snowc
             c = filter_snowc(fc)

             if (j == -nlevsno+1) then
                dztot(c) = 0._r8

                do wi = water_inst%bulk_and_tracers_beg, water_inst%bulk_and_tracers_end
                   snwicetot(wi,c) = 0._r8
                   snwliqtot(wi,c) = 0._r8
                end do
             end if

             if (j >= snl(c)+1) then
                dztot(c) = dztot(c) + dz(c,j)

                do wi = water_inst%bulk_and_tracers_beg, water_inst%bulk_and_tracers_end
                   associate(w => water_inst%bulk_and_tracers(wi))

                   snwicetot(wi,c) = snwicetot(wi,c) + w%waterstate_inst%h2osoi_ice_col(c,j)
                   snwliqtot(wi,c) = snwliqtot(wi,c) + w%waterstate_inst%h2osoi_liq_col(c,j)

                   end associate
                end do
             end if
          end do
       end do
    end if

    ! Begin calculation - note that the following column loops are only invoked
    ! for snow-covered columns

    do j = 1,nlevsno
       do fc = 1, num_snowc
          c = filter_snowc(fc)
          if (j <= abs(snl(c))) then
             if (is_lake) then
                dzsno(c,j) = dz(c,j+snl(c))
             else
                dzsno(c,j) = frac_sno(c)*dz(c,j+snl(c))
             end if

             do wi = water_inst%bulk_and_tracers_beg, water_inst%bulk_and_tracers_end
                associate(w => water_inst%bulk_and_tracers(wi))

                swice(wi,c,j) = w%waterstate_inst%h2osoi_ice_col(c,j+snl(c))
                swliq(wi,c,j) = w%waterstate_inst%h2osoi_liq_col(c,j+snl(c))

                end associate
             end do

             tsno(c,j)  = t_soisno(c,j+snl(c))

             mbc_phi(c,j) = mss_bcphi(c,j+snl(c))
             mbc_pho(c,j) = mss_bcpho(c,j+snl(c))
             moc_phi(c,j) = mss_ocphi(c,j+snl(c))
             moc_pho(c,j) = mss_ocpho(c,j+snl(c))
             mdst1(c,j)   = mss_dst1(c,j+snl(c))
             mdst2(c,j)   = mss_dst2(c,j+snl(c))
             mdst3(c,j)   = mss_dst3(c,j+snl(c))
             mdst4(c,j)   = mss_dst4(c,j+snl(c))
             rds(c,j)     = snw_rds(c,j+snl(c))
          end if
       end do
    end do

    loop_snowcolumns: do fc = 1, num_snowc
       c = filter_snowc(fc)

       msno = abs(snl(c))

       ! Now traverse layers from top to bottom in a dynamic way, as the total
       ! number of layers (msno) may increase during the loop.
       ! Impose k < nlevsno; the special case 'k == nlevsno' is not relevant,
       ! as it is neither allowed to subdivide nor does it have layers below.
       k = 1
       loop_layers: do while( k <= msno .and. k < nlevsno )

          ! Current layer is bottom layer
          if (k == msno) then

             if (is_lake) then
                offset = 2._r8 * lsadz
             else
                offset = 0._r8
             end if

             if (dzsno(c,k) > dzmax_l(k) + offset) then
                ! Subdivide layer into two layers with equal thickness, water
                ! content, ice content and temperature
                msno = msno + 1
                dzsno(c,k)     = dzsno(c,k) / 2.0_r8
                dzsno(c,k+1)   = dzsno(c,k)

                do wi = water_inst%bulk_and_tracers_beg, water_inst%bulk_and_tracers_end
                   swice(wi,c,k)     = swice(wi,c,k) / 2.0_r8
                   swice(wi,c,k+1)   = swice(wi,c,k)
                   swliq(wi,c,k)     = swliq(wi,c,k) / 2.0_r8
                   swliq(wi,c,k+1)   = swliq(wi,c,k)
                end do

                if (k == 1) then
                   ! special case
                   tsno(c,k+1)    = tsno(c,k)
                else
                   ! use temperature gradient
                   dtdz           = (tsno(c,k-1) - tsno(c,k))/((dzsno(c,k-1)+2*dzsno(c,k))/2.0_r8)
                   tsno(c,k+1) = tsno(c,k) - dtdz*dzsno(c,k)/2.0_r8
                   if (tsno(c,k+1) >= tfrz) then
                      tsno(c,k+1)  = tsno(c,k)
                   else
                      tsno(c,k) = tsno(c,k) + dtdz*dzsno(c,k)/2.0_r8
                   endif
                end if

                mbc_phi(c,k)   = mbc_phi(c,k) / 2.0_r8
                mbc_phi(c,k+1) = mbc_phi(c,k)
                mbc_pho(c,k)   = mbc_pho(c,k) / 2.0_r8
                mbc_pho(c,k+1) = mbc_pho(c,k)
                moc_phi(c,k)   = moc_phi(c,k) / 2.0_r8
                moc_phi(c,k+1) = moc_phi(c,k)
                moc_pho(c,k)   = moc_pho(c,k) / 2.0_r8
                moc_pho(c,k+1) = moc_pho(c,k)
                mdst1(c,k)     = mdst1(c,k) / 2.0_r8
                mdst1(c,k+1)   = mdst1(c,k)
                mdst2(c,k)     = mdst2(c,k) / 2.0_r8
                mdst2(c,k+1)   = mdst2(c,k)
                mdst3(c,k)     = mdst3(c,k) / 2.0_r8
                mdst3(c,k+1)   = mdst3(c,k)
                mdst4(c,k)     = mdst4(c,k) / 2.0_r8
                mdst4(c,k+1)   = mdst4(c,k)

                rds(c,k+1)     = rds(c,k)
             end if
          end if

          ! There are layers below (note this is not exclusive with previous
          ! if-statement, since msno may have increased in the previous if-statement)
          if (k < msno) then

             if (is_lake) then
                offset = lsadz
             else
                offset = 0._r8
             end if

             if (dzsno(c,k) > dzmax_u(k) + offset ) then
                ! Only dump excess snow to underlying layer in a conservative fashion.
                ! Other quantities will depend on the height of the excess snow: a ratio is used for this.
                drr      = dzsno(c,k) - dzmax_u(k) - offset

                propor   = drr/dzsno(c,k)
                do wi = water_inst%bulk_and_tracers_beg, water_inst%bulk_and_tracers_end
                   zwice(wi) = propor*swice(wi,c,k)
                   zwliq(wi) = propor*swliq(wi,c,k)
                end do
                zmbc_phi = propor*mbc_phi(c,k)
                zmbc_pho = propor*mbc_pho(c,k)
                zmoc_phi = propor*moc_phi(c,k)
                zmoc_pho = propor*moc_pho(c,k)
                zmdst1   = propor*mdst1(c,k)
                zmdst2   = propor*mdst2(c,k)
                zmdst3   = propor*mdst3(c,k)
                zmdst4   = propor*mdst4(c,k)

                propor         = (dzmax_u(k)+offset)/dzsno(c,k)
                do wi = water_inst%bulk_and_tracers_beg, water_inst%bulk_and_tracers_end
                   swice(wi,c,k) = propor*swice(wi,c,k)
                   swliq(wi,c,k) = propor*swliq(wi,c,k)
                end do
                mbc_phi(c,k)   = propor*mbc_phi(c,k)
                mbc_pho(c,k)   = propor*mbc_pho(c,k)
                moc_phi(c,k)   = propor*moc_phi(c,k)
                moc_pho(c,k)   = propor*moc_pho(c,k)
                mdst1(c,k)     = propor*mdst1(c,k)
                mdst2(c,k)     = propor*mdst2(c,k)
                mdst3(c,k)     = propor*mdst3(c,k)
                mdst4(c,k)     = propor*mdst4(c,k)

                ! Set depth layer k to maximum allowed value
                dzsno(c,k)  = dzmax_u(k)  + offset

                mbc_phi(c,k+1) = mbc_phi(c,k+1)+zmbc_phi  ! (combo)
                mbc_pho(c,k+1) = mbc_pho(c,k+1)+zmbc_pho  ! (combo)
                moc_phi(c,k+1) = moc_phi(c,k+1)+zmoc_phi  ! (combo)
                moc_pho(c,k+1) = moc_pho(c,k+1)+zmoc_pho  ! (combo)
                mdst1(c,k+1)   = mdst1(c,k+1)+zmdst1  ! (combo)
                mdst2(c,k+1)   = mdst2(c,k+1)+zmdst2  ! (combo)
                mdst3(c,k+1)   = mdst3(c,k+1)+zmdst3  ! (combo)
                mdst4(c,k+1)   = mdst4(c,k+1)+zmdst4  ! (combo)

                ! Mass-weighted combination of radius
                rds(c,k+1) = MassWeightedSnowRadius( rds(c,k), rds(c,k+1), &
                     (swliq(i_bulk,c,k+1)+swice(i_bulk,c,k+1)), (zwliq(i_bulk)+zwice(i_bulk)) )

                call Combo (dzsno(c,k+1), swliq(i_bulk,c,k+1), swice(i_bulk,c,k+1), tsno(c,k+1), drr, &
                     zwliq(i_bulk), zwice(i_bulk), tsno(c,k))

                ! Bulk already combined in Combo; here we just need to loop over tracers
                ! and do a similar combination for them
                do wi = water_inst%tracers_beg, water_inst%tracers_end
                   swliq(wi,c,k+1) = swliq(wi,c,k+1) + zwliq(wi)
                   swice(wi,c,k+1) = swice(wi,c,k+1) + zwice(wi)
                end do
             end if
          end if
          k = k+1
       end do loop_layers

       snl(c) = -msno

    end do loop_snowcolumns

    do j = -nlevsno+1,0
       do fc = 1, num_snowc
          c = filter_snowc(fc)
          if (j >= snl(c)+1) then
             if (is_lake) then
                dz(c,j) = dzsno(c,j-snl(c))
             else
                dz(c,j) = dzsno(c,j-snl(c))/frac_sno(c)
             end if

             do wi = water_inst%bulk_and_tracers_beg, water_inst%bulk_and_tracers_end
                associate(w => water_inst%bulk_and_tracers(wi))

                w%waterstate_inst%h2osoi_ice_col(c,j) = swice(wi,c,j-snl(c))
                w%waterstate_inst%h2osoi_liq_col(c,j) = swliq(wi,c,j-snl(c))

                end associate
             end do

             t_soisno(c,j)   = tsno(c,j-snl(c))
             mss_bcphi(c,j)   = mbc_phi(c,j-snl(c))
             mss_bcpho(c,j)   = mbc_pho(c,j-snl(c))
             mss_ocphi(c,j)   = moc_phi(c,j-snl(c))
             mss_ocpho(c,j)   = moc_pho(c,j-snl(c))
             mss_dst1(c,j)    = mdst1(c,j-snl(c))
             mss_dst2(c,j)    = mdst2(c,j-snl(c))
             mss_dst3(c,j)    = mdst3(c,j-snl(c))
             mss_dst4(c,j)    = mdst4(c,j-snl(c))
             snw_rds(c,j)     = rds(c,j-snl(c))

          end if
       end do
    end do

    ! Consistency check
    if (is_lake) then
       do j = -nlevsno + 1, 0
          do fc = 1, num_snowc
             c = filter_snowc(fc)

             if (j >= snl(c)+1) then
                dztot(c) = dztot(c) - dz(c,j)

                do wi = water_inst%bulk_and_tracers_beg, water_inst%bulk_and_tracers_end
                   associate(w => water_inst%bulk_and_tracers(wi))

                   snwicetot(wi,c) = snwicetot(wi,c) - w%waterstate_inst%h2osoi_ice_col(c,j)
                   snwliqtot(wi,c) = snwliqtot(wi,c) - w%waterstate_inst%h2osoi_liq_col(c,j)

                   end associate
                end do
             end if

             if (j == 0) then
                if ( abs(dztot(c)) > 1.e-10_r8) then
                   write(iulog,*)'Inconsistency in SnowDivision_Lake! c, remainders', &
                        'dztot = ',c,dztot(c)
                   call endrun(decomp_index=c, clmlevel=namec, msg=errmsg(sourcefile, __LINE__))
                end if

                do wi = water_inst%bulk_and_tracers_beg, water_inst%bulk_and_tracers_end
                   if ( abs(snwicetot(wi,c)) > 1.e-7_r8 .or. abs(snwliqtot(wi,c)) > 1.e-7_r8 ) then
                      write(iulog,*)'Inconsistency in SnowDivision_Lake! wi, c, remainders', &
                           'snwicetot, snwliqtot = ',wi,c,snwicetot(wi,c),snwliqtot(wi,c)
                      call endrun(decomp_index=c, clmlevel=namec, msg=errmsg(sourcefile, __LINE__))
                   end if
                end do
             end if
          end do
       end do
    end if

    ! Reset the node depth and the depth of layer interface

    do j = 0, -nlevsno+1, -1
       do fc = 1, num_snowc
          c = filter_snowc(fc)
          if (j >= snl(c)+1) then
             z(c,j)    = zi(c,j) - 0.5_r8*dz(c,j)
             zi(c,j-1) = zi(c,j) - dz(c,j)
          end if
       end do
    end do

    end associate
    end associate
  end subroutine DivideSnowLayers

  !-----------------------------------------------------------------------
  subroutine ZeroEmptySnowLayers(bounds, num_snowc, filter_snowc, &
       col, water_inst, temperature_inst)
    !
    ! !DESCRIPTION:
    ! Set empty snow layers to zero
    !
    ! !ARGUMENTS:
    type(bounds_type)         , intent(in)    :: bounds
    integer                   , intent(in)    :: num_snowc       ! number of column snow points in column filter
    integer                   , intent(in)    :: filter_snowc(:) ! column filter for snow points
    type(column_type)         , intent(inout) :: col
    type(water_type)          , intent(inout) :: water_inst
    type(temperature_type)    , intent(inout) :: temperature_inst
    !
    ! !LOCAL VARIABLES:
    integer :: j
    integer :: fc, c
    integer :: wi                                       ! index of water tracer or bulk

    character(len=*), parameter :: subname = 'ZeroEmptySnowLayers'
    !-----------------------------------------------------------------------

    ! In contrast to most routines, this one operates on a mix of bulk-only quantities and
    ! bulk-and-tracer quantities. Where bulk-and-tracer quantities are referenced, they
    ! are referred to like w%waterstate_inst%h2osoi_liq_col.

    associate( &
         snl                => col%snl                                , & ! Input:  [integer  (:)   ]  number of snow layers
         z                  => col%z                                  , & ! Output: [real(r8) (:,:) ]  layer depth  (m)
         dz                 => col%dz                                 , & ! Output: [real(r8) (:,:) ]  layer thickness depth (m)
         zi                 => col%zi                                 , & ! Output: [real(r8) (:,:) ]  interface depth (m)
         t_soisno           => temperature_inst%t_soisno_col            & ! Output: [real(r8) (:,:) ]  soil temperature (Kelvin)
         )

    do j = -nlevsno+1,0
       do fc = 1, num_snowc
          c = filter_snowc(fc)
          if (j <= snl(c) .and. snl(c) > -nlevsno) then
             do wi = water_inst%bulk_and_tracers_beg, water_inst%bulk_and_tracers_end
                associate(w => water_inst%bulk_and_tracers(wi))
                w%waterstate_inst%h2osoi_ice_col(c,j) = 0._r8
                w%waterstate_inst%h2osoi_liq_col(c,j) = 0._r8
                end associate
             end do
             t_soisno(c,j)  = 0._r8
             dz(c,j)    = 0._r8
             z(c,j)     = 0._r8
             zi(c,j-1)  = 0._r8
          end if
       end do
    end do

    end associate

  end subroutine ZeroEmptySnowLayers

  !-----------------------------------------------------------------------
  subroutine InitSnowLayers (bounds, snow_depth)
    !
    ! !DESCRIPTION:
    ! Initialize snow layer depth from specified total depth.
    !
    use spmdMod, only : masterproc
    ! !ARGUMENTS:
    type(bounds_type)      , intent(in)    :: bounds
    real(r8)               , intent(in)    :: snow_depth(bounds%begc:)
    !
    !
    ! LOCAL VARAIBLES:
    integer               :: c,l,j              ! indices
    real(r8)              :: minbound, maxbound ! helper variables
    !------------------------------------------------------------------------

    SHR_ASSERT_ALL_FL((ubound(snow_depth)  == (/bounds%endc/)), sourcefile, __LINE__)

    associate( &
         snl => col%snl,   & ! Output: [integer (:)    ]  number of snow layers
         dz  => col%dz,    & ! Output: [real(r8) (:,:) ]  layer thickness (m)  (-nlevsno+1:nlevgrnd)
         z   => col%z,     & ! Output: [real(r8) (:,:) ]  layer depth (m) (-nlevsno+1:nlevgrnd)
         zi  => col%zi     & ! Output: [real(r8) (:,:) ]  interface level below a "z" level (m) (-nlevsno+0:nlevgrnd)
    )

    allocate(dzmin(1:nlevsno))
    allocate(dzmax_l(1:nlevsno))
    allocate(dzmax_u(1:nlevsno))

    ! These three variables determine the vertical structure of the snow pack:
    ! dzmin: minimum snow thickness of layer
    ! dzmax_l: maximum snow thickness of layer when no layers beneath
    ! dzmax_u: maximum snow thickness of layer when layers beneath
    dzmin(1) = snow_dzmin_1  ! default or user-defined value from namelist
    dzmax_l(1) = snow_dzmax_l_1  ! same comment
    dzmax_u(1) = snow_dzmax_u_1  ! same comment
    dzmin(2) = snow_dzmin_2  ! default or user-defined value from namelist
    dzmax_l(2) = snow_dzmax_l_2  ! same comment
    dzmax_u(2) = snow_dzmax_u_2  ! same comment
    do j = 3, nlevsno
       dzmin(j) = dzmax_u(j-1) * 0.5_r8
       dzmax_u(j) = 2._r8 * dzmax_u(j-1) + 0.01_r8
       dzmax_l(j) = dzmax_u(j) + dzmax_l(j-1)
       if (j == nlevsno) then
          dzmax_u(j) = huge(1._r8)
          dzmax_l(j) = huge(1._r8)
       end if
    end do

    ! Error check loops
    do j = 2, nlevsno
       if (dzmin(j) <= dzmin(j-1)) then
          write(iulog,*) 'ERROR at snow layer j =', j, ' because dzmin(j) =', dzmin(j), ' and dzmin(j-1) =', dzmin(j-1)
          call endrun(msg="ERROR dzmin(j) cannot be <= dzmin(j-1)"// &
               errMsg(sourcefile, __LINE__))
       end if
       if (dzmax_u(j) <= dzmax_u(j-1)) then
          write(iulog,*) 'ERROR at snow layer j =', j, ' because dzmax_u(j) =', dzmax_u(j), ' and dzmax_u(j-1) =', dzmax_u(j-1)
          call endrun(msg="ERROR dzmax_u(j) cannot be <= dzmax_u(j-1)"// &
               errMsg(sourcefile, __LINE__))
       end if
       if (dzmax_l(j) <= dzmax_l(j-1)) then
          write(iulog,*) 'ERROR at snow layer j =', j, ' because dzmax_l(j) =', dzmax_l(j), ' and dzmax_l(j-1) =', dzmax_l(j-1)
          call endrun(msg="ERROR dzmax_l(j) cannot be <= dzmax_l(j-1)"// &
               errMsg(sourcefile, __LINE__))
       end if
    end do
    do j = 1, nlevsno
       if (dzmin(j) >= dzmax_u(j)) then
          write(iulog,*) 'ERROR at snow layer j =', j, ' because dzmin(j) =', dzmin(j), ' and dzmax_u(j) =', dzmax_u(j)
          call endrun(msg="ERROR dzmin(j) cannot be >= dzmax_u(j)"// &
               errMsg(sourcefile, __LINE__))
       end if
    end do
    do j = 1, nlevsno-1
       if (dzmax_u(j) >= dzmax_l(j)) then
          write(iulog,*) 'ERROR at snow layer j =', j, ' because dzmax_u(j) =', dzmax_u(j), ' and dzmax_l(j) =', dzmax_l(j)
          call endrun(msg="ERROR dzmax_u(j) cannot be >= dzmax_l(j)"// &
               errMsg(sourcefile, __LINE__))
       end if
    end do

    if (masterproc) then
       write(iulog,*) 'dzmin =', dzmin
       write(iulog,*) 'dzmax_l =', dzmax_l
       write(iulog,*) 'dzmax_u =', dzmax_u
    end if

    loop_columns: do c = bounds%begc,bounds%endc
       l = col%landunit(c)

       dz(c,-nlevsno+1: 0) = spval
       z (c,-nlevsno+1: 0) = spval
       zi(c,-nlevsno  :-1) = spval

       ! Special case: lake
       if (lun%lakpoi(l)) then
          snl(c)              = 0
          dz(c,-nlevsno+1:0)  = 0._r8
          z(c,-nlevsno+1:0)   = 0._r8
          zi(c,-nlevsno+0:0)  = 0._r8
          cycle
       end if

       ! LvK 9-JUN-2015: in CanopyHydrologyMod , snow_depth is scaled with frac_sno
       ! Here we do not apply scaling to snow_depth, so inconsistent? TODO

       ! Special case: too little snow for snowpack existence
       if (snow_depth(c) < dzmin(1)) then
          snl(c)              = 0
          dz(c,-nlevsno+1:0)  = 0._r8
          z(c,-nlevsno+1:0)   = 0._r8
          zi(c,-nlevsno+0:0)  = 0._r8
          cycle
       end if

       ! There has to be at least one snow layer
       snl(c)   = -1
       minbound = dzmin(1)
       maxbound = dzmax_l(1)

       if (snow_depth(c) >= minbound .and. snow_depth(c) <= maxbound) then
          ! Special case: single layer
          dz(c,0) = snow_depth(c)

       else
          ! Search for appropriate number of layers (snl) by increasing the number
          ! the number of layers and check for matching bounds.
          snl(c) = snl(c) - 1
          minbound = maxbound
          maxbound = sum(dzmax_u(1:-snl(c)))

          do while(snow_depth(c) > maxbound .and. -snl(c) < nlevsno )
             snl(c) = snl(c) - 1
             minbound = maxbound
             maxbound = sum(dzmax_u(1:-snl(c)))
          end do

          ! Set thickness of all layers except bottom two
          do j = 1, -snl(c)-2
             dz(c,j+snl(c))  = dzmax_u(j)
          enddo

          ! Determine whether the two bottom layers should be equal in size,
          ! or not. The rule here is: always create equal size when possible.
          if (snow_depth(c) <= sum(dzmax_u(1:-snl(c)-2)) + 2 * dzmax_u(-snl(c)-1)) then
             dz(c,-1) = (snow_depth(c) - sum(dzmax_u(1:-snl(c)-2))) / 2._r8
             dz(c,0)  = dz(c,-1)
          else
             dz(c,-1) = dzmax_u(-snl(c)-1)
             dz(c,0)  = snow_depth(c) - sum(dzmax_u(1:-snl(c)-1))
          endif
       endif

       ! Initialize the node depth and the depth of layer interface
       do j = 0, snl(c)+1, -1
          z(c,j)    = zi(c,j) - 0.5_r8*dz(c,j)
          zi(c,j-1) = zi(c,j) - dz(c,j)
       end do

    end do loop_columns

    end associate
  end subroutine InitSnowLayers

  !-----------------------------------------------------------------------
  subroutine SnowCapping(bounds, num_initc, filter_initc, num_snowc, filter_snowc, &
       topo_inst, aerosol_inst, water_inst )
    !
    ! !DESCRIPTION:
    ! Removes mass from bottom snow layer for columns that exceed the maximum snow depth.
    ! This routine is called twice: once for non-lake columns and once for lake columns. 
    ! The initialization of the snow capping fluxes should only be done ONCE for each group,
    ! therefore they are a passed as an extra argument (filter_initc). 
    ! Density and temperature of the layer are conserved (density needs some work, temperature is a state
    ! variable)
    !
    ! !ARGUMENTS:
    type(bounds_type)      , intent(in)    :: bounds
    integer                , intent(in)    :: num_initc       ! number of column points that need to be initialized
    integer                , intent(in)    :: filter_initc(:) ! column filter for points that need to be initialized
    integer                , intent(in)    :: num_snowc       ! number of column snow points in column filter
    integer                , intent(in)    :: filter_snowc(:) ! column filter for snow points
    class(topo_type)       , intent(in)    :: topo_inst
    type(aerosol_type)     , intent(inout) :: aerosol_inst
    type(water_type)       , intent(inout) :: water_inst
    !
    ! !LOCAL VARIABLES:
    integer    :: i                                ! index of water tracer or bulk
    real(r8)   :: dtime                            ! land model time step (sec)
    real(r8)   :: h2osno_total(bounds%begc:bounds%endc)  ! total snow water (mm H2O)
    real(r8)   :: rho_orig_bottom(bounds%begc:bounds%endc) ! partial density of ice in bottom snow layer, before updates (not scaled with frac_sno) [kg/m3]
    real(r8)   :: frac_adjust(bounds%begc:bounds%endc) ! fraction of mass remaining after capping
    type(filter_col_type) :: snow_capping_filterc ! column filter: columns undergoing snow capping

    !-----------------------------------------------------------------------

    associate( &
         begc => bounds%begc, &
         endc => bounds%endc, &

         b_waterflux_inst  => water_inst%waterfluxbulk_inst, &
         b_waterstate_inst => water_inst%waterstatebulk_inst &
         )

    ! Determine model time step
    dtime = get_step_size_real()

    do i = water_inst%bulk_and_tracers_beg, water_inst%bulk_and_tracers_end
       associate(w => water_inst%bulk_and_tracers(i))
       call InitFlux_SnowCapping(bounds, num_initc, filter_initc, &
            ! Outputs
            qflx_snwcp_ice           = w%waterflux_inst%qflx_snwcp_ice_col(begc:endc), &
            qflx_snwcp_liq           = w%waterflux_inst%qflx_snwcp_liq_col(begc:endc), &
            qflx_snwcp_discarded_ice = w%waterflux_inst%qflx_snwcp_discarded_ice_col(begc:endc), &
            qflx_snwcp_discarded_liq = w%waterflux_inst%qflx_snwcp_discarded_liq_col(begc:endc))
       end associate
    end do

    call b_waterstate_inst%CalculateTotalH2osno(bounds, num_snowc, filter_snowc, &
         caller = 'SnowCapping', &
         h2osno_total = h2osno_total(begc:endc))

    call BulkFlux_SnowCappingFluxes(bounds, num_snowc, filter_snowc, &
         ! Inputs
         dtime                    = dtime, &
         dz_bottom                = col%dz(begc:endc, 0), &
         topo                     = topo_inst%topo_col(begc:endc), &
         h2osno_total             = h2osno_total(begc:endc), &
         h2osoi_ice_bottom        = b_waterstate_inst%h2osoi_ice_col(begc:endc, 0), &
         h2osoi_liq_bottom        = b_waterstate_inst%h2osoi_liq_col(begc:endc, 0), &
         ! Outputs
         snow_capping_filterc     = snow_capping_filterc, &
         rho_orig_bottom          = rho_orig_bottom(begc:endc), &
         frac_adjust              = frac_adjust(begc:endc), &
         qflx_snwcp_ice           = b_waterflux_inst%qflx_snwcp_ice_col(begc:endc), &
         qflx_snwcp_liq           = b_waterflux_inst%qflx_snwcp_liq_col(begc:endc), &
         qflx_snwcp_discarded_ice = b_waterflux_inst%qflx_snwcp_discarded_ice_col(begc:endc), &
         qflx_snwcp_discarded_liq = b_waterflux_inst%qflx_snwcp_discarded_liq_col(begc:endc))

    do i = water_inst%tracers_beg, water_inst%tracers_end
       associate(w => water_inst%bulk_and_tracers(i))
       call TracerFlux_SnowCappingFluxes(bounds, snow_capping_filterc, &
            ! Inputs
            bulk_h2osoi_ice_bottom        = b_waterstate_inst%h2osoi_ice_col(begc:endc, 0), &
            bulk_h2osoi_liq_bottom        = b_waterstate_inst%h2osoi_liq_col(begc:endc, 0), &
            bulk_qflx_snwcp_ice           = b_waterflux_inst%qflx_snwcp_ice_col(begc:endc), &
            bulk_qflx_snwcp_liq           = b_waterflux_inst%qflx_snwcp_liq_col(begc:endc), &
            bulk_qflx_snwcp_discarded_ice = b_waterflux_inst%qflx_snwcp_discarded_ice_col(begc:endc), &
            bulk_qflx_snwcp_discarded_liq = b_waterflux_inst%qflx_snwcp_discarded_liq_col(begc:endc), &
            trac_h2osoi_ice_bottom        = w%waterstate_inst%h2osoi_ice_col(begc:endc, 0), &
            trac_h2osoi_liq_bottom        = w%waterstate_inst%h2osoi_liq_col(begc:endc, 0), &
            ! Outputs
            trac_qflx_snwcp_ice           = w%waterflux_inst%qflx_snwcp_ice_col(begc:endc), &
            trac_qflx_snwcp_liq           = w%waterflux_inst%qflx_snwcp_liq_col(begc:endc), &
            trac_qflx_snwcp_discarded_ice = w%waterflux_inst%qflx_snwcp_discarded_ice_col(begc:endc), &
            trac_qflx_snwcp_discarded_liq = w%waterflux_inst%qflx_snwcp_discarded_liq_col(begc:endc))
       end associate
    end do

    do i = water_inst%bulk_and_tracers_beg, water_inst%bulk_and_tracers_end
       associate(w => water_inst%bulk_and_tracers(i))
       call UpdateState_RemoveSnowCappingFluxes(bounds, snow_capping_filterc, &
            ! Inputs
            dtime                    = dtime, &
            qflx_snwcp_ice           = w%waterflux_inst%qflx_snwcp_ice_col(begc:endc), &
            qflx_snwcp_liq           = w%waterflux_inst%qflx_snwcp_liq_col(begc:endc), &
            qflx_snwcp_discarded_ice = w%waterflux_inst%qflx_snwcp_discarded_ice_col(begc:endc), &
            qflx_snwcp_discarded_liq = w%waterflux_inst%qflx_snwcp_discarded_liq_col(begc:endc), &
            ! Outputs
            h2osoi_ice_bottom        = w%waterstate_inst%h2osoi_ice_col(begc:endc, 0), &
            h2osoi_liq_bottom        = w%waterstate_inst%h2osoi_liq_col(begc:endc, 0))
       end associate
    end do

    call SnowCappingUpdateDzAndAerosols(bounds, snow_capping_filterc, &
         ! Inputs
         rho_orig_bottom   = rho_orig_bottom(begc:endc), &
         h2osoi_ice_bottom = b_waterstate_inst%h2osoi_ice_col(begc:endc, 0), &
         frac_adjust       = frac_adjust(begc:endc), &
         ! Outputs
         dz_bottom         = col%dz(begc:endc, 0), &
         mss_bcphi_bottom  = aerosol_inst%mss_bcphi_col(begc:endc, 0), &
         mss_bcpho_bottom  = aerosol_inst%mss_bcpho_col(begc:endc, 0), &
         mss_ocphi_bottom  = aerosol_inst%mss_ocphi_col(begc:endc, 0), &
         mss_ocpho_bottom  = aerosol_inst%mss_ocpho_col(begc:endc, 0), &
         mss_dst1_bottom   = aerosol_inst%mss_dst1_col(begc:endc, 0), &
         mss_dst2_bottom   = aerosol_inst%mss_dst2_col(begc:endc, 0), &
         mss_dst3_bottom   = aerosol_inst%mss_dst3_col(begc:endc, 0), &
         mss_dst4_bottom   = aerosol_inst%mss_dst4_col(begc:endc, 0))

    end associate
  end subroutine SnowCapping

  !-----------------------------------------------------------------------
  subroutine InitFlux_SnowCapping(bounds, num_initc, filter_initc, &
       qflx_snwcp_ice, qflx_snwcp_liq, qflx_snwcp_discarded_ice, qflx_snwcp_discarded_liq)
    !
    ! !DESCRIPTION:
    ! Initialize snow capping fluxes to 0
    !
    ! !ARGUMENTS:
    type(bounds_type)      , intent(in)    :: bounds
    integer                , intent(in)    :: num_initc       ! number of column points that need to be initialized
    integer                , intent(in)    :: filter_initc(:) ! column filter for points that need to be initialized

    real(r8), intent(inout) :: qflx_snwcp_ice( bounds%begc: ) ! excess solid h2o due to snow capping (outgoing) (mm H2O /s)
    real(r8), intent(inout) :: qflx_snwcp_liq( bounds%begc: ) ! excess liquid h2o due to snow capping (outgoing) (mm H2O /s)
    real(r8), intent(inout) :: qflx_snwcp_discarded_ice( bounds%begc: ) ! excess solid h2o due to snow capping, which we simply discard in order to reset the snow pack (mm H2O /s)
    real(r8), intent(inout) :: qflx_snwcp_discarded_liq( bounds%begc: ) ! excess liquid h2o due to snow capping, which we simply discard in order to reset the snow pack (mm H2O /s)
    !
    ! !LOCAL VARIABLES:
    integer :: fc, c

    character(len=*), parameter :: subname = 'InitFlux_SnowCapping'
    !-----------------------------------------------------------------------

    SHR_ASSERT_FL((ubound(qflx_snwcp_ice, 1) == bounds%endc), sourcefile, __LINE__)
    SHR_ASSERT_FL((ubound(qflx_snwcp_liq, 1) == bounds%endc), sourcefile, __LINE__)
    SHR_ASSERT_FL((ubound(qflx_snwcp_discarded_ice, 1) == bounds%endc), sourcefile, __LINE__)
    SHR_ASSERT_FL((ubound(qflx_snwcp_discarded_liq, 1) == bounds%endc), sourcefile, __LINE__)

    do fc = 1, num_initc
       c = filter_initc(fc)
       qflx_snwcp_ice(c) = 0.0_r8
       qflx_snwcp_liq(c) = 0.0_r8
       qflx_snwcp_discarded_ice(c) = 0.0_r8
       qflx_snwcp_discarded_liq(c) = 0.0_r8
    end do

  end subroutine InitFlux_SnowCapping

  !-----------------------------------------------------------------------
  subroutine BulkFlux_SnowCappingFluxes(bounds, num_snowc, filter_snowc, &
       dtime, dz_bottom, topo, h2osno_total, h2osoi_ice_bottom, h2osoi_liq_bottom, &
       snow_capping_filterc, rho_orig_bottom, frac_adjust, &
       qflx_snwcp_ice, qflx_snwcp_liq, qflx_snwcp_discarded_ice, qflx_snwcp_discarded_liq)
    !
    ! !DESCRIPTION:
    ! Calculate snow capping fluxes and related terms for bulk water
    !
    ! The output arrays are set within the points given by snow_capping_filterc (which is
    ! a subset of the snowc filter); elsewhere, they are left at their original values
    !
    ! !ARGUMENTS:
    type(bounds_type) , intent(in) :: bounds
    integer           , intent(in) :: num_snowc       ! number of column snow points in column filter
    integer           , intent(in) :: filter_snowc(:) ! column filter for snow points

    real(r8) , intent(in) :: dtime                             ! land model time step (sec)
    real(r8) , intent(in) :: dz_bottom( bounds%begc: )         ! layer depth of bottom snow layer (m)
    real(r8) , intent(in) :: topo( bounds%begc: )              ! column surface height (m)
    real(r8) , intent(in) :: h2osno_total( bounds%begc: )      ! total snow water (mm H2O)
    real(r8) , intent(in) :: h2osoi_ice_bottom( bounds%begc: ) ! ice lens in bottom snow layer (kg/m2)
    real(r8) , intent(in) :: h2osoi_liq_bottom( bounds%begc: ) ! liquid water in bottom snow layer (kg/m2)

    type(filter_col_type) , intent(out)   :: snow_capping_filterc                     ! column filter: columns undergoing snow capping
    real(r8)              , intent(inout) :: rho_orig_bottom( bounds%begc: )          ! partial density of ice in bottom snow layer, before updates (not scaled with frac_sno) (kg/m3)
    real(r8)              , intent(inout) :: frac_adjust( bounds%begc: )              ! fraction of mass remaining after capping
    real(r8)              , intent(inout) :: qflx_snwcp_ice( bounds%begc: )           ! excess solid h2o due to snow capping (outgoing) (mm H2O /s)
    real(r8)              , intent(inout) :: qflx_snwcp_liq( bounds%begc: )           ! excess liquid h2o due to snow capping (outgoing) (mm H2O /s)
    real(r8)              , intent(inout) :: qflx_snwcp_discarded_ice( bounds%begc: ) ! excess solid h2o due to snow capping, which we simply discard in order to reset the snow pack (mm H2O /s)
    real(r8)              , intent(inout) :: qflx_snwcp_discarded_liq( bounds%begc: ) ! excess liquid h2o due to snow capping, which we simply discard in order to reset the snow pack (mm H2O /s)
    !
    ! !LOCAL VARIABLES:
    integer  :: fc, c
    real(r8) :: mss_snwcp_tot                               ! total snow capping mass [kg/m2] 
    real(r8) :: mss_snow_bottom_lyr                         ! total snow mass (ice+liquid) in bottom layer [kg/m2]
    real(r8) :: snwcp_flux_ice                              ! snow capping flux (ice) [kg/m2]
    real(r8) :: snwcp_flux_liq                              ! snow capping flux (liquid) [kg/m2]
    real(r8) :: icefrac                                     ! fraction of ice mass w.r.t. total mass [unitless]
    real(r8) :: h2osno_excess(bounds%begc:bounds%endc)      ! excess snow that needs to be capped [mm H2O]
    logical  :: apply_runoff(bounds%begc:bounds%endc)       ! for columns with capping, whether the capping flux should be sent to runoff
    logical  :: column_has_capping(bounds%begc:bounds%endc) ! true for columns with snow capping

    ! Always keep at least this fraction of the bottom snow layer when doing snow capping
    ! This needs to be slightly greater than 0 to avoid roundoff problems
    real(r8), parameter :: min_snow_to_keep = 1.e-9  ! fraction of bottom snow layer to keep with capping

    character(len=*), parameter :: subname = 'BulkFlux_SnowCappingFluxes'
    !-----------------------------------------------------------------------

    SHR_ASSERT_FL((ubound(dz_bottom, 1) == bounds%endc), sourcefile, __LINE__)
    SHR_ASSERT_FL((ubound(topo, 1) == bounds%endc), sourcefile, __LINE__)
    SHR_ASSERT_FL((ubound(h2osno_total, 1) == bounds%endc), sourcefile, __LINE__)
    SHR_ASSERT_FL((ubound(h2osoi_ice_bottom, 1) == bounds%endc), sourcefile, __LINE__)
    SHR_ASSERT_FL((ubound(h2osoi_liq_bottom, 1) == bounds%endc), sourcefile, __LINE__)
    SHR_ASSERT_FL((ubound(rho_orig_bottom, 1) == bounds%endc), sourcefile, __LINE__)
    SHR_ASSERT_FL((ubound(frac_adjust, 1) == bounds%endc), sourcefile, __LINE__)
    SHR_ASSERT_FL((ubound(qflx_snwcp_ice, 1) == bounds%endc), sourcefile, __LINE__)
    SHR_ASSERT_FL((ubound(qflx_snwcp_liq, 1) == bounds%endc), sourcefile, __LINE__)
    SHR_ASSERT_FL((ubound(qflx_snwcp_discarded_ice, 1) == bounds%endc), sourcefile, __LINE__)
    SHR_ASSERT_FL((ubound(qflx_snwcp_discarded_liq, 1) == bounds%endc), sourcefile, __LINE__)

    call SnowCappingExcess(bounds, num_snowc, filter_snowc, &
         h2osno = h2osno_total(bounds%begc:bounds%endc), &
         topo = topo(bounds%begc:bounds%endc), &
         h2osno_excess = h2osno_excess(bounds%begc:bounds%endc), &
         apply_runoff = apply_runoff(bounds%begc:bounds%endc))

    do fc = 1, num_snowc
       c = filter_snowc(fc)
       if (h2osno_excess(c) > 0._r8) then
          column_has_capping(c) = .true.
       else
          column_has_capping(c) = .false.
       end if
    end do

    snow_capping_filterc = col_filter_from_filter_and_logical_array( &
         bounds = bounds, &
         num_orig = num_snowc, &
         filter_orig = filter_snowc, &
         logical_col = column_has_capping(bounds%begc:bounds%endc))

    do fc = 1, snow_capping_filterc%num
       c = snow_capping_filterc%indices(fc)

       rho_orig_bottom(c) = h2osoi_ice_bottom(c) / dz_bottom(c) ! ice only

       mss_snow_bottom_lyr = h2osoi_ice_bottom(c) + h2osoi_liq_bottom(c) 
       mss_snwcp_tot = min(h2osno_excess(c), mss_snow_bottom_lyr * (1._r8 - min_snow_to_keep)) ! Can't remove more mass than available

       ! Ratio of snow/liquid in bottom layer determines partitioning of runoff fluxes
       icefrac = h2osoi_ice_bottom(c) / mss_snow_bottom_lyr
       snwcp_flux_ice = mss_snwcp_tot/dtime * icefrac
       snwcp_flux_liq = mss_snwcp_tot/dtime * (1._r8 - icefrac)
       if (apply_runoff(c)) then
          qflx_snwcp_ice(c) = snwcp_flux_ice
          qflx_snwcp_liq(c) = snwcp_flux_liq
       else
          qflx_snwcp_discarded_ice(c) = snwcp_flux_ice
          qflx_snwcp_discarded_liq(c) = snwcp_flux_liq
       end if

       frac_adjust(c) = (mss_snow_bottom_lyr - mss_snwcp_tot) / mss_snow_bottom_lyr

    end do

  end subroutine BulkFlux_SnowCappingFluxes

  !-----------------------------------------------------------------------
  subroutine SnowCappingExcess(bounds, num_snowc, filter_snowc, &
       h2osno, topo, h2osno_excess, apply_runoff)
    !
    ! !DESCRIPTION:
    ! Determine the amount of excess snow that needs to be capped
    !
    ! !USES:
    !
    ! !ARGUMENTS:
    type(bounds_type), intent(in) :: bounds
    integer  , intent(in)  :: num_snowc                     ! number of column snow points in column filter
    integer  , intent(in)  :: filter_snowc(:)               ! column filter for snow points
    real(r8) , intent(in)  :: h2osno( bounds%begc: )        ! snow water (mm H2O)
    real(r8) , intent(in)  :: topo( bounds%begc: )          ! column surface height (m)
    real(r8) , intent(out) :: h2osno_excess( bounds%begc: ) ! excess snow that needs to be capped (mm H2O)
    logical  , intent(out) :: apply_runoff( bounds%begc: )  ! whether capped snow should be sent to runoff; only valid where h2osno_excess > 0
    !
    ! !LOCAL VARIABLES:
    integer :: fc, c, l
    integer :: reset_snow_timesteps
    logical :: is_reset_snow_active  ! whether snow resetting is active in this time step for at least some points

    character(len=*), parameter :: subname = 'SnowCappingExcess'
    !-----------------------------------------------------------------------

    SHR_ASSERT_ALL_FL((ubound(h2osno) == (/bounds%endc/)), sourcefile, __LINE__)
    SHR_ASSERT_ALL_FL((ubound(topo) == (/bounds%endc/)), sourcefile, __LINE__)
    SHR_ASSERT_ALL_FL((ubound(h2osno_excess) == (/bounds%endc/)), sourcefile, __LINE__)
    SHR_ASSERT_ALL_FL((ubound(apply_runoff) == (/bounds%endc/)), sourcefile, __LINE__)

    do fc = 1, num_snowc
       c = filter_snowc(fc)
       h2osno_excess(c) = 0._r8
       if (h2osno(c) > h2osno_max) then
          h2osno_excess(c) = h2osno(c) - h2osno_max
          apply_runoff(c) = .true.
       end if
    end do

    ! Implement snow resetting (i.e., resetting points that have h2osno greater than some
    ! value) by applying the snow capping scheme to a value that's smaller than
    ! h2osno_max, but NOT sending the resulting capping flux to the coupler. It is easier
    ! to implement the resetting this way than to try to manually reset the snow pack,
    ! because there are so many snow pack variables that need to be kept consistent if
    ! doing this resetting manually. Note that we need to continue to apply the resetting
    ! for some number of time steps, because we can remove at most one snow layer per
    ! time step.

    ! It is important that this snow resetting comes after the standard check (h2osno(c) >
    ! h2osno_max), so that we override any standard capping.
    is_reset_snow_active = .false.
    if (reset_snow .or. reset_snow_glc) then
       reset_snow_timesteps = reset_snow_timesteps_per_layer * nlevsno
       if (get_nstep() <= reset_snow_timesteps) then
          is_reset_snow_active = .true.
       end if
    end if

    if (is_reset_snow_active) then
       do fc = 1, num_snowc
          c = filter_snowc(fc)
          l = col%landunit(c)
          if ((lun%itype(l) /= istice_mec) .and. &
               reset_snow .and. &
               (h2osno(c) > reset_snow_h2osno)) then
             h2osno_excess(c) = h2osno(c) - reset_snow_h2osno
             apply_runoff(c) = .false.
          else if ((lun%itype(l) == istice_mec) .and. &
               reset_snow_glc .and. &
               (h2osno(c) > reset_snow_h2osno) .and. &
               (topo(c) <= reset_snow_glc_ela)) then
             h2osno_excess(c) = h2osno(c) - reset_snow_h2osno
             apply_runoff(c) = .false.
          end if
       end do
    end if

  end subroutine SnowCappingExcess

  !-----------------------------------------------------------------------
  subroutine TracerFlux_SnowCappingFluxes(bounds, snow_capping_filterc, &
       bulk_h2osoi_ice_bottom, bulk_h2osoi_liq_bottom, &
       bulk_qflx_snwcp_ice, bulk_qflx_snwcp_liq, bulk_qflx_snwcp_discarded_ice, bulk_qflx_snwcp_discarded_liq, &
       trac_h2osoi_ice_bottom, trac_h2osoi_liq_bottom, &
       trac_qflx_snwcp_ice, trac_qflx_snwcp_liq, trac_qflx_snwcp_discarded_ice, trac_qflx_snwcp_discarded_liq)
    !
    ! !DESCRIPTION:
    ! Calculate snow capping fluxes and related terms for one tracer
    !
    ! !ARGUMENTS:
    !
    type(bounds_type)     , intent(in) :: bounds
    type(filter_col_type) , intent(in) :: snow_capping_filterc ! column filter: columns undergoing snow capping
    
    ! For description of arguments, see comments in BulkFlux_SnowCappingFluxes. Here,
    ! bulk_* variables refer to bulk water and trac_* variables refer to the given water
    ! tracer.
    real(r8), intent(in) :: bulk_h2osoi_ice_bottom( bounds%begc: )
    real(r8), intent(in) :: bulk_h2osoi_liq_bottom( bounds%begc: )
    real(r8), intent(in) :: bulk_qflx_snwcp_ice( bounds%begc: )
    real(r8), intent(in) :: bulk_qflx_snwcp_liq( bounds%begc: )
    real(r8), intent(in) :: bulk_qflx_snwcp_discarded_ice( bounds%begc: )
    real(r8), intent(in) :: bulk_qflx_snwcp_discarded_liq( bounds%begc: )
    real(r8), intent(in) :: trac_h2osoi_ice_bottom( bounds%begc: )
    real(r8), intent(in) :: trac_h2osoi_liq_bottom( bounds%begc: )
    real(r8), intent(inout) :: trac_qflx_snwcp_ice( bounds%begc: )
    real(r8), intent(inout) :: trac_qflx_snwcp_liq( bounds%begc: )
    real(r8), intent(inout) :: trac_qflx_snwcp_discarded_ice( bounds%begc: )
    real(r8), intent(inout) :: trac_qflx_snwcp_discarded_liq( bounds%begc: )

    ! !LOCAL VARIABLES:

    character(len=*), parameter :: subname = 'TracerFlux_SnowCappingFluxes'
    !-----------------------------------------------------------------------

    SHR_ASSERT_FL((ubound(bulk_h2osoi_ice_bottom, 1) == bounds%endc), sourcefile, __LINE__)
    SHR_ASSERT_FL((ubound(bulk_h2osoi_liq_bottom, 1) == bounds%endc), sourcefile, __LINE__)
    SHR_ASSERT_FL((ubound(bulk_qflx_snwcp_ice, 1) == bounds%endc), sourcefile, __LINE__)
    SHR_ASSERT_FL((ubound(bulk_qflx_snwcp_liq, 1) == bounds%endc), sourcefile, __LINE__)
    SHR_ASSERT_FL((ubound(bulk_qflx_snwcp_discarded_ice, 1) == bounds%endc), sourcefile, __LINE__)
    SHR_ASSERT_FL((ubound(bulk_qflx_snwcp_discarded_liq, 1) == bounds%endc), sourcefile, __LINE__)
    SHR_ASSERT_FL((ubound(trac_h2osoi_ice_bottom, 1) == bounds%endc), sourcefile, __LINE__)
    SHR_ASSERT_FL((ubound(trac_h2osoi_liq_bottom, 1) == bounds%endc), sourcefile, __LINE__)
    SHR_ASSERT_FL((ubound(trac_qflx_snwcp_ice, 1) == bounds%endc), sourcefile, __LINE__)
    SHR_ASSERT_FL((ubound(trac_qflx_snwcp_liq, 1) == bounds%endc), sourcefile, __LINE__)
    SHR_ASSERT_FL((ubound(trac_qflx_snwcp_discarded_ice, 1) == bounds%endc), sourcefile, __LINE__)
    SHR_ASSERT_FL((ubound(trac_qflx_snwcp_discarded_liq, 1) == bounds%endc), sourcefile, __LINE__)

    associate( &
         begc => bounds%begc, &
         endc => bounds%endc  &
         )

    call CalcTracerFromBulk( &
         lb            = begc, &
         num_pts       = snow_capping_filterc%num, &
         filter_pts    = snow_capping_filterc%indices, &
         bulk_source   = bulk_h2osoi_ice_bottom(begc:endc), &
         bulk_val      = bulk_qflx_snwcp_ice(begc:endc), &
         tracer_source = trac_h2osoi_ice_bottom(begc:endc), &
         tracer_val    = trac_qflx_snwcp_ice(begc:endc))

    call CalcTracerFromBulk( &
         lb            = begc, &
         num_pts       = snow_capping_filterc%num, &
         filter_pts    = snow_capping_filterc%indices, &
         bulk_source   = bulk_h2osoi_liq_bottom(begc:endc), &
         bulk_val      = bulk_qflx_snwcp_liq(begc:endc), &
         tracer_source = trac_h2osoi_liq_bottom(begc:endc), &
         tracer_val    = trac_qflx_snwcp_liq(begc:endc))

    call CalcTracerFromBulk( &
         lb            = begc, &
         num_pts       = snow_capping_filterc%num, &
         filter_pts    = snow_capping_filterc%indices, &
         bulk_source   = bulk_h2osoi_ice_bottom(begc:endc), &
         bulk_val      = bulk_qflx_snwcp_discarded_ice(begc:endc), &
         tracer_source = trac_h2osoi_ice_bottom(begc:endc), &
         tracer_val    = trac_qflx_snwcp_discarded_ice(begc:endc))

    call CalcTracerFromBulk( &
         lb            = begc, &
         num_pts       = snow_capping_filterc%num, &
         filter_pts    = snow_capping_filterc%indices, &
         bulk_source   = bulk_h2osoi_liq_bottom(begc:endc), &
         bulk_val      = bulk_qflx_snwcp_discarded_liq(begc:endc), &
         tracer_source = trac_h2osoi_liq_bottom(begc:endc), &
         tracer_val    = trac_qflx_snwcp_discarded_liq(begc:endc))

    end associate

  end subroutine TracerFlux_SnowCappingFluxes

  !-----------------------------------------------------------------------
  subroutine UpdateState_RemoveSnowCappingFluxes(bounds, snow_capping_filterc, &
       dtime, qflx_snwcp_ice, qflx_snwcp_liq, qflx_snwcp_discarded_ice, qflx_snwcp_discarded_liq, &
       h2osoi_ice_bottom, h2osoi_liq_bottom)
    !
    ! !DESCRIPTION:
    ! Remove snow capping fluxes from h2osoi_ice and h2osoi_liq
    !
    ! !ARGUMENTS:
    type(bounds_type)     , intent(in) :: bounds
    type(filter_col_type) , intent(in) :: snow_capping_filterc ! column filter: columns undergoing snow capping

    real(r8) , intent(in)    :: dtime                                    ! land model time step (sec)
    real(r8) , intent(in)    :: qflx_snwcp_ice( bounds%begc: )           ! excess solid h2o due to snow capping (outgoing) (mm H2O /s)
    real(r8) , intent(in)    :: qflx_snwcp_liq( bounds%begc: )           ! excess liquid h2o due to snow capping (outgoing) (mm H2O /s)
    real(r8) , intent(in)    :: qflx_snwcp_discarded_ice( bounds%begc: ) ! excess solid h2o due to snow capping, which we simply discard in order to reset the snow pack (mm H2O /s)
    real(r8) , intent(in)    :: qflx_snwcp_discarded_liq( bounds%begc: ) ! excess liquid h2o due to snow capping, which we simply discard in order to reset the snow pack (mm H2O /s)
    real(r8) , intent(inout) :: h2osoi_ice_bottom( bounds%begc: )        ! ice lens in bottom snow layer (kg/m2)
    real(r8) , intent(inout) :: h2osoi_liq_bottom( bounds%begc: )        ! liquid water in bottom snow layer (kg/m2)
    !
    ! !LOCAL VARIABLES:
    integer :: fc, c

    character(len=*), parameter :: subname = 'UpdateState_RemoveSnowCappingFluxes'
    !-----------------------------------------------------------------------

    SHR_ASSERT_FL((ubound(qflx_snwcp_ice, 1) == bounds%endc), sourcefile, __LINE__)
    SHR_ASSERT_FL((ubound(qflx_snwcp_liq, 1) == bounds%endc), sourcefile, __LINE__)
    SHR_ASSERT_FL((ubound(qflx_snwcp_discarded_ice, 1) == bounds%endc), sourcefile, __LINE__)
    SHR_ASSERT_FL((ubound(qflx_snwcp_discarded_liq, 1) == bounds%endc), sourcefile, __LINE__)

    do fc = 1, snow_capping_filterc%num
       c = snow_capping_filterc%indices(fc)

       h2osoi_ice_bottom(c) = h2osoi_ice_bottom(c) - (qflx_snwcp_ice(c) + qflx_snwcp_discarded_ice(c))*dtime
       h2osoi_liq_bottom(c) = h2osoi_liq_bottom(c) - (qflx_snwcp_liq(c) + qflx_snwcp_discarded_liq(c))*dtime

       ! Check that water capacity is still positive
       if (h2osoi_ice_bottom(c) < 0._r8 .or. h2osoi_liq_bottom(c) < 0._r8 ) then
          write(iulog,*)'ERROR: capping procedure failed (negative mass remaining) c = ',c
          write(iulog,*)'h2osoi_ice_bottom = ', h2osoi_ice_bottom(c), ' h2osoi_liq_bottom = ', h2osoi_liq_bottom(c)
          call endrun(decomp_index=c, clmlevel=namec, msg=errmsg(sourcefile, __LINE__))
       end if

    end do

  end subroutine UpdateState_RemoveSnowCappingFluxes

  !-----------------------------------------------------------------------
  subroutine SnowCappingUpdateDzAndAerosols(bounds, snow_capping_filterc, &
       rho_orig_bottom, h2osoi_ice_bottom, frac_adjust, dz_bottom, &
       mss_bcphi_bottom, mss_bcpho_bottom, mss_ocphi_bottom, mss_ocpho_bottom, &
       mss_dst1_bottom, mss_dst2_bottom, mss_dst3_bottom, mss_dst4_bottom)
    !
    ! !DESCRIPTION:
    ! Following snow capping, adjust dz and aerosol masses in bottom snow layer
    !
    ! !ARGUMENTS:
    type(bounds_type)     , intent(in) :: bounds
    type(filter_col_type) , intent(in) :: snow_capping_filterc ! column filter: columns undergoing snow capping

    real(r8) , intent(in)    :: rho_orig_bottom( bounds%begc: )   ! partial density of ice in bottom snow layer, before updates (not scaled with frac_sno) (kg/m3)
    real(r8) , intent(in)    :: h2osoi_ice_bottom( bounds%begc: ) ! ice lens in bottom snow layer (kg/m2)
    real(r8) , intent(in)    :: frac_adjust( bounds%begc: )       ! fraction of mass remaining after capping
    real(r8) , intent(inout) :: dz_bottom( bounds%begc: )         ! layer depth of bottom snow layer (m)
    real(r8) , intent(inout) :: mss_bcphi_bottom( bounds%begc: )  ! hydrophilic BC mass in snow, bottom layer (kg)
    real(r8) , intent(inout) :: mss_bcpho_bottom( bounds%begc: )  ! hydrophobic BC mass in snow, bottom layer (kg)
    real(r8) , intent(inout) :: mss_ocphi_bottom( bounds%begc: )  ! hydrophilic OC mass in snow, bottom layer (kg)
    real(r8) , intent(inout) :: mss_ocpho_bottom( bounds%begc: )  ! hydrophobic OC mass in snow, bottom layer (kg)
    real(r8) , intent(inout) :: mss_dst1_bottom( bounds%begc: )   ! dust species 1 mass in snow, bottom layer (kg)
    real(r8) , intent(inout) :: mss_dst2_bottom( bounds%begc: )   ! dust species 2 mass in snow, bottom layer (kg)
    real(r8) , intent(inout) :: mss_dst3_bottom( bounds%begc: )   ! dust species 3 mass in snow, bottom layer (kg)
    real(r8) , intent(inout) :: mss_dst4_bottom( bounds%begc: )   ! dust species 4 mass in snow, bottom layer (kg)
    !
    ! !LOCAL VARIABLES:
    integer :: fc, c

    character(len=*), parameter :: subname = 'SnowCappingUpdateDzAndAerosols'
    !-----------------------------------------------------------------------

    SHR_ASSERT_FL((ubound(rho_orig_bottom, 1) == bounds%endc), sourcefile, __LINE__)
    SHR_ASSERT_FL((ubound(h2osoi_ice_bottom, 1) == bounds%endc), sourcefile, __LINE__)
    SHR_ASSERT_FL((ubound(frac_adjust, 1) == bounds%endc), sourcefile, __LINE__)
    SHR_ASSERT_FL((ubound(dz_bottom, 1) == bounds%endc), sourcefile, __LINE__)
    SHR_ASSERT_FL((ubound(mss_bcphi_bottom, 1) == bounds%endc), sourcefile, __LINE__)
    SHR_ASSERT_FL((ubound(mss_bcpho_bottom, 1) == bounds%endc), sourcefile, __LINE__)
    SHR_ASSERT_FL((ubound(mss_ocphi_bottom, 1) == bounds%endc), sourcefile, __LINE__)
    SHR_ASSERT_FL((ubound(mss_ocpho_bottom, 1) == bounds%endc), sourcefile, __LINE__)
    SHR_ASSERT_FL((ubound(mss_dst1_bottom, 1) == bounds%endc), sourcefile, __LINE__)
    SHR_ASSERT_FL((ubound(mss_dst2_bottom, 1) == bounds%endc), sourcefile, __LINE__)
    SHR_ASSERT_FL((ubound(mss_dst3_bottom, 1) == bounds%endc), sourcefile, __LINE__)
    SHR_ASSERT_FL((ubound(mss_dst4_bottom, 1) == bounds%endc), sourcefile, __LINE__)

    do fc = 1, snow_capping_filterc%num
       c = snow_capping_filterc%indices(fc)

       ! Scale dz such that ice density (or: pore space) is conserved
       !
       ! Avoid scaling dz for very low ice densities. This can occur, in principle, if
       ! the layer is mostly liquid water. Furthermore, this check is critical in the
       ! unlikely event that rho is 0, which can happen if the layer is entirely liquid
       ! water.
       if (rho_orig_bottom(c) > 1.0_r8) then
          dz_bottom(c) = h2osoi_ice_bottom(c) / rho_orig_bottom(c)
       end if

       ! Correct the bottom layer aerosol mass to account for snow capping.
       ! This approach conserves the aerosol mass concentration but not aerosol mass.
       mss_bcphi_bottom(c) = mss_bcphi_bottom(c) * frac_adjust(c)
       mss_bcpho_bottom(c) = mss_bcpho_bottom(c) * frac_adjust(c)
       mss_ocphi_bottom(c) = mss_ocphi_bottom(c) * frac_adjust(c)
       mss_ocpho_bottom(c) = mss_ocpho_bottom(c) * frac_adjust(c)
       mss_dst1_bottom(c)  = mss_dst1_bottom(c) * frac_adjust(c)
       mss_dst2_bottom(c)  = mss_dst2_bottom(c) * frac_adjust(c)
       mss_dst3_bottom(c)  = mss_dst3_bottom(c) * frac_adjust(c)
       mss_dst4_bottom(c)  = mss_dst4_bottom(c) * frac_adjust(c)

    end do

  end subroutine SnowCappingUpdateDzAndAerosols


  !-----------------------------------------------------------------------
  subroutine NewSnowBulkDensity(bounds, num_c, filter_c, atm2lnd_inst, bifall)
    !
    ! !DESCRIPTION:
    ! Compute the bulk density of any newly-fallen snow.
    !
    ! The return value is placed in bifall. Only columns within the given filter are set:
    ! all other columns remain at their original values.
    !
    ! !ARGUMENTS:
    type(bounds_type)  , intent(in)    :: bounds
    integer            , intent(in)    :: num_c                ! number of columns in filterc
    integer            , intent(in)    :: filter_c(:)          ! column-level filter to operate on
    type(atm2lnd_type) , intent(in)    :: atm2lnd_inst
    real(r8)           , intent(inout) :: bifall(bounds%begc:) ! bulk density of newly fallen dry snow [kg/m3]
    !
    ! !LOCAL VARIABLES:
    integer :: fc, c, g
    real(r8) :: t_for_bifall_degC  ! temperature to use in bifall equation (deg C)

    character(len=*), parameter :: subname = 'NewSnowBulkDensity'
    !-----------------------------------------------------------------------

    SHR_ASSERT_ALL_FL((ubound(bifall) == (/bounds%endc/)), sourcefile, __LINE__)

    associate( &
         forc_t      => atm2lnd_inst%forc_t_downscaled_col , & ! Input:  [real(r8) (:)   ]  atmospheric temperature (Kelvin)        
         forc_wind   => atm2lnd_inst%forc_wind_grc           & ! Input:  [real(r8) (:)   ]  atmospheric wind speed (m/s)
         )

    do fc = 1, num_c
       c = filter_c(fc)
       g = col%gridcell(c)

       if (forc_t(c) > tfrz + 2._r8) then
          bifall(c) = 50._r8 + 1.7_r8*(17.0_r8)**1.5_r8
       else if (forc_t(c) > tfrz - 15._r8) then
          bifall(c) = 50._r8 + 1.7_r8*(forc_t(c) - tfrz + 15._r8)**1.5_r8
       else if ( new_snow_density == LoTmpDnsTruncatedAnderson1976 ) then
          bifall(c) = 50._r8
       else if (new_snow_density == LoTmpDnsSlater2017) then 
          ! Andrew Slater: A temp of about -15C gives the nicest
          ! "blower" powder, but as you get colder the flake size decreases so
          ! density goes up. e.g. the smaller snow crystals from the Arctic and Antarctic
          ! winters
          if (forc_t(c) > tfrz - 57.55_r8) then
             t_for_bifall_degC = (forc_t(c)-tfrz)
          else
             ! Below -57.55 deg C, the following function starts to decrease with
             ! decreasing temperatures. Limit the function to avoid this turning over.
             t_for_bifall_degC = -57.55_r8
          end if
          bifall(c) = -(50._r8/15._r8 + 0.0333_r8*15_r8)*t_for_bifall_degC - 0.0333_r8*t_for_bifall_degC**2
       end if

       if (wind_dependent_snow_density .and. forc_wind(g) > 0.1_r8 ) then
       ! Density offset for wind-driven compaction, initial ideas based on Liston et. al (2007) J. Glaciology,
       ! 53(181), 241-255. Modified for a continuous wind impact and slightly more sensitive
       ! to wind - Andrew Slater, 2016
          bifall(c) = bifall(c) + (266.861_r8 * ((1._r8 + TANH(forc_wind(g)/5.0_r8))/2._r8)**8.8_r8)
       end if

    end do

    end associate

  end subroutine NewSnowBulkDensity

  !-----------------------------------------------------------------------
  pure function OverburdenCompactionAnderson1976(burden, wx, td, bi) &
       result(compaction_rate)
    !
    ! !DESCRIPTION:
    ! Compute snow overburden compaction for a single column and level using the Anderson
    ! 1976 formula
    !
    ! From Anderson 1976: A point energy and mass balance model of a snow cover, NOAA
    ! Technical Report NWS 19
    !
    ! !ARGUMENTS:
    real(r8) :: compaction_rate ! function result
    real(r8) , intent(in) :: burden ! pressure of overlying snow in this column [kg/m2]
    real(r8) , intent(in) :: wx     ! water mass (ice+liquid) [kg/m2]
    real(r8) , intent(in) :: td     ! t_soisno - tfrz [K]
    real(r8) , intent(in) :: bi     ! partial density of ice [kg/m3]
    !
    ! !LOCAL VARIABLES:
    real(r8), parameter :: c2 = 23.e-3_r8       ! [m3/kg]
    real(r8), parameter :: eta0 = 9.e+5_r8      ! The Viscosity Coefficient Eta0 [kg-s/m2]

    character(len=*), parameter :: subname = 'OverburdenCompactionAnderson1976'
    !-----------------------------------------------------------------------

    compaction_rate = -(burden+wx/2._r8)*exp(-overburden_compress_Tfactor*td - c2*bi)/eta0

  end function OverburdenCompactionAnderson1976

  !-----------------------------------------------------------------------
  function OverburdenCompactionVionnet2012(h2osoi_liq, dz, burden, wx, td, bi) &
       result(compaction_rate)
    !
    ! !DESCRIPTION:
    ! Compute snow overburden compaction for a single column and level using the Vionnet
    ! et al. 2012 formula
    !
    ! From Vionnet V et al. 2012, "The detailed snowpack scheme Crocus and its
    ! implementation in SURFEX v7.2", Geosci. Model Dev. 5, 773–791.
    !
    ! Preconditions (required to avoid divide by 0):
    ! - dz > 0
    ! - bi > 0
    !
    ! !ARGUMENTS:
    real(r8) :: compaction_rate ! function result
    real(r8) , intent(in) :: h2osoi_liq ! liquid water in this column and level [kg/m2]
    real(r8) , intent(in) :: dz         ! layer depth for this column and level [m]
    real(r8) , intent(in) :: burden     ! pressure of overlying snow in this column [kg/m2]
    real(r8) , intent(in) :: wx         ! water mass (ice+liquid) [kg/m2]
    real(r8) , intent(in) :: td         ! t_soisno - tfrz [K]
    real(r8) , intent(in) :: bi         ! partial density of ice [kg/m3]
    !
    ! !LOCAL VARIABLES:
    real(r8) :: f1, f2                          ! overburden compaction modifiers to viscosity
    real(r8) :: eta                             ! Viscosity

    real(r8), parameter :: ceta = 450._r8       ! overburden compaction constant [kg/m3]
    real(r8), parameter :: aeta = 0.1_r8        ! overburden compaction constant [1/K]
    real(r8), parameter :: beta = 0.023_r8      ! overburden compaction constant [m3/kg]
    real(r8), parameter :: eta0 = 7.62237e6_r8  ! The Viscosity Coefficient Eta0 [kg-s/m2]

    character(len=*), parameter :: subname = 'OverburdenCompactionVionnet2012'
    !-----------------------------------------------------------------------

    f1 = 1._r8 / (1._r8 + 60._r8 * h2osoi_liq / (denh2o * dz))
    f2 = 4.0_r8 ! currently fixed to maximum value, holds in absence of angular grains
    eta = f1*f2*(bi/ceta)*exp(aeta*td + beta*bi)*eta0
    compaction_rate = -(burden+wx/2._r8) / eta

  end function OverburdenCompactionVionnet2012

  !-----------------------------------------------------------------------
  subroutine WindDriftCompaction(bi, forc_wind, dz, &
       zpseudo, mobile, compaction_rate)
    !
    ! !DESCRIPTION:
    !
    ! Compute wind drift compaction for a single column and level.
    !
    ! Also updates zpseudo and mobile for this column. However, zpseudo remains unchanged
    ! if mobile is already false or becomes false within this subroutine.
    !
    ! The structure of the updates done here for zpseudo and mobile requires that this
    ! subroutine be called first for the top layer of snow, then for the 2nd layer down,
    ! etc. - and finally for the bottom layer. Before beginning the loops over layers,
    ! mobile should be initialized to .true. and zpseudo should be initialized to 0.
    !
    ! !USES:
    !
    ! !ARGUMENTS:
    real(r8) , intent(in)    :: bi              ! partial density of ice [kg/m3]
    real(r8) , intent(in)    :: forc_wind       ! atmospheric wind speed [m/s]
    real(r8) , intent(in)    :: dz              ! layer depth for this column and level [m]
    real(r8) , intent(inout) :: zpseudo         ! wind drift compaction / pseudo depth for this column at this layer
    logical  , intent(inout) :: mobile          ! whether this snow column is still mobile at this layer (i.e., susceptible to wind drift)
    real(r8) , intent(out)   :: compaction_rate ! rate of compaction of snowpack due to wind drift, for the current column and layer
    !
    ! !LOCAL VARIABLES:
    real(r8) :: Frho        ! Mobility density factor [-]
    real(r8) :: MO          ! Mobility index [-]
    real(r8) :: SI          ! Driftability index [-]
    real(r8) :: gamma_drift ! Scaling factor for wind drift time scale [-]
    real(r8) :: tau_inverse ! Inverse of the effective time scale [1/s]

    real(r8), parameter :: rho_min = 50._r8      ! wind drift compaction / minimum density [kg/m3]
    real(r8), parameter :: rho_max = 350._r8     ! wind drift compaction / maximum density [kg/m3]
    real(r8), parameter :: drift_gs = 0.35e-3_r8 ! wind drift compaction / grain size (fixed value for now)
    real(r8), parameter :: drift_sph = 1.0_r8    ! wind drift compaction / sphericity
    real(r8), parameter :: tau_ref = 48._r8 * 3600._r8  ! wind drift compaction / reference time [s]

    character(len=*), parameter :: subname = 'WindDriftCompaction'
    !-----------------------------------------------------------------------

    if (mobile) then
       Frho = 1.25_r8 - 0.0042_r8*(max(rho_min, bi)-rho_min)
       ! assuming dendricity = 0, sphericity = 1, grain size = 0.35 mm Non-dendritic snow
       MO = 0.34_r8 * (-0.583_r8*drift_gs - 0.833_r8*drift_sph + 0.833_r8) + 0.66_r8*Frho
       SI = -2.868_r8 * exp(-0.085_r8*forc_wind) + 1._r8 + MO

       if (SI > 0.0_r8) then
          SI = min(SI, 3.25_r8)
          ! Increase zpseudo (wind drift / pseudo depth) to the middle of
          ! the pseudo-node for the sake of the following calculation
          zpseudo = zpseudo + 0.5_r8 * dz * (3.25_r8 - SI)
          gamma_drift = SI*exp(-zpseudo/0.1_r8)
          tau_inverse = gamma_drift / tau_ref
          compaction_rate = -max(0.0_r8, rho_max-bi) * tau_inverse
          ! Further increase zpseudo to the bottom of the pseudo-node for
          ! the sake of calculations done on the underlying layer (i.e.,
          ! the next time through the j loop).
          zpseudo = zpseudo + 0.5_r8 * dz * (3.25_r8 - SI)
       else  ! SI <= 0
          mobile = .false.
          compaction_rate = 0._r8
       end if
    else  ! .not. mobile
       compaction_rate = 0._r8
    end if

  end subroutine WindDriftCompaction

  !-----------------------------------------------------------------------
  subroutine Combo(dz,  wliq,  wice, t, dz2, wliq2, wice2, t2)
    !
    ! !DESCRIPTION:
    ! Combines two elements and returns the following combined
    ! variables: dz, t, wliq, wice.
    ! The combined temperature is based on the equation:
    ! the sum of the enthalpies of the two elements =
    ! that of the combined element.
    !
    ! !ARGUMENTS:
    implicit none
    real(r8), intent(in)    :: dz2   ! nodal thickness of 2 elements being combined [m]
    real(r8), intent(in)    :: wliq2 ! liquid water of element 2 [kg/m2]
    real(r8), intent(in)    :: wice2 ! ice of element 2 [kg/m2]
    real(r8), intent(in)    :: t2    ! nodal temperature of element 2 [K]
    real(r8), intent(inout) :: dz    ! nodal thickness of 1 elements being combined [m]
    real(r8), intent(inout) :: wliq  ! liquid water of element 1
    real(r8), intent(inout) :: wice  ! ice of element 1 [kg/m2]
    real(r8), intent(inout) :: t     ! nodel temperature of element 1 [K]
    !
    ! !LOCAL VARIABLES:
    real(r8) :: dzc   ! Total thickness of nodes 1 and 2 (dzc=dz+dz2).
    real(r8) :: wliqc ! Combined liquid water [kg/m2]
    real(r8) :: wicec ! Combined ice [kg/m2]
    real(r8) :: tc    ! Combined node temperature [K]
    real(r8) :: h     ! enthalpy of element 1 [J/m2]
    real(r8) :: h2    ! enthalpy of element 2 [J/m2]
    real(r8) :: hc    ! temporary
    !-----------------------------------------------------------------------

    dzc = dz+dz2
    wicec = (wice+wice2)
    wliqc = (wliq+wliq2)
    h = (cpice*wice+cpliq*wliq) * (t-tfrz)+hfus*wliq
    h2= (cpice*wice2+cpliq*wliq2) * (t2-tfrz)+hfus*wliq2

    hc = h + h2
    tc = tfrz + (hc - hfus*wliqc) / (cpice*wicec + cpliq*wliqc)

    dz = dzc
    wice = wicec
    wliq = wliqc
    t = tc

  end subroutine Combo

  !-----------------------------------------------------------------------
  function MassWeightedSnowRadius( rds1, rds2, swtot, zwtot ) result(mass_weighted_snowradius)
    !
    ! !DESCRIPTION:
    ! Calculate the mass weighted snow radius when two layers are combined
    !
    ! !USES:
    use AerosolMod   , only : snw_rds_min
    use SnowSnicarMod, only : snw_rds_max
    implicit none
    ! !ARGUMENTS:
    real(r8), intent(IN) :: rds1         ! Layer 1 radius
    real(r8), intent(IN) :: rds2         ! Layer 2 radius
    real(r8), intent(IN) :: swtot        ! snow water total layer 2
    real(r8), intent(IN) :: zwtot        ! snow water total layer 1
    real(r8) :: mass_weighted_snowradius ! resulting bounded mass weighted snow radius

    SHR_ASSERT_FL( (swtot+zwtot > 0.0_r8), sourcefile, __LINE__)
    mass_weighted_snowradius = (rds2*swtot + rds1*zwtot)/(swtot+zwtot)

    if (      mass_weighted_snowradius > snw_rds_max ) then
       mass_weighted_snowradius = snw_rds_max
    else if ( mass_weighted_snowradius < snw_rds_min ) then
       mass_weighted_snowradius = snw_rds_min
    end if
  end function MassWeightedSnowRadius

  !-----------------------------------------------------------------------
  subroutine BuildSnowFilter(bounds, num_nolakec, filter_nolakec, &
       num_snowc, filter_snowc, num_nosnowc, filter_nosnowc)
    !
    ! !DESCRIPTION:
    ! Constructs snow filter for use in vectorized loops for snow hydrology.
    !
    ! !USES:
    !
    ! !ARGUMENTS:
    type(bounds_type) , intent(in)  :: bounds
    integer           , intent(in)  :: num_nolakec       ! number of column non-lake points in column filter
    integer           , intent(in)  :: filter_nolakec(:) ! column filter for non-lake points
    integer           , intent(out) :: num_snowc         ! number of column snow points in column filter
    integer           , intent(out) :: filter_snowc(:)   ! column filter for snow points
    integer           , intent(out) :: num_nosnowc       ! number of column non-snow points in column filter
    integer           , intent(out) :: filter_nosnowc(:) ! column filter for non-snow points
    !
    ! !LOCAL VARIABLES:
    integer  :: fc, c
    !-----------------------------------------------------------------------

    ! Build snow/no-snow filters for other subroutines

    num_snowc = 0
    num_nosnowc = 0
    do fc = 1, num_nolakec
       c = filter_nolakec(fc)
       if (col%snl(c) < 0) then
          num_snowc = num_snowc + 1
          filter_snowc(num_snowc) = c
       else
          num_nosnowc = num_nosnowc + 1
          filter_nosnowc(num_nosnowc) = c
       end if
    end do
  end subroutine BuildSnowFilter

  subroutine SnowHydrologySetControlForTesting( set_winddep_snowdensity, set_new_snow_density, &
       set_reset_snow, set_reset_snow_glc, set_reset_snow_glc_ela)
    !
    ! !DESCRIPTION:
    ! Sets some of the control settings for SnowHydrologyMod
    ! NOTE: THIS IS JUST HERE AS AN INTERFACE FOR UNIT TESTING.
    !
    ! !USES:
    !
    ! !ARGUMENTS:
    logical, intent(in), optional :: set_winddep_snowdensity  ! Set wind dependent snow density
    integer, intent(in), optional :: set_new_snow_density     ! snow density method
    logical, intent(in), optional :: set_reset_snow           ! whether to reset the snow pack, non-glc_mec points
    logical, intent(in), optional :: set_reset_snow_glc       ! whether to reset the snow pack, glc_mec points
    real(r8), intent(in), optional :: set_reset_snow_glc_ela  ! elevation below which to reset the snow pack if set_reset_snow_glc is true (m)
    !-----------------------------------------------------------------------
    if (present(set_winddep_snowdensity)) then
       wind_dependent_snow_density = set_winddep_snowdensity
    end if
    if (present(set_new_snow_density)) then
       new_snow_density            = set_new_snow_density
    end if
    if (present(set_reset_snow)) then
       reset_snow = set_reset_snow
    end if
    if (present(set_reset_snow_glc)) then
       reset_snow_glc = set_reset_snow_glc
    end if
    if (present(set_reset_snow_glc_ela)) then
       reset_snow_glc_ela = set_reset_snow_glc_ela
    end if
    snow_dzmin_1 = 0.010_r8  ! The same default values specified in...
    snow_dzmin_2 = 0.015_r8  ! /bld/namelist_files/namelist_defaults_ctsm.xml
    snow_dzmax_l_1 = 0.03_r8  ! and used when alternate values do not
    snow_dzmax_l_2 = 0.07_r8  ! get set in
    snow_dzmax_u_1 = 0.02_r8  ! user_nl_clm
    snow_dzmax_u_2 = 0.05_r8

  end subroutine SnowHydrologySetControlForTesting

  !-----------------------------------------------------------------------
  subroutine SnowHydrologyClean()
    !
    ! !DESCRIPTION:
    ! Deallocate memory
    !
    ! !LOCAL VARIABLES:
    character(len=*), parameter :: subname = 'Clean'
    !-----------------------------------------------------------------------

     deallocate(dzmin)
     deallocate(dzmax_l)
     deallocate(dzmax_u)

  end subroutine SnowHydrologyClean

end module SnowHydrologyMod<|MERGE_RESOLUTION|>--- conflicted
+++ resolved
@@ -969,31 +969,8 @@
     !-----------------------------------------------------------------------
 
     associate( &
-<<<<<<< HEAD
-         dz             => col%dz                            , & ! Input:  [real(r8) (:,:) ] layer depth (m)
-         snl            => col%snl                           , & ! Input:  [integer  (:)   ] number of snow layers
-
-         frac_sno_eff   => waterstate_inst%frac_sno_eff_col  , & ! Input:  [real(r8) (:)   ] eff. fraction of ground covered by snow (0 to 1)
-         frac_sno       => waterstate_inst%frac_sno_col      , & ! Input:  [real(r8) (:)   ] fraction of ground covered by snow (0 to 1)
-         h2osno         => waterstate_inst%h2osno_col        , & ! Input:  [real(r8) (:)   ] snow water (mm H2O)
-         int_snow       => waterstate_inst%int_snow_col      , & ! Output: [real(r8) (:)   ] integrated snowfall [mm]
-         h2osoi_ice     => waterstate_inst%h2osoi_ice_col    , & ! Output: [real(r8) (:,:) ] ice lens (kg/m2)
-         h2osoi_liq     => waterstate_inst%h2osoi_liq_col    , & ! Output: [real(r8) (:,:) ] liquid water (kg/m2)
-
-         qflx_snomelt   => waterflux_inst%qflx_snomelt_col   , & ! Input:  [real(r8) (:)   ] snow melt (mm H2O /s)
-         qflx_rain_grnd => waterflux_inst%qflx_rain_grnd_col , & ! Input:  [real(r8) (:)   ] rain on ground after interception (mm H2O/s) [+]
-         qflx_sub_snow  => waterflux_inst%qflx_sub_snow_col  , & ! Input:  [real(r8) (:)   ] sublimation rate from snow pack (mm H2O /s) [+]
-         qflx_dew_snow  => waterflux_inst%qflx_dew_snow_col  , & ! Input:  [real(r8) (:)   ] surface dew added to snow pack (mm H2O /s) [+]
-         qflx_evap_grnd => waterflux_inst%qflx_evap_grnd_col , & ! Input:  [real(r8) (:)   ] ground surface evaporation rate (mm H2O/s) [+]
-         qflx_dew_grnd  => waterflux_inst%qflx_dew_grnd_col  , & ! Input:  [real(r8) (:)   ] ground surface dew formation (mm H2O /s) [+]
-         qflx_snow_drain => waterflux_inst%qflx_snow_drain_col,& ! Output: [real(r8) (:)   ] net snow melt
-         qflx_top_soil  => waterflux_inst%qflx_top_soil_col  , & ! Output: [real(r8) (:)   ] net water input into soil from top (mm/s)
-         snow_depth     => waterstate_inst%snow_depth_col    , & ! Output: [real(r8) (:)   ] snow height (m)
-=======
          begc => bounds%begc, &
          endc => bounds%endc, &
->>>>>>> 8265b774
-
          b_waterflux_inst       => water_inst%waterfluxbulk_inst, &
          b_waterstate_inst      => water_inst%waterstatebulk_inst, &
          b_waterdiagnostic_inst => water_inst%waterdiagnosticbulk_inst &
@@ -1728,11 +1705,6 @@
     do fc = 1, num_snowc
        c = filter_snowc(fc)
 
-<<<<<<< HEAD
-       qflx_top_soil(c) = (qout(c) / dtime) &
-            + (1.0_r8 - frac_sno_eff(c)) * qflx_rain_grnd(c)
-=======
->>>>>>> 8265b774
        int_snow(c) = int_snow(c) + frac_sno_eff(c) &
             * (qflx_soliddew_to_top_layer(c) + qflx_liqdew_to_top_layer(c) &
             + qflx_liq_grnd(c)) * dtime
@@ -1741,10 +1713,6 @@
     do fc = 1, num_nosnowc
        c = filter_nosnowc(fc)
 
-<<<<<<< HEAD
-       qflx_top_soil(c) = qflx_rain_grnd(c) + qflx_snomelt(c)
-=======
->>>>>>> 8265b774
        ! reset accumulated snow when no snow present
        if (h2osno_no_layers(c) <= 0._r8) then
           int_snow(c) = 0._r8
