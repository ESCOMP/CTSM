--- conflicted
+++ resolved
@@ -467,11 +467,7 @@
     
     this%soila10_patch(begp:endp) = spval
     call hist_addfld1d (fname='SOIL10', units='K',  &
-<<<<<<< HEAD
-         avgflag='A', long_name='10-day running mean of 3rd layer soil', &
-=======
          avgflag='A', long_name='10-day running mean of 12cm layer soil', &
->>>>>>> 448fa92d
          ptr_patch=this%soila10_patch, default='inactive')
     
     this%t_a5min_patch(begp:endp) = spval
@@ -1467,18 +1463,12 @@
     call update_accum_field  ('T10', this%t_ref2m_patch, nstep)
     call extract_accum_field ('T10', this%t_a10_patch, nstep)
     
-<<<<<<< HEAD
-    do p = begp,endp    
-       c = patch%column(p)  
-       rbufslp(p) = this%t_soisno_col(c,3)      
-=======
     ! Accumulate and extract SOIL10, for a sepcific soil layer
     !(acumulates SOIL10 as 10-day running mean)
 
     do p = begp,endp    
        c = patch%column(p)  
        rbufslp(p) = this%t_soisno_col(c,upper_soil_layer)
->>>>>>> 448fa92d
     end do
     call update_accum_field  ('SOIL10', rbufslp, nstep)
     call extract_accum_field ('SOIL10', this%soila10_patch, nstep)
