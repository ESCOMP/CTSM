--- conflicted
+++ resolved
@@ -1897,13 +1897,6 @@
                   end if
                end if
 
-<<<<<<< HEAD
-               ! Write stomatal conductance to the appropriate phase
-               if (phase=='sun') then
-                  gs_mol_sun(p,iv) = gs_mol(p,iv)
-               else if (phase=='sha') then
-                  gs_mol_sha(p,iv) = gs_mol(p,iv)
-=======
                !
                ! Turn this off right now as it causes an apparant change in
                ! answers (See ESCOMP/#CTSM/1446) for history variables 
@@ -1916,7 +1909,6 @@
                    else if (phase=='sha') then
                       gs_mol_sha(p,iv) = gs_mol(p,iv)
                    end if
->>>>>>> cdf2779e
                end if
 
                ! Use time period 1 hour before and 1 hour after local noon inclusive (11AM-1PM)
