--- conflicted
+++ resolved
@@ -107,15 +107,8 @@
      real(r8), pointer, private :: tpu_z_phs_patch   (:,:,:) ! patch triose phosphate utilization rate (umol CO2/m**2/s)
      real(r8), pointer, private :: gs_mol_sun_patch  (:,:) ! patch sunlit leaf stomatal conductance (umol H2O/m**2/s)
      real(r8), pointer, private :: gs_mol_sha_patch  (:,:) ! patch shaded leaf stomatal conductance (umol H2O/m**2/s)
-<<<<<<< HEAD
-!KO
      real(r8), pointer, private :: gs_mol_sun_ln_patch (:,:) ! patch sunlit leaf stomatal conductance averaged over 1 hour before to 1 hour after local noon (umol H2O/m**2/s)
      real(r8), pointer, private :: gs_mol_sha_ln_patch (:,:) ! patch shaded leaf stomatal conductance averaged over 1 hour before to 1 hour after local noon (umol H2O/m**2/s)
-!KO
-=======
-     real(r8), pointer, private :: gs_mol_sun_ln_patch (:,:) ! patch sunlit leaf stomatal conductance averaged over 1 hour before to 1 hour after local noon (umol H2O/m**2/s)
-     real(r8), pointer, private :: gs_mol_sha_ln_patch (:,:) ! patch shaded leaf stomatal conductance averaged over 1 hour before to 1 hour after local noon (umol H2O/m**2/s)
->>>>>>> 73169ada
      real(r8), pointer, private :: ac_patch          (:,:) ! patch Rubisco-limited gross photosynthesis (umol CO2/m**2/s)
      real(r8), pointer, private :: aj_patch          (:,:) ! patch RuBP-limited gross photosynthesis (umol CO2/m**2/s)
      real(r8), pointer, private :: ap_patch          (:,:) ! patch product-limited (C3) or CO2-limited (C4) gross photosynthesis (umol CO2/m**2/s)
@@ -258,15 +251,8 @@
     allocate(this%kp_z_phs_patch    (begp:endp,2,1:nlevcan)) ; this%kp_z_phs_patch    (:,:,:) = nan
     allocate(this%gs_mol_sun_patch  (begp:endp,1:nlevcan))   ; this%gs_mol_sun_patch  (:,:)   = nan
     allocate(this%gs_mol_sha_patch  (begp:endp,1:nlevcan))   ; this%gs_mol_sha_patch  (:,:)   = nan
-<<<<<<< HEAD
-!KO
     allocate(this%gs_mol_sun_ln_patch (begp:endp,1:nlevcan)) ; this%gs_mol_sun_ln_patch (:,:)   = nan
     allocate(this%gs_mol_sha_ln_patch (begp:endp,1:nlevcan)) ; this%gs_mol_sha_ln_patch (:,:)   = nan
-!KO
-=======
-    allocate(this%gs_mol_sun_ln_patch (begp:endp,1:nlevcan)) ; this%gs_mol_sun_ln_patch (:,:)   = nan
-    allocate(this%gs_mol_sha_ln_patch (begp:endp,1:nlevcan)) ; this%gs_mol_sha_ln_patch (:,:)   = nan
->>>>>>> 73169ada
     allocate(this%ac_patch          (begp:endp,1:nlevcan)) ; this%ac_patch          (:,:) = nan
     allocate(this%aj_patch          (begp:endp,1:nlevcan)) ; this%aj_patch          (:,:) = nan
     allocate(this%ap_patch          (begp:endp,1:nlevcan)) ; this%ap_patch          (:,:) = nan
@@ -502,10 +488,6 @@
           ptr_patch=ptr_1d)
 
     endif
-<<<<<<< HEAD
-!KO
-=======
->>>>>>> 73169ada
     this%gs_mol_sun_ln_patch(begp:endp,:) = spval
     this%gs_mol_sha_ln_patch(begp:endp,:) = spval
     if (nlevcan>1) then
@@ -521,7 +503,6 @@
        call hist_addfld1d (fname='GSSUNLN', units='umol H20/m2/s', &
           avgflag='A', long_name='sunlit leaf stomatal conductance at local noon', &
           ptr_patch=ptr_1d)
-<<<<<<< HEAD
 
        ptr_1d => this%gs_mol_sha_ln_patch(begp:endp,1)
        call hist_addfld1d (fname='GSSHALN', units='umol H20/m2/s', &
@@ -529,16 +510,6 @@
           ptr_patch=ptr_1d)
 
     endif
-!KO
-=======
-
-       ptr_1d => this%gs_mol_sha_ln_patch(begp:endp,1)
-       call hist_addfld1d (fname='GSSHALN', units='umol H20/m2/s', &
-          avgflag='A', long_name='shaded leaf stomatal conductance at local noon', &
-          ptr_patch=ptr_1d)
-
-    endif
->>>>>>> 73169ada
     if(use_luna)then  
        if(nlevcan>1)then
          call hist_addfld2d (fname='Vcmx25Z', units='umol/m2/s', type2d='nlevcan', &
@@ -824,10 +795,6 @@
          long_name='shaded leaf stomatal conductance', units='umol H20/m2/s', &
          interpinic_flag='interp', readvar=readvar, data=this%gs_mol_sha_patch)
 
-<<<<<<< HEAD
-!KO
-=======
->>>>>>> 73169ada
     call restartvar(ncid=ncid, flag=flag, varname='GSSUNLN', xtype=ncd_double,  &
          dim1name='pft', dim2name='levcan', switchdim=.true., &
          long_name='sunlit leaf stomatal conductance averaged over 1 hour before to 1 hour after local noon', &
@@ -839,10 +806,6 @@
          long_name='shaded leaf stomatal conductance averaged over 1 hour before to 1 hour after local noon', &
          units='umol H20/m2/s', &
          interpinic_flag='interp', readvar=readvar, data=this%gs_mol_sha_ln_patch)
-<<<<<<< HEAD
-!KO
-=======
->>>>>>> 73169ada
     
     call restartvar(ncid=ncid, flag=flag, varname='lnca', xtype=ncd_double,  &
        dim1name='pft', long_name='leaf N concentration', units='gN leaf/m^2', &
@@ -2476,18 +2439,9 @@
     ! method
     !
     ! !USES:
-<<<<<<< HEAD
-!KO    use clm_varcon        , only : rgas, tfrz, rpi
-!KO
     use clm_varcon        , only : rgas, tfrz, rpi, spval, degpsec, isecspday
     use GridcellType      , only : grc
     use clm_time_manager  , only : get_curr_date, get_step_size
-!KO
-=======
-    use clm_varcon        , only : rgas, tfrz, rpi, spval, degpsec, isecspday
-    use GridcellType      , only : grc
-    use clm_time_manager  , only : get_curr_date, get_step_size
->>>>>>> 73169ada
     use clm_varctl        , only : cnallocate_carbon_only
     use clm_varctl        , only : lnc_opt, reduce_dayl_factor, vcmax_opt    
     use clm_varpar        , only : nlevsoi
@@ -2677,23 +2631,10 @@
     real(r8) :: sum_nscaler
     real(r8) :: total_lai                
     integer  :: nptreemax                
-<<<<<<< HEAD
-!KO
-    integer  :: local_secp1                     ! seconds into current date in local time
-    real(r8) :: dtime                           ! land model time step (sec)
-    integer  :: year,month,day,secs             ! calendar info for current time step
-!KO
-!scs
-!KO    integer  :: j                       ! index
-!KO
-    integer  :: j,g                     ! index
-!KO
-=======
     integer  :: local_secp1                     ! seconds into current date in local time
     real(r8) :: dtime                           ! land model time step (sec)
     integer  :: year,month,day,secs             ! calendar info for current time step
     integer  :: j,g                     ! index
->>>>>>> 73169ada
     real(r8) :: rs_resis                ! combined soil-root resistance [s]
     real(r8) :: r_soil                  ! root spacing [m]
     real(r8) :: root_biomass_density    ! root biomass density [g/m3]
@@ -2712,13 +2653,7 @@
     real(r8), parameter :: croot_lateral_length = 0.25_r8   ! specified lateral coarse root length [m]
     real(r8), parameter :: c_to_b = 2.0_r8           !(g biomass /g C)
 !Note that root density is for dry biomass not carbon. CLM provides root biomass as carbon. The conversion is 0.5 g C / g biomass
-<<<<<<< HEAD
-!KO
     integer, parameter :: noonsec   = isecspday / 2 ! seconds at local noon
-!KO
-=======
-    integer, parameter :: noonsec   = isecspday / 2 ! seconds at local noon
->>>>>>> 73169ada
 
     !------------------------------------------------------------------------------
 
@@ -2812,15 +2747,8 @@
          an_sha     => photosyns_inst%an_sha_patch           , & ! Output: [real(r8) (:,:) ]  net shaded leaf photosynthesis (umol CO2/m**2/s)
          gs_mol_sun => photosyns_inst%gs_mol_sun_patch       , & ! Output: [real(r8) (:,:) ]  sunlit leaf stomatal conductance (umol H2O/m**2/s)
          gs_mol_sha => photosyns_inst%gs_mol_sha_patch       , & ! Output: [real(r8) (:,:) ]  shaded leaf stomatal conductance (umol H2O/m**2/s)
-<<<<<<< HEAD
-!KO
          gs_mol_sun_ln => photosyns_inst%gs_mol_sun_ln_patch , & ! Output: [real(r8) (:,:) ]  sunlit leaf stomatal conductance averaged over 1 hour before to 1 hour after local noon (umol H2O/m**2/s)
          gs_mol_sha_ln => photosyns_inst%gs_mol_sha_ln_patch   & ! Output: [real(r8) (:,:) ]  shaded leaf stomatal conductance averaged over 1 hour before to 1 hour after local noon (umol H2O/m**2/s)
-!KO
-=======
-         gs_mol_sun_ln => photosyns_inst%gs_mol_sun_ln_patch , & ! Output: [real(r8) (:,:) ]  sunlit leaf stomatal conductance averaged over 1 hour before to 1 hour after local noon (umol H2O/m**2/s)
-         gs_mol_sha_ln => photosyns_inst%gs_mol_sha_ln_patch   & ! Output: [real(r8) (:,:) ]  shaded leaf stomatal conductance averaged over 1 hour before to 1 hour after local noon (umol H2O/m**2/s)
->>>>>>> 73169ada
          )
 
       par_z_sun     =>    solarabs_inst%parsun_z_patch        ! Input:  [real(r8) (:,:) ]  par absorbed per unit lai for canopy layer (w/m**2)
@@ -2860,18 +2788,10 @@
       ! Bonan et al (2011) JGR, 116, doi:10.1029/2010JG001593
       !==============================================================================!
 
-<<<<<<< HEAD
-!KO
-=======
->>>>>>> 73169ada
       ! Determine seconds off current time step
 
       dtime = get_step_size()
       call get_curr_date (year, month, day, secs)
-<<<<<<< HEAD
-!KO
-=======
->>>>>>> 73169ada
 
       ! vcmax25 parameters, from CN
 
@@ -3309,13 +3229,7 @@
       do f = 1, fn
          p = filterp(f)
          c = patch%column(p)
-<<<<<<< HEAD
-!KO
          g = patch%gridcell(p)
-!KO
-=======
-         g = patch%gridcell(p)
->>>>>>> 73169ada
 
          ! Leaf boundary layer conductance, umol/m**2/s
 
@@ -3442,33 +3356,17 @@
 
                if (an_sun(p,iv) < 0._r8) gs_mol_sun(p,iv) = max( bsun(p)*gsminsun, 1._r8 )
                if (an_sha(p,iv) < 0._r8) gs_mol_sha(p,iv) = max( bsha(p)*gsminsha, 1._r8 )
-<<<<<<< HEAD
-!KO
-               ! Get local noon sunlit and shaded stomatal conductance
-               local_secp1 = secs + nint((grc%londeg(g)/degpsec)/dtime)*dtime
-               local_secp1 = mod(local_secp1,isecspday)
-!KO               if (local_secp1 == isecspday/2) then
-!KO
-               ! Use time period 1 hour before and 1 hour after local noon inclusive (11AM-1PM)
-               if (local_secp1 >= (isecspday/2 - 3600) .and. local_secp1 <= (isecspday/2 + 3600)) then
-!KO
-=======
                ! Get local noon sunlit and shaded stomatal conductance
                local_secp1 = secs + nint((grc%londeg(g)/degpsec)/dtime)*dtime
                local_secp1 = mod(local_secp1,isecspday)
                ! Use time period 1 hour before and 1 hour after local noon inclusive (11AM-1PM)
                if (local_secp1 >= (isecspday/2 - 3600) .and. local_secp1 <= (isecspday/2 + 3600)) then
->>>>>>> 73169ada
                   gs_mol_sun_ln(p,iv) = gs_mol_sun(p,iv)
                   gs_mol_sha_ln(p,iv) = gs_mol_sha(p,iv)
                else
                   gs_mol_sun_ln(p,iv) = spval
                   gs_mol_sha_ln(p,iv) = spval
                end if
-<<<<<<< HEAD
-!KO
-=======
->>>>>>> 73169ada
 
                ! Final estimates for cs and ci (needed for early exit of ci iteration when an < 0)
 
