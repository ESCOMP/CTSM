module  PhotosynthesisMod

#include "shr_assert.h"

  !------------------------------------------------------------------------------
  ! !DESCRIPTION:
  ! Leaf photosynthesis and stomatal conductance calculation as described by
  ! Bonan et al (2011) JGR, 116, doi:10.1029/2010JG001593 and extended to
  ! a multi-layer canopy
  !
  ! !USES:
  use shr_sys_mod         , only : shr_sys_flush
  use shr_kind_mod        , only : r8 => shr_kind_r8
  use shr_log_mod         , only : errMsg => shr_log_errMsg
  use shr_infnan_mod      , only : nan => shr_infnan_nan, assignment(=)
  use abortutils          , only : endrun
  use clm_varctl          , only : use_c13, use_c14, use_cn, use_cndv, use_fates, use_luna, use_hydrstress
  use clm_varctl          , only : iulog
  use clm_varpar          , only : nlevcan, nvegwcs, mxpft
  use clm_varcon          , only : namep, c14ratio, spval
  use decompMod           , only : bounds_type
  use QuadraticMod        , only : quadratic
  use pftconMod           , only : pftcon
  use CIsoAtmTimeseriesMod, only : C14BombSpike, use_c14_bombspike, C13TimeSeries, use_c13_timeseries, nsectors_c14
  use atm2lndType         , only : atm2lnd_type
  use CanopyStateType     , only : canopystate_type
  use WaterDiagnosticBulkType      , only : waterdiagnosticbulk_type
  use WaterFluxBulkType       , only : waterfluxbulk_type
  use SoilStateType       , only : soilstate_type
  use TemperatureType     , only : temperature_type
  use SolarAbsorbedType   , only : solarabs_type
  use SurfaceAlbedoType   , only : surfalb_type
  use OzoneBaseMod        , only : ozone_base_type
  use LandunitType        , only : lun
  use PatchType           , only : patch
  use GridcellType        , only : grc
  !
  implicit none
  private
  !
  ! !PUBLIC MEMBER FUNCTIONS:
  public :: Photosynthesis        ! Leaf stomatal resistance and leaf photosynthesis
  public :: PhotosynthesisTotal   ! Determine of total photosynthesis
  public :: Fractionation         ! C13 fractionation during photosynthesis
  ! For plant hydraulics approach
  public :: PhotosynthesisHydraulicStress ! Leaf stomatal resistance and leaf photosynthesis
                                          ! Simultaneous solution of sunlit/shaded per Pierre
                                          ! Gentine/Daniel Kennedy plant hydraulic stress method
  public :: plc                           ! Return value of vulnerability curve at x

  ! !PRIVATE MEMBER FUNCTIONS:
  private :: hybrid         ! hybrid solver for ci
  private :: ci_func        ! ci function
  private :: brent          ! brent solver for root of a single variable function
  private :: ft             ! photosynthesis temperature response
  private :: fth            ! photosynthesis temperature inhibition
  private :: fth25          ! scaling factor for photosynthesis temperature inhibition
  ! For plant hydraulics approach
  private :: hybrid_PHS     ! hybrid solver for ci
  private :: ci_func_PHS    ! ci function
  private :: brent_PHS      ! brent solver for root of a single variable function
  private :: calcstress     ! compute the root water stress
  private :: getvegwp       ! calculate vegetation water potential (sun, sha, xylem, root)
  private :: getqflx        ! calculate sunlit and shaded transpiration
  private :: spacF          ! flux divergence across each vegetation segment
  private :: spacA          ! the inverse Jacobian matrix relating delta(vegwp) to f, d(vegwp)=A*f
  private :: d1plc          ! compute 1st deriv of conductance attenuation for each segment

  ! !PRIVATE DATA:
  integer, parameter, private :: leafresp_mtd_ryan1991  = 1  ! Ryan 1991 method for lmr25top
  integer, parameter, private :: leafresp_mtd_atkin2015 = 2  ! Atkin 2015 method for lmr25top
  integer, parameter, private :: sun=1     ! index for sunlit
  integer, parameter, private :: sha=2     ! index for shaded
  integer, parameter, private :: xyl=3     ! index for xylem
  integer, parameter, private :: root=4    ! index for root
  integer, parameter, private :: veg=0     ! index for vegetation
  integer, parameter, private :: soil=1    ! index for soil
  integer, parameter, private :: stomatalcond_mtd_bb1987     = 1   ! Ball-Berry 1987 method for photosynthesis
  integer, parameter, private :: stomatalcond_mtd_medlyn2011 = 2   ! Medlyn 2011 method for photosynthesis
  ! !PUBLIC VARIABLES:

  type :: photo_params_type
     real(r8) :: act25  ! Rubisco activity at 25 C (umol CO2/gRubisco/s)
     real(r8) :: fnr  ! Mass ratio of total Rubisco molecular mass to nitrogen in Rubisco (gRubisco/gN in Rubisco)
     real(r8) :: cp25_yr2000  ! CO2 compensation point at 25°C at present day O2 (mol/mol)
     real(r8) :: kc25_coef  ! Michaelis-Menten const. at 25°C for CO2 (unitless)
     real(r8) :: ko25_coef  ! Michaelis-Menten const. at 25°C for O2 (unitless)
     real(r8), allocatable, public  :: krmax              (:)
     real(r8), allocatable, private :: kmax               (:,:)
     real(r8), allocatable, private :: psi50              (:,:)
     real(r8), allocatable, private :: ck                 (:,:)
     real(r8), allocatable, private :: lmr_intercept_atkin(:)
  contains
     procedure, private :: allocParams
  end type photo_params_type
  !
  type(photo_params_type), public, protected :: params_inst  ! params_inst is populated in readParamsMod 

  type, public :: photosyns_type

     logical , pointer, private :: c3flag_patch      (:)   ! patch true if C3 and false if C4
     ! Plant hydraulic stress specific variables
     real(r8), pointer, private :: ac_phs_patch      (:,:,:) ! patch Rubisco-limited gross photosynthesis (umol CO2/m**2/s)
     real(r8), pointer, private :: aj_phs_patch      (:,:,:) ! patch RuBP-limited gross photosynthesis (umol CO2/m**2/s)
     real(r8), pointer, private :: ap_phs_patch      (:,:,:) ! patch product-limited (C3) or CO2-limited (C4) gross photosynthesis (umol CO2/m**2/s)
     real(r8), pointer, private :: ag_phs_patch      (:,:,:) ! patch co-limited gross leaf photosynthesis (umol CO2/m**2/s)
     real(r8), pointer, private :: an_sun_patch      (:,:)   ! patch sunlit net leaf photosynthesis (umol CO2/m**2/s)
     real(r8), pointer, private :: an_sha_patch      (:,:)   ! patch shaded net leaf photosynthesis (umol CO2/m**2/s)
     real(r8), pointer, private :: vcmax_z_phs_patch (:,:,:) ! patch maximum rate of carboxylation (umol co2/m**2/s)
     real(r8), pointer, private :: kp_z_phs_patch    (:,:,:) ! patch initial slope of CO2 response curve (C4 plants)
     real(r8), pointer, private :: tpu_z_phs_patch   (:,:,:) ! patch triose phosphate utilization rate (umol CO2/m**2/s)
     real(r8), pointer, private :: gs_mol_sun_patch  (:,:) ! patch sunlit leaf stomatal conductance (umol H2O/m**2/s)
     real(r8), pointer, private :: gs_mol_sha_patch  (:,:) ! patch shaded leaf stomatal conductance (umol H2O/m**2/s)
     real(r8), pointer, private :: gs_mol_sun_ln_patch (:,:) ! patch sunlit leaf stomatal conductance averaged over 1 hour before to 1 hour after local noon (umol H2O/m**2/s)
     real(r8), pointer, private :: gs_mol_sha_ln_patch (:,:) ! patch shaded leaf stomatal conductance averaged over 1 hour before to 1 hour after local noon (umol H2O/m**2/s)
     real(r8), pointer, private :: ac_patch          (:,:) ! patch Rubisco-limited gross photosynthesis (umol CO2/m**2/s)
     real(r8), pointer, private :: aj_patch          (:,:) ! patch RuBP-limited gross photosynthesis (umol CO2/m**2/s)
     real(r8), pointer, private :: ap_patch          (:,:) ! patch product-limited (C3) or CO2-limited (C4) gross photosynthesis (umol CO2/m**2/s)
     real(r8), pointer, private :: ag_patch          (:,:) ! patch co-limited gross leaf photosynthesis (umol CO2/m**2/s)
     real(r8), pointer, private :: an_patch          (:,:) ! patch net leaf photosynthesis (umol CO2/m**2/s)
     real(r8), pointer, private :: vcmax_z_patch     (:,:) ! patch maximum rate of carboxylation (umol co2/m**2/s)
     real(r8), pointer, private :: cp_patch          (:)   ! patch CO2 compensation point (Pa)
     real(r8), pointer, private :: kc_patch          (:)   ! patch Michaelis-Menten constant for CO2 (Pa)
     real(r8), pointer, private :: ko_patch          (:)   ! patch Michaelis-Menten constant for O2 (Pa)
     real(r8), pointer, private :: qe_patch          (:)   ! patch quantum efficiency, used only for C4 (mol CO2 / mol photons)
     real(r8), pointer, private :: tpu_z_patch       (:,:) ! patch triose phosphate utilization rate (umol CO2/m**2/s)
     real(r8), pointer, private :: kp_z_patch        (:,:) ! patch initial slope of CO2 response curve (C4 plants)
     real(r8), pointer, private :: theta_cj_patch    (:)   ! patch empirical curvature parameter for ac, aj photosynthesis co-limitation
     real(r8), pointer, private :: bbb_patch         (:)   ! patch Ball-Berry minimum leaf conductance (umol H2O/m**2/s)
     real(r8), pointer, private :: mbb_patch         (:)   ! patch Ball-Berry slope of conductance-photosynthesis relationship
     real(r8), pointer, private :: gs_mol_patch      (:,:) ! patch leaf stomatal conductance       (umol H2O/m**2/s)
     real(r8), pointer, private :: gb_mol_patch      (:)   ! patch leaf boundary layer conductance (umol H2O/m**2/s)
     real(r8), pointer, private :: rh_leaf_patch     (:)   ! patch fractional humidity at leaf surface (dimensionless)

     real(r8), pointer, private :: alphapsnsun_patch (:)   ! patch sunlit 13c fractionation ([])
     real(r8), pointer, private :: alphapsnsha_patch (:)   ! patch shaded 13c fractionation ([])

     real(r8), pointer, public  :: rc13_canair_patch (:)   ! patch C13O2/C12O2 in canopy air
     real(r8), pointer, public  :: rc13_psnsun_patch (:)   ! patch C13O2/C12O2 in sunlit canopy psn flux
     real(r8), pointer, public  :: rc13_psnsha_patch (:)   ! patch C13O2/C12O2 in shaded canopy psn flux

     real(r8), pointer, public  :: psnsun_patch      (:)   ! patch sunlit leaf photosynthesis     (umol CO2/m**2/s)
     real(r8), pointer, public  :: psnsha_patch      (:)   ! patch shaded leaf photosynthesis     (umol CO2/m**2/s)
     real(r8), pointer, public  :: c13_psnsun_patch  (:)   ! patch c13 sunlit leaf photosynthesis (umol 13CO2/m**2/s)
     real(r8), pointer, public  :: c13_psnsha_patch  (:)   ! patch c13 shaded leaf photosynthesis (umol 13CO2/m**2/s)
     real(r8), pointer, public  :: c14_psnsun_patch  (:)   ! patch c14 sunlit leaf photosynthesis (umol 14CO2/m**2/s)
     real(r8), pointer, public  :: c14_psnsha_patch  (:)   ! patch c14 shaded leaf photosynthesis (umol 14CO2/m**2/s)

     real(r8), pointer, private :: psnsun_z_patch    (:,:) ! patch canopy layer: sunlit leaf photosynthesis   (umol CO2/m**2/s)
     real(r8), pointer, private :: psnsha_z_patch    (:,:) ! patch canopy layer: shaded leaf photosynthesis   (umol CO2/m**2/s)
     real(r8), pointer, private :: psnsun_wc_patch   (:)   ! patch Rubsico-limited sunlit leaf photosynthesis (umol CO2/m**2/s)
     real(r8), pointer, private :: psnsha_wc_patch   (:)   ! patch Rubsico-limited shaded leaf photosynthesis (umol CO2/m**2/s)
     real(r8), pointer, private :: psnsun_wj_patch   (:)   ! patch RuBP-limited sunlit leaf photosynthesis    (umol CO2/m**2/s)
     real(r8), pointer, private :: psnsha_wj_patch   (:)   ! patch RuBP-limited shaded leaf photosynthesis    (umol CO2/m**2/s)
     real(r8), pointer, private :: psnsun_wp_patch   (:)   ! patch product-limited sunlit leaf photosynthesis (umol CO2/m**2/s)
     real(r8), pointer, private :: psnsha_wp_patch   (:)   ! patch product-limited shaded leaf photosynthesis (umol CO2/m**2/s)

     real(r8), pointer, public  :: fpsn_patch        (:)   ! patch photosynthesis                 (umol CO2/m**2 ground/s)
     real(r8), pointer, private :: fpsn_wc_patch     (:)   ! patch Rubisco-limited photosynthesis (umol CO2/m**2 ground/s)
     real(r8), pointer, private :: fpsn_wj_patch     (:)   ! patch RuBP-limited photosynthesis    (umol CO2/m**2 ground/s)
     real(r8), pointer, private :: fpsn_wp_patch     (:)   ! patch product-limited photosynthesis (umol CO2/m**2 ground/s)

     real(r8), pointer, public  :: lnca_patch        (:)   ! top leaf layer leaf N concentration (gN leaf/m^2)

     real(r8), pointer, public  :: lmrsun_patch      (:)   ! patch sunlit leaf maintenance respiration rate               (umol CO2/m**2/s)
     real(r8), pointer, public  :: lmrsha_patch      (:)   ! patch shaded leaf maintenance respiration rate               (umol CO2/m**2/s)
     real(r8), pointer, private :: lmrsun_z_patch    (:,:) ! patch canopy layer: sunlit leaf maintenance respiration rate (umol CO2/m**2/s)
     real(r8), pointer, private :: lmrsha_z_patch    (:,:) ! patch canopy layer: shaded leaf maintenance respiration rate (umol CO2/m**2/s)

     real(r8), pointer, public  :: cisun_z_patch     (:,:) ! patch intracellular sunlit leaf CO2 (Pa)
     real(r8), pointer, public  :: cisha_z_patch     (:,:) ! patch intracellular shaded leaf CO2 (Pa)

     real(r8), pointer, private :: rssun_z_patch     (:,:) ! patch canopy layer: sunlit leaf stomatal resistance (s/m)
     real(r8), pointer, private :: rssha_z_patch     (:,:) ! patch canopy layer: shaded leaf stomatal resistance (s/m)
     real(r8), pointer, public  :: rssun_patch       (:)   ! patch sunlit stomatal resistance (s/m)
     real(r8), pointer, public  :: rssha_patch       (:)   ! patch shaded stomatal resistance (s/m)
     real(r8), pointer, public  :: luvcmax25top_patch (:)   ! vcmax25 !     (umol/m2/s)
     real(r8), pointer, public  :: lujmax25top_patch  (:)   ! vcmax25 (umol/m2/s)
     real(r8), pointer, public  :: lutpu25top_patch   (:)   ! vcmax25 (umol/m2/s)
!!


     ! LUNA specific variables
     real(r8), pointer, public  :: vcmx25_z_patch    (:,:) ! patch  leaf Vc,max25 (umol CO2/m**2/s) for canopy layer 
     real(r8), pointer, public  :: jmx25_z_patch     (:,:) ! patch  leaf Jmax25 (umol electron/m**2/s) for canopy layer 
     real(r8), pointer, public  :: pnlc_z_patch      (:,:) ! patch proportion of leaf nitrogen allocated for light capture for canopy layer
     real(r8), pointer, public  :: enzs_z_patch      (:,:) ! enzyme decay status 1.0-fully active; 0-all decayed during stress
     real(r8), pointer, public  :: fpsn24_patch      (:)   ! 24 hour mean patch photosynthesis (umol CO2/m**2 ground/day)

     ! Logical switches for different options
     logical, public  :: rootstem_acc                      ! Respiratory acclimation for roots and stems
     logical, private :: light_inhibit                     ! If light should inhibit respiration
     integer, private :: leafresp_method                   ! leaf maintencence respiration at 25C for canopy top method to use
     integer, private :: stomatalcond_mtd                  ! Stomatal conduction method type
     logical, private :: modifyphoto_and_lmr_forcrop       ! Modify photosynthesis and LMR for crop
   contains

     ! Public procedures
     procedure, public  :: Init
     procedure, public  :: Restart
     procedure, public  :: ReadNML
     procedure, public  :: ReadParams
     procedure, public  :: TimeStepInit
     procedure, public  :: NewPatchInit

     ! Private procedures
     procedure, private :: InitAllocate
     procedure, private :: InitHistory
     procedure, private :: InitCold

  end type photosyns_type

  character(len=*), parameter, private :: sourcefile = &
       __FILE__
  !------------------------------------------------------------------------

contains

  !------------------------------------------------------------------------
  subroutine Init(this, bounds)

    class(photosyns_type) :: this
    type(bounds_type), intent(in) :: bounds

    call this%InitAllocate (bounds)
    call this%InitHistory  (bounds)
    call this%InitCold     (bounds)

  end subroutine Init

  !------------------------------------------------------------------------
  subroutine InitAllocate(this, bounds)
    !
    ! !ARGUMENTS:
    class(photosyns_type) :: this
    type(bounds_type), intent(in) :: bounds
    !
    ! !LOCAL VARIABLES:
    integer :: begp, endp
    integer :: begc, endc
    !------------------------------------------------------------------------

    begp = bounds%begp; endp= bounds%endp
    begc = bounds%begc; endc= bounds%endc

    allocate(this%c3flag_patch      (begp:endp))             ; this%c3flag_patch      (:)     =.false.
    allocate(this%ac_phs_patch      (begp:endp,2,1:nlevcan)) ; this%ac_phs_patch      (:,:,:) = nan
    allocate(this%aj_phs_patch      (begp:endp,2,1:nlevcan)) ; this%aj_phs_patch      (:,:,:) = nan
    allocate(this%ap_phs_patch      (begp:endp,2,1:nlevcan)) ; this%ap_phs_patch      (:,:,:) = nan
    allocate(this%ag_phs_patch      (begp:endp,2,1:nlevcan)) ; this%ag_phs_patch      (:,:,:) = nan
    allocate(this%an_sun_patch      (begp:endp,1:nlevcan))   ; this%an_sun_patch      (:,:)   = nan
    allocate(this%an_sha_patch      (begp:endp,1:nlevcan))   ; this%an_sha_patch      (:,:)   = nan
    allocate(this%vcmax_z_phs_patch (begp:endp,2,1:nlevcan)) ; this%vcmax_z_phs_patch (:,:,:) = nan
    allocate(this%tpu_z_phs_patch   (begp:endp,2,1:nlevcan)) ; this%tpu_z_phs_patch   (:,:,:) = nan
    allocate(this%kp_z_phs_patch    (begp:endp,2,1:nlevcan)) ; this%kp_z_phs_patch    (:,:,:) = nan
    allocate(this%gs_mol_sun_patch  (begp:endp,1:nlevcan))   ; this%gs_mol_sun_patch  (:,:)   = nan
    allocate(this%gs_mol_sha_patch  (begp:endp,1:nlevcan))   ; this%gs_mol_sha_patch  (:,:)   = nan
    allocate(this%gs_mol_sun_ln_patch (begp:endp,1:nlevcan)) ; this%gs_mol_sun_ln_patch (:,:)   = nan
    allocate(this%gs_mol_sha_ln_patch (begp:endp,1:nlevcan)) ; this%gs_mol_sha_ln_patch (:,:)   = nan
    allocate(this%ac_patch          (begp:endp,1:nlevcan)) ; this%ac_patch          (:,:) = nan
    allocate(this%aj_patch          (begp:endp,1:nlevcan)) ; this%aj_patch          (:,:) = nan
    allocate(this%ap_patch          (begp:endp,1:nlevcan)) ; this%ap_patch          (:,:) = nan
    allocate(this%ag_patch          (begp:endp,1:nlevcan)) ; this%ag_patch          (:,:) = nan
    allocate(this%an_patch          (begp:endp,1:nlevcan)) ; this%an_patch          (:,:) = nan
    allocate(this%vcmax_z_patch     (begp:endp,1:nlevcan)) ; this%vcmax_z_patch     (:,:) = nan
    allocate(this%tpu_z_patch       (begp:endp,1:nlevcan)) ; this%tpu_z_patch       (:,:) = nan
    allocate(this%kp_z_patch        (begp:endp,1:nlevcan)) ; this%kp_z_patch        (:,:) = nan
    allocate(this%gs_mol_patch      (begp:endp,1:nlevcan)) ; this%gs_mol_patch      (:,:) = nan
    allocate(this%cp_patch          (begp:endp))           ; this%cp_patch          (:)   = nan
    allocate(this%kc_patch          (begp:endp))           ; this%kc_patch          (:)   = nan
    allocate(this%ko_patch          (begp:endp))           ; this%ko_patch          (:)   = nan
    allocate(this%qe_patch          (begp:endp))           ; this%qe_patch          (:)   = nan
    allocate(this%theta_cj_patch    (begp:endp))           ; this%theta_cj_patch    (:)   = nan
    allocate(this%bbb_patch         (begp:endp))           ; this%bbb_patch         (:)   = nan
    allocate(this%mbb_patch         (begp:endp))           ; this%mbb_patch         (:)   = nan
    allocate(this%gb_mol_patch      (begp:endp))           ; this%gb_mol_patch      (:)   = nan
    allocate(this%rh_leaf_patch     (begp:endp))           ; this%rh_leaf_patch     (:)   = nan

    allocate(this%psnsun_patch      (begp:endp))           ; this%psnsun_patch      (:)   = nan
    allocate(this%psnsha_patch      (begp:endp))           ; this%psnsha_patch      (:)   = nan
    allocate(this%c13_psnsun_patch  (begp:endp))           ; this%c13_psnsun_patch  (:)   = nan
    allocate(this%c13_psnsha_patch  (begp:endp))           ; this%c13_psnsha_patch  (:)   = nan
    allocate(this%c14_psnsun_patch  (begp:endp))           ; this%c14_psnsun_patch  (:)   = nan
    allocate(this%c14_psnsha_patch  (begp:endp))           ; this%c14_psnsha_patch  (:)   = nan

    allocate(this%psnsun_z_patch    (begp:endp,1:nlevcan)) ; this%psnsun_z_patch    (:,:) = nan
    allocate(this%psnsha_z_patch    (begp:endp,1:nlevcan)) ; this%psnsha_z_patch    (:,:) = nan
    allocate(this%psnsun_wc_patch   (begp:endp))           ; this%psnsun_wc_patch   (:)   = nan
    allocate(this%psnsha_wc_patch   (begp:endp))           ; this%psnsha_wc_patch   (:)   = nan
    allocate(this%psnsun_wj_patch   (begp:endp))           ; this%psnsun_wj_patch   (:)   = nan
    allocate(this%psnsha_wj_patch   (begp:endp))           ; this%psnsha_wj_patch   (:)   = nan
    allocate(this%psnsun_wp_patch   (begp:endp))           ; this%psnsun_wp_patch   (:)   = nan
    allocate(this%psnsha_wp_patch   (begp:endp))           ; this%psnsha_wp_patch   (:)   = nan
    allocate(this%fpsn_patch        (begp:endp))           ; this%fpsn_patch        (:)   = nan
    allocate(this%fpsn_wc_patch     (begp:endp))           ; this%fpsn_wc_patch     (:)   = nan
    allocate(this%fpsn_wj_patch     (begp:endp))           ; this%fpsn_wj_patch     (:)   = nan
    allocate(this%fpsn_wp_patch     (begp:endp))           ; this%fpsn_wp_patch     (:)   = nan
    
    allocate(this%lnca_patch        (begp:endp))           ; this%lnca_patch        (:)   = nan

    allocate(this%lmrsun_z_patch    (begp:endp,1:nlevcan)) ; this%lmrsun_z_patch    (:,:) = nan
    allocate(this%lmrsha_z_patch    (begp:endp,1:nlevcan)) ; this%lmrsha_z_patch    (:,:) = nan
    allocate(this%lmrsun_patch      (begp:endp))           ; this%lmrsun_patch      (:)   = nan
    allocate(this%lmrsha_patch      (begp:endp))           ; this%lmrsha_patch      (:)   = nan

    allocate(this%alphapsnsun_patch (begp:endp))           ; this%alphapsnsun_patch (:)   = nan
    allocate(this%alphapsnsha_patch (begp:endp))           ; this%alphapsnsha_patch (:)   = nan
    allocate(this%rc13_canair_patch (begp:endp))           ; this%rc13_canair_patch (:)   = nan
    allocate(this%rc13_psnsun_patch (begp:endp))           ; this%rc13_psnsun_patch (:)   = nan
    allocate(this%rc13_psnsha_patch (begp:endp))           ; this%rc13_psnsha_patch (:)   = nan

    allocate(this%cisun_z_patch     (begp:endp,1:nlevcan)) ; this%cisun_z_patch     (:,:) = nan
    allocate(this%cisha_z_patch     (begp:endp,1:nlevcan)) ; this%cisha_z_patch     (:,:) = nan

    allocate(this%rssun_z_patch     (begp:endp,1:nlevcan)) ; this%rssun_z_patch     (:,:) = nan
    allocate(this%rssha_z_patch     (begp:endp,1:nlevcan)) ; this%rssha_z_patch     (:,:) = nan
    allocate(this%rssun_patch       (begp:endp))           ; this%rssun_patch       (:)   = nan
    allocate(this%rssha_patch       (begp:endp))           ; this%rssha_patch       (:)   = nan
    allocate(this%luvcmax25top_patch(begp:endp))           ; this%luvcmax25top_patch(:) = nan
    allocate(this%lujmax25top_patch (begp:endp))           ; this%lujmax25top_patch(:)  = nan
    allocate(this%lutpu25top_patch  (begp:endp))           ; this%lutpu25top_patch(:)   = nan
!!
!    allocate(this%psncanopy_patch   (begp:endp))           ; this%psncanopy_patch   (:)   = nan
!    allocate(this%lmrcanopy_patch   (begp:endp))           ; this%lmrcanopy_patch   (:)   = nan
    if(use_luna)then
      ! NOTE(bja, 2015-09) because these variables are only allocated
      ! when luna is turned on, they can not be placed into associate
      ! statements.
      allocate(this%vcmx25_z_patch  (begp:endp,1:nlevcan)) ; this%vcmx25_z_patch    (:,:) = 30._r8
      allocate(this%jmx25_z_patch   (begp:endp,1:nlevcan)) ; this%jmx25_z_patch     (:,:) = 60._r8 
      allocate(this%pnlc_z_patch    (begp:endp,1:nlevcan)) ; this%pnlc_z_patch      (:,:) = 0.01_r8
      allocate(this%fpsn24_patch    (begp:endp))           ; this%fpsn24_patch      (:)   = nan
      allocate(this%enzs_z_patch    (begp:endp,1:nlevcan)) ; this%enzs_z_patch      (:,:) = 1._r8
    endif

  end subroutine InitAllocate

  !-----------------------------------------------------------------------
  subroutine InitHistory(this, bounds)
    !
    ! !USES:
    use histFileMod   , only: hist_addfld1d, hist_addfld2d
    !
    ! !ARGUMENTS:
    class(photosyns_type) :: this
    type(bounds_type), intent(in) :: bounds
    real(r8), pointer  :: ptr_1d(:)  ! pointer to 1d patch array
    !
    ! !LOCAL VARIABLES:
    integer :: begp, endp
    !---------------------------------------------------------------------

    begp = bounds%begp; endp= bounds%endp

    this%rh_leaf_patch(begp:endp) = spval
    call hist_addfld1d (fname='RH_LEAF', units='fraction', &
         avgflag='A', long_name='fractional humidity at leaf surface', &
         ptr_patch=this%rh_leaf_patch, set_spec=spval, default='inactive')
    this%lnca_patch(begp:endp) = spval
    call hist_addfld1d (fname='LNC', units='gN leaf/m^2', &
         avgflag='A', long_name='leaf N concentration', &
         ptr_patch=this%lnca_patch, set_spec=spval)

    ! Don't output photosynthesis variables when FATES is on as they aren't calculated
    if (.not. use_fates) then
       this%fpsn_patch(begp:endp) = spval
       call hist_addfld1d (fname='FPSN', units='umol m-2 s-1',  &
            avgflag='A', long_name='photosynthesis', &
            ptr_patch=this%fpsn_patch, set_lake=0._r8, set_urb=0._r8)

       ! Don't by default output this rate limiting step as only makes sense if you are outputing
       ! the others each time-step
       this%fpsn_wc_patch(begp:endp) = spval
       call hist_addfld1d (fname='FPSN_WC', units='umol m-2 s-1',  &
            avgflag='I', long_name='Rubisco-limited photosynthesis', &
            ptr_patch=this%fpsn_wc_patch, set_lake=0._r8, set_urb=0._r8, &
            default='inactive')

       ! Don't by default output this rate limiting step as only makes sense if you are outputing
       ! the others each time-step
       this%fpsn_wj_patch(begp:endp) = spval
       call hist_addfld1d (fname='FPSN_WJ', units='umol m-2 s-1',  &
            avgflag='I', long_name='RuBP-limited photosynthesis', &
            ptr_patch=this%fpsn_wj_patch, set_lake=0._r8, set_urb=0._r8, &
            default='inactive')

       ! Don't by default output this rate limiting step as only makes sense if you are outputing
       ! the others each time-step
       this%fpsn_wp_patch(begp:endp) = spval
       call hist_addfld1d (fname='FPSN_WP', units='umol m-2 s-1',  &
            avgflag='I', long_name='Product-limited photosynthesis', &
            ptr_patch=this%fpsn_wp_patch, set_lake=0._r8, set_urb=0._r8, &
            default='inactive')
    end if

    if (use_cn) then
       this%psnsun_patch(begp:endp) = spval
       call hist_addfld1d (fname='PSNSUN', units='umolCO2/m^2/s', &
            avgflag='A', long_name='sunlit leaf photosynthesis', &
            ptr_patch=this%psnsun_patch)

       this%psnsha_patch(begp:endp) = spval
       call hist_addfld1d (fname='PSNSHA', units='umolCO2/m^2/s', &
            avgflag='A', long_name='shaded leaf photosynthesis', &
            ptr_patch=this%psnsha_patch)
    end if

    if ( use_c13 ) then
       this%c13_psnsun_patch(begp:endp) = spval
       call hist_addfld1d (fname='C13_PSNSUN', units='umolCO2/m^2/s', &
            avgflag='A', long_name='C13 sunlit leaf photosynthesis', &
            ptr_patch=this%c13_psnsun_patch, default='inactive')

       this%c13_psnsha_patch(begp:endp) = spval
       call hist_addfld1d (fname='C13_PSNSHA', units='umolCO2/m^2/s', &
            avgflag='A', long_name='C13 shaded leaf photosynthesis', &
            ptr_patch=this%c13_psnsha_patch, default='inactive')
    end if

    if ( use_c14 ) then
       this%c14_psnsun_patch(begp:endp) = spval
       call hist_addfld1d (fname='C14_PSNSUN', units='umolCO2/m^2/s', &
            avgflag='A', long_name='C14 sunlit leaf photosynthesis', &
            ptr_patch=this%c14_psnsun_patch, default='inactive')

       this%c14_psnsha_patch(begp:endp) = spval
       call hist_addfld1d (fname='C14_PSNSHA', units='umolCO2/m^2/s', &
            avgflag='A', long_name='C14 shaded leaf photosynthesis', &
            ptr_patch=this%c14_psnsha_patch, default='inactive')
    end if

    if ( use_c13 ) then
       this%rc13_canair_patch(begp:endp) = spval
       call hist_addfld1d (fname='RC13_CANAIR', units='proportion', &
            avgflag='A', long_name='C13/C(12+13) for canopy air', &
            ptr_patch=this%rc13_canair_patch, default='inactive')

       this%rc13_psnsun_patch(begp:endp) = spval
       call hist_addfld1d (fname='RC13_PSNSUN', units='proportion', &
            avgflag='A', long_name='C13/C(12+13) for sunlit photosynthesis', &
            ptr_patch=this%rc13_psnsun_patch, default='inactive')

       this%rc13_psnsha_patch(begp:endp) = spval
       call hist_addfld1d (fname='RC13_PSNSHA', units='proportion', &
            avgflag='A', long_name='C13/C(12+13) for shaded photosynthesis', &
            ptr_patch=this%rc13_psnsha_patch, default='inactive')
    endif

    ! Canopy physiology

    if ( use_c13 ) then
       this%alphapsnsun_patch(begp:endp) = spval
       call hist_addfld1d (fname='ALPHAPSNSUN', units='proportion', &
            avgflag='A', long_name='sunlit c13 fractionation', &
            ptr_patch=this%alphapsnsun_patch, default='inactive')

       this%alphapsnsha_patch(begp:endp) = spval
       call hist_addfld1d (fname='ALPHAPSNSHA', units='proportion', &
            avgflag='A', long_name='shaded c13 fractionation', &
            ptr_patch=this%alphapsnsha_patch, default='inactive')
    endif

    this%rssun_patch(begp:endp) = spval
    call hist_addfld1d (fname='RSSUN', units='s/m',  &
         avgflag='M', long_name='sunlit leaf stomatal resistance', &
         ptr_patch=this%rssun_patch, l2g_scale_type='veg')

    this%rssha_patch(begp:endp) = spval
    call hist_addfld1d (fname='RSSHA', units='s/m',  &
         avgflag='M', long_name='shaded leaf stomatal resistance', &
         ptr_patch=this%rssha_patch, l2g_scale_type='veg')

    this%gs_mol_sun_patch(begp:endp,:) = spval
    this%gs_mol_sha_patch(begp:endp,:) = spval
    if (nlevcan>1) then 
       call hist_addfld2d (fname='GSSUN', units='umol H20/m2/s', type2d='nlevcan', &
          avgflag='A', long_name='sunlit leaf stomatal conductance', &
          ptr_patch=this%gs_mol_sun_patch, set_lake=spval, set_urb=spval)

       call hist_addfld2d (fname='GSSHA', units='umol H20/m2/s', type2d='nlevcan', &
          avgflag='A', long_name='shaded leaf stomatal conductance', &
          ptr_patch=this%gs_mol_sha_patch, set_lake=spval, set_urb=spval)
    else
       ptr_1d => this%gs_mol_sun_patch(begp:endp,1)
       call hist_addfld1d (fname='GSSUN', units='umol H20/m2/s', &
          avgflag='A', long_name='sunlit leaf stomatal conductance', &
          ptr_patch=ptr_1d)

       ptr_1d => this%gs_mol_sha_patch(begp:endp,1)
       call hist_addfld1d (fname='GSSHA', units='umol H20/m2/s', &
          avgflag='A', long_name='shaded leaf stomatal conductance', &
          ptr_patch=ptr_1d)

    endif
    this%gs_mol_sun_ln_patch(begp:endp,:) = spval
    this%gs_mol_sha_ln_patch(begp:endp,:) = spval
    if (nlevcan>1) then
       call hist_addfld2d (fname='GSSUNLN', units='umol H20/m2/s', type2d='nlevcan', &
          avgflag='A', long_name='sunlit leaf stomatal conductance averaged over 1 hour before to 1 hour after local noon', &
          ptr_patch=this%gs_mol_sun_ln_patch, set_lake=spval, set_urb=spval)

       call hist_addfld2d (fname='GSSHALN', units='umol H20/m2/s', type2d='nlevcan', &
          avgflag='A', long_name='shaded leaf stomatal conductance averaged over 1 hour before to 1 hour after local noon', &
          ptr_patch=this%gs_mol_sha_ln_patch, set_lake=spval, set_urb=spval)
    else
       ptr_1d => this%gs_mol_sun_ln_patch(begp:endp,1)
       call hist_addfld1d (fname='GSSUNLN', units='umol H20/m2/s', &
          avgflag='A', long_name='sunlit leaf stomatal conductance at local noon', &
          ptr_patch=ptr_1d)

       ptr_1d => this%gs_mol_sha_ln_patch(begp:endp,1)
       call hist_addfld1d (fname='GSSHALN', units='umol H20/m2/s', &
          avgflag='A', long_name='shaded leaf stomatal conductance at local noon', &
          ptr_patch=ptr_1d)

    endif
    if(use_luna)then  
       if(nlevcan>1)then
         call hist_addfld2d (fname='Vcmx25Z', units='umol/m2/s', type2d='nlevcan', &
            avgflag='A', long_name='canopy profile of vcmax25 predicted by LUNA model', &
            ptr_patch=this%vcmx25_z_patch)
 
         call hist_addfld2d (fname='Jmx25Z', units='umol/m2/s', type2d='nlevcan', &
            avgflag='A', long_name='canopy profile of  vcmax25 predicted by LUNA model', &
            ptr_patch=this%jmx25_z_patch)

         call hist_addfld2d (fname='PNLCZ', units='unitless', type2d='nlevcan', &
            avgflag='A', long_name='Proportion of nitrogen allocated for light capture', &
            ptr_patch=this%pnlc_z_patch,default='inactive')
       else
         ptr_1d => this%vcmx25_z_patch(:,1)
         call hist_addfld1d (fname='Vcmx25Z', units='umol/m2/s',&
            avgflag='A', long_name='canopy profile of vcmax25 predicted by LUNA model', &
            ptr_patch=ptr_1d)
         ptr_1d => this%jmx25_z_patch(:,1)
         call hist_addfld1d (fname='Jmx25Z', units='umol/m2/s',&
            avgflag='A', long_name='canopy profile of  vcmax25 predicted by LUNA model', &
            ptr_patch=ptr_1d)
         ptr_1d => this%pnlc_z_patch(:,1)
         call hist_addfld1d (fname='PNLCZ', units='unitless', &
            avgflag='A', long_name='Proportion of nitrogen allocated for light capture', &
            ptr_patch=ptr_1d,default='inactive')

         this%luvcmax25top_patch(begp:endp) = spval
         call hist_addfld1d (fname='VCMX25T', units='umol/m2/s',  &
            avgflag='M', long_name='canopy profile of vcmax25', &
            ptr_patch=this%luvcmax25top_patch, set_lake=spval, set_urb=spval)

         this%lujmax25top_patch(begp:endp) = spval
         call hist_addfld1d (fname='JMX25T', units='umol/m2/s',  &
            avgflag='M', long_name='canopy profile of jmax', &
            ptr_patch=this%lujmax25top_patch, set_lake=spval, set_urb=spval)

            this%lutpu25top_patch(begp:endp) = spval
            call hist_addfld1d (fname='TPU25T', units='umol/m2/s',  &
            avgflag='M', long_name='canopy profile of tpu', &
            ptr_patch=this%lutpu25top_patch, set_lake=spval, set_urb=spval)

       endif
       this%fpsn24_patch = spval 
       call hist_addfld1d (fname='FPSN24', units='umol CO2/m**2 ground/day',&
           avgflag='A', long_name='24 hour accumulative patch photosynthesis starting from mid-night', &
           ptr_patch=this%fpsn24_patch, default='inactive')
   
    endif

  end subroutine InitHistory

  !-----------------------------------------------------------------------
  subroutine InitCold(this, bounds)
    !
    ! !ARGUMENTS:
    class(photosyns_type) :: this
    type(bounds_type), intent(in) :: bounds
    !
    ! !LOCAL VARIABLES:
    integer :: p,l                        ! indices
    !-----------------------------------------------------------------------

    do p = bounds%begp,bounds%endp
       l = patch%landunit(p)

       this%alphapsnsun_patch(p) = spval
       this%alphapsnsha_patch(p) = spval

       if (lun%ifspecial(l)) then
          this%psnsun_patch(p) = 0._r8
          this%psnsha_patch(p) = 0._r8
          if ( use_c13 ) then
             this%c13_psnsun_patch(p) = 0._r8
             this%c13_psnsha_patch(p) = 0._r8
          endif
          if ( use_c14 ) then
             this%c14_psnsun_patch(p) = 0._r8
             this%c14_psnsha_patch(p) = 0._r8
          endif
       end if
    end do

  end subroutine InitCold

  !-----------------------------------------------------------------------
  subroutine allocParams ( this )
    !
    implicit none

    ! !ARGUMENTS:
    class(photo_params_type) :: this
    !
    ! !LOCAL VARIABLES:
    character(len=32)  :: subname = 'allocParams'
    !-----------------------------------------------------------------------

    ! allocate parameters

    allocate( this%krmax       (0:mxpft) )          ; this%krmax(:)        = nan
    allocate( this%kmax        (0:mxpft,nvegwcs) )  ; this%kmax(:,:)       = nan
    allocate( this%psi50       (0:mxpft,nvegwcs) )  ; this%psi50(:,:)      = nan
    allocate( this%ck          (0:mxpft,nvegwcs) )  ; this%ck(:,:)         = nan

    if ( use_hydrstress .and. nvegwcs /= 4 )then
       call endrun(msg='Error:: the Plant Hydraulics Stress methodology is for the spacA function is hardcoded for nvegwcs==4' &
                   //errMsg(__FILE__, __LINE__))
    end if

  end subroutine allocParams

  !-----------------------------------------------------------------------
  subroutine readParams ( this, ncid )
    !
    ! !USES:
    use ncdio_pio , only : file_desc_t,ncd_io
    use paramUtilMod, only: readNcdioScalar
    implicit none

    ! !ARGUMENTS:
    class(photosyns_type) :: this
    type(file_desc_t),intent(inout) :: ncid   ! pio netCDF file id
    !
    ! !LOCAL VARIABLES:
    character(len=32)  :: subname = 'readParams'
    character(len=100) :: errCode = '-Error reading in parameters file:'
    logical            :: readv ! has variable been read in or not
    real(r8)           :: temp1d(0:mxpft) ! temporary to read in parameter
    real(r8)           :: temp2d(0:mxpft,nvegwcs) ! temporary to read in parameter
    character(len=100) :: tString ! temp. var for reading
    !-----------------------------------------------------------------------

    ! read in parameters


    call params_inst%allocParams()

    tString = "krmax"
    call ncd_io(varname=trim(tString),data=temp1d, flag='read', ncid=ncid, readvar=readv)
    if ( .not. readv ) call endrun(msg=trim(errCode)//trim(tString)//errMsg(sourcefile, __LINE__))
    params_inst%krmax=temp1d
    tString = "lmr_intercept_atkin"
    call ncd_io(varname=trim(tString),data=temp1d, flag='read', ncid=ncid, readvar=readv)
    if ( .not. readv ) call endrun(msg=trim(errCode)//trim(tString)//errMsg(sourcefile, __LINE__))
    params_inst%lmr_intercept_atkin=temp1d
    tString = "kmax"
    call ncd_io(varname=trim(tString),data=temp2d, flag='read', ncid=ncid, readvar=readv)
    if ( .not. readv ) call endrun(msg=trim(errCode)//trim(tString)//errMsg(sourcefile, __LINE__))
    params_inst%kmax=temp2d
    tString = "psi50"
    call ncd_io(varname=trim(tString),data=temp2d, flag='read', ncid=ncid, readvar=readv)
    if ( .not. readv ) call endrun(msg=trim(errCode)//trim(tString)//errMsg(sourcefile, __LINE__))
    params_inst%psi50=temp2d
    tString = "ck"
    call ncd_io(varname=trim(tString),data=temp2d, flag='read', ncid=ncid, readvar=readv)
    if ( .not. readv ) call endrun(msg=trim(errCode)//trim(tString)//errMsg(sourcefile, __LINE__))
    params_inst%ck=temp2d

    ! read in the scalar parameters

    ! Michaelis-Menten constant at 25°C for O2 (unitless)
    call readNcdioScalar(ncid, 'ko25_coef', subname, params_inst%ko25_coef)
    ! Michaelis-Menten constant at 25°C for CO2 (unitless)
    call readNcdioScalar(ncid, 'kc25_coef', subname, params_inst%kc25_coef)
    ! CO2 compensation point at 25°C at present day O2 levels
    call readNcdioScalar(ncid, 'cp25_yr2000', subname, params_inst%cp25_yr2000)
    ! Rubisco activity at 25 C (umol CO2/gRubisco/s)
    call readNcdioScalar(ncid, 'act25', subname, params_inst%act25)
    ! Mass ratio of total Rubisco molecular mass to nitrogen in Rubisco (gRubisco/gN(Rubisco))
    call readNcdioScalar(ncid, 'fnr', subname, params_inst%fnr)

  end subroutine readParams


  !------------------------------------------------------------------------
  subroutine ReadNML(this, NLFilename)
    !
    ! !DESCRIPTION:
    ! Read the namelist for Photosynthesis
    !
    ! !USES:
    use fileutils      , only : getavu, relavu, opnfil
    use shr_nl_mod     , only : shr_nl_find_group_name
    use spmdMod        , only : masterproc, mpicom
    use shr_mpi_mod    , only : shr_mpi_bcast
    use clm_varctl     , only : iulog
    !
    ! !ARGUMENTS:
    class(photosyns_type) :: this
    character(len=*), intent(IN) :: NLFilename ! Namelist filename
    !
    ! !LOCAL VARIABLES:
    integer :: ierr                 ! error code
    integer :: unitn                ! unit for namelist file

    character(len=*), parameter :: subname = 'Photosyn::ReadNML'
    character(len=*), parameter :: nmlname = 'photosyns_inparm'
    logical :: rootstem_acc    = .false.                     ! Respiratory acclimation for roots and stems
    logical :: light_inhibit   = .false.                     ! If light should inhibit respiration
    integer :: leafresp_method = leafresp_mtd_ryan1991       ! leaf maintencence respiration at 25C for canopy top method to use
    logical :: modifyphoto_and_lmr_forcrop = .false.            ! Modify photosynthesis and LMR for crop
    character(len=50) :: stomatalcond_method = 'Ball-Berry1987' ! Photosynthesis method string
    !-----------------------------------------------------------------------

    namelist /photosyns_inparm/ leafresp_method, light_inhibit, &
              rootstem_acc, stomatalcond_method, modifyphoto_and_lmr_forcrop

    ! Initialize options to default values, in case they are not specified in
    ! the namelist

    if (masterproc) then
       unitn = getavu()
       write(iulog,*) 'Read in '//nmlname//'  namelist'
       call opnfil (NLFilename, unitn, 'F')
       call shr_nl_find_group_name(unitn, nmlname, status=ierr)
       if (ierr == 0) then
          read(unitn, nml=photosyns_inparm, iostat=ierr)
          if (ierr /= 0) then
             call endrun(msg="ERROR reading "//nmlname//"namelist"//errmsg(sourcefile, __LINE__))
          end if
       else
          call endrun(msg="ERROR could NOT find "//nmlname//"namelist"//errmsg(sourcefile, __LINE__))
       end if
       call relavu( unitn )
       this%rootstem_acc    = rootstem_acc
       this%leafresp_method = leafresp_method
       this%light_inhibit   = light_inhibit
       this%modifyphoto_and_lmr_forcrop = modifyphoto_and_lmr_forcrop
       if (      trim(stomatalcond_method) == 'Ball-Berry1987' ) then
          this%stomatalcond_mtd = stomatalcond_mtd_bb1987
       else if ( trim(stomatalcond_method) == 'Medlyn2011'     ) then
          this%stomatalcond_mtd = stomatalcond_mtd_medlyn2011
       else
          call endrun(msg="ERROR bad value for stomtalcond_method in "//nmlname//"namelist"//errmsg(sourcefile, __LINE__))
       end if
    end if

    call shr_mpi_bcast (this%rootstem_acc   , mpicom)
    call shr_mpi_bcast (this%leafresp_method, mpicom)
    call shr_mpi_bcast (this%light_inhibit  , mpicom)
    call shr_mpi_bcast (this%stomatalcond_mtd, mpicom)
    call shr_mpi_bcast (this%modifyphoto_and_lmr_forcrop, mpicom)

    if (masterproc) then
       write(iulog,*) ' '
       write(iulog,*) nmlname//' settings:'
       write(iulog,nml=photosyns_inparm)
       write(iulog,*) ' '
    end if

  end subroutine ReadNML

  !------------------------------------------------------------------------
  subroutine Restart(this, bounds, ncid, flag)
    !
    ! !USES:
    use ncdio_pio  , only : file_desc_t, ncd_defvar, ncd_io, ncd_double, ncd_int, ncd_inqvdlen
    use restUtilMod
    !
    ! !ARGUMENTS:
    class(photosyns_type) :: this
    type(bounds_type), intent(in)    :: bounds
    type(file_desc_t), intent(inout) :: ncid   ! netcdf id
    character(len=*) , intent(in)    :: flag   ! 'read' or 'write'
    !
    ! !LOCAL VARIABLES:
    integer :: j,c ! indices
    logical :: readvar      ! determine if variable is on initial file
    !-----------------------------------------------------------------------

    if ( use_c13 ) then
       call restartvar(ncid=ncid, flag=flag, varname='rc13_canair', xtype=ncd_double,  &
            dim1name='pft', long_name='', units='', &
            interpinic_flag='interp', readvar=readvar, data=this%rc13_canair_patch)

       call restartvar(ncid=ncid, flag=flag, varname='rc13_psnsun', xtype=ncd_double,  &
            dim1name='pft', long_name='', units='', &
            interpinic_flag='interp', readvar=readvar, data=this%rc13_psnsun_patch)

       call restartvar(ncid=ncid, flag=flag, varname='rc13_psnsha', xtype=ncd_double,  &
            dim1name='pft', long_name='', units='', &
            interpinic_flag='interp', readvar=readvar, data=this%rc13_psnsha_patch)
    endif

    call restartvar(ncid=ncid, flag=flag, varname='GSSUN', xtype=ncd_double,  &
         dim1name='pft', dim2name='levcan', switchdim=.true., &
         long_name='sunlit leaf stomatal conductance', units='umol H20/m2/s', &
         interpinic_flag='interp', readvar=readvar, data=this%gs_mol_sun_patch)
    
    call restartvar(ncid=ncid, flag=flag, varname='GSSHA', xtype=ncd_double,  &
         dim1name='pft', dim2name='levcan', switchdim=.true., &
         long_name='shaded leaf stomatal conductance', units='umol H20/m2/s', &
         interpinic_flag='interp', readvar=readvar, data=this%gs_mol_sha_patch)

    call restartvar(ncid=ncid, flag=flag, varname='GSSUNLN', xtype=ncd_double,  &
         dim1name='pft', dim2name='levcan', switchdim=.true., &
         long_name='sunlit leaf stomatal conductance averaged over 1 hour before to 1 hour after local noon', &
         units='umol H20/m2/s', &
         interpinic_flag='interp', readvar=readvar, data=this%gs_mol_sun_ln_patch)

    call restartvar(ncid=ncid, flag=flag, varname='GSSHALN', xtype=ncd_double,  &
         dim1name='pft', dim2name='levcan', switchdim=.true., &
         long_name='shaded leaf stomatal conductance averaged over 1 hour before to 1 hour after local noon', &
         units='umol H20/m2/s', &
         interpinic_flag='interp', readvar=readvar, data=this%gs_mol_sha_ln_patch)
    
    call restartvar(ncid=ncid, flag=flag, varname='lnca', xtype=ncd_double,  &
       dim1name='pft', long_name='leaf N concentration', units='gN leaf/m^2', &
       interpinic_flag='interp', readvar=readvar, data=this%lnca_patch)

    if(use_luna) then
      call restartvar(ncid=ncid, flag=flag, varname='vcmx25_z', xtype=ncd_double,  &
         dim1name='pft', dim2name='levcan', switchdim=.true., &
         long_name='Maximum carboxylation rate at 25 celcius for canopy layers', units='umol CO2/m**2/s', &
         interpinic_flag='interp', readvar=readvar, data=this%vcmx25_z_patch)
      call restartvar(ncid=ncid, flag=flag, varname='jmx25_z', xtype=ncd_double,  &
         dim1name='pft', dim2name='levcan', switchdim=.true., &
         long_name='Maximum carboxylation rate at 25 celcius for canopy layers', units='umol CO2/m**2/s', &
         interpinic_flag='interp', readvar=readvar, data=this%jmx25_z_patch)
      call restartvar(ncid=ncid, flag=flag, varname='pnlc_z', xtype=ncd_double,  &
         dim1name='pft', dim2name='levcan', switchdim=.true., &
         long_name='proportion of leaf nitrogen allocated for light capture', units='unitless', &
         interpinic_flag='interp', readvar=readvar, data=this%pnlc_z_patch )
      call restartvar(ncid=ncid, flag=flag, varname='enzs_z', xtype=ncd_double,  &
         dim1name='pft', dim2name='levcan', switchdim=.true., &
         long_name='enzyme decay status during stress: 1.0-fully active; 0.0-all decayed', units='unitless', &
         interpinic_flag='interp', readvar=readvar, data=this%enzs_z_patch )
      call restartvar(ncid=ncid, flag=flag, varname='gpp24', xtype=ncd_double,  &
            dim1name='pft', long_name='accumulative gross primary production', units='umol CO2/m**2 ground/day', &
            interpinic_flag='interp', readvar=readvar, data=this%fpsn24_patch)    
   endif
   call restartvar(ncid=ncid, flag=flag, varname='vcmx25t', xtype=ncd_double,  &
         dim1name='pft', long_name='canopy profile of vcmax25', &
         units='umol/m2/s', &
         interpinic_flag='interp', readvar=readvar, data=this%luvcmax25top_patch)    

   call restartvar(ncid=ncid, flag=flag, varname='jmx25t', xtype=ncd_double,  &
         dim1name='pft', long_name='canopy profile of jmax', &
         units='umol/m2/s', &
         interpinic_flag='interp', readvar=readvar, data=this%lujmax25top_patch)    

   call restartvar(ncid=ncid, flag=flag, varname='tpu25t', xtype=ncd_double,  &
         dim1name='pft', long_name='canopy profile of tpu', &
         units='umol/m2/s', &
         interpinic_flag='interp', readvar=readvar, data=this%lutpu25top_patch)    

  end subroutine Restart

  !------------------------------------------------------------------------------
  subroutine TimeStepInit (this, bounds)
    !
    ! Time step initialization
    !
    ! !USES:
    use landunit_varcon, only : istsoil, istcrop, istice_mec, istwet
    !
    ! !ARGUMENTS:
    class(photosyns_type) :: this
    type(bounds_type) , intent(in)    :: bounds
    !
    ! !LOCAL VARIABLES:
    integer :: p,l ! indices
    !-----------------------------------------------------------------------

    do p = bounds%begp, bounds%endp
       l = patch%landunit(p)
       if (.not. lun%lakpoi(l)) then
          this%psnsun_patch(p)    = 0._r8
          this%psnsun_wc_patch(p) = 0._r8
          this%psnsun_wj_patch(p) = 0._r8
          this%psnsun_wp_patch(p) = 0._r8

          this%psnsha_patch(p)    = 0._r8
          this%psnsha_wc_patch(p) = 0._r8
          this%psnsha_wj_patch(p) = 0._r8
          this%psnsha_wp_patch(p) = 0._r8

          this%fpsn_patch(p)      = 0._r8
          this%fpsn_wc_patch(p)   = 0._r8
          this%fpsn_wj_patch(p)   = 0._r8
          this%fpsn_wp_patch(p)   = 0._r8

          if ( use_c13 ) then
             this%alphapsnsun_patch(p) = 0._r8
             this%alphapsnsha_patch(p) = 0._r8
             this%c13_psnsun_patch(p)  = 0._r8
             this%c13_psnsha_patch(p)  = 0._r8
          endif
          if ( use_c14 ) then
             this%c14_psnsun_patch(p) = 0._r8
             this%c14_psnsha_patch(p) = 0._r8
          endif
       end if
       if (lun%itype(l) == istsoil .or. lun%itype(l) == istcrop &
            .or. lun%itype(l) == istice_mec &
            .or. lun%itype(l) == istwet) then
          if (use_c13) then
             this%rc13_canair_patch(p) = 0._r8
             this%rc13_psnsun_patch(p) = 0._r8
             this%rc13_psnsha_patch(p) = 0._r8
          end if
       end if
    end do

  end subroutine TimeStepInit

  !------------------------------------------------------------------------------
  subroutine NewPatchInit (this, p)
    !
    ! For new run-time pft, modify state and flux variables to maintain
    ! carbon and nitrogen balance with dynamic pft-weights.
    ! Called from dyn_cnbal_patch
    !
    ! !ARGUMENTS:
    class(photosyns_type) :: this
    integer, intent(in) :: p
    !-----------------------------------------------------------------------

    if ( use_c13 ) then
       this%alphapsnsun_patch(p) = 0._r8
       this%alphapsnsha_patch(p) = 0._r8
       this%rc13_canair_patch(p) = 0._r8
       this%rc13_psnsun_patch(p) = 0._r8
       this%rc13_psnsha_patch(p) = 0._r8
    endif

    this%psnsun_patch(p) = 0._r8
    this%psnsha_patch(p) = 0._r8

    if (use_c13) then
       this%c13_psnsun_patch(p) = 0._r8
       this%c13_psnsha_patch(p) = 0._r8
    end if
    if ( use_c14 ) then
       this%c14_psnsun_patch(p) = 0._r8
       this%c14_psnsha_patch(p) = 0._r8
    end if

  end subroutine NewPatchInit

  !------------------------------------------------------------------------------
  !------------------------------------------------------------------------------
  subroutine Photosynthesis ( bounds, fn, filterp, &
       esat_tv, eair, oair, cair, rb, btran, &
       dayl_factor, leafn, &
       atm2lnd_inst, temperature_inst, surfalb_inst, solarabs_inst, &
       canopystate_inst, ozone_inst, photosyns_inst, phase)
    !
    ! !DESCRIPTION:
    ! Leaf photosynthesis and stomatal conductance calculation as described by
    ! Bonan et al (2011) JGR, 116, doi:10.1029/2010JG001593 and extended to
    ! a multi-layer canopy
    !
    ! !USES:
    use clm_varcon        , only : rgas, tfrz, spval
    use GridcellType      , only : grc
<<<<<<< HEAD
    use clm_time_manager  , only : get_step_size, is_near_local_noon
=======
    use clm_time_manager  , only : get_step_size_real, is_near_local_noon
>>>>>>> 8265b774
    use clm_varctl     , only : cnallocate_carbon_only
    use clm_varctl     , only : lnc_opt, reduce_dayl_factor, vcmax_opt    
    use pftconMod      , only : nbrdlf_dcd_tmp_shrub, npcropmin

    !
    ! !ARGUMENTS:
    type(bounds_type)      , intent(in)    :: bounds
    integer                , intent(in)    :: fn                             ! size of pft filter
    integer                , intent(in)    :: filterp(fn)                    ! patch filter
    real(r8)               , intent(in)    :: esat_tv( bounds%begp: )        ! saturation vapor pressure at t_veg (Pa) [pft]
    real(r8)               , intent(in)    :: eair( bounds%begp: )           ! vapor pressure of canopy air (Pa) [pft]
    real(r8)               , intent(in)    :: oair( bounds%begp: )           ! Atmospheric O2 partial pressure (Pa) [pft]
    real(r8)               , intent(in)    :: cair( bounds%begp: )           ! Atmospheric CO2 partial pressure (Pa) [pft]
    real(r8)               , intent(in)    :: rb( bounds%begp: )             ! boundary layer resistance (s/m) [pft]
    real(r8)               , intent(in)    :: btran( bounds%begp: )          ! transpiration wetness factor (0 to 1) [pft]
    real(r8)               , intent(in)    :: dayl_factor( bounds%begp: )    ! scalar (0-1) for daylength
    real(r8)               , intent(in)    :: leafn( bounds%begp: )          ! leaf N (gN/m2)
    type(atm2lnd_type)     , intent(in)    :: atm2lnd_inst
    type(temperature_type) , intent(in)    :: temperature_inst
    type(surfalb_type)     , intent(in)    :: surfalb_inst
    type(solarabs_type)    , intent(in)    :: solarabs_inst
    type(canopystate_type) , intent(in)    :: canopystate_inst
    class(ozone_base_type) , intent(in)    :: ozone_inst
    type(photosyns_type)   , intent(inout) :: photosyns_inst
    character(len=*)       , intent(in)    :: phase                          ! 'sun' or 'sha'

    !
    ! !LOCAL VARIABLES:
    !
    ! Leaf photosynthesis parameters
    real(r8) :: jmax_z(bounds%begp:bounds%endp,nlevcan)  ! maximum electron transport rate (umol electrons/m**2/s)
    !real(r8) :: lnc(bounds%begp:bounds%endp)   ! leaf N concentration (gN leaf/m^2)
    real(r8) :: bbbopt(bounds%begp:bounds%endp)! Ball-Berry minimum leaf conductance, unstressed (umol H2O/m**2/s)
    real(r8) :: kn(bounds%begp:bounds%endp)    ! leaf nitrogen decay coefficient
    real(r8) :: vcmax25top     ! canopy top: maximum rate of carboxylation at 25C (umol CO2/m**2/s)
    real(r8) :: jmax25top      ! canopy top: maximum electron transport rate at 25C (umol electrons/m**2/s)
    real(r8) :: tpu25top       ! canopy top: triose phosphate utilization rate at 25C (umol CO2/m**2/s)
    real(r8) :: lmr25top       ! canopy top: leaf maintenance respiration rate at 25C (umol CO2/m**2/s)
    real(r8) :: kp25top        ! canopy top: initial slope of CO2 response curve (C4 plants) at 25C

    real(r8) :: vcmax25        ! leaf layer: maximum rate of carboxylation at 25C (umol CO2/m**2/s)
    real(r8) :: jmax25         ! leaf layer: maximum electron transport rate at 25C (umol electrons/m**2/s)
    real(r8) :: tpu25          ! leaf layer: triose phosphate utilization rate at 25C (umol CO2/m**2/s)
    real(r8) :: lmr25          ! leaf layer: leaf maintenance respiration rate at 25C (umol CO2/m**2/s)
    real(r8) :: kp25           ! leaf layer: Initial slope of CO2 response curve (C4 plants) at 25C
    real(r8) :: kc25           ! Michaelis-Menten constant for CO2 at 25C (Pa)
    real(r8) :: ko25           ! Michaelis-Menten constant for O2 at 25C (Pa)
    real(r8) :: cp25           ! CO2 compensation point at 25C (Pa)

    real(r8) :: vcmaxha        ! activation energy for vcmax (J/mol)
    real(r8) :: jmaxha         ! activation energy for jmax (J/mol)
    real(r8) :: tpuha          ! activation energy for tpu (J/mol)
    real(r8) :: lmrha          ! activation energy for lmr (J/mol)
    real(r8) :: kcha           ! activation energy for kc (J/mol)
    real(r8) :: koha           ! activation energy for ko (J/mol)
    real(r8) :: cpha           ! activation energy for cp (J/mol)

    real(r8) :: vcmaxhd        ! deactivation energy for vcmax (J/mol)
    real(r8) :: jmaxhd         ! deactivation energy for jmax (J/mol)
    real(r8) :: tpuhd          ! deactivation energy for tpu (J/mol)
    real(r8) :: lmrhd          ! deactivation energy for lmr (J/mol)

    real(r8) :: vcmaxse        ! entropy term for vcmax (J/mol/K)
    real(r8) :: jmaxse         ! entropy term for jmax (J/mol/K)
    real(r8) :: tpuse          ! entropy term for tpu (J/mol/K)
    real(r8) :: lmrse          ! entropy term for lmr (J/mol/K)

    real(r8) :: vcmaxc         ! scaling factor for high temperature inhibition (25 C = 1.0)
    real(r8) :: jmaxc          ! scaling factor for high temperature inhibition (25 C = 1.0)
    real(r8) :: tpuc           ! scaling factor for high temperature inhibition (25 C = 1.0)
    real(r8) :: lmrc           ! scaling factor for high temperature inhibition (25 C = 1.0)

    real(r8) :: fnps           ! fraction of light absorbed by non-photosynthetic pigments
    real(r8) :: theta_psii     ! empirical curvature parameter for electron transport rate

    real(r8) :: theta_ip          ! empirical curvature parameter for ap photosynthesis co-limitation

    ! Other
    integer  :: f,p,c,iv          ! indices
    real(r8) :: cf                ! s m**2/umol -> s/m
    real(r8) :: rsmax0            ! maximum stomatal resistance [s/m]
    real(r8) :: gb                ! leaf boundary layer conductance (m/s)
    real(r8) :: cs                ! CO2 partial pressure at leaf surface (Pa)
    real(r8) :: gs                ! leaf stomatal conductance (m/s)
    real(r8) :: hs                ! fractional humidity at leaf surface (dimensionless)
    real(r8) :: sco               ! relative specificity of rubisco
    real(r8) :: ft                ! photosynthesis temperature response (statement function)
    real(r8) :: fth               ! photosynthesis temperature inhibition (statement function)
    real(r8) :: fth25             ! ccaling factor for photosynthesis temperature inhibition (statement function)
    real(r8) :: tl                ! leaf temperature in photosynthesis temperature function (K)
    real(r8) :: ha                ! activation energy in photosynthesis temperature function (J/mol)
    real(r8) :: hd                ! deactivation energy in photosynthesis temperature function (J/mol)
    real(r8) :: se                ! entropy term in photosynthesis temperature function (J/mol/K)
    real(r8) :: scaleFactor       ! scaling factor for high temperature inhibition (25 C = 1.0)
    real(r8) :: ciold             ! previous value of Ci for convergence check
    real(r8) :: gs_mol_err        ! gs_mol for error check
    real(r8) :: je                ! electron transport rate (umol electrons/m**2/s)
    real(r8) :: qabs              ! PAR absorbed by PS II (umol photons/m**2/s)
    real(r8) :: aquad,bquad,cquad ! terms for quadratic equations
    real(r8) :: r1,r2             ! roots of quadratic equation
    real(r8) :: ceair             ! vapor pressure of air, constrained (Pa)
    integer  :: niter             ! iteration loop index
    real(r8) :: nscaler           ! leaf nitrogen scaling coefficient

    real(r8) :: ai                ! intermediate co-limited photosynthesis (umol CO2/m**2/s)

    real(r8) :: psn_wc_z(bounds%begp:bounds%endp,nlevcan) ! Rubisco-limited contribution to psn_z (umol CO2/m**2/s)
    real(r8) :: psn_wj_z(bounds%begp:bounds%endp,nlevcan) ! RuBP-limited contribution to psn_z (umol CO2/m**2/s)
    real(r8) :: psn_wp_z(bounds%begp:bounds%endp,nlevcan) ! product-limited contribution to psn_z (umol CO2/m**2/s)

    real(r8) :: psncan            ! canopy sum of psn_z
    real(r8) :: psncan_wc         ! canopy sum of psn_wc_z
    real(r8) :: psncan_wj         ! canopy sum of psn_wj_z
    real(r8) :: psncan_wp         ! canopy sum of psn_wp_z
    real(r8) :: lmrcan            ! canopy sum of lmr_z
    real(r8) :: gscan             ! canopy sum of leaf conductance
    real(r8) :: laican            ! canopy sum of lai_z
    real(r8) :: rh_can
    real(r8) , pointer :: lai_z       (:,:)
    real(r8) , pointer :: par_z       (:,:)
    real(r8) , pointer :: vcmaxcint   (:)
    real(r8) , pointer :: alphapsn    (:)
    real(r8) , pointer :: psn         (:)
    real(r8) , pointer :: psn_wc      (:)
    real(r8) , pointer :: psn_wj      (:)
    real(r8) , pointer :: psn_wp      (:)
    real(r8) , pointer :: psn_z       (:,:)
    real(r8) , pointer :: lmr         (:)
    real(r8) , pointer :: lmr_z       (:,:)
    real(r8) , pointer :: rs          (:)
    real(r8) , pointer :: rs_z        (:,:)
    real(r8) , pointer :: ci_z        (:,:)
    real(r8) , pointer :: o3coefv     (:)  ! o3 coefficient used in photo calculation
    real(r8) , pointer :: o3coefg     (:)  ! o3 coefficient used in rs calculation
    real(r8) , pointer :: alphapsnsun (:)
    real(r8) , pointer :: alphapsnsha (:)

    real(r8) :: sum_nscaler              
    real(r8) :: total_lai                
    integer  :: nptreemax                

    real(r8) :: dtime                           ! land model time step (sec)
    integer  :: g                               ! index
    !------------------------------------------------------------------------------

    ! Temperature and soil water response functions

    ft(tl,ha) = exp( ha / (rgas*1.e-3_r8*(tfrz+25._r8)) * (1._r8 - (tfrz+25._r8)/tl) )
    fth(tl,hd,se,scaleFactor) = scaleFactor / ( 1._r8 + exp( (-hd+se*tl) / (rgas*1.e-3_r8*tl) ) )
    fth25(hd,se) = 1._r8 + exp( (-hd+se*(tfrz+25._r8)) / (rgas*1.e-3_r8*(tfrz+25._r8)) )

    ! Enforce expected array sizes

    SHR_ASSERT_ALL_FL((ubound(esat_tv)     == (/bounds%endp/)), sourcefile, __LINE__)
    SHR_ASSERT_ALL_FL((ubound(eair)        == (/bounds%endp/)), sourcefile, __LINE__)
    SHR_ASSERT_ALL_FL((ubound(oair)        == (/bounds%endp/)), sourcefile, __LINE__)
    SHR_ASSERT_ALL_FL((ubound(cair)        == (/bounds%endp/)), sourcefile, __LINE__)
    SHR_ASSERT_ALL_FL((ubound(rb)          == (/bounds%endp/)), sourcefile, __LINE__)
    SHR_ASSERT_ALL_FL((ubound(btran)       == (/bounds%endp/)), sourcefile, __LINE__)
    SHR_ASSERT_ALL_FL((ubound(dayl_factor) == (/bounds%endp/)), sourcefile, __LINE__)
    SHR_ASSERT_ALL_FL((ubound(leafn)       == (/bounds%endp/)), sourcefile, __LINE__)

    associate(                                                 &
         c3psn      => pftcon%c3psn                          , & ! Input:  photosynthetic pathway: 0. = c4, 1. = c3
	 crop       => pftcon%crop                           , & ! Input:  crop or not (0 =not crop and 1 = crop)
         leafcn     => pftcon%leafcn                         , & ! Input:  leaf C:N (gC/gN)
         flnr       => pftcon%flnr                           , & ! Input:  fraction of leaf N in the Rubisco enzyme (gN Rubisco / gN leaf)
         fnitr      => pftcon%fnitr                          , & ! Input:  foliage nitrogen limitation factor (-)
         slatop     => pftcon%slatop                         , & ! Input:  specific leaf area at top of canopy, projected area basis [m^2/gC]
         dsladlai   => pftcon%dsladlai                       , & ! Input:  change in sla per unit lai  
         i_vcad     => pftcon%i_vcad                         , & ! Input:  [real(r8) (:)   ]  
         s_vcad     => pftcon%s_vcad                         , & ! Input:  [real(r8) (:)   ]  
         i_flnr     => pftcon%i_flnr                         , & ! Input:  [real(r8) (:)   ]  
         s_flnr     => pftcon%s_flnr                         , & ! Input:  [real(r8) (:)   ]  
         mbbopt     => pftcon%mbbopt                         , & ! Input:  [real(r8) (:)   ]  Ball-Berry slope of conduct/photosyn (umol H2O/umol CO2)
         ivt        => patch%itype                           , & ! Input:  [integer  (:)   ]  patch vegetation type
         forc_pbot  => atm2lnd_inst%forc_pbot_downscaled_col , & ! Input:  [real(r8) (:)   ]  atmospheric pressure (Pa)

         t_veg      => temperature_inst%t_veg_patch          , & ! Input:  [real(r8) (:)   ]  vegetation temperature (Kelvin)
         t10        => temperature_inst%t_a10_patch          , & ! Input:  [real(r8) (:)   ]  10-day running mean of the 2 m temperature (K)
         tgcm       => temperature_inst%thm_patch            , & ! Input:  [real(r8) (:)   ]  air temperature at agcm reference height (kelvin)

         nrad       => surfalb_inst%nrad_patch               , & ! Input:  [integer  (:)   ]  pft number of canopy layers, above snow for radiative transfer
         tlai_z     => surfalb_inst%tlai_z_patch             , & ! Input:  [real(r8) (:,:) ]  pft total leaf area index for canopy layer
         tlai       => canopystate_inst%tlai_patch           , & ! Input:  [real(r8)(:)    ]  one-sided leaf area index, no burying by snow  
         c3flag     => photosyns_inst%c3flag_patch           , & ! Output: [logical  (:)   ]  true if C3 and false if C4
         ac         => photosyns_inst%ac_patch               , & ! Output: [real(r8) (:,:) ]  Rubisco-limited gross photosynthesis (umol CO2/m**2/s)
         aj         => photosyns_inst%aj_patch               , & ! Output: [real(r8) (:,:) ]  RuBP-limited gross photosynthesis (umol CO2/m**2/s)
         ap         => photosyns_inst%ap_patch               , & ! Output: [real(r8) (:,:) ]  product-limited (C3) or CO2-limited (C4) gross photosynthesis (umol CO2/m**2/s)
         ag         => photosyns_inst%ag_patch               , & ! Output: [real(r8) (:,:) ]  co-limited gross leaf photosynthesis (umol CO2/m**2/s)
         an         => photosyns_inst%an_patch               , & ! Output: [real(r8) (:,:) ]  net leaf photosynthesis (umol CO2/m**2/s)
         gb_mol     => photosyns_inst%gb_mol_patch           , & ! Output: [real(r8) (:)   ]  leaf boundary layer conductance (umol H2O/m**2/s)
         gs_mol     => photosyns_inst%gs_mol_patch           , & ! Output: [real(r8) (:,:) ]  leaf stomatal conductance (umol H2O/m**2/s)
         gs_mol_sun_ln => photosyns_inst%gs_mol_sun_ln_patch , & ! Output: [real(r8) (:,:) ]  sunlit leaf stomatal conductance averaged over 1 hour before to 1 hour after local noon (umol H2O/m**2/s)
         gs_mol_sha_ln => photosyns_inst%gs_mol_sha_ln_patch , & ! Output: [real(r8) (:,:) ]  shaded leaf stomatal conductance averaged over 1 hour before to 1 hour after local noon (umol H2O/m**2/s)
         vcmax_z    => photosyns_inst%vcmax_z_patch          , & ! Output: [real(r8) (:,:) ]  maximum rate of carboxylation (umol co2/m**2/s)
         cp         => photosyns_inst%cp_patch               , & ! Output: [real(r8) (:)   ]  CO2 compensation point (Pa)
         kc         => photosyns_inst%kc_patch               , & ! Output: [real(r8) (:)   ]  Michaelis-Menten constant for CO2 (Pa)
         ko         => photosyns_inst%ko_patch               , & ! Output: [real(r8) (:)   ]  Michaelis-Menten constant for O2 (Pa)
         qe         => photosyns_inst%qe_patch               , & ! Output: [real(r8) (:)   ]  quantum efficiency, used only for C4 (mol CO2 / mol photons)
         tpu_z      => photosyns_inst%tpu_z_patch            , & ! Output: [real(r8) (:,:) ]  triose phosphate utilization rate (umol CO2/m**2/s)
         kp_z       => photosyns_inst%kp_z_patch             , & ! Output: [real(r8) (:,:) ]  initial slope of CO2 response curve (C4 plants)
         theta_cj   => photosyns_inst%theta_cj_patch         , & ! Output: [real(r8) (:)   ]  empirical curvature parameter for ac, aj photosynthesis co-limitation
         bbb        => photosyns_inst%bbb_patch              , & ! Output: [real(r8) (:)   ]  Ball-Berry minimum leaf conductance (umol H2O/m**2/s)
         mbb        => photosyns_inst%mbb_patch              , & ! Output: [real(r8) (:)   ]  Ball-Berry slope of conductance-photosynthesis relationship
         rh_leaf    => photosyns_inst%rh_leaf_patch          , & ! Output: [real(r8) (:)   ]  fractional humidity at leaf surface (dimensionless)
         lnc        => photosyns_inst%lnca_patch             , & ! Output: [real(r8) (:)   ]  top leaf layer leaf N concentration (gN leaf/m^2)
         light_inhibit=> photosyns_inst%light_inhibit        , & ! Input:  [logical        ]  flag if light should inhibit respiration
         leafresp_method=> photosyns_inst%leafresp_method    , & ! Input:  [integer        ]  method type to use for leaf-maint.-respiration at 25C canopy top
         stomatalcond_mtd=> photosyns_inst%stomatalcond_mtd  , & ! Input:  [integer        ]  method type to use for stomatal conductance.GC.fnlprmsn15_r22845
         leaf_mr_vcm => canopystate_inst%leaf_mr_vcm           & ! Input:  [real(r8)       ]  scalar constant of leaf respiration with Vcmax
         )

      if (phase == 'sun') then
         par_z     =>    solarabs_inst%parsun_z_patch        ! Input:  [real(r8) (:,:) ]  par absorbed per unit lai for canopy layer (w/m**2)
         lai_z     =>    canopystate_inst%laisun_z_patch     ! Input:  [real(r8) (:,:) ]  leaf area index for canopy layer, sunlit or shaded
         vcmaxcint =>    surfalb_inst%vcmaxcintsun_patch     ! Input:  [real(r8) (:)   ]  leaf to canopy scaling coefficient
         alphapsn  =>    photosyns_inst%alphapsnsun_patch    ! Input:  [real(r8) (:)   ]  13C fractionation factor for PSN ()
         o3coefv   =>    ozone_inst%o3coefvsun_patch         ! Input:  [real(r8) (:)   ]  O3 coefficient used in photosynthesis calculation
         o3coefg   =>    ozone_inst%o3coefgsun_patch         ! Input:  [real(r8) (:)   ]  O3 coefficient used in rs calculation
         ci_z      =>    photosyns_inst%cisun_z_patch        ! Output: [real(r8) (:,:) ]  intracellular leaf CO2 (Pa)
         rs        =>    photosyns_inst%rssun_patch          ! Output: [real(r8) (:)   ]  leaf stomatal resistance (s/m)
         rs_z      =>    photosyns_inst%rssun_z_patch        ! Output: [real(r8) (:,:) ]  canopy layer: leaf stomatal resistance (s/m)
         lmr       =>    photosyns_inst%lmrsun_patch         ! Output: [real(r8) (:)   ]  leaf maintenance respiration rate (umol CO2/m**2/s)
         lmr_z     =>    photosyns_inst%lmrsun_z_patch       ! Output: [real(r8) (:,:) ]  canopy layer: leaf maintenance respiration rate (umol CO2/m**2/s)
         psn       =>    photosyns_inst%psnsun_patch         ! Output: [real(r8) (:)   ]  foliage photosynthesis (umol co2 /m**2/ s) [always +]
         psn_z     =>    photosyns_inst%psnsun_z_patch       ! Output: [real(r8) (:,:) ]  canopy layer: foliage photosynthesis (umol co2 /m**2/ s) [always +]
         psn_wc    =>    photosyns_inst%psnsun_wc_patch      ! Output: [real(r8) (:)   ]  Rubisco-limited foliage photosynthesis (umol co2 /m**2/ s) [always +]
         psn_wj    =>    photosyns_inst%psnsun_wj_patch      ! Output: [real(r8) (:)   ]  RuBP-limited foliage photosynthesis (umol co2 /m**2/ s) [always +]
         psn_wp    =>    photosyns_inst%psnsun_wp_patch      ! Output: [real(r8) (:)   ]  product-limited foliage photosynthesis (umol co2 /m**2/ s) [always +]
      else if (phase == 'sha') then
         par_z     =>    solarabs_inst%parsha_z_patch        ! Input:  [real(r8) (:,:) ]  par absorbed per unit lai for canopy layer (w/m**2)
         lai_z     =>    canopystate_inst%laisha_z_patch     ! Input:  [real(r8) (:,:) ]  leaf area index for canopy layer, sunlit or shaded
         vcmaxcint =>    surfalb_inst%vcmaxcintsha_patch     ! Input:  [real(r8) (:)   ]  leaf to canopy scaling coefficient
         alphapsn  =>    photosyns_inst%alphapsnsha_patch    ! Input:  [real(r8) (:)   ]  13C fractionation factor for PSN ()
         o3coefv   =>    ozone_inst%o3coefvsha_patch         ! Input:  [real(r8) (:)   ]  O3 coefficient used in photosynthesis calculation
         o3coefg   =>    ozone_inst%o3coefgsha_patch         ! Input:  [real(r8) (:)   ]  O3 coefficient used in rs calculation
         ci_z      =>    photosyns_inst%cisha_z_patch        ! Output: [real(r8) (:,:) ]  intracellular leaf CO2 (Pa)
         rs        =>    photosyns_inst%rssha_patch          ! Output: [real(r8) (:)   ]  leaf stomatal resistance (s/m)
         rs_z      =>    photosyns_inst%rssha_z_patch        ! Output: [real(r8) (:,:) ]  canopy layer: leaf stomatal resistance (s/m)
         lmr       =>    photosyns_inst%lmrsha_patch         ! Output: [real(r8) (:)   ]  leaf maintenance respiration rate (umol CO2/m**2/s)
         lmr_z     =>    photosyns_inst%lmrsha_z_patch       ! Output: [real(r8) (:,:) ]  canopy layer: leaf maintenance respiration rate (umol CO2/m**2/s)
         psn       =>    photosyns_inst%psnsha_patch         ! Output: [real(r8) (:)   ]  foliage photosynthesis (umol co2 /m**2/ s) [always +]
         psn_z     =>    photosyns_inst%psnsha_z_patch       ! Output: [real(r8) (:,:) ]  canopy layer: foliage photosynthesis (umol co2 /m**2/ s) [always +]
         psn_wc    =>    photosyns_inst%psnsha_wc_patch      ! Output: [real(r8) (:)   ]  Rubisco-limited foliage photosynthesis (umol co2 /m**2/ s) [always +]
         psn_wj    =>    photosyns_inst%psnsha_wj_patch      ! Output: [real(r8) (:)   ]  RuBP-limited foliage photosynthesis (umol co2 /m**2/ s) [always +]
         psn_wp    =>    photosyns_inst%psnsha_wp_patch      ! Output: [real(r8) (:)   ]  product-limited foliage photosynthesis (umol co2 /m**2/ s) [always +]
      end if

      !==============================================================================!
      ! Photosynthesis and stomatal conductance parameters, from:
      ! Bonan et al (2011) JGR, 116, doi:10.1029/2010JG001593
      !==============================================================================!

      ! Determine seconds of current time step

<<<<<<< HEAD
      dtime = get_step_size()

      ! vcmax25 parameters, from CN

      fnr = 7.16_r8
      act25 = 3.6_r8   !umol/mgRubisco/min
      ! Convert rubisco activity units from umol/mgRubisco/min -> umol/gRubisco/s
      act25 = act25 * 1000.0_r8 / 60.0_r8
=======
      dtime = get_step_size_real()
>>>>>>> 8265b774

      ! Activation energy, from:
      ! Bernacchi et al (2001) Plant, Cell and Environment 24:253-259
      ! Bernacchi et al (2003) Plant, Cell and Environment 26:1419-1430
      ! except TPU from: Harley et al (1992) Plant, Cell and Environment 15:271-282

      kcha    = 79430._r8
      koha    = 36380._r8
      cpha    = 37830._r8
      vcmaxha = 72000._r8
      jmaxha  = 50000._r8
      tpuha   = 72000._r8
      lmrha   = 46390._r8

      ! High temperature deactivation, from:
      ! Leuning (2002) Plant, Cell and Environment 25:1205-1210
      ! The factor "c" scales the deactivation to a value of 1.0 at 25C

      vcmaxhd = 200000._r8
      jmaxhd  = 200000._r8
      tpuhd   = 200000._r8
      lmrhd   = 150650._r8
      lmrse   = 490._r8
      lmrc    = fth25 (lmrhd, lmrse)

      ! Miscellaneous parameters, from Bonan et al (2011) JGR, 116, doi:10.1029/2010JG001593

      fnps = 0.15_r8
      theta_psii = 0.7_r8
      theta_ip = 0.95_r8

      do f = 1, fn
         p = filterp(f)
         c = patch%column(p)

         ! C3 or C4 photosynthesis logical variable

         if (nint(c3psn(patch%itype(p))) == 1) then
            c3flag(p) = .true.
         else if (nint(c3psn(patch%itype(p))) == 0) then
            c3flag(p) = .false.
         end if

         ! C3 and C4 dependent parameters

         if (c3flag(p)) then
            qe(p) = 0._r8
            theta_cj(p) = 0.98_r8
            bbbopt(p) = 10000._r8
         else
            qe(p) = 0.05_r8
            theta_cj(p) = 0.80_r8
            bbbopt(p) = 40000._r8
         end if

         ! Soil water stress applied to Ball-Berry parameters

         bbb(p) = max (bbbopt(p)*btran(p), 1._r8)
         mbb(p) = mbbopt(patch%itype(p))

         ! kc, ko, cp, from: Bernacchi et al (2001) Plant, Cell and Environment 24:253-259
         !
         !       kc25_coef = 404.9e-6 mol/mol
         !       ko25_coef = 278.4e-3 mol/mol
         !       cp25_yr2000 = 42.75e-6 mol/mol
         !
         ! Derive sco from cp and O2 using present-day O2 (0.209 mol/mol) and re-calculate
         ! cp to account for variation in O2 using cp = 0.5 O2 / sco
         !

         kc25 = params_inst%kc25_coef * forc_pbot(c)
         ko25 = params_inst%ko25_coef * forc_pbot(c)
         sco  = 0.5_r8 * 0.209_r8 / params_inst%cp25_yr2000
         cp25 = 0.5_r8 * oair(p) / sco

         kc(p) = kc25 * ft(t_veg(p), kcha)
         ko(p) = ko25 * ft(t_veg(p), koha)
         cp(p) = cp25 * ft(t_veg(p), cpha)

      end do

      ! Multi-layer parameters scaled by leaf nitrogen profile.
      ! Loop through each canopy layer to calculate nitrogen profile using
      ! cumulative lai at the midpoint of the layer

      do f = 1, fn
         p = filterp(f)

         if (lnc_opt .eqv. .false.) then     
            ! Leaf nitrogen concentration at the top of the canopy (g N leaf / m**2 leaf)
            
           if ( (slatop(patch%itype(p)) *leafcn(patch%itype(p))) .le. 0.0_r8)then
              call endrun( "ERROR: slatop or leafcn is zero" )
           end if
           lnc(p) = 1._r8 / (slatop(patch%itype(p)) * leafcn(patch%itype(p)))
         end if   

         ! Using the actual nitrogen allocated to the leaf after
         ! uptake rather than fixing leaf nitrogen based on SLA and CN
         ! ratio
         if (lnc_opt .eqv. .true.) then                                                     
            ! nlevcan and nrad(p) look like the same variable ?? check this later
            sum_nscaler = 0.0_r8                                                    
            laican = 0.0_r8                                                         
            total_lai = 0.0_r8                                                      

            do iv = 1, nrad(p)                                                      

               if (iv == 1) then                                                    
                  laican = 0.5_r8 * tlai_z(p,iv)                                    
                  total_lai = tlai_z(p,iv)                                          
               else                                                                 
                  laican = laican + 0.5_r8 * (tlai_z(p,iv-1)+tlai_z(p,iv))          
                  total_lai = total_lai + tlai_z(p,iv)                              
               end if                                                               

               ! Scale for leaf nitrogen profile. If multi-layer code, use explicit
               ! profile. If sun/shade big leaf code, use canopy integrated factor.
               if (nlevcan == 1) then                                               
                  nscaler = 1.0_r8                                                  
               else if (nlevcan > 1) then                                           
                  nscaler = exp(-kn(p) * laican)                                    
               end if                                                               

               sum_nscaler = sum_nscaler + nscaler                                  

            end do                                                                  

            if (tlai(p) > 0.0_r8 .AND. sum_nscaler > 0.0_r8) then
               ! dividing by LAI to convert total leaf nitrogen
               ! from m2 ground to m2 leaf; dividing by sum_nscaler to
               ! convert total leaf N to leaf N at canopy top
               lnc(p) = leafn(p) / (tlai(p) * sum_nscaler)
            else                                                                    
               lnc(p) = 0.0_r8                                                      
            end if                                                                  

         end if                                                                     


         ! reduce_dayl_factor .eqv. .false.  
         if (reduce_dayl_factor .eqv. .true.) then                                          
            if (dayl_factor(p) > 0.25_r8) then
               ! dayl_factor(p) = 1.0_r8  
            end if                                                                  
         end if                                                                     


         ! Default
         if (vcmax_opt == 0) then                                                   
            ! vcmax25 at canopy top, as in CN but using lnc at top of the canopy
            vcmax25top = lnc(p) * flnr(patch%itype(p)) * params_inst%fnr * params_inst%act25 * dayl_factor(p)
            if (.not. use_cn) then
               vcmax25top = vcmax25top * fnitr(patch%itype(p))
            else
               if ( CNAllocate_Carbon_only() ) vcmax25top = vcmax25top * fnitr(patch%itype(p))
            end if
         else if (vcmax_opt == 3) then                                                                   
            vcmax25top = ( i_vcad(patch%itype(p)) + s_vcad(patch%itype(p)) * lnc(p) ) * dayl_factor(p)  
         else if (vcmax_opt == 4) then                                                                   
            nptreemax = 9  ! is this number correct? check later 
            if (patch%itype(p) >= nptreemax) then   ! if not tree 
               ! for shrubs and herbs 
               vcmax25top = lnc(p) * ( i_flnr(patch%itype(p)) + s_flnr(patch%itype(p)) * lnc(p) ) * params_inst%fnr * params_inst%act25 * &
                    dayl_factor(p)
            else
               ! if tree 
               vcmax25top = lnc(p) * ( i_flnr(patch%itype(p)) * exp(s_flnr(patch%itype(p)) * lnc(p)) ) * params_inst%fnr * params_inst%act25 * &
                    dayl_factor(p)
               ! for trees 
            end if     
         end if        


         ! Parameters derived from vcmax25top. Bonan et al (2011) JGR, 116, doi:10.1029/2010JG001593
         ! used jmax25 = 1.97 vcmax25, from Wullschleger (1993) Journal of Experimental Botany 44:907-920.

         jmax25top = (2.59_r8 - 0.035_r8*min(max((t10(p)-tfrz),11._r8),35._r8)) * vcmax25top
         tpu25top  = 0.167_r8 * vcmax25top
         kp25top   = 20000._r8 * vcmax25top

         ! Nitrogen scaling factor. Bonan et al (2011) JGR, 116, doi:10.1029/2010JG001593 used
         ! kn = 0.11. Here, derive kn from vcmax25 as in Lloyd et al (2010) Biogeosciences, 7, 1833-1859
         ! Remove daylength factor from vcmax25 so that kn is based on maximum vcmax25
         ! But not used as defined here if using sun/shade big leaf code. Instead,
         ! will use canopy integrated scaling factors from SurfaceAlbedo.

         if (dayl_factor(p)  < 1.0e-12_r8) then
            kn(p) =  0._r8
         else
            kn(p) = exp(0.00963_r8 * vcmax25top/dayl_factor(p) - 2.43_r8)
         end if

         if (use_cn) then
            if ( leafresp_method == leafresp_mtd_ryan1991 ) then
            ! Leaf maintenance respiration to match the base rate used in CN
            ! but with the new temperature functions for C3 and C4 plants.
            !
            ! Base rate for maintenance respiration is from:
            ! M. Ryan, 1991. Effects of climate change on plant respiration.
            ! Ecological Applications, 1(2), 157-167.
            ! Original expression is br = 0.0106 molC/(molN h)
            ! Conversion by molecular weights of C and N gives 2.525e-6 gC/(gN s)
            !
            ! Base rate is at 20C. Adjust to 25C using the CN Q10 = 1.5
            !
            ! CN respiration has units:  g C / g N [leaf] / s. This needs to be
            ! converted from g C / g N [leaf] / s to umol CO2 / m**2 [leaf] / s
            !
            ! Then scale this value at the top of the canopy for canopy depth

               lmr25top = 2.525e-6_r8 * (1.5_r8 ** ((25._r8 - 20._r8)/10._r8))
               lmr25top = lmr25top * lnc(p) / 12.e-06_r8
            
            else if ( leafresp_method == leafresp_mtd_atkin2015 ) then
               !using new form for respiration base rate from Atkin
               !communication. 
               if ( lnc(p) > 0.0_r8 ) then
                  lmr25top = params_inst%lmr_intercept_atkin(ivt(p)) + (lnc(p) * 0.2061_r8) - (0.0402_r8 * (t10(p)-tfrz))
               else
                  lmr25top = 0.0_r8
               end if
            end if

         else
            ! Leaf maintenance respiration in proportion to vcmax25top

            if (c3flag(p)) then
               lmr25top = vcmax25top * leaf_mr_vcm
            else
               lmr25top = vcmax25top * 0.025_r8
            end if
         end if

         ! Loop through canopy layers (above snow). Respiration needs to be
         ! calculated every timestep. Others are calculated only if daytime

         laican = 0._r8
         do iv = 1, nrad(p)

            ! Cumulative lai at middle of layer

            if (iv == 1) then
               laican = 0.5_r8 * tlai_z(p,iv)
            else
               laican = laican + 0.5_r8 * (tlai_z(p,iv-1)+tlai_z(p,iv))
            end if

            ! Scale for leaf nitrogen profile. If multi-layer code, use explicit
            ! profile. If sun/shade big leaf code, use canopy integrated factor.

            if (nlevcan == 1) then
               nscaler = vcmaxcint(p)
            else if (nlevcan > 1) then
               nscaler = exp(-kn(p) * laican)
            end if

            ! Maintenance respiration

            lmr25 = lmr25top * nscaler

            if(use_luna.and.c3flag(p).and.crop(patch%itype(p))== 0) then
                if(.not.use_cn)then ! If CN is on, use leaf N to predict respiration (above). Otherwise, use Vcmax term from LUNA.  RF
                  lmr25 = leaf_mr_vcm * photosyns_inst%vcmx25_z_patch(p,iv)
                endif
            endif
          
            if (c3flag(p)) then
               lmr_z(p,iv) = lmr25 * ft(t_veg(p), lmrha) * fth(t_veg(p), lmrhd, lmrse, lmrc)
            else
               lmr_z(p,iv) = lmr25 * 2._r8**((t_veg(p)-(tfrz+25._r8))/10._r8)
               lmr_z(p,iv) = lmr_z(p,iv) / (1._r8 + exp( 1.3_r8*(t_veg(p)-(tfrz+55._r8)) ))
            end if

            if (par_z(p,iv) <= 0._r8) then           ! night time

               vcmax_z(p,iv) = 0._r8
               jmax_z(p,iv) = 0._r8
               tpu_z(p,iv) = 0._r8
               kp_z(p,iv) = 0._r8

               if ( use_c13 ) then
                  alphapsn(p) = 1._r8
               end if

            else                                     ! day time

               if(use_luna.and.c3flag(p).and.crop(patch%itype(p))== 0)then
                  vcmax25 = photosyns_inst%vcmx25_z_patch(p,iv)
                  jmax25 = photosyns_inst%jmx25_z_patch(p,iv)
                  tpu25 = 0.167_r8 * vcmax25 
                  !Implement scaling of Vcmax25 from sunlit average to shaded canopy average value. RF & GBB. 1 July 2016
                  if(phase == 'sha'.and.surfalb_inst%vcmaxcintsun_patch(p).gt.0._r8.and.nlevcan==1) then
                     vcmax25 = vcmax25 * surfalb_inst%vcmaxcintsha_patch(p)/surfalb_inst%vcmaxcintsun_patch(p)
                     jmax25  = jmax25  * surfalb_inst%vcmaxcintsha_patch(p)/surfalb_inst%vcmaxcintsun_patch(p) 
                     tpu25   = tpu25   * surfalb_inst%vcmaxcintsha_patch(p)/surfalb_inst%vcmaxcintsun_patch(p) 
                  end if
                         
               else
                  vcmax25 = vcmax25top * nscaler
                  jmax25 = jmax25top * nscaler
                  tpu25 = tpu25top * nscaler                  
               endif
               kp25 = kp25top * nscaler

               ! Adjust for temperature

               vcmaxse = 668.39_r8 - 1.07_r8 * min(max((t10(p)-tfrz),11._r8),35._r8)
               jmaxse  = 659.70_r8 - 0.75_r8 * min(max((t10(p)-tfrz),11._r8),35._r8)
               tpuse = vcmaxse
               vcmaxc = fth25 (vcmaxhd, vcmaxse)
               jmaxc  = fth25 (jmaxhd, jmaxse)
               tpuc   = fth25 (tpuhd, tpuse)
               vcmax_z(p,iv) = vcmax25 * ft(t_veg(p), vcmaxha) * fth(t_veg(p), vcmaxhd, vcmaxse, vcmaxc)
               jmax_z(p,iv) = jmax25 * ft(t_veg(p), jmaxha) * fth(t_veg(p), jmaxhd, jmaxse, jmaxc)
               tpu_z(p,iv) = tpu25 * ft(t_veg(p), tpuha) * fth(t_veg(p), tpuhd, tpuse, tpuc)

               if (.not. c3flag(p)) then
                  vcmax_z(p,iv) = vcmax25 * 2._r8**((t_veg(p)-(tfrz+25._r8))/10._r8)
                  vcmax_z(p,iv) = vcmax_z(p,iv) / (1._r8 + exp( 0.2_r8*((tfrz+15._r8)-t_veg(p)) ))
                  vcmax_z(p,iv) = vcmax_z(p,iv) / (1._r8 + exp( 0.3_r8*(t_veg(p)-(tfrz+40._r8)) ))
               end if

               kp_z(p,iv) = kp25 * 2._r8**((t_veg(p)-(tfrz+25._r8))/10._r8)

            end if

            ! Adjust for soil water

            vcmax_z(p,iv) = vcmax_z(p,iv) * btran(p)
            lmr_z(p,iv) = lmr_z(p,iv) * btran(p)
            
           ! Change to add in light inhibition of respiration. 0.67 from Lloyd et al. 2010, & Metcalfe et al. 2012 
           ! Also pers. comm from Peter Reich (Nov 2015). Might potentially be updated pending findings of Atkin et al. (in prep)
           ! review of light inhibition database. 
           if ( light_inhibit .and. par_z(p,1) > 0._r8) then ! are the lights on? 
              lmr_z(p,iv) = lmr_z(p,iv) * 0.67_r8 ! inhibit respiration accordingly. 
           end if

         end do       ! canopy layer loop
      end do          ! patch loop

      !==============================================================================!
      ! Leaf-level photosynthesis and stomatal conductance
      !==============================================================================!

      rsmax0 = 2.e4_r8

      do f = 1, fn
         p = filterp(f)
         c = patch%column(p)
         g = patch%gridcell(p)

         ! Leaf boundary layer conductance, umol/m**2/s

         cf = forc_pbot(c)/(rgas*1.e-3_r8*tgcm(p))*1.e06_r8
         gb = 1._r8/rb(p)
         gb_mol(p) = gb * cf

         ! Loop through canopy layers (above snow). Only do calculations if daytime

         do iv = 1, nrad(p)

            if (par_z(p,iv) <= 0._r8) then           ! night time

               ac(p,iv) = 0._r8
               aj(p,iv) = 0._r8
               ap(p,iv) = 0._r8
               ag(p,iv) = 0._r8
               an(p,iv) = ag(p,iv) - lmr_z(p,iv)
               psn_z(p,iv) = 0._r8
               psn_wc_z(p,iv) = 0._r8
               psn_wj_z(p,iv) = 0._r8
               psn_wp_z(p,iv) = 0._r8
               rs_z(p,iv) = min(rsmax0, 1._r8/bbb(p) * cf)
               ci_z(p,iv) = 0._r8
               rh_leaf(p) = 0._r8

            else                                     ! day time

               !now the constraint is no longer needed, Jinyun Tang
               ceair = min( eair(p),  esat_tv(p) )
               if (      stomatalcond_mtd == stomatalcond_mtd_bb1987 )then
                  rh_can = ceair / esat_tv(p)
               else if ( stomatalcond_mtd == stomatalcond_mtd_medlyn2011 )then
                  ! Put some constraints on RH in the canopy when Medlyn stomatal conductance is being used
                  rh_can = max((esat_tv(p) - ceair), 50._r8) * 0.001_r8
               end if

               ! Electron transport rate for C3 plants. Convert par from W/m2 to
               ! umol photons/m**2/s using the factor 4.6

               qabs  = 0.5_r8 * (1._r8 - fnps) * par_z(p,iv) * 4.6_r8
               aquad = theta_psii
               bquad = -(qabs + jmax_z(p,iv))
               cquad = qabs * jmax_z(p,iv)
               call quadratic (aquad, bquad, cquad, r1, r2)
               je = min(r1,r2)

               ! Iterative loop for ci beginning with initial guess

               if (c3flag(p)) then
                  ci_z(p,iv) = 0.7_r8 * cair(p)
               else
                  ci_z(p,iv) = 0.4_r8 * cair(p)
               end if

               niter = 0

               ! Increment iteration counter. Stop if too many iterations

               niter = niter + 1

               ! Save old ci

               ciold = ci_z(p,iv)

               !find ci and stomatal conductance
               call hybrid(ciold, p, iv, c, gb_mol(p), je, cair(p), oair(p), &
                    lmr_z(p,iv), par_z(p,iv), rh_can, gs_mol(p,iv), niter, &
                    atm2lnd_inst, photosyns_inst)

               ! End of ci iteration.  Check for an < 0, in which case gs_mol = bbb

               if (an(p,iv) < 0._r8) gs_mol(p,iv) = bbb(p)

               ! Use time period 1 hour before and 1 hour after local noon inclusive (11AM-1PM)
               if ( is_near_local_noon( grc%londeg(g), deltasec=3600 ) )then
                  if (phase == 'sun') then
                     gs_mol_sun_ln(p,iv) = gs_mol(p,iv)
                  else if (phase == 'sha') then
                     gs_mol_sha_ln(p,iv) = gs_mol(p,iv)
                  end if
               else
                  if (phase == 'sun') then
                     gs_mol_sun_ln(p,iv) = spval
                  else if (phase == 'sha') then
                     gs_mol_sha_ln(p,iv) = spval
                  end if
               end if

               ! Final estimates for cs and ci (needed for early exit of ci iteration when an < 0)

               cs = cair(p) - 1.4_r8/gb_mol(p) * an(p,iv) * forc_pbot(c)
               cs = max(cs,1.e-06_r8)
               ci_z(p,iv) = cair(p) - an(p,iv) * forc_pbot(c) * (1.4_r8*gs_mol(p,iv)+1.6_r8*gb_mol(p)) / (gb_mol(p)*gs_mol(p,iv))

               ! Trap for values of ci_z less than 1.e-06.  This is needed for
               ! Megan (which can crash with negative values)
               ci_z(p,iv) = max( ci_z(p,iv), 1.e-06_r8 )

               ! Convert gs_mol (umol H2O/m**2/s) to gs (m/s) and then to rs (s/m)

               gs = gs_mol(p,iv) / cf
               rs_z(p,iv) = min(1._r8/gs, rsmax0)
               rs_z(p,iv) = rs_z(p,iv) / o3coefg(p)

               ! Photosynthesis. Save rate-limiting photosynthesis

               psn_z(p,iv) = ag(p,iv)
               psn_z(p,iv) = psn_z(p,iv) * o3coefv(p)

               psn_wc_z(p,iv) = 0._r8
               psn_wj_z(p,iv) = 0._r8
               psn_wp_z(p,iv) = 0._r8

               if (ac(p,iv) <= aj(p,iv) .and. ac(p,iv) <= ap(p,iv)) then
                  psn_wc_z(p,iv) =  psn_z(p,iv)
               else if (aj(p,iv) < ac(p,iv) .and. aj(p,iv) <= ap(p,iv)) then
                  psn_wj_z(p,iv) =  psn_z(p,iv)
               else if (ap(p,iv) < ac(p,iv) .and. ap(p,iv) < aj(p,iv)) then
                  psn_wp_z(p,iv) =  psn_z(p,iv)
               end if

               ! Make sure iterative solution is correct

               if (gs_mol(p,iv) < 0._r8) then
                  write (iulog,*)'Negative stomatal conductance:'
                  write (iulog,*)'p,iv,gs_mol= ',p,iv,gs_mol(p,iv)
                  call endrun(decomp_index=p, clmlevel=namep, msg=errmsg(sourcefile, __LINE__))
               end if

               ! Compare with Ball-Berry model: gs_mol = m * an * hs/cs p + b

               hs = (gb_mol(p)*ceair + gs_mol(p,iv)*esat_tv(p)) / ((gb_mol(p)+gs_mol(p,iv))*esat_tv(p))
               rh_leaf(p) = hs
               gs_mol_err = mbb(p)*max(an(p,iv), 0._r8)*hs/cs*forc_pbot(c) + bbb(p)

               if (abs(gs_mol(p,iv)-gs_mol_err) > 1.e-01_r8) then
                  write (iulog,*) 'Ball-Berry error check - stomatal conductance error:'
                  write (iulog,*) gs_mol(p,iv), gs_mol_err
               end if

            end if    ! night or day if branch
         end do       ! canopy layer loop
      end do          ! patch loop

      !==============================================================================!
      ! Canopy photosynthesis and stomatal conductance
      !==============================================================================!

      ! Sum canopy layer fluxes and then derive effective leaf-level fluxes (per
      ! unit leaf area), which are used in other parts of the model. Here, laican
      ! sums to either laisun or laisha.

      do f = 1, fn
         p = filterp(f)

         psncan = 0._r8
         psncan_wc = 0._r8
         psncan_wj = 0._r8
         psncan_wp = 0._r8
         lmrcan = 0._r8
         gscan = 0._r8
         laican = 0._r8
         do iv = 1, nrad(p)
            psncan = psncan + psn_z(p,iv) * lai_z(p,iv)
            psncan_wc = psncan_wc + psn_wc_z(p,iv) * lai_z(p,iv)
            psncan_wj = psncan_wj + psn_wj_z(p,iv) * lai_z(p,iv)
            psncan_wp = psncan_wp + psn_wp_z(p,iv) * lai_z(p,iv)
            lmrcan = lmrcan + lmr_z(p,iv) * lai_z(p,iv)
            gscan = gscan + lai_z(p,iv) / (rb(p)+rs_z(p,iv))
            laican = laican + lai_z(p,iv)
         end do
         if (laican > 0._r8) then
            psn(p) = psncan / laican
            psn_wc(p) = psncan_wc / laican
            psn_wj(p) = psncan_wj / laican
            psn_wp(p) = psncan_wp / laican
            lmr(p) = lmrcan / laican
            rs(p) = laican / gscan - rb(p)
         else
            psn(p) =  0._r8
            psn_wc(p) =  0._r8
            psn_wj(p) =  0._r8
            psn_wp(p) =  0._r8
            lmr(p) = 0._r8
            rs(p) = 0._r8
         end if
      end do

    end associate

  end subroutine Photosynthesis

  !------------------------------------------------------------------------------
  subroutine PhotosynthesisTotal (fn, filterp, &
       atm2lnd_inst, canopystate_inst, photosyns_inst)
    !
    ! Determine total photosynthesis
    !
    ! !ARGUMENTS:
    integer                , intent(in)    :: fn                             ! size of pft filter
    integer                , intent(in)    :: filterp(fn)                    ! patch filter
    type(atm2lnd_type)     , intent(in)    :: atm2lnd_inst
    type(canopystate_type) , intent(in)    :: canopystate_inst
    type(photosyns_type)   , intent(inout) :: photosyns_inst
    !
    ! !LOCAL VARIABLES:
    integer :: f,fp,p,l,g               ! indices

    real(r8) :: rc14_atm(nsectors_c14), rc13_atm
    integer :: sector_c14
    !-----------------------------------------------------------------------

    associate(                                             &
         forc_pco2   => atm2lnd_inst%forc_pco2_grc       , & ! Input:  [real(r8) (:) ]  partial pressure co2 (Pa)
         forc_pc13o2 => atm2lnd_inst%forc_pc13o2_grc     , & ! Input:  [real(r8) (:) ]  partial pressure c13o2 (Pa)
         forc_po2    => atm2lnd_inst%forc_po2_grc        , & ! Input:  [real(r8) (:) ]  partial pressure o2 (Pa)

         laisun      => canopystate_inst%laisun_patch    , & ! Input:  [real(r8) (:) ]  sunlit leaf area
         laisha      => canopystate_inst%laisha_patch    , & ! Input:  [real(r8) (:) ]  shaded leaf area

         psnsun      => photosyns_inst%psnsun_patch      , & ! Input:  [real(r8) (:) ]  sunlit leaf photosynthesis (umol CO2 /m**2/ s)
         psnsha      => photosyns_inst%psnsha_patch      , & ! Input:  [real(r8) (:) ]  shaded leaf photosynthesis (umol CO2 /m**2/ s)
         rc13_canair => photosyns_inst%rc13_canair_patch , & ! Output: [real(r8) (:) ]  C13O2/C12O2 in canopy air
         rc13_psnsun => photosyns_inst%rc13_psnsun_patch , & ! Output: [real(r8) (:) ]  C13O2/C12O2 in sunlit canopy psn flux
         rc13_psnsha => photosyns_inst%rc13_psnsha_patch , & ! Output: [real(r8) (:) ]  C13O2/C12O2 in shaded canopy psn flux
         alphapsnsun => photosyns_inst%alphapsnsun_patch , & ! Output: [real(r8) (:) ]  fractionation factor in sunlit canopy psn flux
         alphapsnsha => photosyns_inst%alphapsnsha_patch , & ! Output: [real(r8) (:) ]  fractionation factor in shaded canopy psn flux
         psnsun_wc   => photosyns_inst%psnsun_wc_patch   , & ! Output: [real(r8) (:) ]  Rubsico-limited sunlit leaf photosynthesis (umol CO2 /m**2/ s)
         psnsun_wj   => photosyns_inst%psnsun_wj_patch   , & ! Output: [real(r8) (:) ]  RuBP-limited sunlit leaf photosynthesis (umol CO2 /m**2/ s)
         psnsun_wp   => photosyns_inst%psnsun_wp_patch   , & ! Output: [real(r8) (:) ]  product-limited sunlit leaf photosynthesis (umol CO2 /m**2/ s)
         psnsha_wc   => photosyns_inst%psnsha_wc_patch   , & ! Output: [real(r8) (:) ]  Rubsico-limited shaded leaf photosynthesis (umol CO2 /m**2/ s)
         psnsha_wj   => photosyns_inst%psnsha_wj_patch   , & ! Output: [real(r8) (:) ]  RuBP-limited shaded leaf photosynthesis (umol CO2 /m**2/ s)
         psnsha_wp   => photosyns_inst%psnsha_wp_patch   , & ! Output: [real(r8) (:) ]  product-limited shaded leaf photosynthesis (umol CO2 /m**2/ s)
         c13_psnsun  => photosyns_inst%c13_psnsun_patch  , & ! Output: [real(r8) (:) ]  sunlit leaf photosynthesis (umol 13CO2 /m**2/ s)
         c13_psnsha  => photosyns_inst%c13_psnsha_patch  , & ! Output: [real(r8) (:) ]  shaded leaf photosynthesis (umol 13CO2 /m**2/ s)
         c14_psnsun  => photosyns_inst%c14_psnsun_patch  , & ! Output: [real(r8) (:) ]  sunlit leaf photosynthesis (umol 14CO2 /m**2/ s)
         c14_psnsha  => photosyns_inst%c14_psnsha_patch  , & ! Output: [real(r8) (:) ]  shaded leaf photosynthesis (umol 14CO2 /m**2/ s)
         fpsn        => photosyns_inst%fpsn_patch        , & ! Output: [real(r8) (:) ]  photosynthesis (umol CO2 /m**2 /s)
         fpsn_wc     => photosyns_inst%fpsn_wc_patch     , & ! Output: [real(r8) (:) ]  Rubisco-limited photosynthesis (umol CO2 /m**2 /s)
         fpsn_wj     => photosyns_inst%fpsn_wj_patch     , & ! Output: [real(r8) (:) ]  RuBP-limited photosynthesis (umol CO2 /m**2 /s)
         fpsn_wp     => photosyns_inst%fpsn_wp_patch       & ! Output: [real(r8) (:) ]  product-limited photosynthesis (umol CO2 /m**2 /s)
         )

      if ( use_c14 ) then
         if (use_c14_bombspike) then
            call C14BombSpike(rc14_atm)
         else
            rc14_atm(:) = c14ratio
         end if
      end if

      if ( use_c13 ) then
         if (use_c13_timeseries) then
            call C13TimeSeries(rc13_atm)
         end if
      end if

      do f = 1, fn
         p = filterp(f)
         g = patch%gridcell(p)

         if (.not. use_fates) then
            fpsn(p)    = psnsun(p)   *laisun(p) + psnsha(p)   *laisha(p)
            fpsn_wc(p) = psnsun_wc(p)*laisun(p) + psnsha_wc(p)*laisha(p)
            fpsn_wj(p) = psnsun_wj(p)*laisun(p) + psnsha_wj(p)*laisha(p)
            fpsn_wp(p) = psnsun_wp(p)*laisun(p) + psnsha_wp(p)*laisha(p)
         end if

         if (use_cn) then
            if ( use_c13 ) then
               if (use_c13_timeseries) then
                  rc13_canair(p) = rc13_atm
               else
                  rc13_canair(p) = forc_pc13o2(g)/(forc_pco2(g) - forc_pc13o2(g))
               endif
               rc13_psnsun(p) = rc13_canair(p)/alphapsnsun(p)
               rc13_psnsha(p) = rc13_canair(p)/alphapsnsha(p)
               c13_psnsun(p)  = psnsun(p) * (rc13_psnsun(p)/(1._r8+rc13_psnsun(p)))
               c13_psnsha(p)  = psnsha(p) * (rc13_psnsha(p)/(1._r8+rc13_psnsha(p)))

               ! use fixed c13 ratio with del13C of -25 to test the overall c13 structure
               ! c13_psnsun(p) = 0.01095627 * psnsun(p)
               ! c13_psnsha(p) = 0.01095627 * psnsha(p)
            endif
            if ( use_c14 ) then

               ! determine latitute sector for radiocarbon bomb spike inputs
               if ( grc%latdeg(g) .ge. 30._r8 ) then
                  sector_c14 = 1
               else if ( grc%latdeg(g) .ge. -30._r8 ) then            
                  sector_c14 = 2
               else
                  sector_c14 = 3
               endif

               c14_psnsun(p) = rc14_atm(sector_c14) * psnsun(p)
               c14_psnsha(p) = rc14_atm(sector_c14) * psnsha(p)
            endif
         end if

      end do

    end associate

  end subroutine PhotosynthesisTotal

  !------------------------------------------------------------------------------
  subroutine Fractionation(bounds, fn, filterp, downreg, &
       atm2lnd_inst, canopystate_inst, solarabs_inst, surfalb_inst, photosyns_inst, &
       phase)
    !
    ! !DESCRIPTION:
    ! C13 fractionation during photosynthesis is calculated here after the nitrogen
    ! limitation is taken into account in the CNAllocation module.
    ! 
    ! As of CLM5, nutrient downregulation occurs prior to photosynthesis via leafcn, so we may
    ! ignore the downregulation term in this and assume that the Ci/Ca used in the photosynthesis
    ! calculation is consistent with that in the isotope calculation
    !
    !!USES:
    use clm_varctl     , only : use_hydrstress
    !
    ! !ARGUMENTS:
    type(bounds_type)      , intent(in)    :: bounds
    integer                , intent(in)    :: fn                   ! size of pft filter
    integer                , intent(in)    :: filterp(fn)          ! patch filter
    real(r8)               , intent(in)    :: downreg( bounds%begp: ) ! fractional reduction in GPP due to N limitation (dimensionless)
    type(atm2lnd_type)     , intent(in)    :: atm2lnd_inst
    type(canopystate_type) , intent(in)    :: canopystate_inst
    type(solarabs_type)    , intent(in)    :: solarabs_inst
    type(surfalb_type)     , intent(in)    :: surfalb_inst
    type(photosyns_type)   , intent(in)    :: photosyns_inst
    character(len=*)       , intent(in)    :: phase                ! 'sun' or 'sha'
    !
    ! !LOCAL VARIABLES:
    real(r8) , pointer :: par_z (:,:)   ! needed for backwards compatiblity
    real(r8) , pointer :: alphapsn (:)  ! needed for backwards compatiblity
    real(r8) , pointer :: gs_mol(:,:)   ! leaf stomatal conductance (umol H2O/m**2/s)
    real(r8) , pointer :: an(:,:)       ! net leaf photosynthesis (umol CO2/m**2/s)
    integer  :: f,p,c,g,iv              ! indices
    real(r8) :: co2(bounds%begp:bounds%endp)  ! atmospheric co2 partial pressure (pa)
    real(r8) :: ci
    !------------------------------------------------------------------------------

    SHR_ASSERT_ALL_FL((ubound(downreg) == (/bounds%endp/)), sourcefile, __LINE__)

    associate(                                                  &
         forc_pbot   => atm2lnd_inst%forc_pbot_downscaled_col , & ! Input:  [real(r8) (:)   ]  atmospheric pressure (Pa)
         forc_pco2   => atm2lnd_inst%forc_pco2_grc            , & ! Input:  [real(r8) (:)   ]  partial pressure co2 (Pa)

         c3psn       => pftcon%c3psn                          , & ! Input:  photosynthetic pathway: 0. = c4, 1. = c3

         nrad        => surfalb_inst%nrad_patch               , & ! Input:  [integer  (:)   ]  number of canopy layers, above snow for radiative transfer

         gb_mol      => photosyns_inst%gb_mol_patch             & ! Input:  [real(r8) (:)   ]  leaf boundary layer conductance (umol H2O/m**2/s)
         )

      if (phase == 'sun') then
         par_z    =>    solarabs_inst%parsun_z_patch     ! Input :  [real(r8) (:,:)] par absorbed per unit lai for canopy layer (w/m**2)
         alphapsn =>    photosyns_inst%alphapsnsun_patch ! Output:  [real(r8) (:)]
         if (use_hydrstress) then
            gs_mol => photosyns_inst%gs_mol_sun_patch    ! Input:   [real(r8) (:,:) ] sunlit leaf stomatal conductance (umol H2O/m**2/s)
            an     => photosyns_inst%an_sun_patch        ! Input:  [real(r8) (:,:) ]  net sunlit leaf photosynthesis (umol CO2/m**2/s)
         else
            gs_mol => photosyns_inst%gs_mol_patch        ! Input:   [real(r8) (:,:) ] leaf stomatal conductance (umol H2O/m**2/s)
            an     => photosyns_inst%an_patch            ! Input:  [real(r8) (:,:) ]  net leaf photosynthesis (umol CO2/m**2/s)
         end if
      else if (phase == 'sha') then
         par_z    =>    solarabs_inst%parsha_z_patch     ! Input :  [real(r8) (:,:)] par absorbed per unit lai for canopy layer (w/m**2)
         alphapsn =>    photosyns_inst%alphapsnsha_patch ! Output:  [real(r8) (:)]
         if (use_hydrstress) then
            gs_mol => photosyns_inst%gs_mol_sha_patch    ! Input:   [real(r8) (:,:) ] shaded leaf stomatal conductance (umol H2O/m**2/s)
            an     => photosyns_inst%an_sha_patch        ! Input:  [real(r8) (:,:) ]  net shaded leaf photosynthesis (umol CO2/m**2/s)
         else
            gs_mol => photosyns_inst%gs_mol_patch        ! Input:   [real(r8) (:,:) ] leaf stomatal conductance (umol H2O/m**2/s)
            an     => photosyns_inst%an_patch            ! Input:  [real(r8) (:,:) ]  net leaf photosynthesis (umol CO2/m**2/s)
         end if
      end if

      do f = 1, fn
         p = filterp(f)
         c= patch%column(p)
         g= patch%gridcell(p)

         co2(p) = forc_pco2(g)
         do iv = 1,nrad(p)
            if (par_z(p,iv) <= 0._r8) then           ! night time
               alphapsn(p) = 1._r8
            else                                     ! day time
               ci = co2(p) - (an(p,iv) * &
                    forc_pbot(c) * &
                    (1.4_r8*gs_mol(p,iv)+1.6_r8*gb_mol(p)) / (gb_mol(p)*gs_mol(p,iv)))
               alphapsn(p) = 1._r8 + (((c3psn(patch%itype(p)) * &
                    (4.4_r8 + (22.6_r8*(ci/co2(p))))) + &
                    ((1._r8 - c3psn(patch%itype(p))) * 4.4_r8))/1000._r8)
            end if
         end do
      end do

    end associate

  end subroutine Fractionation

  !-------------------------------------------------------------------------------
  subroutine hybrid(x0, p, iv, c, gb_mol, je, cair, oair, lmr_z, par_z,&
       rh_can, gs_mol,iter, &
       atm2lnd_inst, photosyns_inst)
    !
    !! DESCRIPTION:
    ! use a hybrid solver to find the root of equation
    ! f(x) = x- h(x),
    !we want to find x, s.t. f(x) = 0.
    !the hybrid approach combines the strength of the newton secant approach (find the solution domain)
    !and the bisection approach implemented with the Brent's method to guarrantee convergence.

    !
    !! REVISION HISTORY:
    !Dec 14/2012: created by Jinyun Tang
    !
    !!USES:
    !
    !! ARGUMENTS:
    implicit none
    real(r8), intent(inout) :: x0              !initial guess and final value of the solution
    real(r8), intent(in) :: lmr_z              ! canopy layer: leaf maintenance respiration rate (umol CO2/m**2/s)
    real(r8), intent(in) :: par_z              ! par absorbed per unit lai for canopy layer (w/m**2)
    real(r8), intent(in) :: rh_can             ! canopy air relative humidity
    real(r8), intent(in) :: gb_mol             ! leaf boundary layer conductance (umol H2O/m**2/s)
    real(r8), intent(in) :: je                 ! electron transport rate (umol electrons/m**2/s)
    real(r8), intent(in) :: cair               ! Atmospheric CO2 partial pressure (Pa)
    real(r8), intent(in) :: oair               ! Atmospheric O2 partial pressure (Pa)
    integer,  intent(in) :: p, iv, c           ! pft, c3/c4, and column index
    real(r8), intent(out) :: gs_mol            ! leaf stomatal conductance (umol H2O/m**2/s)
    integer,  intent(out) :: iter              !number of iterations used, for record only
    type(atm2lnd_type)  , intent(in)    :: atm2lnd_inst
    type(photosyns_type), intent(inout) :: photosyns_inst
    !
    !! LOCAL VARIABLES
    real(r8) :: a, b
    real(r8) :: fa, fb
    real(r8) :: x1, f0, f1
    real(r8) :: x, dx
    real(r8), parameter :: eps = 1.e-2_r8      !relative accuracy
    real(r8), parameter :: eps1= 1.e-4_r8
    integer,  parameter :: itmax = 40          !maximum number of iterations
    real(r8) :: tol,minx,minf

    call ci_func(x0, f0, p, iv, c, gb_mol, je, cair, oair, lmr_z, par_z, rh_can, gs_mol, &
         atm2lnd_inst, photosyns_inst)

    if(f0 == 0._r8)return

    minx=x0
    minf=f0
    x1 = x0 * 0.99_r8

    call ci_func(x1,f1, p, iv, c, gb_mol, je, cair, oair, lmr_z, par_z, rh_can, gs_mol, &
         atm2lnd_inst, photosyns_inst)

    if(f1==0._r8)then
       x0 = x1
       return
    endif
    if(f1<minf)then
       minx=x1
       minf=f1
    endif

    !first use the secant approach, then use the brent approach as a backup
    iter = 0
    do
       iter = iter + 1
       dx = - f1 * (x1-x0)/(f1-f0)
       x = x1 + dx
       tol = abs(x) * eps
       if(abs(dx)<tol)then
          x0 = x
          exit
       endif
       x0 = x1
       f0 = f1
       x1 = x

       call ci_func(x1,f1, p, iv, c, gb_mol, je, cair, oair, lmr_z, par_z, rh_can, gs_mol, &
            atm2lnd_inst, photosyns_inst)

       if(f1<minf)then
          minx=x1
          minf=f1
       endif
       if(abs(f1)<=eps1)then
          x0 = x1
          exit
       endif

       !if a root zone is found, use the brent method for a robust backup strategy
       if(f1 * f0 < 0._r8)then

          call brent(x, x0,x1,f0,f1, tol, p, iv, c, gb_mol, je, cair, oair, &
               lmr_z, par_z, rh_can, gs_mol, &
               atm2lnd_inst, photosyns_inst)

          x0=x
          exit
       endif
       if(iter>itmax)then
          !in case of failing to converge within itmax iterations
          !stop at the minimum function
          !this happens because of some other issues besides the stomatal conductance calculation
          !and it happens usually in very dry places and more likely with c4 plants.

          call ci_func(minx,f1, p, iv, c, gb_mol, je, cair, oair, lmr_z, par_z, rh_can, gs_mol, &
               atm2lnd_inst, photosyns_inst)

          exit
       endif
    enddo

  end subroutine hybrid

  !------------------------------------------------------------------------------
  subroutine brent(x, x1,x2,f1, f2, tol, ip, iv, ic, gb_mol, je, cair, oair,&
       lmr_z, par_z, rh_can, gs_mol, &
       atm2lnd_inst, photosyns_inst)
    !
    !!DESCRIPTION:
    !Use Brent's method to find the root of a single variable function ci_func, which is known to exist between x1 and x2.
    !The found root will be updated until its accuracy is tol.

    !!REVISION HISTORY:
    !Dec 14/2012: Jinyun Tang, modified from numerical recipes in F90 by press et al. 1188-1189
    !
    !!ARGUMENTS:
    real(r8), intent(out) :: x                ! indepedent variable of the single value function ci_func(x)
    real(r8), intent(in) :: x1, x2, f1, f2    ! minimum and maximum of the variable domain to search for the solution ci_func(x1) = f1, ci_func(x2)=f2
    real(r8), intent(in) :: tol               ! the error tolerance
    real(r8), intent(in) :: lmr_z             ! canopy layer: leaf maintenance respiration rate (umol CO2/m**2/s)
    real(r8), intent(in) :: par_z             ! par absorbed per unit lai for canopy layer (w/m**2)
    real(r8), intent(in) :: gb_mol            ! leaf boundary layer conductance (umol H2O/m**2/s)
    real(r8), intent(in) :: je                ! electron transport rate (umol electrons/m**2/s)
    real(r8), intent(in) :: cair              ! Atmospheric CO2 partial pressure (Pa)
    real(r8), intent(in) :: oair              ! Atmospheric O2 partial pressure (Pa)
    real(r8), intent(in) :: rh_can            ! inside canopy relative humidity
    integer,  intent(in) :: ip, iv, ic        ! pft, c3/c4, and column index
    real(r8), intent(out) :: gs_mol           ! leaf stomatal conductance (umol H2O/m**2/s)
    type(atm2lnd_type)  , intent(in)    :: atm2lnd_inst
    type(photosyns_type), intent(inout) :: photosyns_inst
    !
    !!LOCAL VARIABLES:
    integer, parameter :: itmax=20            !maximum number of iterations
    real(r8), parameter :: eps=1.e-2_r8       !relative error tolerance
    integer :: iter
    real(r8)  :: a,b,c,d,e,fa,fb,fc,p,q,r,s,tol1,xm
    !------------------------------------------------------------------------------

    a=x1
    b=x2
    fa=f1
    fb=f2
    if((fa > 0._r8 .and. fb > 0._r8).or.(fa < 0._r8 .and. fb < 0._r8))then
       write(iulog,*) 'root must be bracketed for brent'
       call endrun(msg=errmsg(sourcefile, __LINE__))
    endif
    c=b
    fc=fb
    iter = 0
    do
       if(iter==itmax)exit
       iter=iter+1
       if((fb > 0._r8 .and. fc > 0._r8) .or. (fb < 0._r8 .and. fc < 0._r8))then
          c=a   !Rename a, b, c and adjust bounding interval d.
          fc=fa
          d=b-a
          e=d
       endif
       if( abs(fc) < abs(fb)) then
          a=b
          b=c
          c=a
          fa=fb
          fb=fc
          fc=fa
       endif
       tol1=2._r8*eps*abs(b)+0.5_r8*tol  !Convergence check.
       xm=0.5_r8*(c-b)
       if(abs(xm) <= tol1 .or. fb == 0.)then
          x=b
          return
       endif
       if(abs(e) >= tol1 .and. abs(fa) > abs(fb)) then
          s=fb/fa !Attempt inverse quadratic interpolation.
          if(a == c) then
             p=2._r8*xm*s
             q=1._r8-s
          else
             q=fa/fc
             r=fb/fc
             p=s*(2._r8*xm*q*(q-r)-(b-a)*(r-1._r8))
             q=(q-1._r8)*(r-1._r8)*(s-1._r8)
          endif
          if(p > 0._r8) q=-q !Check whether in bounds.
          p=abs(p)
          if(2._r8*p < min(3._r8*xm*q-abs(tol1*q),abs(e*q))) then
             e=d !Accept interpolation.
             d=p/q
          else
             d=xm  !Interpolation failed, use bisection.
             e=d
          endif
       else !Bounds decreasing too slowly, use bisection.
          d=xm
          e=d
       endif
       a=b !Move last best guess to a.
       fa=fb
       if(abs(d) > tol1) then !Evaluate new trial root.
          b=b+d
       else
          b=b+sign(tol1,xm)
       endif

       call ci_func(b, fb, ip, iv, ic, gb_mol, je, cair, oair, lmr_z, par_z, rh_can, gs_mol, &
         atm2lnd_inst, photosyns_inst)

       if(fb==0._r8)exit

    enddo

    if(iter==itmax)write(iulog,*) 'brent exceeding maximum iterations', b, fb
    x=b

    return
  end subroutine brent

  !-------------------------------------------------------------------------------
  function ft(tl, ha) result(ans)
    !
    !!DESCRIPTION:
    ! photosynthesis temperature response
    !
    ! !REVISION HISTORY
    ! Jinyun Tang separated it out from Photosynthesis, Feb. 07/2013
    !
    !!USES
    use clm_varcon  , only : rgas, tfrz
    !
    ! !ARGUMENTS:
    real(r8), intent(in) :: tl  ! leaf temperature in photosynthesis temperature function (K)
    real(r8), intent(in) :: ha  ! activation energy in photosynthesis temperature function (J/mol)
    !
    ! !LOCAL VARIABLES:
    real(r8) :: ans
    !-------------------------------------------------------------------------------

    ans = exp( ha / (rgas*1.e-3_r8*(tfrz+25._r8)) * (1._r8 - (tfrz+25._r8)/tl) )

    return
  end function ft

  !-------------------------------------------------------------------------------
  function fth(tl,hd,se,scaleFactor) result(ans)
    !
    !!DESCRIPTION:
    !photosynthesis temperature inhibition
    !
    ! !REVISION HISTORY
    ! Jinyun Tang separated it out from Photosynthesis, Feb. 07/2013
    !
    use clm_varcon  , only : rgas, tfrz
    !
    ! !ARGUMENTS:
    real(r8), intent(in) :: tl  ! leaf temperature in photosynthesis temperature function (K)
    real(r8), intent(in) :: hd  ! deactivation energy in photosynthesis temperature function (J/mol)
    real(r8), intent(in) :: se  ! entropy term in photosynthesis temperature function (J/mol/K)
    real(r8), intent(in) :: scaleFactor  ! scaling factor for high temperature inhibition (25 C = 1.0)
    !
    ! !LOCAL VARIABLES:
    real(r8) :: ans
    !-------------------------------------------------------------------------------

    ans = scaleFactor / ( 1._r8 + exp( (-hd+se*tl) / (rgas*1.e-3_r8*tl) ) )

    return
  end function fth

  !-------------------------------------------------------------------------------
  function fth25(hd,se)result(ans)
    !
    !!DESCRIPTION:
    ! scaling factor for photosynthesis temperature inhibition
    !
    ! !REVISION HISTORY:
    ! Jinyun Tang separated it out from Photosynthesis, Feb. 07/2013
    !
    !!USES
    use clm_varcon  , only : rgas, tfrz
    !
    ! !ARGUMENTS:
    real(r8), intent(in) :: hd    ! deactivation energy in photosynthesis temperature function (J/mol)
    real(r8), intent(in) :: se    ! entropy term in photosynthesis temperature function (J/mol/K)
    !
    ! !LOCAL VARIABLES:
    real(r8) :: ans
    !-------------------------------------------------------------------------------

    ans = 1._r8 + exp( (-hd+se*(tfrz+25._r8)) / (rgas*1.e-3_r8*(tfrz+25._r8)) )

    return
  end function fth25

  !------------------------------------------------------------------------------
  subroutine ci_func(ci, fval, p, iv, c, gb_mol, je, cair, oair, lmr_z, par_z,&
       rh_can, gs_mol, atm2lnd_inst, photosyns_inst)
    !
    !! DESCRIPTION:
    ! evaluate the function
    ! f(ci)=ci - (ca - (1.37rb+1.65rs))*patm*an
    !
    ! remark:  I am attempting to maintain the original code structure, also
    ! considering one may be interested to output relevant variables for the
    ! photosynthesis model, I have decided to add these relevant variables to
    ! the relevant data types.
    !
    !!ARGUMENTS:
    real(r8)             , intent(in)    :: ci       ! intracellular leaf CO2 (Pa)
    real(r8)             , intent(in)    :: lmr_z    ! canopy layer: leaf maintenance respiration rate (umol CO2/m**2/s)
    real(r8)             , intent(in)    :: par_z    ! par absorbed per unit lai for canopy layer (w/m**2)
    real(r8)             , intent(in)    :: gb_mol   ! leaf boundary layer conductance (umol H2O/m**2/s)
    real(r8)             , intent(in)    :: je       ! electron transport rate (umol electrons/m**2/s)
    real(r8)             , intent(in)    :: cair     ! Atmospheric CO2 partial pressure (Pa)
    real(r8)             , intent(in)    :: oair     ! Atmospheric O2 partial pressure (Pa)
    real(r8)             , intent(in)    :: rh_can   ! canopy air realtive humidity
    integer              , intent(in)    :: p, iv, c ! pft, vegetation type and column indexes
    real(r8)             , intent(out)   :: fval     ! return function of the value f(ci)
    real(r8)             , intent(out)   :: gs_mol   ! leaf stomatal conductance (umol H2O/m**2/s)
    type(atm2lnd_type)   , intent(in)    :: atm2lnd_inst
    type(photosyns_type) , intent(inout) :: photosyns_inst
    !
    !local variables
    real(r8) :: ai                  ! intermediate co-limited photosynthesis (umol CO2/m**2/s)
    real(r8) :: cs                  ! CO2 partial pressure at leaf surface (Pa)

    real(r8) :: aquad, bquad, cquad  ! terms for quadratic equations
    real(r8) :: r1, r2               ! roots of quadratic equation
    real(r8) :: fnps                 ! fraction of light absorbed by non-photosynthetic pigments
    real(r8) :: theta_psii           ! empirical curvature parameter for electron transport rate
    real(r8) :: theta_ip             ! empirical curvature parameter for ap photosynthesis co-limitation
    !------------------------------------------------------------------------------

    associate(&
         forc_pbot  => atm2lnd_inst%forc_pbot_downscaled_col   , & ! Output: [real(r8) (:)   ]  atmospheric pressure (Pa)
         c3flag     => photosyns_inst%c3flag_patch             , & ! Output: [logical  (:)   ]  true if C3 and false if C4
         ac         => photosyns_inst%ac_patch                 , & ! Output: [real(r8) (:,:) ]  Rubisco-limited gross photosynthesis (umol CO2/m**2/s)
         aj         => photosyns_inst%aj_patch                 , & ! Output: [real(r8) (:,:) ]  RuBP-limited gross photosynthesis (umol CO2/m**2/s)
         ap         => photosyns_inst%ap_patch                 , & ! Output: [real(r8) (:,:) ]  product-limited (C3) or CO2-limited (C4) gross photosynthesis (umol CO2/m**2/s)
         ag         => photosyns_inst%ag_patch                 , & ! Output: [real(r8) (:,:) ]  co-limited gross leaf photosynthesis (umol CO2/m**2/s)
         an         => photosyns_inst%an_patch                 , & ! Output: [real(r8) (:,:) ]  net leaf photosynthesis (umol CO2/m**2/s)
         vcmax_z    => photosyns_inst%vcmax_z_patch            , & ! Input:  [real(r8) (:,:) ]  maximum rate of carboxylation (umol co2/m**2/s)
         cp         => photosyns_inst%cp_patch                 , & ! Output: [real(r8) (:)   ]  CO2 compensation point (Pa)
         kc         => photosyns_inst%kc_patch                 , & ! Output: [real(r8) (:)   ]  Michaelis-Menten constant for CO2 (Pa)
         ko         => photosyns_inst%ko_patch                 , & ! Output: [real(r8) (:)   ]  Michaelis-Menten constant for O2 (Pa)
         qe         => photosyns_inst%qe_patch                 , & ! Output: [real(r8) (:)   ]  quantum efficiency, used only for C4 (mol CO2 / mol photons)
         tpu_z      => photosyns_inst%tpu_z_patch              , & ! Output: [real(r8) (:,:) ]  triose phosphate utilization rate (umol CO2/m**2/s)
         kp_z       => photosyns_inst%kp_z_patch               , & ! Output: [real(r8) (:,:) ]  initial slope of CO2 response curve (C4 plants)
         theta_cj   => photosyns_inst%theta_cj_patch           , & ! Output: [real(r8) (:)   ]  empirical curvature parameter for ac, aj photosynthesis co-limitation
         bbb        => photosyns_inst%bbb_patch                , & ! Output: [real(r8) (:)   ]  Ball-Berry minimum leaf conductance (umol H2O/m**2/s)
         mbb        => photosyns_inst%mbb_patch                  & ! Output: [real(r8) (:)   ]  Ball-Berry slope of conductance-photosynthesis relationship
         )

      ! Miscellaneous parameters, from Bonan et al (2011) JGR, 116, doi:10.1029/2010JG001593
      fnps = 0.15_r8
      theta_psii = 0.7_r8
      theta_ip = 0.95_r8

      if (c3flag(p)) then
         ! C3: Rubisco-limited photosynthesis
         ac(p,iv) = vcmax_z(p,iv) * max(ci-cp(p), 0._r8) / (ci+kc(p)*(1._r8+oair/ko(p)))

         ! C3: RuBP-limited photosynthesis
         aj(p,iv) = je * max(ci-cp(p), 0._r8) / (4._r8*ci+8._r8*cp(p))

         ! C3: Product-limited photosynthesis
         ap(p,iv) = 3._r8 * tpu_z(p,iv)

      else

         ! C4: Rubisco-limited photosynthesis
         ac(p,iv) = vcmax_z(p,iv)

         ! C4: RuBP-limited photosynthesis
         aj(p,iv) = qe(p) * par_z * 4.6_r8

         ! C4: PEP carboxylase-limited (CO2-limited)
         ap(p,iv) = kp_z(p,iv) * max(ci, 0._r8) / forc_pbot(c)

      end if

      ! Gross photosynthesis. First co-limit ac and aj. Then co-limit ap

      aquad = theta_cj(p)
      bquad = -(ac(p,iv) + aj(p,iv))
      cquad = ac(p,iv) * aj(p,iv)
      call quadratic (aquad, bquad, cquad, r1, r2)
      ai = min(r1,r2)

      aquad = theta_ip
      bquad = -(ai + ap(p,iv))
      cquad = ai * ap(p,iv)
      call quadratic (aquad, bquad, cquad, r1, r2)
      ag(p,iv) = max(0._r8,min(r1,r2))

      ! Net photosynthesis. Exit iteration if an < 0

      an(p,iv) = ag(p,iv) - lmr_z
      if (an(p,iv) < 0._r8) then
         fval = 0._r8
         return
      endif
      ! Quadratic gs_mol calculation with an known. Valid for an >= 0.
      ! With an <= 0, then gs_mol = bbb

      cs = cair - 1.4_r8/gb_mol * an(p,iv) * forc_pbot(c)
      cs = max(cs,1.e-06_r8)
      aquad = cs
      bquad = cs*(gb_mol - bbb(p)) - mbb(p)*an(p,iv)*forc_pbot(c)
      cquad = -gb_mol*(cs*bbb(p) + mbb(p)*an(p,iv)*forc_pbot(c)*rh_can)
      call quadratic (aquad, bquad, cquad, r1, r2)
      gs_mol = max(r1,r2)

      ! Derive new estimate for ci

      fval =ci - cair + an(p,iv) * forc_pbot(c) * (1.4_r8*gs_mol+1.6_r8*gb_mol) / (gb_mol*gs_mol)

    end associate

  end subroutine ci_func

  !------------------------------------------------------------------------------
  subroutine PhotosynthesisHydraulicStress ( bounds, fn, filterp, &
       esat_tv, eair, oair, cair, rb, bsun, bsha, btran, dayl_factor, leafn, &
       qsatl, qaf, &
       atm2lnd_inst, temperature_inst, soilstate_inst, waterdiagnosticbulk_inst, &
       surfalb_inst, solarabs_inst, canopystate_inst, ozone_inst, &
       photosyns_inst, waterfluxbulk_inst, froot_carbon, croot_carbon)
    !
    ! !DESCRIPTION:
    ! Leaf photosynthesis and stomatal conductance calculation as described by
    ! Bonan et al (2011) JGR, 116, doi:10.1029/2010JG001593 and extended to
    ! a multi-layer canopy
    ! Here, sunlit and shaded photosynthesis and stomatal conductance are solved 
    ! simultaneously per Pierre Gentine/Daniel Kennedy plant hydraulic stress
    ! method
    !
    ! !USES:
    use clm_varcon        , only : rgas, tfrz, rpi, spval
    use GridcellType      , only : grc
<<<<<<< HEAD
    use clm_time_manager  , only : get_step_size, is_near_local_noon
=======
    use clm_time_manager  , only : get_step_size_real, is_near_local_noon
>>>>>>> 8265b774
    use clm_varctl        , only : cnallocate_carbon_only
    use clm_varctl        , only : lnc_opt, reduce_dayl_factor, vcmax_opt    
    use clm_varpar        , only : nlevsoi
    use pftconMod         , only : nbrdlf_dcd_tmp_shrub, npcropmin
    use ColumnType        , only : col
    use shr_infnan_mod    , only : shr_infnan_isnan

    !
    ! !ARGUMENTS:
    type(bounds_type)      , intent(in)    :: bounds
    integer                , intent(in)    :: fn                             ! size of pft filter
    integer                , intent(in)    :: filterp(fn)                    ! patch filter
    real(r8)               , intent(in)    :: esat_tv( bounds%begp: )        ! saturation vapor pressure at t_veg (Pa) [pft]
    real(r8)               , intent(in)    :: eair( bounds%begp: )           ! vapor pressure of canopy air (Pa) [pft]
    real(r8)               , intent(in)    :: oair( bounds%begp: )           ! Atmospheric O2 partial pressure (Pa) [pft]
    real(r8)               , intent(in)    :: cair( bounds%begp: )           ! Atmospheric CO2 partial pressure (Pa) [pft]
    real(r8)               , intent(in)    :: rb( bounds%begp: )             ! boundary layer resistance (s/m) [pft]
    real(r8)               , intent(in)    :: dayl_factor( bounds%begp: )    ! scalar (0-1) for daylength
    real(r8)               , intent(in)    :: qsatl ( bounds%begp: )         ! leaf specific humidity [kg/kg]
    real(r8)               , intent(in)    :: qaf ( bounds%begp: )           ! humidity of canopy air [kg/kg]
    real(r8)               , intent(in)    :: leafn( bounds%begp: )          ! leaf N (gN/m2)
    real(r8)               , intent(out)   :: bsun( bounds%begp: )           ! sunlit canopy transpiration wetness factor (0 to 1)
    real(r8)               , intent(out)   :: bsha( bounds%begp: )           ! shaded canopy transpiration wetness factor (0 to 1)
    real(r8)               , intent(out)   :: btran( bounds%begp: )          ! transpiration wetness factor (0 to 1) [pft]
    real(r8)               , intent(in)    :: froot_carbon( bounds%begp: )    ! fine root carbon (gC/m2) [pft]   
    real(r8)               , intent(in)    :: croot_carbon( bounds%begp: )    ! live coarse root carbon (gC/m2) [pft]   

    type(atm2lnd_type)     , intent(in)    :: atm2lnd_inst
    type(temperature_type) , intent(in)    :: temperature_inst
    type(surfalb_type)     , intent(in)    :: surfalb_inst
    type(solarabs_type)    , intent(in)    :: solarabs_inst
    type(canopystate_type) , intent(inout) :: canopystate_inst
    type(waterdiagnosticbulk_type)  , intent(inout) :: waterdiagnosticbulk_inst
    type(waterfluxbulk_type)   , intent(inout) :: waterfluxbulk_inst
    type(soilstate_type)   , intent(inout) :: soilstate_inst
    class(ozone_base_type) , intent(in)    :: ozone_inst
    type(photosyns_type)   , intent(inout) :: photosyns_inst
    !
    ! !LOCAL VARIABLES:
    !
    ! Leaf photosynthesis parameters
    real(r8) :: jmax_z(bounds%begp:bounds%endp,2,nlevcan) ! maximum electron transport rate (umol electrons/m**2/s)
    real(r8) :: bbbopt(bounds%begp:bounds%endp)           ! Ball-Berry minimum leaf conductance, unstressed (umol H2O/m**2/s)
    real(r8) :: kn(bounds%begp:bounds%endp)               ! leaf nitrogen decay coefficient
    real(r8) :: vcmax25top     ! canopy top: maximum rate of carboxylation at 25C (umol CO2/m**2/s)
    real(r8) :: jmax25top      ! canopy top: maximum electron transport rate at 25C (umol electrons/m**2/s)
    real(r8) :: tpu25top       ! canopy top: triose phosphate utilization rate at 25C (umol CO2/m**2/s)
    real(r8) :: lmr25top       ! canopy top: leaf maintenance respiration rate at 25C (umol CO2/m**2/s)
    real(r8) :: kp25top        ! canopy top: initial slope of CO2 response curve (C4 plants) at 25C

    real(r8) :: vcmax25_sun    ! sunlit leaf layer: maximum rate of carboxylation at 25C (umol CO2/m**2/s)
    real(r8) :: vcmax25_sha    ! shaded leaf layer: maximum rate of carboxylation at 25C (umol CO2/m**2/s)
    real(r8) :: jmax25_sun     ! sunlit leaf layer: maximum electron transport rate at 25C (umol electrons/m**2/s)
    real(r8) :: jmax25_sha     ! shaded leaf layer: maximum electron transport rate at 25C (umol electrons/m**2/s)
    real(r8) :: tpu25_sun      ! sunlit leaf layer: triose phosphate utilization rate at 25C (umol CO2/m**2/s)
    real(r8) :: tpu25_sha      ! shaded leaf layer: triose phosphate utilization rate at 25C (umol CO2/m**2/s)
    real(r8) :: lmr25_sun      ! sunlit leaf layer: leaf maintenance respiration rate at 25C (umol CO2/m**2/s)
    real(r8) :: lmr25_sha      ! shaded leaf layer: leaf maintenance respiration rate at 25C (umol CO2/m**2/s)
    real(r8) :: kp25_sun       ! sunlit leaf layer: Initial slope of CO2 response curve (C4 plants) at 25C
    real(r8) :: kp25_sha       ! shaded leaf layer: Initial slope of CO2 response curve (C4 plants) at 25C
    real(r8) :: kc25           ! Michaelis-Menten constant for CO2 at 25C (Pa)
    real(r8) :: ko25           ! Michaelis-Menten constant for O2 at 25C (Pa)
    real(r8) :: cp25           ! CO2 compensation point at 25C (Pa)

    real(r8) :: vcmaxha        ! activation energy for vcmax (J/mol)
    real(r8) :: jmaxha         ! activation energy for jmax (J/mol)
    real(r8) :: tpuha          ! activation energy for tpu (J/mol)
    real(r8) :: lmrha          ! activation energy for lmr (J/mol)
    real(r8) :: kcha           ! activation energy for kc (J/mol)
    real(r8) :: koha           ! activation energy for ko (J/mol)
    real(r8) :: cpha           ! activation energy for cp (J/mol)

    real(r8) :: vcmaxhd        ! deactivation energy for vcmax (J/mol)
    real(r8) :: jmaxhd         ! deactivation energy for jmax (J/mol)
    real(r8) :: tpuhd          ! deactivation energy for tpu (J/mol)
    real(r8) :: lmrhd          ! deactivation energy for lmr (J/mol)

    real(r8) :: vcmaxse        ! entropy term for vcmax (J/mol/K)
    real(r8) :: jmaxse         ! entropy term for jmax (J/mol/K)
    real(r8) :: tpuse          ! entropy term for tpu (J/mol/K)
    real(r8) :: lmrse          ! entropy term for lmr (J/mol/K)

    real(r8) :: vcmaxc         ! scaling factor for high temperature inhibition (25 C = 1.0)
    real(r8) :: jmaxc          ! scaling factor for high temperature inhibition (25 C = 1.0)
    real(r8) :: tpuc           ! scaling factor for high temperature inhibition (25 C = 1.0)
    real(r8) :: lmrc           ! scaling factor for high temperature inhibition (25 C = 1.0)

    real(r8) :: fnps           ! fraction of light absorbed by non-photosynthetic pigments
    real(r8) :: theta_psii     ! empirical curvature parameter for electron transport rate

    real(r8) :: theta_ip       ! empirical curvature parameter for ap photosynthesis co-limitation

    ! Other
    integer  :: f,p,c,iv          ! indices
    real(r8) :: cf                ! s m**2/umol -> s/m
    real(r8) :: rsmax0            ! maximum stomatal resistance [s/m]
    real(r8) :: gb                ! leaf boundary layer conductance (m/s)
    real(r8) :: cs_sun            ! CO2 partial pressure at sunlit leaf surface (Pa)
    real(r8) :: cs_sha            ! CO2 partial pressure at shaded leaf surface (Pa)
    real(r8) :: gs                ! leaf stomatal conductance (m/s)
    real(r8) :: hs                ! fractional humidity at leaf surface (dimensionless)
    real(r8) :: sco               ! relative specificity of rubisco
    real(r8) :: ft                ! photosynthesis temperature response (statement function)
    real(r8) :: fth               ! photosynthesis temperature inhibition (statement function)
    real(r8) :: fth25             ! ccaling factor for photosynthesis temperature inhibition (statement function)
    real(r8) :: tl                ! leaf temperature in photosynthesis temperature function (K)
    real(r8) :: ha                ! activation energy in photosynthesis temperature function (J/mol)
    real(r8) :: hd                ! deactivation energy in photosynthesis temperature function (J/mol)
    real(r8) :: se                ! entropy term in photosynthesis temperature function (J/mol/K)
    real(r8) :: scaleFactor       ! scaling factor for high temperature inhibition (25 C = 1.0)
    real(r8) :: ciold             ! previous value of Ci for convergence check
    real(r8) :: gs_mol_err        ! gs_mol for error check
    real(r8) :: je_sun            ! sunlit leaf electron transport rate (umol electrons/m**2/s)
    real(r8) :: je_sha            ! shaded leaf electron transport rate (umol electrons/m**2/s)
    real(r8) :: qabs              ! PAR absorbed by PS II (umol photons/m**2/s)
    real(r8) :: aquad,bquad,cquad ! terms for quadratic equations
    real(r8) :: r1,r2             ! roots of quadratic equation
    real(r8) :: ceair             ! vapor pressure of air, constrained (Pa)
    integer  :: iter1             ! number of iterations used, for record only
    integer  :: iter2             ! number of iterations used, for record only 
    real(r8) :: nscaler           ! leaf nitrogen scaling coefficient
    real(r8) :: nscaler_sun       ! sunlit leaf nitrogen scaling coefficient
    real(r8) :: nscaler_sha       ! shaded leaf nitrogen scaling coefficient

    real(r8) :: ai                ! intermediate co-limited photosynthesis (umol CO2/m**2/s)

    real(r8) :: psn_wc_z_sun(bounds%begp:bounds%endp,nlevcan) ! Rubisco-limited contribution to sunlit psn_z (umol CO2/m**2/s)
    real(r8) :: psn_wj_z_sun(bounds%begp:bounds%endp,nlevcan) ! RuBP-limited contribution to sunlit psn_z (umol CO2/m**2/s)
    real(r8) :: psn_wp_z_sun(bounds%begp:bounds%endp,nlevcan) ! product-limited contribution to sunlit psn_z (umol CO2/m**2/s)
    real(r8) :: psn_wc_z_sha(bounds%begp:bounds%endp,nlevcan) ! Rubisco-limited contribution to shaded psn_z (umol CO2/m**2/s)
    real(r8) :: psn_wj_z_sha(bounds%begp:bounds%endp,nlevcan) ! RuBP-limited contribution to shaded psn_z (umol CO2/m**2/s)
    real(r8) :: psn_wp_z_sha(bounds%begp:bounds%endp,nlevcan) ! product-limited contribution to shaded psn_z (umol CO2/m**2/s)
    real(r8) :: rh_leaf_sun(bounds%begp:bounds%endp)          ! fractional humidity at sunlit leaf surface (dimensionless)
    real(r8) :: rh_leaf_sha(bounds%begp:bounds%endp)          ! fractional humidity at shaded leaf surface (dimensionless)

    real(r8) :: psncan_sun            ! canopy sum of sunlit psn_z
    real(r8) :: psncan_wc_sun         ! canopy sum of sunlit psn_wc_z
    real(r8) :: psncan_wj_sun         ! canopy sum of sunlit psn_wj_z
    real(r8) :: psncan_wp_sun         ! canopy sum of sunlit psn_wp_z
    real(r8) :: lmrcan_sun            ! canopy sum of sunlit lmr_z
    real(r8) :: gscan_sun             ! canopy sum of sunlit leaf conductance
    real(r8) :: laican_sun            ! canopy sum of sunlit lai_z
    real(r8) :: psncan_sha            ! canopy sum of shaded psn_z
    real(r8) :: psncan_wc_sha         ! canopy sum of shaded psn_wc_z
    real(r8) :: psncan_wj_sha         ! canopy sum of shaded psn_wj_z
    real(r8) :: psncan_wp_sha         ! canopy sum of shaded psn_wp_z
    real(r8) :: lmrcan_sha            ! canopy sum of shaded lmr_z
    real(r8) :: gscan_sha             ! canopy sum of shaded leaf conductance
    real(r8) :: laican_sha            ! canopy sum of shaded lai_z
    real(r8) :: laican                ! canopy sum of lai_z
    real(r8) :: rh_can                ! canopy air relative humidity

    real(r8) , pointer :: lai_z_sun       (:,:) ! leaf area index for canopy layer, sunlit
    real(r8) , pointer :: par_z_sun       (:,:) ! par absorbed per unit lai for canopy layer, sunlit (w/m**2)
    real(r8) , pointer :: vcmaxcint_sun   (:)   ! leaf to canopy scaling coefficient, sunlit
    real(r8) , pointer :: alphapsn_sun    (:)   ! 13C fractionation factor for PSN, sunlit ()
    real(r8) , pointer :: psn_sun         (:)   ! foliage photosynthesis, sunlit (umol co2 /m**2/ s) [always +]
    real(r8) , pointer :: psn_wc_sun      (:)   ! Rubisco-limited foliage photosynthesis, sunlit (umol co2 /m**2/ s) [always +]
    real(r8) , pointer :: psn_wj_sun      (:)   ! RuBP-limited foliage photosynthesis, sunlit (umol co2 /m**2/ s) [always +] 
    real(r8) , pointer :: psn_wp_sun      (:)   ! product-limited foliage photosynthesis, sunlit (umol co2 /m**2/ s) [always +]
    real(r8) , pointer :: psn_z_sun       (:,:) ! canopy layer: foliage photosynthesis, sunlit (umol co2 /m**2/ s) [always +]
    real(r8) , pointer :: lmr_sun         (:)   ! leaf maintenance respiration rate, sunlit (umol CO2/m**2/s)
    real(r8) , pointer :: lmr_z_sun       (:,:) ! canopy layer: leaf maintenance respiration rate, sunlit (umol CO2/m**2/s)
    real(r8) , pointer :: rs_sun          (:)   ! leaf stomatal resistance, sunlit (s/m)
    real(r8) , pointer :: rs_z_sun        (:,:) ! canopy layer: leaf stomatal resistance, sunlit (s/m)
    real(r8) , pointer :: ci_z_sun        (:,:) ! intracellular leaf CO2, sunlit (Pa)
    real(r8) , pointer :: o3coefv_sun     (:)   ! o3 coefficient used in photo calculation, sunlit
    real(r8) , pointer :: o3coefg_sun     (:)   ! o3 coefficient used in rs calculation, sunlit
    real(r8) , pointer :: lai_z_sha       (:,:) ! leaf area index for canopy layer, shaded
    real(r8) , pointer :: par_z_sha       (:,:) ! par absorbed per unit lai for canopy layer, shaded (w/m**2)
    real(r8) , pointer :: vcmaxcint_sha   (:)   ! leaf to canopy scaling coefficient, shaded
    real(r8) , pointer :: alphapsn_sha    (:)   ! 13C fractionation factor for PSN, shaded ()
    real(r8) , pointer :: psn_sha         (:)   ! foliage photosynthesis, shaded (umol co2 /m**2/ s) [always +]
    real(r8) , pointer :: psn_wc_sha      (:)   ! Rubisco-limited foliage photosynthesis, shaded (umol co2 /m**2/ s) [always +]
    real(r8) , pointer :: psn_wj_sha      (:)   ! RuBP-limited foliage photosynthesis, shaded (umol co2 /m**2/ s) [always +] 
    real(r8) , pointer :: psn_wp_sha      (:)   ! product-limited foliage photosynthesis, shaded (umol co2 /m**2/ s) [always +]
    real(r8) , pointer :: psn_z_sha       (:,:) ! canopy layer: foliage photosynthesis, shaded (umol co2 /m**2/ s) [always +]
    real(r8) , pointer :: lmr_sha         (:)   ! leaf maintenance respiration rate, shaded (umol CO2/m**2/s)
    real(r8) , pointer :: lmr_z_sha       (:,:) ! canopy layer: leaf maintenance respiration rate, shaded (umol CO2/m**2/s)
    real(r8) , pointer :: rs_sha          (:)   ! leaf stomatal resistance, shaded (s/m)
    real(r8) , pointer :: rs_z_sha        (:,:) ! canopy layer: leaf stomatal resistance, shaded (s/m)
    real(r8) , pointer :: ci_z_sha        (:,:) ! intracellular leaf CO2, shaded (Pa)
    real(r8) , pointer :: o3coefv_sha     (:)   ! o3 coefficient used in photo calculation, shaded
    real(r8) , pointer :: o3coefg_sha     (:)   ! o3 coefficient used in rs calculation, shaded
    real(r8) :: sum_nscaler
    real(r8) :: total_lai                
    integer  :: nptreemax                
    real(r8) :: dtime                           ! land model time step (sec)
    integer  :: j,g                     ! index
    real(r8) :: rs_resis                ! combined soil-root resistance [s]
    real(r8) :: r_soil                  ! root spacing [m]
    real(r8) :: root_biomass_density    ! root biomass density [g/m3]
    real(r8) :: root_cross_sec_area     ! root cross sectional area [m2]
    real(r8) :: root_length_density     ! root length density [m/m3]
    real(r8) :: froot_average_length    ! average coarse root length [m]
    real(r8) :: croot_average_length    ! average coarse root length [m]
    real(r8) :: soil_conductance        ! soil to root hydraulic conductance [1/s]
    real(r8) :: root_conductance        ! root hydraulic conductance [1/s]
    real(r8) :: rai(nlevsoi)            ! root area index [m2/m2]
    real(r8) :: fs(nlevsoi)             ! root conductance scale factor (reduction in conductance due to decreasing (more negative) root water potential)
    real(r8) :: gsminsun                ! Minimum stomatal conductance sunlit
    real(r8) :: gsminsha                ! Minimum stomatal conductance shaded
    real(r8) :: gs_slope_sun            ! Slope stomatal conductance sunlit
    real(r8) :: gs_slope_sha            ! Slope stomatal conductance shaded
    real(r8), parameter :: croot_lateral_length = 0.25_r8   ! specified lateral coarse root length [m]
    real(r8), parameter :: c_to_b = 2.0_r8           !(g biomass /g C)
!Note that root density is for dry biomass not carbon. CLM provides root biomass as carbon. The conversion is 0.5 g C / g biomass

    !------------------------------------------------------------------------------

    ! Temperature and soil water response functions

    ft(tl,ha) = exp( ha / (rgas*1.e-3_r8*(tfrz+25._r8)) * (1._r8 - (tfrz+25._r8)/tl) )
    fth(tl,hd,se,scaleFactor) = scaleFactor / ( 1._r8 + exp( (-hd+se*tl) / (rgas*1.e-3_r8*tl) ) )
    fth25(hd,se) = 1._r8 + exp( (-hd+se*(tfrz+25._r8)) / (rgas*1.e-3_r8*(tfrz+25._r8)) )

    ! Enforce expected array sizes

    SHR_ASSERT_ALL_FL((ubound(esat_tv)     == (/bounds%endp/)), sourcefile, __LINE__)
    SHR_ASSERT_ALL_FL((ubound(eair)        == (/bounds%endp/)), sourcefile, __LINE__)
    SHR_ASSERT_ALL_FL((ubound(oair)        == (/bounds%endp/)), sourcefile, __LINE__)
    SHR_ASSERT_ALL_FL((ubound(cair)        == (/bounds%endp/)), sourcefile, __LINE__)
    SHR_ASSERT_ALL_FL((ubound(rb)          == (/bounds%endp/)), sourcefile, __LINE__)
    SHR_ASSERT_ALL_FL((ubound(bsun)        == (/bounds%endp/)), sourcefile, __LINE__)
    SHR_ASSERT_ALL_FL((ubound(bsha)        == (/bounds%endp/)), sourcefile, __LINE__)
    SHR_ASSERT_ALL_FL((ubound(btran)       == (/bounds%endp/)), sourcefile, __LINE__)
    SHR_ASSERT_ALL_FL((ubound(dayl_factor) == (/bounds%endp/)), sourcefile, __LINE__)
    SHR_ASSERT_ALL_FL((ubound(qsatl)       == (/bounds%endp/)), sourcefile, __LINE__)
    SHR_ASSERT_ALL_FL((ubound(qaf)         == (/bounds%endp/)), sourcefile, __LINE__)

    associate(                                                 &
         k_soil_root  => soilstate_inst%k_soil_root_patch    , & ! Input:  [real(r8) (:,:) ]  soil-root interface conductance (mm/s)
         hk_l         =>    soilstate_inst%hk_l_col          , & ! Input:  [real(r8) (:,:) ]  hydraulic conductivity (mm/s) 
         hksat        => soilstate_inst%hksat_col            , & ! Input:  [real(r8) (:,:) ]  hydraulic conductivity at saturation (mm H2O /s)
         smp          => soilstate_inst%smp_l_col            , & ! Input:  [real(r8) (:,:) ]  soil matrix potential [mm]

         froot_leaf   => pftcon%froot_leaf                   , & ! fine root to leaf ratio 
         root_conductance_patch => soilstate_inst%root_conductance_patch , & ! Output:   [real(r8) (:,:)] root conductance
         soil_conductance_patch => soilstate_inst%soil_conductance_patch , & ! Output:   [real(r8) (:,:)] soil conductance
         rootfr       => soilstate_inst%rootfr_patch         , & ! Input:   [real(r8) (:,:)]
         dz           => col%dz                              , & ! Input:  [real(r8) (:,:) ]  layer thickness (m)
         z            => col%z                               , & ! Input:  [real(r8) (:,:) ]  layer depth (m)
         root_radius  => pftcon%root_radius                  , & ! Input: 0.29e-03_r8 !(m) 
         root_density => pftcon%root_density                 , & ! Input: 0.31e06_r8 !(g biomass / m3 root) 
         tsai         => canopystate_inst%tsai_patch         , & ! Input:  [real(r8) (:)   ]  patch canopy one-sided stem area index, no burying by snow
         c3psn      => pftcon%c3psn                          , & ! Input:  photosynthetic pathway: 0. = c4, 1. = c3
         crop       => pftcon%crop                           , & ! Input:  crop or not (0 =not crop and 1 = crop)
         leafcn     => pftcon%leafcn                         , & ! Input:  leaf C:N (gC/gN)
         flnr       => pftcon%flnr                           , & ! Input:  fraction of leaf N in the Rubisco enzyme (gN Rubisco / gN leaf)
         fnitr      => pftcon%fnitr                          , & ! Input:  foliage nitrogen limitation factor (-)
         slatop     => pftcon%slatop                         , & ! Input:  specific leaf area at top of canopy, projected area basis [m^2/gC]
         dsladlai   => pftcon%dsladlai                       , & ! Input:  change in sla per unit lai
         i_vcad     => pftcon%i_vcad                         , & ! Input:  [real(r8) (:)   ]  
         s_vcad     => pftcon%s_vcad                         , & ! Input:  [real(r8) (:)   ]  
         i_flnr     => pftcon%i_flnr                         , & ! Input:  [real(r8) (:)   ]  
         s_flnr     => pftcon%s_flnr                         , & ! Input:  [real(r8) (:)   ]  
         mbbopt     => pftcon%mbbopt                         , & 
         medlynintercept=> pftcon%medlynintercept            , & ! Input:  [real(r8) (:)   ]  Intercept for Medlyn stomatal conductance model method
         medlynslope=> pftcon%medlynslope                    , & ! Input:  [real(r8) (:)   ]  Slope for Medlyn stomatal conductance model method
         forc_pbot  => atm2lnd_inst%forc_pbot_downscaled_col , & ! Input:  [real(r8) (:)   ]  atmospheric pressure (Pa)
         ivt        => patch%itype                           , & ! Input:  [integer  (:)   ]  patch vegetation type

         t_veg      => temperature_inst%t_veg_patch          , & ! Input:  [real(r8) (:)   ]  vegetation temperature (Kelvin)
         t10        => temperature_inst%t_a10_patch          , & ! Input:  [real(r8) (:)   ]  10-day running mean of the 2 m temperature (K)
         tgcm       => temperature_inst%thm_patch            , & ! Input:  [real(r8) (:)   ]  air temperature at agcm reference height (kelvin)
         nrad       => surfalb_inst%nrad_patch               , & ! Input:  [integer  (:)   ]  pft number of canopy layers, above snow for radiative transfer
         tlai_z     => surfalb_inst%tlai_z_patch             , & ! Input:  [real(r8) (:,:) ]  pft total leaf area index for canopy layer
         tlai       => canopystate_inst%tlai_patch           , & ! Input:  [real(r8)(:)    ]  one-sided leaf area index, no burying by snow  
         c3flag     => photosyns_inst%c3flag_patch           , & ! Output: [logical  (:)   ]  true if C3 and false if C4
         ac         => photosyns_inst%ac_phs_patch           , & ! Output: [real(r8) (:,:,:) ]  Rubisco-limited gross photosynthesis (umol CO2/m**2/s)
         aj         => photosyns_inst%aj_phs_patch           , & ! Output: [real(r8) (:,:,:) ]  RuBP-limited gross photosynthesis (umol CO2/m**2/s)
         ap         => photosyns_inst%ap_phs_patch           , & ! Output: [real(r8) (:,:,:) ]  product-limited (C3) or CO2-limited (C4) gross photosynthesis (umol CO2/m**2/s)
         ag         => photosyns_inst%ag_phs_patch           , & ! Output: [real(r8) (:,:,:) ]  co-limited gross leaf photosynthesis (umol CO2/m**2/s)
         vcmax_z    => photosyns_inst%vcmax_z_phs_patch      , & ! Output: [real(r8) (:,:,:) ]  maximum rate of carboxylation (umol co2/m**2/s)
         luvcmax25top => photosyns_inst%luvcmax25top_patch   , & !  Output: [real(r8) (:) ]  maximum rate of carboxylation (umol co2/m**2/s)
         lujmax25top  => photosyns_inst%lujmax25top_patch    , & ! Output: [real(r8) (:) ]  maximum rate of carboxylation (umol co2/m**2/s)
         lutpu25top   => photosyns_inst%lutpu25top_patch     , & ! Output: [real(r8) (:) ]  maximum rate of carboxylation (umol co2/m**2/s)
!!!
         tpu_z      => photosyns_inst%tpu_z_phs_patch        , & ! Output: [real(r8) (:,:,:) ]  triose phosphate utilization rate (umol CO2/m**2/s)
         kp_z       => photosyns_inst%kp_z_phs_patch         , & ! Output: [real(r8) (:,:,:) ]  initial slope of CO2 response curve (C4 plants)
         gb_mol     => photosyns_inst%gb_mol_patch           , & ! Output: [real(r8) (:)   ]  leaf boundary layer conductance (umol H2O/m**2/s)
         cp         => photosyns_inst%cp_patch               , & ! Output: [real(r8) (:)   ]  CO2 compensation point (Pa)
         kc         => photosyns_inst%kc_patch               , & ! Output: [real(r8) (:)   ]  Michaelis-Menten constant for CO2 (Pa)
         ko         => photosyns_inst%ko_patch               , & ! Output: [real(r8) (:)   ]  Michaelis-Menten constant for O2 (Pa)
         qe         => photosyns_inst%qe_patch               , & ! Output: [real(r8) (:)   ]  quantum efficiency, used only for C4 (mol CO2 / mol photons)
         theta_cj   => photosyns_inst%theta_cj_patch         , & ! Output: [real(r8) (:)   ]  empirical curvature parameter for ac, aj photosynthesis co-limitation
         bbb        => photosyns_inst%bbb_patch              , & ! Output: [real(r8) (:)   ]  Ball-Berry minimum leaf conductance (umol H2O/m**2/s)
         mbb        => photosyns_inst%mbb_patch              , & ! Output: [real(r8) (:)   ]  Ball-Berry slope of conductance-photosynthesis relationship
         rh_leaf    => photosyns_inst%rh_leaf_patch          , & ! Output: [real(r8) (:)   ]  fractional humidity at leaf surface (dimensionless)
         lnc        => photosyns_inst%lnca_patch             , & ! Output: [real(r8) (:)   ]  top leaf layer leaf N concentration (gN leaf/m^2)
         light_inhibit=> photosyns_inst%light_inhibit        , & ! Input:  [logical        ]  flag if light should inhibit respiration
         leafresp_method=> photosyns_inst%leafresp_method    , & ! Input:  [integer        ]  method type to use for leaf-maint.-respiration at 25C canopy top
         stomatalcond_mtd=> photosyns_inst%stomatalcond_mtd  , & ! Input:  [integer        ]  method type to use for stomatal conductance
         modifyphoto_and_lmr_forcrop=> photosyns_inst%modifyphoto_and_lmr_forcrop, & ! Input:  [logical        ] modifyphoto_and_lmr_forcrop
         leaf_mr_vcm => canopystate_inst%leaf_mr_vcm         , & ! Input:  [real(r8)       ]  scalar constant of leaf respiration with Vcmax
         vegwp      => canopystate_inst%vegwp_patch          , & ! Input/Output: [real(r8) (:,:) ]  vegetation water matric potential (mm)
         an_sun     => photosyns_inst%an_sun_patch           , & ! Output: [real(r8) (:,:) ]  net sunlit leaf photosynthesis (umol CO2/m**2/s)
         an_sha     => photosyns_inst%an_sha_patch           , & ! Output: [real(r8) (:,:) ]  net shaded leaf photosynthesis (umol CO2/m**2/s)
         gs_mol_sun => photosyns_inst%gs_mol_sun_patch       , & ! Output: [real(r8) (:,:) ]  sunlit leaf stomatal conductance (umol H2O/m**2/s)
         gs_mol_sha => photosyns_inst%gs_mol_sha_patch       , & ! Output: [real(r8) (:,:) ]  shaded leaf stomatal conductance (umol H2O/m**2/s)
         gs_mol_sun_ln => photosyns_inst%gs_mol_sun_ln_patch , & ! Output: [real(r8) (:,:) ]  sunlit leaf stomatal conductance averaged over 1 hour before to 1 hour after local noon (umol H2O/m**2/s)
         gs_mol_sha_ln => photosyns_inst%gs_mol_sha_ln_patch   & ! Output: [real(r8) (:,:) ]  shaded leaf stomatal conductance averaged over 1 hour before to 1 hour after local noon (umol H2O/m**2/s)
         )

      par_z_sun     =>    solarabs_inst%parsun_z_patch        ! Input:  [real(r8) (:,:) ]  par absorbed per unit lai for canopy layer (w/m**2)
      lai_z_sun     =>    canopystate_inst%laisun_z_patch     ! Input:  [real(r8) (:,:) ]  leaf area index for canopy layer, sunlit or shaded
      vcmaxcint_sun =>    surfalb_inst%vcmaxcintsun_patch     ! Input:  [real(r8) (:)   ]  leaf to canopy scaling coefficient
      alphapsn_sun  =>    photosyns_inst%alphapsnsun_patch    ! Input:  [real(r8) (:)   ]  13C fractionation factor for PSN ()
      o3coefv_sun   =>    ozone_inst%o3coefvsun_patch         ! Input:  [real(r8) (:)   ]  O3 coefficient used in photosynthesis calculation
      o3coefg_sun   =>    ozone_inst%o3coefgsun_patch         ! Input:  [real(r8) (:)   ]  O3 coefficient used in rs calculation
      ci_z_sun      =>    photosyns_inst%cisun_z_patch        ! Output: [real(r8) (:,:) ]  intracellular leaf CO2 (Pa)
      rs_sun        =>    photosyns_inst%rssun_patch          ! Output: [real(r8) (:)   ]  leaf stomatal resistance (s/m)
      rs_z_sun      =>    photosyns_inst%rssun_z_patch        ! Output: [real(r8) (:,:) ]  canopy layer: leaf stomatal resistance (s/m)
      lmr_sun       =>    photosyns_inst%lmrsun_patch         ! Output: [real(r8) (:)   ]  leaf maintenance respiration rate (umol CO2/m**2/s)
      lmr_z_sun     =>    photosyns_inst%lmrsun_z_patch       ! Output: [real(r8) (:,:) ]  canopy layer: leaf maintenance respiration rate (umol CO2/m**2/s)
      psn_sun       =>    photosyns_inst%psnsun_patch         ! Output: [real(r8) (:)   ]  foliage photosynthesis (umol co2 /m**2/ s) [always +]
      psn_z_sun     =>    photosyns_inst%psnsun_z_patch       ! Output: [real(r8) (:,:) ]  canopy layer: foliage photosynthesis (umol co2 /m**2/ s) [always +]
      psn_wc_sun    =>    photosyns_inst%psnsun_wc_patch      ! Output: [real(r8) (:)   ]  Rubisco-limited foliage photosynthesis (umol co2 /m**2/ s) [always +]
      psn_wj_sun    =>    photosyns_inst%psnsun_wj_patch      ! Output: [real(r8) (:)   ]  RuBP-limited foliage photosynthesis (umol co2 /m**2/ s) [always +]
      psn_wp_sun    =>    photosyns_inst%psnsun_wp_patch      ! Output: [real(r8) (:)   ]  product-limited foliage photosynthesis (umol co2 /m**2/ s) [always +]
      par_z_sha     =>    solarabs_inst%parsha_z_patch        ! Input:  [real(r8) (:,:) ]  par absorbed per unit lai for canopy layer (w/m**2)
      lai_z_sha     =>    canopystate_inst%laisha_z_patch     ! Input:  [real(r8) (:,:) ]  leaf area index for canopy layer, sunlit or shaded
      vcmaxcint_sha =>    surfalb_inst%vcmaxcintsha_patch     ! Input:  [real(r8) (:)   ]  leaf to canopy scaling coefficient
      alphapsn_sha  =>    photosyns_inst%alphapsnsha_patch    ! Input:  [real(r8) (:)   ]  13C fractionation factor for PSN ()
      o3coefv_sha   =>    ozone_inst%o3coefvsha_patch         ! Input:  [real(r8) (:)   ]  O3 coefficient used in photosynthesis calculation
      o3coefg_sha   =>    ozone_inst%o3coefgsha_patch         ! Input:  [real(r8) (:)   ]  O3 coefficient used in rs calculation
      ci_z_sha      =>    photosyns_inst%cisha_z_patch        ! Output: [real(r8) (:,:) ]  intracellular leaf CO2 (Pa)
      rs_sha        =>    photosyns_inst%rssha_patch          ! Output: [real(r8) (:)   ]  leaf stomatal resistance (s/m)
      rs_z_sha      =>    photosyns_inst%rssha_z_patch        ! Output: [real(r8) (:,:) ]  canopy layer: leaf stomatal resistance (s/m)
      lmr_sha       =>    photosyns_inst%lmrsha_patch         ! Output: [real(r8) (:)   ]  leaf maintenance respiration rate (umol CO2/m**2/s)
      lmr_z_sha     =>    photosyns_inst%lmrsha_z_patch       ! Output: [real(r8) (:,:) ]  canopy layer: leaf maintenance respiration rate (umol CO2/m**2/s)
      psn_sha       =>    photosyns_inst%psnsha_patch         ! Output: [real(r8) (:)   ]  foliage photosynthesis (umol co2 /m**2/ s) [always +]
      psn_z_sha     =>    photosyns_inst%psnsha_z_patch       ! Output: [real(r8) (:,:) ]  canopy layer: foliage photosynthesis (umol co2 /m**2/ s) [always +]
      psn_wc_sha    =>    photosyns_inst%psnsha_wc_patch      ! Output: [real(r8) (:)   ]  Rubisco-limited foliage photosynthesis (umol co2 /m**2/ s) [always +]
      psn_wj_sha    =>    photosyns_inst%psnsha_wj_patch      ! Output: [real(r8) (:)   ]  RuBP-limited foliage photosynthesis (umol co2 /m**2/ s) [always +]
      psn_wp_sha    =>    photosyns_inst%psnsha_wp_patch      ! Output: [real(r8) (:)   ]  product-limited foliage photosynthesis (umol co2 /m**2/ s) [always +]
      !==============================================================================!
      ! Photosynthesis and stomatal conductance parameters, from:
      ! Bonan et al (2011) JGR, 116, doi:10.1029/2010JG001593
      !==============================================================================!

      ! Determine seconds off current time step

<<<<<<< HEAD
      dtime = get_step_size()

      ! vcmax25 parameters, from CN

      fnr = 7.16_r8
      act25 = 3.6_r8   !umol/mgRubisco/min
      ! Convert rubisco activity units from umol/mgRubisco/min -> umol/gRubisco/s
      act25 = act25 * 1000.0_r8 / 60.0_r8
=======
      dtime = get_step_size_real()
>>>>>>> 8265b774

      ! Activation energy, from:
      ! Bernacchi et al (2001) Plant, Cell and Environment 24:253-259
      ! Bernacchi et al (2003) Plant, Cell and Environment 26:1419-1430
      ! except TPU from: Harley et al (1992) Plant, Cell and Environment 15:271-282

      kcha    = 79430._r8
      koha    = 36380._r8
      cpha    = 37830._r8
      vcmaxha = 72000._r8
      jmaxha  = 50000._r8
      tpuha   = 72000._r8
      lmrha   = 46390._r8

      ! High temperature deactivation, from:
      ! Leuning (2002) Plant, Cell and Environment 25:1205-1210
      ! The factor "c" scales the deactivation to a value of 1.0 at 25C

      vcmaxhd = 200000._r8
      jmaxhd  = 200000._r8
      tpuhd   = 200000._r8
      lmrhd   = 150650._r8
      lmrse   = 490._r8
      lmrc    = fth25 (lmrhd, lmrse)

! calculate root-soil interface conductance 
      do f = 1, fn
         p = filterp(f)
         c = patch%column(p)
         
         do j = 1,nlevsoi

! calculate conversion from conductivity to conductance
            root_biomass_density = c_to_b * froot_carbon(p) * rootfr(p,j) / dz(c,j)
! ensure minimum root biomass (using 1gC/m2)
            root_biomass_density = max(c_to_b*1._r8,root_biomass_density)

          ! Root length density: m root per m3 soil
            root_cross_sec_area = rpi*root_radius(ivt(p))**2
            root_length_density = root_biomass_density / (root_density(ivt(p)) * root_cross_sec_area)

            ! Root-area index (RAI)
            rai(j) = (tsai(p)+tlai(p)) * froot_leaf(ivt(p)) * rootfr(p,j)

! fix coarse root_average_length to specified length
            croot_average_length = croot_lateral_length

! calculate r_soil using Gardner/spa equation (Bonan, GMD, 2014)
            r_soil = sqrt(1./(rpi*root_length_density)) 

            ! length scale approach
            soil_conductance = min(hksat(c,j),hk_l(c,j))/(1.e3*r_soil)
            
! use vegetation plc function to adjust root conductance
               fs(j)=  plc(smp(c,j),p,c,root,veg)
            
! krmax is root conductance per area per length
            root_conductance = (fs(j)*rai(j)*params_inst%krmax(ivt(p)))/(croot_average_length + z(c,j))

            soil_conductance = max(soil_conductance, 1.e-16_r8)
            root_conductance = max(root_conductance, 1.e-16_r8)

            root_conductance_patch(p,j) = root_conductance
            soil_conductance_patch(p,j) = soil_conductance

! sum resistances in soil and root
            rs_resis = 1._r8/soil_conductance + 1._r8/root_conductance

! conductance is inverse resistance
! explicitly set conductance to zero for top soil layer
            if(rai(j)*rootfr(p,j) > 0._r8 .and. j > 1) then
               k_soil_root(p,j) =  1._r8/rs_resis
            else
               k_soil_root(p,j) =  0.
            endif
            
         end do
      enddo

      ! Miscellaneous parameters, from Bonan et al (2011) JGR, 116, doi:10.1029/2010JG001593

      fnps = 0.15_r8
      theta_psii = 0.7_r8
      theta_ip = 0.95_r8

      do f = 1, fn
         p = filterp(f)
         c = patch%column(p)

         ! C3 or C4 photosynthesis logical variable

         if (nint(c3psn(patch%itype(p))) == 1) then
            c3flag(p) = .true.
         else if (nint(c3psn(patch%itype(p))) == 0) then
            c3flag(p) = .false.
         end if

         ! C3 and C4 dependent parameters

         if (c3flag(p)) then
            qe(p) = 0._r8
            theta_cj(p) = 0.98_r8
            bbbopt(p) = 10000._r8
         else
            qe(p) = 0.05_r8
            theta_cj(p) = 0.80_r8
            bbbopt(p) = 40000._r8
         end if
 
         if ( stomatalcond_mtd == stomatalcond_mtd_bb1987 )then
            ! Soil water stress applied to Ball-Berry parameters later in ci_func_PHS
            bbb(p) = bbbopt(p) 
            mbb(p) = mbbopt(patch%itype(p))
         end if
         ! kc, ko, cp, from: Bernacchi et al (2001) Plant, Cell and Environment 24:253-259
         !
         !       kc25_coef = 404.9e-6 mol/mol
         !       ko25_coef = 278.4e-3 mol/mol
         !       cp25_yr2000 = 42.75e-6 mol/mol
         !
         ! Derive sco from cp and O2 using present-day O2 (0.209 mol/mol) and re-calculate
         ! cp to account for variation in O2 using cp = 0.5 O2 / sco
         !

         kc25 = params_inst%kc25_coef * forc_pbot(c)
         ko25 = params_inst%ko25_coef * forc_pbot(c)
         sco  = 0.5_r8 * 0.209_r8 / params_inst%cp25_yr2000
         cp25 = 0.5_r8 * oair(p) / sco

         kc(p) = kc25 * ft(t_veg(p), kcha)
         ko(p) = ko25 * ft(t_veg(p), koha)
         cp(p) = cp25 * ft(t_veg(p), cpha)

      end do

      ! Multi-layer parameters scaled by leaf nitrogen profile.
      ! Loop through each canopy layer to calculate nitrogen profile using
      ! cumulative lai at the midpoint of the layer

      do f = 1, fn
         p = filterp(f)

         if (lnc_opt .eqv. .false.) then     
            ! Leaf nitrogen concentration at the top of the canopy (g N leaf / m**2 leaf)
            lnc(p) = 1._r8 / (slatop(patch%itype(p)) * leafcn(patch%itype(p)))
         end if   

         ! Using the actual nitrogen allocated to the leaf after
         ! uptake rather than fixing leaf nitrogen based on SLA and CN
         ! ratio
         if (lnc_opt .eqv. .true.) then                                                     
            ! nlevcan and nrad(p) look like the same variable ?? check this later
            sum_nscaler = 0.0_r8                                                    
            laican = 0.0_r8                                                         
            total_lai = 0.0_r8                                                      

            do iv = 1, nrad(p)                                                      

               if (iv == 1) then                                                    
                  laican = 0.5_r8 * tlai_z(p,iv)                                    
                  total_lai = tlai_z(p,iv)                                          
               else                                                                 
                  laican = laican + 0.5_r8 * (tlai_z(p,iv-1)+tlai_z(p,iv))          
                  total_lai = total_lai + tlai_z(p,iv)                              
               end if                                                               

               ! Scale for leaf nitrogen profile. If multi-layer code, use explicit
               ! profile. If sun/shade big leaf code, use canopy integrated factor.
               if (nlevcan == 1) then                                               
                  nscaler = 1.0_r8                                                  
               else if (nlevcan > 1) then                                           
                  nscaler = exp(-kn(p) * laican)                                    
               end if                                                               

               sum_nscaler = sum_nscaler + nscaler                                  

            end do                                                                  

            if (tlai(p) > 0.0_r8 .AND. sum_nscaler > 0.0_r8) then
               ! dividing by LAI to convert total leaf nitrogen
               ! from m2 ground to m2 leaf; dividing by sum_nscaler to
               ! convert total leaf N to leaf N at canopy top
               lnc(p) = leafn(p) / (tlai(p) * sum_nscaler)
            else                                                                    
               lnc(p) = 0.0_r8                                                      
            end if                                                                  

         end if                                                                     
         lnc(p) = min(lnc(p),10._r8)

         ! reduce_dayl_factor .eqv. .false.  
         if (reduce_dayl_factor .eqv. .true.) then                                          
            if (dayl_factor(p) > 0.25_r8) then
               ! dayl_factor(p) = 1.0_r8  
            end if                                                                  
         end if                                                                     


         ! Default
         if (vcmax_opt == 0) then                                                   
            ! vcmax25 at canopy top, as in CN but using lnc at top of the canopy
            vcmax25top = lnc(p) * flnr(patch%itype(p)) * params_inst%fnr * params_inst%act25 * dayl_factor(p)
            if (.not. use_cn) then
               vcmax25top = vcmax25top * fnitr(patch%itype(p))
            else
               if ( CNAllocate_Carbon_only() ) vcmax25top = vcmax25top * fnitr(patch%itype(p))
            end if
         else if (vcmax_opt == 3) then
            vcmax25top = ( i_vcad(patch%itype(p)) + s_vcad(patch%itype(p)) * lnc(p) ) * dayl_factor(p)
         else if (vcmax_opt == 4) then
            nptreemax = 9  ! is this number correct? check later
            if (patch%itype(p) >= nptreemax) then   ! if not tree
               ! for shrubs and herbs
               vcmax25top = lnc(p) * ( i_flnr(patch%itype(p)) + s_flnr(patch%itype(p)) * lnc(p) ) * params_inst%fnr * params_inst%act25 * &
                    dayl_factor(p)
            else
               ! if tree
               vcmax25top = lnc(p) * ( i_flnr(patch%itype(p)) * exp(s_flnr(patch%itype(p)) * lnc(p)) ) * params_inst%fnr * params_inst%act25 * &
                    dayl_factor(p)
               ! for trees
            end if
         end if

         ! Parameters derived from vcmax25top. Bonan et al (2011) JGR, 116, doi:10.1029/2010JG001593
         ! used jmax25 = 1.97 vcmax25, from Wullschleger (1993) Journal of Experimental Botany 44:907-920.

         jmax25top = (2.59_r8 - 0.035_r8*min(max((t10(p)-tfrz),11._r8),35._r8)) * vcmax25top
         tpu25top  = 0.167_r8 * vcmax25top
         kp25top   = 20000._r8 * vcmax25top
         luvcmax25top(p) = vcmax25top
         lujmax25top(p) = jmax25top
         lutpu25top(p)=tpu25top

         ! Nitrogen scaling factor. Bonan et al (2011) JGR, 116, doi:10.1029/2010JG001593 used
         ! kn = 0.11. Here, derive kn from vcmax25 as in Lloyd et al (2010) Biogeosciences, 7, 1833-1859
         ! Remove daylength factor from vcmax25 so that kn is based on maximum vcmax25
         ! But not used as defined here if using sun/shade big leaf code. Instead,
         ! will use canopy integrated scaling factors from SurfaceAlbedo.

         if (dayl_factor(p) .eq. 0._r8) then
            kn(p) =  0._r8
         else
            kn(p) = exp(0.00963_r8 * vcmax25top/dayl_factor(p) - 2.43_r8)
         end if

         if (use_cn) then
            if ( leafresp_method == leafresp_mtd_ryan1991 ) then
            ! Leaf maintenance respiration to match the base rate used in CN
            ! but with the new temperature functions for C3 and C4 plants.
            !
            ! Base rate for maintenance respiration is from:
            ! M. Ryan, 1991. Effects of climate change on plant respiration.
            ! Ecological Applications, 1(2), 157-167.
            ! Original expression is br = 0.0106 molC/(molN h)
            ! Conversion by molecular weights of C and N gives 2.525e-6 gC/(gN s)
            !
            ! Base rate is at 20C. Adjust to 25C using the CN Q10 = 1.5
            !
            ! CN respiration has units:  g C / g N [leaf] / s. This needs to be
            ! converted from g C / g N [leaf] / s to umol CO2 / m**2 [leaf] / s
            !
            ! Then scale this value at the top of the canopy for canopy depth

               lmr25top = 2.525e-6_r8 * (1.5_r8 ** ((25._r8 - 20._r8)/10._r8))
               lmr25top = lmr25top * lnc(p) / 12.e-06_r8

            else if ( leafresp_method == leafresp_mtd_atkin2015 ) then
               !using new form for respiration base rate from Atkin
               !communication. 
               if ( lnc(p) > 0.0_r8 ) then
                  lmr25top = params_inst%lmr_intercept_atkin(ivt(p)) + (lnc(p) * 0.2061_r8) - (0.0402_r8 * (t10(p)-tfrz))
               else
                  lmr25top = 0.0_r8
               end if
            end if

         else
            ! Leaf maintenance respiration in proportion to vcmax25top

            if (c3flag(p)) then
               lmr25top = vcmax25top * leaf_mr_vcm
            else
               lmr25top = vcmax25top * 0.025_r8
            end if
         end if

         ! Loop through canopy layers (above snow). Respiration needs to be
         ! calculated every timestep. Others are calculated only if daytime

         laican = 0._r8
         do iv = 1, nrad(p)

            ! Cumulative lai at middle of layer

            if (iv == 1) then
               laican = 0.5_r8 * tlai_z(p,iv)
            else
               laican = laican + 0.5_r8 * (tlai_z(p,iv-1)+tlai_z(p,iv))
            end if

            ! Scale for leaf nitrogen profile. If multi-layer code, use explicit
            ! profile. If sun/shade big leaf code, use canopy integrated factor.

            if (nlevcan == 1) then
               nscaler_sun = vcmaxcint_sun(p)
               nscaler_sha = vcmaxcint_sha(p)
            else if (nlevcan > 1) then
               nscaler_sun = exp(-kn(p) * laican)
               nscaler_sha = exp(-kn(p) * laican)
            end if

            ! Maintenance respiration

            lmr25_sun = lmr25top * nscaler_sun
            lmr25_sha = lmr25top * nscaler_sha

            if(use_luna.and.c3flag(p).and.crop(patch%itype(p))== 0)then
                if(.not.use_cn)then ! If CN is on, use leaf N to predict respiration (above). Otherwise, use Vcmax term from LUNA.  RF
                  lmr25_sun = leaf_mr_vcm * photosyns_inst%vcmx25_z_patch(p,iv)
                  lmr25_sha = leaf_mr_vcm * photosyns_inst%vcmx25_z_patch(p,iv)
                endif
            endif
          
            if (c3flag(p)) then
               lmr_z_sun(p,iv) = lmr25_sun * ft(t_veg(p), lmrha) * fth(t_veg(p), lmrhd, lmrse, lmrc)
               lmr_z_sha(p,iv) = lmr25_sha * ft(t_veg(p), lmrha) * fth(t_veg(p), lmrhd, lmrse, lmrc)
            else
               lmr_z_sun(p,iv) = lmr25_sun * 2._r8**((t_veg(p)-(tfrz+25._r8))/10._r8)
               lmr_z_sun(p,iv) = lmr_z_sun(p,iv) / (1._r8 + exp( 1.3_r8*(t_veg(p)-(tfrz+55._r8)) ))
               lmr_z_sha(p,iv) = lmr25_sha * 2._r8**((t_veg(p)-(tfrz+25._r8))/10._r8)
               lmr_z_sha(p,iv) = lmr_z_sha(p,iv) / (1._r8 + exp( 1.3_r8*(t_veg(p)-(tfrz+55._r8)) ))
            end if

            ! Reduce lmr w/ low lai
            lmr_z_sun(p,iv)  = lmr_z_sun(p,iv)*min((0.2_r8*exp(3.218_r8*tlai_z(p,iv))),1._r8)
            lmr_z_sha(p,iv)  = lmr_z_sha(p,iv)*min((0.2_r8*exp(3.218_r8*tlai_z(p,iv))),1._r8)

            if (par_z_sun(p,iv) <= 0._r8) then        ! night time

               vcmax_z(p,sun,iv) = 0._r8
               jmax_z(p,sun,iv) = 0._r8
               tpu_z(p,sun,iv) = 0._r8
               kp_z(p,sun,iv) = 0._r8

               vcmax_z(p,sha,iv) = 0._r8
               jmax_z(p,sha,iv) = 0._r8
               tpu_z(p,sha,iv) = 0._r8
               kp_z(p,sha,iv) = 0._r8

               if ( use_c13 ) then
                  alphapsn_sun(p) = 1._r8
                  alphapsn_sha(p) = 1._r8
               end if

            else                                     ! day time

               if(use_luna.and.c3flag(p).and.crop(patch%itype(p))== 0)then
                  vcmax25_sun = photosyns_inst%vcmx25_z_patch(p,iv)
                  vcmax25_sha = photosyns_inst%vcmx25_z_patch(p,iv)
                  jmax25_sun = photosyns_inst%jmx25_z_patch(p,iv)
                  jmax25_sha = photosyns_inst%jmx25_z_patch(p,iv)
                  tpu25_sun = 0.167_r8 * vcmax25_sun        
                  tpu25_sha = 0.167_r8 * vcmax25_sha        
                  if(surfalb_inst%vcmaxcintsun_patch(p).gt.0._r8.and.nlevcan==1) then
                    vcmax25_sha = vcmax25_sun * surfalb_inst%vcmaxcintsha_patch(p)/surfalb_inst%vcmaxcintsun_patch(p)
                    jmax25_sha  = jmax25_sun  * surfalb_inst%vcmaxcintsha_patch(p)/surfalb_inst%vcmaxcintsun_patch(p) 
                    tpu25_sha   = tpu25_sun   * surfalb_inst%vcmaxcintsha_patch(p)/surfalb_inst%vcmaxcintsun_patch(p) 
                  end if
               else
                  vcmax25_sun = vcmax25top * nscaler_sun
                  jmax25_sun = jmax25top * nscaler_sun
                  tpu25_sun = tpu25top * nscaler_sun        
                  vcmax25_sha = vcmax25top * nscaler_sha
                  jmax25_sha = jmax25top * nscaler_sha
                  tpu25_sha = tpu25top * nscaler_sha        
               endif
               kp25_sun = kp25top * nscaler_sun
               kp25_sha = kp25top * nscaler_sha

               ! Adjust for temperature

               vcmaxse = 668.39_r8 - 1.07_r8 * min(max((t10(p)-tfrz),11._r8),35._r8)
               jmaxse  = 659.70_r8 - 0.75_r8 * min(max((t10(p)-tfrz),11._r8),35._r8)
               tpuse = vcmaxse
               vcmaxc = fth25 (vcmaxhd, vcmaxse)
               jmaxc  = fth25 (jmaxhd, jmaxse)
               tpuc   = fth25 (tpuhd, tpuse)
               vcmax_z(p,sun,iv) = vcmax25_sun * ft(t_veg(p), vcmaxha) * fth(t_veg(p), vcmaxhd, vcmaxse, vcmaxc)
               jmax_z(p,sun,iv) = jmax25_sun * ft(t_veg(p), jmaxha) * fth(t_veg(p), jmaxhd, jmaxse, jmaxc)
               tpu_z(p,sun,iv) = tpu25_sun * ft(t_veg(p), tpuha) * fth(t_veg(p), tpuhd, tpuse, tpuc)
               vcmax_z(p,sha,iv) = vcmax25_sha * ft(t_veg(p), vcmaxha) * fth(t_veg(p), vcmaxhd, vcmaxse, vcmaxc)
               jmax_z(p,sha,iv) = jmax25_sha * ft(t_veg(p), jmaxha) * fth(t_veg(p), jmaxhd, jmaxse, jmaxc)
               tpu_z(p,sha,iv) = tpu25_sha * ft(t_veg(p), tpuha) * fth(t_veg(p), tpuhd, tpuse, tpuc)

               if (.not. c3flag(p)) then
                  vcmax_z(p,sun,iv) = vcmax25_sun * 2._r8**((t_veg(p)-(tfrz+25._r8))/10._r8)
                  vcmax_z(p,sun,iv) = vcmax_z(p,sun,iv) / (1._r8 + exp( 0.2_r8*((tfrz+15._r8)-t_veg(p)) ))
                  vcmax_z(p,sun,iv) = vcmax_z(p,sun,iv) / (1._r8 + exp( 0.3_r8*(t_veg(p)-(tfrz+40._r8)) ))
                  vcmax_z(p,sha,iv) = vcmax25_sha * 2._r8**((t_veg(p)-(tfrz+25._r8))/10._r8)
                  vcmax_z(p,sha,iv) = vcmax_z(p,sha,iv) / (1._r8 + exp( 0.2_r8*((tfrz+15._r8)-t_veg(p)) ))
                  vcmax_z(p,sha,iv) = vcmax_z(p,sha,iv) / (1._r8 + exp( 0.3_r8*(t_veg(p)-(tfrz+40._r8)) ))
               end if

               kp_z(p,sun,iv) = kp25_sun * 2._r8**((t_veg(p)-(tfrz+25._r8))/10._r8)
               kp_z(p,sha,iv) = kp25_sha * 2._r8**((t_veg(p)-(tfrz+25._r8))/10._r8)

            end if

           ! Change to add in light inhibition of respiration. 0.67 from Lloyd et al. 2010, & Metcalfe et al. 2012
           ! Also pers. comm from Peter Reich (Nov 2015). Might potentially be updated pending findings of Atkin et al. (in prep)
           ! review of light inhibition database.
           if ( light_inhibit .and. par_z_sun(p,1) > 0._r8) then ! are the lights on?
              lmr_z_sun(p,iv) = lmr_z_sun(p,iv) * 0.67_r8 ! inhibit respiration accordingly.
           end if
           if ( light_inhibit .and. par_z_sha(p,1) > 0._r8) then ! are the lights on?
              lmr_z_sha(p,iv) = lmr_z_sha(p,iv) * 0.67_r8 ! inhibit respiration accordingly.
           end if

         end do       ! canopy layer loop
      end do          ! patch loop

      !==============================================================================!
      ! Leaf-level photosynthesis and stomatal conductance
      !==============================================================================!

      rsmax0 = 2.e4_r8

      do f = 1, fn
         p = filterp(f)
         c = patch%column(p)
         g = patch%gridcell(p)

         ! Leaf boundary layer conductance, umol/m**2/s

         cf = forc_pbot(c)/(rgas*1.e-3_r8*tgcm(p))*1.e06_r8
         gb = 1._r8/rb(p)
         gb_mol(p) = gb * cf

         ! Loop through canopy layers (above snow). Only do calculations if daytime

         do iv = 1, nrad(p)

            if (par_z_sun(p,iv) <= 0._r8) then        ! night time

               !zqz temporary signal for night time
               vegwp(p,sun)=1._r8

               if (      stomatalcond_mtd == stomatalcond_mtd_bb1987 )then
                  gsminsun = bbb(p)
                  gsminsha = bbb(p)
               else if ( stomatalcond_mtd == stomatalcond_mtd_medlyn2011 )then
                  gsminsun = medlynintercept(patch%itype(p))
                  gsminsha = medlynintercept(patch%itype(p))
               else
                  gsminsun = nan
                  gsminsha = nan
               end if
               call calcstress(p,c,vegwp(p,:),bsun(p),bsha(p),gb_mol(p),gsminsun, gsminsha, &
                    qsatl(p),qaf(p), atm2lnd_inst,canopystate_inst,waterdiagnosticbulk_inst, &
                    soilstate_inst,temperature_inst, waterfluxbulk_inst)

               ac(p,sun,iv) = 0._r8
               aj(p,sun,iv) = 0._r8
               ap(p,sun,iv) = 0._r8
               ag(p,sun,iv) = 0._r8
               if(crop(patch%itype(p))== 0 .or. .not. modifyphoto_and_lmr_forcrop) then
                  an_sun(p,iv) = ag(p,sun,iv) - bsun(p) * lmr_z_sun(p,iv)
               else
                  an_sun(p,iv) = ag(p,sun,iv) - lmr_z_sun(p,iv)
               endif
               psn_z_sun(p,iv) = 0._r8
               psn_wc_z_sun(p,iv) = 0._r8
               psn_wj_z_sun(p,iv) = 0._r8
               psn_wp_z_sun(p,iv) = 0._r8
               rs_z_sun(p,iv) = min(rsmax0, 1._r8/(max( bsun(p)*gsminsun, 1._r8 )) * cf)
               ci_z_sun(p,iv) = 0._r8
               rh_leaf_sun(p) = 0._r8

               ac(p,sha,iv) = 0._r8
               aj(p,sha,iv) = 0._r8
               ap(p,sha,iv) = 0._r8
               ag(p,sha,iv) = 0._r8
               if(crop(patch%itype(p))== 0 .or. .not. modifyphoto_and_lmr_forcrop) then
                  an_sha(p,iv) = ag(p,sha,iv) - bsha(p) * lmr_z_sha(p,iv)
               else
                  an_sha(p,iv) = ag(p,sha,iv) - lmr_z_sha(p,iv)
               endif
               psn_z_sha(p,iv) = 0._r8
               psn_wc_z_sha(p,iv) = 0._r8
               psn_wj_z_sha(p,iv) = 0._r8
               psn_wp_z_sha(p,iv) = 0._r8
               rs_z_sha(p,iv) = min(rsmax0, 1._r8/(max( bsha(p)*gsminsha, 1._r8 )) * cf)
               ci_z_sha(p,iv) = 0._r8
               rh_leaf_sha(p) = 0._r8

            else                                     ! day time

               !now the constraint is no longer needed, Jinyun Tang
               ceair = min( eair(p),  esat_tv(p) )
               if ( stomatalcond_mtd == stomatalcond_mtd_bb1987 )then
                  rh_can = ceair / esat_tv(p)
               else if ( stomatalcond_mtd == stomatalcond_mtd_medlyn2011 )then
                  ! Put some constraints on RH in the canopy when Medlyn stomatal conductance is being used
                  rh_can = max((esat_tv(p) - ceair), 50._r8) * 0.001_r8
               end if

               ! Electron transport rate for C3 plants. Convert par from W/m2 to
               ! umol photons/m**2/s using the factor 4.6

               ! sun
               qabs  = 0.5_r8 * (1._r8 - fnps) * par_z_sun(p,iv) * 4.6_r8
               aquad = theta_psii
               bquad = -(qabs + jmax_z(p,sun,iv))
               cquad = qabs * jmax_z(p,sun,iv)
               call quadratic (aquad, bquad, cquad, r1, r2)
               je_sun = min(r1,r2)

               ! sha
               qabs  = 0.5_r8 * (1._r8 - fnps) * par_z_sha(p,iv) * 4.6_r8
               aquad = theta_psii
               bquad = -(qabs + jmax_z(p,sha,iv))
               cquad = qabs * jmax_z(p,sha,iv)
               call quadratic (aquad, bquad, cquad, r1, r2)
               je_sha = min(r1,r2)

               ! Iterative loop for ci beginning with initial guess

               if (c3flag(p)) then
                  ci_z_sun(p,iv) = 0.7_r8 * cair(p)
                  ci_z_sha(p,iv) = 0.7_r8 * cair(p)
               else
                  ci_z_sun(p,iv) = 0.4_r8 * cair(p)
                  ci_z_sha(p,iv) = 0.4_r8 * cair(p)
               end if

               !find ci and stomatal conductance
               call hybrid_PHS(ci_z_sun(p,iv), ci_z_sha(p,iv), p, iv, c, gb_mol(p), bsun(p),bsha(p), je_sun, &
                               je_sha, cair(p), oair(p), lmr_z_sun(p,iv), lmr_z_sha(p,iv), &
                               par_z_sun(p,iv), par_z_sha(p,iv), rh_can, gs_mol_sun(p,iv), gs_mol_sha(p,iv), &
                               qsatl(p), qaf(p), iter1, iter2, atm2lnd_inst, photosyns_inst, &
                               canopystate_inst, waterdiagnosticbulk_inst, soilstate_inst, temperature_inst, waterfluxbulk_inst)
               if ( stomatalcond_mtd == stomatalcond_mtd_medlyn2011 )then
                  gsminsun     = medlynintercept(patch%itype(p))
                  gsminsha     = medlynintercept(patch%itype(p))
                  gs_slope_sun = medlynslope(patch%itype(p))
                  gs_slope_sha = medlynslope(patch%itype(p))
               else if ( stomatalcond_mtd == stomatalcond_mtd_bb1987 )then
                  gsminsun     = bbb(p)
                  gsminsha     = bbb(p)
                  gs_slope_sun = mbb(p)
                  gs_slope_sha = mbb(p)
               end if

               ! End of ci iteration.  Check for an < 0, in which case gs_mol = bbb

               if (an_sun(p,iv) < 0._r8) gs_mol_sun(p,iv) = max( bsun(p)*gsminsun, 1._r8 )
               if (an_sha(p,iv) < 0._r8) gs_mol_sha(p,iv) = max( bsha(p)*gsminsha, 1._r8 )
               ! Use time period 1 hour before and 1 hour after local noon inclusive (11AM-1PM)
               if ( is_near_local_noon( grc%londeg(g), deltasec=3600 ) )then
                  gs_mol_sun_ln(p,iv) = gs_mol_sun(p,iv)
                  gs_mol_sha_ln(p,iv) = gs_mol_sha(p,iv)
               else
                  gs_mol_sun_ln(p,iv) = spval
                  gs_mol_sha_ln(p,iv) = spval
               end if

               ! Final estimates for cs and ci (needed for early exit of ci iteration when an < 0)

               cs_sun = cair(p) - 1.4_r8/gb_mol(p) * an_sun(p,iv) * forc_pbot(c)
               cs_sun = max(cs_sun,1.e-06_r8)
               ci_z_sun(p,iv) = cair(p) - an_sun(p,iv) * forc_pbot(c) * &
                                (1.4_r8*gs_mol_sun(p,iv)+1.6_r8*gb_mol(p)) / &
                                (gb_mol(p)*gs_mol_sun(p,iv))

               ! Trap for values of ci_z_sun less than 1.e-06.  This is needed for
               ! Megan (which can crash with negative values)
               ci_z_sun(p,iv) = max( ci_z_sun(p,iv), 1.e-06_r8 )

               cs_sha = cair(p) - 1.4_r8/gb_mol(p) * an_sha(p,iv) * forc_pbot(c)
               cs_sha = max(cs_sha,1.e-06_r8)
               ci_z_sha(p,iv) = cair(p) - an_sha(p,iv) * forc_pbot(c) * &
                                (1.4_r8*gs_mol_sha(p,iv)+1.6_r8*gb_mol(p)) / &
                                (gb_mol(p)*gs_mol_sha(p,iv))

               ! Trap for values of ci_z_sha less than 1.e-06.  This is needed for
               ! Megan (which can crash with negative values)
               ci_z_sha(p,iv) = max( ci_z_sha(p,iv), 1.e-06_r8 )

               ! Convert gs_mol (umol H2O/m**2/s) to gs (m/s) and then to rs (s/m)

               gs = gs_mol_sun(p,iv) / cf
               rs_z_sun(p,iv) = min(1._r8/gs, rsmax0)
               rs_z_sun(p,iv) = rs_z_sun(p,iv) / o3coefg_sun(p)
               gs = gs_mol_sha(p,iv) / cf
               rs_z_sha(p,iv) = min(1._r8/gs, rsmax0)
               rs_z_sha(p,iv) = rs_z_sha(p,iv) / o3coefg_sha(p)

               ! Photosynthesis. Save rate-limiting photosynthesis

               psn_z_sun(p,iv) = ag(p,sun,iv)
               psn_z_sun(p,iv) = psn_z_sun(p,iv) * o3coefv_sun(p)

               psn_wc_z_sun(p,iv) = 0._r8
               psn_wj_z_sun(p,iv) = 0._r8
               psn_wp_z_sun(p,iv) = 0._r8

               if (ac(p,sun,iv) <= aj(p,sun,iv) .and. ac(p,sun,iv) <= ap(p,sun,iv)) then
                  psn_wc_z_sun(p,iv) =  psn_z_sun(p,iv)
               else if (aj(p,sun,iv) < ac(p,sun,iv) .and. aj(p,sun,iv) <= ap(p,sun,iv)) then
                  psn_wj_z_sun(p,iv) =  psn_z_sun(p,iv)
               else if (ap(p,sun,iv) < ac(p,sun,iv) .and. ap(p,sun,iv) < aj(p,sun,iv)) then
                  psn_wp_z_sun(p,iv) =  psn_z_sun(p,iv)
               end if

               psn_z_sha(p,iv) = ag(p,sha,iv)
               psn_z_sha(p,iv) = psn_z_sha(p,iv) * o3coefv_sha(p)

               psn_wc_z_sha(p,iv) = 0._r8
               psn_wj_z_sha(p,iv) = 0._r8
               psn_wp_z_sha(p,iv) = 0._r8

               if (ac(p,sha,iv) <= aj(p,sha,iv) .and. ac(p,sha,iv) <= ap(p,sha,iv)) then
                  psn_wc_z_sha(p,iv) =  psn_z_sha(p,iv)
               else if (aj(p,sha,iv) < ac(p,sha,iv) .and. aj(p,sha,iv) <= ap(p,sha,iv)) then
                  psn_wj_z_sha(p,iv) =  psn_z_sha(p,iv)
               else if (ap(p,sha,iv) < ac(p,sha,iv) .and. ap(p,sha,iv) < aj(p,sha,iv)) then
                  psn_wp_z_sha(p,iv) =  psn_z_sha(p,iv)
               end if

               ! Make sure iterative solution is correct

               if (gs_mol_sun(p,iv) < 0._r8 .or. gs_mol_sha(p,iv) < 0._r8) then
                  write (iulog,*)'Negative stomatal conductance:'
                  write (iulog,*)'p,iv,gs_mol_sun,gs_mol_sha= ',p,iv,gs_mol_sun(p,iv),gs_mol_sha(p,iv)
                  call endrun(decomp_index=p, clmlevel=namep, msg=errmsg(sourcefile, __LINE__))
               end if

               ! Compare with Ball-Berry model: gs_mol = m * an * hs/cs p + b

               hs = (gb_mol(p)*ceair + gs_mol_sun(p,iv)*esat_tv(p)) / ((gb_mol(p)+gs_mol_sun(p,iv))*esat_tv(p))
               rh_leaf_sun(p) = hs
               gs_mol_err = gs_slope_sun*max(an_sun(p,iv), 0._r8)*hs/cs_sun*forc_pbot(c) + max( bsun(p)*gsminsun, 1._r8 )

               if (abs(gs_mol_sun(p,iv)-gs_mol_err) > 1.e-01_r8 .and.  (stomatalcond_mtd == stomatalcond_mtd_bb1987) ) then
                  write (iulog,*) 'Ball-Berry error check - sunlit stomatal conductance error:'
                  write (iulog,*) gs_mol_sun(p,iv), gs_mol_err
               end if

               hs = (gb_mol(p)*ceair + gs_mol_sha(p,iv)*esat_tv(p)) / ((gb_mol(p)+gs_mol_sha(p,iv))*esat_tv(p))
               rh_leaf_sha(p) = hs
               gs_mol_err = gs_slope_sha*max(an_sha(p,iv), 0._r8)*hs/cs_sha*forc_pbot(c) + max( bsha(p)*gsminsha, 1._r8)

               if (abs(gs_mol_sha(p,iv)-gs_mol_err) > 1.e-01_r8 .and.  (stomatalcond_mtd == stomatalcond_mtd_bb1987) ) then
                  write (iulog,*) 'Ball-Berry error check - shaded stomatal conductance error:'
                  write (iulog,*) gs_mol_sha(p,iv), gs_mol_err
               end if

            end if    ! night or day if branch
         end do       ! canopy layer loop
      end do          ! patch loop

      !==============================================================================!
      ! Canopy photosynthesis and stomatal conductance
      !==============================================================================!

      ! Sum canopy layer fluxes and then derive effective leaf-level fluxes (per
      ! unit leaf area), which are used in other parts of the model. Here, laican
      ! sums to either laisun or laisha.

      do f = 1, fn
         p = filterp(f)

         psncan_sun = 0._r8
         psncan_wc_sun = 0._r8
         psncan_wj_sun = 0._r8
         psncan_wp_sun = 0._r8
         lmrcan_sun = 0._r8
         gscan_sun = 0._r8
         laican_sun = 0._r8
         do iv = 1, nrad(p)
            psncan_sun = psncan_sun + psn_z_sun(p,iv) * lai_z_sun(p,iv)
            psncan_wc_sun = psncan_wc_sun + psn_wc_z_sun(p,iv) * lai_z_sun(p,iv)
            psncan_wj_sun = psncan_wj_sun + psn_wj_z_sun(p,iv) * lai_z_sun(p,iv)
            psncan_wp_sun = psncan_wp_sun + psn_wp_z_sun(p,iv) * lai_z_sun(p,iv)
            if(crop(patch%itype(p))== 0 .and. modifyphoto_and_lmr_forcrop) then
               lmrcan_sun = lmrcan_sun + lmr_z_sun(p,iv) * lai_z_sun(p,iv) * bsun(p)
            else
               lmrcan_sun = lmrcan_sun + lmr_z_sun(p,iv) * lai_z_sun(p,iv)
            endif
            gscan_sun = gscan_sun + lai_z_sun(p,iv) / (rb(p)+rs_z_sun(p,iv))
            laican_sun = laican_sun + lai_z_sun(p,iv)
         end do
         if (laican_sun > 0._r8) then
            psn_sun(p) = psncan_sun / laican_sun
            psn_wc_sun(p) = psncan_wc_sun / laican_sun
            psn_wj_sun(p) = psncan_wj_sun / laican_sun
            psn_wp_sun(p) = psncan_wp_sun / laican_sun
            lmr_sun(p) = lmrcan_sun / laican_sun
            rs_sun(p) = laican_sun / gscan_sun - rb(p)
         else
            psn_sun(p) =  0._r8
            psn_wc_sun(p) =  0._r8
            psn_wj_sun(p) =  0._r8
            psn_wp_sun(p) =  0._r8
            lmr_sun(p) = 0._r8
            rs_sun(p) = 0._r8
         end if
         psncan_sha = 0._r8
         psncan_wc_sha = 0._r8
         psncan_wj_sha = 0._r8
         psncan_wp_sha = 0._r8
         lmrcan_sha = 0._r8
         gscan_sha = 0._r8
         laican_sha = 0._r8
         do iv = 1, nrad(p)
            psncan_sha = psncan_sha + psn_z_sha(p,iv) * lai_z_sha(p,iv)
            psncan_wc_sha = psncan_wc_sha + psn_wc_z_sha(p,iv) * lai_z_sha(p,iv)
            psncan_wj_sha = psncan_wj_sha + psn_wj_z_sha(p,iv) * lai_z_sha(p,iv)
            psncan_wp_sha = psncan_wp_sha + psn_wp_z_sha(p,iv) * lai_z_sha(p,iv)
            if(crop(patch%itype(p))== 0 .and. modifyphoto_and_lmr_forcrop) then
               lmrcan_sha = lmrcan_sha + lmr_z_sha(p,iv) * lai_z_sha(p,iv) * bsha(p)
            else
               lmrcan_sha = lmrcan_sha + lmr_z_sha(p,iv) * lai_z_sha(p,iv)
            endif
            gscan_sha = gscan_sha + lai_z_sha(p,iv) / (rb(p)+rs_z_sha(p,iv))
            laican_sha = laican_sha + lai_z_sha(p,iv)
         end do
         if (laican_sha > 0._r8) then
            psn_sha(p) = psncan_sha / laican_sha
            psn_wc_sha(p) = psncan_wc_sha / laican_sha
            psn_wj_sha(p) = psncan_wj_sha / laican_sha
            psn_wp_sha(p) = psncan_wp_sha / laican_sha
            lmr_sha(p) = lmrcan_sha / laican_sha
            rs_sha(p) = laican_sha / gscan_sha - rb(p)
         else
            psn_sha(p) =  0._r8
            psn_wc_sha(p) =  0._r8
            psn_wj_sha(p) =  0._r8
            psn_wp_sha(p) =  0._r8
            lmr_sha(p) = 0._r8
            rs_sha(p) = 0._r8
         end if
         
         if ( laican_sha+laican_sun > 0._r8 ) then
            btran(p) = bsun(p) * (laican_sun / (laican_sun + laican_sha)) + &
                       bsha(p) * (laican_sha / (laican_sun + laican_sha))         
         else
            ! In this case, bsun and bsha should have the same value and btran 
            ! can be set to either bsun or bsha.
            btran(p) = bsun(p)
         end if

      end do

    end associate

  end subroutine PhotosynthesisHydraulicStress
  !------------------------------------------------------------------------------

  !--------------------------------------------------------------------------------
  subroutine hybrid_PHS(x0sun, x0sha, p, iv, c, gb_mol, bsun, bsha, jesun, jesha, &
       cair, oair, lmr_z_sun, lmr_z_sha, par_z_sun, par_z_sha, rh_can, &
       gs_mol_sun, gs_mol_sha, qsatl, qaf, iter1, iter2, atm2lnd_inst, photosyns_inst, &
       canopystate_inst, waterdiagnosticbulk_inst, soilstate_inst, temperature_inst, waterfluxbulk_inst)
    !
    !! DESCRIPTION:
    !use a hybrid solver to find the root of the ci_func equation for sunlit and shaded leaves
    ! f(x) = x- h(x)                                                                                                                                               
    !we want to find x, s.t. f(x) = 0.
    !outside loop iterates for bsun/bsha, which are functions of stomatal conductance
    !the hybrid approach combines the strength of the newton secant approach (find the solution domain)
    !and the bisection approach implemented with the Brent's method to guarantee convergence.
    !
    !! REVISION HISTORY:
    !
    !
    !!USES:
    !
    !! ARGUMENTS:
    implicit none
    real(r8), intent(inout) :: x0sun,x0sha              ! initial guess and final value of the solution for cisun/cisha
    integer , intent(in)    :: p                        ! pft index
    integer , intent(in)    :: iv                       ! radiation canopy layer index
    integer , intent(in)    :: c                        ! column index
    real(r8), intent(in)    :: gb_mol                   ! leaf boundary layer conductance (umol H2O/m**2/s)
    real(r8), intent(out)   :: bsun                     ! sunlit canopy transpiration wetness factor (0 to 1)
    real(r8), intent(out)   :: bsha                     ! shaded canopy transpiration wetness factor (0 to 1)
    real(r8), intent(in)    :: jesun                    ! sunlit leaf electron transport rate (umol electrons/m**2/s)
    real(r8), intent(in)    :: jesha                    ! shaded leaf electron transport rate (umol electrons/m**2/s)
    real(r8), intent(in)    :: cair                     ! Atmospheric CO2 partial pressure (Pa)
    real(r8), intent(in)    :: oair                     ! Atmospheric O2 partial pressure (Pa)
    real(r8), intent(in)    :: lmr_z_sun                ! sunlit canopy layer: leaf maintenance respiration rate (umol CO2/m**2/s)
    real(r8), intent(in)    :: lmr_z_sha                ! shaded canopy layer: leaf maintenance respiration rate (umol CO2/m**2/s)
    real(r8), intent(in)    :: par_z_sun                ! par absorbed per unit lai for sunlit canopy layer (w/m**2)
    real(r8), intent(in)    :: par_z_sha                ! par absorbed per unit lai for shaded canopy layer (w/m**2)
    real(r8), intent(in)    :: rh_can                   ! canopy air relative humidity
    real(r8), intent(out)   :: gs_mol_sun               ! sunlit leaf stomatal conductance (umol H2O/m**2/s)
    real(r8), intent(out)   :: gs_mol_sha               ! shaded leaf stomatal conductance (umol H2O/m**2/s)
    real(r8), intent(in)    :: qsatl                    ! leaf specific humidity [kg/kg]
    real(r8), intent(in)    :: qaf                      ! humidity of canopy air [kg/kg]
    integer,  intent(out)   :: iter1                    ! number of iterations used to find appropriate bsun/bsha
    integer,  intent(out)   :: iter2                    ! number of iterations used to find cisun/cisha
    type(atm2lnd_type)     , intent(in)    :: atm2lnd_inst
    type(photosyns_type)   , intent(inout) :: photosyns_inst
    type(canopystate_type) , intent(inout) :: canopystate_inst
    type(waterdiagnosticbulk_type)  , intent(inout) :: waterdiagnosticbulk_inst
    type(waterfluxbulk_type)   , intent(inout) :: waterfluxbulk_inst
    type(soilstate_type)   , intent(inout) :: soilstate_inst
    type(temperature_type) , intent(in)    :: temperature_inst
    !
    !! LOCAL VARIABLES
    real(r8) :: x(nvegwcs) ! working copy of vegwp(p,:)
    real(r8) :: gs0sun   ! unstressed sunlit stomatal conductance
    real(r8) :: gs0sha   ! unstressed shaded stomatal conductance
    logical  :: havegs   ! signals direction of calculation gs->qflx or qflx->gs
    real(r8) :: soilflux ! total soil column transpiration [mm/s] 
    real(r8) :: x1sun    ! second guess for cisun
    real(r8) :: f0sun    ! error of cifunc(x0sun)
    real(r8) :: f1sun    ! error of cifunc(x1sun)
    real(r8) :: xsun     ! open variable for brent to return cisun solution
    real(r8) :: dxsun    ! delta cisun from iter_i to iter_i+1
    real(r8) :: x1sha    ! second guess for cisha
    real(r8) :: f0sha    ! error of cifunc(x0sha)
    real(r8) :: f1sha    ! error of cifunc(x1sha)
    real(r8) :: xsha     ! open variable for brent to return cisha solution
    real(r8) :: dxsha    ! delta cisha from iter_i to iter_i+1
    real(r8) :: b0sun    ! bsun from previous iter
    real(r8) :: b0sha    ! bsha from previous iter
    real(r8) :: dbsun    ! delta(bsun) from iter_i to iter_i+1
    real(r8) :: dbsha    ! delta(bsun) from iter_i to iter_i+1
    logical  :: bflag    ! signals to call calcstress to recalc bsun/bsha (or not)
    real(r8) :: tolsun   ! error tolerance for cisun solution [Pa]
    real(r8) :: tolsha   ! error tolerance for cisun solution [Pa]
    real(r8) :: minf     ! storage spot for best cisun/cisha solution
    real(r8) :: minxsun  ! cisun associated with minf
    real(r8) :: minxsha  ! cisha associated with minf
    real(r8), parameter :: toldb = 1.e-2_r8  ! tolerance for satisfactory bsun/bsha solution
    real(r8), parameter :: eps = 1.e-2_r8    ! relative accuracy
    real(r8), parameter :: eps1= 1.e-4_r8    ! absolute accuracy threshold for fsun/fsha
    integer , parameter :: itmax = 3         ! maximum number of iterations zqz (increase later)
    !------------------------------------------------------------------------------
    
    associate(                                                    &
         qflx_tran_veg => waterfluxbulk_inst%qflx_tran_veg_patch    , & ! Input:  [real(r8) (:)   ]  vegetation transpiration (mm H2O/s) (+ = to atm)
         vegwp         => canopystate_inst%vegwp_patch            & ! Input/Output: [real(r8) (:,:) ]  vegetation water matric potential (mm)
    )

    
    x1sun = x0sun
    x1sha = x0sha
    bflag = .false.
    b0sun = -1._r8
    b0sha = -1._r8
    gs0sun = 0._r8   ! Initialize to zero as good form, not used on first itteration below because of bflag
    gs0sha = 0._r8   ! Initialize to zero as good form, not used on first itteration below because of bflag
    bsun  = 1._r8
    bsha  = 1._r8
    iter1 = 0
    
    do                       !outer loop updates bsun/bsha and makes two ci_func calls for interpolation
       x=vegwp(p,:)
       iter1=iter1+1
       iter2=0
       x0sun=max(0.1_r8,x1sun)  !need to make sure x0 .neq. x1
       x1sun=0.99_r8*x1sun
       x0sha=max(0.1_r8,x1sha)
       x1sha=0.99_r8*x1sha
       tolsun = abs(x1sun) * eps
       tolsha = abs(x1sha) * eps
       
       ! this ci_func_PHS call updates bsun/bsha (except on first iter)
       call ci_func_PHS(x,x0sun, x0sha, f0sun, f0sha, p, iv, c, bsun, bsha, bflag, gb_mol, gs0sun, gs0sha,&
            gs_mol_sun, gs_mol_sha, jesun, jesha, cair, oair, lmr_z_sun, lmr_z_sha, par_z_sun, par_z_sha, rh_can, &
            qsatl, qaf, atm2lnd_inst, photosyns_inst, canopystate_inst, waterdiagnosticbulk_inst, soilstate_inst, &
            temperature_inst, waterfluxbulk_inst)
       
       ! update bsun/bsha convergence vars
       dbsun=b0sun-bsun
       dbsha=b0sha-bsha
       b0sun=bsun
       b0sha=bsha
       bflag=.false.
       
       ! this ci_func_PHS call creates second point for ci interpolation
       call ci_func_PHS(x,x1sun, x1sha, f1sun, f1sha, p, iv, c, bsun, bsha, bflag, gb_mol, gs0sun, gs0sha,&
            gs_mol_sun, gs_mol_sha, jesun, jesha, cair, oair, lmr_z_sun, lmr_z_sha, par_z_sun, par_z_sha, rh_can, &
            qsatl, qaf, atm2lnd_inst, photosyns_inst, canopystate_inst, waterdiagnosticbulk_inst, soilstate_inst, &
            temperature_inst, waterfluxbulk_inst)
       
       do                !inner loop finds ci
          if ( (abs(f0sun) < eps1) .and. (abs(f0sha) < eps1) ) then
             x1sun=x0sun
             x1sha=x0sha
             exit
          endif
          if ( (abs(f1sun) < eps1) .and. (abs(f1sha) < eps1) ) then
             exit
          endif
          iter2=iter2+1
          
          if ( (f1sun - f0sun) == 0._r8) then
             !makes next x1sun the midpt between current x1 & x0
             dxsun = 0.5_r8*(x1sun+x0sun)-x1sun
          else
             dxsun=-f1sun*(x1sun-x0sun)/(f1sun-f0sun)
          end if
          if ( (f1sha - f0sha) == 0._r8) then
             dxsha = 0.5_r8*(x1sha+x0sha)-x1sha
          else
             dxsha=-f1sha*(x1sha-x0sha)/(f1sha-f0sha)
          end if
          x0sun=x1sun
          x1sun=x1sun+dxsun
          x0sha=x1sha
          x1sha=x1sha+dxsha
          
          call ci_func_PHS(x,x1sun, x1sha, f1sun, f1sha, p, iv, c, bsun, bsha, bflag, gb_mol, gs0sun, gs0sha,&
               gs_mol_sun, gs_mol_sha, jesun, jesha, cair, oair, lmr_z_sun, lmr_z_sha, par_z_sun, par_z_sha, rh_can, &
               qsatl, qaf, atm2lnd_inst, photosyns_inst, canopystate_inst, waterdiagnosticbulk_inst, soilstate_inst, &
               temperature_inst, waterfluxbulk_inst)

          if ( (abs(dxsun) < tolsun ) .and. (abs(dxsha) <tolsha) ) then
             x0sun=x1sun
             x0sha=x1sha
             exit
          endif
          if (iter2 .eq. 1) then
             !initialize best ci vars
             minf=abs(f1sun+f1sha)
             minxsun=x1sun
             minxsha=x1sha
          else
             if (abs(f1sun+f1sha)<minf) then
                !update best ci vars
                minf=abs(f1sun+f1sha)
                minxsun=x1sun
                minxsha=x1sha
             endif
          endif
          
          if ( (abs(f1sun) < eps1) .and. (abs(f1sha) < eps1) ) then
             exit
          endif
          
          if ( (f1sun*f0sun < 0._r8) .and. (f1sha*f0sha < 0._r8) ) then
             
             call brent_PHS(xsun, x0sun, x1sun, f0sun, f1sun, xsha, x0sha, x1sha, f0sha, f1sha, &
                  tolsun, p, iv, c, gb_mol, jesun, jesha, cair, oair, lmr_z_sun, lmr_z_sha, par_z_sun, par_z_sha,&
                  rh_can, gs_mol_sun, gs_mol_sha, bsun, bsha, qsatl, qaf, atm2lnd_inst, photosyns_inst, &
                  canopystate_inst, waterdiagnosticbulk_inst, soilstate_inst, temperature_inst, waterfluxbulk_inst)
             x0sun=xsun
             x0sha=xsha
             exit
          endif
          
          if (iter2 > itmax) then
             x1sun=minxsun
             x1sha=minxsha
             call ci_func_PHS(x,x1sun, x1sha, f1sun, f1sha, p, iv, c, bsun, bsha, bflag, gb_mol, gs0sun, gs0sha,&
                  gs_mol_sun, gs_mol_sha, jesun, jesha, cair, oair, lmr_z_sun, lmr_z_sha, par_z_sun, par_z_sha, rh_can, &
                  qsatl, qaf, atm2lnd_inst, photosyns_inst, canopystate_inst, waterdiagnosticbulk_inst, soilstate_inst, &
                  temperature_inst, waterfluxbulk_inst)
             exit
          endif
          
       enddo
       
       !update unstressed stomatal conductance
       if (bsun>0.01_r8) then
          gs0sun=gs_mol_sun/bsun
       endif
       if (bsha>0.01_r8) then
          gs0sha=gs_mol_sha/bsha
       endif
       
       bflag=.true.
       
       if ( (abs(dbsun) < toldb) .and. (abs(dbsha) < toldb) ) then
          exit
       endif
       
       if (iter1 > itmax) then
          exit
       endif
    
    enddo
    x0sun=x1sun
    x0sha=x1sha
    
    !set vegwp for the final gs_mol solution
    call getvegwp(p, c, x, gb_mol, gs_mol_sun, gs_mol_sha, qsatl, qaf, soilflux, &
         atm2lnd_inst, canopystate_inst, waterdiagnosticbulk_inst, soilstate_inst, temperature_inst)
    vegwp(p,:)=x
    if (soilflux<0._r8) soilflux = 0._r8
    qflx_tran_veg(p) = soilflux
    
    end associate
    
  end subroutine hybrid_PHS
  !--------------------------------------------------------------------------------
  
  !------------------------------------------------------------------------------
  subroutine brent_PHS(xsun, x1sun, x2sun, f1sun, f2sun, xsha, x1sha, x2sha, f1sha, f2sha, &
       tol, ip, iv, ic, gb_mol, jesun, jesha, cair, oair, lmr_z_sun, lmr_z_sha, par_z_sun, par_z_sha,&
       rh_can, gs_mol_sun, gs_mol_sha, bsun, bsha, qsatl, qaf, atm2lnd_inst, photosyns_inst, &
       canopystate_inst, waterdiagnosticbulk_inst, soilstate_inst, temperature_inst, waterfluxbulk_inst)
    !------------------------------------------------------------------------------
    implicit none
    !
    !!DESCRIPTION:
    !Use Brent's method to find the root of a single variable function ci_func, which is known to exist between x1 and x2.
    !The found root will be updated until its accuracy is tol. Performed for cisun and cisha.
    !
    !!REVISION HISTORY:
    !
    !!ARGUMENTS:
    real(r8), intent(out)   :: xsun                 ! independent variable of the single value function ci_func(x)
    real(r8), intent(in)    :: x1sun, x2sun         ! minimum and maximum of the variable domain to search for the solution ci_func(x1) = f1, ci_func(x2)=f2
    real(r8), intent(in)    :: f1sun, f2sun         ! minimum and maximum of the variable domain to search for the solution ci_func(x1) = f1, ci_func(x2)=f2
    real(r8), intent(out)   :: xsha                 ! independent variable of the single value function ci_func(x)
    real(r8), intent(in)    :: x1sha, x2sha         ! minimum and maximum of the variable domain to search for the solution ci_func(x1) = f1, ci_func(x2)=f2
    real(r8), intent(in)    :: f1sha, f2sha         ! minimum and maximum of the variable domain to search for the solution ci_func(x1) = f1, ci_func(x2)=f2
    real(r8), intent(in)    :: tol                  ! the error tolerance
    integer , intent(in)    :: ip, iv, ic           ! pft, c3/c4, and column index
    real(r8), intent(in)    :: gb_mol               ! leaf boundary layer conductance (umol H2O/m**2/s)
    real(r8), intent(in)    :: jesun,jesha          ! electron transport rate (umol electrons/m**2/s)
    real(r8), intent(in)    :: cair                 ! Atmospheric CO2 partial pressure (Pa)
    real(r8), intent(in)    :: oair                 ! Atmospheric O2 partial pressure (Pa)
    real(r8), intent(in)    :: lmr_z_sun, lmr_z_sha ! canopy layer: leaf maintenance respiration rate (umol CO2/m**2/s)
    real(r8), intent(in)    :: par_z_sun, par_z_sha ! par absorbed per unit lai for canopy layer (w/m**2)
    real(r8), intent(in)    :: rh_can               ! inside canopy relative humidity
    real(r8), intent(out)   :: gs_mol_sun           ! sunlit leaf stomatal conductance (umol H2O/m**2/s)
    real(r8), intent(out)   :: gs_mol_sha           ! shaded leaf stomatal conductance (umol H2O/m**2/s)
    real(r8), intent(inout) :: bsun                 ! sunlit canopy transpiration wetness factor (0 to 1)
    real(r8), intent(inout) :: bsha                 ! shaded canopy transpiration wetness factor (0 to 1)
    real(r8), intent(in)    :: qsatl                ! leaf specific humidity [kg/kg]
    real(r8), intent(in)    :: qaf                  ! humidity of canopy air [kg/kg]
    type(atm2lnd_type)     , intent(in)       :: atm2lnd_inst
    type(photosyns_type)   , intent(inout)    :: photosyns_inst
    type(canopystate_type) , intent(inout)    :: canopystate_inst
    type(waterdiagnosticbulk_type)  , intent(inout)    :: waterdiagnosticbulk_inst
    type(waterfluxbulk_type)   , intent(inout)    :: waterfluxbulk_inst
    type(soilstate_type)   , intent(inout)    :: soilstate_inst
    type(temperature_type) , intent(in)       :: temperature_inst
    !------------------------------------------------------------------------------
    ! !LOCAL VARIABLES:
    real(r8)                :: gs0sun               ! sunlit leaf stomatal conductance (umol H2O/m**2/s)
    real(r8)                :: gs0sha               ! shaded leaf stomatal conductance (umol H2O/m**2/s)
    integer                 :: phase                ! sun==1, sha==2
    integer , parameter     :: nphs = 2             ! number of phases for sun/shade
    integer , parameter     :: itmax = 20           ! maximum number of iterations
    real(r8), parameter     :: eps = 1.e-4_r8       ! relative error tolerance
    integer                 :: iter                 !
    real(r8)                :: a(nphs),b(nphs),c(nphs),d(nphs),e(nphs),fa(nphs),fb(nphs),fc(nphs)
    real(r8)                :: p(nphs),q(nphs),r(nphs),s(nphs),tol1(nphs),xm(nphs)
    real(r8)                :: x(nvegwcs)           !dummy variable passed to cifunc
    logical , parameter     :: bflag = .false.      !indicates the cifunc should not call calcstress
    !------------------------------------------------------------------------------
    
    a(:)=(/x1sun,x1sha/)
    b(:)=(/x2sun,x2sha/)
    fa(:)=(/f1sun,f1sha/)
    fb(:)=(/f2sun,f2sha/)
    
    do phase=1, nphs
       if ( (fa(phase) > 0._r8 .and. fb(phase) > 0._r8) .or. (fa(phase) < 0._r8 .and. fb(phase) < 0._r8) ) then
          write(iulog,*) 'root must be bracketed for brent'
          call endrun(msg=errmsg(sourcefile, __LINE__))
       endif
    enddo
    
    c=b
    fc=fb
    iter = 0
    do
       if( iter == itmax ) exit
       iter=iter+1
       
       do phase=1, nphs
          if( (fb(phase) > 0._r8 .and. fc(phase) > 0._r8) .or. (fb(phase) < 0._r8 .and. fc(phase) < 0._r8)) then
             c(phase)=a(phase)   !Rename a, b, c and adjust bounding interval d.
             fc(phase)=fa(phase)
             d(phase)=b(phase)-a(phase)
             e(phase)=d(phase)
          endif
          if( abs(fc(phase)) < abs(fb(phase)) ) then
             a(phase)=b(phase)
             b(phase)=c(phase)
             c(phase)=a(phase)
             fa(phase)=fb(phase)
             fb(phase)=fc(phase)
             fc(phase)=fa(phase)
          endif
       enddo
       tol1=2._r8*eps*abs(b)+0.5_r8*tol  !Convergence check.
       xm=0.5_r8*(c-b)
       
       if( abs(xm(sun)) <= tol1(sun) .or. fb(sun) == 0._r8 ) then
          if( abs(xm(sha)) <= tol1(sha) .or. fb(sha) == 0._r8 ) then
             xsun=b(sun)
             xsha=b(sha)
             return
          endif
       endif
       
       do phase=1, nphs
          if( abs(e(phase)) >= tol1(phase) .and. abs(fa(phase)) > abs(fb(phase)) ) then
             s(phase)=fb(phase)/fa(phase) !Attempt inverse quadratic interpolation.
             if(a(phase) == c(phase)) then
                p(phase)=2._r8*xm(phase)*s(phase)
                q(phase)=1._r8-s(phase)
             else
                q(phase)=fa(phase)/fc(phase)
                r(phase)=fb(phase)/fc(phase)
                p(phase)=s(phase)*(2._r8*xm(phase)*q(phase)*(q(phase)-r(phase))-(b(phase)-a(phase))*(r(phase)-1._r8))
                q(phase)=(q(phase)-1._r8)*(r(phase)-1._r8)*(s(phase)-1._r8)
             endif
             if( p(phase) > 0._r8 ) q(phase)=-q(phase) !Check whether in bounds.
             p(phase)=abs(p(phase))
             if( 2._r8*p(phase) < min(3._r8*xm(phase)*q(phase)-abs(tol1(phase)*q(phase)),abs(e(phase)*q(phase))) ) then
                e(phase)=d(phase) !Accept interpolation.
                d(phase)=p(phase)/q(phase)
             else
                d(phase)=xm(phase)  !Interpolation failed, use bisection.
                e(phase)=d(phase)
             endif
          else !Bounds decreasing too slowly, use bisection.
             d(phase)=xm(phase)
             e(phase)=d(phase)
          endif
          a(phase)=b(phase) !Move last best guess to a.
          fa(phase)=fb(phase)
          if( abs(d(phase)) > tol1(phase) ) then !Evaluate new trial root.
             b(phase)=b(phase)+d(phase)
          else
             b(phase)=b(phase)+sign(tol1(phase),xm(phase))
          endif
       enddo
       
       gs0sun = gs_mol_sun
       gs0sha = gs_mol_sha
       call ci_func_PHS(x,b(sun), b(sha), fb(sun), fb(sha), ip, iv, ic, bsun, bsha, bflag, gb_mol, gs0sun, gs0sha, &
            gs_mol_sun, gs_mol_sha, jesun, jesha, cair, oair, lmr_z_sun, lmr_z_sha, par_z_sun, par_z_sha, rh_can, &
            qsatl, qaf, atm2lnd_inst, photosyns_inst, canopystate_inst, waterdiagnosticbulk_inst, soilstate_inst, &
            temperature_inst, waterfluxbulk_inst)
       
       if( (fb(sun) == 0._r8) .and. (fb(sha) == 0._r8) ) exit
    enddo
    if( iter == itmax) write(iulog,*) 'brent exceeding maximum iterations', b, fb
    xsun=b(sun)
    xsha=b(sha)
    
    return
    
  end subroutine brent_PHS
  !--------------------------------------------------------------------------------
  
  !------------------------------------------------------------------------------
  subroutine ci_func_PHS(x,cisun, cisha, fvalsun, fvalsha, p, iv, c, bsun, bsha, bflag, gb_mol, gs0sun, gs0sha,&
       gs_mol_sun, gs_mol_sha, jesun, jesha, cair, oair, lmr_z_sun, lmr_z_sha, par_z_sun, par_z_sha, rh_can, &
       qsatl, qaf, atm2lnd_inst, photosyns_inst, canopystate_inst, waterdiagnosticbulk_inst, soilstate_inst, &
       temperature_inst, waterfluxbulk_inst)
    !------------------------------------------------------------------------------
    !
    ! !DESCRIPTION:
    ! evaluate the function
    ! f(ci)=ci - (ca - (1.37rb+1.65rs))*patm*an for sunlit and shaded leaves
    !
    ! !REVISION HISTORY:
    !
    !
    ! !USES:
    use clm_varpar        , only : nlevsoi
    implicit none
    !
    ! !ARGUMENTS:
    real(r8)               , intent(inout) :: x(nvegwcs)         ! working copy of vegwp(p,:) 
    real(r8)               , intent(in)    :: cisun,cisha        ! intracellular leaf CO2 (Pa)
    real(r8)               , intent(out)   :: fvalsun,fvalsha    ! return function of the value f(ci)
    integer                , intent(in)    :: p,c,iv             ! pft, column, and radiation indexes
    real(r8)               , intent(inout) :: bsun               ! sunlit canopy transpiration wetness factor (0 to 1)
    real(r8)               , intent(inout) :: bsha               ! shaded canopy transpiration wetness factor (0 to 1)
    logical                , intent(in)    :: bflag              ! signals to call calcstress to recalc bsun/bsha (or not)
    real(r8)               , intent(in)    :: gb_mol             ! leaf boundary layer conductance (umol H2O/m**2/s)
    real(r8)               , intent(in)    :: gs0sun,gs0sha      ! local gs_mol copies
    real(r8)               , intent(inout) :: gs_mol_sun,gs_mol_sha !leaf stomatal conductance (umol H2O/m**2/s)
    real(r8)               , intent(in)    :: jesun, jesha       ! electron transport rate (umol electrons/m**2/s)
    real(r8)               , intent(in)    :: cair               ! Atmospheric CO2 partial pressure (Pa)
    real(r8)               , intent(in)    :: oair               ! Atmospheric O2 partial pressure (Pa)
    real(r8)               , intent(in)    :: lmr_z_sun, lmr_z_sha ! canopy layer: leaf maintenance respiration rate (umol CO2/m**2/s)
    real(r8)               , intent(in)    :: par_z_sun, par_z_sha ! par absorbed per unit lai for canopy layer (w/m**2)
    real(r8)               , intent(in)    :: rh_can             ! canopy air relative humidity
    real(r8)               , intent(in)    :: qsatl              ! leaf specific humidity [kg/kg]
    real(r8)               , intent(in)    :: qaf                ! humidity of canopy air [kg/kg]
    type(atm2lnd_type)     , intent(in)    :: atm2lnd_inst
    type(photosyns_type)   , intent(inout) :: photosyns_inst
    type(canopystate_type) , intent(in)    :: canopystate_inst
    type(waterdiagnosticbulk_type)  , intent(in)    :: waterdiagnosticbulk_inst
    type(waterfluxbulk_type)   , intent(in)    :: waterfluxbulk_inst
    type(soilstate_type)   , intent(in)    :: soilstate_inst
    type(temperature_type) , intent(in)    :: temperature_inst

    ! !LOCAL VARIABLES:
    real(r8) :: ai                   ! intermediate co-limited photosynthesis (umol CO2/m**2/s)
    real(r8) :: cs_sun,cs_sha        ! CO2 partial pressure at leaf surface (Pa)
    real(r8) :: aquad, bquad, cquad  ! terms for quadratic equations
    real(r8) :: r1, r2               ! roots of quadratic equation
    real(r8) :: fnps                 ! fraction of light absorbed by non-photosynthetic pigments
    real(r8) :: theta_psii           ! empirical curvature parameter for electron transport rate
    real(r8) :: theta_ip             ! empirical curvature parameter for ap photosynthesis co-limitation
    real(r8) :: term                 ! intermediate in Medlyn stomatal model
    !
    !------------------------------------------------------------------------------
    
    associate(                                                 &
         forc_pbot  => atm2lnd_inst%forc_pbot_downscaled_col , & ! Input:  [real(r8) (:)   ]    atmospheric pressure (Pa)
         c3flag     => photosyns_inst%c3flag_patch           , & ! Input:  [logical  (:)   ]    true if C3 and false if C4
         medlynslope=> pftcon%medlynslope                    , & ! Input:  [real(r8) (:)   ]  Slope for Medlyn stomatal conductance model method
         medlynintercept=> pftcon%medlynintercept            , & ! Input:  [real(r8) (:)   ]  Intercept for Medlyn stomatal conductance model method
         stomatalcond_mtd=> photosyns_inst%stomatalcond_mtd  , & ! Input:  [integer        ]  method type to use for stomatal conductance.GC.fnlprmsn15_r22845
         ac         => photosyns_inst%ac_phs_patch           , & ! Output: [real(r8) (:,:,:) ]  Rubisco-limited gross photosynthesis (umol CO2/m**2/s)
         aj         => photosyns_inst%aj_phs_patch           , & ! Output: [real(r8) (:,:,:) ]  RuBP-limited gross photosynthesis (umol CO2/m**2/s)
         ap         => photosyns_inst%ap_phs_patch           , & ! Output: [real(r8) (:,:,:) ]  product-limited (C3) or CO2-limited (C4) gross photosynthesis (umol CO2/m**2/s)
         ag         => photosyns_inst%ag_phs_patch           , & ! Output: [real(r8) (:,:,:) ]  co-limited gross leaf photosynthesis (umol CO2/m**2/s)
         vcmax_z    => photosyns_inst%vcmax_z_phs_patch      , & ! Input:  [real(r8) (:,:,:) ]  maximum rate of carboxylation (umol co2/m**2/s)
         cp         => photosyns_inst%cp_patch               , & ! Output: [real(r8) (:)   ]    CO2 compensation point (Pa)
         kc         => photosyns_inst%kc_patch               , & ! Output: [real(r8) (:)   ]    Michaelis-Menten constant for CO2 (Pa)
         ko         => photosyns_inst%ko_patch               , & ! Output: [real(r8) (:)   ]    Michaelis-Menten constant for O2 (Pa)
         qe         => photosyns_inst%qe_patch               , & ! Output: [real(r8) (:)   ]    quantum efficiency, used only for C4 (mol CO2 / mol photons)
         tpu_z      => photosyns_inst%tpu_z_phs_patch        , & ! Output: [real(r8) (:,:,:) ]  triose phosphate utilization rate (umol CO2/m**2/s)
         kp_z       => photosyns_inst%kp_z_phs_patch         , & ! Output: [real(r8) (:,:,:) ]  initial slope of CO2 response curve (C4 plants)
         theta_cj   => photosyns_inst%theta_cj_patch         , & ! Output: [real(r8) (:)   ]    empirical curvature parameter for ac, aj photosynthesis co-limitation
         bbb        => photosyns_inst%bbb_patch              , & ! Output: [real(r8) (:)   ]  Ball-Berry minimum leaf conductance (umol H2O/m**2/s)
         mbb        => photosyns_inst%mbb_patch              , & ! Output: [real(r8) (:)   ]  Ball-Berry slope of conductance-photosynthesis relationship
         an_sun     => photosyns_inst%an_sun_patch           , & ! Output: [real(r8) (:,:) ]  net sunlit leaf photosynthesis (umol CO2/m**2/s)
         an_sha     => photosyns_inst%an_sha_patch             & ! Output: [real(r8) (:,:) ]  net shaded leaf photosynthesis (umol CO2/m**2/s)
         )
    
    !------------------------------------------------------------------------------
    ! Miscellaneous parameters, from Bonan et al (2011) JGR, 116, doi:10.1029/2010JG001593
    fnps = 0.15_r8
    theta_psii = 0.7_r8
    theta_ip = 0.95_r8
    
    if (bflag) then   !zqz what if bsun==0 ... doesn't break... but follow up

       call calcstress(p,c,x,bsun,bsha,gb_mol,gs0sun,gs0sha,qsatl,qaf, &
            atm2lnd_inst,canopystate_inst,waterdiagnosticbulk_inst,soilstate_inst, &
            temperature_inst, waterfluxbulk_inst)
    endif
    
    if (c3flag(p)) then
       ! C3: Rubisco-limited photosynthesis
       ac(p,sun,iv) = bsun * vcmax_z(p,sun,iv) * max(cisun-cp(p), 0._r8) / (cisun+kc(p)*(1._r8+oair/ko(p)))
       ac(p,sha,iv) = bsha * vcmax_z(p,sha,iv) * max(cisha-cp(p), 0._r8) / (cisha+kc(p)*(1._r8+oair/ko(p)))
       
       ! C3: RuBP-limited photosynthesis
       aj(p,sun,iv) = jesun * max(cisun-cp(p), 0._r8) / (4._r8*cisun+8._r8*cp(p))
       aj(p,sha,iv) = jesha * max(cisha-cp(p), 0._r8) / (4._r8*cisha+8._r8*cp(p))
       
       ! C3: Product-limited photosynthesis
       ap(p,sun,iv) = 3._r8 * tpu_z(p,sun,iv)
       ap(p,sha,iv) = 3._r8 * tpu_z(p,sha,iv)
       
    else
       ! C4: Rubisco-limited photosynthesis
       ac(p,sun,iv) = bsun * vcmax_z(p,sun,iv)
       ac(p,sha,iv) = bsha * vcmax_z(p,sha,iv)
       
       ! C4: RuBP-limited photosynthesis
       aj(p,sun,iv) = qe(p) * par_z_sun * 4.6_r8
       aj(p,sha,iv) = qe(p) * par_z_sha * 4.6_r8
       
       ! C4: PEP carboxylase-limited (CO2-limited)
       ap(p,sun,iv) = kp_z(p,sun,iv) * max(cisun, 0._r8) / forc_pbot(c)
       ap(p,sha,iv) = kp_z(p,sha,iv) * max(cisha, 0._r8) / forc_pbot(c)
       
    end if
    
    ! Gross photosynthesis. First co-limit ac and aj. Then co-limit ap
    
    ! Sunlit
    aquad = theta_cj(p)
    bquad = -(ac(p,sun,iv) + aj(p,sun,iv))
    cquad = ac(p,sun,iv) * aj(p,sun,iv)
    call quadratic (aquad, bquad, cquad, r1, r2)
    ai = min(r1,r2)
    
    aquad = theta_ip
    bquad = -(ai + ap(p,sun,iv))
    cquad = ai * ap(p,sun,iv)
    call quadratic (aquad, bquad, cquad, r1, r2)
    ag(p,sun,iv) = max(0._r8,min(r1,r2))
    
    ! Shaded
    aquad = theta_cj(p)
    bquad = -(ac(p,sha,iv) + aj(p,sha,iv))
    cquad = ac(p,sha,iv) * aj(p,sha,iv)
    call quadratic (aquad, bquad, cquad, r1, r2)
    ai = min(r1,r2)
    
    aquad = theta_ip
    bquad = -(ai + ap(p,sha,iv))
    cquad = ai * ap(p,sha,iv)
    call quadratic (aquad, bquad, cquad, r1, r2)
    ag(p,sha,iv) = max(0._r8,min(r1,r2))
    
    ! Net photosynthesis. Exit iteration if an < 0
    an_sun(p,iv) = ag(p,sun,iv) - bsun * lmr_z_sun
    an_sha(p,iv) = ag(p,sha,iv) - bsha * lmr_z_sha
    
    if (an_sun(p,iv) < 0._r8) then
       if ( stomatalcond_mtd == stomatalcond_mtd_medlyn2011 )then
          gs_mol_sun = medlynintercept(patch%itype(p))
       else if ( stomatalcond_mtd == stomatalcond_mtd_bb1987 )then
          gs_mol_sun = bbb(p)
       else
          gs_mol_sun = nan
       end if
       gs_mol_sun = max( bsun*gs_mol_sun, 1._r8)
       fvalsun = 0._r8  ! really tho? zqz
    endif
    if (an_sha(p,iv) < 0._r8) then
       if ( stomatalcond_mtd == stomatalcond_mtd_medlyn2011 )then
          gs_mol_sha = medlynintercept(patch%itype(p))
       else if ( stomatalcond_mtd == stomatalcond_mtd_bb1987 )then
          gs_mol_sha = bbb(p)
       else
          gs_mol_sha = nan
       end if
       gs_mol_sha = max( bsha*gs_mol_sha, 1._r8)
       fvalsha = 0._r8
    endif
    if ((an_sun(p,iv) < 0._r8) .AND. (an_sha(p,iv) < 0._r8)) then
       return
    endif
    
    ! Quadratic gs_mol calculation with an known. Valid for an >= 0.
    ! With an <= 0, then gs_mol = bbb
    
    ! Sunlit
    cs_sun = cair - 1.4_r8/gb_mol * an_sun(p,iv) * forc_pbot(c)
    cs_sun = max(cs_sun,10.e-06_r8)

    if ( stomatalcond_mtd == stomatalcond_mtd_medlyn2011 )then
       term = 1.6_r8 * an_sun(p,iv) / (cs_sun / forc_pbot(c) * 1.e06_r8)
       aquad = 1.0_r8
       bquad = -(2.0 * (medlynintercept(patch%itype(p))*1.e-06_r8 + term) + (medlynslope(patch%itype(p)) * term)**2 / &
               (gb_mol*1.e-06_r8 * rh_can))
       cquad = medlynintercept(patch%itype(p))*medlynintercept(patch%itype(p))*1.e-12_r8 + &
               (2.0*medlynintercept(patch%itype(p))*1.e-06_r8 + term * &
               (1.0 - medlynslope(patch%itype(p))* medlynslope(patch%itype(p)) / rh_can)) * term

       call quadratic (aquad, bquad, cquad, r1, r2)
       gs_mol_sun = max(r1,r2) * 1.e06_r8
   
       ! Shaded
       cs_sha = cair - 1.4_r8/gb_mol * an_sha(p,iv) * forc_pbot(c)
       cs_sha = max(cs_sha,10.e-06_r8)
   
       term = 1.6_r8 * an_sha(p,iv) / (cs_sha / forc_pbot(c) * 1.e06_r8)
       aquad = 1.0_r8
       bquad = -(2.0 * (medlynintercept(patch%itype(p))*1.e-06_r8 + term) + (medlynslope(patch%itype(p)) * term)**2 / &
               (gb_mol*1.e-06_r8 * rh_can))
       cquad = medlynintercept(patch%itype(p))*medlynintercept(patch%itype(p))*1.e-12_r8 + &
               (2.0*medlynintercept(patch%itype(p))*1.e-06_r8 + term * (1.0 - medlynslope(patch%itype(p))* &
               medlynslope(patch%itype(p)) / rh_can)) * term

       call quadratic (aquad, bquad, cquad, r1, r2)
       gs_mol_sha = max(r1,r2)* 1.e06_r8
    else if ( stomatalcond_mtd == stomatalcond_mtd_bb1987 )then
       aquad = cs_sun
       bquad = cs_sun*(gb_mol - max(bsun*bbb(p),1._r8)) - mbb(p)*an_sun(p,iv)*forc_pbot(c)
       cquad = -gb_mol*(cs_sun*max(bsun*bbb(p),1._r8) + mbb(p)*an_sun(p,iv)*forc_pbot(c)*rh_can)
       call quadratic (aquad, bquad, cquad, r1, r2)
       gs_mol_sun = max(r1,r2)
    
       ! Shaded
       cs_sha = cair - 1.4_r8/gb_mol * an_sha(p,iv) * forc_pbot(c)
       cs_sha = max(cs_sha,10.e-06_r8)
    
       aquad = cs_sha
       bquad = cs_sha*(gb_mol - max(bsha*bbb(p),1._r8)) - mbb(p)*an_sha(p,iv)*forc_pbot(c)
       cquad = -gb_mol*(cs_sha*max(bsha*bbb(p),1._r8) + mbb(p)*an_sha(p,iv)*forc_pbot(c)*rh_can)
       call quadratic (aquad, bquad, cquad, r1, r2)
       gs_mol_sha = max(r1,r2)
    end if
    
    ! Derive new estimate for cisun,cisha
    if (an_sun(p,iv) >= 0._r8) then
       if (gs_mol_sun > 0._r8) then
          fvalsun =cisun - cair + an_sun(p,iv) * forc_pbot(c) * (1.4_r8*gs_mol_sun+1.6_r8*gb_mol) / (gb_mol*gs_mol_sun)
       else
          fvalsun =cisun - cair
       endif
    endif
    if (an_sha(p,iv) >= 0._r8) then
       if (gs_mol_sha > 0._r8) then
          fvalsha =cisha - cair + an_sha(p,iv) * forc_pbot(c) * (1.4_r8*gs_mol_sha+1.6_r8*gb_mol) / (gb_mol*gs_mol_sha)
       else
          fvalsha =cisha - cair
       endif
    endif
    end associate
  end subroutine ci_func_PHS
  !--------------------------------------------------------------------------------
  
  !------------------------------------------------------------------------------
  subroutine calcstress(p,c,x,bsun,bsha,gb_mol,gs_mol_sun,gs_mol_sha,qsatl,qaf, &
       atm2lnd_inst,canopystate_inst,waterdiagnosticbulk_inst,soilstate_inst, &
       temperature_inst, waterfluxbulk_inst)
    !
    ! DESCRIPTIONS
    ! compute the transpiration stress using a plant hydraulics approach
    ! calls spacF, spacA, and getvegwp
    !
    ! USES
    use clm_varpar        , only : nlevsoi
    use clm_varcon        , only : rgas
    !!
    ! !ARGUMENTS:
    integer                , intent(in)  :: p               ! pft index
    integer                , intent(in)  :: c               ! column index
    real(r8)               , intent(inout)  :: x(nvegwcs)   ! working copy of vegwp(p,:)
    real(r8)               , intent(out) :: bsun            ! sunlit canopy transpiration wetness factor (0 to 1)
    real(r8)               , intent(out) :: bsha            ! shaded sunlit canopy transpiration wetness factor (0 to 1)
    real(r8)               , intent(in)  :: gb_mol          ! leaf boundary layer conductance (umol H2O/m**2/s)
    real(r8)               , intent(in)  :: gs_mol_sun      ! Ball-Berry minimum leaf conductance (umol H2O/m**2/s)
    real(r8)               , intent(in)  :: gs_mol_sha      ! Ball-Berry minimum leaf conductance (umol H2O/m**2/s)
    real(r8)               , intent(in)  :: qsatl           ! leaf specific humidity [kg/kg]
    real(r8)               , intent(in)  :: qaf             ! humidity of canopy air [kg/kg]
    type(atm2lnd_type)     , intent(in)  :: atm2lnd_inst
    type(canopystate_type) , intent(in)  :: canopystate_inst
    type(waterdiagnosticbulk_type)  , intent(in)  :: waterdiagnosticbulk_inst
    type(soilstate_type)   , intent(in)  :: soilstate_inst
    type(temperature_type) , intent(in)  :: temperature_inst
    type(waterfluxbulk_type)   , intent(in)  :: waterfluxbulk_inst
    !
    ! !LOCAL VARIABLES:
    real(r8) :: wtl                   ! heat conductance for leaf [m/s]
    real(r8) :: A(nvegwcs,nvegwcs)    ! matrix relating d(vegwp) and f: d(vegwp)=A*f 
    real(r8) :: f(nvegwcs)            ! flux divergence (mm/s)
    real(r8) :: dx(nvegwcs)           ! change in vegwp from one iter to the next [mm]
    real(r8) :: efpot                 ! potential latent energy flux [kg/m2/s]
    real(r8) :: rppdry_sun            ! fraction of potential evaporation through transp - sunlit [-]
    real(r8) :: rppdry_sha            ! fraction of potential evaporation through transp - shaded [-]
    real(r8) :: qflx_sun              ! [kg/m2/s]
    real(r8) :: qflx_sha              ! [kg/m2/s]
    real(r8) :: gs0sun,gs0sha         ! local gs_mol copies
    real(r8) :: qsun,qsha             ! attenuated transpiration fluxes
    integer  :: j                     ! index
    real(r8) :: cf                    ! s m**2/umol -> s/m
    integer  :: iter                  ! newton's method iteration number
    logical  :: flag                  ! signal that matrix was not invertible
    logical  :: night                 ! signal to store vegwp within this routine, b/c it is night-time and full suite won't be called
    integer, parameter  :: itmax=50   ! exit newton's method if iters>itmax
    real(r8), parameter :: tolf=1.e-6,toldx=1.e-9 !tolerances for a satisfactory solution
    logical  :: havegs                ! signals direction of calculation gs->qflx or qflx->gs 
    real(r8) :: soilflux              ! total soil column transpiration [mm/s] 
    real(r8), parameter :: tol_lai=.001_r8 ! minimum lai where transpiration is calc'd 
    !------------------------------------------------------------------------------
    
    associate(                                                    &
         laisun        => canopystate_inst%laisun_patch         , & ! Input:  [real(r8) (:)   ]  sunlit leaf area
         laisha        => canopystate_inst%laisha_patch         , & ! Input:  [real(r8) (:)   ]  shaded leaf area
         elai          => canopystate_inst%elai_patch           , & ! Input:  [real(r8) (:)   ]  one-sided leaf area index with burying by snow
         esai          => canopystate_inst%esai_patch           , & ! Input:  [real(r8) (:)   ]  one-sided stem area index with burying by snow
         tsai          => canopystate_inst%tsai_patch           , & ! Input:  [real(r8) (:)   ]  patch canopy one-sided stem area index, no burying by snow
         fdry          => waterdiagnosticbulk_inst%fdry_patch            , & ! Input:  [real(r8) (:)   ]  fraction of foliage that is green and dry [-]
         forc_rho      => atm2lnd_inst%forc_rho_downscaled_col  , & ! Input:  [real(r8) (:)   ]  density (kg/m**3)
         forc_pbot     => atm2lnd_inst%forc_pbot_downscaled_col , & ! Input:  [real(r8) (:)   ]  atmospheric pressure (Pa)
         tgcm          => temperature_inst%thm_patch            , & ! Input:  [real(r8) (:)   ]  air temperature at agcm reference height (kelvin)
         bsw           => soilstate_inst%bsw_col                , & ! Input:  [real(r8) (:,:) ]  Clapp and Hornberger "b"
         qflx_tran_veg => waterfluxbulk_inst%qflx_tran_veg_patch    , & ! Input:  [real(r8) (:)   ]  vegetation transpiration (mm H2O/s) (+ = to atm)
         sucsat        => soilstate_inst%sucsat_col               & ! Input:  [real(r8) (:,:) ]  minimum soil suction (mm)
         )

    !temporary flag for night time vegwp(sun)>0  
    if (x(sun)>0._r8) then
       night=.TRUE.
       x(sun)=x(sha)
    else
       night=.FALSE.
    endif
    
    !copy to avoid rewriting gs_mol_sun
    gs0sun=gs_mol_sun
    gs0sha=gs_mol_sha
    
    !compute transpiration demand
    havegs=.true.
    call getqflx(p,c,gb_mol,gs0sun,gs0sha,qflx_sun,qflx_sha,qsatl,qaf,havegs, &
         atm2lnd_inst, canopystate_inst, waterdiagnosticbulk_inst, temperature_inst)
    
    if ((laisun(p)>tol_lai .or. laisha(p)>tol_lai).and.&
         (qflx_sun>0._r8 .or. qflx_sha>0._r8))then

    !newton's method solves for matching fluxes through the spac
    iter=0
    do
       
       iter=iter+1

       call spacF(p,c,x,f,qflx_sun,qflx_sha, &
            atm2lnd_inst,canopystate_inst,soilstate_inst,temperature_inst,waterfluxbulk_inst)
          
       if ( sqrt(sum(f*f)) < tolf*(qflx_sun+qflx_sha) ) then  !fluxes balanced -> exit
          flag = .false.
          exit
       end if
       if ( iter>itmax ) then                                 !exceeds max iters -> exit
          flag = .false.
          exit
       end if
       
       call spacA(p,c,x,A,qflx_sun,qflx_sha,flag, &
            atm2lnd_inst,canopystate_inst,soilstate_inst,temperature_inst,waterfluxbulk_inst)

       if (flag) then
          ! cannot invert the matrix, solve for x algebraically assuming no flux                            
          exit
       end if

       if (laisun(p)>tol_lai.and.laisha(p)>tol_lai)then
          dx = matmul(A,f)
       else
          !reduces to 3x3 system
          !in this case, dx is not always [sun,sha,xyl,root]
          !sun and sha flip depending on which is lai==0
          dx(sun)=0._r8
          dx(sha:root)=matmul(A(sha:root,sha:root),f(sha:root))
       endif
       
       
       if ( maxval(abs(dx)) > 50000._r8) then
          dx = 50000._r8 * dx / maxval(abs(dx))  !rescale step to max of 50000
       end if


       if (laisun(p)>tol_lai.and.laisha(p)>tol_lai)then
          x=x+dx
       elseif (laisha(p)>tol_lai) then
          x=x+dx
          x(sun)=x(xyl) ! psi_sun = psi_xyl because laisun==0
       else
          x(xyl:root)=x(xyl:root)+dx(xyl:root)
          x(sun)=x(sun)+dx(sha)  ! implementation ugly bit, chose to flip dx(sun) and dx(sha) for laisha==0 case
          x(sha)=x(xyl) ! psi_sha = psi_xyl because laisha==0
         
       endif


       if ( sqrt(sum(dx*dx)) < toldx) then
          !step in vegwp small -> exit
          exit
       end if
       
       ! this is a catch to force spac gradient to atmosphere
       if ( x(xyl) > x(root) ) x(xyl) = x(root)
       if ( x(sun) > x(xyl) )  x(sun) = x(xyl)
       if ( x(sha) > x(xyl) )  x(sha) = x(xyl)
       
    end do

    else
       ! both qflxsun and qflxsha==0
	flag=.true.
    end if

    if (flag) then
       ! solve algebraically
       call getvegwp(p, c, x, gb_mol, gs0sun, gs0sha, qsatl, qaf, soilflux, &
               atm2lnd_inst, canopystate_inst, waterdiagnosticbulk_inst, soilstate_inst, temperature_inst)
       bsun = plc(x(sun),p,c,sun,veg)
       bsha = plc(x(sha),p,c,sha,veg)
    else     
    ! compute attenuated flux
    qsun=qflx_sun*plc(x(sun),p,c,sun,veg)
    qsha=qflx_sha*plc(x(sha),p,c,sha,veg)
    
    ! retrieve stressed stomatal conductance
    havegs=.FALSE.
    call getqflx(p,c,gb_mol,gs0sun,gs0sha,qsun,qsha,qsatl,qaf,havegs, &
         atm2lnd_inst, canopystate_inst, waterdiagnosticbulk_inst, temperature_inst)
    
    ! compute water stress
    ! .. generally -> B= gs_stressed / gs_unstressed
    ! .. when gs=0 -> B= plc( x )
    if (qflx_sun>0._r8) then
       bsun = gs0sun/gs_mol_sun
    else
       bsun = plc(x(sun),p,c,sun,veg)
    endif
    if (qflx_sha>0._r8) then
       bsha = gs0sha/gs_mol_sha
    else
       bsha = plc(x(sha),p,c,sha,veg)
    endif
    endif
    if ( bsun < 0.01_r8 ) bsun = 0._r8
    if ( bsha < 0.01_r8 ) bsha = 0._r8

    !zqz is this the best place to do this?
    ! was looking like qflx_tran_veg/vegwp was not being set at night time
    ! set vegwp for the final gs_mol solution
    if (night) then
       gs0sun=bsun*gs_mol_sun
       gs0sha=bsha*gs_mol_sha
       call getvegwp(p, c, x, gb_mol, gs0sun, gs0sha, qsatl, qaf, soilflux, &
            atm2lnd_inst, canopystate_inst, waterdiagnosticbulk_inst, soilstate_inst, temperature_inst)
       if (soilflux<0._r8) soilflux = 0._r8
       qflx_tran_veg(p) = soilflux
    endif
    
    
    end associate
  
  end subroutine calcstress
   
   !------------------------------------------------------------------------------
   
  !------------------------------------------------------------------------------
  subroutine spacA(p,c,x,invA,qflx_sun,qflx_sha,flag, &
       atm2lnd_inst,canopystate_inst,soilstate_inst, &
       temperature_inst, waterfluxbulk_inst)
    
    !
    ! DESCRIPTION
    !  Returns invA, the inverse matrix relating delta(vegwp) to f
    !   d(vegwp)=invA*f
    !   evaluated at vegwp(p)
    !
    ! The methodology is currently hardcoded for linear algebra assuming the
    ! number of vegetation segments is four. Thus the matrix A and it's inverse
    ! invA are both 4x4 matrices. A more general method could be done using for
    ! example a LINPACK linear algebra solver.
    !
    ! USES
    use clm_varpar        , only : nlevsoi
    use clm_varcon        , only : rgas
    !
    ! !ARGUMENTS:
    integer                , intent(in)  :: p               ! pft index
    integer                , intent(in)  :: c               ! column index
    real(r8)               , intent(in)  :: x(nvegwcs)      ! working copy of veg water potential for patch p [mm H2O] 
    real(r8)               , intent(out) :: invA(nvegwcs,nvegwcs)   ! matrix relating d(vegwp) and f: d(vegwp)=invA*f
    real(r8)               , intent(in)  :: qflx_sun        ! Sunlit leaf transpiration [kg/m2/s] 
    real(r8)               , intent(in)  :: qflx_sha        ! Shaded leaf transpiration [kg/m2/s]
    logical                , intent(out) :: flag            ! tells calling function that the matrix is not invertible
    type(atm2lnd_type)     , intent(in)  :: atm2lnd_inst
    type(canopystate_type) , intent(in)  :: canopystate_inst
    type(soilstate_type)   , intent(in)  :: soilstate_inst
    type(temperature_type) , intent(in)  :: temperature_inst
    type(waterfluxbulk_type)   , intent(in)  :: waterfluxbulk_inst
    !
    ! !LOCAL VARIABLES:
    real(r8) :: wtl                   ! heat conductance for leaf [m/s]
    real(r8) :: fsto1                 ! sunlit transpiration reduction function [-]
    real(r8) :: fsto2                 ! shaded transpiration reduction function [-] 
    real(r8) :: fx                    ! fraction of maximum conductance, xylem-to-leaf [-] 
    real(r8) :: fr                    ! fraction of maximum conductance, root-to-xylem [-] 
    real(r8) :: dfsto1                ! 1st derivative of fsto1 w.r.t. change in vegwp
    real(r8) :: dfsto2                ! 1st derivative of fsto2 w.r.t. change in vegwp
    real(r8) :: dfx                   ! 1st derivative of fx w.r.t. change in vegwp
    real(r8) :: dfr                   ! 1st derivative of fr w.r.t. change in vegwp
    real(r8) :: A(nvegwcs,nvegwcs)    ! matrix relating vegwp to flux divergence f=A*d(vegwp)
    real(r8) :: leading               ! inverse of determiniant
    real(r8) :: determ                ! determinant of matrix
    real(r8) :: grav1                 ! gravitational potential surface to canopy top (mm H2O)
    real(r8) :: invfactor             ! 
    real(r8), parameter :: tol_lai=.001_r8 ! minimum lai where transpiration is calc'd
    integer  :: j                     ! index
    !------------------------------------------------------------------------------
#ifndef NDEBUG
    ! Only execute this code if DEBUG=TRUE
    if ( nvegwcs /= 4 )then
       call endrun(msg='Error:: this function is hardcoded for 4x4 matrices with nvegwcs==4'//errMsg(__FILE__, __LINE__))
    end if
#endif
    
    associate(                                                    &
         k_soil_root  => soilstate_inst%k_soil_root_patch       , & ! Input:  [real(r8) (:,:) ]  soil-root interface conductance (mm/s)
         laisun        => canopystate_inst%laisun_patch         , & ! Input:  [real(r8) (:)   ]  sunlit leaf area
         laisha        => canopystate_inst%laisha_patch         , & ! Input:  [real(r8) (:)   ]  shaded leaf area
         htop          => canopystate_inst%htop_patch           , & ! Input:  [real(r8) (:)   ]  patch canopy top (m)
         tsai          => canopystate_inst%tsai_patch           , & ! Input:  [real(r8) (:)   ]  patch canopy one-sided stem area index, no burying by snow
         ivt           => patch%itype                             & ! Input:  [integer  (:)   ]  patch vegetation type
         )
    
    ! initialize all elements to zero
    A = 0._r8
    invA = 0._r8

    grav1 = htop(p)*1000._r8
    
    !compute conductance attentuation for each segment
    fsto1=  plc(x(sun),p,c,sun,veg)
    fsto2=  plc(x(sha),p,c,sha,veg)
    fx=     plc(x(xyl),p,c,xyl,veg)
    fr=     plc(x(root),p,c,root,veg)
    
    !compute 1st deriv of conductance attenuation for each segment
    dfsto1=  d1plc(x(sun),p,c,sun,veg)
    dfsto2=  d1plc(x(sha),p,c,sha,veg)
    dfx=     d1plc(x(xyl),p,c,xyl,veg)
    dfr=     d1plc(x(root),p,c,root,veg)
    
    !A - f=A*d(vegwp)
    A(1,1)= - laisun(p) * params_inst%kmax(ivt(p),sun) * fx&
         - qflx_sun * dfsto1
    A(1,3)= laisun(p) * params_inst%kmax(ivt(p),sun) * dfx * (x(xyl)-x(sun))&
         + laisun(p) * params_inst%kmax(ivt(p),sun) * fx
    A(2,2)= - laisha(p) * params_inst%kmax(ivt(p),sha) * fx&
         - qflx_sha * dfsto2
    A(2,3)= laisha(p) * params_inst%kmax(ivt(p),sha) * dfx * (x(xyl)-x(sha))&
         + laisha(p) * params_inst%kmax(ivt(p),sha) * fx
    A(3,1)= laisun(p) * params_inst%kmax(ivt(p),sun) * fx
    A(3,2)= laisha(p) * params_inst%kmax(ivt(p),sha) * fx
    A(3,3)= - laisun(p) * params_inst%kmax(ivt(p),sun) * dfx * (x(xyl)-x(sun))&
         - laisun(p) * params_inst%kmax(ivt(p),sun) * fx&
         - laisha(p) * params_inst%kmax(ivt(p),sha) * dfx * (x(xyl)-x(sha))&
         - laisha(p) * params_inst%kmax(ivt(p),sha) * fx&
         - tsai(p) * params_inst%kmax(ivt(p),xyl) / htop(p) * fr
    A(3,4)= tsai(p) * params_inst%kmax(ivt(p),xyl) / htop(p) * dfr * (x(root)-x(xyl)-grav1)&
         + tsai(p) * params_inst%kmax(ivt(p),xyl) / htop(p) * fr
    A(4,3)= tsai(p) * params_inst%kmax(ivt(p),xyl) / htop(p) * fr
    A(4,4)= - tsai(p) * params_inst%kmax(ivt(p),xyl) / htop(p) * fr&
         - tsai(p) * params_inst%kmax(ivt(p),xyl) / htop(p) * dfr * (x(root)-x(xyl)-grav1)&
         - sum(k_soil_root(p,1:nlevsoi))

    invfactor=1._r8
    A=invfactor*A

    !matrix inversion
    if (laisun(p)>tol_lai .and. laisha(p)>tol_lai) then
       ! general case

       determ=A(4,4)*A(2,2)*A(3,3)*A(1,1) - A(4,4)*A(2,2)*A(3,1)*A(1,3)&
            - A(4,4)*A(3,2)*A(2,3)*A(1,1) - A(4,3)*A(1,1)*A(2,2)*A(3,4)
       if ( abs(determ) <= 1.e-50_r8 ) then
          flag = .true.  !tells calling function that the matrix is not invertible
          return
       else
          flag = .false.
       end if       
    
       leading = 1._r8/determ

       !algebraic inversion of the matrix
       invA(1,1)=leading*A(4,4)*A(2,2)*A(3,3) - leading*A(4,4)*A(3,2)*A(2,3) - leading*A(4,3)*A(2,2)*A(3,4)
       invA(2,1)=leading*A(2,3)*A(4,4)*A(3,1)
       invA(3,1)=-leading*A(4,4)*A(2,2)*A(3,1)
       invA(4,1)=leading*A(4,3)*A(2,2)*A(3,1)
       invA(1,2)=leading*A(1,3)*A(4,4)*A(3,2)
       invA(2,2)=leading*A(4,4)*A(3,3)*A(1,1)-leading*A(4,4)*A(3,1)*A(1,3)-leading*A(4,3)*A(1,1)*A(3,4)
       invA(3,2)=-leading*A(1,1)*A(4,4)*A(3,2)
       invA(4,2)=leading*A(4,3)*A(1,1)*A(3,2)
       invA(1,3)=-leading*A(1,3)*A(2,2)*A(4,4)
       invA(2,3)=-leading*A(2,3)*A(1,1)*A(4,4)
       invA(3,3)=leading*A(2,2)*A(1,1)*A(4,4)
       invA(4,3)=-leading*A(4,3)*A(1,1)*A(2,2)
       invA(1,4)=leading*A(1,3)*A(3,4)*A(2,2)
       invA(2,4)=leading*A(2,3)*A(3,4)*A(1,1)
       invA(3,4)=-leading*A(3,4)*A(1,1)*A(2,2)
       invA(4,4)=leading*A(2,2)*A(3,3)*A(1,1)-leading*A(2,2)*A(3,1)*A(1,3)-leading*A(3,2)*A(2,3)*A(1,1)
       invA=invfactor*invA !undo inversion scaling
    else
       ! if laisun or laisha ==0 invert the corresponding 3x3 matrix
       ! if both are zero, this routine is not called
       if (laisha(p)<=tol_lai) then
          ! shift nonzero matrix values so that both 3x3 cases can be inverted with the same code
          A(2,2)=A(1,1)
          A(3,2)=A(3,1)
          A(2,3)=A(1,3)
       endif
       determ=A(2,2)*A(3,3)*A(4,4)-A(3,4)*A(2,2)*A(4,3)-A(2,3)*A(3,2)*A(4,4)
       if ( abs(determ) <= 1.e-50_r8 ) then
          flag = .true.  !tells calling function that the matrix is not invertible
          return
       else
          flag = .false.
       end if
       
       !algebraic inversion of the 3x3 matrix stored in A(2:4,2:4)
       invA(2,2)=A(3,3)*A(4,4)-A(3,4)*A(4,3)
       invA(2,3)=-A(2,3)*A(4,4)
       invA(2,4)=A(3,4)*A(2,3)
       invA(3,2)=-A(3,2)*A(4,4)
       invA(3,3)=A(2,2)*A(4,4)
       invA(3,4)=-A(3,4)*A(2,2)
       invA(4,2)=A(3,2)*A(4,3)
       invA(4,3)=-A(2,2)*A(4,3)
       invA(4,4)=A(2,2)*A(3,3)-A(2,3)*A(3,2)
       invA=1._r8/determ*invA
       
    endif

    end associate
    
  end subroutine spacA
  
  !--------------------------------------------------------------------------------
  
  !------------------------------------------------------------------------------
  subroutine spacF(p,c,x,f,qflx_sun,qflx_sha, &
       atm2lnd_inst,canopystate_inst,soilstate_inst, &
       temperature_inst, waterfluxbulk_inst)
    !
    ! DESCRIPTION
    ! Returns f, the flux divergence across each vegetation segment
    !  calculated for vegwp(p,:) as passed in via x
    !
    ! USES
    use clm_varpar        , only : nlevsoi
    use clm_varcon        , only : rgas
    use ColumnType        , only : col
    !
    ! !ARGUMENTS:
    integer                , intent(in)  :: p               ! pft index
    integer                , intent(in)  :: c               ! column index
    real(r8)               , intent(in)  :: x(nvegwcs)      ! working copy of veg water potential for patch p [mm H2O]
    real(r8)               , intent(out) :: f(nvegwcs)      ! water flux divergence [mm/s]
    real(r8)               , intent(in)  :: qflx_sun        ! Sunlit leaf transpiration [kg/m2/s] 
    real(r8)               , intent(in)  :: qflx_sha        ! Shaded leaf transpiration [kg/m2/s] 
    type(atm2lnd_type)     , intent(in)  :: atm2lnd_inst
    type(canopystate_type) , intent(in)  :: canopystate_inst
    type(soilstate_type)   , intent(in)  :: soilstate_inst
    type(temperature_type) , intent(in)  :: temperature_inst
    type(waterfluxbulk_type)   , intent(in)  :: waterfluxbulk_inst
    !
    ! !LOCAL VARIABLES:
    real(r8) :: wtl                   ! heat conductance for leaf [m/s]
    real(r8) :: fsto1                 ! sunlit transpiration reduction function [-]
    real(r8) :: fsto2                 ! shaded transpiration reduction function [-]
    real(r8) :: fx                    ! fraction of maximum conductance, xylem-to-leaf [-] 
    real(r8) :: fr                    ! fraction of maximum conductance, root-to-xylem [-]
    real(r8) :: grav1                 ! gravitational potential surface to canopy top (mm H2O) 
    real(r8) :: grav2(nlevsoi)        ! soil layer gravitational potential relative to surface (mm H2O) 
    real(r8) :: temp                  ! used to copy f(sun) to f(sha) for special case
    real(r8), parameter :: tol_lai=.001_r8  ! needs to be the same as in calcstress and spacA (poor form, refactor)<
    integer  :: j                     ! index
    !------------------------------------------------------------------------------
    
    associate(                                              &
         k_soil_root  => soilstate_inst%k_soil_root_patch       , & ! Input:  [real(r8) (:,:) ]  soil-root interface conductance (mm/s)
         laisun        => canopystate_inst%laisun_patch         , & ! Input:  [real(r8) (:)   ]  sunlit leaf area
         laisha        => canopystate_inst%laisha_patch         , & ! Input:  [real(r8) (:)   ]  shaded leaf area
         htop          => canopystate_inst%htop_patch           , & ! Input:  [real(r8) (:)   ]  patch canopy top (m)
         tsai          => canopystate_inst%tsai_patch           , & ! Input:  [real(r8) (:)   ]  patch canopy one-sided stem area index, no burying by snow
         smp           => soilstate_inst%smp_l_col              , & ! Input: [real(r8) (:,:) ]  soil matrix potential [mm]
         ivt           => patch%itype                           , & ! Input:  [integer  (:)   ]  patch vegetation type
         z             => col%z                                   & ! Input:  [real(r8) (:,:) ]  layer node depth (m)
         )
    
    grav1 = htop(p) * 1000._r8
    grav2(1:nlevsoi) = z(c,1:nlevsoi) * 1000._r8
    
    fsto1=  plc(x(sun),p,c,sun,veg)
    fsto2=  plc(x(sha),p,c,sha,veg)
    fx=     plc(x(xyl),p,c,xyl,veg)
    fr=     plc(x(root),p,c,root,veg)
    
    !compute flux divergence across each plant segment
    f(sun)= qflx_sun * fsto1 - laisun(p) * params_inst%kmax(ivt(p),sun) * fx * (x(xyl)-x(sun))
    f(sha)= qflx_sha * fsto2 - laisha(p) * params_inst%kmax(ivt(p),sha) * fx * (x(xyl)-x(sha))
    f(xyl)= laisun(p) * params_inst%kmax(ivt(p),sun) * fx * (x(xyl)-x(sun))&
         + laisha(p) * params_inst%kmax(ivt(p),sha) * fx * (x(xyl)-x(sha)) &
         - tsai(p) * params_inst%kmax(ivt(p),xyl) / htop(p) * fr * (x(root)-x(xyl)-grav1)
    f(root)= tsai(p) * params_inst%kmax(ivt(p),xyl) / htop(p) * fr * (x(root)-x(xyl)-grav1) &
         + sum( k_soil_root(p,1:nlevsoi) * (x(root)+grav2(1:nlevsoi)) ) &
         - sum( k_soil_root(p,1:nlevsoi) * smp(c,1:nlevsoi) )

    if (laisha(p)<tol_lai) then
       ! special case for laisha ~ 0
       ! flip sunlit and shade fluxes to match special case handling in spacA
       temp=f(sun)
       f(sun)=f(sha)
       f(sha)=temp
    endif

    end associate

  end subroutine spacF
  
  !--------------------------------------------------------------------------------
  subroutine getvegwp(p, c, x, gb_mol, gs_mol_sun, gs_mol_sha, qsatl, qaf, soilflux, &
       atm2lnd_inst, canopystate_inst, waterdiagnosticbulk_inst, soilstate_inst, temperature_inst)
    ! !DESCRIPTION:
    !  Calculates transpiration and returns corresponding vegwp in x
    !
    ! !USES:
    ! calls getqflx
    use clm_varpar  , only : nlevsoi
    use ColumnType  , only : col
    implicit none
    !
    ! !ARGUMENTS:
    integer                , intent(in)  :: p                ! pft index
    integer                , intent(in)  :: c                ! column index
    real(r8)               , intent(out) :: x(nvegwcs)       ! working copy of veg water potential for patch p
    real(r8)               , intent(in)  :: gb_mol           ! leaf boundary layer conductance (umol H2O/m**2/s)
    real(r8)               , intent(inout)  :: gs_mol_sun    ! Ball-Berry leaf conductance (umol H2O/m**2/s)
    real(r8)               , intent(inout)  :: gs_mol_sha    ! Ball-Berry leaf conductance (umol H2O/m**2/s)
    real(r8)               , intent(in)  :: qsatl            ! leaf specific humidity [kg/kg]
    real(r8)               , intent(in)  :: qaf              ! humidity of canopy air [kg/kg]
    real(r8)               , intent(out) :: soilflux         ! total soil column transpiration [mm/s]
    type(atm2lnd_type)     , intent(in)  :: atm2lnd_inst
    type(canopystate_type) , intent(in)  :: canopystate_inst
    type(waterdiagnosticbulk_type)  , intent(in)  :: waterdiagnosticbulk_inst
    type(soilstate_type)   , intent(in)  :: soilstate_inst
    type(temperature_type) , intent(in)  :: temperature_inst
    !
    ! !LOCAL VARIABLES:
    real(r8) :: qflx_sun                 ! Sunlit leaf transpiration [kg/m2/s]
    real(r8) :: qflx_sha                 ! Shaded leaf transpiration [kg/m2/s] 
    real(r8) :: fx                       ! fraction of maximum conductance, xylem-to-leaf [-]  
    real(r8) :: fr                       ! fraction of maximum conductance, root-to-xylem [-]  
    real(r8) :: grav1                    ! gravitational potential surface to canopy top (mm H2O)
    real(r8) :: grav2(nlevsoi)           ! soil layer gravitational potential relative to surface (mm H2O) 
    integer  :: j                        ! index
    logical  :: havegs                   ! signals direction of calculation gs->qflx or qflx->gs 
    !----------------------------------------------------------------------
    associate(                                                    &
         k_soil_root  => soilstate_inst%k_soil_root_patch       , & ! Input:  [real(r8) (:,:) ]  soil-root interface conductance (mm/s)
         laisun        => canopystate_inst%laisun_patch         , & ! Input: [real(r8) (:)   ]  sunlit leaf area
         laisha        => canopystate_inst%laisha_patch         , & ! Input: [real(r8) (:)   ]  shaded leaf area
         htop          => canopystate_inst%htop_patch           , & ! Input: [real(r8) (:)   ]  patch canopy top (m)
         tsai          => canopystate_inst%tsai_patch           , & ! Input:  [real(r8) (:)   ]  patch canopy one-sided stem area index, no burying by snow
         smp           => soilstate_inst%smp_l_col              , & ! Input: [real(r8) (:,:) ]  soil matrix potential [mm]
         rootfr        => soilstate_inst%rootfr_patch           , & ! Input: [real(r8) (:,:) ]  fraction of roots in each soil layer
         bsw           => soilstate_inst%bsw_col                , & ! Input: [real(r8) (:,:) ]  Clapp and Hornberger "b"
         ivt           => patch%itype                           , & ! Input: [integer  (:)   ]  patch vegetation type
         hk_l          => soilstate_inst%hk_l_col               , & ! Input: [real(r8) (:,:) ]  hydraulic conductivity (mm/s)
         hksat         => soilstate_inst%hksat_col              , & ! Input: [real(r8) (:,:) ]  hydraulic conductivity at saturation (mm H2O /s)
         sucsat        => soilstate_inst%sucsat_col             , & ! Input: [real(r8) (:,:) ]  minimum soil suction (mm)
         z             => col%z                                   & ! Input: [real(r8) (:,:) ]  layer node depth (m)
         )
    
    grav1 = 1000._r8 *htop(p)
    grav2(1:nlevsoi) = 1000._r8 * z(c,1:nlevsoi)
    
    !compute transpiration demand
    havegs=.true.
    call getqflx(p,c,gb_mol,gs_mol_sun,gs_mol_sha,qflx_sun,qflx_sha,qsatl,qaf,havegs, &
         atm2lnd_inst, canopystate_inst, waterdiagnosticbulk_inst, temperature_inst)
    
    !calculate root water potential
    if ( abs(sum(k_soil_root(p,1:nlevsoi))) == 0._r8 ) then
       x(root) = sum(smp(c,1:nlevsoi) - grav2)/nlevsoi
    else
       x(root) = (sum(k_soil_root(p,1:nlevsoi)*(smp(c,1:nlevsoi)-grav2))-qflx_sun-qflx_sha) &
                  /sum(k_soil_root(p,1:nlevsoi))
    endif
    
    !calculate xylem water potential
    fr = plc(x(root),p,c,root,veg)
    if ( (tsai(p) > 0._r8) .and. (fr > 0._r8) ) then
       x(xyl) = x(root) - grav1 - (qflx_sun+qflx_sha)/(fr*params_inst%kmax(ivt(p),root)/htop(p)*tsai(p))!removed htop conversion
    else
       x(xyl) = x(root) - grav1
    endif
    
    !calculate sun/sha leaf water potential
    fx = plc(x(xyl),p,c,xyl,veg)
    if ( (laisha(p) > 0._r8) .and. (fx > 0._r8) ) then
       x(sha) = x(xyl) - (qflx_sha/(fx*params_inst%kmax(ivt(p),xyl)*laisha(p)))
    else
       x(sha) = x(xyl)
    endif
    if ( (laisun(p) > 0._r8) .and. (fx > 0._r8) ) then
       x(sun) = x(xyl) - (qflx_sun/(fx*params_inst%kmax(ivt(p),xyl)*laisun(p)))
    else
       x(sun) = x(xyl)
    endif

    !calculate soil flux
    soilflux = 0._r8
    do j = 1,nlevsoi
       soilflux = soilflux + k_soil_root(p,j)*(smp(c,j)-x(root)-grav2(j))
    enddo

    end associate

  end subroutine getvegwp
  
  !--------------------------------------------------------------------------------
  subroutine getqflx(p,c,gb_mol,gs_mol_sun,gs_mol_sha,qflx_sun,qflx_sha,qsatl,qaf,havegs, &
       atm2lnd_inst, canopystate_inst, waterdiagnosticbulk_inst, temperature_inst)
    ! !DESCRIPTION:
    !  calculate sunlit and shaded transpiration using gb_MOL and gs_MOL
    ! !USES:
    !
    use clm_varcon        , only : rgas
    implicit none
    !
    ! !ARGUMENTS:
    integer  , intent(in)     :: p          ! pft index
    integer  , intent(in)     :: c          ! column index
    real(r8) , intent(in)     :: gb_mol     ! leaf boundary layer conductance (umol H2O/m**2/s)
    real(r8) , intent(inout)  :: gs_mol_sun ! Ball-Berry leaf conductance (umol H2O/m**2/s)
    real(r8) , intent(inout)  :: gs_mol_sha ! Ball-Berry leaf conductance (umol H2O/m**2/s)
    real(r8) , intent(inout)  :: qflx_sun   ! Sunlit leaf transpiration [kg/m2/s]
    real(r8) , intent(inout)  :: qflx_sha   ! Shaded leaf transpiration [kg/m2/s]
    real(r8) , intent(in)     :: qsatl      ! leaf specific humidity [kg/kg]
    real(r8) , intent(in)     :: qaf        ! humidity of canopy air [kg/kg]
    logical  , intent(in)     :: havegs     ! signals direction of calculation gs->qflx or qflx->gs
    type(atm2lnd_type)     , intent(in)  :: atm2lnd_inst
    type(canopystate_type) , intent(in)  :: canopystate_inst
    type(waterdiagnosticbulk_type)  , intent(in)  :: waterdiagnosticbulk_inst
    type(temperature_type) , intent(in)  :: temperature_inst
    !
    ! !LOCAL VARIABLES:
    real(r8) :: wtl                      ! heat conductance for leaf [m/s]
    real(r8) :: efpot                    ! potential latent energy flux [kg/m2/s]
    real(r8) :: rppdry_sun               ! fraction of potential evaporation through transp - sunlit [-]
    real(r8) :: rppdry_sha               ! fraction of potential evaporation through transp - shaded [-]
    real(r8) :: cf                       ! s m**2/umol -> s/m
    !----------------------------------------------------------------------
    
    associate(                                                    &
         laisun        => canopystate_inst%laisun_patch         , & ! Input: [real(r8) (:)   ]  sunlit leaf area
         laisha        => canopystate_inst%laisha_patch         , & ! Input: [real(r8) (:)   ]  shaded leaf area
         elai          => canopystate_inst%elai_patch           , & ! Input: [real(r8) (:)   ]  one-sided leaf area index with burying by snow
         esai          => canopystate_inst%esai_patch           , & ! Input: [real(r8) (:)   ]  one-sided stem area index with burying by snow
         fdry          => waterdiagnosticbulk_inst%fdry_patch            , & ! Input: [real(r8) (:)   ]  fraction of foliage that is green and dry [-]
         forc_rho      => atm2lnd_inst%forc_rho_downscaled_col  , & ! Input: [real(r8) (:)   ]  density (kg/m**3)
         forc_pbot     => atm2lnd_inst%forc_pbot_downscaled_col , & ! Input: [real(r8) (:)   ]  atmospheric pressure (Pa)
         tgcm          => temperature_inst%thm_patch              & ! Input: [real(r8) (:)   ]  air temperature at agcm reference height (kelvin)
         )
    
    
    cf       = forc_pbot(c)/(rgas*1.e-3_r8*tgcm(p))*1.e6_r8  ! gb->gbmol conversion factor
    wtl      = (elai(p)+esai(p))*gb_mol
    efpot    = forc_rho(c)*wtl*(qsatl-qaf)
    if (havegs) then

       if ( (efpot > 0._r8) .and. (elai(p) > 0._r8) ) then
          if ( gs_mol_sun > 0._r8 ) then
             rppdry_sun = fdry(p)/gb_mol*(laisun(p)/(1._r8/gb_mol+1._r8/gs_mol_sun))/elai(p)
             qflx_sun   = efpot*rppdry_sun/cf
          else
             qflx_sun   = 0._r8
          end if
          if ( gs_mol_sha > 0._r8 ) then
             rppdry_sha = fdry(p)/gb_mol*(laisha(p)/(1._r8/gb_mol+1._r8/gs_mol_sha))/elai(p)
             qflx_sha   = efpot*rppdry_sha/cf
          else
             qflx_sha   = 0._r8
          end if
       else
          qflx_sun      = 0._r8
          qflx_sha      = 0._r8
       end if
       
    else
       if (qflx_sun > 0._r8) then
          gs_mol_sun=gb_mol*qflx_sun*cf*elai(p)/(efpot*fdry(p)*laisun(p)-qflx_sun*cf*elai(p))
       else
          gs_mol_sun=0._r8
       endif
       if (qflx_sha > 0._r8) then
          gs_mol_sha=gb_mol*qflx_sha*cf*elai(p)/(efpot*fdry(p)*laisha(p)-qflx_sha*cf*elai(p))
       else
          gs_mol_sha=0._r8
       endif
       
    endif

    end associate

  end subroutine getqflx

  !--------------------------------------------------------------------------------
  function plc(x,p,c,level,plc_method)
    ! !DESCRIPTION
    ! Return value of vulnerability curve at x
    !
    ! !ARGUMENTS
    real(r8) , intent(in)  :: x             ! water potential input
    integer  , intent(in)  :: p             ! index for pft
    integer  , intent(in)  :: c             ! index for column
    integer  , intent(in)  :: level         ! veg segment lvl (1:nvegwcs) 
    integer  , intent(in)  :: plc_method    !
    real(r8)               :: plc           ! attenuated conductance [0:1] 0=no flow
    !
    ! !PARAMETERS
    integer , parameter :: vegetation_weibull=0  ! case number
    !------------------------------------------------------------------------------
    associate(                                                    &
         ivt  => patch%itype                             & ! Input: [integer  (:)   ]  patch vegetation type
             )
    
    select case (plc_method)
       !possible to add other methods later
    case (vegetation_weibull)
       plc=2._r8**(-(x/params_inst%psi50(ivt(p),level))**params_inst%ck(ivt(p),level))
       if ( plc < 0.005_r8) plc = 0._r8
    case default
       print *,'must choose plc method'
    end select

    end associate
    
  end function plc
  !--------------------------------------------------------------------------------
  
  !--------------------------------------------------------------------------------
  function d1plc(x,p,c,level,plc_method)
    ! !DESCRIPTION
    ! Return 1st derivative of vulnerability curve at x
    !
    ! !ARGUMENTS
    real(r8) , intent(in) :: x                ! water potential input
    integer  , intent(in) :: p                ! index for pft
    integer  , intent(in) :: c                ! index for column
    integer  , intent(in) :: level            ! veg segment lvl (1:nvegwcs)
    integer  , intent(in) :: plc_method       ! 0 for vegetation, 1 for soil
    real(r8)              :: d1plc            ! first deriv of plc curve at x
    !
    ! !PARAMETERS
    integer , parameter :: vegetation_weibull=0  ! case number
    !------------------------------------------------------------------------------
    associate(                                                    &
         ivt           => patch%itype                             & ! Input: [integer  (:)   ]  patch vegetation type
             )

    select case (plc_method)
       !possible to add other methods later
    case (vegetation_weibull)
       d1plc= -params_inst%ck(ivt(p),level) * log(2._r8) * (2._r8**(-(x/params_inst%psi50(ivt(p),level)) &
              **params_inst%ck(ivt(p),level))) &
              * ((x/params_inst%psi50(ivt(p),level))**params_inst%ck(ivt(p),level)) / x
    case default
       print *,'must choose plc method'
    end select

    end associate
    
  end function d1plc  
  
end module PhotosynthesisMod<|MERGE_RESOLUTION|>--- conflicted
+++ resolved
@@ -970,11 +970,7 @@
     ! !USES:
     use clm_varcon        , only : rgas, tfrz, spval
     use GridcellType      , only : grc
-<<<<<<< HEAD
-    use clm_time_manager  , only : get_step_size, is_near_local_noon
-=======
     use clm_time_manager  , only : get_step_size_real, is_near_local_noon
->>>>>>> 8265b774
     use clm_varctl     , only : cnallocate_carbon_only
     use clm_varctl     , only : lnc_opt, reduce_dayl_factor, vcmax_opt    
     use pftconMod      , only : nbrdlf_dcd_tmp_shrub, npcropmin
@@ -1231,18 +1227,7 @@
 
       ! Determine seconds of current time step
 
-<<<<<<< HEAD
-      dtime = get_step_size()
-
-      ! vcmax25 parameters, from CN
-
-      fnr = 7.16_r8
-      act25 = 3.6_r8   !umol/mgRubisco/min
-      ! Convert rubisco activity units from umol/mgRubisco/min -> umol/gRubisco/s
-      act25 = act25 * 1000.0_r8 / 60.0_r8
-=======
       dtime = get_step_size_real()
->>>>>>> 8265b774
 
       ! Activation energy, from:
       ! Bernacchi et al (2001) Plant, Cell and Environment 24:253-259
@@ -2452,11 +2437,7 @@
     ! !USES:
     use clm_varcon        , only : rgas, tfrz, rpi, spval
     use GridcellType      , only : grc
-<<<<<<< HEAD
-    use clm_time_manager  , only : get_step_size, is_near_local_noon
-=======
     use clm_time_manager  , only : get_step_size_real, is_near_local_noon
->>>>>>> 8265b774
     use clm_varctl        , only : cnallocate_carbon_only
     use clm_varctl        , only : lnc_opt, reduce_dayl_factor, vcmax_opt    
     use clm_varpar        , only : nlevsoi
@@ -2800,18 +2781,7 @@
 
       ! Determine seconds off current time step
 
-<<<<<<< HEAD
-      dtime = get_step_size()
-
-      ! vcmax25 parameters, from CN
-
-      fnr = 7.16_r8
-      act25 = 3.6_r8   !umol/mgRubisco/min
-      ! Convert rubisco activity units from umol/mgRubisco/min -> umol/gRubisco/s
-      act25 = act25 * 1000.0_r8 / 60.0_r8
-=======
       dtime = get_step_size_real()
->>>>>>> 8265b774
 
       ! Activation energy, from:
       ! Bernacchi et al (2001) Plant, Cell and Environment 24:253-259
