--- conflicted
+++ resolved
@@ -886,19 +886,11 @@
     if(use_luna) then
       call restartvar(ncid=ncid, flag=flag, varname='vcmx25_z', xtype=ncd_double,  &
          dim1name='pft', dim2name='levcan', switchdim=.true., &
-<<<<<<< HEAD
-         long_name='Maximum carboxylation rate at 25 celsius for canopy layers', units='umol CO2/m**2/s', &
-         interpinic_flag='interp', readvar=readvar, data=this%vcmx25_z_patch)
-      call restartvar(ncid=ncid, flag=flag, varname='jmx25_z', xtype=ncd_double,  &
-         dim1name='pft', dim2name='levcan', switchdim=.true., &
-         long_name='Maximum carboxylation rate at 25 celsius for canopy layers', units='umol CO2/m**2/s', &
-=======
          long_name='Maximum carboxylation rate at 25 Celcius for canopy layers', units='umol CO2/m**2/s', &
          interpinic_flag='interp', readvar=readvar, data=this%vcmx25_z_patch)
       call restartvar(ncid=ncid, flag=flag, varname='jmx25_z', xtype=ncd_double,  &
          dim1name='pft', dim2name='levcan', switchdim=.true., &
          long_name='Maximum rate of electron transport at 25 Celcius for canopy layers', units='umol electrons/m**2/s', &
->>>>>>> 8550666a
          interpinic_flag='interp', readvar=readvar, data=this%jmx25_z_patch)
       call restartvar(ncid=ncid, flag=flag, varname='vcmx25_z_last_valid_patch:vcmx_prevyr', xtype=ncd_double,  &
          dim1name='pft', dim2name='levcan', switchdim=.true., &
