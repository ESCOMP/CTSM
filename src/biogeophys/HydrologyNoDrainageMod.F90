--- conflicted
+++ resolved
@@ -7,13 +7,8 @@
   use shr_kind_mod      , only : r8 => shr_kind_r8
   use shr_log_mod       , only : errMsg => shr_log_errMsg
   use decompMod         , only : bounds_type
-<<<<<<< HEAD
-  use clm_varctl        , only : iulog, use_vichydro, use_fan, use_fates
-  use clm_varcon        , only : e_ice, denh2o, denice, rpi, spval
-=======
-  use clm_varctl        , only : iulog, use_vichydro, use_fates
+  use clm_varctl        , only : iulog, use_vichydro, use_fates, use_fan
   use clm_varcon        , only : denh2o, denice, rpi, spval
->>>>>>> 10ea6eea
   use CLMFatesInterfaceMod, only : hlm_fates_interface_type
   use atm2lndType       , only : atm2lnd_type
   use AerosolMod        , only : aerosol_type
