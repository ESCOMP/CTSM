Module HydrologyNoDrainageMod

  !-----------------------------------------------------------------------
  ! !DESCRIPTION:
  ! Calculate snow and soil temperatures including phase change
  !
  use shr_kind_mod      , only : r8 => shr_kind_r8
  use shr_log_mod       , only : errMsg => shr_log_errMsg
  use decompMod         , only : bounds_type
  use clm_varctl        , only : iulog, use_vichydro, use_fan, use_fates
  use clm_varcon        , only : e_ice, denh2o, denice, rpi, spval
  use CLMFatesInterfaceMod, only : hlm_fates_interface_type
  use atm2lndType       , only : atm2lnd_type
  use AerosolMod        , only : aerosol_type
  use EnergyFluxType    , only : energyflux_type
  use TemperatureType   , only : temperature_type
  use SoilHydrologyType , only : soilhydrology_type
  use SoilStateType     , only : soilstate_type
  use SaturatedExcessRunoffMod, only : saturated_excess_runoff_type
  use InfiltrationExcessRunoffMod, only : infiltration_excess_runoff_type
  use IrrigationMod, only : irrigation_type
  use SnowHydrologyMod     , only : UpdateQuantitiesForNewSnow, RemoveSnowFromThawedWetlands, InitializeExplicitSnowPack
  use SnowHydrologyMod     , only : SnowCompaction, CombineSnowLayers, DivideSnowLayers, SnowCapping
  use SnowHydrologyMod     , only : SnowWater, ZeroEmptySnowLayers, BuildSnowFilter 
  use SnowCoverFractionBaseMod , only : snow_cover_fraction_base_type
  use WaterType , only : water_type
  use Wateratm2lndBulkType, only : wateratm2lndbulk_type
  use WaterFluxBulkType     , only : waterfluxbulk_type
  use WaterStateBulkType    , only : waterstatebulk_type
  use WaterDiagnosticBulkType    , only : waterdiagnosticbulk_type
  use CanopyStateType   , only : canopystate_type
  use LandunitType      , only : lun                
  use ColumnType        , only : col                
  use TopoMod, only : topo_type
  use perf_mod          , only : t_startf, t_stopf
  !
  ! !PUBLIC TYPES:
  implicit none
  save
  !
  ! !PUBLIC MEMBER FUNCTIONS:
  public  :: CalcAndWithdrawIrrigationFluxes  ! Calculates irrigation withdrawal fluxes and withdraws from groundwater
  public  :: HandleNewSnow                    ! Handle new snow falling on the ground
  public  :: HydrologyNoDrainage              ! Calculates soil/snow hydrology without drainage
  !-----------------------------------------------------------------------

contains

  !-----------------------------------------------------------------------
  subroutine CalcAndWithdrawIrrigationFluxes(bounds, &
       num_soilc, filter_soilc, &
       num_soilp, filter_soilp, &
       soilhydrology_inst, soilstate_inst, &
       irrigation_inst, &
       water_inst)
    !
    ! !DESCRIPTION:
    ! Calculates irrigation withdrawal fluxes and withdraws from groundwater
    !
    ! !USES:
    use SoilHydrologyMod       , only : WithdrawGroundwaterIrrigation
    !
    ! !ARGUMENTS:
    type(bounds_type)              , intent(in)    :: bounds
    integer                        , intent(in)    :: num_soilc            ! number of points in filter_soilc
    integer                        , intent(in)    :: filter_soilc(:)      ! column filter for soil points
    integer                        , intent(in)    :: num_soilp            ! number of points in filter_soilp
    integer                        , intent(in)    :: filter_soilp(:)      ! patch filter for soil points
    type(soilhydrology_type)       , intent(in)    :: soilhydrology_inst
    type(soilstate_type)           , intent(in)    :: soilstate_inst
    type(irrigation_type)          , intent(inout) :: irrigation_inst
    type(water_type)               , intent(inout) :: water_inst
    !
    ! !LOCAL VARIABLES:
    integer :: i  ! tracer index

    character(len=*), parameter :: subname = 'CalcAndWithdrawIrrigationFluxes'
    !-----------------------------------------------------------------------

    ! Calculate irrigation flux
    call irrigation_inst%CalcIrrigationFluxes(bounds, num_soilc, &
         filter_soilc, num_soilp, filter_soilp, &
         soilhydrology_inst, soilstate_inst, &
         water_inst)

    ! Remove groundwater irrigation
    if (irrigation_inst%UseGroundwaterIrrigation()) then
       do i = water_inst%bulk_and_tracers_beg, water_inst%bulk_and_tracers_end
          call WithdrawGroundwaterIrrigation(bounds, num_soilc, filter_soilc, &
               water_inst%bulk_and_tracers(i)%waterflux_inst, &
               water_inst%bulk_and_tracers(i)%waterstate_inst)
       end do
    end if

  end subroutine CalcAndWithdrawIrrigationFluxes

  !-----------------------------------------------------------------------
  subroutine HandleNewSnow(bounds, &
       num_nolakec, filter_nolakec, &
       scf_method, &
       atm2lnd_inst, temperature_inst, &
       aerosol_inst, water_inst)
    !
    ! !DESCRIPTION:
    ! Handle new snow falling on the ground
    !
    ! !ARGUMENTS:
    type(bounds_type)      , intent(in)    :: bounds
    integer                , intent(in)    :: num_nolakec          ! number of column non-lake points in column filter
    integer                , intent(in)    :: filter_nolakec(:)    ! column filter for non-lake points
    class(snow_cover_fraction_base_type), intent(in) :: scf_method
    type(atm2lnd_type)     , intent(in)    :: atm2lnd_inst
    type(temperature_type) , intent(inout) :: temperature_inst
    type(aerosol_type)     , intent(inout) :: aerosol_inst
    type(water_type)       , intent(inout) :: water_inst
    !
    ! !LOCAL VARIABLES:

    character(len=*), parameter :: subname = 'HandleNewSnow'
    !-----------------------------------------------------------------------

    call UpdateQuantitiesForNewSnow(bounds, num_nolakec, filter_nolakec, &
         scf_method, atm2lnd_inst, water_inst)

    call RemoveSnowFromThawedWetlands(bounds, num_nolakec, filter_nolakec, &
         temperature_inst, water_inst)

    call InitializeExplicitSnowPack(bounds, num_nolakec, filter_nolakec, &
         atm2lnd_inst, temperature_inst, aerosol_inst, water_inst)

  end subroutine HandleNewSnow

  !-----------------------------------------------------------------------
  subroutine HydrologyNoDrainage(bounds, &
       num_nolakec, filter_nolakec, &
       num_hydrologyc, filter_hydrologyc, &
       num_urbanc, filter_urbanc, &
       num_snowc, filter_snowc, &
       num_nosnowc, filter_nosnowc, &
       clm_fates, &
       atm2lnd_inst, soilstate_inst, energyflux_inst, temperature_inst, &
       water_inst, &
       soilhydrology_inst, saturated_excess_runoff_inst, infiltration_excess_runoff_inst, &
       aerosol_inst, canopystate_inst, scf_method, soil_water_retention_curve, topo_inst)
    !
    ! !DESCRIPTION:
    ! This is the main subroutine to execute the calculation of soil/snow
    ! hydrology
    !
    ! !USES:
    use clm_varcon           , only : denh2o, denice, hfus, grav, tfrz
    use landunit_varcon      , only : istwet, istsoil, istcrop, istdlak 
    use column_varcon        , only : icol_roof, icol_road_imperv, icol_road_perv, icol_sunwall
    use column_varcon        , only : icol_shadewall
    use clm_varctl           , only : use_cn
    use clm_varpar           , only : nlevgrnd, nlevsno, nlevsoi, nlevurb
    use clm_time_manager     , only : get_step_size_real, get_nstep
    use SoilHydrologyMod     , only : CLMVICMap, SetSoilWaterFractions, SetFloodc
    use SoilHydrologyMod     , only : SetQflxInputs, RouteInfiltrationExcess
    use SoilHydrologyMod     , only : Infiltration, TotalSurfaceRunoff
    use SoilHydrologyMod     , only : UpdateUrbanPonding
    use SoilHydrologyMod     , only : WaterTable, PerchedWaterTable
    use SoilHydrologyMod     , only : ThetaBasedWaterTable, RenewCondensation
    use SoilWaterMovementMod , only : SoilWater
    use SoilWaterRetentionCurveMod, only : soil_water_retention_curve_type
    use SoilWaterMovementMod , only : use_aquifer_layer
    use SoilWaterPlantSinkMod , only : Compute_EffecRootFrac_And_VertTranSink
    use SurfaceWaterMod      , only : UpdateH2osfc

    !
    ! !ARGUMENTS:
    type(bounds_type)        , intent(in)    :: bounds               
    integer                  , intent(in)    :: num_nolakec          ! number of column non-lake points in column filter
    integer                  , intent(in)    :: filter_nolakec(:)    ! column filter for non-lake points
    integer                  , intent(in)    :: num_hydrologyc       ! number of column soil points in column filter
    integer                  , intent(in)    :: filter_hydrologyc(:) ! column filter for soil points
    integer                  , intent(in)    :: num_urbanc           ! number of column urban points in column filter
    integer                  , intent(in)    :: filter_urbanc(:)     ! column filter for urban points
    integer                  , intent(inout) :: num_snowc            ! number of column snow points
    integer                  , intent(inout) :: filter_snowc(:)      ! column filter for snow points
    integer                  , intent(inout) :: num_nosnowc          ! number of column non-snow points
    integer                  , intent(inout) :: filter_nosnowc(:)    ! column filter for non-snow points
    type(hlm_fates_interface_type), intent(inout) :: clm_fates
    type(atm2lnd_type)       , intent(in)    :: atm2lnd_inst
    type(soilstate_type)     , intent(inout) :: soilstate_inst
    type(energyflux_type)    , intent(in)    :: energyflux_inst
    type(temperature_type)   , intent(inout) :: temperature_inst
    type(water_type)         , intent(inout) :: water_inst
    type(aerosol_type)       , intent(inout) :: aerosol_inst
    type(soilhydrology_type) , intent(inout) :: soilhydrology_inst
    type(saturated_excess_runoff_type), intent(inout) :: saturated_excess_runoff_inst
    type(infiltration_excess_runoff_type), intent(inout) :: infiltration_excess_runoff_inst
    type(canopystate_type)   , intent(inout) :: canopystate_inst
    class(snow_cover_fraction_base_type), intent(in) :: scf_method
    class(soil_water_retention_curve_type), intent(in) :: soil_water_retention_curve
    class(topo_type)   , intent(in)    :: topo_inst
    !
    ! !LOCAL VARIABLES:
    integer  :: g,l,c,j,fc                    ! indices
    real(r8) :: dtime                         ! land model time step (sec)
    real(r8) :: psi,vwc,fsattmp,psifrz        ! temporary variables for soilpsi calculation
    real(r8) :: watdry                        ! temporary
    real(r8) :: rwat(bounds%begc:bounds%endc) ! soil water wgted by depth to maximum depth of 0.5 m
    real(r8) :: swat(bounds%begc:bounds%endc) ! same as rwat but at saturation
    real(r8) :: rz(bounds%begc:bounds%endc)   ! thickness of soil layers contributing to rwat (m)
    real(r8) :: h2osoi_liq_saved(bounds%begc:bounds%endc) ! h2osoi_liq_col in topmost layer before calling SoilWater
    real(r8) :: tsw                           ! volumetric soil water to 0.5 m
    real(r8) :: stsw                          ! volumetric soil water to 0.5 m at saturation
    real(r8) :: fracl                         ! fraction of soil layer contributing to 10cm total soil water
    real(r8) :: s_node                        ! soil wetness (-)
    real(r8) :: icefrac(bounds%begc:bounds%endc,1:nlevsoi)
    !-----------------------------------------------------------------------

    associate( &
         b_wateratm2lnd_inst => water_inst%wateratm2lndbulk_inst, &
         b_waterflux_inst => water_inst%waterfluxbulk_inst, &
         b_waterstate_inst  => water_inst%waterstatebulk_inst, &
         b_waterdiagnostic_inst => water_inst%waterdiagnosticbulk_inst)

    associate(                                                          & 
         z                  => col%z                                  , & ! Input:  [real(r8) (:,:) ]  layer depth  (m)                      
         dz                 => col%dz                                 , & ! Input:  [real(r8) (:,:) ]  layer thickness depth (m)             
         zi                 => col%zi                                 , & ! Input:  [real(r8) (:,:) ]  interface depth (m)                   
         snl                => col%snl                                , & ! Input:  [integer  (:)   ]  number of snow layers                    
         ctype              => col%itype                              , & ! Input:  [integer  (:)   ]  column type                              

         t_h2osfc           => temperature_inst%t_h2osfc_col          , & ! Input:  [real(r8) (:)   ]  surface water temperature               
         dTdz_top           => temperature_inst%dTdz_top_col          , & ! Output: [real(r8) (:)   ]  temperature gradient in top layer (col) [K m-1] !
         snot_top           => temperature_inst%snot_top_col          , & ! Output: [real(r8) (:)   ]  snow temperature in top layer (col) [K]  
         t_soisno           => temperature_inst%t_soisno_col          , & ! Output: [real(r8) (:,:) ]  soil temperature (Kelvin)             
         t_grnd             => temperature_inst%t_grnd_col            , & ! Output: [real(r8) (:)   ]  ground temperature (Kelvin)             
         t_grnd_u           => temperature_inst%t_grnd_u_col          , & ! Output: [real(r8) (:)   ]  Urban ground temperature (Kelvin)       
         t_grnd_r           => temperature_inst%t_grnd_r_col          , & ! Output: [real(r8) (:)   ]  Rural ground temperature (Kelvin)       
         tsl                => temperature_inst%tsl_col               , & ! Output: [real(r8) (:)   ]  temperature of near-surface soil layer (Kelvin)
         t_soi_10cm         => temperature_inst%t_soi10cm_col         , & ! Output: [real(r8) (:)   ]  soil temperature in top 10cm of soil (Kelvin)
         tsoi17             => temperature_inst%t_soi17cm_col         , & ! Output: [real(r8) (:)   ]  soil temperature in top 17cm of soil (Kelvin) 
         t_sno_mul_mss      => temperature_inst%t_sno_mul_mss_col     , & ! Output: [real(r8) (:)   ]  col snow temperature multiplied by layer mass, layer sum (K * kg/m2) 

         snow_depth         => b_waterdiagnostic_inst%snow_depth_col         , & ! Input:  [real(r8) (:)   ]  snow height of snow covered area (m)     
         snowdp             => b_waterdiagnostic_inst%snowdp_col             , & ! Input:  [real(r8) (:)   ]  area-averaged snow height (m)       
         frac_sno_eff       => b_waterdiagnostic_inst%frac_sno_eff_col       , & ! Input:  [real(r8) (:)   ]  eff.  snow cover fraction (col) [frc]    
         frac_h2osfc        => b_waterdiagnostic_inst%frac_h2osfc_col        , & ! Input:  [real(r8) (:)   ]  fraction of ground covered by surface water (0 to 1)
         snw_rds            => b_waterdiagnostic_inst%snw_rds_col            , & ! Output: [real(r8) (:,:) ]  effective snow grain radius (col,lyr) [microns, m^-6] 
         snw_rds_top        => b_waterdiagnostic_inst%snw_rds_top_col        , & ! Output: [real(r8) (:)   ]  effective snow grain size, top layer(col) [microns] 
         sno_liq_top        => b_waterdiagnostic_inst%sno_liq_top_col        , & ! Output: [real(r8) (:)   ]  liquid water fraction in top snow layer (col) [frc] 
         snowice            => b_waterdiagnostic_inst%snowice_col            , & ! Output: [real(r8) (:)   ]  average snow ice lens                   
         snowliq            => b_waterdiagnostic_inst%snowliq_col            , & ! Output: [real(r8) (:)   ]  average snow liquid water               
         snow_persistence   => b_waterstate_inst%snow_persistence_col   , & ! Output: [real(r8) (:)   ]  counter for length of time snow-covered
         h2osoi_liqice_10cm => b_waterdiagnostic_inst%h2osoi_liqice_10cm_col , & ! Output: [real(r8) (:)   ]  liquid water + ice lens in top 10cm of soil (kg/m2)
         h2osoi_ice         => b_waterstate_inst%h2osoi_ice_col         , & ! Output: [real(r8) (:,:) ]  ice lens (kg/m2)                      
         h2osoi_liq         => b_waterstate_inst%h2osoi_liq_col         , & ! Output: [real(r8) (:,:) ]  liquid water (kg/m2)                  
         h2osoi_ice_tot     => b_waterdiagnostic_inst%h2osoi_ice_tot_col     , & ! Output: [real(r8) (:)   ]  vertically summed ice lens (kg/m2)
         h2osoi_liq_tot     => b_waterdiagnostic_inst%h2osoi_liq_tot_col     , & ! Output: [real(r8) (:)   ]  vertically summed liquid water (kg/m2)   
         h2osoi_vol         => b_waterstate_inst%h2osoi_vol_col         , & ! Output: [real(r8) (:,:) ]  volumetric soil water (0<=h2osoi_vol<=watsat) [m3/m3]
         h2osno_top         => b_waterdiagnostic_inst%h2osno_top_col         , & ! Output: [real(r8) (:)   ]  mass of snow in top layer (col) [kg]    
         wf                 => b_waterdiagnostic_inst%wf_col                 , & ! Output: [real(r8) (:)   ]  soil water as frac. of whc for top 0.05 m 
         wf2                => b_waterdiagnostic_inst%wf2_col                , & ! Output: [real(r8) (:)   ]  soil water as frac. of whc for top 0.17 m 

         watsat             => soilstate_inst%watsat_col              , & ! Input:  [real(r8) (:,:) ]  volumetric soil water at saturation (porosity)
         sucsat             => soilstate_inst%sucsat_col              , & ! Input:  [real(r8) (:,:) ]  minimum soil suction (mm)             
         bsw                => soilstate_inst%bsw_col                 , & ! Input:  [real(r8) (:,:) ]  Clapp and Hornberger "b"              
         smp_l              => soilstate_inst%smp_l_col               , & ! Input:  [real(r8) (:,:) ]  soil matrix potential [mm]            
         smpmin             => soilstate_inst%smpmin_col              , & ! Input:  [real(r8) (:)   ]  restriction for min of soil potential (mm)
         soilpsi            => soilstate_inst%soilpsi_col               & ! Output: [real(r8) (:,:) ]  soil water potential in each soil layer (MPa)
         )

    ! BUG(wjs, 2019-07-12, ESCOMP/ctsm#762) This is needed so that we can test the
    ! tracerization of the following snow stuff without having tracerized everything
    ! before this point.  Remove this block once code before this point is fully
    ! tracerized.
    if (water_inst%DoConsistencyCheck()) then
       call water_inst%ResetCheckedTracers(bounds)
       call water_inst%TracerConsistencyCheck(bounds, 'before main snow code in HydrologyNoDrainage')
    end if

      ! Determine step size

      dtime = get_step_size_real()

      ! Determine initial snow/no-snow filters (will be modified possibly by
      ! routines CombineSnowLayers and DivideSnowLayers below

      call BuildSnowFilter(bounds, num_nolakec, filter_nolakec, &
           num_snowc, filter_snowc, num_nosnowc, filter_nosnowc)

      ! Determine the change of snow mass and the snow water onto soil

      call SnowWater(bounds, num_snowc, filter_snowc, num_nosnowc, filter_nosnowc, &
           atm2lnd_inst, aerosol_inst, water_inst)

      ! TODO(wjs, 2019-08-30) Eventually move this down, merging this with later tracer
      ! consistency checks. If/when we remove calls to TracerConsistencyCheck from this
      ! module, remember to also remove 'use perf_mod' at the top.
      if (water_inst%DoConsistencyCheck()) then
         call t_startf("tracer_consistency_check")
         call water_inst%TracerConsistencyCheck(bounds, 'HydrologyNoDrainage: after SnowWater')
         call t_stopf("tracer_consistency_check")
      end if

      ! mapping soilmoist from CLM to VIC layers for runoff calculations
      if (use_vichydro) then
         call CLMVICMap(bounds, num_hydrologyc, filter_hydrologyc, &
              soilhydrology_inst, b_waterstate_inst)
      end if

      call SetSoilWaterFractions(bounds, num_hydrologyc, filter_hydrologyc, &
           soilhydrology_inst, soilstate_inst, b_waterstate_inst)

      call SetFloodc(num_nolakec, filter_nolakec, col, &
           b_wateratm2lnd_inst, b_waterflux_inst)

      call saturated_excess_runoff_inst%SaturatedExcessRunoff(&
           bounds, num_hydrologyc, filter_hydrologyc, lun, col, &
           soilhydrology_inst, soilstate_inst, b_waterflux_inst)

      call SetQflxInputs(bounds, num_hydrologyc, filter_hydrologyc, &
           b_waterflux_inst, b_waterdiagnostic_inst)

      call infiltration_excess_runoff_inst%InfiltrationExcessRunoff( &
           bounds, num_hydrologyc, filter_hydrologyc, &
           soilhydrology_inst, soilstate_inst, saturated_excess_runoff_inst, b_waterflux_inst, &
           b_waterdiagnostic_inst)

      call RouteInfiltrationExcess(bounds, num_hydrologyc, filter_hydrologyc, &
           b_waterflux_inst, soilhydrology_inst)

      call UpdateH2osfc(bounds, num_hydrologyc, filter_hydrologyc, &
           infiltration_excess_runoff_inst, &
           energyflux_inst, soilhydrology_inst, &
           b_waterflux_inst, b_waterstate_inst, b_waterdiagnostic_inst)

      call Infiltration(bounds, num_hydrologyc, filter_hydrologyc, &
           b_waterflux_inst)

      call TotalSurfaceRunoff(bounds, num_hydrologyc, filter_hydrologyc, &
           num_urbanc, filter_urbanc, &
           b_waterflux_inst, soilhydrology_inst, &
           b_waterstate_inst)

      call UpdateUrbanPonding(bounds, num_urbanc, filter_urbanc, &
           b_waterstate_inst, soilhydrology_inst, b_waterflux_inst)

      call Compute_EffecRootFrac_And_VertTranSink(bounds, num_hydrologyc, &
           filter_hydrologyc, soilstate_inst, canopystate_inst, b_waterflux_inst, energyflux_inst)
      
      if ( use_fan ) then 
         ! save the h2osoi_liq in top layer before evaluating the soilwater movement
         call store_tsl_moisture(waterstatebulk_inst, filter_hydrologyc, num_hydrologyc) 
      end if

      if ( use_fates ) then
         call clm_fates%ComputeRootSoilFlux(bounds, num_hydrologyc, filter_hydrologyc, soilstate_inst, b_waterflux_inst)
      end if

      call SoilWater(bounds, num_hydrologyc, filter_hydrologyc, num_urbanc, filter_urbanc, &
           soilhydrology_inst, soilstate_inst, b_waterflux_inst, b_waterstate_inst, temperature_inst, &
           canopystate_inst, energyflux_inst, soil_water_retention_curve)

      if ( use_fan ) then 
         ! use the saved value to calculate the tendency
         call eval_tsl_moist_tend(waterstatebulk_inst , filter_hydrologyc, num_hydrologyc)
      end if

      if (use_vichydro) then
         ! mapping soilmoist from CLM to VIC layers for runoff calculations
         call CLMVICMap(bounds, num_hydrologyc, filter_hydrologyc, &
              soilhydrology_inst, b_waterstate_inst)
      end if

      if (use_aquifer_layer()) then
         call WaterTable(bounds, num_hydrologyc, filter_hydrologyc, num_urbanc, filter_urbanc, &
              soilhydrology_inst, soilstate_inst, temperature_inst, b_waterstate_inst, &
              b_waterdiagnostic_inst, b_waterflux_inst)
      else

         call PerchedWaterTable(bounds, num_hydrologyc, filter_hydrologyc, &
              num_urbanc, filter_urbanc, soilhydrology_inst, soilstate_inst, &
              temperature_inst, b_waterstate_inst, b_waterflux_inst) 

         call ThetaBasedWaterTable(bounds, num_hydrologyc, filter_hydrologyc, &
              num_urbanc, filter_urbanc, soilhydrology_inst, soilstate_inst, &
              b_waterstate_inst, b_waterflux_inst) 

         call RenewCondensation(bounds, num_hydrologyc, filter_hydrologyc, &
              num_urbanc, filter_urbanc,&
              soilhydrology_inst, soilstate_inst, &
              b_waterstate_inst, b_waterdiagnostic_inst, b_waterflux_inst)
         
      endif

      ! Snow capping
      call SnowCapping(bounds, num_nolakec, filter_nolakec, num_snowc, filter_snowc, &
           aerosol_inst, b_waterflux_inst, b_waterstate_inst, topo_inst)

      ! Natural compaction and metamorphosis.
      call SnowCompaction(bounds, num_snowc, filter_snowc, &
           scf_method, &
           temperature_inst, b_waterstate_inst, b_waterdiagnostic_inst, atm2lnd_inst)

      ! Combine thin snow elements
      call CombineSnowLayers(bounds, num_snowc, filter_snowc, &
           aerosol_inst, temperature_inst, b_waterflux_inst, b_waterstate_inst, b_waterdiagnostic_inst)

      ! Divide thick snow elements
      call DivideSnowLayers(bounds, num_snowc, filter_snowc, &
           aerosol_inst, temperature_inst, b_waterstate_inst, b_waterdiagnostic_inst, is_lake=.false.)

      ! Set empty snow layers to zero
      call ZeroEmptySnowLayers(bounds, num_snowc, filter_snowc, &
           col, b_waterstate_inst, temperature_inst)
       
      ! Build new snow filter

      call BuildSnowFilter(bounds, num_nolakec, filter_nolakec, &
           num_snowc, filter_snowc, num_nosnowc, filter_nosnowc)

      ! For columns where snow exists, accumulate 'time-covered-by-snow' counters.
      ! Otherwise, re-zero counter, since it is bareland

      do fc = 1, num_snowc
         c = filter_snowc(fc)
         snow_persistence(c) = snow_persistence(c) + dtime
      end do
      do fc = 1, num_nosnowc
         c = filter_nosnowc(fc)
         snow_persistence(c) = 0._r8
      enddo

      ! Vertically average t_soisno and sum of h2osoi_liq and h2osoi_ice
      ! over all snow layers for history output

      do fc = 1, num_nolakec
         c = filter_nolakec(fc)
         snowice(c) = 0._r8
         snowliq(c) = 0._r8
      end do

      do j = -nlevsno+1, 0
         do fc = 1, num_snowc
            c = filter_snowc(fc)
            if (j >= snl(c)+1) then
               snowice(c) = snowice(c) + h2osoi_ice(c,j)
               snowliq(c) = snowliq(c) + h2osoi_liq(c,j)
            end if
         end do
      end do

      ! Calculate column average snow depth
      do c = bounds%begc,bounds%endc
         snowdp(c) = snow_depth(c) * frac_sno_eff(c)
      end do

      ! Calculate snow internal temperature
      !
      ! Snow internal (or: integrated) temperature is the average temperature of the entire 
      ! snowpack, weighted by the layer mass. In a formula this reads:
      !
      ! SIT = [ Sum_t Sum_i w(t,i) * T(t,i) ] / 
      !       [ Sum_t Sum_i w(t,i) ]
      !
      ! where
      !
      ! t = time
      ! i = layer index
      ! w(t,i) = layer mass or weight (kg /m2) 
      ! T(t,i) = layer temperature (K)
      ! 
      ! SIT can be calculated offline from two components: the nominator and denominator, which are output
      ! separately.
      ! 
      ! Both the nominator and denominator are scaled with a factor 1/Nstep, the number of time samples, 
      ! to make them independent of the number of time steps that were used in the averaging. 
      ! This is simply implemented as avgflag='A' in any calls to the history output routines. 
      !
      ! Snow packs without layers are not taken into account, as they have no temperature.
      !
      ! The denominator Sum_t Sum_i w(t,i) is already output as SNOWICE and SNOWLIQ (mass of 
      ! snow in layered snowpacks). Note that these != H2OSNO which does account for layerless snowpacks.
      !
      ! The nominator Sum_t Sum_i w(t,i) * T(t,i) is computed and stored as t_sno_mul_mss

      do fc = 1, num_nolakec
         c = filter_nolakec(fc)
         t_sno_mul_mss(c) = 0._r8
      end do

      do j = -nlevsno+1, 0
         do fc = 1, num_snowc
            c = filter_snowc(fc)
            if (j >= snl(c)+1) then
               t_sno_mul_mss(c) = t_sno_mul_mss(c) + h2osoi_ice(c,j) * t_soisno(c,j)
               t_sno_mul_mss(c) = t_sno_mul_mss(c) + h2osoi_liq(c,j) * tfrz
            end if
         end do
      end do

      ! Determine ground temperature, ending water balance and volumetric soil water
      ! Calculate temperature of near-surface soil layer
      ! Calculate soil temperature and total water (liq+ice) in top 10cm of soil
      ! Calculate soil temperature and total water (liq+ice) in top 17cm of soil

      do fc = 1, num_nolakec
         c = filter_nolakec(fc)
         l = col%landunit(c)
         if (.not. lun%urbpoi(l)) then
            t_soi_10cm(c) = 0._r8
            tsoi17(c) = 0._r8
            h2osoi_liqice_10cm(c) = 0._r8
            h2osoi_liq_tot(c) = 0._r8
            h2osoi_ice_tot(c) = 0._r8
         end if
      end do
      do j = 1, nlevsoi
         do fc = 1, num_nolakec
            c = filter_nolakec(fc)
            l = col%landunit(c)
            if (.not. lun%urbpoi(l)) then
               if (j == 1) then
                  tsl(c) = t_soisno(c,j)
               end if
               ! soil T at top 17 cm added by F. Li and S. Levis
               if (zi(c,j) <= 0.17_r8) then
                  fracl = 1._r8
                  tsoi17(c) = tsoi17(c) + t_soisno(c,j)*dz(c,j)*fracl
               else
                  if (zi(c,j) > 0.17_r8 .and. zi(c,j-1) < 0.17_r8) then 
                     fracl = (0.17_r8 - zi(c,j-1))/dz(c,j)
                     tsoi17(c) = tsoi17(c) + t_soisno(c,j)*dz(c,j)*fracl
                  end if
               end if

               if (zi(c,j) <= 0.1_r8) then
                  fracl = 1._r8
                  t_soi_10cm(c) = t_soi_10cm(c) + t_soisno(c,j)*dz(c,j)*fracl
                  h2osoi_liqice_10cm(c) = h2osoi_liqice_10cm(c) + &
                       (h2osoi_liq(c,j)+h2osoi_ice(c,j))* &
                       fracl
               else
                  if (zi(c,j) > 0.1_r8 .and. zi(c,j-1) < 0.1_r8) then
                     fracl = (0.1_r8 - zi(c,j-1))/dz(c,j)
                     t_soi_10cm(c) = t_soi_10cm(c) + t_soisno(c,j)*dz(c,j)*fracl
                     h2osoi_liqice_10cm(c) = h2osoi_liqice_10cm(c) + &
                          (h2osoi_liq(c,j)+h2osoi_ice(c,j))* &
                          fracl
                  end if
               end if

               h2osoi_liq_tot(c) = h2osoi_liq_tot(c) + h2osoi_liq(c,j)
               h2osoi_ice_tot(c) = h2osoi_ice_tot(c) + h2osoi_ice(c,j)

            end if
         end do
      end do

      ! TODO - if this block of code is moved out of here - the SoilHydrology 
      ! will NOT effect t_grnd, t_grnd_u or t_grnd_r

      do fc = 1, num_nolakec

         c = filter_nolakec(fc)
         l = col%landunit(c)

         ! t_grnd is weighted average of exposed soil and snow
         if (snl(c) < 0) then
            t_grnd(c) = frac_sno_eff(c) * t_soisno(c,snl(c)+1) &
                 + (1 - frac_sno_eff(c)- frac_h2osfc(c)) * t_soisno(c,1) &
                 + frac_h2osfc(c) * t_h2osfc(c)
         else
            t_grnd(c) = (1 - frac_h2osfc(c)) * t_soisno(c,1) + frac_h2osfc(c) * t_h2osfc(c)
         endif

         if (lun%urbpoi(l)) then
            t_grnd_u(c) = t_soisno(c,snl(c)+1)
         else
            t_soi_10cm(c) = t_soi_10cm(c)/0.1_r8
            tsoi17(c) =  tsoi17(c)/0.17_r8         ! F. Li and S. Levis
         end if
         if (lun%itype(l)==istsoil .or. lun%itype(l)==istcrop) then
            t_grnd_r(c) = t_soisno(c,snl(c)+1)
         end if

      end do

      do j = 1, nlevgrnd
         do fc = 1, num_nolakec
            c = filter_nolakec(fc)
            if ((ctype(c) == icol_sunwall .or. ctype(c) == icol_shadewall &
                 .or. ctype(c) == icol_roof) .and. j > nlevurb) then
            else
               h2osoi_vol(c,j) = h2osoi_liq(c,j)/(dz(c,j)*denh2o) + h2osoi_ice(c,j)/(dz(c,j)*denice)
            end if
         end do
      end do

!      if (use_cn) then
         ! Update soilpsi.
         ! ZMS: Note this could be merged with the following loop updating smp_l in the future.
         do j = 1, nlevgrnd
            do fc = 1, num_hydrologyc
               c = filter_hydrologyc(fc)

               if (h2osoi_liq(c,j) > 0._r8) then

                  vwc = h2osoi_liq(c,j)/(dz(c,j)*denh2o)

                  ! the following limit set to catch very small values of 
                  ! fractional saturation that can crash the calculation of psi

                  ! use the same contants used in the supercool so that psi for frozen soils is consistent
                  fsattmp = max(vwc/watsat(c,j), 0.001_r8)
                  psi = sucsat(c,j) * (-9.8e-6_r8) * (fsattmp)**(-bsw(c,j))  ! Mpa
                  soilpsi(c,j) = min(max(psi,-15.0_r8),0._r8)

               else 
                  soilpsi(c,j) = -15.0_r8
               end if
            end do
         end do
!      end if

      ! Update smp_l for history and for ch4Mod.
      ! ZMS: Note, this form, which seems to be the same as used in SoilWater, DOES NOT distinguish between
      ! ice and water volume, in contrast to the soilpsi calculation above. It won't be used in ch4Mod if
      ! t_soisno <= tfrz, though.
      do j = 1, nlevgrnd
         do fc = 1, num_hydrologyc
            c = filter_hydrologyc(fc)

            s_node = max(h2osoi_vol(c,j)/watsat(c,j), 0.01_r8)
            s_node = min(1.0_r8, s_node)

            smp_l(c,j) = -sucsat(c,j)*s_node**(-bsw(c,j))
            smp_l(c,j) = max(smpmin(c), smp_l(c,j))
         end do
      end do

 !     if (use_cn) then
         ! Available soil water up to a depth of 0.05 m.
         ! Potentially available soil water (=whc) up to a depth of 0.05 m.
         ! Water content as fraction of whc up to a depth of 0.05 m.

         do fc = 1, num_hydrologyc
            c = filter_hydrologyc(fc)
            rwat(c) = 0._r8
            swat(c) = 0._r8
            rz(c)   = 0._r8
         end do

         do j = 1, nlevgrnd
            do fc = 1, num_hydrologyc
               c = filter_hydrologyc(fc)
               !if (z(c,j)+0.5_r8*dz(c,j) <= 0.5_r8) then
               if (z(c,j)+0.5_r8*dz(c,j) <= 0.05_r8) then
                  watdry = watsat(c,j) * (316230._r8/sucsat(c,j)) ** (-1._r8/bsw(c,j))
                  rwat(c) = rwat(c) + (h2osoi_vol(c,j)-watdry) * dz(c,j)
                  swat(c) = swat(c) + (watsat(c,j)    -watdry) * dz(c,j)
                  rz(c) = rz(c) + dz(c,j)
               end if
            end do
         end do

         do fc = 1, num_hydrologyc
            c = filter_hydrologyc(fc)
            if (rz(c) /= 0._r8) then
               tsw  = rwat(c)/rz(c)
               stsw = swat(c)/rz(c)
            else
               watdry = watsat(c,1) * (316230._r8/sucsat(c,1)) ** (-1._r8/bsw(c,1))
               tsw = h2osoi_vol(c,1) - watdry
               stsw = watsat(c,1) - watdry
            end if
            wf(c) = tsw/stsw
         end do

         do j = 1, nlevgrnd
            do fc = 1, num_hydrologyc
               c = filter_hydrologyc(fc)
               if (z(c,j)+0.5_r8*dz(c,j) <= 0.17_r8) then
                  watdry = watsat(c,j) * (316230._r8/sucsat(c,j)) ** (-1._r8/bsw(c,j))
                  rwat(c) = rwat(c) + (h2osoi_vol(c,j)-watdry) * dz(c,j)
                  swat(c) = swat(c) + (watsat(c,j)    -watdry) * dz(c,j)
                  rz(c) = rz(c) + dz(c,j)
               end if
            end do
         end do

         do fc = 1, num_hydrologyc
            c = filter_hydrologyc(fc)
            if (rz(c) /= 0._r8) then
               tsw  = rwat(c)/rz(c)
               stsw = swat(c)/rz(c)
            else
               watdry = watsat(c,1) * (316230._r8/sucsat(c,1)) ** (-1._r8/bsw(c,1))
               tsw = h2osoi_vol(c,1) - watdry
               stsw = watsat(c,1) - watdry
            end if
            wf2(c) = tsw/stsw
         end do
  !    end if

      ! top-layer diagnostics
      do fc = 1, num_snowc
         c = filter_snowc(fc)
         h2osno_top(c)  = h2osoi_ice(c,snl(c)+1) + h2osoi_liq(c,snl(c)+1)
      enddo

      ! Zero variables in columns without snow
      do fc = 1, num_nosnowc
         c = filter_nosnowc(fc)
            
         h2osno_top(c)      = 0._r8
         snw_rds(c,:)       = 0._r8

         ! top-layer diagnostics (spval is not averaged when computing history fields)
         snot_top(c)        = spval
         dTdz_top(c)        = spval
         snw_rds_top(c)     = spval
         sno_liq_top(c)     = spval
      end do

    end associate

<<<<<<< HEAD

  contains
    
    ! Subroutines for storing the time derivative of top most soil layer moisture. This is
    ! used for diagnosing the downwards moisture flux within FAN.

    subroutine store_tsl_moisture(waterstatebulk_inst, filter, num_fc)
      type(waterstatebulk_type), intent(inout) :: waterstatebulk_inst
      integer, intent(in) :: filter(:)
      integer, intent(in) :: num_fc

      integer :: fc, c

      do fc = 1, num_fc
         c = filter(fc)
         h2osoi_liq_saved(c) = waterstatebulk_inst%h2osoi_liq_col(c,1)
      end do

    end subroutine store_tsl_moisture

    subroutine eval_tsl_moist_tend(waterstatebulk_inst, filter, num_fc)
      type(waterstatebulk_type), intent(inout) :: waterstatebulk_inst
      integer, intent(in) :: filter(:)
      integer, intent(in) :: num_fc

      integer :: fc, c

      associate(h2osoi_tend_tsl => waterstatebulk_inst%h2osoi_tend_tsl_col, &
           h2osoi_liq => waterstatebulk_inst%h2osoi_liq_col)

      do fc = 1, num_fc
         c = filter(fc)
         h2osoi_tend_tsl(c) = (h2osoi_liq(c,1) - h2osoi_liq_saved(c)) / dtime
      end do

      end associate

    end subroutine eval_tsl_moist_tend
    
=======
    end associate

>>>>>>> 395548be
  end subroutine HydrologyNoDrainage

end Module HydrologyNoDrainageMod<|MERGE_RESOLUTION|>--- conflicted
+++ resolved
@@ -719,8 +719,7 @@
       end do
 
     end associate
-
-<<<<<<< HEAD
+    end associate
 
   contains
     
@@ -760,10 +759,6 @@
 
     end subroutine eval_tsl_moist_tend
     
-=======
-    end associate
-
->>>>>>> 395548be
   end subroutine HydrologyNoDrainage
 
 end Module HydrologyNoDrainageMod