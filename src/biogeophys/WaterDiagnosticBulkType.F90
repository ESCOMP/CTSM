module WaterDiagnosticBulkType

#include "shr_assert.h"

  !------------------------------------------------------------------------------
  ! !DESCRIPTION:
  ! Defines a derived type containing water diagnostic variables that just apply to bulk
  ! water. Diagnostic variables are neither fundamental state variables nor fluxes
  ! between those fundamental states, but are typically derived from those states and/or
  ! fluxes. Note that this type extends the base waterdiagnostic_type, so the full
  ! waterdiagnosticbulk_type contains the union of the fields defined here and the fields
  ! defined in waterdiagnostic_type.
  !
  ! !USES:
  use shr_kind_mod   , only : r8 => shr_kind_r8
  use shr_log_mod    , only : errMsg => shr_log_errMsg
  use decompMod      , only : bounds_type
  use abortutils     , only : endrun
<<<<<<< HEAD
  use clm_varctl     , only : use_cn, iulog, use_luna, use_hillslope
  use clm_varpar     , only : nlevgrnd, nlevsno, nlevcan
=======
  use clm_varctl     , only : use_cn, iulog, use_luna
  use clm_varpar     , only : nlevgrnd, nlevsno, nlevcan, nlevsoi
>>>>>>> 2e2434d1
  use clm_varcon     , only : spval
  use LandunitType   , only : lun                
  use ColumnType     , only : col                
  use filterColMod   , only : filter_col_type, col_filter_from_ltypes
  use WaterDiagnosticType, only : waterdiagnostic_type
  use WaterInfoBaseType, only : water_info_base_type
  use WaterTracerContainerType, only : water_tracer_container_type
  use WaterStateType, only : waterstate_type
  use WaterStateBulkType, only : waterstatebulk_type
  use WaterFluxType, only : waterflux_type
  !
  implicit none
  save
  private
  !
  ! !PUBLIC TYPES:
  type, extends(waterdiagnostic_type), public :: waterdiagnosticbulk_type

     real(r8), pointer :: h2osno_total_col       (:)   ! col total snow water (mm H2O)
     real(r8), pointer :: snow_depth_col         (:)   ! col snow height of snow covered area (m)
     real(r8), pointer :: snow_5day_col          (:)   ! col snow height 5 day avg (m)
     real(r8), pointer :: snowdp_col             (:)   ! col area-averaged snow height (m)
     real(r8), pointer :: snow_layer_unity_col   (:,:) ! value 1 for each snow layer, used for history diagnostics
     real(r8), pointer :: bw_col                 (:,:) ! col partial density of water in the snow pack (ice + liquid) [kg/m3] 
     real(r8), pointer :: snomelt_accum_col      (:)   ! accumulated col snow melt for z0m calculation (m H2O)
     real(r8), pointer :: h2osoi_liq_tot_col     (:)   ! vertically summed col liquid water (kg/m2) (new) (-nlevsno+1:nlevgrnd)    
     real(r8), pointer :: h2osoi_ice_tot_col     (:)   ! vertically summed col ice lens (kg/m2) (new) (-nlevsno+1:nlevgrnd)    
     real(r8), pointer :: air_vol_col            (:,:) ! col air filled porosity
     real(r8), pointer :: h2osoi_liqvol_col      (:,:) ! col volumetric liquid water content (v/v)
     real(r8), pointer :: swe_old_col            (:,:) ! col initial snow water
     real(r8), pointer :: exice_subs_tot_col     (:)   ! col total subsidence due to excess ice melt (m)
     real(r8), pointer :: exice_subs_col         (:,:) ! col per layer subsidence due to excess ice melt (m)
     real(r8), pointer :: exice_vol_col          (:,:) ! col per layer volumetric excess ice content (m3/m3)
     real(r8), pointer :: exice_vol_tot_col       (:)  ! col averaged volumetric excess ice content (m3/m3)

     real(r8), pointer :: snw_rds_col            (:,:) ! col snow grain radius (col,lyr)    [m^-6, microns]
     real(r8), pointer :: snw_rds_top_col        (:)   ! col snow grain radius (top layer)  [m^-6, microns]
     real(r8), pointer :: h2osno_top_col         (:)   ! col top-layer mass of snow  [kg]
     real(r8), pointer :: sno_liq_top_col        (:)   ! col snow liquid water fraction (mass), top layer  [fraction]

     real(r8), pointer :: iwue_ln_patch          (:)   ! patch intrinsic water use efficiency near local noon (umolCO2/molH2O)
     real(r8), pointer :: vpd_ref2m_patch        (:)   ! patch 2 m height surface vapor pressure deficit (Pa)
     real(r8), pointer :: rh_ref2m_patch         (:)   ! patch 2 m height surface relative humidity (%)
     real(r8), pointer :: rh_ref2m_r_patch       (:)   ! patch 2 m height surface relative humidity - rural (%)
     real(r8), pointer :: rh_ref2m_u_patch       (:)   ! patch 2 m height surface relative humidity - urban (%)
     real(r8), pointer :: rh_af_patch            (:)   ! patch fractional humidity of canopy air (dimensionless) ! private
     real(r8), pointer :: rh10_af_patch          (:)   ! 10-day mean patch fractional humidity of canopy air (dimensionless)
     real(r8), pointer :: dqgdT_col              (:)   ! col d(qg)/dT

     ! Fractions
     real(r8), pointer :: frac_sno_col           (:)   ! col fraction of ground covered by snow (0 to 1)
     real(r8), pointer :: frac_sno_eff_col       (:)   ! col fraction of ground covered by snow (0 to 1) (note: this can be 1 even if there is no snow, but should be ignored in the no-snow case)
     real(r8), pointer :: frac_iceold_col        (:,:) ! col fraction of ice relative to the tot water (new) (-nlevsno+1:nlevgrnd) 
     real(r8), pointer :: frac_h2osfc_col        (:)   ! col fractional area with surface water greater than zero
     real(r8), pointer :: frac_h2osfc_nosnow_col (:)   ! col fractional area with surface water greater than zero (if no snow present)
     real(r8), pointer :: wf_col                 (:)   ! col soil water as frac. of whc for top 0.05 m (0-1) 
     real(r8), pointer :: wf2_col                (:)   ! col soil water as frac. of whc for top 0.17 m (0-1) 
     real(r8), pointer :: fwet_patch             (:)   ! patch canopy fraction that is wet (0 to 1)
     real(r8), pointer :: fcansno_patch          (:)   ! patch canopy fraction that is snow covered (0 to 1)
     real(r8), pointer :: fdry_patch             (:)   ! patch canopy fraction of foliage that is green and dry [-] (new)

     ! Summed fluxes
     real(r8), pointer :: qflx_prec_intr_patch   (:)   ! patch interception of precipitation (mm H2O/s)
     real(r8), pointer :: qflx_prec_grnd_col     (:)   ! col water onto ground including canopy runoff (mm H2O/s)

     ! Hillslope stream variables
     real(r8), pointer :: stream_water_depth_lun (:)   ! landunit depth of water in the streams (m)

   contains

     ! Public interfaces
     procedure, public  :: InitBulk                     ! Initiatlization of bulk water diagnostics
     procedure, public  :: RestartBulk                  ! Restart bulk water diagnostics
     procedure, public  :: Summary                      ! Compute end of time-step summaries of terms
     procedure, public  :: ResetBulkFilter              ! Reset the filter for bulk water
     procedure, public  :: ResetBulk                    ! Reset bulk water characteristics
     procedure, public :: InitAccBuffer                 ! Initialize accumulation buffers
     procedure, public :: InitAccVars                   ! Initialize accumulation variables
     procedure, public :: UpdateAccVars                 ! Update accumulation variables

     ! Private subroutines
     procedure, private :: InitBulkAllocate 
     procedure, private :: InitBulkHistory  
     procedure, private :: InitBulkCold     
     procedure, private :: RestartBackcompatIssue783

  end type waterdiagnosticbulk_type

   ! PUBLIC MEMBER FUNCTIONS
  public :: readParams

  type, private :: params_type
      real(r8) :: zlnd  ! Momentum roughness length for soil, glacier, wetland (m)
  end type params_type
  type(params_type), private ::  params_inst

  ! minimum allowed snow effective radius (also "fresh snow" value) [microns]
  real(r8), public, parameter :: snw_rds_min = 54.526_r8    

  character(len=*), parameter, private :: sourcefile = &
       __FILE__
 !------------------------------------------------------------------------

contains

 subroutine readParams( ncid )
    !
    ! !USES:
    use ncdio_pio, only: file_desc_t
    use paramUtilMod, only: readNcdioScalar
    !
    ! !ARGUMENTS:
    implicit none
    type(file_desc_t),intent(inout) :: ncid   ! pio netCDF file id
    !
    ! !LOCAL VARIABLES:
    character(len=*), parameter :: subname = 'readParams_WaterDiagnosticBulk'
    !--------------------------------------------------------------------

    ! Momentum roughness length for soil, glacier, wetland (m)
    call readNcdioScalar(ncid, 'zlnd', subname, params_inst%zlnd)

  end subroutine readParams

  !------------------------------------------------------------------------
  subroutine InitBulk(this, bounds, info, vars, &
       snow_depth_input_col, h2osno_input_col)

    class(waterdiagnosticbulk_type), intent(inout) :: this
    type(bounds_type) , intent(in) :: bounds  
    class(water_info_base_type), intent(in), target :: info
    type(water_tracer_container_type), intent(inout) :: vars
    real(r8)          , intent(in) :: snow_depth_input_col(bounds%begc:)
    real(r8)          , intent(in) :: h2osno_input_col(bounds%begc:)  ! Initial total snow water (mm H2O)


    call this%Init(bounds, info, vars)

    call this%InitBulkAllocate(bounds) 

    call this%InitBulkHistory(bounds)

    call this%InitBulkCold(bounds, &
       snow_depth_input_col, h2osno_input_col)

  end subroutine InitBulk

  !------------------------------------------------------------------------
  subroutine InitBulkAllocate(this, bounds)
    !
    ! !DESCRIPTION:
    ! Initialize module data structure
    !
    ! !USES:
    use shr_infnan_mod , only : nan => shr_infnan_nan, assignment(=)
    use clm_varpar     , only : nlevmaxurbgrnd
    !
    ! !ARGUMENTS:
    class(waterdiagnosticbulk_type), intent(inout) :: this
    type(bounds_type), intent(in) :: bounds  
    !
    ! !LOCAL VARIABLES:
    integer :: begp, endp
    integer :: begc, endc
    integer :: begl, endl
    integer :: begg, endg
    !------------------------------------------------------------------------

    begp = bounds%begp; endp= bounds%endp
    begc = bounds%begc; endc= bounds%endc
    begl = bounds%begl; endl= bounds%endl
    begg = bounds%begg; endg= bounds%endg

    allocate(this%h2osno_total_col       (begc:endc))                     ; this%h2osno_total_col       (:)   = nan
    allocate(this%snow_depth_col         (begc:endc))                     ; this%snow_depth_col         (:)   = nan
    allocate(this%snow_5day_col          (begc:endc))                     ; this%snow_5day_col          (:)   = nan
    allocate(this%snowdp_col             (begc:endc))                     ; this%snowdp_col             (:)   = nan
    allocate(this%snomelt_accum_col      (begc:endc))                     ; this%snomelt_accum_col     (:)   = nan
    allocate(this%snow_layer_unity_col   (begc:endc,-nlevsno+1:0))        ; this%snow_layer_unity_col   (:,:) = nan
    allocate(this%bw_col                 (begc:endc,-nlevsno+1:0))        ; this%bw_col                 (:,:) = nan   
    allocate(this%air_vol_col            (begc:endc, 1:nlevgrnd))         ; this%air_vol_col            (:,:) = nan
    allocate(this%h2osoi_liqvol_col      (begc:endc,-nlevsno+1:nlevgrnd)) ; this%h2osoi_liqvol_col      (:,:) = nan
    allocate(this%h2osoi_ice_tot_col     (begc:endc))                     ; this%h2osoi_ice_tot_col     (:)   = nan
    allocate(this%h2osoi_liq_tot_col     (begc:endc))                     ; this%h2osoi_liq_tot_col     (:)   = nan
    allocate(this%swe_old_col            (begc:endc,-nlevsno+1:0))        ; this%swe_old_col            (:,:) = nan   
    allocate(this%exice_subs_tot_col     (begc:endc))                     ; this%exice_subs_tot_col     (:)   = 0.0_r8
    allocate(this%exice_subs_col         (begc:endc, 1:nlevmaxurbgrnd))   ; this%exice_subs_col         (:,:) = 0.0_r8
    allocate(this%exice_vol_col          (begc:endc, 1:nlevsoi))          ; this%exice_vol_col          (:,:) = 0.0_r8
    allocate(this%exice_vol_tot_col      (begc:endc))                     ; this%exice_vol_tot_col      (:)   = 0.0_r8

    allocate(this%snw_rds_col            (begc:endc,-nlevsno+1:0))        ; this%snw_rds_col            (:,:) = nan
    allocate(this%snw_rds_top_col        (begc:endc))                     ; this%snw_rds_top_col        (:)   = nan
    allocate(this%h2osno_top_col         (begc:endc))                     ; this%h2osno_top_col         (:)   = nan
    allocate(this%sno_liq_top_col        (begc:endc))                     ; this%sno_liq_top_col        (:)   = nan

    allocate(this%dqgdT_col              (begc:endc))                     ; this%dqgdT_col              (:)   = nan
    allocate(this%iwue_ln_patch          (begp:endp))                     ; this%iwue_ln_patch          (:)   = nan
    allocate(this%vpd_ref2m_patch        (begp:endp))                     ; this%vpd_ref2m_patch        (:)   = nan
    allocate(this%rh_ref2m_patch         (begp:endp))                     ; this%rh_ref2m_patch         (:)   = nan
    allocate(this%rh_ref2m_u_patch       (begp:endp))                     ; this%rh_ref2m_u_patch       (:)   = nan
    allocate(this%rh_ref2m_r_patch       (begp:endp))                     ; this%rh_ref2m_r_patch       (:)   = nan
    allocate(this%rh_af_patch            (begp:endp))                     ; this%rh_af_patch            (:)   = nan
    allocate(this%rh10_af_patch          (begp:endp))                     ; this%rh10_af_patch          (:)   = spval

    allocate(this%frac_sno_col           (begc:endc))                     ; this%frac_sno_col           (:)   = nan
    allocate(this%frac_sno_eff_col       (begc:endc))                     ; this%frac_sno_eff_col       (:)   = nan
    allocate(this%frac_iceold_col        (begc:endc,-nlevsno+1:nlevgrnd)) ; this%frac_iceold_col        (:,:) = nan
    allocate(this%frac_h2osfc_col        (begc:endc))                     ; this%frac_h2osfc_col        (:)   = nan 
    allocate(this%frac_h2osfc_nosnow_col (begc:endc))                     ; this%frac_h2osfc_nosnow_col        (:)   = nan 
    allocate(this%wf_col                 (begc:endc))                     ; this%wf_col                 (:)   = nan
    allocate(this%wf2_col                (begc:endc))                     ; this%wf2_col                (:)   = nan
    allocate(this%fwet_patch             (begp:endp))                     ; this%fwet_patch             (:)   = nan
    allocate(this%fcansno_patch          (begp:endp))                     ; this%fcansno_patch          (:)   = nan
    allocate(this%fdry_patch             (begp:endp))                     ; this%fdry_patch             (:)   = nan
    allocate(this%qflx_prec_intr_patch   (begp:endp))                     ; this%qflx_prec_intr_patch   (:)   = nan
    allocate(this%qflx_prec_grnd_col     (begc:endc))                     ; this%qflx_prec_grnd_col     (:)   = nan
    allocate(this%stream_water_depth_lun (begl:endl))                     ; this%stream_water_depth_lun (:)   = nan

  end subroutine InitBulkAllocate

  !------------------------------------------------------------------------
  subroutine InitBulkHistory(this, bounds)
    !
    ! !DESCRIPTION:
    ! Initialize module data structure
    !
    ! !USES:
    use shr_infnan_mod , only : nan => shr_infnan_nan, assignment(=)
    use histFileMod    , only : hist_addfld1d, hist_addfld2d, no_snow_normal, no_snow_zero
    use clm_varctl     , only : use_excess_ice
    !
    ! !ARGUMENTS:
    class(waterdiagnosticbulk_type), intent(in) :: this
    type(bounds_type), intent(in) :: bounds  
    !
    ! !LOCAL VARIABLES:
    integer           :: begp, endp
    integer           :: begc, endc
    integer           :: begl, endl
    integer           :: begg, endg
    real(r8), pointer :: data2dptr(:,:), data1dptr(:) ! temp. pointers for slicing larger arrays
    !------------------------------------------------------------------------

    begp = bounds%begp; endp= bounds%endp
    begc = bounds%begc; endc= bounds%endc
    begl = bounds%begl; endl= bounds%endl
    begg = bounds%begg; endg= bounds%endg

    this%h2osno_total_col(begc:endc) = spval
    call hist_addfld1d ( &
         fname=this%info%fname('H2OSNO'),  &
         units='mm',  &
         avgflag='A', &
         long_name=this%info%lname('snow depth (liquid water)'), &
         ptr_col=this%h2osno_total_col, c2l_scale_type='urbanf')
    call hist_addfld1d ( &
         fname=this%info%fname('H2OSNO_ICE'), &
         units='mm',  &
         avgflag='A', &
         long_name=this%info%lname('snow depth (liquid water, ice landunits only)'), &
         ptr_col=this%h2osno_total_col, c2l_scale_type='urbanf', l2g_scale_type='ice', &
         default='inactive')

    this%h2osoi_liq_tot_col(begc:endc) = spval
    call hist_addfld1d ( &
         fname=this%info%fname('TOTSOILLIQ'),  &
         units='kg/m2', &
         avgflag='A', &
         long_name=this%info%lname('vertically summed soil liquid water (veg landunits only)'), &
         ptr_col=this%h2osoi_liq_tot_col, l2g_scale_type='veg')

    this%h2osoi_ice_tot_col(begc:endc) = spval
    call hist_addfld1d ( &
         fname=this%info%fname('TOTSOILICE'),  &
         units='kg/m2', &
         avgflag='A', &
         long_name=this%info%lname('vertically summed soil ice (veg landunits only)'), &
         ptr_col=this%h2osoi_ice_tot_col, l2g_scale_type='veg')
    ! excess ice vars
    if (use_excess_ice) then
       this%exice_vol_tot_col(begc:endc) = 0.0_r8
       call hist_addfld1d ( &
            fname=this%info%fname('TOTEXICE_VOL'),  &
            units='m3/m3',  &
            avgflag='A', &
            l2g_scale_type='veg', &
            long_name=this%info%lname('vertically averaged volumetric excess ice concentration (veg landunits only)'), &
            ptr_col=this%exice_vol_tot_col)

       this%exice_subs_tot_col(begc:endc) = 0.0_r8
       call hist_addfld1d ( &
            fname=this%info%fname('SUBSIDENCE'),  &
            units='m',  &
            avgflag='SUM', &
            l2g_scale_type='veg', &
            long_name=this%info%lname('subsidence due to excess ice melt (veg landunits only)'), &
            ptr_col=this%exice_subs_tot_col)
    end if

    this%iwue_ln_patch(begp:endp) = spval
    call hist_addfld1d ( &
         fname=this%info%fname('IWUELN'), &
         units='umolCO2/molH2O',  &
         avgflag='A',  &
         long_name=this%info%lname('local noon intrinsic water use efficiency'), &
         ptr_patch=this%iwue_ln_patch, set_lake=spval, set_urb=spval)

    this%vpd_ref2m_patch(begp:endp) = spval
    call hist_addfld1d ( &
         fname=this%info%fname('VPD2M'), &
         units='Pa',  &
         avgflag='A', &
         long_name=this%info%lname('2m vapor pressure deficit'), &
         ptr_patch=this%vpd_ref2m_patch)

    this%rh_ref2m_patch(begp:endp) = spval
    call hist_addfld1d ( &
         fname=this%info%fname('RH2M'), &
         units='%',  &
         avgflag='A', &
         long_name=this%info%lname('2m relative humidity'), &
         ptr_patch=this%rh_ref2m_patch)

    this%rh_ref2m_r_patch(begp:endp) = spval
    call hist_addfld1d ( &
         fname=this%info%fname('RH2M_R'), &
         units='%',  &
         avgflag='A', &
         long_name=this%info%lname('Rural 2m specific humidity'), &
         ptr_patch=this%rh_ref2m_r_patch, set_spec=spval, default='inactive')

    this%rh_ref2m_u_patch(begp:endp) = spval
    call hist_addfld1d ( &
         fname=this%info%fname('RH2M_U'), &
         units='%',  &
         avgflag='A', &
         long_name=this%info%lname('Urban 2m relative humidity'), &
         ptr_patch=this%rh_ref2m_u_patch, set_nourb=spval, default='inactive')

    this%rh_af_patch(begp:endp) = spval
    call hist_addfld1d ( &
         fname=this%info%fname('RHAF'), &
         units='fraction', &
         avgflag='A', &
         long_name=this%info%lname('fractional humidity of canopy air'), &
         ptr_patch=this%rh_af_patch, set_spec=spval, default='inactive')

    if(use_luna)then
       call hist_addfld1d ( &
            fname=this%info%fname('RHAF10'), &
            units='fraction', &
            avgflag='A', &
            long_name=this%info%lname('10 day running mean of fractional humidity of canopy air'), &
            ptr_patch=this%rh10_af_patch, set_spec=spval, default='inactive')
    endif

    ! Fractions

    this%frac_h2osfc_col(begc:endc) = spval
    call hist_addfld1d ( &
         fname=this%info%fname('FH2OSFC'),  &
         units='unitless',  &
         avgflag='A', &
         long_name=this%info%lname('fraction of ground covered by surface water'), &
         ptr_col=this%frac_h2osfc_col)

    this%frac_h2osfc_nosnow_col(begc:endc) = spval
    call hist_addfld1d ( &
         fname=this%info%fname('FH2OSFC_NOSNOW'),  &
         units='unitless',  &
         avgflag='A', &
         long_name=this%info%lname('fraction of ground covered by surface water (if no snow present)'), &
         ptr_col=this%frac_h2osfc_nosnow_col, default='inactive')

    this%frac_sno_col(begc:endc) = spval
    call hist_addfld1d ( &
         fname=this%info%fname('FSNO'),  &
         units='unitless',  &
         avgflag='A', &
         long_name=this%info%lname('fraction of ground covered by snow'), &
         ptr_col=this%frac_sno_col, c2l_scale_type='urbanf')

    call hist_addfld1d ( &
         fname=this%info%fname('FSNO_ICE'),  &
         units='unitless',  &
         avgflag='A', &
         long_name=this%info%lname('fraction of ground covered by snow (ice landunits only)'), &
         ptr_col=this%frac_sno_col, c2l_scale_type='urbanf', l2g_scale_type='ice', &
         default='inactive')

    this%frac_sno_eff_col(begc:endc) = spval
    call hist_addfld1d ( &
         fname=this%info%fname('FSNO_EFF'),  &
         units='unitless',  &
         avgflag='A', &
         long_name=this%info%lname('effective fraction of ground covered by snow'), &
         ptr_col=this%frac_sno_eff_col, c2l_scale_type='urbanf')!, default='inactive')

    if (use_cn) then
       this%fwet_patch(begp:endp) = spval
       call hist_addfld1d ( &
            fname=this%info%fname('FWET'), &
            units='proportion', &
            avgflag='A', &
            long_name=this%info%lname('fraction of canopy that is wet'), &
            ptr_patch=this%fwet_patch, default='inactive')
    end if

    if (use_cn) then
       this%fcansno_patch(begp:endp) = spval
       call hist_addfld1d ( &
            fname=this%info%fname('FCANSNO'), &
            units='proportion', &
            avgflag='A', &
            long_name=this%info%lname('fraction of canopy that is wet'), &
            ptr_patch=this%fcansno_patch, default='inactive')
    end if

    if (use_cn) then
       this%fdry_patch(begp:endp) = spval
       call hist_addfld1d ( &
            fname=this%info%fname('FDRY'), &
            units='proportion', &
            avgflag='A', &
            long_name=this%info%lname('fraction of foliage that is green and dry'), &
            ptr_patch=this%fdry_patch, default='inactive')
    end if

    if (use_cn)then
       this%frac_iceold_col(begc:endc,:) = spval
       call hist_addfld2d ( &
            fname=this%info%fname('FRAC_ICEOLD'), &
            units='proportion', type2d='levgrnd', &
            avgflag='A', &
            long_name=this%info%lname('fraction of ice relative to the tot water'), &
            ptr_col=this%frac_iceold_col, default='inactive')
    end if

    ! Snow properties - these will be vertically averaged over the snow profile

    this%snow_depth_col(begc:endc) = spval
    call hist_addfld1d ( &
         fname=this%info%fname('SNOW_DEPTH'),  &
         units='m',  &
         avgflag='A', &
         long_name=this%info%lname('snow height of snow covered area'), &
         ptr_col=this%snow_depth_col, c2l_scale_type='urbanf')
    this%snow_5day_col(begc:endc) = spval
    call hist_addfld1d ( &
         fname=this%info%fname('SNOW_5D'),  &
         units='m',  &
         avgflag='A', &
         long_name=this%info%lname('5day snow avg'), &
         ptr_col=this%snow_5day_col, c2l_scale_type='urbanf', default='inactive')

    call hist_addfld1d ( &
         fname=this%info%fname('SNOW_DEPTH_ICE'), &
         units='m',  &
         avgflag='A', &
         long_name=this%info%lname('snow height of snow covered area (ice landunits only)'), &
         ptr_col=this%snow_depth_col, c2l_scale_type='urbanf', l2g_scale_type='ice', &
         default='inactive')

    this%snowdp_col(begc:endc) = spval
    call hist_addfld1d ( &
         fname=this%info%fname('SNOWDP'),  &
         units='m',  &
         avgflag='A', &
         long_name=this%info%lname('gridcell mean snow height'), &
         ptr_col=this%snowdp_col, c2l_scale_type='urbanf')

    this%snomelt_accum_col(begc:endc) = 0._r8
    call hist_addfld1d ( &                         ! Have this as an output variable for now to check
         fname=this%info%fname('SNOMELT_ACCUM'),  &
         units='m',  &
         avgflag='A', &
         long_name=this%info%lname('accumulated snow melt for z0'), &
         ptr_col=this%snomelt_accum_col, c2l_scale_type='urbanf')

    if (use_cn) then
       this%wf_col(begc:endc) = spval
       call hist_addfld1d ( &
            fname=this%info%fname('WF'), &
            units='proportion', &
            avgflag='A', &
            long_name=this%info%lname('soil water as frac. of whc for top 0.05 m'), &
            ptr_col=this%wf_col, default='inactive')
    end if

    this%h2osno_top_col(begc:endc) = spval
    call hist_addfld1d ( &
         fname=this%info%fname('H2OSNO_TOP'), &
         units='kg/m2', &
         avgflag='A', &
         long_name=this%info%lname('mass of snow in top snow layer'), &
         ptr_col=this%h2osno_top_col, set_urb=spval)

    this%snw_rds_top_col(begc:endc) = spval 
    call hist_addfld1d ( &
         fname=this%info%fname('SNORDSL'), &
         units='m^-6', &
         avgflag='A', &
         long_name=this%info%lname('top snow layer effective grain radius'), &
         ptr_col=this%snw_rds_top_col, set_urb=spval, default='inactive')

    this%sno_liq_top_col(begc:endc) = spval 
    call hist_addfld1d ( &
         fname=this%info%fname('SNOLIQFL'), &
         units='fraction', &
         avgflag='A', &
         long_name=this%info%lname('top snow layer liquid water fraction (land)'), &
         ptr_col=this%sno_liq_top_col, set_urb=spval, default='inactive')

    ! We determine the fractional time (and fraction of the grid cell) over which each
    ! snow layer existed by running the snow averaging routine on a field whose value is 1
    ! everywhere
    data2dptr => this%snow_layer_unity_col(:,-nlevsno+1:0)
    call hist_addfld2d ( &
         fname=this%info%fname('SNO_EXISTENCE'), &
         units='unitless', type2d='levsno', &
         avgflag='A', &
         long_name=this%info%lname('Fraction of averaging period for which each snow layer existed'), &
         ptr_col=data2dptr, no_snow_behavior=no_snow_zero, default='inactive')

    this%bw_col(begc:endc,-nlevsno+1:0) = spval
    data2dptr => this%bw_col(:,-nlevsno+1:0)
    call hist_addfld2d ( &
         fname=this%info%fname('SNO_BW'), &
         units='kg/m3', type2d='levsno', &
         avgflag='A', &
         long_name=this%info%lname('Partial density of water in the snow pack (ice + liquid)'), &
         ptr_col=data2dptr, no_snow_behavior=no_snow_normal, default='inactive')

    call hist_addfld2d ( &
         fname=this%info%fname('SNO_BW_ICE'), &
         units='kg/m3', type2d='levsno', &
         avgflag='A', &
         long_name=this%info%lname('Partial density of water in the snow pack (ice + liquid, ice landunits only)'), &
         ptr_col=data2dptr, no_snow_behavior=no_snow_normal, &
         l2g_scale_type='ice', default='inactive')

    this%snw_rds_col(begc:endc,-nlevsno+1:0) = spval
    data2dptr => this%snw_rds_col(:,-nlevsno+1:0)
    call hist_addfld2d ( &
         fname=this%info%fname('SNO_GS'), &
         units='Microns', type2d='levsno',  &
         avgflag='A', &
         long_name=this%info%lname('Mean snow grain size'), &
         ptr_col=data2dptr, no_snow_behavior=no_snow_normal, default='inactive')

    call hist_addfld2d ( &
         fname=this%info%fname('SNO_GS_ICE'), &
         units='Microns', type2d='levsno',  &
         avgflag='A', &
         long_name=this%info%lname('Mean snow grain size (ice landunits only)'), &
         ptr_col=data2dptr, no_snow_behavior=no_snow_normal, &
         l2g_scale_type='ice', default='inactive')

    ! Summed fluxes

    this%qflx_prec_intr_patch(begp:endp) = spval
    call hist_addfld1d ( &
         fname=this%info%fname('QINTR'), &
         units='mm/s',  &
         avgflag='A', &
         long_name=this%info%lname('interception'), &
         ptr_patch=this%qflx_prec_intr_patch, set_lake=0._r8)

    if (use_hillslope) then
       this%stream_water_depth_lun(begl:endl) = spval
       call hist_addfld1d (fname=this%info%fname('STREAM_WATER_DEPTH'), &
            units='m',  avgflag='A', &
            long_name=this%info%lname('depth of water in stream channel (hillslope hydrology only)'), &
            ptr_lunit=this%stream_water_depth_lun, l2g_scale_type='natveg',  default='inactive')
    endif
    
  end subroutine InitBulkHistory
  
  !-----------------------------------------------------------------------

  subroutine InitAccBuffer (this, bounds)
    !
    ! !DESCRIPTION:
    ! Initialize accumulation buffer for all required module accumulated fields
    ! This routine set defaults values that are then overwritten by the
    ! restart file for restart or branch runs
    !
    ! !USES 
    use clm_varcon  , only : spval
    use accumulMod  , only : init_accum_field
    !
    ! !ARGUMENTS:
    class(waterdiagnosticbulk_type)  :: this
    type(bounds_type), intent(in) :: bounds
    !---------------------------------------------------------------------

    this%snow_5day_col(bounds%begc:bounds%endc) = spval
    call init_accum_field (name='SNOW_5D', units='m', &
            desc='5-day running mean of snowdepth', accum_type='runmean', accum_period=-5, &
            subgrid_type='column', numlev=1, init_value=0._r8)

  end subroutine InitAccBuffer

  !-----------------------------------------------------------------------

  subroutine InitAccVars (this, bounds)
    ! !DESCRIPTION:
    ! Initialize module variables that are associated with
    ! time accumulated fields. This routine is called for both an initial run
    ! and a restart run (and must therefore must be called after the restart file 
    ! is read in and the accumulation buffer is obtained)
    !
    ! !USES 
    use accumulMod       , only : extract_accum_field
    use clm_time_manager , only : get_nstep
    !
    ! !ARGUMENTS:
    class(waterdiagnosticbulk_type) :: this
    type(bounds_type), intent(in) :: bounds
    !
    ! !LOCAL VARIABLES:
    integer  :: begc, endc
    integer  :: nstep
    integer  :: ier
    real(r8), pointer :: rbufslp(:)  ! temporary
    !---------------------------------------------------------------------
    begc = bounds%begc; endc = bounds%endc

    ! Allocate needed dynamic memory for single level patch field
    allocate(rbufslp(begc:endc), stat=ier)

    ! Determine time step
    nstep = get_nstep()
    call extract_accum_field ('SNOW_5D', rbufslp, nstep)
    this%snow_5day_col(begc:endc) = rbufslp(begc:endc)

    deallocate(rbufslp)

  end subroutine InitAccVars

  !-----------------------------------------------------------------------

  subroutine UpdateAccVars (this, bounds)
    !
    ! Update the accumulation variuables
    !
    ! USES
    use clm_time_manager, only : get_nstep
    use accumulMod      , only : update_accum_field, extract_accum_field
    !
    ! !ARGUMENTS:
    class(waterdiagnosticbulk_type) :: this
    type(bounds_type)              , intent(in) :: bounds
    !
    ! !LOCAL VARIABLES:
    integer :: c                         ! indices
    integer :: dtime                     ! timestep size [seconds]
    integer :: nstep                     ! timestep number
    integer :: ier                       ! error status
    !---------------------------------------------------------------------

    nstep = get_nstep()

    ! Allocate needed dynamic memory for single level patch field

    ! Accumulate and extract 5 day average of snow depth
    call update_accum_field  ('SNOW_5D', this%snow_depth_col, nstep)
    call extract_accum_field ('SNOW_5D', this%snow_5day_col, nstep)

  end subroutine UpdateAccVars

  !-----------------------------------------------------------------------
  
  subroutine InitBulkCold(this, bounds, &
       snow_depth_input_col, h2osno_input_col)
    !
    ! !DESCRIPTION:
    ! Initialize time constant variables and cold start conditions 
    !
    ! !USES:
    !
    ! !ARGUMENTS:
    class(waterdiagnosticbulk_type), intent(in) :: this
    type(bounds_type)     , intent(in)    :: bounds
    real(r8)              , intent(in)    :: snow_depth_input_col(bounds%begc:)
    real(r8)              , intent(in)    :: h2osno_input_col(bounds%begc:)  ! Initial total snow water (mm H2O)
    !
    ! !LOCAL VARIABLES:
    integer            :: c,l
    real(r8)           :: snowbd      ! temporary calculation of snow bulk density (kg/m3)
    real(r8)           :: fmelt       ! snowbd/100
    !-----------------------------------------------------------------------

    SHR_ASSERT_ALL_FL((ubound(snow_depth_input_col) == (/bounds%endc/)), sourcefile, __LINE__)
    SHR_ASSERT_ALL_FL((ubound(h2osno_input_col) == (/bounds%endc/)), sourcefile, __LINE__)

    do c = bounds%begc,bounds%endc
       this%snow_depth_col(c)         = snow_depth_input_col(c)
       this%snow_layer_unity_col(c,:) = 1._r8
    end do

    do c = bounds%begc,bounds%endc
       this%wf_col(c) = spval
       this%wf2_col(c) = spval
    end do


    associate(snl => col%snl) 

      this%frac_h2osfc_col(bounds%begc:bounds%endc) = 0._r8

      this%fwet_patch(bounds%begp:bounds%endp) = 0._r8
      this%fdry_patch(bounds%begp:bounds%endp) = 0._r8
      this%fcansno_patch(bounds%begp:bounds%endp) = 0._r8

      this%qflx_prec_intr_patch(bounds%begp:bounds%endp) = 0._r8

      !--------------------------------------------
      ! Set snow water
      !--------------------------------------------

      ! Note: Glacier_mec columns are initialized with half the maximum snow cover.
      ! This gives more realistic values of qflx_glcice sooner in the simulation
      ! for columns with net ablation, at the cost of delaying ice formation
      ! in columns with net accumulation.

      do c = bounds%begc, bounds%endc
         l = col%landunit(c)
         if (lun%urbpoi(l)) then
            ! From Bonan 1996 (LSM technical note)
            this%frac_sno_col(c) = min( this%snow_depth_col(c)/0.05_r8, 1._r8)
         else
            this%frac_sno_col(c) = 0._r8
            ! snow cover fraction as in Niu and Yang 2007
            if(this%snow_depth_col(c) > 0.0)  then
               snowbd   = min(400._r8, h2osno_input_col(c)/this%snow_depth_col(c)) !bulk density of snow (kg/m3)
               fmelt    = (snowbd/100.)**1.
               ! 100 is the assumed fresh snow density; 1 is a melting factor that could be
               ! reconsidered, optimal value of 1.5 in Niu et al., 2007
               this%frac_sno_col(c) = tanh( this%snow_depth_col(c) / (2.5 * params_inst%zlnd * fmelt) )
            endif
         end if
      end do

      do c = bounds%begc,bounds%endc
         if (snl(c) < 0) then
            this%snw_rds_col(c,snl(c)+1:0)        = snw_rds_min
            this%snw_rds_col(c,-nlevsno+1:snl(c)) = 0._r8
            this%snw_rds_top_col(c)               = snw_rds_min
         elseif (h2osno_input_col(c) > 0._r8) then
            this%snw_rds_col(c,0)                 = snw_rds_min
            this%snw_rds_col(c,-nlevsno+1:-1)     = 0._r8
            this%snw_rds_top_col(c)               = spval
            this%sno_liq_top_col(c)               = spval
         else
            this%snw_rds_col(c,:)                 = 0._r8
            this%snw_rds_top_col(c)               = spval
            this%sno_liq_top_col(c)               = spval
         endif
      end do


    end associate

  end subroutine InitBulkCold

  !------------------------------------------------------------------------
  subroutine RestartBulk(this, bounds, ncid, flag, writing_finidat_interp_dest_file, waterstatebulk_inst)
    ! 
    ! !DESCRIPTION:
    ! Read/Write module information to/from restart file.
    !
    ! !USES:
    use spmdMod          , only : masterproc
    use clm_varcon       , only : pondmx, watmin, spval, nameg
    use column_varcon    , only : icol_roof, icol_sunwall, icol_shadewall
    use clm_varctl       , only : bound_h2osoi, use_excess_ice, nsrest, nsrContinue
    use ncdio_pio        , only : file_desc_t, ncd_io, ncd_double
    use restUtilMod
    use ExcessIceStreamType, only : UseExcessIceStreams
    !
    ! !ARGUMENTS:
    class(waterdiagnosticbulk_type), intent(inout) :: this
    type(bounds_type), intent(in)    :: bounds 
    type(file_desc_t), intent(inout) :: ncid   ! netcdf id
    character(len=*) , intent(in)    :: flag   ! 'read' or 'write'
    logical, intent(in) :: writing_finidat_interp_dest_file ! true if we are writing a finidat_interp_dest file (ignored for flag=='read')
    type(waterstatebulk_type), intent(in) :: waterstatebulk_inst
    !
    ! !LOCAL VARIABLES:
    logical  :: readvar
    logical  :: excess_ice_on_restart
    !------------------------------------------------------------------------


    call this%Restart(bounds, ncid, flag=flag)

    if(use_luna)then
       call restartvar(ncid=ncid, flag=flag, &
            varname=this%info%fname('rh10'), &
            xtype=ncd_double,  &
            dim1name='pft', &
            long_name=this%info%lname('10-day mean boundary layer relative humidity'), &
            units='unitless', &
            interpinic_flag='interp', readvar=readvar, data=this%rh10_af_patch)
    endif

    call restartvar(ncid=ncid, flag=flag, &
         varname=this%info%fname('FH2OSFC'), &
         xtype=ncd_double,  &
         dim1name='column',&
         long_name=this%info%lname('fraction of ground covered by h2osfc (0 to 1)'), &
         units='', &
         interpinic_flag='interp', readvar=readvar, data=this%frac_h2osfc_col)

    call restartvar(ncid=ncid, flag=flag, &
         varname=this%info%fname('SNOW_DEPTH'), &
         xtype=ncd_double,  &
         dim1name='column', &
         long_name=this%info%lname('snow depth'), &
         units='m', &
         interpinic_flag='interp', readvar=readvar, data=this%snow_depth_col) 

    call restartvar(ncid=ncid, flag=flag, &
         varname=this%info%fname('SNOMELT_ACCUM'), &
         xtype=ncd_double,  &
         dim1name='column', &
         long_name=this%info%lname('accumulated snow melt for z0'), &
         units='m', &
         interpinic_flag='interp', readvar=readvar, data=this%snomelt_accum_col)
    if (flag == 'read' .and. .not. readvar) then
       ! initial run, not restart: initialize snomelt_accum_col to zero
       this%snomelt_accum_col(bounds%begc:bounds%endc) = 0._r8
    endif

    call restartvar(ncid=ncid, flag=flag, &
         varname=this%info%fname('frac_sno_eff'), &
         xtype=ncd_double,  &
         dim1name='column', &
         long_name=this%info%lname('fraction of ground covered by snow (0 to 1)'),&
         units='unitless', &
         interpinic_flag='interp', readvar=readvar, data=this%frac_sno_eff_col)
    if (flag == 'read' .and. .not. readvar) then
       this%frac_sno_eff_col(bounds%begc:bounds%endc) = 0.0_r8
    end if

    call restartvar(ncid=ncid, flag=flag, &
         varname=this%info%fname('frac_sno'), &
         xtype=ncd_double,  &
         dim1name='column', &
         long_name=this%info%lname('fraction of ground covered by snow (0 to 1)'),&
         units='unitless',&
         interpinic_flag='interp', readvar=readvar, data=this%frac_sno_col)
    call this%RestartBackcompatIssue783( &
         bounds = bounds, &
         ncid = ncid, &
         flag = flag, &
         writing_finidat_interp_dest_file = writing_finidat_interp_dest_file, &
         waterstatebulk_inst = waterstatebulk_inst)

    call restartvar(ncid=ncid, flag=flag, &
         varname=this%info%fname('IWUELN'), &
         xtype=ncd_double,  &
         dim1name='pft', &
         long_name=this%info%lname('local noon intrinsic water use efficiency'), &
         units='umolCO2/molH2O', &
         interpinic_flag='interp', readvar=readvar, data=this%iwue_ln_patch)

    call restartvar(ncid=ncid, flag=flag, &
         varname=this%info%fname('VPD2M'), &
         xtype=ncd_double,  &
         dim1name='pft', &
         long_name=this%info%lname('2m vapor pressure deficit'), &
         units='Pa', &
         interpinic_flag='interp', readvar=readvar, data=this%vpd_ref2m_patch)

    call restartvar(ncid=ncid, flag=flag, &
         varname=this%info%fname('FWET'), &
         xtype=ncd_double,  &
         dim1name='pft', &
         long_name=this%info%lname('fraction of canopy that is wet (0 to 1)'), &
         units='', &
         interpinic_flag='interp', readvar=readvar, data=this%fwet_patch)

    call restartvar(ncid=ncid, flag=flag, &
         varname=this%info%fname('FCANSNO'), &
         xtype=ncd_double,  &
         dim1name='pft', &
         long_name=this%info%lname('fraction of canopy that is snow covered (0 to 1)'), &
         units='', &
         interpinic_flag='interp', readvar=readvar, data=this%fcansno_patch)

    ! column type physical state variable - snw_rds
    call restartvar(ncid=ncid, flag=flag, &
         varname=this%info%fname('snw_rds'), &
         xtype=ncd_double,  &
         dim1name='column', dim2name='levsno', switchdim=.true., lowerb2=-nlevsno+1, upperb2=0, &
         long_name=this%info%lname('snow layer effective radius'), &
         units='um', scale_by_thickness=.false., &
         interpinic_flag='interp', readvar=readvar, data=this%snw_rds_col)
    if (flag == 'read' .and. .not. readvar) then
       ! NOTE(wjs, 2018-08-03) There was some code here that looked like it was just for
       ! the sake of backwards compatibility, dating back to 2014 or earlier. I was
       ! tempted to just remove it, but on the off-chance that this conditional is still
       ! ever entered, I'm putting an endrun call here to notify users of this removed
       ! code.
       if (masterproc) then
          write(iulog,*) "SNICAR: This is an initial run (not a restart), and grain size/aerosol " // &
               "mass data are not defined in initial condition file. This situation is no longer handled."
       endif
       call endrun(msg = "Absent snw_rds on initial conditions file no longer handled. "// &
            errMsg(sourcefile, __LINE__))
    endif

    if (use_cn) then
       call restartvar(ncid=ncid, flag=flag, &
            varname=this%info%fname('wf'), &
            xtype=ncd_double,  &
            dim1name='column', &
            long_name=this%info%lname(''), &
            units='', &
            interpinic_flag='interp', readvar=readvar, data=this%wf_col) 
    end if

    if (.not. use_excess_ice) then
       ! no need to even define the restart vars
       this%exice_subs_tot_col(bounds%begc:bounds%endc)=0.0_r8
       this%exice_vol_tot_col(bounds%begc:bounds%endc)=0.0_r8
       this%exice_subs_col(bounds%begc:bounds%endc,1:nlevgrnd)=0.0_r8
       this%exice_vol_col(bounds%begc:bounds%endc,1:nlevsoi)=0.0_r8
    else
       ! initialization of these to zero is ok, since they might not be in the restart file
       this%exice_subs_col(bounds%begc:bounds%endc,1:nlevgrnd)=0.0_r8
       this%exice_vol_col(bounds%begc:bounds%endc,1:nlevsoi)=0.0_r8
       call RestartExcessIceIssue( &
            ncid = ncid, &
            flag = flag, &
            excess_ice_on_restart = excess_ice_on_restart)
       ! have to at least define them 
       call restartvar(ncid=ncid, flag=flag, varname=this%info%fname('SUBSIDENCE'),  &
            dim1name='column', xtype=ncd_double, &
            long_name=this%info%lname('vertically summed volumetric excess ice concentration (veg landunits only)'), &
            units='m', &
            interpinic_flag='interp', readvar=readvar, data=this%exice_subs_tot_col)
       if (flag == 'read' .and. ((.not. readvar) .or. (.not. excess_ice_on_restart)) ) then ! when reading restart that does not have excess ice in it
          if (nsrest == nsrContinue) then
             call endrun(msg = "On a continue run, excess ice fields MUST be on the restart file "// & 
             errMsg(sourcefile, __LINE__))
          else if ( .not. UseExcessIceStreams() )then
             call endrun(msg = "This input initial conditions file does NOT include excess ice fields" // &
                         ", and use_excess_ice_streams is off, one or the other needs to be changed  "// & 
                         errMsg(sourcefile, __LINE__))
          end if
         this%exice_subs_tot_col(bounds%begc:bounds%endc)=0.0_r8
         this%exice_vol_tot_col(bounds%begc:bounds%endc)=0.0_r8
         this%exice_subs_col(bounds%begc:bounds%endc,1:nlevgrnd)=0.0_r8
         this%exice_vol_col(bounds%begc:bounds%endc,1:nlevsoi)=0.0_r8
       endif
       call restartvar(ncid=ncid, flag=flag, varname=this%info%fname('TOTEXICE_VOL'),  &
            dim1name='column', xtype=ncd_double, &
            long_name=this%info%lname('vertically averaged volumetric excess ice concentration (veg landunits only)'), &
            units='m3/m3', &
            interpinic_flag='interp', readvar=readvar, data=this%exice_vol_tot_col)
       if (flag == 'read' .and. ((.not. readvar) .or. (.not. excess_ice_on_restart)) ) then ! when reading restart that does not have excess ice in it
          if (nsrest == nsrContinue) then
             call endrun(msg = "On a continue run, excess ice fields MUST be on the restart file "// & 
             errMsg(sourcefile, __LINE__))
          end if
       end if
    endif

  end subroutine RestartBulk

  !-----------------------------------------------------------------------
  subroutine RestartBackcompatIssue783(this, bounds, ncid, flag, &
       writing_finidat_interp_dest_file, waterstatebulk_inst)
    !
    ! !DESCRIPTION:
    ! Apply backwards compatibility corrections to address issue ESCOMP/ctsm#783
    !
    ! BACKWARDS_COMPATIBILITY(wjs, 2019-10-15) Due to ESCOMP/ctsm#783, old restart files
    ! can have frac_sno == 0 for lake points despite having a snow pack. This can cause
    ! other problems, so fix that here. However, it is apparently possible for frac_sno to
    ! be 0 legitimately when h2osno_total > 0. So if we apply this correction always, then
    ! we sometimes introduce unintentional changes to newer restart files where we don't
    ! actually need to apply this correction. We avoid this by writing metadata to the
    ! restart file indicating that it's new enough to have this correction already in
    ! place, then avoiding doing the correction here if we find we're working with a
    ! new-enough restart file.
    !
    ! This backwards compatibility code can be removed once we can rely on all restart
    ! files being new enough. i.e., we can remove this code once we can rely all restart
    ! files having this new piece of metadata (at which point we can also stop writing
    ! this metadata, as long as we don't need to use newer restart files with older code
    ! versions).
    !
    ! !USES:
    use ncdio_pio        , only : file_desc_t
    use IssueFixedMetadataHandler, only : write_issue_fixed_metadata, read_issue_fixed_metadata
    use landunit_varcon  , only : istdlak
    use clm_time_manager , only : is_restart
    !
    ! !ARGUMENTS:
    class(waterdiagnosticbulk_type), intent(inout) :: this
    type(bounds_type), intent(in)    :: bounds 
    type(file_desc_t), intent(inout) :: ncid   ! netcdf id
    character(len=*) , intent(in)    :: flag   ! 'read' or 'write'
    logical, intent(in) :: writing_finidat_interp_dest_file ! true if this is a finidat_interp_dest file
    type(waterstatebulk_type), intent(in) :: waterstatebulk_inst
    !
    ! !LOCAL VARIABLES:
    integer  :: fc, c
    integer  :: attribute_value
    logical  :: do_correction
    real(r8) :: h2osno_total(bounds%begc:bounds%endc)  ! total snow water (mm H2O)
    type(filter_col_type) :: filter_lakec  ! filter for lake columns

    integer, parameter :: issue_num = 783

    character(len=*), parameter :: subname = 'RestartBackcompatIssue783'
    !-----------------------------------------------------------------------

    if (flag == 'define') then
       call write_issue_fixed_metadata( &
            ncid = ncid, &
            writing_finidat_interp_dest_file = writing_finidat_interp_dest_file, &
            issue_num = issue_num)

    else if (flag == 'read' .and. .not. is_restart()) then
       call read_issue_fixed_metadata( &
            ncid = ncid, &
            issue_num = issue_num, &
            attribute_value = attribute_value)
       if (attribute_value == 0) then
          do_correction = .true.
       else
          do_correction = .false.
       end if

       if (do_correction) then
          filter_lakec = col_filter_from_ltypes( &
               bounds = bounds, &
               ltypes = [istdlak], &
               include_inactive = .true.)
          call waterstatebulk_inst%CalculateTotalH2osno( &
               bounds = bounds, &
               num_c = filter_lakec%num, &
               filter_c = filter_lakec%indices, &
               caller = 'WaterDiagnosticBulkType_RestartBulk', &
               h2osno_total = h2osno_total(bounds%begc:bounds%endc))
          do fc = 1, filter_lakec%num
             c = filter_lakec%indices(fc)
             if (this%frac_sno_col(c) == 0._r8 .and. h2osno_total(c) > 0._r8) then
                ! Often the value should be between 0 and 1 rather than being 1, but 1 is at
                ! least better than 0 in this case, and it would be tricky or impossible to
                ! figure out the "correct" value.
                this%frac_sno_col(c) = 1._r8
             end if
          end do
       end if
    end if

  end subroutine RestartBackcompatIssue783

  !-----------------------------------------------------------------------
  subroutine Summary(this, bounds, &
       num_soilp, filter_soilp, &
       num_allc, filter_allc, &
       num_nolakec, filter_nolakec, &
       waterstate_inst, waterflux_inst)
    !
    ! !DESCRIPTION:
    ! Compute end-of-timestep summaries of water diagnostic terms
    !
    ! !USES:
    use clm_varcon     , only : denice
    use landunit_varcon, only : istsoil, istcrop
    ! !ARGUMENTS:
    class(waterdiagnosticbulk_type) , intent(inout) :: this
    type(bounds_type)           , intent(in)    :: bounds
    integer                     , intent(in)    :: num_soilp          ! number of patches in soilp filter
    integer                     , intent(in)    :: filter_soilp(:)    ! filter for soil patches
    integer                     , intent(in)    :: num_allc           ! number of columns in allc filter
    integer                     , intent(in)    :: filter_allc(:)     ! filter for all columns
    integer                     , intent(in)    :: num_nolakec        ! number of columns in no-lake columnc filter
    integer                     , intent(in)    :: filter_nolakec(:)  ! filter for no-lake  columns
    class(waterstate_type)      , intent(in)    :: waterstate_inst
    class(waterflux_type)       , intent(in)    :: waterflux_inst
    !
    ! !LOCAL VARIABLES:
    integer :: fp, p, j, l, fc, c            ! Indices
    real(r8):: fracl                         ! fraction of soil layer contributing to 10cm total soil water
    real(r8):: dz_ext                        ! extended layer thickness due to excess ice
    real(r8):: dz_tot                        ! total depth with extended thicknesses

    character(len=*), parameter :: subname = 'Summary'
    !-----------------------------------------------------------------------
    associate(                                                 &
         dz                 => col%dz                        , & !  Input:  [real(r8) (:,:) ]  layer thickness depth (m)             
         zi                 => col%zi                        , & !  Input:  [real(r8) (:,:) ]  interface depth (m)  

         h2osoi_ice         => waterstate_inst%h2osoi_ice_col, & ! Output: [real(r8) (:,:) ]  ice lens (kg/m2)                      
         h2osoi_liq         => waterstate_inst%h2osoi_liq_col, & ! Output: [real(r8) (:,:) ]  liquid water (kg/m2)
         excess_ice         => waterstate_inst%excess_ice_col, & ! Input:  [real(r8) (:,:) ]  excess ice lenses (kg/m2) (new) (1:nlevgrnd)
         exice_subs_col     => this%exice_subs_col           , & ! Output: [real(r8) (:,:) ]  per layer subsidence due to excess ice melt (m)
         exice_vol_col      => this%exice_vol_col            , & ! Output: [real(r8) (:,:) ]  per layer volumetric excess ice content (m3/m3)

         h2osoi_ice_tot     => this%h2osoi_ice_tot_col       , & ! Output: [real(r8) (:)   ]  vertically summed ice lens (kg/m2)
         h2osoi_liq_tot     => this%h2osoi_liq_tot_col       , & ! Output: [real(r8) (:)   ]  vertically summed liquid water (kg/m2)   
         h2osoi_liqice_10cm => this%h2osoi_liqice_10cm_col   , & ! Output: [real(r8) (:)   ]  liquid water + ice lens in top 10cm of soil (kg/m2)
         exice_subs_tot_col => this%exice_subs_tot_col       , & ! Output  [real(r8) (:)   ]  vertically summed subsidence due to excess ice melt (m)
         exice_vol_tot_col  => this%exice_vol_tot_col          & ! Output  [real(r8) (:)   ]  vertically averaged volumetric excess ice content (m3/m3)
    )

    call this%waterdiagnostic_type%Summary(bounds, &
         num_soilp, filter_soilp, &
         num_allc, filter_allc, &
         num_nolakec, filter_nolakec, &
         waterstate_inst, waterflux_inst)

    call waterstate_inst%CalculateTotalH2osno(bounds, num_allc, filter_allc, &
         caller = 'WaterDiagnosticBulkType:Summary', &
         h2osno_total = this%h2osno_total_col(bounds%begc:bounds%endc))

    do fp = 1, num_soilp
       p = filter_soilp(fp)
       this%qflx_prec_intr_patch(p) = &
            waterflux_inst%qflx_intercepted_liq_patch(p) + &
            waterflux_inst%qflx_intercepted_snow_patch(p)
    end do

    do fc = 1, num_allc
       c = filter_allc(fc)
       this%qflx_prec_grnd_col(c) = &
            waterflux_inst%qflx_liq_grnd_col(c) + &
            waterflux_inst%qflx_snow_grnd_col(c)
    end do
    do fc = 1, num_nolakec
       c = filter_nolakec(fc)
       l = col%landunit(c)
       if (.not. lun%urbpoi(l)) then
          h2osoi_liqice_10cm(c) = 0.0_r8
          h2osoi_liq_tot(c) = 0._r8
          h2osoi_ice_tot(c) = 0._r8
          exice_subs_tot_col(c) = 0._r8
       end if
    end do
    do j = 1, nlevsoi
       do fc = 1, num_nolakec
          c = filter_nolakec(fc)
          l = col%landunit(c)
          if (.not. lun%urbpoi(l)) then
             if (zi(c,j) <= 0.1_r8) then
                fracl = 1._r8
                h2osoi_liqice_10cm(c) = h2osoi_liqice_10cm(c) + &
                     (h2osoi_liq(c,j)+h2osoi_ice(c,j))* &
                     fracl
             else
                if (zi(c,j) > 0.1_r8 .and. zi(c,j-1) < 0.1_r8) then
                   fracl = (0.1_r8 - zi(c,j-1))/dz(c,j)
                   h2osoi_liqice_10cm(c) = h2osoi_liqice_10cm(c) + &
                        (h2osoi_liq(c,j)+h2osoi_ice(c,j))* &
                        fracl
                end if
             end if
             h2osoi_liq_tot(c) = h2osoi_liq_tot(c) + h2osoi_liq(c,j)
             h2osoi_ice_tot(c) = h2osoi_ice_tot(c) + h2osoi_ice(c,j)
             if (lun%itype(l) == istsoil .or. lun%itype(l) == istcrop) then
                exice_subs_tot_col(c) = exice_subs_tot_col(c) + exice_subs_col(c,j)
             endif
          end if
       end do
    end do

    do fc = 1, num_nolakec ! extra loop needed since the one above has outer loop with layers
       c = filter_nolakec(fc)
       l = col%landunit(c)
       if (.not. lun%urbpoi(l)) then
          if (lun%itype(l) == istsoil .or. lun%itype(l) == istcrop) then
             dz_tot = 0.0_r8
             exice_vol_tot_col(c)=0.0_r8
             do j = 1, nlevsoi
                dz_ext = dz(c,j)+excess_ice(c,j)/denice
                exice_vol_col(c,j)=excess_ice(c,j)/(denice*dz_ext)
                dz_tot=dz_tot+dz_ext
                exice_vol_tot_col(c)=exice_vol_tot_col(c)+exice_vol_col(c,j)*dz_ext ! (m)
             enddo
             exice_vol_tot_col(c)=exice_vol_tot_col(c)/dz_tot ! (m3/m3)
           end if
       end if
    end do

    end associate

  end subroutine Summary

  !-----------------------------------------------------------------------
  subroutine ResetBulkFilter(this, num_c, filter_c)
    !
    ! !DESCRIPTION:
    ! Initialize SNICAR variables for fresh snow columns, for all columns in the given
    ! filter
    !
    ! !ARGUMENTS:
    class(waterdiagnosticbulk_type), intent(inout) :: this
    integer, intent(in) :: num_c       ! number of columns in filter_c
    integer, intent(in) :: filter_c(:) ! column filter to operate over
    !
    ! !LOCAL VARIABLES:
    integer :: fc, c

    character(len=*), parameter :: subname = 'ResetBulkFilter'
    !-----------------------------------------------------------------------

    do fc = 1, num_c
       c = filter_c(fc)
       call this%ResetBulk(c)
    end do

  end subroutine ResetBulkFilter

  !-----------------------------------------------------------------------
  subroutine ResetBulk(this, column)
    !
    ! !DESCRIPTION:
    ! Intitialize SNICAR variables for fresh snow column
    !
    ! !ARGUMENTS:
    class(waterdiagnosticbulk_type), intent(inout) :: this
    integer , intent(in)   :: column     ! column index
    !-----------------------------------------------------------------------

    this%snw_rds_col(column,0)  = snw_rds_min

  end subroutine ResetBulk

end module WaterDiagnosticBulkType<|MERGE_RESOLUTION|>--- conflicted
+++ resolved
@@ -16,13 +16,8 @@
   use shr_log_mod    , only : errMsg => shr_log_errMsg
   use decompMod      , only : bounds_type
   use abortutils     , only : endrun
-<<<<<<< HEAD
   use clm_varctl     , only : use_cn, iulog, use_luna, use_hillslope
-  use clm_varpar     , only : nlevgrnd, nlevsno, nlevcan
-=======
-  use clm_varctl     , only : use_cn, iulog, use_luna
   use clm_varpar     , only : nlevgrnd, nlevsno, nlevcan, nlevsoi
->>>>>>> 2e2434d1
   use clm_varcon     , only : spval
   use LandunitType   , only : lun                
   use ColumnType     , only : col                
