--- conflicted
+++ resolved
@@ -38,11 +38,7 @@
 
      real(r8), pointer :: h2osno_total_col       (:)   ! col total snow water (mm H2O)
      real(r8), pointer :: snow_depth_col         (:)   ! col snow height of snow covered area (m)
-<<<<<<< HEAD
-     real(r8), pointer :: snow_5day_col          (:)   ! col snow height 5 day avg
-=======
      real(r8), pointer :: snow_5day_col          (:)   ! col snow height 5 day avg (m)
->>>>>>> 448fa92d
      real(r8), pointer :: snowdp_col             (:)   ! col area-averaged snow height (m)
      real(r8), pointer :: snow_layer_unity_col   (:,:) ! value 1 for each snow layer, used for history diagnostics
      real(r8), pointer :: bw_col                 (:,:) ! col partial density of water in the snow pack (ice + liquid) [kg/m3] 
@@ -99,9 +95,6 @@
      procedure, private :: InitBulkAllocate 
      procedure, private :: InitBulkHistory  
      procedure, private :: InitBulkCold     
-     procedure, public :: InitAccBuffer
-     procedure, public :: InitAccVars
-     procedure, public :: UpdateAccVars
      procedure, private :: RestartBackcompatIssue783
 
   end type waterdiagnosticbulk_type
@@ -551,12 +544,8 @@
   end subroutine InitBulkHistory
   
   !-----------------------------------------------------------------------
-<<<<<<< HEAD
-   subroutine InitAccBuffer (this, bounds)
-=======
 
   subroutine InitAccBuffer (this, bounds)
->>>>>>> 448fa92d
     !
     ! !DESCRIPTION:
     ! Initialize accumulation buffer for all required module accumulated fields
@@ -577,12 +566,11 @@
             desc='5-day running mean of snowdepth', accum_type='runmean', accum_period=-5, &
             subgrid_type='column', numlev=1, init_value=0._r8)
 
-<<<<<<< HEAD
-
   end subroutine InitAccBuffer
 
   !-----------------------------------------------------------------------
-   subroutine InitAccVars (this, bounds)
+
+  subroutine InitAccVars (this, bounds)
     ! !DESCRIPTION:
     ! Initialize module variables that are associated with
     ! time accumulated fields. This routine is called for both an initial run
@@ -617,8 +605,11 @@
 
   end subroutine InitAccVars
 
-!-----------------------------------------------------------------------
+  !-----------------------------------------------------------------------
+
   subroutine UpdateAccVars (this, bounds)
+    !
+    ! Update the accumulation variuables
     !
     ! USES
     use clm_time_manager, only : get_nstep
@@ -639,82 +630,6 @@
 
     ! Allocate needed dynamic memory for single level patch field
 
-
-       ! Accumulate and extract snow 10 day
-    call update_accum_field  ('SNOW_5D', this%snow_depth_col, nstep)
-    call extract_accum_field ('SNOW_5D', this%snow_5day_col, nstep)
-
-
-
-  end subroutine UpdateAccVars
-
-
-  !-----------------------------------------------------------------------
-=======
-  end subroutine InitAccBuffer
-
-  !-----------------------------------------------------------------------
-
-  subroutine InitAccVars (this, bounds)
-    ! !DESCRIPTION:
-    ! Initialize module variables that are associated with
-    ! time accumulated fields. This routine is called for both an initial run
-    ! and a restart run (and must therefore must be called after the restart file 
-    ! is read in and the accumulation buffer is obtained)
-    !
-    ! !USES 
-    use accumulMod       , only : extract_accum_field
-    use clm_time_manager , only : get_nstep
-    !
-    ! !ARGUMENTS:
-    class(waterdiagnosticbulk_type) :: this
-    type(bounds_type), intent(in) :: bounds
-    !
-    ! !LOCAL VARIABLES:
-    integer  :: begc, endc
-    integer  :: nstep
-    integer  :: ier
-    real(r8), pointer :: rbufslp(:)  ! temporary
-    !---------------------------------------------------------------------
-    begc = bounds%begc; endc = bounds%endc
-
-    ! Allocate needed dynamic memory for single level patch field
-    allocate(rbufslp(begc:endc), stat=ier)
-
-    ! Determine time step
-    nstep = get_nstep()
-    call extract_accum_field ('SNOW_5D', rbufslp, nstep)
-    this%snow_5day_col(begc:endc) = rbufslp(begc:endc)
-
-    deallocate(rbufslp)
-
-  end subroutine InitAccVars
-
-  !-----------------------------------------------------------------------
-
-  subroutine UpdateAccVars (this, bounds)
-    !
-    ! Update the accumulation variuables
-    !
-    ! USES
-    use clm_time_manager, only : get_nstep
-    use accumulMod      , only : update_accum_field, extract_accum_field
-    !
-    ! !ARGUMENTS:
-    class(waterdiagnosticbulk_type) :: this
-    type(bounds_type)              , intent(in) :: bounds
-    !
-    ! !LOCAL VARIABLES:
-    integer :: c                         ! indices
-    integer :: dtime                     ! timestep size [seconds]
-    integer :: nstep                     ! timestep number
-    integer :: ier                       ! error status
-    !---------------------------------------------------------------------
-
-    nstep = get_nstep()
-
-    ! Allocate needed dynamic memory for single level patch field
-
     ! Accumulate and extract 5 day average of snow depth
     call update_accum_field  ('SNOW_5D', this%snow_depth_col, nstep)
     call extract_accum_field ('SNOW_5D', this%snow_5day_col, nstep)
@@ -722,7 +637,6 @@
   end subroutine UpdateAccVars
 
   !-----------------------------------------------------------------------
->>>>>>> 448fa92d
   
   subroutine InitBulkCold(this, bounds, &
        snow_depth_input_col, h2osno_input_col)
