module WaterFluxType

  !------------------------------------------------------------------------------
  ! !DESCRIPTION:
  !
  ! !USES:
  use shr_kind_mod   , only: r8 => shr_kind_r8
  use shr_infnan_mod , only : nan => shr_infnan_nan, assignment(=)
  use clm_varpar     , only : nlevsno, nlevsoi
  use clm_varcon     , only : spval
  use decompMod      , only : bounds_type
  use LandunitType   , only : lun                
  use ColumnType     , only : col                
  use PatchType      , only : patch   
  use AnnualFluxDribbler, only : annual_flux_dribbler_type, annual_flux_dribbler_gridcell
  use WaterInfoBaseType, only : water_info_base_type
  !
  implicit none
  private
  !
  ! !PUBLIC TYPES:
  type, public :: waterflux_type

     class(water_info_base_type), pointer :: info

     ! water fluxes are in units or mm/s

     real(r8), pointer :: qflx_prec_grnd_patch     (:)   ! patch water onto ground including canopy runoff [kg/(m2 s)]
     real(r8), pointer :: qflx_prec_grnd_col       (:)   ! col water onto ground including canopy runoff [kg/(m2 s)]
     real(r8), pointer :: qflx_rain_grnd_patch     (:)   ! patch rain on ground after interception (mm H2O/s) [+]
     real(r8), pointer :: qflx_rain_grnd_col       (:)   ! col rain on ground after interception (mm H2O/s) [+]
     real(r8), pointer :: qflx_snow_grnd_patch     (:)   ! patch snow on ground after interception (mm H2O/s) [+]
     real(r8), pointer :: qflx_snow_grnd_col       (:)   ! col snow on ground after interception (mm H2O/s) [+]
     real(r8), pointer :: qflx_sub_snow_patch      (:)   ! patch sublimation rate from snow pack (mm H2O /s) [+]
     real(r8), pointer :: qflx_sub_snow_col        (:)   ! col sublimation rate from snow pack (mm H2O /s) [+]
     real(r8), pointer :: qflx_evap_soi_patch      (:)   ! patch soil evaporation (mm H2O/s) (+ = to atm)
     real(r8), pointer :: qflx_evap_soi_col        (:)   ! col soil evaporation (mm H2O/s) (+ = to atm)
     real(r8), pointer :: qflx_evap_veg_patch      (:)   ! patch vegetation evaporation (mm H2O/s) (+ = to atm)
     real(r8), pointer :: qflx_evap_veg_col        (:)   ! col vegetation evaporation (mm H2O/s) (+ = to atm)
     real(r8), pointer :: qflx_evap_can_patch      (:)   ! patch evaporation from leaves and stems (mm H2O/s) (+ = to atm)
     real(r8), pointer :: qflx_evap_can_col        (:)   ! col evaporation from leaves and stems (mm H2O/s) (+ = to atm)
     real(r8), pointer :: qflx_evap_tot_patch      (:)   ! patch pft_qflx_evap_soi + pft_qflx_evap_veg + qflx_tran_veg
     real(r8), pointer :: qflx_evap_tot_col        (:)   ! col col_qflx_evap_soi + col_qflx_evap_veg + qflx_tran_veg
     real(r8), pointer :: qflx_evap_grnd_patch     (:)   ! patch ground surface evaporation rate (mm H2O/s) [+]
     real(r8), pointer :: qflx_evap_grnd_col       (:)   ! col ground surface evaporation rate (mm H2O/s) [+]

     ! In the snow capping parametrization excess mass above h2osno_max is removed.  A breakdown of mass into liquid 
     ! and solid fluxes is done, these are represented by qflx_snwcp_liq_col and qflx_snwcp_ice_col. 
     real(r8), pointer :: qflx_snwcp_liq_col       (:)   ! col excess liquid h2o due to snow capping (outgoing) (mm H2O /s)
     real(r8), pointer :: qflx_snwcp_ice_col       (:)   ! col excess solid h2o due to snow capping (outgoing) (mm H2O /s)
     real(r8), pointer :: qflx_glcice_col(:)              ! col net flux of new glacial ice (growth - melt) (mm H2O/s), passed to GLC; only valid inside the do_smb_c filter
     real(r8), pointer :: qflx_glcice_frz_col (:)         ! col ice growth (positive definite) (mm H2O/s); only valid inside the do_smb_c filter
     real(r8), pointer :: qflx_glcice_melt_col(:)         ! col ice melt (positive definite) (mm H2O/s); only valid inside the do_smb_c filter


     real(r8), pointer :: qflx_tran_veg_patch      (:)   ! patch vegetation transpiration (mm H2O/s) (+ = to atm)
     real(r8), pointer :: qflx_tran_veg_col        (:)   ! col vegetation transpiration (mm H2O/s) (+ = to atm)
     real(r8), pointer :: qflx_dew_snow_patch      (:)   ! patch surface dew added to snow pack (mm H2O /s) [+]
     real(r8), pointer :: qflx_dew_snow_col        (:)   ! col surface dew added to snow pack (mm H2O /s) [+]
     real(r8), pointer :: qflx_dew_grnd_patch      (:)   ! patch ground surface dew formation (mm H2O /s) [+]
     real(r8), pointer :: qflx_dew_grnd_col        (:)   ! col ground surface dew formation (mm H2O /s) [+] (+ = to atm); usually eflx_bot >= 0)
     real(r8), pointer :: qflx_prec_intr_patch     (:)   ! patch interception of precipitation [mm/s]
     real(r8), pointer :: qflx_prec_intr_col       (:)   ! col interception of precipitation [mm/s]

     real(r8), pointer :: qflx_infl_col            (:)   ! col infiltration (mm H2O /s)
     real(r8), pointer :: qflx_surf_col            (:)   ! col total surface runoff (mm H2O /s)
     real(r8), pointer :: qflx_drain_col           (:)   ! col sub-surface runoff (mm H2O /s)
     real(r8), pointer :: qflx_top_soil_col        (:)   ! col net water input into soil from top (mm/s)
     real(r8), pointer :: qflx_floodc_col          (:)   ! col flood water flux at column level
     real(r8), pointer :: qflx_sl_top_soil_col     (:)   ! col liquid water + ice from layer above soil to top soil layer or sent to qflx_qrgwl (mm H2O/s)
     real(r8), pointer :: qflx_snomelt_col         (:)   ! col snow melt (mm H2O /s)
     real(r8), pointer :: qflx_qrgwl_col           (:)   ! col qflx_surf at glaciers, wetlands, lakes
     real(r8), pointer :: qflx_runoff_col          (:)   ! col total runoff (qflx_drain+qflx_surf+qflx_qrgwl) (mm H2O /s)
     real(r8), pointer :: qflx_runoff_r_col        (:)   ! col Rural total runoff (qflx_drain+qflx_surf+qflx_qrgwl) (mm H2O /s)
     real(r8), pointer :: qflx_runoff_u_col        (:)   ! col urban total runoff (qflx_drain+qflx_surf) (mm H2O /s) 
     real(r8), pointer :: qflx_rsub_sat_col        (:)   ! col soil saturation excess [mm/s]
     real(r8), pointer :: qflx_snofrz_lyr_col      (:,:) ! col snow freezing rate (positive definite) (col,lyr) [kg m-2 s-1]
     real(r8), pointer :: qflx_snofrz_col          (:)   ! col column-integrated snow freezing rate (positive definite) (col) [kg m-2 s-1]

     ! Dynamic land cover change
     real(r8), pointer :: qflx_liq_dynbal_grc      (:)   ! grc liq dynamic land cover change conversion runoff flux
     real(r8), pointer :: qflx_ice_dynbal_grc      (:)   ! grc ice dynamic land cover change conversion runoff flux

   contains
 
     
     
     procedure, public  :: Init
     procedure, public  :: Restart      
     procedure, private :: InitAllocate 
     procedure, private :: InitHistory  
     procedure, private :: InitCold     

  end type waterflux_type
  !------------------------------------------------------------------------

contains

  !------------------------------------------------------------------------
  subroutine Init(this, bounds, info)

    class(waterflux_type) :: this
    type(bounds_type), intent(in)    :: bounds  
    class(water_info_base_type), intent(in), target :: info

    this%info => info

    call this%InitAllocate(bounds) ! same as "call initAllocate_type(hydro, bounds)"
    call this%InitHistory(bounds)
    call this%InitCold(bounds)

  end subroutine Init

  !------------------------------------------------------------------------
  subroutine InitAllocate(this, bounds)
    !
    ! !DESCRIPTION:
    ! Initialize module data structure
    !
    ! !USES:
    !
    ! !ARGUMENTS:
    class(waterflux_type) :: this
    type(bounds_type), intent(in) :: bounds  
    !
    ! !LOCAL VARIABLES:
    integer :: begp, endp
    integer :: begc, endc
    integer :: begg, endg
    !------------------------------------------------------------------------

    begp = bounds%begp; endp= bounds%endp
    begc = bounds%begc; endc= bounds%endc
    begg = bounds%begg; endg= bounds%endg

    allocate(this%qflx_prec_intr_patch     (begp:endp))              ; this%qflx_prec_intr_patch     (:)   = nan
    allocate(this%qflx_prec_grnd_patch     (begp:endp))              ; this%qflx_prec_grnd_patch     (:)   = nan
    allocate(this%qflx_rain_grnd_patch     (begp:endp))              ; this%qflx_rain_grnd_patch     (:)   = nan
    allocate(this%qflx_snow_grnd_patch     (begp:endp))              ; this%qflx_snow_grnd_patch     (:)   = nan
    allocate(this%qflx_sub_snow_patch      (begp:endp))              ; this%qflx_sub_snow_patch      (:)   = 0.0_r8
    allocate(this%qflx_tran_veg_patch      (begp:endp))              ; this%qflx_tran_veg_patch      (:)   = nan

    allocate(this%qflx_dew_grnd_patch      (begp:endp))              ; this%qflx_dew_grnd_patch      (:)   = nan
    allocate(this%qflx_dew_snow_patch      (begp:endp))              ; this%qflx_dew_snow_patch      (:)   = nan

    allocate(this%qflx_prec_intr_col       (begc:endc))              ; this%qflx_prec_intr_col       (:)   = nan
    allocate(this%qflx_prec_grnd_col       (begc:endc))              ; this%qflx_prec_grnd_col       (:)   = nan
    allocate(this%qflx_rain_grnd_col       (begc:endc))              ; this%qflx_rain_grnd_col       (:)   = nan
    allocate(this%qflx_snow_grnd_col       (begc:endc))              ; this%qflx_snow_grnd_col       (:)   = nan
    allocate(this%qflx_sub_snow_col        (begc:endc))              ; this%qflx_sub_snow_col        (:)   = 0.0_r8
    allocate(this%qflx_snwcp_liq_col       (begc:endc))              ; this%qflx_snwcp_liq_col       (:)   = nan
    allocate(this%qflx_snwcp_ice_col       (begc:endc))              ; this%qflx_snwcp_ice_col       (:)   = nan
    allocate(this%qflx_glcice_col          (begc:endc))              ; this%qflx_glcice_col          (:)   = nan
    allocate(this%qflx_glcice_frz_col      (begc:endc))              ; this%qflx_glcice_frz_col      (:)   = nan
    allocate(this%qflx_glcice_melt_col     (begc:endc))              ; this%qflx_glcice_melt_col     (:)   = nan
    allocate(this%qflx_tran_veg_col        (begc:endc))              ; this%qflx_tran_veg_col        (:)   = nan
    allocate(this%qflx_evap_veg_col        (begc:endc))              ; this%qflx_evap_veg_col        (:)   = nan
    allocate(this%qflx_evap_can_col        (begc:endc))              ; this%qflx_evap_can_col        (:)   = nan
    allocate(this%qflx_evap_soi_col        (begc:endc))              ; this%qflx_evap_soi_col        (:)   = nan
    allocate(this%qflx_evap_tot_col        (begc:endc))              ; this%qflx_evap_tot_col        (:)   = nan
    allocate(this%qflx_evap_grnd_col       (begc:endc))              ; this%qflx_evap_grnd_col       (:)   = nan
    allocate(this%qflx_dew_grnd_col        (begc:endc))              ; this%qflx_dew_grnd_col        (:)   = nan
    allocate(this%qflx_dew_snow_col        (begc:endc))              ; this%qflx_dew_snow_col        (:)   = nan
    allocate(this%qflx_evap_veg_patch      (begp:endp))              ; this%qflx_evap_veg_patch      (:)   = nan
    allocate(this%qflx_evap_can_patch      (begp:endp))              ; this%qflx_evap_can_patch      (:)   = nan
    allocate(this%qflx_evap_soi_patch      (begp:endp))              ; this%qflx_evap_soi_patch      (:)   = nan
    allocate(this%qflx_evap_tot_patch      (begp:endp))              ; this%qflx_evap_tot_patch      (:)   = nan
    allocate(this%qflx_evap_grnd_patch     (begp:endp))              ; this%qflx_evap_grnd_patch     (:)   = nan


    allocate(this%qflx_infl_col            (begc:endc))              ; this%qflx_infl_col            (:)   = nan
    allocate(this%qflx_surf_col            (begc:endc))              ; this%qflx_surf_col            (:)   = nan
    allocate(this%qflx_drain_col           (begc:endc))              ; this%qflx_drain_col           (:)   = nan
    allocate(this%qflx_top_soil_col        (begc:endc))              ; this%qflx_top_soil_col        (:)   = nan
    allocate(this%qflx_snomelt_col         (begc:endc))              ; this%qflx_snomelt_col         (:)   = nan
    allocate(this%qflx_snofrz_col          (begc:endc))              ; this%qflx_snofrz_col          (:)   = nan
    allocate(this%qflx_snofrz_lyr_col      (begc:endc,-nlevsno+1:0)) ; this%qflx_snofrz_lyr_col      (:,:) = nan
    allocate(this%qflx_qrgwl_col           (begc:endc))              ; this%qflx_qrgwl_col           (:)   = nan
    allocate(this%qflx_floodc_col          (begc:endc))              ; this%qflx_floodc_col          (:)   = nan
    allocate(this%qflx_sl_top_soil_col     (begc:endc))              ; this%qflx_sl_top_soil_col     (:)   = nan
    allocate(this%qflx_runoff_col          (begc:endc))              ; this%qflx_runoff_col          (:)   = nan
    allocate(this%qflx_runoff_r_col        (begc:endc))              ; this%qflx_runoff_r_col        (:)   = nan
    allocate(this%qflx_runoff_u_col        (begc:endc))              ; this%qflx_runoff_u_col        (:)   = nan
    allocate(this%qflx_rsub_sat_col        (begc:endc))              ; this%qflx_rsub_sat_col        (:)   = nan

    allocate(this%qflx_liq_dynbal_grc      (begg:endg))              ; this%qflx_liq_dynbal_grc      (:)   = nan
    allocate(this%qflx_ice_dynbal_grc      (begg:endg))              ; this%qflx_ice_dynbal_grc      (:)   = nan

  end subroutine InitAllocate

  !------------------------------------------------------------------------
  subroutine InitHistory(this, bounds)
    !
    ! !USES:
    use clm_varctl  , only : use_cn
    use histFileMod , only : hist_addfld1d, hist_addfld2d, no_snow_normal
    !
    ! !ARGUMENTS:
    class(waterflux_type) :: this
    type(bounds_type), intent(in) :: bounds  
    !
    ! !LOCAL VARIABLES:
    integer           :: begp, endp
    integer           :: begc, endc
    integer           :: begg, endg
    character(10)     :: active
    real(r8), pointer :: data2dptr(:,:), data1dptr(:) ! temp. pointers for slicing larger arrays
    !------------------------------------------------------------------------

    begp = bounds%begp; endp= bounds%endp
    begc = bounds%begc; endc= bounds%endc
    begg = bounds%begg; endg= bounds%endg

    this%qflx_top_soil_col(begc:endc) = spval
    call hist_addfld1d ( &
         fname=this%info%fname('QTOPSOIL'),  &
         units='mm/s',  &
         avgflag='A', &
         long_name=this%info%lname('water input to surface'), &
         ptr_col=this%qflx_top_soil_col, c2l_scale_type='urbanf', default='inactive')

    this%qflx_infl_col(begc:endc) = spval
    call hist_addfld1d ( &
         fname=this%info%fname('QINFL'),  &
         units='mm/s',  &
         avgflag='A', &
         long_name=this%info%lname('infiltration'), &
         ptr_col=this%qflx_infl_col, c2l_scale_type='urbanf')

    this%qflx_surf_col(begc:endc) = spval
    call hist_addfld1d ( &
         fname=this%info%fname('QOVER'),  &
         units='mm/s',  &
         avgflag='A', &
         long_name=this%info%lname('total surface runoff (includes QH2OSFC)'), &
         ptr_col=this%qflx_surf_col, c2l_scale_type='urbanf')

    this%qflx_qrgwl_col(begc:endc) = spval
    call hist_addfld1d ( &
         fname=this%info%fname('QRGWL'),  &
         units='mm/s',  &
         avgflag='A', &
         long_name=this%info%lname('surface runoff at glaciers (liquid only), wetlands, lakes; also includes melted ice runoff from QSNWCPICE'), &
         ptr_col=this%qflx_qrgwl_col, c2l_scale_type='urbanf')

    this%qflx_drain_col(begc:endc) = spval
    call hist_addfld1d ( &
         fname=this%info%fname('QDRAI'),  &
         units='mm/s',  &
         avgflag='A', &
         long_name=this%info%lname('sub-surface drainage'), &
         ptr_col=this%qflx_drain_col, c2l_scale_type='urbanf')

    this%qflx_liq_dynbal_grc(begg:endg) = spval
    call hist_addfld1d ( &
         fname=this%info%fname('QFLX_LIQ_DYNBAL'),  &
         units='mm/s',  &
         avgflag='A', &
         long_name=this%info%lname('liq dynamic land cover change conversion runoff flux'), &
         ptr_lnd=this%qflx_liq_dynbal_grc)     

    this%qflx_ice_dynbal_grc(begg:endg) = spval
    call hist_addfld1d ( &
         fname=this%info%fname('QFLX_ICE_DYNBAL'),  &
         units='mm/s',  &
         avgflag='A', &
         long_name=this%info%lname('ice dynamic land cover change conversion runoff flux'), &
         ptr_lnd=this%qflx_ice_dynbal_grc)

    this%qflx_runoff_col(begc:endc) = spval
    call hist_addfld1d ( &
         fname=this%info%fname('QRUNOFF'),  &
         units='mm/s',  &
         avgflag='A', &
         long_name=this%info%lname('total liquid runoff not including correction for land use change'), &
         ptr_col=this%qflx_runoff_col, c2l_scale_type='urbanf')

    call hist_addfld1d ( &
         fname=this%info%fname('QRUNOFF_ICE'), &
         units='mm/s', avgflag='A', &
         long_name=this%info%lname('total liquid runoff not incl corret for LULCC (ice landunits only)'), &
         ptr_col=this%qflx_runoff_col, c2l_scale_type='urbanf', l2g_scale_type='ice')

    this%qflx_runoff_u_col(begc:endc) = spval
    call hist_addfld1d ( &
         fname=this%info%fname('QRUNOFF_U'), &
         units='mm/s',  &
         avgflag='A', &
         long_name=this%info%lname('Urban total runoff'), &
         ptr_col=this%qflx_runoff_u_col, set_nourb=spval, c2l_scale_type='urbanf', default='inactive')

    this%qflx_runoff_r_col(begc:endc) = spval
    call hist_addfld1d ( &
         fname=this%info%fname('QRUNOFF_R'), &
         units='mm/s',  &
         avgflag='A', &
         long_name=this%info%lname('Rural total runoff'), &
         ptr_col=this%qflx_runoff_r_col, set_spec=spval, default='inactive')

    this%qflx_snomelt_col(begc:endc) = spval
    call hist_addfld1d ( &
         fname=this%info%fname('QSNOMELT'),  &
         units='mm/s',  &
         avgflag='A', &
         long_name=this%info%lname('snow melt rate'), &
         ptr_col=this%qflx_snomelt_col, c2l_scale_type='urbanf')

    call hist_addfld1d ( &
         fname=this%info%fname('QSNOMELT_ICE'), &
         units='mm/s',  &
         avgflag='A', &
         long_name=this%info%lname('snow melt (ice landunits only)'), &
         ptr_col=this%qflx_snomelt_col, c2l_scale_type='urbanf', l2g_scale_type='ice')


    this%qflx_snofrz_col(begc:endc) = spval
    call hist_addfld1d ( &
         fname=this%info%fname('QSNOFRZ'), &
         units='kg/m2/s', &
         avgflag='A', &
         long_name=this%info%lname('column-integrated snow freezing rate'), &
         ptr_col=this%qflx_snofrz_col, set_lake=spval, c2l_scale_type='urbanf')

    call hist_addfld1d ( &
         fname=this%info%fname('QSNOFRZ_ICE'), &
         units='mm/s',  &
         avgflag='A', &
         long_name=this%info%lname('column-integrated snow freezing rate (ice landunits only)'), &
         ptr_col=this%qflx_snofrz_col, c2l_scale_type='urbanf', l2g_scale_type='ice')

    this%qflx_snofrz_lyr_col(begc:endc,-nlevsno+1:0) = spval
    data2dptr => this%qflx_snofrz_lyr_col(begc:endc,-nlevsno+1:0)
    call hist_addfld2d ( &
         fname=this%info%fname('SNO_FRZ'),  &
         units='kg/m2/s', type2d='levsno', &
         avgflag='A', &
         long_name=this%info%lname('snow freezing rate in each snow layer'), &
         ptr_col=data2dptr, c2l_scale_type='urbanf',no_snow_behavior=no_snow_normal, default='inactive')

    call hist_addfld2d ( &
         fname=this%info%fname('SNO_FRZ_ICE'),  &
         units='mm/s', type2d='levsno', &
         avgflag='A', &
         long_name=this%info%lname('snow freezing rate in each snow layer (ice landunits only)'), &
         ptr_col=data2dptr, c2l_scale_type='urbanf',no_snow_behavior=no_snow_normal, &
         l2g_scale_type='ice', default='inactive')

    this%qflx_prec_intr_patch(begp:endp) = spval
    call hist_addfld1d ( &
         fname=this%info%fname('QINTR'), &
         units='mm/s',  &
         avgflag='A', &
         long_name=this%info%lname('interception'), &
         ptr_patch=this%qflx_prec_intr_patch, set_lake=0._r8)

    this%qflx_prec_grnd_patch(begp:endp) = spval
    call hist_addfld1d ( &
         fname=this%info%fname('QDRIP'), &
         units='mm/s',  &
         avgflag='A', &
         long_name=this%info%lname('throughfall'), &
         ptr_patch=this%qflx_prec_grnd_patch, c2l_scale_type='urbanf')

    this%qflx_evap_soi_patch(begp:endp) = spval
    call hist_addfld1d ( &
         fname=this%info%fname('QSOIL'), &
         units='mm/s',  &
         avgflag='A', &
         long_name=this%info%lname( 'Ground evaporation (soil/snow evaporation + soil/snow sublimation - dew)'), &
         ptr_patch=this%qflx_evap_soi_patch, c2l_scale_type='urbanf')

    call hist_addfld1d ( &
         fname=this%info%fname('QSOIL_ICE'), &
         units='mm/s',  &
         avgflag='A', &
         long_name=this%info%lname('Ground evaporation (ice landunits only)'), &
         ptr_patch=this%qflx_evap_soi_patch, c2l_scale_type='urbanf', l2g_scale_type='ice')

    this%qflx_evap_can_patch(begp:endp) = spval
    call hist_addfld1d ( &
         fname=this%info%fname('QVEGE'), &
         units='mm/s',  &
         avgflag='A', &
         long_name=this%info%lname('canopy evaporation'), &
         ptr_patch=this%qflx_evap_can_patch, set_lake=0._r8, c2l_scale_type='urbanf')

    this%qflx_tran_veg_patch(begp:endp) = spval
    call hist_addfld1d ( &
         fname=this%info%fname('QVEGT'), &
         units='mm/s',  &
         avgflag='A', &
         long_name=this%info%lname('canopy transpiration'), &
         ptr_patch=this%qflx_tran_veg_patch, set_lake=0._r8, c2l_scale_type='urbanf')

    call hist_addfld1d ( &
         fname=this%info%fname('QSNOEVAP'), &
         units='mm/s',  &
         avgflag='A', &
         long_name=this%info%lname('evaporation from snow'), &
         ptr_patch=this%qflx_tran_veg_patch, set_lake=0._r8, c2l_scale_type='urbanf')

    this%qflx_snwcp_liq_col(begc:endc) = spval
    call hist_addfld1d ( &
         fname=this%info%fname('QSNOCPLIQ'), &
         units='mm H2O/s', &
         avgflag='A', &
         long_name=this%info%lname('excess liquid h2o due to snow capping not including correction for land use change'), &
         ptr_col=this%qflx_snwcp_liq_col, c2l_scale_type='urbanf')

    this%qflx_snwcp_ice_col(begc:endc) = spval
    call hist_addfld1d ( &
         fname=this%info%fname('QSNWCPICE'), &
         units='mm H2O/s', &
         avgflag='A', &
         long_name=this%info%lname('excess solid h2o due to snow capping not including correction for land use change'), &
         ptr_col=this%qflx_snwcp_ice_col, c2l_scale_type='urbanf')

    this%qflx_glcice_col(begc:endc) = spval
    call hist_addfld1d ( &
         fname=this%info%fname('QICE'),  &
         units='mm/s',  &
         avgflag='A', &
         long_name=this%info%lname('ice growth/melt'), &
         ptr_col=this%qflx_glcice_col, l2g_scale_type='ice')

    this%qflx_glcice_frz_col(begc:endc) = spval
    call hist_addfld1d ( &
         fname=this%info%fname('QICE_FRZ'),  &
         units='mm/s',  &
         avgflag='A', &
         long_name=this%info%lname('ice growth'), &
         ptr_col=this%qflx_glcice_frz_col, l2g_scale_type='ice')

    this%qflx_glcice_melt_col(begc:endc) = spval
    call hist_addfld1d ( &
         fname=this%info%fname('QICE_MELT'),  &
         units='mm/s',  &
         avgflag='A', &
         long_name=this%info%lname('ice melt'), &
         ptr_col=this%qflx_glcice_melt_col, l2g_scale_type='ice')

    this%qflx_rain_grnd_patch(begp:endp) = spval
    call hist_addfld1d ( &
         fname=this%info%fname('QFLX_RAIN_GRND'), &
         units='mm H2O/s', &
         avgflag='A', &
         long_name=this%info%lname('rain on ground after interception'), &
         ptr_patch=this%qflx_rain_grnd_patch, default='inactive', c2l_scale_type='urbanf')

    this%qflx_snow_grnd_patch(begp:endp) = spval
    call hist_addfld1d ( &
         fname=this%info%fname('QFLX_SNOW_GRND'), &
         units='mm H2O/s', &
         avgflag='A', &
         long_name=this%info%lname('snow on ground after interception'), &
         ptr_patch=this%qflx_snow_grnd_patch, default='inactive', c2l_scale_type='urbanf')

    this%qflx_evap_grnd_patch(begp:endp) = spval
    call hist_addfld1d ( &
         fname=this%info%fname('QFLX_EVAP_GRND'), &
         units='mm H2O/s', &
         avgflag='A', &
         long_name=this%info%lname('ground surface evaporation'), &
         ptr_patch=this%qflx_evap_grnd_patch, default='inactive', c2l_scale_type='urbanf')

    this%qflx_evap_veg_patch(begp:endp) = spval
    call hist_addfld1d ( &
         fname=this%info%fname('QFLX_EVAP_VEG'), &
         units='mm H2O/s', &
         avgflag='A', &
         long_name=this%info%lname('vegetation evaporation'), &
         ptr_patch=this%qflx_evap_veg_patch, default='inactive', c2l_scale_type='urbanf')

    this%qflx_evap_tot_patch(begp:endp) = spval
    call hist_addfld1d ( &
         fname=this%info%fname('QFLX_EVAP_TOT'), &
         units='mm H2O/s', &
         avgflag='A', &
         long_name=this%info%lname('qflx_evap_soi + qflx_evap_can + qflx_tran_veg'), &
         ptr_patch=this%qflx_evap_tot_patch, c2l_scale_type='urbanf')

    this%qflx_dew_grnd_patch(begp:endp) = spval
    call hist_addfld1d ( &
         fname=this%info%fname('QFLX_DEW_GRND'), &
         units='mm H2O/s', &
         avgflag='A', &
         long_name=this%info%lname('ground surface dew formation'), &
         ptr_patch=this%qflx_dew_grnd_patch, c2l_scale_type='urbanf')

    this%qflx_sub_snow_patch(begp:endp) = spval
    call hist_addfld1d ( &
         fname=this%info%fname('QFLX_SUB_SNOW'), &
         units='mm H2O/s', &
         avgflag='A', &
         long_name=this%info%lname('sublimation rate from snow pack (also includes bare ice sublimation from glacier columns)'), &
         ptr_patch=this%qflx_sub_snow_patch, c2l_scale_type='urbanf')

    call hist_addfld1d ( &
         fname=this%info%fname('QFLX_SUB_SNOW_ICE'), &
         units='mm H2O/s', &
         avgflag='A', &
         long_name=this%info%lname('sublimation rate from snow pack (also includes bare ice sublimation from glacier columns) '// &
         '(ice landunits only)'), &
         ptr_patch=this%qflx_sub_snow_patch, c2l_scale_type='urbanf', l2g_scale_type='ice', &
         default='inactive')

    this%qflx_dew_snow_patch(begp:endp) = spval
    call hist_addfld1d ( &
         fname=this%info%fname('QFLX_DEW_SNOW'), &
         units='mm H2O/s', &
         avgflag='A', &
         long_name=this%info%lname('surface dew added to snow pacK'), &
         ptr_patch=this%qflx_dew_snow_patch, c2l_scale_type='urbanf')

    this%qflx_rsub_sat_col(begc:endc) = spval
    call hist_addfld1d ( &
         fname=this%info%fname('QDRAI_XS'),  &
         units='mm/s',  &
         avgflag='A', &
         long_name=this%info%lname('saturation excess drainage'), &
         ptr_col=this%qflx_rsub_sat_col, c2l_scale_type='urbanf')

<<<<<<< HEAD
    this%AnnET(begc:endc) = spval
    call hist_addfld1d ( &
         fname=this%info%fname('AnnET'),  &
         units='mm/s',  &
         avgflag='A', &
         long_name=this%info%lname('Annual ET'), &
         ptr_col=this%AnnET, c2l_scale_type='urbanf', default='inactive')

=======
>>>>>>> 1f4e6c25
  end subroutine InitHistory
  
  
  

  !-----------------------------------------------------------------------
  subroutine InitCold(this, bounds)
    !
    ! !USES:
    use landunit_varcon, only : istsoil, istcrop
    !
    ! !ARGUMENTS:
    class(waterflux_type) :: this
    type(bounds_type) , intent(in) :: bounds
    !
    ! !LOCAL VARIABLES:
    integer :: p,c,l
    !-----------------------------------------------------------------------

    this%qflx_evap_grnd_patch(bounds%begp:bounds%endp) = 0.0_r8
    this%qflx_dew_grnd_patch (bounds%begp:bounds%endp) = 0.0_r8
    this%qflx_dew_snow_patch (bounds%begp:bounds%endp) = 0.0_r8

    this%qflx_evap_grnd_col(bounds%begc:bounds%endc) = 0.0_r8
    this%qflx_dew_grnd_col (bounds%begc:bounds%endc) = 0.0_r8
    this%qflx_dew_snow_col (bounds%begc:bounds%endc) = 0.0_r8

    ! needed for CNNLeaching 
    do c = bounds%begc, bounds%endc
       l = col%landunit(c)
       if (lun%itype(l) == istsoil .or. lun%itype(l) == istcrop) then
          this%qflx_drain_col(c) = 0._r8
          this%qflx_surf_col(c)  = 0._r8
       end if
    end do

  end subroutine InitCold

  !------------------------------------------------------------------------
  subroutine Restart(this, bounds, ncid, flag)
    ! 
    ! !USES:
    use ncdio_pio, only : file_desc_t, ncd_double
    use restUtilMod
    !
    ! !ARGUMENTS:
    class(waterflux_type)            :: this
    type(bounds_type), intent(in)    :: bounds 
    type(file_desc_t), intent(inout) :: ncid   ! netcdf id
    character(len=*) , intent(in)    :: flag   ! 'read' or 'write'
    !
    ! !LOCAL VARIABLES:
    logical :: readvar      ! determine if variable is on initial file
    !-----------------------------------------------------------------------

    ! needed for SNICAR
    call restartvar(ncid=ncid, flag=flag, &
         varname=this%info%fname('qflx_snofrz_lyr'), &
         xtype=ncd_double,  &
         dim1name='column', dim2name='levsno', switchdim=.true., lowerb2=-nlevsno+1, upperb2=0, &
         long_name=this%info%lname('snow layer ice freezing rate'), &
         units='kg m-2 s-1', &
         interpinic_flag='interp', readvar=readvar, data=this%qflx_snofrz_lyr_col)
    if (flag == 'read' .and. .not. readvar) then
       ! initial run, not restart: initialize qflx_snofrz_lyr to zero
       this%qflx_snofrz_lyr_col(bounds%begc:bounds%endc,-nlevsno+1:0) = 0._r8
    endif

<<<<<<< HEAD
    call restartvar(ncid=ncid, flag=flag, &
         varname=this%info%fname('AnnET'), &
         xtype=ncd_double,  &
         dim1name='column', &
         long_name=this%info%lname('Annual ET '), &
         units='mm/s', &
         interpinic_flag='interp', readvar=readvar, data=this%AnnET)
    if (flag == 'read' .and. .not. readvar) then
       ! initial run, not restart: initialize qflx_snow_drain to zero
       this%AnnET(bounds%begc:bounds%endc) = 0._r8
    endif
   
=======
>>>>>>> 1f4e6c25
  end subroutine Restart

end module WaterFluxType<|MERGE_RESOLUTION|>--- conflicted
+++ resolved
@@ -520,17 +520,6 @@
          long_name=this%info%lname('saturation excess drainage'), &
          ptr_col=this%qflx_rsub_sat_col, c2l_scale_type='urbanf')
 
-<<<<<<< HEAD
-    this%AnnET(begc:endc) = spval
-    call hist_addfld1d ( &
-         fname=this%info%fname('AnnET'),  &
-         units='mm/s',  &
-         avgflag='A', &
-         long_name=this%info%lname('Annual ET'), &
-         ptr_col=this%AnnET, c2l_scale_type='urbanf', default='inactive')
-
-=======
->>>>>>> 1f4e6c25
   end subroutine InitHistory
   
   
@@ -599,21 +588,6 @@
        this%qflx_snofrz_lyr_col(bounds%begc:bounds%endc,-nlevsno+1:0) = 0._r8
     endif
 
-<<<<<<< HEAD
-    call restartvar(ncid=ncid, flag=flag, &
-         varname=this%info%fname('AnnET'), &
-         xtype=ncd_double,  &
-         dim1name='column', &
-         long_name=this%info%lname('Annual ET '), &
-         units='mm/s', &
-         interpinic_flag='interp', readvar=readvar, data=this%AnnET)
-    if (flag == 'read' .and. .not. readvar) then
-       ! initial run, not restart: initialize qflx_snow_drain to zero
-       this%AnnET(bounds%begc:bounds%endc) = 0._r8
-    endif
-   
-=======
->>>>>>> 1f4e6c25
   end subroutine Restart
 
 end module WaterFluxType