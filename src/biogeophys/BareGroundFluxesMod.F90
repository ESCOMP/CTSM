module BareGroundFluxesMod

  !------------------------------------------------------------------------------
  ! !DESCRIPTION:
  ! Compute sensible and latent fluxes and their derivatives with respect
  ! to ground temperature using ground temperatures from previous time step.
  !
  ! !USES:
  use shr_kind_mod         , only : r8 => shr_kind_r8
  use decompMod            , only : bounds_type
  use ch4Mod               , only : ch4_type
  use atm2lndType          , only : atm2lnd_type
  use EnergyFluxType       , only : energyflux_type
  use FrictionVelocityMod  , only : frictionvel_type
  use SoilStateType        , only : soilstate_type
  use TemperatureType      , only : temperature_type
  use PhotosynthesisMod    , only : photosyns_type
  use WaterFluxBulkType        , only : waterfluxbulk_type
  use WaterStateBulkType       , only : waterstatebulk_type
  use WaterDiagnosticBulkType       , only : waterdiagnosticbulk_type
  use Wateratm2lndBulkType       , only : wateratm2lndbulk_type
  use HumanIndexMod        , only : humanindex_type
  use CanopyStateType      , only : canopystate_type
  use LandunitType         , only : lun                
  use ColumnType           , only : col                
  use PatchType            , only : patch                
  !
  ! !PUBLIC TYPES:
  implicit none
  save
  !
  ! !PUBLIC MEMBER FUNCTIONS:
  public :: BareGroundFluxes   ! Calculate sensible and latent heat fluxes
  public :: readParams

  type, private :: params_type
      real(r8) :: a_coef   ! Drag coefficient under less dense canopy (unitless)
      real(r8) :: a_exp    ! Drag exponent under less dense canopy (unitless)
      real(r8) :: wind_min ! Minimum wind speed at the atmospheric forcing height (m/s)
  end type params_type
  type(params_type), private ::  params_inst
  !------------------------------------------------------------------------------

contains

  !------------------------------------------------------------------------------
  subroutine readParams( ncid )
    !
    ! !USES:
    use ncdio_pio, only: file_desc_t
    use paramUtilMod, only: readNcdioScalar
    !
    ! !ARGUMENTS:
    implicit none
    type(file_desc_t),intent(inout) :: ncid   ! pio netCDF file id
    !
    ! !LOCAL VARIABLES:
    character(len=*), parameter :: subname = 'readParams_BareGroundFluxes'
    !--------------------------------------------------------------------

    ! Drag coefficient under less dense canopy (unitless)
    call readNcdioScalar(ncid, 'a_coef', subname, params_inst%a_coef)
    ! Drag exponent under less dense canopy (unitless)
    call readNcdioScalar(ncid, 'a_exp', subname, params_inst%a_exp)
    ! Minimum wind speed at the atmospheric forcing height (m/s)
    call readNcdioScalar(ncid, 'wind_min', subname, params_inst%wind_min)

   end subroutine readParams

  !------------------------------------------------------------------------------
  subroutine BareGroundFluxes(bounds, num_noexposedvegp, filter_noexposedvegp, &
       atm2lnd_inst, soilstate_inst, &
       frictionvel_inst, ch4_inst, energyflux_inst, temperature_inst, &
       waterfluxbulk_inst, waterstatebulk_inst, waterdiagnosticbulk_inst, &
       wateratm2lndbulk_inst, photosyns_inst, humanindex_inst, canopystate_inst)
    !
    ! !DESCRIPTION:
    ! Compute sensible and latent fluxes and their derivatives with respect
    ! to ground temperature using ground temperatures from previous time step.
    !
    ! !USES:
    use shr_const_mod        , only : SHR_CONST_RGAS
    use clm_varpar           , only : nlevgrnd
    use clm_varcon           , only : cpair, vkc, grav, denice, denh2o
    use clm_varctl           , only : use_lch4, z0param_method
    use landunit_varcon      , only : istsoil, istcrop
    use QSatMod              , only : QSat
    use SurfaceResistanceMod , only : do_soilevap_beta,do_soil_resistance_sl14
    use HumanIndexMod        , only : all_human_stress_indices, fast_human_stress_indices, &
                                      Wet_Bulb, Wet_BulbS, HeatIndex, AppTemp, &
                                      swbgt, hmdex, dis_coi, dis_coiS, THIndex, &
                                      SwampCoolEff, KtoC, VaporPres
    use CanopyStateType      , only : canopystate_type
                              
    !
    ! !ARGUMENTS:
    type(bounds_type)      , intent(in)    :: bounds  
    integer                , intent(in)    :: num_noexposedvegp       ! number of points in filter_noexposedvegp
    integer                , intent(in)    :: filter_noexposedvegp(:) ! patch filter where frac_veg_nosno is 0 
                                                                      ! (but does NOT include lake or urban)
    type(atm2lnd_type)     , intent(in)    :: atm2lnd_inst
    type(soilstate_type)   , intent(inout) :: soilstate_inst
    type(frictionvel_type) , intent(inout) :: frictionvel_inst
    type(ch4_type)         , intent(inout) :: ch4_inst
    type(energyflux_type)  , intent(inout) :: energyflux_inst
    type(temperature_type) , intent(inout) :: temperature_inst
    type(waterfluxbulk_type)   , intent(inout) :: waterfluxbulk_inst
    type(waterstatebulk_type)  , intent(inout) :: waterstatebulk_inst
    type(waterdiagnosticbulk_type)  , intent(inout) :: waterdiagnosticbulk_inst
    type(wateratm2lndbulk_type)  , intent(inout) :: wateratm2lndbulk_inst
    type(photosyns_type)   , intent(inout) :: photosyns_inst
    type(humanindex_type)  , intent(inout) :: humanindex_inst
    type(canopystate_type) , intent(inout) :: canopystate_inst
<<<<<<< HEAD
    
=======
>>>>>>> bb2a8d2c
    !
    ! !LOCAL VARIABLES:
    integer, parameter  :: niters = 3            ! maximum number of iterations for surface temperature
    integer  :: p,c,g,f,j,l                      ! indices
    integer  :: iter                             ! iteration index
    real(r8) :: zldis(bounds%begp:bounds%endp)   ! reference height "minus" zero displacement height [m]
<<<<<<< HEAD
=======
    real(r8) :: zeta                             ! dimensionless height used in Monin-Obukhov theory
>>>>>>> bb2a8d2c
    real(r8) :: wc                               ! convective velocity [m/s]
    real(r8) :: dth(bounds%begp:bounds%endp)     ! diff of virtual temp. between ref. height and surface
    real(r8) :: dthv                             ! diff of vir. poten. temp. between ref. height and surface
    real(r8) :: dqh(bounds%begp:bounds%endp)     ! diff of humidity between ref. height and surface
    real(r8) :: obu(bounds%begp:bounds%endp)     ! Monin-Obukhov length (m)
    real(r8) :: ur(bounds%begp:bounds%endp)      ! wind speed at reference height [m/s]
    real(r8) :: um(bounds%begp:bounds%endp)      ! wind speed including the stablity effect [m/s]
    real(r8) :: temp1(bounds%begp:bounds%endp)   ! relation for potential temperature profile
    real(r8) :: temp12m(bounds%begp:bounds%endp) ! relation for potential temperature profile applied at 2-m
    real(r8) :: temp2(bounds%begp:bounds%endp)   ! relation for specific humidity profile
    real(r8) :: temp22m(bounds%begp:bounds%endp) ! relation for specific humidity profile applied at 2-m
    real(r8) :: ustar(bounds%begp:bounds%endp)   ! friction velocity [m/s]
    real(r8) :: tstar                            ! temperature scaling parameter
    real(r8) :: qstar                            ! moisture scaling parameter
    real(r8) :: thvstar                          ! virtual potential temperature scaling parameter
    real(r8) :: cf_bare                          ! heat transfer coefficient from bare ground [-]
    real(r8) :: ram                              ! aerodynamical resistance [s/m]
    real(r8) :: rah                              ! thermal resistance [s/m]
    real(r8) :: raw                              ! moisture resistance [s/m]
    real(r8) :: raih                             ! temporary variable [kg/m2/s]
    real(r8) :: raiw                             ! temporary variable [kg/m2/s]
    real(r8) :: fm(bounds%begp:bounds%endp)      ! needed for BGC only to diagnose 10m wind speed
    real(r8) :: e_ref2m                          ! 2 m height surface saturated vapor pressure [Pa]
    real(r8) :: qsat_ref2m                       ! 2 m height surface saturated specific humidity [kg/kg]
    real(r8) :: www                              ! surface soil wetness [-]
    !------------------------------------------------------------------------------

    associate(                                                                    & 
         dhsdt_canopy           => energyflux_inst%dhsdt_canopy_patch           , & ! Output: [real(r8) (:)   ]  change in heat storage of stem (W/m**2) [+ to atm]
         eflx_sh_stem           => energyflux_inst%eflx_sh_stem_patch           , & ! Output: [real(r8) (:)   ]  sensible heat flux from stems (W/m**2) [+ to atm]
         soilresis              => soilstate_inst%soilresis_col                 , & ! Input:  [real(r8) (:,:) ]  evaporative soil resistance (s/m)                                                     
         snl                    => col%snl                                      , & ! Input:  [integer  (:)   ]  number of snow layers                                                  
         dz                     => col%dz                                       , & ! Input:  [real(r8) (:,:) ]  layer depth (m)                                                     
         zii                    => col%zii                                      , & ! Input:  [real(r8) (:)   ]  convective boundary height [m]                                        

         tc_ref2m               => humanindex_inst%tc_ref2m_patch               , & ! Output: [real(r8) (:)   ]  2 m height surface air temperature (C)
         vap_ref2m              => humanindex_inst%vap_ref2m_patch              , & ! Output: [real(r8) (:)   ]  2 m height vapor pressure (Pa)
         appar_temp_ref2m       => humanindex_inst%appar_temp_ref2m_patch       , & ! Output: [real(r8) (:)   ]  2 m apparent temperature (C)
         appar_temp_ref2m_r     => humanindex_inst%appar_temp_ref2m_r_patch     , & ! Output: [real(r8) (:)   ]  Rural 2 m apparent temperature (C)
         swbgt_ref2m            => humanindex_inst%swbgt_ref2m_patch            , & ! Output: [real(r8) (:)   ]  2 m Simplified Wetbulb Globe temperature (C)
         swbgt_ref2m_r          => humanindex_inst%swbgt_ref2m_r_patch          , & ! Output: [real(r8) (:)   ]  Rural 2 m Simplified Wetbulb Globe temperature (C)
         humidex_ref2m          => humanindex_inst%humidex_ref2m_patch          , & ! Output: [real(r8) (:)   ]  2 m Humidex (C)
         humidex_ref2m_r        => humanindex_inst%humidex_ref2m_r_patch        , & ! Output: [real(r8) (:)   ]  Rural 2 m Humidex (C)
         wbt_ref2m              => humanindex_inst%wbt_ref2m_patch              , & ! Output: [real(r8) (:)   ]  2 m Stull Wet Bulb temperature (C)
         wbt_ref2m_r            => humanindex_inst%wbt_ref2m_r_patch            , & ! Output: [real(r8) (:)   ]  Rural 2 m Stull Wet Bulb temperature (C)
         wb_ref2m               => humanindex_inst%wb_ref2m_patch               , & ! Output: [real(r8) (:)   ]  2 m Wet Bulb temperature (C)
         wb_ref2m_r             => humanindex_inst%wb_ref2m_r_patch             , & ! Output: [real(r8) (:)   ]  Rural 2 m Wet Bulb temperature (C)
         teq_ref2m              => humanindex_inst%teq_ref2m_patch              , & ! Output: [real(r8) (:)   ]  2 m height Equivalent temperature (K)
         teq_ref2m_r            => humanindex_inst%teq_ref2m_r_patch            , & ! Output: [real(r8) (:)   ]  Rural 2 m Equivalent temperature (K)
         ept_ref2m              => humanindex_inst%ept_ref2m_patch              , & ! Output: [real(r8) (:)   ]  2 m height Equivalent Potential temperature (K)
         ept_ref2m_r            => humanindex_inst%ept_ref2m_r_patch            , & ! Output: [real(r8) (:)   ]  Rural 2 m height Equivalent Potential temperature (K)
         discomf_index_ref2m    => humanindex_inst%discomf_index_ref2m_patch    , & ! Output: [real(r8) (:)   ]  2 m Discomfort Index temperature (C)
         discomf_index_ref2m_r  => humanindex_inst%discomf_index_ref2m_r_patch  , & ! Output: [real(r8) (:)   ]  Rural 2 m Discomfort Index temperature (C)
         discomf_index_ref2mS   => humanindex_inst%discomf_index_ref2mS_patch   , & ! Output: [real(r8) (:)   ]  2 m height Discomfort Index Stull temperature (C)
         discomf_index_ref2mS_r => humanindex_inst%discomf_index_ref2mS_r_patch , & ! Output: [real(r8) (:)   ]  Rural 2 m Discomfort Index Stull temperature (K)
         nws_hi_ref2m           => humanindex_inst%nws_hi_ref2m_patch           , & ! Output: [real(r8) (:)   ]  2 m NWS Heat Index (C)
         nws_hi_ref2m_r         => humanindex_inst%nws_hi_ref2m_r_patch         , & ! Output: [real(r8) (:)   ]  Rural 2 m NWS Heat Index (C)
         thip_ref2m             => humanindex_inst%thip_ref2m_patch             , & ! Output: [real(r8) (:)   ]  2 m Temperature Humidity Index Physiology (C)
         thip_ref2m_r           => humanindex_inst%thip_ref2m_r_patch           , & ! Output: [real(r8) (:)   ]  Rural 2 m Temperature Humidity Index Physiology (C)
         thic_ref2m             => humanindex_inst%thic_ref2m_patch             , & ! Output: [real(r8) (:)   ]  2 m Temperature Humidity Index Comfort (C)
         thic_ref2m_r           => humanindex_inst%thic_ref2m_r_patch           , & ! Output: [real(r8) (:)   ]  Rural 2 m Temperature Humidity Index Comfort (C)
         swmp65_ref2m           => humanindex_inst%swmp65_ref2m_patch           , & ! Output: [real(r8) (:)   ]  2 m Swamp Cooler temperature 65% effi (C)
         swmp65_ref2m_r         => humanindex_inst%swmp65_ref2m_r_patch         , & ! Output: [real(r8) (:)   ]  Rural 2 m Swamp Cooler temperature 65% effi (C)
         swmp80_ref2m           => humanindex_inst%swmp80_ref2m_patch           , & ! Output: [real(r8) (:)   ]  2 m Swamp Cooler temperature 80% effi (C)
         swmp80_ref2m_r         => humanindex_inst%swmp80_ref2m_r_patch         , & ! Output: [real(r8) (:)   ]  Rural 2 m Swamp Cooler temperature 80% effi (C)

         forc_u                 => atm2lnd_inst%forc_u_grc                      , & ! Input:  [real(r8) (:)   ]  atmospheric wind speed in east direction (m/s)                        
         forc_v                 => atm2lnd_inst%forc_v_grc                      , & ! Input:  [real(r8) (:)   ]  atmospheric wind speed in north direction (m/s)                       
         forc_th                => atm2lnd_inst%forc_th_downscaled_col          , & ! Input:  [real(r8) (:)   ]  atmospheric potential temperature (Kelvin)                            
         forc_t                 => atm2lnd_inst%forc_t_downscaled_col           , & ! Input:  [real(r8) (:)   ]  atmospheric temperature (Kelvin) 
         forc_pbot              => atm2lnd_inst%forc_pbot_downscaled_col        , & ! Input:  [real(r8) (:)   ]  atmospheric pressure (Pa)                                             
         forc_rho               => atm2lnd_inst%forc_rho_downscaled_col         , & ! Input:  [real(r8) (:)   ]  density (kg/m**3)                                                     
         forc_q                 => wateratm2lndbulk_inst%forc_q_downscaled_col           , & ! Input:  [real(r8) (:)   ]  atmospheric specific humidity (kg/kg)                                 

         watsat                 => soilstate_inst%watsat_col                    , & ! Input:  [real(r8) (:,:) ]  volumetric soil water at saturation (porosity)                      
         soilbeta               => soilstate_inst%soilbeta_col                  , & ! Input:  [real(r8) (:)   ]  soil wetness relative to field capacity                               
         rootr                  => soilstate_inst%rootr_patch                   , & ! Output: [real(r8) (:,:) ]  effective fraction of roots in each soil layer (SMS method only)
         t_soisno               => temperature_inst%t_soisno_col                , & ! Input:  [real(r8) (:,:) ]  soil temperature (Kelvin)                                           
         t_grnd                 => temperature_inst%t_grnd_col                  , & ! Input:  [real(r8) (:)   ]  ground surface temperature [K]                                        
         thv                    => temperature_inst%thv_col                     , & ! Input:  [real(r8) (:)   ]  virtual potential temperature (kelvin)                                
         thm                    => temperature_inst%thm_patch                   , & ! Input:  [real(r8) (:)   ]  intermediate variable (forc_t+0.0098*forc_hgt_t_patch)                  
         t_h2osfc               => temperature_inst%t_h2osfc_col                , & ! Input:  [real(r8) (:)   ]  surface water temperature                                             
         beta                   => temperature_inst%beta_col                    , & ! Input:  [real(r8) (:)   ]  coefficient of conective velocity [-]                                 

         qg_snow                => waterdiagnosticbulk_inst%qg_snow_col                  , & ! Input:  [real(r8) (:)   ]  specific humidity at snow surface [kg/kg]
         qg_soil                => waterdiagnosticbulk_inst%qg_soil_col                  , & ! Input:  [real(r8) (:)   ]  specific humidity at soil surface [kg/kg]                             
         qg_h2osfc              => waterdiagnosticbulk_inst%qg_h2osfc_col                , & ! Input:  [real(r8) (:)   ]  specific humidity at h2osfc surface [kg/kg]                           
         qg                     => waterdiagnosticbulk_inst%qg_col                       , & ! Input:  [real(r8) (:)   ]  specific humidity at ground surface [kg/kg]                           
         dqgdT                  => waterdiagnosticbulk_inst%dqgdT_col                    , & ! Input:  [real(r8) (:)   ]  temperature derivative of "qg"                                        
         h2osoi_ice             => waterstatebulk_inst%h2osoi_ice_col               , & ! Input:  [real(r8) (:,:) ]  ice lens (kg/m2)                                                    
         h2osoi_liq             => waterstatebulk_inst%h2osoi_liq_col               , & ! Input:  [real(r8) (:,:) ]  liquid water (kg/m2)                                                
         grnd_ch4_cond          => ch4_inst%grnd_ch4_cond_patch                 , & ! Output: [real(r8) (:)   ]  tracer conductance for boundary layer [m/s]

         eflx_sh_snow           => energyflux_inst%eflx_sh_snow_patch           , & ! Output: [real(r8) (:)   ]  sensible heat flux from snow (W/m**2) [+ to atm]                      
         eflx_sh_soil           => energyflux_inst%eflx_sh_soil_patch           , & ! Output: [real(r8) (:)   ]  sensible heat flux from soil (W/m**2) [+ to atm]                      
         eflx_sh_h2osfc         => energyflux_inst%eflx_sh_h2osfc_patch         , & ! Output: [real(r8) (:)   ]  sensible heat flux from soil (W/m**2) [+ to atm]                      
         eflx_sh_grnd           => energyflux_inst%eflx_sh_grnd_patch           , & ! Output: [real(r8) (:)   ]  sensible heat flux from ground (W/m**2) [+ to atm]                    
         eflx_sh_tot            => energyflux_inst%eflx_sh_tot_patch            , & ! Output: [real(r8) (:)   ]  total sensible heat flux (W/m**2) [+ to atm]                          
         taux                   => energyflux_inst%taux_patch                   , & ! Output: [real(r8) (:)   ]  wind (shear) stress: e-w (kg/m/s**2)                                  
         tauy                   => energyflux_inst%tauy_patch                   , & ! Output: [real(r8) (:)   ]  wind (shear) stress: n-s (kg/m/s**2)                                  
         dlrad                  => energyflux_inst%dlrad_patch                  , & ! Output: [real(r8) (:)   ]  downward longwave radiation below the canopy [W/m2]                   
         ulrad                  => energyflux_inst%ulrad_patch                  , & ! Output: [real(r8) (:)   ]  upward longwave radiation above the canopy [W/m2]                     
         cgrnds                 => energyflux_inst%cgrnds_patch                 , & ! Output: [real(r8) (:)   ]  deriv, of soil sensible heat flux wrt soil temp [w/m2/k]              
         cgrndl                 => energyflux_inst%cgrndl_patch                 , & ! Output: [real(r8) (:)   ]  deriv of soil latent heat flux wrt soil temp [w/m**2/k]               
         cgrnd                  => energyflux_inst%cgrnd_patch                  , & ! Output: [real(r8) (:)   ]  deriv. of soil energy flux wrt to soil temp [w/m2/k]                  
         btran                  => energyflux_inst%btran_patch                  , & ! Output: [real(r8) (:)   ]  transpiration wetness factor (0 to 1)                                 
         rresis                 => energyflux_inst%rresis_patch                 , & ! Output: [real(r8) (:,:) ]  root resistance by layer (0-1)  (nlevgrnd)                          

         t_ref2m                => temperature_inst%t_ref2m_patch               , & ! Output: [real(r8) (:)   ]  2 m height surface air temperature (Kelvin)                           
         t_ref2m_r              => temperature_inst%t_ref2m_r_patch             , & ! Output: [real(r8) (:)   ]  Rural 2 m height surface air temperature (Kelvin)                     
         t_veg                  => temperature_inst%t_veg_patch                 , & ! Output: [real(r8) (:)   ]  vegetation temperature (Kelvin)                                       

         q_ref2m                => waterdiagnosticbulk_inst%q_ref2m_patch                , & ! Output: [real(r8) (:)   ]  2 m height surface specific humidity (kg/kg)                          
         rh_ref2m_r             => waterdiagnosticbulk_inst%rh_ref2m_r_patch             , & ! Output: [real(r8) (:)   ]  Rural 2 m height surface relative humidity (%)                        
         rh_ref2m               => waterdiagnosticbulk_inst%rh_ref2m_patch               , & ! Output: [real(r8) (:)   ]  2 m height surface relative humidity (%)                              

<<<<<<< HEAD
         forc_hgt_u_patch       => frictionvel_inst%forc_hgt_u_patch            , & ! Output: [real(r8) (:)   ] observational height of wind at patch level [m]
         forc_hgt_t_patch       => frictionvel_inst%forc_hgt_t_patch            , & ! Output: [real(r8) (:)   ] observational height of temperature at patch level [m]
         forc_hgt_q_patch       => frictionvel_inst%forc_hgt_q_patch            , & ! Output: [real(r8) (:)   ] observational height of specific humidity at patch level [m]
=======
         forc_hgt_u_patch       => frictionvel_inst%forc_hgt_u_patch            , & ! Input:
         displa                 => canopystate_inst%displa_patch                , & ! Input:  [real(r8) (:)   ]  displacement height (m)
>>>>>>> bb2a8d2c
         u10_clm                => frictionvel_inst%u10_clm_patch               , & ! Input:  [real(r8) (:)   ]  10 m height winds (m/s)
         zetamax                => frictionvel_inst%zetamaxstable               , & ! Input:  [real(r8)       ]  max zeta value under stable conditions
         zeta                   => frictionvel_inst%zeta_patch                  , & ! Output: [real(r8) (:)   ]  dimensionless stability parameter
         z0mg_col               => frictionvel_inst%z0mg_col                    , & ! Output: [real(r8) (:)   ]  roughness length, momentum [m]
         z0hg_col               => frictionvel_inst%z0hg_col                    , & ! Output: [real(r8) (:)   ]  roughness length, sensible heat [m]
         z0qg_col               => frictionvel_inst%z0qg_col                    , & ! Output: [real(r8) (:)   ]  roughness length, latent heat [m]
<<<<<<< HEAD
         z0mg_patch             => frictionvel_inst%z0mg_patch                  , & ! Output: [real(r8) (:)   ]  patch roughness length, momentum [m]
         z0hg_patch             => frictionvel_inst%z0hg_patch                  , & ! Output: [real(r8) (:)   ]  patch roughness length, sensible heat [m]
         z0qg_patch             => frictionvel_inst%z0qg_patch                  , & ! Output: [real(r8) (:)   ]  patch roughness length, latent heat [m]
         z0mv                   => frictionvel_inst%z0mv_patch                  , & ! Output: [real(r8) (:)   ]  roughness length over vegetation, momentum [m]                        
         z0hv                   => frictionvel_inst%z0hv_patch                  , & ! Output: [real(r8) (:)   ]  roughness length over vegetation, sensible heat [m]                   
         z0qv                   => frictionvel_inst%z0qv_patch                  , & ! Output: [real(r8) (:)   ]  roughness length over vegetation, latent heat [m]          
         kbm1                   => frictionvel_inst%kbm1_patch                  , & ! Output: [real(r8) (:)   ]  natural logarithm of z0mg_p/z0hg_p [-]
=======
         z0mv                   => frictionvel_inst%z0mv_patch                  , & ! Output: [real(r8) (:)   ] roughness length over vegetation, momentum [m]
         z0hv                   => frictionvel_inst%z0hv_patch                  , & ! Output: [real(r8) (:)   ] roughness length over vegetation, sensible heat [m]
         z0qv                   => frictionvel_inst%z0qv_patch                  , & ! Output: [real(r8) (:)   ] roughness length over vegetation, latent heat [m]
>>>>>>> bb2a8d2c
         ram1                   => frictionvel_inst%ram1_patch                  , & ! Output: [real(r8) (:)   ]  aerodynamical resistance (s/m)
         num_iter               => frictionvel_inst%num_iter_patch              , & ! Output: [real(r8) (:)   ]  number of iterations
         htvp                   => energyflux_inst%htvp_col                     , & ! Input:  [real(r8) (:)   ]  latent heat of evaporation (/sublimation) [J/kg]                      
         qflx_ev_snow           => waterfluxbulk_inst%qflx_ev_snow_patch        , & ! Output: [real(r8) (:)   ]  evaporation flux from snow (mm H2O/s) [+ to atm]
         qflx_ev_soil           => waterfluxbulk_inst%qflx_ev_soil_patch        , & ! Output: [real(r8) (:)   ]  evaporation flux from soil (mm H2O/s) [+ to atm]
         qflx_ev_h2osfc         => waterfluxbulk_inst%qflx_ev_h2osfc_patch      , & ! Output: [real(r8) (:)   ]  evaporation flux from h2osfc (mm H2O/s) [+ to atm]
         qflx_evap_soi          => waterfluxbulk_inst%qflx_evap_soi_patch       , & ! Output: [real(r8) (:)   ]  soil evaporation (mm H2O/s) (+ = to atm)
         qflx_evap_tot          => waterfluxbulk_inst%qflx_evap_tot_patch       , & ! Output: [real(r8) (:)   ]  qflx_evap_soi + qflx_evap_can + qflx_tran_veg
         qflx_tran_veg          => waterfluxbulk_inst%qflx_tran_veg_patch       , & ! Output: [real(r8) (:)   ]  vegetation transpiration (mm H2O/s) (+ = to atm)
         qflx_evap_veg          => waterfluxbulk_inst%qflx_evap_veg_patch       , & ! Output: [real(r8) (:)   ]  vegetation evaporation (mm H2O/s) (+ = to atm)

         rssun                  => photosyns_inst%rssun_patch                   , & ! Output: [real(r8) (:)   ]  leaf sunlit stomatal resistance (s/m) (output from Photosynthesis)
         rssha                  => photosyns_inst%rssha_patch                   , & ! Output: [real(r8) (:)   ]  leaf shaded stomatal resistance (s/m) (output from Photosynthesis)

         displa                 => canopystate_inst%displa_patch                , & ! Output: [real(r8) (:)   ]  displacement height (m)                                               

         begp                   => bounds%begp                                  , &
         endp                   => bounds%endp                                    &
         )

      ! First do some simple settings of values over points where frac vegetation covered
      ! by snow is zero

      do f = 1, num_noexposedvegp
         p = filter_noexposedvegp(f)
         c = patch%column(p)
         btran(p) = 0._r8     
         t_veg(p) = forc_t(c) 
         cf_bare  = forc_pbot(c)/(SHR_CONST_RGAS*0.001_r8*thm(p))*1.e06_r8
         rssun(p) = 1._r8/1.e15_r8 * cf_bare
         rssha(p) = 1._r8/1.e15_r8 * cf_bare
         do j = 1, nlevgrnd
            rootr(p,j)  = 0._r8
            rresis(p,j) = 0._r8
         end do
      end do

      ! Compute sensible and latent fluxes and their derivatives with respect
      ! to ground temperature using ground temperatures from previous time step

      do f = 1, num_noexposedvegp
         p = filter_noexposedvegp(f)
         c = patch%column(p)
         g = patch%gridcell(p)

         ! Initialization variables

         displa(p) = 0._r8
         z0mv(p)   = 0._r8
         z0hv(p)   = 0._r8
         z0qv(p)   = 0._r8
         dlrad(p)  = 0._r8
         ulrad(p)  = 0._r8
         dhsdt_canopy(p) = 0._r8
         eflx_sh_stem(p) = 0._r8
         z0mv(p)   = 0._r8
         z0hv(p)   = 0._r8
         z0qv(p)   = 0._r8
         

         ur(p)    = max(params_inst%wind_min,sqrt(forc_u(g)*forc_u(g)+forc_v(g)*forc_v(g)))
         dth(p)   = thm(p)-t_grnd(c)
         dqh(p)   = forc_q(c) - qg(c)
         dthv     = dth(p)*(1._r8+0.61_r8*forc_q(c))+0.61_r8*forc_th(c)*dqh(p)
         zldis(p) = forc_hgt_u_patch(p)

         ! Copy column roughness to local patch-level arrays

         z0mg_patch(p) = z0mg_col(c)
         z0hg_patch(p) = z0hg_col(c)
         z0qg_patch(p) = z0qg_col(c)

         ! Initialize Monin-Obukhov length and wind speed

         call frictionvel_inst%MoninObukIni(ur(p), thv(c), dthv, zldis(p), z0mg_patch(p), um(p), obu(p))

         ! Initialize iteration counter
         num_iter(p) = 0
      end do

      ! Perform stability iteration
      ! Determine friction velocity, and potential temperature and humidity
      ! profiles of the surface boundary layer

      do iter = 1, niters

         call frictionvel_inst%FrictionVelocity(begp, endp, num_noexposedvegp, filter_noexposedvegp, &
              displa(begp:endp), z0mg_patch(begp:endp), z0hg_patch(begp:endp), z0qg_patch(begp:endp), &
              obu(begp:endp), iter, ur(begp:endp), um(begp:endp), ustar(begp:endp), &
              temp1(begp:endp), temp2(begp:endp), temp12m(begp:endp), temp22m(begp:endp), fm(begp:endp))

         do f = 1, num_noexposedvegp
            p = filter_noexposedvegp(f)
            c = patch%column(p)
            g = patch%gridcell(p)

            tstar = temp1(p)*dth(p)
            qstar = temp2(p)*dqh(p)

            select case (z0param_method)
            case ('ZengWang2007')
               z0hg_patch(p) = z0mg_patch(p) / exp(params_inst%a_coef * (ustar(p) * z0mg_patch(p) / 1.5e-5_r8)**params_inst%a_exp)
            case ('Meier2022')

               ! After Yang et al. (2007)
               z0hg_patch(p) = 70._r8 * 1.5e-5_r8 / ustar(p) * exp( -7.2_r8 * ustar(p)**(0.5_r8) * (abs(tstar))**(0.25_r8))
               
               ! RM: After Owen and Thomson (1963). This formulation could be used as an alternative to Yang et al. (2007). It would
               ! avoid that z0hg and z0qg becomes larger frequently than z0mg, which happens with Yang et al. (2007). 
               !z0hg_patch(p) = z0mg_patch(p) / exp(0.52_r8 * 0.4_r8 * (8._r8 * ustar(p) * z0mg_patch(p) / 1.5e-5_r8)**params_inst%a_exp * 0.71_r8**0.8_r8)
               
       
            end select

            z0qg_patch(p) = z0hg_patch(p)
            ! Update the forcing heights for new roughness lengths
            ! TODO(KWO, 2022-03-15) Only for Meier2022 for now to maintain bfb with ZengWang2007
            if (z0param_method == 'Meier2022') then
               forc_hgt_u_patch(p) = forc_hgt_u_patch(g) + z0mg_patch(p) + displa(p)
               forc_hgt_t_patch(p) = forc_hgt_t_patch(g) + z0hg_patch(p) + displa(p)
               forc_hgt_q_patch(p) = forc_hgt_q_patch(g) + z0qg_patch(p) + displa(p)
            end if
            thvstar = tstar*(1._r8+0.61_r8*forc_q(c)) + 0.61_r8*forc_th(c)*qstar
            zeta(p) = zldis(p)*vkc*grav*thvstar/(ustar(p)**2*thv(c))

            if (zeta(p) >= 0._r8) then                   !stable
               zeta(p) = min(zetamax,max(zeta(p),0.01_r8))
               um(p) = max(ur(p),0.1_r8)
            else                                      !unstable
               zeta(p) = max(-100._r8,min(zeta(p),-0.01_r8))
               wc = beta(c)*(-grav*ustar(p)*thvstar*zii(c)/thv(c))**0.333_r8
               um(p) = sqrt(ur(p)*ur(p) + wc*wc)
            end if
            obu(p) = zldis(p)/zeta(p)

            num_iter(p) = iter
         end do
      end do ! end stability iteration

      do f = 1, num_noexposedvegp
         p = filter_noexposedvegp(f)
         c = patch%column(p)
         g = patch%gridcell(p)
         l = patch%landunit(p)

         ! Determine aerodynamic resistances

         ram  = 1._r8/(ustar(p)*ustar(p)/um(p))
         rah  = 1._r8/(temp1(p)*ustar(p))
         raw  = 1._r8/(temp2(p)*ustar(p))
         raih = forc_rho(c)*cpair/rah
         if (use_lch4) then
            grnd_ch4_cond(p) = 1._r8/raw
         end if

         ! Soil evaporation resistance
         www = (h2osoi_liq(c,1)/denh2o+h2osoi_ice(c,1)/denice)/dz(c,1)/watsat(c,1)
         www = min(max(www,0.0_r8),1._r8)

         !changed by K.Sakaguchi. Soilbeta is used for evaporation
         if (dqh(p) > 0._r8) then  !dew  (beta is not applied, just like rsoil used to be) 
            raiw = forc_rho(c)/(raw)
         else
            if(do_soilevap_beta())then
               ! Lee and Pielke 1992 beta is applied
               raiw    = soilbeta(c)*forc_rho(c)/(raw)
            endif
            if(do_soil_resistance_sl14())then
               ! Swenson & Lawrence 2014 soil resistance is applied
               raiw    = forc_rho(c)/(raw+soilresis(c))
            endif
         end if

         ram1(p) = ram  !pass value to global variable

         ! Output to patch-level data structures
         ! Derivative of fluxes with respect to ground temperature
         cgrnds(p) = raih
         cgrndl(p) = raiw*dqgdT(c)
         cgrnd(p)  = cgrnds(p) + htvp(c)*cgrndl(p)


         ! Variables needed by history tape

         ! Surface fluxes of momentum, sensible and latent heat
         ! using ground temperatures from previous time step
         taux(p)          = -forc_rho(c)*forc_u(g)/ram
         tauy(p)          = -forc_rho(c)*forc_v(g)/ram
         eflx_sh_grnd(p)  = -raih*dth(p)
         eflx_sh_tot(p)   = eflx_sh_grnd(p)

         ! compute sensible heat fluxes individually
         eflx_sh_snow(p)   = -raih*(thm(p)-t_soisno(c,snl(c)+1))
         eflx_sh_soil(p)   = -raih*(thm(p)-t_soisno(c,1))
         eflx_sh_h2osfc(p) = -raih*(thm(p)-t_h2osfc(c))

         ! water fluxes from soil
         qflx_tran_veg(p)  = 0._r8
         qflx_evap_veg(p)  = 0._r8
         qflx_evap_soi(p)  = -raiw*dqh(p)
         qflx_evap_tot(p)  = qflx_evap_soi(p)

         ! compute latent heat fluxes individually
         qflx_ev_snow(p)   = -raiw*(forc_q(c) - qg_snow(c))
         qflx_ev_soil(p)   = -raiw*(forc_q(c) - qg_soil(c))
         qflx_ev_h2osfc(p) = -raiw*(forc_q(c) - qg_h2osfc(c))

         ! 2 m height air temperature
         t_ref2m(p) = thm(p) + temp1(p)*dth(p)*(1._r8/temp12m(p) - 1._r8/temp1(p))

         ! 2 m height specific humidity
         q_ref2m(p) = forc_q(c) + temp2(p)*dqh(p)*(1._r8/temp22m(p) - 1._r8/temp2(p))

         ! 2 m height relative humidity
         call QSat(t_ref2m(p), forc_pbot(c), qsat_ref2m, &
              es = e_ref2m)

         rh_ref2m(p) = min(100._r8, q_ref2m(p) / qsat_ref2m * 100._r8)

         if (lun%itype(l) == istsoil .or. lun%itype(l) == istcrop) then
            rh_ref2m_r(p) = rh_ref2m(p)
            t_ref2m_r(p) = t_ref2m(p)
         end if

<<<<<<< HEAD
         kbm1(p) = log(z0mg_patch(p) / z0hg_patch(p))
=======
         ! Copy local patch ground roughness back to column arrays for history output which
         ! uses the column arrays. z0mg is unchanged so only need to copy z0hg and z0qg

         z0hg_col(c) = z0hg_patch(p)
         z0qg_col(c) = z0qg_patch(p)
>>>>>>> bb2a8d2c

         ! Human Heat Stress
         if ( all_human_stress_indices .or. fast_human_stress_indices ) then
            call KtoC(t_ref2m(p), tc_ref2m(p))
            call VaporPres(rh_ref2m(p), e_ref2m, vap_ref2m(p))
            call Wet_BulbS(tc_ref2m(p),rh_ref2m(p), wbt_ref2m(p))
            call HeatIndex(tc_ref2m(p), rh_ref2m(p), nws_hi_ref2m(p))
            call AppTemp(tc_ref2m(p), vap_ref2m(p), u10_clm(p), appar_temp_ref2m(p))
            call swbgt(tc_ref2m(p), vap_ref2m(p), swbgt_ref2m(p))
            call hmdex(tc_ref2m(p), vap_ref2m(p), humidex_ref2m(p))
            call dis_coiS(tc_ref2m(p), rh_ref2m(p), wbt_ref2m(p), discomf_index_ref2mS(p))
            if ( all_human_stress_indices ) then
               call Wet_Bulb(t_ref2m(p), vap_ref2m(p), forc_pbot(c), rh_ref2m(p), q_ref2m(p), &
                               teq_ref2m(p), ept_ref2m(p), wb_ref2m(p))
               call dis_coi(tc_ref2m(p), wb_ref2m(p), discomf_index_ref2m(p))
               call THIndex(tc_ref2m(p), wb_ref2m(p), thic_ref2m(p), thip_ref2m(p))
               call SwampCoolEff(tc_ref2m(p), wb_ref2m(p), swmp80_ref2m(p), swmp65_ref2m(p))
            end if
  
            if (lun%itype(l) == istsoil .or. lun%itype(l) == istcrop) then
              wbt_ref2m_r(p)            = wbt_ref2m(p)
              nws_hi_ref2m_r(p)         = nws_hi_ref2m(p)
              appar_temp_ref2m_r(p)     = appar_temp_ref2m(p)
              swbgt_ref2m_r(p)          = swbgt_ref2m(p)
              humidex_ref2m_r(p)        = humidex_ref2m(p)
              discomf_index_ref2mS_r(p) = discomf_index_ref2mS(p)
              if ( all_human_stress_indices ) then
                 teq_ref2m_r(p)            = teq_ref2m(p)
                 ept_ref2m_r(p)            = ept_ref2m(p)
                 wb_ref2m_r(p)             = wb_ref2m(p)
                 discomf_index_ref2m_r(p)  = discomf_index_ref2m(p)
                 thic_ref2m_r(p)           = thic_ref2m(p)
                 thip_ref2m_r(p)           = thip_ref2m(p)
                 swmp80_ref2m_r(p)         = swmp80_ref2m(p)
                 swmp65_ref2m_r(p)         = swmp65_ref2m(p)
              end if
            end if

         end if
      end do

    end associate

  end subroutine BareGroundFluxes

end module BareGroundFluxesMod<|MERGE_RESOLUTION|>--- conflicted
+++ resolved
@@ -111,20 +111,13 @@
     type(photosyns_type)   , intent(inout) :: photosyns_inst
     type(humanindex_type)  , intent(inout) :: humanindex_inst
     type(canopystate_type) , intent(inout) :: canopystate_inst
-<<<<<<< HEAD
-    
-=======
->>>>>>> bb2a8d2c
     !
     ! !LOCAL VARIABLES:
     integer, parameter  :: niters = 3            ! maximum number of iterations for surface temperature
     integer  :: p,c,g,f,j,l                      ! indices
     integer  :: iter                             ! iteration index
     real(r8) :: zldis(bounds%begp:bounds%endp)   ! reference height "minus" zero displacement height [m]
-<<<<<<< HEAD
-=======
     real(r8) :: zeta                             ! dimensionless height used in Monin-Obukhov theory
->>>>>>> bb2a8d2c
     real(r8) :: wc                               ! convective velocity [m/s]
     real(r8) :: dth(bounds%begp:bounds%endp)     ! diff of virtual temp. between ref. height and surface
     real(r8) :: dthv                             ! diff of vir. poten. temp. between ref. height and surface
@@ -241,21 +234,16 @@
          rh_ref2m_r             => waterdiagnosticbulk_inst%rh_ref2m_r_patch             , & ! Output: [real(r8) (:)   ]  Rural 2 m height surface relative humidity (%)                        
          rh_ref2m               => waterdiagnosticbulk_inst%rh_ref2m_patch               , & ! Output: [real(r8) (:)   ]  2 m height surface relative humidity (%)                              
 
-<<<<<<< HEAD
          forc_hgt_u_patch       => frictionvel_inst%forc_hgt_u_patch            , & ! Output: [real(r8) (:)   ] observational height of wind at patch level [m]
          forc_hgt_t_patch       => frictionvel_inst%forc_hgt_t_patch            , & ! Output: [real(r8) (:)   ] observational height of temperature at patch level [m]
          forc_hgt_q_patch       => frictionvel_inst%forc_hgt_q_patch            , & ! Output: [real(r8) (:)   ] observational height of specific humidity at patch level [m]
-=======
-         forc_hgt_u_patch       => frictionvel_inst%forc_hgt_u_patch            , & ! Input:
          displa                 => canopystate_inst%displa_patch                , & ! Input:  [real(r8) (:)   ]  displacement height (m)
->>>>>>> bb2a8d2c
          u10_clm                => frictionvel_inst%u10_clm_patch               , & ! Input:  [real(r8) (:)   ]  10 m height winds (m/s)
          zetamax                => frictionvel_inst%zetamaxstable               , & ! Input:  [real(r8)       ]  max zeta value under stable conditions
          zeta                   => frictionvel_inst%zeta_patch                  , & ! Output: [real(r8) (:)   ]  dimensionless stability parameter
          z0mg_col               => frictionvel_inst%z0mg_col                    , & ! Output: [real(r8) (:)   ]  roughness length, momentum [m]
          z0hg_col               => frictionvel_inst%z0hg_col                    , & ! Output: [real(r8) (:)   ]  roughness length, sensible heat [m]
          z0qg_col               => frictionvel_inst%z0qg_col                    , & ! Output: [real(r8) (:)   ]  roughness length, latent heat [m]
-<<<<<<< HEAD
          z0mg_patch             => frictionvel_inst%z0mg_patch                  , & ! Output: [real(r8) (:)   ]  patch roughness length, momentum [m]
          z0hg_patch             => frictionvel_inst%z0hg_patch                  , & ! Output: [real(r8) (:)   ]  patch roughness length, sensible heat [m]
          z0qg_patch             => frictionvel_inst%z0qg_patch                  , & ! Output: [real(r8) (:)   ]  patch roughness length, latent heat [m]
@@ -263,11 +251,6 @@
          z0hv                   => frictionvel_inst%z0hv_patch                  , & ! Output: [real(r8) (:)   ]  roughness length over vegetation, sensible heat [m]                   
          z0qv                   => frictionvel_inst%z0qv_patch                  , & ! Output: [real(r8) (:)   ]  roughness length over vegetation, latent heat [m]          
          kbm1                   => frictionvel_inst%kbm1_patch                  , & ! Output: [real(r8) (:)   ]  natural logarithm of z0mg_p/z0hg_p [-]
-=======
-         z0mv                   => frictionvel_inst%z0mv_patch                  , & ! Output: [real(r8) (:)   ] roughness length over vegetation, momentum [m]
-         z0hv                   => frictionvel_inst%z0hv_patch                  , & ! Output: [real(r8) (:)   ] roughness length over vegetation, sensible heat [m]
-         z0qv                   => frictionvel_inst%z0qv_patch                  , & ! Output: [real(r8) (:)   ] roughness length over vegetation, latent heat [m]
->>>>>>> bb2a8d2c
          ram1                   => frictionvel_inst%ram1_patch                  , & ! Output: [real(r8) (:)   ]  aerodynamical resistance (s/m)
          num_iter               => frictionvel_inst%num_iter_patch              , & ! Output: [real(r8) (:)   ]  number of iterations
          htvp                   => energyflux_inst%htvp_col                     , & ! Input:  [real(r8) (:)   ]  latent heat of evaporation (/sublimation) [J/kg]                      
@@ -492,15 +475,13 @@
             t_ref2m_r(p) = t_ref2m(p)
          end if
 
-<<<<<<< HEAD
          kbm1(p) = log(z0mg_patch(p) / z0hg_patch(p))
-=======
+
          ! Copy local patch ground roughness back to column arrays for history output which
          ! uses the column arrays. z0mg is unchanged so only need to copy z0hg and z0qg
 
          z0hg_col(c) = z0hg_patch(p)
          z0qg_col(c) = z0qg_patch(p)
->>>>>>> bb2a8d2c
 
          ! Human Heat Stress
          if ( all_human_stress_indices .or. fast_human_stress_indices ) then
