--- conflicted
+++ resolved
@@ -206,20 +206,11 @@
          forc_hgt_u_patch       => frictionvel_inst%forc_hgt_u_patch            , & ! Input:
          u10_clm                => frictionvel_inst%u10_clm_patch               , & ! Input:  [real(r8) (:)   ]  10 m height winds (m/s)
          zetamax                => frictionvel_parms_inst%zetamaxstable         , & ! Input:  [real(r8)       ]  max zeta value under stable conditions
-<<<<<<< HEAD
          z0mg_col               => frictionvel_inst%z0mg_col                    , & ! Output: [real(r8) (:)   ]  roughness length, momentum [m]
          z0hg_col               => frictionvel_inst%z0hg_col                    , & ! Output: [real(r8) (:)   ]  roughness length, sensible heat [m]
          z0qg_col               => frictionvel_inst%z0qg_col                    , & ! Output: [real(r8) (:)   ]  roughness length, latent heat [m]
          ram1                   => frictionvel_inst%ram1_patch                  , & ! Output: [real(r8) (:)   ]  aerodynamical resistance (s/m)
          num_iter               => frictionvel_inst%num_iter_patch              , & ! Output: [real(r8) (:)   ]  number of iterations
-=======
-         z0mg_col               => frictionvel_inst%z0mg_col                    , & ! Output: [real(r8) (:)   ]  roughness length, momentum [m]                                        
-         z0hg_col               => frictionvel_inst%z0hg_col                    , & ! Output: [real(r8) (:)   ]  roughness length, sensible heat [m]                                   
-         z0qg_col               => frictionvel_inst%z0qg_col                    , & ! Output: [real(r8) (:)   ]  roughness length, latent heat [m]                                     
-         ram1                   => frictionvel_inst%ram1_patch                  , & ! Output: [real(r8) (:)   ]  aerodynamical resistance (s/m)                                        
-         num_iter               => frictionvel_inst%num_iter_patch              , & ! Output: [real(r8) (:)   ]  number of iterations
-
->>>>>>> 93c009dd
          htvp                   => energyflux_inst%htvp_col                     , & ! Input:  [real(r8) (:)   ]  latent heat of evaporation (/sublimation) [J/kg]                      
          qflx_ev_snow           => waterfluxbulk_inst%qflx_ev_snow_patch            , & ! Output: [real(r8) (:)   ]  evaporation flux from snow (mm H2O/s) [+ to atm]                        
          qflx_ev_soil           => waterfluxbulk_inst%qflx_ev_soil_patch            , & ! Output: [real(r8) (:)   ]  evaporation flux from soil (mm H2O/s) [+ to atm]                        
@@ -266,11 +257,7 @@
          ulrad(p)  = 0._r8
          hs_canopy(p) = 0._r8
          eflx_sh_stem(p) = 0._r8
-<<<<<<< HEAD
- 
-=======
-
->>>>>>> 93c009dd
+
          ur(p)    = max(1.0_r8,sqrt(forc_u(g)*forc_u(g)+forc_v(g)*forc_v(g)))
          dth(p)   = thm(p)-t_grnd(c)
          dqh(p)   = forc_q(c) - qg(c)
