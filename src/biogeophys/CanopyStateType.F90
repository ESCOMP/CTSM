--- conflicted
+++ resolved
@@ -515,8 +515,6 @@
     do p = bounds%begp, bounds%endp
        l = patch%landunit(p)
 
-       this%frac_veg_nosno_patch(p) = 0._r8
-<<<<<<< HEAD
        this%tlai_patch(p)        = 0._r8
        this%tsai_patch(p)        = 0._r8
        this%elai_patch(p)        = 0._r8
@@ -525,17 +523,7 @@
        this%leaf_biomass_patch(p)= 0._r8
        this%htop_patch(p)        = 0._r8
        this%hbot_patch(p)        = 0._r8
-       this%dewmx_patch(p)       = 0.1_r8
        this%vegwp_patch(p,:)     = -2.5e4_r8
-=======
-       this%tlai_patch(p)       = 0._r8
-       this%tsai_patch(p)       = 0._r8
-       this%elai_patch(p)       = 0._r8
-       this%esai_patch(p)       = 0._r8
-       this%htop_patch(p)       = 0._r8
-       this%hbot_patch(p)       = 0._r8
-       this%vegwp_patch(p,:)    = -2.5e4_r8
->>>>>>> 1720bc75
 
        if (lun%itype(l) == istsoil .or. lun%itype(l) == istcrop) then
           this%laisun_patch(p) = 0._r8
