module TotalWaterAndHeatMod

  !-----------------------------------------------------------------------
  ! !DESCRIPTION:
  ! Routines for computing total column water and heat contents
  !
  ! !USES:
#include "shr_assert.h"
  use shr_kind_mod       , only : r8 => shr_kind_r8
  use decompMod          , only : bounds_type
<<<<<<< HEAD
  use clm_varcon         , only : cpice, cpliq, denh2o, tfrz, hfus
  use clm_varpar         , only : nlevgrnd, nlevsoi, nlevurb, nlevmaxurbgrnd
=======
  use clm_varcon         , only : cpice, cpliq, denh2o, denice, tfrz, hfus
  use clm_varpar         , only : nlevgrnd, nlevsoi, nlevurb, nlevlak
>>>>>>> 437e9507
  use ColumnType         , only : col
  use LandunitType       , only : lun
  use subgridAveMod      , only : p2c
  use SoilHydrologyType  , only : soilhydrology_type  
  use WaterStateBulkType , only : waterstatebulk_type
  use WaterStateType     , only : waterstate_type
  use WaterDiagnosticBulkType, only : waterdiagnosticbulk_type
  use WaterDiagnosticType, only : waterdiagnostic_type
  use UrbanParamsType    , only : urbanparams_type
  use SoilStateType      , only : soilstate_type
  use TemperatureType    , only : temperature_type
  use LakeStateType      , only : lakestate_type
  use column_varcon      , only : icol_roof, icol_sunwall, icol_shadewall
  use column_varcon      , only : icol_road_perv, icol_road_imperv
  use landunit_varcon    , only : istdlak, istsoil,istcrop,istwet,istice_mec
  !
  ! !PUBLIC TYPES:
  implicit none
  save
  !
  ! !PUBLIC MEMBER FUNCTIONS:

  ! For water (ComputeWaterMass* / ComputeLiqIceMass*): We have separate routines for lake
  ! vs. non-lake because parts of the code call just one or the other.
  !
  ! For heat (ComputeHeat*): We use separate routines for lake vs. non-lake to keep these
  ! routines parallel with the water routines.
  public :: ComputeWaterMassNonLake         ! Compute total water mass of non-lake columns
  public :: ComputeWaterMassLake            ! Compute total water mass of lake columns
  public :: AccumulateLiqIceMassLake        ! Accumulate lake water mass of lake columns, separated into liquid and ice
  public :: ComputeLiqIceMassNonLake        ! Compute total water mass of non-lake columns, separated into liquid and ice
  public :: AccumulateSoilLiqIceMassNonLake ! Accumulate soil water mass of non-lake columns, separated into liquid and ice
  public :: ComputeLiqIceMassLake           ! Compute total water mass of lake columns, separated into liquid and ice
  public :: ComputeHeatNonLake              ! Compute heat content of non-lake columns
  public :: AccumulateSoilHeatNonLake       ! Accumulate soil heat content of non-lake columns
  public :: ComputeHeatLake                 ! Compute heat content of lake columns
  public :: AccumulateHeatLake              ! Accumulate  heat content of lake water of lake columns
  public :: AdjustDeltaHeatForDeltaLiq      ! Adjusts the change in gridcell heat content due to land cover change to account for the implicit heat flux associated with delta_liq
  public :: LiquidWaterHeat                 ! Get the total heat content of some mass of liquid water at a given temperature

  !
  ! !PUBLIC MEMBER DATA:

  ! While some parts of the code work just fine with any heat_base_temp, other parts
  ! currently wouldn't work right if we changed this value. This is all related to the
  ! fact that we don't currently track temperature explicitly for all components of the
  ! system. Specifically:
  !
  ! (1) For liquid water pools that don't have an explicit temperature, we assume a
  !     temperature of heat_base_temp. This is not a terrible assumption for
  !     heat_base_temp = tfrz, but would be a terrible assumption for (e.g.)
  !     heat_base_temp = 0.
  !
  ! (2) In AdjustDeltaHeatForDeltaLiq, we currently don't account for the energy
  !     associated with delta_ice (as we do for delta_liq). This amounts to implicitly
  !     assuming that this ice runoff is at heat_base_temp (this is tied in with the fact
  !     that we don't explicitly track the temperature of runoff). This makes sense for
  !     heat_base_temp = tfrz, but wouldn't make sense for other values of heat_base_temp.
  real(r8), parameter, public :: heat_base_temp = tfrz  ! Base temperature for heat sums [K]

  ! ------------------------------------------------------------------------
  ! The following are public just to support unit testing; they shouldn't be used by other code
  ! ------------------------------------------------------------------------

  ! Minimum and maximum temperatures for the water temperature used by AdjustDeltaHeatForDeltaLiq
  real(r8), parameter :: DeltaLiqMinTemp = tfrz  ! [K]
  real(r8), parameter :: DeltaLiqMaxTemp = tfrz + 35._r8  ! [K]

  !
  ! !PRIVATE MEMBER FUNCTIONS:
  private :: AccumulateLiquidWaterHeat ! For use by ComputeHeat* routines: accumulate quantities that we need to count for liquid water, for a single column
  private :: TempToHeat                ! For use by ComputeHeat* routines: convert temperature to heat content

  character(len=*), parameter, private :: sourcefile = &
       __FILE__

contains

  !-----------------------------------------------------------------------
  subroutine ComputeWaterMassNonLake(bounds, num_nolakec, filter_nolakec, &
       waterstate_inst, waterdiagnostic_inst, &
       subtract_dynbal_baselines, &
       water_mass)
    !
    ! !DESCRIPTION:
    ! Compute total water mass for all non-lake columns
    !
    ! This can also be used to compute the mass of a specific water tracer (rather than
    ! bulk water).
    !
    ! !ARGUMENTS:
    type(bounds_type)        , intent(in)    :: bounds     
    integer                  , intent(in)    :: num_nolakec                ! number of column non-lake points in column filter
    integer                  , intent(in)    :: filter_nolakec(:)          ! column filter for non-lake points
    class(waterstate_type)   , intent(in)    :: waterstate_inst
    class(waterdiagnostic_type), intent(in)  :: waterdiagnostic_inst

    ! BUG(wjs, 2019-03-12, ESCOMP/ctsm#659) When https://github.com/ESCOMP/CTSM/issues/658
    ! is resolved, remove this argument, always assuming it's true.
    logical, intent(in) :: subtract_dynbal_baselines ! whether to subtract dynbal_baseline_liq and dynbal_baseline_ice from liquid_mass and ice_mass

    real(r8)                 , intent(inout) :: water_mass( bounds%begc: ) ! computed water mass (kg m-2)
    !
    ! !LOCAL VARIABLES:
    real(r8) :: liquid_mass(bounds%begc:bounds%endc)  ! kg m-2
    real(r8) :: ice_mass(bounds%begc:bounds%endc)     ! kg m-2
    integer  :: fc, c

    character(len=*), parameter :: subname = 'ComputeWaterMassNonLake'
    !-----------------------------------------------------------------------

    SHR_ASSERT_ALL_FL((ubound(water_mass) == (/bounds%endc/)), sourcefile, __LINE__)

    call ComputeLiqIceMassNonLake( &
         bounds = bounds, &
         num_nolakec = num_nolakec, &
         filter_nolakec = filter_nolakec, &
         waterstate_inst = waterstate_inst, &
         waterdiagnostic_inst = waterdiagnostic_inst, &
         subtract_dynbal_baselines = subtract_dynbal_baselines, &
         liquid_mass = liquid_mass(bounds%begc:bounds%endc), &
         ice_mass = ice_mass(bounds%begc:bounds%endc))

    do fc = 1, num_nolakec
       c = filter_nolakec(fc)
       water_mass(c) = liquid_mass(c) + ice_mass(c)
    end do

  end subroutine ComputeWaterMassNonLake

  !-----------------------------------------------------------------------
  subroutine ComputeWaterMassLake(bounds, num_lakec, filter_lakec, &
       waterstate_inst, lakestate_inst, &
       add_lake_water_and_subtract_dynbal_baselines, &
       water_mass)
    !
    ! !DESCRIPTION:
    ! Compute total water mass for all lake columns
    !
    ! This can also be used to compute the mass of a specific water tracer (rather than
    ! bulk water).
    !
    ! !ARGUMENTS:
    type(bounds_type)        , intent(in)    :: bounds     
    integer                  , intent(in)    :: num_lakec                  ! number of column lake points in column filter
    integer                  , intent(in)    :: filter_lakec(:)            ! column filter for lake points
    class(waterstate_type)   , intent(in)    :: waterstate_inst
    type(lakestate_type)     , intent(in)    :: lakestate_inst

    ! Whether to (1) add lake water/ice to total accounting, and (2) subtract
    ! dynbal_baseline_liq and dynbal_baseline_ice from liquid_mass and ice_mass
    !
    ! BUG(wjs, 2019-03-12, ESCOMP/ctsm#659) When https://github.com/ESCOMP/CTSM/issues/658
    ! is resolved, remove this argument, always assuming it's true.
    logical, intent(in) :: add_lake_water_and_subtract_dynbal_baselines

    real(r8)                 , intent(inout) :: water_mass( bounds%begc: ) ! computed water mass (kg m-2)
    !
    ! !LOCAL VARIABLES:
    real(r8) :: liquid_mass(bounds%begc:bounds%endc)  ! kg m-2
    real(r8) :: ice_mass(bounds%begc:bounds%endc)     ! kg m-2
    integer  :: fc, c

    character(len=*), parameter :: subname = 'ComputeWaterMassLake'
    !-----------------------------------------------------------------------

    SHR_ASSERT_ALL_FL((ubound(water_mass) == (/bounds%endc/)), sourcefile, __LINE__)

    call ComputeLiqIceMassLake( &
         bounds = bounds, &
         num_lakec = num_lakec, &
         filter_lakec = filter_lakec, &
         waterstate_inst = waterstate_inst, &
         lakestate_inst = lakestate_inst, &         
         add_lake_water_and_subtract_dynbal_baselines = add_lake_water_and_subtract_dynbal_baselines, &
         liquid_mass = liquid_mass(bounds%begc:bounds%endc), &
         ice_mass = ice_mass(bounds%begc:bounds%endc))

    do fc = 1, num_lakec
       c = filter_lakec(fc)
       water_mass(c) = liquid_mass(c) + ice_mass(c)
    end do

  end subroutine ComputeWaterMassLake


  !-----------------------------------------------------------------------
  subroutine ComputeLiqIceMassNonLake(bounds, num_nolakec, filter_nolakec, &
       waterstate_inst, waterdiagnostic_inst, &
       subtract_dynbal_baselines, &
       liquid_mass, ice_mass)
    !
    ! !DESCRIPTION:
    ! Compute total water mass for all non-lake columns, separated into liquid and ice
    !
    ! This can also be used to compute the mass of a specific water tracer (rather than
    ! bulk water).
    !
    ! Note: Changes to this routine should generally be accompanied by similar changes
    ! to ComputeHeatNonLake
    !
    ! !ARGUMENTS:
    type(bounds_type)        , intent(in)    :: bounds     
    integer                  , intent(in)    :: num_nolakec                 ! number of column non-lake points in column filter
    integer                  , intent(in)    :: filter_nolakec(:)           ! column filter for non-lake points
    class(waterstate_type)   , intent(in)    :: waterstate_inst
    class(waterdiagnostic_type), intent(in)  :: waterdiagnostic_inst

    ! BUG(wjs, 2019-03-12, ESCOMP/ctsm#659) When https://github.com/ESCOMP/CTSM/issues/658
    ! is resolved, remove this argument, always assuming it's true.
    logical, intent(in) :: subtract_dynbal_baselines ! whether to subtract dynbal_baseline_liq and dynbal_baseline_ice from liquid_mass and ice_mass

    real(r8)                 , intent(inout) :: liquid_mass( bounds%begc: ) ! computed liquid water mass (kg m-2)
    real(r8)                 , intent(inout) :: ice_mass( bounds%begc: )    ! computed ice mass (kg m-2)
    !
    ! !LOCAL VARIABLES:
    integer :: c, j, fc                  ! indices
    real(r8) :: liqcan_col(bounds%begc:bounds%endc)  ! canopy liquid water (mm H2O)
    real(r8) :: snocan_col(bounds%begc:bounds%endc)  ! canopy snow water (mm H2O)

    character(len=*), parameter :: subname = 'ComputeLiqIceMassNonLake'
    !-----------------------------------------------------------------------

    SHR_ASSERT_ALL_FL((ubound(liquid_mass) == (/bounds%endc/)), sourcefile, __LINE__)
    SHR_ASSERT_ALL_FL((ubound(ice_mass) == (/bounds%endc/)), sourcefile, __LINE__)

    associate( &
         snl          =>    col%snl                        , & ! Input:  [integer  (:)   ]  negative number of snow layers
         
         h2osfc       =>    waterstate_inst%h2osfc_col     , & ! Input:  [real(r8) (:)   ]  surface water (mm)
         h2osno_no_layers => waterstate_inst%h2osno_no_layers_col , & ! Input:  [real(r8) (:)   ]  snow water that is not resolved into layers (mm H2O)
         liqcan_patch =>    waterstate_inst%liqcan_patch   , & ! Input:  [real(r8) (:)   ]  canopy liquid water (mm H2O)
         snocan_patch =>    waterstate_inst%snocan_patch   , & ! Input:  [real(r8) (:)   ]  canopy snow water (mm H2O)
         h2osoi_ice   =>    waterstate_inst%h2osoi_ice_col , & ! Input:  [real(r8) (:,:) ]  ice lens (kg/m2)
         h2osoi_liq   =>    waterstate_inst%h2osoi_liq_col , & ! Input:  [real(r8) (:,:) ]  liquid water (kg/m2)
         dynbal_baseline_liq    => waterstate_inst%dynbal_baseline_liq_col, & ! Input:  [real(r8) (:)   ]  baseline liquid water content subtracted from each column's total liquid water calculation (mm H2O)
         dynbal_baseline_ice    => waterstate_inst%dynbal_baseline_ice_col, & ! Input:  [real(r8) (:)   ]  baseline ice content subtracted from each column's total ice calculation (mm H2O)
         total_plant_stored_h2o => waterdiagnostic_inst%total_plant_stored_h2o_col, & ! Input:  [real(r8) (:,:) ] plant internal stored water (mm H2O)
         aquifer_water_baseline => waterstate_inst%aquifer_water_baseline, & ! Input: [real(r8)] baseline value for water in the unconfined aquifer (wa_col) for this bulk / tracer (mm)
         wa           =>    waterstate_inst%wa_col        & ! Input:  [real(r8) (:)   ] water in the unconfined aquifer (mm)
         )

    do fc = 1, num_nolakec
       c = filter_nolakec(fc)
       liquid_mass(c) = 0._r8
       ice_mass(c) = 0._r8
    end do

    call p2c(bounds, num_nolakec, filter_nolakec, &
         liqcan_patch(bounds%begp:bounds%endp), &
         liqcan_col(bounds%begc:bounds%endc))

    call p2c(bounds, num_nolakec, filter_nolakec, &
         snocan_patch(bounds%begp:bounds%endp), &
         snocan_col(bounds%begc:bounds%endc))

    do fc = 1, num_nolakec
       c = filter_nolakec(fc)

       ! Note the difference between liqcan and total_plant_stored_h2o.  The prior
       ! is that which exists on the vegetation canopy surface, the latter is
       ! that which exists within the plant xylems and tissues.  In cases
       ! where FATES hydraulics is not turned on, this total_plant_stored_h2o is
       ! non-changing, and is set to 0 for a trivial solution.

       liquid_mass(c) = liquid_mass(c) + liqcan_col(c) + total_plant_stored_h2o(c)
       ice_mass(c) = ice_mass(c) + snocan_col(c)

       ice_mass(c) = ice_mass(c) + h2osno_no_layers(c)
       do j = snl(c)+1,0
          liquid_mass(c) = liquid_mass(c) + h2osoi_liq(c,j)
          ice_mass(c) = ice_mass(c) + h2osoi_ice(c,j)
       end do

       if (col%hydrologically_active(c)) then
          ! It's important to exclude non-hydrologically-active points, because some of
          ! them have wa set, but seemingly incorrectly (set to 4000).

          ! NOTE(wjs, 2017-03-23) We subtract aquifer_water_baseline because water in the
          ! unconfined aquifer is in some senses a virtual water pool. For CLM45 physics,
          ! it isn't clear to me if this subtraction is the "right" thing to do (it can
          ! lead to a net negative value, though that's probably okay). But we definitely
          ! want to do it for CLM5 physics: there, wa stays fixed at 5000 for
          ! hydrologically-active columns, yet this apparently doesn't interact with the
          ! system, so we don't want to count that water mass in the total column water.
          liquid_mass(c) = liquid_mass(c) + (wa(c) - aquifer_water_baseline)
       end if

       if (col%itype(c) == icol_roof .or. col%itype(c) == icol_sunwall &
            .or. col%itype(c) == icol_shadewall .or. col%itype(c) == icol_road_imperv) then
          ! Nothing more to add in this case
       else
          liquid_mass(c) = liquid_mass(c) + h2osfc(c)
       end if
    end do

    ! Soil water content
    call AccumulateSoilLiqIceMassNonLake(bounds, num_nolakec, filter_nolakec, &
         waterstate_inst, &
         liquid_mass = liquid_mass(bounds%begc:bounds%endc), &
         ice_mass = ice_mass(bounds%begc:bounds%endc))

    if (subtract_dynbal_baselines) then
       ! Subtract baselines set in initialization
       do fc = 1, num_nolakec
          c = filter_nolakec(fc)
          liquid_mass(c) = liquid_mass(c) - dynbal_baseline_liq(c)
          ice_mass(c) = ice_mass(c) - dynbal_baseline_ice(c)
       end do
    end if

    end associate

  end subroutine ComputeLiqIceMassNonLake

  !-----------------------------------------------------------------------
  subroutine AccumulateSoilLiqIceMassNonLake(bounds, num_c, filter_c, &
       waterstate_inst, liquid_mass, ice_mass)
    !
    ! !DESCRIPTION:
    ! Accumulate soil water mass of non-lake columns (or some subset of non-lake
    ! columns), separated into liquid and ice.
    !
    ! Adds to any existing values in liquid_mass and ice_mass.
    !
    ! Note: Changes to this routine should generally be accompanied by similar changes to
    ! AccumulateSoilHeatNonLake
    !
    ! !ARGUMENTS:
    type(bounds_type)      , intent(in)    :: bounds
    integer                , intent(in)    :: num_c                       ! number of column points in column filter (should not include lake points; can be a subset of the no-lake filter)
    integer                , intent(in)    :: filter_c(:)                 ! column filter (should not include lake points; can be a subset of the no-lake filter)
    class(waterstate_type) , intent(in)    :: waterstate_inst
    real(r8)               , intent(inout) :: liquid_mass( bounds%begc: ) ! accumulated liquid mass (kg m-2)
    real(r8)               , intent(inout) :: ice_mass( bounds%begc: )    ! accumulated ice mass (kg m-2)
    !
    ! !LOCAL VARIABLES:
    integer :: c, j, fc  ! indices
    logical :: has_h2o   ! whether this point potentially has water to add
    integer  :: nlev     ! greater of nlevgrnd and nlevurb

    character(len=*), parameter :: subname = 'AccumulateSoilLiqIceMassNonLake'
    !-----------------------------------------------------------------------

    SHR_ASSERT_ALL_FL((ubound(liquid_mass) == [bounds%endc]), sourcefile, __LINE__)
    SHR_ASSERT_ALL_FL((ubound(ice_mass) == [bounds%endc]), sourcefile, __LINE__)

    associate( &
         h2osoi_ice   =>    waterstate_inst%h2osoi_ice_col , & ! Input:  [real(r8) (:,:) ]  ice lens (kg/m2)
         h2osoi_liq   =>    waterstate_inst%h2osoi_liq_col   & ! Input:  [real(r8) (:,:) ]  liquid water (kg/m2)
         )

    do j = 1, nlevmaxurbgrnd
       do fc = 1, num_c
          c = filter_c(fc)
          if (col%itype(c) == icol_sunwall .or. col%itype(c) == icol_shadewall) then
             has_h2o = .false.
          else if (col%itype(c) == icol_roof) then
             if (j <= nlevurb) then
                has_h2o = .true.
             else
                has_h2o = .false.
             end if
          else
             if (j <= nlevgrnd) then
                has_h2o = .true.
             else
                has_h2o = .false.
             end if
          end if

          if (has_h2o) then
             liquid_mass(c) = liquid_mass(c) + h2osoi_liq(c,j)
             ice_mass(c) = ice_mass(c) + h2osoi_ice(c,j)
          end if
       end do
    end do

    end associate

  end subroutine AccumulateSoilLiqIceMassNonLake


  !-----------------------------------------------------------------------
  subroutine ComputeLiqIceMassLake(bounds, num_lakec, filter_lakec, &
       waterstate_inst, lakestate_inst, &
       add_lake_water_and_subtract_dynbal_baselines, &
       liquid_mass, ice_mass)
    !
    ! !DESCRIPTION:
    ! Compute total water mass for all lake columns, separated into liquid and ice
    !
    ! This can also be used to compute the mass of a specific water tracer (rather than
    ! bulk water).
    !
    ! Note: Changes to this routine should generally be accompanied by similar changes
    ! to ComputeHeatLake
    !
    ! !ARGUMENTS:
    type(bounds_type)     , intent(in)    :: bounds     
    integer               , intent(in)    :: num_lakec                   ! number of column lake points in column filter
    integer               , intent(in)    :: filter_lakec(:)             ! column filter for lake points
    class(waterstate_type), intent(in)    :: waterstate_inst
    type(lakestate_type)  , intent(in)    :: lakestate_inst

    ! Whether to (1) add lake water/ice to total accounting, and (2) subtract
    ! dynbal_baseline_liq and dynbal_baseline_ice from liquid_mass and ice_mass
    !
    ! BUG(wjs, 2019-03-12, ESCOMP/ctsm#659) When https://github.com/ESCOMP/CTSM/issues/658
    ! is resolved, remove this argument, always assuming it's true.
    logical, intent(in) :: add_lake_water_and_subtract_dynbal_baselines

    real(r8)              , intent(inout) :: liquid_mass( bounds%begc: ) ! computed liquid water mass (kg m-2)
    real(r8)              , intent(inout) :: ice_mass( bounds%begc: )    ! computed ice mass (kg m-2)
    !
    ! !LOCAL VARIABLES:
    integer  :: c, j, fc               ! indices
 
    character(len=*), parameter :: subname = 'ComputeLiqIceMassLake'
    !-----------------------------------------------------------------------

    SHR_ASSERT_ALL_FL((ubound(liquid_mass) == (/bounds%endc/)), sourcefile, __LINE__)
    SHR_ASSERT_ALL_FL((ubound(ice_mass) == (/bounds%endc/)), sourcefile, __LINE__)

    associate( &
         snl          =>    col%snl                        , & ! Input:  [integer  (:)   ]  negative number of snow layers
         h2osno_no_layers => waterstate_inst%h2osno_no_layers_col , & ! Input:  [real(r8) (:)   ]  snow water that is not resolved into layers (mm H2O)
         h2osoi_ice   =>    waterstate_inst%h2osoi_ice_col , & ! Input:  [real(r8) (:,:) ]  ice lens (kg/m2)
         h2osoi_liq   =>    waterstate_inst%h2osoi_liq_col , & ! Input:  [real(r8) (:,:) ]  liquid water (kg/m2)
         dynbal_baseline_liq    => waterstate_inst%dynbal_baseline_liq_col, & ! Input:  [real(r8) (:)   ]  baseline liquid water content subtracted from each column's total liquid water calculation (mm H2O)
         dynbal_baseline_ice    => waterstate_inst%dynbal_baseline_ice_col  & ! Input:  [real(r8) (:)   ]  baseline ice content subtracted from each column's total ice calculation (mm H2O)
         )

    do fc = 1, num_lakec
       c = filter_lakec(fc)
       liquid_mass(c) = 0._r8
       ice_mass(c) = 0._r8
    end do

    ! ------------------------------------------------------------------------
    ! Start with some large terms that will often cancel (the negative baselines and the
    ! lake water content): In order to maintain precision in the other terms, it can help if
    ! we deal with these large, often-canceling terms first. (If we accumulated some
    ! small terms, then added a big term and then subtracted a big term, we would have
    ! lost some precision in the small terms.)
    ! ------------------------------------------------------------------------

    if (add_lake_water_and_subtract_dynbal_baselines) then
       ! Subtract baselines set in initialization
       do fc = 1, num_lakec
          c = filter_lakec(fc)
          liquid_mass(c) = liquid_mass(c) - dynbal_baseline_liq(c)
          ice_mass(c) = ice_mass(c) - dynbal_baseline_ice(c)
       end do

       ! Lake water content
       call AccumulateLiqIceMassLake(bounds, num_lakec, filter_lakec, &
            lakestate_inst, &
            tracer_ratio = waterstate_inst%info%get_ratio(), &
            liquid_mass = liquid_mass(bounds%begc:bounds%endc), &
            ice_mass = ice_mass(bounds%begc:bounds%endc))
    end if

    ! ------------------------------------------------------------------------
    ! Now add some other terms
    ! ------------------------------------------------------------------------

    ! Snow water content
    do fc = 1, num_lakec
       c = filter_lakec(fc)

       ice_mass(c) = ice_mass(c) + h2osno_no_layers(c)
       do j = snl(c)+1,0
          liquid_mass(c) = liquid_mass(c) + h2osoi_liq(c,j)
          ice_mass(c) = ice_mass(c) + h2osoi_ice(c,j)
       end do
    end do

    ! Soil water content of the soil under the lake
    do j = 1, nlevgrnd
       do fc = 1, num_lakec
          c = filter_lakec(fc)
          liquid_mass(c) = liquid_mass(c) + h2osoi_liq(c,j)
          ice_mass(c) = ice_mass(c) + h2osoi_ice(c,j)
       end do
    end do

    end associate

  end subroutine ComputeLiqIceMassLake

    !-----------------------------------------------------------------------
  subroutine AccumulateLiqIceMassLake(bounds, num_c, filter_c, &
       lakestate_inst, tracer_ratio, liquid_mass, ice_mass)
    !
    ! !DESCRIPTION:
    ! Accumulate lake water mass of lake columns, separated into liquid and ice.
    !
    ! Adds to any existing values in liquid_mass and ice_mass.
    !
    ! Note: Changes to this routine should generally be accompanied by similar changes to
    ! AccumulateHeatLake
    !
    ! !ARGUMENTS:
    type(bounds_type)      , intent(in)    :: bounds
    integer                , intent(in)    :: num_c                       ! number of column points in column filter (should not include lake points; can be a subset of the no-lake filter)
    integer                , intent(in)    :: filter_c(:)                 ! column filter (should not include lake points; can be a subset of the no-lake filter)
    type(lakestate_type)   , intent(in)    :: lakestate_inst
    real(r8)               , intent(in)    :: tracer_ratio                ! for water tracers, standard ratio of this tracer to bulk water (1 for bulk water)
    real(r8)               , intent(inout) :: liquid_mass( bounds%begc: ) ! accumulated liquid mass (kg m-2)
    real(r8)               , intent(inout) :: ice_mass( bounds%begc: )    ! accumulated ice mass (kg m-2)
    !
    ! !LOCAL VARIABLES:
    integer :: c, j, fc    ! indices
    real(r8) :: h2olak_liq ! liquid water content of lake layer [kg/m²]
    real(r8) :: h2olak_ice ! ice water content of lake layer [kg/m²]
   
    character(len=*), parameter :: subname = 'AccumulateLiqIceMassLake'
    !-----------------------------------------------------------------------

    SHR_ASSERT_ALL_FL((ubound(liquid_mass) == (/bounds%endc/)), sourcefile, __LINE__)
    SHR_ASSERT_ALL_FL((ubound(ice_mass) == (/bounds%endc/)), sourcefile, __LINE__)

    associate( &
         lake_icefrac =>    lakestate_inst%lake_icefrac_col, & ! Input:  [real(r8) (:,:) ]  lake  ice fraction
         dz_lake      =>    col%dz_lake                     & ! Input:  [real(r8) (:,:) ]  lake depth (m)
         )

    ! Lake water content 
    do j = 1, nlevlak
       do fc = 1, num_c
          c = filter_c(fc)
          ! Lake water volume isn't tracked explicitly, so we calculate it from lake
          ! depth. Because it isn't tracked explicitly, we also don't have any water
          ! tracer information, so we assume a fixed, standard tracer ratio.
          h2olak_liq = dz_lake(c,j) * denh2o * (1 - lake_icefrac(c,j)) * tracer_ratio

          ! use water density rather than ice density because lake layer depths are not
          ! adjusted when the layer freezes
          h2olak_ice = dz_lake(c,j) * denh2o * lake_icefrac(c,j) * tracer_ratio
          
          liquid_mass(c) = liquid_mass(c) + h2olak_liq
          ice_mass(c) = ice_mass(c) + h2olak_ice
       end do
    end do     
         
    end associate

  end subroutine AccumulateLiqIceMassLake

  
  !-----------------------------------------------------------------------
  subroutine ComputeHeatNonLake(bounds, num_nolakec, filter_nolakec, &
       urbanparams_inst, soilstate_inst, &
       temperature_inst, waterstatebulk_inst, waterdiagnosticbulk_inst, &
       heat, heat_liquid, cv_liquid)
    !
    ! !DESCRIPTION:
    ! Compute total heat content for all non-lake columns.
    !
    ! Optionally, also return the total heat content just of liquid water for each column
    ! (excluding latent heat), and/or the total heat capacity just of liquid water for
    ! each column. Together, these can be used by the caller to compute the weighted
    ! average liquid water temperature (with weightings done by the water mass).
    !
    ! Note: Changes to this routine - for anything involving liquid or ice - should
    ! generally be accompanied by similar changes to ComputeLiqIceMassNonLake
    !
    ! !ARGUMENTS:
    type(bounds_type)        , intent(in)  :: bounds
    integer                  , intent(in)  :: num_nolakec
    integer                  , intent(in)  :: filter_nolakec(:)
    type(urbanparams_type)   , intent(in)  :: urbanparams_inst
    type(soilstate_type)     , intent(in)  :: soilstate_inst
    type(temperature_type)   , intent(in)  :: temperature_inst
    type(waterstatebulk_type)    , intent(in)  :: waterstatebulk_inst
    type(waterdiagnosticbulk_type)    , intent(in)  :: waterdiagnosticbulk_inst

    real(r8) , intent(inout) :: heat( bounds%begc: )        ! sum of heat content for all columns [J/m^2]
    real(r8) , intent(inout) :: heat_liquid( bounds%begc: ) ! sum of heat content for all columns: liquid water, excluding latent heat [J/m^2]
    real(r8) , intent(inout) :: cv_liquid( bounds%begc: )   ! sum of liquid heat capacity for all columns [J/(m^2 K)]
    !
    ! !LOCAL VARIABLES:
    integer :: fc
    integer :: c, j

    real(r8) :: liqcan_col(bounds%begc:bounds%endc)  ! canopy liquid water (mm H2O)
    real(r8) :: snocan_col(bounds%begc:bounds%endc)  ! canopy snow water (mm H2O)
    real(r8) :: liqveg                               ! liquid water in/on vegetation (mm H2O)

    real(r8) :: heat_dry_mass(bounds%begc:bounds%endc) ! sum of heat content: dry mass [J/m^2]
    real(r8) :: heat_ice(bounds%begc:bounds%endc)      ! sum of heat content: ice [J/m^2]
    real(r8) :: latent_heat_liquid(bounds%begc:bounds%endc) ! sum of latent heat content of liquid water [J/m^2]

    character(len=*), parameter :: subname = 'ComputeHeatNonLake'
    !-----------------------------------------------------------------------

    SHR_ASSERT_ALL_FL((ubound(heat) == (/bounds%endc/)), sourcefile, __LINE__)
    SHR_ASSERT_ALL_FL((ubound(heat_liquid) == (/bounds%endc/)), sourcefile, __LINE__)
    SHR_ASSERT_ALL_FL((ubound(cv_liquid) == (/bounds%endc/)), sourcefile, __LINE__)

    associate( &
         snl          => col%snl, & ! number of snow layers
         dz           => col%dz, &  ! layer depth (m)
         nlev_improad => urbanparams_inst%nlev_improad, & ! number of impervious road layers
         t_soisno     => temperature_inst%t_soisno_col, & ! soil temperature (Kelvin)
         t_h2osfc     => temperature_inst%t_h2osfc_col, & ! surface water temperature (Kelvin)
         dynbal_baseline_heat => temperature_inst%dynbal_baseline_heat_col, & ! Input:  [real(r8) (:)   ]  baseline heat content subtracted from each column's total heat calculation (J/m2)
         h2osoi_liq   => waterstatebulk_inst%h2osoi_liq_col, & ! liquid water (kg/m2)
         h2osoi_ice   => waterstatebulk_inst%h2osoi_ice_col, & ! frozen water (kg/m2)
         h2osno_no_layers => waterstatebulk_inst%h2osno_no_layers_col, & ! snow water that is not resolved into layers (mm H2O)
         h2osfc       => waterstatebulk_inst%h2osfc_col, & ! surface water (mm H2O)
         liqcan_patch => waterstatebulk_inst%liqcan_patch, & ! canopy liquid water (mm H2O)
         snocan_patch => waterstatebulk_inst%snocan_patch, & ! canopy snow water (mm H2O)
         total_plant_stored_h2o_col => waterdiagnosticbulk_inst%total_plant_stored_h2o_col, & ! Input: [real(r8) (:)   ]  water mass in plant tissues (kg m-2)
         aquifer_water_baseline => waterstatebulk_inst%aquifer_water_baseline, & ! Input: [real(r8)] baseline value for water in the unconfined aquifer (wa_col) for this bulk / tracer (mm)
         wa           => waterstatebulk_inst%wa_col & ! water in the unconfined aquifer (mm)
         )

    do fc = 1, num_nolakec
       c = filter_nolakec(fc)

       heat_liquid(c) = 0._r8
       cv_liquid(c) = 0._r8
       heat_dry_mass(c) = 0._r8
       heat_ice(c) = 0._r8
       latent_heat_liquid(c) = 0._r8
    end do

    call p2c(bounds, &
         parr = liqcan_patch(bounds%begp:bounds%endp), &
         carr = liqcan_col(bounds%begc:bounds%endc), &
         p2c_scale_type = 'unity')

    call p2c(bounds, &
         parr = snocan_patch(bounds%begp:bounds%endp), &
         carr = snocan_col(bounds%begc:bounds%endc), &
         p2c_scale_type = 'unity')

    do fc = 1, num_nolakec
       c = filter_nolakec(fc)

       !--- canopy water ---
       !
       ! TODO(wjs, 2017-03-11) Canopy water currently doesn't have an explicit
       ! temperature; thus, we only add its latent heat of fusion. Eventually, we should
       ! probably track its temperature explicitly - or at least give it an implicit
       ! temperature for the sake of these energy calculations (I think that's needed for
       ! full conservation).
       !
       ! However, we still call the standard AccumulateLiquidWaterHeat routine, so that we
       ! average in a heat_base_temp value in heat_liquid. I think this will generally
       ! lead to less of a sensible heat flux adjustment needed by the dynbal energy
       ! conservation code. (But I went back and forth on whether to do this, so could
       ! be convinced otherwise.)

       ! Note (rgk 04-2017): added total_plant_stored_h2o_col(c), which is the
       ! water inside the plant, which is zero for all non-dynamic models. FATES hydraulics
       ! is the only one with dynamic storage atm.
       ! Commentary (rgk 04-2017): water has moved from the soil to the plant tissues,
       ! and the two pools have different temperatures associated with them. However,
       ! we are not accounting for or conserving the flux of energy between the two
       ! pools.  The energy in the plant water should "bring with it" the internal
       ! energy of the soil-to-root water flux.

       liqveg = liqcan_col(c) + total_plant_stored_h2o_col(c)

       call AccumulateLiquidWaterHeat( &
            temp = heat_base_temp, &
            h2o = liqveg, &
            cv_liquid = cv_liquid(c), &
            heat_liquid = heat_liquid(c), &
            latent_heat_liquid = latent_heat_liquid(c))

       !--- snow ---
       j = 1
       heat_ice(c) = heat_ice(c) + &
            TempToHeat(temp = t_soisno(c,j), cv = (h2osno_no_layers(c)*cpice))
       do j = snl(c)+1,0
          call AccumulateLiquidWaterHeat( &
               temp = t_soisno(c,j), &
               h2o = h2osoi_liq(c,j), &
               cv_liquid = cv_liquid(c), &
               heat_liquid = heat_liquid(c), &
               latent_heat_liquid = latent_heat_liquid(c))
          heat_ice(c) = heat_ice(c) + &
               TempToHeat(temp = t_soisno(c,j), cv = (h2osoi_ice(c,j)*cpice))
       end do

       if (col%hydrologically_active(c)) then
          ! NOTE(wjs, 2017-03-23) Water in the unconfined aquifer currently doesn't have
          ! an explicit temperature; thus, we only add its latent heat of
          ! fusion. However, we still call the standard AccumulateLiquidWaterHeat routine, so
          ! that we average in a heat_base_temp value in heat_liquid. I think this will
          ! generally lead to less of a sensible heat flux adjustment needed by the
          ! dynbal energy conservation code. (But I went back and forth on whether to do
          ! this, so could be convinced otherwise.) In the default CLM5 configuration,
          ! this should all be irrelevant, because (wa(c) - aquifer_water_baseline)
          ! should be fixed at 0 for all hydrologically-active points.

          call AccumulateLiquidWaterHeat( &
               temp = heat_base_temp, &
               h2o = (wa(c) - aquifer_water_baseline), &
               cv_liquid = cv_liquid(c), &
               heat_liquid = heat_liquid(c), &
               latent_heat_liquid = latent_heat_liquid(c))
       end if

       if (col%itype(c) == icol_roof .or. col%itype(c) == icol_sunwall &
            .or. col%itype(c) == icol_shadewall .or. col%itype(c) == icol_road_imperv) then
          ! Nothing more to add in this case
       else
          !--- surface water ---
          call AccumulateLiquidWaterHeat( &
               temp = t_h2osfc(c), &
               h2o = h2osfc(c), &
               cv_liquid = cv_liquid(c), &
               heat_liquid = heat_liquid(c), &
               latent_heat_liquid = latent_heat_liquid(c))
       end if

    end do

    do fc = 1, num_nolakec
       c = filter_nolakec(fc)
       heat(c) = heat_dry_mass(c) + heat_ice(c) + heat_liquid(c) + latent_heat_liquid(c)
    end do

    call AccumulateSoilHeatNonLake(bounds, num_nolakec, filter_nolakec, &
         urbanparams_inst, soilstate_inst, temperature_inst, waterstatebulk_inst, &
         heat = heat(bounds%begc:bounds%endc), &
         heat_liquid = heat_liquid(bounds%begc:bounds%endc), &
         cv_liquid = cv_liquid(bounds%begc:bounds%endc))

    ! Subtract baselines set in initialization
    !
    ! NOTE(wjs, 2019-03-01) I haven't given enough thought to how (if at all) we should
    ! correct for heat_liquid and cv_liquid, which are used to determine the weighted
    ! average liquid water temperature. For example, if we're subtracting out a baseline
    ! water amount because a particular water state is fictitious, we probably shouldn't
    ! include that particular state when determining the weighted average temperature of
    ! liquid water. And conversely, if we're adding a state via these baselines, should
    ! we also add some water temperature of that state? The tricky thing here is what to
    ! do when we end up subtracting water due to the baselines, so for now I'm simply not
    ! trying to account for the temperature of these baselines at all. This amounts to
    ! assuming that the baselines that we add / subtract are at the average temperature
    ! of the real liquid water in the column.
    
    ! This is different for lakes: there the virtual lake water's temperature is excluded
    ! to avoid having it dominating the average temperature calculation 
    ! see note at top of the AccumulateHeatLake subroutine. 
    
    do fc = 1, num_nolakec
       c = filter_nolakec(fc)
       heat(c) = heat(c) - dynbal_baseline_heat(c)
    end do

    end associate

  end subroutine ComputeHeatNonLake

  !-----------------------------------------------------------------------
  subroutine AccumulateSoilHeatNonLake(bounds, num_c, filter_c, &
       urbanparams_inst, soilstate_inst, temperature_inst, waterstatebulk_inst, &
       heat, heat_liquid, cv_liquid)
    !
    ! !DESCRIPTION:
    ! Accumulate soil heat of non-lake columns (or some subset of non-lake columns).
    !
    ! This includes related heat quantities for urban columns (wall, roof and road).
    !
    ! Adds to any existing values in heat, heat_liquid and cv_liquid.
    !
    ! Note: Changes to this routine should generally be accompanied by similar changes to
    ! AccumulateSoilHeatNonLake
    !
    ! !ARGUMENTS:
    type(bounds_type)         , intent(in)    :: bounds
    integer                   , intent(in)    :: num_c                       ! number of column points in column filter (should not include lake points; can be a subset of the no-lake filter)
    integer                   , intent(in)    :: filter_c(:)                 ! column filter (should not include lake points; can be a subset of the no-lake filter)
    type(urbanparams_type)    , intent(in)    :: urbanparams_inst
    type(soilstate_type)      , intent(in)    :: soilstate_inst
    type(temperature_type)    , intent(in)    :: temperature_inst
    type(waterstatebulk_type) , intent(in)    :: waterstatebulk_inst
    real(r8)                  , intent(inout) :: heat( bounds%begc: )        ! accumulated heat content [J/m^2]
    real(r8)                  , intent(inout) :: heat_liquid( bounds%begc: ) ! accumulated heat content: liquid water, excluding latent heat [J/m^2]
    real(r8)                  , intent(inout) :: cv_liquid( bounds%begc: )   ! accumulated liquid water heat capacity [J/(m^2 K)]
    !
    ! !LOCAL VARIABLES:
    integer :: fc
    integer :: l, c, j
    integer  :: nlev     ! greater of nlevgrnd and nlevurb
    logical  :: has_h2o  ! whether this point potentially has water to add

    real(r8) :: soil_heat_liquid(bounds%begc:bounds%endc)        ! sum of heat content: liquid water in soil, excluding latent heat [J/m^2]
    real(r8) :: soil_heat_dry_mass(bounds%begc:bounds%endc)      ! sum of heat content: dry mass in soil [J/m^2]
    real(r8) :: soil_heat_ice(bounds%begc:bounds%endc)           ! sum of heat content: ice in soil [J/m^2]
    real(r8) :: soil_latent_heat_liquid(bounds%begc:bounds%endc) ! sum of heat content: latent heat of liquid water in soil [J/m^2]

    character(len=*), parameter :: subname = 'AccumulateSoilHeatNonLake'
    !-----------------------------------------------------------------------

    SHR_ASSERT_ALL_FL((ubound(heat) == [bounds%endc]), sourcefile, __LINE__)
    SHR_ASSERT_ALL_FL((ubound(heat_liquid) == [bounds%endc]), sourcefile, __LINE__)
    SHR_ASSERT_ALL_FL((ubound(cv_liquid) == [bounds%endc]), sourcefile, __LINE__)

    associate( &
         dz           => col%dz, &  ! layer depth (m)
         nlev_improad => urbanparams_inst%nlev_improad, & ! number of impervious road layers
         cv_wall      => urbanparams_inst%cv_wall, & ! heat capacity of urban wall (J/m^3/K)
         cv_roof      => urbanparams_inst%cv_roof, & ! heat capacity of urban roof (J/m^3/K)
         cv_improad   => urbanparams_inst%cv_improad, & ! heat capacity of urban impervious road (J/m^3/K)
         watsat       => soilstate_inst%watsat_col, & ! volumetric soil water at saturation (porosity)
         csol         => soilstate_inst%csol_col, & ! heat capacity, soil solids (J/m**3/Kelvin)
         t_soisno     => temperature_inst%t_soisno_col, & ! soil temperature (Kelvin)
         h2osoi_liq   => waterstatebulk_inst%h2osoi_liq_col, & ! liquid water (kg/m2)
         h2osoi_ice   => waterstatebulk_inst%h2osoi_ice_col  & ! frozen water (kg/m2)
         )

    do fc = 1, num_c
       c = filter_c(fc)

       soil_heat_liquid(c) = 0._r8
       soil_heat_dry_mass(c) = 0._r8
       soil_heat_ice(c) = 0._r8
       soil_latent_heat_liquid(c) = 0._r8
    end do

    do j = 1, nlevmaxurbgrnd
       do fc = 1, num_c
          c = filter_c(fc)
          l = col%landunit(c)

          if (col%itype(c)==icol_sunwall .or. col%itype(c)==icol_shadewall) then
             has_h2o = .false.
             if (j <= nlevurb) then
                soil_heat_dry_mass(c) = soil_heat_dry_mass(c) + &
                     TempToHeat(temp = t_soisno(c,j), cv = (cv_wall(l,j) * dz(c,j)))
             end if

          else if (col%itype(c) == icol_roof) then
             if (j <= nlevurb) then
                has_h2o = .true.
                soil_heat_dry_mass(c) = soil_heat_dry_mass(c) + &
                     TempToHeat(temp = t_soisno(c,j), cv = (cv_roof(l,j) * dz(c,j)))
             else
                has_h2o = .false.
             end if

          else
             if (j <= nlevgrnd) then
                has_h2o = .true.

                if (col%itype(c) == icol_road_imperv .and. j <= nlev_improad(l)) then
                   soil_heat_dry_mass(c) = soil_heat_dry_mass(c) + &
                        TempToHeat(temp = t_soisno(c,j), cv = (cv_improad(l,j) * dz(c,j)))
                else if (lun%itype(l) /= istwet .and. lun%itype(l) /= istice_mec) then
                   ! Note that this also includes impervious roads below nlev_improad (where
                   ! we have soil)
                   soil_heat_dry_mass(c) = soil_heat_dry_mass(c) + &
                        TempToHeat(temp = t_soisno(c,j), cv = (csol(c,j)*(1-watsat(c,j))*dz(c,j)))
                end if
             else
                has_h2o = .false.
             end if
          end if

          if (has_h2o) then
             call AccumulateLiquidWaterHeat( &
                  temp = t_soisno(c,j), &
                  h2o = h2osoi_liq(c,j), &
                  cv_liquid = cv_liquid(c), &
                  heat_liquid = soil_heat_liquid(c), &
                  latent_heat_liquid = soil_latent_heat_liquid(c))

             soil_heat_ice(c) = soil_heat_ice(c) + &
                  TempToHeat(temp = t_soisno(c,j), cv = (h2osoi_ice(c,j)*cpice))
          end if
       end do
    end do

    do fc = 1, num_c
       c = filter_c(fc)
       heat_liquid(c) = heat_liquid(c) + soil_heat_liquid(c)
       heat(c) = heat(c) + soil_heat_dry_mass(c) + soil_heat_ice(c) + &
            soil_heat_liquid(c) + soil_latent_heat_liquid(c)
    end do

    end associate

  end subroutine AccumulateSoilHeatNonLake

  !-----------------------------------------------------------------------
  subroutine ComputeHeatLake(bounds, num_lakec, filter_lakec, &
       soilstate_inst, temperature_inst, waterstatebulk_inst, lakestate_inst, &
       heat, heat_liquid, cv_liquid)
    !
    ! !DESCRIPTION:
    ! Compute total heat content for all lake columns
    !
    ! Optionally, also return the total heat content just of liquid water for each column
    ! (excluding latent heat), and/or the total heat capacity just of liquid water for
    ! each column. Together, these can be used by the caller to compute the weighted
    ! average liquid water temperature (with weightings done by the water mass).
    !
    ! Note: Changes to this routine - for anything involving liquid or ice - should
    ! generally be accompanied by similar changes to ComputeLiqIceMassLake
    !
    ! !ARGUMENTS:
    type(bounds_type)        , intent(in)  :: bounds
    integer                  , intent(in)  :: num_lakec
    integer                  , intent(in)  :: filter_lakec(:)
    type(soilstate_type)     , intent(in)  :: soilstate_inst
    type(temperature_type)   , intent(in)  :: temperature_inst
    type(waterstatebulk_type)    , intent(in)  :: waterstatebulk_inst
    type(lakestate_type)     , intent(in)  :: lakestate_inst


    real(r8) , intent(inout) :: heat( bounds%begc: )        ! sum of heat content for all columns [J/m^2]
    real(r8) , intent(inout) :: heat_liquid( bounds%begc: ) ! sum of heat content for all columns: liquid water, excluding latent heat [J/m^2]
    real(r8) , intent(inout) :: cv_liquid( bounds%begc: )   ! sum of liquid heat capacity for all columns [J/(m^2 K)]

    !
    ! !LOCAL VARIABLES:
    integer :: fc
    integer :: c,j

    real(r8) :: heat_dry_mass(bounds%begc:bounds%endc) ! sum of heat content: dry mass [J/m^2]
    real(r8) :: heat_ice(bounds%begc:bounds%endc)      ! sum of heat content: ice [J/m^2]
    real(r8) :: latent_heat_liquid(bounds%begc:bounds%endc) ! sum of latent heat content of liquid water [J/m^2]

    character(len=*), parameter :: subname = 'ComputeHeatLake'
    !-----------------------------------------------------------------------

    SHR_ASSERT_ALL_FL((ubound(heat) == (/bounds%endc/)), sourcefile, __LINE__)
    SHR_ASSERT_ALL_FL((ubound(heat_liquid) == (/bounds%endc/)), sourcefile, __LINE__)
    SHR_ASSERT_ALL_FL((ubound(cv_liquid) == (/bounds%endc/)), sourcefile, __LINE__)

    associate( &
         snl          => col%snl, & ! number of snow layers
         dz           => col%dz, &  ! layer depth (m)
         watsat       => soilstate_inst%watsat_col, & ! volumetric soil water at saturation (porosity)
         csol         => soilstate_inst%csol_col, & ! heat capacity, soil solids (J/m**3/Kelvin)
         t_soisno     => temperature_inst%t_soisno_col, & ! soil temperature (Kelvin)
         dynbal_baseline_heat => temperature_inst%dynbal_baseline_heat_col, & ! Input:  [real(r8) (:)   ]  baseline heat content subtracted from each column's total heat calculation (J/m2)
         h2osoi_liq   => waterstatebulk_inst%h2osoi_liq_col, & ! liquid water (kg/m2)
         h2osoi_ice   => waterstatebulk_inst%h2osoi_ice_col & ! frozen water (kg/m2)
         )

    do fc = 1, num_lakec
       c = filter_lakec(fc)

       heat_liquid(c) = 0._r8
       cv_liquid(c) = 0._r8
       heat_dry_mass(c) = 0._r8
       heat_ice(c) = 0._r8
       latent_heat_liquid(c) = 0._r8
    end do

    ! ------------------------------------------------------------------------
    ! Start with some large terms that will often cancel (the negative baselines and the
    ! lake water content): In order to maintain precision in the other terms, it can help if
    ! we deal with these large, often-canceling terms first. (If we accumulated some
    ! small terms, then added a big term and then subtracted a big term, we would have
    ! lost some precision in the small terms.)
    ! ------------------------------------------------------------------------

    ! Subtract baselines set in initialization
    !
    ! NOTE(wjs, 2019-03-01) I haven't given enough thought to how (if at all) we should
    ! correct for heat_liquid and cv_liquid, which are used to determine the weighted
    ! average liquid water temperature. For example, if we're subtracting out a baseline
    ! water amount because a particular water state is fictitious, we probably shouldn't
    ! include that particular state when determining the weighted average temperature of
    ! liquid water. And conversely, if we're adding a state via these baselines, should
    ! we also add some water temperature of that state? The tricky thing here is what to
    ! do when we end up subtracting water due to the baselines, so for now I'm simply not
    ! trying to account for the temperature of these baselines at all. This amounts to
    ! assuming that the baselines that we add / subtract are at the average temperature
    ! of the real liquid water in the column.
    do fc = 1, num_lakec
       c = filter_lakec(fc)
       heat(c) = -dynbal_baseline_heat(c)
    end do

    ! Lake water heat content
    ! Note that we do NOT accumulate heat_liquid and cv_liquid in this call. See the
    ! comments at the top of AccumulateHeatLake for rationale.
    call AccumulateHeatLake(bounds, num_lakec, filter_lakec, temperature_inst, lakestate_inst, &
       heat)

    ! ------------------------------------------------------------------------
    ! Now add some other terms
    ! ------------------------------------------------------------------------

    ! Snow heat content
    do fc = 1, num_lakec
       c = filter_lakec(fc)

       ! TODO(wjs, 2017-03-16) (Copying this note from old code... I'm not positive it's
       ! still true.) The heat capacity (not latent heat) of snow without snow layers
       ! (i.e., h2osno_no_layers) is currently ignored in LakeTemperature, so it should
       ! be ignored here.  Eventually we should consider this.
       do j = snl(c)+1,0
          call AccumulateLiquidWaterHeat( &
               temp = t_soisno(c,j), &
               h2o = h2osoi_liq(c,j), &
               cv_liquid = cv_liquid(c), &
               heat_liquid = heat_liquid(c), &
               latent_heat_liquid = latent_heat_liquid(c))
          heat_ice(c) = heat_ice(c) + &
               TempToHeat(temp = t_soisno(c,j), cv = (h2osoi_ice(c,j)*cpice))
       end do
    end do

    ! Soil heat content of the soil under the lake
    do j = 1,nlevgrnd
       do fc = 1, num_lakec
          c = filter_lakec(fc)

          heat_dry_mass(c) = heat_dry_mass(c) + &
               TempToHeat(temp = t_soisno(c,j), cv = (csol(c,j)*(1-watsat(c,j))*dz(c,j)))
          call AccumulateLiquidWaterHeat( &
               temp = t_soisno(c,j), &
               h2o = h2osoi_liq(c,j), &
               cv_liquid = cv_liquid(c), &
               heat_liquid = heat_liquid(c), &
               latent_heat_liquid = latent_heat_liquid(c))
          heat_ice(c) = heat_ice(c) + &
               TempToHeat(temp = t_soisno(c,j), cv = (h2osoi_ice(c,j)*cpice))
       end do
    end do
    
    do fc = 1, num_lakec
       c = filter_lakec(fc)
       heat(c) = heat(c) + heat_dry_mass(c) + heat_ice(c) + heat_liquid(c) + latent_heat_liquid(c)
    end do
    
    end associate

  end subroutine ComputeHeatLake

  !-----------------------------------------------------------------------
  subroutine AccumulateHeatLake(bounds, num_c, filter_c, &
       temperature_inst, lakestate_inst, &
       heat)
    !
    ! !DESCRIPTION:
    ! Accumulate heat of lake water in lake columns. 
    !
    ! This subroutine differs from AccumulateSoilHeatNonLake in the sense that for lake heat
    ! the average heat_liquid and cv_liquid are not accumulated. This is because these
    ! terms are currently only used to calculate the implicit temperature of the dynbal liquid flux.
    ! Because the lake water is virtual (there will never be a change in lake water content,
    ! it should not be taken into the average column temperature when adjusting the change in 
    ! heat content of the grid cell for the change in water content. 
    ! Now, for lake grid cells, this is only done for the water content of the 
    ! soil under the lake and the snow on the lake. Since the virtual lake water doesn't generally 
    ! contribute to the dynbal liquid flux, its temperature shouldn't contribute 
    ! to the implicit temperature of the dynbal liquid flux. (If we allowed it
    ! to contribute, the lake's temperature could dominate the average temperature calculation,
    ! since there is so much lake water relative to other water in the grid cell.)
    !
    ! We are adopting a different approach in the lake and non-lake columns. 
    ! For the choices made in a non-lake column, see comment at bottom of ComputeHeatNonLake subroutine 
    ! 
    ! Some minor concerns with this approach: 
    ! In some cases, lake water can have some changes in water content in time, 
    ! when experiencing phase changes: If a lake was completely liquid in initialization,
    ! but then partially froze and then grew / shrank, some dynbal fluxes would be generated:
    ! equal and opposite dynbal liquid and ice terms. In this case, it would be appropriate to 
    ! take the lake temperature along in determining the total heat which is corrected for delta liq. 
    
    ! !ARGUMENTS:
    type(bounds_type)         , intent(in)    :: bounds
    integer                   , intent(in)    :: num_c                       ! number of column points in column filter (should not include lake points; can be a subset of the no-lake filter)
    integer                   , intent(in)    :: filter_c(:)                 ! column filter (should not include lake points; can be a subset of the no-lake filter)
    type(temperature_type)    , intent(in)    :: temperature_inst
    type(lakestate_type)      , intent(in)    :: lakestate_inst
    real(r8)                  , intent(inout) :: heat( bounds%begc: )        ! accumulated heat content [J/m^2]

    ! !LOCAL VARIABLES:
    integer :: fc
    integer :: l, c, j
    real(r8) :: h2olak_liq                                       ! liquid water content of lake layer [kg/m²]
    real(r8) :: h2olak_ice                                       ! ice water content of lake layer [kg/m²]
    real(r8) :: lake_heat_liquid(bounds%begc:bounds%endc)        ! sum of heat content: liquid water in lake, excluding latent heat [J/m^2]
    real(r8) :: lake_heat_ice(bounds%begc:bounds%endc)           ! sum of heat content: ice in lake [J/m^2]
    real(r8) :: lake_latent_heat_liquid(bounds%begc:bounds%endc) ! sum of heat content: latent heat of liquid water in lake [J/m^2]
 
    character(len=*), parameter :: subname = 'AccumulateHeatLake'
    !-----------------------------------------------------------------------

    SHR_ASSERT_ALL_FL((ubound(heat) == (/bounds%endc/)), sourcefile, __LINE__)


    associate( &
         dz_lake      => col%dz_lake, &  ! lake layer depth (m)
         t_lake       => temperature_inst%t_lake_col,  & ! lake temperature (K)
         lake_icefrac => lakestate_inst%lake_icefrac_col & ! Input:  [real(r8) (:,:) ]  lake  ice fraction
         )

    do fc = 1, num_c
       c = filter_c(fc)

       lake_heat_liquid(c) = 0._r8
       lake_heat_ice(c) = 0._r8
       lake_latent_heat_liquid(c) = 0._r8
    end do
    
    
    ! calculate heat content of lake itself  
    do j = 1, nlevlak
        do fc = 1, num_c
           c = filter_c(fc)
           ! liquid heat
           h2olak_liq = dz_lake(c,j) * denh2o * (1 - lake_icefrac(c,j))
           call AccumulateLiquidWaterHeat( &
                temp = t_lake(c,j), &
                h2o = h2olak_liq, &
                heat_liquid = lake_heat_liquid(c), &
                latent_heat_liquid = lake_latent_heat_liquid(c))
           ! ice heat
           ! use water density rather than ice density because lake layer depths are not
           ! adjusted when the layer freezes
           h2olak_ice = dz_lake(c,j) * denh2o * lake_icefrac(c,j)
           lake_heat_ice(c) = lake_heat_ice(c) + &
                TempToHeat(temp=t_lake(c,j), cv = (h2olak_ice * cpice))
        end do
    end do 

    ! add ice heat and liquid heat together
    do fc = 1, num_c
       c = filter_c(fc)
       heat(c) = heat(c) + (lake_heat_ice(c) + &
            lake_heat_liquid(c) + lake_latent_heat_liquid(c))
    end do

    end associate

  end subroutine AccumulateHeatLake
  
  !-----------------------------------------------------------------------
  subroutine AdjustDeltaHeatForDeltaLiq(bounds, delta_liq, &
       liquid_water_temp1, liquid_water_temp2, &
       delta_heat)
    !
    ! !DESCRIPTION:
    ! Adjusts delta_heat (the change in gridcell heat content due to land cover change
    ! that needs to be accounted for via a heat flux) to account for the implicit heat
    ! flux associated with delta_liq.
    !
    ! Note that, throughout CLM, we don't explicitly track the temperature or heat content
    ! of runoff. Furthermore, we currently cannot compute the exact heat content of
    ! delta_liq (the dynamic landcover adjustment), because we aren't summing the liquid
    ! water heat content on a pool-by-pool (and layer-by-layer) basis, but rather on a
    ! bulk basis across each column. Thus, the formulation in this routine is currently
    ! using a rough approximation of the temperature of delta_liq - assuming it is at the
    ! average temperature of the liquid water in the grid cell. This can be a poor
    ! assumption in some cases (e.g., if the grid cell is 90% glacier, 5% natural veg and
    ! 5% crop, and the only transitions are between natural veg and crop - then the
    ! glacier's liquid water temperature factors into the average liquid water
    ! temperature, even though it doesn't contribute at all to delta_liq).
    !
    ! Also note that we don't account for delta_ice here. This implicitly assumes that
    ! ice runoff is at heat_base_temp (which is reasonable as long as heat_base_temp =
    ! tfrz).
    !
    ! With dynamical lakes, the adjusted delta_heat does not account for the added lake 
    ! water content due to growing lakes. This is because lake depth is constant, the 
    ! total lake water content (kg/m^2) does not change. The change in water content of 
    ! the snow and soil in the lake column are accounted for.    
    !
    ! Eventually, if we begin to explicitly account for the temperature / heat content of
    ! liquid and ice runoff in CLM, then this routine should be reworked to use the true
    ! heat contents of both liquid and ice runoff.
    !
    !
    ! Sign convention: delta_liq and delta_heat are positive if the post-landcover change
    ! value is greater than the pre-landcover change value.
    !
    ! !USES:
    !
    ! !ARGUMENTS:
    type(bounds_type), intent(in) :: bounds
    real(r8), intent(in) :: delta_liq( bounds%begg: )  ! change in gridcell h2o liq content [kg/m^2]
    real(r8), intent(in) :: liquid_water_temp1( bounds%begg: ) ! average liquid water temperature before land cover change [K]
    real(r8), intent(in) :: liquid_water_temp2( bounds%begg: ) ! average liquid water temperature after land cover change [K]
    real(r8), intent(inout) :: delta_heat( bounds%begg: ) ! change in gridcell heat content [J/m^2]
    !
    ! !LOCAL VARIABLES:
    integer :: g
    real(r8) :: water_temperature  ! [K]
    real(r8) :: total_liquid_heat ! [J/m^2]
    real(r8) :: heat_liquid ! [J/m^2]
    real(r8) :: latent_heat_liquid ! [J/m^2]
    real(r8) :: cv ! heat capacity [J/(m^2 K)]

    character(len=*), parameter :: subname = 'AdjustDeltaHeatForDeltaLiq'
    !-----------------------------------------------------------------------

    SHR_ASSERT_ALL_FL((ubound(delta_liq) == (/bounds%endg/)), sourcefile, __LINE__)
    SHR_ASSERT_ALL_FL((ubound(liquid_water_temp1) == (/bounds%endg/)), sourcefile, __LINE__)
    SHR_ASSERT_ALL_FL((ubound(liquid_water_temp2) == (/bounds%endg/)), sourcefile, __LINE__)
    SHR_ASSERT_ALL_FL((ubound(delta_heat) == (/bounds%endg/)), sourcefile, __LINE__)

    do g = bounds%begg, bounds%endg
       if (delta_liq(g) /= 0._r8) then
          if (delta_liq(g) < 0._r8) then
             ! There was more water in the initial state than in the final state. We'll
             ! generate a positive runoff. We assume that the runoff has a temperature equal
             ! to the average temperature of liquid water in the initial state.
             water_temperature = liquid_water_temp1(g)
          else
             ! There is more water in the final state than in the initial state. We'll
             ! generate a negative runoff. We assume that we're sucking water out of the
             ! ocean at a temperature equal to the average temperature of liquid water in
             ! the final state.
             water_temperature = liquid_water_temp2(g)
          end if

          ! Since we're not trying to completely conserve energy here, it's better to
          ! ensure that the estimated water temperature is in some reasonable bounds.
          ! This protects against getting bad temperatures as a result of something like
          ! catastrophic cancellation, or the weirdness that can arise from having
          ! negative water volumes included in the averages.
          water_temperature = max(water_temperature, DeltaLiqMinTemp)
          water_temperature = min(water_temperature, DeltaLiqMaxTemp)

          total_liquid_heat = LiquidWaterHeat( &
               temp = water_temperature, &
               h2o = delta_liq(g))

          ! For delta_liq < 0 (liq2 < liq1): We'll generate a positive runoff; we want to
          ! effectively include some positive heat from that positive runoff in the heat2
          ! state, which means adding a positive term to delta_heat. Since the above heat
          ! quantities will be negative, we need to subtract them. The reverse is true
          ! for delta_liq > 0; again, we need to subtract the heat quantities.
          delta_heat(g) = delta_heat(g) - total_liquid_heat

       end if
    end do

  end subroutine AdjustDeltaHeatForDeltaLiq

  !-----------------------------------------------------------------------
  function LiquidWaterHeat(temp, h2o) result(heat)
    !
    ! !DESCRIPTION:
    ! Get the total heat content (including latent heat) of some mass of liquid water at
    ! a given temperature, using a base temperature of heat_base_temp.
    !
    ! !USES:
    !
    ! !ARGUMENTS:
    real(r8) :: heat  ! function result
    real(r8), intent(in) :: temp  ! temperature [K]
    real(r8), intent(in) :: h2o   ! water mass [kg/m^2]
    !
    ! !LOCAL VARIABLES:
    real(r8) :: heat_liquid ! heat content of liquid water, excluding latent heat [J/m^2]
    real(r8) :: latent_heat_liquid ! latent heat content of liquid water [J/m^2]

    character(len=*), parameter :: subname = 'LiquidWaterHeat'
    !-----------------------------------------------------------------------

    heat_liquid = 0._r8
    latent_heat_liquid = 0._r8
    call AccumulateLiquidWaterHeat(temp = temp, h2o = h2o, &
         heat_liquid = heat_liquid, latent_heat_liquid = latent_heat_liquid)

    heat = heat_liquid + latent_heat_liquid

  end function LiquidWaterHeat


  !-----------------------------------------------------------------------
  subroutine AccumulateLiquidWaterHeat(temp, h2o, &
       heat_liquid, latent_heat_liquid, cv_liquid)
    !
    ! !DESCRIPTION:
    ! In the course of accumulating heat contents: Accumulate quantities that we need to
    ! count for liquid water, for a single column
    !
    ! !ARGUMENTS:
    real(r8), intent(in) :: temp  ! temperature [K]
    real(r8), intent(in) :: h2o   ! water mass [kg/m^2]

    real(r8), intent(inout) :: heat_liquid        ! accumulated total heat content of liquid water for this column, excluding latent heat [J/m^2]
    real(r8), intent(inout) :: latent_heat_liquid ! accumulated total latent heat content of liquid water for this column [J/m^2]
    real(r8), intent(inout), optional :: cv_liquid ! accumulated total liquid heat capacity for this column [J/(m^2 K)]
    !
    ! !LOCAL VARIABLES:
    real(r8) :: cv  ! heat capacity [J/(m^2 K)]

    character(len=*), parameter :: subname = 'AccumulateLiquidWaterHeat'
    !-----------------------------------------------------------------------

    cv = h2o*cpliq
    if (present(cv_liquid)) then
       cv_liquid = cv_liquid + cv
    end if
    heat_liquid = heat_liquid + TempToHeat(temp = temp, cv = cv)
    latent_heat_liquid = latent_heat_liquid + h2o*hfus
  end subroutine AccumulateLiquidWaterHeat

  !-----------------------------------------------------------------------
  pure function TempToHeat(temp, cv) result(heat)
    !
    ! !DESCRIPTION:
    ! Convert temperature to heat content
    !
    ! !ARGUMENTS:
    real(r8) :: heat  ! function result: heat in J/m^2
    real(r8), intent(in) :: temp  ! temperature [K]
    real(r8), intent(in) :: cv    ! heat capacity [J/(m^2 K)]
    !-----------------------------------------------------------------------

    heat = cv*(temp - heat_base_temp)

  end function TempToHeat

end module TotalWaterAndHeatMod<|MERGE_RESOLUTION|>--- conflicted
+++ resolved
@@ -8,13 +8,8 @@
 #include "shr_assert.h"
   use shr_kind_mod       , only : r8 => shr_kind_r8
   use decompMod          , only : bounds_type
-<<<<<<< HEAD
-  use clm_varcon         , only : cpice, cpliq, denh2o, tfrz, hfus
-  use clm_varpar         , only : nlevgrnd, nlevsoi, nlevurb, nlevmaxurbgrnd
-=======
   use clm_varcon         , only : cpice, cpliq, denh2o, denice, tfrz, hfus
-  use clm_varpar         , only : nlevgrnd, nlevsoi, nlevurb, nlevlak
->>>>>>> 437e9507
+  use clm_varpar         , only : nlevgrnd, nlevsoi, nlevurb, nlevlak, nlevmaxurbgrnd
   use ColumnType         , only : col
   use LandunitType       , only : lun
   use subgridAveMod      , only : p2c
