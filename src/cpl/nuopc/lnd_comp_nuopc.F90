--- conflicted
+++ resolved
@@ -846,7 +846,6 @@
     ! Unpack import state
     !--------------------------------
 
-<<<<<<< HEAD
     if ( .not. for_testing_bypass_init_after_self_tests() ) then
     ! Get proc bounds for both import and export
     call get_proc_bounds(bounds)
@@ -857,11 +856,6 @@
     if (ChkErr(rc,__LINE__,u_FILE_u)) return
     call t_stopf ('lc_lnd_import')
     end if
-=======
-    call import_fields( gcomp, bounds, glc_present, rof_prognostic, &
-         atm2lnd_inst, glc2lnd_inst, water_inst%wateratm2lndbulk_inst, rc )
-    if (ChkErr(rc,__LINE__,u_FILE_u)) return
->>>>>>> 6b43edce
 
     !--------------------------------
     ! Run model
@@ -951,7 +945,6 @@
     ! Pack export state
     !--------------------------------
 
-<<<<<<< HEAD
     if ( .not. for_testing_bypass_init_after_self_tests() ) then
     call t_startf ('lc_lnd_export')
     call export_fields(gcomp, bounds, glc_present, rof_prognostic, &
@@ -959,11 +952,6 @@
     if (ChkErr(rc,__LINE__,u_FILE_u)) return
     call t_stopf ('lc_lnd_export')
     end if
-=======
-    call export_fields(gcomp, bounds, glc_present, rof_prognostic, &
-         water_inst%waterlnd2atmbulk_inst, lnd2atm_inst, lnd2glc_inst, rc)
-    if (ChkErr(rc,__LINE__,u_FILE_u)) return
->>>>>>> 6b43edce
 
     !--------------------------------
     ! Advance ctsm time step
