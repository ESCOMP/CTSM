module lnd_comp_nuopc

  !----------------------------------------------------------------------------
  ! This is the NUOPC cap for CTSM
  !----------------------------------------------------------------------------

  use ESMF
  use NUOPC                  , only : NUOPC_CompDerive, NUOPC_CompSetEntryPoint, NUOPC_CompSpecialize
  use NUOPC                  , only : NUOPC_CompFilterPhaseMap, NUOPC_CompAttributeGet, NUOPC_CompAttributeSet
  use NUOPC_Model            , only : model_routine_SS           => SetServices
  use NUOPC_Model            , only : model_label_Advance        => label_Advance
  use NUOPC_Model            , only : model_label_DataInitialize => label_DataInitialize
  use NUOPC_Model            , only : model_label_SetRunClock    => label_SetRunClock
  use NUOPC_Model            , only : model_label_Finalize       => label_Finalize
  use NUOPC_Model            , only : NUOPC_ModelGet
  use shr_kind_mod           , only : r8 => shr_kind_r8, cl=>shr_kind_cl
  use shr_sys_mod            , only : shr_sys_abort
  use shr_file_mod           , only : shr_file_getlogunit, shr_file_setlogunit
  use shr_orb_mod            , only : shr_orb_decl, shr_orb_params, SHR_ORB_UNDEF_REAL, SHR_ORB_UNDEF_INT
  use shr_cal_mod            , only : shr_cal_noleap, shr_cal_gregorian, shr_cal_ymd2date
  use spmdMod                , only : masterproc, mpicom, spmd_init
  use decompMod              , only : bounds_type, ldecomp, get_proc_bounds
  use domainMod              , only : ldomain
  use controlMod             , only : control_setNL
  use clm_varorb             , only : eccen, obliqr, lambm0, mvelpp
  use clm_varctl             , only : inst_index, inst_suffix, inst_name
  use clm_varctl             , only : single_column, clm_varctl_set, iulog
  use clm_varctl             , only : nsrStartup, nsrContinue, nsrBranch
  use clm_varcon             , only : re
  use clm_time_manager       , only : set_timemgr_init, advance_timestep
  use clm_time_manager       , only : set_nextsw_cday, update_rad_dtime
  use clm_time_manager       , only : get_nstep, get_step_size
  use clm_time_manager       , only : get_curr_date, get_curr_calday
  use clm_initializeMod      , only : initialize1, initialize2
  use clm_driver             , only : clm_drv
  use lnd_import_export      , only : advertise_fields, realize_fields
  use lnd_import_export      , only : import_fields, export_fields
  use lnd_shr_methods        , only : chkerr, state_setscalar, state_getscalar, state_diagnose, alarmInit
  use lnd_shr_methods        , only : set_component_logging, get_component_instance, log_clock_advance
  use perf_mod               , only : t_startf, t_stopf, t_barrierf
  use netcdf                 , only : nf90_open, nf90_nowrite, nf90_noerr, nf90_close, nf90_strerror
  use netcdf                 , only : nf90_inq_dimid, nf90_inq_varid, nf90_get_var  
  use netcdf                 , only : nf90_inquire_dimension, nf90_inquire_variable

  implicit none
  private ! except

  ! Module routines
  public  :: SetServices
  private :: InitializeP0
  private :: InitializeAdvertise
  private :: InitializeRealize
  private :: ModelSetRunClock
  private :: ModelAdvance
  private :: ModelFinalize
  private :: clm_orbital_init
  private :: clm_orbital_update

  !--------------------------------------------------------------------------
  ! Private module data
  !--------------------------------------------------------------------------

  character(len=CL)      :: flds_scalar_name = ''
  integer                :: flds_scalar_num = 0
  integer                :: flds_scalar_index_nx = 0
  integer                :: flds_scalar_index_ny = 0
  integer                :: flds_scalar_index_nextsw_cday = 0

  logical                :: glc_present 
  logical                :: rof_prognostic
  integer, parameter     :: dbug = 0
  character(*),parameter :: modName =  "(lnd_comp_nuopc)"
  character(*),parameter :: u_FILE_u = &
       __FILE__

  character(len=CL)      :: orb_mode        ! attribute - orbital mode
  integer                :: orb_iyear       ! attribute - orbital year
  integer                :: orb_iyear_align ! attribute - associated with model year
  real(R8)               :: orb_obliq       ! attribute - obliquity in degrees
  real(R8)               :: orb_mvelp       ! attribute - moving vernal equinox longitude
  real(R8)               :: orb_eccen       ! attribute and update-  orbital eccentricity

  character(len=*) , parameter :: orb_fixed_year       = 'fixed_year'
  character(len=*) , parameter :: orb_variable_year    = 'variable_year'
  character(len=*) , parameter :: orb_fixed_parameters = 'fixed_parameters'

!===============================================================================
contains
!===============================================================================

  subroutine SetServices(gcomp, rc)
    type(ESMF_GridComp)  :: gcomp
    integer, intent(out) :: rc

    character(len=*),parameter  :: subname=trim(modName)//':(SetServices) '

    rc = ESMF_SUCCESS
    call ESMF_LogWrite(subname//' called', ESMF_LOGMSG_INFO)

    ! the NUOPC gcomp component will register the generic methods
    call NUOPC_CompDerive(gcomp, model_routine_SS, rc=rc)
    if (ChkErr(rc,__LINE__,u_FILE_u)) return

    ! switching to IPD versions
    call ESMF_GridCompSetEntryPoint(gcomp, ESMF_METHOD_INITIALIZE, &
         userRoutine=InitializeP0, phase=0, rc=rc)
    if (ChkErr(rc,__LINE__,u_FILE_u)) return

    ! set entry point for methods that require specific implementation
    call NUOPC_CompSetEntryPoint(gcomp, ESMF_METHOD_INITIALIZE, &
         phaseLabelList=(/"IPDv01p1"/), userRoutine=InitializeAdvertise, rc=rc)
    if (ChkErr(rc,__LINE__,u_FILE_u)) return

    call NUOPC_CompSetEntryPoint(gcomp, ESMF_METHOD_INITIALIZE, &
         phaseLabelList=(/"IPDv01p3"/), userRoutine=InitializeRealize, rc=rc)
    if (ChkErr(rc,__LINE__,u_FILE_u)) return

    ! attach specializing method(s)
    call NUOPC_CompSpecialize(gcomp, specLabel=model_label_Advance, &
         specRoutine=ModelAdvance, rc=rc)
    if (ChkErr(rc,__LINE__,u_FILE_u)) return

    call ESMF_MethodRemove(gcomp, label=model_label_SetRunClock, rc=rc)
    if (ChkErr(rc,__LINE__,u_FILE_u)) return
    call NUOPC_CompSpecialize(gcomp, specLabel=model_label_SetRunClock, &
         specRoutine=ModelSetRunClock, rc=rc)
    if (ChkErr(rc,__LINE__,u_FILE_u)) return

    call NUOPC_CompSpecialize(gcomp, specLabel=model_label_Finalize, &
         specRoutine=ModelFinalize, rc=rc)
    if (ChkErr(rc,__LINE__,u_FILE_u)) return

    call ESMF_LogWrite(subname//' done', ESMF_LOGMSG_INFO)

  end subroutine SetServices

  !===============================================================================

  subroutine InitializeP0(gcomp, importState, exportState, clock, rc)

    ! input/output variables
    type(ESMF_GridComp)   :: gcomp
    type(ESMF_State)      :: importState, exportState
    type(ESMF_Clock)      :: clock
    integer, intent(out)  :: rc
    !-------------------------------------------------------------------------------

    rc = ESMF_SUCCESS

    ! Switch to IPDv01 by filtering all other phaseMap entries

    call NUOPC_CompFilterPhaseMap(gcomp, ESMF_METHOD_INITIALIZE, acceptStringList=(/"IPDv01p"/), rc=rc)
    if (ChkErr(rc,__LINE__,u_FILE_u)) return

  end subroutine InitializeP0

  !===============================================================================

  subroutine InitializeAdvertise(gcomp, importState, exportState, clock, rc)

    ! input/output variables
    type(ESMF_GridComp)  :: gcomp
    type(ESMF_State)     :: importState, exportState
    type(ESMF_Clock)     :: clock
    integer, intent(out) :: rc

    ! local variables
    type(ESMF_VM)      :: vm
    integer            :: lmpicom
    integer            :: ierr 
    integer            :: n
    integer            :: localpet
    integer            :: compid      ! component id
    integer            :: shrlogunit  ! original log unit
    character(len=CL)  :: cvalue
    character(len=CL)  :: logmsg
    logical            :: isPresent, isSet
    logical            :: cism_evolve
    character(len=*), parameter :: subname=trim(modName)//':(InitializeAdvertise) '
    character(len=*), parameter :: format = "('("//trim(subname)//") :',A)"
    !-------------------------------------------------------------------------------

    rc = ESMF_SUCCESS
    call ESMF_LogWrite(subname//' called', ESMF_LOGMSG_INFO)

    !----------------------------------------------------------------------------
    ! generate local mpi comm
    !----------------------------------------------------------------------------

    call ESMF_GridCompGet(gcomp, vm=vm, rc=rc)
    if (ChkErr(rc,__LINE__,u_FILE_u)) return

    call ESMF_VMGet(vm, mpiCommunicator=lmpicom, localpet=localpet, rc=rc)
    if (ChkErr(rc,__LINE__,u_FILE_u)) return

    !----------------------------------------------------------------------------
    ! initialize CTSM MPI info
    !----------------------------------------------------------------------------

    call mpi_comm_dup(lmpicom, mpicom, ierr)

    ! Note still need compid for those parts of the code that use the data model
    ! functionality through subroutine calls
    call NUOPC_CompAttributeGet(gcomp, name='MCTID', value=cvalue, rc=rc)
    if (ChkErr(rc,__LINE__,u_FILE_u)) return
    read(cvalue,*) compid  ! convert from string to integer

    call spmd_init( mpicom, compid )

    !----------------------------------------------------------------------------
    ! determine instance information
    !----------------------------------------------------------------------------

    call get_component_instance(gcomp, inst_suffix, inst_index, rc)
    if (ChkErr(rc,__LINE__,u_FILE_u)) return

    inst_name = "LND"//trim(inst_suffix)

    !----------------------------------------------------------------------------
    ! reset shr logging to my log file
    !----------------------------------------------------------------------------

    call set_component_logging(gcomp, localPet==0, iulog, shrlogunit, rc)
    if (ChkErr(rc,__LINE__,u_FILE_u)) return

    !----------------------------------------------------------------------------
    ! advertise fields
    !----------------------------------------------------------------------------

    call NUOPC_CompAttributeGet(gcomp, name="ScalarFieldName", value=cvalue, isPresent=isPresent, isSet=isSet, rc=rc)
    if (ChkErr(rc,__LINE__,u_FILE_u)) return
    if (isPresent .and. isSet) then
       flds_scalar_name = trim(cvalue)
       call ESMF_LogWrite(trim(subname)//' flds_scalar_name = '//trim(flds_scalar_name), ESMF_LOGMSG_INFO)
       if (ChkErr(rc,__LINE__,u_FILE_u)) return
    else
       call shr_sys_abort(subname//'Need to set attribute ScalarFieldName')
    endif

    call NUOPC_CompAttributeGet(gcomp, name="ScalarFieldCount", value=cvalue, isPresent=isPresent, isSet=isSet, rc=rc)
    if (ChkErr(rc,__LINE__,u_FILE_u)) return
    if (isPresent .and. isSet) then
       read(cvalue, *) flds_scalar_num
       write(logmsg,*) flds_scalar_num
       call ESMF_LogWrite(trim(subname)//' flds_scalar_num = '//trim(logmsg), ESMF_LOGMSG_INFO)
       if (ChkErr(rc,__LINE__,u_FILE_u)) return
    else
       call shr_sys_abort(subname//'Need to set attribute ScalarFieldCount')
    endif

    call NUOPC_CompAttributeGet(gcomp, name="ScalarFieldIdxGridNX", value=cvalue, isPresent=isPresent, isSet=isSet, rc=rc)
    if (ChkErr(rc,__LINE__,u_FILE_u)) return
    if (isPresent .and. isSet) then
       read(cvalue,*) flds_scalar_index_nx
       write(logmsg,*) flds_scalar_index_nx
       call ESMF_LogWrite(trim(subname)//' : flds_scalar_index_nx = '//trim(logmsg), ESMF_LOGMSG_INFO)
       if (ChkErr(rc,__LINE__,u_FILE_u)) return
    else
       call shr_sys_abort(subname//'Need to set attribute ScalarFieldIdxGridNX')
    endif

    call NUOPC_CompAttributeGet(gcomp, name="ScalarFieldIdxGridNY", value=cvalue, isPresent=isPresent, isSet=isSet, rc=rc)
    if (ChkErr(rc,__LINE__,u_FILE_u)) return
    if (isPresent .and. isSet) then
       read(cvalue,*) flds_scalar_index_ny
       write(logmsg,*) flds_scalar_index_ny
       call ESMF_LogWrite(trim(subname)//' : flds_scalar_index_ny = '//trim(logmsg), ESMF_LOGMSG_INFO)
       if (ChkErr(rc,__LINE__,u_FILE_u)) return
    else
       call shr_sys_abort(subname//'Need to set attribute ScalarFieldIdxGridNY')
    endif

    call NUOPC_CompAttributeGet(gcomp, name="ScalarFieldIdxNextSwCday", value=cvalue, isPresent=isPresent, isSet=isSet, rc=rc)
    if (ChkErr(rc,__LINE__,u_FILE_u)) return
    if (isPresent .and. isSet) then
       read(cvalue,*) flds_scalar_index_nextsw_cday
       write(logmsg,*) flds_scalar_index_nextsw_cday
       call ESMF_LogWrite(trim(subname)//' : flds_scalar_index_nextsw_cday = '//trim(logmsg), ESMF_LOGMSG_INFO)
       if (ChkErr(rc,__LINE__,u_FILE_u)) return
    else
       call shr_sys_abort(subname//'Need to set attribute ScalarFieldIdxNextSwCday')
    endif

    call NUOPC_CompAttributeGet(gcomp, name='ROF_model', value=cvalue, rc=rc)
    if (ChkErr(rc,__LINE__,u_FILE_u)) return
    if (trim(cvalue) == 'srof' .or. trim(cvalue) == 'drof') then
       rof_prognostic = .false.
    else
       rof_prognostic = .true.
    end if

    call NUOPC_CompAttributeGet(gcomp, name='GLC_model', value=cvalue, rc=rc)
    if (ChkErr(rc,__LINE__,u_FILE_u)) return
    if (trim(cvalue) == 'sglc') then
       glc_present = .false.
    else
       glc_present = .true. 
       cism_evolve = .true.
       call NUOPC_CompAttributeGet(gcomp, name="cism_evolve", value=cvalue, isPresent=isPresent, isSet=isSet, rc=rc)
       if (ChkErr(rc,__LINE__,u_FILE_u)) return
       if (isPresent .and. isSet) then
          call ESMF_LogWrite(trim(subname)//' cism_evolve = '//trim(cvalue), ESMF_LOGMSG_INFO)
          write (cism_evolve,*) cvalue
       else
          call shr_sys_abort(subname//'Need to set cism_evolve if glc is present')
       endif
    end if

    if (masterproc) then
       write(iulog,*)' rof_prognostic = ',rof_prognostic
       write(iulog,*)' glc_present    = ',glc_present
       if (glc_present) write(iulog,*)' cism_evolve    = ',cism_evolve
    end if

    call advertise_fields(gcomp, flds_scalar_name, glc_present, cism_evolve, rof_prognostic, rc)
    if (ChkErr(rc,__LINE__,u_FILE_u)) return

    !----------------------------------------------------------------------------
    ! reset shr logging to original values
    !----------------------------------------------------------------------------

    call shr_file_setLogUnit (shrlogunit)
    call ESMF_LogWrite(subname//' done', ESMF_LOGMSG_INFO)

  end subroutine InitializeAdvertise

  !===============================================================================

  subroutine InitializeRealize(gcomp, importState, exportState, clock, rc)

    use clm_instMod, only : lnd2atm_inst, lnd2glc_inst, water_inst

    ! input/output variables
    type(ESMF_GridComp)  :: gcomp
    type(ESMF_State)     :: importState
    type(ESMF_State)     :: exportState
    type(ESMF_Clock)     :: clock
    integer, intent(out) :: rc

    ! local variables
    type(ESMF_Mesh)         :: mesh, gridmesh        ! esmf mesh
    type(ESMF_DistGrid)     :: DistGrid              ! esmf global index space descriptor
    type(ESMF_Time)         :: currTime              ! Current time
    type(ESMF_Time)         :: startTime             ! Start time
    type(ESMF_Time)         :: refTime               ! Ref time
    type(ESMF_TimeInterval) :: timeStep              ! Model timestep
    type(ESMF_Calendar)     :: esmf_calendar         ! esmf calendar
    type(ESMF_CalKind_Flag) :: esmf_caltype          ! esmf calendar type
    integer                 :: ref_ymd               ! reference date (YYYYMMDD)
    integer                 :: ref_tod               ! reference time of day (sec)
    integer                 :: yy,mm,dd              ! Temporaries for time query
    integer                 :: start_ymd             ! start date (YYYYMMDD)
    integer                 :: start_tod             ! start time of day (sec)
    integer                 :: curr_ymd              ! Start date (YYYYMMDD)
    integer                 :: curr_tod              ! Start time of day (sec)
    integer                 :: dtime_sync            ! coupling time-step from the input synchronization clock
    integer, pointer        :: gindex(:)             ! global index space for land and ocean points
    integer, pointer        :: gindex_lnd(:)         ! global index space for just land points
    integer, pointer        :: gindex_ocn(:)         ! global index space for just ocean points
    character(ESMF_MAXSTR)  :: cvalue                ! config data
    integer                 :: nlnd, nocn            ! local size ofarrays
    integer                 :: g,n                   ! indices
    real(r8)                :: scmlat                ! single-column latitude
    real(r8)                :: scmlon                ! single-column longitude
    real(r8)                :: nextsw_cday           ! calday from clock of next radiation computation
    character(len=CL)       :: caseid                ! case identifier name
    character(len=CL)       :: ctitle                ! case description title
    character(len=CL)       :: starttype             ! start-type (startup, continue, branch, hybrid)
    character(len=CL)       :: calendar              ! calendar type name
    character(len=CL)       :: hostname              ! hostname of machine running on
    character(len=CL)       :: model_version         ! Model version
    character(len=CL)       :: username              ! user running the model
    integer                 :: nsrest                ! ctsm restart type
    logical                 :: brnch_retain_casename ! flag if should retain the case name on a branch start type
    integer                 :: lbnum                 ! input to memory diagnostic
    type(bounds_type)       :: bounds                ! bounds
    integer                 :: shrlogunit            ! original log unit
    real(r8)                :: mesh_lon, mesh_lat, mesh_area
    real(r8)                :: tolerance_latlon = 1.e-5
    real(r8)                :: tolerance_area   = 1.e-3
    integer                 :: spatialDim
    integer                 :: numOwnedElements
    real(R8), pointer       :: ownedElemCoords(:)
    real(r8), pointer       :: areaPtr(:)
    type(ESMF_Field)        :: areaField
    integer                 :: dimid_ni, dimid_nj, dimid_nv
    integer                 :: ncid, ierr
    integer                 :: ni, nj, nv
    integer                 :: varid_xv, varid_yv
    real(r8), allocatable   :: xv(:,:,:), yv(:,:,:)
    integer                 :: maxIndex(2)
    real(r8)                :: mincornerCoord(2)
    real(r8)                :: maxcornerCoord(2)
    type(ESMF_Grid)         :: lgrid 
    character(len=*),parameter :: subname=trim(modName)//':(InitializeRealize) '
    !-------------------------------------------------------------------------------

    rc = ESMF_SUCCESS
    call ESMF_LogWrite(subname//' called', ESMF_LOGMSG_INFO)

    !----------------------------------------------------------------------------
    ! Reset shr logging to my log file
    !----------------------------------------------------------------------------

    call shr_file_getLogUnit (shrlogunit)
    call shr_file_setLogUnit (iulog)

#if (defined _MEMTRACE)
    if (masterproc) then
       lbnum=1
       call memmon_dump_fort('memmon.out','lnd_comp_nuopc_InitializeRealize:start::',lbnum)
    endif
#endif

    !----------------------
    ! Obtain attribute values
    !----------------------

    call NUOPC_CompAttributeGet(gcomp, name='case_name', value=cvalue, rc=rc)
    if (ChkErr(rc,__LINE__,u_FILE_u)) return
    read(cvalue,*) caseid
    ctitle= trim(caseid)

    call NUOPC_CompAttributeGet(gcomp, name='scmlon', value=cvalue, rc=rc)
    if (ChkErr(rc,__LINE__,u_FILE_u)) return
    read(cvalue,*) scmlon

    call NUOPC_CompAttributeGet(gcomp, name='scmlat', value=cvalue, rc=rc)
    if (ChkErr(rc,__LINE__,u_FILE_u)) return
    read(cvalue,*) scmlat

    call NUOPC_CompAttributeGet(gcomp, name='single_column', value=cvalue, rc=rc)
    if (ChkErr(rc,__LINE__,u_FILE_u)) return
    read(cvalue,*) single_column

    call NUOPC_CompAttributeGet(gcomp, name='brnch_retain_casename', value=cvalue, rc=rc)
    if (ChkErr(rc,__LINE__,u_FILE_u)) return
    read(cvalue,*) brnch_retain_casename

    call NUOPC_CompAttributeGet(gcomp, name='start_type', value=cvalue, rc=rc)
    if (ChkErr(rc,__LINE__,u_FILE_u)) return
    read(cvalue,*) starttype

    call NUOPC_CompAttributeGet(gcomp, name='model_version', value=cvalue, rc=rc)
    if (ChkErr(rc,__LINE__,u_FILE_u)) return
    read(cvalue,*) model_version

    call NUOPC_CompAttributeGet(gcomp, name='hostname', value=cvalue, rc=rc)
    if (ChkErr(rc,__LINE__,u_FILE_u)) return
    read(cvalue,*) hostname

    call NUOPC_CompAttributeGet(gcomp, name='username', value=cvalue, rc=rc)
    if (ChkErr(rc,__LINE__,u_FILE_u)) return
    read(cvalue,*) username

    !TODO: the following strings must not be hard-wired - must have module variables
    if (     trim(starttype) == trim('startup')) then
       nsrest = nsrStartup
    else if (trim(starttype) == trim('continue') ) then
       nsrest = nsrContinue
    else if (trim(starttype) == trim('branch')) then
       nsrest = nsrBranch
    else
       call shr_sys_abort( subname//' ERROR: unknown starttype' )
    end if

    !----------------------
    ! Consistency check on namelist filename
    !----------------------

    call control_setNL("lnd_in"//trim(inst_suffix))

    !----------------------
    ! Get properties from clock
    !----------------------

    call ESMF_ClockGet( clock, &
         currTime=currTime, startTime=startTime, refTime=RefTime, &
         timeStep=timeStep, rc=rc)
    if (ChkErr(rc,__LINE__,u_FILE_u)) return

    call ESMF_TimeGet( currTime, yy=yy, mm=mm, dd=dd, s=curr_tod, rc=rc )
    if (ChkErr(rc,__LINE__,u_FILE_u)) return
    call shr_cal_ymd2date(yy,mm,dd,curr_ymd)

    call ESMF_TimeGet( startTime, yy=yy, mm=mm, dd=dd, s=start_tod, rc=rc )
    if (ChkErr(rc,__LINE__,u_FILE_u)) return
    call shr_cal_ymd2date(yy,mm,dd,start_ymd)

    call ESMF_TimeGet( refTime, yy=yy, mm=mm, dd=dd, s=ref_tod, rc=rc )
    if (ChkErr(rc,__LINE__,u_FILE_u)) return
    call shr_cal_ymd2date(yy,mm,dd,ref_ymd)

    call ESMF_TimeGet( currTime, calkindflag=esmf_caltype, rc=rc )
    if (ChkErr(rc,__LINE__,u_FILE_u)) return

    if (esmf_caltype == ESMF_CALKIND_NOLEAP) then
       calendar = shr_cal_noleap
    else if (esmf_caltype == ESMF_CALKIND_GREGORIAN) then
       calendar = shr_cal_gregorian
    else
       call shr_sys_abort( subname//'ERROR:: bad calendar for ESMF' )
    end if

    call ESMF_TimeIntervalGet( timeStep, s=dtime_sync, rc=rc )
    if (ChkErr(rc,__LINE__,u_FILE_u)) return

    if (masterproc) then
       write(iulog,*)'dtime = ', dtime_sync
    end if

    !----------------------
    ! Initialize module orbital values and update orbital
    !----------------------

    call clm_orbital_init(gcomp, iulog, masterproc, rc)
    if (ChkErr(rc,__LINE__,u_FILE_u)) return

    call clm_orbital_update(clock, iulog, masterproc, eccen, obliqr, lambm0, mvelpp, rc)
    if (ChkErr(rc,__LINE__,u_FILE_u)) return

    !----------------------
    ! Initialize CTSM time manager
    !----------------------

    ! Note that we assume that CTSM's internal dtime matches the coupling time step.
    ! i.e., we currently do NOT allow sub-cycling within a coupling time step.
    call set_timemgr_init(       &
         calendar_in=calendar,   &
         start_ymd_in=start_ymd, &
         start_tod_in=start_tod, &
         ref_ymd_in=ref_ymd,     &
         ref_tod_in=ref_tod,     &
         dtime_in=dtime_sync)

    !----------------------
    ! Read namelist, grid and surface data
    !----------------------

    ! set default values for run control variables
    call clm_varctl_set(&
         caseid_in=caseid, ctitle_in=ctitle,                     &
         brnch_retain_casename_in=brnch_retain_casename,         &
         single_column_in=single_column, scmlat_in=scmlat, scmlon_in=scmlon, &
         nsrest_in=nsrest, &
         version_in=model_version, &
         hostname_in=hostname, &
         username_in=username)

    ! note that the memory for gindex_ocn will be allocated in the following call
    call initialize1(dtime=dtime_sync, gindex_ocn=gindex_ocn)

    ! If no land then abort for now
    ! TODO: need to handle the case of noland with CMEPS
    ! if ( noland ) then
    !    call shr_sys_abort(trim(subname)//"ERROR: Currently cannot handle case of single column with non-land") 
    ! end if

    ! obtain global index array for just land points which includes mask=0 or ocean points
    call get_proc_bounds( bounds )
    nlnd = bounds%endg - bounds%begg + 1
    allocate(gindex_lnd(nlnd))
    do g = bounds%begg,bounds%endg
       n = 1 + (g - bounds%begg)
       gindex_lnd(n) = ldecomp%gdc2glo(g)
    end do

    ! create a global index that includes both land and ocean points
    nocn = size(gindex_ocn)
    allocate(gindex(nlnd + nocn))
    do n = 1,nlnd+nocn
       if (n <= nlnd) then
          gindex(n) = gindex_lnd(n)
       else
          gindex(n) = gindex_ocn(n-nlnd)
       end if
    end do

    ! create distGrid from global index array
    DistGrid = ESMF_DistGridCreate(arbSeqIndexList=gindex, rc=rc)
    if (ChkErr(rc,__LINE__,u_FILE_u)) return
    deallocate(gindex)

    !--------------------------------
    ! generate the mesh and realize fields
    !--------------------------------

    ! determine if the mesh will be created or read in
    call NUOPC_CompAttributeGet(gcomp, name='mesh_lnd', value=cvalue, rc=rc)
    if (ChkErr(rc,__LINE__,u_FILE_u)) return
    if (single_column) cvalue = 'create_mesh'

    if (cvalue == 'create_mesh') then
       ! get the datm grid from the domain file
       call NUOPC_CompAttributeGet(gcomp, name='domain_lnd', value=cvalue, rc=rc)
       if (ChkErr(rc,__LINE__,u_FILE_u)) return
       ! open file
       ierr = nf90_open(cvalue, NF90_NOWRITE, ncid)
       call nc_check_err(ierr, 'nf90_open', trim(cvalue))
       ! get dimension ids
       ierr = nf90_inq_dimid(ncid, 'ni', dimid_ni)
       call nc_check_err(ierr, 'nf90_inq_dimid for ni', trim(cvalue))
       ierr = nf90_inq_dimid(ncid, 'nj', dimid_nj)
       call nc_check_err(ierr, 'nf90_inq_dimid for nj', trim(cvalue))
       ierr = nf90_inq_dimid(ncid, 'nv', dimid_nv)
       call nc_check_err(ierr, 'nf90_inq_dimid for nv', trim(cvalue))
       ! get dimension values
       ierr = nf90_inquire_dimension(ncid, dimid_ni, len=ni)
       call nc_check_err(ierr, 'nf90_inq_dimension for ni', trim(cvalue))
       ierr = nf90_inquire_dimension(ncid, dimid_nj, len=nj)
       call nc_check_err(ierr, 'nf90_inq_dimension for nj', trim(cvalue))
       ierr = nf90_inquire_dimension(ncid, dimid_nv, len=nv)
       call nc_check_err(ierr, 'nf90_inq_dimension for nv', trim(cvalue))
       ! get variable ids
       ierr = nf90_inq_varid(ncid, 'xv', varid_xv)
       call nc_check_err(ierr, 'nf90_inq_varid for xv', trim(cvalue))
       ierr = nf90_inq_varid(ncid, 'yv', varid_yv)
       call nc_check_err(ierr, 'nf90_inq_varid for yv', trim(cvalue))
       ! allocate memory for variables and get variable values
       allocate(xv(nv,ni,nj), yv(nv,ni,nj))
       ierr = nf90_get_var(ncid, varid_xv, xv)
       call nc_check_err(ierr, 'nf90_get_var for xv', trim(cvalue))
       ierr = nf90_get_var(ncid, varid_yv, yv)
       call nc_check_err(ierr, 'nf90_get_var for yv', trim(cvalue))
       ! close file
       ierr = nf90_close(ncid)
       call nc_check_err(ierr, 'nf90_close', trim(cvalue))
       ! create the grid
       maxIndex(1)       = ni          ! number of lons
       maxIndex(2)       = nj          ! number of lats
       mincornerCoord(1) = xv(1,1,1)   ! min lon
       mincornerCoord(2) = yv(1,1,1)   ! min lat
       maxcornerCoord(1) = xv(3,ni,nj) ! max lon
       maxcornerCoord(2) = yv(3,ni,nj) ! max lat
       deallocate(xv,yv)
       lgrid = ESMF_GridCreateNoPeriDimUfrm (maxindex=maxindex, &
            mincornercoord=mincornercoord, maxcornercoord= maxcornercoord, &
            staggerloclist=(/ESMF_STAGGERLOC_CENTER, ESMF_STAGGERLOC_CORNER/), rc=rc)
       if (ChkErr(rc,__LINE__,u_FILE_u)) return

       ! create the mesh from the grid
       gridmesh =  ESMF_MeshCreate(lgrid, rc=rc)
       if (ChkErr(rc,__LINE__,u_FILE_u)) return

       ! Now redistribute the mesh to use the internal distrid
       mesh = ESMF_MeshCreate(gridmesh, elementDistgrid=Distgrid, rc=rc)
       if (ChkErr(rc,__LINE__,u_FILE_u)) return
    else
       ! read in the mesh from the file
       mesh = ESMF_MeshCreate(filename=trim(cvalue), fileformat=ESMF_FILEFORMAT_ESMFMESH, &
            elementDistgrid=Distgrid, rc=rc)
       if (ChkErr(rc,__LINE__,u_FILE_u)) return
       if (masterproc) then
          write(iulog,*)'mesh file for domain is ',trim(cvalue)
       end if
    end if

    ! Determine the areas on the mesh
    areaField = ESMF_FieldCreate(mesh, ESMF_TYPEKIND_R8, name='mesh_areas', meshloc=ESMF_MESHLOC_ELEMENT, rc=rc)
    if (ChkErr(rc,__LINE__,u_FILE_u)) return
    call ESMF_FieldRegridGetArea(areaField, rc=rc)
    if (ChkErr(rc,__LINE__,u_FILE_u)) return
    call ESMF_FieldGet(areaField, farrayPtr=areaPtr, rc=rc)
    if (ChkErr(rc,__LINE__,u_FILE_u)) return

    ! realize the actively coupled fields
    call realize_fields(gcomp,  mesh, flds_scalar_name, flds_scalar_num, rc)
    if (ChkErr(rc,__LINE__,u_FILE_u)) return

    !--------------------------------
    ! Finish initializing ctsm
    !--------------------------------

    call initialize2()

    !--------------------------------
<<<<<<< HEAD
=======
    ! Check that lats, lons and areas on mesh are the same as those internal to ctsm
    ! obtain mesh lats and lons
    !--------------------------------

    call ESMF_MeshGet(mesh, spatialDim=spatialDim, numOwnedElements=numOwnedElements, rc=rc)
    if (ChkErr(rc,__LINE__,u_FILE_u)) return
    allocate(ownedElemCoords(spatialDim*numOwnedElements))
    call ESMF_MeshGet(mesh, ownedElemCoords=ownedElemCoords)
    if (ChkErr(rc,__LINE__,u_FILE_u)) return
    do g = bounds%begg,bounds%endg
       n = 1 + (g - bounds%begg)
       mesh_lon = ownedElemCoords(2*n-1)
       mesh_lat = ownedElemCoords(2*n)
       mesh_area = areaPtr(n)
       if (abs(mesh_lon - ldomain%lonc(g)) > tolerance_latlon) then
          write(6,100)'ERROR: clm_lon, mesh_lon, diff_lon = ',&
               ldomain%lonc(g), mesh_lon, abs(mesh_lon - ldomain%lonc(g))
          !call shr_sys_abort()
       end if
       if (abs(mesh_lat - ldomain%latc(g)) > tolerance_latlon) then
          write(6,100)'ERROR: clm_lat, mesh_lat, diff_lat = ',&
               ldomain%latc(g), mesh_lat, abs(mesh_lat - ldomain%latc(g))
          !call shr_sys_abort()
       end if
       if (abs(mesh_area - ldomain%area(g)/(re*re)) > tolerance_area) then
          write(6,100)'ERROR: clm_area, mesh_area, diff_area = ',&
               ldomain%area(g)/(re*re), mesh_area, abs(mesh_area - ldomain%area(g)/(re*re))
          !call shr_sys_abort()
       end if
    end do
100 format(a,3(d13.5,2x))

    !--------------------------------
    ! Check that ctsm internal dtime aligns with ctsm coupling interval
    !--------------------------------

    call ESMF_ClockGet( clock, timeStep=timeStep, rc=rc)
    if (ChkErr(rc,__LINE__,u_FILE_u)) return
    call ESMF_TimeIntervalGet( timeStep, s=dtime_sync, rc=rc )
    if (ChkErr(rc,__LINE__,u_FILE_u)) return

    dtime_clm = get_step_size()

    if (masterproc) then
       write(iulog,*)'dtime_sync= ',dtime_sync,' dtime_ctsm= ',dtime_clm,' mod = ',mod(dtime_sync,dtime_clm)
    end if
    if (mod(dtime_sync,dtime_clm) /= 0) then
       write(iulog,*)'ctsm dtime ',dtime_clm,' and clock dtime ',dtime_sync,' never align'
       rc = ESMF_FAILURE
       return
    end if

    !--------------------------------
>>>>>>> 0dea14e0
    ! Create land export state
    !--------------------------------

    call export_fields(gcomp, bounds, glc_present, rof_prognostic, &
         water_inst%waterlnd2atmbulk_inst, lnd2atm_inst, lnd2glc_inst, rc)
    if (ChkErr(rc,__LINE__,u_FILE_u)) return

    ! Get calendar day of nextsw calculation
    if (nsrest == nsrStartup) then
       call ESMF_ClockGet( clock, currTime=currTime, rc=rc )
       if (ChkErr(rc,__LINE__,u_FILE_u)) return

       call ESMF_TimeGet( currTime, dayOfYear_r8=nextsw_cday, rc=rc )
       if (ChkErr(rc,__LINE__,u_FILE_u)) return
    end if

    call set_nextsw_cday(nextsw_cday)

    ! Set scalars in export state
    call State_SetScalar(dble(ldomain%ni), flds_scalar_index_nx, exportState, &
         flds_scalar_name, flds_scalar_num, rc)
    if (ChkErr(rc,__LINE__,u_FILE_u)) return

    call State_SetScalar(dble(ldomain%nj), flds_scalar_index_ny, exportState, &
         flds_scalar_name, flds_scalar_num, rc)
    if (ChkErr(rc,__LINE__,u_FILE_u)) return

    !--------------------------------
    ! diagnostics
    !--------------------------------

    if (dbug > 1) then
       call State_diagnose(exportState, subname//':ExportState',rc=rc)
       if (ChkErr(rc,__LINE__,u_FILE_u)) return
    endif

    call shr_file_setLogUnit (shrlogunit)

#if (defined _MEMTRACE)
    if(masterproc) then
       write(iulog,*) TRIM(Sub) // ':end::'
       lbnum=1
       call memmon_dump_fort('memmon.out','lnd_comp_nuopc_InitializeRealize:end::',lbnum)
       call memmon_reset_addr()
    endif
#endif

    call ESMF_LogWrite(subname//' done', ESMF_LOGMSG_INFO)

  end subroutine InitializeRealize

  !===============================================================================

  subroutine ModelAdvance(gcomp, rc)

    !------------------------
    ! Run CTSM
    !------------------------
    
    use clm_instMod, only : water_inst, atm2lnd_inst, glc2lnd_inst, lnd2atm_inst, lnd2glc_inst

    ! input/output variables
    type(ESMF_GridComp)  :: gcomp
    integer, intent(out) :: rc

    ! local variables:
    type(ESMF_Clock)       :: clock
    type(ESMF_Alarm)       :: alarm
    type(ESMF_Time)        :: currTime
    type(ESMF_Time)        :: nextTime
    type(ESMF_State)       :: importState, exportState
    character(ESMF_MAXSTR) :: cvalue
    character(ESMF_MAXSTR) :: case_name      ! case name
    integer                :: ymd            ! CTSM current date (YYYYMMDD)
    integer                :: yr             ! CTSM current year
    integer                :: mon            ! CTSM current month
    integer                :: day            ! CTSM current day
    integer                :: tod            ! CTSM current time of day (sec)
    integer                :: ymd_sync       ! Sync date (YYYYMMDD)
    integer                :: yr_sync        ! Sync current year
    integer                :: mon_sync       ! Sync current month
    integer                :: day_sync       ! Sync current day
    integer                :: tod_sync       ! Sync current time of day (sec)
    integer                :: dtime          ! time step increment (sec)
    integer                :: nstep          ! time step index
    logical                :: rstwr          ! .true. ==> write restart file before returning
    logical                :: nlend          ! .true. ==> last time-step
    logical                :: dosend         ! true => send data back to driver
    logical                :: doalb          ! .true. ==> do albedo calculation on this time step
    real(r8)               :: nextsw_cday    ! calday from clock of next radiation computation
    real(r8)               :: caldayp1       ! ctsm calday plus dtime offset
    integer                :: lbnum          ! input to memory diagnostic
    integer                :: g,i            ! counters
    real(r8)               :: calday         ! calendar day for nstep
    real(r8)               :: declin         ! solar declination angle in radians for nstep
    real(r8)               :: declinp1       ! solar declination angle in radians for nstep+1
    real(r8)               :: eccf           ! earth orbit eccentricity factor
    type(bounds_type)      :: bounds         ! bounds
    character(len=32)      :: rdate          ! date char string for restart file names
    integer                :: shrlogunit ! original log unit
    character(len=*),parameter  :: subname=trim(modName)//':(ModelAdvance) '
    !-------------------------------------------------------------------------------

    rc = ESMF_SUCCESS
    call ESMF_LogWrite(subname//' called', ESMF_LOGMSG_INFO)

    call shr_file_getLogUnit (shrlogunit)
    call shr_file_setLogUnit (iulog)

#if (defined _MEMTRACE)
    if(masterproc) then
       lbnum=1
       call memmon_dump_fort('memmon.out','lnd_comp_nuopc_ModelAdvance:start::',lbnum)
    endif
#endif

    !--------------------------------
    ! Query the Component for its clock, importState and exportState
    !--------------------------------

    call NUOPC_ModelGet(gcomp, modelClock=clock, importState=importState, exportState=exportState, rc=rc)
    if (ChkErr(rc,__LINE__,u_FILE_u)) return

    !--------------------------------
    ! Determine time of next atmospheric shortwave calculation
    !--------------------------------

    call State_GetScalar(importState, &
         flds_scalar_index_nextsw_cday, nextsw_cday, &
         flds_scalar_name, flds_scalar_num, rc)
    call set_nextsw_cday( nextsw_cday )

    !----------------------
    ! Get orbital values
    !----------------------


    !--------------------------------
    ! Unpack import state
    !--------------------------------

    call t_startf ('lc_lnd_import')

    call get_proc_bounds(bounds)
    call import_fields( gcomp, bounds, glc_present, rof_prognostic, &
         atm2lnd_inst, glc2lnd_inst, water_inst%wateratm2lndbulk_inst, rc )
    if (ChkErr(rc,__LINE__,u_FILE_u)) return

    call t_stopf ('lc_lnd_import')

    !--------------------------------
    ! Run model
    !--------------------------------

    dtime = get_step_size()
    dosend = .false.
    do while(.not. dosend)

       ! TODO: This is currently hard-wired - is there a better way for nuopc?
       ! Note that the model clock is updated at the end of the time step not at the beginning
       nstep = get_nstep()
       if (nstep > 0) then
          dosend = .true.
       end if

       !--------------------------------
       ! Determine doalb based on nextsw_cday sent from atm model
       !--------------------------------

       caldayp1 = get_curr_calday(offset=dtime)

       if (nstep == 0) then
	  doalb = .false.
       else if (nstep == 1) then
          doalb = (abs(nextsw_cday- caldayp1) < 1.e-10_r8)
       else
          doalb = (nextsw_cday >= -0.5_r8)
       end if
       call update_rad_dtime(doalb)

       !--------------------------------
       ! Determine if time to write restart
       !--------------------------------

       call ESMF_ClockGetAlarm(clock, alarmname='alarm_restart', alarm=alarm, rc=rc)
       if (ChkErr(rc,__LINE__,u_FILE_u)) return

       if (ESMF_AlarmIsRinging(alarm, rc=rc)) then
          if (ChkErr(rc,__LINE__,u_FILE_u)) return
          rstwr = .true.
          call ESMF_AlarmRingerOff( alarm, rc=rc )
          if (ChkErr(rc,__LINE__,u_FILE_u)) return
       else
          rstwr = .false.
       endif

       !--------------------------------
       ! Determine if time to stop
       !--------------------------------

       call ESMF_ClockGetAlarm(clock, alarmname='alarm_stop', alarm=alarm, rc=rc)
       if (ChkErr(rc,__LINE__,u_FILE_u)) return

       if (ESMF_AlarmIsRinging(alarm, rc=rc)) then
          if (ChkErr(rc,__LINE__,u_FILE_u)) return
          nlend = .true.
          call ESMF_AlarmRingerOff( alarm, rc=rc )
          if (ChkErr(rc,__LINE__,u_FILE_u)) return
       else
          nlend = .false.
       endif

       !--------------------------------
       ! Run CTSM
       !--------------------------------

       call t_barrierf('sync_ctsm_run1', mpicom)

       call t_startf ('shr_orb_decl')

       ! Note - the orbital inquiries set the values in clm_varorb via the module use statements
       call  clm_orbital_update(clock, iulog, masterproc, eccen, obliqr, lambm0, mvelpp, rc)
       if (ChkErr(rc,__LINE__,u_FILE_u)) return

       calday = get_curr_calday()
       call shr_orb_decl( calday     , eccen, mvelpp, lambm0, obliqr, declin  , eccf )
       call shr_orb_decl( nextsw_cday, eccen, mvelpp, lambm0, obliqr, declinp1, eccf )
       call t_stopf ('shr_orb_decl')

       call t_startf ('ctsm_run')

       ! Restart File - use nexttimestr rather than currtimestr here since that is the time at the end of
       ! the timestep and is preferred for restart file names

       call ESMF_ClockGetNextTime(clock, nextTime=nextTime, rc=rc)
       if (ChkErr(rc,__LINE__,u_FILE_u)) return
       call ESMF_TimeGet(nexttime, yy=yr_sync, mm=mon_sync, dd=day_sync, s=tod_sync, rc=rc)
       if (ChkErr(rc,__LINE__,u_FILE_u)) return
       write(rdate,'(i4.4,"-",i2.2,"-",i2.2,"-",i5.5)') yr_sync, mon_sync, day_sync, tod_sync

       call clm_drv(doalb, nextsw_cday, declinp1, declin, rstwr, nlend, rdate, rof_prognostic)

       call t_stopf ('ctsm_run')

       !--------------------------------
       ! Pack export state
       !--------------------------------

       call t_startf ('lc_lnd_export')

       call export_fields(gcomp, bounds, glc_present, rof_prognostic, &
            water_inst%waterlnd2atmbulk_inst, lnd2atm_inst, lnd2glc_inst, rc)
       if (ChkErr(rc,__LINE__,u_FILE_u)) return

       call t_stopf ('lc_lnd_export')

       !--------------------------------
       ! Advance ctsm time step
       !--------------------------------

       call t_startf ('lc_ctsm2_adv_timestep')
       call advance_timestep()
       call t_stopf ('lc_ctsm2_adv_timestep')

    end do

    ! Check that internal clock is in sync with master clock
    ! Note that the driver clock has not been updated yet - so at this point
    ! CTSM is actually 1 coupling intervals ahead of the driver clock

    call get_curr_date( yr, mon, day, tod, offset=-2*dtime )
    ymd = yr*10000 + mon*100 + day
    tod = tod

    call ESMF_ClockGet( clock, currTime=currTime, rc=rc)
    if (ChkErr(rc,__LINE__,u_FILE_u)) return

    call ESMF_TimeGet( currTime, yy=yr_sync, mm=mon_sync, dd=day_sync, s=tod_sync, rc=rc )
    if (ChkErr(rc,__LINE__,u_FILE_u)) return
    call shr_cal_ymd2date(yr_sync, mon_sync, day_sync, ymd_sync)

    if ( (ymd /= ymd_sync) .or. (tod /= tod_sync) ) then
       write(iulog,*)'ctsm ymd=',ymd     ,' ctsm tod= ',tod
       write(iulog,*)'sync ymd=',ymd_sync,' sync tod= ',tod_sync
       call ESMF_LogWrite(subname//" CTSM clock not in sync with Master Sync clock",ESMF_LOGMSG_ERROR)
       rc = ESMF_FAILURE
       return
    end if

    !--------------------------------
    ! diagnostics
    !--------------------------------

    if (dbug > 1) then
       call State_diagnose(exportState,subname//':ES',rc=rc)
       if (ChkErr(rc,__LINE__,u_FILE_u)) return
       if (masterproc) then
          call log_clock_advance(clock, 'CTSM', iulog, rc)
          if (ChkErr(rc,__LINE__,u_FILE_u)) return
       end if
    end if

    !--------------------------------
    ! Reset shr logging to my original values
    !--------------------------------

    call shr_file_setLogUnit (shrlogunit)

    call ESMF_LogWrite(subname//' done', ESMF_LOGMSG_INFO)

#if (defined _MEMTRACE)
    if(masterproc) then
       lbnum=1
       call memmon_dump_fort('memmon.out','lnd_comp_nuopc_ModelAdvance:end::',lbnum)
       call memmon_reset_addr()
    endif
#endif

  end subroutine ModelAdvance

  !===============================================================================

  subroutine ModelSetRunClock(gcomp, rc)

    type(ESMF_GridComp)  :: gcomp
    integer, intent(out) :: rc

    ! local variables
    type(ESMF_Clock)         :: mclock, dclock
    type(ESMF_Time)          :: mcurrtime, dcurrtime
    type(ESMF_Time)          :: mstoptime
    type(ESMF_TimeInterval)  :: mtimestep, dtimestep
    character(len=256)       :: cvalue
    character(len=256)       :: restart_option ! Restart option units
    integer                  :: restart_n      ! Number until restart interval
    integer                  :: restart_ymd    ! Restart date (YYYYMMDD)
    type(ESMF_ALARM)         :: restart_alarm
    character(len=256)       :: stop_option    ! Stop option units
    integer                  :: stop_n         ! Number until stop interval
    integer                  :: stop_ymd       ! Stop date (YYYYMMDD)
    type(ESMF_ALARM)         :: stop_alarm
    character(len=128)       :: name
    integer                  :: alarmcount
    character(len=*),parameter :: subname=trim(modName)//':(ModelSetRunClock) '
    !-------------------------------------------------------------------------------

    rc = ESMF_SUCCESS
    call ESMF_LogWrite(subname//' called', ESMF_LOGMSG_INFO)

    ! query the Component for its clocks
    call NUOPC_ModelGet(gcomp, driverClock=dclock, modelClock=mclock, rc=rc)
    if (ChkErr(rc,__LINE__,u_FILE_u)) return

    call ESMF_ClockGet(dclock, currTime=dcurrtime, timeStep=dtimestep, rc=rc)
    if (ChkErr(rc,__LINE__,u_FILE_u)) return

    call ESMF_ClockGet(mclock, currTime=mcurrtime, timeStep=mtimestep, rc=rc)
    if (ChkErr(rc,__LINE__,u_FILE_u)) return

    !--------------------------------
    ! force model clock currtime and timestep to match driver and set stoptime
    !--------------------------------

    mstoptime = mcurrtime + dtimestep
    call ESMF_ClockSet(mclock, currTime=dcurrtime, timeStep=dtimestep, stopTime=mstoptime, rc=rc)
    if (ChkErr(rc,__LINE__,u_FILE_u)) return

    !--------------------------------
    ! set restart and stop alarms
    !--------------------------------

    call ESMF_ClockGetAlarmList(mclock, alarmlistflag=ESMF_ALARMLIST_ALL, alarmCount=alarmCount, rc=rc)
    if (ChkErr(rc,__LINE__,u_FILE_u)) return

    if (alarmCount == 0) then

       call ESMF_GridCompGet(gcomp, name=name, rc=rc)
       if (ChkErr(rc,__LINE__,u_FILE_u)) return
       call ESMF_LogWrite(subname//'setting alarms for' // trim(name), ESMF_LOGMSG_INFO)

       !----------------
       ! Restart alarm
       !----------------
       call NUOPC_CompAttributeGet(gcomp, name="restart_option", value=restart_option, rc=rc)
       if (ChkErr(rc,__LINE__,u_FILE_u)) return

       call NUOPC_CompAttributeGet(gcomp, name="restart_n", value=cvalue, rc=rc)
       if (ChkErr(rc,__LINE__,u_FILE_u)) return
       read(cvalue,*) restart_n

       call NUOPC_CompAttributeGet(gcomp, name="restart_ymd", value=cvalue, rc=rc)
       if (ChkErr(rc,__LINE__,u_FILE_u)) return
       read(cvalue,*) restart_ymd

       call alarmInit(mclock, restart_alarm, restart_option, &
            opt_n   = restart_n,           &
            opt_ymd = restart_ymd,         &
            RefTime = mcurrTime,           &
            alarmname = 'alarm_restart', rc=rc)
       if (ChkErr(rc,__LINE__,u_FILE_u)) return

       call ESMF_AlarmSet(restart_alarm, clock=mclock, rc=rc)
       if (ChkErr(rc,__LINE__,u_FILE_u)) return

       !----------------
       ! Stop alarm
       !----------------
       call NUOPC_CompAttributeGet(gcomp, name="stop_option", value=stop_option, rc=rc)
       if (ChkErr(rc,__LINE__,u_FILE_u)) return

       call NUOPC_CompAttributeGet(gcomp, name="stop_n", value=cvalue, rc=rc)
       if (ChkErr(rc,__LINE__,u_FILE_u)) return
       read(cvalue,*) stop_n

       call NUOPC_CompAttributeGet(gcomp, name="stop_ymd", value=cvalue, rc=rc)
       if (ChkErr(rc,__LINE__,u_FILE_u)) return
       read(cvalue,*) stop_ymd

       call alarmInit(mclock, stop_alarm, stop_option, &
            opt_n   = stop_n,           &
            opt_ymd = stop_ymd,         &
            RefTime = mcurrTime,           &
            alarmname = 'alarm_stop', rc=rc)
       if (ChkErr(rc,__LINE__,u_FILE_u)) return

       call ESMF_AlarmSet(stop_alarm, clock=mclock, rc=rc)
       if (ChkErr(rc,__LINE__,u_FILE_u)) return

    end if

    !--------------------------------
    ! Advance model clock to trigger alarms then reset model clock back to currtime
    !--------------------------------

    call ESMF_ClockAdvance(mclock,rc=rc)
    if (ChkErr(rc,__LINE__,u_FILE_u)) return

    call ESMF_ClockSet(mclock, currTime=dcurrtime, timeStep=dtimestep, stopTime=mstoptime, rc=rc)
    if (ChkErr(rc,__LINE__,u_FILE_u)) return

    call ESMF_LogWrite(subname//' done', ESMF_LOGMSG_INFO)

  end subroutine ModelSetRunClock

  !===============================================================================

  subroutine ModelFinalize(gcomp, rc)
    type(ESMF_GridComp)  :: gcomp
    integer, intent(out) :: rc

    ! local variables
    character(*), parameter :: F00   = "('(lnd_comp_nuopc) ',8a)"
    character(*), parameter :: F91   = "('(lnd_comp_nuopc) ',73('-'))"
    character(len=*),parameter  :: subname=trim(modName)//':(ModelFinalize) '
    !-------------------------------------------------------------------------------

    !--------------------------------
    ! Finalize routine
    !--------------------------------

    rc = ESMF_SUCCESS
    call ESMF_LogWrite(subname//' called', ESMF_LOGMSG_INFO)

    if (masterproc) then
       write(iulog,F91)
       write(iulog,F00) 'CTSM: end of main integration loop'
       write(iulog,F91)
    end if

    call ESMF_LogWrite(subname//' done', ESMF_LOGMSG_INFO)

  end subroutine ModelFinalize

  !===============================================================================

  subroutine clm_orbital_init(gcomp, logunit, mastertask, rc)

    !----------------------------------------------------------
    ! Initialize orbital related values
    !----------------------------------------------------------

    ! input/output variables
    type(ESMF_GridComp) , intent(in)    :: gcomp
    integer             , intent(in)    :: logunit
    logical             , intent(in)    :: mastertask 
    integer             , intent(out)   :: rc              ! output error

    ! local variables
    character(len=CL) :: msgstr          ! temporary
    character(len=CL) :: cvalue          ! temporary
    character(len=*) , parameter :: subname = "(clm_orbital_init)"
    !-------------------------------------------------------------------------------

    rc = ESMF_SUCCESS

    ! Determine orbital attributes from input
    call NUOPC_CompAttributeGet(gcomp, name="orb_mode", value=cvalue, rc=rc)
    if (chkerr(rc,__LINE__,u_FILE_u)) return
    read(cvalue,*) orb_mode

    call NUOPC_CompAttributeGet(gcomp, name="orb_iyear", value=cvalue, rc=rc)
    if (chkerr(rc,__LINE__,u_FILE_u)) return
    read(cvalue,*) orb_iyear

    call NUOPC_CompAttributeGet(gcomp, name="orb_iyear_align", value=cvalue, rc=rc)
    if (chkerr(rc,__LINE__,u_FILE_u)) return
    read(cvalue,*) orb_iyear_align

    call NUOPC_CompAttributeGet(gcomp, name="orb_obliq", value=cvalue, rc=rc)
    if (chkerr(rc,__LINE__,u_FILE_u)) return
    read(cvalue,*) orb_obliq

    call NUOPC_CompAttributeGet(gcomp, name="orb_eccen", value=cvalue, rc=rc)
    if (chkerr(rc,__LINE__,u_FILE_u)) return
    read(cvalue,*) orb_eccen

    call NUOPC_CompAttributeGet(gcomp, name="orb_mvelp", value=cvalue, rc=rc)
    if (chkerr(rc,__LINE__,u_FILE_u)) return
    read(cvalue,*) orb_mvelp

    ! Error checks
    if (trim(orb_mode) == trim(orb_fixed_year)) then
       orb_obliq = SHR_ORB_UNDEF_REAL
       orb_eccen = SHR_ORB_UNDEF_REAL
       orb_mvelp = SHR_ORB_UNDEF_REAL
       if (orb_iyear == SHR_ORB_UNDEF_INT) then
          if (mastertask) then
             write(logunit,*) trim(subname),' ERROR: invalid settings orb_mode =',trim(orb_mode)
             write(logunit,*) trim(subname),' ERROR: fixed_year settings = ',orb_iyear
             write (msgstr, *) ' ERROR: invalid settings for orb_mode '//trim(orb_mode)
          end if
          call ESMF_LogSetError(ESMF_RC_NOT_VALID, msg=msgstr, line=__LINE__, file=__FILE__, rcToReturn=rc)
          return  ! bail out
       endif
    elseif (trim(orb_mode) == trim(orb_variable_year)) then
       orb_obliq = SHR_ORB_UNDEF_REAL
       orb_eccen = SHR_ORB_UNDEF_REAL
       orb_mvelp = SHR_ORB_UNDEF_REAL
       if (orb_iyear == SHR_ORB_UNDEF_INT .or. orb_iyear_align == SHR_ORB_UNDEF_INT) then
          if (mastertask) then
             write(logunit,*) trim(subname),' ERROR: invalid settings orb_mode =',trim(orb_mode)
             write(logunit,*) trim(subname),' ERROR: variable_year settings = ',orb_iyear, orb_iyear_align
             write (msgstr, *) subname//' ERROR: invalid settings for orb_mode '//trim(orb_mode)
          end if
          call ESMF_LogSetError(ESMF_RC_NOT_VALID, msg=msgstr, line=__LINE__, file=__FILE__, rcToReturn=rc)
          return  ! bail out
       endif
    elseif (trim(orb_mode) == trim(orb_fixed_parameters)) then
       !-- force orb_iyear to undef to make sure shr_orb_params works properly
       orb_iyear = SHR_ORB_UNDEF_INT
       orb_iyear_align = SHR_ORB_UNDEF_INT
       if (orb_eccen == SHR_ORB_UNDEF_REAL .or. &
           orb_obliq == SHR_ORB_UNDEF_REAL .or. &
           orb_mvelp == SHR_ORB_UNDEF_REAL) then
          if (mastertask) then
             write(logunit,*) trim(subname),' ERROR: invalid settings orb_mode =',trim(orb_mode)
             write(logunit,*) trim(subname),' ERROR: orb_eccen = ',orb_eccen
             write(logunit,*) trim(subname),' ERROR: orb_obliq = ',orb_obliq
             write(logunit,*) trim(subname),' ERROR: orb_mvelp = ',orb_mvelp
             write (msgstr, *) subname//' ERROR: invalid settings for orb_mode '//trim(orb_mode)
          end if
          call ESMF_LogSetError(ESMF_RC_NOT_VALID, msg=msgstr, line=__LINE__, file=__FILE__, rcToReturn=rc)
          return  ! bail out
       endif
    else
       write (msgstr, *) subname//' ERROR: invalid orb_mode '//trim(orb_mode)
       call ESMF_LogSetError(ESMF_RC_NOT_VALID, msg=msgstr, line=__LINE__, file=__FILE__, rcToReturn=rc)
       rc = ESMF_FAILURE
       return  ! bail out
    endif

  end subroutine clm_orbital_init

  !===============================================================================

  subroutine clm_orbital_update(clock, logunit,  mastertask, eccen, obliqr, lambm0, mvelpp, rc)

    !----------------------------------------------------------
    ! Update orbital settings 
    !----------------------------------------------------------

    ! input/output variables
    type(ESMF_Clock) , intent(in)    :: clock
    integer          , intent(in)    :: logunit 
    logical          , intent(in)    :: mastertask
    real(R8)         , intent(inout) :: eccen  ! orbital eccentricity
    real(R8)         , intent(inout) :: obliqr ! Earths obliquity in rad
    real(R8)         , intent(inout) :: lambm0 ! Mean long of perihelion at vernal equinox (radians)
    real(R8)         , intent(inout) :: mvelpp ! moving vernal equinox longitude of perihelion plus pi (radians)
    integer          , intent(out)   :: rc     ! output error

    ! local variables
    type(ESMF_Time)   :: CurrTime ! current time
    integer           :: year     ! model year at current time 
    integer           :: orb_year ! orbital year for current orbital computation
    character(len=CL) :: msgstr   ! temporary
    logical           :: lprint
    logical           :: first_time = .true.
    character(len=*) , parameter :: subname = "(clm_orbital_update)"
    !-------------------------------------------

    if (trim(orb_mode) == trim(orb_variable_year)) then
       call ESMF_ClockGet(clock, CurrTime=CurrTime, rc=rc)
       if (chkerr(rc,__LINE__,u_FILE_u)) return
       call ESMF_TimeGet(CurrTime, yy=year, rc=rc)
       if (chkerr(rc,__LINE__,u_FILE_u)) return
       orb_year = orb_iyear + (year - orb_iyear_align)
       lprint = mastertask
    else
       orb_year = orb_iyear 
       if (first_time) then
          lprint = mastertask
          first_time = .false.
       else
          lprint = .false.
       end if
    end if

    eccen = orb_eccen
    call shr_orb_params(orb_year, eccen, orb_obliq, orb_mvelp, obliqr, lambm0, mvelpp, lprint)

    if ( eccen  == SHR_ORB_UNDEF_REAL .or. obliqr == SHR_ORB_UNDEF_REAL .or. &
         mvelpp == SHR_ORB_UNDEF_REAL .or. lambm0 == SHR_ORB_UNDEF_REAL) then
       write (msgstr, *) subname//' ERROR: orb params incorrect'
       call ESMF_LogSetError(ESMF_RC_NOT_VALID, msg=msgstr, line=__LINE__, file=__FILE__, rcToReturn=rc)
       return  ! bail out
    endif

  end subroutine clm_orbital_update

  !===============================================================================

  subroutine nc_check_err(ierror, description, filename)
    integer     , intent(in) :: ierror
    character(*), intent(in) :: description
    character(*), intent(in) :: filename

    if (ierror /= nf90_noerr) then
       write (*,'(6a)') 'ERROR ', trim(description),'. NetCDF file : "', trim(filename),&
            '". Error message:', trim(nf90_strerror(ierror))
       call shr_sys_abort()
    endif
  end subroutine nc_check_err

end module lnd_comp_nuopc<|MERGE_RESOLUTION|>--- conflicted
+++ resolved
@@ -674,8 +674,6 @@
     call initialize2()
 
     !--------------------------------
-<<<<<<< HEAD
-=======
     ! Check that lats, lons and areas on mesh are the same as those internal to ctsm
     ! obtain mesh lats and lons
     !--------------------------------
@@ -709,27 +707,6 @@
 100 format(a,3(d13.5,2x))
 
     !--------------------------------
-    ! Check that ctsm internal dtime aligns with ctsm coupling interval
-    !--------------------------------
-
-    call ESMF_ClockGet( clock, timeStep=timeStep, rc=rc)
-    if (ChkErr(rc,__LINE__,u_FILE_u)) return
-    call ESMF_TimeIntervalGet( timeStep, s=dtime_sync, rc=rc )
-    if (ChkErr(rc,__LINE__,u_FILE_u)) return
-
-    dtime_clm = get_step_size()
-
-    if (masterproc) then
-       write(iulog,*)'dtime_sync= ',dtime_sync,' dtime_ctsm= ',dtime_clm,' mod = ',mod(dtime_sync,dtime_clm)
-    end if
-    if (mod(dtime_sync,dtime_clm) /= 0) then
-       write(iulog,*)'ctsm dtime ',dtime_clm,' and clock dtime ',dtime_sync,' never align'
-       rc = ESMF_FAILURE
-       return
-    end if
-
-    !--------------------------------
->>>>>>> 0dea14e0
     ! Create land export state
     !--------------------------------
 
