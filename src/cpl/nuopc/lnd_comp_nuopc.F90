module lnd_comp_nuopc

  !----------------------------------------------------------------------------
  ! This is the NUOPC cap for CTSM
  !----------------------------------------------------------------------------

  use ESMF                   , only : ESMF_SUCCESS, ESMF_GridComp, ESMF_LogWrite, ESMF_LOGMSG_INFO, ESMF_GridCompSetEntryPoint
  use ESMF                   , only : ESMF_METHOD_INITIALIZE, ESMF_FAILURE, ESMF_Time, ESMF_LogSetError, ESMF_RC_NOT_VALID
  use ESMF                   , only : ESMF_Clock, ESMF_State, ESMF_Field, ESMF_MAXSTR, ESMF_LOGMSG_WARNING,ESMF_RC_ARG_BAD
  use ESMF                   , only : ESMF_LOGFOUNDERROR, ESMF_LOGERR_PASSTHRU, ESMF_CALKIND_FLAG, ESMF_TIMEINTERVAL
  use ESMF                   , only : ESMF_LogSetError, ESMF_FieldGet, ESMF_ClockGet, ESMF_GridCompGet, ESMF_ClockGetNextTime
  use ESMF                   , only : ESMF_AlarmRingerOff, ESMF_TimeIntervalGet,  ESMF_TimeGet, ESMF_StateGet
  use ESMF                   , only : ESMF_MethodRemove, ESMF_VM, ESMF_VMGet, ESMF_CALKIND_NOLEAP, ESMF_CALKIND_GREGORIAN
  use ESMF                   , only : ESMF_ALARMLIST_ALL, ESMF_ALARM, ESMF_ALARMISRINGING,  ESMF_ClockGetAlarm, ESMF_ClockGetAlarmList
  use ESMF                   , only : ESMF_AlarmSet, ESMF_ClockAdvance
  use ESMF                   , only : operator(==), operator(+)
  use ESMF                   , only : ESMF_AlarmIsCreated, ESMF_LOGMSG_ERROR, ESMF_ClockSet
  use NUOPC                  , only : NUOPC_CompDerive, NUOPC_CompSetEntryPoint, NUOPC_CompSpecialize
  use NUOPC                  , only : NUOPC_CompFilterPhaseMap, NUOPC_CompAttributeGet, NUOPC_CompAttributeSet
  use NUOPC                  , only : NUOPC_CompGet, Nuopc_IsAtTime, Nuopc_GetAttribute
  use NUOPC_Model            , only : model_routine_SS           => SetServices
  use NUOPC_Model            , only : SetVM
  use NUOPC_Model            , only : model_label_Advance        => label_Advance
  use NUOPC_Model            , only : model_label_DataInitialize => label_DataInitialize
  use NUOPC_Model            , only : model_label_SetRunClock    => label_SetRunClock
  use NUOPC_Model            , only : model_label_Finalize       => label_Finalize
  use NUOPC_Model            , only : label_CheckImport

  use NUOPC_Model            , only : NUOPC_ModelGet
  use shr_kind_mod           , only : r8 => shr_kind_r8, cl=>shr_kind_cl
  use shr_sys_mod            , only : shr_sys_abort
  use shr_log_mod            , only : shr_log_setLogUnit, shr_log_getLogUnit
  use shr_orb_mod            , only : shr_orb_decl, shr_orb_params, SHR_ORB_UNDEF_REAL, SHR_ORB_UNDEF_INT
  use shr_cal_mod            , only : shr_cal_noleap, shr_cal_gregorian, shr_cal_ymd2date
  use spmdMod                , only : masterproc, mpicom, spmd_init
  use controlMod             , only : control_setNL, control_init, control_print, NLFilename
  use clm_varorb             , only : eccen, obliqr, lambm0, mvelpp
  use clm_varctl             , only : inst_index, inst_suffix, inst_name
  use clm_varctl             , only : single_column, clm_varctl_set, iulog
  use clm_varctl             , only : nsrStartup, nsrContinue, nsrBranch
  use clm_time_manager       , only : set_timemgr_init, advance_timestep
  use clm_time_manager       , only : update_rad_dtime
  use clm_time_manager       , only : get_nstep, get_step_size
  use clm_time_manager       , only : get_curr_date, get_curr_calday
  use clm_initializeMod      , only : initialize1, initialize2
  use nuopc_shr_methods      , only : chkerr, state_setscalar, state_getscalar, state_diagnose, alarmInit
  use nuopc_shr_methods      , only : set_component_logging, get_component_instance, log_clock_advance
  use lnd_import_export      , only : advertise_fields, realize_fields, import_fields, export_fields
  use lnd_comp_shr           , only : mesh, model_meshfile, model_clock
  use perf_mod               , only : t_startf, t_stopf, t_barrierf

  implicit none
  private ! except

  ! Module public routines
  public  :: SetServices         ! Setup the pointers to the function calls for the different models phases (initialize, run, finalize)
  public  :: SetVM               ! Set the virtual machine description of the paralell model (both MPI and OpenMP)

  ! Module private routines
  private :: InitializeP0        ! Phase zero of initialization
  private :: InitializeAdvertise ! Advertise the fields that can be passed
  private :: InitializeRealize   ! Realize the list of fields that will be exchanged
  private :: ModelSetRunClock    ! Set the run clock
  private :: ModelAdvance        ! Advance the model
  private :: ModelFinalize       ! Finalize the model
  private :: clm_orbital_init    ! Initialize the orbital information
  private :: clm_orbital_update  ! Update the orbital information
  private :: CheckImport

  !--------------------------------------------------------------------------
  ! Private module data
  !--------------------------------------------------------------------------

  character(len=CL)      :: flds_scalar_name = ''
  integer                :: flds_scalar_num = 0
  integer                :: flds_scalar_index_nx = 0
  integer                :: flds_scalar_index_ny = 0
  integer                :: flds_scalar_index_nextsw_cday = 0

  logical                :: glc_present
  logical                :: rof_prognostic
  logical                :: atm_prognostic
  integer, parameter     :: dbug = 0
  character(*),parameter :: modName =  "(lnd_comp_nuopc)"

  character(len=CL)      :: orb_mode        ! attribute - orbital mode
  integer                :: orb_iyear       ! attribute - orbital year
  integer                :: orb_iyear_align ! attribute - associated with model year
  real(R8)               :: orb_obliq       ! attribute - obliquity in degrees
  real(R8)               :: orb_mvelp       ! attribute - moving vernal equinox longitude
  real(R8)               :: orb_eccen       ! attribute and update-  orbital eccentricity

  logical                :: scol_valid      ! if single_column, does point have a mask of zero

  integer                :: nthrds          ! Number of threads per task in this component

  character(len=*) , parameter :: orb_fixed_year       = 'fixed_year'
  character(len=*) , parameter :: orb_variable_year    = 'variable_year'
  character(len=*) , parameter :: orb_fixed_parameters = 'fixed_parameters'

  character(len=*) , parameter :: startup_run  = 'startup'
  character(len=*) , parameter :: continue_run = 'continue'
  character(len=*) , parameter :: branch_run   = 'branch'

  logical :: write_restart_at_endofrun = .false.

  character(len=*) , parameter :: u_FILE_u = &
       __FILE__

!===============================================================================
contains
!===============================================================================

  subroutine SetServices(gcomp, rc)
    ! Setup the pointers to the function calls for the different models phases (initialize, run, finalize)
    type(ESMF_GridComp)  :: gcomp
    integer, intent(out) :: rc

    character(len=*),parameter  :: subname=trim(modName)//':(SetServices) '

    rc = ESMF_SUCCESS
    call ESMF_LogWrite(subname//' called', ESMF_LOGMSG_INFO)

    ! the NUOPC gcomp component will register the generic methods
    call NUOPC_CompDerive(gcomp, model_routine_SS, rc=rc)
    if (ChkErr(rc,__LINE__,u_FILE_u)) return

    ! switching to IPD versions
    call ESMF_GridCompSetEntryPoint(gcomp, ESMF_METHOD_INITIALIZE, &
         userRoutine=InitializeP0, phase=0, rc=rc)
    if (ChkErr(rc,__LINE__,u_FILE_u)) return

    ! set entry point for methods that require specific implementation
    call NUOPC_CompSetEntryPoint(gcomp, ESMF_METHOD_INITIALIZE, &
         phaseLabelList=(/"IPDv01p1"/), userRoutine=InitializeAdvertise, rc=rc)
    if (ChkErr(rc,__LINE__,u_FILE_u)) return

    call NUOPC_CompSetEntryPoint(gcomp, ESMF_METHOD_INITIALIZE, &
         phaseLabelList=(/"IPDv01p3"/), userRoutine=InitializeRealize, rc=rc)
    if (ChkErr(rc,__LINE__,u_FILE_u)) return

    ! attach specializing method(s)
    call NUOPC_CompSpecialize(gcomp, specLabel=model_label_Advance, &
         specRoutine=ModelAdvance, rc=rc)
    if (ChkErr(rc,__LINE__,u_FILE_u)) return

    call NUOPC_CompSpecialize(gcomp, specLabel=label_CheckImport, &
         specRoutine=CheckImport, rc=rc)
    if (ChkErr(rc,__LINE__,u_FILE_u)) return

    call ESMF_MethodRemove(gcomp, label=model_label_SetRunClock, rc=rc)
    if (ChkErr(rc,__LINE__,u_FILE_u)) return
    call NUOPC_CompSpecialize(gcomp, specLabel=model_label_SetRunClock, &
         specRoutine=ModelSetRunClock, rc=rc)
    if (ChkErr(rc,__LINE__,u_FILE_u)) return

    call NUOPC_CompSpecialize(gcomp, specLabel=model_label_Finalize, &
         specRoutine=ModelFinalize, rc=rc)
    if (ChkErr(rc,__LINE__,u_FILE_u)) return

    call ESMF_LogWrite(subname//' done', ESMF_LOGMSG_INFO)

  end subroutine SetServices

  !===============================================================================
  subroutine InitializeP0(gcomp, importState, exportState, clock, rc)

    ! Phase zero initialization
    ! input/output variables
    type(ESMF_GridComp)   :: gcomp
    type(ESMF_State)      :: importState, exportState
    type(ESMF_Clock)      :: clock
    integer, intent(out)  :: rc
    !-------------------------------------------------------------------------------

    rc = ESMF_SUCCESS

    ! Switch to IPDv01 by filtering all other phaseMap entries
    call NUOPC_CompFilterPhaseMap(gcomp, ESMF_METHOD_INITIALIZE, acceptStringList=(/"IPDv01p"/), rc=rc)
    if (ChkErr(rc,__LINE__,u_FILE_u)) return

  end subroutine InitializeP0

  !===============================================================================
  subroutine InitializeAdvertise(gcomp, importState, exportState, clock, rc)

    ! Advertise the fields that can be exchanged
    ! input/output variables
    type(ESMF_GridComp)  :: gcomp
    type(ESMF_State)     :: importState, exportState
    type(ESMF_Clock)     :: clock
    integer, intent(out) :: rc

    ! local variables
    type(ESMF_VM)     :: vm
    integer           :: lmpicom
    integer           :: ierr
    integer           :: n
    integer           :: localPet    ! local PET (Persistent Execution Threads) (both MPI tasks and OpenMP threads)
    integer           :: compid      ! component id
    integer           :: shrlogunit  ! original log unit
    character(len=CL) :: cvalue
    character(len=CL) :: logmsg
    logical           :: cism_evolve
    character(len=CL) :: atm_model
    character(len=CL) :: rof_model
    character(len=CL) :: glc_model
    character(len=*), parameter :: subname=trim(modName)//':(InitializeAdvertise) '
    character(len=*), parameter :: format = "('("//trim(subname)//") :',A)"
    !-------------------------------------------------------------------------------

    rc = ESMF_SUCCESS
    call ESMF_LogWrite(subname//' called', ESMF_LOGMSG_INFO)

    !----------------------------------------------------------------------------
    ! generate local mpi comm
    !----------------------------------------------------------------------------

    call ESMF_GridCompGet(gcomp, vm=vm, rc=rc)
    if (ChkErr(rc,__LINE__,u_FILE_u)) return
    call ESMF_VMGet(vm, mpiCommunicator=lmpicom, localpet=localpet, rc=rc)
    if (ChkErr(rc,__LINE__,u_FILE_u)) return

    !----------------------------------------------------------------------------
    ! initialize CTSM MPI info
    !----------------------------------------------------------------------------

    call mpi_comm_dup(lmpicom, mpicom, ierr)

    !----------------------------------------------------------------------------
    ! reset shr logging to my log file
    !----------------------------------------------------------------------------

    call set_component_logging(gcomp, localPet==0, iulog, shrlogunit, rc)
    if (ChkErr(rc,__LINE__,u_FILE_u)) return

    ! Note still need compid for those parts of the code that use the data model
    ! functionality through subroutine calls
    call NUOPC_CompAttributeGet(gcomp, name='MCTID', value=cvalue, rc=rc)
    if (ChkErr(rc,__LINE__,u_FILE_u)) return
    read(cvalue,*) compid  ! convert from string to integer

    call spmd_init(mpicom, compid)

    !----------------------------------------------------------------------------
    ! determine instance information
    !----------------------------------------------------------------------------

    call get_component_instance(gcomp, inst_suffix, inst_index, rc)
    if (ChkErr(rc,__LINE__,u_FILE_u)) return
    inst_name = 'LND'

    !----------------------------------------------------------------------------
    ! advertise fields
    !----------------------------------------------------------------------------

    call NUOPC_CompAttributeGet(gcomp, name="ScalarFieldName", value=cvalue, rc=rc)
    if (ChkErr(rc,__LINE__,u_FILE_u)) return
    flds_scalar_name = trim(cvalue)
    call NUOPC_CompAttributeGet(gcomp, name="ScalarFieldCount", value=cvalue, rc=rc)
    if (ChkErr(rc,__LINE__,u_FILE_u)) return
    read(cvalue, *) flds_scalar_num
    call NUOPC_CompAttributeGet(gcomp, name="ScalarFieldIdxGridNX", value=cvalue, rc=rc)
    if (ChkErr(rc,__LINE__,u_FILE_u)) return
    read(cvalue,*) flds_scalar_index_nx
    call NUOPC_CompAttributeGet(gcomp, name="ScalarFieldIdxGridNY", value=cvalue, rc=rc)
    if (ChkErr(rc,__LINE__,u_FILE_u)) return
    read(cvalue,*) flds_scalar_index_ny
    call NUOPC_CompAttributeGet(gcomp, name="ScalarFieldIdxNextSwCday", value=cvalue, rc=rc)
    if (ChkErr(rc,__LINE__,u_FILE_u)) return
    read(cvalue,*) flds_scalar_index_nextsw_cday
    call NUOPC_CompAttributeGet(gcomp, name='ROF_model', value=rof_model, rc=rc)
    if (ChkErr(rc,__LINE__,u_FILE_u)) return
    if (trim(rof_model) == 'srof' .or. trim(rof_model) == 'drof') then
       rof_prognostic = .false.
    else
       rof_prognostic = .true.
    end if
    call NUOPC_CompAttributeGet(gcomp, name='ATM_model', value=atm_model, rc=rc)
    if (ChkErr(rc,__LINE__,u_FILE_u)) return
    if (trim(atm_model) == 'satm' .or. trim(atm_model) == 'datm') then
       atm_prognostic = .false.
    else
       atm_prognostic = .true.
    end if
    call NUOPC_CompAttributeGet(gcomp, name='GLC_model', value=glc_model, rc=rc)
    if (ChkErr(rc,__LINE__,u_FILE_u)) return
    if (trim(glc_model) == 'sglc') then
       glc_present = .false.
    else
       glc_present = .true.
    end if
    if (.not. glc_present) then
       cism_evolve = .false.
    else
       call NUOPC_CompAttributeGet(gcomp, name="cism_evolve", value=cvalue, rc=rc)
       if (ChkErr(rc,__LINE__,u_FILE_u)) return
       if (trim(cvalue) == '.true.') then
          cism_evolve = .true.
       else if (trim(cvalue) == '.false.') then
          cism_evolve = .false.
       else
          call shr_sys_abort(subname//'Could not determine cism_evolve value '//trim(cvalue))
       endif
    end if

    if (masterproc) then
       write(iulog,'(a   )')' atm component                 = '//trim(atm_model)
       write(iulog,'(a   )')' rof component                 = '//trim(rof_model)
       write(iulog,'(a   )')' glc component                 = '//trim(glc_model)
       write(iulog,'(a,L2)')' atm_prognostic                = ',atm_prognostic
       write(iulog,'(a,L2)')' rof_prognostic                = ',rof_prognostic
       write(iulog,'(a,L2)')' glc_present                   = ',glc_present
       if (glc_present) then
          write(iulog,'(a,L2)')' cism_evolve                  = ',cism_evolve
       end if
       write(iulog,'(a   )')' flds_scalar_name              = '//trim(flds_scalar_name)
       write(iulog,'(a,i8)')' flds_scalar_num               = ',flds_scalar_num
       write(iulog,'(a,i8)')' flds_scalar_index_nx          = ',flds_scalar_index_nx
       write(iulog,'(a,i8)')' flds_scalar_index_ny          = ',flds_scalar_index_ny
       write(iulog,'(a,i8)')' flds_scalar_index_nextsw_cday = ',flds_scalar_index_nextsw_cday
    end if

    !----------------------
    ! Set the namelist filename
    !----------------------
    call control_setNL("lnd_in"//trim(inst_suffix))


    call advertise_fields(gcomp, flds_scalar_name, glc_present, cism_evolve, rof_prognostic, atm_prognostic, rc)
    if (ChkErr(rc,__LINE__,u_FILE_u)) return

    !----------------------------------------------------------------------------
    ! reset shr logging to original values
    !----------------------------------------------------------------------------
    call shr_log_setLogUnit(shrlogunit)
    call ESMF_LogWrite(subname//' done', ESMF_LOGMSG_INFO)

  end subroutine InitializeAdvertise

  !===============================================================================
  subroutine InitializeRealize(gcomp, importState, exportState, clock, rc)

    ! Realize the list of fields that will be exchanged
    !$  use omp_lib, only : omp_set_num_threads
    use ESMF                      , only : ESMF_VM, ESMF_VMGet
    use clm_instMod               , only : lnd2atm_inst, lnd2glc_inst, water_inst
    use domainMod                 , only : ldomain
    use decompMod                 , only : bounds_type, get_proc_bounds
    use lnd_set_decomp_and_domain , only : lnd_set_decomp_and_domain_from_readmesh
    use lnd_set_decomp_and_domain , only : lnd_set_mesh_for_single_column
    use lnd_set_decomp_and_domain , only : lnd_set_decomp_and_domain_for_single_column

    ! input/output variables
    type(ESMF_GridComp)  :: gcomp
    type(ESMF_State)     :: importState
    type(ESMF_State)     :: exportState
    type(ESMF_Clock)     :: clock
    integer, intent(out) :: rc

    ! local variables
    type(ESMF_VM)           :: vm                    ! Virtual machine, description of parallel procesors being used (both MPI and OpenMP)
    type(ESMF_Time)         :: currTime              ! Current time
    type(ESMF_Time)         :: startTime             ! Start time
    type(ESMF_Time)         :: refTime               ! Ref time
    type(ESMF_TimeInterval) :: timeStep              ! Model timestep
    type(ESMF_CalKind_Flag) :: esmf_caltype          ! esmf calendar type
    integer                 :: ref_ymd               ! reference date (YYYYMMDD)
    integer                 :: ref_tod               ! reference time of day (sec)
    integer                 :: yy,mm,dd              ! Temporaries for time query
    integer                 :: start_ymd             ! start date (YYYYMMDD)
    integer                 :: start_tod             ! start time of day (sec)
    integer                 :: curr_ymd              ! Start date (YYYYMMDD)
    integer                 :: curr_tod              ! Start time of day (sec)
    integer                 :: dtime_sync            ! coupling time-step from the input synchronization clock
    integer                 :: localPet              ! local PET (Persistent Execution Threads) (both MPI tasks and OpenMP threads)
    integer                 :: localPeCount          ! Number of local Processors
    character(len=CL)       :: starttype             ! start-type (startup, continue, branch, hybrid)
    character(len=CL)       :: calendar              ! calendar type name
    logical                 :: brnch_retain_casename ! flag if should retain the case name on a branch start type
    integer                 :: nsrest                ! ctsm restart type
    integer                 :: lbnum                 ! input to memory diagnostic
    integer                 :: shrlogunit            ! original log unit
    integer                 :: n, ni, nj             ! Indices
    character(len=CL)       :: cvalue                ! config data
    character(len=CL)       :: meshfile_mask         ! filename of mesh file with land mask
    character(len=CL)       :: ctitle                ! case description title
    character(len=CL)       :: caseid                ! case identifier name
    real(r8)                :: scol_lat              ! single-column latitude
    real(r8)                :: scol_lon              ! single-column longitude
    real(r8)                :: scol_area             ! single-column area
    real(r8)                :: scol_frac             ! single-column frac
    integer                 :: scol_mask             ! single-column mask
    real(r8)                :: scol_spval            ! single-column special value to indicate it isn't set
    character(len=CL)       :: single_column_lnd_domainfile   ! domain filename to use for single-column mode (i.e. SCAM)
    type(bounds_type)      :: bounds                          ! bounds
    type(ESMF_Field)        :: lfield                         ! Land field read in
    character(CL) ,pointer  :: lfieldnamelist(:) => null()    ! Land field namelist item sent with land field
    integer                 :: fieldCount                     ! Number of fields on export state
    integer                 :: rank                           ! Rank of field (1D or 2D)
    real(r8), pointer       :: fldptr1d(:)                    ! 1D field pointer
    real(r8), pointer       :: fldptr2d(:,:)                  ! 2D field pointer
    logical                 :: isPresent                      ! If attribute is present
    logical                 :: isSet                          ! If attribute is present and also set
    character(len=CL)       :: model_version                  ! Model version
    character(len=CL)       :: hostname                       ! hostname of machine running on
    character(len=CL)       :: username                       ! user running the model
    character(len=*),parameter :: subname=trim(modName)//':(InitializeRealize) '
    !-------------------------------------------------------------------------------

    rc = ESMF_SUCCESS
    call ESMF_LogWrite(subname//' called', ESMF_LOGMSG_INFO)

    !----------------------------------------------------------------------------
    ! Single column logic - if mask is zero for nearest neighbor search then
    ! set all export state fields to zero and return
    !----------------------------------------------------------------------------

    ! If single_column is true - used single_column_domainfile to
    ! obtain nearest neighbor values for scol_lon and scol_lat
    ! If single_column is false and scol_lon and scol_lat are not equal to scol_spval then
    ! use scol_lon and scol_lat directly

    call NUOPC_CompAttributeGet(gcomp, name='scol_lon', value=cvalue, rc=rc)
    if (ChkErr(rc,__LINE__,u_FILE_u)) return
    read(cvalue,*) scol_lon
    call NUOPC_CompAttributeGet(gcomp, name='scol_lat', value=cvalue, rc=rc)
    if (ChkErr(rc,__LINE__,u_FILE_u)) return
    read(cvalue,*) scol_lat
    call NUOPC_CompAttributeGet(gcomp, name='single_column_lnd_domainfile', value=single_column_lnd_domainfile, rc=rc)
    if (ChkErr(rc,__LINE__,u_FILE_u)) return

    ! TODO: there is a problem retrieving scol_spval from the driver - for now
    ! hard-wire scol_spval - this needs to be fixed
    scol_spval = -999._r8
    ! call NUOPC_CompAttributeGet(gcomp, name='scol_spval', value=cvalue, rc=rc)
    ! if (ChkErr(rc,__LINE__,u_FILE_u)) return
    ! read(cvalue,*) scol_spval
    scol_valid = .true.
    if (scol_lon > scol_spval .and. scol_lat > scol_spval) then
       single_column = (trim(single_column_lnd_domainfile) /= 'UNSET')

       call NUOPC_CompAttributeGet(gcomp, name='scol_lndmask', value=cvalue, rc=rc)
       if (chkerr(rc,__LINE__,u_FILE_u)) return
       read(cvalue,*) scol_mask

       call NUOPC_CompAttributeGet(gcomp, name='scol_lndfrac', value=cvalue, rc=rc)
       if (chkerr(rc,__LINE__,u_FILE_u)) return
       read(cvalue,*) scol_frac

       call lnd_set_mesh_for_single_column(scol_lon, scol_lat, mesh, rc)
       if (ChkErr(rc,__LINE__,u_FILE_u)) return

       scol_valid = (scol_mask == 1)
       if (.not. scol_valid) then
          write(iulog,'(a)')' single column mode point does not contain any land - will set all export data to 0'
          ! if single column is not valid - set all export state fields to zero and return
          call realize_fields(importState, exportState, mesh, flds_scalar_name, flds_scalar_num, rc)
          if (ChkErr(rc,__LINE__,u_FILE_u)) return
          call ESMF_StateGet(exportState, itemCount=fieldCount, rc=rc)
          if (chkerr(rc,__LINE__,u_FILE_u)) return
          allocate(lfieldnamelist(fieldCount))
          call ESMF_StateGet(exportState, itemNameList=lfieldnamelist, rc=rc)
          if (chkerr(rc,__LINE__,u_FILE_u)) return
          do n = 1, fieldCount
             if (trim(lfieldnamelist(n)) /= flds_scalar_name) then
                call ESMF_StateGet(exportState, itemName=trim(lfieldnamelist(n)), field=lfield, rc=rc)
                if (chkerr(rc,__LINE__,u_FILE_u)) return
                call ESMF_FieldGet(lfield, rank=rank, rc=rc)
                if (chkerr(rc,__LINE__,u_FILE_u)) return
                if (rank == 2) then
                   call ESMF_FieldGet(lfield, farrayPtr=fldptr2d, rc=rc)
                   if (ChkErr(rc,__LINE__,u_FILE_u)) return
                   fldptr2d(:,:) = 0._r8
                else
                   call ESMF_FieldGet(lfield, farrayPtr=fldptr1d, rc=rc)
                   if (ChkErr(rc,__LINE__,u_FILE_u)) return
                   fldptr1d(:) = 0._r8
                end if
             end if
          enddo
          deallocate(lfieldnamelist)
          ! *******************
          ! *** RETURN HERE ***
          ! *******************
          RETURN
       else
          write(iulog,'(a,3(f10.5,2x))')' single column mode scol_lon/scol_lat/scol_frac is ',&
               scol_lon,scol_lat,scol_frac
       end if
    else
       single_column = .false.
    end if

    !----------------------------------------------------------------------------
    ! Reset shr logging to my log file
    !----------------------------------------------------------------------------

    call shr_log_getLogUnit (shrlogunit)
    call shr_log_setLogUnit (iulog)
#if (defined _MEMTRACE)
    if (masterproc) then
       lbnum=1
       call memmon_dump_fort('memmon.out','lnd_comp_nuopc_InitializeRealize:start::',lbnum)
    endif
#endif
    !----------------------------------------------------------------------------
    ! Initialize component threading
    !----------------------------------------------------------------------------

    call ESMF_GridCompGet(gcomp, vm=vm, localPet=localPet, rc=rc)
    if (chkerr(rc,__LINE__,u_FILE_u)) return
    call ESMF_VMGet(vm, pet=localPet, peCount=localPeCount, rc=rc)
    if (chkerr(rc,__LINE__,u_FILE_u)) return

    if(localPeCount == 1) then
       call NUOPC_CompAttributeGet(gcomp, "nthreads", value=cvalue, rc=rc)
       if (ESMF_LogFoundError(rcToCheck=rc, msg=ESMF_LOGERR_PASSTHRU, line=__LINE__, file=u_FILE_u)) return
       read(cvalue,*) nthrds
    else
       nthrds = localPeCount
    endif

    !$  call omp_set_num_threads(nthrds)

    !----------------------
    ! Get properties from clock
    !----------------------
    call ESMF_ClockGet( clock, currTime=currTime, startTime=startTime, refTime=RefTime, &
         timeStep=timeStep, rc=rc)
    if (ChkErr(rc,__LINE__,u_FILE_u)) return
    call ESMF_TimeGet( currTime, yy=yy, mm=mm, dd=dd, s=curr_tod, rc=rc )
    if (ChkErr(rc,__LINE__,u_FILE_u)) return
    call shr_cal_ymd2date(yy,mm,dd,curr_ymd)
    call ESMF_TimeGet( startTime, yy=yy, mm=mm, dd=dd, s=start_tod, rc=rc )
    if (ChkErr(rc,__LINE__,u_FILE_u)) return
    call shr_cal_ymd2date(yy,mm,dd,start_ymd)
    call ESMF_TimeGet( refTime, yy=yy, mm=mm, dd=dd, s=ref_tod, rc=rc )
    if (ChkErr(rc,__LINE__,u_FILE_u)) return
    call shr_cal_ymd2date(yy,mm,dd,ref_ymd)
    call ESMF_TimeGet( currTime, calkindflag=esmf_caltype, rc=rc )
    if (ChkErr(rc,__LINE__,u_FILE_u)) return
    if (esmf_caltype == ESMF_CALKIND_NOLEAP) then
       calendar = shr_cal_noleap
    else if (esmf_caltype == ESMF_CALKIND_GREGORIAN) then
       calendar = shr_cal_gregorian
    else
       call shr_sys_abort( subname//'ERROR:: bad calendar for ESMF' )
    end if
    call ESMF_TimeIntervalGet( timeStep, s=dtime_sync, rc=rc )
    if (ChkErr(rc,__LINE__,u_FILE_u)) return
    if (masterproc) then
       write(iulog,*)'dtime = ', dtime_sync
    end if

    !----------------------
    ! Initialize module orbital values and update orbital
    !----------------------
    call clm_orbital_init(gcomp, iulog, masterproc, rc)
    if (ChkErr(rc,__LINE__,u_FILE_u)) return
    call clm_orbital_update(clock, iulog, masterproc, eccen, obliqr, lambm0, mvelpp, rc)
    if (ChkErr(rc,__LINE__,u_FILE_u)) return

    !----------------------
    ! Initialize CTSM time manager
    !----------------------
    call NUOPC_CompAttributeGet(gcomp, name='case_name', value=cvalue, rc=rc)
    if (ChkErr(rc,__LINE__,u_FILE_u)) return
    read(cvalue,*) caseid
    ctitle= trim(caseid)
    call NUOPC_CompAttributeGet(gcomp, name='model_version', value=cvalue, rc=rc)
    if (ChkErr(rc,__LINE__,u_FILE_u)) return
    read(cvalue,*) model_version

    ! Note that we assume that CTSM's internal dtime matches the coupling time step.
    ! i.e., we currently do NOT allow sub-cycling within a coupling time step.
    call set_timemgr_init(       &
         calendar_in=calendar,   &
         start_ymd_in=start_ymd, &
         start_tod_in=start_tod, &
         ref_ymd_in=ref_ymd,     &
         ref_tod_in=ref_tod,     &
         dtime_in=dtime_sync)

    ! Set model clock in lnd_comp_shr
    model_clock = clock

    call NUOPC_CompAttributeGet(gcomp, name="write_restart_at_endofrun", value=cvalue, isPresent=isPresent, isSet=isSet, rc=rc)
    if (ChkErr(rc,__LINE__,u_FILE_u)) return
    if (isPresent .and. isSet) then
       if (trim(cvalue) .eq. '.true.') write_restart_at_endofrun = .true.
    end if
    ! ---------------------
    ! Initialize first phase of ctsm
    ! ---------------------
    call NUOPC_CompAttributeGet(gcomp, name='hostname', value=cvalue, rc=rc)
    if (ChkErr(rc,__LINE__,u_FILE_u)) return
    read(cvalue,*) hostname
    call NUOPC_CompAttributeGet(gcomp, name='username', value=cvalue, rc=rc)
    if (ChkErr(rc,__LINE__,u_FILE_u)) return
    read(cvalue,*) username
    call NUOPC_CompAttributeGet(gcomp, name='brnch_retain_casename', value=cvalue, rc=rc)
    if (ChkErr(rc,__LINE__,u_FILE_u)) return
    read(cvalue,*) brnch_retain_casename
    call NUOPC_CompAttributeGet(gcomp, name='start_type', value=cvalue, rc=rc)
    if (ChkErr(rc,__LINE__,u_FILE_u)) return
    read(cvalue,*) starttype

    if (     trim(starttype) == trim(startup_run)) then
       nsrest = nsrStartup
    else if (trim(starttype) == trim(continue_run)) then
       nsrest = nsrContinue
    else if (trim(starttype) == trim(branch_run)) then
       nsrest = nsrBranch
    else
       call shr_sys_abort( subname//' ERROR: unknown starttype' )
    end if

    ! set default values for run control variables
    call clm_varctl_set(&
         caseid_in=caseid, ctitle_in=ctitle,                     &
         brnch_retain_casename_in=brnch_retain_casename,         &
         single_column_in=single_column, scmlat_in=scol_lat, scmlon_in=scol_lon, &
         nsrest_in=nsrest, &
         version_in=model_version, &
         hostname_in=hostname, &
         username_in=username)

    call initialize1(dtime=dtime_sync)

    ! ---------------------
    ! Create ctsm decomp and domain info
    ! ---------------------
    if (scol_lon > scol_spval .and. scol_lat > scol_spval) then
       call lnd_set_decomp_and_domain_for_single_column(scol_lon, scol_lat, scol_mask, scol_frac)
       if (ChkErr(rc,__LINE__,u_FILE_u)) return
    else
       call NUOPC_CompAttributeGet(gcomp, name='mesh_lnd', value=model_meshfile, rc=rc)
       if (ChkErr(rc,__LINE__,u_FILE_u)) return
       call NUOPC_CompAttributeGet(gcomp, name='mesh_mask', value=meshfile_mask, rc=rc)
       if (ChkErr(rc,__LINE__,u_FILE_u)) return
       call ESMF_GridCompGet(gcomp, vm=vm, rc=rc)
       if (ChkErr(rc,__LINE__,u_FILE_u)) return
       call lnd_set_decomp_and_domain_from_readmesh(driver='cmeps', vm=vm, &
            meshfile_lnd=model_meshfile, meshfile_mask=meshfile_mask, mesh_ctsm=mesh, ni=ni, nj=nj, rc=rc)
       if (ChkErr(rc,__LINE__,u_FILE_u)) return
    end if

    ! ---------------------
    ! Realize the actively coupled fields
    ! ---------------------
    call realize_fields(importState, exportState, mesh, flds_scalar_name, flds_scalar_num, rc)
    if (ChkErr(rc,__LINE__,u_FILE_u)) return

    ! ---------------------
    ! Finish initializing ctsm
    ! ---------------------
    call initialize2(ni, nj)

    !--------------------------------
    ! Create land export state
    !--------------------------------
    call get_proc_bounds(bounds)
    call export_fields(gcomp, bounds, glc_present, rof_prognostic, &
         water_inst%waterlnd2atmbulk_inst, lnd2atm_inst, lnd2glc_inst, rc)
    if (ChkErr(rc,__LINE__,u_FILE_u)) return

    ! Set scalars in export state
    call State_SetScalar(dble(ldomain%ni), flds_scalar_index_nx, exportState, &
         flds_scalar_name, flds_scalar_num, rc)
    if (ChkErr(rc,__LINE__,u_FILE_u)) return
    call State_SetScalar(dble(ldomain%nj), flds_scalar_index_ny, exportState, &
         flds_scalar_name, flds_scalar_num, rc)
    if (ChkErr(rc,__LINE__,u_FILE_u)) return

    !--------------------------------
    ! diagnostics
    !--------------------------------

    if (dbug > 1) then
       call State_diagnose(exportState, subname//':ExportState',rc=rc)
       if (ChkErr(rc,__LINE__,u_FILE_u)) return
    endif

    call shr_log_setLogUnit (shrlogunit)

#if (defined _MEMTRACE)
    if(masterproc) then
       write(iulog,*) TRIM(subname) // ':end::'
       lbnum=1
       call memmon_dump_fort('memmon.out','lnd_comp_nuopc_InitializeRealize:end::',lbnum)
       call memmon_reset_addr()
    endif
#endif

    call ESMF_LogWrite(subname//' done', ESMF_LOGMSG_INFO)

  end subroutine InitializeRealize

  !===============================================================================

  subroutine ModelAdvance(gcomp, rc)

    !------------------------
    ! Run CTSM
    !------------------------

    !$  use omp_lib, only : omp_set_num_threads
    use ESMF        , only : ESMF_VM, ESMF_VMGet
    use clm_instMod , only : water_inst, atm2lnd_inst, glc2lnd_inst, lnd2atm_inst, lnd2glc_inst
    use decompMod   , only : bounds_type, get_proc_bounds
    use clm_driver  , only : clm_drv

    ! input/output variables
    type(ESMF_GridComp)  :: gcomp
    integer, intent(out) :: rc

    ! local variables:
    type(ESMF_Clock)       :: clock
    type(ESMF_Alarm)       :: alarm
    type(ESMF_Time)        :: currTime
    type(ESMF_Time)        :: nextTime
    type(ESMF_State)       :: importState, exportState
    type(ESMF_VM)          :: vm
    character(ESMF_MAXSTR) :: cvalue
    character(ESMF_MAXSTR) :: case_name      ! case name
    integer                :: ymd            ! CTSM current date (YYYYMMDD)
    integer                :: yr             ! CTSM current year
    integer                :: mon            ! CTSM current month
    integer                :: day            ! CTSM current day
    integer                :: tod            ! CTSM current time of day (sec)
    integer                :: ymd_sync       ! Sync date (YYYYMMDD)
    integer                :: yr_sync        ! Sync current year
    integer                :: mon_sync       ! Sync current month
    integer                :: day_sync       ! Sync current day
    integer                :: tod_sync       ! Sync current time of day (sec)
    integer                :: dtime          ! time step increment (sec)
    integer                :: nstep          ! time step index
    integer                :: localPet       ! local PET (Persistent Execution Threads) (both MPI tasks and OpenMP threads)
    integer                :: localPeCount   ! Number of local Processors
    logical                :: rstwr          ! .true. ==> write restart file before returning
    logical                :: nlend          ! .true. ==> last time-step
    logical                :: doalb          ! .true. ==> do albedo calculation on this time step
    real(r8)               :: nextsw_cday    ! calday from clock of next radiation computation
    real(r8)               :: caldayp1       ! ctsm calday plus dtime offset
    integer                :: lbnum          ! input to memory diagnostic
    integer                :: g,i            ! counters
    real(r8)               :: calday         ! calendar day for nstep
    real(r8)               :: declin         ! solar declination angle in radians for nstep
    real(r8)               :: declinp1       ! solar declination angle in radians for nstep+1
    real(r8)               :: eccf           ! earth orbit eccentricity factor
    type(bounds_type)      :: bounds         ! bounds
    character(len=32)      :: rdate          ! date char string for restart file names
    integer                :: shrlogunit ! original log unit
    character(len=*),parameter  :: subname=trim(modName)//':(ModelAdvance) '
    !-------------------------------------------------------------------------------

    rc = ESMF_SUCCESS
    call ESMF_LogWrite(subname//' called', ESMF_LOGMSG_INFO)

    !--------------------------------
    ! Single column logic if nearest neighbor point has a mask of zero
    !--------------------------------

    if (single_column .and. .not. scol_valid) then
       RETURN
    end if

    !$  call omp_set_num_threads(nthrds)

    !--------------------------------
    ! Reset share log units
    !--------------------------------

    call shr_log_getLogUnit (shrlogunit)
    call shr_log_setLogUnit (iulog)

#if (defined _MEMTRACE)
    if(masterproc) then
       lbnum=1
       call memmon_dump_fort('memmon.out','lnd_comp_nuopc_ModelAdvance:start::',lbnum)
    endif
#endif

    !--------------------------------
    ! Query the Component for its clock, importState and exportState and vm
    !--------------------------------

    call NUOPC_ModelGet(gcomp, modelClock=clock, importState=importState, exportState=exportState, rc=rc)
    if (ChkErr(rc,__LINE__,u_FILE_u)) return

    !--------------------------------
    ! Determine time of next atmospheric shortwave calculation
    !--------------------------------

    call State_GetScalar(importState, &
         flds_scalar_index_nextsw_cday, nextsw_cday, &
         flds_scalar_name, flds_scalar_num, rc)

    ! Get proc bounds
    call get_proc_bounds(bounds)

    !--------------------------------
    ! Unpack import state
    !--------------------------------

    call t_startf ('lc_lnd_import')
    call import_fields( gcomp, bounds, glc_present, rof_prognostic, &
         atm2lnd_inst, glc2lnd_inst, water_inst%wateratm2lndbulk_inst, rc )
    if (ChkErr(rc,__LINE__,u_FILE_u)) return
    call t_stopf ('lc_lnd_import')

    !--------------------------------
    ! Run model
    !--------------------------------

    dtime = get_step_size()

    ! TODO: This is currently hard-wired - is there a better way for nuopc?
    ! Note that the model clock is updated at the end of the time step not at the beginning
    nstep = get_nstep()

    !--------------------------------
    ! Determine doalb based on nextsw_cday sent from atm model
    !--------------------------------

    caldayp1 = get_curr_calday(offset=dtime, reuse_day_365_for_day_366=.true.)

    if (nstep == 1) then
       doalb = (abs(nextsw_cday- caldayp1) < 1.e-10_r8)
    else
       doalb = (nextsw_cday >= -0.5_r8)
    end if

<<<<<<< HEAD
    call update_rad_dtime(doalb)
=======
       !--------------------------------
       ! Determine if time to write restart
       !--------------------------------
       rstwr = .false.
       if (nlend .and. write_restart_at_endofrun) then
          rstwr = .true.
       else
          call ESMF_ClockGetAlarm(clock, alarmname='alarm_restart', alarm=alarm, rc=rc)
          if (ChkErr(rc,__LINE__,u_FILE_u)) return
          if (ESMF_AlarmIsCreated(alarm, rc=rc)) then
             if (ESMF_AlarmIsRinging(alarm, rc=rc)) then
                if (ChkErr(rc,__LINE__,u_FILE_u)) return
                rstwr = .true.
                call ESMF_AlarmRingerOff( alarm, rc=rc )
                if (ChkErr(rc,__LINE__,u_FILE_u)) return
             endif
          endif
       end if
>>>>>>> e07c66a1

    !--------------------------------
    ! Determine if time to stop
    !--------------------------------

    call ESMF_ClockGetAlarm(clock, alarmname='alarm_stop', alarm=alarm, rc=rc)
    if (ChkErr(rc,__LINE__,u_FILE_u)) return

    if (ESMF_AlarmIsRinging(alarm, rc=rc)) then
       if (ChkErr(rc,__LINE__,u_FILE_u)) return
       nlend = .true.
       call ESMF_AlarmRingerOff( alarm, rc=rc )
       if (ChkErr(rc,__LINE__,u_FILE_u)) return
    else
       nlend = .false.
    endif

    !--------------------------------
    ! Determine if time to write restart
    !--------------------------------
    rstwr = .false.
    if (nlend .and. write_restart_at_endofrun) then
       rstwr = .true.
    else 
       call ESMF_ClockGetAlarm(clock, alarmname='alarm_restart', alarm=alarm, rc=rc)
       if (ChkErr(rc,__LINE__,u_FILE_u)) return
       if (ESMF_AlarmIsCreated(alarm, rc=rc)) then
          if (ESMF_AlarmIsRinging(alarm, rc=rc)) then
             if (ChkErr(rc,__LINE__,u_FILE_u)) return
             rstwr = .true.
             call ESMF_AlarmRingerOff( alarm, rc=rc )
             if (ChkErr(rc,__LINE__,u_FILE_u)) return
          endif
       endif
    end if

    !--------------------------------
    ! Run CTSM
    !--------------------------------

    ! call ESMF_VMBarrier(vm, rc=rc)
    ! if (ChkErr(rc,__LINE__,u_FILE_u)) return

    call t_startf ('shr_orb_decl')
    ! Note - the orbital inquiries set the values in clm_varorb via the module use statements
    call  clm_orbital_update(clock, iulog, masterproc, eccen, obliqr, lambm0, mvelpp, rc)
    if (ChkErr(rc,__LINE__,u_FILE_u)) return
    calday = get_curr_calday(reuse_day_365_for_day_366=.true.)
    call shr_orb_decl( calday     , eccen, mvelpp, lambm0, obliqr, declin  , eccf )
    call shr_orb_decl( nextsw_cday, eccen, mvelpp, lambm0, obliqr, declinp1, eccf )
    call t_stopf ('shr_orb_decl')

    call t_startf ('ctsm_run')
    ! Restart File - use nexttimestr rather than currtimestr here since that is the time at the end of
    ! the timestep and is preferred for restart file names
    call ESMF_ClockGetNextTime(clock, nextTime=nextTime, rc=rc)
    if (ChkErr(rc,__LINE__,u_FILE_u)) return
    call ESMF_TimeGet(nexttime, yy=yr_sync, mm=mon_sync, dd=day_sync, s=tod_sync, rc=rc)
    if (ChkErr(rc,__LINE__,u_FILE_u)) return
    write(rdate,'(i4.4,"-",i2.2,"-",i2.2,"-",i5.5)') yr_sync, mon_sync, day_sync, tod_sync
    call clm_drv(doalb, nextsw_cday, declinp1, declin, rstwr, nlend, rdate, rof_prognostic)
    call t_stopf ('ctsm_run')

    !--------------------------------
    ! Pack export state
    !--------------------------------

    call t_startf ('lc_lnd_export')
    call export_fields(gcomp, bounds, glc_present, rof_prognostic, &
         water_inst%waterlnd2atmbulk_inst, lnd2atm_inst, lnd2glc_inst, rc)
    if (ChkErr(rc,__LINE__,u_FILE_u)) return
    call t_stopf ('lc_lnd_export')

    !--------------------------------
    ! Advance ctsm time step
    !--------------------------------

    call t_startf ('lc_ctsm2_adv_timestep')
    call advance_timestep()
    call t_stopf ('lc_ctsm2_adv_timestep')

    ! Check that internal clock is in sync with master clock
    ! Note that the driver clock has not been updated yet - so at this point
    ! CTSM is actually 1 coupling intervals ahead of the driver clock

    call get_curr_date( yr, mon, day, tod, offset=-2*dtime )
    ymd = yr*10000 + mon*100 + day
    tod = tod

    call ESMF_ClockGet( clock, currTime=currTime, rc=rc)
    if (ChkErr(rc,__LINE__,u_FILE_u)) return

    call ESMF_TimeGet( currTime, yy=yr_sync, mm=mon_sync, dd=day_sync, s=tod_sync, rc=rc )
    if (ChkErr(rc,__LINE__,u_FILE_u)) return
    call shr_cal_ymd2date(yr_sync, mon_sync, day_sync, ymd_sync)

    if ( (ymd /= ymd_sync) .or. (tod /= tod_sync) ) then
       write(iulog,*)'ctsm ymd=',ymd     ,' ctsm tod= ',tod
       write(iulog,*)'sync ymd=',ymd_sync,' sync tod= ',tod_sync
       call ESMF_LogWrite(subname//" CTSM clock not in sync with Master Sync clock",ESMF_LOGMSG_ERROR)
       rc = ESMF_FAILURE
       return
    end if

    !--------------------------------
    ! diagnostics
    !--------------------------------

    if (dbug > 1) then
       call State_diagnose(exportState,subname//':ES',rc=rc)
       if (ChkErr(rc,__LINE__,u_FILE_u)) return
       if (masterproc) then
          call log_clock_advance(clock, 'CTSM', iulog, rc)
          if (ChkErr(rc,__LINE__,u_FILE_u)) return
       end if
    end if

    !--------------------------------
    ! Reset shr logging to my original values
    !--------------------------------

    call shr_log_setLogUnit (shrlogunit)

    call ESMF_LogWrite(subname//' done', ESMF_LOGMSG_INFO)

#if (defined _MEMTRACE)
    if(masterproc) then
       lbnum=1
       call memmon_dump_fort('memmon.out','lnd_comp_nuopc_ModelAdvance:end::',lbnum)
       call memmon_reset_addr()
    endif
#endif

  end subroutine ModelAdvance

  !===============================================================================
  subroutine ModelSetRunClock(gcomp, rc)

    type(ESMF_GridComp)  :: gcomp
    integer, intent(out) :: rc

    ! local variables
    type(ESMF_Clock)         :: mclock, dclock
    type(ESMF_Time)          :: mcurrtime, dcurrtime
    type(ESMF_Time)          :: mstoptime
    type(ESMF_TimeInterval)  :: mtimestep, dtimestep
    character(len=256)       :: cvalue
    character(len=256)       :: restart_option ! Restart option units
    integer                  :: restart_n      ! Number until restart interval
    integer                  :: restart_ymd    ! Restart date (YYYYMMDD)
    type(ESMF_ALARM)         :: restart_alarm
    character(len=256)       :: stop_option    ! Stop option units
    integer                  :: stop_n         ! Number until stop interval
    integer                  :: stop_ymd       ! Stop date (YYYYMMDD)
    type(ESMF_ALARM)         :: stop_alarm
    character(len=128)       :: name
    integer                  :: alarmcount
    character(len=*),parameter :: subname=trim(modName)//':(ModelSetRunClock) '
    !-------------------------------------------------------------------------------

    rc = ESMF_SUCCESS
    call ESMF_LogWrite(subname//' called', ESMF_LOGMSG_INFO)
    if (.not. scol_valid) return

    ! query the Component for its clocks
    call NUOPC_ModelGet(gcomp, driverClock=dclock, modelClock=mclock, rc=rc)
    if (ChkErr(rc,__LINE__,u_FILE_u)) return

    call ESMF_ClockGet(dclock, currTime=dcurrtime, timeStep=dtimestep, rc=rc)
    if (ChkErr(rc,__LINE__,u_FILE_u)) return

    call ESMF_ClockGet(mclock, currTime=mcurrtime, timeStep=mtimestep, rc=rc)
    if (ChkErr(rc,__LINE__,u_FILE_u)) return

    !--------------------------------
    ! force model clock currtime and timestep to match driver and set stoptime
    !--------------------------------

    mstoptime = mcurrtime + dtimestep
    call ESMF_ClockSet(mclock, currTime=dcurrtime, timeStep=dtimestep, stopTime=mstoptime, rc=rc)
    if (ChkErr(rc,__LINE__,u_FILE_u)) return

    !--------------------------------
    ! set restart and stop alarms
    !--------------------------------

    call ESMF_ClockGetAlarmList(mclock, alarmlistflag=ESMF_ALARMLIST_ALL, alarmCount=alarmCount, rc=rc)
    if (ChkErr(rc,__LINE__,u_FILE_u)) return

    if (alarmCount == 0) then

       call ESMF_GridCompGet(gcomp, name=name, rc=rc)
       if (ChkErr(rc,__LINE__,u_FILE_u)) return
       call ESMF_LogWrite(subname//'setting alarms for ' // trim(name), ESMF_LOGMSG_INFO)

       !----------------
       ! Restart alarm
       !----------------
       call NUOPC_CompAttributeGet(gcomp, name="restart_option", value=restart_option, rc=rc)
       if (ChkErr(rc,__LINE__,u_FILE_u)) return

       call NUOPC_CompAttributeGet(gcomp, name="restart_n", value=cvalue, rc=rc)
       if (ChkErr(rc,__LINE__,u_FILE_u)) return
       read(cvalue,*) restart_n

       call NUOPC_CompAttributeGet(gcomp, name="restart_ymd", value=cvalue, rc=rc)
       if (ChkErr(rc,__LINE__,u_FILE_u)) return
       read(cvalue,*) restart_ymd

       call alarmInit(mclock, restart_alarm, restart_option, &
            opt_n   = restart_n,           &
            opt_ymd = restart_ymd,         &
            RefTime = mcurrTime,           &
            alarmname = 'alarm_restart', rc=rc)
       if (ChkErr(rc,__LINE__,u_FILE_u)) return

       call ESMF_AlarmSet(restart_alarm, clock=mclock, rc=rc)
       if (ChkErr(rc,__LINE__,u_FILE_u)) return

       !----------------
       ! Stop alarm
       !----------------
       call NUOPC_CompAttributeGet(gcomp, name="stop_option", value=stop_option, rc=rc)
       if (ChkErr(rc,__LINE__,u_FILE_u)) return

       call NUOPC_CompAttributeGet(gcomp, name="stop_n", value=cvalue, rc=rc)
       if (ChkErr(rc,__LINE__,u_FILE_u)) return
       read(cvalue,*) stop_n

       call NUOPC_CompAttributeGet(gcomp, name="stop_ymd", value=cvalue, rc=rc)
       if (ChkErr(rc,__LINE__,u_FILE_u)) return
       read(cvalue,*) stop_ymd

       call alarmInit(mclock, stop_alarm, stop_option, &
            opt_n   = stop_n,           &
            opt_ymd = stop_ymd,         &
            RefTime = mcurrTime,           &
            alarmname = 'alarm_stop', rc=rc)
       if (ChkErr(rc,__LINE__,u_FILE_u)) return

       call ESMF_AlarmSet(stop_alarm, clock=mclock, rc=rc)
       if (ChkErr(rc,__LINE__,u_FILE_u)) return

    end if

    !--------------------------------
    ! Advance model clock to trigger alarms then reset model clock back to currtime
    !--------------------------------

    call ESMF_ClockAdvance(mclock,rc=rc)
    if (ChkErr(rc,__LINE__,u_FILE_u)) return

    call ESMF_ClockSet(mclock, currTime=dcurrtime, timeStep=dtimestep, stopTime=mstoptime, rc=rc)
    if (ChkErr(rc,__LINE__,u_FILE_u)) return

    call ESMF_LogWrite(subname//' done', ESMF_LOGMSG_INFO)

  end subroutine ModelSetRunClock

  !===============================================================================
  subroutine ModelFinalize(gcomp, rc)
    type(ESMF_GridComp)  :: gcomp
    integer, intent(out) :: rc

    ! local variables
    character(*), parameter :: F00   = "('(lnd_comp_nuopc) ',8a)"
    character(*), parameter :: F91   = "('(lnd_comp_nuopc) ',73('-'))"
    character(len=*),parameter  :: subname=trim(modName)//':(ModelFinalize) '
    !-------------------------------------------------------------------------------

    !--------------------------------
    ! Finalize routine
    !--------------------------------

    rc = ESMF_SUCCESS
    call ESMF_LogWrite(subname//' called', ESMF_LOGMSG_INFO)

    if (masterproc) then
       write(iulog,F91)
       write(iulog,F00) 'CTSM: end of main integration loop'
       write(iulog,F91)
    end if

    call ESMF_LogWrite(subname//' done', ESMF_LOGMSG_INFO)

  end subroutine ModelFinalize

  !===============================================================================
  subroutine clm_orbital_init(gcomp, logunit, mastertask, rc)

    !----------------------------------------------------------
    ! Initialize orbital related values
    !----------------------------------------------------------

    ! input/output variables
    type(ESMF_GridComp) , intent(in)    :: gcomp
    integer             , intent(in)    :: logunit
    logical             , intent(in)    :: mastertask
    integer             , intent(out)   :: rc              ! output error

    ! local variables
    character(len=CL) :: msgstr          ! temporary
    character(len=CL) :: cvalue          ! temporary
    character(len=*) , parameter :: subname = "(clm_orbital_init)"
    !-------------------------------------------------------------------------------

    rc = ESMF_SUCCESS

    ! Determine orbital attributes from input
    call NUOPC_CompAttributeGet(gcomp, name="orb_mode", value=cvalue, rc=rc)
    if (chkerr(rc,__LINE__,u_FILE_u)) return
    read(cvalue,*) orb_mode

    call NUOPC_CompAttributeGet(gcomp, name="orb_iyear", value=cvalue, rc=rc)
    if (chkerr(rc,__LINE__,u_FILE_u)) return
    read(cvalue,*) orb_iyear

    call NUOPC_CompAttributeGet(gcomp, name="orb_iyear_align", value=cvalue, rc=rc)
    if (chkerr(rc,__LINE__,u_FILE_u)) return
    read(cvalue,*) orb_iyear_align

    call NUOPC_CompAttributeGet(gcomp, name="orb_obliq", value=cvalue, rc=rc)
    if (chkerr(rc,__LINE__,u_FILE_u)) return
    read(cvalue,*) orb_obliq

    call NUOPC_CompAttributeGet(gcomp, name="orb_eccen", value=cvalue, rc=rc)
    if (chkerr(rc,__LINE__,u_FILE_u)) return
    read(cvalue,*) orb_eccen

    call NUOPC_CompAttributeGet(gcomp, name="orb_mvelp", value=cvalue, rc=rc)
    if (chkerr(rc,__LINE__,u_FILE_u)) return
    read(cvalue,*) orb_mvelp

    ! Error checks
    if (trim(orb_mode) == trim(orb_fixed_year)) then
       orb_obliq = SHR_ORB_UNDEF_REAL
       orb_eccen = SHR_ORB_UNDEF_REAL
       orb_mvelp = SHR_ORB_UNDEF_REAL
       if (orb_iyear == SHR_ORB_UNDEF_INT) then
          if (mastertask) then
             write(logunit,*) trim(subname),' ERROR: invalid settings orb_mode =',trim(orb_mode)
             write(logunit,*) trim(subname),' ERROR: fixed_year settings = ',orb_iyear
             write (msgstr, *) ' ERROR: invalid settings for orb_mode '//trim(orb_mode)
          end if
          call ESMF_LogSetError(ESMF_RC_NOT_VALID, msg=msgstr, line=__LINE__, file=__FILE__, rcToReturn=rc)
          return  ! bail out
       endif
    elseif (trim(orb_mode) == trim(orb_variable_year)) then
       orb_obliq = SHR_ORB_UNDEF_REAL
       orb_eccen = SHR_ORB_UNDEF_REAL
       orb_mvelp = SHR_ORB_UNDEF_REAL
       if (orb_iyear == SHR_ORB_UNDEF_INT .or. orb_iyear_align == SHR_ORB_UNDEF_INT) then
          if (mastertask) then
             write(logunit,*) trim(subname),' ERROR: invalid settings orb_mode =',trim(orb_mode)
             write(logunit,*) trim(subname),' ERROR: variable_year settings = ',orb_iyear, orb_iyear_align
             write (msgstr, *) subname//' ERROR: invalid settings for orb_mode '//trim(orb_mode)
          end if
          call ESMF_LogSetError(ESMF_RC_NOT_VALID, msg=msgstr, line=__LINE__, file=__FILE__, rcToReturn=rc)
          return  ! bail out
       endif
    elseif (trim(orb_mode) == trim(orb_fixed_parameters)) then
       !-- force orb_iyear to undef to make sure shr_orb_params works properly
       orb_iyear = SHR_ORB_UNDEF_INT
       orb_iyear_align = SHR_ORB_UNDEF_INT
       if (orb_eccen == SHR_ORB_UNDEF_REAL .or. &
           orb_obliq == SHR_ORB_UNDEF_REAL .or. &
           orb_mvelp == SHR_ORB_UNDEF_REAL) then
          if (mastertask) then
             write(logunit,*) trim(subname),' ERROR: invalid settings orb_mode =',trim(orb_mode)
             write(logunit,*) trim(subname),' ERROR: orb_eccen = ',orb_eccen
             write(logunit,*) trim(subname),' ERROR: orb_obliq = ',orb_obliq
             write(logunit,*) trim(subname),' ERROR: orb_mvelp = ',orb_mvelp
             write (msgstr, *) subname//' ERROR: invalid settings for orb_mode '//trim(orb_mode)
          end if
          call ESMF_LogSetError(ESMF_RC_NOT_VALID, msg=msgstr, line=__LINE__, file=__FILE__, rcToReturn=rc)
          return  ! bail out
       endif
    else
       write (msgstr, *) subname//' ERROR: invalid orb_mode '//trim(orb_mode)
       call ESMF_LogSetError(ESMF_RC_NOT_VALID, msg=msgstr, line=__LINE__, file=__FILE__, rcToReturn=rc)
       rc = ESMF_FAILURE
       return  ! bail out
    endif

  end subroutine clm_orbital_init

  !===============================================================================
  subroutine clm_orbital_update(clock, logunit,  mastertask, eccen, obliqr, lambm0, mvelpp, rc)

    !----------------------------------------------------------
    ! Update orbital settings
    !----------------------------------------------------------

    ! input/output variables
    type(ESMF_Clock) , intent(in)    :: clock
    integer          , intent(in)    :: logunit
    logical          , intent(in)    :: mastertask
    real(R8)         , intent(inout) :: eccen  ! orbital eccentricity
    real(R8)         , intent(inout) :: obliqr ! Earths obliquity in rad
    real(R8)         , intent(inout) :: lambm0 ! Mean long of perihelion at vernal equinox (radians)
    real(R8)         , intent(inout) :: mvelpp ! moving vernal equinox longitude of perihelion plus pi (radians)
    integer          , intent(out)   :: rc     ! output error

    ! local variables
    type(ESMF_Time)   :: CurrTime ! current time
    integer           :: year     ! model year at current time
    integer           :: orb_year ! orbital year for current orbital computation
    character(len=CL) :: msgstr   ! temporary
    logical           :: lprint
    logical           :: first_time = .true.
    character(len=*) , parameter :: subname = "(clm_orbital_update)"
    !-------------------------------------------

    if (trim(orb_mode) == trim(orb_variable_year)) then
       call ESMF_ClockGet(clock, CurrTime=CurrTime, rc=rc)
       if (chkerr(rc,__LINE__,u_FILE_u)) return
       call ESMF_TimeGet(CurrTime, yy=year, rc=rc)
       if (chkerr(rc,__LINE__,u_FILE_u)) return
       orb_year = orb_iyear + (year - orb_iyear_align)
       lprint = mastertask
    else
       orb_year = orb_iyear
       if (first_time) then
          lprint = mastertask
          first_time = .false.
       else
          lprint = .false.
       end if
    end if

    eccen = orb_eccen
    call shr_orb_params(orb_year, eccen, orb_obliq, orb_mvelp, obliqr, lambm0, mvelpp, lprint)

    if ( eccen  == SHR_ORB_UNDEF_REAL .or. obliqr == SHR_ORB_UNDEF_REAL .or. &
         mvelpp == SHR_ORB_UNDEF_REAL .or. lambm0 == SHR_ORB_UNDEF_REAL) then
       write (msgstr, *) subname//' ERROR: orb params incorrect'
       call ESMF_LogSetError(ESMF_RC_NOT_VALID, msg=msgstr, line=__LINE__, file=__FILE__, rcToReturn=rc)
       return  ! bail out
    endif

  end subroutine clm_orbital_update

  subroutine CheckImport(gcomp, rc)
    type(ESMF_GridComp) :: gcomp
    integer, intent(out) :: rc
    character(len=*) , parameter :: subname = "("//__FILE__//":CheckImport)"

    ! This is the routine that enforces the explicit time dependence on the
    ! import fields. This simply means that the timestamps on the Fields in the
    ! importState are checked against the currentTime on the Component's
    ! internalClock. Consequenty, this model starts out with forcing fields
    ! at the current time as it does its forward step from currentTime to
    ! currentTime + timeStep.

    ! local variables
    type(ESMF_Clock)              :: clock
    type(ESMF_Time)               :: time
    type(ESMF_State)              :: importState
    logical                       :: allCurrent
    type(ESMF_Field), allocatable :: fieldList(:)
    integer                       :: i
    character(ESMF_MAXSTR)        :: fieldName
    character(ESMF_MAXSTR)        :: name
    character(ESMF_MAXSTR)        :: valueString

    rc = ESMF_SUCCESS
    call ESMF_LogWrite(subname//' called', ESMF_LOGMSG_INFO)

    if (single_column .and. .not. scol_valid) then
       RETURN
    end if
    ! The remander of this should be equivalent to the NUOPC internal routine
    ! from NUOPC_ModeBase.F90

    ! query the component for info
    call NUOPC_CompGet(gcomp, name=name, rc=rc)
    if (chkerr(rc,__LINE__,u_FILE_u)) return

    ! query the Component for its clock and importState
    call ESMF_GridCompGet(gcomp, clock=clock, importState=importState, rc=rc)
    if (chkerr(rc,__LINE__,u_FILE_u)) return

    ! get the current time out of the clock
    call ESMF_ClockGet(clock, currTime=time, rc=rc)
    if (chkerr(rc,__LINE__,u_FILE_u)) return

    ! check that Fields in the importState show correct timestamp
    allCurrent = NUOPC_IsAtTime(importState, time, fieldList=fieldList, rc=rc)
    if (chkerr(rc,__LINE__,u_FILE_u)) return

    if (.not.allCurrent) then
      !TODO: introduce and use INCOMPATIBILITY return codes!!!!
      do i=1, size(fieldList)
        call ESMF_FieldGet(fieldList(i), name=fieldName, rc=rc)
        if (chkerr(rc,__LINE__,u_FILE_u)) return

        call NUOPC_GetAttribute(fieldList(i), name="StandardName", &
             value=valueString, rc=rc)
        if (chkerr(rc,__LINE__,u_FILE_u)) return

        call ESMF_LogWrite(trim(name)//": Field '"//trim(fieldName)//&
          "' in the importState is not at the expected time. StandardName: "&
          //trim(valueString), ESMF_LOGMSG_WARNING)
      enddo
      deallocate(fieldList)
      call ESMF_LogSetError(ESMF_RC_ARG_BAD, &
        msg="NUOPC INCOMPATIBILITY DETECTED: Import Fields not at current time", &
        line=__LINE__, file=__FILE__, &
        rcToReturn=rc)
      return  ! bail out
    endif

  end subroutine CheckImport
end module lnd_comp_nuopc<|MERGE_RESOLUTION|>--- conflicted
+++ resolved
@@ -832,28 +832,7 @@
        doalb = (nextsw_cday >= -0.5_r8)
     end if
 
-<<<<<<< HEAD
     call update_rad_dtime(doalb)
-=======
-       !--------------------------------
-       ! Determine if time to write restart
-       !--------------------------------
-       rstwr = .false.
-       if (nlend .and. write_restart_at_endofrun) then
-          rstwr = .true.
-       else
-          call ESMF_ClockGetAlarm(clock, alarmname='alarm_restart', alarm=alarm, rc=rc)
-          if (ChkErr(rc,__LINE__,u_FILE_u)) return
-          if (ESMF_AlarmIsCreated(alarm, rc=rc)) then
-             if (ESMF_AlarmIsRinging(alarm, rc=rc)) then
-                if (ChkErr(rc,__LINE__,u_FILE_u)) return
-                rstwr = .true.
-                call ESMF_AlarmRingerOff( alarm, rc=rc )
-                if (ChkErr(rc,__LINE__,u_FILE_u)) return
-             endif
-          endif
-       end if
->>>>>>> e07c66a1
 
     !--------------------------------
     ! Determine if time to stop
