module lnd_comp_nuopc

  !----------------------------------------------------------------------------
  ! This is the NUOPC cap for CTSM
  !----------------------------------------------------------------------------

  use ESMF                   , only : ESMF_SUCCESS, ESMF_GridComp, ESMF_LogWrite, ESMF_LOGMSG_INFO, ESMF_GridCompSetEntryPoint
  use ESMF                   , only : ESMF_METHOD_INITIALIZE, ESMF_FAILURE, ESMF_Time, ESMF_LogSetError, ESMF_RC_NOT_VALID
  use ESMF                   , only : ESMF_Clock, ESMF_State, ESMF_Field, ESMF_MAXSTR, ESMF_LOGMSG_WARNING,ESMF_RC_ARG_BAD
  use ESMF                   , only : ESMF_LOGFOUNDERROR, ESMF_LOGERR_PASSTHRU, ESMF_CALKIND_FLAG, ESMF_TIMEINTERVAL
  use ESMF                   , only : ESMF_LogSetError, ESMF_FieldGet, ESMF_ClockGet, ESMF_GridCompGet, ESMF_ClockGetNextTime
  use ESMF                   , only : ESMF_AlarmRingerOff, ESMF_TimeIntervalGet,  ESMF_TimeGet, ESMF_StateGet
  use ESMF                   , only : ESMF_MethodRemove, ESMF_VM, ESMF_VMGet, ESMF_CALKIND_NOLEAP, ESMF_CALKIND_GREGORIAN
  use ESMF                   , only : ESMF_ALARMLIST_ALL, ESMF_ALARM, ESMF_ALARMISRINGING,  ESMF_ClockGetAlarm, ESMF_ClockGetAlarmList
  use ESMF                   , only : ESMF_AlarmSet, ESMF_ClockAdvance
  use ESMF                   , only : operator(==), operator(+)
  use ESMF                   , only : ESMF_AlarmIsCreated, ESMF_LOGMSG_ERROR, ESMF_ClockSet
  use NUOPC                  , only : NUOPC_CompDerive, NUOPC_CompSetEntryPoint, NUOPC_CompSpecialize
  use NUOPC                  , only : NUOPC_CompFilterPhaseMap, NUOPC_CompAttributeGet, NUOPC_CompAttributeSet
  use NUOPC                  , only : NUOPC_CompGet, Nuopc_IsAtTime, Nuopc_GetAttribute
  use NUOPC_Model            , only : model_routine_SS           => SetServices
  use NUOPC_Model            , only : SetVM
  use NUOPC_Model            , only : model_label_Advance        => label_Advance
  use NUOPC_Model            , only : model_label_DataInitialize => label_DataInitialize
  use NUOPC_Model            , only : model_label_SetRunClock    => label_SetRunClock
  use NUOPC_Model            , only : model_label_Finalize       => label_Finalize
  use NUOPC_Model            , only : label_CheckImport

  use NUOPC_Model            , only : NUOPC_ModelGet
  use shr_kind_mod           , only : r8 => shr_kind_r8, cl=>shr_kind_cl
  use shr_sys_mod            , only : shr_sys_abort
  use shr_sys_mod            , only : shr_sys_flush
  use shr_log_mod            , only : shr_log_setLogUnit, shr_log_getLogUnit
  use shr_orb_mod            , only : shr_orb_decl, shr_orb_params, SHR_ORB_UNDEF_REAL, SHR_ORB_UNDEF_INT
  use shr_cal_mod            , only : shr_cal_noleap, shr_cal_gregorian, shr_cal_ymd2date
  use spmdMod                , only : masterproc, mpicom, spmd_init
  use controlMod             , only : control_setNL, control_init, control_print, NLFilename
  use clm_varorb             , only : eccen, obliqr, lambm0, mvelpp
  use clm_varctl             , only : inst_index, inst_suffix, inst_name
  use clm_varctl             , only : single_column, clm_varctl_set, iulog
  use clm_varctl             , only : nsrStartup, nsrContinue, nsrBranch
  use clm_varctl             , only : FL => fname_len
  use clm_varctl             , only : for_testing_exit_after_self_tests
  use clm_time_manager       , only : set_timemgr_init, advance_timestep
  use clm_time_manager       , only : update_rad_dtime
  use clm_time_manager       , only : get_nstep, get_step_size
  use clm_time_manager       , only : get_curr_date, get_curr_calday
  use clm_initializeMod      , only : initialize1, initialize2
  use nuopc_shr_methods      , only : chkerr, state_setscalar, state_getscalar, state_diagnose, alarmInit
  use nuopc_shr_methods      , only : set_component_logging, get_component_instance, log_clock_advance
  use lnd_import_export      , only : advertise_fields, realize_fields, import_fields, export_fields
  use lnd_comp_shr           , only : mesh, model_meshfile, model_clock
  use perf_mod               , only : t_startf, t_stopf, t_barrierf
  use SelfTestDriver         , only : for_testing_exit_after_self_tests

  implicit none
  private ! except

  ! Module public routines
  public  :: SetServices         ! Setup the pointers to the function calls for the different models phases (initialize, run, finalize)
  public  :: SetVM               ! Set the virtual machine description of the paralell model (both MPI and OpenMP)

  ! Module private routines
  private :: InitializeP0        ! Phase zero of initialization
  private :: InitializeAdvertise ! Advertise the fields that can be passed
  private :: InitializeRealize   ! Realize the list of fields that will be exchanged
  private :: ModelSetRunClock    ! Set the run clock
  private :: ModelAdvance        ! Advance the model
  private :: ModelFinalize       ! Finalize the model
  private :: clm_orbital_init    ! Initialize the orbital information
  private :: clm_orbital_update  ! Update the orbital information
  private :: CheckImport

  !--------------------------------------------------------------------------
  ! Private module data
  !--------------------------------------------------------------------------

  character(len=CL)      :: flds_scalar_name = ''
  integer                :: flds_scalar_num = 0
  integer                :: flds_scalar_index_nx = 0
  integer                :: flds_scalar_index_ny = 0
  integer                :: flds_scalar_index_nextsw_cday = 0

  logical                :: glc_present
  logical                :: rof_prognostic
  logical                :: atm_present
  logical                :: atm_prognostic
  integer, parameter     :: dbug = 1
  character(*),parameter :: modName =  "(lnd_comp_nuopc)"

  character(len=CL)      :: orb_mode        ! attribute - orbital mode
  integer                :: orb_iyear       ! attribute - orbital year
  integer                :: orb_iyear_align ! attribute - associated with model year
  real(R8)               :: orb_obliq       ! attribute - obliquity in degrees
  real(R8)               :: orb_mvelp       ! attribute - moving vernal equinox longitude
  real(R8)               :: orb_eccen       ! attribute and update-  orbital eccentricity

  logical                :: scol_valid      ! if single_column, does point have a mask of zero

  integer                :: nthrds          ! Number of threads per task in this component

  character(len=*) , parameter :: orb_fixed_year       = 'fixed_year'
  character(len=*) , parameter :: orb_variable_year    = 'variable_year'
  character(len=*) , parameter :: orb_fixed_parameters = 'fixed_parameters'

  character(len=*) , parameter :: startup_run  = 'startup'
  character(len=*) , parameter :: continue_run = 'continue'
  character(len=*) , parameter :: branch_run   = 'branch'

  logical :: write_restart_at_endofrun = .false.

  character(len=*) , parameter :: u_FILE_u = &
       __FILE__

!===============================================================================
contains
!===============================================================================

  subroutine SetServices(gcomp, rc)
    ! Setup the pointers to the function calls for the different models phases (initialize, run, finalize)
    type(ESMF_GridComp)  :: gcomp
    integer, intent(out) :: rc

    character(len=*),parameter  :: subname=trim(modName)//':(SetServices) '

    rc = ESMF_SUCCESS
    call ESMF_LogWrite(subname//' called', ESMF_LOGMSG_INFO)

    ! the NUOPC gcomp component will register the generic methods
    call NUOPC_CompDerive(gcomp, model_routine_SS, rc=rc)
    if (ChkErr(rc,__LINE__,u_FILE_u)) return

    ! switching to IPD versions
    call ESMF_GridCompSetEntryPoint(gcomp, ESMF_METHOD_INITIALIZE, &
         userRoutine=InitializeP0, phase=0, rc=rc)
    if (ChkErr(rc,__LINE__,u_FILE_u)) return

    ! set entry point for methods that require specific implementation
    call NUOPC_CompSetEntryPoint(gcomp, ESMF_METHOD_INITIALIZE, &
         phaseLabelList=(/"IPDv01p1"/), userRoutine=InitializeAdvertise, rc=rc)
    if (ChkErr(rc,__LINE__,u_FILE_u)) return

    call NUOPC_CompSetEntryPoint(gcomp, ESMF_METHOD_INITIALIZE, &
         phaseLabelList=(/"IPDv01p3"/), userRoutine=InitializeRealize, rc=rc)
    if (ChkErr(rc,__LINE__,u_FILE_u)) return

    ! attach specializing method(s)
    call NUOPC_CompSpecialize(gcomp, specLabel=model_label_Advance, &
         specRoutine=ModelAdvance, rc=rc)
    if (ChkErr(rc,__LINE__,u_FILE_u)) return

    call NUOPC_CompSpecialize(gcomp, specLabel=label_CheckImport, &
         specRoutine=CheckImport, rc=rc)
    if (ChkErr(rc,__LINE__,u_FILE_u)) return

    call ESMF_MethodRemove(gcomp, label=model_label_SetRunClock, rc=rc)
    if (ChkErr(rc,__LINE__,u_FILE_u)) return
    call NUOPC_CompSpecialize(gcomp, specLabel=model_label_SetRunClock, &
         specRoutine=ModelSetRunClock, rc=rc)
    if (ChkErr(rc,__LINE__,u_FILE_u)) return

    call NUOPC_CompSpecialize(gcomp, specLabel=model_label_Finalize, &
         specRoutine=ModelFinalize, rc=rc)
    if (ChkErr(rc,__LINE__,u_FILE_u)) return

    call ESMF_LogWrite(subname//' done', ESMF_LOGMSG_INFO)

  end subroutine SetServices

  !===============================================================================
  subroutine InitializeP0(gcomp, importState, exportState, clock, rc)

    ! Phase zero initialization
    ! input/output variables
    type(ESMF_GridComp)   :: gcomp
    type(ESMF_State)      :: importState, exportState
    type(ESMF_Clock)      :: clock
    integer, intent(out)  :: rc
    !-------------------------------------------------------------------------------

    rc = ESMF_SUCCESS

    ! Switch to IPDv01 by filtering all other phaseMap entries
    call NUOPC_CompFilterPhaseMap(gcomp, ESMF_METHOD_INITIALIZE, acceptStringList=(/"IPDv01p"/), rc=rc)
    if (ChkErr(rc,__LINE__,u_FILE_u)) return

  end subroutine InitializeP0

  !===============================================================================
  subroutine InitializeAdvertise(gcomp, importState, exportState, clock, rc)

    ! Advertise the fields that can be exchanged
    ! input/output variables
    type(ESMF_GridComp)  :: gcomp
    type(ESMF_State)     :: importState, exportState
    type(ESMF_Clock)     :: clock
    integer, intent(out) :: rc

    ! local variables
    type(ESMF_VM)     :: vm
    integer           :: lmpicom
    integer           :: ierr
    integer           :: localPet    ! local PET (Persistent Execution Threads) (both MPI tasks and OpenMP threads)
    integer           :: compid      ! component id
    integer           :: shrlogunit  ! original log unit
    character(len=CL) :: cvalue
    character(len=CL) :: logmsg
    logical           :: cism_evolve
    character(len=CL) :: atm_model
    character(len=CL) :: rof_model
    character(len=CL) :: glc_model
    character(len=*), parameter :: subname=trim(modName)//':(InitializeAdvertise) '
    character(len=*), parameter :: format = "('("//trim(subname)//") :',A)"
    !-------------------------------------------------------------------------------

    rc = ESMF_SUCCESS
    call ESMF_LogWrite(subname//' called', ESMF_LOGMSG_INFO)

    !----------------------------------------------------------------------------
    ! generate local mpi comm
    !----------------------------------------------------------------------------

    call ESMF_GridCompGet(gcomp, vm=vm, rc=rc)
    if (ChkErr(rc,__LINE__,u_FILE_u)) return
    call ESMF_VMGet(vm, mpiCommunicator=lmpicom, localpet=localpet, rc=rc)
    if (ChkErr(rc,__LINE__,u_FILE_u)) return

    !----------------------------------------------------------------------------
    ! initialize CTSM MPI info
    !----------------------------------------------------------------------------

    call mpi_comm_dup(lmpicom, mpicom, ierr)

    !----------------------------------------------------------------------------
    ! reset shr logging to my log file
    !----------------------------------------------------------------------------

    call set_component_logging(gcomp, localPet==0, iulog, shrlogunit, rc)
    if (ChkErr(rc,__LINE__,u_FILE_u)) return

    ! Note still need compid for those parts of the code that use the data model
    ! functionality through subroutine calls (MCTID just means the Model ComonenT IDentification number)
    call NUOPC_CompAttributeGet(gcomp, name='MCTID', value=cvalue, rc=rc)
    if (ChkErr(rc,__LINE__,u_FILE_u)) return
    read(cvalue,*) compid  ! convert from string to integer

    call spmd_init(mpicom, compid)

    !----------------------------------------------------------------------------
    ! determine instance information
    !----------------------------------------------------------------------------

    call get_component_instance(gcomp, inst_suffix, inst_index, rc)
    if (ChkErr(rc,__LINE__,u_FILE_u)) return
    inst_name = 'LND'

    !----------------------------------------------------------------------------
    ! advertise fields
    !----------------------------------------------------------------------------

    call NUOPC_CompAttributeGet(gcomp, name="ScalarFieldName", value=cvalue, rc=rc)
    if (ChkErr(rc,__LINE__,u_FILE_u)) return
    flds_scalar_name = trim(cvalue)
    call NUOPC_CompAttributeGet(gcomp, name="ScalarFieldCount", value=cvalue, rc=rc)
    if (ChkErr(rc,__LINE__,u_FILE_u)) return
    read(cvalue, *) flds_scalar_num
    call NUOPC_CompAttributeGet(gcomp, name="ScalarFieldIdxGridNX", value=cvalue, rc=rc)
    if (ChkErr(rc,__LINE__,u_FILE_u)) return
    read(cvalue,*) flds_scalar_index_nx
    call NUOPC_CompAttributeGet(gcomp, name="ScalarFieldIdxGridNY", value=cvalue, rc=rc)
    if (ChkErr(rc,__LINE__,u_FILE_u)) return
    read(cvalue,*) flds_scalar_index_ny
    call NUOPC_CompAttributeGet(gcomp, name="ScalarFieldIdxNextSwCday", value=cvalue, rc=rc)
    if (ChkErr(rc,__LINE__,u_FILE_u)) return
    read(cvalue,*) flds_scalar_index_nextsw_cday
    call NUOPC_CompAttributeGet(gcomp, name='ROF_model', value=rof_model, rc=rc)
    if (ChkErr(rc,__LINE__,u_FILE_u)) return
    if (trim(rof_model) == 'srof' .or. trim(rof_model) == 'drof') then
       rof_prognostic = .false.
    else
       rof_prognostic = .true.
    end if
    call NUOPC_CompAttributeGet(gcomp, name='ATM_model', value=atm_model, rc=rc)
    if (ChkErr(rc,__LINE__,u_FILE_u)) return
    if (trim(atm_model) == 'satm' .or. trim(atm_model) == 'datm') then
       atm_prognostic = .false.
    else
       atm_prognostic = .true.
    end if
    if (trim(atm_model) == 'satm') then
       atm_present = .false.
    else
       atm_present = .true.
    end if
    call NUOPC_CompAttributeGet(gcomp, name='GLC_model', value=glc_model, rc=rc)
    if (ChkErr(rc,__LINE__,u_FILE_u)) return
    if (trim(glc_model) == 'sglc') then
       glc_present = .false.
    else
       glc_present = .true.
    end if
    if (.not. glc_present) then
       cism_evolve = .false.
    else
       call NUOPC_CompAttributeGet(gcomp, name="cism_evolve", value=cvalue, rc=rc)
       if (ChkErr(rc,__LINE__,u_FILE_u)) return
       if (trim(cvalue) == '.true.') then
          cism_evolve = .true.
       else if (trim(cvalue) == '.false.') then
          cism_evolve = .false.
       else
          call shr_sys_abort(subname//'Could not determine cism_evolve value '//trim(cvalue))
       endif
    end if

    if (masterproc) then
       write(iulog,'(a   )')' atm component                 = '//trim(atm_model)
       write(iulog,'(a   )')' rof component                 = '//trim(rof_model)
       write(iulog,'(a   )')' glc component                 = '//trim(glc_model)
       write(iulog,'(a,L2)')' atm_prognostic                = ',atm_prognostic
       if (.not. atm_present) then
          write(iulog,'(a,L2)')' atm_present                  = ',atm_present
       end if
       write(iulog,'(a,L2)')' rof_prognostic                = ',rof_prognostic
       write(iulog,'(a,L2)')' glc_present                   = ',glc_present
       if (glc_present) then
          write(iulog,'(a,L2)')' cism_evolve                  = ',cism_evolve
       end if
       write(iulog,'(a   )')' flds_scalar_name              = '//trim(flds_scalar_name)
       write(iulog,'(a,i8)')' flds_scalar_num               = ',flds_scalar_num
       write(iulog,'(a,i8)')' flds_scalar_index_nx          = ',flds_scalar_index_nx
       write(iulog,'(a,i8)')' flds_scalar_index_ny          = ',flds_scalar_index_ny
       write(iulog,'(a,i8)')' flds_scalar_index_nextsw_cday = ',flds_scalar_index_nextsw_cday
    end if

    !----------------------
    ! Set the namelist filename
    !----------------------
    call control_setNL("lnd_in"//trim(inst_suffix))


    call advertise_fields(gcomp, flds_scalar_name, glc_present, cism_evolve, rof_prognostic, &
                          atm_prognostic, atm_present, rc)
    if (ChkErr(rc,__LINE__,u_FILE_u)) return

    !----------------------------------------------------------------------------
    ! reset shr logging to original values
    !----------------------------------------------------------------------------
    call shr_log_setLogUnit(shrlogunit)
    call ESMF_LogWrite(subname//' done', ESMF_LOGMSG_INFO)

  end subroutine InitializeAdvertise

  !===============================================================================
  subroutine ZeroState( State, flds_scalar_name, rc )
    type(ESMF_State)               :: State
    character(len=CL), intent(IN)  :: flds_scalar_name
    integer          , intent(out) :: rc
    ! Zero the input state fields
    integer                 :: fieldCount                     ! Number of fields on export state
    character(CL) ,pointer  :: lfieldnamelist(:) => null()    ! Land field namelist item sent with land field
    type(ESMF_Field)        :: lfield                         ! Land field read in
    integer                 :: rank                           ! Rank of field (0D or 2D)
    real(r8), pointer       :: fldptr1d(:)                    ! 1D field pointer
    real(r8), pointer       :: fldptr2d(:,:)                  ! 2D field pointer
    integer                 :: n

    rc = ESMF_SUCCESS
    call ESMF_StateGet(State, itemCount=fieldCount, rc=rc)
    if (chkerr(rc,__LINE__,u_FILE_u)) return
    allocate(lfieldnamelist(fieldCount))
    call ESMF_StateGet(State, itemNameList=lfieldnamelist, rc=rc)
    if (chkerr(rc,__LINE__,u_FILE_u)) return
    do n = 0, fieldCount
       if (trim(lfieldnamelist(n)) /= flds_scalar_name) then
          call ESMF_StateGet(State, itemName=trim(lfieldnamelist(n)), field=lfield, rc=rc)
          if (chkerr(rc,__LINE__,u_FILE_u)) return
          call ESMF_FieldGet(lfield, rank=rank, rc=rc)
          if (chkerr(rc,__LINE__,u_FILE_u)) return
          if (rank == 1) then
             call ESMF_FieldGet(lfield, farrayPtr=fldptr2d, rc=rc)
             if (ChkErr(rc,__LINE__,u_FILE_u)) return
             fldptr2d(:,:) = 0._r8
          else
             call ESMF_FieldGet(lfield, farrayPtr=fldptr1d, rc=rc)
             if (ChkErr(rc,__LINE__,u_FILE_u)) return
             fldptr1d(:) = 0._r8
          end if
       end if
    enddo
    deallocate(lfieldnamelist)
  end subroutine ZeroState

  !===============================================================================
  subroutine InitializeRealize(gcomp, importState, exportState, clock, rc)

    ! Realize the list of fields that will be exchanged
    !$  use omp_lib, only : omp_set_num_threads
    use ESMF                      , only : ESMF_VM, ESMF_VMGet
    use clm_instMod               , only : lnd2atm_inst, lnd2glc_inst, water_inst
    use domainMod                 , only : ldomain
    use decompMod                 , only : bounds_type, get_proc_bounds
    use lnd_set_decomp_and_domain , only : lnd_set_decomp_and_domain_from_readmesh
    use lnd_set_decomp_and_domain , only : lnd_set_mesh_for_single_column
    use lnd_set_decomp_and_domain , only : lnd_set_decomp_and_domain_for_single_column
    use SelfTestDriver            , only : for_testing_bypass_init_after_self_tests, &
                                           for_testing_exit_after_self_tests

    ! input/output variables
    type(ESMF_GridComp)  :: gcomp
    type(ESMF_State)     :: importState
    type(ESMF_State)     :: exportState
    type(ESMF_Clock)     :: clock
    integer, intent(out) :: rc

    ! local variables
    type(ESMF_VM)           :: vm                    ! Virtual machine, description of parallel procesors being used (both MPI and OpenMP)
    type(ESMF_Time)         :: currTime              ! Current time
    type(ESMF_Time)         :: startTime             ! Start time
    type(ESMF_Time)         :: refTime               ! Ref time
    type(ESMF_TimeInterval) :: timeStep              ! Model timestep
    type(ESMF_CalKind_Flag) :: esmf_caltype          ! esmf calendar type
    integer                 :: ref_ymd               ! reference date (YYYYMMDD)
    integer                 :: ref_tod               ! reference time of day (sec)
    integer                 :: yy,mm,dd              ! Temporaries for time query
    integer                 :: start_ymd             ! start date (YYYYMMDD)
    integer                 :: start_tod             ! start time of day (sec)
    integer                 :: curr_ymd              ! Start date (YYYYMMDD)
    integer                 :: curr_tod              ! Start time of day (sec)
    integer                 :: dtime_sync            ! coupling time-step from the input synchronization clock
    integer                 :: localPet              ! local PET (Persistent Execution Threads) (both MPI tasks and OpenMP threads)
    integer                 :: localPeCount          ! Number of local Processors
    character(len=CL)       :: starttype             ! start-type (startup, continue, branch, hybrid)
    character(len=CL)       :: calendar              ! calendar type name
    logical                 :: brnch_retain_casename ! flag if should retain the case name on a branch start type
    integer                 :: nsrest                ! ctsm restart type
    integer                 :: lbnum                 ! input to memory diagnostic
    integer                 :: shrlogunit            ! original log unit
    integer                 :: n, ni, nj             ! Indices
    character(len=CL)       :: cvalue                ! config data
    character(len=FL)       :: meshfile_mask         ! filename of mesh file with land mask
    character(len=CL)       :: ctitle                ! case description title
    character(len=CL)       :: caseid                ! case identifier name
    real(r8)                :: scol_lat              ! single-column latitude
    real(r8)                :: scol_lon              ! single-column longitude
    real(r8)                :: scol_area             ! single-column area
    real(r8)                :: scol_frac             ! single-column frac
    integer                 :: scol_mask             ! single-column mask
    real(r8)                :: scol_spval            ! single-column special value to indicate it isn't set
    character(len=FL)       :: single_column_lnd_domainfile   ! domain filename to use for single-column mode (i.e. SCAM)
    type(bounds_type)      :: bounds                          ! bounds
    logical                 :: isPresent                      ! If attribute is present
    logical                 :: isSet                          ! If attribute is present and also set
    character(len=CL)       :: model_version                  ! Model version
    character(len=CL)       :: hostname                       ! hostname of machine running on
    character(len=CL)       :: username                       ! user running the model
    character(len=*),parameter :: subname=trim(modName)//':(InitializeRealize) '
    !-------------------------------------------------------------------------------

    ! NOTE: Because this is an ESMF called subroutine -- do a timer over it's contents here rather than from the outside calls
    call t_startf ('lc_lnd_init_realize')

    rc = ESMF_SUCCESS
    call ESMF_LogWrite(subname//' called', ESMF_LOGMSG_INFO)

    !----------------------------------------------------------------------------
    ! Single column logic - if mask is zero for nearest neighbor search then
    ! set all export state fields to zero and return
    !----------------------------------------------------------------------------

    ! If single_column is true - used single_column_domainfile to
    ! obtain nearest neighbor values for scol_lon and scol_lat
    ! If single_column is false and scol_lon and scol_lat are not equal to scol_spval then
    ! use scol_lon and scol_lat directly

    call NUOPC_CompAttributeGet(gcomp, name='scol_lon', value=cvalue, rc=rc)
    if (ChkErr(rc,__LINE__,u_FILE_u)) return
    read(cvalue,*) scol_lon
    call NUOPC_CompAttributeGet(gcomp, name='scol_lat', value=cvalue, rc=rc)
    if (ChkErr(rc,__LINE__,u_FILE_u)) return
    read(cvalue,*) scol_lat
    call NUOPC_CompAttributeGet(gcomp, name='single_column_lnd_domainfile', value=single_column_lnd_domainfile, rc=rc)
    if (ChkErr(rc,__LINE__,u_FILE_u)) return

    ! NOTE: Now start the timer
    !call t_startf ('lc_lnd_init_realize')

    ! TODO: there is a problem retrieving scol_spval from the driver - for now
    ! hard-wire scol_spval - this needs to be fixed
    scol_spval = -999._r8
    ! call NUOPC_CompAttributeGet(gcomp, name='scol_spval', value=cvalue, rc=rc)
    ! if (ChkErr(rc,__LINE__,u_FILE_u)) return
    ! read(cvalue,*) scol_spval
    scol_valid = .true.
    if (scol_lon > scol_spval .and. scol_lat > scol_spval) then
       single_column = (trim(single_column_lnd_domainfile) /= 'UNSET')

       call NUOPC_CompAttributeGet(gcomp, name='scol_lndmask', value=cvalue, rc=rc)
       if (chkerr(rc,__LINE__,u_FILE_u)) return
       read(cvalue,*) scol_mask

       call NUOPC_CompAttributeGet(gcomp, name='scol_lndfrac', value=cvalue, rc=rc)
       if (chkerr(rc,__LINE__,u_FILE_u)) return
       read(cvalue,*) scol_frac

       call lnd_set_mesh_for_single_column(scol_lon, scol_lat, mesh, rc)
       if (ChkErr(rc,__LINE__,u_FILE_u)) return

       scol_valid = (scol_mask == 1)
       if (.not. scol_valid) then
          write(iulog,'(a)')' single column mode point does not contain any land - will set all export data to 0'
          ! if single column is not valid - set all export state fields to zero and return
          call realize_fields(importState, exportState, mesh, flds_scalar_name, flds_scalar_num, rc)
          if (ChkErr(rc,__LINE__,u_FILE_u)) return
<<<<<<< HEAD
          call ZeroState( exportState, flds_scalar_name, rc )
          if (ChkErr(rc,__LINE__,u_FILE_u)) return

=======
          call ESMF_StateGet(exportState, itemCount=fieldCount, rc=rc)
          if (chkerr(rc,__LINE__,u_FILE_u)) return
          allocate(lfieldnamelist(fieldCount))
          call ESMF_StateGet(exportState, itemNameList=lfieldnamelist, rc=rc)
          if (chkerr(rc,__LINE__,u_FILE_u)) return
          do n = 1, fieldCount
             if (trim(lfieldnamelist(n)) /= flds_scalar_name) then
                call ESMF_StateGet(exportState, itemName=trim(lfieldnamelist(n)), field=lfield, rc=rc)
                if (chkerr(rc,__LINE__,u_FILE_u)) return
                call ESMF_FieldGet(lfield, rank=rank, rc=rc)
                if (chkerr(rc,__LINE__,u_FILE_u)) return
                if (rank == 2) then
                   call ESMF_FieldGet(lfield, farrayPtr=fldptr2d, rc=rc)
                   if (ChkErr(rc,__LINE__,u_FILE_u)) return
                   fldptr2d(:,:) = 0._r8
                else
                   call ESMF_FieldGet(lfield, farrayPtr=fldptr1d, rc=rc)
                   if (ChkErr(rc,__LINE__,u_FILE_u)) return
                   fldptr1d(:) = 0._r8
                end if
             end if
          enddo
          deallocate(lfieldnamelist)
          ! Close the timer for the subroutine
          call t_stopf ('lc_lnd_init_realize')
>>>>>>> 417922de
          ! *******************
          ! *** RETURN HERE ***
          ! *******************
          RETURN
       else
          write(iulog,'(a,3(f10.5,2x))')' single column mode scol_lon/scol_lat/scol_frac is ',&
               scol_lon,scol_lat,scol_frac
       end if
    else
       single_column = .false.
    end if
    !if ( for_testing_exit_after_self_tests) then
       ! *******************
       ! *** RETURN HERE ***
       ! *******************
<<<<<<< HEAD
    !   RETURN
=======
       !RETURN
>>>>>>> 417922de
    !end if

    !----------------------------------------------------------------------------
    ! Reset shr logging to my log file
    !----------------------------------------------------------------------------

    call shr_log_getLogUnit (shrlogunit)
    call shr_log_setLogUnit (iulog)
#if (defined _MEMTRACE)
    if (masterproc) then
       lbnum=1
       call memmon_dump_fort('memmon.out','lnd_comp_nuopc_InitializeRealize:start::',lbnum)
    endif
#endif
    !----------------------------------------------------------------------------
    ! Initialize component threading
    !----------------------------------------------------------------------------

    call ESMF_GridCompGet(gcomp, vm=vm, localPet=localPet, rc=rc)
    if (chkerr(rc,__LINE__,u_FILE_u)) return
    call ESMF_VMGet(vm, pet=localPet, peCount=localPeCount, rc=rc)
    if (chkerr(rc,__LINE__,u_FILE_u)) return

    if(localPeCount == 1) then
       call NUOPC_CompAttributeGet(gcomp, "nthreads", value=cvalue, rc=rc)
       if (ESMF_LogFoundError(rcToCheck=rc, msg=ESMF_LOGERR_PASSTHRU, line=__LINE__, file=u_FILE_u)) return
       read(cvalue,*) nthrds
    else
       nthrds = localPeCount
    endif

    !$  call omp_set_num_threads(nthrds)

    !----------------------
    ! Get properties from clock
    !----------------------
    call ESMF_ClockGet( clock, currTime=currTime, startTime=startTime, refTime=RefTime, &
         timeStep=timeStep, rc=rc)
    if (ChkErr(rc,__LINE__,u_FILE_u)) return
    call ESMF_TimeGet( currTime, yy=yy, mm=mm, dd=dd, s=curr_tod, rc=rc )
    if (ChkErr(rc,__LINE__,u_FILE_u)) return
    call shr_cal_ymd2date(yy,mm,dd,curr_ymd)
    call ESMF_TimeGet( startTime, yy=yy, mm=mm, dd=dd, s=start_tod, rc=rc )
    if (ChkErr(rc,__LINE__,u_FILE_u)) return
    call shr_cal_ymd2date(yy,mm,dd,start_ymd)
    call ESMF_TimeGet( refTime, yy=yy, mm=mm, dd=dd, s=ref_tod, rc=rc )
    if (ChkErr(rc,__LINE__,u_FILE_u)) return
    call shr_cal_ymd2date(yy,mm,dd,ref_ymd)
    call ESMF_TimeGet( currTime, calkindflag=esmf_caltype, rc=rc )
    if (ChkErr(rc,__LINE__,u_FILE_u)) return
    if (esmf_caltype == ESMF_CALKIND_NOLEAP) then
       calendar = shr_cal_noleap
    else if (esmf_caltype == ESMF_CALKIND_GREGORIAN) then
       calendar = shr_cal_gregorian
    else
       call shr_sys_abort( subname//'ERROR:: bad calendar for ESMF' )
    end if
    call ESMF_TimeIntervalGet( timeStep, s=dtime_sync, rc=rc )
    if (ChkErr(rc,__LINE__,u_FILE_u)) return
    if (masterproc) then
       write(iulog,*)'dtime = ', dtime_sync
    end if

    !----------------------
    ! Initialize module orbital values and update orbital
    !----------------------
    call clm_orbital_init(gcomp, iulog, masterproc, rc)
    if (ChkErr(rc,__LINE__,u_FILE_u)) return
    call clm_orbital_update(clock, iulog, masterproc, eccen, obliqr, lambm0, mvelpp, rc)
    if (ChkErr(rc,__LINE__,u_FILE_u)) return

    !----------------------
    ! Initialize CTSM time manager
    !----------------------
    call NUOPC_CompAttributeGet(gcomp, name='case_name', value=cvalue, rc=rc)
    if (ChkErr(rc,__LINE__,u_FILE_u)) return
    read(cvalue,*) caseid
    ctitle= trim(caseid)
    call NUOPC_CompAttributeGet(gcomp, name='model_version', value=cvalue, rc=rc)
    if (ChkErr(rc,__LINE__,u_FILE_u)) return
    read(cvalue,*) model_version

    ! Note that we assume that CTSM's internal dtime matches the coupling time step.
    ! i.e., we currently do NOT allow sub-cycling within a coupling time step.
    call set_timemgr_init(       &
         calendar_in=calendar,   &
         start_ymd_in=start_ymd, &
         start_tod_in=start_tod, &
         ref_ymd_in=ref_ymd,     &
         ref_tod_in=ref_tod,     &
         dtime_in=dtime_sync)

    ! Set model clock in lnd_comp_shr
    model_clock = clock

    call NUOPC_CompAttributeGet(gcomp, name="write_restart_at_endofrun", value=cvalue, isPresent=isPresent, isSet=isSet, rc=rc)
    if (ChkErr(rc,__LINE__,u_FILE_u)) return
    if (isPresent .and. isSet) then
       if (trim(cvalue) .eq. '.true.') write_restart_at_endofrun = .true.
    else
       call shr_sys_abort( subname//'ERROR: write_restart_at_endofrun not isPresent or not isSet' )
    end if
    ! ---------------------
    ! Initialize first phase of ctsm
    ! ---------------------
    call NUOPC_CompAttributeGet(gcomp, name='hostname', value=cvalue, rc=rc)
    if (ChkErr(rc,__LINE__,u_FILE_u)) return
    read(cvalue,*) hostname
    call NUOPC_CompAttributeGet(gcomp, name='username', value=cvalue, rc=rc)
    if (ChkErr(rc,__LINE__,u_FILE_u)) return
    read(cvalue,*) username
    call NUOPC_CompAttributeGet(gcomp, name='brnch_retain_casename', value=cvalue, rc=rc)
    if (ChkErr(rc,__LINE__,u_FILE_u)) return
    read(cvalue,*) brnch_retain_casename
    call NUOPC_CompAttributeGet(gcomp, name='start_type', value=cvalue, rc=rc)
    if (ChkErr(rc,__LINE__,u_FILE_u)) return
    read(cvalue,*) starttype

    if (     trim(starttype) == trim(startup_run)) then
       nsrest = nsrStartup
    else if (trim(starttype) == trim(continue_run)) then
       nsrest = nsrContinue
    else if (trim(starttype) == trim(branch_run)) then
       nsrest = nsrBranch
    else
       call shr_sys_abort( subname//' ERROR: unknown starttype' )
    end if

    ! set default values for run control variables
    call clm_varctl_set(&
         caseid_in=caseid, ctitle_in=ctitle,                     &
         brnch_retain_casename_in=brnch_retain_casename,         &
         single_column_in=single_column, scmlat_in=scol_lat, scmlon_in=scol_lon, &
         nsrest_in=nsrest, &
         version_in=model_version, &
         hostname_in=hostname, &
         username_in=username)

    call t_startf('clm_init1')
    call initialize1(dtime=dtime_sync)
    call t_stopf('clm_init1')

    ! ---------------------
    ! Create ctsm decomp and domain info
    ! ---------------------
    if (scol_lon > scol_spval .and. scol_lat > scol_spval) then
       call lnd_set_decomp_and_domain_for_single_column(scol_lon, scol_lat, scol_mask, scol_frac)
       if (ChkErr(rc,__LINE__,u_FILE_u)) return
    else
       call NUOPC_CompAttributeGet(gcomp, name='mesh_lnd', value=model_meshfile, rc=rc)
       if (ChkErr(rc,__LINE__,u_FILE_u)) return
       call NUOPC_CompAttributeGet(gcomp, name='mesh_mask', value=meshfile_mask, rc=rc)
       if (ChkErr(rc,__LINE__,u_FILE_u)) return
       call ESMF_GridCompGet(gcomp, vm=vm, rc=rc)
       if (ChkErr(rc,__LINE__,u_FILE_u)) return
       call t_startf ('lc_lnd_set_decomp_and_domain_from_readmesh')
       call lnd_set_decomp_and_domain_from_readmesh(driver='cmeps', vm=vm, &
            meshfile_lnd=model_meshfile, meshfile_mask=meshfile_mask, mesh_ctsm=mesh, ni=ni, nj=nj, rc=rc)
       call t_stopf ('lc_lnd_set_decomp_and_domain_from_readmesh')
       if (ChkErr(rc,__LINE__,u_FILE_u)) return
    end if

    ! ---------------------
    ! Realize the actively coupled fields
    ! ---------------------
    call realize_fields(importState, exportState, mesh, flds_scalar_name, flds_scalar_num, rc)
    if (ChkErr(rc,__LINE__,u_FILE_u)) return

    ! ---------------------
    ! Finish initializing ctsm
    ! ---------------------
    call ESMF_ClockGet(clock, currTime=currtime, rc=rc)
    if (ChkErr(rc,__LINE__,u_FILE_u)) return

    call t_startf('clm_init2')
    call initialize2(ni, nj, currtime)
    call t_stopf('clm_init2')
    if (for_testing_exit_after_self_tests) then
       RETURN
    end if

    !--------------------------------
    ! Create land export state
    !--------------------------------
    if ( .not. for_testing_bypass_init_after_self_tests() ) then
    call get_proc_bounds(bounds)
    call export_fields(gcomp, bounds, glc_present, rof_prognostic, &
         water_inst%waterlnd2atmbulk_inst, lnd2atm_inst, lnd2glc_inst, rc)
    if (ChkErr(rc,__LINE__,u_FILE_u)) return
    end if

    if ( for_testing_exit_after_self_tests ) then
       if ( masterproc ) then
          write(iulog,'(a)')' calling ZeroState'
          call shr_sys_flush(iulog)
       end if
       call ZeroState( exportState, flds_scalar_name, rc )
       if (ChkErr(rc,__LINE__,u_FILE_u)) return
    end if

    ! Set scalars in export state
    if ( masterproc ) then
       write(iulog,'(a)')' calling State_SetScalar'
       call shr_sys_flush(iulog)
    end if
    call State_SetScalar(dble(ldomain%ni), flds_scalar_index_nx, exportState, &
         flds_scalar_name, flds_scalar_num, rc)
    if (ChkErr(rc,__LINE__,u_FILE_u)) return
    call State_SetScalar(dble(ldomain%nj), flds_scalar_index_ny, exportState, &
         flds_scalar_name, flds_scalar_num, rc)
    if (ChkErr(rc,__LINE__,u_FILE_u)) return
    if ( masterproc ) then
       write(iulog,'(a)')' after State_SetScalar'
       call shr_sys_flush(iulog)
    end if

    !--------------------------------
    ! diagnostics
    !--------------------------------

    if (dbug > 1) then
       call State_diagnose(exportState, subname//':ExportState',rc=rc)
       if (ChkErr(rc,__LINE__,u_FILE_u)) return
    endif

    call shr_log_setLogUnit (shrlogunit)

#if (defined _MEMTRACE)
    if(masterproc) then
       write(iulog,*) TRIM(subname) // ':end::'
       lbnum=1
       call memmon_dump_fort('memmon.out','lnd_comp_nuopc_InitializeRealize:end::',lbnum)
       call memmon_reset_addr()
    endif
#endif

    call ESMF_LogWrite(subname//' done', ESMF_LOGMSG_INFO)
    call t_stopf ('lc_lnd_init_realize')

  end subroutine InitializeRealize

  !===============================================================================

  subroutine ModelAdvance(gcomp, rc)

    !------------------------
    ! Run CTSM
    !------------------------

    !$  use omp_lib, only : omp_set_num_threads
    use ESMF        , only : ESMF_VM, ESMF_VMGet
    use clm_instMod , only : water_inst, atm2lnd_inst, glc2lnd_inst, lnd2atm_inst, lnd2glc_inst
    use decompMod   , only : bounds_type, get_proc_bounds
    use clm_driver  , only : clm_drv
    use SelfTestDriver, only : for_testing_bypass_init_after_self_tests

    ! input/output variables
    type(ESMF_GridComp)  :: gcomp
    integer, intent(out) :: rc

    ! local variables:
    type(ESMF_Clock)       :: clock
    type(ESMF_Alarm)       :: alarm
    type(ESMF_Time)        :: currTime
    type(ESMF_Time)        :: nextTime
    type(ESMF_State)       :: importState, exportState
    type(ESMF_VM)          :: vm
    character(ESMF_MAXSTR) :: cvalue
    character(ESMF_MAXSTR) :: case_name      ! case name
    integer                :: ymd            ! CTSM current date (YYYYMMDD)
    integer                :: yr             ! CTSM current year
    integer                :: mon            ! CTSM current month
    integer                :: day            ! CTSM current day
    integer                :: tod            ! CTSM current time of day (sec)
    integer                :: ymd_sync       ! Sync date (YYYYMMDD)
    integer                :: yr_sync        ! Sync current year
    integer                :: mon_sync       ! Sync current month
    integer                :: day_sync       ! Sync current day
    integer                :: tod_sync       ! Sync current time of day (sec)
    integer                :: dtime          ! time step increment (sec)
    integer                :: nstep          ! time step index
    integer                :: localPet       ! local PET (Persistent Execution Threads) (both MPI tasks and OpenMP threads)
    integer                :: localPeCount   ! Number of local Processors
    logical                :: rstwr          ! .true. ==> write restart file before returning
    logical                :: nlend          ! .true. ==> last time-step
    logical                :: doalb          ! .true. ==> do albedo calculation on this time step
    real(r8)               :: nextsw_cday    ! calday from clock of next radiation computation
    real(r8)               :: caldayp1       ! ctsm calday plus dtime offset
    integer                :: lbnum          ! input to memory diagnostic
    integer                :: g,i            ! counters
    real(r8)               :: calday         ! calendar day for nstep
    real(r8)               :: declin         ! solar declination angle in radians for nstep
    real(r8)               :: declinp1       ! solar declination angle in radians for nstep+1
    real(r8)               :: eccf           ! earth orbit eccentricity factor
    type(bounds_type)      :: bounds         ! bounds
    character(len=32)      :: rdate          ! date char string for restart file names
    integer                :: shrlogunit ! original log unit
    character(len=*),parameter  :: subname=trim(modName)//':(ModelAdvance) '
    !-------------------------------------------------------------------------------

    rc = ESMF_SUCCESS
    call ESMF_LogWrite(subname//' called', ESMF_LOGMSG_INFO)

    !--------------------------------
    ! Single column logic if nearest neighbor point has a mask of zero
    !--------------------------------

    if (single_column .and. .not. scol_valid) then
       RETURN
    end if
    !if (for_testing_exit_after_self_tests) then
      ! RETURN
    !end if

    !$  call omp_set_num_threads(nthrds)

    !--------------------------------
    ! Reset share log units
    !--------------------------------

    call shr_log_getLogUnit (shrlogunit)
    call shr_log_setLogUnit (iulog)

#if (defined _MEMTRACE)
    if(masterproc) then
       lbnum=1
       call memmon_dump_fort('memmon.out','lnd_comp_nuopc_ModelAdvance:start::',lbnum)
    endif
#endif

    !--------------------------------
    ! Query the Component for its clock, importState and exportState and vm
    !--------------------------------

    call NUOPC_ModelGet(gcomp, modelClock=clock, importState=importState, exportState=exportState, rc=rc)
    if (ChkErr(rc,__LINE__,u_FILE_u)) return

    !--------------------------------
    ! Determine time of next atmospheric shortwave calculation
    !--------------------------------

    call State_GetScalar(importState, &
         flds_scalar_index_nextsw_cday, nextsw_cday, &
         flds_scalar_name, flds_scalar_num, rc)

    !--------------------------------
    ! Unpack import state
    !--------------------------------

    if ( .not. for_testing_bypass_init_after_self_tests() ) then
    ! Get proc bounds for both import and export
    call get_proc_bounds(bounds)

    call t_startf ('lc_lnd_import')
    call import_fields( gcomp, bounds, glc_present, rof_prognostic, &
         atm2lnd_inst, glc2lnd_inst, water_inst%wateratm2lndbulk_inst, rc )
    if (ChkErr(rc,__LINE__,u_FILE_u)) return
    call t_stopf ('lc_lnd_import')
    end if

    !--------------------------------
    ! Run model
    !--------------------------------

    dtime = get_step_size()

    ! TODO: This is currently hard-wired - is there a better way for nuopc?
    ! Note that the model clock is updated at the end of the time step not at the beginning
    nstep = get_nstep()

    !--------------------------------
    ! Determine doalb based on nextsw_cday sent from atm model
    !--------------------------------

    caldayp1 = get_curr_calday(offset=dtime, reuse_day_365_for_day_366=.true.)

    if (nstep == 1) then
       doalb = (abs(nextsw_cday- caldayp1) < 1.e-10_r8)
    else
       doalb = (nextsw_cday >= -0.5_r8)
    end if

    call update_rad_dtime(doalb)

    !--------------------------------
    ! Determine if time to stop
    !--------------------------------

    call ESMF_ClockGetAlarm(clock, alarmname='alarm_stop', alarm=alarm, rc=rc)
    if (ChkErr(rc,__LINE__,u_FILE_u)) return

    if (ESMF_AlarmIsRinging(alarm, rc=rc)) then
       if (ChkErr(rc,__LINE__,u_FILE_u)) return
       nlend = .true.
       call ESMF_AlarmRingerOff( alarm, rc=rc )
       if (ChkErr(rc,__LINE__,u_FILE_u)) return
    else
       nlend = .false.
    endif

    !--------------------------------
    ! Determine if time to write restart
    !--------------------------------
    rstwr = .false.
    if (nlend .and. write_restart_at_endofrun) then
       rstwr = .true.
    else 
       call ESMF_ClockGetAlarm(clock, alarmname='alarm_restart', alarm=alarm, rc=rc)
       if (ChkErr(rc,__LINE__,u_FILE_u)) return
       if (ESMF_AlarmIsCreated(alarm, rc=rc)) then
          if (ESMF_AlarmIsRinging(alarm, rc=rc)) then
             if (ChkErr(rc,__LINE__,u_FILE_u)) return
             rstwr = .true.
             call ESMF_AlarmRingerOff( alarm, rc=rc )
             if (ChkErr(rc,__LINE__,u_FILE_u)) return
          endif
       endif
    end if

    !--------------------------------
    ! Run CTSM
    !--------------------------------

    ! call ESMF_VMBarrier(vm, rc=rc)
    ! if (ChkErr(rc,__LINE__,u_FILE_u)) return

    ! Note - the orbital inquiries set the values in clm_varorb via the module use statements
    call  clm_orbital_update(clock, iulog, masterproc, eccen, obliqr, lambm0, mvelpp, rc)
    if (ChkErr(rc,__LINE__,u_FILE_u)) return
    calday = get_curr_calday(reuse_day_365_for_day_366=.true.)
    call shr_orb_decl( calday     , eccen, mvelpp, lambm0, obliqr, declin  , eccf )
    call shr_orb_decl( nextsw_cday, eccen, mvelpp, lambm0, obliqr, declinp1, eccf )

    !
    ! Run for nortmal CTSM -- but not if skipping run for testing
    !
    if ( .not. for_testing_exit_after_self_tests ) then
      call t_startf ('ctsm_run')
      ! Restart File - use nexttimestr rather than currtimestr here since that is the time at the end of
      ! the timestep and is preferred for restart file names
      call ESMF_ClockGetNextTime(clock, nextTime=nextTime, rc=rc)
      if (ChkErr(rc,__LINE__,u_FILE_u)) return
      call ESMF_TimeGet(nexttime, yy=yr_sync, mm=mon_sync, dd=day_sync, s=tod_sync, rc=rc)
      if (ChkErr(rc,__LINE__,u_FILE_u)) return
      write(rdate,'(i4.4,"-",i2.2,"-",i2.2,"-",i5.5)') yr_sync, mon_sync, day_sync, tod_sync
      call clm_drv(doalb, nextsw_cday, declinp1, declin, rstwr, nlend, rdate, rof_prognostic)
      call t_stopf ('ctsm_run')
    end if

    !--------------------------------
    ! Pack export state
    !--------------------------------

    if ( .not. for_testing_bypass_init_after_self_tests() ) then
    call t_startf ('lc_lnd_export')
    call export_fields(gcomp, bounds, glc_present, rof_prognostic, &
         water_inst%waterlnd2atmbulk_inst, lnd2atm_inst, lnd2glc_inst, rc)
    if (ChkErr(rc,__LINE__,u_FILE_u)) return
    call t_stopf ('lc_lnd_export')
    end if

    !--------------------------------
    ! Advance ctsm time step
    !--------------------------------

    call advance_timestep()

    ! Check that internal clock is in sync with master clock
    ! Note that the driver clock has not been updated yet - so at this point
    ! CTSM is actually 1 coupling intervals ahead of the driver clock

    call get_curr_date( yr, mon, day, tod, offset=-2*dtime )
    ymd = yr*10000 + mon*100 + day
    tod = tod

    call ESMF_ClockGet( clock, currTime=currTime, rc=rc)
    if (ChkErr(rc,__LINE__,u_FILE_u)) return

    call ESMF_TimeGet( currTime, yy=yr_sync, mm=mon_sync, dd=day_sync, s=tod_sync, rc=rc )
    if (ChkErr(rc,__LINE__,u_FILE_u)) return
    call shr_cal_ymd2date(yr_sync, mon_sync, day_sync, ymd_sync)

    if ( (ymd /= ymd_sync) .or. (tod /= tod_sync) ) then
       write(iulog,*)'ctsm ymd=',ymd     ,' ctsm tod= ',tod
       write(iulog,*)'sync ymd=',ymd_sync,' sync tod= ',tod_sync
       call ESMF_LogWrite(subname//" CTSM clock not in sync with Master Sync clock",ESMF_LOGMSG_ERROR)
       rc = ESMF_FAILURE
       return
    end if

    !--------------------------------
    ! diagnostics
    !--------------------------------

    if (dbug > 1) then
       call State_diagnose(exportState,subname//':ES',rc=rc)
       if (ChkErr(rc,__LINE__,u_FILE_u)) return
       if (masterproc) then
          call log_clock_advance(clock, 'CTSM', iulog, rc)
          if (ChkErr(rc,__LINE__,u_FILE_u)) return
       end if
    end if

    !--------------------------------
    ! Reset shr logging to my original values
    !--------------------------------

    call shr_log_setLogUnit (shrlogunit)

    call ESMF_LogWrite(subname//' done', ESMF_LOGMSG_INFO)

#if (defined _MEMTRACE)
    if(masterproc) then
       lbnum=1
       call memmon_dump_fort('memmon.out','lnd_comp_nuopc_ModelAdvance:end::',lbnum)
       call memmon_reset_addr()
    endif
#endif

  end subroutine ModelAdvance

  !===============================================================================
  subroutine ModelSetRunClock(gcomp, rc)

    type(ESMF_GridComp)  :: gcomp
    integer, intent(out) :: rc

    ! local variables
    type(ESMF_Clock)         :: mclock, dclock
    type(ESMF_Time)          :: mcurrtime, dcurrtime
    type(ESMF_Time)          :: mstoptime
    type(ESMF_TimeInterval)  :: mtimestep, dtimestep
    character(len=256)       :: cvalue
    character(len=256)       :: restart_option ! Restart option units
    integer                  :: restart_n      ! Number until restart interval
    integer                  :: restart_ymd    ! Restart date (YYYYMMDD)
    type(ESMF_ALARM)         :: restart_alarm
    character(len=256)       :: stop_option    ! Stop option units
    integer                  :: stop_n         ! Number until stop interval
    integer                  :: stop_ymd       ! Stop date (YYYYMMDD)
    type(ESMF_ALARM)         :: stop_alarm
    character(len=128)       :: name
    integer                  :: alarmcount
    character(len=*),parameter :: subname=trim(modName)//':(ModelSetRunClock) '
    !-------------------------------------------------------------------------------

    rc = ESMF_SUCCESS
    call ESMF_LogWrite(subname//' called', ESMF_LOGMSG_INFO)
    if (.not. scol_valid) return
<<<<<<< HEAD
    if (for_testing_exit_after_self_tests) return
=======
    !if (for_testing_exit_after_self_tests) return
>>>>>>> 417922de

    ! query the Component for its clocks
    call NUOPC_ModelGet(gcomp, driverClock=dclock, modelClock=mclock, rc=rc)
    if (ChkErr(rc,__LINE__,u_FILE_u)) return

    call ESMF_ClockGet(dclock, currTime=dcurrtime, timeStep=dtimestep, rc=rc)
    if (ChkErr(rc,__LINE__,u_FILE_u)) return

    call ESMF_ClockGet(mclock, currTime=mcurrtime, timeStep=mtimestep, rc=rc)
    if (ChkErr(rc,__LINE__,u_FILE_u)) return

    !--------------------------------
    ! force model clock currtime and timestep to match driver and set stoptime
    !--------------------------------

    mstoptime = mcurrtime + dtimestep
    call ESMF_ClockSet(mclock, currTime=dcurrtime, timeStep=dtimestep, stopTime=mstoptime, rc=rc)
    if (ChkErr(rc,__LINE__,u_FILE_u)) return

    !--------------------------------
    ! set restart and stop alarms
    !--------------------------------

    call ESMF_ClockGetAlarmList(mclock, alarmlistflag=ESMF_ALARMLIST_ALL, alarmCount=alarmCount, rc=rc)
    if (ChkErr(rc,__LINE__,u_FILE_u)) return

    if (alarmCount == 0) then

       call ESMF_GridCompGet(gcomp, name=name, rc=rc)
       if (ChkErr(rc,__LINE__,u_FILE_u)) return
       call ESMF_LogWrite(subname//'setting alarms for ' // trim(name), ESMF_LOGMSG_INFO)

       !----------------------------------------------------------------------------------
       ! Stop alarm
       ! MUST be set before the restart alarm in case restarts happen at the stop alarm
       !----------------------------------------------------------------------------------
       call NUOPC_CompAttributeGet(gcomp, name="stop_option", value=stop_option, rc=rc)
       if (ChkErr(rc,__LINE__,u_FILE_u)) return

       call NUOPC_CompAttributeGet(gcomp, name="stop_n", value=cvalue, rc=rc)
       if (ChkErr(rc,__LINE__,u_FILE_u)) return
       read(cvalue,*) stop_n

       call NUOPC_CompAttributeGet(gcomp, name="stop_ymd", value=cvalue, rc=rc)
       if (ChkErr(rc,__LINE__,u_FILE_u)) return
       read(cvalue,*) stop_ymd

       call alarmInit(mclock, stop_alarm, stop_option, &
            opt_n   = stop_n,           &
            opt_ymd = stop_ymd,         &
            RefTime = mcurrTime,           &
            alarmname = 'alarm_stop', rc=rc)
       if (ChkErr(rc,__LINE__,u_FILE_u)) return

       call ESMF_AlarmSet(stop_alarm, clock=mclock, rc=rc)
       if (ChkErr(rc,__LINE__,u_FILE_u)) return

       !----------------------------------------------------------------------------------
       ! Restart alarm
       ! MUST be set after the stop alarm in case restarts happen at the stop alarm
       !----------------------------------------------------------------------------------
       call NUOPC_CompAttributeGet(gcomp, name="restart_option", value=restart_option, rc=rc)
       if (ChkErr(rc,__LINE__,u_FILE_u)) return

       call NUOPC_CompAttributeGet(gcomp, name="restart_n", value=cvalue, rc=rc)
       if (ChkErr(rc,__LINE__,u_FILE_u)) return
       read(cvalue,*) restart_n

       call NUOPC_CompAttributeGet(gcomp, name="restart_ymd", value=cvalue, rc=rc)
       if (ChkErr(rc,__LINE__,u_FILE_u)) return
       read(cvalue,*) restart_ymd

       call alarmInit(mclock, restart_alarm, restart_option, &
            opt_n   = restart_n,           &
            opt_ymd = restart_ymd,         &
            RefTime = mcurrTime,           &
            alarmname = 'alarm_restart', rc=rc)
       if (ChkErr(rc,__LINE__,u_FILE_u)) return

       call ESMF_AlarmSet(restart_alarm, clock=mclock, rc=rc)
       if (ChkErr(rc,__LINE__,u_FILE_u)) return


    end if

    !--------------------------------
    ! Advance model clock to trigger alarms then reset model clock back to currtime
    !--------------------------------

    call ESMF_ClockAdvance(mclock,rc=rc)
    if (ChkErr(rc,__LINE__,u_FILE_u)) return

    call ESMF_ClockSet(mclock, currTime=dcurrtime, timeStep=dtimestep, stopTime=mstoptime, rc=rc)
    if (ChkErr(rc,__LINE__,u_FILE_u)) return

    call ESMF_LogWrite(subname//' done', ESMF_LOGMSG_INFO)

  end subroutine ModelSetRunClock

  !===============================================================================
  subroutine ModelFinalize(gcomp, rc)
    type(ESMF_GridComp)  :: gcomp
    integer, intent(out) :: rc

    ! local variables
    character(*), parameter :: F00   = "('(lnd_comp_nuopc) ',8a)"
    character(*), parameter :: F91   = "('(lnd_comp_nuopc) ',73('-'))"
    character(len=*),parameter  :: subname=trim(modName)//':(ModelFinalize) '
    !-------------------------------------------------------------------------------

    !--------------------------------
    ! Finalize routine
    !--------------------------------

    rc = ESMF_SUCCESS
    call ESMF_LogWrite(subname//' called', ESMF_LOGMSG_INFO)

    if (masterproc) then
       write(iulog,F91)
       write(iulog,F00) 'CTSM: end of main integration loop'
       write(iulog,F91)
    end if

    call ESMF_LogWrite(subname//' done', ESMF_LOGMSG_INFO)

  end subroutine ModelFinalize

  !===============================================================================
  subroutine clm_orbital_init(gcomp, logunit, mastertask, rc)

    !----------------------------------------------------------
    ! Initialize orbital related values
    !----------------------------------------------------------

    ! input/output variables
    type(ESMF_GridComp) , intent(in)    :: gcomp
    integer             , intent(in)    :: logunit
    logical             , intent(in)    :: mastertask
    integer             , intent(out)   :: rc              ! output error

    ! local variables
    character(len=CL) :: msgstr          ! temporary
    character(len=CL) :: cvalue          ! temporary
    character(len=*) , parameter :: subname = "(clm_orbital_init)"
    !-------------------------------------------------------------------------------

    rc = ESMF_SUCCESS

    ! Determine orbital attributes from input
    call NUOPC_CompAttributeGet(gcomp, name="orb_mode", value=cvalue, rc=rc)
    if (chkerr(rc,__LINE__,u_FILE_u)) return
    read(cvalue,*) orb_mode

    call NUOPC_CompAttributeGet(gcomp, name="orb_iyear", value=cvalue, rc=rc)
    if (chkerr(rc,__LINE__,u_FILE_u)) return
    read(cvalue,*) orb_iyear

    call NUOPC_CompAttributeGet(gcomp, name="orb_iyear_align", value=cvalue, rc=rc)
    if (chkerr(rc,__LINE__,u_FILE_u)) return
    read(cvalue,*) orb_iyear_align

    call NUOPC_CompAttributeGet(gcomp, name="orb_obliq", value=cvalue, rc=rc)
    if (chkerr(rc,__LINE__,u_FILE_u)) return
    read(cvalue,*) orb_obliq

    call NUOPC_CompAttributeGet(gcomp, name="orb_eccen", value=cvalue, rc=rc)
    if (chkerr(rc,__LINE__,u_FILE_u)) return
    read(cvalue,*) orb_eccen

    call NUOPC_CompAttributeGet(gcomp, name="orb_mvelp", value=cvalue, rc=rc)
    if (chkerr(rc,__LINE__,u_FILE_u)) return
    read(cvalue,*) orb_mvelp

    ! Error checks
    if (trim(orb_mode) == trim(orb_fixed_year)) then
       orb_obliq = SHR_ORB_UNDEF_REAL
       orb_eccen = SHR_ORB_UNDEF_REAL
       orb_mvelp = SHR_ORB_UNDEF_REAL
       if (orb_iyear == SHR_ORB_UNDEF_INT) then
          if (mastertask) then
             write(logunit,*) trim(subname),' ERROR: invalid settings orb_mode =',trim(orb_mode)
             write(logunit,*) trim(subname),' ERROR: fixed_year settings = ',orb_iyear
             write (msgstr, *) ' ERROR: invalid settings for orb_mode '//trim(orb_mode)
          end if
          call ESMF_LogSetError(ESMF_RC_NOT_VALID, msg=msgstr, line=__LINE__, file=__FILE__, rcToReturn=rc)
          return  ! bail out
       endif
    elseif (trim(orb_mode) == trim(orb_variable_year)) then
       orb_obliq = SHR_ORB_UNDEF_REAL
       orb_eccen = SHR_ORB_UNDEF_REAL
       orb_mvelp = SHR_ORB_UNDEF_REAL
       if (orb_iyear == SHR_ORB_UNDEF_INT .or. orb_iyear_align == SHR_ORB_UNDEF_INT) then
          if (mastertask) then
             write(logunit,*) trim(subname),' ERROR: invalid settings orb_mode =',trim(orb_mode)
             write(logunit,*) trim(subname),' ERROR: variable_year settings = ',orb_iyear, orb_iyear_align
             write (msgstr, *) subname//' ERROR: invalid settings for orb_mode '//trim(orb_mode)
          end if
          call ESMF_LogSetError(ESMF_RC_NOT_VALID, msg=msgstr, line=__LINE__, file=__FILE__, rcToReturn=rc)
          return  ! bail out
       endif
    elseif (trim(orb_mode) == trim(orb_fixed_parameters)) then
       !-- force orb_iyear to undef to make sure shr_orb_params works properly
       orb_iyear = SHR_ORB_UNDEF_INT
       orb_iyear_align = SHR_ORB_UNDEF_INT
       if (orb_eccen == SHR_ORB_UNDEF_REAL .or. &
           orb_obliq == SHR_ORB_UNDEF_REAL .or. &
           orb_mvelp == SHR_ORB_UNDEF_REAL) then
          if (mastertask) then
             write(logunit,*) trim(subname),' ERROR: invalid settings orb_mode =',trim(orb_mode)
             write(logunit,*) trim(subname),' ERROR: orb_eccen = ',orb_eccen
             write(logunit,*) trim(subname),' ERROR: orb_obliq = ',orb_obliq
             write(logunit,*) trim(subname),' ERROR: orb_mvelp = ',orb_mvelp
             write (msgstr, *) subname//' ERROR: invalid settings for orb_mode '//trim(orb_mode)
          end if
          call ESMF_LogSetError(ESMF_RC_NOT_VALID, msg=msgstr, line=__LINE__, file=__FILE__, rcToReturn=rc)
          return  ! bail out
       endif
    else
       write (msgstr, *) subname//' ERROR: invalid orb_mode '//trim(orb_mode)
       call ESMF_LogSetError(ESMF_RC_NOT_VALID, msg=msgstr, line=__LINE__, file=__FILE__, rcToReturn=rc)
       rc = ESMF_FAILURE
       return  ! bail out
    endif

  end subroutine clm_orbital_init

  !===============================================================================
  subroutine clm_orbital_update(clock, logunit,  mastertask, eccen, obliqr, lambm0, mvelpp, rc)

    !----------------------------------------------------------
    ! Update orbital settings
    !----------------------------------------------------------

    ! input/output variables
    type(ESMF_Clock) , intent(in)    :: clock
    integer          , intent(in)    :: logunit
    logical          , intent(in)    :: mastertask
    real(R8)         , intent(inout) :: eccen  ! orbital eccentricity
    real(R8)         , intent(inout) :: obliqr ! Earths obliquity in rad
    real(R8)         , intent(inout) :: lambm0 ! Mean long of perihelion at vernal equinox (radians)
    real(R8)         , intent(inout) :: mvelpp ! moving vernal equinox longitude of perihelion plus pi (radians)
    integer          , intent(out)   :: rc     ! output error

    ! local variables
    type(ESMF_Time)   :: CurrTime ! current time
    integer           :: year     ! model year at current time
    integer           :: orb_year ! orbital year for current orbital computation
    character(len=CL) :: msgstr   ! temporary
    logical           :: lprint
    logical           :: first_time = .true.
    character(len=*) , parameter :: subname = "(clm_orbital_update)"
    !-------------------------------------------

    if (trim(orb_mode) == trim(orb_variable_year)) then
       call ESMF_ClockGet(clock, CurrTime=CurrTime, rc=rc)
       if (chkerr(rc,__LINE__,u_FILE_u)) return
       call ESMF_TimeGet(CurrTime, yy=year, rc=rc)
       if (chkerr(rc,__LINE__,u_FILE_u)) return
       orb_year = orb_iyear + (year - orb_iyear_align)
       lprint = mastertask
    else
       orb_year = orb_iyear
       if (first_time) then
          lprint = mastertask
          first_time = .false.
       else
          lprint = .false.
       end if
    end if

    eccen = orb_eccen
    call shr_orb_params(orb_year, eccen, orb_obliq, orb_mvelp, obliqr, lambm0, mvelpp, lprint)

    if ( eccen  == SHR_ORB_UNDEF_REAL .or. obliqr == SHR_ORB_UNDEF_REAL .or. &
         mvelpp == SHR_ORB_UNDEF_REAL .or. lambm0 == SHR_ORB_UNDEF_REAL) then
       write (msgstr, *) subname//' ERROR: orb params incorrect'
       call ESMF_LogSetError(ESMF_RC_NOT_VALID, msg=msgstr, line=__LINE__, file=__FILE__, rcToReturn=rc)
       return  ! bail out
    endif

  end subroutine clm_orbital_update

  subroutine CheckImport(gcomp, rc)
    use clm_varctl, only : for_testing_exit_after_self_tests
    type(ESMF_GridComp) :: gcomp
    integer, intent(out) :: rc
    character(len=*) , parameter :: subname = "("//__FILE__//":CheckImport)"

    ! This is the routine that enforces the explicit time dependence on the
    ! import fields. This simply means that the timestamps on the Fields in the
    ! importState are checked against the currentTime on the Component's
    ! internalClock. Consequenty, this model starts out with forcing fields
    ! at the current time as it does its forward step from currentTime to
    ! currentTime + timeStep.

    ! local variables
    type(ESMF_Clock)              :: clock
    type(ESMF_Time)               :: time
    type(ESMF_State)              :: importState
    logical                       :: allCurrent
    type(ESMF_Field), allocatable :: fieldList(:)
    integer                       :: i
    character(ESMF_MAXSTR)        :: fieldName
    character(ESMF_MAXSTR)        :: name
    character(ESMF_MAXSTR)        :: valueString

    rc = ESMF_SUCCESS
    call ESMF_LogWrite(subname//' called', ESMF_LOGMSG_INFO)

    if (single_column .and. .not. scol_valid) then
       RETURN
    end if
<<<<<<< HEAD
    if (for_testing_exit_after_self_tests) then
       RETURN
    end if
=======
    !if (for_testing_exit_after_self_tests) then
       !RETURN
    !end if
>>>>>>> 417922de
    ! The remander of this should be equivalent to the NUOPC internal routine
    ! from NUOPC_ModeBase.F90

    ! query the component for info
    call NUOPC_CompGet(gcomp, name=name, rc=rc)
    if (chkerr(rc,__LINE__,u_FILE_u)) return

    ! query the Component for its clock and importState
    call ESMF_GridCompGet(gcomp, clock=clock, importState=importState, rc=rc)
    if (chkerr(rc,__LINE__,u_FILE_u)) return

    ! get the current time out of the clock
    call ESMF_ClockGet(clock, currTime=time, rc=rc)
    if (chkerr(rc,__LINE__,u_FILE_u)) return

    ! check that Fields in the importState show correct timestamp
    allCurrent = NUOPC_IsAtTime(importState, time, fieldList=fieldList, rc=rc)
    if (chkerr(rc,__LINE__,u_FILE_u)) return

    if (.not.allCurrent) then
      !TODO: introduce and use INCOMPATIBILITY return codes!!!!
      do i=1, size(fieldList)
        call ESMF_FieldGet(fieldList(i), name=fieldName, rc=rc)
        if (chkerr(rc,__LINE__,u_FILE_u)) return

        call NUOPC_GetAttribute(fieldList(i), name="StandardName", &
             value=valueString, rc=rc)
        if (chkerr(rc,__LINE__,u_FILE_u)) return

        call ESMF_LogWrite(trim(name)//": Field '"//trim(fieldName)//&
          "' in the importState is not at the expected time. StandardName: "&
          //trim(valueString), ESMF_LOGMSG_WARNING)
      enddo
      deallocate(fieldList)
      call ESMF_LogSetError(ESMF_RC_ARG_BAD, &
        msg="NUOPC INCOMPATIBILITY DETECTED: Import Fields not at current time", &
        line=__LINE__, file=__FILE__, &
        rcToReturn=rc)
      return  ! bail out
    endif

  end subroutine CheckImport
end module lnd_comp_nuopc<|MERGE_RESOLUTION|>--- conflicted
+++ resolved
@@ -512,37 +512,11 @@
           ! if single column is not valid - set all export state fields to zero and return
           call realize_fields(importState, exportState, mesh, flds_scalar_name, flds_scalar_num, rc)
           if (ChkErr(rc,__LINE__,u_FILE_u)) return
-<<<<<<< HEAD
           call ZeroState( exportState, flds_scalar_name, rc )
           if (ChkErr(rc,__LINE__,u_FILE_u)) return
-
-=======
-          call ESMF_StateGet(exportState, itemCount=fieldCount, rc=rc)
-          if (chkerr(rc,__LINE__,u_FILE_u)) return
-          allocate(lfieldnamelist(fieldCount))
-          call ESMF_StateGet(exportState, itemNameList=lfieldnamelist, rc=rc)
-          if (chkerr(rc,__LINE__,u_FILE_u)) return
-          do n = 1, fieldCount
-             if (trim(lfieldnamelist(n)) /= flds_scalar_name) then
-                call ESMF_StateGet(exportState, itemName=trim(lfieldnamelist(n)), field=lfield, rc=rc)
-                if (chkerr(rc,__LINE__,u_FILE_u)) return
-                call ESMF_FieldGet(lfield, rank=rank, rc=rc)
-                if (chkerr(rc,__LINE__,u_FILE_u)) return
-                if (rank == 2) then
-                   call ESMF_FieldGet(lfield, farrayPtr=fldptr2d, rc=rc)
-                   if (ChkErr(rc,__LINE__,u_FILE_u)) return
-                   fldptr2d(:,:) = 0._r8
-                else
-                   call ESMF_FieldGet(lfield, farrayPtr=fldptr1d, rc=rc)
-                   if (ChkErr(rc,__LINE__,u_FILE_u)) return
-                   fldptr1d(:) = 0._r8
-                end if
-             end if
-          enddo
-          deallocate(lfieldnamelist)
           ! Close the timer for the subroutine
           call t_stopf ('lc_lnd_init_realize')
->>>>>>> 417922de
+
           ! *******************
           ! *** RETURN HERE ***
           ! *******************
@@ -558,11 +532,7 @@
        ! *******************
        ! *** RETURN HERE ***
        ! *******************
-<<<<<<< HEAD
-    !   RETURN
-=======
        !RETURN
->>>>>>> 417922de
     !end if
 
     !----------------------------------------------------------------------------
@@ -1112,11 +1082,7 @@
     rc = ESMF_SUCCESS
     call ESMF_LogWrite(subname//' called', ESMF_LOGMSG_INFO)
     if (.not. scol_valid) return
-<<<<<<< HEAD
-    if (for_testing_exit_after_self_tests) return
-=======
     !if (for_testing_exit_after_self_tests) return
->>>>>>> 417922de
 
     ! query the Component for its clocks
     call NUOPC_ModelGet(gcomp, driverClock=dclock, modelClock=mclock, rc=rc)
@@ -1429,15 +1395,9 @@
     if (single_column .and. .not. scol_valid) then
        RETURN
     end if
-<<<<<<< HEAD
-    if (for_testing_exit_after_self_tests) then
-       RETURN
-    end if
-=======
     !if (for_testing_exit_after_self_tests) then
        !RETURN
     !end if
->>>>>>> 417922de
     ! The remander of this should be equivalent to the NUOPC internal routine
     ! from NUOPC_ModeBase.F90
 
