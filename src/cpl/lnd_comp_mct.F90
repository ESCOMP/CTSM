module lnd_comp_mct
  
  !---------------------------------------------------------------------------
  ! !DESCRIPTION:
  !  Interface of the active land model component of CESM the CLM (Community Land Model)
  !  with the main CESM driver. This is a thin interface taking CESM driver information
  !  in MCT (Model Coupling Toolkit) format and converting it to use by CLM.
  !
  ! !uses:
  use shr_kind_mod     , only : r8 => shr_kind_r8
  use shr_sys_mod      , only : shr_sys_flush
  use mct_mod          , only : mct_avect, mct_gsmap, mct_gGrid
  use decompmod        , only : bounds_type, ldecomp
  use lnd_import_export, only : lnd_import, lnd_export
  !
  ! !public member functions:
  implicit none
  save
  private                     ! by default make data private
  !
  ! !public member functions:
  public :: lnd_init_mct      ! clm initialization
  public :: lnd_run_mct       ! clm run phase
  public :: lnd_final_mct     ! clm finalization/cleanup
  !
  ! !private member functions:
  private :: lnd_setgsmap_mct  ! set the land model mct gs map
  private :: lnd_domain_mct    ! set the land model domain information
  private :: lnd_handle_resume ! handle pause/resume signals from the coupler
  !---------------------------------------------------------------------------

contains

  !====================================================================================

  subroutine lnd_init_mct( EClock, cdata_l, x2l_l, l2x_l, NLFilename )
    !
    ! !DESCRIPTION:
    ! Initialize land surface model and obtain relevant atmospheric model arrays
    ! back from (i.e. albedos, surface temperature and snow cover over land).
    !
    ! !USES:
    use shr_kind_mod     , only : shr_kind_cl
    use abortutils       , only : endrun
    use clm_time_manager , only : get_nstep, get_step_size, set_timemgr_init, set_nextsw_cday
<<<<<<< HEAD
    use clm_initializeMod, only : initialize1, initialize2
    use clm_instMod      , only : lnd2atm_inst, lnd2glc_inst
=======
    use clm_initializeMod, only : initialize1, initialize2, water_inst, lnd2atm_inst, lnd2glc_inst
>>>>>>> a0ca27c1
    use clm_varctl       , only : finidat,single_column, clm_varctl_set, iulog, noland
    use clm_varctl       , only : inst_index, inst_suffix, inst_name
    use clm_varorb       , only : eccen, obliqr, lambm0, mvelpp
    use controlMod       , only : control_setNL
    use decompMod        , only : get_proc_bounds
    use domainMod        , only : ldomain
    use shr_file_mod     , only : shr_file_setLogUnit, shr_file_setLogLevel
    use shr_file_mod     , only : shr_file_getLogUnit, shr_file_getLogLevel
    use shr_file_mod     , only : shr_file_getUnit, shr_file_setIO
    use seq_cdata_mod    , only : seq_cdata, seq_cdata_setptrs
    use seq_timemgr_mod  , only : seq_timemgr_EClockGetData
    use seq_infodata_mod , only : seq_infodata_type, seq_infodata_GetData, seq_infodata_PutData, &
                                  seq_infodata_start_type_start, seq_infodata_start_type_cont,   &
                                  seq_infodata_start_type_brnch
    use seq_comm_mct     , only : seq_comm_suffix, seq_comm_inst, seq_comm_name
    use seq_flds_mod     , only : seq_flds_x2l_fields, seq_flds_l2x_fields
    use spmdMod          , only : masterproc, spmd_init
    use clm_varctl       , only : nsrStartup, nsrContinue, nsrBranch
    use clm_cpl_indices  , only : clm_cpl_indices_set
    use mct_mod          , only : mct_aVect_init, mct_aVect_zero, mct_gsMap_lsize
    use ESMF
    !
    ! !ARGUMENTS:
    type(ESMF_Clock),           intent(inout) :: EClock           ! Input synchronization clock
    type(seq_cdata),            intent(inout) :: cdata_l          ! Input land-model driver data
    type(mct_aVect),            intent(inout) :: x2l_l, l2x_l     ! land model import and export states
    character(len=*), optional, intent(in)    :: NLFilename       ! Namelist filename to read
    !
    ! !LOCAL VARIABLES:
    integer                          :: LNDID	     ! Land identifyer
    integer                          :: mpicom_lnd   ! MPI communicator
    type(mct_gsMap),         pointer :: GSMap_lnd    ! Land model MCT GS map
    type(mct_gGrid),         pointer :: dom_l        ! Land model domain
    type(seq_infodata_type), pointer :: infodata     ! CESM driver level info data
    integer  :: lsize                                ! size of attribute vector
    integer  :: g,i,j                                ! indices
    integer  :: dtime_sync                           ! coupling time-step from the input synchronization clock
    integer  :: dtime_clm                            ! clm time-step
    logical  :: exists                               ! true if file exists
    logical  :: atm_aero                             ! Flag if aerosol data sent from atm model
    real(r8) :: scmlat                               ! single-column latitude
    real(r8) :: scmlon                               ! single-column longitude
    real(r8) :: nextsw_cday                          ! calday from clock of next radiation computation
    character(len=SHR_KIND_CL) :: caseid             ! case identifier name
    character(len=SHR_KIND_CL) :: ctitle             ! case description title
    character(len=SHR_KIND_CL) :: starttype          ! start-type (startup, continue, branch, hybrid)
    character(len=SHR_KIND_CL) :: calendar           ! calendar type name
    character(len=SHR_KIND_CL) :: hostname           ! hostname of machine running on
    character(len=SHR_KIND_CL) :: version            ! Model version
    character(len=SHR_KIND_CL) :: username           ! user running the model
    integer :: nsrest                                ! clm restart type
    integer :: ref_ymd                               ! reference date (YYYYMMDD)
    integer :: ref_tod                               ! reference time of day (sec)
    integer :: start_ymd                             ! start date (YYYYMMDD)
    integer :: start_tod                             ! start time of day (sec)
    integer :: stop_ymd                              ! stop date (YYYYMMDD)
    integer :: stop_tod                              ! stop time of day (sec)
    logical :: brnch_retain_casename                 ! flag if should retain the case name on a branch start type
    integer :: lbnum                                 ! input to memory diagnostic
    integer :: shrlogunit,shrloglev                  ! old values for log unit and log level
    type(bounds_type) :: bounds                      ! bounds
    character(len=32), parameter :: sub = 'lnd_init_mct'
    character(len=*),  parameter :: format = "('("//trim(sub)//") :',A)"
    !-----------------------------------------------------------------------

    ! Set cdata data

    call seq_cdata_setptrs(cdata_l, ID=LNDID, mpicom=mpicom_lnd, &
         gsMap=GSMap_lnd, dom=dom_l, infodata=infodata)

    ! Determine attriute vector indices

    call clm_cpl_indices_set()

    ! Initialize clm MPI communicator 

    call spmd_init( mpicom_lnd, LNDID )

#if (defined _MEMTRACE)
    if(masterproc) then
       lbnum=1
       call memmon_dump_fort('memmon.out','lnd_init_mct:start::',lbnum)
    endif
#endif                      

    inst_name   = seq_comm_name(LNDID)
    inst_index  = seq_comm_inst(LNDID)
    inst_suffix = seq_comm_suffix(LNDID)

    ! Initialize io log unit

    call shr_file_getLogUnit (shrlogunit)
    if (masterproc) then
       inquire(file='lnd_modelio.nml'//trim(inst_suffix),exist=exists)
       if (exists) then
          iulog = shr_file_getUnit()
          call shr_file_setIO('lnd_modelio.nml'//trim(inst_suffix),iulog)
       end if
       write(iulog,format) "CLM land model initialization"
    else
       iulog = shrlogunit
    end if

    call shr_file_getLogLevel(shrloglev)
    call shr_file_setLogUnit (iulog)
    
    ! Use infodata to set orbital values

    call seq_infodata_GetData( infodata, orb_eccen=eccen, orb_mvelpp=mvelpp, &
         orb_lambm0=lambm0, orb_obliqr=obliqr )

    ! Consistency check on namelist filename	

    call control_setNL("lnd_in"//trim(inst_suffix))

    ! Initialize clm
    ! initialize1 reads namelist, grid and surface data (need this to initialize gsmap) 
    ! initialize2 performs rest of initialization	

    call seq_timemgr_EClockGetData(EClock,                               &
                                   start_ymd=start_ymd,                  &
                                   start_tod=start_tod, ref_ymd=ref_ymd, &
                                   ref_tod=ref_tod, stop_ymd=stop_ymd,   &
                                   stop_tod=stop_tod,                    &
                                   calendar=calendar )
    call seq_infodata_GetData(infodata, case_name=caseid,    &
                              case_desc=ctitle, single_column=single_column,    &
                              scmlat=scmlat, scmlon=scmlon,                     &
                              brnch_retain_casename=brnch_retain_casename,      &
                              start_type=starttype, model_version=version,      &
                              hostname=hostname, username=username )
    call set_timemgr_init( calendar_in=calendar, start_ymd_in=start_ymd, start_tod_in=start_tod, &
                           ref_ymd_in=ref_ymd, ref_tod_in=ref_tod, stop_ymd_in=stop_ymd,         &
                           stop_tod_in=stop_tod)
    if (     trim(starttype) == trim(seq_infodata_start_type_start)) then
       nsrest = nsrStartup
    else if (trim(starttype) == trim(seq_infodata_start_type_cont) ) then
       nsrest = nsrContinue
    else if (trim(starttype) == trim(seq_infodata_start_type_brnch)) then
       nsrest = nsrBranch
    else
       call endrun( sub//' ERROR: unknown starttype' )
    end if

    call clm_varctl_set(caseid_in=caseid, ctitle_in=ctitle,                     &
                        brnch_retain_casename_in=brnch_retain_casename,         &
                        single_column_in=single_column, scmlat_in=scmlat,       &
                        scmlon_in=scmlon, nsrest_in=nsrest, version_in=version, &
                        hostname_in=hostname, username_in=username)

    ! Read namelist, grid and surface data

    call initialize1( )

    ! If no land then exit out of initialization

    if ( noland ) then
       call seq_infodata_PutData( infodata, lnd_present   =.false.)
       call seq_infodata_PutData( infodata, lnd_prognostic=.false.)
       return
    end if

    ! Determine if aerosol and dust deposition come from atmosphere component

    call seq_infodata_GetData(infodata, atm_aero=atm_aero )
    if ( .not. atm_aero )then
       call endrun( sub//' ERROR: atmosphere model MUST send aerosols to CLM' )
    end if

    ! Initialize clm gsMap, clm domain and clm attribute vectors

    call get_proc_bounds( bounds )

    call lnd_SetgsMap_mct( bounds, mpicom_lnd, LNDID, gsMap_lnd ) 	
    lsize = mct_gsMap_lsize(gsMap_lnd, mpicom_lnd)

    call lnd_domain_mct( bounds, lsize, gsMap_lnd, dom_l )

    call mct_aVect_init(x2l_l, rList=seq_flds_x2l_fields, lsize=lsize)
    call mct_aVect_zero(x2l_l)

    call mct_aVect_init(l2x_l, rList=seq_flds_l2x_fields, lsize=lsize)
    call mct_aVect_zero(l2x_l)

    ! Finish initializing clm

    call initialize2()

    ! Check that clm internal dtime aligns with clm coupling interval

    call seq_timemgr_EClockGetData(EClock, dtime=dtime_sync )
    dtime_clm = get_step_size()
    if (masterproc) then
       write(iulog,*)'dtime_sync= ',dtime_sync,&
            ' dtime_clm= ',dtime_clm,' mod = ',mod(dtime_sync,dtime_clm)
    end if
    if (mod(dtime_sync,dtime_clm) /= 0) then
       write(iulog,*)'clm dtime ',dtime_clm,' and Eclock dtime ',&
            dtime_sync,' never align'
       call endrun( sub//' ERROR: time out of sync' )
    end if

    ! Create land export state 

    call lnd_export(bounds, water_inst%waterlnd2atmbulk_inst, lnd2atm_inst, lnd2glc_inst, l2x_l%rattr)

    ! Fill in infodata settings

    call seq_infodata_PutData(infodata, lnd_prognostic=.true.)
    call seq_infodata_PutData(infodata, lnd_nx=ldomain%ni, lnd_ny=ldomain%nj)

    ! Get infodata info

    call seq_infodata_GetData(infodata, nextsw_cday=nextsw_cday )
    call set_nextsw_cday(nextsw_cday)
    call lnd_handle_resume( cdata_l )

    ! Reset shr logging to original values

    call shr_file_setLogUnit (shrlogunit)
    call shr_file_setLogLevel(shrloglev)

#if (defined _MEMTRACE)
    if(masterproc) then
       write(iulog,*) TRIM(Sub) // ':end::'
       lbnum=1
       call memmon_dump_fort('memmon.out','lnd_int_mct:end::',lbnum)
       call memmon_reset_addr()
    endif
#endif

  end subroutine lnd_init_mct

  !====================================================================================

  subroutine lnd_run_mct(EClock, cdata_l, x2l_l, l2x_l)
    !
    ! !DESCRIPTION:
    ! Run clm model
    !
    ! !USES:
    use shr_kind_mod    ,  only : r8 => shr_kind_r8
<<<<<<< HEAD
    use clm_instMod     ,  only : lnd2atm_inst, atm2lnd_inst, lnd2glc_inst, glc2lnd_inst
=======
    use clm_initializeMod, only : water_inst, lnd2atm_inst, atm2lnd_inst, lnd2glc_inst, glc2lnd_inst
>>>>>>> a0ca27c1
    use clm_driver      ,  only : clm_drv
    use clm_time_manager,  only : get_curr_date, get_nstep, get_curr_calday, get_step_size
    use clm_time_manager,  only : advance_timestep, set_nextsw_cday,update_rad_dtime
    use decompMod       ,  only : get_proc_bounds
    use abortutils      ,  only : endrun
    use clm_varctl      ,  only : iulog
    use clm_varorb      ,  only : eccen, obliqr, lambm0, mvelpp
    use shr_file_mod    ,  only : shr_file_setLogUnit, shr_file_setLogLevel
    use shr_file_mod    ,  only : shr_file_getLogUnit, shr_file_getLogLevel
    use seq_cdata_mod   ,  only : seq_cdata, seq_cdata_setptrs
    use seq_timemgr_mod ,  only : seq_timemgr_EClockGetData, seq_timemgr_StopAlarmIsOn
    use seq_timemgr_mod ,  only : seq_timemgr_RestartAlarmIsOn, seq_timemgr_EClockDateInSync
    use seq_infodata_mod,  only : seq_infodata_type, seq_infodata_GetData
    use spmdMod         ,  only : masterproc, mpicom
    use perf_mod        ,  only : t_startf, t_stopf, t_barrierf
    use shr_orb_mod     ,  only : shr_orb_decl
    use ESMF
    !
    ! !ARGUMENTS:
    type(ESMF_Clock) , intent(inout) :: EClock    ! Input synchronization clock from driver
    type(seq_cdata)  , intent(inout) :: cdata_l   ! Input driver data for land model
    type(mct_aVect)  , intent(inout) :: x2l_l     ! Import state to land model
    type(mct_aVect)  , intent(inout) :: l2x_l     ! Export state from land model
    !
    ! !LOCAL VARIABLES:
    integer      :: ymd_sync             ! Sync date (YYYYMMDD)
    integer      :: yr_sync              ! Sync current year
    integer      :: mon_sync             ! Sync current month
    integer      :: day_sync             ! Sync current day
    integer      :: tod_sync             ! Sync current time of day (sec)
    integer      :: ymd                  ! CLM current date (YYYYMMDD)
    integer      :: yr                   ! CLM current year
    integer      :: mon                  ! CLM current month
    integer      :: day                  ! CLM current day
    integer      :: tod                  ! CLM current time of day (sec)
    integer      :: dtime                ! time step increment (sec)
    integer      :: nstep                ! time step index
    logical      :: rstwr_sync           ! .true. ==> write restart file before returning
    logical      :: rstwr                ! .true. ==> write restart file before returning
    logical      :: nlend_sync           ! Flag signaling last time-step
    logical      :: nlend                ! .true. ==> last time-step
    logical      :: dosend               ! true => send data back to driver
    logical      :: doalb                ! .true. ==> do albedo calculation on this time step
    logical      :: rof_prognostic       ! .true. => running with a prognostic ROF model
    logical      :: glc_present          ! .true. => running with a non-stub GLC model
    real(r8)     :: nextsw_cday          ! calday from clock of next radiation computation
    real(r8)     :: caldayp1             ! clm calday plus dtime offset
    integer      :: shrlogunit,shrloglev ! old values for share log unit and log level
    integer      :: lbnum                ! input to memory diagnostic
    integer      :: g,i,lsize            ! counters
    real(r8)     :: calday               ! calendar day for nstep
    real(r8)     :: declin               ! solar declination angle in radians for nstep
    real(r8)     :: declinp1             ! solar declination angle in radians for nstep+1
    real(r8)     :: eccf                 ! earth orbit eccentricity factor
    real(r8)     :: recip                ! reciprical
    logical,save :: first_call = .true.  ! first call work
    type(seq_infodata_type),pointer :: infodata             ! CESM information from the driver
    type(mct_gGrid),        pointer :: dom_l                ! Land model domain data
    type(bounds_type)               :: bounds               ! bounds
    character(len=32)               :: rdate                ! date char string for restart file names
    character(len=32), parameter    :: sub = "lnd_run_mct"
    !---------------------------------------------------------------------------

    ! Determine processor bounds

    call get_proc_bounds(bounds)

#if (defined _MEMTRACE)
    if(masterproc) then
       lbnum=1
       call memmon_dump_fort('memmon.out','lnd_run_mct:start::',lbnum)
    endif
#endif

    ! Reset shr logging to my log file
    call shr_file_getLogUnit (shrlogunit)
    call shr_file_getLogLevel(shrloglev)
    call shr_file_setLogUnit (iulog)

    ! Determine time of next atmospheric shortwave calculation
    call seq_cdata_setptrs(cdata_l, infodata=infodata, dom=dom_l)
    call seq_timemgr_EClockGetData(EClock, &
         curr_ymd=ymd, curr_tod=tod_sync,  &
         curr_yr=yr_sync, curr_mon=mon_sync, curr_day=day_sync)
    call seq_infodata_GetData(infodata, nextsw_cday=nextsw_cday )

    call set_nextsw_cday( nextsw_cday )
    dtime = get_step_size()

    ! Handle pause/resume signals from coupler
    call lnd_handle_resume( cdata_l )

    write(rdate,'(i4.4,"-",i2.2,"-",i2.2,"-",i5.5)') yr_sync,mon_sync,day_sync,tod_sync
    nlend_sync = seq_timemgr_StopAlarmIsOn( EClock )
    rstwr_sync = seq_timemgr_RestartAlarmIsOn( EClock )

    ! Determine if we're running with a prognostic ROF model, and if we're running with a
    ! non-stub GLC model. These won't change throughout the run, but we can't count on
    ! their being set in initialization, so need to get them in the run method.

    call seq_infodata_GetData( infodata, &
         rof_prognostic=rof_prognostic, &
         glc_present=glc_present)

    ! Map MCT to land data type
    ! Perform downscaling if appropriate

    
    ! Map to clm (only when state and/or fluxes need to be updated)

    call t_startf ('lc_lnd_import')
    call lnd_import( bounds, &
         x2l = x2l_l%rattr, &
         glc_present = glc_present, &
         atm2lnd_inst = atm2lnd_inst, &
         glc2lnd_inst = glc2lnd_inst, &
         wateratm2lndbulk_inst = water_inst%wateratm2lndbulk_inst)
    call t_stopf ('lc_lnd_import')

    ! Use infodata to set orbital values if updated mid-run

    call seq_infodata_GetData( infodata, orb_eccen=eccen, orb_mvelpp=mvelpp, &
         orb_lambm0=lambm0, orb_obliqr=obliqr )

    ! Loop over time steps in coupling interval

    dosend = .false.
    do while(.not. dosend)

       ! Determine if dosend
       ! When time is not updated at the beginning of the loop - then return only if
       ! are in sync with clock before time is updated

       call get_curr_date( yr, mon, day, tod )
       ymd = yr*10000 + mon*100 + day
       tod = tod
       dosend = (seq_timemgr_EClockDateInSync( EClock, ymd, tod))

       ! Determine doalb based on nextsw_cday sent from atm model

       nstep = get_nstep()
       caldayp1 = get_curr_calday(offset=dtime)
       if (nstep == 0) then
	  doalb = .false. 	
       else if (nstep == 1) then 
          doalb = (abs(nextsw_cday- caldayp1) < 1.e-10_r8) 
       else
          doalb = (nextsw_cday >= -0.5_r8) 
       end if
       call update_rad_dtime(doalb)

       ! Determine if time to write cam restart and stop

       rstwr = .false.
       if (rstwr_sync .and. dosend) rstwr = .true.
       nlend = .false.
       if (nlend_sync .and. dosend) nlend = .true.

       ! Run clm 

       call t_barrierf('sync_clm_run1', mpicom)
       call t_startf ('clm_run')
       call t_startf ('shr_orb_decl')
       calday = get_curr_calday()
       call shr_orb_decl( calday     , eccen, mvelpp, lambm0, obliqr, declin  , eccf )
       call shr_orb_decl( nextsw_cday, eccen, mvelpp, lambm0, obliqr, declinp1, eccf )
       call t_stopf ('shr_orb_decl')
       call clm_drv(doalb, nextsw_cday, declinp1, declin, rstwr, nlend, rdate, rof_prognostic)
       call t_stopf ('clm_run')

       ! Create l2x_l export state - add river runoff input to l2x_l if appropriate
       
       call t_startf ('lc_lnd_export')
       call lnd_export(bounds, water_inst%waterlnd2atmbulk_inst, lnd2atm_inst, lnd2glc_inst, l2x_l%rattr)
       call t_stopf ('lc_lnd_export')

       ! Advance clm time step
       
       call t_startf ('lc_clm2_adv_timestep')
       call advance_timestep()
       call t_stopf ('lc_clm2_adv_timestep')

    end do

    ! Check that internal clock is in sync with master clock

    call get_curr_date( yr, mon, day, tod, offset=-dtime )
    ymd = yr*10000 + mon*100 + day
    tod = tod
    if ( .not. seq_timemgr_EClockDateInSync( EClock, ymd, tod ) )then
       call seq_timemgr_EclockGetData( EClock, curr_ymd=ymd_sync, curr_tod=tod_sync )
       write(iulog,*)' clm ymd=',ymd     ,'  clm tod= ',tod
       write(iulog,*)'sync ymd=',ymd_sync,' sync tod= ',tod_sync
       call endrun( sub//":: CLM clock not in sync with Master Sync clock" )
    end if
    
    ! Reset shr logging to my original values

    call shr_file_setLogUnit (shrlogunit)
    call shr_file_setLogLevel(shrloglev)
  
#if (defined _MEMTRACE)
    if(masterproc) then
       lbnum=1
       call memmon_dump_fort('memmon.out','lnd_run_mct:end::',lbnum)
       call memmon_reset_addr()
    endif
#endif

    first_call  = .false.

  end subroutine lnd_run_mct

  !====================================================================================

  subroutine lnd_final_mct( EClock, cdata_l, x2l_l, l2x_l)
    !
    ! !DESCRIPTION:
    ! Finalize land surface model

    use seq_cdata_mod   ,only : seq_cdata, seq_cdata_setptrs
    use seq_timemgr_mod ,only : seq_timemgr_EClockGetData, seq_timemgr_StopAlarmIsOn
    use seq_timemgr_mod ,only : seq_timemgr_RestartAlarmIsOn, seq_timemgr_EClockDateInSync
    use esmf
    !
    ! !ARGUMENTS:
    type(ESMF_Clock) , intent(inout) :: EClock    ! Input synchronization clock from driver
    type(seq_cdata)  , intent(inout) :: cdata_l   ! Input driver data for land model
    type(mct_aVect)  , intent(inout) :: x2l_l     ! Import state to land model
    type(mct_aVect)  , intent(inout) :: l2x_l     ! Export state from land model
    !---------------------------------------------------------------------------

    ! fill this in
  end subroutine lnd_final_mct

  !====================================================================================

  subroutine lnd_setgsmap_mct( bounds, mpicom_lnd, LNDID, gsMap_lnd )
    !
    ! !DESCRIPTION:
    ! Set the MCT GS map for the land model
    !
    ! !USES:
    use shr_kind_mod , only : r8 => shr_kind_r8
    use domainMod    , only : ldomain
    use mct_mod      , only : mct_gsMap, mct_gsMap_init
    implicit none
    !
    ! !ARGUMENTS:
    type(bounds_type) , intent(in)  :: bounds     ! bounds
    integer           , intent(in)  :: mpicom_lnd ! MPI communicator for the clm land model
    integer           , intent(in)  :: LNDID      ! Land model identifyer number
    type(mct_gsMap)   , intent(out) :: gsMap_lnd  ! Resulting MCT GS map for the land model
    !
    ! !LOCAL VARIABLES:
    integer,allocatable :: gindex(:)  ! Number the local grid points
    integer :: i, j, n, gi            ! Indices
    integer :: lsize,gsize            ! GS Map size
    integer :: ier                    ! Error code
    !---------------------------------------------------------------------------

    ! Build the land grid numbering for MCT
    ! NOTE:  Numbering scheme is: West to East and South to North
    ! starting at south pole.  Should be the same as what's used in SCRIP
    
    allocate(gindex(bounds%begg:bounds%endg),stat=ier)

    ! number the local grid

    do n = bounds%begg, bounds%endg
       gindex(n) = ldecomp%gdc2glo(n)
    end do
    lsize = bounds%endg - bounds%begg + 1
    gsize = ldomain%ni * ldomain%nj

    call mct_gsMap_init( gsMap_lnd, gindex, mpicom_lnd, LNDID, lsize, gsize )

    deallocate(gindex)

  end subroutine lnd_SetgsMap_mct

  !====================================================================================

  subroutine lnd_domain_mct( bounds, lsize, gsMap_l, dom_l )
    !
    ! !DESCRIPTION:
    ! Send the land model domain information to the coupler
    !
    ! !USES:
    use clm_varcon  , only: re
    use domainMod   , only: ldomain
    use spmdMod     , only: iam
    use mct_mod     , only: mct_gGrid_importIAttr
    use mct_mod     , only: mct_gGrid_importRAttr, mct_gGrid_init, mct_gsMap_orderedPoints
    use seq_flds_mod, only: seq_flds_dom_coord, seq_flds_dom_other
    !
    ! !ARGUMENTS: 
    type(bounds_type), intent(in)  :: bounds  ! bounds
    integer        , intent(in)    :: lsize   ! land model domain data size
    type(mct_gsMap), intent(inout) :: gsMap_l ! Output land model MCT GS map
    type(mct_ggrid), intent(out)   :: dom_l   ! Output domain information for land model
    !
    ! Local Variables
    integer :: g,i,j              ! index
    real(r8), pointer :: data(:)  ! temporary
    integer , pointer :: idata(:) ! temporary
    !---------------------------------------------------------------------------
    !
    ! Initialize mct domain type
    ! lat/lon in degrees,  area in radians^2, mask is 1 (land), 0 (non-land)
    ! Note that in addition land carries around landfrac for the purposes of domain checking
    ! 
    call mct_gGrid_init( GGrid=dom_l, CoordChars=trim(seq_flds_dom_coord), &
       OtherChars=trim(seq_flds_dom_other), lsize=lsize )
    !
    ! Allocate memory
    !
    allocate(data(lsize))
    !
    ! Determine global gridpoint number attribute, GlobGridNum, which is set automatically by MCT
    !
    call mct_gsMap_orderedPoints(gsMap_l, iam, idata)
    call mct_gGrid_importIAttr(dom_l,'GlobGridNum',idata,lsize)
    !
    ! Determine domain (numbering scheme is: West to East and South to North to South pole)
    ! Initialize attribute vector with special value
    !
    data(:) = -9999.0_R8 
    call mct_gGrid_importRAttr(dom_l,"lat"  ,data,lsize) 
    call mct_gGrid_importRAttr(dom_l,"lon"  ,data,lsize) 
    call mct_gGrid_importRAttr(dom_l,"area" ,data,lsize) 
    call mct_gGrid_importRAttr(dom_l,"aream",data,lsize) 
    data(:) = 0.0_R8     
    call mct_gGrid_importRAttr(dom_l,"mask" ,data,lsize) 
    !
    ! Fill in correct values for domain components
    ! Note aream will be filled in in the atm-lnd mapper
    !
    do g = bounds%begg,bounds%endg
       i = 1 + (g - bounds%begg)
       data(i) = ldomain%lonc(g)
    end do
    call mct_gGrid_importRattr(dom_l,"lon",data,lsize) 

    do g = bounds%begg,bounds%endg
       i = 1 + (g - bounds%begg)
       data(i) = ldomain%latc(g)
    end do
    call mct_gGrid_importRattr(dom_l,"lat",data,lsize) 

    do g = bounds%begg,bounds%endg
       i = 1 + (g - bounds%begg)
       data(i) = ldomain%area(g)/(re*re)
    end do
    call mct_gGrid_importRattr(dom_l,"area",data,lsize) 

    do g = bounds%begg,bounds%endg
       i = 1 + (g - bounds%begg)
       data(i) = real(ldomain%mask(g), r8)
    end do
    call mct_gGrid_importRattr(dom_l,"mask",data,lsize) 

    do g = bounds%begg,bounds%endg
       i = 1 + (g - bounds%begg)
       data(i) = real(ldomain%frac(g), r8)
    end do
    call mct_gGrid_importRattr(dom_l,"frac",data,lsize) 

    deallocate(data)
    deallocate(idata)

  end subroutine lnd_domain_mct

  !====================================================================================

  subroutine lnd_handle_resume( cdata_l )
    !
    ! !DESCRIPTION:
    ! Handle resume signals for Data Assimilation (DA)
    !
    ! !USES:
    use clm_time_manager , only : update_DA_nstep
    use seq_cdata_mod    , only : seq_cdata, seq_cdata_setptrs
    implicit none
    ! !ARGUMENTS:
    type(seq_cdata),            intent(inout) :: cdata_l          ! Input land-model driver data
    ! !LOCAL VARIABLES:
    logical :: resume_from_data_assim                      ! flag if we are resuming after data assimulation was done
    !---------------------------------------------------------------------------

    ! Check to see if restart was modified and we are resuming from data
    ! assimilation
    call seq_cdata_setptrs(cdata_l, post_assimilation=resume_from_data_assim)
    if ( resume_from_data_assim ) call update_DA_nstep()
 
  end subroutine lnd_handle_resume

end module lnd_comp_mct<|MERGE_RESOLUTION|>--- conflicted
+++ resolved
@@ -43,12 +43,8 @@
     use shr_kind_mod     , only : shr_kind_cl
     use abortutils       , only : endrun
     use clm_time_manager , only : get_nstep, get_step_size, set_timemgr_init, set_nextsw_cday
-<<<<<<< HEAD
     use clm_initializeMod, only : initialize1, initialize2
-    use clm_instMod      , only : lnd2atm_inst, lnd2glc_inst
-=======
-    use clm_initializeMod, only : initialize1, initialize2, water_inst, lnd2atm_inst, lnd2glc_inst
->>>>>>> a0ca27c1
+    use clm_instMod      , only : water_inst, lnd2atm_inst, lnd2glc_inst
     use clm_varctl       , only : finidat,single_column, clm_varctl_set, iulog, noland
     use clm_varctl       , only : inst_index, inst_suffix, inst_name
     use clm_varorb       , only : eccen, obliqr, lambm0, mvelpp
@@ -291,11 +287,7 @@
     !
     ! !USES:
     use shr_kind_mod    ,  only : r8 => shr_kind_r8
-<<<<<<< HEAD
-    use clm_instMod     ,  only : lnd2atm_inst, atm2lnd_inst, lnd2glc_inst, glc2lnd_inst
-=======
-    use clm_initializeMod, only : water_inst, lnd2atm_inst, atm2lnd_inst, lnd2glc_inst, glc2lnd_inst
->>>>>>> a0ca27c1
+    use clm_instMod     ,  only : water_inst, lnd2atm_inst, atm2lnd_inst, lnd2glc_inst, glc2lnd_inst
     use clm_driver      ,  only : clm_drv
     use clm_time_manager,  only : get_curr_date, get_nstep, get_curr_calday, get_step_size
     use clm_time_manager,  only : advance_timestep, set_nextsw_cday,update_rad_dtime
