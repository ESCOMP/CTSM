--- conflicted
+++ resolved
@@ -21,10 +21,6 @@
   use clm_varctl   , only : iulog, inst_suffix, FL => fname_len
   use abortutils   , only : endrun
   use perf_mod     , only : t_startf, t_stopf
-<<<<<<< HEAD
-  use ctsm_memcheck, only : memcheck
-=======
->>>>>>> 80192dca
 
   implicit none
   private ! except
@@ -92,11 +88,8 @@
     real(r8) , pointer     :: dataptr1d(:)
     real(r8) :: msize, mrss
     !-------------------------------------------------------------------------------
-<<<<<<< HEAD
-=======
 
     call t_startf('lnd_set_decomp_and_domain_from_readmesh: setup')
->>>>>>> 80192dca
     rc = ESMF_SUCCESS
 
     ! Write diag info
@@ -160,11 +153,7 @@
        call shr_sys_abort('driver '//trim(driver)//' is not supported, must be lilac or cmeps')
     end if
     call t_stopf('lnd_set_decomp_and_domain_from_readmesh: ESMF mesh')
-<<<<<<< HEAD
-    call t_startf ('lnd_set_decomp_and_domain_from_readmesh: decomp_init')
-=======
     call t_startf ('lnd_set_decomp_and_domain_from_readmesh: final')
->>>>>>> 80192dca
 
     ! Determine lnd decomposition that will be used by ctsm from lndmask_glob
     call t_startf ('decompInit_lnd')
