module lnd_set_decomp_and_domain

  use ESMF         , only : ESMF_VM, ESMF_MESH, ESMF_DistGrid, ESMF_Field
  use ESMF         , only : ESMF_RouteHandle, ESMF_SUCCESS, ESMF_MeshCreate
  use ESMF         , only : ESMF_FileFormat_ESMFMESH, ESMF_VMLogMemInfo
  use ESMF         , only : ESMF_FieldCreate, ESMF_FieldRedistStore, ESMF_FieldRedist
  use ESMF         , only : ESMF_FieldGet, ESMF_GridCreateNoPeriDimUfrm
  use ESMF         , only : ESMF_FieldRegrid, ESMF_FieldRegridStore
  use ESMF         , only : ESMF_Grid, ESMF_ARRAY, ESMF_DistGridCreate, ESMF_TYPEKIND_R8
  use ESMF         , only : ESMF_MESHLOC_ELEMENT, ESMF_FieldCreate, ESMF_STAGGERLOC_CORNER, ESMF_STAGGERLOC_CENTER
  use ESMF         , only : ESMF_REGRIDMETHOD_CONSERVE, ESMF_NORMTYPE_DSTAREA
  use ESMF         , only : ESMF_UNMAPPEDACTION_IGNORE, ESMF_TERMORDER_SRCSEQ
  use ESMF         , only : ESMF_REGION_TOTAL, ESMF_REDUCE_SUM, ESMF_ARRAYCREATE
  use ESMF         , only : ESMF_MeshGet, ESMF_DistGridGet, ESMF_LOGFOUNDERROR
  use ESMF         , only : ESMF_LOGERR_PASSTHRU, ESMF_VMAllReduce, ESMF_FieldRegridGetArea
  use ESMF         , only : ESMF_FieldDestroy
  use shr_kind_mod , only : r8 => shr_kind_r8, cl=>shr_kind_cl
  use shr_sys_mod  , only : shr_sys_abort
  use shr_log_mod  , only : errMsg => shr_log_errMsg
  use spmdMod      , only : masterproc, mpicom
  use clm_varctl   , only : iulog, inst_suffix, FL => fname_len
  use abortutils   , only : endrun
  use perf_mod     , only : t_startf, t_stopf
<<<<<<< HEAD
  use ctsm_memcheck, only : memcheck
=======
>>>>>>> 6b43edce

  implicit none
  private ! except

  ! Module public routines
  public :: lnd_set_decomp_and_domain_from_readmesh
  public :: lnd_set_mesh_for_single_column
  public :: lnd_set_decomp_and_domain_for_single_column

  ! Module private routines
  private :: lnd_get_global_dims
  private :: lnd_set_lndmask_from_maskmesh
  private :: lnd_set_lndmask_from_lndmesh
  private :: lnd_set_lndmask_from_fatmlndfrc
  private :: lnd_set_ldomain_gridinfo_from_mesh
  private :: chkerr
  private :: pio_check_err

  character(len=*) , parameter :: u_FILE_u = &
       __FILE__
  character(len=*), parameter, private :: sourcefile = &
       __FILE__

!===============================================================================
contains
!===============================================================================

  subroutine lnd_set_decomp_and_domain_from_readmesh(driver, vm, meshfile_lnd, meshfile_mask, mesh_ctsm, &
       ni, nj, rc)

    use decompInitMod , only : decompInit_lnd
    use domainMod     , only : ldomain, domain_init
    use decompMod     , only : gindex_global, bounds_type, get_proc_bounds
    use clm_varpar    , only : nlevsoi
    use clm_varctl    , only : use_soil_moisture_streams

    ! input/output variables
    character(len=*)    , intent(in)    :: driver ! cmeps or lilac
    type(ESMF_VM)       , intent(in)    :: vm
    character(len=*)    , intent(in)    :: meshfile_lnd
    character(len=*)    , intent(in)    :: meshfile_mask
    type(ESMF_Mesh)     , intent(out)   :: mesh_ctsm
    integer             , intent(out)   :: ni,nj  ! global grid dimensions
    integer             , intent(out)   :: rc

    ! local variables
    type(ESMF_Mesh)        :: mesh_maskinput
    type(ESMF_Mesh)        :: mesh_lndinput
    type(ESMF_DistGrid)    :: distgrid_ctsm   ! This appears to be local but is used later in lnd_import_export
    type(ESMF_Field)       :: field_lnd
    type(ESMF_Field)       :: field_ctsm
    type(ESMF_RouteHandle) :: rhandle_lnd2ctsm
    integer                :: g,n             ! indices
    integer                :: nlnd, nocn      ! local size of arrays
    integer                :: gsize           ! global size of grid
    logical                :: isgrid2d        ! true => grid is 2d
    type(bounds_type)      :: bounds          ! bounds
    integer                :: begg,endg       ! local bounds
    integer  , pointer     :: gindex_lnd(:)   ! global index space for just land points
    integer  , pointer     :: gindex_ocn(:)   ! global index space for just ocean points
    integer  , pointer     :: gindex_ctsm(:)  ! global index space for land and ocean points
    integer  , pointer     :: lndmask_glob(:)
    real(r8) , pointer     :: lndfrac_glob(:)
    real(r8) , pointer     :: lndfrac_loc_input(:)
    real(r8) , pointer     :: dataptr1d(:)
    real(r8) :: msize, mrss
    !-------------------------------------------------------------------------------
<<<<<<< HEAD
=======

    call t_startf('lnd_set_decomp_and_domain_from_readmesh: setup')
>>>>>>> 6b43edce
    rc = ESMF_SUCCESS

    ! Write diag info
    if (masterproc) then
       write(iulog,*)
       write(iulog,'(a)')' Input land mesh file '//trim(meshfile_lnd)
       write(iulog,'(a)')' Input mask mesh file '//trim(meshfile_mask)
       if (trim(meshfile_mask) /= trim(meshfile_lnd)) then
          write(iulog, '(a)') ' Obtaining land mask and fraction from mask file '//trim(meshfile_mask)
       else
          write(iulog, '(a)') ' Obtaining land mask and fraction from land mesh file '//trim(meshfile_lnd)
       end if
       write(iulog,*)
    end if

    call memcheck('lnd_set_decomp_and_domain_from_readmesh: before allocate')

    ! Determine global 2d sizes from read of dimensions of surface dataset and allocate global memory
    call lnd_get_global_dims(ni, nj, gsize, isgrid2d)

    call t_stopf('lnd_set_decomp_and_domain_from_readmesh: setup')

    ! Read in the land mesh from the file
    call t_startf('lnd_set_decomp_and_domain_from_readmesh: ESMF mesh')
    mesh_lndinput = ESMF_MeshCreate(filename=trim(meshfile_lnd), fileformat=ESMF_FILEFORMAT_ESMFMESH, rc=rc)
    if (ChkErr(rc,__LINE__,u_FILE_u)) return

    if (trim(driver) == 'cmeps') then
       ! Read in mask meshfile if needed
       if (trim(meshfile_mask) /= trim(meshfile_lnd)) then
#ifdef DEBUG
          ! This will get added to the ESMF PET files if DEBUG=TRUE and CREATE_ESMF_PET_FILES=TRUE
          call ESMF_VMLogMemInfo("clm: Before lnd mesh create in ")
#endif
          call t_startf('lnd_set_decomp_and_domain_from_readmesh: ESMF_MeshCreate')
          mesh_maskinput = ESMF_MeshCreate(filename=trim(meshfile_mask), fileformat=ESMF_FILEFORMAT_ESMFMESH, rc=rc)
          if (ChkErr(rc,__LINE__,u_FILE_u)) return
          call t_stopf('lnd_set_decomp_and_domain_from_readmesh: ESMF_MeshCreate')
#ifdef DEBUG
          ! This will get added to the ESMF PET files if DEBUG=TRUE and CREATE_ESMF_PET_FILES=TRUE
          call ESMF_VMLogMemInfo("clm: After lnd mesh create in ")
#endif
          ! Determine lndmask_glob and lndfrac_glob
          ! obain land mask and land fraction by mapping ocean mesh conservatively to land mesh
          ! Note that lndmask_glob and lndfrac_loc_input are allocated in lnd_set_lndmask_from_maskmesh
          call lnd_set_lndmask_from_maskmesh(mesh_lndinput, mesh_maskinput, vm, gsize, lndmask_glob, &
               lndfrac_loc_input, rc)
          if (ChkErr(rc,__LINE__,u_FILE_u)) return
#ifdef DEBUG
          ! This will get added to the ESMF PET files if DEBUG=TRUE and CREATE_ESMF_PET_FILES=TRUE
          call ESMF_VMLogMemInfo("clm: After lnd_set_lndmask_from_maskmesh ")
#endif
       else
          ! obtain land mask from land mesh file - assume that land frac is identical to land mask
          call lnd_set_lndmask_from_lndmesh(mesh_lndinput, vm, gsize, lndmask_glob, rc)
          if (ChkErr(rc,__LINE__,u_FILE_u)) return
       end if
    else if (trim(driver) == 'lilac') then
       call lnd_set_lndmask_from_fatmlndfrc(lndmask_glob, lndfrac_glob, ni,nj)
    else
       call shr_sys_abort('driver '//trim(driver)//' is not supported, must be lilac or cmeps')
    end if
    call t_stopf('lnd_set_decomp_and_domain_from_readmesh: ESMF mesh')
<<<<<<< HEAD
    call t_startf ('lnd_set_decomp_and_domain_from_readmesh: decomp_init')
=======
    call t_startf ('lnd_set_decomp_and_domain_from_readmesh: final')
>>>>>>> 6b43edce

    ! Determine lnd decomposition that will be used by ctsm from lndmask_glob
    call t_startf ('decompInit_lnd')
    call decompInit_lnd(lni=ni, lnj=nj, amask=lndmask_glob)
    call t_stopf ('decompInit_lnd')

    ! Determine ocn decomposition that will be used to create the full mesh
    ! note that the memory for gindex_ocn will be allocated in the following call
    ! but deallocated at the end of this routine
    call decompInit_ocn(ni=ni, nj=nj, amask=lndmask_glob, gindex_ocn=gindex_ocn)

    ! Get JUST gridcell processor bounds
    ! Remaining bounds (landunits, columns, patches) will be set after calling decompInit_glcp
    ! so get_proc_bounds is called twice and the gridcell information is just filled in twice
    call get_proc_bounds(bounds, allow_errors=.true.)
    begg = bounds%begg
    endg = bounds%endg

    ! Create ctsm gindex_lnd
    nlnd = endg - begg + 1
    allocate(gindex_lnd(nlnd))
    do g = begg, endg
       n = 1 + (g - begg)
       gindex_lnd(n) = gindex_global(g-begg+1)
    end do

    ! Initialize domain data structure
    call domain_init(domain=ldomain, isgrid2d=isgrid2d, ni=ni, nj=nj, nbeg=begg, nend=endg)

    ! Determine ldomain%mask
    do g = begg, endg
       n = 1 + (g - begg)
       ldomain%mask(g) = lndmask_glob(gindex_lnd(n))
    end do

    ! Deallocate global pointer memory
    deallocate(lndmask_glob)

    ! Generate a ctsm global index that includes both land and ocean points
    nocn = size(gindex_ocn)
    allocate(gindex_ctsm(nlnd + nocn))
    do n = 1,nlnd+nocn
       if (n <= nlnd) then
          gindex_ctsm(n) = gindex_lnd(n)
       else
          gindex_ctsm(n) = gindex_ocn(n-nlnd)
       end if
    end do
    call t_stopf ('lnd_set_decomp_and_domain_from_readmesh: decomp_init')

    ! Generate a new mesh on the gindex decomposition
    ! NOTE: The distgrid_ctsm will be used later in lnd_import_export, even though it appears to just be local
    call t_startf('lnd_set_decomp_and_domain_from_readmesh: ESMF mesh on new decomposition')
    distGrid_ctsm = ESMF_DistGridCreate(arbSeqIndexList=gindex_ctsm, rc=rc)
    if (ChkErr(rc,__LINE__,u_FILE_u)) return
    mesh_ctsm = ESMF_MeshCreate(mesh_lndinput, elementDistGrid=distgrid_ctsm, rc=rc)
    if (ChkErr(rc,__LINE__,u_FILE_u)) return

    ! Set ldomain%lonc, ldomain%latc and ldomain%area
    call lnd_set_ldomain_gridinfo_from_mesh(mesh_ctsm, vm, gindex_ctsm, begg, endg, isgrid2d, ni, nj, ldomain, rc)
    if (ChkErr(rc,__LINE__,u_FILE_u)) return
    call t_stopf('lnd_set_decomp_and_domain_from_readmesh: ESMF mesh on new decomposition')

    ! Set ldomain%lfrac
    ! Create fields on the input decomp and ctsm decomp
    ! Determine route handle to do a redist from input mesh read decomp to ctsm decomp
    ! Fill in the field on the input mesh read decomp with lndfrac_loc_input values
    ! Redistribute field_lnd to field_ctsm

    ! Determine ldomain%frac using ctsm decomposition
    call t_startf('lnd_set_decomp_and_domain_from_readmesh: land frac')
    if (trim(driver) == 'cmeps') then

       if (trim(meshfile_mask) /= trim(meshfile_lnd)) then
          field_lnd = ESMF_FieldCreate(mesh_lndinput, ESMF_TYPEKIND_R8, meshloc=ESMF_MESHLOC_ELEMENT, rc=rc)
          if (ChkErr(rc,__LINE__,u_FILE_u)) return
          field_ctsm = ESMF_FieldCreate(mesh_ctsm, ESMF_TYPEKIND_R8, meshloc=ESMF_MESHLOC_ELEMENT, rc=rc)
          if (ChkErr(rc,__LINE__,u_FILE_u)) return
          call ESMF_FieldRedistStore(field_lnd, field_ctsm, routehandle=rhandle_lnd2ctsm, &
               ignoreUnmatchedIndices=.true., rc=rc)
          if (chkerr(rc,__LINE__,u_FILE_u)) return
          call ESMF_FieldGet(field_lnd, farrayptr=dataptr1d, rc=rc)
          if (chkerr(rc,__LINE__,u_FILE_u)) return
          do n = 1,size(dataptr1d)
             dataptr1d(n) = lndfrac_loc_input(n)
          end do
          call ESMF_FieldRedist(field_lnd, field_ctsm, routehandle=rhandle_lnd2ctsm, rc=rc)
          if (chkerr(rc,__LINE__,u_FILE_u)) return
          call ESMF_FieldGet(field_ctsm, farrayptr=dataptr1d, rc=rc)
          if (chkerr(rc,__LINE__,u_FILE_u)) return
          do g = begg, endg
             n = 1 + (g - begg)
             ldomain%frac(g) = dataptr1d(n)
          end do
       else
          ! ASSUME that land fraction is identical to land mask in this case
          do g = begg, endg
             ldomain%frac(g) = ldomain%mask(g)
          end do
       end if

    else

       do g = begg, endg
          n = 1 + (g - begg)
          ldomain%frac(g) = lndfrac_glob(gindex_lnd(n))
       end do
       deallocate(lndfrac_glob)

    end if
    call t_stopf('lnd_set_decomp_and_domain_from_readmesh: land frac')
    call memcheck('lnd_set_decomp_and_domain_from_readmesh: just before deallocate')

    ! Deallocate local pointer memory including ESMF objects
    call from_readmesh_dealloc( rc )
    if (chkerr(rc,__LINE__,u_FILE_u)) return 

    call memcheck('lnd_set_decomp_and_domain_from_readmesh: after deallocate')

    !===============================================================================
    ! Internal subroutines for this subroutine
    contains
    !===============================================================================

    subroutine from_readmesh_dealloc( rc )
       use ESMF, only : ESMF_FieldRedistRelease, ESMF_DistGridDestroy, ESMF_FieldDestroy, ESMF_MeshDestroy
       integer, intent(out) :: rc ! ESMF return code to indicate deallocate was successful

       logical :: no_esmf_garbage = .true. ! If .true. release all ESMF data (which can be problematic if referenced again)

       rc = ESMF_SUCCESS

       deallocate(lndfrac_loc_input)
       deallocate(gindex_lnd)
       deallocate(gindex_ocn)
       deallocate(gindex_ctsm)
       ! Destroy or release all of the ESMF objects
       call ESMF_FieldRedistRelease( rhandle_lnd2ctsm, noGarbage=no_esmf_garbage, rc=rc)
       if (chkerr(rc,__LINE__,u_FILE_u)) return
       !--------------------------------------------------------------------------
       ! NOTE: We can't destroy the distgrid -- because it will be used later
       ! As such we don't do the following...  EBK 08/01/2025
       !call ESMF_DistGridDestroy( distgrid_ctsm, rc=rc)
       !if (chkerr(rc,__LINE__,u_FILE_u)) return
       !--------------------------------------------------------------------------
       call ESMF_FieldDestroy( field_lnd, noGarbage=no_esmf_garbage, rc=rc)
       if (chkerr(rc,__LINE__,u_FILE_u)) return
       call ESMF_FieldDestroy( field_ctsm, noGarbage=no_esmf_garbage, rc=rc)
       if (chkerr(rc,__LINE__,u_FILE_u)) return
       call  ESMF_MeshDestroy( mesh_maskinput, noGarbage=no_esmf_garbage, rc=rc)
       if (chkerr(rc,__LINE__,u_FILE_u)) return
       call  ESMF_MeshDestroy( mesh_lndinput, noGarbage=no_esmf_garbage, rc=rc)
       if (chkerr(rc,__LINE__,u_FILE_u)) return

    end subroutine from_readmesh_dealloc

    !-------------------------------------------------------------------------------

    call t_stopf('lnd_set_decomp_and_domain_from_readmesh: final')

  end subroutine lnd_set_decomp_and_domain_from_readmesh

  !===============================================================================
  subroutine lnd_set_mesh_for_single_column(scol_lon, scol_lat, mesh, rc)

    ! Generate a mesh for single column
    use clm_varcon, only : spval

    ! input/output variables
    real(r8)        , intent(in)  :: scol_lon
    real(r8)        , intent(in)  :: scol_lat
    type(ESMF_Mesh) , intent(out) :: mesh
    integer         , intent(out) :: rc

    ! local variables
    type(ESMF_Grid)        :: lgrid
    integer                :: maxIndex(2)
    real(r8)               :: mincornerCoord(2)
    real(r8)               :: maxcornerCoord(2)
    character(len=*), parameter :: subname= ' (lnd_set_mesh_for_single_column) '
    !-------------------------------------------------------------------------------

    rc = ESMF_SUCCESS

    ! Use center and come up with arbitrary area delta lon and lat = .1 degree
    maxIndex(1)       = 1                ! number of lons
    maxIndex(2)       = 1                ! number of lats
    mincornerCoord(1) = scol_lon - .1_r8 ! min lon
    mincornerCoord(2) = scol_lat - .1_r8 ! min lat
    maxcornerCoord(1) = scol_lon + .1_r8 ! max lon
    maxcornerCoord(2) = scol_lat + .1_r8 ! max lat
    ! create the ESMF grid
    lgrid = ESMF_GridCreateNoPeriDimUfrm (maxindex=maxindex, &
         mincornercoord=mincornercoord, maxcornercoord= maxcornercoord, &
         staggerloclist=(/ESMF_STAGGERLOC_CENTER, ESMF_STAGGERLOC_CORNER/), rc=rc)
    if (ChkErr(rc,__LINE__,u_FILE_u)) return

    ! create the mesh from the lgrid
    mesh = ESMF_MeshCreate(lgrid, rc=rc)
    if (ChkErr(rc,__LINE__,u_FILE_u)) return

  end subroutine lnd_set_mesh_for_single_column

  !===============================================================================
  subroutine lnd_set_decomp_and_domain_for_single_column(scol_lon, scol_lat, scol_mask, scol_frac)

    use decompInitMod , only : decompInit_lnd
    use decompMod     , only : bounds_type, get_proc_bounds
    use domainMod     , only : ldomain, domain_init
    use clm_varctl    , only : use_soil_moisture_streams
    use clm_varpar    , only : nlevsoi
    use clm_varcon    , only : spval

    ! input/output variables
    real(r8) , intent(in) :: scol_lon
    real(r8) , intent(in) :: scol_lat
    integer  , intent(in) :: scol_mask
    real(r8) , intent(in) :: scol_frac

    ! local variables
    type(bounds_type) :: bounds                ! bounds
    !-------------------------------------------------------------------------------

    ! Determine decomp and ldomain
    call t_startf ('decompInit_lnd')
    call decompInit_lnd(lni=1, lnj=1, amask=(/1/))
    call t_stopf ('decompInit_lnd')

    ! Initialize processor bounds
    call get_proc_bounds(bounds, allow_errors=.true.) ! allow errors since decomp not fully initialized

    ! Initialize domain data structure
    call domain_init(domain=ldomain, isgrid2d=.false., ni=1, nj=1, nbeg=1, nend=1)

    ! Initialize ldomain attributes
    ldomain%lonc(1) = scol_lon
    ldomain%latc(1) = scol_lat
    ldomain%area(1) = spval
    ldomain%mask(1) = scol_mask
    ldomain%frac(1) = scol_frac

  end subroutine lnd_set_decomp_and_domain_for_single_column

  !===============================================================================
  subroutine lnd_get_global_dims(ni, nj, gsize, isgrid2d)

    ! Determine global 2d sizes from read of dimensions of surface dataset
    !
    ! Meshes do not indicate if the mesh can be represented as a logically rectangular
    ! grid. However, CTSM needs this information in the history file generation via the
    ! logical variable isgrid2d. Since for CMEPS and LILAC there is no longer the need for
    ! the fatmlndfrc file (where the isgrid2d variable was determined from before), the
    ! surface dataset is now used to determine if the underlying grid is 2d or not.

    use clm_varctl  , only : fsurdat, single_column
    use fileutils   , only : getfil
    use ncdio_pio   , only : ncd_io, file_desc_t, ncd_pio_openfile, ncd_pio_closefile, ncd_inqdlen, ncd_inqdid

    ! input/output variables
    integer, intent(out) :: ni
    integer, intent(out) :: nj
    integer, intent(out) :: gsize
    logical, intent(out) :: isgrid2d

    ! local variables
    character(len=CL) :: locfn
    type(file_desc_t) :: ncid    ! netcdf file id
    integer           :: dimid   ! netCDF dimension id
    logical           :: readvar ! read variable in or not
    logical           :: dim_exists
    logical           :: dim_found = .false.
    !-------------------------------------------------------------------------------

    if (masterproc) then
       write(iulog,*) 'Attempting to read global dimensions from surface dataset'
       if (fsurdat == ' ') then
          write(iulog,*)'fsurdat must be specified'
          call endrun(msg=errMsg(sourcefile, __LINE__))
       endif
    endif
    call getfil(fsurdat, locfn, 0 )
    call ncd_pio_openfile (ncid, trim(locfn), 0)
    dim_found = .false.
    call ncd_inqdid(ncid, 'lsmlon', dimid, dim_exists)
    if ( dim_exists ) then
       dim_found = .true.
       call ncd_inqdlen(ncid, dimid, ni, 'lsmlon')
       call ncd_inqdlen(ncid, dimid, nj, 'lsmlat')
    end if
    if (.not. dim_found) then
       call ncd_inqdid(ncid, 'gridcell', dimid, dim_exists)
       if ( dim_exists ) then
          dim_found = .true.
          call ncd_inqdlen(ncid, dimid, ni, 'gridcell')
          nj = 1
       end if
    end if
    if (.not. dim_found) then
       call shr_sys_abort('ERROR: surface dataset does not contain dims of lsmlon,lsmlat or gridcell')
    end if
    call ncd_pio_closefile(ncid)
    gsize = ni*nj
    if (single_column) then
       isgrid2d = .true.
    else if (nj == 1) then
       isgrid2d = .false.
    else
       isgrid2d = .true.
    end if
    if (masterproc) then
       write(iulog,'(a,2(i8,2x))') 'global ni,nj = ',ni,nj
       if (isgrid2d) then
          write(iulog,'(a)') 'model grid is 2-dimensional'
       else
          write(iulog,'(a)') 'model grid is not 2-dimensional'
       end if
    end if

  end subroutine lnd_get_global_dims

  !===============================================================================
  subroutine lnd_set_lndmask_from_maskmesh(mesh_lnd, mesh_mask, vm, gsize, lndmask_glob, lndfrac_loc, rc)

    ! If the landfrac/landmask file does not exists then determine the
    ! land fraction and land mask on the land grid by mapping the mask
    ! from the mesh_mask to the mesh_lnd mesh. Then write out the
    ! landfrac/landmesh file.  If the landfrac/landmask file does
    ! exist then simply read in the global land fraction and land mask
    ! from the file

    ! input/out variables
    type(ESMF_Mesh)     , intent(in)  :: mesh_lnd
    type(ESMF_Mesh)     , intent(in)  :: mesh_mask
    type(ESMF_VM)       , intent(in)  :: vm
    integer             , intent(in)  :: gsize
    integer             , pointer     :: lndmask_glob(:)
    real(r8)            , pointer     :: lndfrac_loc(:)
    integer             , intent(out) :: rc

    ! local variables:
    type(ESMF_DistGrid)    :: distgrid_lnd
    type(ESMF_RouteHandle) :: rhandle_mask2lnd
    type(ESMF_Field)       :: field_lnd
    type(ESMF_Field)       :: field_mask
    type(ESMF_DistGrid)    :: distgrid_mask
    integer  , pointer     :: gindex_input(:) ! global index space for land and ocean points
    integer  , pointer     :: lndmask_loc(:)
    integer  , pointer     :: itemp_glob(:)
    real(r8) , pointer     :: maskmask_loc(:) ! on ocean mesh
    real(r8) , pointer     :: maskfrac_loc(:) ! on land mesh
    real(r8) , pointer     :: dataptr1d(:)
    type(ESMF_Array)       :: elemMaskArray
    integer                :: lsize_lnd
    integer                :: lsize_mask
    integer                :: n, spatialDim
    integer                :: srcMaskValue = 0
    integer                :: dstMaskValue = -987987 ! spval for RH mask values
    integer                :: srcTermProcessing_Value = 0
    integer                :: klen
    real(r8)               :: fminval = 0.001_r8
    real(r8)               :: fmaxval = 1._r8
    logical                :: lexist
    logical                :: checkflag = .false.
    character(len=FL)      :: flandfrac
    character(len=CL)      :: flandfrac_status
    !-------------------------------------------------------------------------------

    call t_startf('lnd_set_lndmask_from_maskmesh')
    rc = ESMF_SUCCESS

    flandfrac = './init_generated_files/ctsm_landfrac'//trim(inst_suffix)//'.nc'
    klen = len_trim(flandfrac) - 3 ! remove the .nc
    flandfrac_status = flandfrac(1:klen)//'.status'

    allocate(lndmask_glob(gsize)); lndmask_glob(:) = 0

    ! Determine if lndfrac/lndmask file exists
    inquire(file=trim(flandfrac), exist=lexist)

    if (lexist) then

       ! If file exists - read in lndmask and lndfrac
       if (masterproc) then
          write(iulog,*)
          write(iulog,'(a)')' Reading in land fraction and land mask from '//trim(flandfrac)
       end if
    else

       ! If file does not exist - compute lndmask and lndfrac and write to output file
       if (masterproc) then
          write(iulog,*)
          write(iulog,'(a)')' Computing land fraction and land mask by mapping mask from mesh_mask file'
       end if
       call ESMF_MeshGet(mesh_lnd, spatialDim=spatialDim, numOwnedElements=lsize_lnd, &
            elementDistGrid=distgrid_lnd, rc=rc)
       if (ChkErr(rc,__LINE__,u_FILE_u)) return
       allocate(lndmask_loc(lsize_lnd))
       allocate(lndfrac_loc(lsize_lnd))

       ! create fields on land and ocean meshes
       field_lnd = ESMF_FieldCreate(mesh_lnd, ESMF_TYPEKIND_R8, meshloc=ESMF_MESHLOC_ELEMENT, rc=rc)
       if (ChkErr(rc,__LINE__,u_FILE_u)) return
       field_mask = ESMF_FieldCreate(mesh_mask, ESMF_TYPEKIND_R8, meshloc=ESMF_MESHLOC_ELEMENT, rc=rc)
       if (ChkErr(rc,__LINE__,u_FILE_u)) return

       ! create route handle to map ocean mask from mask mesh to land mesh
       call t_startf('lnd_set_lndmask_from_maskmesh::ESMF_FieldRegridStore')
       call ESMF_FieldRegridStore(field_mask, field_lnd, routehandle=rhandle_mask2lnd, &
            srcMaskValues=(/srcMaskValue/), dstMaskValues=(/dstMaskValue/), &
            regridmethod=ESMF_REGRIDMETHOD_CONSERVE, normType=ESMF_NORMTYPE_DSTAREA, &
            srcTermProcessing=srcTermProcessing_Value, &
            ignoreDegenerate=.true., unmappedaction=ESMF_UNMAPPEDACTION_IGNORE, rc=rc)
       if (chkerr(rc,__LINE__,u_FILE_u)) return
       call t_stopf('lnd_set_lndmask_from_maskmesh::ESMF_FieldRegridStore')

       ! fill in values for field_mask with mask on mask mesh
       call ESMF_MeshGet(mesh_mask, elementdistGrid=distgrid_mask, rc=rc)
       if (ChkErr(rc,__LINE__,u_FILE_u)) return
       call ESMF_DistGridGet(distgrid_mask, localDe=0, elementCount=lsize_mask, rc=rc)
       if (ChkErr(rc,__LINE__,u_FILE_u)) return
       allocate(maskmask_loc(lsize_mask))
       elemMaskArray = ESMF_ArrayCreate(distgrid_mask, maskmask_loc, rc=rc)
       if (ChkErr(rc,__LINE__,u_FILE_u)) return
       call ESMF_MeshGet(mesh_mask, elemMaskArray=elemMaskArray, rc=rc)
       if (ChkErr(rc,__LINE__,u_FILE_u)) return
       call ESMF_FieldGet(field_mask, farrayptr=dataptr1d, rc=rc)
       dataptr1d(:) = maskmask_loc(:)

       ! map mask mask to land mesh
       call t_startf('lnd_set_lndmask_from_maskmesh::ESMF_FieldRegrid')
       call ESMF_FieldRegrid(field_mask, field_lnd, routehandle=rhandle_mask2lnd, &
            termorderflag=ESMF_TERMORDER_SRCSEQ, checkflag=checkflag, zeroregion=ESMF_REGION_TOTAL, rc=rc)
       if (chkerr(rc,__LINE__,u_FILE_u)) return
       call t_stopf('lnd_set_lndmask_from_maskmesh::ESMF_FieldRegrid')

       call ESMF_MeshGet(mesh_lnd, spatialDim=spatialDim, rc=rc)
       if (ChkErr(rc,__LINE__,u_FILE_u)) return
       allocate(maskfrac_loc(lsize_lnd))
       call ESMF_FieldGet(field_lnd, farrayptr=maskfrac_loc, rc=rc)
       if (chkerr(rc,__LINE__,u_FILE_u)) return
       do n = 1,lsize_lnd
          lndfrac_loc(n) = 1._r8 - maskfrac_loc(n)
          if (lndfrac_loc(n) > fmaxval) lndfrac_loc(n) = 1._r8
          if (lndfrac_loc(n) < fminval) lndfrac_loc(n) = 0._r8
          if (lndfrac_loc(n) /= 0._r8) then
             lndmask_loc(n) = 1
          else
             lndmask_loc(n) = 0
          end if
       enddo
       call ESMF_FieldDestroy(field_lnd)
       call ESMF_FieldDestroy(field_mask)

       ! determine global landmask_glob - needed to determine the ctsm decomposition
       ! land frac, lats, lons and areas will be done below
       allocate(gindex_input(lsize_lnd))
       call ESMF_DistGridGet(distgrid_lnd, 0, seqIndexList=gindex_input, rc=rc)
       if (chkerr(rc,__LINE__,u_FILE_u)) return
       do n = 1,lsize_lnd
          lndmask_glob(gindex_input(n)) = lndmask_loc(n)
       end do
       call t_startf('lnd_set_lndmask_from_maskmesh::ESMF_VMAllReduce')
       allocate(itemp_glob(gsize))
       call ESMF_VMAllReduce(vm, sendData=lndmask_glob, recvData=itemp_glob, count=gsize, &
            reduceflag=ESMF_REDUCE_SUM, rc=rc)
       lndmask_glob(:) = int(itemp_glob(:))
       deallocate(itemp_glob)
       call t_stopf('lnd_set_lndmask_from_maskmesh::ESMF_VMAllReduce')

       ! deallocate memory
       deallocate(maskmask_loc)
       deallocate(lndmask_loc)

    end if
    call t_stopf('lnd_set_lndmask_from_maskmesh')

  end subroutine lnd_set_lndmask_from_maskmesh

  !===============================================================================
  subroutine lnd_set_lndmask_from_lndmesh(mesh_lnd, vm, gsize, lndmask_glob, rc)

    ! input/out variables
    type(ESMF_Mesh)     , intent(in)  :: mesh_lnd
    type(ESMF_VM)       , intent(in)  :: vm
    integer             , intent(in)  :: gsize
    integer             , pointer     :: lndmask_glob(:)
    integer             , intent(out) :: rc

    ! local variables:
    integer             :: n
    integer             :: lsize
    integer , pointer   :: gindex(:)
    integer , pointer   :: lndmask_loc(:)
    integer , pointer   :: itemp_glob(:)
    type(ESMF_DistGrid) :: distgrid
    type(ESMF_Array)    :: elemMaskArray
    !-------------------------------------------------------------------------------

    rc = ESMF_SUCCESS

    ! Determine lsize and distgrid_lnd
    call ESMF_MeshGet(mesh_lnd, elementdistGrid=distgrid, rc=rc)
    if (ChkErr(rc,__LINE__,u_FILE_u)) return
    call ESMF_DistGridGet(distgrid, localDe=0, elementCount=lsize, rc=rc)
    if (ChkErr(rc,__LINE__,u_FILE_u)) return

    ! Determine lndmask_loc
    ! The call to ESMF_MeshGet fills in the values of lndmask_loc
    allocate(lndmask_loc(lsize))
    elemMaskArray = ESMF_ArrayCreate(distgrid, lndmask_loc, rc=rc)
    if (ChkErr(rc,__LINE__,u_FILE_u)) return
    call ESMF_MeshGet(mesh_lnd, elemMaskArray=elemMaskArray, rc=rc)
    if (ChkErr(rc,__LINE__,u_FILE_u)) return

    ! Determine global landmask_glob - needed to determine the ctsm decomposition
    ! land frac, lats, lons and areas will be done below
    allocate(gindex(lsize))
    allocate(itemp_glob(gsize))
    call ESMF_DistGridGet(distgrid, 0, seqIndexList=gindex, rc=rc)
    if (chkerr(rc,__LINE__,u_FILE_u)) return

    allocate(lndmask_glob(gsize)); lndmask_glob(:) = 0

    do n = 1,lsize
       lndmask_glob(gindex(n)) = lndmask_loc(n)
    end do
    call ESMF_VMAllReduce(vm, sendData=lndmask_glob, recvData=itemp_glob, count=gsize, &
         reduceflag=ESMF_REDUCE_SUM, rc=rc)
    lndmask_glob(:) = int(itemp_glob(:))
    deallocate(itemp_glob)
    deallocate(gindex)
    deallocate(lndmask_loc)

  end subroutine lnd_set_lndmask_from_lndmesh

  !===============================================================================
  subroutine lnd_set_lndmask_from_fatmlndfrc(mask, frac, ni, nj)

    ! Read the surface dataset grid related information
    ! This is used to set the domain decomposition - so global data is read here

    use clm_varctl , only : fatmlndfrc
    use fileutils  , only : getfil
    use ncdio_pio  , only : ncd_io, ncd_pio_openfile, ncd_pio_closefile, ncd_inqfdims, file_desc_t

    ! input/output variables
    integer         , pointer       :: mask(:)   ! grid mask
    real(r8)        , pointer       :: frac(:)   ! grid fraction
    integer         , intent(out)   :: ni, nj    ! global grid sizes

    ! local variables
    logical               :: isgrid2d
    integer               :: dimid,varid ! netCDF id's
    integer               :: ns          ! size of grid on file
    integer               :: n,i,j       ! index
    integer               :: ier         ! error status
    type(file_desc_t)     :: ncid        ! netcdf id
    character(len=256)    :: varname     ! variable name
    character(len=256)    :: locfn       ! local file name
    logical               :: readvar     ! read variable in or not
    integer , allocatable :: idata2d(:,:)
    real(r8), allocatable :: rdata2d(:,:)
    integer               :: unitn
    character(len=32)     :: subname = 'lnd_set_mask_from_fatmlndfrc' ! subroutine name
    !-----------------------------------------------------------------------

    ! Open file
    call getfil( fatmlndfrc, locfn, 0 )
    call ncd_pio_openfile (ncid, trim(locfn), 0)

    ! Determine dimensions and if grid file is 2d or 1d
    call ncd_inqfdims(ncid, isgrid2d, ni, nj, ns)
    if (masterproc) then
       write(iulog,*)'lat/lon grid flag (isgrid2d) is ',isgrid2d
    end if
    allocate(frac(ni*nj), mask(ni*nj))

    if (isgrid2d) then
       ! Grid is 2d
       allocate(idata2d(ni,nj))
       idata2d(:,:) = 1
       call ncd_io(ncid=ncid, varname='mask', data=idata2d, flag='read', readvar=readvar)
       if (readvar) then
          do j = 1,nj
             do i = 1,ni
                n = (j-1)*ni + i
                mask(n) = idata2d(i,j)
             enddo
          enddo
       else
          call endrun( msg=' ERROR: mask not on fatmlndfrc file'//errMsg(sourcefile, __LINE__))
       end if
       deallocate(idata2d)
       allocate(rdata2d(ni,nj))
       rdata2d(:,:) = 1._r8
       call ncd_io(ncid=ncid, varname='frac', data=rdata2d, flag='read', readvar=readvar)
       if (readvar) then
          do j = 1,nj
             do i = 1,ni
                n = (j-1)*ni + i
                frac(n) = rdata2d(i,j)
             enddo
          enddo
       else
          call endrun( msg=' ERROR: mask not on fatmlndfrc file'//errMsg(sourcefile, __LINE__))
       end if
       deallocate(rdata2d)
    else
       ! Grid is not 2d
       call ncd_io(ncid=ncid, varname='mask', data=mask, flag='read', readvar=readvar)
       if (.not. readvar) then
          call endrun( msg=' ERROR: mask not on fatmlndfrc file'//errMsg(sourcefile, __LINE__))
       end if
       call ncd_io(ncid=ncid, varname='frac', data=frac, flag='read', readvar=readvar)
       if (.not. readvar) then
          call endrun( msg=' ERROR: frac not on fatmlndfrc file'//errMsg(sourcefile, __LINE__))
       end if
    end if

    ! Close file
    call ncd_pio_closefile(ncid)

  end subroutine lnd_set_lndmask_from_fatmlndfrc

  !===============================================================================
  subroutine lnd_set_ldomain_gridinfo_from_mesh(mesh, vm, gindex, begg, endg, isgrid2d, ni, nj, ldomain, rc)

    use domainMod  , only : domain_type, lon1d, lat1d
    use clm_varcon , only : re

    use clm_varcon , only : grlnd
    use fileutils  , only : getfil
    use ncdio_pio  , only : ncd_io, file_desc_t, ncd_pio_openfile, ncd_pio_closefile

    ! input/output variables
    type(ESMF_Mesh)   , intent(in)    :: mesh
    type(ESMF_VM)     , intent(in)    :: vm
    integer           , intent(in)    :: gindex(:)
    integer           , intent(in)    :: begg,endg
    logical           , intent(in)    :: isgrid2d
    integer           , intent(in)    :: ni, nj
    type(domain_type) , intent(inout) :: ldomain
    integer           , intent(out)   :: rc

    ! local variables
    integer            :: g,n
    integer            :: gsize
    integer            :: numownedelements
    real(r8) , pointer :: ownedElemCoords(:)
    integer            :: spatialDim
    real(r8) , pointer :: dataptr1d(:)
    real(r8) , pointer :: lndlats_glob(:)
    real(r8) , pointer :: lndlons_glob(:)
    real(r8) , pointer :: rtemp_glob(:)
    type(ESMF_Field)   :: areaField
    !-------------------------------------------------------------------------------

    rc = ESMF_SUCCESS

    ! Determine ldoman%latc and ldomain%lonc
    call ESMF_MeshGet(mesh, spatialDim=spatialDim, numOwnedElements=numOwnedElements, rc=rc)
    if (chkerr(rc,__LINE__,u_FILE_u)) return
    allocate(ownedElemCoords(spatialDim*numownedelements))
    call ESMF_MeshGet(mesh, ownedElemCoords=ownedElemCoords, rc=rc)
    if (ChkErr(rc,__LINE__,u_FILE_u)) return
    do g = begg,endg
       n = g - begg + 1
       ldomain%lonc(g) = ownedElemCoords(2*n-1)
       if (ldomain%lonc(g) == 360._r8) ldomain%lonc(g) = 0._r8 ! TODO: why the difference?
       ldomain%latc(g) = ownedElemCoords(2*n)
    end do

    ! Create ldomain%area by querying the mesh on the ctsm decomposition
    areaField = ESMF_FieldCreate(mesh, ESMF_TYPEKIND_R8, meshloc=ESMF_MESHLOC_ELEMENT, rc=rc)
    if (ChkErr(rc,__LINE__,u_FILE_u)) return
    call ESMF_FieldRegridGetArea(areaField, rc=rc)
    if (ChkErr(rc,__LINE__,u_FILE_u)) return
    call ESMF_FieldGet(areaField, farrayPtr=dataptr1d, rc=rc)
    if (ChkErr(rc,__LINE__,u_FILE_u)) return
    do g = begg, endg
       ldomain%area(g) = dataptr1d(g-begg+1) * (re*re)
    end do
    call ESMF_FieldDestroy(areaField)

    ! If grid is 2d, determine lon1d and lat1d from mesh
    if (isgrid2d) then
       gsize = ni*nj
       allocate(rtemp_glob(gsize))

       ! Determine lon1d
       allocate(lndlons_glob(gsize))
       lndlons_glob(:) = 0._r8
       do n = 1,numownedelements
          if (ownedElemCoords(2*n-1) == 360._r8) then ! TODO: why is this needed?
             lndlons_glob(gindex(n)) = 0._r8
          else
             lndlons_glob(gindex(n)) = ownedElemCoords(2*n-1)
          end if
       end do
       call ESMF_VMAllReduce(vm, sendData=lndlons_glob, recvData=rtemp_glob, count=gsize, &
            reduceflag=ESMF_REDUCE_SUM, rc=rc)
       deallocate(lndlons_glob)
       allocate(lon1d(ni))
       do n = 1,ni
          lon1d(n) = rtemp_glob(n)
       end do

       ! Determine lat1d
       allocate(lndlats_glob(gsize))
       lndlats_glob(:) = 0._r8
       do n = 1,numownedelements
          lndlats_glob(gindex(n)) = ownedElemCoords(2*n)
       end do
       call ESMF_VMAllReduce(vm, sendData=lndlats_glob, recvData=rtemp_glob, count=gsize, &
            reduceflag=ESMF_REDUCE_SUM, rc=rc)
       deallocate(lndlats_glob)
       allocate(lat1d(nj))
       do n = 1,nj
          lat1d(n) = rtemp_glob((n-1)*ni + 1)
       end do
       deallocate(rtemp_glob)
    end if

  end subroutine lnd_set_ldomain_gridinfo_from_mesh

  !===============================================================================
  subroutine pio_check_err(ierror, description)
    use pio, only : PIO_NOERR
    integer     , intent(in) :: ierror
    character(*), intent(in) :: description
    if (ierror /= PIO_NOERR) then
       write (*,'(6a)') 'ERROR ', trim(description)
       call shr_sys_abort()
    endif
  end subroutine pio_check_err

  !===============================================================================
  logical function chkerr(rc, line, file)
    integer          , intent(in) :: rc
    integer          , intent(in) :: line
    character(len=*) , intent(in) :: file

    integer :: lrc
    chkerr = .false.
    lrc = rc
    if (ESMF_LogFoundError(rcToCheck=lrc, msg=ESMF_LOGERR_PASSTHRU, line=line, file=file)) then
       chkerr = .true.
    endif
  end function chkerr

  !===============================================================================
  subroutine lnd_set_read_write_landmask(flandfrac, flandfrac_status, write_file, read_file, &
       lndmask_glob, lndfrac_glob, gsize)

    ! Write or read landfrac and landmask to file so that mapping does not have to be done each time
    ! mapping the ocean mask to the land grid, it's possible that landfrac will be

    use ncdio_pio , only : ncd_io, file_desc_t, ncd_pio_openfile, ncd_pio_closefile
    use ncdio_pio , only : ncd_defdim, ncd_defvar, ncd_enddef, ncd_inqdlen
    use ncdio_pio , only : ncd_int, ncd_double, ncd_pio_createfile

    ! input/output variables
    character(len=*) , intent(in) :: flandfrac
    character(len=*) , intent(in) :: flandfrac_status
    logical          , intent(in) :: write_file
    logical          , intent(in) :: read_file
    integer          , pointer    :: lndmask_glob(:)
    real(r8)         , pointer    :: lndfrac_glob(:)
    integer          , intent(in) :: gsize

    ! local variables
    type(file_desc_t) :: pioid ! netcdf file id
    integer           :: dimid
    integer           :: iun
    integer           :: ioe
    integer           :: ier
    logical           :: lexists
    !-------------------------------------------------------------------------------

    if (write_file) then

       if (masterproc) then
          write(iulog,*)
          write(iulog,'(a)') 'lnd_set_decomp_and_domain: writing landmask and landfrac data to landfrac.nc'
          write(iulog,*)

          ! Remove file if it exists
          inquire(file=trim(flandfrac), exist=lexists)
          if (lexists) then
             open(unit=9876, file=flandfrac, status='old', iostat=ioe)
             if (ioe == 0) then
                close(9876, status='delete')
             end if
          end if
       end if
       call mpi_barrier(mpicom,ier)

       call ncd_pio_createfile(pioid, trim(flandfrac))
       call ncd_defdim (pioid, 'gridcell', gsize, dimid)
       call ncd_defvar(ncid=pioid, varname='landmask', xtype=ncd_int   , dim1name='gridcell')
       call ncd_defvar(ncid=pioid, varname='landfrac', xtype=ncd_double, dim1name='gridcell')
       call ncd_enddef(pioid)
       call ncd_io(ncid=pioid, varname='landmask', data=lndmask_glob, flag='write')
       call ncd_io(ncid=pioid, varname='landfrac', data=lndfrac_glob, flag='write')
       call ncd_pio_closefile(pioid)

       call mpi_barrier(mpicom,ier)
       if (masterproc) then
          open (newunit=iun, file=flandfrac_status, status='unknown',  iostat=ioe)
          if (ioe /= 0) then
             call endrun(msg='ERROR failed to open file '//trim(flandfrac_status)//errMsg(sourcefile, __LINE__))
          end if
          write(iun,'(a)')'Successfully wrote out '//trim(flandfrac_status)
          close(iun)
          write(iulog,'(a)')' Successfully wrote land fraction/mask status file '//trim(flandfrac_status)
       end if

    else if (read_file) then

       if (masterproc) then
          write(iulog,*)
          write(iulog,'(a)') 'lnd_set_decomp_and_domain: reading landmask and landfrac data from landfrac.nc'
          write(iulog,*)
       end if
       inquire(file=trim(flandfrac_status), exist=lexists)
       if (.not. lexists) then
          ! To read the file first check that the status file exists
          if (masterproc) then
             write(iulog,'(a)')' failed to find file '//trim(flandfrac_status)
             write(iulog,'(a)')' this indicates a problem in creating '//trim(flandfrac_status)
             write(iulog,'(a)')' remove '//trim(flandfrac)//' and try again'
          end if
          call endrun()
       else
          call ncd_pio_openfile (pioid, trim(flandfrac), 0)
          call ncd_io(ncid=pioid, varname='landmask', data=lndmask_glob, flag='read')
          call ncd_io(ncid=pioid, varname='landfrac', data=lndfrac_glob, flag='read')
          call ncd_pio_closefile(pioid)
       end if

    end if

  end subroutine lnd_set_read_write_landmask

  !===============================================================================
  subroutine decompInit_ocn(ni, nj, amask, gindex_ocn)

    ! !DESCRIPTION:
    ! calculate a decomposition of only ocn points (needed for the nuopc interface)

    ! !USES:
    use spmdMod  , only : npes, iam

    ! !ARGUMENTS:
    integer , intent(in) :: amask(:)
    integer , intent(in) :: ni,nj   ! domain global size
    integer , pointer, intent(out) :: gindex_ocn(:) ! this variable is allocated here, and is assumed to start unallocated

    ! !LOCAL VARIABLES:
    integer :: n,i,j,nocn
    integer :: nlnd_global
    integer :: nocn_global
    integer :: nocn_local
    integer :: my_ocn_start, my_ocn_end
    !------------------------------------------------------------------------------

    ! count total land and ocean gridcells
    nlnd_global = 0
    nocn_global = 0
    do n = 1,ni*nj
       if (amask(n) == 1) then
          nlnd_global = nlnd_global + 1
       else
          nocn_global = nocn_global + 1
       endif
    enddo

    ! create the a global index array for ocean points
    nocn_local = nocn_global / npes

    my_ocn_start = nocn_local*iam + min(iam, mod(nocn_global, npes)) + 1
    if (iam < mod(nocn_global, npes)) then
       nocn_local = nocn_local + 1
    end if
    my_ocn_end = my_ocn_start + nocn_local - 1

    allocate(gindex_ocn(nocn_local))
    nocn = 0
    do n = 1,ni*nj
       if (amask(n) == 0) then
          nocn = nocn + 1
          if (nocn >= my_ocn_start .and. nocn <= my_ocn_end) then
             gindex_ocn(nocn - my_ocn_start + 1) = n
          end if
       end if
    end do
  end subroutine decompInit_ocn

end module lnd_set_decomp_and_domain<|MERGE_RESOLUTION|>--- conflicted
+++ resolved
@@ -21,10 +21,7 @@
   use clm_varctl   , only : iulog, inst_suffix, FL => fname_len
   use abortutils   , only : endrun
   use perf_mod     , only : t_startf, t_stopf
-<<<<<<< HEAD
   use ctsm_memcheck, only : memcheck
-=======
->>>>>>> 6b43edce
 
   implicit none
   private ! except
@@ -92,11 +89,8 @@
     real(r8) , pointer     :: dataptr1d(:)
     real(r8) :: msize, mrss
     !-------------------------------------------------------------------------------
-<<<<<<< HEAD
-=======
 
     call t_startf('lnd_set_decomp_and_domain_from_readmesh: setup')
->>>>>>> 6b43edce
     rc = ESMF_SUCCESS
 
     ! Write diag info
@@ -160,11 +154,7 @@
        call shr_sys_abort('driver '//trim(driver)//' is not supported, must be lilac or cmeps')
     end if
     call t_stopf('lnd_set_decomp_and_domain_from_readmesh: ESMF mesh')
-<<<<<<< HEAD
-    call t_startf ('lnd_set_decomp_and_domain_from_readmesh: decomp_init')
-=======
     call t_startf ('lnd_set_decomp_and_domain_from_readmesh: final')
->>>>>>> 6b43edce
 
     ! Determine lnd decomposition that will be used by ctsm from lndmask_glob
     call t_startf ('decompInit_lnd')
