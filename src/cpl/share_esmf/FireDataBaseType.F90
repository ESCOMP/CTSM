--- conflicted
+++ resolved
@@ -7,13 +7,8 @@
   ! module for handling of fire data
   !
   ! !USES:
-<<<<<<< HEAD
-  use ESMF
+  use ESMF             , only : ESMF_LogFoundError, ESMF_LOGERR_PASSTHRU, ESMF_Finalize, ESMF_END_ABORT
   use dshr_strdata_mod , only : shr_strdata_type
-=======
-  use ESMF             , only : ESMF_LogFoundError, ESMF_LOGERR_PASSTHRU, ESMF_Finalize, ESMF_END_ABORT
-  use dshr_strdata_mod , only : shr_strdata_type 
->>>>>>> 979c71f7
   use shr_kind_mod     , only : r8 => shr_kind_r8, CL => shr_kind_CL
   use shr_log_mod      , only : errMsg => shr_log_errMsg
   use clm_varctl       , only : iulog
