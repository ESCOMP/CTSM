--- conflicted
+++ resolved
@@ -108,20 +108,12 @@
        ! hierarchy is atm/glc/lnd/rof/ice/ocn.  so water sent from rof to land is negative,
        ! change the sign to indicate addition of water to system.
 
-<<<<<<< HEAD
-       atm2lnd_inst%forc_flood_grc(g)= -x2l(index_x2l_Flrr_flood,i)  
-
-       atm2lnd_inst%volr_grc(g)      = x2l(index_x2l_Flrr_volr,i) * (ldomain%area(g) * 1.e6_r8)
-       atm2lnd_inst%volrmch_grc(g)   = x2l(index_x2l_Flrr_volrmch,i) * (ldomain%area(g) * 1.e6_r8)
-
-       atm2lnd_inst%tdepth_grc(g)    = x2l(index_x2l_Sr_tdepth,i)
-       atm2lnd_inst%tdepthmax_grc(g) = x2l(index_x2l_Sr_tdepth_max,i)
-=======
        wateratm2lndbulk_inst%forc_flood_grc(g)   = -x2l(index_x2l_Flrr_flood,i)  
 
        wateratm2lndbulk_inst%volr_grc(g)   = x2l(index_x2l_Flrr_volr,i) * (ldomain%area(g) * 1.e6_r8)
        wateratm2lndbulk_inst%volrmch_grc(g)= x2l(index_x2l_Flrr_volrmch,i) * (ldomain%area(g) * 1.e6_r8)
->>>>>>> a3440441
+       wateratm2lndbulk_inst%tdepth_grc(g)    = x2l(index_x2l_Sr_tdepth,i)
+       wateratm2lndbulk_inst%tdepthmax_grc(g) = x2l(index_x2l_Sr_tdepth_max,i)
 
        ! Determine required receive fields
 
