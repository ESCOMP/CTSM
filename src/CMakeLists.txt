--- conflicted
+++ resolved
@@ -102,11 +102,7 @@
 
 # Directories and libraries to include in the link step
 link_directories(${CMAKE_CURRENT_BINARY_DIR})
-<<<<<<< HEAD
-link_libraries( netcdf )
-=======
-link_libraries( pioc piof netcdf esmf )
->>>>>>> 09227326
+link_libraries( netcdf esmf )
 
 # Add the test directories
 # Note: it's possible that these could be added by each source directory that
