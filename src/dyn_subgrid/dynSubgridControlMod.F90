module dynSubgridControlMod

  !---------------------------------------------------------------------------
  !
  ! !DESCRIPTION:
  ! Defines a class for storing and querying control flags related to dynamic subgrid
  ! operation.
  !
  ! Note that this is implemented (essentially) as a singleton, so the only instance of
  ! this class is stored in this module. This is done for convenience, to avoid having to
  ! pass around the single instance just to query these control flags.
  !
  ! !USES:
#include "shr_assert.h"
  use shr_log_mod        , only : errMsg => shr_log_errMsg
  use abortutils         , only : endrun
  use clm_varctl         , only : fname_len
  !
  implicit none
  private
  !
  ! !PUBLIC MEMBER FUNCTIONS:
  public :: dynSubgridControl_init
  public :: get_flanduse_timeseries ! return the value of the flanduse_timeseries file name
  public :: get_do_transient_pfts   ! return the value of the do_transient_pfts control flag
  public :: get_do_transient_crops  ! return the value of the do_transient_crops control flag
  public :: get_do_transient_lakes  ! return the value of the do_transient_lakes control flag
  public :: run_has_transient_landcover ! returns true if any aspects of prescribed transient landcover are enabled
  public :: get_do_harvest          ! return the value of the do_harvest control flag
  public :: get_do_grossunrep       ! return the value of the do_grossunrep control flag
  public :: get_reset_dynbal_baselines ! return the value of the reset_dynbal_baselines control flag
  public :: get_for_testing_allow_non_annual_changes ! return true if user has requested to allow area changes at times other than the year boundary, for testing purposes
  public :: get_for_testing_zero_dynbal_fluxes ! return true if user has requested to set the dynbal water and energy fluxes to zero, for testing purposes
  !
  ! !PRIVATE MEMBER FUNCTIONS:
  private :: read_namelist              ! read namelist variables
  private :: check_namelist_consistency ! check consistency of namelist settings
  !
  ! !PRIVATE TYPES:
  type dyn_subgrid_control_type
     private
     character(len=fname_len) :: flanduse_timeseries = ' ' ! transient landuse dataset
     logical :: do_transient_pfts  = .false. ! whether to apply transient natural PFTs from dataset
     logical :: do_transient_crops = .false. ! whether to apply transient crops from dataset
     logical :: do_transient_lakes = .false. ! whether to apply transient lakes from dataset 
     logical :: do_harvest         = .false. ! whether to apply harvest from dataset
     logical :: do_grossunrep      = .false. ! whether to apply gross unrepresented landcover change from dataset

     logical :: reset_dynbal_baselines = .false. ! whether to reset baseline values of total column water and energy in the first step of the run

     ! The following is only meant for testing: Whether area changes are allowed at times
     ! other than the year boundary. This should only arise in some test configurations
     ! where we artificially create changes more frequently so that we can run short
     ! tests. This flag is only used for error-checking, not controlling any model
     ! behavior.
     logical :: for_testing_allow_non_annual_changes = .false.

     ! The following is only meant for testing: If .true., set the dynbal water and
     ! energy fluxes to zero. This is needed in some tests where we have daily rather
     ! than annual glacier dynamics: if we allow the true dynbal adjustment fluxes in
     ! those tests, we end up with sensible heat fluxes of thousands of W m-2 or more,
     ! which causes CAM to blow up. However, note that setting it to true will break
     ! water and energy conservation!
     logical :: for_testing_zero_dynbal_fluxes = .false.

     logical :: initialized        = .false. ! whether this object has been initialized
  end type dyn_subgrid_control_type
  
  type(dyn_subgrid_control_type) :: dyn_subgrid_control_inst

  character(len=*), parameter, private :: sourcefile = &
       __FILE__

contains
  
  !-----------------------------------------------------------------------
  subroutine dynSubgridControl_init( NLFilename )
    !
    ! !DESCRIPTION:
    ! Initialize the dyn_subgrid_control settings.
    !
    ! !USES:
    use spmdMod           , only : masterproc
    !
    ! !ARGUMENTS:
    character(len=*), intent(in) :: NLFilename ! Namelist filename
    !
    ! !LOCAL VARIABLES:
    
    character(len=*), parameter :: subname = 'dynSubgridControl_init'
    !-----------------------------------------------------------------------
    
    call read_namelist( NLFilename )
    if (masterproc) then
       call check_namelist_consistency
    end if

    dyn_subgrid_control_inst%initialized = .true.

  end subroutine dynSubgridControl_init

  !-----------------------------------------------------------------------
  subroutine read_namelist( NLFilename )
    !
    ! !DESCRIPTION:
    ! Read dyn_subgrid_control namelist variables
    !
    ! !USES:
    use fileutils      , only : getavu, relavu
    use clm_nlUtilsMod , only : find_nlgroup_name
    use clm_varctl     , only : iulog
    use spmdMod        , only : masterproc, mpicom
    use shr_mpi_mod    , only : shr_mpi_bcast
    !
    ! !ARGUMENTS:
    character(len=*), intent(in) :: NLFilename   ! Namelist filename
    !
    ! !LOCAL VARIABLES:
    ! temporary variables corresponding to the components of dyn_subgrid_control_type:
    character(len=fname_len) :: flanduse_timeseries
    logical :: do_transient_pfts
    logical :: do_transient_crops
    logical :: do_transient_lakes
    logical :: do_harvest
    logical :: do_grossunrep
    logical :: reset_dynbal_baselines
    logical :: for_testing_allow_non_annual_changes
    logical :: for_testing_zero_dynbal_fluxes
    ! other local variables:
    integer :: nu_nml    ! unit for namelist file
    integer :: nml_error ! namelist i/o error flag
    
    character(len=*), parameter :: subname = 'read_namelist'
    !-----------------------------------------------------------------------
    
    namelist /dynamic_subgrid/ &
         flanduse_timeseries, &
         do_transient_pfts, &
         do_transient_crops, &
         do_transient_lakes, &
         do_harvest, &
         do_grossunrep, &
         reset_dynbal_baselines, &
         for_testing_allow_non_annual_changes, &
         for_testing_zero_dynbal_fluxes

    ! Initialize options to default values, in case they are not specified in the namelist
    flanduse_timeseries = ' '
    do_transient_pfts  = .false.
    do_transient_crops = .false.
    do_transient_lakes = .false.
    do_harvest         = .false.
    do_grossunrep      = .false.
    reset_dynbal_baselines = .false.
    for_testing_allow_non_annual_changes = .false.
    for_testing_zero_dynbal_fluxes = .false.

    if (masterproc) then
       nu_nml = getavu()
       open( nu_nml, file=trim(NLFilename), status='old', iostat=nml_error )
       call find_nlgroup_name(nu_nml, 'dynamic_subgrid', status=nml_error)
       if (nml_error == 0) then
          read(nu_nml, nml=dynamic_subgrid, iostat=nml_error)
          if (nml_error /= 0) then
             call endrun(msg='ERROR reading dynamic_subgrid namelist'//errMsg(sourcefile, __LINE__))
          end if
       else
          call endrun(msg='ERROR finding dynamic_subgrid namelist'//errMsg(sourcefile, __LINE__))
       end if
       close(nu_nml)
       call relavu( nu_nml )
    endif

    call shr_mpi_bcast (flanduse_timeseries, mpicom)
    call shr_mpi_bcast (do_transient_pfts, mpicom)
    call shr_mpi_bcast (do_transient_crops, mpicom)
    call shr_mpi_bcast (do_transient_lakes, mpicom)
    call shr_mpi_bcast (do_harvest, mpicom)
    call shr_mpi_bcast (do_grossunrep, mpicom)
    call shr_mpi_bcast (reset_dynbal_baselines, mpicom)
    call shr_mpi_bcast (for_testing_allow_non_annual_changes, mpicom)
    call shr_mpi_bcast (for_testing_zero_dynbal_fluxes, mpicom)

    dyn_subgrid_control_inst = dyn_subgrid_control_type( &
         flanduse_timeseries = flanduse_timeseries, &
         do_transient_pfts = do_transient_pfts, &
         do_transient_crops = do_transient_crops, &
         do_transient_lakes = do_transient_lakes, &
         do_harvest = do_harvest, &
         do_grossunrep = do_grossunrep, &
         reset_dynbal_baselines = reset_dynbal_baselines, &
         for_testing_allow_non_annual_changes = for_testing_allow_non_annual_changes, &
         for_testing_zero_dynbal_fluxes = for_testing_zero_dynbal_fluxes)

    if (masterproc) then
       write(iulog,*) ' '
       write(iulog,*) 'dynamic_subgrid settings:'
       write(iulog,nml=dynamic_subgrid)
       write(iulog,*) ' '
    end if

  end subroutine read_namelist

  !-----------------------------------------------------------------------
  subroutine check_namelist_consistency
    !
    ! !DESCRIPTION:
    ! Check consistency of namelist settings
    !
    ! !USES:
    use shr_kind_mod, only: r8 => shr_kind_r8
    use clm_varctl, only : iulog, use_cndv, use_fates, use_cn, use_crop, &
                           n_dom_pfts, n_dom_landunits, collapse_urban, &
                           toosmall_soil, toosmall_crop, toosmall_glacier, &
                           toosmall_lake, toosmall_wetland, toosmall_urban
    !
    ! !ARGUMENTS:
    !
    ! !LOCAL VARIABLES:
    
    character(len=*), parameter :: subname = 'check_namelist_consistency'
    !-----------------------------------------------------------------------
    
    if (dyn_subgrid_control_inst%flanduse_timeseries == ' ') then
       if (dyn_subgrid_control_inst%do_transient_pfts) then
          write(iulog,*) 'ERROR: do_transient_pfts can only be true if you are running with'
          write(iulog,*) 'a flanduse_timeseries file (currently flanduse_timeseries is blank)'
          call endrun(msg=errMsg(sourcefile, __LINE__))
       end if
       if (dyn_subgrid_control_inst%do_transient_crops) then
          write(iulog,*) 'ERROR: do_transient_crops can only be true if you are running with'
          write(iulog,*) 'a flanduse_timeseries file (currently flanduse_timeseries is blank)'
          call endrun(msg=errMsg(sourcefile, __LINE__))
       end if
       if (dyn_subgrid_control_inst%do_transient_lakes) then
          write(iulog,*) 'ERROR: do_transient_lakes can only be true if you are running with'
          write(iulog,*) 'a flanduse_timeseries file (currently flanduse_timeseries is blank)'
          call endrun(msg=errMsg(sourcefile, __LINE__))
       end if
       if (dyn_subgrid_control_inst%do_harvest) then
          write(iulog,*) 'ERROR: do_harvest can only be true if you are running with'
          write(iulog,*) 'a flanduse_timeseries file (currently flanduse_timeseries is blank)'
          call endrun(msg=errMsg(sourcefile, __LINE__))
       end if
       if (dyn_subgrid_control_inst%do_grossunrep) then
          write(iulog,*) 'ERROR: do_grossunrep can only be true if you are running with'
          write(iulog,*) 'a flanduse_timeseries file (currently flanduse_timeseries is blank)'
          call endrun(msg=errMsg(sourcefile, __LINE__))
       end if
    end if

    if (dyn_subgrid_control_inst%do_transient_pfts) then
       if (use_cndv) then
          write(iulog,*) 'ERROR: do_transient_pfts is incompatible with use_cndv'
          call endrun(msg=errMsg(sourcefile, __LINE__))
       end if
       if (use_fates) then
          write(iulog,*) 'ERROR: do_transient_pfts is incompatible with use_fates'
          call endrun(msg=errMsg(sourcefile, __LINE__))
       end if
    end if

    ! NOTE(wjs, 2020-08-23) In the following error checks, I'm treating do_transient_lakes
    ! similar to do_transient_pfts and do_transient_crops. I'm not sure if all of these
    ! checks are truly important for transient lakes (in particular, my guess is that
    ! collapse_urban could probably be done with transient lakes - as well as transient
    ! pfts and transient crops for that matter), but some of the checks probably are
    ! needed, and it seems best to keep transient lakes consistent with other transient
    ! areas in this respect.
    if (dyn_subgrid_control_inst%do_transient_pfts .or. &
         dyn_subgrid_control_inst%do_transient_crops .or. &
         dyn_subgrid_control_inst%do_transient_lakes) then
       if (collapse_urban) then
          write(iulog,*) 'ERROR: do_transient_pfts, do_transient_crops and do_transient_lakes are &
                          incompatible with collapse_urban = .true.'
          call endrun(msg=errMsg(sourcefile, __LINE__))
       end if
       if (n_dom_pfts > 0 .or. n_dom_landunits > 0 &
           .or. toosmall_soil > 0._r8 .or. toosmall_crop > 0._r8 &
           .or. toosmall_glacier > 0._r8 .or. toosmall_lake > 0._r8 &
           .or. toosmall_wetland > 0._r8 .or. toosmall_urban > 0._r8) then
          write(iulog,*) 'ERROR: do_transient_pfts, do_transient_crops and do_transient_lakes are &
                          incompatible with any of the following set to > 0: &
                          n_dom_pfts > 0, n_dom_landunits > 0, &
                          toosmall_soil > 0._r8, toosmall_crop > 0._r8, &
                          toosmall_glacier > 0._r8, toosmall_lake > 0._r8, &
                          toosmall_wetland > 0._r8, toosmall_urban > 0._r8.'
          call endrun(msg=errMsg(sourcefile, __LINE__))
       end if
    end if

    if (dyn_subgrid_control_inst%do_transient_crops) then
       if (use_fates) then
          ! NOTE(wjs, 2017-01-13) ED / FATES does not currently have a mechanism for
          ! changing its column areas, with the consequent changes in aboveground biomass
          ! per unit area. See https://github.com/NGEET/ed-clm/issues/173
          write(iulog,*) 'ERROR: do_transient_crops does not currently work with use_fates'
          call endrun(msg=errMsg(sourcefile, __LINE__))
       end if
    end if

    if (dyn_subgrid_control_inst%do_harvest) then
       if (.not. (use_cn .or. use_fates)) then
          write(iulog,*) 'ERROR: do_harvest can only be true if either use_cn or use_fates are true'
          call endrun(msg=errMsg(sourcefile, __LINE__))
       end if
<<<<<<< HEAD
    end if

    if (dyn_subgrid_control_inst%do_grossunrep) then
       if (.not. use_cn) then
          write(iulog,*) 'ERROR: do_grossunrep can only be true if use_cn is true'
          call endrun(msg=errMsg(sourcefile, __LINE__))
       end if
       if (use_fates) then
          write(iulog,*) 'ERROR: do_grossunrep currently does not work with use_fates'
          call endrun(msg=errMsg(sourcefile, __LINE__))
       end if
    end if

=======
    end if    
    
>>>>>>> eb345c4f
  end subroutine check_namelist_consistency

  !-----------------------------------------------------------------------
  character(len=fname_len) function get_flanduse_timeseries()
    ! !DESCRIPTION:
    ! Return the value of the flanduse_timeseries file name

    character(len=*), parameter :: subname = 'get_flanduse_timeseries'
    !-----------------------------------------------------------------------

    SHR_ASSERT_FL(dyn_subgrid_control_inst%initialized, sourcefile, __LINE__)

    get_flanduse_timeseries = dyn_subgrid_control_inst%flanduse_timeseries

  end function get_flanduse_timeseries

  !-----------------------------------------------------------------------
  logical function get_do_transient_pfts()
    ! !DESCRIPTION:
    ! Return the value of the do_transient_pfts control flag
    !-----------------------------------------------------------------------
    
    SHR_ASSERT_FL(dyn_subgrid_control_inst%initialized, sourcefile, __LINE__)

    get_do_transient_pfts = dyn_subgrid_control_inst%do_transient_pfts

  end function get_do_transient_pfts

  !-----------------------------------------------------------------------
  logical function get_do_transient_crops()
    ! !DESCRIPTION:
    ! Return the value of the do_transient_crops control flag
    !-----------------------------------------------------------------------
    
    SHR_ASSERT_FL(dyn_subgrid_control_inst%initialized, sourcefile, __LINE__)

    get_do_transient_crops = dyn_subgrid_control_inst%do_transient_crops

  end function get_do_transient_crops
  
  !-----------------------------------------------------------------------
  logical function get_do_transient_lakes()
    ! !DESCRIPTION:
    ! Return the value of the do_transient_lakes control flag
    !-----------------------------------------------------------------------
    
    SHR_ASSERT_FL(dyn_subgrid_control_inst%initialized, sourcefile, __LINE__)

    get_do_transient_lakes = dyn_subgrid_control_inst%do_transient_lakes

  end function get_do_transient_lakes

  !-----------------------------------------------------------------------
  logical function run_has_transient_landcover()
    ! !DESCRIPTION:
    ! Returns true if any aspects of prescribed transient landcover are enabled
    !-----------------------------------------------------------------------

    run_has_transient_landcover = &
         (get_do_transient_pfts() .or. &
         get_do_transient_crops())
  end function run_has_transient_landcover

  !-----------------------------------------------------------------------
  logical function get_do_harvest()
    ! !DESCRIPTION:
    ! Return the value of the do_harvest control flag
    !-----------------------------------------------------------------------
    
    SHR_ASSERT_FL(dyn_subgrid_control_inst%initialized, sourcefile, __LINE__)

    get_do_harvest = dyn_subgrid_control_inst%do_harvest

  end function get_do_harvest

  !-----------------------------------------------------------------------
  logical function get_do_grossunrep()
    ! !DESCRIPTION:
    ! Return the value of the do_grossunrep control flag
    !-----------------------------------------------------------------------
    
    SHR_ASSERT(dyn_subgrid_control_inst%initialized, errMsg(sourcefile, __LINE__))

    get_do_grossunrep = dyn_subgrid_control_inst%do_grossunrep

  end function get_do_grossunrep

  !-----------------------------------------------------------------------
  logical function get_reset_dynbal_baselines()
    ! !DESCRIPTION:
    ! Return the value of the reset_dynbal_baselines control flag
    !-----------------------------------------------------------------------

    SHR_ASSERT_FL(dyn_subgrid_control_inst%initialized, sourcefile, __LINE__)

    get_reset_dynbal_baselines = dyn_subgrid_control_inst%reset_dynbal_baselines

  end function get_reset_dynbal_baselines

  !-----------------------------------------------------------------------
  logical function get_for_testing_allow_non_annual_changes()
    !
    ! !DESCRIPTION:
    ! Return true if the user has requested to allow area changes at times other than the
    ! year boundary. (This should typically only be true for testing.) (This only
    ! controls error-checking, not any operation of the code.)
    !-----------------------------------------------------------------------

    SHR_ASSERT_FL(dyn_subgrid_control_inst%initialized, sourcefile, __LINE__)

    get_for_testing_allow_non_annual_changes = dyn_subgrid_control_inst%for_testing_allow_non_annual_changes

  end function get_for_testing_allow_non_annual_changes

  !-----------------------------------------------------------------------
  logical function get_for_testing_zero_dynbal_fluxes()
    !
    ! !DESCRIPTION:
    ! Return true if the user has requested to set the dynbal water and energy fluxes to
    ! zero. This should typically only be true for testing: This is needed in some tests
    ! where we have daily rather than annual glacier dynamics: if we allow the true dynbal
    ! adjustment fluxes in those tests, we end up with sensible heat fluxes of thousands
    ! of W m-2 or more, which causes CAM to blow up. However, note that setting it to
    ! true will break water and energy conservation!
    ! -----------------------------------------------------------------------

    SHR_ASSERT_FL(dyn_subgrid_control_inst%initialized, sourcefile, __LINE__)

    get_for_testing_zero_dynbal_fluxes = dyn_subgrid_control_inst%for_testing_zero_dynbal_fluxes

  end function get_for_testing_zero_dynbal_fluxes

end module dynSubgridControlMod<|MERGE_RESOLUTION|>--- conflicted
+++ resolved
@@ -304,7 +304,6 @@
           write(iulog,*) 'ERROR: do_harvest can only be true if either use_cn or use_fates are true'
           call endrun(msg=errMsg(sourcefile, __LINE__))
        end if
-<<<<<<< HEAD
     end if
 
     if (dyn_subgrid_control_inst%do_grossunrep) then
@@ -318,10 +317,6 @@
        end if
     end if
 
-=======
-    end if    
-    
->>>>>>> eb345c4f
   end subroutine check_namelist_consistency
 
   !-----------------------------------------------------------------------
