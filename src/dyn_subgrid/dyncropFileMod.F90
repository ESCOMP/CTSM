module dyncropFileMod

  !---------------------------------------------------------------------------
  ! !DESCRIPTION:
  ! Handle reading of the dataset that specifies transient areas the crop landunit as
  ! well as the breakdown of each crop.
  !
  ! !USES:
#include "shr_assert.h"
  use shr_log_mod           , only : errMsg => shr_log_errMsg
  use shr_kind_mod          , only : r8 => shr_kind_r8
  use decompMod             , only : bounds_type, BOUNDS_LEVEL_PROC
  use dynFileMod            , only : dyn_file_type
  use dynVarTimeUninterpMod , only : dyn_var_time_uninterp_type
  use clm_varctl            , only : iulog
  use clm_varcon            , only : grlnd, namec
  use abortutils            , only : endrun
  use spmdMod               , only : masterproc, mpicom
  use LandunitType          , only : lun                
  use ColumnType            , only : col                
  use PatchType             , only : patch                
  !
  ! !PUBLIC MEMBER FUNCTIONS:
  implicit none
  private
  save
  public :: dyncrop_init     ! initialize information read from landuse.timeseries dataset
  public :: dyncrop_interp   ! get crop data for the current time step, if needed
  !
  ! ! PRIVATE TYPES
  type(dyn_file_type), target      :: dyncrop_file ! information for the file containing transient crop data
  type(dyn_var_time_uninterp_type) :: wtcrop       ! weight of the crop landunit
  type(dyn_var_time_uninterp_type) :: wtcft        ! weight of each CFT relative to the crop landunit
  type(dyn_var_time_uninterp_type) :: fertcft      ! fertilizer of each CFT

  ! Names of variables on file
  character(len=*), parameter :: crop_varname = 'PCT_CROP'
  character(len=*), parameter :: cft_varname  = 'PCT_CFT'
  character(len=*), parameter :: fert_varname  = 'FERTNITRO_CFT'

  character(len=*), parameter, private :: sourcefile = &
       __FILE__
  !---------------------------------------------------------------------------

contains
  
  !-----------------------------------------------------------------------
  subroutine dyncrop_init(bounds, dyncrop_filename)
    !
    ! !DESCRIPTION:
    ! Initialize dataset containing transient crop info (position it to the right time
    ! samples that bound the initial model date)
    !
    ! !USES:
    use clm_varpar     , only : cft_size
    use ncdio_pio      , only : check_dim
    use dynTimeInfoMod , only : YEAR_POSITION_START_OF_TIMESTEP
    !
    ! !ARGUMENTS:
    type(bounds_type) , intent(in) :: bounds           ! proc-level bounds
    character(len=*)  , intent(in) :: dyncrop_filename ! name of file containing transient crop information
    !
    ! !LOCAL VARIABLES:
    integer :: num_points     ! number of spatial points
    integer :: wtcft_shape(2) ! shape of the wtcft data
    integer :: fertcft_shape(2) ! shape of the fertcft data
    
    character(len=*), parameter :: subname = 'dyncrop_init'
    !-----------------------------------------------------------------------
    
    SHR_ASSERT(bounds%level == BOUNDS_LEVEL_PROC, subname // ': argument must be PROC-level bounds')

    if (masterproc) then
       write(iulog,*) 'Attempting to read crop dynamic landuse data .....'
    end if

    ! Get the year from the START of the timestep; this way, we'll update crop areas
    ! starting after the year boundary. This is consistent with the timing of glacier
    ! updates, and will likely be consistent with the timing of crop updates determined
    ! prognostically, if crop areas are ever determined prognostically rather than
    ! prescribed ahead of time.
    dyncrop_file = dyn_file_type(dyncrop_filename, YEAR_POSITION_START_OF_TIMESTEP)
    call check_dim(dyncrop_file, 'cft', cft_size)

    ! read data PCT_CROP and PCT_CFT corresponding to correct year
    !
    ! Note: if you want to change transient crops so that they are interpolated, rather
    ! than jumping to each year's value on Jan 1 of that year, simply change wtcrop and
    ! wtcft to be of type dyn_var_time_interp_type (rather than
    ! dyn_var_time_uninterp_type), and change the following constructors to construct
    ! variables of dyn_var_time_interp_type. That's all you need to do.
    num_points = (bounds%endg - bounds%begg + 1)
    wtcrop = dyn_var_time_uninterp_type( &
         dyn_file = dyncrop_file, varname=crop_varname, &
         dim1name=grlnd, conversion_factor=100._r8, &
         do_check_sums_equal_1=.false., data_shape=[num_points])
    wtcft_shape = [num_points, cft_size]
    wtcft = dyn_var_time_uninterp_type( &
         dyn_file = dyncrop_file, varname=cft_varname, &
         dim1name=grlnd, conversion_factor=100._r8, &
         do_check_sums_equal_1=.true., data_shape=wtcft_shape)
    fertcft_shape = [num_points, cft_size]
    fertcft = dyn_var_time_uninterp_type( &
         dyn_file = dyncrop_file, varname=fert_varname, &
         dim1name=grlnd, conversion_factor=1._r8, &
         do_check_sums_equal_1=.false., data_shape=fertcft_shape, &
         allow_nodata=.true.)

  end subroutine dyncrop_init

  !-----------------------------------------------------------------------
  subroutine dyncrop_interp(bounds,crop_inst)
    !
    ! !DESCRIPTION:
    ! Get crop cover for model time, when needed.
    !
    ! Sets col%wtlunit and lun%wtgcell for crop landunits.
    !
    ! Note that crop cover currently jumps to its new value at the start of the year.
    ! However, as mentioned above, this behavior can be changed to time interpolation
    ! simply by making wtcrop and wtcft dyn_var_time_interp_type variables rather than
    ! dyn_var_time_uninterp_type. 
    !
    ! !USES:
    use CropType          , only : crop_type
    use landunit_varcon   , only : istcrop
<<<<<<< HEAD
    use clm_varpar        , only : cft_lb, cft_ub
    use clm_varctl        , only : use_crop
    use surfrdUtilsMod    , only : collapse_crop_types
=======
    use clm_varpar        , only : cft_size, cft_lb, cft_ub
    use clm_varctl        , only : use_crop
    use surfrdUtilsMod    , only : collapse_crop_types, collapse_crop_var
>>>>>>> 8265b774
    use subgridWeightsMod , only : set_landunit_weight

    implicit none
    !
    ! !ARGUMENTS:
    type(bounds_type), intent(in) :: bounds  ! proc-level bounds
    type(crop_type), intent(in) :: crop_inst  ! crop instance for updating annual fertilizer
    !
    ! !LOCAL VARIABLES:
    integer               :: m,p,c,l,g      ! indices
    real(r8), allocatable :: wtcrop_cur(:)  ! current weight of the crop landunit
    real(r8), allocatable :: wtcft_cur(:,:) ! current cft weights
    real(r8), allocatable :: fertcft_cur(:,:) ! current cft fertilizer
    logical , allocatable :: col_set(:)     ! whether we have set the weight for each column
    
    character(len=*), parameter :: subname = 'dyncrop_interp'
    !-----------------------------------------------------------------------

    SHR_ASSERT(bounds%level == BOUNDS_LEVEL_PROC, subname // ': argument must be PROC-level bounds')

    call dyncrop_file%time_info%set_current_year()

    ! Set new landunit area
    allocate(wtcrop_cur(bounds%begg:bounds%endg))
    call wtcrop%get_current_data(wtcrop_cur)
    do g = bounds%begg, bounds%endg
       call set_landunit_weight(g, istcrop, wtcrop_cur(g))
    end do
    deallocate(wtcrop_cur)

    ! Set new CFT weights
    !
    ! Assumes that memory has been allocated for all CFTs on the crop landunit, and that
    ! each crop is on its own column.
    allocate(wtcft_cur(bounds%begg:bounds%endg, cft_lb:cft_ub))
    call wtcft%get_current_data(wtcft_cur)

    allocate(fertcft_cur(bounds%begg:bounds%endg, cft_lb:cft_ub))
    call fertcft%get_current_data(fertcft_cur)

<<<<<<< HEAD
    if (use_crop) then
       call collapse_crop_types(wtcft_cur, fertcft_cur, bounds%begg, bounds%endg, verbose = .false.)
    end if
=======
    ! Call collapse_crop_types:
    ! For use_crop = .false. collapsing 78->16 pfts or 16->16 or some new
    !    configuration
    ! For use_crop = .true. most likely collapsing 78 to the list of crops for
    !    which the CLM includes parameterizations
    ! The call collapse_crop_types also appears in subroutine surfrd_veg_all
    call collapse_crop_types(wtcft_cur, fertcft_cur, cft_size, bounds%begg, bounds%endg, verbose = .false.)

    ! Collapse crop variables as needed:
    ! The call to collapse_crop_var also appears in subroutine surfrd_veg_all
    ! - fertcft_cur TODO Is this call redundant because it simply sets the crop
    !                    variable to 0 where is_pft_known_to_model = .false.?
    call collapse_crop_var(fertcft_cur(bounds%begg:bounds%endg,:), cft_size, bounds%begg, bounds%endg)
>>>>>>> 8265b774

    allocate(col_set(bounds%begc:bounds%endc))
    col_set(:) = .false.

    do p = bounds%begp, bounds%endp
       g = patch%gridcell(p)
       l = patch%landunit(p)
       c = patch%column(p)

       if (lun%itype(l) == istcrop) then

          m = patch%itype(p)

          ! The following assumes there is a single CFT on each crop column. The
          ! error-check with col_set helps ensure this is the case.
          
          if (col_set(c)) then
             write(iulog,*) subname//' ERROR: attempt to set a column that has already been set.'
             write(iulog,*) 'This may happen if there are multiple crops on a single column.'
             call endrun(decomp_index=c, clmlevel=namec, msg=errMsg(sourcefile, __LINE__))
          end if
          
          col%wtlunit(c) = wtcft_cur(g,m)
          if (use_crop) then
             crop_inst%fertnitro_patch(p) = fertcft_cur(g,m)
          end if
          col_set(c) = .true.
       end if
    end do

    deallocate(wtcft_cur)
    deallocate(fertcft_cur)
    deallocate(col_set)

  end subroutine dyncrop_interp

end module dyncropFileMod<|MERGE_RESOLUTION|>--- conflicted
+++ resolved
@@ -124,15 +124,9 @@
     ! !USES:
     use CropType          , only : crop_type
     use landunit_varcon   , only : istcrop
-<<<<<<< HEAD
-    use clm_varpar        , only : cft_lb, cft_ub
-    use clm_varctl        , only : use_crop
-    use surfrdUtilsMod    , only : collapse_crop_types
-=======
     use clm_varpar        , only : cft_size, cft_lb, cft_ub
     use clm_varctl        , only : use_crop
     use surfrdUtilsMod    , only : collapse_crop_types, collapse_crop_var
->>>>>>> 8265b774
     use subgridWeightsMod , only : set_landunit_weight
 
     implicit none
@@ -173,11 +167,6 @@
     allocate(fertcft_cur(bounds%begg:bounds%endg, cft_lb:cft_ub))
     call fertcft%get_current_data(fertcft_cur)
 
-<<<<<<< HEAD
-    if (use_crop) then
-       call collapse_crop_types(wtcft_cur, fertcft_cur, bounds%begg, bounds%endg, verbose = .false.)
-    end if
-=======
     ! Call collapse_crop_types:
     ! For use_crop = .false. collapsing 78->16 pfts or 16->16 or some new
     !    configuration
@@ -191,7 +180,6 @@
     ! - fertcft_cur TODO Is this call redundant because it simply sets the crop
     !                    variable to 0 where is_pft_known_to_model = .false.?
     call collapse_crop_var(fertcft_cur(bounds%begg:bounds%endg,:), cft_size, bounds%begg, bounds%endg)
->>>>>>> 8265b774
 
     allocate(col_set(bounds%begc:bounds%endc))
     col_set(:) = .false.
