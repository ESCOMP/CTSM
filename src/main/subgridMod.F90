--- conflicted
+++ resolved
@@ -133,15 +133,9 @@
     ! Obtain properties for natural vegetated landunit in this grid cell
     !
     ! !USES
-<<<<<<< HEAD
-    use clm_varpar, only : natpft_size
+    use clm_varpar, only : natpft_lb, natpft_ub
     use clm_instur, only : nhillcol
     use clm_varctl, only : use_hillslope
-
-
-=======
-    use clm_varpar, only : natpft_lb, natpft_ub
->>>>>>> 73169ada
     !
     ! !ARGUMENTS:
     integer, intent(in)  :: gi        ! grid cell index
@@ -163,23 +157,16 @@
        end if
     end do
 
-<<<<<<< HEAD
-    nlunits = 1
-    if(use_hillslope) then 
-!       ncols = nhillcol(gi)
-! ensure ncols is > 0
-       ncols = max(nhillcol(gi),1)
-    else
-       ncols = 1
-    endif
-    npatches = ncols*natpft_size
-
-!    write(iulog,*) 'nhillslope, nhillcol, ncols:', nhillslope, nhillcol(gi), ncols
-=======
     if (npatches > 0) then
        ! Assume that the vegetated landunit has one column
-       ncols = 1
        nlunits = 1
+       if(use_hillslope) then 
+          ! ensure ncols is > 0
+          ncols = max(nhillcol(gi),1)
+       else
+          ncols = 1
+       endif
+       npatches = ncols*npatches
     else
        ! As noted in natveg_patch_exists, we expect a naturally vegetated landunit in
        ! every grid cell. This means that npatches should be at least 1 in every grid
@@ -259,7 +246,6 @@
 
     character(len=*), parameter :: subname = 'subgrid_get_info_cohort'
     !-----------------------------------------------------------------------
->>>>>>> 73169ada
 
     ! -------------------------------------------------------------------------
     ! Number of cohorts is set here
@@ -271,17 +257,10 @@
     ! vegetated column.  That case should be fine, as the cohort
     ! restart vector will just be a little sparse.
     ! -------------------------------------------------------------------------
-<<<<<<< HEAD
+    
     ncohorts = ncols*fates_maxElementsPerSite
-
-  end subroutine subgrid_get_info_natveg
-=======
-    
-    ncohorts = fates_maxElementsPerSite
     
  end subroutine subgrid_get_info_cohort
-
->>>>>>> 73169ada
 
   !-----------------------------------------------------------------------
   subroutine subgrid_get_info_urban_tbd(gi, npatches, ncols, nlunits)
