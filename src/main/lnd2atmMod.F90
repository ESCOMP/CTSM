module lnd2atmMod

  !-----------------------------------------------------------------------
  ! !DESCRIPTION:
  ! Handle lnd2atm mapping
  !
  ! !USES:
#include "shr_assert.h"
  use shr_kind_mod         , only : r8 => shr_kind_r8
  use shr_infnan_mod       , only : nan => shr_infnan_nan, assignment(=)
  use shr_megan_mod        , only : shr_megan_mechcomps_n
  use shr_fire_emis_mod    , only : shr_fire_emis_mechcomps_n
  use clm_varpar           , only : numrad, ndst, nlevgrnd !ndst = number of dust bins.
  use clm_varcon           , only : rair, grav, cpair, hfus, tfrz, spval
  use clm_varctl           , only : iulog, use_lch4
  use seq_drydep_mod       , only : n_drydep, drydep_method, DD_XLND
  use decompMod            , only : bounds_type
  use subgridAveMod        , only : p2g, c2g
  use filterColMod         , only : filter_col_type, col_filter_from_logical_array
  use lnd2atmType          , only : lnd2atm_type
  use atm2lndType          , only : atm2lnd_type
  use ch4Mod               , only : ch4_type
  use DUSTMod              , only : dust_type
  use DryDepVelocity       , only : drydepvel_type
  use VocEmissionMod       , only : vocemis_type
  use CNFireEmissionsMod   , only : fireemis_type
  use EnergyFluxType       , only : energyflux_type
  use FrictionVelocityMod  , only : frictionvel_type
  use SolarAbsorbedType    , only : solarabs_type
  use SurfaceAlbedoType    , only : surfalb_type
  use TemperatureType      , only : temperature_type
  use WaterFluxBulkType    , only : waterfluxbulk_type
  use WaterType            , only : water_type
  use glcBehaviorMod       , only : glc_behavior_type
  use glc2lndMod           , only : glc2lnd_type
  use ColumnType           , only : col
  use LandunitType         , only : lun
  use GridcellType         , only : grc                
  use landunit_varcon      , only : istice_mec
  !
  ! !PUBLIC TYPES:
  implicit none
  private
  !
  ! !PUBLIC MEMBER FUNCTIONS:
  public :: lnd2atm
  public :: lnd2atm_minimal

  !
  ! !PRIVATE MEMBER FUNCTIONS:
  private :: handle_ice_runoff

  character(len=*), parameter, private :: sourcefile = &
       __FILE__
  !------------------------------------------------------------------------

contains

  !------------------------------------------------------------------------
  subroutine lnd2atm_minimal(bounds, &
      water_inst, surfalb_inst, energyflux_inst, lnd2atm_inst)
    !
    ! !DESCRIPTION:
    ! Compute clm_l2a_inst component of gridcell derived type. This routine computes
    ! the bare minimum of components necessary to get the first step of a
    ! run started.
    !
    ! !USES:
    use clm_varcon, only : sb
    !
    ! !ARGUMENTS:
    type(bounds_type)     , intent(in)    :: bounds  
    type(water_type)      , intent(inout) :: water_inst
    type(surfalb_type)    , intent(in)    :: surfalb_inst
    type(energyflux_type) , intent(in)    :: energyflux_inst
    type(lnd2atm_type)    , intent(inout) :: lnd2atm_inst 
    !
    ! !LOCAL VARIABLES:
    integer  :: i,g                                   ! index
    type(filter_col_type) :: filter_active_c          ! filter for active columns
    real(r8) :: h2osno_total(bounds%begc:bounds%endc) ! total snow water (mm H2O)
    real(r8), parameter :: amC   = 12.0_r8          ! Atomic mass number for Carbon
    real(r8), parameter :: amO   = 16.0_r8          ! Atomic mass number for Oxygen
    real(r8), parameter :: amCO2 = amC + 2.0_r8*amO ! Atomic mass number for CO2
    ! The following converts g of C to kg of CO2
    real(r8), parameter :: convertgC2kgCO2 = 1.0e-3_r8 * (amCO2/amC)
    !------------------------------------------------------------------------

    ! TODO(wjs, 2019-06-12) We could use the standard allc filter for this. However,
    ! currently lnd2atm_minimal is called from outside a clump loop, both in
    ! initialization and in the driver loop (via the call to lnd2atm), and filters are
    ! only available inside a clump loop. At a glance, it looks like these calls could be
    ! put inside clump loops. But I want to look a little more carefully and/or do some
    ! additional testing (e.g., writing coupler AVGHIST files for one test, and maybe
    ! examining fields that are sent in initialization - and comparing these with
    ! baselines) to help ensure I'm not breaking anything, before making this change. So
    ! for now we build the necessary filters on the fly.
    filter_active_c = col_filter_from_logical_array(bounds, &
         col%active(bounds%begc:bounds%endc))

    do i = water_inst%bulk_and_tracers_beg, water_inst%bulk_and_tracers_end
       associate(bulk_or_tracer => water_inst%bulk_and_tracers(i))

       call bulk_or_tracer%waterstate_inst%CalculateTotalH2osno( &
            bounds, &
            filter_active_c%num, &
            filter_active_c%indices, &
            caller = 'lnd2atm_minimal: '//water_inst%GetBulkOrTracerName(i), &
            h2osno_total = h2osno_total(bounds%begc:bounds%endc))
       call c2g(bounds, &
            h2osno_total(bounds%begc:bounds%endc), &
            bulk_or_tracer%waterlnd2atm_inst%h2osno_grc(bounds%begg:bounds%endg), &
            c2l_scale_type= 'urbanf', l2g_scale_type='unity')

       do g = bounds%begg,bounds%endg
          bulk_or_tracer%waterlnd2atm_inst%h2osno_grc(g) = &
               bulk_or_tracer%waterlnd2atm_inst%h2osno_grc(g)/1000._r8
       end do
       end associate
    end do

    call c2g(bounds, nlevgrnd, &
         water_inst%waterstatebulk_inst%h2osoi_vol_col (bounds%begc:bounds%endc, :), &
         water_inst%waterlnd2atmbulk_inst%h2osoi_vol_grc    (bounds%begg:bounds%endg, :), &
         c2l_scale_type= 'urbanf', l2g_scale_type='unity')

    call p2g(bounds, numrad, &
         surfalb_inst%albd_patch (bounds%begp:bounds%endp, :), &
         lnd2atm_inst%albd_grc   (bounds%begg:bounds%endg, :), &
         p2c_scale_type='unity', c2l_scale_type= 'urbanf', l2g_scale_type='unity')

    call p2g(bounds, numrad, &
         surfalb_inst%albi_patch (bounds%begp:bounds%endp, :), &
         lnd2atm_inst%albi_grc   (bounds%begg:bounds%endg, :), &
         p2c_scale_type='unity', c2l_scale_type= 'urbanf', l2g_scale_type='unity')

    call p2g(bounds, &
         energyflux_inst%eflx_lwrad_out_patch (bounds%begp:bounds%endp), &
         lnd2atm_inst%eflx_lwrad_out_grc      (bounds%begg:bounds%endg), &
         p2c_scale_type='unity', c2l_scale_type= 'urbanf', l2g_scale_type='unity')

    do g = bounds%begg,bounds%endg
       lnd2atm_inst%t_rad_grc(g) = sqrt(sqrt(lnd2atm_inst%eflx_lwrad_out_grc(g)/sb))
    end do

  end subroutine lnd2atm_minimal

  !------------------------------------------------------------------------
  subroutine lnd2atm(bounds, &
       atm2lnd_inst, surfalb_inst, temperature_inst, frictionvel_inst, &
       water_inst, &
       energyflux_inst, solarabs_inst, drydepvel_inst,  &
       vocemis_inst, fireemis_inst, dust_inst, ch4_inst, glc_behavior, &
       lnd2atm_inst, &
       net_carbon_exchange_grc) 
    !
    ! !DESCRIPTION:
    ! Compute lnd2atm_inst component of gridcell derived type
    !
    ! !USES:
    use ch4varcon  , only : ch4offline
    !
    ! !ARGUMENTS:
    type(bounds_type)           , intent(in)    :: bounds  
    type(atm2lnd_type)          , intent(in)    :: atm2lnd_inst
    type(surfalb_type)          , intent(in)    :: surfalb_inst
    type(temperature_type)      , intent(in)    :: temperature_inst
    type(frictionvel_type)      , intent(in)    :: frictionvel_inst
    type(water_type)            , intent(inout) :: water_inst
    type(energyflux_type)       , intent(in)    :: energyflux_inst
    type(solarabs_type)         , intent(in)    :: solarabs_inst
    type(drydepvel_type)        , intent(in)    :: drydepvel_inst
    type(vocemis_type)          , intent(in)    :: vocemis_inst
    type(fireemis_type)         , intent(in)    :: fireemis_inst
    type(dust_type)             , intent(in)    :: dust_inst
    type(ch4_type)              , intent(in)    :: ch4_inst
    type(glc_behavior_type)     , intent(in)    :: glc_behavior
    type(lnd2atm_type)          , intent(inout) :: lnd2atm_inst 
    real(r8)                    , intent(in)    :: net_carbon_exchange_grc( bounds%begg: )  ! net carbon exchange between land and atmosphere, positive for source (gC/m2/s)
    !
    ! !LOCAL VARIABLES:
    integer  :: c, g  ! indices
    real(r8) :: qflx_ice_runoff_col(bounds%begc:bounds%endc) ! total column-level ice runoff
    real(r8) :: eflx_sh_ice_to_liq_grc(bounds%begg:bounds%endg) ! sensible heat flux generated from the ice to liquid conversion, averaged to gridcell
    real(r8), parameter :: amC   = 12.0_r8 ! Atomic mass number for Carbon
    real(r8), parameter :: amO   = 16.0_r8 ! Atomic mass number for Oxygen
    real(r8), parameter :: amCO2 = amC + 2.0_r8*amO ! Atomic mass number for CO2
    ! The following converts g of C to kg of CO2
    real(r8), parameter :: convertgC2kgCO2 = 1.0e-3_r8 * (amCO2/amC)
    !------------------------------------------------------------------------

    SHR_ASSERT_ALL_FL((ubound(net_carbon_exchange_grc) == (/bounds%endg/)), sourcefile, __LINE__)

    call handle_ice_runoff(bounds, water_inst%waterfluxbulk_inst, glc_behavior, &
         melt_non_icesheet_ice_runoff = lnd2atm_inst%params%melt_non_icesheet_ice_runoff, &
         qflx_ice_runoff_col = qflx_ice_runoff_col(bounds%begc:bounds%endc), &
         qflx_liq_from_ice_col = water_inst%waterlnd2atmbulk_inst%qflx_liq_from_ice_col(bounds%begc:bounds%endc), &
         eflx_sh_ice_to_liq_col = lnd2atm_inst%eflx_sh_ice_to_liq_col(bounds%begc:bounds%endc))

    !----------------------------------------------------
    ! lnd -> atm
    !----------------------------------------------------
    
    ! First, compute the "minimal" set of fields.
    call lnd2atm_minimal(bounds, &
         water_inst, surfalb_inst, energyflux_inst, lnd2atm_inst)

    call p2g(bounds, &
         temperature_inst%t_ref2m_patch (bounds%begp:bounds%endp), &
         lnd2atm_inst%t_ref2m_grc       (bounds%begg:bounds%endg), &
         p2c_scale_type='unity', c2l_scale_type= 'unity', l2g_scale_type='unity')

    call p2g(bounds, &
         water_inst%waterdiagnosticbulk_inst%q_ref2m_patch (bounds%begp:bounds%endp), &
         water_inst%waterlnd2atmbulk_inst%q_ref2m_grc      (bounds%begg:bounds%endg), &
         p2c_scale_type='unity', c2l_scale_type= 'unity', l2g_scale_type='unity')

    call p2g(bounds, &
         frictionvel_inst%u10_clm_patch (bounds%begp:bounds%endp), &
         lnd2atm_inst%u_ref10m_grc      (bounds%begg:bounds%endg), &
         p2c_scale_type='unity', c2l_scale_type= 'unity', l2g_scale_type='unity')

    call p2g(bounds, &
         energyflux_inst%taux_patch (bounds%begp:bounds%endp), &
         lnd2atm_inst%taux_grc      (bounds%begg:bounds%endg), &
         p2c_scale_type='unity', c2l_scale_type= 'unity', l2g_scale_type='unity')

    call p2g(bounds, &
         energyflux_inst%tauy_patch (bounds%begp:bounds%endp), &
         lnd2atm_inst%tauy_grc      (bounds%begg:bounds%endg), &
         p2c_scale_type='unity', c2l_scale_type= 'unity', l2g_scale_type='unity')

    call p2g(bounds, &
         water_inst%waterfluxbulk_inst%qflx_evap_tot_patch (bounds%begp:bounds%endp), &
         water_inst%waterlnd2atmbulk_inst%qflx_evap_tot_grc     (bounds%begg:bounds%endg), &
         p2c_scale_type='unity', c2l_scale_type= 'urbanf', l2g_scale_type='unity')

    call p2g(bounds, &
         solarabs_inst%fsa_patch (bounds%begp:bounds%endp), &
         lnd2atm_inst%fsa_grc    (bounds%begg:bounds%endg), &
         p2c_scale_type='unity', c2l_scale_type= 'urbanf', l2g_scale_type='unity')

    call p2g(bounds, &
         frictionvel_inst%fv_patch (bounds%begp:bounds%endp), &
         lnd2atm_inst%fv_grc       (bounds%begg:bounds%endg), &
         p2c_scale_type='unity', c2l_scale_type= 'unity', l2g_scale_type='unity')

    call p2g(bounds, &
         frictionvel_inst%ram1_patch (bounds%begp:bounds%endp), &
         lnd2atm_inst%ram1_grc       (bounds%begg:bounds%endg), &
         p2c_scale_type='unity', c2l_scale_type= 'unity', l2g_scale_type='unity')

    call p2g( bounds, &
         energyflux_inst%eflx_sh_tot_patch (bounds%begp:bounds%endp), &
         lnd2atm_inst%eflx_sh_tot_grc      (bounds%begg:bounds%endg), &
         p2c_scale_type='unity',c2l_scale_type='urbanf',l2g_scale_type='unity')
    call c2g( bounds, &
         energyflux_inst%eflx_sh_precip_conversion_col (bounds%begc:bounds%endc), &
         lnd2atm_inst%eflx_sh_precip_conversion_grc    (bounds%begg:bounds%endg), &
         c2l_scale_type='urbanf', l2g_scale_type='unity')
    call c2g( bounds, &
         lnd2atm_inst%eflx_sh_ice_to_liq_col(bounds%begc:bounds%endc), &
         eflx_sh_ice_to_liq_grc(bounds%begg:bounds%endg), &
         c2l_scale_type='urbanf', l2g_scale_type='unity')
    do g = bounds%begg, bounds%endg
       lnd2atm_inst%eflx_sh_tot_grc(g) =  lnd2atm_inst%eflx_sh_tot_grc(g) + &
            lnd2atm_inst%eflx_sh_precip_conversion_grc(g) + &
            eflx_sh_ice_to_liq_grc(g) - &
            energyflux_inst%eflx_dynbal_grc(g) 
    enddo

    call p2g(bounds, &
         energyflux_inst%eflx_lh_tot_patch (bounds%begp:bounds%endp), &
         lnd2atm_inst%eflx_lh_tot_grc      (bounds%begg:bounds%endg), &
         p2c_scale_type='unity', c2l_scale_type= 'urbanf', l2g_scale_type='unity')

    do g = bounds%begg, bounds%endg
       lnd2atm_inst%net_carbon_exchange_grc(g) = &
            net_carbon_exchange_grc(g)
    end do
    if (use_lch4) then
       if (.not. ch4offline) then
          ! Adjust flux of CO2 by the net conversion of mineralizing C to CH4
          do g = bounds%begg,bounds%endg
             ! nem is in g C/m2/sec
             lnd2atm_inst%net_carbon_exchange_grc(g) = &
                  lnd2atm_inst%net_carbon_exchange_grc(g) + lnd2atm_inst%nem_grc(g)
          end do
       end if
    end if
    ! Convert from gC/m2/s to kgCO2/m2/s
    do g = bounds%begg,bounds%endg
       lnd2atm_inst%net_carbon_exchange_grc(g) = &
            lnd2atm_inst%net_carbon_exchange_grc(g)*convertgC2kgCO2
    end do

    ! drydepvel
    if ( n_drydep > 0 .and. drydep_method == DD_XLND ) then
       call p2g(bounds, n_drydep, &
            drydepvel_inst%velocity_patch (bounds%begp:bounds%endp, :), &
            lnd2atm_inst%ddvel_grc        (bounds%begg:bounds%endg, :), &
            p2c_scale_type='unity', c2l_scale_type= 'unity', l2g_scale_type='unity')
    endif

    ! voc emission flux
    if (shr_megan_mechcomps_n>0) then
       call p2g(bounds, shr_megan_mechcomps_n, &
            vocemis_inst%vocflx_patch(bounds%begp:bounds%endp,:), &
            lnd2atm_inst%flxvoc_grc  (bounds%begg:bounds%endg,:), &
            p2c_scale_type='unity', c2l_scale_type= 'unity', l2g_scale_type='unity')
    end if

    ! fire emissions fluxes
     if (shr_fire_emis_mechcomps_n>0) then
        call p2g(bounds, shr_fire_emis_mechcomps_n, &
            -fireemis_inst%fireflx_patch(bounds%begp:bounds%endp,:), &
             lnd2atm_inst%fireflx_grc   (bounds%begg:bounds%endg,:), &
             p2c_scale_type='unity', c2l_scale_type= 'unity', l2g_scale_type='unity')
        call p2g(bounds, &
             fireemis_inst%ztop_patch (bounds%begp:bounds%endp), &
             lnd2atm_inst%fireztop_grc(bounds%begg:bounds%endg), &
             p2c_scale_type='unity', c2l_scale_type= 'unity', l2g_scale_type='unity')
     endif

    ! dust emission flux
    call p2g(bounds, ndst, &
         dust_inst%flx_mss_vrt_dst_patch(bounds%begp:bounds%endp, :), &
         lnd2atm_inst%flxdst_grc        (bounds%begg:bounds%endg, :), &
         p2c_scale_type='unity', c2l_scale_type= 'unity', l2g_scale_type='unity')


    ! ch4 flux
    if (use_lch4) then
       call c2g( bounds,     &
            ch4_inst%ch4_surf_flux_tot_col (bounds%begc:bounds%endc), &
            lnd2atm_inst%flux_ch4_grc      (bounds%begg:bounds%endg), &
            c2l_scale_type= 'unity', l2g_scale_type='unity' )
    end if

    !----------------------------------------------------
    ! lnd -> rof
    !----------------------------------------------------

    call c2g( bounds, &
         water_inst%waterfluxbulk_inst%qflx_surf_col (bounds%begc:bounds%endc), &
         water_inst%waterlnd2atmbulk_inst%qflx_rofliq_qsur_grc   (bounds%begg:bounds%endg), &
         c2l_scale_type= 'urbanf', l2g_scale_type='unity' )

    call c2g( bounds, &
         water_inst%waterfluxbulk_inst%qflx_drain_col (bounds%begc:bounds%endc), &
         water_inst%waterlnd2atmbulk_inst%qflx_rofliq_qsub_grc   (bounds%begg:bounds%endg), &
         c2l_scale_type= 'urbanf', l2g_scale_type='unity' )

    do c = bounds%begc, bounds%endc
       if (col%active(c)) then
          ! It's not entirely appropriate to put qflx_liq_from_ice_col into
          ! qflx_qrgwl_col, since this isn't necessarily just glaciers, wetlands and
          ! lakes. But since we put the liquid portion of snow capping into
          ! qflx_qrgwl_col, it seems reasonable to put qflx_liq_from_ice_col there as
          ! well.
          water_inst%waterfluxbulk_inst%qflx_qrgwl_col(c) = water_inst%waterfluxbulk_inst%qflx_qrgwl_col(c) + &
               water_inst%waterlnd2atmbulk_inst%qflx_liq_from_ice_col(c)

          ! NOTE(wjs, 2018-12-05) Similarly, it's not entirely appropriate to put
          ! qflx_runoff_rain_to_snow_conversion_col into qflx_qrgwl_col, since again, this
          ! is generated over landunits other than glaciers, wetlands and lakes. I'm
          ! putting it in qflx_qrgwl_col partly because glacier landunits are typically
          ! the primary source of this flux, and partly just because I'm not sure where
          ! else to put it.
          waterflux_inst%qflx_qrgwl_col(c) = waterflux_inst%qflx_qrgwl_col(c) + &
               waterflux_inst%qflx_runoff_rain_to_snow_conversion_col(c)

          ! qflx_runoff is the sum of a number of terms, including qflx_qrgwl. Since we
          ! are adjusting qflx_qrgwl above, we need to adjust qflx_runoff analogously.
<<<<<<< HEAD
          waterflux_inst%qflx_runoff_col(c) = waterflux_inst%qflx_runoff_col(c) + &
               lnd2atm_inst%qflx_liq_from_ice_col(c) + &
               waterflux_inst%qflx_runoff_rain_to_snow_conversion_col(c)
=======
          water_inst%waterfluxbulk_inst%qflx_runoff_col(c) = water_inst%waterfluxbulk_inst%qflx_runoff_col(c) + &
               water_inst%waterlnd2atmbulk_inst%qflx_liq_from_ice_col(c)
>>>>>>> 8265b774
       end if
    end do

    call c2g( bounds, &
         water_inst%waterfluxbulk_inst%qflx_qrgwl_col (bounds%begc:bounds%endc), &
         water_inst%waterlnd2atmbulk_inst%qflx_rofliq_qgwl_grc   (bounds%begg:bounds%endg), &
         c2l_scale_type= 'urbanf', l2g_scale_type='unity' )

    call c2g( bounds, &
         water_inst%waterfluxbulk_inst%qflx_runoff_col (bounds%begc:bounds%endc), &
         water_inst%waterlnd2atmbulk_inst%qflx_rofliq_grc   (bounds%begg:bounds%endg), &
         c2l_scale_type= 'urbanf', l2g_scale_type='unity' )

    do g = bounds%begg, bounds%endg
       water_inst%waterlnd2atmbulk_inst%qflx_rofliq_qgwl_grc(g) = water_inst%waterlnd2atmbulk_inst%qflx_rofliq_qgwl_grc(g) - water_inst%waterfluxbulk_inst%qflx_liq_dynbal_grc(g)
       water_inst%waterlnd2atmbulk_inst%qflx_rofliq_grc(g) = water_inst%waterlnd2atmbulk_inst%qflx_rofliq_grc(g) - water_inst%waterfluxbulk_inst%qflx_liq_dynbal_grc(g)
    enddo

    call c2g( bounds, &
<<<<<<< HEAD
         waterflux_inst%qflx_h2osfc_surf_col (bounds%begc:bounds%endc), &
         lnd2atm_inst%qflx_rofliq_h2osfc_grc(bounds%begg:bounds%endg), &
         c2l_scale_type= 'urbanf', l2g_scale_type='unity' )

    call c2g( bounds, &
         waterflux_inst%qflx_drain_perched_col (bounds%begc:bounds%endc), &
         lnd2atm_inst%qflx_rofliq_drain_perched_grc(bounds%begg:bounds%endg), &
=======
         water_inst%waterfluxbulk_inst%qflx_drain_perched_col (bounds%begc:bounds%endc), &
         water_inst%waterlnd2atmbulk_inst%qflx_rofliq_drain_perched_grc(bounds%begg:bounds%endg), &
>>>>>>> 8265b774
         c2l_scale_type= 'urbanf', l2g_scale_type='unity' )


    call c2g( bounds, &
         water_inst%waterfluxbulk_inst%qflx_sfc_irrig_col (bounds%begc:bounds%endc), &
         water_inst%waterlnd2atmbulk_inst%qirrig_grc(bounds%begg:bounds%endg), &
         c2l_scale_type= 'urbanf', l2g_scale_type='unity' )

    call c2g( bounds, &
         qflx_ice_runoff_col(bounds%begc:bounds%endc),  &
         water_inst%waterlnd2atmbulk_inst%qflx_rofice_grc(bounds%begg:bounds%endg),  & 
         c2l_scale_type= 'urbanf', l2g_scale_type='unity' )
    do g = bounds%begg, bounds%endg
       water_inst%waterlnd2atmbulk_inst%qflx_rofice_grc(g) = water_inst%waterlnd2atmbulk_inst%qflx_rofice_grc(g) - water_inst%waterfluxbulk_inst%qflx_ice_dynbal_grc(g)          
    enddo

    ! calculate total water storage for history files
    ! first set tws to gridcell total endwb
    ! second add river storage as gridcell average depth (1.e-3 converts [m3/km2] to [mm])
    ! TODO - this was in BalanceCheckMod - not sure where it belongs?

    call c2g( bounds, &
         water_inst%waterbalancebulk_inst%endwb_col(bounds%begc:bounds%endc), &
         water_inst%waterdiagnosticbulk_inst%tws_grc  (bounds%begg:bounds%endg), &
         c2l_scale_type= 'urbanf', l2g_scale_type='unity' )
    do g = bounds%begg, bounds%endg
       water_inst%waterdiagnosticbulk_inst%tws_grc(g) = water_inst%waterdiagnosticbulk_inst%tws_grc(g) + water_inst%wateratm2lndbulk_inst%volr_grc(g) / grc%area(g) * 1.e-3_r8
    enddo

  end subroutine lnd2atm

  !-----------------------------------------------------------------------
  subroutine handle_ice_runoff(bounds, waterfluxbulk_inst, glc_behavior, &
       melt_non_icesheet_ice_runoff, &
       qflx_ice_runoff_col, qflx_liq_from_ice_col, eflx_sh_ice_to_liq_col)
    !
    ! !DESCRIPTION:
    ! Take column-level ice runoff and divide it between (a) ice runoff, and (b) liquid
    ! runoff with a compensating negative sensible heat flux.
    !
    ! The rationale here is: Ice runoff is largely meant to represent a crude
    ! parameterization of iceberg calving. Iceberg calving is mainly appropriate in
    ! regions where an ice sheet terminates at the land-ocean boundary. Elsewhere, in
    ! reality, we expect most ice runoff to flow downstream and melt before it reaches the
    ! ocean. Furthermore, sending ice runoff directly to the ocean can lead to runaway sea
    ! ice growth in some regions (around the Canadian archipelago, and possibly in more
    ! wide-spread regions of the Arctic Ocean); melting this ice before it reaches the
    ! ocean avoids this problem.
    !
    ! If the river model were able to melt ice, then we might not need this routine.
    !
    ! Note that this routine does NOT handle ice runoff generated via the dynamic
    ! landunits adjustment fluxes (i.e., the fluxes that compensate for a difference in
    ! ice content between the pre- and post-dynamic landunit areas). This is partly
    ! because those gridcell-level dynamic landunits adjustment fluxes do not fit well
    ! with this column-based infrastructure, and partly because either method of handling
    ! these fluxes (i.e., sending an ice runoff or sending a liquid runoff with a
    ! negative sensible heat flux) seems equally justifiable.
    !
    ! !USES:
    !
    ! !ARGUMENTS:
    type(bounds_type), intent(in) :: bounds
    type(waterfluxbulk_type), intent(in) :: waterfluxbulk_inst
    type(glc_behavior_type), intent(in) :: glc_behavior
    logical, intent(in) :: melt_non_icesheet_ice_runoff
    real(r8), intent(out) :: qflx_ice_runoff_col( bounds%begc: ) ! total column-level ice runoff (mm H2O /s)
    real(r8), intent(out) :: qflx_liq_from_ice_col( bounds%begc: ) ! liquid runoff from converted ice runoff (mm H2O /s)
    real(r8), intent(out) :: eflx_sh_ice_to_liq_col( bounds%begc: ) ! sensible heat flux generated from the ice to liquid conversion (W/m2) (+ to atm)

    !
    ! !LOCAL VARIABLES:
    integer :: c, l, g
    logical :: do_conversion

    character(len=*), parameter :: subname = 'handle_ice_runoff'
    !-----------------------------------------------------------------------

    SHR_ASSERT_ALL_FL((ubound(qflx_ice_runoff_col) == (/bounds%endc/)), sourcefile, __LINE__)
    SHR_ASSERT_ALL_FL((ubound(qflx_liq_from_ice_col) == (/bounds%endc/)), sourcefile, __LINE__)
    SHR_ASSERT_ALL_FL((ubound(eflx_sh_ice_to_liq_col) == (/bounds%endc/)), sourcefile, __LINE__)

    do c = bounds%begc, bounds%endc
       if (col%active(c)) then
          qflx_ice_runoff_col(c) = waterfluxbulk_inst%qflx_ice_runoff_snwcp_col(c) + &
               waterfluxbulk_inst%qflx_ice_runoff_xs_col(c)
          qflx_liq_from_ice_col(c) = 0._r8
          eflx_sh_ice_to_liq_col(c) = 0._r8
       end if
    end do

    if (melt_non_icesheet_ice_runoff) then
       do c = bounds%begc, bounds%endc
          if (col%active(c)) then
             l = col%landunit(c)
             g = col%gridcell(c)
             do_conversion = .false.
             if (lun%itype(l) /= istice_mec) then
                do_conversion = .true.
             else  ! istice_mec
                if (glc_behavior%ice_runoff_melted_grc(g)) then
                   do_conversion = .true.
                else
                   do_conversion = .false.
                end if
             end if
             if (do_conversion) then
                ! ice to liquid absorbs energy, so results in a negative heat flux to atm
                ! Note that qflx_ice_runoff_col is in mm H2O/s, which is the same as kg
                ! m-2 s-1, so we can simply multiply by hfus.
                eflx_sh_ice_to_liq_col(c) = -qflx_ice_runoff_col(c) * hfus
                qflx_liq_from_ice_col(c) = qflx_ice_runoff_col(c)
                qflx_ice_runoff_col(c) = 0._r8
             end if
          end if
       end do
    end if

  end subroutine handle_ice_runoff


end module lnd2atmMod<|MERGE_RESOLUTION|>--- conflicted
+++ resolved
@@ -372,14 +372,8 @@
 
           ! qflx_runoff is the sum of a number of terms, including qflx_qrgwl. Since we
           ! are adjusting qflx_qrgwl above, we need to adjust qflx_runoff analogously.
-<<<<<<< HEAD
-          waterflux_inst%qflx_runoff_col(c) = waterflux_inst%qflx_runoff_col(c) + &
-               lnd2atm_inst%qflx_liq_from_ice_col(c) + &
-               waterflux_inst%qflx_runoff_rain_to_snow_conversion_col(c)
-=======
           water_inst%waterfluxbulk_inst%qflx_runoff_col(c) = water_inst%waterfluxbulk_inst%qflx_runoff_col(c) + &
                water_inst%waterlnd2atmbulk_inst%qflx_liq_from_ice_col(c)
->>>>>>> 8265b774
        end if
     end do
 
@@ -399,18 +393,8 @@
     enddo
 
     call c2g( bounds, &
-<<<<<<< HEAD
-         waterflux_inst%qflx_h2osfc_surf_col (bounds%begc:bounds%endc), &
-         lnd2atm_inst%qflx_rofliq_h2osfc_grc(bounds%begg:bounds%endg), &
-         c2l_scale_type= 'urbanf', l2g_scale_type='unity' )
-
-    call c2g( bounds, &
-         waterflux_inst%qflx_drain_perched_col (bounds%begc:bounds%endc), &
-         lnd2atm_inst%qflx_rofliq_drain_perched_grc(bounds%begg:bounds%endg), &
-=======
          water_inst%waterfluxbulk_inst%qflx_drain_perched_col (bounds%begc:bounds%endc), &
          water_inst%waterlnd2atmbulk_inst%qflx_rofliq_drain_perched_grc(bounds%begg:bounds%endg), &
->>>>>>> 8265b774
          c2l_scale_type= 'urbanf', l2g_scale_type='unity' )
 
 
