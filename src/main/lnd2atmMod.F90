module lnd2atmMod

  !-----------------------------------------------------------------------
  ! !DESCRIPTION:
  ! Handle lnd2atm mapping
  !
  ! !USES:
#include "shr_assert.h"
  use shr_kind_mod         , only : r8 => shr_kind_r8
  use shr_infnan_mod       , only : nan => shr_infnan_nan, assignment(=)
  use shr_megan_mod        , only : shr_megan_mechcomps_n
  use shr_fire_emis_mod    , only : shr_fire_emis_mechcomps_n
  use shr_fan_mod          , only : shr_fan_to_atm
  use clm_varpar           , only : numrad, ndst, nlevgrnd, nlevmaxurbgrnd !ndst = number of dust bins.
  use clm_varcon           , only : rair, grav, cpair, hfus, tfrz, spval
  use clm_varctl           , only : iulog, use_lch4, use_fan
  use seq_drydep_mod       , only : n_drydep, drydep_method, DD_XLND
  use decompMod            , only : bounds_type
  use subgridAveMod        , only : p2g, c2g
  use filterColMod         , only : filter_col_type, col_filter_from_logical_array
  use lnd2atmType          , only : lnd2atm_type
  use atm2lndType          , only : atm2lnd_type
  use ch4Mod               , only : ch4_type
  use DUSTMod              , only : dust_type
  use DryDepVelocity       , only : drydepvel_type
  use VocEmissionMod       , only : vocemis_type
  use CNFireEmissionsMod   , only : fireemis_type
  use EnergyFluxType       , only : energyflux_type
  use FrictionVelocityMod  , only : frictionvel_type
  use SolarAbsorbedType    , only : solarabs_type
  use SurfaceAlbedoType    , only : surfalb_type
  use TemperatureType      , only : temperature_type
  use WaterFluxBulkType    , only : waterfluxbulk_type
  use WaterType            , only : water_type
  use glcBehaviorMod       , only : glc_behavior_type
  use glc2lndMod           , only : glc2lnd_type
  use ColumnType           , only : col
  use LandunitType         , only : lun
  use GridcellType         , only : grc                
<<<<<<< HEAD
  use landunit_varcon      , only : istice_mec
  use SoilBiogeochemNitrogenFluxType, only : SoilBiogeochem_nitrogenflux_type
=======
  use landunit_varcon      , only : istice
>>>>>>> 448fa92d
  !
  ! !PUBLIC TYPES:
  implicit none
  private
  !
  ! !PUBLIC MEMBER FUNCTIONS:
  public :: lnd2atm
  public :: lnd2atm_minimal

  !
  ! !PRIVATE MEMBER FUNCTIONS:
  private :: handle_ice_runoff

  character(len=*), parameter, private :: sourcefile = &
       __FILE__
  !------------------------------------------------------------------------

contains

  !------------------------------------------------------------------------
  subroutine lnd2atm_minimal(bounds, &
      water_inst, surfalb_inst, energyflux_inst, lnd2atm_inst)
    !
    ! !DESCRIPTION:
    ! Compute clm_l2a_inst component of gridcell derived type. This routine computes
    ! the bare minimum of components necessary to get the first step of a
    ! run started.
    !
    ! !USES:
    use clm_varcon, only : sb
    !
    ! !ARGUMENTS:
    type(bounds_type)     , intent(in)    :: bounds  
    type(water_type)      , intent(inout) :: water_inst
    type(surfalb_type)    , intent(in)    :: surfalb_inst
    type(energyflux_type) , intent(in)    :: energyflux_inst
    type(lnd2atm_type)    , intent(inout) :: lnd2atm_inst 
    !
    ! !LOCAL VARIABLES:
    integer  :: i,g                                   ! index
    type(filter_col_type) :: filter_active_c          ! filter for active columns
    real(r8) :: h2osno_total(bounds%begc:bounds%endc) ! total snow water (mm H2O)
    real(r8), parameter :: amC   = 12.0_r8          ! Atomic mass number for Carbon
    real(r8), parameter :: amO   = 16.0_r8          ! Atomic mass number for Oxygen
    real(r8), parameter :: amCO2 = amC + 2.0_r8*amO ! Atomic mass number for CO2
    ! The following converts g of C to kg of CO2
    real(r8), parameter :: convertgC2kgCO2 = 1.0e-3_r8 * (amCO2/amC)
    !------------------------------------------------------------------------

    ! TODO(wjs, 2019-06-12) We could use the standard allc filter for this. However,
    ! currently lnd2atm_minimal is called from outside a clump loop, both in
    ! initialization and in the driver loop (via the call to lnd2atm), and filters are
    ! only available inside a clump loop. At a glance, it looks like these calls could be
    ! put inside clump loops. But I want to look a little more carefully and/or do some
    ! additional testing (e.g., writing coupler AVGHIST files for one test, and maybe
    ! examining fields that are sent in initialization - and comparing these with
    ! baselines) to help ensure I'm not breaking anything, before making this change. So
    ! for now we build the necessary filters on the fly.
    filter_active_c = col_filter_from_logical_array(bounds, &
         col%active(bounds%begc:bounds%endc))

    do i = water_inst%bulk_and_tracers_beg, water_inst%bulk_and_tracers_end
       associate(bulk_or_tracer => water_inst%bulk_and_tracers(i))

       call bulk_or_tracer%waterstate_inst%CalculateTotalH2osno( &
            bounds, &
            filter_active_c%num, &
            filter_active_c%indices, &
            caller = 'lnd2atm_minimal: '//water_inst%GetBulkOrTracerName(i), &
            h2osno_total = h2osno_total(bounds%begc:bounds%endc))
       call c2g(bounds, &
            h2osno_total(bounds%begc:bounds%endc), &
            bulk_or_tracer%waterlnd2atm_inst%h2osno_grc(bounds%begg:bounds%endg), &
            c2l_scale_type= 'urbanf', l2g_scale_type='unity')

       do g = bounds%begg,bounds%endg
          bulk_or_tracer%waterlnd2atm_inst%h2osno_grc(g) = &
               bulk_or_tracer%waterlnd2atm_inst%h2osno_grc(g)/1000._r8
       end do
       end associate
    end do

    call c2g(bounds, nlevmaxurbgrnd, &
         water_inst%waterstatebulk_inst%h2osoi_vol_col (bounds%begc:bounds%endc, :), &
         water_inst%waterlnd2atmbulk_inst%h2osoi_vol_grc    (bounds%begg:bounds%endg, :), &
         c2l_scale_type= 'urbanf', l2g_scale_type='unity')

    call p2g(bounds, numrad, &
         surfalb_inst%albd_patch (bounds%begp:bounds%endp, :), &
         lnd2atm_inst%albd_grc   (bounds%begg:bounds%endg, :), &
         p2c_scale_type='unity', c2l_scale_type= 'urbanf', l2g_scale_type='unity')

    call p2g(bounds, numrad, &
         surfalb_inst%albi_patch (bounds%begp:bounds%endp, :), &
         lnd2atm_inst%albi_grc   (bounds%begg:bounds%endg, :), &
         p2c_scale_type='unity', c2l_scale_type= 'urbanf', l2g_scale_type='unity')

    call p2g(bounds, &
         energyflux_inst%eflx_lwrad_out_patch (bounds%begp:bounds%endp), &
         lnd2atm_inst%eflx_lwrad_out_grc      (bounds%begg:bounds%endg), &
         p2c_scale_type='unity', c2l_scale_type= 'urbanf', l2g_scale_type='unity')

    do g = bounds%begg,bounds%endg
       lnd2atm_inst%t_rad_grc(g) = sqrt(sqrt(lnd2atm_inst%eflx_lwrad_out_grc(g)/sb))
    end do

  end subroutine lnd2atm_minimal

  !------------------------------------------------------------------------
  subroutine lnd2atm(bounds, &
       atm2lnd_inst, surfalb_inst, temperature_inst, frictionvel_inst, &
       water_inst, &
       energyflux_inst, solarabs_inst, drydepvel_inst,  &
       vocemis_inst, fireemis_inst, dust_inst, ch4_inst, glc_behavior, &
       sbgc_nf_inst, &
       lnd2atm_inst, &
       net_carbon_exchange_grc) 
    !
    ! !DESCRIPTION:
    ! Compute lnd2atm_inst component of gridcell derived type
    !
    ! !USES:
    use ch4varcon  , only : ch4offline
    !
    ! !ARGUMENTS:
    type(bounds_type)           , intent(in)    :: bounds  
    type(atm2lnd_type)          , intent(in)    :: atm2lnd_inst
    type(surfalb_type)          , intent(in)    :: surfalb_inst
    type(temperature_type)      , intent(in)    :: temperature_inst
    type(frictionvel_type)      , intent(in)    :: frictionvel_inst
    type(water_type)            , intent(inout) :: water_inst
    type(energyflux_type)       , intent(in)    :: energyflux_inst
    type(solarabs_type)         , intent(in)    :: solarabs_inst
    type(drydepvel_type)        , intent(in)    :: drydepvel_inst
    type(vocemis_type)          , intent(in)    :: vocemis_inst
    type(fireemis_type)         , intent(in)    :: fireemis_inst
    type(dust_type)             , intent(in)    :: dust_inst
    type(ch4_type)              , intent(in)    :: ch4_inst
    type(glc_behavior_type)     , intent(in)    :: glc_behavior
    type(SoilBiogeochem_nitrogenflux_type), intent(in) :: sbgc_nf_inst
    type(lnd2atm_type)          , intent(inout) :: lnd2atm_inst 
    real(r8)                    , intent(in)    :: net_carbon_exchange_grc( bounds%begg: )  ! net carbon exchange between land and atmosphere, positive for source (gC/m2/s)
    !
    ! !LOCAL VARIABLES:
    integer  :: c, g  ! indices
    real(r8) :: eflx_sh_ice_to_liq_grc(bounds%begg:bounds%endg) ! sensible heat flux generated from the ice to liquid conversion, averaged to gridcell
    real(r8), parameter :: amC   = 12.0_r8 ! Atomic mass number for Carbon
    real(r8), parameter :: amO   = 16.0_r8 ! Atomic mass number for Oxygen
    real(r8), parameter :: amCO2 = amC + 2.0_r8*amO ! Atomic mass number for CO2
    ! The following converts g of C to kg of CO2
    real(r8), parameter :: convertgC2kgCO2 = 1.0e-3_r8 * (amCO2/amC)
    !------------------------------------------------------------------------

    SHR_ASSERT_ALL_FL((ubound(net_carbon_exchange_grc) == (/bounds%endg/)), sourcefile, __LINE__)

    call handle_ice_runoff(bounds, water_inst%waterfluxbulk_inst, glc_behavior, &
         melt_non_icesheet_ice_runoff = lnd2atm_inst%params%melt_non_icesheet_ice_runoff, &
         qflx_ice_runoff_col = water_inst%waterlnd2atmbulk_inst%qflx_ice_runoff_col(bounds%begc:bounds%endc), &
         qflx_liq_from_ice_col = water_inst%waterlnd2atmbulk_inst%qflx_liq_from_ice_col(bounds%begc:bounds%endc), &
         eflx_sh_ice_to_liq_col = lnd2atm_inst%eflx_sh_ice_to_liq_col(bounds%begc:bounds%endc))

    !----------------------------------------------------
    ! lnd -> atm
    !----------------------------------------------------
    
    ! First, compute the "minimal" set of fields.
    call lnd2atm_minimal(bounds, &
         water_inst, surfalb_inst, energyflux_inst, lnd2atm_inst)

    call p2g(bounds, &
         temperature_inst%t_ref2m_patch (bounds%begp:bounds%endp), &
         lnd2atm_inst%t_ref2m_grc       (bounds%begg:bounds%endg), &
         p2c_scale_type='unity', c2l_scale_type= 'unity', l2g_scale_type='unity')

    call p2g(bounds, &
         water_inst%waterdiagnosticbulk_inst%q_ref2m_patch (bounds%begp:bounds%endp), &
         water_inst%waterlnd2atmbulk_inst%q_ref2m_grc      (bounds%begg:bounds%endg), &
         p2c_scale_type='unity', c2l_scale_type= 'unity', l2g_scale_type='unity')

    call p2g(bounds, &
         frictionvel_inst%u10_clm_patch (bounds%begp:bounds%endp), &
         lnd2atm_inst%u_ref10m_grc      (bounds%begg:bounds%endg), &
         p2c_scale_type='unity', c2l_scale_type= 'unity', l2g_scale_type='unity')

    call p2g(bounds, &
         energyflux_inst%taux_patch (bounds%begp:bounds%endp), &
         lnd2atm_inst%taux_grc      (bounds%begg:bounds%endg), &
         p2c_scale_type='unity', c2l_scale_type= 'unity', l2g_scale_type='unity')

    call p2g(bounds, &
         energyflux_inst%tauy_patch (bounds%begp:bounds%endp), &
         lnd2atm_inst%tauy_grc      (bounds%begg:bounds%endg), &
         p2c_scale_type='unity', c2l_scale_type= 'unity', l2g_scale_type='unity')

    call p2g(bounds, &
         water_inst%waterfluxbulk_inst%qflx_evap_tot_patch (bounds%begp:bounds%endp), &
         water_inst%waterlnd2atmbulk_inst%qflx_evap_tot_grc     (bounds%begg:bounds%endg), &
         p2c_scale_type='unity', c2l_scale_type= 'urbanf', l2g_scale_type='unity')

    call p2g(bounds, &
         solarabs_inst%fsa_patch (bounds%begp:bounds%endp), &
         lnd2atm_inst%fsa_grc    (bounds%begg:bounds%endg), &
         p2c_scale_type='unity', c2l_scale_type= 'urbanf', l2g_scale_type='unity')

    call p2g(bounds, &
         frictionvel_inst%z0m_actual_patch (bounds%begp:bounds%endp), &
         lnd2atm_inst%z0m_grc              (bounds%begg:bounds%endg), &
         p2c_scale_type='unity', c2l_scale_type= 'urbans', l2g_scale_type='unity')

    call p2g(bounds, &
         frictionvel_inst%fv_patch (bounds%begp:bounds%endp), &
         lnd2atm_inst%fv_grc       (bounds%begg:bounds%endg), &
         p2c_scale_type='unity', c2l_scale_type= 'unity', l2g_scale_type='unity')

    call p2g(bounds, &
         frictionvel_inst%ram1_patch (bounds%begp:bounds%endp), &
         lnd2atm_inst%ram1_grc       (bounds%begg:bounds%endg), &
         p2c_scale_type='unity', c2l_scale_type= 'unity', l2g_scale_type='unity')

    call p2g( bounds, &
         energyflux_inst%eflx_sh_tot_patch (bounds%begp:bounds%endp), &
         lnd2atm_inst%eflx_sh_tot_grc      (bounds%begg:bounds%endg), &
         p2c_scale_type='unity',c2l_scale_type='urbanf',l2g_scale_type='unity')
    call c2g( bounds, &
         energyflux_inst%eflx_sh_precip_conversion_col (bounds%begc:bounds%endc), &
         lnd2atm_inst%eflx_sh_precip_conversion_grc    (bounds%begg:bounds%endg), &
         c2l_scale_type='urbanf', l2g_scale_type='unity')
    call c2g( bounds, &
         lnd2atm_inst%eflx_sh_ice_to_liq_col(bounds%begc:bounds%endc), &
         eflx_sh_ice_to_liq_grc(bounds%begg:bounds%endg), &
         c2l_scale_type='urbanf', l2g_scale_type='unity')
    do g = bounds%begg, bounds%endg
       lnd2atm_inst%eflx_sh_tot_grc(g) =  lnd2atm_inst%eflx_sh_tot_grc(g) + &
            lnd2atm_inst%eflx_sh_precip_conversion_grc(g) + &
            eflx_sh_ice_to_liq_grc(g) - &
            energyflux_inst%eflx_dynbal_grc(g) 
    enddo

    call p2g(bounds, &
         energyflux_inst%eflx_lh_tot_patch (bounds%begp:bounds%endp), &
         lnd2atm_inst%eflx_lh_tot_grc      (bounds%begg:bounds%endg), &
         p2c_scale_type='unity', c2l_scale_type= 'urbanf', l2g_scale_type='unity')

    do g = bounds%begg, bounds%endg
       lnd2atm_inst%net_carbon_exchange_grc(g) = &
            net_carbon_exchange_grc(g)
    end do
    if (use_lch4) then
       if (.not. ch4offline) then
          ! Adjust flux of CO2 by the net conversion of mineralizing C to CH4
          do g = bounds%begg,bounds%endg
             ! nem is in g C/m2/sec
             lnd2atm_inst%net_carbon_exchange_grc(g) = &
                  lnd2atm_inst%net_carbon_exchange_grc(g) + lnd2atm_inst%nem_grc(g)
          end do
       end if
    end if
    ! Convert from gC/m2/s to kgCO2/m2/s
    do g = bounds%begg,bounds%endg
       lnd2atm_inst%net_carbon_exchange_grc(g) = &
            lnd2atm_inst%net_carbon_exchange_grc(g)*convertgC2kgCO2
    end do

    ! drydepvel
    if ( n_drydep > 0 .and. drydep_method == DD_XLND ) then
       call p2g(bounds, n_drydep, &
            drydepvel_inst%velocity_patch (bounds%begp:bounds%endp, :), &
            lnd2atm_inst%ddvel_grc        (bounds%begg:bounds%endg, :), &
            p2c_scale_type='unity', c2l_scale_type= 'unity', l2g_scale_type='unity')
    endif

    ! voc emission flux
    if (shr_megan_mechcomps_n>0) then
       call p2g(bounds, shr_megan_mechcomps_n, &
            vocemis_inst%vocflx_patch(bounds%begp:bounds%endp,:), &
            lnd2atm_inst%flxvoc_grc  (bounds%begg:bounds%endg,:), &
            p2c_scale_type='unity', c2l_scale_type= 'unity', l2g_scale_type='unity')
    end if

    ! fire emissions fluxes
     if (shr_fire_emis_mechcomps_n>0) then
        call p2g(bounds, shr_fire_emis_mechcomps_n, &
            -fireemis_inst%fireflx_patch(bounds%begp:bounds%endp,:), &
             lnd2atm_inst%fireflx_grc   (bounds%begg:bounds%endg,:), &
             p2c_scale_type='unity', c2l_scale_type= 'unity', l2g_scale_type='unity')
        call p2g(bounds, &
             fireemis_inst%ztop_patch (bounds%begp:bounds%endp), &
             lnd2atm_inst%fireztop_grc(bounds%begg:bounds%endg), &
             p2c_scale_type='unity', c2l_scale_type= 'unity', l2g_scale_type='unity')
     endif

    ! dust emission flux
    call p2g(bounds, ndst, &
         dust_inst%flx_mss_vrt_dst_patch(bounds%begp:bounds%endp, :), &
         lnd2atm_inst%flxdst_grc        (bounds%begg:bounds%endg, :), &
         p2c_scale_type='unity', c2l_scale_type= 'unity', l2g_scale_type='unity')

    ! nh3 flux
    if (shr_fan_to_atm) then
       call c2g(bounds,     &
            sbgc_nf_inst%nh3_total_col (bounds%begc:bounds%endc), &
            lnd2atm_inst%flux_nh3_grc  (bounds%begg:bounds%endg), &
            c2l_scale_type= 'unity', l2g_scale_type='unity')
    end if

    !----------------------------------------------------
    ! lnd -> rof
    !----------------------------------------------------

    call c2g( bounds, &
         water_inst%waterfluxbulk_inst%qflx_surf_col (bounds%begc:bounds%endc), &
         water_inst%waterlnd2atmbulk_inst%qflx_rofliq_qsur_grc   (bounds%begg:bounds%endg), &
         c2l_scale_type= 'urbanf', l2g_scale_type='unity' )

    call c2g( bounds, &
         water_inst%waterfluxbulk_inst%qflx_drain_col (bounds%begc:bounds%endc), &
         water_inst%waterlnd2atmbulk_inst%qflx_rofliq_qsub_grc   (bounds%begg:bounds%endg), &
         c2l_scale_type= 'urbanf', l2g_scale_type='unity' )

    do c = bounds%begc, bounds%endc
       if (col%active(c)) then
          ! It's not entirely appropriate to put qflx_liq_from_ice_col into
          ! qflx_qrgwl_col, since this isn't necessarily just glaciers, wetlands and
          ! lakes. But since we put the liquid portion of snow capping into
          ! qflx_qrgwl_col, it seems reasonable to put qflx_liq_from_ice_col there as
          ! well.
          water_inst%waterfluxbulk_inst%qflx_qrgwl_col(c) = water_inst%waterfluxbulk_inst%qflx_qrgwl_col(c) + &
               water_inst%waterlnd2atmbulk_inst%qflx_liq_from_ice_col(c)

          ! qflx_runoff is the sum of a number of terms, including qflx_qrgwl. Since we
          ! are adjusting qflx_qrgwl above, we need to adjust qflx_runoff analogously.
          water_inst%waterfluxbulk_inst%qflx_runoff_col(c) = &
            water_inst%waterfluxbulk_inst%qflx_runoff_col(c) + &
            water_inst%waterlnd2atmbulk_inst%qflx_liq_from_ice_col(c)
       end if
    end do

    call c2g( bounds, &
         water_inst%waterfluxbulk_inst%qflx_qrgwl_col (bounds%begc:bounds%endc), &
         water_inst%waterlnd2atmbulk_inst%qflx_rofliq_qgwl_grc   (bounds%begg:bounds%endg), &
         c2l_scale_type= 'urbanf', l2g_scale_type='unity' )

    call c2g( bounds, &
         water_inst%waterfluxbulk_inst%qflx_runoff_col (bounds%begc:bounds%endc), &
         water_inst%waterlnd2atmbulk_inst%qflx_rofliq_grc   (bounds%begg:bounds%endg), &
         c2l_scale_type= 'urbanf', l2g_scale_type='unity' )

    do g = bounds%begg, bounds%endg
       water_inst%waterlnd2atmbulk_inst%qflx_rofliq_qgwl_grc(g) = &
         water_inst%waterlnd2atmbulk_inst%qflx_rofliq_qgwl_grc(g) - &
         water_inst%waterfluxbulk_inst%qflx_liq_dynbal_grc(g)
       water_inst%waterlnd2atmbulk_inst%qflx_rofliq_grc(g) = &
         water_inst%waterlnd2atmbulk_inst%qflx_rofliq_grc(g) - &
         water_inst%waterfluxbulk_inst%qflx_liq_dynbal_grc(g)
    enddo

    call c2g( bounds, &
         water_inst%waterfluxbulk_inst%qflx_drain_perched_col (bounds%begc:bounds%endc), &
         water_inst%waterlnd2atmbulk_inst%qflx_rofliq_drain_perched_grc(bounds%begg:bounds%endg), &
         c2l_scale_type= 'urbanf', l2g_scale_type='unity' )


    call c2g( bounds, &
         water_inst%waterfluxbulk_inst%qflx_sfc_irrig_col (bounds%begc:bounds%endc), &
         water_inst%waterlnd2atmbulk_inst%qirrig_grc(bounds%begg:bounds%endg), &
         c2l_scale_type= 'urbanf', l2g_scale_type='unity' )

    call c2g( bounds, &
         water_inst%waterlnd2atmbulk_inst%qflx_ice_runoff_col(bounds%begc:bounds%endc),  &
         water_inst%waterlnd2atmbulk_inst%qflx_rofice_grc(bounds%begg:bounds%endg),  & 
         c2l_scale_type= 'urbanf', l2g_scale_type='unity' )
    do g = bounds%begg, bounds%endg
       water_inst%waterlnd2atmbulk_inst%qflx_rofice_grc(g) = &
         water_inst%waterlnd2atmbulk_inst%qflx_rofice_grc(g) - &
         water_inst%waterfluxbulk_inst%qflx_ice_dynbal_grc(g)
    enddo

    ! calculate total water storage for history files
    ! first set tws to gridcell total endwb
    ! second add river storage as gridcell average depth (1.e-3 converts [m3/km2] to [mm])
    ! TODO - this was in BalanceCheckMod - not sure where it belongs?

    call c2g( bounds, &
         water_inst%waterbalancebulk_inst%endwb_col(bounds%begc:bounds%endc), &
         water_inst%waterdiagnosticbulk_inst%tws_grc(bounds%begg:bounds%endg), &
         c2l_scale_type= 'urbanf', l2g_scale_type='unity' )
    do g = bounds%begg, bounds%endg
       water_inst%waterdiagnosticbulk_inst%tws_grc(g) = &
         water_inst%waterdiagnosticbulk_inst%tws_grc(g) + &
         water_inst%wateratm2lndbulk_inst%volr_grc(g) / grc%area(g) * 1.e-3_r8
    enddo

  end subroutine lnd2atm

  !-----------------------------------------------------------------------
  subroutine handle_ice_runoff(bounds, waterfluxbulk_inst, glc_behavior, &
       melt_non_icesheet_ice_runoff, &
       qflx_ice_runoff_col, qflx_liq_from_ice_col, eflx_sh_ice_to_liq_col)
    !
    ! !DESCRIPTION:
    ! Take column-level ice runoff and divide it between (a) ice runoff, and (b) liquid
    ! runoff with a compensating negative sensible heat flux.
    !
    ! The rationale here is: Ice runoff is largely meant to represent a crude
    ! parameterization of iceberg calving. Iceberg calving is mainly appropriate in
    ! regions where an ice sheet terminates at the land-ocean boundary. Elsewhere, in
    ! reality, we expect most ice runoff to flow downstream and melt before it reaches the
    ! ocean. Furthermore, sending ice runoff directly to the ocean can lead to runaway sea
    ! ice growth in some regions (around the Canadian archipelago, and possibly in more
    ! wide-spread regions of the Arctic Ocean); melting this ice before it reaches the
    ! ocean avoids this problem.
    !
    ! If the river model were able to melt ice, then we might not need this routine.
    !
    ! Note that this routine does NOT handle ice runoff generated via the dynamic
    ! landunits adjustment fluxes (i.e., the fluxes that compensate for a difference in
    ! ice content between the pre- and post-dynamic landunit areas). This is partly
    ! because those gridcell-level dynamic landunits adjustment fluxes do not fit well
    ! with this column-based infrastructure, and partly because either method of handling
    ! these fluxes (i.e., sending an ice runoff or sending a liquid runoff with a
    ! negative sensible heat flux) seems equally justifiable.
    !
    ! !USES:
    !
    ! !ARGUMENTS:
    type(bounds_type), intent(in) :: bounds
    type(waterfluxbulk_type), intent(in) :: waterfluxbulk_inst
    type(glc_behavior_type), intent(in) :: glc_behavior
    logical, intent(in) :: melt_non_icesheet_ice_runoff
    real(r8), intent(out) :: qflx_ice_runoff_col( bounds%begc: ) ! total column-level ice runoff (mm H2O /s)
    real(r8), intent(out) :: qflx_liq_from_ice_col( bounds%begc: ) ! liquid runoff from converted ice runoff (mm H2O /s)
    real(r8), intent(out) :: eflx_sh_ice_to_liq_col( bounds%begc: ) ! sensible heat flux generated from the ice to liquid conversion (W/m2) (+ to atm)

    !
    ! !LOCAL VARIABLES:
    integer :: c, l, g
    logical :: do_conversion

    character(len=*), parameter :: subname = 'handle_ice_runoff'
    !-----------------------------------------------------------------------

    SHR_ASSERT_ALL_FL((ubound(qflx_ice_runoff_col) == (/bounds%endc/)), sourcefile, __LINE__)
    SHR_ASSERT_ALL_FL((ubound(qflx_liq_from_ice_col) == (/bounds%endc/)), sourcefile, __LINE__)
    SHR_ASSERT_ALL_FL((ubound(eflx_sh_ice_to_liq_col) == (/bounds%endc/)), sourcefile, __LINE__)

    do c = bounds%begc, bounds%endc
       if (col%active(c)) then
          qflx_ice_runoff_col(c) = waterfluxbulk_inst%qflx_ice_runoff_snwcp_col(c) + &
               waterfluxbulk_inst%qflx_ice_runoff_xs_col(c)
          qflx_liq_from_ice_col(c) = 0._r8
          eflx_sh_ice_to_liq_col(c) = 0._r8
       end if
    end do

    if (melt_non_icesheet_ice_runoff) then
       do c = bounds%begc, bounds%endc
          if (col%active(c)) then
             l = col%landunit(c)
             g = col%gridcell(c)
             do_conversion = .false.
             if (lun%itype(l) /= istice) then
                do_conversion = .true.
             else  ! istice
                if (glc_behavior%ice_runoff_melted_grc(g)) then
                   do_conversion = .true.
                else
                   do_conversion = .false.
                end if
             end if
             if (do_conversion) then
                ! ice to liquid absorbs energy, so results in a negative heat flux to atm
                ! Note that qflx_ice_runoff_col is in mm H2O/s, which is the same as kg
                ! m-2 s-1, so we can simply multiply by hfus.
                eflx_sh_ice_to_liq_col(c) = -qflx_ice_runoff_col(c) * hfus
                qflx_liq_from_ice_col(c) = qflx_ice_runoff_col(c)
                qflx_ice_runoff_col(c) = 0._r8
             end if
          end if
       end do
    end if

  end subroutine handle_ice_runoff


end module lnd2atmMod<|MERGE_RESOLUTION|>--- conflicted
+++ resolved
@@ -37,12 +37,8 @@
   use ColumnType           , only : col
   use LandunitType         , only : lun
   use GridcellType         , only : grc                
-<<<<<<< HEAD
-  use landunit_varcon      , only : istice_mec
+  use landunit_varcon      , only : istice
   use SoilBiogeochemNitrogenFluxType, only : SoilBiogeochem_nitrogenflux_type
-=======
-  use landunit_varcon      , only : istice
->>>>>>> 448fa92d
   !
   ! !PUBLIC TYPES:
   implicit none
