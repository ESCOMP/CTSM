module ColumnType

  !-----------------------------------------------------------------------
  ! !DESCRIPTION:
  ! Column data type allocation and initialization
  ! -------------------------------------------------------- 
  ! column types can have values of
  ! -------------------------------------------------------- 
  !   1  => (istsoil)          soil (vegetated or bare soil)
  !   2  => (istcrop)          crop (only for crop configuration)
  !   3  => (UNUSED)           (formerly non-multiple elevation class land ice; currently unused)
  !   4  => (istice_mec)       land ice (multiple elevation classes)   
  !   5  => (istdlak)          deep lake
  !   6  => (istwet)           wetland
  !   71 => (icol_roof)        urban roof
  !   72 => (icol_sunwall)     urban sunwall
  !   73 => (icol_shadewall)   urban shadewall
  !   74 => (icol_road_imperv) urban impervious road
  !   75 => (icol_road_perv)   urban pervious road
  !
  use shr_kind_mod   , only : r8 => shr_kind_r8
  use shr_infnan_mod , only : nan => shr_infnan_nan, assignment(=)
  use clm_varpar     , only : nlevsno, nlevgrnd, nlevlak
  use clm_varcon     , only : spval, ispval
  use shr_sys_mod    , only : shr_sys_abort
  use clm_varctl     , only : iulog
  use column_varcon  , only : is_hydrologically_active
  use LandunitType   , only : lun
  !
  ! !PUBLIC TYPES:
  implicit none
  save
  private
  !
  type, public :: column_type
     ! g/l/c/p hierarchy, local g/l/c/p cells only
     integer , pointer :: landunit             (:)   ! index into landunit level quantities
     real(r8), pointer :: wtlunit              (:)   ! weight (relative to landunit)
     integer , pointer :: gridcell             (:)   ! index into gridcell level quantities
     real(r8), pointer :: wtgcell              (:)   ! weight (relative to gridcell)
     integer , pointer :: patchi               (:)   ! beginning patch index for each column
     integer , pointer :: patchf               (:)   ! ending patch index for each column
     integer , pointer :: npatches             (:)   ! number of patches for each column

     ! topological mapping functionality
     integer , pointer :: itype                (:)   ! column type (after init, should only be modified via update_itype routine)
     integer , pointer :: lun_itype            (:)   ! landunit type (col%lun_itype(ci) is the same as lun%itype(col%landunit(ci)), but is often a more convenient way to access this type
     logical , pointer :: active               (:)   ! true=>do computations on this column
     logical , pointer :: type_is_dynamic      (:)   ! true=>itype can change throughout the run

     ! topography
     ! TODO(wjs, 2016-04-05) Probably move these things into topoMod
     real(r8), pointer :: micro_sigma          (:)   ! microtopography pdf sigma (m)
     real(r8), pointer :: topo_slope           (:)   ! gridcell topographic slope
     real(r8), pointer :: topo_std             (:)   ! gridcell elevation standard deviation

     ! vertical levels
     integer , pointer :: snl                  (:)   ! number of snow layers
     real(r8), pointer :: dz                   (:,:) ! layer thickness (m)  (-nlevsno+1:nlevgrnd) 
     real(r8), pointer :: z                    (:,:) ! layer depth (m) (-nlevsno+1:nlevgrnd) 
     real(r8), pointer :: zi                   (:,:) ! interface level below a "z" level (m) (-nlevsno+0:nlevgrnd) 
     real(r8), pointer :: zii                  (:)   ! convective boundary height [m]
     real(r8), pointer :: dz_lake              (:,:) ! lake layer thickness (m)  (1:nlevlak)
     real(r8), pointer :: z_lake               (:,:) ! layer depth for lake (m)
     real(r8), pointer :: lakedepth            (:)   ! variable lake depth (m)                             
     integer , pointer :: nbedrock             (:)   ! variable depth to bedrock index

     ! other column characteristics
     logical , pointer :: hydrologically_active(:)   ! true if this column is a hydrologically active type

     ! levgrnd_class gives the class in which each layer falls. This is relevant for
     ! columns where there are 2 or more fundamentally different layer types. For
     ! example, this distinguishes between soil and bedrock layers. The particular value
     ! assigned to each class is irrelevant; the important thing is that different
     ! classes (e.g., soil vs. bedrock) have different values of levgrnd_class.
     !
     ! levgrnd_class = ispval indicates that the given layer is completely unused for
     ! this column (i.e., this column doesn't use the full nlevgrnd layers).
     integer , pointer :: levgrnd_class        (:,:) ! class in which each layer falls (1:nlevgrnd)
   contains

     procedure, public :: Init
     procedure, public :: Clean

     ! Update the column type for one column. Any updates to col%itype after
     ! initialization should be made via this routine.
     procedure, public :: update_itype

  end type column_type

  type(column_type), public, target :: col !column data structure (soil/snow/canopy columns)
  !------------------------------------------------------------------------

contains
  
  !------------------------------------------------------------------------
  subroutine Init(this, begc, endc)
    !
    ! !ARGUMENTS:
    class(column_type)  :: this
    integer, intent(in) :: begc,endc
    !------------------------------------------------------------------------

    ! The following is set in initGridCellsMod
    allocate(this%gridcell    (begc:endc))                     ; this%gridcell    (:)   = ispval
    allocate(this%wtgcell     (begc:endc))                     ; this%wtgcell     (:)   = nan
    allocate(this%landunit    (begc:endc))                     ; this%landunit    (:)   = ispval
    allocate(this%wtlunit     (begc:endc))                     ; this%wtlunit     (:)   = nan
    allocate(this%patchi      (begc:endc))                     ; this%patchi      (:)   = ispval
    allocate(this%patchf      (begc:endc))                     ; this%patchf      (:)   = ispval
    allocate(this%npatches     (begc:endc))                    ; this%npatches     (:)   = ispval
    allocate(this%itype       (begc:endc))                     ; this%itype       (:)   = ispval
    allocate(this%lun_itype   (begc:endc))                     ; this%lun_itype   (:)   = ispval
    allocate(this%active      (begc:endc))                     ; this%active      (:)   = .false.
    allocate(this%type_is_dynamic(begc:endc))                  ; this%type_is_dynamic(:) = .false.

    ! The following is set in initVerticalMod
    allocate(this%snl         (begc:endc))                     ; this%snl         (:)   = ispval  !* cannot be averaged up
    allocate(this%dz          (begc:endc,-nlevsno+1:nlevgrnd)) ; this%dz          (:,:) = nan
    allocate(this%z           (begc:endc,-nlevsno+1:nlevgrnd)) ; this%z           (:,:) = nan
    allocate(this%zi          (begc:endc,-nlevsno+0:nlevgrnd)) ; this%zi          (:,:) = nan
    allocate(this%zii         (begc:endc))                     ; this%zii         (:)   = nan
    allocate(this%lakedepth   (begc:endc))                     ; this%lakedepth   (:)   = spval  
    allocate(this%dz_lake     (begc:endc,nlevlak))             ; this%dz_lake     (:,:) = nan
    allocate(this%z_lake      (begc:endc,nlevlak))             ; this%z_lake      (:,:) = nan

    allocate(this%nbedrock   (begc:endc))                     ; this%nbedrock   (:)   = ispval  
    allocate(this%levgrnd_class(begc:endc,nlevgrnd))           ; this%levgrnd_class(:,:) = ispval
    allocate(this%micro_sigma (begc:endc))                     ; this%micro_sigma (:)   = nan
    allocate(this%topo_slope  (begc:endc))                     ; this%topo_slope  (:)   = nan
    allocate(this%topo_std    (begc:endc))                     ; this%topo_std    (:)   = nan

    allocate(this%hydrologically_active(begc:endc))            ; this%hydrologically_active(:) = .false.

  end subroutine Init

  !------------------------------------------------------------------------
  subroutine Clean(this)
    !
    ! !ARGUMENTS:
    class(column_type) :: this
    !------------------------------------------------------------------------

    deallocate(this%gridcell   )
    deallocate(this%wtgcell    )
    deallocate(this%landunit   )
    deallocate(this%wtlunit    )
    deallocate(this%patchi     )
    deallocate(this%patchf     )
    deallocate(this%npatches    )
    deallocate(this%itype      )
    deallocate(this%lun_itype  )
    deallocate(this%active     )
    deallocate(this%type_is_dynamic)
    deallocate(this%snl        )
    deallocate(this%dz         )
    deallocate(this%z          )
    deallocate(this%zi         )
    deallocate(this%zii        )
    deallocate(this%lakedepth  )
    deallocate(this%dz_lake    )
    deallocate(this%z_lake     )
    deallocate(this%micro_sigma)
    deallocate(this%topo_slope )
    deallocate(this%topo_std   )
    deallocate(this%nbedrock   )
    deallocate(this%levgrnd_class)
    deallocate(this%hydrologically_active)

  end subroutine Clean

  !-----------------------------------------------------------------------
  subroutine update_itype(this, c, itype)
    !
    ! !DESCRIPTION:
    ! Update the column type for one column. Any updates to col%itype after
    ! initialization should be made via this routine.
    !
    ! This can NOT be used to change the landunit type: it can only be used to change the
    ! column type within a fixed landunit.
    !
    ! !ARGUMENTS:
    class(column_type), intent(inout) :: this
    integer, intent(in) :: c
    integer, intent(in) :: itype
    !
    ! !LOCAL VARIABLES:

    character(len=*), parameter :: subname = 'update_itype'
    !-----------------------------------------------------------------------

    if (col%type_is_dynamic(c)) then
       col%itype(c) = itype
       col%hydrologically_active(c) = is_hydrologically_active( &
            col_itype = itype, &
<<<<<<< HEAD
            lun_itype = lun%itype(l))
=======
            lun_itype = col%lun_itype(c))
       ! Properties that are tied to the landunit's properties (like urbpoi) are assumed
       ! not to change here.
>>>>>>> 8265b774
    else
       write(iulog,*) subname//' ERROR: attempt to update itype when type_is_dynamic is false'
       write(iulog,*) 'c, col%itype(c), itype = ', c, col%itype(c), itype
       ! Need to use shr_sys_abort rather than endrun, because using endrun would cause
       ! circular dependencies
       call shr_sys_abort(subname//' ERROR: attempt to update itype when type_is_dynamic is false')
    end if
  end subroutine update_itype



end module ColumnType<|MERGE_RESOLUTION|>--- conflicted
+++ resolved
@@ -25,8 +25,7 @@
   use shr_sys_mod    , only : shr_sys_abort
   use clm_varctl     , only : iulog
   use column_varcon  , only : is_hydrologically_active
-  use LandunitType   , only : lun
-  !
+
   ! !PUBLIC TYPES:
   implicit none
   save
@@ -193,13 +192,9 @@
        col%itype(c) = itype
        col%hydrologically_active(c) = is_hydrologically_active( &
             col_itype = itype, &
-<<<<<<< HEAD
-            lun_itype = lun%itype(l))
-=======
             lun_itype = col%lun_itype(c))
        ! Properties that are tied to the landunit's properties (like urbpoi) are assumed
        ! not to change here.
->>>>>>> 8265b774
     else
        write(iulog,*) subname//' ERROR: attempt to update itype when type_is_dynamic is false'
        write(iulog,*) 'c, col%itype(c), itype = ', c, col%itype(c), itype
