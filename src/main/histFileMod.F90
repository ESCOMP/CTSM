--- conflicted
+++ resolved
@@ -2470,7 +2470,6 @@
     character(len=*),parameter :: varnamesl(nfldsl) = (/ &
                                                           'ZLAKE ', &
                                                           'DZLAKE' &
-<<<<<<< HEAD
                                                       /)
     real(r8), pointer :: histit(:,:)      ! temporary
     real(r8), pointer :: histot(:,:)
@@ -2479,14 +2478,11 @@
                                                           'PCT_SAND ', &
                                                           'PCT_CLAY '  &
                                                       /)
-=======
-                                                          /)
     ! Scale type for subgrid averaging of landunits to grid cells, for lake fields
     character(len=scale_type_strlen) :: l2g_scale_typel(nfldsl) = [ &
          'lake', &  ! ZLAKE
          'lake'  &  ! DZLAKE
          ]
->>>>>>> 448fa92d
     !-----------------------------------------------------------------------
 
     SHR_ASSERT_ALL_FL((ubound(watsat_col)   == (/bounds%endc, nlevmaxurbgrnd/)), sourcefile, __LINE__)
