--- conflicted
+++ resolved
@@ -3315,14 +3315,8 @@
          iparr(p) = (ldecomp%gdc2glo(patch%gridcell(p))-1)/ldomain%ni + 1
        enddo
        call ncd_io(varname='pfts1d_jxy'      , data=iparr        , dim1name=namep, ncid=ncid, flag='write')
-<<<<<<< HEAD
-       do p=bounds%begp,bounds%endp
-          iparr(p) = GetGlobalIndex(decomp_index=patch%gridcell(p), clmlevel=nameg)
-       enddo
-=======
 
        iparr = GetGlobalIndexArray(patch%gridcell(bounds%begp:bounds%endp), bounds%begp, bounds%endp, clmlevel=nameg)
->>>>>>> 95fc9e16
        call ncd_io(varname='pfts1d_gi'       , data=iparr, dim1name=namep, ncid=ncid, flag='write')
        iparr = GetGlobalIndexArray(patch%landunit(bounds%begp:bounds%endp), bounds%begp, bounds%endp, clmlevel=namel)
        call ncd_io(varname='pfts1d_li'       , data=iparr, dim1name=namep, ncid=ncid, flag='write')
