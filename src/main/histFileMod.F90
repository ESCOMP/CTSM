--- conflicted
+++ resolved
@@ -3261,13 +3261,9 @@
              call ncd_defvar(varname='fates_camap_levcapf',xtype=ncd_int, dim1name='fates_levcapf', &
                   long_name='FATES cohort age index of the combined pft-cohort age dimension', units='-', ncid=nfid(t,f))
              call ncd_defvar(varname='fates_levage',xtype=tape(t)%ncprec, dim1name='fates_levage', &
-<<<<<<< HEAD
-                  long_name='FATES patch age (yr)', ncid=nfid(t))
+                  long_name='FATES patch age (yr)', ncid=nfid(t,f))
              call ncd_defvar(varname='fates_levedge',xtype=tape(t)%ncprec, dim1name='fates_levedge', &
-                  long_name='FATES edge number', ncid=nfid(t))
-=======
-                  long_name='FATES patch age (yr)', ncid=nfid(t,f))
->>>>>>> d43d777c
+                  long_name='FATES edge number', ncid=nfid(t,f))
              call ncd_defvar(varname='fates_levheight',xtype=tape(t)%ncprec, dim1name='fates_levheight', &
                   long_name='FATES height (m)', ncid=nfid(t,f))
              call ncd_defvar(varname='fates_levpft',xtype=ncd_int, dim1name='fates_levpft', &
@@ -3372,43 +3368,6 @@
           endif
 
           if(use_fates)then
-<<<<<<< HEAD
-             call ncd_io(varname='fates_scmap_levscag',data=fates_hdim_scmap_levscag, ncid=nfid(t), flag='write')
-             call ncd_io(varname='fates_agmap_levscag',data=fates_hdim_agmap_levscag, ncid=nfid(t), flag='write')
-             call ncd_io(varname='fates_levscls',data=fates_hdim_levsclass, ncid=nfid(t), flag='write')
-             call ncd_io(varname='fates_levcacls',data=fates_hdim_levcoage, ncid=nfid(t), flag='write')
-             call ncd_io(varname='fates_pftmap_levscpf',data=fates_hdim_pfmap_levscpf, ncid=nfid(t), flag='write')
-             call ncd_io(varname='fates_scmap_levscpf',data=fates_hdim_scmap_levscpf, ncid=nfid(t), flag='write')
-             call ncd_io(varname='fates_pftmap_levcapf',data=fates_hdim_pfmap_levcapf, ncid=nfid(t), flag='write')
-             call ncd_io(varname='fates_camap_levcapf',data=fates_hdim_camap_levcapf, ncid=nfid(t), flag='write')
-             call ncd_io(varname='fates_levage',data=fates_hdim_levage, ncid=nfid(t), flag='write')
-             call ncd_io(varname='fates_levedge',data=fates_hdim_levedge, ncid=nfid(t), flag='write')
-             call ncd_io(varname='fates_levheight',data=fates_hdim_levheight, ncid=nfid(t), flag='write')
-             call ncd_io(varname='fates_levpft',data=fates_hdim_levpft, ncid=nfid(t), flag='write')
-             call ncd_io(varname='fates_levfuel',data=fates_hdim_levfuel, ncid=nfid(t), flag='write')
-             call ncd_io(varname='fates_levcdam',data=fates_hdim_levdamage, ncid=nfid(t), flag='write')
-             call ncd_io(varname='fates_levcwdsc',data=fates_hdim_levcwdsc, ncid=nfid(t), flag='write')
-             call ncd_io(varname='fates_levcan',data=fates_hdim_levcan, ncid=nfid(t), flag='write')
-             call ncd_io(varname='fates_levleaf',data=fates_hdim_levleaf, ncid=nfid(t), flag='write')
-             call ncd_io(varname='fates_canmap_levcnlf',data=fates_hdim_canmap_levcnlf, ncid=nfid(t), flag='write')
-             call ncd_io(varname='fates_lfmap_levcnlf',data=fates_hdim_lfmap_levcnlf, ncid=nfid(t), flag='write')
-             call ncd_io(varname='fates_canmap_levcnlfpf',data=fates_hdim_canmap_levcnlfpf, ncid=nfid(t), flag='write')
-             call ncd_io(varname='fates_lfmap_levcnlfpf',data=fates_hdim_lfmap_levcnlfpf, ncid=nfid(t), flag='write')
-             call ncd_io(varname='fates_pftmap_levcnlfpf',data=fates_hdim_pftmap_levcnlfpf, ncid=nfid(t), flag='write')
-             call ncd_io(varname='fates_scmap_levscagpft',data=fates_hdim_scmap_levscagpft, ncid=nfid(t), flag='write')
-             call ncd_io(varname='fates_agmap_levscagpft',data=fates_hdim_agmap_levscagpft, ncid=nfid(t), flag='write')
-             call ncd_io(varname='fates_pftmap_levscagpft',data=fates_hdim_pftmap_levscagpft, ncid=nfid(t), flag='write')
-             call ncd_io(varname='fates_pftmap_levagepft',data=fates_hdim_pftmap_levagepft, ncid=nfid(t), flag='write')
-             call ncd_io(varname='fates_agmap_levagepft',data=fates_hdim_agmap_levagepft, ncid=nfid(t), flag='write')
-             call ncd_io(varname='fates_agmap_levagefuel',data=fates_hdim_agmap_levagefuel, ncid=nfid(t), flag='write')
-             call ncd_io(varname='fates_fscmap_levagefuel',data=fates_hdim_fscmap_levagefuel, ncid=nfid(t), flag='write')
-             call ncd_io(varname='fates_scmap_levcdsc',data=fates_hdim_scmap_levcdsc, ncid=nfid(t), flag='write')
-             call ncd_io(varname='fates_cdmap_levcdsc',data=fates_hdim_cdmap_levcdsc, ncid=nfid(t), flag='write')
-             call ncd_io(varname='fates_scmap_levcdpf',data=fates_hdim_scmap_levcdpf, ncid=nfid(t), flag='write')
-             call ncd_io(varname='fates_cdmap_levcdpf',data=fates_hdim_cdmap_levcdpf, ncid=nfid(t), flag='write')
-             call ncd_io(varname='fates_pftmap_levcdpf',data=fates_hdim_pftmap_levcdpf, ncid=nfid(t), flag='write')
-             call ncd_io(varname='fates_levlanduse',data=fates_hdim_levlanduse, ncid=nfid(t), flag='write')
-=======
              call ncd_io(varname='fates_scmap_levscag',data=fates_hdim_scmap_levscag, ncid=nfid(t,f), flag='write')
              call ncd_io(varname='fates_agmap_levscag',data=fates_hdim_agmap_levscag, ncid=nfid(t,f), flag='write')
              call ncd_io(varname='fates_levscls',data=fates_hdim_levsclass, ncid=nfid(t,f), flag='write')
@@ -3418,6 +3377,7 @@
              call ncd_io(varname='fates_pftmap_levcapf',data=fates_hdim_pfmap_levcapf, ncid=nfid(t,f), flag='write')
              call ncd_io(varname='fates_camap_levcapf',data=fates_hdim_camap_levcapf, ncid=nfid(t,f), flag='write')
              call ncd_io(varname='fates_levage',data=fates_hdim_levage, ncid=nfid(t,f), flag='write')
+             call ncd_io(varname='fates_levedge',data=fates_hdim_levedge, ncid=nfid(t,f), flag='write')
              call ncd_io(varname='fates_levheight',data=fates_hdim_levheight, ncid=nfid(t,f), flag='write')
              call ncd_io(varname='fates_levpft',data=fates_hdim_levpft, ncid=nfid(t,f), flag='write')
              call ncd_io(varname='fates_levfuel',data=fates_hdim_levfuel, ncid=nfid(t,f), flag='write')
@@ -3443,7 +3403,6 @@
              call ncd_io(varname='fates_cdmap_levcdpf',data=fates_hdim_cdmap_levcdpf, ncid=nfid(t,f), flag='write')
              call ncd_io(varname='fates_pftmap_levcdpf',data=fates_hdim_pftmap_levcdpf, ncid=nfid(t,f), flag='write')
              call ncd_io(varname='fates_levlanduse',data=fates_hdim_levlanduse, ncid=nfid(t,f), flag='write')
->>>>>>> d43d777c
           end if
 
        endif
