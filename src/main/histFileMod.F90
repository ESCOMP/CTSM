--- conflicted
+++ resolved
@@ -28,14 +28,8 @@
   use EDTypesMod        , only : nfsc
   use FatesLitterMod    , only : ncwd
   use EDTypesMod        , only : num_elements_fates => num_elements
-<<<<<<< HEAD
   use FatesInterfaceTypesMod , only : numpft_fates => numpft
   use ncdio_pio 
-=======
-  use FatesInterfaceMod , only : maxveg_fates => numpft
-  use ncdio_pio
->>>>>>> d3c31a37
-
   !
   implicit none
   save
@@ -2075,10 +2069,6 @@
     call ncd_defdim(lnfid, 'string_length', hist_dim_name_length, strlen_dimid)
     call ncd_defdim(lnfid, 'scale_type_string_length', scale_type_strlen, dimid)
     call ncd_defdim( lnfid, 'levdcmp', nlevdecomp_full, dimid)
-<<<<<<< HEAD
-    
-=======
->>>>>>> d3c31a37
 
     if(use_fates)then
        call ncd_defdim(lnfid, 'fates_levscag', nlevsclass * nlevage, dimid)
