module histFileMod

#include "shr_assert.h"

  !-----------------------------------------------------------------------
  ! !DESCRIPTION:
  ! Module containing methods to for CLM history file handling.
  ! See 'history_tape' type for more details.
  !
  ! !USES:
  use shr_kind_mod   , only : r8 => shr_kind_r8
  use shr_log_mod    , only : errMsg => shr_log_errMsg
  use shr_sys_mod    , only : shr_sys_flush
  use spmdMod        , only : masterproc
  use abortutils     , only : endrun
  use clm_varctl     , only : iulog, use_fates, compname, use_cn, use_crop
  use clm_varcon     , only : spval, ispval
  use clm_varcon     , only : grlnd, nameg, namel, namec, namep
  use decompMod      , only : get_proc_bounds, get_proc_global, bounds_type, get_global_index, get_global_index_array
  use decompMod      , only : subgrid_level_gridcell, subgrid_level_landunit, subgrid_level_column
  use GridcellType   , only : grc
  use LandunitType   , only : lun
  use ColumnType     , only : col
  use PatchType      , only : patch
  use EDParamsMod    , only : nclmax
  use EDParamsMod    , only : nlevleaf
  use FatesInterfaceTypesMod , only : nlevsclass, nlevage, nlevcoage
  use FatesInterfaceTypesMod , only : nlevheight
  use FatesInterfaceTypesMod , only : nlevdamage
  use FatesConstantsMod      , only : n_landuse_cats
  use FatesFuelClassesMod    , only : num_fuel_classes
  use FatesLitterMod         , only : ncwd
  use PRTGenericMod          , only : num_elements_fates  => num_elements
  use FatesInterfaceTypesMod , only : numpft_fates => numpft
  use ncdio_pio

  !
  implicit none
  save
  private
  !
  ! !PUBLIC TYPES:
  !
  ! Constants
  !
  integer , public, parameter :: max_tapes = 10         ! max number of history tapes
  integer , public, parameter :: max_flds = 2500        ! max number of history fields
  integer , public, parameter :: max_namlen = 64        ! maximum number of characters for field name
  integer , public, parameter :: scale_type_strlen = 32 ! maximum number of characters for scale types
  integer , private, parameter :: avgflag_strlen = 10   ! maximum number of characters for avgflag
  integer , private, parameter :: hist_dim_name_length = 16 ! lenngth of character strings in dimension names

  ! Possible ways to treat multi-layer snow fields at times when no snow is present in a
  ! given layer. Note that the public parameters are the only ones that can be used by
  ! calls to hist_addfld2d; the private parameters are just used internally by the
  ! histFile implementation.
  integer , private, parameter :: no_snow_MIN = 1                 ! minimum valid value for this flag
  integer , public , parameter :: no_snow_normal = 1              ! normal treatment, which should be used for most fields (use spval when snow layer not present)
  integer , public , parameter :: no_snow_zero = 2                ! average in a 0 value for times when the snow layer isn't present
  integer , private, parameter :: no_snow_MAX = 2                 ! maximum valid value for this flag
  integer , private, parameter :: no_snow_unset = no_snow_MIN - 1 ! flag specifying that field is NOT a multi-layer snow field
  !
  ! Counters
  !
  ! ntapes gives the index of the max history file requested. There can be "holes" in the
  ! numbering - e.g., we can have h0, h1 and h3 tapes, but no h2 tape (because there are
  ! no fields on the h2 tape). In this case, ntapes will be 4 (for h0, h1, h2 and h3,
  ! since h3 is the last requested file), not 3 (the number of files actually produced).
  integer , private :: ntapes = 0        ! index of max history file requested
  !
  ! Namelist
  !
  integer :: ni                          ! implicit index below
  integer, public :: &
       hist_ndens(max_tapes) = 2         ! namelist: output density of netcdf history files
  integer, public :: &
       hist_mfilt(max_tapes) = (/ 1, (30, ni=2, max_tapes)/)        ! namelist: number of time samples per tape
  logical, public :: &
       hist_dov2xy(max_tapes) = (/.true.,(.true.,ni=2,max_tapes)/) ! namelist: true=> do grid averaging
  integer, public :: &
       hist_nhtfrq(max_tapes) = (/0, (-24, ni=2,max_tapes)/)        ! namelist: history write freq(0=monthly)
  character(len=avgflag_strlen), public :: &
       hist_avgflag_pertape(max_tapes) = (/(' ',ni=1,max_tapes)/)   ! namelist: per tape averaging flag
  character(len=max_namlen), public :: &
       hist_type1d_pertape(max_tapes)  = (/(' ',ni=1,max_tapes)/)   ! namelist: per tape type1d

  logical, public :: &
       hist_empty_htapes  = .false.      ! namelist: disable default-active history fields (which
                                         ! only exist on history tape 1). Use hist_fincl1 to enable
                                         ! select fields on top of this.

  character(len=max_namlen+2), public :: &
       hist_fincl1(max_flds) = ' '       ! namelist: list of fields to include in history tape 1
                                         !            aka 'h0' history file.
  character(len=max_namlen+2), public :: &
       hist_fincl2(max_flds) = ' '       ! namelist: list of fields to include in history tape 2
  character(len=max_namlen+2), public :: &
       hist_fincl3(max_flds) = ' '       ! namelist: list of fields to include in history tape 3
  character(len=max_namlen+2), public :: &
       hist_fincl4(max_flds) = ' '       ! namelist: list of fields to include in history tape 4
  character(len=max_namlen+2), public :: &
       hist_fincl5(max_flds) = ' '       ! namelist: list of fields to include in history tape 5
  character(len=max_namlen+2), public :: &
       hist_fincl6(max_flds) = ' '       ! namelist: list of fields to include in history tape 6
  character(len=max_namlen+2), public :: &
       hist_fincl7(max_flds) = ' '       ! namelist: list of fields to include in history tape 7
  character(len=max_namlen+2), public :: &
       hist_fincl8(max_flds) = ' '       ! namelist: list of fields to include in history tape 8
  character(len=max_namlen+2), public :: &
       hist_fincl9(max_flds) = ' '       ! namelist: list of fields to include in history tape 9
  character(len=max_namlen+2), public :: &
       hist_fincl10(max_flds) = ' '      ! namelist: list of fields to include in history tape 10

  character(len=max_namlen+2), public :: &
       fincl(max_flds,max_tapes)         ! copy of hist_fincl* fields in 2-D format. Note Fortran
                                         ! used to have a bug in 2-D namelists, thus this workaround.

  character(len=max_namlen+2), public :: &
       hist_fexcl1(max_flds) = ' ' ! namelist: list of fields to exclude from history tape 1
                                   !           aka 'h0' history file.
  character(len=max_namlen+2), public :: &
       hist_fexcl2(max_flds) = ' ' ! namelist: list of fields to exclude from history tape 2
  character(len=max_namlen+2), public :: &
       hist_fexcl3(max_flds) = ' ' ! namelist: list of fields to exclude from history tape 3
  character(len=max_namlen+2), public :: &
       hist_fexcl4(max_flds) = ' ' ! namelist: list of fields to exclude from history tape 4
  character(len=max_namlen+2), public :: &
       hist_fexcl5(max_flds) = ' ' ! namelist: list of fields to exclude from history tape 5
  character(len=max_namlen+2), public :: &
       hist_fexcl6(max_flds) = ' ' ! namelist: list of fields to exclude from history tape 6
  character(len=max_namlen+2), public :: &
       hist_fexcl7(max_flds) = ' ' ! namelist: list of fields to exclude from history tape 7
  character(len=max_namlen+2), public :: &
       hist_fexcl8(max_flds) = ' ' ! namelist: list of fields to exclude from history tape 8
  character(len=max_namlen+2), public :: &
       hist_fexcl9(max_flds) = ' ' ! namelist: list of fields to exclude from history tape 9
  character(len=max_namlen+2), public :: &
       hist_fexcl10(max_flds) = ' ' ! namelist: list of fields to exclude from history tape 10

  character(len=max_namlen+2), public :: &
       fexcl(max_flds,max_tapes)         ! copy of hist_fexcl* fields in 2-D format. Note Fortran
                                         ! used to have a bug in 2-D namelists, thus this workaround.

  logical, private :: if_disphist(max_tapes)   ! restart, true => save history file
  !
  ! !PUBLIC MEMBER FUNCTIONS:  (in rough call order)
  public :: hist_addfld1d        ! Add a 1d single-level field to the list of all history fields
  public :: hist_addfld2d        ! Add a 2d multi-level field to the list of all history fields
  public :: hist_addfld_decomp   ! Add a 1d/2d field based on patch or column data
  public :: hist_add_subscript   ! Add a 2d subscript dimension

  public :: hist_printflds       ! Print summary of list of all history fields
  public :: htapes_fieldlist     ! Finalize history file field lists, intersecting allhistfldlist with
                                 ! namelist params.

  public :: hist_htapes_build    ! Initialize history file handler (for initial or continued run)
  public :: hist_update_hbuf     ! Accumulate into history buffer (all fields and tapes)
  public :: hist_htapes_wrapup   ! Write history tape(s)

  public :: hist_restart_ncd     ! Read/write history file restart data
  !
  ! !PRIVATE MEMBER FUNCTIONS:
  private :: is_mapping_upto_subgrid   ! Is this field being mapped up to a higher subgrid level?
  private :: allhistfldlist_make_active    ! Declare a single field active for a single tape
  private :: allhistfldlist_addfld         ! Add a field to the list of all history fields
  private :: allhistfldlist_change_timeavg ! Override default history tape contents for specific tape
  private :: htape_addfld              ! Transfer field metadata from allhistfldlist to a history tape.
  private :: htape_create              ! Define netcdf metadata of history file t
  private :: htape_add_ltype_metadata  ! Add global metadata defining landunit types
  private :: htape_add_ctype_metadata  ! Add global metadata defining column types
  private :: htape_add_natpft_metadata ! Add global metadata defining natpft types
  private :: htape_add_cft_metadata    ! Add global metadata defining cft types
  private :: htape_timeconst           ! Write time constant values to history tape
  private :: htape_timeconst3D         ! Write time constant 3D values to primary history tape
  private :: hfields_normalize         ! Normalize history file fields by number of accumulations
  private :: hfields_zero              ! Zero out accumulation and hsitory buffers for a tape
  private :: hfields_write             ! Write a variable to a history tape
  private :: hfields_1dinfo            ! Define/output 1d subgrid info if appropriate
  private :: hist_update_hbuf_field_1d ! Updates history buffer for specific field and tape
  private :: hist_update_hbuf_field_2d ! Updates history buffer for specific field and tape
  private :: calc_weight_local_time    ! Calculate weight for time interpolation for local time flag
  private :: hist_set_snow_field_2d    ! Set values in history field dimensioned by levsno
  private :: list_index                ! Find index of field in exclude list
  private :: set_hist_filename         ! Determine history dataset filenames
  public  :: getname                   ! Retrieve name portion of input "inname" (PUBLIC FOR FATES)
  private :: getflag                   ! Retrieve flag
  private :: next_history_pointer_index ! Latest index into raw history data (clmptr_r*) arrays
  private :: max_nFields               ! The max number of fields on any tape
  private :: avgflag_valid             ! Whether a given avgflag is a valid option
  private :: add_landunit_mask_metadata ! Add landunit_mask metadata for the given history field
  !
  ! !PRIVATE TYPES:
  ! Constants
  !
  integer, parameter :: max_length_filename = 199 ! max length of a filename. on most linux systems this
                                                  ! is 255. But this can't be increased until all hard
                                                  ! coded values throughout the i/o stack are updated.
  integer, parameter :: max_chars = 199        ! max chars for char variables
  integer, parameter :: max_subs = 100         ! max number of subscripts
  integer            :: num_subs = 0           ! actual number of subscripts
  character(len=32)  :: subs_name(max_subs)    ! name of subscript
  integer            :: subs_dim(max_subs)     ! dimension of subscript

  ! type2d value for a field without a level dimension. This value is important for the
  ! following reasons (as of 2023-08-21):
  ! - type2d is used to determine the sort order of history fields both within the history
  !   file (e.g., what you see from 'ncdump -h') and in the documentation that lists all
  !   history fields. For these purposes, it is important that variables with
  !   type2d_unset appear before variables with a real type2d, so type2d_unset should
  !   appear early in alphabetical sort order. (If type2d_unset were changed to something
  !   that appeared later in alphabetical sort order, then sort_hist_list should be
  !   changed to have some special handling of fields with type2d_unset, forcing them to
  !   appear first.)
  ! - This will soon be added to the history field documentation, so should be a sensible
  !   value for the type2d column in that output.
  character(len=*), parameter :: type2d_unset = '-'
  !
  type field_info
     character(len=max_namlen) :: name         ! field name
     character(len=max_chars)  :: long_name    ! long name
     character(len=max_chars)  :: units        ! units
     character(len=hist_dim_name_length) :: type1d                ! pointer to first dimension type from data type (nameg, etc)
     character(len=hist_dim_name_length) :: type1d_out            ! hbuf first dimension type from data type (nameg, etc)
     character(len=hist_dim_name_length) :: type2d                ! hbuf second dimension type ["levgrnd","levlak","numrad","ltype","natpft","cft","glc_nec","elevclas","subname(n)","mxsowings","mxharvests"]
     integer :: beg1d                          ! on-node 1d clm pointer start index
     integer :: end1d                          ! on-node 1d clm pointer end index
     integer :: num1d                          ! size of clm pointer first dimension (all nodes)
     integer :: beg1d_out                      ! on-node 1d hbuf pointer start index
     integer :: end1d_out                      ! on-node 1d hbuf pointer end index
     integer :: num1d_out                      ! size of hbuf first dimension (all nodes)
     integer :: numdims                        ! the actual number of dimensions, this allows
                                               ! for 2D arrays, where the second dimension is allowed
                                               ! to be 1
     integer :: num2d                          ! size of hbuf second dimension (e.g. number of vertical levels)
     integer :: hpindex                        ! index into raw history data (clmptr_r*) arrays
     character(len=scale_type_strlen) :: p2c_scale_type       ! scale factor when averaging patch to column
     character(len=scale_type_strlen) :: c2l_scale_type       ! scale factor when averaging column to landunit
     character(len=scale_type_strlen) :: l2g_scale_type       ! scale factor when averaging landunit to gridcell
     integer :: no_snow_behavior               ! for multi-layer snow fields, flag saying how to treat times when a given snow layer is absent
  end type field_info

  ! Metadata about a single history field.
  type, abstract :: entry_base
     type (field_info) :: field                ! field information
  contains
     procedure(copy_entry_interface), deferred :: copy
  end type entry_base

  abstract interface
     subroutine copy_entry_interface(this, other)
        ! set this = other
        import :: entry_base
        class(entry_base), intent(out) :: this
        class(entry_base), intent(in) :: other
     end subroutine copy_entry_interface
  end interface

  ! Additional per-field metadata. See also history_entry. 
  ! These values are specified in hist_addfld* calls but then can be
  ! overridden by namelist params like hist_fincl1.
  type, extends(entry_base) :: allhistfldlist_entry
     logical :: actflag(max_tapes)  ! which history tapes to write to. 
     character(len=avgflag_strlen) :: avgflag(max_tapes)  ! type of time averaging
  contains
     procedure :: copy => copy_allhistfldlist_entry
  end type allhistfldlist_entry

  ! Actual per-field history data, accumulated from clmptr_r* vars. See also allhistfldlist_entry.
  type, extends(entry_base) :: history_entry
     character(len=avgflag_strlen) :: avgflag  ! time averaging flag ("X","A","M","I","SUM")
     real(r8), pointer :: hbuf(:,:)            ! history buffer (dimensions: dim1d x num2d)
     integer , pointer :: nacs(:,:)            ! accumulation counter (dimensions: dim1d x num2d)
  contains
     procedure :: copy => copy_history_entry
  end type history_entry

  ! Each 'history tape' accumulates output values for a set of fields marked 'active' for this run,
  ! at a given time frequency and precision.  The first ('primary') tape defaults to a non-empty set
  ! of active fields (see hist_addfld* methods), overridable by namelist flags,  while the other 
  ! tapes are entirely manually configured via namelist flags. The set of active fields across all
  ! tapes is assembled in the 'allhistfldlist' variable. Note that the first history tape is index 1 in
  ! the code but contains 'h0' in its output filenames (see set_hist_filename method).
  type history_tape
     integer  :: nflds                         ! number of active fields on tape
     integer  :: ntimes                        ! current number of time samples on tape
     integer  :: mfilt                         ! maximum number of time samples per tape
     integer  :: nhtfrq                        ! number of time samples per tape
     integer  :: ncprec                        ! netcdf output precision
     logical  :: dov2xy                        ! true => do xy average for all fields
     logical  :: is_endhist                    ! true => current time step is end of history interval
     real(r8) :: begtime                       ! time at beginning of history averaging interval
     type (history_entry) :: hlist(max_flds)   ! array of active history tape entries.
                                               ! The ordering matches the allhistfldlist's.
  end type history_tape

  type clmpoint_rs                             ! Pointer to real scalar data (1D)
     real(r8), pointer :: ptr(:)
  end type clmpoint_rs
  type clmpoint_ra                             ! Pointer to real array data (2D)
     real(r8), pointer :: ptr(:,:)
  end type clmpoint_ra

  ! Raw history field data (not accumulated). One entry per history field, indexed by 'hpindex'
  ! aka the history pointer index. For accumulated values see 'tape'.  
  integer, parameter :: max_mapflds = 2500     ! Maximum number of fields to track
  type (clmpoint_rs) :: clmptr_rs(max_mapflds) ! Real scalar data (1D)
  type (clmpoint_ra) :: clmptr_ra(max_mapflds) ! Real array data (2D)
  !
  ! History field metadata including which history tapes (if any) it should be output to, and
  ! type of accumulation to perform. The field ordering is arbitrary, depending on the order of
  ! hist_addfld* calls in the code.
  ! For the field data itself, see 'tape'.
  !
  type (allhistfldlist_entry) :: allhistfldlist(max_flds)  ! list of all history fields
  !
  ! Whether each history tape is in use in this run. If history_tape_in_use(i) is false,
  ! then data in tape(i) is undefined and should not be referenced.
  !
  logical :: history_tape_in_use(max_tapes)  ! whether each history tape is in use in this run
  !
  ! The actual (accumulated) history data for all active fields in each in-use tape. See
  ! 'history_tape_in_use' for in-use tapes, and 'allhistfldlist' for active fields. See also
  ! clmptr_r* variables for raw history data.
  ! 
  type (history_tape) :: tape(max_tapes)       ! array of history tapes
  !
  ! Namelist input
  !
  ! Counters
  !
  integer :: nallhistflds = 0                        ! number of fields in list of all history fields
  !
  ! Other variables
  !
  character(len=max_length_filename) :: locfnh(max_tapes)  ! local history file names
  character(len=max_length_filename) :: locfnhr(max_tapes) ! local history restart file names
  logical :: htapes_defined = .false.        ! flag indicates history output fields have been defined
  !
  ! NetCDF  Id's
  !
  type(file_desc_t), target :: nfid(max_tapes)       ! file ids
  type(file_desc_t), target :: ncid_hist(max_tapes)  ! file ids for history restart files
  integer :: time_dimid                      ! time dimension id
  integer :: nbnd_dimid                      ! time bounds dimension id
  integer :: strlen_dimid                    ! string dimension id
  !
  ! Time Constant variable names and filename
  !
  character(len=max_chars) :: TimeConst3DVars_Filename = ' '
  !
  ! time_period_freq variable
  !
  character(len=max_chars) :: time_period_freq         = ' '

  character(len=max_chars) :: TimeConst3DVars          = ' '

  character(len=*), parameter, private :: sourcefile = &
       __FILE__
  !-----------------------------------------------------------------------

contains

  !-----------------------------------------------------------------------
  subroutine hist_printflds()
    !
    ! !DESCRIPTION:
    ! Print summary of list of all history fields.
    !
    ! !USES:
    use clm_varctl, only: hist_fields_list_file
    use fileutils, only: getavu, relavu
    !
    ! !ARGUMENTS:
    !
    ! !LOCAL VARIABLES:
    integer, parameter :: ncol = 5  ! number of table columns
    integer nf, i, j  ! do-loop counters
    integer hist_fields_file  ! file unit number
    integer width_col(ncol)  ! widths of table columns
    integer width_col_sum  ! widths of columns summed, including spaces
    character(len=3) str_width_col(ncol)  ! string version of width_col
    character(len=3) str_w_col_sum  ! string version of width_col_sum
    character(len=7) file_identifier  ! fates identifier used in file_name
    character(len=26) file_name  ! hist_fields_file.rst with or without fates
    character(len=99) fmt_txt  ! format statement
    character(len=*),parameter :: subname = 'CLM_hist_printflds'
    !-----------------------------------------------------------------------

    if (masterproc) then
       write(iulog,*) trim(subname),' : number of history fields = ',nallhistflds
       write(iulog,*)' ******* LIST OF ALL HISTORY FIELDS *******'
       do nf = 1,nallhistflds
          write(iulog,9000)nf, allhistfldlist(nf)%field%name, allhistfldlist(nf)%field%units
9000      format (i5,1x,a32,1x,a16)
       end do
       call shr_sys_flush(iulog)
    end if

    ! Print list of all history fields in separate text file when namelist
    ! variable requests it. Text file is formatted in the .rst
    ! (reStructuredText) format for easy introduction of the file to
    ! the CTSM's web-based documentation.

    ! First sort the list to be in alphabetical order
    call sort_hist_list(1, nallhistflds, allhistfldlist)

    if (masterproc .and. hist_fields_list_file) then
       ! Hardwired table column widths to fit the table on a computer
       ! screen. Some strings will be truncated as a result of the
       ! current choices (35, 16, 94, 65, 7). In sphinx (ie the web-based
       ! documentation), text that has not been truncated will wrap
       ! around in the available space.
       width_col(1) = 35  ! variable name column
       width_col(2) = hist_dim_name_length  ! level dimension column
       width_col(3) = 94  ! long description column
       width_col(4) = 65  ! units column
       width_col(5) = 7  ! active (T or F) column
       width_col_sum = sum(width_col) + ncol - 1  ! sum of widths & blank spaces

       ! Convert integer widths to strings for use in format statements
       ! These write statements are not outputting to files
       do i = 1, ncol
          write(str_width_col(i),'(i0)') width_col(i)
       end do
       write(str_w_col_sum,'(i0)') width_col_sum

       ! Open hist_fields_file
       hist_fields_file = getavu()  ! get next available file unit number
       if (use_fates) then
          file_identifier = 'fates'
       else
          file_identifier = 'nofates'
       end if
       file_name = 'history_fields_' // trim(file_identifier) // '.rst'
       open(unit = hist_fields_file, file = file_name,  &
            status = 'replace', action = 'write', form = 'formatted')

       ! File title
       fmt_txt = '(a)'
       write(hist_fields_file,fmt_txt) '============================='
       write(hist_fields_file,fmt_txt) 'CTSM History Fields (' // trim(file_identifier) // ')'
       write(hist_fields_file,fmt_txt) '============================='
       write(hist_fields_file,*)

       ! A warning message and flags from the current CTSM case
       write(hist_fields_file,fmt_txt) 'CAUTION: Not all variables are relevant / present for all CTSM cases.'
       write(hist_fields_file,fmt_txt) 'Key flags used in this CTSM case:'
       fmt_txt = '(a,l)'
       write(hist_fields_file,fmt_txt) 'use_cn = ', use_cn
       write(hist_fields_file,fmt_txt) 'use_crop = ', use_crop
       write(hist_fields_file,fmt_txt) 'use_fates = ', use_fates
       write(hist_fields_file,*)

       ! Table header
       ! Concatenate strings needed in format statement
       do i = 1, ncol
          fmt_txt = '('//str_width_col(i)//'a,x)'
          write(hist_fields_file,fmt_txt,advance='no') ('=', j=1,width_col(i))
       end do
       write(hist_fields_file,*)  ! next write statement will now appear in new line

       ! Table title
       fmt_txt = '(a)'
       write(hist_fields_file,fmt_txt) 'CTSM History Fields'

       ! Sub-header
       ! Concatenate strings needed in format statement
       fmt_txt = '('//str_w_col_sum//'a)'
       write(hist_fields_file,fmt_txt) ('-', i=1, width_col_sum)
       ! Concatenate strings needed in format statement
       fmt_txt = '(a'//str_width_col(1)//',x,a'//str_width_col(2)//',x,a'//str_width_col(3)//',x,a'//str_width_col(4)//',x,a'//str_width_col(5)//')'
       write(hist_fields_file,fmt_txt) 'Variable Name',  &
                           'Level Dim.', 'Long Description', 'Units', 'Active?'

       ! End header, same as header
       ! Concatenate strings needed in format statement
       do i = 1, ncol
          fmt_txt = '('//str_width_col(i)//'a,x)'
          write(hist_fields_file,fmt_txt,advance='no') ('=', j=1,width_col(i))
       end do
       write(hist_fields_file,*)  ! next write statement will now appear in new line

       ! Main table
       ! Concatenate strings needed in format statement
       fmt_txt = '(a'//str_width_col(1)//',x,a'//str_width_col(2)//',x,a'//str_width_col(3)//',x,a'//str_width_col(4)//',l'//str_width_col(5)//')'
       do nf = 1,nallhistflds
          write(hist_fields_file,fmt_txt) &
             allhistfldlist(nf)%field%name,  &
             allhistfldlist(nf)%field%type2d,  &
             allhistfldlist(nf)%field%long_name,  &
             allhistfldlist(nf)%field%units,  &
             allhistfldlist(nf)%actflag(1)
       end do

       ! Table footer, same as header
       ! Concatenate strings needed in format statement
       do i = 1, ncol
          fmt_txt = '('//str_width_col(i)//'a,x)'
          write(hist_fields_file,fmt_txt,advance='no') ('=', j=1,width_col(i))
       end do

       call shr_sys_flush(hist_fields_file)
       close(unit = hist_fields_file)
       call relavu(hist_fields_file)  ! close and release file unit number
    end if

  end subroutine hist_printflds

  !-----------------------------------------------------------------------
  subroutine allhistfldlist_addfld (fname, numdims, type1d, type1d_out, &
        type2d, num2d, units, avgflag, long_name, hpindex, &
        p2c_scale_type, c2l_scale_type, l2g_scale_type, &
        no_snow_behavior)
    !
    ! !DESCRIPTION:
    ! Add a field to the list of all history fields. Put input arguments of
    ! field name, units, number of levels, averaging flag, and long name
    ! into a type entry in the global list of all history fields (allhistfldlist).
    !
    ! The optional argument no_snow_behavior should be given when this is a multi-layer
    ! snow field, and should be absent otherwise. It should take on one of the no_snow_*
    ! parameters defined above
    !
    ! !ARGUMENTS:
    character(len=*), intent(in)  :: fname            ! field name
    integer         , intent(in)  :: numdims          ! number of dimensions
    character(len=*), intent(in)  :: type1d           ! 1d data type
    character(len=*), intent(in)  :: type1d_out       ! 1d output type
    character(len=*), intent(in)  :: type2d           ! 2d output type
    integer         , intent(in)  :: num2d            ! size of second dimension (e.g. number of vertical levels)
    character(len=*), intent(in)  :: units            ! units of field
    character(len=*), intent(in)  :: avgflag          ! time averaging flag
    character(len=*), intent(in)  :: long_name        ! long name of field
    integer         , intent(in)  :: hpindex          ! index into raw history data (clmptr_r*) arrays
    character(len=*), intent(in)  :: p2c_scale_type   ! scale type for subgrid averaging of pfts to column
    character(len=*), intent(in)  :: c2l_scale_type   ! scale type for subgrid averaging of columns to landunits
    character(len=*), intent(in)  :: l2g_scale_type   ! scale type for subgrid averaging of landunits to gridcells
    integer, intent(in), optional :: no_snow_behavior ! if a multi-layer snow field, behavior to use for absent snow layers
    !
    ! !LOCAL VARIABLES:
    integer :: n            ! loop index
    integer :: f            ! allhistfldlist index
    integer :: numa         ! total number of atm cells across all processors
    integer :: numg         ! total number of gridcells across all processors
    integer :: numl         ! total number of landunits across all processors
    integer :: numc         ! total number of columns across all processors
    integer :: nump         ! total number of pfts across all processors
    type(bounds_type) :: bounds
    character(len=*),parameter :: subname = 'allhistfldlist_addfld'
    !------------------------------------------------------------------------

    if (.not. avgflag_valid(avgflag, blank_valid=.true.)) then
       write(iulog,*) trim(subname),' ERROR: unknown averaging flag=', avgflag
       call endrun(msg=errMsg(sourcefile, __LINE__))
    end if

    ! Determine bounds

    call get_proc_bounds(bounds)
    call get_proc_global(ng=numg, nl=numl, nc=numc, np=nump)

    ! Ensure that new field is not all blanks

    if (fname == ' ') then
       write(iulog,*) trim(subname),' ERROR: blank field name not allowed'
       call endrun(msg=errMsg(sourcefile, __LINE__))
    end if

    ! Ensure that new field name isn't too long

    if (len_trim(fname) > max_namlen ) then
       write(iulog,*) trim(subname),' ERROR: field name too long: ', trim(fname)
       call endrun(msg=errMsg(sourcefile, __LINE__))
    end if
    ! Ensure that new field doesn't already exist

    do n = 1,nallhistflds
       if (allhistfldlist(n)%field%name == fname) then
          write(iulog,*) trim(subname),' ERROR:', fname, ' already on list'
          call endrun(msg=errMsg(sourcefile, __LINE__))
       end if
    end do

    ! Increase number of fields on list of all history fields

    nallhistflds = nallhistflds + 1
    f = nallhistflds

    ! Check number of fields in list against maximum number

    if (nallhistflds > max_flds) then
       write(iulog,*) trim(subname),' ERROR: too many fields for primary history file ', &
            '-- max_flds,nallhistflds=', max_flds, nallhistflds
       call endrun(msg=errMsg(sourcefile, __LINE__))
    end if

    ! Add field to list of all history fields

    allhistfldlist(f)%field%name           = fname
    allhistfldlist(f)%field%long_name      = long_name
    allhistfldlist(f)%field%units          = units
    allhistfldlist(f)%field%type1d         = type1d
    allhistfldlist(f)%field%type1d_out     = type1d_out
    allhistfldlist(f)%field%type2d         = type2d
    allhistfldlist(f)%field%numdims        = numdims
    allhistfldlist(f)%field%num2d          = num2d
    allhistfldlist(f)%field%hpindex        = hpindex
    allhistfldlist(f)%field%p2c_scale_type = p2c_scale_type
    allhistfldlist(f)%field%c2l_scale_type = c2l_scale_type
    allhistfldlist(f)%field%l2g_scale_type = l2g_scale_type

    select case (type1d)
    case (grlnd)
       allhistfldlist(f)%field%beg1d = bounds%begg
       allhistfldlist(f)%field%end1d = bounds%endg
       allhistfldlist(f)%field%num1d = numg
    case (nameg)
       allhistfldlist(f)%field%beg1d = bounds%begg
       allhistfldlist(f)%field%end1d = bounds%endg
       allhistfldlist(f)%field%num1d = numg
    case (namel)
       allhistfldlist(f)%field%beg1d = bounds%begl
       allhistfldlist(f)%field%end1d = bounds%endl
       allhistfldlist(f)%field%num1d = numl
    case (namec)
       allhistfldlist(f)%field%beg1d = bounds%begc
       allhistfldlist(f)%field%end1d = bounds%endc
       allhistfldlist(f)%field%num1d = numc
    case (namep)
       allhistfldlist(f)%field%beg1d = bounds%begp
       allhistfldlist(f)%field%end1d = bounds%endp
       allhistfldlist(f)%field%num1d = nump
    case default
       write(iulog,*) trim(subname),' ERROR: unknown 1d output type= ',type1d
       call endrun(msg=errMsg(sourcefile, __LINE__))
    end select

    if (present(no_snow_behavior)) then
       allhistfldlist(f)%field%no_snow_behavior = no_snow_behavior
    else
       allhistfldlist(f)%field%no_snow_behavior = no_snow_unset
    end if

    ! The following two fields are used only in list of all history fields,
    ! NOT in the runtime active field list
    ! ALL FIELDS IN THE FORMER ARE INITIALIZED WITH THE ACTIVE
    ! FLAG SET TO FALSE

    allhistfldlist(f)%avgflag(:) = avgflag
    allhistfldlist(f)%actflag(:) = .false.

  end subroutine allhistfldlist_addfld

  !-----------------------------------------------------------------------
  subroutine hist_htapes_build ()
    !
    ! !DESCRIPTION:
    ! Initialize history file for initial or continuation run.  For example,
    ! on an initial run, this routine initializes ``ntapes'' history files.
    ! On a restart run, this routine only initializes history files declared
    ! beyond what existed on the previous run.  Files which already existed on
    ! the previous run have already been initialized (i.e. named and opened)
    ! in routine restart\_history.  Loop over tapes and fields per tape setting
    ! appropriate variables and calling appropriate routines
    !
    ! !USES:
    use clm_time_manager, only: get_prev_time
    use clm_varcon      , only: secspday
    !
    ! !ARGUMENTS:
    !
    ! !LOCAL VARIABLES:
    integer :: i                   ! index
    integer :: ier                 ! error code
    integer :: t, f                ! tape, field indices
    integer :: day, sec            ! day and seconds from base date
    character(len=*),parameter :: subname = 'hist_htapes_build'
    !-----------------------------------------------------------------------

    if (masterproc) then
       write(iulog,*)  trim(subname),' Initializing ', trim(compname), ' history files'
       write(iulog,'(72a1)') ("-",i=1,60)
       call shr_sys_flush(iulog)
    endif

    ! Define field list information for all history files.
    ! Update ntapes to reflect number of active history files
    ! Note - branch runs can have additional auxiliary history files
    ! declared).

    call htapes_fieldlist()

    ! Determine if gridcell (xy) averaging is done for all fields on tape

    do t=1,ntapes
       tape(t)%dov2xy = hist_dov2xy(t)
       if (masterproc) then
          write(iulog,*)trim(subname),' hist tape = ',t,&
               ' written with dov2xy= ',tape(t)%dov2xy
       end if
    end do

    ! Set number of time samples in each history file and
    ! Note - the following entries will be overwritten by history restart
    ! Note - with netcdf, only 1 (ncd_double) and 2 (ncd_float) are allowed

    do t=1,ntapes
       tape(t)%ntimes = 0
       tape(t)%dov2xy = hist_dov2xy(t)
       tape(t)%nhtfrq = hist_nhtfrq(t)
       tape(t)%mfilt = hist_mfilt(t)
       if (hist_ndens(t) == 1) then
          tape(t)%ncprec = ncd_double
       else
          tape(t)%ncprec = ncd_float
       endif
    end do

    ! Set time of beginning of current averaging interval
    ! First etermine elapased time since reference date

    call get_prev_time(day, sec)
    do t=1,ntapes
       tape(t)%begtime = day + sec/secspday
    end do

    if (masterproc) then
       write(iulog,*)  trim(subname),' Successfully initialized ', trim(compname), ' history files'
       write(iulog,'(72a1)') ("-",i=1,60)
       call shr_sys_flush(iulog)
    endif

  end subroutine hist_htapes_build

  !-----------------------------------------------------------------------
  subroutine allhistfldlist_make_active (name, tape_index, avgflag)
    !
    ! !DESCRIPTION:
    ! Add a field to the default ``on'' list for a given history file.
    ! Also change the default time averaging flag if requested.
    !
    ! !ARGUMENTS:
    character(len=*), intent(in) :: name          ! field name
    integer, intent(in) :: tape_index             ! history tape index
    character(len=*), intent(in), optional :: avgflag  ! time averaging flag
    !
    ! !LOCAL VARIABLES:
    integer :: f            ! field index
    logical :: found        ! flag indicates field found in allhistfldlist
    character(len=*),parameter :: subname = 'allhistfldlist_make_active'
    !-----------------------------------------------------------------------

    ! Check validity of input arguments

    if (tape_index > max_tapes) then
       write(iulog,*) trim(subname),' ERROR: tape index=', tape_index, ' is too big'
       call endrun(msg=errMsg(sourcefile, __LINE__))
    end if

    if (present(avgflag)) then
       if (.not. avgflag_valid(avgflag, blank_valid=.true.)) then
          write(iulog,*) trim(subname),' ERROR: unknown averaging flag=', avgflag
          call endrun(msg=errMsg(sourcefile, __LINE__))
       endif
    end if

    ! Look through list of all history fields for input field name.
    ! When found, set active flag for that tape to true.
    ! Also reset averaging flag if told to use other than default.

    found = .false.
    do f = 1,nallhistflds
       if (trim(name) == trim(allhistfldlist(f)%field%name)) then
          allhistfldlist(f)%actflag(tape_index) = .true.
          if (present(avgflag)) then
             if (avgflag/= ' ') allhistfldlist(f)%avgflag(tape_index) = avgflag
          end if
          found = .true.
          exit
       end if
    end do
    if (.not. found) then
       write(iulog,*) trim(subname),' ERROR: field=', name, ' not found'
       call endrun(msg=errMsg(sourcefile, __LINE__))
    end if

  end subroutine allhistfldlist_make_active

  !-----------------------------------------------------------------------
  subroutine allhistfldlist_change_timeavg (t)
    !
    ! !DESCRIPTION:
    ! Override default history tape contents for a specific tape.
    ! Copy the flag into the list of all history fields.
    !
    ! !ARGUMENTS:
    integer, intent(in) :: t         ! history tape index
    !
    ! !LOCAL VARIABLES:
    integer :: f                     ! field index
    character(len=avgflag_strlen) :: avgflag      ! local equiv of hist_avgflag_pertape(t)
    character(len=*),parameter :: subname = 'allhistfldlist_change_timeavg'
    !-----------------------------------------------------------------------

    avgflag = hist_avgflag_pertape(t)
    if (.not. avgflag_valid(avgflag, blank_valid = .false.)) then
       write(iulog,*) trim(subname),' ERROR: unknown avgflag=',avgflag
       call endrun(msg=errMsg(sourcefile, __LINE__))
    end if

    do f = 1,nallhistflds
       allhistfldlist(f)%avgflag(t) = avgflag
    end do

  end subroutine allhistfldlist_change_timeavg

  !-----------------------------------------------------------------------
  subroutine htapes_fieldlist()
    !
    ! !DESCRIPTION:
    ! Define the contents of each history file based on namelist
    ! input for initial or branch run, and restart data if a restart run.
    ! Fill and use arrays fincl and fexcl to modify default history tape contents.
    ! Then sort the result alphanumerically.
    !
    ! Sets history_tape_in_use and htapes_defined. Fills fields in 'tape' array.
    ! Optionally updates allhistfldlist avgflag.
    !
    ! !ARGUMENTS:
    !
    ! !LOCAL VARIABLES:
    integer :: t, f                         ! tape, field indices
    integer :: ff                           ! index into include, exclude and fprec list
    character(len=max_namlen) :: name       ! field name portion of fincl (i.e. no avgflag separator)
    character(len=max_namlen) :: allhistfldname ! name from allhistfldlist field
    character(len=avgflag_strlen) :: avgflag ! averaging flag
    character(len=1)  :: prec_acc           ! history buffer precision flag
    character(len=1)  :: prec_wrt           ! history buffer write precision flag
    character(len=*),parameter :: subname = 'htapes_fieldlist'
    !-----------------------------------------------------------------------

    ! Override averaging flag for all fields on a particular tape
    ! if namelist input so specifies

    do t=1,max_tapes
       if (hist_avgflag_pertape(t) /= ' ') then
          call allhistfldlist_change_timeavg (t)
       end if
    end do

    fincl(:,1)  = hist_fincl1(:)
    fincl(:,2)  = hist_fincl2(:)
    fincl(:,3)  = hist_fincl3(:)
    fincl(:,4)  = hist_fincl4(:)
    fincl(:,5)  = hist_fincl5(:)
    fincl(:,6)  = hist_fincl6(:)
    fincl(:,7)  = hist_fincl7(:)
    fincl(:,8)  = hist_fincl8(:)
    fincl(:,9)  = hist_fincl9(:)
    fincl(:,10) = hist_fincl10(:)

    fexcl(:,1)  = hist_fexcl1(:)
    fexcl(:,2)  = hist_fexcl2(:)
    fexcl(:,3)  = hist_fexcl3(:)
    fexcl(:,4)  = hist_fexcl4(:)
    fexcl(:,5)  = hist_fexcl5(:)
    fexcl(:,6)  = hist_fexcl6(:)
    fexcl(:,7)  = hist_fexcl7(:)
    fexcl(:,8)  = hist_fexcl8(:)
    fexcl(:,9)  = hist_fexcl9(:)
    fexcl(:,10) = hist_fexcl10(:)


    ! First ensure contents of fincl and fexcl are valid names

    do t = 1,max_tapes
       f = 1
       do while (f < max_flds .and. fincl(f,t) /= ' ')
          name = getname (fincl(f,t))
          do ff = 1,nallhistflds
             allhistfldname = allhistfldlist(ff)%field%name
             if (name == allhistfldname) exit
          end do
          if (name /= allhistfldname) then
             write(iulog,*) trim(subname),' ERROR: ', trim(name), ' in fincl(', f, ') ',&
                  'for history tape ',t,' not found'
             call endrun(msg=errMsg(sourcefile, __LINE__))
          end if
          f = f + 1
       end do

       f = 1
       do while (f < max_flds .and. fexcl(f,t) /= ' ')
          do ff = 1,nallhistflds
             allhistfldname = allhistfldlist(ff)%field%name
             if (fexcl(f,t) == allhistfldname) exit
          end do
          if (fexcl(f,t) /= allhistfldname) then
             write(iulog,*) trim(subname),' ERROR: ', fexcl(f,t), ' in fexcl(', f, ') ', &
                  'for history tape ',t,' not found'
             call endrun(msg=errMsg(sourcefile, __LINE__))
          end if
          f = f + 1
       end do
    end do

    history_tape_in_use(:) = .false.
    tape(:)%nflds = 0
    do t = 1,max_tapes

       ! Loop through the allhistfldlist set of field names and determine if any of those
       ! are in the FINCL or FEXCL arrays
       ! The call to list_index determines the index in the FINCL or FEXCL arrays
       ! that the allhistfldlist field corresponds to
       ! Add the field to the tape if specified via namelist (FINCL[1-max_tapes]),
       ! or if it is on by default and was not excluded via namelist (FEXCL[1-max_tapes]).

       do f = 1,nallhistflds
          allhistfldname = allhistfldlist(f)%field%name
          call list_index (fincl(1,t), allhistfldname, ff)

          if (ff > 0) then

             ! if field is in include list, ff > 0 and htape_addfld
             ! will be called for field

             avgflag = getflag (fincl(ff,t))
             call htape_addfld (t, f, avgflag)

          else if (.not. hist_empty_htapes) then

             ! find index of field in exclude list

             call list_index (fexcl(1,t), allhistfldname, ff)

             ! if field is in exclude list, ff > 0 and htape_addfld
             ! will not be called for field
             ! if field is not in exclude list, ff =0 and htape_addfld
             ! will be called for field (note that htape_addfld will be
             ! called below only if field is not in exclude list OR in
             ! include list

             if (ff == 0 .and. allhistfldlist(f)%actflag(t)) then
                call htape_addfld (t, f, ' ')
             end if

          end if
       end do

       ! Specification of tape contents now complete.
       ! Sort each list of active entries
       call sort_hist_list(t, tape(t)%nflds, tape(t)%hlist)

       if (masterproc) then
          if (tape(t)%nflds > 0) then
             write(iulog,*) trim(subname),' : Included fields tape ',t,'=',tape(t)%nflds
          end if
          do f = 1,tape(t)%nflds
             write(iulog,*) f,' ',tape(t)%hlist(f)%field%name, &
                  tape(t)%hlist(f)%field%num2d,' ',tape(t)%hlist(f)%avgflag
          end do
          call shr_sys_flush(iulog)
       end if
    end do

    ! Determine index of max active history tape, and whether each tape is in use

    ntapes = 0
    do t = max_tapes,1,-1
       if (tape(t)%nflds > 0) then
          ntapes = t
          exit
       end if
    end do

    do t = 1, ntapes
       if (tape(t)%nflds > 0) then
          history_tape_in_use(t) = .true.
       end if
    end do

    ! Change 1d output per tape output flag if requested - only for history
    ! tapes where 2d xy averaging is not enabled

    do t = 1,ntapes
       if (hist_type1d_pertape(t) /= ' ' .and. (.not. hist_dov2xy(t))) then
          select case (trim(hist_type1d_pertape(t)))
          case ('PFTS','COLS', 'LAND', 'GRID')
             if ( masterproc ) &
             write(iulog,*)'history tape ',t,' will have 1d output type of ',hist_type1d_pertape(t)
          case default
             write(iulog,*) trim(subname),' ERROR: unknown namelist type1d per tape=',hist_type1d_pertape(t)
             call endrun(msg=errMsg(sourcefile, __LINE__))
          end select
       end if
    end do

    if (masterproc) then
       write(iulog,*) 'There will be a total of ',ntapes,' history tapes'
       do t=1,ntapes
          write(iulog,*)
          if (hist_nhtfrq(t) == 0) then
             write(iulog,*)'History tape ',t,' write frequency is MONTHLY'
          else
             write(iulog,*)'History tape ',t,' write frequency = ',hist_nhtfrq(t)
          endif
          if (hist_dov2xy(t)) then
             write(iulog,*)'All fields on history tape ',t,' are grid averaged'
          else
             write(iulog,*)'All fields on history tape ',t,' are not grid averaged'
          end if
          write(iulog,*)'Number of time samples on history tape ',t,' is ',hist_mfilt(t)
          write(iulog,*)'Output precision on history tape ',t,'=',hist_ndens(t)
          if (.not. history_tape_in_use(t)) then
             write(iulog,*) 'History tape ',t,' does not have any fields,'
             write(iulog,*) 'so it will not be written!'
          end if
          write(iulog,*)
       end do
       call shr_sys_flush(iulog)
    end if

    ! Set flag indicating h-tape contents are now defined (needed by allhistfldlist_addfld)

    htapes_defined = .true.


  end subroutine htapes_fieldlist

  !-----------------------------------------------------------------------
  subroutine copy_allhistfldlist_entry(this, other)
    ! set this = other
    class(allhistfldlist_entry), intent(out) :: this
    class(entry_base), intent(in) :: other

    select type(this)
    type is (allhistfldlist_entry)
       select type(other)
       type is (allhistfldlist_entry)
          this = other
       class default
          call endrun('Unexpected type of "other" in copy_allhistfldlist_entry')
       end select
    class default
       call endrun('Unexpected type of "this" in copy_allhistfldlist_entry')
    end select
  end subroutine copy_allhistfldlist_entry

  !-----------------------------------------------------------------------
  subroutine copy_history_entry(this, other)
    ! set this = other
    class(history_entry), intent(out) :: this
    class(entry_base), intent(in) :: other

    select type(this)
    type is (history_entry)
       select type(other)
       type is (history_entry)
          this = other
       class default
          call endrun('Unexpected type of "other" in copy_history_entry')
       end select
    class default
       call endrun('Unexpected type of "this" in copy_history_entry')
    end select
  end subroutine copy_history_entry

  !-----------------------------------------------------------------------
  subroutine sort_hist_list(t, n_fields, hist_list)

    ! !DESCRIPTION:
    ! Sort list of history variable names hist_list in alphabetical
    ! order.

    ! !ARGUMENTS:
    integer, intent(in) :: t  ! tape index
    integer, intent(in) :: n_fields  ! number of fields
    class(entry_base), intent(inout) :: hist_list(:)

    ! !LOCAL VARIABLES:
    integer :: f, ff  ! field indices
    class(entry_base), allocatable :: tmp

    character(len=*), parameter :: subname = 'sort_hist_list'
    !-----------------------------------------------------------------------

    SHR_ASSERT_FL(size(hist_list) >= n_fields, sourcefile, __LINE__)

    if (n_fields < 2) then
       return
    end if

    allocate(tmp, source = hist_list(1))

    do f = n_fields-1, 1, -1
       do ff = 1, f
          ! First sort by the name of the level dimension; then, within the list of
          ! fields with the same level dimension, sort by field name. Sorting first by
          ! the level dimension gives a significant performance improvement especially
          ! notable on lustre file systems such as on derecho.
          if (hist_list(ff)%field%type2d > hist_list(ff+1)%field%type2d .or. &
               (hist_list(ff)%field%type2d == hist_list(ff+1)%field%type2d .and. &
               hist_list(ff)%field%name > hist_list(ff+1)%field%name)) then

             call tmp%copy(hist_list(ff))
             call hist_list(ff  )%copy(hist_list(ff+1))
             call hist_list(ff+1)%copy(tmp)

          end if
       end do
    end do

  end subroutine sort_hist_list

  !-----------------------------------------------------------------------
  logical function is_mapping_upto_subgrid( type1d, type1d_out ) result ( mapping)
    !
    ! !DESCRIPTION:
    !
    ! Return true if this field will be mapped into a higher subgrid level
    ! If false it will be output on it's native grid
    !
    ! !ARGUMENTS:
    implicit none
    character(len=8), intent(in) :: type1d      ! clm pointer 1d type
    character(len=8), intent(in) :: type1d_out  ! history buffer 1d type
    !
    mapping = .false.
    if (type1d_out == nameg .or. type1d_out == grlnd) then
       if (type1d == namep) then
          mapping = .true.
       else if (type1d == namec) then
          mapping = .true.
       else if (type1d == namel) then
          mapping = .true.
       end if
    else if (type1d_out == namel ) then
       if (type1d == namep) then
          mapping = .true.
       else if (type1d == namec) then
          mapping = .true.
       end if
    else if (type1d_out == namec ) then
       if (type1d == namep) then
          mapping = .true.
       end if
    end if
  end function is_mapping_upto_subgrid

  !-----------------------------------------------------------------------
  subroutine htape_addfld (t, f, avgflag)
    !
    ! !DESCRIPTION:
    ! Add a field to a history tape, copying metadata from the list of all history fields
    !
    ! !ARGUMENTS:
    integer, intent(in) :: t                 ! history tape index
    integer, intent(in) :: f                 ! field index from list of all history fields
    character(len=*), intent(in) :: avgflag  ! time averaging flag
    !
    ! !LOCAL VARIABLES:
    integer :: n                    ! field index on defined tape
    character(len=hist_dim_name_length) :: type1d      ! clm pointer 1d type
    character(len=hist_dim_name_length) :: type1d_out  ! history buffer 1d type
    integer :: numa                 ! total number of atm cells across all processors
    integer :: numg                 ! total number of gridcells across all processors
    integer :: numl                 ! total number of landunits across all processors
    integer :: numc                 ! total number of columns across all processors
    integer :: nump                 ! total number of pfts across all processors
    integer :: num2d                ! size of second dimension (e.g. .number of vertical levels)
    integer :: beg1d_out,end1d_out  ! history output per-proc 1d beginning and ending indices
    integer :: beg1d,end1d          ! beginning and ending indices for this field (assume already set)
    integer :: num1d_out            ! history output 1d size
    type(bounds_type) :: bounds
    character(len=avgflag_strlen) :: avgflag_temp  ! local copy of hist_avgflag_pertape(t)
    character(len=*),parameter :: subname = 'htape_addfld'
    !-----------------------------------------------------------------------

    ! Ensure that it is not too late to add a field to the history tape

    if (htapes_defined) then
       write(iulog,*) trim(subname),' ERROR: attempt to add field ', &
            allhistfldlist(f)%field%name, ' after history files are set'
       call endrun(msg=errMsg(sourcefile, __LINE__))
    end if

    tape(t)%nflds = tape(t)%nflds + 1
    n = tape(t)%nflds

    ! Copy field information

    tape(t)%hlist(n)%field = allhistfldlist(f)%field

    ! Determine bounds

    call get_proc_bounds(bounds)
    call get_proc_global(ng=numg, nl=numl, nc=numc, np=nump)

    ! Modify type1d_out if necessary

    if (hist_dov2xy(t)) then

       ! If xy output averaging is requested, set output 1d type to grlnd
       ! ***NOTE- the following logic is what permits non lat/lon grids to
       ! be written to clm history file

       type1d = tape(t)%hlist(n)%field%type1d

       if (type1d == nameg .or. &
           type1d == namel .or. &
           type1d == namec .or. &
           type1d == namep) then
          tape(t)%hlist(n)%field%type1d_out = grlnd
       end if
       if (type1d == grlnd) then
          tape(t)%hlist(n)%field%type1d_out = grlnd
       end if

    else if (hist_type1d_pertape(t) /= ' ') then

       ! Set output 1d type  based on namelist setting of  hist_type1d_pertape
       ! Only applies to tapes when xy output is not required

       type1d = tape(t)%hlist(n)%field%type1d

       select case (trim(hist_type1d_pertape(t)))
       case('GRID')
          tape(t)%hlist(n)%field%type1d_out = nameg
       case('LAND')
          tape(t)%hlist(n)%field%type1d_out = namel
       case('COLS')
          tape(t)%hlist(n)%field%type1d_out = namec
       case ('PFTS')
          tape(t)%hlist(n)%field%type1d_out = namep
       case default
          write(iulog,*) trim(subname),' ERROR: unknown input hist_type1d_pertape= ', hist_type1d_pertape(t)
          call endrun(msg=errMsg(sourcefile, __LINE__))
       end select

    endif

    ! Determine output 1d dimensions

    type1d_out = tape(t)%hlist(n)%field%type1d_out
    if (type1d_out == grlnd) then
       beg1d_out = bounds%begg
       end1d_out = bounds%endg
       num1d_out = numg
    else if (type1d_out == nameg) then
       beg1d_out = bounds%begg
       end1d_out = bounds%endg
       num1d_out = numg
    else if (type1d_out == namel) then
       beg1d_out = bounds%begl
       end1d_out = bounds%endl
       num1d_out = numl
    else if (type1d_out == namec) then
       beg1d_out = bounds%begc
       end1d_out = bounds%endc
       num1d_out = numc
    else if (type1d_out == namep) then
       beg1d_out = bounds%begp
       end1d_out = bounds%endp
       num1d_out = nump
    else
       write(iulog,*) trim(subname),' ERROR: incorrect value of type1d_out= ',type1d_out
       call endrun(msg=errMsg(sourcefile, __LINE__))
    end if

    ! Output bounds for the field
    tape(t)%hlist(n)%field%beg1d_out = beg1d_out
    tape(t)%hlist(n)%field%end1d_out = end1d_out
    tape(t)%hlist(n)%field%num1d_out = num1d_out

    ! Fields native bounds
    beg1d = allhistfldlist(f)%field%beg1d
    end1d = allhistfldlist(f)%field%end1d

    ! Alloccate and initialize history buffer and related info

    num2d = tape(t)%hlist(n)%field%num2d
    if ( is_mapping_upto_subgrid( type1d, type1d_out ) ) then
       allocate (tape(t)%hlist(n)%hbuf(beg1d_out:end1d_out,num2d))
       allocate (tape(t)%hlist(n)%nacs(beg1d_out:end1d_out,num2d))
    else
       allocate (tape(t)%hlist(n)%hbuf(beg1d:end1d,num2d))
       allocate (tape(t)%hlist(n)%nacs(beg1d:end1d,num2d))
    end if
    tape(t)%hlist(n)%hbuf(:,:) = 0._r8
    tape(t)%hlist(n)%nacs(:,:) = 0

    ! Set time averaging flag based on allhistfldlist setting or
    ! override the default averaging flag with namelist setting

    if (.not. avgflag_valid(avgflag, blank_valid=.true.)) then
       write(iulog,*) trim(subname),' ERROR: unknown avgflag=', avgflag
       call endrun(msg=errMsg(sourcefile, __LINE__))
    end if

    if (avgflag == ' ') then
       tape(t)%hlist(n)%avgflag = allhistfldlist(f)%avgflag(t)
    else
       tape(t)%hlist(n)%avgflag = avgflag
    end if

    ! Override this tape's avgflag if nhtfrq == 1
    if (tape(t)%nhtfrq == 1) then  ! output is instantaneous
       hist_avgflag_pertape(t) = 'I'
    end if
    ! Override this field's avgflag if the namelist or the previous line
    ! has set this tape to
    ! - instantaneous (I) or
    ! - local time (L)
    avgflag_temp = hist_avgflag_pertape(t)
    if (avgflag_temp == 'I' .or. avgflag_temp(1:1) == 'L') then
       tape(t)%hlist(n)%avgflag = avgflag_temp
    end if

  end subroutine htape_addfld

  !-----------------------------------------------------------------------
  subroutine hist_update_hbuf(bounds)
    !
    ! !DESCRIPTION:
    ! Accumulate (or take min, max, etc. as appropriate) input field
    ! into its history buffer for appropriate tapes.
    !
    ! !ARGUMENTS:
    type(bounds_type), intent(in) :: bounds
    !
    ! !LOCAL VARIABLES:
    integer :: t                   ! tape index
    integer :: f                   ! field index
    integer :: num2d               ! size of second dimension (e.g. number of vertical levels)
    integer :: numdims             ! number of dimensions
    character(len=*),parameter :: subname = 'hist_update_hbuf'
    character(len=hist_dim_name_length) :: type2d     ! hbuf second dimension type ["levgrnd","levlak","numrad","ltype","natpft","cft","glc_nec","elevclas","subname(n)","mxsowings","mxharvests"]
    !-----------------------------------------------------------------------

    do t = 1,ntapes
!$OMP PARALLEL DO PRIVATE (f, num2d, numdims)
       do f = 1,tape(t)%nflds

          numdims = tape(t)%hlist(f)%field%numdims

          if ( numdims == 1) then
             call hist_update_hbuf_field_1d (t, f, bounds)
          else
             num2d = tape(t)%hlist(f)%field%num2d
             call hist_update_hbuf_field_2d (t, f, bounds, num2d)
          end if
       end do
!$OMP END PARALLEL DO
    end do

  end subroutine hist_update_hbuf

  !-----------------------------------------------------------------------
  subroutine hist_update_hbuf_field_1d (t, f, bounds)
    !
    ! !DESCRIPTION:
    ! Accumulate (or take min, max, etc. as appropriate) input field
    ! into its history buffer for appropriate tapes.
    !
    ! This canNOT be called from within a threaded region (see comment below regarding the
    ! call to p2g, and the lack of explicit bounds on its arguments; see also bug 1786)
    !
    ! !USES:
    use subgridAveMod   , only : p2g, c2g, l2g, p2l, c2l, p2c
    use decompMod       , only : bounds_level_proc
    use clm_varcon      , only : degpsec, isecspday
    use clm_time_manager, only : get_curr_date
    !
    ! !ARGUMENTS:
    integer, intent(in) :: t            ! tape index
    integer, intent(in) :: f            ! field index
    type(bounds_type), intent(in) :: bounds
    !
    ! !LOCAL VARIABLES:
    integer  :: hpindex                 ! index into raw history data (clmptr_r*) arrays
    integer  :: k                       ! gridcell, landunit, column or patch index
    integer  :: beg1d,end1d             ! beginning and ending indices
    integer  :: beg1d_out,end1d_out     ! beginning and ending indices on output grid
    logical  :: check_active            ! true => check 'active' flag of each point (this refers to a point being active, NOT a history field being active)
    logical  :: valid                   ! true => history operation is valid
    logical  :: map2gcell               ! true => map clm pointer field to gridcell
    character(len=hist_dim_name_length)  :: type1d         ! 1d clm pointerr type   ["gridcell","landunit","column","pft"]
    character(len=hist_dim_name_length)  :: type1d_out     ! 1d history buffer type ["gridcell","landunit","column","pft"]
    character(len=avgflag_strlen) :: avgflag ! time averaging flag
    character(len=scale_type_strlen)  :: p2c_scale_type ! scale type for subgrid averaging of pfts to column
    character(len=scale_type_strlen)  :: c2l_scale_type ! scale type for subgrid averaging of columns to landunits
    character(len=scale_type_strlen) :: l2g_scale_type ! scale type for subgrid averaging of landunits to gridcells
    real(r8), pointer :: hbuf(:,:)      ! history buffer
    integer , pointer :: nacs(:,:)      ! accumulation counter
    real(r8), pointer :: field(:)       ! clm 1d pointer field
    logical , pointer :: active(:)      ! flag saying whether each point is active (used for type1d = landunit/column/pft) (this refers to a point being active, NOT a history field being active)
    real(r8), allocatable :: field_gcell(:)  ! gricell level field (used if mapping to gridcell is done)
    integer j
    character(len=*),parameter :: subname = 'hist_update_hbuf_field_1d'
    integer k_offset                    ! offset for mapping sliced subarray pointers when outputting variables in PFT/col vector form
    integer :: year                      ! year (0, ...) for nstep
    integer :: month                     ! month (1, ..., 12) for nstep
    integer :: day                       ! day of month (1, ..., 31) for nstep
    integer :: secs                      ! seconds into current date for nstep
    integer :: local_secpl               ! seconds into current date in local time
    integer :: tod                       ! Desired local solar time of output in seconds
    integer :: weight                    ! Weight for linear interpolation in time for local time avgflag
    integer, allocatable :: grid_index(:)             ! Grid cell index for longitude
    integer, allocatable :: tods(:)
    character(len=1) :: avgflag_trim     ! first character of avgflag

    !-----------------------------------------------------------------------

    SHR_ASSERT_FL(bounds%level == bounds_level_proc, sourcefile, __LINE__)

    avgflag        =  tape(t)%hlist(f)%avgflag
    nacs           => tape(t)%hlist(f)%nacs
    hbuf           => tape(t)%hlist(f)%hbuf
    beg1d          =  tape(t)%hlist(f)%field%beg1d
    end1d          =  tape(t)%hlist(f)%field%end1d
    beg1d_out      =  tape(t)%hlist(f)%field%beg1d_out
    end1d_out      =  tape(t)%hlist(f)%field%end1d_out
    type1d         =  tape(t)%hlist(f)%field%type1d
    type1d_out     =  tape(t)%hlist(f)%field%type1d_out
    p2c_scale_type =  tape(t)%hlist(f)%field%p2c_scale_type
    c2l_scale_type =  tape(t)%hlist(f)%field%c2l_scale_type
    l2g_scale_type =  tape(t)%hlist(f)%field%l2g_scale_type
    hpindex        =  tape(t)%hlist(f)%field%hpindex
    field          => clmptr_rs(hpindex)%ptr

    call get_curr_date (year, month, day, secs)

    ! set variables to check weights when allocate all pfts

    map2gcell = .false.
    if (type1d_out == nameg .or. type1d_out == grlnd) then
       SHR_ASSERT_FL(beg1d_out == bounds%begg, sourcefile, __LINE__)
       SHR_ASSERT_FL(end1d_out == bounds%endg, sourcefile, __LINE__)
       if (type1d == namep) then
          ! In this and the following calls, we do NOT explicitly subset field using
          ! bounds (e.g., we do NOT do field(bounds%begp:bounds%endp). This is because,
          ! for some fields, the lower bound has been reset to 1 due to taking a pointer
          ! to an array slice. Thus, this code will NOT work properly if done within a
          ! threaded region! (See also bug 1786)
          allocate( field_gcell(beg1d_out:end1d_out) )
          call p2g(bounds, &
               field, &
               field_gcell(bounds%begg:bounds%endg), &
               p2c_scale_type, c2l_scale_type, l2g_scale_type)
          map2gcell = .true.
       else if (type1d == namec) then
          allocate( field_gcell(beg1d_out:end1d_out) )
          call c2g(bounds, &
               field, &
               field_gcell(bounds%begg:bounds%endg), &
               c2l_scale_type, l2g_scale_type)
          map2gcell = .true.
       else if (type1d == namel) then
          allocate( field_gcell(beg1d_out:end1d_out) )
          call l2g(bounds, &
               field, &
               field_gcell(bounds%begg:bounds%endg), &
               l2g_scale_type)
          map2gcell = .true.
       end if
    end if
    if (type1d_out == namel ) then
       SHR_ASSERT_FL(beg1d_out == bounds%begl, sourcefile, __LINE__)
       SHR_ASSERT_FL(end1d_out == bounds%endl, sourcefile, __LINE__)
       if (type1d == namep) then
          ! In this and the following calls, we do NOT explicitly subset field using
          ! bounds (e.g., we do NOT do field(bounds%begp:bounds%endp). This is because,
          ! for some fields, the lower bound has been reset to 1 due to taking a pointer
          ! to an array slice. Thus, this code will NOT work properly if done within a
          ! threaded region! (See also bug 1786)
          allocate( field_gcell(beg1d_out:end1d_out) )
          call p2l(bounds, &
               field, &
               field_gcell(beg1d_out:end1d_out), &
               p2c_scale_type, c2l_scale_type)
          map2gcell = .true.
       else if (type1d == namec) then
          allocate( field_gcell(beg1d_out:end1d_out) )
          call c2l(bounds, &
               field, &
               field_gcell(beg1d_out:end1d_out), &
               c2l_scale_type)
          map2gcell = .true.
       end if
    end if
    if (type1d_out == namec ) then
       SHR_ASSERT_FL(beg1d_out == bounds%begc, sourcefile, __LINE__)
       SHR_ASSERT_FL(end1d_out == bounds%endc, sourcefile, __LINE__)
       if (type1d == namep) then
          ! In this and the following calls, we do NOT explicitly subset field using
          ! bounds (e.g., we do NOT do field(bounds%begp:bounds%endp). This is because,
          ! for some fields, the lower bound has been reset to 1 due to taking a pointer
          ! to an array slice. Thus, this code will NOT work properly if done within a
          ! threaded region! (See also bug 1786)
          allocate( field_gcell(beg1d_out:end1d_out) )
          call p2c(bounds, &
               field, &
               field_gcell(beg1d_out:end1d_out), &
               p2c_scale_type)
          map2gcell = .true.
       end if
    end if
    if ( map2gcell .and. .not. is_mapping_upto_subgrid(type1d, type1d_out) )then
       call endrun(msg=trim(subname)//' ERROR: mapping upto subgrid level is inconsistent'//errMsg(sourcefile, __LINE__))
    end if
    if ( .not. map2gcell .and. is_mapping_upto_subgrid(type1d, type1d_out) )then
       call endrun(msg=trim(subname)//' ERROR: mapping upto subgrid level is inconsistent'//errMsg(sourcefile, __LINE__))
    end if

    if (map2gcell) then  ! Map to gridcell

       ! note that in this case beg1d = begg and end1d=endg
       avgflag_trim = avgflag(1:1)
       select case (avgflag_trim)
       case ('I') ! Instantaneous
          do k = beg1d_out, end1d_out
             if (field_gcell(k) /= spval) then
                hbuf(k,1) = field_gcell(k)
             else
                hbuf(k,1) = spval
             end if
             nacs(k,1) = 1
          end do
       case ('A', 'S') ! Time average / sum
          do k = beg1d_out, end1d_out
             if (field_gcell(k) /= spval) then
                if (nacs(k,1) == 0) hbuf(k,1) = 0._r8
                hbuf(k,1) = hbuf(k,1) + field_gcell(k)
                nacs(k,1) = nacs(k,1) + 1
             else
                if (nacs(k,1) == 0) hbuf(k,1) = spval
             end if
          end do
       case ('X') ! Maximum over time
          do k = beg1d_out, end1d_out
             if (field_gcell(k) /= spval) then
                if (nacs(k,1) == 0) hbuf(k,1) = -1.e50_r8
                hbuf(k,1) = max( hbuf(k,1), field_gcell(k) )
             else
                hbuf(k,1) = spval
             endif
             nacs(k,1) = 1
          end do
       case ('M') ! Minimum over time
          do k = beg1d_out, end1d_out
             if (field_gcell(k) /= spval) then
                if (nacs(k,1) == 0) hbuf(k,1) = +1.e50_r8
                hbuf(k,1) = min( hbuf(k,1), field_gcell(k) )
             else
                hbuf(k,1) = spval
             endif
             nacs(k,1) = 1
          end do
       case ('L') ! Local solar time
          read(avgflag(2:6), *) tod
          do k = beg1d_out, end1d_out
             if (field_gcell(k) /= spval) then
                local_secpl = secs + grc%londeg(k)/degpsec
                local_secpl = mod(local_secpl,isecspday)
                weight = calc_weight_local_time(local_secpl, tod)
                if (weight > 0) then
                   if (nacs(k,1) == 0) hbuf(k,1) = 0._r8
                   hbuf(k,1) = hbuf(k,1) + field_gcell(k)*real(weight)
                   nacs(k,1) = nacs(k,1) + weight
                end if
              else
                 if (nacs(k,1) == 0) hbuf(k,1) = spval
              end if
          end do
       case default
          write(iulog,*) trim(subname),' ERROR: invalid time averaging flag ', avgflag
          call endrun(msg=errMsg(sourcefile, __LINE__))
       end select
       deallocate( field_gcell )

    else  ! Do not map to gridcell

       allocate( grid_index(beg1d:end1d) )

       ! For data defined on the pft, col or landunit, we need to check if a point is active
       ! to determine whether that point should be assigned spval
       if (type1d == namep) then
          check_active = .true.
          active => patch%active
          grid_index = patch%gridcell
       else if (type1d == namec) then
          check_active = .true.
          active => col%active
          grid_index = col%gridcell
       else if (type1d == namel) then
          check_active = .true.
          active =>lun%active
          grid_index = lun%gridcell
       else
          check_active = .false.
       end if

       avgflag_trim = avgflag(1:1)

       select case (avgflag_trim)
       case ('I') ! Instantaneous
          do k = beg1d,end1d
             valid = .true.
             if (check_active) then
                if (.not. active(k)) valid = .false.
             end if
             if (valid) then
                if (field(k) /= spval) then
                   hbuf(k,1) = field(k)
                else
                   hbuf(k,1) = spval
                end if
             else
                hbuf(k,1) = spval
             end if
             nacs(k,1) = 1
          end do
       case ('A', 'S') ! Time average / sum
          ! create mappings for array slice pointers (which go from 1 to size(field) rather than beg1d to end1d)
          if ( end1d .eq. ubound(field,1) ) then
             k_offset = 0
          else
             k_offset = 1 - beg1d
          endif
          do k = beg1d,end1d
             valid = .true.
             if (check_active) then
                if (.not. active(k)) valid = .false.
             end if
             if (valid) then
                if (field(k+k_offset) /= spval) then   ! add k_offset
                   if (nacs(k,1) == 0) hbuf(k,1) = 0._r8
                   hbuf(k,1) = hbuf(k,1) + field(k+k_offset)   ! add k_offset
                   nacs(k,1) = nacs(k,1) + 1
                else
                   if (nacs(k,1) == 0) hbuf(k,1) = spval
                end if
             else
                if (nacs(k,1) == 0) hbuf(k,1) = spval
             end if
          end do
       case ('X') ! Maximum over time
          do k = beg1d,end1d
             valid = .true.
             if (check_active) then
                if (.not. active(k)) valid = .false.
             end if
             if (valid) then
                if (field(k) /= spval) then
                   if (nacs(k,1) == 0) hbuf(k,1) = -1.e50_r8
                   hbuf(k,1) = max( hbuf(k,1), field(k) )
                else
                   if (nacs(k,1) == 0) hbuf(k,1) = spval
                end if
             else
                if (nacs(k,1) == 0) hbuf(k,1) = spval
             end if
             nacs(k,1) = 1
          end do
       case ('M') ! Minimum over time
          do k = beg1d,end1d
             valid = .true.
             if (check_active) then
                if (.not. active(k)) valid = .false.
             end if
             if (valid) then
                if (field(k) /= spval) then
                   if (nacs(k,1) == 0) hbuf(k,1) = +1.e50_r8
                   hbuf(k,1) = min( hbuf(k,1), field(k) )
                else
                   if (nacs(k,1) == 0) hbuf(k,1) = spval
                end if
             else
                if (nacs(k,1) == 0) hbuf(k,1) = spval
             end if
             nacs(k,1) = 1
          end do
       case ('L') ! Local solar time
          read(avgflag(2:6), *) tod
          if ( end1d .eq. ubound(field,1) ) then
             k_offset = 0
          else
             k_offset = 1 - beg1d
          endif
             do k = beg1d, end1d
                valid = .true.
                if (check_active) then
                   if (.not. active(k)) then
                      valid = .false.
                   else
                      local_secpl = secs + grc%londeg(grid_index(k))/degpsec
                   end if
                else
                   local_secpl = secs + grc%londeg(k)/degpsec
                end if
                local_secpl = mod(local_secpl,isecspday)
                if (valid) then
                   weight = calc_weight_local_time(local_secpl, tod)
                   if (weight > 0 .and. field(k+k_offset) /= spval) then
                      if (nacs(k,1) == 0) hbuf(k,1) = 0._r8
                      hbuf(k,1) = hbuf(k,1) + field(k+k_offset)*real(weight)
                      nacs(k,1) = nacs(k,1) + weight
                   end if
                else
                   if (nacs(k,1) == 0) hbuf(k,1) = spval
                end if
             end do
       case default
          write(iulog,*) trim(subname),' ERROR: invalid time averaging flag ', avgflag
          call endrun(msg=errMsg(sourcefile, __LINE__))
       end select
    end if

  end subroutine hist_update_hbuf_field_1d

  !-----------------------------------------------------------------------
  subroutine hist_update_hbuf_field_2d (t, f, bounds, num2d)
    !
    ! !DESCRIPTION:
    ! Accumulate (or take min, max, etc. as appropriate) input field
    ! into its history buffer for appropriate tapes.
    !
    ! This canNOT be called from within a threaded region (see comment below regarding the
    ! call to p2g, and the lack of explicit bounds on its arguments; see also bug 1786)
    !
    ! !USES:
    use subgridAveMod   , only : p2g, c2g, l2g, p2l, c2l, p2c
    use decompMod       , only : bounds_level_proc
    use clm_varctl      , only : iulog
    use clm_varcon      , only : degpsec, isecspday
    use clm_time_manager, only : get_curr_date
    !
    ! !ARGUMENTS:
    integer, intent(in) :: t            ! tape index
    integer, intent(in) :: f            ! field index
    type(bounds_type), intent(in) :: bounds
    integer, intent(in) :: num2d        ! size of second dimension
    !
    ! !LOCAL VARIABLES:
    integer  :: hpindex                 ! index into raw history data (clmptr_r*) arrays
    integer  :: k                       ! gridcell, landunit, column or patch index
    integer  :: j                       ! level index
    integer  :: beg1d,end1d             ! beginning and ending indices
    integer  :: beg1d_out,end1d_out     ! beginning and ending indices for output level
    logical  :: check_active            ! true => check 'active' flag of each point (this refers to a point being active, NOT a history field being active)
    logical  :: valid                   ! true => history operation is valid
    logical  :: map2gcell               ! true => map clm pointer field to gridcell
    character(len=hist_dim_name_length)  :: type1d         ! 1d clm pointerr type   ["gridcell","landunit","column","pft"]
    character(len=hist_dim_name_length)  :: type1d_out     ! 1d history buffer type ["gridcell","landunit","column","pft"]
    character(len=avgflag_strlen) :: avgflag ! time averaging flag
    character(len=scale_type_strlen) :: p2c_scale_type ! scale type for subgrid averaging of pfts to column
    character(len=scale_type_strlen) :: c2l_scale_type ! scale type for subgrid averaging of columns to landunits
    character(len=scale_type_strlen) :: l2g_scale_type ! scale type for subgrid averaging of landunits to gridcells
    integer  :: no_snow_behavior        ! for multi-layer snow fields, behavior to use when a given layer is absent
    real(r8), pointer :: hbuf(:,:)      ! history buffer
    integer , pointer :: nacs(:,:)      ! accumulation counter
    real(r8), pointer :: field(:,:)     ! clm 2d pointer field
    logical           :: field_allocated! whether 'field' was allocated here
    logical , pointer :: active(:)      ! flag saying whether each point is active (used for type1d = landunit/column/pft)
                                        !(this refers to a point being active, NOT a history field being active)
    real(r8), allocatable :: field_gcell(:,:) ! gridcell level field (used if mapping to gridcell is done)
    character(len=*),parameter :: subname = 'hist_update_hbuf_field_2d'
    integer :: year                      ! year (0, ...) for nstep
    integer :: month                     ! month (1, ..., 12) for nstep
    integer :: day                       ! day of month (1, ..., 31) for nstep
    integer :: secs                      ! seconds into current date for nstep
    integer :: local_secpl               ! seconds into current date in local time
    integer :: tod                       ! Desired local solar time of output in seconds
    integer :: weight                    ! Weight for linear interpolation in time for local time avgflag
    integer, allocatable :: grid_index(:)             ! Grid cell index for longitude
    integer, allocatable :: tods(:)
    character(len=1) :: avgflag_trim     ! first character of avgflag

    !-----------------------------------------------------------------------

    SHR_ASSERT_FL(bounds%level == bounds_level_proc, sourcefile, __LINE__)

    avgflag             =  tape(t)%hlist(f)%avgflag
    nacs                => tape(t)%hlist(f)%nacs
    hbuf                => tape(t)%hlist(f)%hbuf
    beg1d               =  tape(t)%hlist(f)%field%beg1d
    end1d               =  tape(t)%hlist(f)%field%end1d
    beg1d_out           =  tape(t)%hlist(f)%field%beg1d_out
    end1d_out           =  tape(t)%hlist(f)%field%end1d_out
    type1d              =  tape(t)%hlist(f)%field%type1d
    type1d_out          =  tape(t)%hlist(f)%field%type1d_out
    p2c_scale_type      =  tape(t)%hlist(f)%field%p2c_scale_type
    c2l_scale_type      =  tape(t)%hlist(f)%field%c2l_scale_type
    l2g_scale_type      =  tape(t)%hlist(f)%field%l2g_scale_type
    no_snow_behavior    =  tape(t)%hlist(f)%field%no_snow_behavior
    hpindex             =  tape(t)%hlist(f)%field%hpindex

    call get_curr_date (year, month, day, secs)

    if (no_snow_behavior /= no_snow_unset) then
       ! For multi-layer snow fields, build a special output variable that handles
       ! missing snow layers appropriately

       ! Note, regarding bug 1786: The following allocation is not what we would want if
       ! this routine were operating in a threaded region (or, more generally, within a
       ! loop over nclumps) - in that case we would want to use the bounds information for
       ! this clump. But currently that's not possible because the bounds of some fields
       ! have been reset to 1 - see also bug 1786. Similarly, if we wanted to allow
       ! operation within a loop over clumps, we would need to pass 'bounds' to
       ! hist_set_snow_field_2d rather than relying on beg1d & end1d (which give the proc,
       ! bounds not the clump bounds)

       allocate(field(lbound(clmptr_ra(hpindex)%ptr, 1) : ubound(clmptr_ra(hpindex)%ptr, 1), 1:num2d))
       field_allocated = .true.

       call hist_set_snow_field_2d(field, clmptr_ra(hpindex)%ptr, no_snow_behavior, type1d, &
            beg1d, end1d)
    else

       field => clmptr_ra(hpindex)%ptr(:,1:num2d)
       field_allocated = .false.
    end if

    ! set variables to check weights when allocate all pfts

    map2gcell = .false.
    if (type1d_out == nameg .or. type1d_out == grlnd) then
       SHR_ASSERT_FL(beg1d_out == bounds%begg, sourcefile, __LINE__)
       SHR_ASSERT_FL(end1d_out == bounds%endg, sourcefile, __LINE__)
       if (type1d == namep) then
          ! In this and the following calls, we do NOT explicitly subset field using
          ! (e.g., we do NOT do field(bounds%begp:bounds%endp). This is because,
          ! for some fields, the lower bound has been reset to 1 due to taking a pointer
          ! to an array slice. Thus, this code will NOT work properly if done within a
          ! threaded region! (See also bug 1786)
          allocate(field_gcell(bounds%begg:bounds%endg,num2d) )
          call p2g(bounds, num2d, &
               field, &
               field_gcell(bounds%begg:bounds%endg, :), &
               p2c_scale_type, c2l_scale_type, l2g_scale_type)
          map2gcell = .true.
       else if (type1d == namec) then
          allocate(field_gcell(bounds%begg:bounds%endg,num2d) )
          call c2g(bounds, num2d, &
               field, &
               field_gcell(bounds%begg:bounds%endg, :), &
               c2l_scale_type, l2g_scale_type)
          map2gcell = .true.
       else if (type1d == namel) then
          allocate(field_gcell(bounds%begg:bounds%endg,num2d) )
          call l2g(bounds, num2d, &
               field, &
               field_gcell(bounds%begg:bounds%endg, :), &
               l2g_scale_type)
          map2gcell = .true.
       end if
    else if ( type1d_out == namel )then
       SHR_ASSERT_FL(beg1d_out == bounds%begl, sourcefile, __LINE__)
       SHR_ASSERT_FL(end1d_out == bounds%endl, sourcefile, __LINE__)
       if (type1d == namep) then
          ! In this and the following calls, we do NOT explicitly subset field using
          ! (e.g., we do NOT do field(bounds%begp:bounds%endp). This is because,
          ! for some fields, the lower bound has been reset to 1 due to taking a pointer
          ! to an array slice. Thus, this code will NOT work properly if done within a
          ! threaded region! (See also bug 1786)
          allocate(field_gcell(beg1d_out:end1d_out,num2d))
          call p2l(bounds, num2d, &
               field, &
               field_gcell(beg1d_out:end1d_out, :), &
               p2c_scale_type, c2l_scale_type)
          map2gcell = .true.
       else if (type1d == namec) then
          allocate(field_gcell(beg1d_out:end1d_out,num2d))
          call c2l(bounds, num2d, &
               field, &
               field_gcell(beg1d_out:end1d_out, :), &
               c2l_scale_type)
          map2gcell = .true.
       end if
    else if ( type1d_out == namec )then
       SHR_ASSERT_FL(beg1d_out == bounds%begc, sourcefile, __LINE__)
       SHR_ASSERT_FL(end1d_out == bounds%endc, sourcefile, __LINE__)
       if (type1d == namep) then
          ! In this and the following calls, we do NOT explicitly subset field using
          ! (e.g., we do NOT do field(bounds%begp:bounds%endp). This is because,
          ! for some fields, the lower bound has been reset to 1 due to taking a pointer
          ! to an array slice. Thus, this code will NOT work properly if done within a
          ! threaded region! (See also bug 1786)
          allocate(field_gcell(beg1d_out:end1d_out,num2d))
          call p2c(bounds, num2d, &
               field, &
               field_gcell(beg1d_out:end1d_out, :), &
               p2c_scale_type)
          map2gcell = .true.
       end if
    end if
    if ( map2gcell .and. .not. is_mapping_upto_subgrid(type1d, type1d_out) )then
       call endrun(msg=trim(subname)//' ERROR: mapping upto subgrid level is inconsistent'//errMsg(sourcefile, __LINE__))
    end if
    if ( .not. map2gcell .and. is_mapping_upto_subgrid(type1d, type1d_out) )then
       call endrun(msg=trim(subname)//' ERROR: mapping upto subgrid level is inconsistent'//errMsg(sourcefile, __LINE__))
    end if

    if (map2gcell) then  ! Map to gridcell

       avgflag_trim = avgflag(1:1)
       ! note that in this case beg1d = begg and end1d=endg
       select case (avgflag_trim)
       case ('I') ! Instantaneous
          do j = 1,num2d
             do k = beg1d_out, end1d_out
                if (field_gcell(k,j) /= spval) then
                   hbuf(k,j) = field_gcell(k,j)
                else
                   hbuf(k,j) = spval
                end if
                nacs(k,j) = 1
             end do
          end do
       case ('A', 'S') ! Time average / sum
          do j = 1,num2d
             do k = beg1d_out, end1d_out
                if (field_gcell(k,j) /= spval) then
                   if (nacs(k,j) == 0) hbuf(k,j) = 0._r8
                   hbuf(k,j) = hbuf(k,j) + field_gcell(k,j)
                   nacs(k,j) = nacs(k,j) + 1
                else
                   if (nacs(k,j) == 0) hbuf(k,j) = spval
                endif
             end do
          end do
       case ('X') ! Maximum over time
          do j = 1,num2d
             do k = beg1d_out, end1d_out
                if (field_gcell(k,j) /= spval) then
                   if (nacs(k,j) == 0) hbuf(k,j) = -1.e50_r8
                   hbuf(k,j) = max( hbuf(k,j), field_gcell(k,j) )
                else
                   hbuf(k,j) = spval
                endif
                nacs(k,j) = 1
             end do
          end do
       case ('M') ! Minimum over time
          do j = 1,num2d
             do k = beg1d_out, end1d_out
                if (field_gcell(k,j) /= spval) then
                   if (nacs(k,j) == 0) hbuf(k,j) = +1.e50_r8
                   hbuf(k,j) = min( hbuf(k,j), field_gcell(k,j) )
                else
                   hbuf(k,j) = spval
                endif
                nacs(k,j) = 1
             end do
          end do
       case ('L') ! Local solar time
          read(avgflag(2:6), *) tod
          do j = 1,num2d
             do k = beg1d_out, end1d_out
                if (field_gcell(k,j) /= spval) then
                   local_secpl = secs + grc%londeg(k)/degpsec
                   local_secpl = mod(local_secpl,isecspday)
                   weight = calc_weight_local_time(local_secpl, tod)
                   if (weight > 0) then
                      if (nacs(k,j) == 0) hbuf(k,j) = 0._r8
                      hbuf(k,j) = hbuf(k,j) + field_gcell(k,j)*real(weight)
                      nacs(k,j) = nacs(k,j) + weight
                   end if
                else
                   if (nacs(k,j) == 0) hbuf(k,j) = spval
                end if
             end do
          end do
       case default
          write(iulog,*) trim(subname),' ERROR: invalid time averaging flag ', avgflag
          call endrun(msg=errMsg(sourcefile, __LINE__))
       end select
       deallocate( field_gcell )

    else  ! Do not map to gridcell

       ! For data defined on the pft, col or landunit, we need to check if a point is active
       ! to determine whether that point should be assigned spval
       if (type1d == namep) then
          check_active = .true.
          active => patch%active
          allocate(grid_index(bounds%begg:bounds%endg) )
          grid_index = patch%gridcell
       else if (type1d == namec) then
          check_active = .true.
          active => col%active
          allocate(grid_index(bounds%begg:bounds%endg) )
          grid_index = col%gridcell
       else if (type1d == namel) then
          check_active = .true.
          active =>lun%active
          allocate(grid_index(bounds%begg:bounds%endg) )
          grid_index = lun%gridcell
       else
          check_active = .false.
       end if

       ! Note that since field points to an array section the
       ! bounds are field(1:end1d-beg1d+1, num2d) - therefore
       ! need to do the shifting below
       avgflag_trim = avgflag(1:1)
       select case (avgflag_trim)
       case ('I') ! Instantaneous
          do j = 1,num2d
             do k = beg1d,end1d
                valid = .true.
                if (check_active) then
                   if (.not. active(k)) valid = .false.
                end if
                if (valid) then
                   if (field(k-beg1d+1,j) /= spval) then
                      hbuf(k,j) = field(k-beg1d+1,j)
                   else
                      hbuf(k,j) = spval
                   end if
                else
                   hbuf(k,j) = spval
                end if
                nacs(k,j) = 1
             end do
          end do
       case ('A', 'S') ! Time average / sum
          do j = 1,num2d
             do k = beg1d,end1d
                valid = .true.
                if (check_active) then
                   if (.not. active(k)) valid = .false.
                end if
                if (valid) then
                   if (field(k-beg1d+1,j) /= spval) then
                      if (nacs(k,j) == 0) hbuf(k,j) = 0._r8
                      hbuf(k,j) = hbuf(k,j) + field(k-beg1d+1,j)
                      nacs(k,j) = nacs(k,j) + 1
                   else
                      if (nacs(k,j) == 0) hbuf(k,j) = spval
                   end if
                else
                   if (nacs(k,j) == 0) hbuf(k,j) = spval
                end if
             end do
          end do
       case ('X') ! Maximum over time
          do j = 1,num2d
             do k = beg1d,end1d
                valid = .true.
                if (check_active) then
                   if (.not. active(k)) valid = .false.
                end if
                if (valid) then
                   if (field(k-beg1d+1,j) /= spval) then
                      if (nacs(k,j) == 0) hbuf(k,j) = -1.e50_r8
                      hbuf(k,j) = max( hbuf(k,j), field(k-beg1d+1,j) )
                   else
                      if (nacs(k,j) == 0) hbuf(k,j) = spval
                   end if
                else
                   if (nacs(k,j) == 0) hbuf(k,j) = spval
                end if
                nacs(k,j) = 1
             end do
          end do
       case ('M') ! Minimum over time
          do j = 1,num2d
             do k = beg1d,end1d
                valid = .true.
                if (check_active) then
                   if (.not. active(k)) valid = .false.
                end if
                if (valid) then
                   if (field(k-beg1d+1,j) /= spval) then
                      if (nacs(k,j) == 0) hbuf(k,j) = +1.e50_r8
                      hbuf(k,j) = min( hbuf(k,j), field(k-beg1d+1,j))
                   else
                      if (nacs(k,j) == 0) hbuf(k,j) = spval
                   end if
                else
                   if (nacs(k,j) == 0) hbuf(k,j) = spval
                end if
                nacs(k,j) = 1
             end do
          end do
       case ('L') ! Local solar time
          read(avgflag(2:6), *) tod
          do j = 1,num2d
             do k = beg1d, end1d
                valid = .true.
                if (check_active) then
                   if (.not. active(k)) then
                      valid = .false.
                   else
                      local_secpl = secs + grc%londeg(grid_index(k))/degpsec
                   end if
                else
                   local_secpl = secs + grc%londeg(k)/degpsec
                end if
                local_secpl = mod(local_secpl,isecspday)
                if (valid) then
                   weight = calc_weight_local_time(local_secpl, tod)
                   if (weight > 0 .and. field(k-beg1d+1,j) /= spval) then
                      if (nacs(k,j) == 0) hbuf(k,j) = 0._r8
                      hbuf(k,j) = hbuf(k,j) + field(k-beg1d+1,j)*real(weight)
                      nacs(k,j) = nacs(k,j) + weight
                   end if
                else
                   if (nacs(k,j) == 0) hbuf(k,j) = spval
                end if
             end do
          end do
       case default
          write(iulog,*) trim(subname),' ERROR: invalid time averaging flag ', avgflag
          call endrun(msg=errMsg(sourcefile, __LINE__))
       end select
    end if

    if (field_allocated) then
       deallocate(field)
    end if

  end subroutine hist_update_hbuf_field_2d

  !-----------------------------------------------------------------------
  function calc_weight_local_time(local_secpl, tod) result(weight)
    !
    ! !DESCRIPTION:
    ! Calculates weight for linear intepolation in time for local time
    ! average flag
    !
    ! !USES:
    use clm_varcon      , only : isecspday
    use clm_time_manager, only : get_step_size
    !
    ! !ARGUMENTS:
    integer                :: weight       ! function result
    integer, intent(inout) :: local_secpl  ! seconds into current date in local time
    integer, intent(in)    :: tod          ! Desired local solar time of output in seconds

    !
    ! !LOCAL VARIABLES:

    character(len=*), parameter :: subname = 'calc_weight_local_time'
    integer :: dtime                       ! timestep size [seconds]
    !-----------------------------------------------------------------------

    weight = 0
    dtime = get_step_size()

    if (tod < dtime .and. local_secpl > isecspday-dtime ) then
       local_secpl = local_secpl - isecspday
    end if
    if (local_secpl >= tod - dtime .and. local_secpl < tod ) then
       weight = dtime-tod+local_secpl
    else if (local_secpl >= tod .and. local_secpl < tod + dtime ) then
       weight = dtime+tod-local_secpl
    end if

  end function calc_weight_local_time

  !-----------------------------------------------------------------------
  subroutine hist_set_snow_field_2d (field_out, field_in, no_snow_behavior, type1d, beg1d, end1d)
    !
    ! !DESCRIPTION:
    ! Set values in history field dimensioned by levsno.
    !
    ! This routine handles what to do when a given snow layer doesn't exist for a given
    ! point, based on the no_snow_behavior argument. Options are:
    !
    ! - no_snow_normal: This is the normal behavior, which applies to most snow fields:
    !   Use spval (missing value flag). This means that temporal averages will just
    !   consider times when a particular snow layer actually existed
    !
    ! - no_snow_zero: Average in a 0 value for times when the snow layer isn't present
    !
    ! Input and output fields can be defined at the patch or column level
    !
    ! !ARGUMENTS:
    integer         , intent(in)  :: beg1d                    ! beginning spatial index
    integer         , intent(in)  :: end1d                    ! ending spatial index
    real(r8)        , intent(out) :: field_out( beg1d: , 1: ) ! output field [point, lev]
    real(r8)        , intent(in)  :: field_in ( beg1d: , 1: ) ! input field [point, lev]
    integer         , intent(in)  :: no_snow_behavior         ! behavior to use when a snow layer is absent
    character(len=*), intent(in)  :: type1d                   ! 1d clm pointer type ("column" or "pft")
    !
    ! !LOCAL VARIABLES:
    integer :: num_levels             ! total number of possible snow layers
    integer :: point
    integer :: level
    integer :: num_snow_layers        ! number of snow layers that exist at a point
    integer :: num_nonexistent_layers
    integer :: c                      ! column index
    real(r8):: no_snow_val            ! value to use when a snow layer is missing
    character(len=*), parameter :: subname = 'hist_set_snow_field_2d'
    !-----------------------------------------------------------------------

    SHR_ASSERT_ALL_FL((ubound(field_out, 1) == end1d), sourcefile, __LINE__)
    SHR_ASSERT_ALL_FL((ubound(field_in , 1) == end1d), sourcefile, __LINE__)
    SHR_ASSERT_ALL_FL((ubound(field_out, 2) == ubound(field_in, 2)), sourcefile, __LINE__)

    associate(&
    snl            => col%snl  &   ! Input: [integer (:)] number of snow layers (negative)
    )

    num_levels = ubound(field_in, 2)

    ! Determine no_snow_val
    select case (no_snow_behavior)
    case (no_snow_normal)
       no_snow_val = spval
    case (no_snow_zero)
       no_snow_val = 0._r8
    case default
       write(iulog,*) trim(subname), ' ERROR: unrecognized no_snow_behavior: ', &
            no_snow_behavior
       call endrun()
    end select

    do point = beg1d, end1d

       ! Get number of snow layers at this point

       if (type1d == namec) then
          c = point
       else if (type1d == namep) then
          c = patch%column(point)
       else
          write(iulog,*) trim(subname), ' ERROR: Only implemented for patch and col-level fields'
          write(iulog,*) 'type1d = ', trim(type1d)
          call endrun()
       end if

       num_snow_layers = abs(snl(c))
       num_nonexistent_layers = num_levels - num_snow_layers

       ! Fill output field appropriately for each layer
       ! When only a subset of snow layers exist, it is the LAST num_snow_layers that exist
       ! Levels are rearranged such that the top snow layer (surface layer) becomes level 1, etc.

       do level = num_levels, (num_levels-num_nonexistent_layers+1), -1
          field_out(point, level) = no_snow_val
       end do
       do level = (num_levels-num_nonexistent_layers), 1, -1
          field_out(point, level) = field_in(point, level+num_nonexistent_layers)
       end do

    end do

    end associate

  end subroutine hist_set_snow_field_2d


  !-----------------------------------------------------------------------
  subroutine hfields_normalize (t)
    !
    ! !DESCRIPTION:
    ! Normalize fields on a history file by the number of accumulations.
    ! Loop over fields on the tape.  Need averaging flag and number of
    ! accumulations to perform normalization.
    !
    ! !ARGUMENTS:
    integer, intent(in) :: t       ! tape index
    !
    ! !LOCAL VARIABLES:
    integer :: f                   ! field index
    integer :: k                   ! 1d index
    integer :: j                   ! 2d index
    logical :: aflag               ! averaging flag
    integer :: beg1d,end1d         ! hbuf 1d beginning and ending indices
    integer :: num2d               ! hbuf size of second dimension (e.g. number of vertical levels)
    character(len=avgflag_strlen)  :: avgflag   ! averaging flag
    real(r8), pointer :: hbuf(:,:) ! history buffer
    integer , pointer :: nacs(:,:) ! accumulation counter
    character(len=*),parameter :: subname = 'hfields_normalize'
    !-----------------------------------------------------------------------

    ! Normalize by number of accumulations for time averaged case

    do f = 1,tape(t)%nflds
       avgflag   =  tape(t)%hlist(f)%avgflag
       if ( is_mapping_upto_subgrid(tape(t)%hlist(f)%field%type1d, tape(t)%hlist(f)%field%type1d_out) )then
          beg1d =  tape(t)%hlist(f)%field%beg1d_out
          end1d =  tape(t)%hlist(f)%field%end1d_out
       else
          beg1d =  tape(t)%hlist(f)%field%beg1d
          end1d =  tape(t)%hlist(f)%field%end1d
       end if
       num2d     =  tape(t)%hlist(f)%field%num2d
       nacs      => tape(t)%hlist(f)%nacs
       hbuf      => tape(t)%hlist(f)%hbuf

       if (avgflag == 'A' .or. avgflag(1:1) == 'L') then
          aflag = .true.
       else
          aflag = .false.
       end if

       do j = 1, num2d
          do k = beg1d, end1d
             if (aflag .and. nacs(k,j) /= 0) then
                hbuf(k,j) = hbuf(k,j) / float(nacs(k,j))
             elseif (avgflag(1:1) == 'L' .and. nacs(k,j) == 0) then
                hbuf(k,j) = spval
             end if
          end do
       end do
    end do

  end subroutine hfields_normalize

  !-----------------------------------------------------------------------
  subroutine hfields_zero (t)
    !
    ! !DESCRIPTION:
    ! Zero out accumulation and history buffers for a given history tape.
    ! Loop through fields on the tape.
    !
    ! !ARGUMENTS:
    integer, intent(in) :: t     ! tape index
    !
    ! !LOCAL VARIABLES:
    integer :: f                 ! field index
    character(len=*),parameter :: subname = 'hfields_zero'
    !-----------------------------------------------------------------------

    do f = 1,tape(t)%nflds
       tape(t)%hlist(f)%hbuf(:,:) = 0._r8
       tape(t)%hlist(f)%nacs(:,:) = 0
    end do

  end subroutine hfields_zero

  !-----------------------------------------------------------------------
  subroutine htape_create (t, histrest)
    !
    ! !DESCRIPTION:
    ! Define netcdf metadata of history file t.
    !
    ! !USES:
    use clm_varpar      , only : nlevgrnd, nlevsno, nlevlak, nlevurb, nlevmaxurbgrnd, numrad, nlevcan, nvegwcs,nlevsoi
    use clm_varpar      , only : natpft_size, cft_size, maxpatch_glc, nlevdecomp_full, mxsowings, mxharvests
    use landunit_varcon , only : max_lunit
    use clm_varctl      , only : caseid, ctitle, fsurdat, finidat, paramfile
    use clm_varctl      , only : hillslope_file
    use clm_varctl      , only : version, hostname, username, conventions, source
    use clm_varctl      , only : use_hillslope,nhillslope,max_columns_hillslope
    use domainMod       , only : ldomain
    use fileutils       , only : get_filename
    !
    ! !ARGUMENTS:
    integer, intent(in) :: t                   ! tape index
    logical, intent(in), optional :: histrest  ! if creating the history restart file
    !
    ! !LOCAL VARIABLES:
    integer :: f                   ! field index
    integer :: p,c,l,n             ! indices
    integer :: ier                 ! error code
    integer :: num2d               ! size of second dimension (e.g. number of vertical levels)
    integer :: dimid               ! dimension id temporary
    integer :: dim1id(1)           ! netCDF dimension id
    integer :: dim2id(2)           ! netCDF dimension id
    integer :: ndims               ! dimension counter
    integer :: omode               ! returned mode from netCDF call
    integer :: ncprec              ! output netCDF write precision
    integer :: ret                 ! netCDF error status
    integer :: nump                ! total number of pfts across all processors
    integer :: numc                ! total number of columns across all processors
    integer :: numl                ! total number of landunits across all processors
    integer :: numg                ! total number of gridcells across all processors
    integer :: numa                ! total number of atm cells across all processors
    logical :: lhistrest           ! local history restart flag
    type(file_desc_t), pointer :: lnfid     ! local file id
    character(len=  8) :: curdate  ! current date
    character(len=  8) :: curtime  ! current time
    character(len=256) :: name     ! name of attribute
    character(len=256) :: units    ! units of attribute
    character(len=256) :: str      ! global attribute string
    character(len=*),parameter :: subname = 'htape_create'
    !-----------------------------------------------------------------------

    if ( present(histrest) )then
       lhistrest = histrest
    else
       lhistrest = .false.
    end if

    ! Determine necessary indices

    call get_proc_global(ng=numg, nl=numl, nc=numc, np=nump)

    ! define output write precsion for tape

    ncprec = tape(t)%ncprec
    if (lhistrest) then
       lnfid => ncid_hist(t)
    else
       lnfid => nfid(t)
    endif

    ! Create new netCDF file. It will be in define mode

    if ( .not. lhistrest )then
       if (masterproc) then
          write(iulog,*) trim(subname),' : Opening netcdf htape ', &
                                      trim(locfnh(t))
          call shr_sys_flush(iulog)
       end if
       call ncd_pio_createfile(lnfid, trim(locfnh(t)))
       call ncd_putatt(lnfid, ncd_global, 'title', 'CLM History file information' )
       call ncd_putatt(lnfid, ncd_global, 'comment', &
          "NOTE: None of the variables are weighted by land fraction!" )
    else
       if (masterproc) then
          write(iulog,*) trim(subname),' : Opening netcdf rhtape ', &
                                      trim(locfnhr(t))
          call shr_sys_flush(iulog)
       end if
       call ncd_pio_createfile(lnfid, trim(locfnhr(t)))
       call ncd_putatt(lnfid, ncd_global, 'title', &
          'CLM Restart History information, required to continue a simulation' )
       call ncd_putatt(lnfid, ncd_global, 'comment', &
                       "This entire file NOT needed for startup or branch simulations")
    end if

    ! Create global attributes. Attributes are used to store information
    ! about the data set. Global attributes are information about the
    ! data set as a whole, as opposed to a single variable

    call ncd_putatt(lnfid, ncd_global, 'Conventions', trim(conventions))
    call getdatetime(curdate, curtime)
    str = 'created on ' // curdate // ' ' // curtime
    call ncd_putatt(lnfid, ncd_global, 'history' , trim(str))
    call ncd_putatt(lnfid, ncd_global, 'source'  , trim(source))
    call ncd_putatt(lnfid, ncd_global, 'hostname', trim(hostname))
    call ncd_putatt(lnfid, ncd_global, 'username', trim(username))
    call ncd_putatt(lnfid, ncd_global, 'version' , trim(version))

    str = &
    '$Id: histFileMod.F90 42903 2012-12-21 15:32:10Z muszala $'
    call ncd_putatt(lnfid, ncd_global, 'revision_id', trim(str))
    call ncd_putatt(lnfid, ncd_global, 'case_title', trim(ctitle))
    call ncd_putatt(lnfid, ncd_global, 'case_id', trim(caseid))
    str = get_filename(fsurdat)
    call ncd_putatt(lnfid, ncd_global, 'Surface_dataset', trim(str))
    str = get_filename(hillslope_file)
    call ncd_putatt(lnfid, ncd_global, 'Hillslope_dataset', trim(str))
    if (finidat == ' ') then
       str = 'arbitrary initialization'
    else
       str = get_filename(finidat)
    endif
    call ncd_putatt(lnfid, ncd_global, 'Initial_conditions_dataset', trim(str))
    str = get_filename(paramfile)
    call ncd_putatt(lnfid, ncd_global, 'PFT_physiological_constants_dataset', trim(str))

    ! Define dimensions.
    ! Time is an unlimited dimension. Character string is treated as an array of characters.

    ! Global uncompressed dimensions (including non-land points)
    if (ldomain%isgrid2d) then
       call ncd_defdim(lnfid, 'lon'   , ldomain%ni, dimid)
       call ncd_defdim(lnfid, 'lat'   , ldomain%nj, dimid)
    else
       call ncd_defdim(lnfid, trim(grlnd), ldomain%ns, dimid)
    end if

    ! Global compressed dimensions (not including non-land points)
    call ncd_defdim(lnfid, trim(nameg), numg, dimid)
    call ncd_defdim(lnfid, trim(namel), numl, dimid)
    call ncd_defdim(lnfid, trim(namec), numc, dimid)
    call ncd_defdim(lnfid, trim(namep), nump, dimid)

    ! "level" dimensions
    call ncd_defdim(lnfid, 'levgrnd', nlevgrnd, dimid)
    call ncd_defdim(lnfid, 'levsoi', nlevsoi, dimid)
    if (nlevurb > 0) then
       call ncd_defdim(lnfid, 'levurb' , nlevurb, dimid)
    end if
    call ncd_defdim(lnfid, 'levmaxurbgrnd' , nlevmaxurbgrnd, dimid)
    call ncd_defdim(lnfid, 'levlak' , nlevlak, dimid)
    call ncd_defdim(lnfid, 'numrad' , numrad , dimid)
    call ncd_defdim(lnfid, 'levsno' , nlevsno , dimid)
    call ncd_defdim(lnfid, 'ltype', max_lunit, dimid)
    call ncd_defdim(lnfid, 'nlevcan',nlevcan, dimid)
    call ncd_defdim(lnfid, 'nvegwcs',nvegwcs, dimid)
    if (use_hillslope) then
       call ncd_defdim(lnfid, 'nhillslope',nhillslope, dimid)
       call ncd_defdim(lnfid, 'max_columns_hillslope',max_columns_hillslope, dimid)
    endif
    call ncd_defdim(lnfid, 'mxsowings' , mxsowings , dimid)
    call ncd_defdim(lnfid, 'mxharvests' , mxharvests , dimid)
    call htape_add_ltype_metadata(lnfid)
    call htape_add_ctype_metadata(lnfid)
    call ncd_defdim(lnfid, 'natpft', natpft_size, dimid)
    if (cft_size > 0) then
       call ncd_defdim(lnfid, 'cft', cft_size, dimid)
       call htape_add_cft_metadata(lnfid)
    end if
    call ncd_defdim(lnfid, 'glc_nec' , maxpatch_glc , dimid)
    ! elevclas (in contrast to glc_nec) includes elevation class 0 (bare land)
    ! (although on the history file it will go 1:(nec+1) rather than 0:nec)
    call ncd_defdim(lnfid, 'elevclas' , maxpatch_glc + 1, dimid)

    do n = 1,num_subs
       call ncd_defdim(lnfid, subs_name(n), subs_dim(n), dimid)
    end do
    call ncd_defdim(lnfid, 'string_length', hist_dim_name_length, strlen_dimid)
    call ncd_defdim(lnfid, 'scale_type_string_length', scale_type_strlen, dimid)
    call ncd_defdim( lnfid, 'levdcmp', nlevdecomp_full, dimid)

    if(use_fates)then
       call ncd_defdim(lnfid, 'fates_levscag', nlevsclass * nlevage, dimid)
       call ncd_defdim(lnfid, 'fates_levscagpf', nlevsclass * nlevage * numpft_fates, dimid)
       call ncd_defdim(lnfid, 'fates_levagepft', nlevage * numpft_fates, dimid)
       call ncd_defdim(lnfid, 'fates_levscls', nlevsclass, dimid)
       call ncd_defdim(lnfid, 'fates_levcacls', nlevcoage, dimid)
       call ncd_defdim(lnfid, 'fates_levpft', numpft_fates, dimid)
       call ncd_defdim(lnfid, 'fates_levage', nlevage, dimid)
       call ncd_defdim(lnfid, 'fates_levheight', nlevheight, dimid)
       call ncd_defdim(lnfid, 'fates_levfuel', num_fuel_classes, dimid)
       call ncd_defdim(lnfid, 'fates_levcwdsc', ncwd, dimid)
       call ncd_defdim(lnfid, 'fates_levscpf', nlevsclass*numpft_fates, dimid)
       call ncd_defdim(lnfid, 'fates_levcapf', nlevcoage*numpft_fates, dimid)
       call ncd_defdim(lnfid, 'fates_levcan', nclmax, dimid)
       call ncd_defdim(lnfid, 'fates_levleaf', nlevleaf, dimid)
       call ncd_defdim(lnfid, 'fates_levcnlf', nlevleaf * nclmax, dimid)
       call ncd_defdim(lnfid, 'fates_levcnlfpf', nlevleaf * nclmax * numpft_fates, dimid)
       call ncd_defdim(lnfid, 'fates_levcdsc', nlevdamage * nlevsclass, dimid)
       call ncd_defdim(lnfid, 'fates_levcdpf', nlevdamage * nlevsclass * numpft_fates, dimid)
       call ncd_defdim(lnfid, 'fates_levcdam', nlevdamage, dimid)
       call ncd_defdim(lnfid, 'fates_levelem', num_elements_fates, dimid)
       call ncd_defdim(lnfid, 'fates_levelpft', num_elements_fates * numpft_fates, dimid)
       call ncd_defdim(lnfid, 'fates_levelcwd', num_elements_fates * ncwd, dimid)
       call ncd_defdim(lnfid, 'fates_levelage', num_elements_fates * nlevage, dimid)
       call ncd_defdim(lnfid, 'fates_levagefuel', nlevage * num_fuel_classes, dimid)
       call ncd_defdim(lnfid, 'fates_levclscpf', nclmax*nlevsclass*numpft_fates, dimid)
       call ncd_defdim(lnfid, 'fates_levlanduse', n_landuse_cats, dimid)
       call ncd_defdim(lnfid, 'fates_levlulu', n_landuse_cats * n_landuse_cats, dimid)
    end if

    if ( .not. lhistrest )then
       call ncd_defdim(lnfid, 'nbnd', 2, nbnd_dimid)
       call ncd_defdim(lnfid, 'time', ncd_unlimited, time_dimid)
       if (masterproc)then
          write(iulog,*) trim(subname), &
                          ' : Successfully defined netcdf history file ',t
          call shr_sys_flush(iulog)
       end if
    else
       if (masterproc)then
          write(iulog,*) trim(subname), &
                          ' : Successfully defined netcdf restart history file ',t
          call shr_sys_flush(iulog)
       end if
    end if

  end subroutine htape_create

  !-----------------------------------------------------------------------
  subroutine htape_add_ltype_metadata(lnfid)
    !
    ! !DESCRIPTION:
    ! Add global metadata defining landunit types
    !
    ! !USES:
    use landunit_varcon, only : max_lunit, landunit_names, landunit_name_length
    !
    ! !ARGUMENTS:
    type(file_desc_t), intent(inout) :: lnfid ! local file id
    !
    ! !LOCAL VARIABLES:
    integer :: ltype  ! landunit type
    character(len=*), parameter :: att_prefix = 'ltype_'  ! prefix for attributes
    character(len=len(att_prefix)+landunit_name_length) :: attname ! attribute name

    character(len=*), parameter :: subname = 'htape_add_ltype_metadata'
    !-----------------------------------------------------------------------

    do ltype = 1, max_lunit
       attname = att_prefix // landunit_names(ltype)
       call ncd_putatt(lnfid, ncd_global, attname, ltype)
    end do

  end subroutine htape_add_ltype_metadata

  !-----------------------------------------------------------------------
  subroutine htape_add_ctype_metadata(lnfid)
    !
    ! !DESCRIPTION:
    ! Add global metadata defining column types
    !
    ! !USES:
    use column_varcon, only : write_coltype_metadata
    !
    ! !ARGUMENTS:
    type(file_desc_t), intent(inout) :: lnfid ! local file id
    !
    ! !LOCAL VARIABLES:
    character(len=*), parameter :: att_prefix = 'ctype_'  ! prefix for attributes

    character(len=*), parameter :: subname = 'htape_add_ctype_metadata'
    !-----------------------------------------------------------------------

    call write_coltype_metadata(att_prefix, lnfid)

  end subroutine htape_add_ctype_metadata

  !-----------------------------------------------------------------------
  subroutine htape_add_natpft_metadata(lnfid)
    !
    ! !DESCRIPTION:
    ! Add global metadata defining natpft types
    !
    ! !USES:
    use clm_varpar, only : natpft_lb, natpft_ub
    use pftconMod , only : pftname_len, pftname
    !
    ! !ARGUMENTS:
    type(file_desc_t), intent(inout) :: lnfid ! local file id
    !
    ! !LOCAL VARIABLES:
    integer :: ptype  ! patch type
    integer :: ptype_1_indexing ! patch type, translated to 1 indexing
    character(len=*), parameter :: att_prefix = 'natpft_' ! prefix for attributes
    character(len=len(att_prefix)+pftname_len) :: attname ! attribute name

    character(len=*), parameter :: subname = 'htape_add_natpft_metadata'
    !-----------------------------------------------------------------------

    do ptype = natpft_lb, natpft_ub
       ptype_1_indexing = ptype + (1 - natpft_lb)
       attname = att_prefix // pftname(ptype)
       call ncd_putatt(lnfid, ncd_global, attname, ptype_1_indexing)
    end do

  end subroutine htape_add_natpft_metadata

  !-----------------------------------------------------------------------
  subroutine htape_add_cft_metadata(lnfid)
    !
    ! !DESCRIPTION:
    ! Add global metadata defining natpft types
    !
    ! !USES:
    use clm_varpar, only : cft_lb, cft_ub
    use pftconMod , only : pftname_len, pftname
    !
    ! !ARGUMENTS:
    type(file_desc_t), intent(inout) :: lnfid ! local file id
    !
    ! !LOCAL VARIABLES:
    integer :: ptype  ! patch type
    integer :: ptype_1_indexing ! patch type, translated to 1 indexing
    character(len=*), parameter :: att_prefix = 'cft_'    ! prefix for attributes
    character(len=len(att_prefix)+pftname_len) :: attname ! attribute name

    character(len=*), parameter :: subname = 'htape_add_cft_metadata'
    !-----------------------------------------------------------------------

    do ptype = cft_lb, cft_ub
       ptype_1_indexing = ptype + (1 - cft_lb)
       attname = att_prefix // pftname(ptype)
       call ncd_putatt(lnfid, ncd_global, attname, ptype_1_indexing)
    end do

  end subroutine htape_add_cft_metadata

  !-----------------------------------------------------------------------
  subroutine htape_timeconst3D(t, &
       bounds, watsat_col, sucsat_col, bsw_col, hksat_col, &
       cellsand_col, cellclay_col, mode)
    !
    ! !DESCRIPTION:
    ! Write time constant 3D variables to history tapes.
    ! Only write out when this subroutine is called (normally only for
    ! primary history files at very first time-step, nstep=1).
    ! Issue the required netcdf wrapper calls to define the history file
    ! contents.
    !
    ! !USES:
    use subgridAveMod  , only : c2g
    use clm_varpar     , only : nlevgrnd ,nlevlak, nlevmaxurbgrnd, nlevsoi
    use shr_string_mod , only : shr_string_listAppend
    use domainMod      , only : ldomain
    !
    ! !ARGUMENTS:
    integer           , intent(in) :: t    ! tape index
    type(bounds_type) , intent(in) :: bounds
    real(r8)          , intent(in) :: watsat_col( bounds%begc:,1: )
    real(r8)          , intent(in) :: sucsat_col( bounds%begc:,1: )
    real(r8)          , intent(in) :: bsw_col( bounds%begc:,1: )
    real(r8)          , intent(in) :: hksat_col( bounds%begc:,1: )
    real(r8)          , intent(in) :: cellsand_col( bounds%begc:,1: )
    real(r8)          , intent(in) :: cellclay_col( bounds%begc:,1: )
    character(len=*)  , intent(in) :: mode ! 'define' or 'write'
    !
    ! !LOCAL VARIABLES:
    integer :: c,l,lev,ifld               ! indices
    integer :: ier                        ! error status
    character(len=max_chars) :: long_name ! variable long name
    character(len=max_namlen):: varname   ! variable name
    character(len=max_namlen):: units     ! variable units
    integer :: varid                      ! variable id
    !
    real(r8), pointer :: histi(:,:)       ! temporary
    real(r8), pointer :: histo(:,:)       ! temporary
    integer, parameter :: nflds = 6       ! Number of 3D time-constant fields
    character(len=*),parameter :: subname = 'htape_timeconst3D'
    character(len=*),parameter :: varnames(nflds) = (/ &
                                                        'ZSOI  ', &
                                                        'DZSOI ', &
                                                        'WATSAT', &
                                                        'SUCSAT', &
                                                        'BSW   ', &
                                                        'HKSAT '  &
                                                    /)
    ! Scale type for subgrid averaging of landunits to grid cells
    ! WJS (10-25-11): Note about l2g_scale_type in the following: ZSOI & DZSOI are
    ! currently constant in space, except for urban points, so their scale type
    ! doesn't matter at the moment as long as it excludes urban points. I am using
    ! 'nonurb' so that the values are output everywhere where the fields are
    ! constant (i.e., everywhere except urban points). For the other fields, I am
    ! using 'veg' to be consistent with the l2g_scale_type that is now used for many
    ! of the 3-d time-variant fields; in theory, though, one might want versions of
    ! these variables output for different landunits.
    character(len=scale_type_strlen) :: l2g_scale_type(nflds) = [ &
         'nonurb', &  ! ZSOI
         'nonurb', &  ! DZSOI
         'veg   ', &  ! WATSAT
         'veg   ', &  ! SUCSAT
         'veg   ', &  ! BSW
         'veg   '  &  ! HKSAT
         ]
    real(r8), pointer :: histil(:,:)      ! temporary
    real(r8), pointer :: histol(:,:)
    integer, parameter :: nfldsl = 2
    character(len=*),parameter :: varnamesl(nfldsl) = (/ &
                                                          'ZLAKE ', &
                                                          'DZLAKE' &
                                                      /)
    real(r8), pointer :: histit(:,:)      ! temporary
    real(r8), pointer :: histot(:,:)
    integer, parameter :: nfldst = 2
    character(len=*),parameter :: varnamest(nfldst) = (/ &
                                                          'PCT_SAND ', &
                                                          'PCT_CLAY '  &
                                                      /)
    ! Scale type for subgrid averaging of landunits to grid cells, for lake fields
    character(len=scale_type_strlen) :: l2g_scale_typel(nfldsl) = [ &
         'lake', &  ! ZLAKE
         'lake'  &  ! DZLAKE
         ]

    !-----------------------------------------------------------------------

    SHR_ASSERT_ALL_FL((ubound(watsat_col)   == (/bounds%endc, nlevmaxurbgrnd/)), sourcefile, __LINE__)
    SHR_ASSERT_ALL_FL((ubound(sucsat_col)   == (/bounds%endc, nlevgrnd/)), sourcefile, __LINE__)
    SHR_ASSERT_ALL_FL((ubound(bsw_col)      == (/bounds%endc, nlevgrnd/)), sourcefile, __LINE__)
    SHR_ASSERT_ALL_FL((ubound(hksat_col)    == (/bounds%endc, nlevgrnd/)), sourcefile, __LINE__)
    SHR_ASSERT_ALL_FL((ubound(cellsand_col) == (/bounds%endc, nlevsoi/)), sourcefile, __LINE__)
    SHR_ASSERT_ALL_FL((ubound(cellclay_col) == (/bounds%endc, nlevsoi/)), sourcefile, __LINE__)

    !-------------------------------------------------------------------------------
    !***      Non-time varying 3D fields                    ***
    !***      Only write out when this subroutine is called ***
    !***       Normally only called once for primary tapes  ***
    !-------------------------------------------------------------------------------

    if (mode == 'define') then

       do ifld = 1,nflds
          ! Field indices MUST match varnames array order above!
          if (ifld == 1) then
             long_name='soil depth'; units = 'm'
          else if (ifld == 2) then
             long_name='soil thickness'; units = 'm'
          else if (ifld == 3) then
             long_name='saturated soil water content (porosity)';  units = 'mm3/mm3'
          else if (ifld == 4) then
             long_name='saturated soil matric potential'; units = 'mm'
          else if (ifld == 5) then
             long_name='slope of soil water retention curve'; units = 'unitless'
          else if (ifld == 6) then
             long_name='saturated hydraulic conductivity'; units = 'mm s-1'
          else
             call endrun(msg=' ERROR: bad 3D time-constant field index'//errMsg(sourcefile, __LINE__))
          end if
          if (tape(t)%dov2xy) then
             if (ldomain%isgrid2d) then
                call ncd_defvar(ncid=nfid(t), varname=trim(varnames(ifld)), xtype=tape(t)%ncprec,&
                     dim1name='lon', dim2name='lat', dim3name='levgrnd', &
                     long_name=long_name, units=units, missing_value=spval, fill_value=spval, &
                     varid=varid)
             else
                call ncd_defvar(ncid=nfid(t), varname=trim(varnames(ifld)), xtype=tape(t)%ncprec, &
                     dim1name=grlnd, dim2name='levgrnd', &
                     long_name=long_name, units=units, missing_value=spval, fill_value=spval, &
                     varid=varid)
             end if

             call add_landunit_mask_metadata(nfid(t), varid, l2g_scale_type(ifld))
          else
             call ncd_defvar(ncid=nfid(t), varname=trim(varnames(ifld)), xtype=tape(t)%ncprec, &
                  dim1name=namec, dim2name='levgrnd', &
                  long_name=long_name, units=units, missing_value=spval, fill_value=spval)
          end if
          call shr_string_listAppend(TimeConst3DVars,varnames(ifld))
       end do

    else if (mode == 'write') then

       allocate(histi(bounds%begc:bounds%endc,nlevgrnd), stat=ier)
       if (ier /= 0) then
          write(iulog,*) trim(subname),' ERROR: allocation error for histi'
          call endrun(msg=errMsg(sourcefile, __LINE__))
       end if

       ! Write time constant fields

       if (tape(t)%dov2xy) then
          allocate(histo(bounds%begg:bounds%endg,nlevgrnd), stat=ier)
          if (ier /= 0) then
             write(iulog,*)  trim(subname),' ERROR: allocation error for histo'
             call endrun(msg=errMsg(sourcefile, __LINE__))
          end if
       end if

       do ifld = 1,nflds

          histi(:,:) = spval
          do lev = 1,nlevgrnd
             do c = bounds%begc,bounds%endc
                l = col%landunit(c)
                   ! Field indices MUST match varnames array order above!
                   if (ifld ==1) histi(c,lev) = col%z(c,lev)
                   if (ifld ==2) histi(c,lev) = col%dz(c,lev)
                   if (ifld ==3) histi(c,lev) = watsat_col(c,lev)
                   if (ifld ==4) histi(c,lev) = sucsat_col(c,lev)
                   if (ifld ==5) histi(c,lev) = bsw_col(c,lev)
                   if (ifld ==6) histi(c,lev) = hksat_col(c,lev)
             end do
          end do
          if (tape(t)%dov2xy) then
             histo(:,:) = spval

             call c2g(bounds, nlevgrnd, &
                  histi(bounds%begc:bounds%endc, :), &
                  histo(bounds%begg:bounds%endg, :), &
                  c2l_scale_type='unity', l2g_scale_type=l2g_scale_type(ifld))

             if (ldomain%isgrid2d) then
                call ncd_io(varname=trim(varnames(ifld)), dim1name=grlnd, &
                     data=histo, ncid=nfid(t), flag='write')
             else
                call ncd_io(varname=trim(varnames(ifld)), dim1name=grlnd, &
                     data=histo, ncid=nfid(t), flag='write')
             end if
          else
             call ncd_io(varname=trim(varnames(ifld)), dim1name=namec, &
                  data=histi, ncid=nfid(t), flag='write')
          end if
       end do

       if (tape(t)%dov2xy) deallocate(histo)
       deallocate(histi)

    end if  ! (define/write mode

    if (mode == 'define') then
       do ifld = 1,nfldsl
          ! Field indices MUST match varnamesl array order above!
          if (ifld == 1) then
             long_name='lake layer node depth'; units = 'm'
          else if (ifld == 2) then
             long_name='lake layer thickness'; units = 'm'
          else
             call endrun(msg=' ERROR: bad 3D time-constant field index'//errMsg(sourcefile, __LINE__))
          end if
          if (tape(t)%dov2xy) then
             if (ldomain%isgrid2d) then
                call ncd_defvar(ncid=nfid(t), varname=trim(varnamesl(ifld)), xtype=tape(t)%ncprec,&
                     dim1name='lon', dim2name='lat', dim3name='levlak', &
                     long_name=long_name, units=units, missing_value=spval, fill_value=spval, &
                     varid=varid)
             else
                call ncd_defvar(ncid=nfid(t), varname=trim(varnamesl(ifld)), xtype=tape(t)%ncprec, &
                     dim1name=grlnd, dim2name='levlak', &
                     long_name=long_name, units=units, missing_value=spval, fill_value=spval, &
                     varid=varid)
             end if

             call add_landunit_mask_metadata(nfid(t), varid, l2g_scale_typel(ifld))
          else
             call ncd_defvar(ncid=nfid(t), varname=trim(varnamesl(ifld)), xtype=tape(t)%ncprec, &
                  dim1name=namec, dim2name='levlak', &
                  long_name=long_name, units=units, missing_value=spval, fill_value=spval)
          end if
          call shr_string_listAppend(TimeConst3DVars,varnamesl(ifld))
       end do

    else if (mode == 'write') then

       allocate(histil(bounds%begc:bounds%endc,nlevlak), stat=ier)
       if (ier /= 0) then
          write(iulog,*) trim(subname),' ERROR: allocation error for histil'
          call endrun(msg=errMsg(sourcefile, __LINE__))
       end if

       ! Write time constant fields

       if (tape(t)%dov2xy) then
          allocate(histol(bounds%begg:bounds%endg,nlevlak), stat=ier)
          if (ier /= 0) then
             write(iulog,*)  trim(subname),' ERROR: allocation error for histol'
             call endrun(msg=errMsg(sourcefile, __LINE__))
          end if
       end if

       do ifld = 1,nfldsl
          histil(:,:) = spval
          do lev = 1,nlevlak
             do c = bounds%begc,bounds%endc
                l = col%landunit(c)
                if (lun%lakpoi(l)) then
                   ! Field indices MUST match varnamesl array order above!
                   if (ifld ==1) histil(c,lev) = col%z_lake(c,lev)
                   if (ifld ==2) histil(c,lev) = col%dz_lake(c,lev)
                end if
             end do
          end do
          if (tape(t)%dov2xy) then
             histol(:,:) = spval
             call c2g(bounds, nlevlak, &
                  histil(bounds%begc:bounds%endc, :), &
                  histol(bounds%begg:bounds%endg, :), &
                  c2l_scale_type='unity', l2g_scale_type=l2g_scale_typel(ifld))
             if (ldomain%isgrid2d) then
                call ncd_io(varname=trim(varnamesl(ifld)), dim1name=grlnd, &
                     data=histol, ncid=nfid(t), flag='write')
             else
                call ncd_io(varname=trim(varnamesl(ifld)), dim1name=grlnd, &
                     data=histol, ncid=nfid(t), flag='write')
             end if
          else
             call ncd_io(varname=trim(varnamesl(ifld)), dim1name=namec,  &
                  data=histil, ncid=nfid(t), flag='write')
          end if
       end do

       if (tape(t)%dov2xy) deallocate(histol)
       deallocate(histil)

    end if  ! (define/write mode

    if (mode == 'define') then
       do ifld = 1,nfldst
          ! Field indices MUST match varnamest array order above!
          if (ifld == 1) then
             long_name='percent sand'; units = 'percent'
          else if (ifld == 2) then
             long_name='percent clay'; units = 'percent'
          else
             call endrun(msg=' ERROR: bad 3D time-constant field index'//errMsg(sourcefile, __LINE__))
          end if
          if (tape(t)%dov2xy) then
             if (ldomain%isgrid2d) then
                call ncd_defvar(ncid=nfid(t), varname=trim(varnamest(ifld)), xtype=tape(t)%ncprec,&
                     dim1name='lon', dim2name='lat', dim3name='levsoi', &
                     long_name=long_name, units=units, missing_value=spval, fill_value=spval)
             else
                call ncd_defvar(ncid=nfid(t), varname=trim(varnamest(ifld)), xtype=tape(t)%ncprec, &
                     dim1name=grlnd, dim2name='levsoi', &
                     long_name=long_name, units=units, missing_value=spval, fill_value=spval)
             end if
          else
             call ncd_defvar(ncid=nfid(t), varname=trim(varnamest(ifld)), xtype=tape(t)%ncprec, &
                  dim1name=namec, dim2name='levsoi', &
                  long_name=long_name, units=units, missing_value=spval, fill_value=spval)
          end if
          call shr_string_listAppend(TimeConst3DVars,varnamest(ifld))
       end do

    else if (mode == 'write') then

       allocate(histit(bounds%begc:bounds%endc,nlevsoi), stat=ier)
       if (ier /= 0) then
          write(iulog,*) trim(subname),' ERROR: allocation error for histit'
          call endrun(msg=errMsg(sourcefile, __LINE__))
       end if

       ! Write time constant fields

       if (tape(t)%dov2xy) then
          allocate(histot(bounds%begg:bounds%endg,nlevsoi), stat=ier)
          if (ier /= 0) then
             write(iulog,*)  trim(subname),' ERROR: allocation error for histot'
             call endrun(msg=errMsg(sourcefile, __LINE__))
          end if
       end if

       do ifld = 1,nfldst
          histit(:,:) = spval
          do lev = 1,nlevsoi
             do c = bounds%begc,bounds%endc
                ! Field indices MUST match varnamesl array order above!
                if (ifld ==1) histit(c,lev) = cellsand_col(c,lev)
                if (ifld ==2) histit(c,lev) = cellclay_col(c,lev)
             end do
          end do
          if (tape(t)%dov2xy) then
             histot(:,:) = spval
             call c2g(bounds, nlevsoi, &
                  histit(bounds%begc:bounds%endc, :), &
                  histot(bounds%begg:bounds%endg, :), &
                  c2l_scale_type='unity', l2g_scale_type='veg')
             if (ldomain%isgrid2d) then
                call ncd_io(varname=trim(varnamest(ifld)), dim1name=grlnd, &
                     data=histot, ncid=nfid(t), flag='write')
             else
                call ncd_io(varname=trim(varnamest(ifld)), dim1name=grlnd, &
                     data=histot, ncid=nfid(t), flag='write')
             end if
          else
             call ncd_io(varname=trim(varnamest(ifld)), dim1name=namec,  &
                  data=histit, ncid=nfid(t), flag='write')
          end if
       end do

       if (tape(t)%dov2xy) deallocate(histot)
       deallocate(histit)

    end if  ! (define/write mode

  end subroutine htape_timeconst3D

  !-----------------------------------------------------------------------
  subroutine htape_timeconst(t, mode)
    !
    ! !DESCRIPTION:
    ! Write time constant values to primary history tape.
    use clm_time_manager, only : get_step_size
    use SoilBiogeochemDecompCascadeConType, only : decomp_method, no_soil_decomp
    ! Issue the required netcdf wrapper calls to define the history file
    ! contents.
    !
    ! !USES:
    use clm_varpar      , only : nlevsoi
    use clm_varctl      , only : use_hillslope
    use clm_varcon      , only : zsoi, zlak, secspday, isecspday, isecsphr, isecspmin, ispval
    use domainMod       , only : ldomain, lon1d, lat1d
    use clm_time_manager, only : get_nstep, get_curr_date, get_curr_time
    use clm_time_manager, only : get_ref_date, get_calendar, NO_LEAP_C, GREGORIAN_C
    use FatesInterfaceTypesMod, only : fates_hdim_levsclass
    use FatesInterfaceTypesMod, only : fates_hdim_pfmap_levscpf
    use FatesInterfaceTypesMod, only : fates_hdim_scmap_levscpf
    use FatesInterfaceTypesMod, only : fates_hdim_levcoage
    use FatesInterfaceTypesMod, only : fates_hdim_pfmap_levcapf
    use FatesInterfaceTypesMod, only : fates_hdim_camap_levcapf
    use FatesInterfaceTypesMod, only : fates_hdim_levage
    use FatesInterfaceTypesMod, only : fates_hdim_levheight
    use FatesInterfaceTypesMod, only : fates_hdim_levpft
    use FatesInterfaceTypesMod, only : fates_hdim_scmap_levscag
    use FatesInterfaceTypesMod, only : fates_hdim_agmap_levscag
    use FatesInterfaceTypesMod, only : fates_hdim_scmap_levscagpft
    use FatesInterfaceTypesMod, only : fates_hdim_agmap_levscagpft
    use FatesInterfaceTypesMod, only : fates_hdim_pftmap_levscagpft
    use FatesInterfaceTypesMod, only : fates_hdim_agmap_levagepft
    use FatesInterfaceTypesMod, only : fates_hdim_pftmap_levagepft
    use FatesInterfaceTypesMod, only : fates_hdim_levfuel
    use FatesInterfaceTypesMod, only : fates_hdim_levdamage
    use FatesInterfaceTypesMod, only : fates_hdim_levcwdsc
    use FatesInterfaceTypesMod, only : fates_hdim_levcan
    use FatesInterfaceTypesMod, only : fates_hdim_levleaf
    use FatesInterfaceTypesMod, only : fates_hdim_canmap_levcnlf
    use FatesInterfaceTypesMod, only : fates_hdim_lfmap_levcnlf
    use FatesInterfaceTypesMod, only : fates_hdim_canmap_levcnlfpf
    use FatesInterfaceTypesMod, only : fates_hdim_lfmap_levcnlfpf
    use FatesInterfaceTypesMod, only : fates_hdim_pftmap_levcnlfpf
    use FatesInterfaceTypesMod, only : fates_hdim_levelem
    use FatesInterfaceTypesMod, only : fates_hdim_elmap_levelpft
    use FatesInterfaceTypesMod, only : fates_hdim_pftmap_levelpft
    use FatesInterfaceTypesMod, only : fates_hdim_elmap_levelcwd
    use FatesInterfaceTypesMod, only : fates_hdim_cwdmap_levelcwd
    use FatesInterfaceTypesMod, only : fates_hdim_elmap_levelage
    use FatesInterfaceTypesMod, only : fates_hdim_agemap_levelage
    use FatesInterfaceTypesMod, only : fates_hdim_agmap_levagefuel
    use FatesInterfaceTypesMod, only : fates_hdim_fscmap_levagefuel
    use FatesInterfaceTypesMod, only : fates_hdim_scmap_levcdsc
    use FatesInterfaceTypesMod, only : fates_hdim_cdmap_levcdsc
    use FatesInterfaceTypesMod, only : fates_hdim_scmap_levcdpf
    use FatesInterfaceTypesMod, only : fates_hdim_cdmap_levcdpf
    use FatesInterfaceTypesMod, only : fates_hdim_pftmap_levcdpf
    use FatesInterfaceTypesMod, only : fates_hdim_levlanduse


    !
    ! !ARGUMENTS:
    integer, intent(in) :: t              ! tape index
    integer :: dtime                      ! timestep size
    character(len=*), intent(in) :: mode  ! 'define' or 'write'
    !
    integer :: sec_hist_nhtfrq            ! hist_nhtfrq converted to seconds
    ! !LOCAL VARIABLES:
    integer :: vid,n,i,j,m,c              ! indices
    integer :: nstep                      ! current step
    integer :: mcsec                      ! seconds of current date
    integer :: mdcur                      ! current day
    integer :: mscur                      ! seconds of current day
    integer :: mcdate                     ! current date
    integer :: yr,mon,day,nbsec           ! year,month,day,seconds components of a date
    integer :: hours,minutes,secs         ! hours,minutes,seconds of hh:mm:ss
    character(len= 12) :: step_or_bounds  ! string used in long_name of several time variables
    character(len= 10) :: basedate        ! base date (yyyymmdd)
    character(len=  8) :: basesec         ! base seconds
    character(len=  8) :: cdate           ! system date
    character(len=  8) :: ctime           ! system time
    real(r8):: time                       ! current time
    real(r8):: timedata(2)                ! time interval boundaries
    integer :: dim1id(1)                  ! netCDF dimension id
    integer :: dim2id(2)                  ! netCDF dimension id
    integer :: varid                      ! netCDF variable id
    character(len=max_chars) :: long_name ! variable long name
    character(len=max_namlen):: varname   ! variable name
    character(len=max_namlen):: units     ! variable units
    character(len=max_namlen):: cal       ! calendar from the time-manager
    character(len=max_namlen):: caldesc   ! calendar description to put on file
    character(len=256):: str              ! global attribute string
    real(r8), pointer :: histo(:,:)       ! temporary
    integer :: status
    real(r8) :: zsoi_1d(1)
    type(bounds_type) :: bounds
    integer :: ier                        ! error status
    integer, pointer :: icarr(:)          ! temporary
    character(len=*),parameter :: subname = 'htape_timeconst'
    !-----------------------------------------------------------------------

    !-------------------------------------------------------------------------------
    !***     Time constant grid variables only on first time-sample of file ***
    !-------------------------------------------------------------------------------

    call get_proc_bounds(bounds)


    if (tape(t)%ntimes == 1) then
       if (mode == 'define') then
          call ncd_defvar(varname='levgrnd', xtype=tape(t)%ncprec, &
               dim1name='levgrnd', &
               long_name='coordinate ground levels', units='m', ncid=nfid(t))
          call ncd_defvar(varname='levsoi', xtype=tape(t)%ncprec, &
               dim1name='levsoi', &
               long_name='coordinate soil levels (equivalent to top nlevsoi levels of levgrnd)', units='m', ncid=nfid(t))
          call ncd_defvar(varname='levlak', xtype=tape(t)%ncprec, &
               dim1name='levlak', &
               long_name='coordinate lake levels', units='m', ncid=nfid(t))
          call ncd_defvar(varname='levdcmp', xtype=tape(t)%ncprec, dim1name='levdcmp', &
               long_name='coordinate levels for soil decomposition variables', units='m', ncid=nfid(t))

          if (use_hillslope .and. .not.tape(t)%dov2xy)then
             call ncd_defvar(varname='hillslope_distance', xtype=ncd_double, &
                  dim1name=namec, long_name='hillslope column distance', &
                  units='m', ncid=nfid(t))             
             call ncd_defvar(varname='hillslope_width', xtype=ncd_double, &
                  dim1name=namec, long_name='hillslope column width', &
                  units='m', ncid=nfid(t))             
             call ncd_defvar(varname='hillslope_area', xtype=ncd_double, &
                  dim1name=namec, long_name='hillslope column area', &
                  units='m2', ncid=nfid(t))
             call ncd_defvar(varname='hillslope_elev', xtype=ncd_double, &
                  dim1name=namec, long_name='hillslope column elevation', &
                  units='m', ncid=nfid(t))             
             call ncd_defvar(varname='hillslope_slope', xtype=ncd_double, &
                  dim1name=namec, long_name='hillslope column slope', &
                  units='m/m', ncid=nfid(t))
             call ncd_defvar(varname='hillslope_aspect', xtype=ncd_double, &
                  dim1name=namec, long_name='hillslope column aspect', &
                  units='radians', ncid=nfid(t))
             call ncd_defvar(varname='hillslope_index', xtype=ncd_int, &
                  dim1name=namec, long_name='hillslope index', &
                  ncid=nfid(t))             
             call ncd_defvar(varname='hillslope_cold', xtype=ncd_int, &
                  dim1name=namec, long_name='hillslope downhill column index', &
                  ncid=nfid(t))             
             call ncd_defvar(varname='hillslope_colu', xtype=ncd_int, &
                  dim1name=namec, long_name='hillslope uphill column index', &
                  ncid=nfid(t))             
          end if

          if(use_fates)then

             call ncd_defvar(varname='fates_levscls', xtype=tape(t)%ncprec, dim1name='fates_levscls', &
                  long_name='FATES diameter size class lower bound', units='cm', ncid=nfid(t))
             call ncd_defvar(varname='fates_scmap_levscag', xtype=ncd_int, dim1name='fates_levscag', &
                   long_name='FATES size-class map into size x patch age', units='-', ncid=nfid(t))
             call ncd_defvar(varname='fates_agmap_levscag', xtype=ncd_int, dim1name='fates_levscag', &
                   long_name='FATES age-class map into size x patch age', units='-', ncid=nfid(t))
             call ncd_defvar(varname='fates_pftmap_levscpf',xtype=ncd_int, dim1name='fates_levscpf', &
                  long_name='FATES pft index of the combined pft-size class dimension', units='-', ncid=nfid(t))
             call ncd_defvar(varname='fates_scmap_levscpf',xtype=ncd_int, dim1name='fates_levscpf', &
                  long_name='FATES size index of the combined pft-size class dimension', units='-', ncid=nfid(t))
             ! Units are dash here with units of yr added to the long name so
             ! that postprocessors (like ferret) won't get confused with what
             ! the time coordinate is. EBK Nov/3/2021 (see #1540)
             call ncd_defvar(varname='fates_levcacls', xtype=tape(t)%ncprec, dim1name='fates_levcacls', &
                  long_name='FATES cohort age class lower bound (yr)', units='-', ncid=nfid(t))
             call ncd_defvar(varname='fates_pftmap_levcapf',xtype=ncd_int, dim1name='fates_levcapf', &
                  long_name='FATES pft index of the combined pft-cohort age class dimension', units='-', ncid=nfid(t))
             call ncd_defvar(varname='fates_camap_levcapf',xtype=ncd_int, dim1name='fates_levcapf', &
                  long_name='FATES cohort age index of the combined pft-cohort age dimension', units='-', ncid=nfid(t))
             call ncd_defvar(varname='fates_levage',xtype=tape(t)%ncprec, dim1name='fates_levage', &
                  long_name='FATES patch age (yr)', ncid=nfid(t))
             call ncd_defvar(varname='fates_levheight',xtype=tape(t)%ncprec, dim1name='fates_levheight', &
                  long_name='FATES height (m)', ncid=nfid(t))
             call ncd_defvar(varname='fates_levpft',xtype=ncd_int, dim1name='fates_levpft', &
                  long_name='FATES pft number', ncid=nfid(t))
             call ncd_defvar(varname='fates_levfuel',xtype=ncd_int, dim1name='fates_levfuel', &
                  long_name='FATES fuel index', ncid=nfid(t))
             call ncd_defvar(varname='fates_levcwdsc',xtype=ncd_int, dim1name='fates_levcwdsc', &
                  long_name='FATES cwd size class', ncid=nfid(t))
             call ncd_defvar(varname='fates_levcan',xtype=ncd_int, dim1name='fates_levcan', &
                  long_name='FATES canopy level', ncid=nfid(t))
             call ncd_defvar(varname='fates_levleaf',xtype=ncd_int, dim1name='fates_levleaf', &
                  long_name='FATES leaf+stem level', units='VAI', ncid=nfid(t))
             call ncd_defvar(varname='fates_canmap_levcnlf',xtype=ncd_int, dim1name='fates_levcnlf', &
                  long_name='FATES canopy level of combined canopy-leaf dimension', ncid=nfid(t))
             call ncd_defvar(varname='fates_lfmap_levcnlf',xtype=ncd_int, dim1name='fates_levcnlf', &
                  long_name='FATES leaf level of combined canopy-leaf dimension', ncid=nfid(t))
             call ncd_defvar(varname='fates_canmap_levcnlfpf',xtype=ncd_int, dim1name='fates_levcnlfpf', &
                  long_name='FATES canopy level of combined canopy x leaf x pft dimension', ncid=nfid(t))
             call ncd_defvar(varname='fates_lfmap_levcnlfpf',xtype=ncd_int, dim1name='fates_levcnlfpf', &
                  long_name='FATES leaf level of combined canopy x leaf x pft dimension', ncid=nfid(t))
             call ncd_defvar(varname='fates_pftmap_levcnlfpf',xtype=ncd_int, dim1name='fates_levcnlfpf', &
                  long_name='FATES PFT level of combined canopy x leaf x pft dimension', ncid=nfid(t))
             call ncd_defvar(varname='fates_scmap_levscagpft', xtype=ncd_int, dim1name='fates_levscagpf', &
                  long_name='FATES size-class map into size x patch age x pft', units='-', ncid=nfid(t))
             call ncd_defvar(varname='fates_agmap_levscagpft', xtype=ncd_int, dim1name='fates_levscagpf', &
                   long_name='FATES age-class map into size x patch age x pft', units='-', ncid=nfid(t))
             call ncd_defvar(varname='fates_pftmap_levscagpft', xtype=ncd_int, dim1name='fates_levscagpf', &
                   long_name='FATES pft map into size x patch age x pft', units='-', ncid=nfid(t))
             call ncd_defvar(varname='fates_pftmap_levagepft', xtype=ncd_int, dim1name='fates_levagepft', &
                   long_name='FATES pft map into patch age x pft', units='-', ncid=nfid(t))
             call ncd_defvar(varname='fates_agmap_levagepft', xtype=ncd_int, dim1name='fates_levagepft', &
                   long_name='FATES age-class map into patch age x pft', units='-', ncid=nfid(t))
             call ncd_defvar(varname='fates_agmap_levagefuel', xtype=ncd_int, dim1name='fates_levagefuel', &
                   long_name='FATES age-class map into patch age x fuel size', units='-', ncid=nfid(t))
             call ncd_defvar(varname='fates_fscmap_levagefuel', xtype=ncd_int, dim1name='fates_levagefuel', &
                   long_name='FATES fuel size-class map into patch age x fuel size', units='-', ncid=nfid(t))
             call ncd_defvar(varname='fates_cdmap_levcdsc',xtype=ncd_int, dim1name='fates_levcdsc', &
                  long_name='FATES damage index of the combined damage-size dimension', ncid=nfid(t))
             call ncd_defvar(varname='fates_scmap_levcdsc',xtype=ncd_int, dim1name='fates_levcdsc', &
                  long_name='FATES size index of the combined damage-size dimension', ncid=nfid(t))
             call ncd_defvar(varname='fates_cdmap_levcdpf',xtype=ncd_int, dim1name='fates_levcdpf', &
                  long_name='FATES damage index of the combined damage-size-PFT dimension', ncid=nfid(t))
             call ncd_defvar(varname='fates_scmap_levcdpf',xtype=ncd_int, dim1name='fates_levcdpf', &
                  long_name='FATES size index of the combined damage-size-PFT dimension', ncid=nfid(t))
             call ncd_defvar(varname='fates_pftmap_levcdpf',xtype=ncd_int, dim1name='fates_levcdpf', &
                  long_name='FATES pft index of the combined damage-size-PFT dimension', ncid=nfid(t))
             call ncd_defvar(varname='fates_levcdam', xtype=tape(t)%ncprec, dim1name='fates_levcdam', &
                  long_name='FATES damage class lower bound', units='unitless', ncid=nfid(t))
             call ncd_defvar(varname='fates_levlanduse',xtype=ncd_int, dim1name='fates_levlanduse', &
                   long_name='FATES land use label', ncid=nfid(t))

          end if


       elseif (mode == 'write') then
          if ( masterproc ) write(iulog, *) ' zsoi:',zsoi
          call ncd_io(varname='levgrnd', data=zsoi, ncid=nfid(t), flag='write')
          call ncd_io(varname='levsoi', data=zsoi(1:nlevsoi), ncid=nfid(t), flag='write')
          call ncd_io(varname='levlak' , data=zlak, ncid=nfid(t), flag='write')
          if ( decomp_method /= no_soil_decomp )then
             call ncd_io(varname='levdcmp', data=zsoi, ncid=nfid(t), flag='write')
          else
             zsoi_1d(1) = 1._r8
             call ncd_io(varname='levdcmp', data=zsoi_1d, ncid=nfid(t), flag='write')
          end if

          if (use_hillslope .and. .not.tape(t)%dov2xy) then
             call ncd_io(varname='hillslope_distance' , data=col%hill_distance, dim1name=namec, ncid=nfid(t), flag='write')
             call ncd_io(varname='hillslope_width' , data=col%hill_width, dim1name=namec, ncid=nfid(t), flag='write')
             call ncd_io(varname='hillslope_area' , data=col%hill_area, dim1name=namec, ncid=nfid(t), flag='write')
             call ncd_io(varname='hillslope_elev' , data=col%hill_elev, dim1name=namec, ncid=nfid(t), flag='write')
             call ncd_io(varname='hillslope_slope' , data=col%hill_slope, dim1name=namec, ncid=nfid(t), flag='write')
             call ncd_io(varname='hillslope_aspect' , data=col%hill_aspect, dim1name=namec, ncid=nfid(t), flag='write')
             call ncd_io(varname='hillslope_index' , data=col%hillslope_ndx, dim1name=namec, ncid=nfid(t), flag='write')

             ! write global indices rather than local indices
             allocate(icarr(bounds%begc:bounds%endc),stat=ier)
             if (ier /= 0) then
                call endrun(msg=' allocation error of icarr'//errMsg(sourcefile, __LINE__))
             end if

             do c = bounds%begc,bounds%endc
                if (col%cold(c) /= ispval) then 
                   icarr(c)= get_global_index(subgrid_index=col%cold(c), subgrid_level=subgrid_level_column)
                else
                   icarr(c)= col%cold(c)
                endif
             enddo
             
             call ncd_io(varname='hillslope_cold' , data=icarr, dim1name=namec, ncid=nfid(t), flag='write')

             do c = bounds%begc,bounds%endc
                if (col%colu(c) /= ispval) then 
                   icarr(c)= get_global_index(subgrid_index=col%colu(c), subgrid_level=subgrid_level_column)
                else
                   icarr(c)= col%colu(c)
                endif
             enddo

             call ncd_io(varname='hillslope_colu' , data=icarr, dim1name=namec, ncid=nfid(t), flag='write')
             deallocate(icarr)
          endif

          if(use_fates)then
             call ncd_io(varname='fates_scmap_levscag',data=fates_hdim_scmap_levscag, ncid=nfid(t), flag='write')
             call ncd_io(varname='fates_agmap_levscag',data=fates_hdim_agmap_levscag, ncid=nfid(t), flag='write')
             call ncd_io(varname='fates_levscls',data=fates_hdim_levsclass, ncid=nfid(t), flag='write')
             call ncd_io(varname='fates_levcacls',data=fates_hdim_levcoage, ncid=nfid(t), flag='write')
             call ncd_io(varname='fates_pftmap_levscpf',data=fates_hdim_pfmap_levscpf, ncid=nfid(t), flag='write')
             call ncd_io(varname='fates_scmap_levscpf',data=fates_hdim_scmap_levscpf, ncid=nfid(t), flag='write')
             call ncd_io(varname='fates_pftmap_levcapf',data=fates_hdim_pfmap_levcapf, ncid=nfid(t), flag='write')
             call ncd_io(varname='fates_camap_levcapf',data=fates_hdim_camap_levcapf, ncid=nfid(t), flag='write')
             call ncd_io(varname='fates_levage',data=fates_hdim_levage, ncid=nfid(t), flag='write')
             call ncd_io(varname='fates_levheight',data=fates_hdim_levheight, ncid=nfid(t), flag='write')
             call ncd_io(varname='fates_levpft',data=fates_hdim_levpft, ncid=nfid(t), flag='write')
             call ncd_io(varname='fates_levfuel',data=fates_hdim_levfuel, ncid=nfid(t), flag='write')
             call ncd_io(varname='fates_levcdam',data=fates_hdim_levdamage, ncid=nfid(t), flag='write')
             call ncd_io(varname='fates_levcwdsc',data=fates_hdim_levcwdsc, ncid=nfid(t), flag='write')
             call ncd_io(varname='fates_levcan',data=fates_hdim_levcan, ncid=nfid(t), flag='write')
             call ncd_io(varname='fates_levleaf',data=fates_hdim_levleaf, ncid=nfid(t), flag='write')
             call ncd_io(varname='fates_canmap_levcnlf',data=fates_hdim_canmap_levcnlf, ncid=nfid(t), flag='write')
             call ncd_io(varname='fates_lfmap_levcnlf',data=fates_hdim_lfmap_levcnlf, ncid=nfid(t), flag='write')
             call ncd_io(varname='fates_canmap_levcnlfpf',data=fates_hdim_canmap_levcnlfpf, ncid=nfid(t), flag='write')
             call ncd_io(varname='fates_lfmap_levcnlfpf',data=fates_hdim_lfmap_levcnlfpf, ncid=nfid(t), flag='write')
             call ncd_io(varname='fates_pftmap_levcnlfpf',data=fates_hdim_pftmap_levcnlfpf, ncid=nfid(t), flag='write')
             call ncd_io(varname='fates_scmap_levscagpft',data=fates_hdim_scmap_levscagpft, ncid=nfid(t), flag='write')
             call ncd_io(varname='fates_agmap_levscagpft',data=fates_hdim_agmap_levscagpft, ncid=nfid(t), flag='write')
             call ncd_io(varname='fates_pftmap_levscagpft',data=fates_hdim_pftmap_levscagpft, ncid=nfid(t), flag='write')
             call ncd_io(varname='fates_pftmap_levagepft',data=fates_hdim_pftmap_levagepft, ncid=nfid(t), flag='write')
             call ncd_io(varname='fates_agmap_levagepft',data=fates_hdim_agmap_levagepft, ncid=nfid(t), flag='write')
             call ncd_io(varname='fates_agmap_levagefuel',data=fates_hdim_agmap_levagefuel, ncid=nfid(t), flag='write')
             call ncd_io(varname='fates_fscmap_levagefuel',data=fates_hdim_fscmap_levagefuel, ncid=nfid(t), flag='write')
             call ncd_io(varname='fates_scmap_levcdsc',data=fates_hdim_scmap_levcdsc, ncid=nfid(t), flag='write')
             call ncd_io(varname='fates_cdmap_levcdsc',data=fates_hdim_cdmap_levcdsc, ncid=nfid(t), flag='write')
             call ncd_io(varname='fates_scmap_levcdpf',data=fates_hdim_scmap_levcdpf, ncid=nfid(t), flag='write')
             call ncd_io(varname='fates_cdmap_levcdpf',data=fates_hdim_cdmap_levcdpf, ncid=nfid(t), flag='write')
             call ncd_io(varname='fates_pftmap_levcdpf',data=fates_hdim_pftmap_levcdpf, ncid=nfid(t), flag='write')
             call ncd_io(varname='fates_levlanduse',data=fates_hdim_levlanduse, ncid=nfid(t), flag='write')
          end if

       endif
    endif

    !-------------------------------------------------------------------------------
    !***     Time definition variables ***
    !-------------------------------------------------------------------------------

    ! For define mode -- only do this for first time-sample
    if (mode == 'define' .and. tape(t)%ntimes == 1) then
       call get_ref_date(yr, mon, day, nbsec)
       nstep = get_nstep()
       hours   = nbsec / 3600
       minutes = (nbsec - hours*3600) / 60
       secs    = (nbsec - hours*3600 - minutes*60)
       write(basedate,80) yr,mon,day
80     format(i4.4,'-',i2.2,'-',i2.2)
       write(basesec ,90) hours, minutes, secs
90     format(i2.2,':',i2.2,':',i2.2)

       dim1id(1) = time_dimid
       str = 'days since ' // basedate // " " // basesec
       if (tape(t)%hlist(1)%avgflag /= 'I') then  ! NOT instantaneous fields tape
          step_or_bounds = 'time_bounds'
          long_name = 'time at exact middle of ' // step_or_bounds
          call ncd_defvar(nfid(t), 'time', tape(t)%ncprec, 1, dim1id, varid, &
               long_name=long_name, units=str)
          call ncd_putatt(nfid(t), varid, 'bounds', 'time_bounds')
       else  ! instantaneous fields tape
          step_or_bounds = 'time step'
          long_name = 'time at end of ' // step_or_bounds
          call ncd_defvar(nfid(t), 'time', tape(t)%ncprec, 1, dim1id, varid, &
               long_name=long_name, units=str)
       end if
       cal = get_calendar()
       if (      trim(cal) == NO_LEAP_C   )then
          caldesc = "noleap"
       else if ( trim(cal) == GREGORIAN_C )then
          caldesc = "gregorian"
       end if
       call ncd_putatt(nfid(t), varid, 'calendar', caldesc)

       dim1id(1) = time_dimid
       long_name = 'current date (YYYYMMDD) at end of ' // step_or_bounds
       call ncd_defvar(nfid(t) , 'mcdate', ncd_int, 1, dim1id , varid, &
<<<<<<< HEAD
          long_name = 'current date (YYYYMMDD)')
       call ncd_putatt(nfid(t), varid, 'calendar', caldesc)
=======
          long_name = long_name)
>>>>>>> dc295f71
       !
       ! add global attribute time_period_freq
       !
       if (hist_nhtfrq(t) < 0) then !hour need to convert to seconds
          sec_hist_nhtfrq = abs(hist_nhtfrq(t))*3600
       else
          sec_hist_nhtfrq = hist_nhtfrq(t)
       end if

       dtime = get_step_size()
       if (sec_hist_nhtfrq == 0) then !month
          time_period_freq = 'month_1'
       else if (mod(sec_hist_nhtfrq*dtime,isecspday) == 0) then ! day
          write(time_period_freq,999) 'day_',sec_hist_nhtfrq*dtime/isecspday
       else if (mod(sec_hist_nhtfrq*dtime,isecsphr) == 0) then ! hour
          write(time_period_freq,999) 'hour_',(sec_hist_nhtfrq*dtime)/isecsphr
       else if (mod(sec_hist_nhtfrq*dtime,isecspmin) == 0) then ! minute
          write(time_period_freq,999) 'minute_',(sec_hist_nhtfrq*dtime)/isecspmin
       else                     ! second
          write(time_period_freq,999) 'second_',sec_hist_nhtfrq*dtime
       end if
999    format(a,i0)

       call ncd_putatt(nfid(t), ncd_global, 'time_period_freq',          &
                          trim(time_period_freq))

       long_name = 'current seconds of current date at end of ' // step_or_bounds
       call ncd_defvar(nfid(t) , 'mcsec' , ncd_int, 1, dim1id , varid, &
<<<<<<< HEAD
          long_name = 'current seconds of current date', units='s')
       call ncd_putatt(nfid(t), varid, 'calendar', caldesc)
       call ncd_defvar(nfid(t) , 'mdcur' , ncd_int, 1, dim1id , varid, &
          long_name = 'current day (from base day)')
       call ncd_putatt(nfid(t), varid, 'calendar', caldesc)
       call ncd_defvar(nfid(t) , 'mscur' , ncd_int, 1, dim1id , varid, &
          long_name = 'current seconds of current day')
       call ncd_putatt(nfid(t), varid, 'calendar', caldesc)
       call ncd_defvar(nfid(t) , 'nstep' , ncd_int, 1, dim1id , varid, &
          long_name = 'time step')

       dim2id(1) = nbnd_dimid;  dim2id(2) = time_dimid
       call ncd_defvar(nfid(t), 'time_bounds', ncd_double, 2, dim2id, varid, &
          long_name = 'time interval endpoints', &
          units = str)
       call ncd_putatt(nfid(t), varid, 'calendar', caldesc)
=======
          long_name = long_name, units='s')
       long_name = 'current day (from base day) at end of ' // step_or_bounds
       call ncd_defvar(nfid(t) , 'mdcur' , ncd_int, 1, dim1id , varid, &
          long_name = long_name)
       long_name = 'current seconds of current day at end of ' // step_or_bounds
       call ncd_defvar(nfid(t) , 'mscur' , ncd_int, 1, dim1id , varid, &
          long_name = long_name)
       call ncd_defvar(nfid(t) , 'nstep' , ncd_int, 1, dim1id , varid, &
          long_name = 'time step')

       dim2id(1) = hist_interval_dimid;  dim2id(2) = time_dimid
       if (tape(t)%hlist(1)%avgflag /= 'I') then  ! NOT instantaneous fields tape
          call ncd_defvar(nfid(t), 'time_bounds', ncd_double, 2, dim2id, varid, &
             long_name = 'history time interval endpoints')
       end if
>>>>>>> dc295f71

       dim2id(1) = strlen_dimid;  dim2id(2) = time_dimid
       call ncd_defvar(nfid(t), 'date_written', ncd_char, 2, dim2id, varid)
       call ncd_defvar(nfid(t), 'time_written', ncd_char, 2, dim2id, varid)

       if ( len_trim(TimeConst3DVars_Filename) > 0 )then
          call ncd_putatt(nfid(t), ncd_global, 'Time_constant_3Dvars_filename', &
                          trim(TimeConst3DVars_Filename))
       end if
       if ( len_trim(TimeConst3DVars)          > 0 )then
          call ncd_putatt(nfid(t), ncd_global, 'Time_constant_3Dvars',          &
                          trim(TimeConst3DVars))
       end if

    elseif (mode == 'write') then

       call get_curr_time (mdcur, mscur)
       call get_curr_date (yr, mon, day, mcsec)
       mcdate = yr*10000 + mon*100 + day
       nstep = get_nstep()

       call ncd_io('mcdate', mcdate, 'write', nfid(t), nt=tape(t)%ntimes)
       call ncd_io('mcsec' , mcsec , 'write', nfid(t), nt=tape(t)%ntimes)
       call ncd_io('mdcur' , mdcur , 'write', nfid(t), nt=tape(t)%ntimes)
       call ncd_io('mscur' , mscur , 'write', nfid(t), nt=tape(t)%ntimes)
       call ncd_io('nstep' , nstep , 'write', nfid(t), nt=tape(t)%ntimes)

       timedata(1) = tape(t)%begtime  ! beginning time
       timedata(2) = mdcur + mscur/secspday  ! end time
       if (tape(t)%hlist(1)%avgflag /= 'I') then  ! NOT instantaneous fields tape
          time = (timedata(1) + timedata(2)) * 0.5_r8
          call ncd_io('time_bounds', timedata, 'write', nfid(t), nt=tape(t)%ntimes)
       else
          time = timedata(2)
       end if
       call ncd_io('time'  , time  , 'write', nfid(t), nt=tape(t)%ntimes)

       call getdatetime (cdate, ctime)
       call ncd_io('date_written', cdate, 'write', nfid(t), nt=tape(t)%ntimes)

       call ncd_io('time_written', ctime, 'write', nfid(t), nt=tape(t)%ntimes)

    endif

    !-------------------------------------------------------------------------------
    !***     Grid definition variables ***
    !-------------------------------------------------------------------------------
    ! For define mode -- only do this for first time-sample
    if (mode == 'define' .and. tape(t)%ntimes == 1) then

       if (ldomain%isgrid2d) then
          call ncd_defvar(varname='lon', xtype=tape(t)%ncprec, dim1name='lon', &
              long_name='coordinate longitude', units='degrees_east', &
              ncid=nfid(t), missing_value=spval, fill_value=spval)
       else
          call ncd_defvar(varname='lon', xtype=tape(t)%ncprec, &
              dim1name=grlnd, &
              long_name='coordinate longitude', units='degrees_east', ncid=nfid(t), &
              missing_value=spval, fill_value=spval)
       end if
       if (ldomain%isgrid2d) then
          call ncd_defvar(varname='lat', xtype=tape(t)%ncprec, dim1name='lat', &
              long_name='coordinate latitude', units='degrees_north', &
              ncid=nfid(t), missing_value=spval, fill_value=spval)
       else
          call ncd_defvar(varname='lat', xtype=tape(t)%ncprec, &
              dim1name=grlnd, &
              long_name='coordinate latitude', units='degrees_north', ncid=nfid(t), &
              missing_value=spval, fill_value=spval)
       end if
       if (ldomain%isgrid2d) then
          call ncd_defvar(varname='area', xtype=tape(t)%ncprec, &
              dim1name='lon', dim2name='lat',&
              long_name='grid cell areas', units='km^2', ncid=nfid(t), &
              missing_value=spval, fill_value=spval)
       else
          call ncd_defvar(varname='area', xtype=tape(t)%ncprec, &
              dim1name=grlnd, &
              long_name='grid cell areas', units='km^2', ncid=nfid(t), &
              missing_value=spval, fill_value=spval)
       end if
       if (ldomain%isgrid2d) then
          call ncd_defvar(varname='landfrac', xtype=tape(t)%ncprec, &
              dim1name='lon', dim2name='lat', &
              long_name='land fraction', ncid=nfid(t), &
              missing_value=spval, fill_value=spval)
       else
          call ncd_defvar(varname='landfrac', xtype=tape(t)%ncprec, &
              dim1name=grlnd, &
              long_name='land fraction', ncid=nfid(t), &
              missing_value=spval, fill_value=spval)
       end if
       if (ldomain%isgrid2d) then
          call ncd_defvar(varname='landmask', xtype=ncd_int, &
              dim1name='lon', dim2name='lat', &
              long_name='land/ocean mask (0.=ocean and 1.=land)', ncid=nfid(t), &
              imissing_value=ispval, ifill_value=ispval)
       else
          call ncd_defvar(varname='landmask', xtype=ncd_int, &
              dim1name=grlnd, &
              long_name='land/ocean mask (0.=ocean and 1.=land)', ncid=nfid(t), &
              imissing_value=ispval, ifill_value=ispval)
       end if
       if (ldomain%isgrid2d) then
          call ncd_defvar(varname='nbedrock' , xtype=ncd_int, &
              dim1name='lon', dim2name='lat', &
              long_name='index of shallowest bedrock layer', ncid=nfid(t), &
              imissing_value=ispval, ifill_value=ispval)
       else
          call ncd_defvar(varname='nbedrock' , xtype=ncd_int, &
              dim1name=grlnd, &
              long_name='index of shallowest bedrock layer', ncid=nfid(t), &
              imissing_value=ispval, ifill_value=ispval)
       end if

    else if (mode == 'write') then

       ! Most of this is constant and only needs to be done on tape(t)%ntimes=1
       ! But, some may change for dynamic PATCH mode for example

       if (ldomain%isgrid2d) then
          call ncd_io(varname='lon', data=lon1d, ncid=nfid(t), flag='write')
          call ncd_io(varname='lat', data=lat1d, ncid=nfid(t), flag='write')
       else
          call ncd_io(varname='lon', data=ldomain%lonc, dim1name=grlnd, ncid=nfid(t), flag='write')
          call ncd_io(varname='lat', data=ldomain%latc, dim1name=grlnd, ncid=nfid(t), flag='write')
       end if
       call ncd_io(varname='area'    , data=ldomain%area, dim1name=grlnd, ncid=nfid(t), flag='write')
       call ncd_io(varname='landfrac', data=ldomain%frac, dim1name=grlnd, ncid=nfid(t), flag='write')
       call ncd_io(varname='landmask', data=ldomain%mask, dim1name=grlnd, ncid=nfid(t), flag='write')
       call ncd_io(varname='nbedrock' , data=grc%nbedrock, dim1name=grlnd, ncid=nfid(t), flag='write')

    end if  ! (define/write mode

  end subroutine htape_timeconst

  !-----------------------------------------------------------------------
  subroutine hfields_write(t, mode)
    !
    ! !DESCRIPTION:
    ! Write history tape.  Issue the call to write the variable.
    !
    ! !USES:
    use domainMod , only : ldomain
    !
    ! !ARGUMENTS:
    integer, intent(in) :: t                ! tape index
    character(len=*), intent(in) :: mode    ! 'define' or 'write'
    !
    ! !LOCAL VARIABLES:
    integer :: f                         ! field index
    integer :: k                         ! 1d index
    integer :: c,l,p                     ! indices
    integer :: beg1d                     ! on-node 1d field pointer start index
    integer :: end1d                     ! on-node 1d field pointer end index
    integer :: beg1d_out                 ! on-node 1d hbuf pointer start index
    integer :: end1d_out                 ! on-node 1d hbuf pointer end index
    integer :: num1d_out                 ! size of hbuf first dimension (overall all nodes)
    integer :: num2d                     ! hbuf second dimension size
    integer :: nt                        ! time index
    integer :: ier                       ! error status
    integer :: numdims                   ! number of dimensions
    integer :: varid                     ! variable id
    character(len=avgflag_strlen) :: avgflag  ! time averaging flag
    character(len=max_chars) :: long_name! long name
    character(len=max_chars) :: units    ! units
    character(len=max_namlen):: varname  ! variable name
    character(len=32) :: avgstr          ! time averaging type
    character(len=hist_dim_name_length)  :: type1d          ! field 1d type
    character(len=hist_dim_name_length)  :: type1d_out      ! history output 1d type
    character(len=hist_dim_name_length)  :: type2d          ! history output 2d type
    character(len=scale_type_strlen)     :: l2g_scale_type
    character(len=32) :: dim1name        ! temporary
    character(len=32) :: dim2name        ! temporary
    real(r8), pointer :: histo(:,:)      ! temporary
    real(r8), pointer :: hist1do(:)      ! temporary
    character(len=*),parameter :: subname = 'hfields_write'
!-----------------------------------------------------------------------

    ! Write/define 1d topological info

    if (.not. tape(t)%dov2xy) then
       if (mode == 'define') then
          call hfields_1dinfo(t, mode='define')
       else if (mode == 'write') then
          call hfields_1dinfo(t, mode='write')
       end if
    end if

    ! Define time-dependent variables create variables and attributes for field list

    do f = 1,tape(t)%nflds

       ! Set history field variables

       varname        = tape(t)%hlist(f)%field%name
       long_name      = tape(t)%hlist(f)%field%long_name
       units          = tape(t)%hlist(f)%field%units
       avgflag        = tape(t)%hlist(f)%avgflag
       type1d         = tape(t)%hlist(f)%field%type1d
       type1d_out     = tape(t)%hlist(f)%field%type1d_out
       beg1d          = tape(t)%hlist(f)%field%beg1d
       end1d          = tape(t)%hlist(f)%field%end1d
       beg1d_out      = tape(t)%hlist(f)%field%beg1d_out
       end1d_out      = tape(t)%hlist(f)%field%end1d_out
       num1d_out      = tape(t)%hlist(f)%field%num1d_out
       type2d         = tape(t)%hlist(f)%field%type2d
       numdims        = tape(t)%hlist(f)%field%numdims
       num2d          = tape(t)%hlist(f)%field%num2d
       l2g_scale_type = tape(t)%hlist(f)%field%l2g_scale_type
       nt             = tape(t)%ntimes

       if (mode == 'define') then

          select case (avgflag(1:1))
          case ('A')
             avgstr = 'mean'
          case ('I')
             avgstr = 'instantaneous'
          case ('X')
             avgstr = 'maximum'
          case ('M')
             avgstr = 'minimum'
          case ('S')
             avgstr = 'sum'
          case ('L')
             avgstr = 'local solar time'
          case default
             write(iulog,*) trim(subname),' ERROR: unknown time averaging flag (avgflag)=',avgflag
             call endrun(msg=errMsg(sourcefile, __LINE__))
          end select

          if (type1d_out == grlnd) then
             if (ldomain%isgrid2d) then
                dim1name = 'lon'      ; dim2name = 'lat'
             else
                dim1name = trim(grlnd); dim2name = 'undefined'
             end if
          else
             dim1name = type1d_out ; dim2name = 'undefined'
          endif

          if (dim2name == 'undefined') then
             if (numdims == 1) then
                call ncd_defvar(ncid=nfid(t), varname=varname, xtype=tape(t)%ncprec, &
                     dim1name=dim1name, dim2name='time', &
                     long_name=long_name, units=units, cell_method=avgstr, &
                     missing_value=spval, fill_value=spval, &
                     varid=varid)
             else
                call ncd_defvar(ncid=nfid(t), varname=varname, xtype=tape(t)%ncprec, &
                     dim1name=dim1name, dim2name=type2d, dim3name='time', &
                     long_name=long_name, units=units, cell_method=avgstr, &
                     missing_value=spval, fill_value=spval, &
                     varid=varid)
             end if
          else
             if (numdims == 1) then
                call ncd_defvar(ncid=nfid(t), varname=varname, xtype=tape(t)%ncprec, &
                     dim1name=dim1name, dim2name=dim2name, dim3name='time', &
                     long_name=long_name, units=units, cell_method=avgstr, &
                     missing_value=spval, fill_value=spval, &
                     varid=varid)
             else
                call ncd_defvar(ncid=nfid(t), varname=varname, xtype=tape(t)%ncprec, &
                     dim1name=dim1name, dim2name=dim2name, dim3name=type2d, dim4name='time', &
                     long_name=long_name, units=units, cell_method=avgstr, &
                     missing_value=spval, fill_value=spval, &
                     varid=varid)
             end if
          endif

          if (type1d_out == nameg .or. type1d_out == grlnd) then
             call add_landunit_mask_metadata(nfid(t), varid, l2g_scale_type)
          end if

       else if (mode == 'write') then

          ! Determine output buffer

          histo => tape(t)%hlist(f)%hbuf

          ! Allocate dynamic memory

          if (numdims == 1) then
             allocate(hist1do(beg1d_out:end1d_out), stat=ier)
             if (ier /= 0) then
                write(iulog,*) trim(subname),' ERROR: allocation'
                call endrun(msg=errMsg(sourcefile, __LINE__))
             end if
             hist1do(beg1d_out:end1d_out) = histo(beg1d_out:end1d_out,1)
          end if

          ! Write history output.  Always output land and ocean runoff on xy grid.

          if (numdims == 1) then
             call ncd_io(flag='write', varname=varname, &
                  dim1name=type1d_out, data=hist1do, ncid=nfid(t), nt=nt)
          else
             call ncd_io(flag='write', varname=varname, &
                  dim1name=type1d_out, data=histo, ncid=nfid(t), nt=nt)
          end if


          ! Deallocate dynamic memory

          if (numdims == 1) then
             deallocate(hist1do)
          end if

       end if

    end do

  end subroutine hfields_write

  !-----------------------------------------------------------------------
  subroutine hfields_1dinfo(t, mode)
    !
    ! !DESCRIPTION:
    ! Write/define 1d info for history tape.
    !
    ! !USES:
    use decompMod   , only : gindex_global
    use domainMod   , only : ldomain, ldomain
    !
    ! !ARGUMENTS:
    integer, intent(in) :: t                ! tape index
    character(len=*), intent(in) :: mode    ! 'define' or 'write'
    !
    ! !LOCAL VARIABLES:
    integer :: f                         ! field index
    integer :: k                         ! 1d index
    integer :: g,c,l,p                   ! indices
    integer :: ier                       ! errir status
    integer :: gindex                    ! global gridcell index
    real(r8), pointer :: rgarr(:)        ! temporary
    real(r8), pointer :: rcarr(:)        ! temporary
    real(r8), pointer :: rlarr(:)        ! temporary
    real(r8), pointer :: rparr(:)        ! temporary
    integer , pointer :: igarr(:)        ! temporary
    integer , pointer :: icarr(:)        ! temporary
    integer , pointer :: ilarr(:)        ! temporary
    integer , pointer :: iparr(:)        ! temporary
    type(file_desc_t), pointer :: ncid   ! netcdf file
    type(bounds_type) :: bounds
    character(len=*),parameter :: subname = 'hfields_1dinfo'
!-----------------------------------------------------------------------

    call get_proc_bounds(bounds)

    ncid => nfid(t)

    if (mode == 'define') then

          ! Define gridcell info

          call ncd_defvar(varname='grid1d_lon', xtype=ncd_double, dim1name=nameg, &
               long_name='gridcell longitude', units='degrees_east', fill_value=spval, ncid=ncid)

          call ncd_defvar(varname='grid1d_lat', xtype=ncd_double,  dim1name=nameg, &
               long_name='gridcell latitude', units='degrees_north', fill_value=spval, ncid=ncid)

          call ncd_defvar(varname='grid1d_ixy', xtype=ncd_int, dim1name=nameg, &
               long_name='2d longitude index of corresponding gridcell', ifill_value=ispval, ncid=ncid)

          call ncd_defvar(varname='grid1d_jxy', xtype=ncd_int, dim1name=nameg, &
               long_name='2d latitude index of corresponding gridcell', ifill_value=ispval, ncid=ncid)

          ! Define landunit info

          call ncd_defvar(varname='land1d_lon', xtype=ncd_double, dim1name=namel, &
               long_name='landunit longitude', units='degrees_east', fill_value=spval, ncid=ncid)

          call ncd_defvar(varname='land1d_lat', xtype=ncd_double, dim1name=namel, &
               long_name='landunit latitude', units='degrees_north', fill_value=spval, ncid=ncid)

          call ncd_defvar(varname='land1d_ixy', xtype=ncd_int, dim1name=namel, &
               long_name='2d longitude index of corresponding landunit', ifill_value=ispval, ncid=ncid)

          call ncd_defvar(varname='land1d_jxy', xtype=ncd_int, dim1name=namel, &
               long_name='2d latitude index of corresponding landunit', ifill_value=ispval, ncid=ncid)

          call ncd_defvar(varname='land1d_gi', xtype=ncd_int, dim1name=namel, &
               long_name='1d grid index of corresponding landunit', ifill_value=ispval, ncid=ncid)

          call ncd_defvar(varname='land1d_wtgcell', xtype=ncd_double, dim1name=namel, &
               long_name='landunit weight relative to corresponding gridcell', fill_value=spval, ncid=ncid)

          call ncd_defvar(varname='land1d_ityplunit', xtype=ncd_int, dim1name=namel, &
               long_name='landunit type (vegetated,urban,lake,wetland,glacier or glacier_mec)', &
                  ifill_value=ispval, ncid=ncid)

          call ncd_defvar(varname='land1d_active', xtype=ncd_log, dim1name=namel, &
               long_name='true => do computations on this landunit', ifill_value=0, ncid=ncid)

          ! Define column info

          call ncd_defvar(varname='cols1d_lon', xtype=ncd_double, dim1name=namec, &
               long_name='column longitude', units='degrees_east', fill_value=spval, ncid=ncid)

          call ncd_defvar(varname='cols1d_lat', xtype=ncd_double, dim1name=namec, &
               long_name='column latitude', units='degrees_north', fill_value=spval, ncid=ncid)

          call ncd_defvar(varname='cols1d_ixy', xtype=ncd_int, dim1name=namec, &
               long_name='2d longitude index of corresponding column', ifill_value=ispval, ncid=ncid)

          call ncd_defvar(varname='cols1d_jxy', xtype=ncd_int, dim1name=namec, &
               long_name='2d latitude index of corresponding column', ifill_value=ispval, ncid=ncid)

          call ncd_defvar(varname='cols1d_gi', xtype=ncd_int, dim1name=namec, &
               long_name='1d grid index of corresponding column', ifill_value=ispval, ncid=ncid)

          call ncd_defvar(varname='cols1d_li', xtype=ncd_int, dim1name=namec, &
               long_name='1d landunit index of corresponding column', ifill_value=ispval, ncid=ncid)

          call ncd_defvar(varname='cols1d_wtgcell', xtype=ncd_double, dim1name=namec, &
               long_name='column weight relative to corresponding gridcell', fill_value=spval, ncid=ncid)

          call ncd_defvar(varname='cols1d_wtlunit', xtype=ncd_double, dim1name=namec, &
               long_name='column weight relative to corresponding landunit', fill_value=spval, ncid=ncid)

          call ncd_defvar(varname='cols1d_itype_col', xtype=ncd_int, dim1name=namec, &
               long_name='column type (see global attributes)', ifill_value=ispval, ncid=ncid)

          call ncd_defvar(varname='cols1d_itype_lunit', xtype=ncd_int, dim1name=namec, &
               long_name='column landunit type (vegetated,urban,lake,wetland,glacier or glacier_mec)', &
                  ifill_value=ispval, ncid=ncid)

          call ncd_defvar(varname='cols1d_active', xtype=ncd_log, dim1name=namec, &
               long_name='true => do computations on this column', ifill_value=0, ncid=ncid)

          call ncd_defvar(varname='cols1d_nbedrock', xtype=ncd_int, dim1name=namec, &
               long_name='column bedrock depth index', ifill_value=ispval, ncid=ncid)

          ! Define patch info

          call ncd_defvar(varname='pfts1d_lon', xtype=ncd_double, dim1name=namep, &
               long_name='pft longitude', units='degrees_east', fill_value=spval, ncid=ncid)

          call ncd_defvar(varname='pfts1d_lat', xtype=ncd_double, dim1name=namep, &
               long_name='pft latitude', units='degrees_north', fill_value=spval, ncid=ncid)

          call ncd_defvar(varname='pfts1d_ixy', xtype=ncd_int, dim1name=namep, &
               long_name='2d longitude index of corresponding pft', ifill_value=ispval, ncid=ncid)

          call ncd_defvar(varname='pfts1d_jxy', xtype=ncd_int, dim1name=namep, &
               long_name='2d latitude index of corresponding pft', ifill_value=ispval,  ncid=ncid)

          call ncd_defvar(varname='pfts1d_gi', xtype=ncd_int, dim1name=namep, &
               long_name='1d grid index of corresponding pft', ifill_value=ispval, ncid=ncid)

          call ncd_defvar(varname='pfts1d_li', xtype=ncd_int, dim1name=namep, &
               long_name='1d landunit index of corresponding pft', ifill_value=ispval, ncid=ncid)

          call ncd_defvar(varname='pfts1d_ci', xtype=ncd_int, dim1name=namep, &
               long_name='1d column index of corresponding pft', ifill_value=ispval, ncid=ncid)

          call ncd_defvar(varname='pfts1d_wtgcell', xtype=ncd_double, dim1name=namep, &
               long_name='pft weight relative to corresponding gridcell', fill_value=spval, ncid=ncid)

          call ncd_defvar(varname='pfts1d_wtlunit', xtype=ncd_double, dim1name=namep, &
               long_name='pft weight relative to corresponding landunit', fill_value=spval, ncid=ncid)

          call ncd_defvar(varname='pfts1d_wtcol', xtype=ncd_double, dim1name=namep, &
               long_name='pft weight relative to corresponding column', fill_value=spval, ncid=ncid)

          call ncd_defvar(varname='pfts1d_itype_veg', xtype=ncd_int, dim1name=namep, &
               long_name='pft vegetation type', ifill_value=ispval, ncid=ncid)

          call ncd_defvar(varname='pfts1d_itype_col', xtype=ncd_int, dim1name=namep, &
               long_name='pft column type (see global attributes)', ifill_value=ispval, ncid=ncid)

          call ncd_defvar(varname='pfts1d_itype_lunit', xtype=ncd_int, dim1name=namep, &
               long_name='pft landunit type (vegetated,urban,lake,wetland,glacier or glacier_mec)',  &
                  ifill_value=ispval, ncid=ncid)

          call ncd_defvar(varname='pfts1d_active', xtype=ncd_log, dim1name=namep, &
               ifill_value=0, long_name='true => do computations on this pft', ncid=ncid)

    else if (mode == 'write') then

       ! Determine bounds

       allocate(&
            rgarr(bounds%begg:bounds%endg),&
            rlarr(bounds%begl:bounds%endl),&
            rcarr(bounds%begc:bounds%endc),&
            rparr(bounds%begp:bounds%endp),&
            stat=ier)
       if (ier /= 0) then
          call endrun(msg=' hfields_1dinfo allocation error of rarrs'//errMsg(sourcefile, __LINE__))
       end if

       allocate(&
            igarr(bounds%begg:bounds%endg),&
            ilarr(bounds%begl:bounds%endl),&
            icarr(bounds%begc:bounds%endc),&
            iparr(bounds%begp:bounds%endp),stat=ier)
       if (ier /= 0) then
          call endrun(msg=' hfields_1dinfo allocation error of iarrs'//errMsg(sourcefile, __LINE__))
       end if

       ! Write gridcell info

       call ncd_io(varname='grid1d_lon', data=grc%londeg, dim1name=nameg, ncid=ncid, flag='write')
       call ncd_io(varname='grid1d_lat', data=grc%latdeg, dim1name=nameg, ncid=ncid, flag='write')
       do g = bounds%begg,bounds%endg
         gindex = gindex_global(g-bounds%begg+1)
         igarr(g)= mod(gindex-1,ldomain%ni) + 1
       enddo
       call ncd_io(varname='grid1d_ixy', data=igarr      , dim1name=nameg, ncid=ncid, flag='write')
       do g = bounds%begg,bounds%endg
         gindex = gindex_global(g-bounds%begg+1)
         igarr(g)= (gindex-1)/ldomain%ni + 1
       enddo
       call ncd_io(varname='grid1d_jxy', data=igarr      , dim1name=nameg, ncid=ncid, flag='write')

       ! Write landunit info

       do l = bounds%begl,bounds%endl
         rlarr(l) = grc%londeg(lun%gridcell(l))
       enddo
       call ncd_io(varname='land1d_lon', data=rlarr, dim1name=namel, ncid=ncid, flag='write')
       do l = bounds%begl,bounds%endl
         rlarr(l) = grc%latdeg(lun%gridcell(l))
       enddo
       call ncd_io(varname='land1d_lat', data=rlarr, dim1name=namel, ncid=ncid, flag='write')
       do l= bounds%begl,bounds%endl
         gindex = gindex_global(lun%gridcell(l)-bounds%begg+1)
         ilarr(l) = mod(gindex-1,ldomain%ni) + 1
       enddo
       call ncd_io(varname='land1d_ixy', data=ilarr, dim1name=namel, ncid=ncid, flag='write')
       do l = bounds%begl,bounds%endl
         gindex = gindex_global(lun%gridcell(l)-bounds%begg+1)
         ilarr(l) = (gindex-1)/ldomain%ni + 1
       enddo
       call ncd_io(varname='land1d_jxy'      , data=ilarr        , dim1name=namel, ncid=ncid, flag='write')
       ilarr = get_global_index_array(lun%gridcell(bounds%begl:bounds%endl), bounds%begl, bounds%endl, &
            subgrid_level=subgrid_level_gridcell)
       call ncd_io(varname='land1d_gi'       , data=ilarr, dim1name=namel, ncid=ncid, flag='write')
       call ncd_io(varname='land1d_wtgcell'  , data=lun%wtgcell , dim1name=namel, ncid=ncid, flag='write')
       call ncd_io(varname='land1d_ityplunit', data=lun%itype   , dim1name=namel, ncid=ncid, flag='write')
       call ncd_io(varname='land1d_active'   , data=lun%active  , dim1name=namel, ncid=ncid, flag='write')

       ! Write column info

       do c = bounds%begc,bounds%endc
         rcarr(c) = grc%londeg(col%gridcell(c))
       enddo
       call ncd_io(varname='cols1d_lon', data=rcarr, dim1name=namec, ncid=ncid, flag='write')
       do c = bounds%begc,bounds%endc
         rcarr(c) = grc%latdeg(col%gridcell(c))
       enddo
       call ncd_io(varname='cols1d_lat', data=rcarr, dim1name=namec, ncid=ncid, flag='write')
       do c = bounds%begc,bounds%endc
         gindex = gindex_global(col%gridcell(c)-bounds%begg+1)
         icarr(c) = mod(gindex-1,ldomain%ni) + 1
       enddo
       call ncd_io(varname='cols1d_ixy', data=icarr, dim1name=namec, ncid=ncid, flag='write')
       do c = bounds%begc,bounds%endc
         gindex = gindex_global(col%gridcell(c)-bounds%begg+1)
         icarr(c) = (gindex-1)/ldomain%ni + 1
       enddo
       call ncd_io(varname='cols1d_jxy'    , data=icarr         ,dim1name=namec, ncid=ncid, flag='write')
       icarr = get_global_index_array(col%gridcell(bounds%begc:bounds%endc), bounds%begc, bounds%endc, &
            subgrid_level=subgrid_level_gridcell)
       call ncd_io(varname='cols1d_gi'     , data=icarr, dim1name=namec, ncid=ncid, flag='write')
       icarr = get_global_index_array(col%landunit(bounds%begc:bounds%endc), bounds%begc, bounds%endc, &
            subgrid_level=subgrid_level_landunit)
       call ncd_io(varname='cols1d_li', data=icarr            , dim1name=namec, ncid=ncid, flag='write')

       call ncd_io(varname='cols1d_wtgcell', data=col%wtgcell , dim1name=namec, ncid=ncid, flag='write')
       call ncd_io(varname='cols1d_wtlunit', data=col%wtlunit , dim1name=namec, ncid=ncid, flag='write')
       call ncd_io(varname='cols1d_itype_col', data=col%itype , dim1name=namec, ncid=ncid, flag='write')

       do c = bounds%begc,bounds%endc
         icarr(c) = lun%itype(col%landunit(c))
       enddo
       call ncd_io(varname='cols1d_itype_lunit', data=icarr    , dim1name=namec, ncid=ncid, flag='write')

       call ncd_io(varname='cols1d_active' , data=col%active  , dim1name=namec, ncid=ncid, flag='write')
       call ncd_io(varname='cols1d_nbedrock', data=col%nbedrock , dim1name=namec, ncid=ncid, flag='write')

       ! Write patch info

       do p = bounds%begp,bounds%endp
         rparr(p) = grc%londeg(patch%gridcell(p))
       enddo
       call ncd_io(varname='pfts1d_lon', data=rparr, dim1name=namep, ncid=ncid, flag='write')
       do p = bounds%begp,bounds%endp
         rparr(p) = grc%latdeg(patch%gridcell(p))
       enddo
       call ncd_io(varname='pfts1d_lat', data=rparr, dim1name=namep, ncid=ncid, flag='write')
       do p = bounds%begp,bounds%endp
         gindex = gindex_global(patch%gridcell(p)-bounds%begg+1)
         iparr(p) = mod(gindex-1,ldomain%ni) + 1
       enddo
       call ncd_io(varname='pfts1d_ixy', data=iparr, dim1name=namep, ncid=ncid, flag='write')
       do p = bounds%begp,bounds%endp
         gindex = gindex_global(patch%gridcell(p)-bounds%begg+1)
         iparr(p) = (gindex-1)/ldomain%ni + 1
       enddo
       call ncd_io(varname='pfts1d_jxy'      , data=iparr        , dim1name=namep, ncid=ncid, flag='write')

       iparr = get_global_index_array(patch%gridcell(bounds%begp:bounds%endp), bounds%begp, bounds%endp, &
            subgrid_level=subgrid_level_gridcell)
       call ncd_io(varname='pfts1d_gi'       , data=iparr, dim1name=namep, ncid=ncid, flag='write')
       iparr = get_global_index_array(patch%landunit(bounds%begp:bounds%endp), bounds%begp, bounds%endp, &
            subgrid_level=subgrid_level_landunit)
       call ncd_io(varname='pfts1d_li'       , data=iparr, dim1name=namep, ncid=ncid, flag='write')
       iparr = get_global_index_array(patch%column(bounds%begp:bounds%endp), bounds%begp, bounds%endp, &
            subgrid_level=subgrid_level_column)
       call ncd_io(varname='pfts1d_ci'  , data=iparr              , dim1name=namep, ncid=ncid, flag='write')

       call ncd_io(varname='pfts1d_wtgcell'  , data=patch%wtgcell , dim1name=namep, ncid=ncid, flag='write')
       call ncd_io(varname='pfts1d_wtlunit'  , data=patch%wtlunit , dim1name=namep, ncid=ncid, flag='write')
       call ncd_io(varname='pfts1d_wtcol'    , data=patch%wtcol   , dim1name=namep, ncid=ncid, flag='write')
       call ncd_io(varname='pfts1d_itype_veg', data=patch%itype   , dim1name=namep, ncid=ncid, flag='write')

       do p = bounds%begp,bounds%endp
          iparr(p) = col%itype(patch%column(p))
       end do
       call ncd_io(varname='pfts1d_itype_col', data=iparr         , dim1name=namep, ncid=ncid, flag='write')

       do p = bounds%begp,bounds%endp
          iparr(p) = lun%itype(patch%landunit(p))
       enddo
       call ncd_io(varname='pfts1d_itype_lunit', data=iparr      , dim1name=namep, ncid=ncid, flag='write')

       call ncd_io(varname='pfts1d_active'   , data=patch%active  , dim1name=namep, ncid=ncid, flag='write')

       deallocate(rgarr,rlarr,rcarr,rparr)
       deallocate(igarr,ilarr,icarr,iparr)

    end if

  end subroutine hfields_1dinfo

  !-----------------------------------------------------------------------
  subroutine hist_htapes_wrapup( rstwr, nlend, bounds, &
       watsat_col, sucsat_col, bsw_col, hksat_col, cellsand_col, cellclay_col)
    !
    ! !DESCRIPTION:
    ! Write history tape(s)
    ! Determine if next time step is beginning of history interval and if so:
    !   increment the current time sample counter, open a new history file
    !   and if needed (i.e., when ntim = 1), write history data to current
    !   history file, reset field accumulation counters to zero.
    ! If primary history file is full or at the last time step of the simulation,
    !   write restart dataset and close all history fiels.
    ! If history file is full or at the last time step of the simulation:
    !   close history file
    !   and reset time sample counter to zero if file is full.
    ! Daily-averaged data for the first day in September are written on
    !   date = 00/09/02 with mscur = 0.
    ! Daily-averaged data for the first day in month mm are written on
    !   date = yyyy/mm/02 with mscur = 0.
    ! Daily-averaged data for the 30th day (last day in September) are written
    !   on date = 0000/10/01 mscur = 0.
    ! Daily-averaged data for the last day in month mm are written on
    !   date = yyyy/mm+1/01 with mscur = 0.
    !
    ! !USES:
    use clm_time_manager, only : get_nstep, get_curr_date, get_curr_time, get_prev_date
    use clm_varcon      , only : secspday
    use perf_mod        , only : t_startf, t_stopf
    use clm_varpar      , only : nlevgrnd, nlevmaxurbgrnd, nlevsoi
    !
    ! !ARGUMENTS:
    logical, intent(in) :: rstwr    ! true => write restart file this step
    logical, intent(in) :: nlend    ! true => end of run on this step
    type(bounds_type) , intent(in) :: bounds
    real(r8)          , intent(in) :: watsat_col( bounds%begc:,1: )
    real(r8)          , intent(in) :: sucsat_col( bounds%begc:,1: )
    real(r8)          , intent(in) :: bsw_col( bounds%begc:,1: )
    real(r8)          , intent(in) :: hksat_col( bounds%begc:,1: )
    real(r8)          , intent(in) :: cellsand_col( bounds%begc:,1: )
    real(r8)          , intent(in) :: cellclay_col( bounds%begc:,1: )
    !
    ! !LOCAL VARIABLES:
    integer :: t                          ! tape index
    integer :: f                          ! field index
    integer :: ier                        ! error code
    integer :: nstep                      ! current step
    integer :: day                        ! current day (1 -> 31)
    integer :: mon                        ! current month (1 -> 12)
    integer :: yr                         ! current year (0 -> ...)
    integer :: mdcur                      ! current day
    integer :: mscur                      ! seconds of current day
    integer :: mcsec                      ! current time of day [seconds]
    integer :: daym1                      ! nstep-1 day (1 -> 31)
    integer :: monm1                      ! nstep-1 month (1 -> 12)
    integer :: yrm1                       ! nstep-1 year (0 -> ...)
    integer :: mcsecm1                    ! nstep-1 time of day [seconds]
    real(r8):: time                       ! current time
    character(len=256) :: str             ! global attribute string
    logical :: if_stop                    ! true => last time step of run
    logical, save :: do_3Dtconst = .true. ! true => write out 3D time-constant data
    character(len=*),parameter :: subname = 'hist_htapes_wrapup'
    !-----------------------------------------------------------------------

    SHR_ASSERT_ALL_FL((ubound(watsat_col)    == (/bounds%endc, nlevmaxurbgrnd/)), sourcefile, __LINE__)
    SHR_ASSERT_ALL_FL((ubound(sucsat_col)    == (/bounds%endc, nlevgrnd/)), sourcefile, __LINE__)
    SHR_ASSERT_ALL_FL((ubound(bsw_col)       == (/bounds%endc, nlevgrnd/)), sourcefile, __LINE__)
    SHR_ASSERT_ALL_FL((ubound(hksat_col)     == (/bounds%endc, nlevgrnd/)), sourcefile, __LINE__)
    SHR_ASSERT_ALL_FL((ubound(cellsand_col)  == (/bounds%endc, nlevsoi/)), sourcefile, __LINE__)
    SHR_ASSERT_ALL_FL((ubound(cellclay_col)  == (/bounds%endc, nlevsoi/)), sourcefile, __LINE__)

    ! get current step

    nstep = get_nstep()

    ! Set calendar for current time step

    call get_curr_date (yr, mon, day, mcsec)
    call get_curr_time (mdcur, mscur)
    time = mdcur + mscur/secspday

    ! Set calendar for current for previous time step

    call get_prev_date (yrm1, monm1, daym1, mcsecm1)

    ! Loop over active history tapes, create new history files if necessary
    ! and write data to history files if end of history interval.
    do t = 1, ntapes

       if (.not. history_tape_in_use(t)) then
          cycle
       end if

       ! Determine if end of history interval
       tape(t)%is_endhist = .false.
       if (tape(t)%nhtfrq==0) then   !monthly average
          if (mon /= monm1) tape(t)%is_endhist = .true.
       else
          if (mod(nstep,tape(t)%nhtfrq) == 0) tape(t)%is_endhist = .true.
       end if

       ! If end of history interval

       if (tape(t)%is_endhist) then

          ! Normalize history buffer if time averaged

          call hfields_normalize(t)

          ! Increment current time sample counter.

          tape(t)%ntimes = tape(t)%ntimes + 1

          ! Create history file if appropriate and build time comment

          ! If first time sample, generate unique history file name, open file,
          ! define dims, vars, etc.


          if (tape(t)%ntimes == 1) then
             call t_startf('hist_htapes_wrapup_define')
             locfnh(t) = set_hist_filename (hist_freq=tape(t)%nhtfrq, &
                                            hist_mfilt=tape(t)%mfilt, hist_file=t)
             if (masterproc) then
                write(iulog,*) trim(subname),' : Creating history file ', trim(locfnh(t)), &
                     ' at nstep = ',get_nstep()
                write(iulog,*)'calling htape_create for file t = ',t
             endif
             call htape_create (t)

             ! Define time-constant field variables
             call htape_timeconst(t, mode='define')

             ! Define 3D time-constant field variables on first history tapes
             if ( do_3Dtconst .and. t == 1) then
                call htape_timeconst3D(t, &
                     bounds, watsat_col, sucsat_col, bsw_col, hksat_col, &
                     cellsand_col, cellclay_col, mode='define')
                TimeConst3DVars_Filename = trim(locfnh(t))
             end if

             ! Define model field variables
             call hfields_write(t, mode='define')

             ! Exit define model
             call ncd_enddef(nfid(t))
             call t_stopf('hist_htapes_wrapup_define')
          endif

          call t_startf('hist_htapes_wrapup_tconst')
          ! Write time constant history variables
          call htape_timeconst(t, mode='write')

          ! Write 3D time constant history variables to first history tapes
          if ( do_3Dtconst .and. t == 1 .and. tape(t)%ntimes == 1 )then
             call htape_timeconst3D(t, &
                  bounds, watsat_col, sucsat_col, bsw_col, hksat_col, &
                  cellsand_col, cellclay_col, mode='write')
             do_3Dtconst = .false.
          end if

          if (masterproc) then
             write(iulog,*)
             write(iulog,*) trim(subname),' : Writing current time sample to local history file ', &
                  trim(locfnh(t)),' at nstep = ',get_nstep(), &
                  ' for history time interval beginning at ', tape(t)%begtime, &
                  ' and ending at ',time
             write(iulog,*)
             call shr_sys_flush(iulog)
          endif

          ! Update beginning time of next interval
          tape(t)%begtime = time
          call t_stopf('hist_htapes_wrapup_tconst')

          ! Write history time samples
          call t_startf('hist_htapes_wrapup_write')
          call hfields_write(t, mode='write')
          call t_stopf('hist_htapes_wrapup_write')

          ! Zero necessary history buffers
          call hfields_zero(t)

       end if

    end do  ! end loop over history tapes

    ! Determine if file needs to be closed

    call hist_do_disp (ntapes, tape(:)%ntimes, tape(:)%mfilt, if_stop, if_disphist, rstwr, nlend)

    ! Close open history file
    ! Auxilary files may have been closed and saved off without being full,
    ! must reopen the files

    do t = 1, ntapes
       if (.not. history_tape_in_use(t)) then
          cycle
       end if

       if (if_disphist(t)) then
          if (tape(t)%ntimes /= 0) then
             if (masterproc) then
                write(iulog,*)
                write(iulog,*)  trim(subname),' : Closing local history file ',&
                     trim(locfnh(t)),' at nstep = ', get_nstep()
                write(iulog,*)
             endif

            call ncd_pio_closefile(nfid(t))

             if (.not.if_stop .and. (tape(t)%ntimes/=tape(t)%mfilt)) then
                call ncd_pio_openfile (nfid(t), trim(locfnh(t)), ncd_write)
             end if
          else
             if (masterproc) then
                write(iulog,*) trim(subname),' : history tape ',t,': no open file to close'
             end if
          endif
       endif
    end do

    ! Reset number of time samples to zero if file is full

    do t = 1, ntapes
       if (.not. history_tape_in_use(t)) then
          cycle
       end if

       if (if_disphist(t) .and. tape(t)%ntimes==tape(t)%mfilt) then
          tape(t)%ntimes = 0
       end if
    end do

  end subroutine hist_htapes_wrapup

  !-----------------------------------------------------------------------
  subroutine hist_restart_ncd (bounds, ncid, flag, rdate)
    !
    ! !DESCRIPTION:
    ! Read/write history file restart data.
    ! If the current history file(s) are not full, file(s) are opened
    ! so that subsequent time samples are added until the file is full.
    ! A new history file is used on a branch run.
    !
    ! !USES:
    use clm_varctl      , only : nsrest, caseid, inst_suffix, nsrStartup, nsrBranch
    use fileutils       , only : getfil
    use domainMod       , only : ldomain
    use clm_varpar      , only : nlevgrnd, nlevlak, numrad, nlevdecomp_full, mxsowings, mxharvests
    use clm_time_manager, only : is_restart
    use restUtilMod     , only : iflag_skip
    use pio
    !
    ! !ARGUMENTS:
    type(bounds_type), intent(in)    :: bounds
    type(file_desc_t), intent(inout) :: ncid     ! netcdf file
    character(len=*) , intent(in)    :: flag     !'read' or 'write'
    character(len=*) , intent(in), optional :: rdate    ! restart file time stamp for name
    !
    ! !LOCAL VARIABLES:
    integer :: max_nflds                     ! Max number of fields
    integer :: num1d,beg1d,end1d             ! 1d size, beginning and ending indices
    integer :: num1d_out,beg1d_out,end1d_out ! 1d size, beginning and ending indices
    integer :: num2d                         ! 2d size (e.g. number of vertical levels)
    integer :: numa                 ! total number of atm cells across all processors
    integer :: numg                 ! total number of gridcells across all processors
    integer :: numl                 ! total number of landunits across all processors
    integer :: numc                 ! total number of columns across all processors
    integer :: nump                 ! total number of pfts across all processors
    character(len=max_namlen) :: name            ! variable name
    character(len=max_namlen) :: name_acc        ! accumulator variable name
    character(len=max_namlen) :: long_name       ! long name of variable
    character(len=max_chars)  :: long_name_acc   ! long name for accumulator
    character(len=max_chars)  :: units           ! units of variable
    character(len=max_chars)  :: units_acc       ! accumulator units
    character(len=max_chars)  :: fname           ! full name of history file
    character(len=max_chars)  :: locrest(max_tapes)  ! local history restart file names
    character(len=max_length_filename) :: my_locfnh  ! temporary version of locfnh
    character(len=max_length_filename) :: my_locfnhr ! temporary version of locfnhr

    character(len=max_namlen),allocatable :: tname(:)
    character(len=max_chars), allocatable :: tunits(:),tlongname(:)
    character(len=hist_dim_name_length), allocatable :: tmpstr(:,:)
    character(len=scale_type_strlen), allocatable :: p2c_scale_type(:)
    character(len=scale_type_strlen), allocatable :: c2l_scale_type(:)
    character(len=scale_type_strlen), allocatable :: l2g_scale_type(:)
    character(len=avgflag_strlen), allocatable :: tavgflag(:)
    integer :: start(2)

    character(len=1)   :: hnum                   ! history file index
    character(len=hist_dim_name_length)   :: type1d                 ! clm pointer 1d type
    character(len=hist_dim_name_length)   :: type1d_out             ! history buffer 1d type
    character(len=hist_dim_name_length)   :: type2d                 ! history buffer 2d type
    character(len=32)  :: dim1name               ! temporary
    character(len=32)  :: dim2name               ! temporary
    type(var_desc_t)   :: name_desc              ! variable descriptor for name
    type(var_desc_t)   :: longname_desc          ! variable descriptor for long_name
    type(var_desc_t)   :: units_desc             ! variable descriptor for units
    type(var_desc_t)   :: type1d_desc            ! variable descriptor for type1d
    type(var_desc_t)   :: type1d_out_desc        ! variable descriptor for type1d_out
    type(var_desc_t)   :: type2d_desc            ! variable descriptor for type2d
    type(var_desc_t)   :: avgflag_desc           ! variable descriptor for avgflag
    type(var_desc_t)   :: p2c_scale_type_desc    ! variable descriptor for p2c_scale_type
    type(var_desc_t)   :: c2l_scale_type_desc    ! variable descriptor for c2l_scale_type
    type(var_desc_t)   :: l2g_scale_type_desc    ! variable descriptor for l2g_scale_type
    integer :: status                            ! error status
    integer :: dimid                             ! dimension ID
    integer :: k                                 ! 1d index
    integer :: ntapes_onfile                     ! number of history tapes on the restart file
    logical, allocatable :: history_tape_in_use_onfile(:) ! whether a given history tape is in use, according to the restart file
    integer :: nflds_onfile                      ! number of history fields on the restart file
    logical :: readvar                           ! whether a variable was read successfully
    integer :: t                                 ! tape index
    integer :: f                                 ! field index
    integer :: varid                             ! variable id
    integer, allocatable :: itemp(:)             ! temporary
    real(r8), pointer :: hbuf(:,:)               ! history buffer
    real(r8), pointer :: hbuf1d(:)               ! 1d history buffer
    integer , pointer :: nacs(:,:)               ! accumulation counter
    integer , pointer :: nacs1d(:)               ! 1d accumulation counter
    integer           :: ier                     ! error code
    type(Var_desc_t)  :: vardesc                 ! netCDF variable description
    character(len=*),parameter :: subname = 'hist_restart_ncd'
!------------------------------------------------------------------------

    call get_proc_global(ng=numg, nl=numl, nc=numc, np=nump)

    ! If branch run, initialize file times and return

    if (flag == 'read') then
       if (nsrest == nsrBranch) then
          do t = 1,ntapes
             tape(t)%ntimes = 0
          end do
          return
       end if
       ! If startup run just return
       if (nsrest == nsrStartup) then
          RETURN
       end if
    endif

    ! Read history file data only for restart run (not for branch run)

    !
    ! First when writing out and in define mode, create files and define all variables
    !
    !================================================
    if (flag == 'define') then
    !================================================

       if (.not. present(rdate)) then
          call endrun(msg=' variable rdate must be present for writing restart files'//&
               errMsg(sourcefile, __LINE__))
       end if

       !
       ! On master restart file add ntapes/max_chars dimension
       ! and then add the history and history restart filenames
       !
       call ncd_defdim( ncid, 'ntapes'       , ntapes      , dimid)
       call ncd_defdim( ncid, 'max_chars'    , max_chars   , dimid)

       call ncd_defvar(ncid=ncid, varname='history_tape_in_use', xtype=ncd_log, &
            long_name="Whether this history tape is in use", &
            dim1name="ntapes")
       ier = PIO_inq_varid(ncid, 'history_tape_in_use', vardesc)
       ier = PIO_put_att(ncid, vardesc%varid, 'interpinic_flag', iflag_skip)

       call ncd_defvar(ncid=ncid, varname='locfnh', xtype=ncd_char, &
            long_name="History filename",     &
            comment="This variable NOT needed for startup or branch simulations", &
            dim1name='max_chars', dim2name="ntapes" )
       ier = PIO_inq_varid(ncid, 'locfnh', vardesc)
       ier = PIO_put_att(ncid, vardesc%varid, 'interpinic_flag', iflag_skip)

       call ncd_defvar(ncid=ncid, varname='locfnhr', xtype=ncd_char, &
            long_name="Restart history filename",     &
            comment="This variable NOT needed for startup or branch simulations", &
            dim1name='max_chars', dim2name="ntapes" )
       ier = PIO_inq_varid(ncid, 'locfnhr', vardesc)
       ier = PIO_put_att(ncid, vardesc%varid, 'interpinic_flag', iflag_skip)

       ! max_nflds is the maximum number of fields on any tape
       ! max_flds is the maximum number possible number of fields

       max_nflds = max_nFields()

       ! Loop over tapes - write out namelist information to each restart-history tape
       ! only read/write accumulators and counters if needed

       do t = 1,ntapes
          if (.not. history_tape_in_use(t)) then
             cycle
          end if

          ! Create the restart history filename and open it
          write(hnum,'(i1.1)') t-1
          locfnhr(t) = "./" // trim(caseid) //"."// trim(compname) // trim(inst_suffix) &
                        // ".rh" // hnum //"."// trim(rdate) //".nc"

          call htape_create( t, histrest=.true. )

          ! Add read/write accumultators and counters if needed
          if (.not. tape(t)%is_endhist) then
             do f = 1,tape(t)%nflds
                name           =  tape(t)%hlist(f)%field%name
                long_name      =  tape(t)%hlist(f)%field%long_name
                units          =  tape(t)%hlist(f)%field%units
                name_acc       =  trim(name) // "_acc"
                units_acc      =  "unitless positive integer"
                long_name_acc  =  trim(long_name) // " accumulator number of samples"
                type1d_out     =  tape(t)%hlist(f)%field%type1d_out
                type2d         =  tape(t)%hlist(f)%field%type2d
                num2d          =  tape(t)%hlist(f)%field%num2d
                nacs           => tape(t)%hlist(f)%nacs
                hbuf           => tape(t)%hlist(f)%hbuf

                if (type1d_out == grlnd) then
                   if (ldomain%isgrid2d) then
                      dim1name = 'lon'      ; dim2name = 'lat'
                   else
                      dim1name = trim(grlnd); dim2name = 'undefined'
                   end if
                else
                   dim1name = type1d_out ; dim2name = 'undefined'
                endif

                if (dim2name == 'undefined') then
                   if (num2d == 1) then
                      call ncd_defvar(ncid=ncid_hist(t), varname=trim(name), xtype=ncd_double, &
                           dim1name=dim1name, &
                           long_name=trim(long_name), units=trim(units))
                      call ncd_defvar(ncid=ncid_hist(t), varname=trim(name_acc), xtype=ncd_int,  &
                           dim1name=dim1name, &
                           long_name=trim(long_name_acc), units=trim(units_acc))
                   else
                      call ncd_defvar(ncid=ncid_hist(t), varname=trim(name), xtype=ncd_double, &
                           dim1name=dim1name, dim2name=type2d, &
                           long_name=trim(long_name), units=trim(units))
                      call ncd_defvar(ncid=ncid_hist(t), varname=trim(name_acc), xtype=ncd_int,  &
                           dim1name=dim1name, dim2name=type2d, &
                           long_name=trim(long_name_acc), units=trim(units_acc))
                   end if
                else
                   if (num2d == 1) then
                      call ncd_defvar(ncid=ncid_hist(t), varname=trim(name), xtype=ncd_double, &
                           dim1name=dim1name, dim2name=dim2name, &
                           long_name=trim(long_name), units=trim(units))
                      call ncd_defvar(ncid=ncid_hist(t), varname=trim(name_acc), xtype=ncd_int,  &
                           dim1name=dim1name, dim2name=dim2name, &
                           long_name=trim(long_name_acc), units=trim(units_acc))
                   else
                      call ncd_defvar(ncid=ncid_hist(t), varname=trim(name), xtype=ncd_double, &
                           dim1name=dim1name, dim2name=dim2name, dim3name=type2d, &
                           long_name=trim(long_name), units=trim(units))
                      call ncd_defvar(ncid=ncid_hist(t), varname=trim(name_acc), xtype=ncd_int,  &
                           dim1name=dim1name, dim2name=dim2name, dim3name=type2d, &
                           long_name=trim(long_name_acc), units=trim(units_acc))
                   end if
                endif
             end do
          endif

          !
          ! Add namelist information to each restart history tape
          !
          call ncd_defdim( ncid_hist(t), 'fname_lenp2'  , max_namlen+2, dimid)
          call ncd_defdim( ncid_hist(t), 'fname_len'    , max_namlen  , dimid)
          call ncd_defdim( ncid_hist(t), 'avgflag_len'  , avgflag_strlen, dimid)
          call ncd_defdim( ncid_hist(t), 'scalar'       , 1           , dimid)
          call ncd_defdim( ncid_hist(t), 'max_chars'    , max_chars   , dimid)
          call ncd_defdim( ncid_hist(t), 'max_nflds'    , max_nflds   ,  dimid)
          call ncd_defdim( ncid_hist(t), 'max_flds'     , max_flds    , dimid)

          call ncd_defvar(ncid=ncid_hist(t), varname='nhtfrq', xtype=ncd_int, &
               long_name="Frequency of history writes",               &
               comment="Namelist item", &
               units="absolute value of negative is in hours, 0=monthly, positive is time-steps",     &
               dim1name='scalar')
          call ncd_defvar(ncid=ncid_hist(t), varname='mfilt', xtype=ncd_int, &
               long_name="Number of history time samples on a file", units="unitless",     &
               comment="Namelist item", &
               dim1name='scalar')
          call ncd_defvar(ncid=ncid_hist(t), varname='ncprec', xtype=ncd_int, &
               long_name="Flag for data precision", flag_values=(/1,2/), &
               comment="Namelist item", &
               nvalid_range=(/1,2/), &
               flag_meanings=(/"single-precision", "double-precision"/), &
               dim1name='scalar')
          call ncd_defvar(ncid=ncid_hist(t), varname='dov2xy', xtype=ncd_log, &
               long_name="Output on 2D grid format (TRUE) or vector format (FALSE)", &
               comment="Namelist item", &
               dim1name='scalar')
          call ncd_defvar(ncid=ncid_hist(t), varname='fincl', xtype=ncd_char, &
               comment="Namelist item", &
               long_name="Fieldnames to include", &
               dim1name='fname_lenp2', dim2name='max_flds' )
          call ncd_defvar(ncid=ncid_hist(t), varname='fexcl', xtype=ncd_char, &
               comment="Namelist item", &
               long_name="Fieldnames to exclude",  &
               dim1name='fname_lenp2', dim2name='max_flds' )

          call ncd_defvar(ncid=ncid_hist(t), varname='nflds', xtype=ncd_int, &
               long_name="Number of fields on file", units="unitless",        &
               dim1name='scalar')
          call ncd_defvar(ncid=ncid_hist(t), varname='ntimes', xtype=ncd_int, &
               long_name="Number of time steps on file", units="time-step",     &
               dim1name='scalar')
          call ncd_defvar(ncid=ncid_hist(t), varname='is_endhist', xtype=ncd_log, &
               long_name="End of history file", dim1name='scalar')
          call ncd_defvar(ncid=ncid_hist(t), varname='begtime', xtype=ncd_double, &
               long_name="Beginning time", units="time units",     &
               dim1name='scalar')

          call ncd_defvar(ncid=ncid_hist(t), varname='num2d', xtype=ncd_int, &
               long_name="Size of second dimension", units="unitless",     &
               dim1name='max_nflds' )
          call ncd_defvar(ncid=ncid_hist(t), varname='hpindex', xtype=ncd_int, &
               long_name="History pointer index", units="unitless",     &
               dim1name='max_nflds' )

          call ncd_defvar(ncid=ncid_hist(t), varname='avgflag', xtype=ncd_char, &
               long_name="Averaging flag", &
               units="A=Average, X=Maximum, M=Minimum, I=Instantaneous, SUM=Sum", &
               dim1name='avgflag_len', dim2name='max_nflds' )
          call ncd_defvar(ncid=ncid_hist(t), varname='name', xtype=ncd_char, &
               long_name="Fieldnames",  &
               dim1name='fname_len', dim2name='max_nflds' )
          call ncd_defvar(ncid=ncid_hist(t), varname='long_name', xtype=ncd_char, &
               long_name="Long descriptive names for fields", &
               dim1name='max_chars', dim2name='max_nflds' )
          call ncd_defvar(ncid=ncid_hist(t), varname='units', xtype=ncd_char, &
               long_name="Units for each history field output", &
               dim1name='max_chars', dim2name='max_nflds' )
          call ncd_defvar(ncid=ncid_hist(t), varname='type1d', xtype=ncd_char, &
               long_name="1st dimension type", &
               dim1name='string_length', dim2name='max_nflds' )
          call ncd_defvar(ncid=ncid_hist(t), varname='type1d_out', xtype=ncd_char, &
               long_name="1st output dimension type", &
               dim1name='string_length', dim2name='max_nflds' )
          call ncd_defvar(ncid=ncid_hist(t), varname='type2d', xtype=ncd_char, &
               long_name="2nd dimension type", &
               dim1name='string_length', dim2name='max_nflds' )
          call ncd_defvar(ncid=ncid_hist(t), varname='p2c_scale_type', xtype=ncd_char, &
               long_name="PFT to column scale type", &
               dim1name='scale_type_string_length', dim2name='max_nflds' )
          call ncd_defvar(ncid=ncid_hist(t), varname='c2l_scale_type', xtype=ncd_char, &
               long_name="column to landunit scale type", &
               dim1name='scale_type_string_length', dim2name='max_nflds' )
          call ncd_defvar(ncid=ncid_hist(t), varname='l2g_scale_type', xtype=ncd_char, &
               long_name="landunit to gridpoint scale type", &
               dim1name='scale_type_string_length', dim2name='max_nflds' )

          call ncd_enddef(ncid_hist(t))

       end do   ! end of ntapes loop

       RETURN

    !
    ! First write out namelist information to each restart history file
    !
    !================================================
    else if (flag == 'write') then
    !================================================

       ! Add history filenames to master restart file
       do t = 1,ntapes
          call ncd_io('history_tape_in_use', history_tape_in_use(t), 'write', ncid, nt=t)
          if (history_tape_in_use(t)) then
             my_locfnh  = locfnh(t)
             my_locfnhr = locfnhr(t)
          else
             my_locfnh  = 'non_existent_file'
             my_locfnhr = 'non_existent_file'
          end if
          call ncd_io('locfnh',  my_locfnh,  'write', ncid, nt=t)
          call ncd_io('locfnhr', my_locfnhr, 'write', ncid, nt=t)
       end do

       fincl(:,1)  = hist_fincl1(:)
       fincl(:,2)  = hist_fincl2(:)
       fincl(:,3)  = hist_fincl3(:)
       fincl(:,4)  = hist_fincl4(:)
       fincl(:,5)  = hist_fincl5(:)
       fincl(:,6)  = hist_fincl6(:)
       fincl(:,7)  = hist_fincl7(:)
       fincl(:,8)  = hist_fincl8(:)
       fincl(:,9)  = hist_fincl9(:)
       fincl(:,10) = hist_fincl10(:)

       fexcl(:,1)  = hist_fexcl1(:)
       fexcl(:,2)  = hist_fexcl2(:)
       fexcl(:,3)  = hist_fexcl3(:)
       fexcl(:,4)  = hist_fexcl4(:)
       fexcl(:,5)  = hist_fexcl5(:)
       fexcl(:,6)  = hist_fexcl6(:)
       fexcl(:,7)  = hist_fexcl7(:)
       fexcl(:,8)  = hist_fexcl8(:)
       fexcl(:,9)  = hist_fexcl9(:)
       fexcl(:,10) = hist_fexcl10(:)

       max_nflds = max_nFields()

       start(1)=1

       !
       ! Add history namelist data to each history restart tape
       !
       allocate(itemp(max_nflds))

       do t = 1,ntapes
          if (.not. history_tape_in_use(t)) then
             cycle
          end if

          call ncd_io(varname='fincl', data=fincl(:,t), ncid=ncid_hist(t), flag='write')

          call ncd_io(varname='fexcl', data=fexcl(:,t), ncid=ncid_hist(t), flag='write')

          call ncd_io(varname='is_endhist', data=tape(t)%is_endhist, ncid=ncid_hist(t), flag='write')

          call ncd_io(varname='dov2xy', data=tape(t)%dov2xy, ncid=ncid_hist(t), flag='write')

          itemp(:) = 0
          do f=1,tape(t)%nflds
             itemp(f) = tape(t)%hlist(f)%field%num2d
          end do
          call ncd_io(varname='num2d', data=itemp(:), ncid=ncid_hist(t), flag='write')

          itemp(:) = 0
          do f=1,tape(t)%nflds
             itemp(f) = tape(t)%hlist(f)%field%hpindex
          end do
          call ncd_io(varname='hpindex', data=itemp(:), ncid=ncid_hist(t), flag='write')

          call ncd_io('nflds',        tape(t)%nflds,   'write', ncid_hist(t) )
          call ncd_io('ntimes',       tape(t)%ntimes,  'write', ncid_hist(t) )
          call ncd_io('nhtfrq',  tape(t)%nhtfrq,  'write', ncid_hist(t) )
          call ncd_io('mfilt',   tape(t)%mfilt,   'write', ncid_hist(t) )
          call ncd_io('ncprec',  tape(t)%ncprec,  'write', ncid_hist(t) )
          call ncd_io('begtime',      tape(t)%begtime, 'write', ncid_hist(t) )
          allocate(tmpstr(tape(t)%nflds,3 ),tname(tape(t)%nflds), &
               tavgflag(tape(t)%nflds),tunits(tape(t)%nflds),tlongname(tape(t)%nflds), &
               p2c_scale_type(tape(t)%nflds), c2l_scale_type(tape(t)%nflds), &
               l2g_scale_type(tape(t)%nflds))
          do f=1,tape(t)%nflds
             tname(f)  = tape(t)%hlist(f)%field%name
             tunits(f) = tape(t)%hlist(f)%field%units
             tlongname(f) = tape(t)%hlist(f)%field%long_name
             tmpstr(f,1) = tape(t)%hlist(f)%field%type1d
             tmpstr(f,2) = tape(t)%hlist(f)%field%type1d_out
             tmpstr(f,3) = tape(t)%hlist(f)%field%type2d
             tavgflag(f) = tape(t)%hlist(f)%avgflag
             p2c_scale_type(f) = tape(t)%hlist(f)%field%p2c_scale_type
             c2l_scale_type(f) = tape(t)%hlist(f)%field%c2l_scale_type
             l2g_scale_type(f) = tape(t)%hlist(f)%field%l2g_scale_type
          end do
          call ncd_io( 'name', tname, 'write',ncid_hist(t))
          call ncd_io('long_name', tlongname, 'write', ncid_hist(t))
          call ncd_io('units', tunits, 'write',ncid_hist(t))
          call ncd_io('type1d', tmpstr(:,1), 'write', ncid_hist(t))
          call ncd_io('type1d_out', tmpstr(:,2), 'write', ncid_hist(t))
          call ncd_io('type2d', tmpstr(:,3), 'write', ncid_hist(t))
          call ncd_io('avgflag',tavgflag , 'write', ncid_hist(t))
          call ncd_io('p2c_scale_type', p2c_scale_type, 'write', ncid_hist(t))
          call ncd_io('c2l_scale_type', c2l_scale_type, 'write', ncid_hist(t))
          call ncd_io('l2g_scale_type', l2g_scale_type, 'write', ncid_hist(t))
          deallocate(tname,tlongname,tunits,tmpstr,tavgflag)
          deallocate(p2c_scale_type, c2l_scale_type, l2g_scale_type)
       enddo
       deallocate(itemp)

    !
    ! Read in namelist information
    !
    !================================================
    else if (flag == 'read') then
    !================================================

       call ncd_inqdlen(ncid,dimid,ntapes_onfile, name='ntapes')
       if (is_restart()) then
          if (ntapes_onfile /= ntapes) then
             write(iulog,*) 'ntapes = ', ntapes, ' ntapes_onfile = ', ntapes_onfile
             call endrun(msg=' ERROR: number of ntapes differs from restart file. '// &
                  'You can NOT change history options on restart.', &
                  additional_msg=errMsg(sourcefile, __LINE__))
          end if

          if (ntapes > 0) then
             allocate(history_tape_in_use_onfile(ntapes))
             call ncd_io('history_tape_in_use', history_tape_in_use_onfile, 'read', ncid, &
                  readvar=readvar)
             if (.not. readvar) then
                ! BACKWARDS_COMPATIBILITY(wjs, 2018-10-06) Old restart files do not have
                ! 'history_tape_in_use'. However, before now, this has implicitly been
                ! true for all tapes <= ntapes.
                history_tape_in_use_onfile(:) = .true.
             end if
             do t = 1, ntapes
                if (history_tape_in_use_onfile(t) .neqv. history_tape_in_use(t)) then
                   write(iulog,*) subname//' ERROR: history_tape_in_use on restart file'
                   write(iulog,*) 'disagrees with current run: For tape ', t
                   write(iulog,*) 'On restart file: ', history_tape_in_use_onfile(t)
                   write(iulog,*) 'In current run : ', history_tape_in_use(t)
                   write(iulog,*) 'This suggests that this tape was empty in one case,'
                   write(iulog,*) 'but non-empty in the other. (history_tape_in_use .false.'
                   write(iulog,*) 'means that history tape is empty.)'
                   call endrun(msg=' ERROR: history_tape_in_use differs from restart file. '// &
                        'You can NOT change history options on restart.', &
                        additional_msg=errMsg(sourcefile, __LINE__))
                end if
             end do

             call ncd_io('locfnh',  locfnh(1:ntapes),  'read', ncid )
             call ncd_io('locfnhr', locrest(1:ntapes), 'read', ncid )
             do t = 1,ntapes
                call strip_null(locrest(t))
                call strip_null(locfnh(t))
             end do
          end if
       end if

       ! Determine necessary indices - the following is needed if model decomposition is different on restart

       start(1)=1

       if ( is_restart() )then
          do t = 1,ntapes
             if (.not. history_tape_in_use(t)) then
                cycle
             end if

             call getfil( locrest(t), locfnhr(t), 0 )
             call ncd_pio_openfile (ncid_hist(t), trim(locfnhr(t)), ncd_nowrite)

             if ( t == 1 )then

                call ncd_inqdlen(ncid_hist(1),dimid,max_nflds,name='max_nflds')

                allocate(itemp(max_nflds))
             end if

             call ncd_inqvid(ncid_hist(t), 'name',           varid, name_desc)
             call ncd_inqvid(ncid_hist(t), 'long_name',      varid, longname_desc)
             call ncd_inqvid(ncid_hist(t), 'units',          varid, units_desc)
             call ncd_inqvid(ncid_hist(t), 'type1d',         varid, type1d_desc)
             call ncd_inqvid(ncid_hist(t), 'type1d_out',     varid, type1d_out_desc)
             call ncd_inqvid(ncid_hist(t), 'type2d',         varid, type2d_desc)
             call ncd_inqvid(ncid_hist(t), 'avgflag',        varid, avgflag_desc)
             call ncd_inqvid(ncid_hist(t), 'p2c_scale_type', varid, p2c_scale_type_desc)
             call ncd_inqvid(ncid_hist(t), 'c2l_scale_type', varid, c2l_scale_type_desc)
             call ncd_inqvid(ncid_hist(t), 'l2g_scale_type', varid, l2g_scale_type_desc)

             call ncd_io(varname='fincl', data=fincl(:,t), ncid=ncid_hist(t), flag='read')

             call ncd_io(varname='fexcl', data=fexcl(:,t), ncid=ncid_hist(t), flag='read')

             call ncd_io('nflds',   nflds_onfile, 'read', ncid_hist(t) )
             if ( nflds_onfile /= tape(t)%nflds )then
                write(iulog,*) 'nflds = ', tape(t)%nflds, ' nflds_onfile = ', nflds_onfile
                call endrun(msg=' ERROR: number of fields different than on restart file!,'// &
                     ' you can NOT change history options on restart!' //&
                     errMsg(sourcefile, __LINE__))
             end if
             call ncd_io('ntimes',  tape(t)%ntimes, 'read', ncid_hist(t) )
             call ncd_io('nhtfrq',  tape(t)%nhtfrq, 'read', ncid_hist(t) )
             call ncd_io('mfilt',   tape(t)%mfilt, 'read', ncid_hist(t) )
             call ncd_io('ncprec',  tape(t)%ncprec, 'read', ncid_hist(t) )
             call ncd_io('begtime', tape(t)%begtime, 'read', ncid_hist(t) )

             call ncd_io(varname='is_endhist', data=tape(t)%is_endhist, ncid=ncid_hist(t), flag='read')
             call ncd_io(varname='dov2xy', data=tape(t)%dov2xy, ncid=ncid_hist(t), flag='read')
             call ncd_io(varname='num2d', data=itemp(:), ncid=ncid_hist(t), flag='read')
             do f=1,tape(t)%nflds
                tape(t)%hlist(f)%field%num2d = itemp(f)
             end do

             call ncd_io(varname='hpindex', data=itemp(:), ncid=ncid_hist(t), flag='read')
             do f=1,tape(t)%nflds
                tape(t)%hlist(f)%field%hpindex = itemp(f)
             end do

             do f=1,tape(t)%nflds
                start(2) = f
                call ncd_io( name_desc,           tape(t)%hlist(f)%field%name,       &
                             'read', ncid_hist(t), start )
                call ncd_io( longname_desc,       tape(t)%hlist(f)%field%long_name,  &
                             'read', ncid_hist(t), start )
                call ncd_io( units_desc,          tape(t)%hlist(f)%field%units,      &
                             'read', ncid_hist(t), start )
                call ncd_io( type1d_desc,         tape(t)%hlist(f)%field%type1d,     &
                             'read', ncid_hist(t), start )
                call ncd_io( type1d_out_desc,     tape(t)%hlist(f)%field%type1d_out, &
                             'read', ncid_hist(t), start )
                call ncd_io( type2d_desc,         tape(t)%hlist(f)%field%type2d,     &
                             'read', ncid_hist(t), start )
                call ncd_io( avgflag_desc,        tape(t)%hlist(f)%avgflag,          &
                             'read', ncid_hist(t), start )
                call ncd_io( p2c_scale_type_desc, tape(t)%hlist(f)%field%p2c_scale_type,   &
                             'read', ncid_hist(t), start )
                call ncd_io( c2l_scale_type_desc, tape(t)%hlist(f)%field%c2l_scale_type,   &
                             'read', ncid_hist(t), start )
                call ncd_io( l2g_scale_type_desc, tape(t)%hlist(f)%field%l2g_scale_type,   &
                             'read', ncid_hist(t), start )
                call strip_null(tape(t)%hlist(f)%field%name)
                call strip_null(tape(t)%hlist(f)%field%long_name)
                call strip_null(tape(t)%hlist(f)%field%units)
                call strip_null(tape(t)%hlist(f)%field%type1d)
                call strip_null(tape(t)%hlist(f)%field%type1d_out)
                call strip_null(tape(t)%hlist(f)%field%type2d)
                call strip_null(tape(t)%hlist(f)%field%p2c_scale_type)
                call strip_null(tape(t)%hlist(f)%field%c2l_scale_type)
                call strip_null(tape(t)%hlist(f)%field%l2g_scale_type)
                call strip_null(tape(t)%hlist(f)%avgflag)

                type1d_out = trim(tape(t)%hlist(f)%field%type1d_out)
                select case (trim(type1d_out))
                case (grlnd)
                   num1d_out = numg
                   beg1d_out = bounds%begg
                   end1d_out = bounds%endg
                case (nameg)
                   num1d_out = numg
                   beg1d_out = bounds%begg
                   end1d_out = bounds%endg
                case (namel)
                   num1d_out = numl
                   beg1d_out = bounds%begl
                   end1d_out = bounds%endl
                case (namec)
                   num1d_out = numc
                   beg1d_out = bounds%begc
                   end1d_out = bounds%endc
                case (namep)
                   num1d_out = nump
                   beg1d_out = bounds%begp
                   end1d_out = bounds%endp
                case default
                   write(iulog,*) trim(subname),' ERROR: read unknown 1d output type=',trim(type1d_out)
                   call endrun(msg=errMsg(sourcefile, __LINE__))
                end select

                tape(t)%hlist(f)%field%num1d_out = num1d_out
                tape(t)%hlist(f)%field%beg1d_out = beg1d_out
                tape(t)%hlist(f)%field%end1d_out = end1d_out

                num2d  = tape(t)%hlist(f)%field%num2d
                allocate (tape(t)%hlist(f)%hbuf(beg1d_out:end1d_out,num2d), &
                          tape(t)%hlist(f)%nacs(beg1d_out:end1d_out,num2d), &
                          stat=status)
                if (status /= 0) then
                   write(iulog,*) trim(subname),' ERROR: allocation error for hbuf,nacs at t,f=',t,f
                   call endrun(msg=errMsg(sourcefile, __LINE__))
                endif
                tape(t)%hlist(f)%hbuf(:,:) = 0._r8
                tape(t)%hlist(f)%nacs(:,:) = 0

                type1d = tape(t)%hlist(f)%field%type1d
                select case (type1d)
                case (grlnd)
                   num1d = numg
                   beg1d = bounds%begg
                   end1d = bounds%endg
                case (nameg)
                   num1d = numg
                   beg1d = bounds%begg
                   end1d = bounds%endg
                case (namel)
                   num1d = numl
                   beg1d = bounds%begl
                   end1d = bounds%endl
                case (namec)
                   num1d = numc
                   beg1d = bounds%begc
                   end1d = bounds%endc
                case (namep)
                   num1d = nump
                   beg1d = bounds%begp
                   end1d = bounds%endp
                case default
                   write(iulog,*) trim(subname),' ERROR: read unknown 1d type=',type1d
                   call endrun(msg=errMsg(sourcefile, __LINE__))
                end select

                tape(t)%hlist(f)%field%num1d = num1d
                tape(t)%hlist(f)%field%beg1d = beg1d
                tape(t)%hlist(f)%field%end1d = end1d

             end do   ! end of flds loop

             ! If history file is not full, open it

             if (tape(t)%ntimes /= 0) then
                call ncd_pio_openfile (nfid(t), trim(locfnh(t)), ncd_write)
             end if

          end do  ! end of tapes loop

          hist_fincl1(:)  = fincl(:,1)
          hist_fincl2(:)  = fincl(:,2)
          hist_fincl3(:)  = fincl(:,3)
          hist_fincl4(:)  = fincl(:,4)
          hist_fincl5(:)  = fincl(:,5)
          hist_fincl6(:)  = fincl(:,6)
          hist_fincl7(:)  = fincl(:,7)
          hist_fincl8(:)  = fincl(:,8)
          hist_fincl9(:)  = fincl(:,9)
          hist_fincl10(:) = fincl(:,10)

          hist_fexcl1(:)  = fexcl(:,1)
          hist_fexcl2(:)  = fexcl(:,2)
          hist_fexcl3(:)  = fexcl(:,3)
          hist_fexcl4(:)  = fexcl(:,4)
          hist_fexcl5(:)  = fexcl(:,5)
          hist_fexcl6(:)  = fexcl(:,6)
          hist_fexcl7(:)  = fexcl(:,7)
          hist_fexcl8(:)  = fexcl(:,8)
          hist_fexcl9(:)  = fexcl(:,9)
          hist_fexcl10(:) = fexcl(:,10)

       end if

       if ( allocated(itemp) ) deallocate(itemp)

    end if

    !======================================================================
    ! Read/write history file restart data.
    ! If the current history file(s) are not full, file(s) are opened
    ! so that subsequent time samples are added until the file is full.
    ! A new history file is used on a branch run.
    !======================================================================

    if (flag == 'write') then

       do t = 1,ntapes
          if (.not. history_tape_in_use(t)) then
             cycle
          end if

          if (.not. tape(t)%is_endhist) then

             do f = 1,tape(t)%nflds
                name       =  tape(t)%hlist(f)%field%name
                name_acc   =  trim(name) // "_acc"
                type1d_out =  tape(t)%hlist(f)%field%type1d_out
                type2d     =  tape(t)%hlist(f)%field%type2d
                num2d      =  tape(t)%hlist(f)%field%num2d
                beg1d_out  =  tape(t)%hlist(f)%field%beg1d_out
                end1d_out  =  tape(t)%hlist(f)%field%end1d_out
                nacs       => tape(t)%hlist(f)%nacs
                hbuf       => tape(t)%hlist(f)%hbuf

                if (num2d == 1) then
                   allocate(hbuf1d(beg1d_out:end1d_out), &
                            nacs1d(beg1d_out:end1d_out), stat=status)
                   if (status /= 0) then
                      write(iulog,*) trim(subname),' ERROR: allocation'
                      call endrun(msg=errMsg(sourcefile, __LINE__))
                   end if

                   hbuf1d(beg1d_out:end1d_out) = hbuf(beg1d_out:end1d_out,1)
                   nacs1d(beg1d_out:end1d_out) = nacs(beg1d_out:end1d_out,1)

                   call ncd_io(ncid=ncid_hist(t), flag='write', varname=trim(name), &
                        dim1name=type1d_out, data=hbuf1d)
                   call ncd_io(ncid=ncid_hist(t), flag='write', varname=trim(name_acc), &
                        dim1name=type1d_out, data=nacs1d)

                   deallocate(hbuf1d)
                   deallocate(nacs1d)
                else
                   call ncd_io(ncid=ncid_hist(t), flag='write', varname=trim(name), &
                        dim1name=type1d_out, data=hbuf)
                   call ncd_io(ncid=ncid_hist(t), flag='write', varname=trim(name_acc), &
                        dim1name=type1d_out, data=nacs)
                end if

             end do

          end if  ! end of is_endhist block

          call ncd_pio_closefile(ncid_hist(t))

       end do   ! end of ntapes loop

    else if (flag == 'read') then

       ! Read history restart information if history files are not full

       do t = 1,ntapes
          if (.not. history_tape_in_use(t)) then
             cycle
          end if

          if (.not. tape(t)%is_endhist) then

             do f = 1,tape(t)%nflds
                name       =  tape(t)%hlist(f)%field%name
                name_acc   =  trim(name) // "_acc"
                type1d_out =  tape(t)%hlist(f)%field%type1d_out
                type2d     =  tape(t)%hlist(f)%field%type2d
                num2d      =  tape(t)%hlist(f)%field%num2d
                beg1d_out  =  tape(t)%hlist(f)%field%beg1d_out
                end1d_out  =  tape(t)%hlist(f)%field%end1d_out
                nacs       => tape(t)%hlist(f)%nacs
                hbuf       => tape(t)%hlist(f)%hbuf

                if (num2d == 1) then
                   allocate(hbuf1d(beg1d_out:end1d_out), &
                        nacs1d(beg1d_out:end1d_out), stat=status)
                   if (status /= 0) then
                      write(iulog,*) trim(subname),' ERROR: allocation'
                      call endrun(msg=errMsg(sourcefile, __LINE__))
                   end if

                   call ncd_io(ncid=ncid_hist(t), flag='read', varname=trim(name), &
                        dim1name=type1d_out, data=hbuf1d)
                   call ncd_io(ncid=ncid_hist(t), flag='read', varname=trim(name_acc), &
                        dim1name=type1d_out, data=nacs1d)

                   hbuf(beg1d_out:end1d_out,1) = hbuf1d(beg1d_out:end1d_out)
                   nacs(beg1d_out:end1d_out,1) = nacs1d(beg1d_out:end1d_out)

                   deallocate(hbuf1d)
                   deallocate(nacs1d)
                else
                   call ncd_io(ncid=ncid_hist(t), flag='read', varname=trim(name), &
                        dim1name=type1d_out, data=hbuf)
                   call ncd_io(ncid=ncid_hist(t), flag='read', varname=trim(name_acc), &
                        dim1name=type1d_out, data=nacs)
                end if
             end do

          end if

          call ncd_pio_closefile(ncid_hist(t))

       end do

    end if

  end subroutine hist_restart_ncd

  !-----------------------------------------------------------------------
  integer function max_nFields()
    !
    ! !DESCRIPTION:
    ! Get the maximum number of fields on all tapes.
    !
    ! !ARGUMENTS:
    !
    ! !LOCAL VARIABLES:
    integer :: t  ! index
    character(len=*),parameter :: subname = 'max_nFields'
    !-----------------------------------------------------------------------

    max_nFields = 0
    do t = 1,ntapes
       max_nFields = max(max_nFields, tape(t)%nflds)
    end do
    return
  end function max_nFields

  !-----------------------------------------------------------------------
  character(len=max_namlen) function getname (inname)
    !
    ! !DESCRIPTION:
    ! Retrieve name portion of inname. If an averaging flag separater character
    ! is present (:) in inname, lop it off.
    !
    ! !ARGUMENTS:
    character(len=*), intent(in) :: inname
    !
    ! !LOCAL VARIABLES:
    integer :: length
    integer :: i
    character(len=*),parameter :: subname = 'getname'
    !-----------------------------------------------------------------------

     length = len (inname)

     if (length < max_namlen .or. length > max_namlen+2) then
        write(iulog,*) trim(subname),' ERROR: bad length=',length
        call endrun(msg=errMsg(sourcefile, __LINE__))
     end if

     getname = ' '
     do i = 1,max_namlen
        if (inname(i:i) == ':') exit
        getname(i:i) = inname(i:i)
     end do

   end function getname

   !-----------------------------------------------------------------------
   character(len=avgflag_strlen) function getflag (inname)
     !
     ! !DESCRIPTION:
     ! Retrieve flag portion of inname. If an averaging flag separater character
     ! is present (:) in inname, return the character after it as the flag
     !
     ! !ARGUMENTS:
     character(len=*) inname   ! character string
     !
     ! !LOCAL VARIABLES:
     integer :: length         ! length of inname
     integer :: i              ! loop index
     character(len=*),parameter :: subname = 'getflag'
     !-----------------------------------------------------------------------

     length = len (inname)

     if (length < max_namlen .or. length > max_namlen+2) then
        write(iulog,*) trim(subname),' ERROR: bad length=',length
        call endrun(msg=errMsg(sourcefile, __LINE__))
     end if

     getflag = ' '
     do i = 1,length
        if (inname(i:i) == ':') then
           getflag = trim(inname(i+1:length))
           exit
        end if
     end do

   end function getflag

   !-----------------------------------------------------------------------
   subroutine list_index (list, name, index)
     !
     ! !ARGUMENTS:
     character(len=*), intent(in) :: list(max_flds)  ! input list of names, possibly ":" delimited
     character(len=max_namlen), intent(in) :: name   ! name to be searched for
     integer, intent(out) :: index                   ! index of "name" in "list"
     !
     ! !LOCAL VARIABLES:
     !EOP
     character(len=max_namlen) :: listname           ! input name with ":" stripped off.
     integer f                                       ! field index
     character(len=*),parameter :: subname = 'list_index'
     !-----------------------------------------------------------------------

     ! Only list items

     index = 0
     do f=1,max_flds
        listname = getname (list(f))
        if (listname == ' ') exit
        if (listname == name) then
           index = f
           exit
        end if
     end do

   end subroutine list_index

   !-----------------------------------------------------------------------
   character(len=max_length_filename) function set_hist_filename (hist_freq, hist_mfilt, hist_file)
     !
     ! !DESCRIPTION:
     ! Determine history dataset filenames.
     ! Note that the first history tape is index 1 in the code but contains 'h0' in its output
     ! filenames.
     !
     ! !USES:
     use clm_varctl, only : caseid, inst_suffix
     use clm_time_manager, only : get_curr_date, get_prev_date
     !
     ! !ARGUMENTS:
     integer, intent(in)  :: hist_freq   !history file frequency
     integer, intent(in)  :: hist_mfilt  !history file number of time-samples
     integer, intent(in)  :: hist_file   !history file index
     !
     ! !LOCAL VARIABLES:
     !EOP
     character(len=max_chars) :: cdate !date char string
     character(len=  1) :: hist_index  !p,1 or 2 (currently)
     integer :: day                    !day (1 -> 31)
     integer :: mon                    !month (1 -> 12)
     integer :: yr                     !year (0 -> ...)
     integer :: sec                    !seconds into current day
     integer :: filename_length
     character(len=*),parameter :: subname = 'set_hist_filename'
     !-----------------------------------------------------------------------

   if (hist_freq == 0 .and. hist_mfilt == 1) then   !monthly
      call get_prev_date (yr, mon, day, sec)
      write(cdate,'(i4.4,"-",i2.2)') yr,mon
   else                        !other
      call get_curr_date (yr, mon, day, sec)
      write(cdate,'(i4.4,"-",i2.2,"-",i2.2,"-",i5.5)') yr,mon,day,sec
   endif
   write(hist_index,'(i1.1)') hist_file - 1
   set_hist_filename = "./"//trim(caseid)//"."//trim(compname)//trim(inst_suffix)//&
                       ".h"//hist_index//"."//trim(cdate)//".nc"

   ! check to see if the concatenated filename exceeded the
   ! length. Simplest way to do this is ensure that the file
   ! extension is '.nc'.
   filename_length = len_trim(set_hist_filename)
   if (set_hist_filename(filename_length-2:filename_length) /= '.nc') then
      write(iulog, '(a,a,a,a,a)') 'ERROR: ', subname, &
           ' : expected file extension ".nc", received extension "', &
           set_hist_filename(filename_length-2:filename_length), '"'
      write(iulog, '(a,a,a,a,a)') 'ERROR: ', subname, &
           ' : filename : "', set_hist_filename, '"'
      write(iulog, '(a,a,a,i3,a,i3)') 'ERROR: ', subname, &
           ' Did the constructed filename exceed the maximum length? : filename length = ', &
           filename_length, ', max length = ', max_length_filename
      call endrun(msg=errMsg(sourcefile, __LINE__))
   end if
  end function set_hist_filename

  !-----------------------------------------------------------------------
  subroutine hist_addfld1d (fname, units, avgflag, long_name, type1d_out, &
                        ptr_gcell, ptr_lunit, ptr_col, ptr_patch, ptr_lnd, &
                        ptr_atm, p2c_scale_type, c2l_scale_type, &
                        l2g_scale_type, set_lake, set_nolake, set_urb, set_nourb, &
                        set_noglc, set_spec, default)
    !
    ! !DESCRIPTION:
    ! Initialize a single level history field. The pointer inputs, ptr\_*,
    ! point to the appropriate-type array storing the raw history data points.
    ! The value of type1d passed to allhistfldlist\_add\_fld determines which of the
    ! 1d type of the output and the beginning and ending indices the history
    ! buffer field). All fields default to being written to the first history tape
    ! unless 'default' is set to 'inactive'.
    !
    ! !ARGUMENTS:
    character(len=*), intent(in)           :: fname          ! field name
    character(len=*), intent(in)           :: units          ! units of field
    character(len=*), intent(in)           :: avgflag        ! time averaging flag
    character(len=*), intent(in)           :: long_name      ! long name of field
    character(len=*), optional, intent(in) :: type1d_out     ! output type (from data type)
    real(r8)        , optional, pointer    :: ptr_gcell(:)   ! pointer to gridcell array
    real(r8)        , optional, pointer    :: ptr_lunit(:)   ! pointer to landunit array
    real(r8)        , optional, pointer    :: ptr_col(:)     ! pointer to column array
    real(r8)        , optional, pointer    :: ptr_patch(:)   ! pointer to patch array
    real(r8)        , optional, pointer    :: ptr_lnd(:)     ! pointer to lnd array
    real(r8)        , optional, pointer    :: ptr_atm(:)     ! pointer to atm array
    real(r8)        , optional, intent(in) :: set_lake       ! value to set lakes to
    real(r8)        , optional, intent(in) :: set_nolake     ! value to set non-lakes to
    real(r8)        , optional, intent(in) :: set_urb        ! value to set urban to
    real(r8)        , optional, intent(in) :: set_nourb      ! value to set non-urban to
    real(r8)        , optional, intent(in) :: set_noglc      ! value to set non-glacier to
    real(r8)        , optional, intent(in) :: set_spec       ! value to set special to
    character(len=*), optional, intent(in) :: p2c_scale_type ! scale type for subgrid averaging of pfts to column
    character(len=*), optional, intent(in) :: c2l_scale_type ! scale type for subgrid averaging of columns to landunits
    character(len=*), optional, intent(in) :: l2g_scale_type ! scale type for subgrid averaging of landunits to gridcells
    character(len=*), optional, intent(in) :: default        ! if set to 'inactive, field will not appear on primary tape
    !
    ! !LOCAL VARIABLES:
    integer :: p,c,l,g                 ! indices
    integer :: hpindex                 ! history buffer pointer index
    character(len=hist_dim_name_length) :: l_type1d       ! 1d data type
    character(len=hist_dim_name_length) :: l_type1d_out   ! 1d output type
    character(len=scale_type_strlen) :: scale_type_p2c ! scale type for subgrid averaging of pfts to column
    character(len=scale_type_strlen) :: scale_type_c2l ! scale type for subgrid averaging of columns to landunits
    character(len=scale_type_strlen) :: scale_type_l2g ! scale type for subgrid averaging of landunits to gridcells
    type(bounds_type):: bounds         ! boudns
    character(len=16):: l_default      ! local version of 'default'
    character(len=*),parameter :: subname = 'hist_addfld1d'
!------------------------------------------------------------------------

    ! Determine processor bounds

    call get_proc_bounds(bounds)

    ! History buffer pointer

    hpindex = next_history_pointer_index()

    if (present(ptr_lnd)) then
       l_type1d = grlnd
       l_type1d_out = grlnd
       clmptr_rs(hpindex)%ptr => ptr_lnd

    else if (present(ptr_gcell)) then
       l_type1d = nameg
       l_type1d_out = nameg
       clmptr_rs(hpindex)%ptr => ptr_gcell

    else if (present(ptr_lunit)) then
       l_type1d = namel
       l_type1d_out = namel
       clmptr_rs(hpindex)%ptr => ptr_lunit
       if (present(set_lake)) then
          do l = bounds%begl,bounds%endl
             if (lun%lakpoi(l)) ptr_lunit(l) = set_lake
          end do
       end if
       if (present(set_nolake)) then
          do l = bounds%begl,bounds%endl
             if (.not.(lun%lakpoi(l))) ptr_lunit(l) = set_nolake
          end do
       end if
       if (present(set_urb)) then
          do l = bounds%begl,bounds%endl
             if (lun%urbpoi(l)) ptr_lunit(l) = set_urb
          end do
       end if
       if (present(set_nourb)) then
          do l = bounds%begl,bounds%endl
             if (.not.(lun%urbpoi(l))) ptr_lunit(l) = set_nourb
          end do
       end if
       if (present(set_spec)) then
          do l = bounds%begl,bounds%endl
             if (lun%ifspecial(l)) ptr_lunit(l) = set_spec
          end do
       end if

    else if (present(ptr_col)) then
       l_type1d = namec
       l_type1d_out = namec
       clmptr_rs(hpindex)%ptr => ptr_col
       if (present(set_lake)) then
          do c = bounds%begc,bounds%endc
             l =col%landunit(c)
             if (lun%lakpoi(l)) ptr_col(c) = set_lake
          end do
       end if
       if (present(set_nolake)) then
          do c = bounds%begc,bounds%endc
             l =col%landunit(c)
             if (.not.(lun%lakpoi(l))) ptr_col(c) = set_nolake
          end do
       end if
       if (present(set_urb)) then
          do c = bounds%begc,bounds%endc
             l =col%landunit(c)
             if (lun%urbpoi(l)) ptr_col(c) = set_urb
          end do
       end if
       if (present(set_nourb)) then
          do c = bounds%begc,bounds%endc
             l =col%landunit(c)
             if (.not.(lun%urbpoi(l))) ptr_col(c) = set_nourb
          end do
       end if
       if (present(set_spec)) then
          do c = bounds%begc,bounds%endc
             l =col%landunit(c)
             if (lun%ifspecial(l)) ptr_col(c) = set_spec
          end do
       end if
       if (present(set_noglc)) then
          do c = bounds%begc,bounds%endc
             l =col%landunit(c)
             if (.not.(lun%glcpoi(l))) ptr_col(c) = set_noglc
          end do
       endif

    else if (present(ptr_patch)) then
       l_type1d = namep
       l_type1d_out = namep
       clmptr_rs(hpindex)%ptr => ptr_patch
       if (present(set_lake)) then
          do p = bounds%begp,bounds%endp
             l =patch%landunit(p)
             if (lun%lakpoi(l)) ptr_patch(p) = set_lake
          end do
       end if
       if (present(set_nolake)) then
          do p = bounds%begp,bounds%endp
             l =patch%landunit(p)
             if (.not.(lun%lakpoi(l))) ptr_patch(p) = set_nolake
          end do
       end if
       if (present(set_urb)) then
          do p = bounds%begp,bounds%endp
             l =patch%landunit(p)
             if (lun%urbpoi(l)) ptr_patch(p) = set_urb
          end do
       end if
       if (present(set_nourb)) then
          do p = bounds%begp,bounds%endp
             l =patch%landunit(p)
             if (.not.(lun%urbpoi(l))) ptr_patch(p) = set_nourb
          end do
       end if
       if (present(set_spec)) then
          do p = bounds%begp,bounds%endp
             l =patch%landunit(p)
             if (lun%ifspecial(l)) ptr_patch(p) = set_spec
          end do
       end if
       if (present(set_noglc)) then
          do p = bounds%begp,bounds%endp
             l =patch%landunit(p)
             if (.not.(lun%glcpoi(l))) ptr_patch(p) = set_noglc
          end do
       end if
    else
       write(iulog,*) trim(subname),' ERROR: must specify a valid pointer index,', &
          ' choices are [ptr_atm, ptr_lnd, ptr_gcell, ptr_lunit, ptr_col, ptr_patch] '
       call endrun(msg=errMsg(sourcefile, __LINE__))

    end if

    ! Set scaling factor

    scale_type_p2c = 'unity'
    scale_type_c2l = 'unity'
    scale_type_l2g = 'unity'

    if (present(p2c_scale_type)) scale_type_p2c = p2c_scale_type
    if (present(c2l_scale_type)) scale_type_c2l = c2l_scale_type
    if (present(l2g_scale_type)) scale_type_l2g = l2g_scale_type
    if (present(type1d_out)) l_type1d_out = type1d_out

    ! Add field to allhistfldlist

    call allhistfldlist_addfld (fname=trim(fname), numdims=1, type1d=l_type1d, &
          type1d_out=l_type1d_out, type2d=type2d_unset, num2d=1, &
          units=units, avgflag=avgflag, long_name=long_name, hpindex=hpindex, &
          p2c_scale_type=scale_type_p2c, c2l_scale_type=scale_type_c2l, &
          l2g_scale_type=scale_type_l2g)

    l_default = 'active'
    if (present(default)) then
       l_default = default
    end if
    if (trim(l_default) == 'inactive') then
       return
    else
       call allhistfldlist_make_active (name=trim(fname), tape_index=1)
    end if

  end subroutine hist_addfld1d

  !-----------------------------------------------------------------------
  subroutine hist_addfld2d (fname, type2d, units, avgflag, long_name, type1d_out, &
                        ptr_gcell, ptr_lunit, ptr_col, ptr_patch, ptr_lnd, ptr_atm, &
                        p2c_scale_type, c2l_scale_type, l2g_scale_type, &
                        set_lake, set_nolake, set_urb, set_nourb, set_spec, &
                        no_snow_behavior, default)
    !
    ! !DESCRIPTION:
    ! Initialize a single level history field. The pointer inputs, ptr\_*,
    ! point to the appropriate-type array storing the raw history data points.
    ! The value of type1d passed to allhistfldlist\_add\_fld determines which of the
    ! 1d type of the output and the beginning and ending indices the history
    ! buffer field). All fields default to being written to the first history tape
    ! unless 'default' is set to 'inactive'.
    !
    ! !USES:
    use clm_varpar      , only : nlevgrnd, nlevsno, nlevlak, numrad, nlevdecomp_full, nlevcan, nvegwcs,nlevsoi
    use clm_varpar      , only : natpft_size, cft_size, maxpatch_glc, mxsowings, mxharvests
    use landunit_varcon , only : max_lunit
    !
    ! !ARGUMENTS:
    character(len=*), intent(in) :: fname                      ! field name
    character(len=*), intent(in) :: type2d                     ! 2d output type
    character(len=*), intent(in) :: units                      ! units of field
    character(len=*), intent(in) :: avgflag                    ! time averaging flag
    character(len=*), intent(in) :: long_name                  ! long name of field
    character(len=*), optional, intent(in) :: type1d_out       ! output type (from data type)
    real(r8)        , optional, pointer    :: ptr_atm(:,:)     ! pointer to atm array
    real(r8)        , optional, pointer    :: ptr_lnd(:,:)     ! pointer to lnd array
    real(r8)        , optional, pointer    :: ptr_gcell(:,:)   ! pointer to gridcell array
    real(r8)        , optional, pointer    :: ptr_lunit(:,:)   ! pointer to landunit array
    real(r8)        , optional, pointer    :: ptr_col(:,:)     ! pointer to column array
    real(r8)        , optional, pointer    :: ptr_patch(:,:)     ! pointer to patch array
    real(r8)        , optional, intent(in) :: set_lake         ! value to set lakes to
    real(r8)        , optional, intent(in) :: set_nolake       ! value to set non-lakes to
    real(r8)        , optional, intent(in) :: set_urb          ! value to set urban to
    real(r8)        , optional, intent(in) :: set_nourb        ! value to set non-urban to
    real(r8)        , optional, intent(in) :: set_spec         ! value to set special to
    integer         , optional, intent(in) :: no_snow_behavior ! if a multi-layer snow field, behavior to use for absent snow layers (should be one of the public no_snow_* parameters defined above)
    character(len=*), optional, intent(in) :: p2c_scale_type   ! scale type for subgrid averaging of pfts to column
    character(len=*), optional, intent(in) :: c2l_scale_type   ! scale type for subgrid averaging of columns to landunits
    character(len=*), optional, intent(in) :: l2g_scale_type   ! scale type for subgrid averaging of landunits to gridcells
    character(len=*), optional, intent(in) :: default          ! if set to 'inactive, field will not appear on primary tape
    !
    ! !LOCAL VARIABLES:
    integer :: p,c,l,g                 ! indices
    integer :: num2d                   ! size of second dimension (e.g. number of vertical levels)
    integer :: hpindex                 ! history buffer index
    character(len=hist_dim_name_length) :: l_type1d         ! 1d data type
    character(len=hist_dim_name_length) :: l_type1d_out     ! 1d output type
    character(len=scale_type_strlen) :: scale_type_p2c ! scale type for subgrid averaging of pfts to column
    character(len=scale_type_strlen) :: scale_type_c2l ! scale type for subgrid averaging of columns to landunits
    character(len=scale_type_strlen) :: scale_type_l2g ! scale type for subgrid averaging of landunits to gridcells
    type(bounds_type):: bounds
    character(len=16):: l_default      ! local version of 'default'
    character(len=*),parameter :: subname = 'hist_addfld2d'
!------------------------------------------------------------------------

    call get_proc_bounds(bounds)

    ! Error-check no_snow_behavior optional argument: It should be present if and only if
    ! type2d is 'levsno', and its value should be one of the public no_snow_* parameters
    ! defined above.
    if (present(no_snow_behavior)) then
       if (type2d /= 'levsno') then
          write(iulog,*) trim(subname), &
               ' ERROR: Only specify no_snow_behavior for fields with dimension levsno'
          call endrun()
       end if

       if (no_snow_behavior < no_snow_MIN .or. no_snow_behavior > no_snow_MAX) then
          write(iulog,*) trim(subname), &
               ' ERROR: Invalid value for no_snow_behavior: ', no_snow_behavior
          call endrun()
       end if

    else  ! no_snow_behavior is absent
       if (type2d == 'levsno') then
          write(iulog,*) trim(subname), &
               ' ERROR: must specify no_snow_behavior for fields with dimension levsno'
          call endrun()
       end if
    end if

    ! Determine second dimension size

    select case (type2d)
    case ('levgrnd')
       num2d = nlevgrnd
    case ('levsoi')
       num2d = nlevsoi
    case ('levlak')
       num2d = nlevlak
    case ('numrad')
       num2d = numrad
    case ('levdcmp')
       num2d = nlevdecomp_full
    case ('mxsowings')
       num2d = mxsowings
    case ('mxharvests')
       num2d = mxharvests
    case ('fates_levscls')
       num2d = nlevsclass
    case('fates_levcacls')
       num2d = nlevcoage
    case ('fates_levpft')
       num2d = numpft_fates
    case ('fates_levage')
       num2d = nlevage
    case ('fates_levheight')
       num2d = nlevheight
    case ('fates_levfuel')
       num2d = num_fuel_classes
    case ('fates_levcwdsc')
       num2d = ncwd
    case ('fates_levscpf')
       num2d = nlevsclass*numpft_fates
    case ('fates_levcapf')
       num2d = nlevcoage*numpft_fates
    case ('fates_levscag')
       num2d = nlevsclass*nlevage
    case ('fates_levscagpf')
       num2d = nlevsclass*nlevage*numpft_fates
    case ('fates_levagepft')
       num2d = nlevage*numpft_fates
    case ('fates_levcan')
       num2d = nclmax
    case ('fates_levleaf')
       num2d = nlevleaf
    case ('fates_levcnlf')
       num2d = nlevleaf * nclmax
    case ('fates_levcnlfpf')
       num2d = nlevleaf * nclmax * numpft_fates
    case ('fates_levcdsc')
       num2d = nlevdamage * nlevsclass
    case ('fates_levcdpf')
       num2d = nlevdamage * nlevsclass * numpft_fates
    case ('fates_levcdam')
       num2d = nlevdamage
    case ('ltype')
       num2d = max_lunit
    case ('natpft')
       num2d = natpft_size
    case ('fates_levelem')
       num2d = num_elements_fates
    case ('fates_levelpft')
       num2d = num_elements_fates*numpft_fates
    case ('fates_levelcwd')
       num2d = num_elements_fates*ncwd
    case ('fates_levelage')
       num2d = num_elements_fates*nlevage
    case ('fates_levagefuel')
       num2d = nlevage*num_fuel_classes
    case('fates_levclscpf')
       num2d = nclmax * nclmax * numpft_fates
    case ('fates_levlanduse')
       num2d = n_landuse_cats
    case ('fates_levlulu')
       num2d = n_landuse_cats * n_landuse_cats
    case('cft')
       if (cft_size > 0) then
          num2d = cft_size
       else
          write(iulog,*) trim(subname),' ERROR: 2d type =', trim(type2d), &
               ' only valid for cft_size > 0'
          call endrun()
       end if
    case ('glc_nec')
       num2d = maxpatch_glc
    case ('elevclas')
       ! add one because indexing starts at 0 (elevclas, unlike glc_nec, includes the
       ! bare ground "elevation class")
       num2d = maxpatch_glc + 1
    case ('levsno')
       num2d = nlevsno
    case ('nlevcan')
        num2d = nlevcan
    case ('nvegwcs')
        num2d = nvegwcs
    case default
       write(iulog,*) trim(subname),' ERROR: unsupported 2d type ',type2d, &
          ' currently supported types for multi level fields are: ', &
          '[levgrnd,levsoi,levlak,numrad,levdcmp,levtrc,ltype,natpft,cft,glc_nec,elevclas,levsno,nvegwcs,mxsowings,mxharvests]'
       call endrun(msg=errMsg(sourcefile, __LINE__))
    end select

    ! History buffer pointer
    hpindex = next_history_pointer_index()


    if (present(ptr_lnd)) then
       l_type1d = grlnd
       l_type1d_out = grlnd
       clmptr_ra(hpindex)%ptr => ptr_lnd

    else if (present(ptr_gcell)) then
       l_type1d = nameg
       l_type1d_out = nameg
       clmptr_ra(hpindex)%ptr => ptr_gcell

    else if (present(ptr_lunit)) then
       l_type1d = namel
       l_type1d_out = namel
       clmptr_ra(hpindex)%ptr => ptr_lunit

       if (present(set_lake)) then
          do l = bounds%begl,bounds%endl
             if (lun%lakpoi(l)) ptr_lunit(l,:) = set_lake
          end do
       end if
       if (present(set_nolake)) then
          do l = bounds%begl,bounds%endl
             if (.not.(lun%lakpoi(l))) ptr_lunit(l,:) = set_nolake
          end do
       end if
       if (present(set_urb)) then
          do l = bounds%begl,bounds%endl
             if (lun%urbpoi(l)) ptr_lunit(l,:) = set_urb
          end do
       end if
       if (present(set_nourb)) then
          do l = bounds%begl,bounds%endl
             if (.not.(lun%urbpoi(l))) ptr_lunit(l,:) = set_nourb
          end do
       end if
       if (present(set_spec)) then
          do l = bounds%begl,bounds%endl
             if (lun%ifspecial(l)) ptr_lunit(l,:) = set_spec
          end do
       end if

    else if (present(ptr_col)) then
       l_type1d = namec
       l_type1d_out = namec
       clmptr_ra(hpindex)%ptr => ptr_col
       if (present(set_lake)) then
          do c = bounds%begc,bounds%endc
             l =col%landunit(c)
             if (lun%lakpoi(l)) ptr_col(c,:) = set_lake
          end do
       end if
       if (present(set_nolake)) then
          do c = bounds%begc,bounds%endc
             l =col%landunit(c)
             if (.not.(lun%lakpoi(l))) ptr_col(c,:) = set_nolake
          end do
       end if
       if (present(set_urb)) then
          do c = bounds%begc,bounds%endc
             l =col%landunit(c)
             if (lun%urbpoi(l)) ptr_col(c,:) = set_urb
          end do
       end if
       if (present(set_nourb)) then
          do c = bounds%begc,bounds%endc
             l =col%landunit(c)
             if (.not.(lun%urbpoi(l))) ptr_col(c,:) = set_nourb
          end do
       end if
       if (present(set_spec)) then
          do c = bounds%begc,bounds%endc
             l =col%landunit(c)
             if (lun%ifspecial(l)) ptr_col(c,:) = set_spec
          end do
       end if

    else if (present(ptr_patch)) then
       l_type1d = namep
       l_type1d_out = namep
       clmptr_ra(hpindex)%ptr => ptr_patch
       
       if (present(set_lake)) then
          do p = bounds%begp,bounds%endp
             l =patch%landunit(p)
             if (lun%lakpoi(l)) ptr_patch(p,:) = set_lake
          end do
       end if
       if (present(set_nolake)) then
          do p = bounds%begp,bounds%endp
             l =patch%landunit(p)
             if (.not.(lun%lakpoi(l))) ptr_patch(p,:) = set_nolake
          end do
       end if
       if (present(set_urb)) then
          do p = bounds%begp,bounds%endp
             l =patch%landunit(p)
             if (lun%urbpoi(l)) ptr_patch(p,:) = set_urb
          end do
       end if
       if (present(set_nourb)) then
          do p = bounds%begp,bounds%endp
             l =patch%landunit(p)
             if (.not.(lun%urbpoi(l))) ptr_patch(p,:) = set_nourb
          end do
       end if
       if (present(set_spec)) then
          do p = bounds%begp,bounds%endp
             l =patch%landunit(p)
             if (lun%ifspecial(l)) ptr_patch(p,:) = set_spec
          end do
       end if

    else
       write(iulog,*) trim(subname),' ERROR: must specify a valid pointer index,', &
          ' choices are ptr_atm, ptr_lnd, ptr_gcell, ptr_lunit, ptr_col, ptr_patch'
       call endrun(msg=errMsg(sourcefile, __LINE__))

    end if

    ! Set scaling factor

    scale_type_p2c = 'unity'
    scale_type_c2l = 'unity'
    scale_type_l2g = 'unity'

    if (present(p2c_scale_type)) scale_type_p2c = p2c_scale_type
    if (present(c2l_scale_type)) scale_type_c2l = c2l_scale_type
    if (present(l2g_scale_type)) scale_type_l2g = l2g_scale_type
    if (present(type1d_out)) l_type1d_out = type1d_out

    ! Add field to allhistfldlist

    call allhistfldlist_addfld (fname=trim(fname), numdims=2, type1d=l_type1d, &
          type1d_out=l_type1d_out, type2d=type2d, num2d=num2d, &
          units=units, avgflag=avgflag, long_name=long_name, hpindex=hpindex, &
          p2c_scale_type=scale_type_p2c, c2l_scale_type=scale_type_c2l, &
          l2g_scale_type=scale_type_l2g, no_snow_behavior=no_snow_behavior)

    l_default = 'active'
    if (present(default)) then
       l_default = default
    end if
    if (trim(l_default) == 'inactive') then
       return
    else
       call allhistfldlist_make_active (name=trim(fname), tape_index=1)
    end if

  end subroutine hist_addfld2d

  !-----------------------------------------------------------------------
  subroutine hist_addfld_decomp (fname, type2d, units, avgflag, long_name, ptr_col, &
       ptr_patch, l2g_scale_type, default)

    !
    ! !DESCRIPTION:
    ! Adds 1-D or 2-D history field based on column data (if ptr_col is present),
    ! patch data (otherwise).
    ! 
    ! !USES:
    use clm_varpar  , only : nlevdecomp_full
    use clm_varctl  , only : iulog
    use abortutils  , only : endrun
    use shr_log_mod , only : errMsg => shr_log_errMsg
    !
    ! !ARGUMENTS:
    character(len=*), intent(in) :: fname                    ! field name
    character(len=*), intent(in) :: type2d                   ! 2d output type, if 2d output is chosen
    character(len=*), intent(in) :: units                    ! units of field
    character(len=*), intent(in) :: avgflag                  ! time averaging flag
    character(len=*), intent(in) :: long_name                ! long name of field
    real(r8)        , optional, pointer    :: ptr_col(:,:)   ! pointer to column array
    real(r8)        , optional, pointer    :: ptr_patch(:,:)   ! pointer to patch array
    character(len=*), optional, intent(in) :: l2g_scale_type ! scale type for subgrid averaging of landunits to gridcells
    character(len=*), optional, intent(in) :: default        ! if set to 'inactive, field will not appear on primary tape
    !
    ! !LOCAL VARIABLES:
    real(r8), pointer  :: ptr_1d(:)
    !-----------------------------------------------------------------------

    if (present(ptr_col)) then

       ! column-level data
       if (present(default)) then
          if ( nlevdecomp_full > 1 ) then
             call hist_addfld2d (fname=trim(fname), units=units, type2d=type2d, &
                  avgflag=avgflag, long_name=long_name, &
                  ptr_col=ptr_col, l2g_scale_type=l2g_scale_type, default=default)
          else
             ptr_1d => ptr_col(:,1)
             call hist_addfld1d (fname=trim(fname), units=units, &
                  avgflag=avgflag, long_name=long_name, &
                  ptr_col=ptr_1d, l2g_scale_type=l2g_scale_type, default=default)
          endif
       else
          if ( nlevdecomp_full > 1 ) then
             call hist_addfld2d (fname=trim(fname), units=units, type2d=type2d, &
                  avgflag=avgflag, long_name=long_name, &
                  ptr_col=ptr_col, l2g_scale_type=l2g_scale_type)
          else
             ptr_1d => ptr_col(:,1)
             call hist_addfld1d (fname=trim(fname), units=units, &
                  avgflag=avgflag, long_name=long_name, &
                  ptr_col=ptr_1d, l2g_scale_type=l2g_scale_type)
          endif
       endif

    else if (present(ptr_patch)) then

       ! patch-level data
       if (present(default)) then
          if ( nlevdecomp_full > 1 ) then
             call hist_addfld2d (fname=trim(fname), units=units, type2d=type2d, &
                  avgflag=avgflag, long_name=long_name, &
                  ptr_patch=ptr_patch, l2g_scale_type=l2g_scale_type, default=default)
          else
             ptr_1d => ptr_patch(:,1)
             call hist_addfld1d (fname=trim(fname), units=units, &
                  avgflag=avgflag, long_name=long_name, &
                  ptr_patch=ptr_1d, l2g_scale_type=l2g_scale_type, default=default)
          endif
       else
          if ( nlevdecomp_full > 1 ) then
             call hist_addfld2d (fname=trim(fname), units=units, type2d=type2d, &
                  avgflag=avgflag, long_name=long_name, &
                  ptr_patch=ptr_patch, l2g_scale_type=l2g_scale_type)
          else
             ptr_1d => ptr_patch(:,1)
             call hist_addfld1d (fname=trim(fname), units=units, &
                  avgflag=avgflag, long_name=long_name, &
                  ptr_patch=ptr_1d, l2g_scale_type=l2g_scale_type)
          endif
       endif

    else
       write(iulog, *) ' error: hist_addfld_decomp needs either patch or column level pointer'
       write(iulog, *) fname
       call endrun(msg=errMsg(sourcefile, __LINE__))
    endif

  end subroutine hist_addfld_decomp

  !-----------------------------------------------------------------------
  integer function next_history_pointer_index ()
    !
    ! !DESCRIPTION:
    ! Return the next free index in clmptr_r* arrays (for a new history field to write to)
    ! Aka 'hpindex', e.g. field_info.hpindex.
    !
    ! !ARGUMENTS:
    !
    integer, save :: lastindex = 1
    character(len=*),parameter :: subname = 'next_history_pointer_index'
    !-----------------------------------------------------------------------

    next_history_pointer_index = lastindex
    lastindex = lastindex + 1
    if (lastindex > max_mapflds) then
       write(iulog,*) trim(subname),' ERROR: ',&
            ' lastindex = ',lastindex,' greater than max_mapflds= ',max_mapflds
       call endrun(msg=errMsg(sourcefile, __LINE__))
    endif

  end function next_history_pointer_index

  !-----------------------------------------------------------------------
  subroutine hist_add_subscript(name, dim)
    !
    ! !DESCRIPTION:
    ! Add a history variable to the output history tape.
    !
    ! !ARGUMENTS:
    character(len=*), intent(in) :: name ! name of subscript
    integer         , intent(in) :: dim  ! dimension of subscript
    !
    ! !LOCAL VARIABLES:
    character(len=*),parameter :: subname = 'hist_add_subscript'
    !-----------------------------------------------------------------------

    num_subs = num_subs + 1
    if (num_subs > max_subs) then
       write(iulog,*) trim(subname),' ERROR: ',&
            ' num_subs = ',num_subs,' greater than max_subs= ',max_subs
       call endrun(msg=errMsg(sourcefile, __LINE__))
    endif
    subs_name(num_subs) = name
    subs_dim(num_subs) =  dim

  end subroutine hist_add_subscript

  !-----------------------------------------------------------------------

  subroutine strip_null(str)
    character(len=*), intent(inout) :: str
    integer :: i
    do i=1,len(str)
       if(ichar(str(i:i))==0) str(i:i)=' '
    end do
  end subroutine strip_null

  !------------------------------------------------------------------------
  subroutine hist_do_disp (ntapes, hist_ntimes, hist_mfilt, if_stop, if_disphist, rstwr, nlend)
    !
    ! !DESCRIPTION:
    ! Determine logic for closing and/or disposing history file
    ! Sets values for if_disphist, if_stop (arguments)
    ! Remove history files unless this is end of run or
    ! history file is not full.
    !
    ! !ARGUMENTS:
    integer, intent(in)  :: ntapes              !actual number of history tapes
    integer, intent(in)  :: hist_ntimes(ntapes) !current numbers of time samples on history tape
    integer, intent(in)  :: hist_mfilt(ntapes)  !maximum number of time samples per tape
    logical, intent(out) :: if_stop             !true => last time step of run
    logical, intent(out) :: if_disphist(ntapes) !true => save and dispose history file
    logical, intent(in)  :: rstwr
    logical, intent(in)  :: nlend
    !
    ! !LOCAL VARIABLES:
    integer :: t                   ! history tape index
    logical :: rest_now            ! temporary
    logical :: stop_now            ! temporary
    !------------------------------------------------------------------------

    rest_now = .false.
    stop_now = .false.

    if (nlend) stop_now = .true.
    if (rstwr) rest_now = .true.

    if_stop = stop_now

    if (stop_now) then
       ! End of run -  dispose all history files

       if_disphist(1:ntapes) = .true.

    else if (rest_now) then
       ! Restart - dispose all history files

       do t = 1,ntapes
          if_disphist(t) = .true.
       end do
    else
       ! Dispose

       if_disphist(1:ntapes) = .false.
       do t = 1,ntapes
          if (hist_ntimes(t) ==  hist_mfilt(t)) then
             if_disphist(t) = .true.
          endif
       end do
    endif

  end subroutine hist_do_disp

  !-----------------------------------------------------------------------
  function avgflag_valid(avgflag, blank_valid) result(valid)
    !
    ! !DESCRIPTION:
    ! Returns true if the given avgflag is a valid option, false if not
    !
    ! !USES:
    use clm_varcon      , only : isecspday
    use clm_time_manager, only : get_step_size
    !
    ! !ARGUMENTS:
    logical :: valid  ! function result
    character(len=*), intent(in) :: avgflag
    logical, intent(in) :: blank_valid  ! whether ' ' is a valid avgflag in this context
    !
    ! !LOCAL VARIABLES:

    character(len=*), parameter :: subname = 'avgflag_valid'
    integer :: tod                      ! Desired local solar time of output in seconds
    integer :: dtime                    ! timestep size [seconds]
    !-----------------------------------------------------------------------

    ! This initial check is mainly here to catch the possibility that someone has added a
    ! new "valid" avgflag option that exceeds avgflag_strlen
    if (len_trim(avgflag) > avgflag_strlen) then
       valid = .false.

    else if (avgflag == ' ' .and. blank_valid) then
       valid = .true.
    else if (avgflag == 'A' .or. avgflag == 'I' .or. &
         avgflag == 'X' .or. avgflag == 'M' .or. &
         avgflag == 'SUM') then
       valid = .true.
    else if (avgflag(1:1) == 'L') then
       dtime = get_step_size()
       if ( len_trim(avgflag) < 6 )then
          valid = .false.
       else
          read(avgflag(2:6), *) tod
          if (tod >= 0 .and. tod <= isecspday) then
             valid = .true.
             if(tod < dtime .or. isecspday - tod <= dtime) then
                write(iulog,*) 'Warning: Local time history output ', avgflag, ' is closer than ', &
                   'dtime to midnight! This is problematic particularly for daily output.'
             end if
          else
             valid = .false.
          end if
       end if
    else
       valid = .false.
    end if

  end function avgflag_valid

  !-----------------------------------------------------------------------
  subroutine add_landunit_mask_metadata(ncid, varid, l2g_scale_type)
    !
    ! !DESCRIPTION:
    ! Add landunit_mask metadata for the given history field
    !
    ! !ARGUMENTS:
    class(file_desc_t), intent(inout) :: ncid  ! netcdf file id
    integer           , intent(in)    :: varid ! netcdf var id
    character(len=*)  , intent(in)    :: l2g_scale_type ! l2g_scale_type for this variable
    !
    ! !LOCAL VARIABLES:
    character(len=:), allocatable :: landunit_mask_string

    character(len=*), parameter :: subname = 'add_landunit_mask_metadata'
    !-----------------------------------------------------------------------

    if (l2g_scale_type == 'unity') then
       ! BUG(wjs, 2021-04-19, ESCOMP/CTSM#1347) Once we consistently set l2g_scale_type
       ! for all variables, and have stopped using other mechanisms (particularly the
       ! setting of variables to spval everywhere) then we can stop setting this to
       ! 'unknown': we can instead set this to something like 'all', with reasonable
       ! confidence that the field truly applies over all landunits.
       landunit_mask_string = 'unknown'
    else
       landunit_mask_string = l2g_scale_type
    end if

    call ncd_putatt(ncid, varid, 'landunit_mask', landunit_mask_string)

  end subroutine add_landunit_mask_metadata

end module histFileMod<|MERGE_RESOLUTION|>--- conflicted
+++ resolved
@@ -3395,12 +3395,8 @@
        dim1id(1) = time_dimid
        long_name = 'current date (YYYYMMDD) at end of ' // step_or_bounds
        call ncd_defvar(nfid(t) , 'mcdate', ncd_int, 1, dim1id , varid, &
-<<<<<<< HEAD
-          long_name = 'current date (YYYYMMDD)')
+          long_name = long_name)
        call ncd_putatt(nfid(t), varid, 'calendar', caldesc)
-=======
-          long_name = long_name)
->>>>>>> dc295f71
        !
        ! add global attribute time_period_freq
        !
@@ -3429,40 +3425,26 @@
 
        long_name = 'current seconds of current date at end of ' // step_or_bounds
        call ncd_defvar(nfid(t) , 'mcsec' , ncd_int, 1, dim1id , varid, &
-<<<<<<< HEAD
-          long_name = 'current seconds of current date', units='s')
+          long_name = long_name, units='s')
        call ncd_putatt(nfid(t), varid, 'calendar', caldesc)
+       long_name = 'current day (from base day) at end of ' // step_or_bounds
        call ncd_defvar(nfid(t) , 'mdcur' , ncd_int, 1, dim1id , varid, &
-          long_name = 'current day (from base day)')
+          long_name = long_name)
        call ncd_putatt(nfid(t), varid, 'calendar', caldesc)
+       long_name = 'current seconds of current day at end of ' // step_or_bounds
        call ncd_defvar(nfid(t) , 'mscur' , ncd_int, 1, dim1id , varid, &
-          long_name = 'current seconds of current day')
+          long_name = long_name)
        call ncd_putatt(nfid(t), varid, 'calendar', caldesc)
        call ncd_defvar(nfid(t) , 'nstep' , ncd_int, 1, dim1id , varid, &
           long_name = 'time step')
 
        dim2id(1) = nbnd_dimid;  dim2id(2) = time_dimid
-       call ncd_defvar(nfid(t), 'time_bounds', ncd_double, 2, dim2id, varid, &
-          long_name = 'time interval endpoints', &
-          units = str)
-       call ncd_putatt(nfid(t), varid, 'calendar', caldesc)
-=======
-          long_name = long_name, units='s')
-       long_name = 'current day (from base day) at end of ' // step_or_bounds
-       call ncd_defvar(nfid(t) , 'mdcur' , ncd_int, 1, dim1id , varid, &
-          long_name = long_name)
-       long_name = 'current seconds of current day at end of ' // step_or_bounds
-       call ncd_defvar(nfid(t) , 'mscur' , ncd_int, 1, dim1id , varid, &
-          long_name = long_name)
-       call ncd_defvar(nfid(t) , 'nstep' , ncd_int, 1, dim1id , varid, &
-          long_name = 'time step')
-
-       dim2id(1) = hist_interval_dimid;  dim2id(2) = time_dimid
        if (tape(t)%hlist(1)%avgflag /= 'I') then  ! NOT instantaneous fields tape
           call ncd_defvar(nfid(t), 'time_bounds', ncd_double, 2, dim2id, varid, &
-             long_name = 'history time interval endpoints')
-       end if
->>>>>>> dc295f71
+             long_name = 'time interval endpoints', &
+             units = str)
+       end if
+       call ncd_putatt(nfid(t), varid, 'calendar', caldesc)
 
        dim2id(1) = strlen_dimid;  dim2id(2) = time_dimid
        call ncd_defvar(nfid(t), 'date_written', ncd_char, 2, dim2id, varid)
