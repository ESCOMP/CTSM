--- conflicted
+++ resolved
@@ -5760,18 +5760,7 @@
        valid = .true.
     else if (avgflag(1:1) == 'L') then
        dtime = get_step_size()
-<<<<<<< HEAD
-       read(avgflag(2:6), *) tod
-       if (tod >= 0 .and. tod <= isecspday) then
-          valid = .true.
-          if(tod < dtime .or. isecspday - tod <= dtime) then
-             write(iulog,*) 'Warning: Local time history output ', avgflag, ' is closer than ', &
-                'dtime to midnight! This problematic particularly for daily output.'
-          end if
-       else
-=======
        if ( len_trim(avgflag) < 6 )then
->>>>>>> fa428cc8
           valid = .false.
        else
           read(avgflag(2:6), *) tod
@@ -5779,7 +5768,7 @@
              valid = .true.
              if(tod < dtime .or. isecspday - tod <= dtime) then
                 write(iulog,*) 'Warning: Local time history output ', avgflag, ' is closer than ', &
-                   'dtime to midnight! This problematic particularly for daily output.'
+                   'dtime to midnight! This is problematic particularly for daily output.'
              end if
           else
              valid = .false.
