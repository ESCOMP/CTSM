module histFileMod

#include "shr_assert.h"

  !-----------------------------------------------------------------------
  ! !DESCRIPTION:
  ! Module containing methods to for CLM history file handling.
  !
  ! !USES:
  use shr_kind_mod   , only : r8 => shr_kind_r8
  use shr_log_mod    , only : errMsg => shr_log_errMsg
  use shr_sys_mod    , only : shr_sys_flush
  use spmdMod        , only : masterproc
  use abortutils     , only : endrun
<<<<<<< HEAD
  use clm_varctl     , only : iulog, use_vertsoilc, use_fates
=======
  use clm_varctl     , only : iulog, use_vertsoilc, use_fates, compname
>>>>>>> 622a196b
  use clm_varcon     , only : spval, ispval, dzsoi_decomp
  use clm_varcon     , only : grlnd, nameg, namel, namec, namep, nameCohort
  use decompMod      , only : get_proc_bounds, get_proc_global, bounds_type
  use GetGlobalValuesMod , only : GetGlobalIndexArray
  use GridcellType   , only : grc
  use LandunitType   , only : lun
  use ColumnType     , only : col
  use PatchType      , only : patch
  use EDTypesMod     , only : nclmax
  use EDTypesMod     , only : nlevleaf
  use FatesInterfaceMod , only : nlevsclass, nlevage
  use FatesInterfaceMod , only : nlevheight
  use EDTypesMod        , only : nfsc
  use FatesLitterMod    , only : ncwd
  use EDTypesMod        , only : num_elements_fates => num_elements
  use FatesInterfaceMod , only : maxveg_fates => numpft
  use ncdio_pio

  !
  implicit none
  save
  private
  !
  ! !PUBLIC TYPES:
  !
  ! Constants
  !
  integer , public, parameter :: max_tapes = 10         ! max number of history tapes
  integer , public, parameter :: max_flds = 2500        ! max number of history fields
  integer , public, parameter :: max_namlen = 64        ! maximum number of characters for field name
  integer , public, parameter :: scale_type_strlen = 32 ! maximum number of characters for scale types
  integer , private, parameter :: avgflag_strlen = 3 ! maximum number of characters for avgflag
  integer , private, parameter :: hist_dim_name_length = 16 ! lenngth of character strings in dimension names

  ! Possible ways to treat multi-layer snow fields at times when no snow is present in a
  ! given layer. Note that the public parameters are the only ones that can be used by
  ! calls to hist_addfld2d; the private parameters are just used internally by the
  ! histFile implementation.
  integer , private, parameter :: no_snow_MIN = 1                 ! minimum valid value for this flag
  integer , public , parameter :: no_snow_normal = 1              ! normal treatment, which should be used for most fields (use spval when snow layer not present)
  integer , public , parameter :: no_snow_zero = 2                ! average in a 0 value for times when the snow layer isn't present
  integer , private, parameter :: no_snow_MAX = 2                 ! maximum valid value for this flag
  integer , private, parameter :: no_snow_unset = no_snow_MIN - 1 ! flag specifying that field is NOT a multi-layer snow field
  !
  ! Counters
  !
  ! ntapes gives the index of the max history file requested. There can be "holes" in the
  ! numbering - e.g., we can have h0, h1 and h3 tapes, but no h2 tape (because there are
  ! no fields on the h2 tape). In this case, ntapes will be 4 (for h0, h1, h2 and h3,
  ! since h3 is the last requested file), not 3 (the number of files actually produced).
  integer , private :: ntapes = 0        ! index of max history file requested
  !
  ! Namelist
  !
  integer :: ni                          ! implicit index below
  logical, public :: &
       hist_empty_htapes  = .false.      ! namelist: flag indicates no default history fields
  integer, public :: &
       hist_ndens(max_tapes) = 2         ! namelist: output density of netcdf history files
  integer, public :: &
       hist_mfilt(max_tapes) = (/ 1, (30, ni=2, max_tapes)/)        ! namelist: number of time samples per tape
  logical, public :: &
       hist_dov2xy(max_tapes) = (/.true.,(.true.,ni=2,max_tapes)/) ! namelist: true=> do grid averaging
  integer, public :: &
       hist_nhtfrq(max_tapes) = (/0, (-24, ni=2,max_tapes)/)        ! namelist: history write freq(0=monthly)
  character(len=avgflag_strlen), public :: &
       hist_avgflag_pertape(max_tapes) = (/(' ',ni=1,max_tapes)/)   ! namelist: per tape averaging flag
  character(len=max_namlen), public :: &
       hist_type1d_pertape(max_tapes)  = (/(' ',ni=1,max_tapes)/)   ! namelist: per tape type1d

  character(len=max_namlen+2), public :: &
       fincl(max_flds,max_tapes)         ! namelist-equivalence list of fields to add

  character(len=max_namlen+2), public :: &
       hist_fincl1(max_flds) = ' '       ! namelist: list of fields to add
  character(len=max_namlen+2), public :: &
       hist_fincl2(max_flds) = ' '       ! namelist: list of fields to add
  character(len=max_namlen+2), public :: &
       hist_fincl3(max_flds) = ' '       ! namelist: list of fields to add
  character(len=max_namlen+2), public :: &
       hist_fincl4(max_flds) = ' '       ! namelist: list of fields to add
  character(len=max_namlen+2), public :: &
       hist_fincl5(max_flds) = ' '       ! namelist: list of fields to add
  character(len=max_namlen+2), public :: &
       hist_fincl6(max_flds) = ' '       ! namelist: list of fields to add
  character(len=max_namlen+2), public :: &
       hist_fincl7(max_flds) = ' '       ! namelist: list of fields to add
  character(len=max_namlen+2), public :: &
       hist_fincl8(max_flds) = ' '       ! namelist: list of fields to add
  character(len=max_namlen+2), public :: &
       hist_fincl9(max_flds) = ' '       ! namelist: list of fields to add
  character(len=max_namlen+2), public :: &
       hist_fincl10(max_flds) = ' '       ! namelist: list of fields to add

  character(len=max_namlen+2), public :: &
       fexcl(max_flds,max_tapes)         ! namelist-equivalence list of fields to remove

  character(len=max_namlen+2), public :: &
       hist_fexcl1(max_flds) = ' ' ! namelist: list of fields to remove
  character(len=max_namlen+2), public :: &
       hist_fexcl2(max_flds) = ' ' ! namelist: list of fields to remove
  character(len=max_namlen+2), public :: &
       hist_fexcl3(max_flds) = ' ' ! namelist: list of fields to remove
  character(len=max_namlen+2), public :: &
       hist_fexcl4(max_flds) = ' ' ! namelist: list of fields to remove
  character(len=max_namlen+2), public :: &
       hist_fexcl5(max_flds) = ' ' ! namelist: list of fields to remove
  character(len=max_namlen+2), public :: &
       hist_fexcl6(max_flds) = ' ' ! namelist: list of fields to remove
  character(len=max_namlen+2), public :: &
       hist_fexcl7(max_flds) = ' ' ! namelist: list of fields to remove
  character(len=max_namlen+2), public :: &
       hist_fexcl8(max_flds) = ' ' ! namelist: list of fields to remove
  character(len=max_namlen+2), public :: &
       hist_fexcl9(max_flds) = ' ' ! namelist: list of fields to remove
  character(len=max_namlen+2), public :: &
       hist_fexcl10(max_flds) = ' ' ! namelist: list of fields to remove

  logical, private :: if_disphist(max_tapes)   ! restart, true => save history file
  !
  ! !PUBLIC MEMBER FUNCTIONS:
  public :: hist_addfld1d        ! Add a 1d single-level field to the master field list
  public :: hist_addfld2d        ! Add a 2d multi-level field to the master field list
  public :: hist_addfld_decomp   ! Add a 2d multi-level field to the master field list
  public :: hist_add_subscript   ! Add a 2d subscript dimension
  public :: hist_printflds       ! Print summary of master field list
  public :: hist_htapes_build    ! Initialize history file handler for initial or continue run
  public :: hist_update_hbuf     ! Updates history buffer for all fields and tapes
  public :: hist_htapes_wrapup   ! Write history tape(s)
  public :: hist_restart_ncd     ! Read/write history file restart data
  public :: htapes_fieldlist     ! Define the contents of each history file based on namelist
  !
  ! !PRIVATE MEMBER FUNCTIONS:
  private :: is_mapping_upto_subgrid   ! Is this field being mapped up to a higher subgrid level?
  private :: masterlist_make_active    ! Add a field to a history file default "on" list
  private :: masterlist_addfld         ! Add a field to the master field list
  private :: masterlist_change_timeavg ! Override default history tape contents for specific tape
  private :: htape_addfld              ! Add a field to the active list for a history tape
  private :: htape_create              ! Define contents of history file t
  private :: htape_add_ltype_metadata  ! Add global metadata defining landunit types
  private :: htape_add_ctype_metadata  ! Add global metadata defining column types
  private :: htape_add_natpft_metadata ! Add global metadata defining natpft types
  private :: htape_add_cft_metadata    ! Add global metadata defining cft types
  private :: htape_timeconst           ! Write time constant values to history tape
  private :: htape_timeconst3D         ! Write time constant 3D values to primary history tape
  private :: hfields_normalize         ! Normalize history file fields by number of accumulations
  private :: hfields_zero              ! Zero out accumulation and hsitory buffers for a tape
  private :: hfields_write             ! Write a variable to a history tape
  private :: hfields_1dinfo            ! Define/output 1d subgrid info if appropriate
  private :: hist_update_hbuf_field_1d ! Updates history buffer for specific field and tape
  private :: hist_update_hbuf_field_2d ! Updates history buffer for specific field and tape
  private :: hist_set_snow_field_2d    ! Set values in history field dimensioned by levsno
  private :: list_index                ! Find index of field in exclude list
  private :: set_hist_filename         ! Determine history dataset filenames
  private :: getname                   ! Retrieve name portion of input "inname"
  private :: getflag                   ! Retrieve flag
  private :: pointer_index             ! Track data pointer indices
  private :: max_nFields               ! The max number of fields on any tape
  private :: avgflag_valid             ! Whether a given avgflag is a valid option
  !
  ! !PRIVATE TYPES:
  ! Constants
  !
  integer, parameter :: max_length_filename = 199 ! max length of a filename. on most linux systems this
                                                  ! is 255. But this can't be increased until all hard
                                                  ! coded values throughout the i/o stack are updated.
  integer, parameter :: max_chars = 199        ! max chars for char variables
  integer, parameter :: max_subs = 100         ! max number of subscripts
  integer            :: num_subs = 0           ! actual number of subscripts
  character(len=32)  :: subs_name(max_subs)    ! name of subscript
  integer            :: subs_dim(max_subs)     ! dimension of subscript
  !
  type field_info
     character(len=max_namlen) :: name         ! field name
     character(len=max_chars)  :: long_name    ! long name
     character(len=max_chars)  :: units        ! units
     character(len=hist_dim_name_length) :: type1d                ! pointer to first dimension type from data type (nameg, etc)
     character(len=hist_dim_name_length) :: type1d_out            ! hbuf first dimension type from data type (nameg, etc)
     character(len=hist_dim_name_length) :: type2d                ! hbuf second dimension type ["levgrnd","levlak","numrad","ltype","natpft","cft","glc_nec","elevclas","subname(n)"]
     integer :: beg1d                          ! on-node 1d clm pointer start index
     integer :: end1d                          ! on-node 1d clm pointer end index
     integer :: num1d                          ! size of clm pointer first dimension (all nodes)
     integer :: beg1d_out                      ! on-node 1d hbuf pointer start index
     integer :: end1d_out                      ! on-node 1d hbuf pointer end index
     integer :: num1d_out                      ! size of hbuf first dimension (all nodes)
     integer :: numdims                        ! the actual number of dimensions, this allows
                                               ! for 2D arrays, where the second dimension is allowed
                                               ! to be 1
     integer :: num2d                          ! size of hbuf second dimension (e.g. number of vertical levels)
     integer :: hpindex                        ! history pointer index
     character(len=scale_type_strlen) :: p2c_scale_type       ! scale factor when averaging patch to column
     character(len=scale_type_strlen) :: c2l_scale_type       ! scale factor when averaging column to landunit
     character(len=scale_type_strlen) :: l2g_scale_type       ! scale factor when averaging landunit to gridcell
     integer :: no_snow_behavior               ! for multi-layer snow fields, flag saying how to treat times when a given snow layer is absent
  end type field_info

  type master_entry
     type (field_info)  :: field               ! field information
     logical            :: actflag(max_tapes)  ! active/inactive flag
     character(len=avgflag_strlen) :: avgflag(max_tapes)  ! time averaging flag ("X","A","M","I","SUM")
  end type master_entry

  type history_entry
     type (field_info) :: field                ! field information
     character(len=avgflag_strlen) :: avgflag  ! time averaging flag
     real(r8), pointer :: hbuf(:,:)            ! history buffer (dimensions: dim1d x num2d)
     integer , pointer :: nacs(:,:)            ! accumulation counter (dimensions: dim1d x num2d)
  end type history_entry

  type history_tape
     integer  :: nflds                         ! number of active fields on tape
     integer  :: ntimes                        ! current number of time samples on tape
     integer  :: mfilt                         ! maximum number of time samples per tape
     integer  :: nhtfrq                        ! number of time samples per tape
     integer  :: ncprec                        ! netcdf output precision
     logical  :: dov2xy                        ! true => do xy average for all fields
     logical  :: is_endhist                    ! true => current time step is end of history interval
     real(r8) :: begtime                       ! time at beginning of history averaging interval
     type (history_entry) :: hlist(max_flds)   ! array of active history tape entries
  end type history_tape

  type clmpoint_rs                             ! Pointer to real scalar data (1D)
     real(r8), pointer :: ptr(:)
  end type clmpoint_rs
  type clmpoint_ra                             ! Pointer to real array data (2D)
     real(r8), pointer :: ptr(:,:)
  end type clmpoint_ra

  ! Pointers into datatype  arrays
  integer, parameter :: max_mapflds = 2500     ! Maximum number of fields to track
  type (clmpoint_rs) :: clmptr_rs(max_mapflds) ! Real scalar data (1D)
  type (clmpoint_ra) :: clmptr_ra(max_mapflds) ! Real array data (2D)
  !
  ! Master list: an array of master_entry entities
  !
  type (master_entry) :: masterlist(max_flds)  ! master field list
  !
  ! Whether each history tape is in use in this run. If history_tape_in_use(i) is false,
  ! then data in tape(i) is undefined and should not be referenced.
  !
  logical :: history_tape_in_use(max_tapes)  ! whether each history tape is in use in this run
  !
  ! History tape: an array of history_tape entities (only active fields)
  !
  type (history_tape) :: tape(max_tapes)       ! array history tapes
  !
  ! Namelist input
  !
  ! Counters
  !
  integer :: nfmaster = 0                        ! number of fields in master field list
  !
  ! Other variables
  !
  character(len=max_length_filename) :: locfnh(max_tapes)  ! local history file names
  character(len=max_length_filename) :: locfnhr(max_tapes) ! local history restart file names
  logical :: htapes_defined = .false.            ! flag indicates history contents have been defined
  !
  ! NetCDF  Id's
  !
  type(file_desc_t), target :: nfid(max_tapes)       ! file ids
  type(file_desc_t), target :: ncid_hist(max_tapes)  ! file ids for history restart files
  integer :: time_dimid                      ! time dimension id
  integer :: hist_interval_dimid             ! time bounds dimension id
  integer :: strlen_dimid                    ! string dimension id
  !
  ! Time Constant variable names and filename
  !
  character(len=max_chars) :: TimeConst3DVars_Filename = ' '
  !
  ! time_period_freq variable
  !
  character(len=max_chars) :: time_period_freq         = ' '

  character(len=max_chars) :: TimeConst3DVars          = ' '

  character(len=*), parameter, private :: sourcefile = &
       __FILE__
  !-----------------------------------------------------------------------

contains

  !-----------------------------------------------------------------------
  subroutine hist_printflds()
    !
    ! !DESCRIPTION:
    ! Print summary of master field list.
    !
    ! !ARGUMENTS:
    !
    ! !LOCAL VARIABLES:
    integer nf
    character(len=*),parameter :: subname = 'CLM_hist_printflds'
    !-----------------------------------------------------------------------

    if (masterproc) then
       write(iulog,*) trim(subname),' : number of master fields = ',nfmaster
       write(iulog,*)' ******* MASTER FIELD LIST *******'
       do nf = 1,nfmaster
          write(iulog,9000)nf, masterlist(nf)%field%name, masterlist(nf)%field%units
9000      format (i5,1x,a32,1x,a16)
       end do
       call shr_sys_flush(iulog)
    end if

  end subroutine hist_printflds

  !-----------------------------------------------------------------------
  subroutine masterlist_addfld (fname, numdims, type1d, type1d_out, &
        type2d, num2d, units, avgflag, long_name, hpindex, &
        p2c_scale_type, c2l_scale_type, l2g_scale_type, &
        no_snow_behavior)
    !
    ! !DESCRIPTION:
    ! Add a field to the master field list. Put input arguments of
    ! field name, units, number of levels, averaging flag, and long name
    ! into a type entry in the global master field list (masterlist).
    !
    ! The optional argument no_snow_behavior should be given when this is a multi-layer
    ! snow field, and should be absent otherwise. It should take on one of the no_snow_*
    ! parameters defined above
    !
    ! !ARGUMENTS:
    character(len=*), intent(in)  :: fname            ! field name
    integer         , intent(in)  :: numdims          ! number of dimensions
    character(len=*), intent(in)  :: type1d           ! 1d data type
    character(len=*), intent(in)  :: type1d_out       ! 1d output type
    character(len=*), intent(in)  :: type2d           ! 2d output type
    integer         , intent(in)  :: num2d            ! size of second dimension (e.g. number of vertical levels)
    character(len=*), intent(in)  :: units            ! units of field
    character(len=*), intent(in)  :: avgflag          ! time averaging flag
    character(len=*), intent(in)  :: long_name        ! long name of field
    integer         , intent(in)  :: hpindex          ! data type index for history buffer output
    character(len=*), intent(in)  :: p2c_scale_type   ! scale type for subgrid averaging of pfts to column
    character(len=*), intent(in)  :: c2l_scale_type   ! scale type for subgrid averaging of columns to landunits
    character(len=*), intent(in)  :: l2g_scale_type   ! scale type for subgrid averaging of landunits to gridcells
    integer, intent(in), optional :: no_snow_behavior ! if a multi-layer snow field, behavior to use for absent snow layers
    !
    ! !LOCAL VARIABLES:
    integer :: n            ! loop index
    integer :: f            ! masterlist index
    integer :: numa         ! total number of atm cells across all processors
    integer :: numg         ! total number of gridcells across all processors
    integer :: numl         ! total number of landunits across all processors
    integer :: numc         ! total number of columns across all processors
    integer :: nump         ! total number of pfts across all processors
    type(bounds_type) :: bounds
    character(len=*),parameter :: subname = 'masterlist_addfld'
    !------------------------------------------------------------------------

    if (.not. avgflag_valid(avgflag, blank_valid=.true.)) then
       write(iulog,*) trim(subname),' ERROR: unknown averaging flag=', avgflag
       call endrun(msg=errMsg(sourcefile, __LINE__))
    end if

    ! Determine bounds

    call get_proc_bounds(bounds)
    call get_proc_global(ng=numg, nl=numl, nc=numc, np=nump)

    ! Ensure that new field is not all blanks

    if (fname == ' ') then
       write(iulog,*) trim(subname),' ERROR: blank field name not allowed'
       call endrun(msg=errMsg(sourcefile, __LINE__))
    end if

    ! Ensure that new field name isn't too long

    if (len_trim(fname) > max_namlen ) then
       write(iulog,*) trim(subname),' ERROR: field name too long: ', trim(fname)
       call endrun(msg=errMsg(sourcefile, __LINE__))
    end if
    ! Ensure that new field doesn't already exist

    do n = 1,nfmaster
       if (masterlist(n)%field%name == fname) then
          write(iulog,*) trim(subname),' ERROR:', fname, ' already on list'
          call endrun(msg=errMsg(sourcefile, __LINE__))
       end if
    end do

    ! Increase number of fields on master field list

    nfmaster = nfmaster + 1
    f = nfmaster

    ! Check number of fields in master list against maximum number for master list

    if (nfmaster > max_flds) then
       write(iulog,*) trim(subname),' ERROR: too many fields for primary history file ', &
            '-- max_flds,nfmaster=', max_flds, nfmaster
       call endrun(msg=errMsg(sourcefile, __LINE__))
    end if

    ! Add field to master list

    masterlist(f)%field%name           = fname
    masterlist(f)%field%long_name      = long_name
    masterlist(f)%field%units          = units
    masterlist(f)%field%type1d         = type1d
    masterlist(f)%field%type1d_out     = type1d_out
    masterlist(f)%field%type2d         = type2d
    masterlist(f)%field%numdims        = numdims
    masterlist(f)%field%num2d          = num2d
    masterlist(f)%field%hpindex        = hpindex
    masterlist(f)%field%p2c_scale_type = p2c_scale_type
    masterlist(f)%field%c2l_scale_type = c2l_scale_type
    masterlist(f)%field%l2g_scale_type = l2g_scale_type

    select case (type1d)
    case (grlnd)
       masterlist(f)%field%beg1d = bounds%begg
       masterlist(f)%field%end1d = bounds%endg
       masterlist(f)%field%num1d = numg
    case (nameg)
       masterlist(f)%field%beg1d = bounds%begg
       masterlist(f)%field%end1d = bounds%endg
       masterlist(f)%field%num1d = numg
    case (namel)
       masterlist(f)%field%beg1d = bounds%begl
       masterlist(f)%field%end1d = bounds%endl
       masterlist(f)%field%num1d = numl
    case (namec)
       masterlist(f)%field%beg1d = bounds%begc
       masterlist(f)%field%end1d = bounds%endc
       masterlist(f)%field%num1d = numc
    case (namep)
       masterlist(f)%field%beg1d = bounds%begp
       masterlist(f)%field%end1d = bounds%endp
       masterlist(f)%field%num1d = nump
    case default
       write(iulog,*) trim(subname),' ERROR: unknown 1d output type= ',type1d
       call endrun(msg=errMsg(sourcefile, __LINE__))
    end select

    if (present(no_snow_behavior)) then
       masterlist(f)%field%no_snow_behavior = no_snow_behavior
    else
       masterlist(f)%field%no_snow_behavior = no_snow_unset
    end if

    ! The following two fields are used only in master field list,
    ! NOT in the runtime active field list
    ! ALL FIELDS IN THE MASTER LIST ARE INITIALIZED WITH THE ACTIVE
    ! FLAG SET TO FALSE

    masterlist(f)%avgflag(:) = avgflag
    masterlist(f)%actflag(:) = .false.

  end subroutine masterlist_addfld

  !-----------------------------------------------------------------------
  subroutine hist_htapes_build ()
    !
    ! !DESCRIPTION:
    ! Initialize history file for initial or continuation run.  For example,
    ! on an initial run, this routine initializes ``ntapes'' history files.
    ! On a restart run, this routine only initializes history files declared
    ! beyond what existed on the previous run.  Files which already existed on
    ! the previous run have already been initialized (i.e. named and opened)
    ! in routine restart\_history.  Loop over tapes and fields per tape setting
    ! appropriate variables and calling appropriate routines
    !
    ! !USES:
    use clm_time_manager, only: get_prev_time
    use clm_varcon      , only: secspday
    !
    ! !ARGUMENTS:
    !
    ! !LOCAL VARIABLES:
    integer :: i                   ! index
    integer :: ier                 ! error code
    integer :: t, f                ! tape, field indices
    integer :: day, sec            ! day and seconds from base date
    character(len=*),parameter :: subname = 'hist_htapes_build'
    !-----------------------------------------------------------------------

    if (masterproc) then
       write(iulog,*)  trim(subname),' Initializing ', trim(compname), ' history files'
       write(iulog,'(72a1)') ("-",i=1,60)
       call shr_sys_flush(iulog)
    endif

    ! Define field list information for all history files.
    ! Update ntapes to reflect number of active history files
    ! Note - branch runs can have additional auxiliary history files
    ! declared).

    call htapes_fieldlist()

    ! Determine if gridcell (xy) averaging is done for all fields on tape

    do t=1,ntapes
       tape(t)%dov2xy = hist_dov2xy(t)
       if (masterproc) then
          write(iulog,*)trim(subname),' hist tape = ',t,&
               ' written with dov2xy= ',tape(t)%dov2xy
       end if
    end do

    ! Set number of time samples in each history file and
    ! Note - the following entries will be overwritten by history restart
    ! Note - with netcdf, only 1 (ncd_double) and 2 (ncd_float) are allowed

    do t=1,ntapes
       tape(t)%ntimes = 0
       tape(t)%dov2xy = hist_dov2xy(t)
       tape(t)%nhtfrq = hist_nhtfrq(t)
       tape(t)%mfilt = hist_mfilt(t)
       if (hist_ndens(t) == 1) then
          tape(t)%ncprec = ncd_double
       else
          tape(t)%ncprec = ncd_float
       endif
    end do

    ! Set time of beginning of current averaging interval
    ! First etermine elapased time since reference date

    call get_prev_time(day, sec)
    do t=1,ntapes
       tape(t)%begtime = day + sec/secspday
    end do

    if (masterproc) then
       write(iulog,*)  trim(subname),' Successfully initialized ', trim(compname), ' history files'
       write(iulog,'(72a1)') ("-",i=1,60)
       call shr_sys_flush(iulog)
    endif

  end subroutine hist_htapes_build

  !-----------------------------------------------------------------------
  subroutine masterlist_make_active (name, tape_index, avgflag)
    !
    ! !DESCRIPTION:
    ! Add a field to the default ``on'' list for a given history file.
    ! Also change the default time averaging flag if requested.
    !
    ! !ARGUMENTS:
    character(len=*), intent(in) :: name          ! field name
    integer, intent(in) :: tape_index             ! history tape index
    character(len=*), intent(in), optional :: avgflag  ! time averaging flag
    !
    ! !LOCAL VARIABLES:
    integer :: f            ! field index
    logical :: found        ! flag indicates field found in masterlist
    character(len=*),parameter :: subname = 'masterlist_make_active'
    !-----------------------------------------------------------------------

    ! Check validity of input arguments

    if (tape_index > max_tapes) then
       write(iulog,*) trim(subname),' ERROR: tape index=', tape_index, ' is too big'
       call endrun(msg=errMsg(sourcefile, __LINE__))
    end if

    if (present(avgflag)) then
       if (.not. avgflag_valid(avgflag, blank_valid=.true.)) then
          write(iulog,*) trim(subname),' ERROR: unknown averaging flag=', avgflag
          call endrun(msg=errMsg(sourcefile, __LINE__))
       endif
    end if

    ! Look through master list for input field name.
    ! When found, set active flag for that tape to true.
    ! Also reset averaging flag if told to use other than default.

    found = .false.
    do f = 1,nfmaster
       if (trim(name) == trim(masterlist(f)%field%name)) then
          masterlist(f)%actflag(tape_index) = .true.
          if (present(avgflag)) then
             if (avgflag/= ' ') masterlist(f)%avgflag(tape_index) = avgflag
          end if
          found = .true.
          exit
       end if
    end do
    if (.not. found) then
       write(iulog,*) trim(subname),' ERROR: field=', name, ' not found'
       call endrun(msg=errMsg(sourcefile, __LINE__))
    end if

  end subroutine masterlist_make_active

  !-----------------------------------------------------------------------
  subroutine masterlist_change_timeavg (t)
    !
    ! !DESCRIPTION:
    ! Override default history tape contents for a specific tape.
    ! Copy the flag into the master field list.
    !
    ! !ARGUMENTS:
    integer, intent(in) :: t         ! history tape index
    !
    ! !LOCAL VARIABLES:
    integer :: f                     ! field index
    character(len=avgflag_strlen) :: avgflag      ! local equiv of hist_avgflag_pertape(t)
    character(len=*),parameter :: subname = 'masterlist_change_timeavg'
    !-----------------------------------------------------------------------

    avgflag = hist_avgflag_pertape(t)
    if (.not. avgflag_valid(avgflag, blank_valid = .false.)) then
       write(iulog,*) trim(subname),' ERROR: unknown avgflag=',avgflag
       call endrun(msg=errMsg(sourcefile, __LINE__))
    end if

    do f = 1,nfmaster
       masterlist(f)%avgflag(t) = avgflag
    end do

  end subroutine masterlist_change_timeavg

  !-----------------------------------------------------------------------
  subroutine htapes_fieldlist()
    !
    ! !DESCRIPTION:
    ! Define the contents of each history file based on namelist
    ! input for initial or branch run, and restart data if a restart run.
    ! Use arrays fincl and fexcl to modify default history tape contents.
    ! Then sort the result alphanumerically.
    !
    ! !ARGUMENTS:
    !
    ! !LOCAL VARIABLES:
    integer :: t, f                         ! tape, field indices
    integer :: ff                           ! index into include, exclude and fprec list
    character(len=max_namlen) :: name       ! field name portion of fincl (i.e. no avgflag separator)
    character(len=max_namlen) :: mastername ! name from masterlist field
    character(len=avgflag_strlen) :: avgflag ! averaging flag
    character(len=1)  :: prec_acc           ! history buffer precision flag
    character(len=1)  :: prec_wrt           ! history buffer write precision flag
    type (history_entry) :: tmp             ! temporary used for swapping
    character(len=*),parameter :: subname = 'htapes_fieldlist'
    !-----------------------------------------------------------------------

    ! Override averaging flag for all fields on a particular tape
    ! if namelist input so specifies

    do t=1,max_tapes
       if (hist_avgflag_pertape(t) /= ' ') then
          call masterlist_change_timeavg (t)
       end if
    end do

    fincl(:,1)  = hist_fincl1(:)
    fincl(:,2)  = hist_fincl2(:)
    fincl(:,3)  = hist_fincl3(:)
    fincl(:,4)  = hist_fincl4(:)
    fincl(:,5)  = hist_fincl5(:)
    fincl(:,6)  = hist_fincl6(:)
    fincl(:,7)  = hist_fincl7(:)
    fincl(:,8)  = hist_fincl8(:)
    fincl(:,9)  = hist_fincl9(:)
    fincl(:,10) = hist_fincl10(:)

    fexcl(:,1)  = hist_fexcl1(:)
    fexcl(:,2)  = hist_fexcl2(:)
    fexcl(:,3)  = hist_fexcl3(:)
    fexcl(:,4)  = hist_fexcl4(:)
    fexcl(:,5)  = hist_fexcl5(:)
    fexcl(:,6)  = hist_fexcl6(:)
    fexcl(:,7)  = hist_fexcl7(:)
    fexcl(:,8)  = hist_fexcl8(:)
    fexcl(:,9)  = hist_fexcl9(:)
    fexcl(:,10) = hist_fexcl10(:)


    ! First ensure contents of fincl and fexcl are valid names

    do t = 1,max_tapes
       f = 1
       do while (f < max_flds .and. fincl(f,t) /= ' ')
          name = getname (fincl(f,t))
          do ff = 1,nfmaster
             mastername = masterlist(ff)%field%name
             if (name == mastername) exit
          end do
          if (name /= mastername) then
             write(iulog,*) trim(subname),' ERROR: ', trim(name), ' in fincl(', f, ') ',&
                  'for history tape ',t,' not found'
             call endrun(msg=errMsg(sourcefile, __LINE__))
          end if
          f = f + 1
       end do

       f = 1
       do while (f < max_flds .and. fexcl(f,t) /= ' ')
          do ff = 1,nfmaster
             mastername = masterlist(ff)%field%name
             if (fexcl(f,t) == mastername) exit
          end do
          if (fexcl(f,t) /= mastername) then
             write(iulog,*) trim(subname),' ERROR: ', fexcl(f,t), ' in fexcl(', f, ') ', &
                  'for history tape ',t,' not found'
             call endrun(msg=errMsg(sourcefile, __LINE__))
          end if
          f = f + 1
       end do
    end do

    history_tape_in_use(:) = .false.
    tape(:)%nflds = 0
    do t = 1,max_tapes

       ! Loop through the masterlist set of field names and determine if any of those
       ! are in the FINCL or FEXCL arrays
       ! The call to list_index determines the index in the FINCL or FEXCL arrays
       ! that the masterlist field corresponds to
       ! Add the field to the tape if specified via namelist (FINCL[1-max_tapes]),
       ! or if it is on by default and was not excluded via namelist (FEXCL[1-max_tapes]).

       do f = 1,nfmaster
          mastername = masterlist(f)%field%name
          call list_index (fincl(1,t), mastername, ff)

          if (ff > 0) then

             ! if field is in include list, ff > 0 and htape_addfld
             ! will not be called for field

             avgflag = getflag (fincl(ff,t))
             call htape_addfld (t, f, avgflag)

          else if (.not. hist_empty_htapes) then

             ! find index of field in exclude list

             call list_index (fexcl(1,t), mastername, ff)

             ! if field is in exclude list, ff > 0 and htape_addfld
             ! will not be called for field
             ! if field is not in exclude list, ff =0 and htape_addfld
             ! will be called for field (note that htape_addfld will be
             ! called below only if field is not in exclude list OR in
             ! include list

             if (ff == 0 .and. masterlist(f)%actflag(t)) then
                call htape_addfld (t, f, ' ')
             end if

          end if
       end do

       ! Specification of tape contents now complete.
       ! Sort each list of active entries

       do f = tape(t)%nflds-1,1,-1
          do ff = 1,f
             if (tape(t)%hlist(ff)%field%name > tape(t)%hlist(ff+1)%field%name) then

                tmp = tape(t)%hlist(ff)
                tape(t)%hlist(ff  ) = tape(t)%hlist(ff+1)
                tape(t)%hlist(ff+1) = tmp

             else if (tape(t)%hlist(ff)%field%name == tape(t)%hlist(ff+1)%field%name) then

                write(iulog,*) trim(subname),' ERROR: Duplicate field ', &
                   tape(t)%hlist(ff)%field%name, &
                   't,ff,name=',t,ff,tape(t)%hlist(ff+1)%field%name
                call endrun(msg=errMsg(sourcefile, __LINE__))

             end if
          end do
       end do

       if (masterproc) then
          if (tape(t)%nflds > 0) then
             write(iulog,*) trim(subname),' : Included fields tape ',t,'=',tape(t)%nflds
          end if
          do f = 1,tape(t)%nflds
             write(iulog,*) f,' ',tape(t)%hlist(f)%field%name, &
                  tape(t)%hlist(f)%field%num2d,' ',tape(t)%hlist(f)%avgflag
          end do
          call shr_sys_flush(iulog)
       end if
    end do

    ! Determine index of max active history tape, and whether each tape is in use

    ntapes = 0
    do t = max_tapes,1,-1
       if (tape(t)%nflds > 0) then
          ntapes = t
          exit
       end if
    end do

    do t = 1, ntapes
       if (tape(t)%nflds > 0) then
          history_tape_in_use(t) = .true.
       end if
    end do

    ! Change 1d output per tape output flag if requested - only for history
    ! tapes where 2d xy averaging is not enabled

    do t = 1,ntapes
       if (hist_type1d_pertape(t) /= ' ' .and. (.not. hist_dov2xy(t))) then
          select case (trim(hist_type1d_pertape(t)))
          case ('PFTS','COLS', 'LAND', 'GRID')
             if ( masterproc ) &
             write(iulog,*)'history tape ',t,' will have 1d output type of ',hist_type1d_pertape(t)
          case default
             write(iulog,*) trim(subname),' ERROR: unknown namelist type1d per tape=',hist_type1d_pertape(t)
             call endrun(msg=errMsg(sourcefile, __LINE__))
          end select
       end if
    end do

    if (masterproc) then
       write(iulog,*) 'There will be a total of ',ntapes,' history tapes'
       do t=1,ntapes
          write(iulog,*)
          if (hist_nhtfrq(t) == 0) then
             write(iulog,*)'History tape ',t,' write frequency is MONTHLY'
          else
             write(iulog,*)'History tape ',t,' write frequency = ',hist_nhtfrq(t)
          endif
          if (hist_dov2xy(t)) then
             write(iulog,*)'All fields on history tape ',t,' are grid averaged'
          else
             write(iulog,*)'All fields on history tape ',t,' are not grid averaged'
          end if
          write(iulog,*)'Number of time samples on history tape ',t,' is ',hist_mfilt(t)
          write(iulog,*)'Output precision on history tape ',t,'=',hist_ndens(t)
          if (.not. history_tape_in_use(t)) then
             write(iulog,*) 'History tape ',t,' does not have any fields,'
             write(iulog,*) 'so it will not be written!'
          end if
          write(iulog,*)
       end do
       call shr_sys_flush(iulog)
    end if

    ! Set flag indicating h-tape contents are now defined (needed by masterlist_addfld)

    htapes_defined = .true.


  end subroutine htapes_fieldlist

  !-----------------------------------------------------------------------
  logical function is_mapping_upto_subgrid( type1d, type1d_out ) result ( mapping)
    !
    ! !DESCRIPTION:
    !
    ! Return true if this field will be mapped into a higher subgrid level
    ! If false it will be output on it's native grid
    !
    ! !ARGUMENTS:
    implicit none
    character(len=8), intent(in) :: type1d      ! clm pointer 1d type
    character(len=8), intent(in) :: type1d_out  ! history buffer 1d type
    !
    mapping = .false.
    if (type1d_out == nameg .or. type1d_out == grlnd) then
       if (type1d == namep) then
          mapping = .true.
       else if (type1d == namec) then
          mapping = .true.
       else if (type1d == namel) then
          mapping = .true.
       end if
    else if (type1d_out == namel ) then
       if (type1d == namep) then
          mapping = .true.
       else if (type1d == namec) then
          mapping = .true.
       end if
    else if (type1d_out == namec ) then
       if (type1d == namep) then
          mapping = .true.
       end if
    end if
  end function is_mapping_upto_subgrid

  !-----------------------------------------------------------------------
  subroutine htape_addfld (t, f, avgflag)
    !
    ! !DESCRIPTION:
    ! Add a field to the active list for a history tape. Copy the data from
    ! the master field list to the active list for the tape.
    !
    ! !ARGUMENTS:
    integer, intent(in) :: t                 ! history tape index
    integer, intent(in) :: f                 ! field index from master field list
    character(len=*), intent(in) :: avgflag  ! time averaging flag
    !
    ! !LOCAL VARIABLES:
    integer :: n                    ! field index on defined tape
    character(len=hist_dim_name_length) :: type1d      ! clm pointer 1d type
    character(len=hist_dim_name_length) :: type1d_out  ! history buffer 1d type
    integer :: numa                 ! total number of atm cells across all processors
    integer :: numg                 ! total number of gridcells across all processors
    integer :: numl                 ! total number of landunits across all processors
    integer :: numc                 ! total number of columns across all processors
    integer :: nump                 ! total number of pfts across all processors
    integer :: num2d                ! size of second dimension (e.g. .number of vertical levels)
    integer :: beg1d_out,end1d_out  ! history output per-proc 1d beginning and ending indices
    integer :: beg1d,end1d          ! beginning and ending indices for this field (assume already set)
    integer :: num1d_out            ! history output 1d size
    type(bounds_type) :: bounds
    character(len=*),parameter :: subname = 'htape_addfld'
    !-----------------------------------------------------------------------

    ! Ensure that it is not to late to add a field to the history tape

    if (htapes_defined) then
       write(iulog,*) trim(subname),' ERROR: attempt to add field ', &
            masterlist(f)%field%name, ' after history files are set'
       call endrun(msg=errMsg(sourcefile, __LINE__))
    end if

    tape(t)%nflds = tape(t)%nflds + 1
    n = tape(t)%nflds

    ! Copy field information

    tape(t)%hlist(n)%field = masterlist(f)%field

    ! Determine bounds

    call get_proc_bounds(bounds)
    call get_proc_global(ng=numg, nl=numl, nc=numc, np=nump)

    ! Modify type1d_out if necessary

    if (hist_dov2xy(t)) then

       ! If xy output averaging is requested, set output 1d type to grlnd
       ! ***NOTE- the following logic is what permits non lat/lon grids to
       ! be written to clm history file

       type1d = tape(t)%hlist(n)%field%type1d

       if (type1d == nameg .or. &
           type1d == namel .or. &
           type1d == namec .or. &
           type1d == namep) then
          tape(t)%hlist(n)%field%type1d_out = grlnd
       end if
       if (type1d == grlnd) then
          tape(t)%hlist(n)%field%type1d_out = grlnd
       end if

    else if (hist_type1d_pertape(t) /= ' ') then

       ! Set output 1d type  based on namelist setting of  hist_type1d_pertape
       ! Only applies to tapes when xy output is not required

       type1d = tape(t)%hlist(n)%field%type1d

       select case (trim(hist_type1d_pertape(t)))
       case('GRID')
          tape(t)%hlist(n)%field%type1d_out = nameg
       case('LAND')
          tape(t)%hlist(n)%field%type1d_out = namel
       case('COLS')
          tape(t)%hlist(n)%field%type1d_out = namec
       case ('PFTS')
          tape(t)%hlist(n)%field%type1d_out = namep
       case default
          write(iulog,*) trim(subname),' ERROR: unknown input hist_type1d_pertape= ', hist_type1d_pertape(t)
          call endrun(msg=errMsg(sourcefile, __LINE__))
       end select

    endif

    ! Determine output 1d dimensions

    type1d_out = tape(t)%hlist(n)%field%type1d_out
    if (type1d_out == grlnd) then
       beg1d_out = bounds%begg
       end1d_out = bounds%endg
       num1d_out = numg
    else if (type1d_out == nameg) then
       beg1d_out = bounds%begg
       end1d_out = bounds%endg
       num1d_out = numg
    else if (type1d_out == namel) then
       beg1d_out = bounds%begl
       end1d_out = bounds%endl
       num1d_out = numl
    else if (type1d_out == namec) then
       beg1d_out = bounds%begc
       end1d_out = bounds%endc
       num1d_out = numc
    else if (type1d_out == namep) then
       beg1d_out = bounds%begp
       end1d_out = bounds%endp
       num1d_out = nump
    else
       write(iulog,*) trim(subname),' ERROR: incorrect value of type1d_out= ',type1d_out
       call endrun(msg=errMsg(sourcefile, __LINE__))
    end if

    ! Output bounds for the field
    tape(t)%hlist(n)%field%beg1d_out = beg1d_out
    tape(t)%hlist(n)%field%end1d_out = end1d_out
    tape(t)%hlist(n)%field%num1d_out = num1d_out

    ! Fields native bounds
    beg1d = masterlist(f)%field%beg1d
    end1d = masterlist(f)%field%end1d

    ! Alloccate and initialize history buffer and related info

    num2d = tape(t)%hlist(n)%field%num2d
    if ( is_mapping_upto_subgrid( type1d, type1d_out ) ) then
       allocate (tape(t)%hlist(n)%hbuf(beg1d_out:end1d_out,num2d))
       allocate (tape(t)%hlist(n)%nacs(beg1d_out:end1d_out,num2d))
    else
       allocate (tape(t)%hlist(n)%hbuf(beg1d:end1d,num2d))
       allocate (tape(t)%hlist(n)%nacs(beg1d:end1d,num2d))
    end if
    tape(t)%hlist(n)%hbuf(:,:) = 0._r8
    tape(t)%hlist(n)%nacs(:,:) = 0

    ! Set time averaging flag based on masterlist setting or
    ! override the default averaging flag with namelist setting

    if (.not. avgflag_valid(avgflag, blank_valid=.true.)) then
       write(iulog,*) trim(subname),' ERROR: unknown avgflag=', avgflag
       call endrun(msg=errMsg(sourcefile, __LINE__))
    end if

    if (avgflag == ' ') then
       tape(t)%hlist(n)%avgflag = masterlist(f)%avgflag(t)
    else
       tape(t)%hlist(n)%avgflag = avgflag
    end if

  end subroutine htape_addfld

  !-----------------------------------------------------------------------
  subroutine hist_update_hbuf(bounds)
    !
    ! !DESCRIPTION:
    ! Accumulate (or take min, max, etc. as appropriate) input field
    ! into its history buffer for appropriate tapes.
    !
    ! !ARGUMENTS:
    type(bounds_type), intent(in) :: bounds
    !
    ! !LOCAL VARIABLES:
    integer :: t                   ! tape index
    integer :: f                   ! field index
    integer :: num2d               ! size of second dimension (e.g. number of vertical levels)
    integer :: numdims             ! number of dimensions
    character(len=*),parameter :: subname = 'hist_update_hbuf'
    character(len=hist_dim_name_length) :: type2d     ! hbuf second dimension type ["levgrnd","levlak","numrad","ltype","natpft","cft","glc_nec","elevclas","subname(n)"]
    !-----------------------------------------------------------------------

    do t = 1,ntapes
!$OMP PARALLEL DO PRIVATE (f, num2d, numdims)
       do f = 1,tape(t)%nflds
          numdims = tape(t)%hlist(f)%field%numdims

          if ( numdims == 1) then
             call hist_update_hbuf_field_1d (t, f, bounds)
          else
             num2d = tape(t)%hlist(f)%field%num2d
             call hist_update_hbuf_field_2d (t, f, bounds, num2d)
          end if
       end do
!$OMP END PARALLEL DO
    end do

  end subroutine hist_update_hbuf

  !-----------------------------------------------------------------------
  subroutine hist_update_hbuf_field_1d (t, f, bounds)
    !
    ! !DESCRIPTION:
    ! Accumulate (or take min, max, etc. as appropriate) input field
    ! into its history buffer for appropriate tapes.
    !
    ! This canNOT be called from within a threaded region (see comment below regarding the
    ! call to p2g, and the lack of explicit bounds on its arguments; see also bug 1786)
    !
    ! !USES:
    use subgridAveMod   , only : p2g, c2g, l2g, p2l, c2l, p2c
    use decompMod       , only : BOUNDS_LEVEL_PROC
    !
    ! !ARGUMENTS:
    integer, intent(in) :: t            ! tape index
    integer, intent(in) :: f            ! field index
    type(bounds_type), intent(in) :: bounds
    !
    ! !LOCAL VARIABLES:
    integer  :: hpindex                 ! history pointer index
    integer  :: k                       ! gridcell, landunit, column or patch index
    integer  :: beg1d,end1d             ! beginning and ending indices
    integer  :: beg1d_out,end1d_out     ! beginning and ending indices on output grid
    logical  :: check_active            ! true => check 'active' flag of each point (this refers to a point being active, NOT a history field being active)
    logical  :: valid                   ! true => history operation is valid
    logical  :: map2gcell               ! true => map clm pointer field to gridcell
    character(len=hist_dim_name_length)  :: type1d         ! 1d clm pointerr type   ["gridcell","landunit","column","pft"]
    character(len=hist_dim_name_length)  :: type1d_out     ! 1d history buffer type ["gridcell","landunit","column","pft"]
    character(len=avgflag_strlen) :: avgflag ! time averaging flag
    character(len=scale_type_strlen)  :: p2c_scale_type ! scale type for subgrid averaging of pfts to column
    character(len=scale_type_strlen)  :: c2l_scale_type ! scale type for subgrid averaging of columns to landunits
    character(len=scale_type_strlen) :: l2g_scale_type ! scale type for subgrid averaging of landunits to gridcells
    real(r8), pointer :: hbuf(:,:)      ! history buffer
    integer , pointer :: nacs(:,:)      ! accumulation counter
    real(r8), pointer :: field(:)       ! clm 1d pointer field
    logical , pointer :: active(:)      ! flag saying whether each point is active (used for type1d = landunit/column/pft) (this refers to a point being active, NOT a history field being active)
    real(r8), allocatable :: field_gcell(:)  ! gricell level field (used if mapping to gridcell is done)
    integer j
    character(len=*),parameter :: subname = 'hist_update_hbuf_field_1d'
    integer k_offset                    ! offset for mapping sliced subarray pointers when outputting variables in PFT/col vector form
    !-----------------------------------------------------------------------

    SHR_ASSERT_FL(bounds%level == BOUNDS_LEVEL_PROC, sourcefile, __LINE__)

    avgflag        =  tape(t)%hlist(f)%avgflag
    nacs           => tape(t)%hlist(f)%nacs
    hbuf           => tape(t)%hlist(f)%hbuf
    beg1d          =  tape(t)%hlist(f)%field%beg1d
    end1d          =  tape(t)%hlist(f)%field%end1d
    beg1d_out      =  tape(t)%hlist(f)%field%beg1d_out
    end1d_out      =  tape(t)%hlist(f)%field%end1d_out
    type1d         =  tape(t)%hlist(f)%field%type1d
    type1d_out     =  tape(t)%hlist(f)%field%type1d_out
    p2c_scale_type =  tape(t)%hlist(f)%field%p2c_scale_type
    c2l_scale_type =  tape(t)%hlist(f)%field%c2l_scale_type
    l2g_scale_type =  tape(t)%hlist(f)%field%l2g_scale_type
    hpindex        =  tape(t)%hlist(f)%field%hpindex
    field          => clmptr_rs(hpindex)%ptr

    ! set variables to check weights when allocate all pfts

    map2gcell = .false.
    if (type1d_out == nameg .or. type1d_out == grlnd) then
       SHR_ASSERT_FL(beg1d_out == bounds%begg, sourcefile, __LINE__)
       SHR_ASSERT_FL(end1d_out == bounds%endg, sourcefile, __LINE__)
       if (type1d == namep) then
          ! In this and the following calls, we do NOT explicitly subset field using
          ! bounds (e.g., we do NOT do field(bounds%begp:bounds%endp). This is because,
          ! for some fields, the lower bound has been reset to 1 due to taking a pointer
          ! to an array slice. Thus, this code will NOT work properly if done within a
          ! threaded region! (See also bug 1786)
          allocate( field_gcell(beg1d_out:end1d_out) )
          call p2g(bounds, &
               field, &
               field_gcell(bounds%begg:bounds%endg), &
               p2c_scale_type, c2l_scale_type, l2g_scale_type)
          map2gcell = .true.
       else if (type1d == namec) then
          allocate( field_gcell(beg1d_out:end1d_out) )
          call c2g(bounds, &
               field, &
               field_gcell(bounds%begg:bounds%endg), &
               c2l_scale_type, l2g_scale_type)
          map2gcell = .true.
       else if (type1d == namel) then
          allocate( field_gcell(beg1d_out:end1d_out) )
          call l2g(bounds, &
               field, &
               field_gcell(bounds%begg:bounds%endg), &
               l2g_scale_type)
          map2gcell = .true.
       end if
    end if
    if (type1d_out == namel ) then
       SHR_ASSERT_FL(beg1d_out == bounds%begl, sourcefile, __LINE__)
       SHR_ASSERT_FL(end1d_out == bounds%endl, sourcefile, __LINE__)
       if (type1d == namep) then
          ! In this and the following calls, we do NOT explicitly subset field using
          ! bounds (e.g., we do NOT do field(bounds%begp:bounds%endp). This is because,
          ! for some fields, the lower bound has been reset to 1 due to taking a pointer
          ! to an array slice. Thus, this code will NOT work properly if done within a
          ! threaded region! (See also bug 1786)
          allocate( field_gcell(beg1d_out:end1d_out) )
          call p2l(bounds, &
               field, &
               field_gcell(beg1d_out:end1d_out), &
               p2c_scale_type, c2l_scale_type)
          map2gcell = .true.
       else if (type1d == namec) then
          allocate( field_gcell(beg1d_out:end1d_out) )
          call c2l(bounds, &
               field, &
               field_gcell(beg1d_out:end1d_out), &
               c2l_scale_type)
          map2gcell = .true.
       end if
    end if
    if (type1d_out == namec ) then
       SHR_ASSERT_FL(beg1d_out == bounds%begc, sourcefile, __LINE__)
       SHR_ASSERT_FL(end1d_out == bounds%endc, sourcefile, __LINE__)
       if (type1d == namep) then
          ! In this and the following calls, we do NOT explicitly subset field using
          ! bounds (e.g., we do NOT do field(bounds%begp:bounds%endp). This is because,
          ! for some fields, the lower bound has been reset to 1 due to taking a pointer
          ! to an array slice. Thus, this code will NOT work properly if done within a
          ! threaded region! (See also bug 1786)
          allocate( field_gcell(beg1d_out:end1d_out) )
          call p2c(bounds, &
               field, &
               field_gcell(beg1d_out:end1d_out), &
               p2c_scale_type)
          map2gcell = .true.
       end if
    end if
    if ( map2gcell .and. .not. is_mapping_upto_subgrid(type1d, type1d_out) )then
       call endrun(msg=trim(subname)//' ERROR: mapping upto subgrid level is inconsistent'//errMsg(sourcefile, __LINE__))
    end if
    if ( .not. map2gcell .and. is_mapping_upto_subgrid(type1d, type1d_out) )then
       call endrun(msg=trim(subname)//' ERROR: mapping upto subgrid level is inconsistent'//errMsg(sourcefile, __LINE__))
    end if

    if (map2gcell) then  ! Map to gridcell

       ! note that in this case beg1d = begg and end1d=endg
       select case (avgflag)
       case ('I') ! Instantaneous
          do k = beg1d_out, end1d_out
             if (field_gcell(k) /= spval) then
                hbuf(k,1) = field_gcell(k)
             else
                hbuf(k,1) = spval
             end if
             nacs(k,1) = 1
          end do
       case ('A', 'SUM') ! Time average / sum
          do k = beg1d_out, end1d_out
             if (field_gcell(k) /= spval) then
                if (nacs(k,1) == 0) hbuf(k,1) = 0._r8
                hbuf(k,1) = hbuf(k,1) + field_gcell(k)
                nacs(k,1) = nacs(k,1) + 1
             else
                if (nacs(k,1) == 0) hbuf(k,1) = spval
             end if
          end do
       case ('X') ! Maximum over time
          do k = beg1d_out, end1d_out
             if (field_gcell(k) /= spval) then
                if (nacs(k,1) == 0) hbuf(k,1) = -1.e50_r8
                hbuf(k,1) = max( hbuf(k,1), field_gcell(k) )
             else
                hbuf(k,1) = spval
             endif
             nacs(k,1) = 1
          end do
       case ('M') ! Minimum over time
          do k = beg1d_out, end1d_out
             if (field_gcell(k) /= spval) then
                if (nacs(k,1) == 0) hbuf(k,1) = +1.e50_r8
                hbuf(k,1) = min( hbuf(k,1), field_gcell(k) )
             else
                hbuf(k,1) = spval
             endif
             nacs(k,1) = 1
          end do
       case default
          write(iulog,*) trim(subname),' ERROR: invalid time averaging flag ', avgflag
          call endrun(msg=errMsg(sourcefile, __LINE__))
       end select
       deallocate( field_gcell )

    else  ! Do not map to gridcell

       ! For data defined on the pft, col or landunit, we need to check if a point is active
       ! to determine whether that point should be assigned spval
       if (type1d == namep) then
          check_active = .true.
          active => patch%active
       else if (type1d == namec) then
          check_active = .true.
          active => col%active
       else if (type1d == namel) then
          check_active = .true.
          active =>lun%active
       else
          check_active = .false.
       end if

       select case (avgflag)
       case ('I') ! Instantaneous
          do k = beg1d,end1d
             valid = .true.
             if (check_active) then
                if (.not. active(k)) valid = .false.
             end if
             if (valid) then
                if (field(k) /= spval) then
                   hbuf(k,1) = field(k)
                else
                   hbuf(k,1) = spval
                end if
             else
                hbuf(k,1) = spval
             end if
             nacs(k,1) = 1
          end do
       case ('A', 'SUM') ! Time average / sum
          ! create mappings for array slice pointers (which go from 1 to size(field) rather than beg1d to end1d)
          if ( end1d .eq. ubound(field,1) ) then
             k_offset = 0
          else
             k_offset = 1 - beg1d
          endif
          do k = beg1d,end1d
             valid = .true.
             if (check_active) then
                if (.not. active(k)) valid = .false.
             end if
             if (valid) then
                if (field(k+k_offset) /= spval) then   ! add k_offset
                   if (nacs(k,1) == 0) hbuf(k,1) = 0._r8
                   hbuf(k,1) = hbuf(k,1) + field(k+k_offset)   ! add k_offset
                   nacs(k,1) = nacs(k,1) + 1
                else
                   if (nacs(k,1) == 0) hbuf(k,1) = spval
                end if
             else
                if (nacs(k,1) == 0) hbuf(k,1) = spval
             end if
          end do
       case ('X') ! Maximum over time
          do k = beg1d,end1d
             valid = .true.
             if (check_active) then
                if (.not. active(k)) valid = .false.
             end if
             if (valid) then
                if (field(k) /= spval) then
                   if (nacs(k,1) == 0) hbuf(k,1) = -1.e50_r8
                   hbuf(k,1) = max( hbuf(k,1), field(k) )
                else
                   if (nacs(k,1) == 0) hbuf(k,1) = spval
                end if
             else
                if (nacs(k,1) == 0) hbuf(k,1) = spval
             end if
             nacs(k,1) = 1
          end do
       case ('M') ! Minimum over time
          do k = beg1d,end1d
             valid = .true.
             if (check_active) then
                if (.not. active(k)) valid = .false.
             end if
             if (valid) then
                if (field(k) /= spval) then
                   if (nacs(k,1) == 0) hbuf(k,1) = +1.e50_r8
                   hbuf(k,1) = min( hbuf(k,1), field(k) )
                else
                   if (nacs(k,1) == 0) hbuf(k,1) = spval
                end if
             else
                if (nacs(k,1) == 0) hbuf(k,1) = spval
             end if
             nacs(k,1) = 1
          end do
       case default
          write(iulog,*) trim(subname),' ERROR: invalid time averaging flag ', avgflag
          call endrun(msg=errMsg(sourcefile, __LINE__))
       end select
    end if

  end subroutine hist_update_hbuf_field_1d

  !-----------------------------------------------------------------------
  subroutine hist_update_hbuf_field_2d (t, f, bounds, num2d)
    !
    ! !DESCRIPTION:
    ! Accumulate (or take min, max, etc. as appropriate) input field
    ! into its history buffer for appropriate tapes.
    !
    ! This canNOT be called from within a threaded region (see comment below regarding the
    ! call to p2g, and the lack of explicit bounds on its arguments; see also bug 1786)
    !
    ! !USES:
    use subgridAveMod   , only : p2g, c2g, l2g, p2l, c2l, p2c
    use decompMod       , only : BOUNDS_LEVEL_PROC
    !
    ! !ARGUMENTS:
    integer, intent(in) :: t            ! tape index
    integer, intent(in) :: f            ! field index
    type(bounds_type), intent(in) :: bounds
    integer, intent(in) :: num2d        ! size of second dimension
    !
    ! !LOCAL VARIABLES:
    integer  :: hpindex                 ! history pointer index
    integer  :: k                       ! gridcell, landunit, column or patch index
    integer  :: j                       ! level index
    integer  :: beg1d,end1d             ! beginning and ending indices
    integer  :: beg1d_out,end1d_out     ! beginning and ending indices for output level
    logical  :: check_active            ! true => check 'active' flag of each point (this refers to a point being active, NOT a history field being active)
    logical  :: valid                   ! true => history operation is valid
    logical  :: map2gcell               ! true => map clm pointer field to gridcell
    character(len=hist_dim_name_length)  :: type1d         ! 1d clm pointerr type   ["gridcell","landunit","column","pft"]
    character(len=hist_dim_name_length)  :: type1d_out     ! 1d history buffer type ["gridcell","landunit","column","pft"]
    character(len=avgflag_strlen) :: avgflag ! time averaging flag
    character(len=scale_type_strlen) :: p2c_scale_type ! scale type for subgrid averaging of pfts to column
    character(len=scale_type_strlen) :: c2l_scale_type ! scale type for subgrid averaging of columns to landunits
    character(len=scale_type_strlen) :: l2g_scale_type ! scale type for subgrid averaging of landunits to gridcells
    integer  :: no_snow_behavior        ! for multi-layer snow fields, behavior to use when a given layer is absent
    real(r8), pointer :: hbuf(:,:)      ! history buffer
    integer , pointer :: nacs(:,:)      ! accumulation counter
    real(r8), pointer :: field(:,:)     ! clm 2d pointer field
    logical           :: field_allocated! whether 'field' was allocated here
    logical , pointer :: active(:)      ! flag saying whether each point is active (used for type1d = landunit/column/pft)
                                        !(this refers to a point being active, NOT a history field being active)
    real(r8), allocatable :: field_gcell(:,:) ! gridcell level field (used if mapping to gridcell is done)
    character(len=*),parameter :: subname = 'hist_update_hbuf_field_2d'
    !-----------------------------------------------------------------------

    SHR_ASSERT_FL(bounds%level == BOUNDS_LEVEL_PROC, sourcefile, __LINE__)

    avgflag             =  tape(t)%hlist(f)%avgflag
    nacs                => tape(t)%hlist(f)%nacs
    hbuf                => tape(t)%hlist(f)%hbuf
    beg1d               =  tape(t)%hlist(f)%field%beg1d
    end1d               =  tape(t)%hlist(f)%field%end1d
    beg1d_out           =  tape(t)%hlist(f)%field%beg1d_out
    end1d_out           =  tape(t)%hlist(f)%field%end1d_out
    type1d              =  tape(t)%hlist(f)%field%type1d
    type1d_out          =  tape(t)%hlist(f)%field%type1d_out
    p2c_scale_type      =  tape(t)%hlist(f)%field%p2c_scale_type
    c2l_scale_type      =  tape(t)%hlist(f)%field%c2l_scale_type
    l2g_scale_type      =  tape(t)%hlist(f)%field%l2g_scale_type
    no_snow_behavior    =  tape(t)%hlist(f)%field%no_snow_behavior
    hpindex             =  tape(t)%hlist(f)%field%hpindex

    if (no_snow_behavior /= no_snow_unset) then
       ! For multi-layer snow fields, build a special output variable that handles
       ! missing snow layers appropriately

       ! Note, regarding bug 1786: The following allocation is not what we would want if
       ! this routine were operating in a threaded region (or, more generally, within a
       ! loop over nclumps) - in that case we would want to use the bounds information for
       ! this clump. But currently that's not possible because the bounds of some fields
       ! have been reset to 1 - see also bug 1786. Similarly, if we wanted to allow
       ! operation within a loop over clumps, we would need to pass 'bounds' to
       ! hist_set_snow_field_2d rather than relying on beg1d & end1d (which give the proc,
       ! bounds not the clump bounds)

       allocate(field(lbound(clmptr_ra(hpindex)%ptr, 1) : ubound(clmptr_ra(hpindex)%ptr, 1), 1:num2d))
       field_allocated = .true.

       call hist_set_snow_field_2d(field, clmptr_ra(hpindex)%ptr, no_snow_behavior, type1d, &
            beg1d, end1d)
    else
       field => clmptr_ra(hpindex)%ptr(:,1:num2d)
       field_allocated = .false.
    end if

    ! set variables to check weights when allocate all pfts

    map2gcell = .false.
    if (type1d_out == nameg .or. type1d_out == grlnd) then
       SHR_ASSERT_FL(beg1d_out == bounds%begg, sourcefile, __LINE__)
       SHR_ASSERT_FL(end1d_out == bounds%endg, sourcefile, __LINE__)
       if (type1d == namep) then
          ! In this and the following calls, we do NOT explicitly subset field using
          ! (e.g., we do NOT do field(bounds%begp:bounds%endp). This is because,
          ! for some fields, the lower bound has been reset to 1 due to taking a pointer
          ! to an array slice. Thus, this code will NOT work properly if done within a
          ! threaded region! (See also bug 1786)
          allocate(field_gcell(bounds%begg:bounds%endg,num2d) )
          call p2g(bounds, num2d, &
               field, &
               field_gcell(bounds%begg:bounds%endg, :), &
               p2c_scale_type, c2l_scale_type, l2g_scale_type)
          map2gcell = .true.
       else if (type1d == namec) then
          allocate(field_gcell(bounds%begg:bounds%endg,num2d) )
          call c2g(bounds, num2d, &
               field, &
               field_gcell(bounds%begg:bounds%endg, :), &
               c2l_scale_type, l2g_scale_type)
          map2gcell = .true.
       else if (type1d == namel) then
          allocate(field_gcell(bounds%begg:bounds%endg,num2d) )
          call l2g(bounds, num2d, &
               field, &
               field_gcell(bounds%begg:bounds%endg, :), &
               l2g_scale_type)
          map2gcell = .true.
       end if
    else if ( type1d_out == namel )then
       SHR_ASSERT_FL(beg1d_out == bounds%begl, sourcefile, __LINE__)
       SHR_ASSERT_FL(end1d_out == bounds%endl, sourcefile, __LINE__)
       if (type1d == namep) then
          ! In this and the following calls, we do NOT explicitly subset field using
          ! (e.g., we do NOT do field(bounds%begp:bounds%endp). This is because,
          ! for some fields, the lower bound has been reset to 1 due to taking a pointer
          ! to an array slice. Thus, this code will NOT work properly if done within a
          ! threaded region! (See also bug 1786)
          allocate(field_gcell(beg1d_out:end1d_out,num2d))
          call p2l(bounds, num2d, &
               field, &
               field_gcell(beg1d_out:end1d_out, :), &
               p2c_scale_type, c2l_scale_type)
          map2gcell = .true.
       else if (type1d == namec) then
          allocate(field_gcell(beg1d_out:end1d_out,num2d))
          call c2l(bounds, num2d, &
               field, &
               field_gcell(beg1d_out:end1d_out, :), &
               c2l_scale_type)
          map2gcell = .true.
       end if
    else if ( type1d_out == namec )then
       SHR_ASSERT_FL(beg1d_out == bounds%begc, sourcefile, __LINE__)
       SHR_ASSERT_FL(end1d_out == bounds%endc, sourcefile, __LINE__)
       if (type1d == namep) then
          ! In this and the following calls, we do NOT explicitly subset field using
          ! (e.g., we do NOT do field(bounds%begp:bounds%endp). This is because,
          ! for some fields, the lower bound has been reset to 1 due to taking a pointer
          ! to an array slice. Thus, this code will NOT work properly if done within a
          ! threaded region! (See also bug 1786)
          allocate(field_gcell(beg1d_out:end1d_out,num2d))
          call p2c(bounds, num2d, &
               field, &
               field_gcell(beg1d_out:end1d_out, :), &
               p2c_scale_type)
          map2gcell = .true.
       end if
    end if
    if ( map2gcell .and. .not. is_mapping_upto_subgrid(type1d, type1d_out) )then
       call endrun(msg=trim(subname)//' ERROR: mapping upto subgrid level is inconsistent'//errMsg(sourcefile, __LINE__))
    end if
    if ( .not. map2gcell .and. is_mapping_upto_subgrid(type1d, type1d_out) )then
       call endrun(msg=trim(subname)//' ERROR: mapping upto subgrid level is inconsistent'//errMsg(sourcefile, __LINE__))
    end if

    if (map2gcell) then  ! Map to gridcell

       ! note that in this case beg1d = begg and end1d=endg
       select case (avgflag)
       case ('I') ! Instantaneous
          do j = 1,num2d
             do k = beg1d_out, end1d_out
                if (field_gcell(k,j) /= spval) then
                   hbuf(k,j) = field_gcell(k,j)
                else
                   hbuf(k,j) = spval
                end if
                nacs(k,j) = 1
             end do
          end do
       case ('A', 'SUM') ! Time average / sum
          do j = 1,num2d
             do k = beg1d_out, end1d_out
                if (field_gcell(k,j) /= spval) then
                   if (nacs(k,j) == 0) hbuf(k,j) = 0._r8
                   hbuf(k,j) = hbuf(k,j) + field_gcell(k,j)
                   nacs(k,j) = nacs(k,j) + 1
                else
                   if (nacs(k,j) == 0) hbuf(k,j) = spval
                endif
             end do
          end do
       case ('X') ! Maximum over time
          do j = 1,num2d
             do k = beg1d_out, end1d_out
                if (field_gcell(k,j) /= spval) then
                   if (nacs(k,j) == 0) hbuf(k,j) = -1.e50_r8
                   hbuf(k,j) = max( hbuf(k,j), field_gcell(k,j) )
                else
                   hbuf(k,j) = spval
                endif
                nacs(k,j) = 1
             end do
          end do
       case ('M') ! Minimum over time
          do j = 1,num2d
             do k = beg1d_out, end1d_out
                if (field_gcell(k,j) /= spval) then
                   if (nacs(k,j) == 0) hbuf(k,j) = +1.e50_r8
                   hbuf(k,j) = min( hbuf(k,j), field_gcell(k,j) )
                else
                   hbuf(k,j) = spval
                endif
                nacs(k,j) = 1
             end do
          end do
       case default
          write(iulog,*) trim(subname),' ERROR: invalid time averaging flag ', avgflag
          call endrun(msg=errMsg(sourcefile, __LINE__))
       end select
       deallocate( field_gcell )

    else  ! Do not map to gridcell

       ! For data defined on the pft, col or landunit, we need to check if a point is active
       ! to determine whether that point should be assigned spval
       if (type1d == namep) then
          check_active = .true.
          active => patch%active
       else if (type1d == namec) then
          check_active = .true.
          active => col%active
       else if (type1d == namel) then
          check_active = .true.
          active =>lun%active
       else
          check_active = .false.
       end if

       ! Note that since field points to an array section the
       ! bounds are field(1:end1d-beg1d+1, num2d) - therefore
       ! need to do the shifting below

       select case (avgflag)
       case ('I') ! Instantaneous
          do j = 1,num2d
             do k = beg1d,end1d
                valid = .true.
                if (check_active) then
                   if (.not. active(k)) valid = .false.
                end if
                if (valid) then
                   if (field(k-beg1d+1,j) /= spval) then
                      hbuf(k,j) = field(k-beg1d+1,j)
                   else
                      hbuf(k,j) = spval
                   end if
                else
                   hbuf(k,j) = spval
                end if
                nacs(k,j) = 1
             end do
          end do
       case ('A', 'SUM') ! Time average / sum
          do j = 1,num2d
             do k = beg1d,end1d
                valid = .true.
                if (check_active) then
                   if (.not. active(k)) valid = .false.
                end if
                if (valid) then
                   if (field(k-beg1d+1,j) /= spval) then
                      if (nacs(k,j) == 0) hbuf(k,j) = 0._r8
                      hbuf(k,j) = hbuf(k,j) + field(k-beg1d+1,j)
                      nacs(k,j) = nacs(k,j) + 1
                   else
                      if (nacs(k,j) == 0) hbuf(k,j) = spval
                   end if
                else
                   if (nacs(k,j) == 0) hbuf(k,j) = spval
                end if
             end do
          end do
       case ('X') ! Maximum over time
          do j = 1,num2d
             do k = beg1d,end1d
                valid = .true.
                if (check_active) then
                   if (.not. active(k)) valid = .false.
                end if
                if (valid) then
                   if (field(k-beg1d+1,j) /= spval) then
                      if (nacs(k,j) == 0) hbuf(k,j) = -1.e50_r8
                      hbuf(k,j) = max( hbuf(k,j), field(k-beg1d+1,j) )
                   else
                      if (nacs(k,j) == 0) hbuf(k,j) = spval
                   end if
                else
                   if (nacs(k,j) == 0) hbuf(k,j) = spval
                end if
                nacs(k,j) = 1
             end do
          end do
       case ('M') ! Minimum over time
          do j = 1,num2d
             do k = beg1d,end1d
                valid = .true.
                if (check_active) then
                   if (.not. active(k)) valid = .false.
                end if
                if (valid) then
                   if (field(k-beg1d+1,j) /= spval) then
                      if (nacs(k,j) == 0) hbuf(k,j) = +1.e50_r8
                      hbuf(k,j) = min( hbuf(k,j), field(k-beg1d+1,j))
                   else
                      if (nacs(k,j) == 0) hbuf(k,j) = spval
                   end if
                else
                   if (nacs(k,j) == 0) hbuf(k,j) = spval
                end if
                nacs(k,j) = 1
             end do
          end do
       case default
          write(iulog,*) trim(subname),' ERROR: invalid time averaging flag ', avgflag
          call endrun(msg=errMsg(sourcefile, __LINE__))
       end select
    end if

    if (field_allocated) then
       deallocate(field)
    end if

  end subroutine hist_update_hbuf_field_2d

  !-----------------------------------------------------------------------
  subroutine hist_set_snow_field_2d (field_out, field_in, no_snow_behavior, type1d, beg1d, end1d)
    !
    ! !DESCRIPTION:
    ! Set values in history field dimensioned by levsno.
    !
    ! This routine handles what to do when a given snow layer doesn't exist for a given
    ! point, based on the no_snow_behavior argument. Options are:
    !
    ! - no_snow_normal: This is the normal behavior, which applies to most snow fields:
    !   Use spval (missing value flag). This means that temporal averages will just
    !   consider times when a particular snow layer actually existed
    !
    ! - no_snow_zero: Average in a 0 value for times when the snow layer isn't present
    !
    ! Input and output fields can be defined at the patch or column level
    !
    ! !ARGUMENTS:
    integer         , intent(in)  :: beg1d                    ! beginning spatial index
    integer         , intent(in)  :: end1d                    ! ending spatial index
    real(r8)        , intent(out) :: field_out( beg1d: , 1: ) ! output field [point, lev]
    real(r8)        , intent(in)  :: field_in ( beg1d: , 1: ) ! input field [point, lev]
    integer         , intent(in)  :: no_snow_behavior         ! behavior to use when a snow layer is absent
    character(len=*), intent(in)  :: type1d                   ! 1d clm pointer type ("column" or "pft")
    !
    ! !LOCAL VARIABLES:
    integer :: num_levels             ! total number of possible snow layers
    integer :: point
    integer :: level
    integer :: num_snow_layers        ! number of snow layers that exist at a point
    integer :: num_nonexistent_layers
    integer :: c                      ! column index
    real(r8):: no_snow_val            ! value to use when a snow layer is missing
    character(len=*), parameter :: subname = 'hist_set_snow_field_2d'
    !-----------------------------------------------------------------------

    SHR_ASSERT_ALL_FL((ubound(field_out, 1) == end1d), sourcefile, __LINE__)
    SHR_ASSERT_ALL_FL((ubound(field_in , 1) == end1d), sourcefile, __LINE__)
    SHR_ASSERT_ALL_FL((ubound(field_out, 2) == ubound(field_in, 2)), sourcefile, __LINE__)

    associate(&
    snl            => col%snl  &   ! Input: [integer (:)] number of snow layers (negative)
    )

    num_levels = ubound(field_in, 2)

    ! Determine no_snow_val
    select case (no_snow_behavior)
    case (no_snow_normal)
       no_snow_val = spval
    case (no_snow_zero)
       no_snow_val = 0._r8
    case default
       write(iulog,*) trim(subname), ' ERROR: unrecognized no_snow_behavior: ', &
            no_snow_behavior
       call endrun()
    end select

    do point = beg1d, end1d

       ! Get number of snow layers at this point

       if (type1d == namec) then
          c = point
       else if (type1d == namep) then
          c = patch%column(point)
       else
          write(iulog,*) trim(subname), ' ERROR: Only implemented for patch and col-level fields'
          write(iulog,*) 'type1d = ', trim(type1d)
          call endrun()
       end if

       num_snow_layers = abs(snl(c))
       num_nonexistent_layers = num_levels - num_snow_layers

       ! Fill output field appropriately for each layer
       ! When only a subset of snow layers exist, it is the LAST num_snow_layers that exist
       ! Levels are rearranged such that the top snow layer (surface layer) becomes level 1, etc.

       do level = num_levels, (num_levels-num_nonexistent_layers+1), -1
          field_out(point, level) = no_snow_val
       end do
       do level = (num_levels-num_nonexistent_layers), 1, -1
          field_out(point, level) = field_in(point, level+num_nonexistent_layers)
       end do

    end do

    end associate

  end subroutine hist_set_snow_field_2d


  !-----------------------------------------------------------------------
  subroutine hfields_normalize (t)
    !
    ! !DESCRIPTION:
    ! Normalize fields on a history file by the number of accumulations.
    ! Loop over fields on the tape.  Need averaging flag and number of
    ! accumulations to perform normalization.
    !
    ! !ARGUMENTS:
    integer, intent(in) :: t       ! tape index
    !
    ! !LOCAL VARIABLES:
    integer :: f                   ! field index
    integer :: k                   ! 1d index
    integer :: j                   ! 2d index
    logical :: aflag               ! averaging flag
    integer :: beg1d,end1d         ! hbuf 1d beginning and ending indices
    integer :: num2d               ! hbuf size of second dimension (e.g. number of vertical levels)
    character(len=avgflag_strlen)  :: avgflag   ! averaging flag
    real(r8), pointer :: hbuf(:,:) ! history buffer
    integer , pointer :: nacs(:,:) ! accumulation counter
    character(len=*),parameter :: subname = 'hfields_normalize'
    !-----------------------------------------------------------------------

    ! Normalize by number of accumulations for time averaged case

    do f = 1,tape(t)%nflds
       avgflag   =  tape(t)%hlist(f)%avgflag
       if ( is_mapping_upto_subgrid(tape(t)%hlist(f)%field%type1d, tape(t)%hlist(f)%field%type1d_out) )then
          beg1d =  tape(t)%hlist(f)%field%beg1d_out
          end1d =  tape(t)%hlist(f)%field%end1d_out
       else
          beg1d =  tape(t)%hlist(f)%field%beg1d
          end1d =  tape(t)%hlist(f)%field%end1d
       end if
       num2d     =  tape(t)%hlist(f)%field%num2d
       nacs      => tape(t)%hlist(f)%nacs
       hbuf      => tape(t)%hlist(f)%hbuf

       if (avgflag == 'A') then
          aflag = .true.
       else
          aflag = .false.
       end if

       do j = 1, num2d
          do k = beg1d, end1d
             if (aflag .and. nacs(k,j) /= 0) then
                hbuf(k,j) = hbuf(k,j) / float(nacs(k,j))
             end if
          end do
       end do
    end do

  end subroutine hfields_normalize

  !-----------------------------------------------------------------------
  subroutine hfields_zero (t)
    !
    ! !DESCRIPTION:
    ! Zero out accumulation and history buffers for a given history tape.
    ! Loop through fields on the tape.
    !
    ! !ARGUMENTS:
    integer, intent(in) :: t     ! tape index
    !
    ! !LOCAL VARIABLES:
    integer :: f                 ! field index
    character(len=*),parameter :: subname = 'hfields_zero'
    !-----------------------------------------------------------------------

    do f = 1,tape(t)%nflds
       tape(t)%hlist(f)%hbuf(:,:) = 0._r8
       tape(t)%hlist(f)%nacs(:,:) = 0
    end do

  end subroutine hfields_zero

  !-----------------------------------------------------------------------
  subroutine htape_create (t, histrest)
    !
    ! !DESCRIPTION:
    ! Define contents of history file t. Issue the required netcdf
    ! wrapper calls to define the history file contents.
    !
    ! !USES:
    use clm_varpar      , only : nlevgrnd, nlevsno, nlevlak, nlevurb, nlevmaxurbgrnd, numrad, nlevcan, nvegwcs,nlevsoi
    use clm_varpar      , only : natpft_size, cft_size, maxpatch_glcmec, nlevdecomp_full
    use landunit_varcon , only : max_lunit
    use clm_varctl      , only : caseid, ctitle, fsurdat, finidat, paramfile
    use clm_varctl      , only : version, hostname, username, conventions, source
    use domainMod       , only : ldomain
    use fileutils       , only : get_filename
    !
    ! !ARGUMENTS:
    integer, intent(in) :: t                   ! tape index
    logical, intent(in), optional :: histrest  ! if creating the history restart file
    !
    ! !LOCAL VARIABLES:
    integer :: f                   ! field index
    integer :: p,c,l,n             ! indices
    integer :: ier                 ! error code
    integer :: num2d               ! size of second dimension (e.g. number of vertical levels)
    integer :: dimid               ! dimension id temporary
    integer :: dim1id(1)           ! netCDF dimension id
    integer :: dim2id(2)           ! netCDF dimension id
    integer :: ndims               ! dimension counter
    integer :: omode               ! returned mode from netCDF call
    integer :: ncprec              ! output netCDF write precision
    integer :: ret                 ! netCDF error status
    integer :: nump                ! total number of pfts across all processors
    integer :: numc                ! total number of columns across all processors
    integer :: numl                ! total number of landunits across all processors
    integer :: numg                ! total number of gridcells across all processors
    integer :: numa                ! total number of atm cells across all processors
    logical :: lhistrest           ! local history restart flag
    type(file_desc_t), pointer :: lnfid     ! local file id
    character(len=  8) :: curdate  ! current date
    character(len=  8) :: curtime  ! current time
    character(len=256) :: name     ! name of attribute
    character(len=256) :: units    ! units of attribute
    character(len=256) :: str      ! global attribute string
    character(len=*),parameter :: subname = 'htape_create'
    !-----------------------------------------------------------------------

    if ( present(histrest) )then
       lhistrest = histrest
    else
       lhistrest = .false.
    end if

    ! Determine necessary indices

    call get_proc_global(ng=numg, nl=numl, nc=numc, np=nump)

    ! define output write precsion for tape

    ncprec = tape(t)%ncprec
    if (lhistrest) then
       lnfid => ncid_hist(t)
    else
       lnfid => nfid(t)
    endif
<<<<<<< HEAD

    ! BUG(wjs, 2014-10-20, bugz 1730) Workaround for
    ! http://bugs.cgd.ucar.edu/show_bug.cgi?id=1730
    ! - 1-d hist files have problems with pnetcdf. A better workaround in terms of
    ! performance is to keep pnetcdf, but set PIO_BUFFER_SIZE_LIMIT=0, but that can't be
    ! done on a per-file basis.
    if (.not. tape(t)%dov2xy) then
       avoid_pnetcdf = .true.
    else
       avoid_pnetcdf = .false.
    end if
=======
>>>>>>> 622a196b

    ! Create new netCDF file. It will be in define mode

    if ( .not. lhistrest )then
       if (masterproc) then
          write(iulog,*) trim(subname),' : Opening netcdf htape ', &
                                      trim(locfnh(t))
          call shr_sys_flush(iulog)
       end if
       call ncd_pio_createfile(lnfid, trim(locfnh(t)))
       call ncd_putatt(lnfid, ncd_global, 'title', 'CLM History file information' )
       call ncd_putatt(lnfid, ncd_global, 'comment', &
          "NOTE: None of the variables are weighted by land fraction!" )
    else
       if (masterproc) then
          write(iulog,*) trim(subname),' : Opening netcdf rhtape ', &
                                      trim(locfnhr(t))
          call shr_sys_flush(iulog)
       end if
       call ncd_pio_createfile(lnfid, trim(locfnhr(t)))
       call ncd_putatt(lnfid, ncd_global, 'title', &
          'CLM Restart History information, required to continue a simulation' )
       call ncd_putatt(lnfid, ncd_global, 'comment', &
                       "This entire file NOT needed for startup or branch simulations")
    end if

    ! Create global attributes. Attributes are used to store information
    ! about the data set. Global attributes are information about the
    ! data set as a whole, as opposed to a single variable

    call ncd_putatt(lnfid, ncd_global, 'Conventions', trim(conventions))
    call getdatetime(curdate, curtime)
    str = 'created on ' // curdate // ' ' // curtime
    call ncd_putatt(lnfid, ncd_global, 'history' , trim(str))
    call ncd_putatt(lnfid, ncd_global, 'source'  , trim(source))
    call ncd_putatt(lnfid, ncd_global, 'hostname', trim(hostname))
    call ncd_putatt(lnfid, ncd_global, 'username', trim(username))
    call ncd_putatt(lnfid, ncd_global, 'version' , trim(version))

    str = &
    '$Id: histFileMod.F90 42903 2012-12-21 15:32:10Z muszala $'
    call ncd_putatt(lnfid, ncd_global, 'revision_id', trim(str))
    call ncd_putatt(lnfid, ncd_global, 'case_title', trim(ctitle))
    call ncd_putatt(lnfid, ncd_global, 'case_id', trim(caseid))
    str = get_filename(fsurdat)
    call ncd_putatt(lnfid, ncd_global, 'Surface_dataset', trim(str))
    if (finidat == ' ') then
       str = 'arbitrary initialization'
    else
       str = get_filename(finidat)
    endif
    call ncd_putatt(lnfid, ncd_global, 'Initial_conditions_dataset', trim(str))
    str = get_filename(paramfile)
    call ncd_putatt(lnfid, ncd_global, 'PFT_physiological_constants_dataset', trim(str))

    ! Define dimensions.
    ! Time is an unlimited dimension. Character string is treated as an array of characters.

    ! Global uncompressed dimensions (including non-land points)
    if (ldomain%isgrid2d) then
       call ncd_defdim(lnfid, 'lon'   , ldomain%ni, dimid)
       call ncd_defdim(lnfid, 'lat'   , ldomain%nj, dimid)
    else
       call ncd_defdim(lnfid, trim(grlnd), ldomain%ns, dimid)
    end if

    ! Global compressed dimensions (not including non-land points)
    call ncd_defdim(lnfid, trim(nameg), numg, dimid)
    call ncd_defdim(lnfid, trim(namel), numl, dimid)
    call ncd_defdim(lnfid, trim(namec), numc, dimid)
    call ncd_defdim(lnfid, trim(namep), nump, dimid)

    ! "level" dimensions
    call ncd_defdim(lnfid, 'levgrnd', nlevgrnd, dimid)
    call ncd_defdim(lnfid, 'levsoi', nlevsoi, dimid)
    if (nlevurb > 0) then
       call ncd_defdim(lnfid, 'levurb' , nlevurb, dimid)
    end if
    call ncd_defdim(lnfid, 'levmaxurbgrnd' , nlevmaxurbgrnd, dimid)
    call ncd_defdim(lnfid, 'levlak' , nlevlak, dimid)
    call ncd_defdim(lnfid, 'numrad' , numrad , dimid)
    call ncd_defdim(lnfid, 'levsno' , nlevsno , dimid)
    call ncd_defdim(lnfid, 'ltype', max_lunit, dimid)
    call ncd_defdim(lnfid, 'nlevcan',nlevcan, dimid)
    call ncd_defdim(lnfid, 'nvegwcs',nvegwcs, dimid)
    call htape_add_ltype_metadata(lnfid)
    call htape_add_ctype_metadata(lnfid)
    call ncd_defdim(lnfid, 'natpft', natpft_size, dimid)
    if (cft_size > 0) then
       call ncd_defdim(lnfid, 'cft', cft_size, dimid)
       call htape_add_cft_metadata(lnfid)
    end if
    call ncd_defdim(lnfid, 'glc_nec' , maxpatch_glcmec , dimid)
    ! elevclas (in contrast to glc_nec) includes elevation class 0 (bare land)
    ! (although on the history file it will go 1:(nec+1) rather than 0:nec)
    call ncd_defdim(lnfid, 'elevclas' , maxpatch_glcmec + 1, dimid)

    do n = 1,num_subs
       call ncd_defdim(lnfid, subs_name(n), subs_dim(n), dimid)
    end do
    call ncd_defdim(lnfid, 'string_length', hist_dim_name_length, strlen_dimid)
    call ncd_defdim(lnfid, 'scale_type_string_length', scale_type_strlen, dimid)
    call ncd_defdim( lnfid, 'levdcmp', nlevdecomp_full, dimid)

    if(use_fates)then
       call ncd_defdim(lnfid, 'fates_levscag', nlevsclass * nlevage, dimid)
       call ncd_defdim(lnfid, 'fates_levscagpf', nlevsclass * nlevage * maxveg_fates, dimid)
       call ncd_defdim(lnfid, 'fates_levagepft', nlevage * maxveg_fates, dimid)
       call ncd_defdim(lnfid, 'fates_levscls', nlevsclass, dimid)
       call ncd_defdim(lnfid, 'fates_levpft', maxveg_fates, dimid)
       call ncd_defdim(lnfid, 'fates_levage', nlevage, dimid)
       call ncd_defdim(lnfid, 'fates_levheight', nlevheight, dimid)
       call ncd_defdim(lnfid, 'fates_levfuel', nfsc, dimid)
       call ncd_defdim(lnfid, 'fates_levcwdsc', ncwd, dimid)
       call ncd_defdim(lnfid, 'fates_levscpf', nlevsclass*maxveg_fates, dimid)
       call ncd_defdim(lnfid, 'fates_levcan', nclmax, dimid)
       call ncd_defdim(lnfid, 'fates_levcnlf', nlevleaf * nclmax, dimid)
       call ncd_defdim(lnfid, 'fates_levcnlfpf', nlevleaf * nclmax * maxveg_fates, dimid)
       call ncd_defdim(lnfid, 'fates_levelem', num_elements_fates, dimid)
       call ncd_defdim(lnfid, 'fates_levelpft', num_elements_fates * maxveg_fates, dimid)
       call ncd_defdim(lnfid, 'fates_levelcwd', num_elements_fates * ncwd, dimid)
       call ncd_defdim(lnfid, 'fates_levelage', num_elements_fates * nlevage, dimid)
    end if

    if ( .not. lhistrest )then
       call ncd_defdim(lnfid, 'hist_interval', 2, hist_interval_dimid)
       call ncd_defdim(lnfid, 'time', ncd_unlimited, time_dimid)
       if (masterproc)then
          write(iulog,*) trim(subname), &
                          ' : Successfully defined netcdf history file ',t
          call shr_sys_flush(iulog)
       end if
    else
       if (masterproc)then
          write(iulog,*) trim(subname), &
                          ' : Successfully defined netcdf restart history file ',t
          call shr_sys_flush(iulog)
       end if
    end if

  end subroutine htape_create

  !-----------------------------------------------------------------------
  subroutine htape_add_ltype_metadata(lnfid)
    !
    ! !DESCRIPTION:
    ! Add global metadata defining landunit types
    !
    ! !USES:
    use landunit_varcon, only : max_lunit, landunit_names, landunit_name_length
    !
    ! !ARGUMENTS:
    type(file_desc_t), intent(inout) :: lnfid ! local file id
    !
    ! !LOCAL VARIABLES:
    integer :: ltype  ! landunit type
    character(len=*), parameter :: att_prefix = 'ltype_'  ! prefix for attributes
    character(len=len(att_prefix)+landunit_name_length) :: attname ! attribute name

    character(len=*), parameter :: subname = 'htape_add_ltype_metadata'
    !-----------------------------------------------------------------------

    do ltype = 1, max_lunit
       attname = att_prefix // landunit_names(ltype)
       call ncd_putatt(lnfid, ncd_global, attname, ltype)
    end do

  end subroutine htape_add_ltype_metadata

  !-----------------------------------------------------------------------
  subroutine htape_add_ctype_metadata(lnfid)
    !
    ! !DESCRIPTION:
    ! Add global metadata defining column types
    !
    ! !USES:
    use column_varcon, only : write_coltype_metadata
    !
    ! !ARGUMENTS:
    type(file_desc_t), intent(inout) :: lnfid ! local file id
    !
    ! !LOCAL VARIABLES:
    character(len=*), parameter :: att_prefix = 'ctype_'  ! prefix for attributes

    character(len=*), parameter :: subname = 'htape_add_ctype_metadata'
    !-----------------------------------------------------------------------

    call write_coltype_metadata(att_prefix, lnfid)

  end subroutine htape_add_ctype_metadata

  !-----------------------------------------------------------------------
  subroutine htape_add_natpft_metadata(lnfid)
    !
    ! !DESCRIPTION:
    ! Add global metadata defining natpft types
    !
    ! !USES:
    use clm_varpar, only : natpft_lb, natpft_ub
    use pftconMod , only : pftname_len, pftname
    !
    ! !ARGUMENTS:
    type(file_desc_t), intent(inout) :: lnfid ! local file id
    !
    ! !LOCAL VARIABLES:
    integer :: ptype  ! patch type
    integer :: ptype_1_indexing ! patch type, translated to 1 indexing
    character(len=*), parameter :: att_prefix = 'natpft_' ! prefix for attributes
    character(len=len(att_prefix)+pftname_len) :: attname ! attribute name

    character(len=*), parameter :: subname = 'htape_add_natpft_metadata'
    !-----------------------------------------------------------------------

    do ptype = natpft_lb, natpft_ub
       ptype_1_indexing = ptype + (1 - natpft_lb)
       attname = att_prefix // pftname(ptype)
       call ncd_putatt(lnfid, ncd_global, attname, ptype_1_indexing)
    end do

  end subroutine htape_add_natpft_metadata

  !-----------------------------------------------------------------------
  subroutine htape_add_cft_metadata(lnfid)
    !
    ! !DESCRIPTION:
    ! Add global metadata defining natpft types
    !
    ! !USES:
    use clm_varpar, only : cft_lb, cft_ub
    use pftconMod , only : pftname_len, pftname
    !
    ! !ARGUMENTS:
    type(file_desc_t), intent(inout) :: lnfid ! local file id
    !
    ! !LOCAL VARIABLES:
    integer :: ptype  ! patch type
    integer :: ptype_1_indexing ! patch type, translated to 1 indexing
    character(len=*), parameter :: att_prefix = 'cft_'    ! prefix for attributes
    character(len=len(att_prefix)+pftname_len) :: attname ! attribute name

    character(len=*), parameter :: subname = 'htape_add_cft_metadata'
    !-----------------------------------------------------------------------

    do ptype = cft_lb, cft_ub
       ptype_1_indexing = ptype + (1 - cft_lb)
       attname = att_prefix // pftname(ptype)
       call ncd_putatt(lnfid, ncd_global, attname, ptype_1_indexing)
    end do

  end subroutine htape_add_cft_metadata

  !-----------------------------------------------------------------------
  subroutine htape_timeconst3D(t, &
       bounds, watsat_col, sucsat_col, bsw_col, hksat_col, mode)
    !
    ! !DESCRIPTION:
    ! Write time constant 3D variables to history tapes.
    ! Only write out when this subroutine is called (normally only for
    ! primary history files at very first time-step, nstep=0).
    ! Issue the required netcdf wrapper calls to define the history file
    ! contents.
    !
    ! !USES:
    use subgridAveMod  , only : c2g
    use clm_varpar     , only : nlevgrnd ,nlevlak, nlevmaxurbgrnd
    use shr_string_mod , only : shr_string_listAppend
    use domainMod      , only : ldomain
    !
    ! !ARGUMENTS:
    integer           , intent(in) :: t    ! tape index
    type(bounds_type) , intent(in) :: bounds
    real(r8)          , intent(in) :: watsat_col( bounds%begc:,1: )
    real(r8)          , intent(in) :: sucsat_col( bounds%begc:,1: )
    real(r8)          , intent(in) :: bsw_col( bounds%begc:,1: )
    real(r8)          , intent(in) :: hksat_col( bounds%begc:,1: )
    character(len=*)  , intent(in) :: mode ! 'define' or 'write'
    !
    ! !LOCAL VARIABLES:
    integer :: c,l,lev,ifld               ! indices
    integer :: ier                        ! error status
    character(len=max_chars) :: long_name ! variable long name
    character(len=max_namlen):: varname   ! variable name
    character(len=max_namlen):: units     ! variable units
    character(len=scale_type_strlen) :: l2g_scale_type    ! scale type for subgrid averaging of landunits to grid cells
    !
    real(r8), pointer :: histi(:,:)       ! temporary
    real(r8), pointer :: histo(:,:)       ! temporary
    integer, parameter :: nflds = 6       ! Number of 3D time-constant fields
    character(len=*),parameter :: subname = 'htape_timeconst3D'
    character(len=*),parameter :: varnames(nflds) = (/ &
                                                        'ZSOI  ', &
                                                        'DZSOI ', &
                                                        'WATSAT', &
                                                        'SUCSAT', &
                                                        'BSW   ', &
                                                        'HKSAT '  &
                                                    /)
    real(r8), pointer :: histil(:,:)      ! temporary
    real(r8), pointer :: histol(:,:)
    integer, parameter :: nfldsl = 2
    character(len=*),parameter :: varnamesl(nfldsl) = (/ &
                                                          'ZLAKE ', &
                                                          'DZLAKE' &
                                                      /)
    !-----------------------------------------------------------------------

    SHR_ASSERT_ALL_FL((ubound(watsat_col) == (/bounds%endc, nlevmaxurbgrnd/)), sourcefile, __LINE__)
    SHR_ASSERT_ALL_FL((ubound(sucsat_col) == (/bounds%endc, nlevgrnd/)), sourcefile, __LINE__)
    SHR_ASSERT_ALL_FL((ubound(bsw_col)    == (/bounds%endc, nlevgrnd/)), sourcefile, __LINE__)
    SHR_ASSERT_ALL_FL((ubound(hksat_col)  == (/bounds%endc, nlevgrnd/)), sourcefile, __LINE__)

    !-------------------------------------------------------------------------------
    !***      Non-time varying 3D fields                    ***
    !***      Only write out when this subroutine is called ***
    !***       Normally only called once for primary tapes  ***
    !-------------------------------------------------------------------------------

    if (mode == 'define') then

       do ifld = 1,nflds
          ! Field indices MUST match varnames array order above!
          if (ifld == 1) then
             long_name='soil depth'; units = 'm'
          else if (ifld == 2) then
             long_name='soil thickness'; units = 'm'
          else if (ifld == 3) then
             long_name='saturated soil water content (porosity)';  units = 'mm3/mm3'
          else if (ifld == 4) then
             long_name='saturated soil matric potential'; units = 'mm'
          else if (ifld == 5) then
             long_name='slope of soil water retention curve'; units = 'unitless'
          else if (ifld == 6) then
             long_name='saturated hydraulic conductivity'; units = 'mm s-1'
          else
             call endrun(msg=' ERROR: bad 3D time-constant field index'//errMsg(sourcefile, __LINE__))
          end if
          if (tape(t)%dov2xy) then
             if (ldomain%isgrid2d) then
                call ncd_defvar(ncid=nfid(t), varname=trim(varnames(ifld)), xtype=tape(t)%ncprec,&
                     dim1name='lon', dim2name='lat', dim3name='levgrnd', &
                     long_name=long_name, units=units, missing_value=spval, fill_value=spval)
             else
                call ncd_defvar(ncid=nfid(t), varname=trim(varnames(ifld)), xtype=tape(t)%ncprec, &
                        dim1name=grlnd, dim2name='levgrnd', &
                     long_name=long_name, units=units, missing_value=spval, fill_value=spval)
             end if
          else
             call ncd_defvar(ncid=nfid(t), varname=trim(varnames(ifld)), xtype=tape(t)%ncprec, &
                  dim1name=namec, dim2name='levgrnd', &
                  long_name=long_name, units=units, missing_value=spval, fill_value=spval)
          end if
          call shr_string_listAppend(TimeConst3DVars,varnames(ifld))
       end do

    else if (mode == 'write') then

       allocate(histi(bounds%begc:bounds%endc,nlevgrnd), stat=ier)
       if (ier /= 0) then
          write(iulog,*) trim(subname),' ERROR: allocation error for histi'
          call endrun(msg=errMsg(sourcefile, __LINE__))
       end if

       ! Write time constant fields

       if (tape(t)%dov2xy) then
          allocate(histo(bounds%begg:bounds%endg,nlevgrnd), stat=ier)
          if (ier /= 0) then
             write(iulog,*)  trim(subname),' ERROR: allocation error for histo'
             call endrun(msg=errMsg(sourcefile, __LINE__))
          end if
       end if

       do ifld = 1,nflds

          ! WJS (10-25-11): Note about l2g_scale_type in the following: ZSOI & DZSOI are
          ! currently constant in space, except for urban points, so their scale type
          ! doesn't matter at the moment as long as it excludes urban points. I am using
          ! 'nonurb' so that the values are output everywhere where the fields are
          ! constant (i.e., everywhere except urban points). For the other fields, I am
          ! using 'veg' to be consistent with the l2g_scale_type that is now used for many
          ! of the 3-d time-variant fields; in theory, though, one might want versions of
          ! these variables output for different landunits.

          ! Field indices MUST match varnames array order above!
          if      (ifld == 1) then  ! ZSOI
             l2g_scale_type = 'nonurb'
          else if (ifld == 2) then  ! DZSOI
             l2g_scale_type = 'nonurb'
          else if (ifld == 3) then  ! WATSAT
             l2g_scale_type = 'veg'
          else if (ifld == 4) then  ! SUCSAT
             l2g_scale_type = 'veg'
          else if (ifld == 5) then  ! BSW
             l2g_scale_type = 'veg'
          else if (ifld == 6) then  ! HKSAT
             l2g_scale_type = 'veg'
          end if

          histi(:,:) = spval
          do lev = 1,nlevgrnd
             do c = bounds%begc,bounds%endc
                l = col%landunit(c)
                   ! Field indices MUST match varnames array order above!
                   if (ifld ==1) histi(c,lev) = col%z(c,lev)
                   if (ifld ==2) histi(c,lev) = col%dz(c,lev)
                   if (ifld ==3) histi(c,lev) = watsat_col(c,lev)
                   if (ifld ==4) histi(c,lev) = sucsat_col(c,lev)
                   if (ifld ==5) histi(c,lev) = bsw_col(c,lev)
                   if (ifld ==6) histi(c,lev) = hksat_col(c,lev)
             end do
          end do
          if (tape(t)%dov2xy) then
             histo(:,:) = spval

             call c2g(bounds, nlevgrnd, &
                  histi(bounds%begc:bounds%endc, :), &
                  histo(bounds%begg:bounds%endg, :), &
                  c2l_scale_type='unity', l2g_scale_type=l2g_scale_type)

             if (ldomain%isgrid2d) then
                call ncd_io(varname=trim(varnames(ifld)), dim1name=grlnd, &
                     data=histo, ncid=nfid(t), flag='write')
             else
                call ncd_io(varname=trim(varnames(ifld)), dim1name=grlnd, &
                     data=histo, ncid=nfid(t), flag='write')
             end if
          else
             call ncd_io(varname=trim(varnames(ifld)), dim1name=namec, &
                  data=histi, ncid=nfid(t), flag='write')
          end if
       end do

       if (tape(t)%dov2xy) deallocate(histo)
       deallocate(histi)

    end if  ! (define/write mode

    if (mode == 'define') then
       do ifld = 1,nfldsl
          ! Field indices MUST match varnamesl array order above!
          if (ifld == 1) then
             long_name='lake layer node depth'; units = 'm'
          else if (ifld == 2) then
             long_name='lake layer thickness'; units = 'm'
          else
             call endrun(msg=' ERROR: bad 3D time-constant field index'//errMsg(sourcefile, __LINE__))
          end if
          if (tape(t)%dov2xy) then
             if (ldomain%isgrid2d) then
                call ncd_defvar(ncid=nfid(t), varname=trim(varnamesl(ifld)), xtype=tape(t)%ncprec,&
                     dim1name='lon', dim2name='lat', dim3name='levlak', &
                     long_name=long_name, units=units, missing_value=spval, fill_value=spval)
             else
                call ncd_defvar(ncid=nfid(t), varname=trim(varnamesl(ifld)), xtype=tape(t)%ncprec, &
                        dim1name=grlnd, dim2name='levlak', &
                     long_name=long_name, units=units, missing_value=spval, fill_value=spval)
             end if
          else
             call ncd_defvar(ncid=nfid(t), varname=trim(varnamesl(ifld)), xtype=tape(t)%ncprec, &
                  dim1name=namec, dim2name='levlak', &
                  long_name=long_name, units=units, missing_value=spval, fill_value=spval)
          end if
          call shr_string_listAppend(TimeConst3DVars,varnamesl(ifld))
       end do

    else if (mode == 'write') then

       allocate(histil(bounds%begc:bounds%endc,nlevlak), stat=ier)
       if (ier /= 0) then
          write(iulog,*) trim(subname),' ERROR: allocation error for histil'
          call endrun(msg=errMsg(sourcefile, __LINE__))
       end if

       ! Write time constant fields

       if (tape(t)%dov2xy) then
          allocate(histol(bounds%begg:bounds%endg,nlevlak), stat=ier)
          if (ier /= 0) then
             write(iulog,*)  trim(subname),' ERROR: allocation error for histol'
             call endrun(msg=errMsg(sourcefile, __LINE__))
          end if
       end if

       do ifld = 1,nfldsl
          histil(:,:) = spval
          do lev = 1,nlevlak
             do c = bounds%begc,bounds%endc
                l = col%landunit(c)
                if (lun%lakpoi(l)) then
                   ! Field indices MUST match varnamesl array order above!
                   if (ifld ==1) histil(c,lev) = col%z_lake(c,lev)
                   if (ifld ==2) histil(c,lev) = col%dz_lake(c,lev)
                end if
             end do
          end do
          if (tape(t)%dov2xy) then
             histol(:,:) = spval
             call c2g(bounds, nlevlak, &
                  histil(bounds%begc:bounds%endc, :), &
                  histol(bounds%begg:bounds%endg, :), &
                  c2l_scale_type='unity', l2g_scale_type='lake')
             if (ldomain%isgrid2d) then
                call ncd_io(varname=trim(varnamesl(ifld)), dim1name=grlnd, &
                     data=histol, ncid=nfid(t), flag='write')
             else
                call ncd_io(varname=trim(varnamesl(ifld)), dim1name=grlnd, &
                     data=histol, ncid=nfid(t), flag='write')
             end if
          else
             call ncd_io(varname=trim(varnamesl(ifld)), dim1name=namec,  &
                  data=histil, ncid=nfid(t), flag='write')
          end if
       end do

       if (tape(t)%dov2xy) deallocate(histol)
       deallocate(histil)

    end if  ! (define/write mode

  end subroutine htape_timeconst3D

  !-----------------------------------------------------------------------
  subroutine htape_timeconst(t, mode)
    !
    ! !DESCRIPTION:
    ! Write time constant values to primary history tape.
    use clm_time_manager, only : get_step_size
    ! Issue the required netcdf wrapper calls to define the history file
    ! contents.
    !
    ! !USES:
    use clm_varpar      , only : nlevsoi
    use clm_varcon      , only : zsoi, zlak, secspday, isecspday, isecsphr, isecspmin
    use domainMod       , only : ldomain, lon1d, lat1d
    use clm_time_manager, only : get_nstep, get_curr_date, get_curr_time
    use clm_time_manager, only : get_ref_date, get_calendar, NO_LEAP_C, GREGORIAN_C
    use FatesInterfaceMod, only : fates_hdim_levsclass
    use FatesInterfaceMod, only : fates_hdim_pfmap_levscpf
    use FatesInterfaceMod, only : fates_hdim_scmap_levscpf
    use FatesInterfaceMod, only : fates_hdim_levage
    use FatesInterfaceMod, only : fates_hdim_levheight
    use FatesInterfaceMod, only : fates_hdim_levpft
    use FatesInterfaceMod, only : fates_hdim_scmap_levscag
    use FatesInterfaceMod, only : fates_hdim_agmap_levscag
    use FatesInterfaceMod, only : fates_hdim_scmap_levscagpft
    use FatesInterfaceMod, only : fates_hdim_agmap_levscagpft
    use FatesInterfaceMod, only : fates_hdim_pftmap_levscagpft
    use FatesInterfaceMod, only : fates_hdim_agmap_levagepft
    use FatesInterfaceMod, only : fates_hdim_pftmap_levagepft
    use FatesInterfaceMod, only : fates_hdim_levfuel
    use FatesInterfaceMod, only : fates_hdim_levcwdsc
    use FatesInterfaceMod, only : fates_hdim_levcan
    use FatesInterfaceMod, only : fates_hdim_canmap_levcnlf
    use FatesInterfaceMod, only : fates_hdim_lfmap_levcnlf
    use FatesInterfaceMod, only : fates_hdim_canmap_levcnlfpf
    use FatesInterfaceMod, only : fates_hdim_lfmap_levcnlfpf
    use FatesInterfaceMod, only : fates_hdim_pftmap_levcnlfpf
    use FatesInterfaceMod, only : fates_hdim_levelem
    use FatesInterfaceMod, only : fates_hdim_elmap_levelpft
    use FatesInterfaceMod, only : fates_hdim_pftmap_levelpft
    use FatesInterfaceMod, only : fates_hdim_elmap_levelcwd
    use FatesInterfaceMod, only : fates_hdim_cwdmap_levelcwd
    use FatesInterfaceMod, only : fates_hdim_elmap_levelage
    use FatesInterfaceMod, only : fates_hdim_agemap_levelage


    !
    ! !ARGUMENTS:
    integer, intent(in) :: t              ! tape index
    integer :: dtime                      ! timestep size
    character(len=*), intent(in) :: mode  ! 'define' or 'write'
    !
    integer :: sec_hist_nhtfrq            ! hist_nhtfrq converted to seconds
    ! !LOCAL VARIABLES:
    integer :: vid,n,i,j,m                ! indices
    integer :: nstep                      ! current step
    integer :: mcsec                      ! seconds of current date
    integer :: mdcur                      ! current day
    integer :: mscur                      ! seconds of current day
    integer :: mcdate                     ! current date
    integer :: yr,mon,day,nbsec           ! year,month,day,seconds components of a date
    integer :: hours,minutes,secs         ! hours,minutes,seconds of hh:mm:ss
    character(len= 10) :: basedate        ! base date (yyyymmdd)
    character(len=  8) :: basesec         ! base seconds
    character(len=  8) :: cdate           ! system date
    character(len=  8) :: ctime           ! system time
    real(r8):: time                       ! current time
    real(r8):: timedata(2)                ! time interval boundaries
    integer :: dim1id(1)                  ! netCDF dimension id
    integer :: dim2id(2)                  ! netCDF dimension id
    integer :: varid                      ! netCDF variable id
    character(len=max_chars) :: long_name ! variable long name
    character(len=max_namlen):: varname   ! variable name
    character(len=max_namlen):: units     ! variable units
    character(len=max_namlen):: cal       ! calendar from the time-manager
    character(len=max_namlen):: caldesc   ! calendar description to put on file
    character(len=256):: str              ! global attribute string
    real(r8), pointer :: histo(:,:)       ! temporary
    integer :: status
    real(r8) :: zsoi_1d(1)
    character(len=*),parameter :: subname = 'htape_timeconst'
    !-----------------------------------------------------------------------

    !-------------------------------------------------------------------------------
    !***     Time constant grid variables only on first time-sample of file ***
    !-------------------------------------------------------------------------------

    if (tape(t)%ntimes == 1) then
       if (mode == 'define') then
          call ncd_defvar(varname='levgrnd', xtype=tape(t)%ncprec, &
               dim1name='levgrnd', &
               long_name='coordinate ground levels', units='m', ncid=nfid(t))
          call ncd_defvar(varname='levsoi', xtype=tape(t)%ncprec, &
               dim1name='levsoi', &
               long_name='coordinate soil levels (equivalent to top nlevsoi levels of levgrnd)', units='m', ncid=nfid(t))
          call ncd_defvar(varname='levlak', xtype=tape(t)%ncprec, &
               dim1name='levlak', &
               long_name='coordinate lake levels', units='m', ncid=nfid(t))
          call ncd_defvar(varname='levdcmp', xtype=tape(t)%ncprec, dim1name='levdcmp', &
<<<<<<< HEAD
               long_name='coordinate soil levels', units='m', ncid=nfid(t))
=======
               long_name='coordinate levels for soil decomposition variables', units='m', ncid=nfid(t))
>>>>>>> 622a196b

          if(use_fates)then

             call ncd_defvar(varname='fates_levscls', xtype=tape(t)%ncprec, dim1name='fates_levscls', &
                  long_name='FATES diameter size class lower bound', units='cm', ncid=nfid(t))
             call ncd_defvar(varname='fates_scmap_levscag', xtype=ncd_int, dim1name='fates_levscag', &
                   long_name='FATES size-class map into size x patch age', units='-', ncid=nfid(t))
             call ncd_defvar(varname='fates_agmap_levscag', xtype=ncd_int, dim1name='fates_levscag', &
                   long_name='FATES age-class map into size x patch age', units='-', ncid=nfid(t))
             call ncd_defvar(varname='fates_pftmap_levscpf',xtype=ncd_int, dim1name='fates_levscpf', &
                  long_name='FATES pft index of the combined pft-size class dimension', units='-', ncid=nfid(t))
             call ncd_defvar(varname='fates_scmap_levscpf',xtype=ncd_int, dim1name='fates_levscpf', &
                  long_name='FATES size index of the combined pft-size class dimension', units='-', ncid=nfid(t))
             call ncd_defvar(varname='fates_levage',xtype=tape(t)%ncprec, dim1name='fates_levage', &
                  long_name='FATES patch age (yr)', ncid=nfid(t))
             call ncd_defvar(varname='fates_levheight',xtype=tape(t)%ncprec, dim1name='fates_levheight', &
                  long_name='FATES height (m)', ncid=nfid(t))
             call ncd_defvar(varname='fates_levpft',xtype=ncd_int, dim1name='fates_levpft', &
                  long_name='FATES pft number', ncid=nfid(t))
             call ncd_defvar(varname='fates_levfuel',xtype=ncd_int, dim1name='fates_levfuel', &
                  long_name='FATES fuel index', ncid=nfid(t))
             call ncd_defvar(varname='fates_levcwdsc',xtype=ncd_int, dim1name='fates_levcwdsc', &
                  long_name='FATES cwd size class', ncid=nfid(t))
             call ncd_defvar(varname='fates_levcan',xtype=ncd_int, dim1name='fates_levcan', &
                  long_name='FATES canopy level', ncid=nfid(t))
             call ncd_defvar(varname='fates_canmap_levcnlf',xtype=ncd_int, dim1name='fates_levcnlf', &
                  long_name='FATES canopy level of combined canopy-leaf dimension', ncid=nfid(t))
             call ncd_defvar(varname='fates_lfmap_levcnlf',xtype=ncd_int, dim1name='fates_levcnlf', &
                  long_name='FATES leaf level of combined canopy-leaf dimension', ncid=nfid(t))
             call ncd_defvar(varname='fates_canmap_levcnlfpf',xtype=ncd_int, dim1name='fates_levcnlfpf', &
                  long_name='FATES canopy level of combined canopy x leaf x pft dimension', ncid=nfid(t))
             call ncd_defvar(varname='fates_lfmap_levcnlfpf',xtype=ncd_int, dim1name='fates_levcnlfpf', &
                  long_name='FATES leaf level of combined canopy x leaf x pft dimension', ncid=nfid(t))
             call ncd_defvar(varname='fates_pftmap_levcnlfpf',xtype=ncd_int, dim1name='fates_levcnlfpf', &
                  long_name='FATES PFT level of combined canopy x leaf x pft dimension', ncid=nfid(t))
             call ncd_defvar(varname='fates_scmap_levscagpft', xtype=ncd_int, dim1name='fates_levscagpf', &
                  long_name='FATES size-class map into size x patch age x pft', units='-', ncid=nfid(t))
             call ncd_defvar(varname='fates_agmap_levscagpft', xtype=ncd_int, dim1name='fates_levscagpf', &
                   long_name='FATES age-class map into size x patch age x pft', units='-', ncid=nfid(t))
             call ncd_defvar(varname='fates_pftmap_levscagpft', xtype=ncd_int, dim1name='fates_levscagpf', &
                   long_name='FATES pft map into size x patch age x pft', units='-', ncid=nfid(t))
             call ncd_defvar(varname='fates_pftmap_levagepft', xtype=ncd_int, dim1name='fates_levagepft', &
                   long_name='FATES pft map into patch age x pft', units='-', ncid=nfid(t))
             call ncd_defvar(varname='fates_agmap_levagepft', xtype=ncd_int, dim1name='fates_levagepft', &
                   long_name='FATES age-class map into patch age x pft', units='-', ncid=nfid(t))

          end if


       elseif (mode == 'write') then
          if ( masterproc ) write(iulog, *) ' zsoi:',zsoi
          call ncd_io(varname='levgrnd', data=zsoi, ncid=nfid(t), flag='write')
          call ncd_io(varname='levsoi', data=zsoi(1:nlevsoi), ncid=nfid(t), flag='write')
          call ncd_io(varname='levlak' , data=zlak, ncid=nfid(t), flag='write')
          if (use_vertsoilc) then
             call ncd_io(varname='levdcmp', data=zsoi, ncid=nfid(t), flag='write')
          else
             zsoi_1d(1) = 1._r8
             call ncd_io(varname='levdcmp', data=zsoi_1d, ncid=nfid(t), flag='write')
          end if
          if(use_fates)then
             call ncd_io(varname='fates_scmap_levscag',data=fates_hdim_scmap_levscag, ncid=nfid(t), flag='write')
             call ncd_io(varname='fates_agmap_levscag',data=fates_hdim_agmap_levscag, ncid=nfid(t), flag='write')
             call ncd_io(varname='fates_levscls',data=fates_hdim_levsclass, ncid=nfid(t), flag='write')
             call ncd_io(varname='fates_pftmap_levscpf',data=fates_hdim_pfmap_levscpf, ncid=nfid(t), flag='write')
             call ncd_io(varname='fates_scmap_levscpf',data=fates_hdim_scmap_levscpf, ncid=nfid(t), flag='write')
             call ncd_io(varname='fates_levage',data=fates_hdim_levage, ncid=nfid(t), flag='write')
             call ncd_io(varname='fates_levheight',data=fates_hdim_levheight, ncid=nfid(t), flag='write')
             call ncd_io(varname='fates_levpft',data=fates_hdim_levpft, ncid=nfid(t), flag='write')
             call ncd_io(varname='fates_levfuel',data=fates_hdim_levfuel, ncid=nfid(t), flag='write')
             call ncd_io(varname='fates_levcwdsc',data=fates_hdim_levcwdsc, ncid=nfid(t), flag='write')
             call ncd_io(varname='fates_levcan',data=fates_hdim_levcan, ncid=nfid(t), flag='write')
             call ncd_io(varname='fates_canmap_levcnlf',data=fates_hdim_canmap_levcnlf, ncid=nfid(t), flag='write')
             call ncd_io(varname='fates_lfmap_levcnlf',data=fates_hdim_lfmap_levcnlf, ncid=nfid(t), flag='write')
             call ncd_io(varname='fates_canmap_levcnlfpf',data=fates_hdim_canmap_levcnlfpf, ncid=nfid(t), flag='write')
             call ncd_io(varname='fates_lfmap_levcnlfpf',data=fates_hdim_lfmap_levcnlfpf, ncid=nfid(t), flag='write')
             call ncd_io(varname='fates_pftmap_levcnlfpf',data=fates_hdim_pftmap_levcnlfpf, ncid=nfid(t), flag='write')
             call ncd_io(varname='fates_scmap_levscagpft',data=fates_hdim_scmap_levscagpft, ncid=nfid(t), flag='write')
             call ncd_io(varname='fates_agmap_levscagpft',data=fates_hdim_agmap_levscagpft, ncid=nfid(t), flag='write')
             call ncd_io(varname='fates_pftmap_levscagpft',data=fates_hdim_pftmap_levscagpft, ncid=nfid(t), flag='write')
             call ncd_io(varname='fates_pftmap_levagepft',data=fates_hdim_pftmap_levagepft, ncid=nfid(t), flag='write')
             call ncd_io(varname='fates_agmap_levagepft',data=fates_hdim_agmap_levagepft, ncid=nfid(t), flag='write')
          end if

       endif
    endif

    !-------------------------------------------------------------------------------
    !***     Time definition variables ***
    !-------------------------------------------------------------------------------

    ! For define mode -- only do this for first time-sample
    if (mode == 'define' .and. tape(t)%ntimes == 1) then
       call get_ref_date(yr, mon, day, nbsec)
       nstep = get_nstep()
       hours   = nbsec / 3600
       minutes = (nbsec - hours*3600) / 60
       secs    = (nbsec - hours*3600 - minutes*60)
       write(basedate,80) yr,mon,day
80     format(i4.4,'-',i2.2,'-',i2.2)
       write(basesec ,90) hours, minutes, secs
90     format(i2.2,':',i2.2,':',i2.2)

       dim1id(1) = time_dimid
       str = 'days since ' // basedate // " " // basesec
       call ncd_defvar(nfid(t), 'time', tape(t)%ncprec, 1, dim1id, varid, &
            long_name='time',units=str)
       cal = get_calendar()
       if (      trim(cal) == NO_LEAP_C   )then
          caldesc = "noleap"
       else if ( trim(cal) == GREGORIAN_C )then
          caldesc = "gregorian"
       end if
       call ncd_putatt(nfid(t), varid, 'calendar', caldesc)
       call ncd_putatt(nfid(t), varid, 'bounds', 'time_bounds')

       dim1id(1) = time_dimid
       call ncd_defvar(nfid(t) , 'mcdate', ncd_int, 1, dim1id , varid, &
          long_name = 'current date (YYYYMMDD)')
       !
       ! add global attribute time_period_freq
       !
       if (hist_nhtfrq(t) < 0) then !hour need to convert to seconds
          sec_hist_nhtfrq = abs(hist_nhtfrq(t))*3600
       else
          sec_hist_nhtfrq = hist_nhtfrq(t)
       end if

       dtime = get_step_size()
       if (sec_hist_nhtfrq == 0) then !month
          time_period_freq = 'month_1'
       else if (mod(sec_hist_nhtfrq*dtime,isecspday) == 0) then ! day
          write(time_period_freq,999) 'day_',sec_hist_nhtfrq*dtime/isecspday
       else if (mod(sec_hist_nhtfrq*dtime,isecsphr) == 0) then ! hour
          write(time_period_freq,999) 'hour_',(sec_hist_nhtfrq*dtime)/isecsphr
       else if (mod(sec_hist_nhtfrq*dtime,isecspmin) == 0) then ! minute
          write(time_period_freq,999) 'minute_',(sec_hist_nhtfrq*dtime)/isecspmin
       else                     ! second
          write(time_period_freq,999) 'second_',sec_hist_nhtfrq*dtime
       end if
999    format(a,i0)

       call ncd_putatt(nfid(t), ncd_global, 'time_period_freq',          &
                          trim(time_period_freq))

       call ncd_defvar(nfid(t) , 'mcsec' , ncd_int, 1, dim1id , varid, &
          long_name = 'current seconds of current date', units='s')
       call ncd_defvar(nfid(t) , 'mdcur' , ncd_int, 1, dim1id , varid, &
          long_name = 'current day (from base day)')
       call ncd_defvar(nfid(t) , 'mscur' , ncd_int, 1, dim1id , varid, &
          long_name = 'current seconds of current day')
       call ncd_defvar(nfid(t) , 'nstep' , ncd_int, 1, dim1id , varid, &
          long_name = 'time step')

       dim2id(1) = hist_interval_dimid;  dim2id(2) = time_dimid
       call ncd_defvar(nfid(t), 'time_bounds', ncd_double, 2, dim2id, varid, &
          long_name = 'history time interval endpoints')

       dim2id(1) = strlen_dimid;  dim2id(2) = time_dimid
       call ncd_defvar(nfid(t), 'date_written', ncd_char, 2, dim2id, varid)
       call ncd_defvar(nfid(t), 'time_written', ncd_char, 2, dim2id, varid)

       if ( len_trim(TimeConst3DVars_Filename) > 0 )then
          call ncd_putatt(nfid(t), ncd_global, 'Time_constant_3Dvars_filename', &
                          trim(TimeConst3DVars_Filename))
       end if
       if ( len_trim(TimeConst3DVars)          > 0 )then
          call ncd_putatt(nfid(t), ncd_global, 'Time_constant_3Dvars',          &
                          trim(TimeConst3DVars))
       end if

    elseif (mode == 'write') then

       call get_curr_time (mdcur, mscur)
       call get_curr_date (yr, mon, day, mcsec)
       mcdate = yr*10000 + mon*100 + day
       nstep = get_nstep()

       call ncd_io('mcdate', mcdate, 'write', nfid(t), nt=tape(t)%ntimes)
       call ncd_io('mcsec' , mcsec , 'write', nfid(t), nt=tape(t)%ntimes)
       call ncd_io('mdcur' , mdcur , 'write', nfid(t), nt=tape(t)%ntimes)
       call ncd_io('mscur' , mscur , 'write', nfid(t), nt=tape(t)%ntimes)
       call ncd_io('nstep' , nstep , 'write', nfid(t), nt=tape(t)%ntimes)

       time = mdcur + mscur/secspday
       call ncd_io('time'  , time  , 'write', nfid(t), nt=tape(t)%ntimes)

       timedata(1) = tape(t)%begtime
       timedata(2) = time
       call ncd_io('time_bounds', timedata, 'write', nfid(t), nt=tape(t)%ntimes)

       call getdatetime (cdate, ctime)
       call ncd_io('date_written', cdate, 'write', nfid(t), nt=tape(t)%ntimes)

       call ncd_io('time_written', ctime, 'write', nfid(t), nt=tape(t)%ntimes)

    endif

    !-------------------------------------------------------------------------------
    !***     Grid definition variables ***
    !-------------------------------------------------------------------------------
    ! For define mode -- only do this for first time-sample
    if(tape(t)%ntimes == 1) then
       if (mode == 'define') then

          if (ldomain%isgrid2d) then
             call ncd_defvar(varname='lon', xtype=tape(t)%ncprec, dim1name='lon', &
                  long_name='coordinate longitude', units='degrees_east', &
                  ncid=nfid(t), missing_value=spval, fill_value=spval)
          else
             call ncd_defvar(varname='lon', xtype=tape(t)%ncprec, &
                  dim1name=grlnd, &
                  long_name='coordinate longitude', units='degrees_east', ncid=nfid(t), &
                  missing_value=spval, fill_value=spval)
          end if
          if (ldomain%isgrid2d) then
             call ncd_defvar(varname='lat', xtype=tape(t)%ncprec, dim1name='lat', &
                  long_name='coordinate latitude', units='degrees_north', &
                  ncid=nfid(t), missing_value=spval, fill_value=spval)
          else
             call ncd_defvar(varname='lat', xtype=tape(t)%ncprec, &
                  dim1name=grlnd, &
                  long_name='coordinate latitude', units='degrees_north', ncid=nfid(t), &
                  missing_value=spval, fill_value=spval)
          end if
          if (ldomain%isgrid2d) then
             call ncd_defvar(varname='area', xtype=tape(t)%ncprec, &
                  dim1name='lon', dim2name='lat',&
                  long_name='grid cell areas', units='km^2', ncid=nfid(t), &
                  missing_value=spval, fill_value=spval)
          else
             call ncd_defvar(varname='area', xtype=tape(t)%ncprec, &
                  dim1name=grlnd, &
                  long_name='grid cell areas', units='km^2', ncid=nfid(t), &
                  missing_value=spval, fill_value=spval)
          end if
          if (ldomain%isgrid2d) then
             call ncd_defvar(varname='landfrac', xtype=tape(t)%ncprec, &
                  dim1name='lon', dim2name='lat', &
                  long_name='land fraction', ncid=nfid(t), &
                  missing_value=spval, fill_value=spval)
          else
             call ncd_defvar(varname='landfrac', xtype=tape(t)%ncprec, &
                  dim1name=grlnd, &
                  long_name='land fraction', ncid=nfid(t), &
                  missing_value=spval, fill_value=spval)
          end if
          if (ldomain%isgrid2d) then
             call ncd_defvar(varname='landmask', xtype=ncd_int, &
                  dim1name='lon', dim2name='lat', &
                  long_name='land/ocean mask (0.=ocean and 1.=land)', ncid=nfid(t), &
                  imissing_value=ispval, ifill_value=ispval)
          else
             call ncd_defvar(varname='landmask', xtype=ncd_int, &
                  dim1name=grlnd, &
                  long_name='land/ocean mask (0.=ocean and 1.=land)', ncid=nfid(t), &
                  imissing_value=ispval, ifill_value=ispval)
          end if
          if (ldomain%isgrid2d) then
             call ncd_defvar(varname='pftmask' , xtype=ncd_int, &
                  dim1name='lon', dim2name='lat', &
                  long_name='pft real/fake mask (0.=fake and 1.=real)', ncid=nfid(t), &
                  imissing_value=ispval, ifill_value=ispval)
          else
             call ncd_defvar(varname='pftmask' , xtype=ncd_int, &
                  dim1name=grlnd, &
                  long_name='pft real/fake mask (0.=fake and 1.=real)', ncid=nfid(t), &
                  imissing_value=ispval, ifill_value=ispval)
          end if
          if (ldomain%isgrid2d) then
             call ncd_defvar(varname='nbedrock' , xtype=ncd_int, &
                  dim1name='lon', dim2name='lat', &
                  long_name='index of shallowest bedrock layer', ncid=nfid(t), &
                  imissing_value=ispval, ifill_value=ispval)
          else
             call ncd_defvar(varname='nbedrock' , xtype=ncd_int, &
                  dim1name=grlnd, &
                  long_name='index of shallowest bedrock layer', ncid=nfid(t), &
                  imissing_value=ispval, ifill_value=ispval)
          end if

       else if (mode == 'write') then

          if (ldomain%isgrid2d) then
             call ncd_io(varname='lon', data=lon1d, ncid=nfid(t), flag='write')
             call ncd_io(varname='lat', data=lat1d, ncid=nfid(t), flag='write')
          else
             call ncd_io(varname='lon', data=ldomain%lonc, dim1name=grlnd, ncid=nfid(t), flag='write')
             call ncd_io(varname='lat', data=ldomain%latc, dim1name=grlnd, ncid=nfid(t), flag='write')
          end if
          call ncd_io(varname='area'    , data=ldomain%area, dim1name=grlnd, ncid=nfid(t), flag='write')
          call ncd_io(varname='landfrac', data=ldomain%frac, dim1name=grlnd, ncid=nfid(t), flag='write')
          call ncd_io(varname='landmask', data=ldomain%mask, dim1name=grlnd, ncid=nfid(t), flag='write')
          call ncd_io(varname='pftmask' , data=ldomain%pftm, dim1name=grlnd, ncid=nfid(t), flag='write')
          call ncd_io(varname='nbedrock' , data=grc%nbedrock, dim1name=grlnd, ncid=nfid(t), flag='write')

       end if  ! (define/write mode
    endif

  end subroutine htape_timeconst

  !-----------------------------------------------------------------------
  subroutine hfields_write(t, mode)
    !
    ! !DESCRIPTION:
    ! Write history tape.  Issue the call to write the variable.
    !
    ! !USES:
    use domainMod , only : ldomain
    !
    ! !ARGUMENTS:
    integer, intent(in) :: t                ! tape index
    character(len=*), intent(in) :: mode    ! 'define' or 'write'
    !
    ! !LOCAL VARIABLES:
    integer :: f                         ! field index
    integer :: k                         ! 1d index
    integer :: c,l,p                     ! indices
    integer :: beg1d                     ! on-node 1d field pointer start index
    integer :: end1d                     ! on-node 1d field pointer end index
    integer :: beg1d_out                 ! on-node 1d hbuf pointer start index
    integer :: end1d_out                 ! on-node 1d hbuf pointer end index
    integer :: num1d_out                 ! size of hbuf first dimension (overall all nodes)
    integer :: num2d                     ! hbuf second dimension size
    integer :: nt                        ! time index
    integer :: ier                       ! error status
    integer :: numdims                   ! number of dimensions
    character(len=avgflag_strlen) :: avgflag  ! time averaging flag
    character(len=max_chars) :: long_name! long name
    character(len=max_chars) :: units    ! units
    character(len=max_namlen):: varname  ! variable name
    character(len=32) :: avgstr          ! time averaging type
    character(len=hist_dim_name_length)  :: type1d          ! field 1d type
    character(len=hist_dim_name_length)  :: type1d_out      ! history output 1d type
    character(len=hist_dim_name_length)  :: type2d          ! history output 2d type
    character(len=32) :: dim1name        ! temporary
    character(len=32) :: dim2name        ! temporary
    real(r8), pointer :: histo(:,:)      ! temporary
    real(r8), pointer :: hist1do(:)      ! temporary
    character(len=*),parameter :: subname = 'hfields_write'
!-----------------------------------------------------------------------

    ! Write/define 1d topological info

    if (.not. tape(t)%dov2xy .and. tape(t)%ntimes==1) then
       if (mode == 'define') then
          call hfields_1dinfo(t, mode='define')
       else if (mode == 'write') then
          call hfields_1dinfo(t, mode='write')
       end if
    end if

    ! Define time-dependent variables create variables and attributes for field list

    do f = 1,tape(t)%nflds

       ! Set history field variables

       varname    = tape(t)%hlist(f)%field%name
       long_name  = tape(t)%hlist(f)%field%long_name
       units      = tape(t)%hlist(f)%field%units
       avgflag    = tape(t)%hlist(f)%avgflag
       type1d     = tape(t)%hlist(f)%field%type1d
       type1d_out = tape(t)%hlist(f)%field%type1d_out
       beg1d      = tape(t)%hlist(f)%field%beg1d
       end1d      = tape(t)%hlist(f)%field%end1d
       beg1d_out  = tape(t)%hlist(f)%field%beg1d_out
       end1d_out  = tape(t)%hlist(f)%field%end1d_out
       num1d_out  = tape(t)%hlist(f)%field%num1d_out
       type2d     = tape(t)%hlist(f)%field%type2d
       numdims    = tape(t)%hlist(f)%field%numdims
       num2d      = tape(t)%hlist(f)%field%num2d
       nt         = tape(t)%ntimes

       if (mode == 'define') then

          select case (avgflag)
          case ('A')
             avgstr = 'mean'
          case ('I')
             avgstr = 'instantaneous'
          case ('X')
             avgstr = 'maximum'
          case ('M')
             avgstr = 'minimum'
          case ('SUM')
             avgstr = 'sum'
          case default
             write(iulog,*) trim(subname),' ERROR: unknown time averaging flag (avgflag)=',avgflag
             call endrun(msg=errMsg(sourcefile, __LINE__))
          end select

          if (type1d_out == grlnd) then
             if (ldomain%isgrid2d) then
                dim1name = 'lon'      ; dim2name = 'lat'
             else
                dim1name = trim(grlnd); dim2name = 'undefined'
             end if
          else
             dim1name = type1d_out ; dim2name = 'undefined'
          endif

          if (dim2name == 'undefined') then
             if (numdims == 1) then
                call ncd_defvar(ncid=nfid(t), varname=varname, xtype=tape(t)%ncprec, &
                     dim1name=dim1name, dim2name='time', &
                     long_name=long_name, units=units, cell_method=avgstr, &
                     missing_value=spval, fill_value=spval)
             else
                call ncd_defvar(ncid=nfid(t), varname=varname, xtype=tape(t)%ncprec, &
                     dim1name=dim1name, dim2name=type2d, dim3name='time', &
                     long_name=long_name, units=units, cell_method=avgstr, &
                     missing_value=spval, fill_value=spval)
             end if
          else
             if (numdims == 1) then
                call ncd_defvar(ncid=nfid(t), varname=varname, xtype=tape(t)%ncprec, &
                     dim1name=dim1name, dim2name=dim2name, dim3name='time', &
                     long_name=long_name, units=units, cell_method=avgstr, &
                     missing_value=spval, fill_value=spval)
             else
                call ncd_defvar(ncid=nfid(t), varname=varname, xtype=tape(t)%ncprec, &
                     dim1name=dim1name, dim2name=dim2name, dim3name=type2d, dim4name='time', &
                     long_name=long_name, units=units, cell_method=avgstr, &
                     missing_value=spval, fill_value=spval)
             end if
          endif

       else if (mode == 'write') then

          ! Determine output buffer

          histo => tape(t)%hlist(f)%hbuf

          ! Allocate dynamic memory

          if (numdims == 1) then
             allocate(hist1do(beg1d_out:end1d_out), stat=ier)
             if (ier /= 0) then
                write(iulog,*) trim(subname),' ERROR: allocation'
                call endrun(msg=errMsg(sourcefile, __LINE__))
             end if
             hist1do(beg1d_out:end1d_out) = histo(beg1d_out:end1d_out,1)
          end if

          ! Write history output.  Always output land and ocean runoff on xy grid.

          if (numdims == 1) then
             call ncd_io(flag='write', varname=varname, &
                  dim1name=type1d_out, data=hist1do, ncid=nfid(t), nt=nt)
          else
             call ncd_io(flag='write', varname=varname, &
                  dim1name=type1d_out, data=histo, ncid=nfid(t), nt=nt)
          end if


          ! Deallocate dynamic memory

          if (numdims == 1) then
             deallocate(hist1do)
          end if

       end if

    end do

  end subroutine hfields_write

  !-----------------------------------------------------------------------
  subroutine hfields_1dinfo(t, mode)
    !
    ! !DESCRIPTION:
    ! Write/define 1d info for history tape.
    !
    ! !USES:
    use decompMod   , only : ldecomp
    use domainMod   , only : ldomain, ldomain
    !
    ! !ARGUMENTS:
    integer, intent(in) :: t                ! tape index
    character(len=*), intent(in) :: mode    ! 'define' or 'write'
    !
    ! !LOCAL VARIABLES:
    integer :: f                         ! field index
    integer :: k                         ! 1d index
    integer :: g,c,l,p                   ! indices
    integer :: ier                       ! errir status
    real(r8), pointer :: rgarr(:)        ! temporary
    real(r8), pointer :: rcarr(:)        ! temporary
    real(r8), pointer :: rlarr(:)        ! temporary
    real(r8), pointer :: rparr(:)        ! temporary
    integer , pointer :: igarr(:)        ! temporary
    integer , pointer :: icarr(:)        ! temporary
    integer , pointer :: ilarr(:)        ! temporary
    integer , pointer :: iparr(:)        ! temporary
    type(file_desc_t), pointer :: ncid            ! netcdf file
    type(bounds_type) :: bounds
    character(len=*),parameter :: subname = 'hfields_1dinfo'
!-----------------------------------------------------------------------

    call get_proc_bounds(bounds)

    ncid => nfid(t)

    if (mode == 'define') then

          ! Define gridcell info

          call ncd_defvar(varname='grid1d_lon', xtype=ncd_double, dim1name=nameg, &
               long_name='gridcell longitude', units='degrees_east', fill_value=spval, ncid=ncid)

          call ncd_defvar(varname='grid1d_lat', xtype=ncd_double,  dim1name=nameg, &
               long_name='gridcell latitude', units='degrees_north', fill_value=spval, ncid=ncid)

          call ncd_defvar(varname='grid1d_ixy', xtype=ncd_int, dim1name=nameg, &
               long_name='2d longitude index of corresponding gridcell', ifill_value=ispval, ncid=ncid)

          call ncd_defvar(varname='grid1d_jxy', xtype=ncd_int, dim1name=nameg, &
               long_name='2d latitude index of corresponding gridcell', ifill_value=ispval, ncid=ncid)

          ! Define landunit info

          call ncd_defvar(varname='land1d_lon', xtype=ncd_double, dim1name=namel, &
               long_name='landunit longitude', units='degrees_east', fill_value=spval, ncid=ncid)

          call ncd_defvar(varname='land1d_lat', xtype=ncd_double, dim1name=namel, &
               long_name='landunit latitude', units='degrees_north', fill_value=spval, ncid=ncid)

          call ncd_defvar(varname='land1d_ixy', xtype=ncd_int, dim1name=namel, &
               long_name='2d longitude index of corresponding landunit', ifill_value=ispval, ncid=ncid)

          call ncd_defvar(varname='land1d_jxy', xtype=ncd_int, dim1name=namel, &
               long_name='2d latitude index of corresponding landunit', ifill_value=ispval, ncid=ncid)

          call ncd_defvar(varname='land1d_gi', xtype=ncd_int, dim1name=namel, &
               long_name='1d grid index of corresponding landunit', ifill_value=ispval, ncid=ncid)

          call ncd_defvar(varname='land1d_wtgcell', xtype=ncd_double, dim1name=namel, &
               long_name='landunit weight relative to corresponding gridcell', fill_value=spval, ncid=ncid)

          call ncd_defvar(varname='land1d_ityplunit', xtype=ncd_int, dim1name=namel, &
               long_name='landunit type (vegetated,urban,lake,wetland,glacier or glacier_mec)', &
                  ifill_value=ispval, ncid=ncid)

          call ncd_defvar(varname='land1d_active', xtype=ncd_log, dim1name=namel, &
               long_name='true => do computations on this landunit', ifill_value=0, ncid=ncid)

          ! Define column info

          call ncd_defvar(varname='cols1d_lon', xtype=ncd_double, dim1name=namec, &
               long_name='column longitude', units='degrees_east', fill_value=spval, ncid=ncid)

          call ncd_defvar(varname='cols1d_lat', xtype=ncd_double, dim1name=namec, &
               long_name='column latitude', units='degrees_north', fill_value=spval, ncid=ncid)

          call ncd_defvar(varname='cols1d_ixy', xtype=ncd_int, dim1name=namec, &
               long_name='2d longitude index of corresponding column', ifill_value=ispval, ncid=ncid)

          call ncd_defvar(varname='cols1d_jxy', xtype=ncd_int, dim1name=namec, &
               long_name='2d latitude index of corresponding column', ifill_value=ispval, ncid=ncid)

          call ncd_defvar(varname='cols1d_gi', xtype=ncd_int, dim1name=namec, &
               long_name='1d grid index of corresponding column', ifill_value=ispval, ncid=ncid)

          call ncd_defvar(varname='cols1d_li', xtype=ncd_int, dim1name=namec, &
               long_name='1d landunit index of corresponding column', ifill_value=ispval, ncid=ncid)

          call ncd_defvar(varname='cols1d_wtgcell', xtype=ncd_double, dim1name=namec, &
               long_name='column weight relative to corresponding gridcell', fill_value=spval, ncid=ncid)

          call ncd_defvar(varname='cols1d_wtlunit', xtype=ncd_double, dim1name=namec, &
               long_name='column weight relative to corresponding landunit', fill_value=spval, ncid=ncid)

          call ncd_defvar(varname='cols1d_itype_col', xtype=ncd_int, dim1name=namec, &
               long_name='column type (see global attributes)', ifill_value=ispval, ncid=ncid)

          call ncd_defvar(varname='cols1d_itype_lunit', xtype=ncd_int, dim1name=namec, &
               long_name='column landunit type (vegetated,urban,lake,wetland,glacier or glacier_mec)', &
                  ifill_value=ispval, ncid=ncid)

          call ncd_defvar(varname='cols1d_active', xtype=ncd_log, dim1name=namec, &
               long_name='true => do computations on this column', ifill_value=0, ncid=ncid)

          ! Define patch info

          call ncd_defvar(varname='pfts1d_lon', xtype=ncd_double, dim1name=namep, &
               long_name='pft longitude', units='degrees_east', fill_value=spval, ncid=ncid)

          call ncd_defvar(varname='pfts1d_lat', xtype=ncd_double, dim1name=namep, &
               long_name='pft latitude', units='degrees_north', fill_value=spval, ncid=ncid)

          call ncd_defvar(varname='pfts1d_ixy', xtype=ncd_int, dim1name=namep, &
               long_name='2d longitude index of corresponding pft', ifill_value=ispval, ncid=ncid)

          call ncd_defvar(varname='pfts1d_jxy', xtype=ncd_int, dim1name=namep, &
               long_name='2d latitude index of corresponding pft', ifill_value=ispval,  ncid=ncid)

          call ncd_defvar(varname='pfts1d_gi', xtype=ncd_int, dim1name=namep, &
               long_name='1d grid index of corresponding pft', ifill_value=ispval, ncid=ncid)

          call ncd_defvar(varname='pfts1d_li', xtype=ncd_int, dim1name=namep, &
               long_name='1d landunit index of corresponding pft', ifill_value=ispval, ncid=ncid)

          call ncd_defvar(varname='pfts1d_ci', xtype=ncd_int, dim1name=namep, &
               long_name='1d column index of corresponding pft', ifill_value=ispval, ncid=ncid)

          call ncd_defvar(varname='pfts1d_wtgcell', xtype=ncd_double, dim1name=namep, &
               long_name='pft weight relative to corresponding gridcell', fill_value=spval, ncid=ncid)

          call ncd_defvar(varname='pfts1d_wtlunit', xtype=ncd_double, dim1name=namep, &
               long_name='pft weight relative to corresponding landunit', fill_value=spval, ncid=ncid)

          call ncd_defvar(varname='pfts1d_wtcol', xtype=ncd_double, dim1name=namep, &
               long_name='pft weight relative to corresponding column', fill_value=spval, ncid=ncid)

          call ncd_defvar(varname='pfts1d_itype_veg', xtype=ncd_int, dim1name=namep, &
               long_name='pft vegetation type', ifill_value=ispval, ncid=ncid)

          call ncd_defvar(varname='pfts1d_itype_col', xtype=ncd_int, dim1name=namep, &
               long_name='pft column type (see global attributes)', ifill_value=ispval, ncid=ncid)

          call ncd_defvar(varname='pfts1d_itype_lunit', xtype=ncd_int, dim1name=namep, &
               long_name='pft landunit type (vegetated,urban,lake,wetland,glacier or glacier_mec)',  &
                  ifill_value=ispval, ncid=ncid)

          call ncd_defvar(varname='pfts1d_active', xtype=ncd_log, dim1name=namep, &
               ifill_value=0, long_name='true => do computations on this pft', ncid=ncid)

    else if (mode == 'write') then

       ! Determine bounds

       allocate(&
            rgarr(bounds%begg:bounds%endg),&
            rlarr(bounds%begl:bounds%endl),&
            rcarr(bounds%begc:bounds%endc),&
            rparr(bounds%begp:bounds%endp),&
            stat=ier)
       if (ier /= 0) then
          call endrun(msg=' hfields_1dinfo allocation error of rarrs'//errMsg(sourcefile, __LINE__))
       end if

       allocate(&
            igarr(bounds%begg:bounds%endg),&
            ilarr(bounds%begl:bounds%endl),&
            icarr(bounds%begc:bounds%endc),&
            iparr(bounds%begp:bounds%endp),stat=ier)
       if (ier /= 0) then
          call endrun(msg=' hfields_1dinfo allocation error of iarrs'//errMsg(sourcefile, __LINE__))
       end if

       ! Write gridcell info

       call ncd_io(varname='grid1d_lon', data=grc%londeg, dim1name=nameg, ncid=ncid, flag='write')
       call ncd_io(varname='grid1d_lat', data=grc%latdeg, dim1name=nameg, ncid=ncid, flag='write')
       do g = bounds%begg,bounds%endg
         igarr(g)= mod(ldecomp%gdc2glo(g)-1,ldomain%ni) + 1
       enddo
       call ncd_io(varname='grid1d_ixy', data=igarr      , dim1name=nameg, ncid=ncid, flag='write')
       do g = bounds%begg,bounds%endg
         igarr(g)= (ldecomp%gdc2glo(g) - 1)/ldomain%ni + 1
       enddo
       call ncd_io(varname='grid1d_jxy', data=igarr      , dim1name=nameg, ncid=ncid, flag='write')

       ! Write landunit info

       do l = bounds%begl,bounds%endl
         rlarr(l) = grc%londeg(lun%gridcell(l))
       enddo
       call ncd_io(varname='land1d_lon', data=rlarr, dim1name=namel, ncid=ncid, flag='write')
       do l = bounds%begl,bounds%endl
         rlarr(l) = grc%latdeg(lun%gridcell(l))
       enddo
       call ncd_io(varname='land1d_lat', data=rlarr, dim1name=namel, ncid=ncid, flag='write')
       do l= bounds%begl,bounds%endl
         ilarr(l) = mod(ldecomp%gdc2glo(lun%gridcell(l))-1,ldomain%ni) + 1
       enddo
       call ncd_io(varname='land1d_ixy', data=ilarr, dim1name=namel, ncid=ncid, flag='write')
       do l = bounds%begl,bounds%endl
         ilarr(l) = (ldecomp%gdc2glo(lun%gridcell(l))-1)/ldomain%ni + 1
       enddo
       call ncd_io(varname='land1d_jxy'      , data=ilarr        , dim1name=namel, ncid=ncid, flag='write')
       ilarr = GetGlobalIndexArray(lun%gridcell(bounds%begl:bounds%endl), bounds%begl, bounds%endl, clmlevel=nameg)
       call ncd_io(varname='land1d_gi'       , data=ilarr, dim1name=namel, ncid=ncid, flag='write')
       call ncd_io(varname='land1d_wtgcell'  , data=lun%wtgcell , dim1name=namel, ncid=ncid, flag='write')
       call ncd_io(varname='land1d_ityplunit', data=lun%itype   , dim1name=namel, ncid=ncid, flag='write')
       call ncd_io(varname='land1d_active'   , data=lun%active  , dim1name=namel, ncid=ncid, flag='write')

       ! Write column info

       do c = bounds%begc,bounds%endc
         rcarr(c) = grc%londeg(col%gridcell(c))
       enddo
       call ncd_io(varname='cols1d_lon', data=rcarr, dim1name=namec, ncid=ncid, flag='write')
       do c = bounds%begc,bounds%endc
         rcarr(c) = grc%latdeg(col%gridcell(c))
       enddo
       call ncd_io(varname='cols1d_lat', data=rcarr, dim1name=namec, ncid=ncid, flag='write')
       do c = bounds%begc,bounds%endc
         icarr(c) = mod(ldecomp%gdc2glo(col%gridcell(c))-1,ldomain%ni) + 1
       enddo
       call ncd_io(varname='cols1d_ixy', data=icarr, dim1name=namec, ncid=ncid, flag='write')
       do c = bounds%begc,bounds%endc
         icarr(c) = (ldecomp%gdc2glo(col%gridcell(c))-1)/ldomain%ni + 1
       enddo
       call ncd_io(varname='cols1d_jxy'    , data=icarr         ,dim1name=namec, ncid=ncid, flag='write')
       icarr = GetGlobalIndexArray(col%gridcell(bounds%begc:bounds%endc), bounds%begc, bounds%endc, clmlevel=nameg)
       call ncd_io(varname='cols1d_gi'     , data=icarr, dim1name=namec, ncid=ncid, flag='write')
       icarr = GetGlobalIndexArray(col%landunit(bounds%begc:bounds%endc), bounds%begc, bounds%endc, clmlevel=namel)
       call ncd_io(varname='cols1d_li', data=icarr            , dim1name=namec, ncid=ncid, flag='write')

       call ncd_io(varname='cols1d_wtgcell', data=col%wtgcell , dim1name=namec, ncid=ncid, flag='write')
       call ncd_io(varname='cols1d_wtlunit', data=col%wtlunit , dim1name=namec, ncid=ncid, flag='write')
       call ncd_io(varname='cols1d_itype_col', data=col%itype , dim1name=namec, ncid=ncid, flag='write')

       do c = bounds%begc,bounds%endc
         icarr(c) = lun%itype(col%landunit(c))
       enddo
       call ncd_io(varname='cols1d_itype_lunit', data=icarr    , dim1name=namec, ncid=ncid, flag='write')

       call ncd_io(varname='cols1d_active' , data=col%active  , dim1name=namec, ncid=ncid, flag='write')

       ! Write patch info

       do p = bounds%begp,bounds%endp
         rparr(p) = grc%londeg(patch%gridcell(p))
       enddo
       call ncd_io(varname='pfts1d_lon', data=rparr, dim1name=namep, ncid=ncid, flag='write')
       do p = bounds%begp,bounds%endp
         rparr(p) = grc%latdeg(patch%gridcell(p))
       enddo
       call ncd_io(varname='pfts1d_lat', data=rparr, dim1name=namep, ncid=ncid, flag='write')
       do p = bounds%begp,bounds%endp
         iparr(p) = mod(ldecomp%gdc2glo(patch%gridcell(p))-1,ldomain%ni) + 1
       enddo
       call ncd_io(varname='pfts1d_ixy', data=iparr, dim1name=namep, ncid=ncid, flag='write')
       do p = bounds%begp,bounds%endp
         iparr(p) = (ldecomp%gdc2glo(patch%gridcell(p))-1)/ldomain%ni + 1
       enddo
       call ncd_io(varname='pfts1d_jxy'      , data=iparr        , dim1name=namep, ncid=ncid, flag='write')

       iparr = GetGlobalIndexArray(patch%gridcell(bounds%begp:bounds%endp), bounds%begp, bounds%endp, clmlevel=nameg)
       call ncd_io(varname='pfts1d_gi'       , data=iparr, dim1name=namep, ncid=ncid, flag='write')
       iparr = GetGlobalIndexArray(patch%landunit(bounds%begp:bounds%endp), bounds%begp, bounds%endp, clmlevel=namel)
       call ncd_io(varname='pfts1d_li'       , data=iparr, dim1name=namep, ncid=ncid, flag='write')
       iparr = GetGlobalIndexArray(patch%column(bounds%begp:bounds%endp), bounds%begp, bounds%endp, clmlevel=namec)
       call ncd_io(varname='pfts1d_ci'  , data=iparr              , dim1name=namep, ncid=ncid, flag='write')

       call ncd_io(varname='pfts1d_wtgcell'  , data=patch%wtgcell , dim1name=namep, ncid=ncid, flag='write')
       call ncd_io(varname='pfts1d_wtlunit'  , data=patch%wtlunit , dim1name=namep, ncid=ncid, flag='write')
       call ncd_io(varname='pfts1d_wtcol'    , data=patch%wtcol   , dim1name=namep, ncid=ncid, flag='write')
       call ncd_io(varname='pfts1d_itype_veg', data=patch%itype   , dim1name=namep, ncid=ncid, flag='write')

       do p = bounds%begp,bounds%endp
          iparr(p) = col%itype(patch%column(p))
       end do
       call ncd_io(varname='pfts1d_itype_col', data=iparr         , dim1name=namep, ncid=ncid, flag='write')

       do p = bounds%begp,bounds%endp
          iparr(p) = lun%itype(patch%landunit(p))
       enddo
       call ncd_io(varname='pfts1d_itype_lunit', data=iparr      , dim1name=namep, ncid=ncid, flag='write')

       call ncd_io(varname='pfts1d_active'   , data=patch%active  , dim1name=namep, ncid=ncid, flag='write')

       deallocate(rgarr,rlarr,rcarr,rparr)
       deallocate(igarr,ilarr,icarr,iparr)

    end if

  end subroutine hfields_1dinfo

  !-----------------------------------------------------------------------
  subroutine hist_htapes_wrapup( rstwr, nlend, bounds, &
       watsat_col, sucsat_col, bsw_col, hksat_col)
    !
    ! !DESCRIPTION:
    ! Write history tape(s)
    ! Determine if next time step is beginning of history interval and if so:
    !   increment the current time sample counter, open a new history file
    !   and if needed (i.e., when ntim = 1), write history data to current
    !   history file, reset field accumulation counters to zero.
    ! If primary history file is full or at the last time step of the simulation,
    !   write restart dataset and close all history fiels.
    ! If history file is full or at the last time step of the simulation:
    !   close history file
    !   and reset time sample counter to zero if file is full.
    ! Daily-averaged data for the first day in September are written on
    !   date = 00/09/02 with mscur = 0.
    ! Daily-averaged data for the first day in month mm are written on
    !   date = yyyy/mm/02 with mscur = 0.
    ! Daily-averaged data for the 30th day (last day in September) are written
    !   on date = 0000/10/01 mscur = 0.
    ! Daily-averaged data for the last day in month mm are written on
    !   date = yyyy/mm+1/01 with mscur = 0.
    !
    ! !USES:
    use clm_time_manager, only : get_nstep, get_curr_date, get_curr_time, get_prev_date
    use clm_varcon      , only : secspday
    use perf_mod        , only : t_startf, t_stopf
    use clm_varpar      , only : nlevgrnd, nlevmaxurbgrnd
    !
    ! !ARGUMENTS:
    logical, intent(in) :: rstwr    ! true => write restart file this step
    logical, intent(in) :: nlend    ! true => end of run on this step
    type(bounds_type) , intent(in) :: bounds
    real(r8)          , intent(in) :: watsat_col( bounds%begc:,1: )
    real(r8)          , intent(in) :: sucsat_col( bounds%begc:,1: )
    real(r8)          , intent(in) :: bsw_col( bounds%begc:,1: )
    real(r8)          , intent(in) :: hksat_col( bounds%begc:,1: )
    !
    ! !LOCAL VARIABLES:
    integer :: t                          ! tape index
    integer :: f                          ! field index
    integer :: ier                        ! error code
    integer :: nstep                      ! current step
    integer :: day                        ! current day (1 -> 31)
    integer :: mon                        ! current month (1 -> 12)
    integer :: yr                         ! current year (0 -> ...)
    integer :: mdcur                      ! current day
    integer :: mscur                      ! seconds of current day
    integer :: mcsec                      ! current time of day [seconds]
    integer :: daym1                      ! nstep-1 day (1 -> 31)
    integer :: monm1                      ! nstep-1 month (1 -> 12)
    integer :: yrm1                       ! nstep-1 year (0 -> ...)
    integer :: mcsecm1                    ! nstep-1 time of day [seconds]
    real(r8):: time                       ! current time
    character(len=256) :: str             ! global attribute string
    logical :: if_stop                    ! true => last time step of run
    logical, save :: do_3Dtconst = .true. ! true => write out 3D time-constant data
    character(len=*),parameter :: subname = 'hist_htapes_wrapup'
    !-----------------------------------------------------------------------

    SHR_ASSERT_ALL_FL((ubound(watsat_col) == (/bounds%endc, nlevmaxurbgrnd/)), sourcefile, __LINE__)
    SHR_ASSERT_ALL_FL((ubound(sucsat_col) == (/bounds%endc, nlevgrnd/)), sourcefile, __LINE__)
    SHR_ASSERT_ALL_FL((ubound(bsw_col)    == (/bounds%endc, nlevgrnd/)), sourcefile, __LINE__)
    SHR_ASSERT_ALL_FL((ubound(hksat_col)  == (/bounds%endc, nlevgrnd/)), sourcefile, __LINE__)

    ! get current step

    nstep = get_nstep()

    ! Set calendar for current time step

    call get_curr_date (yr, mon, day, mcsec)
    call get_curr_time (mdcur, mscur)
    time = mdcur + mscur/secspday

    ! Set calendar for current for previous time step

    call get_prev_date (yrm1, monm1, daym1, mcsecm1)

    ! Loop over active history tapes, create new history files if necessary
    ! and write data to history files if end of history interval.
    do t = 1, ntapes

       if (.not. history_tape_in_use(t)) then
          cycle
       end if

       ! Skip nstep=0 if monthly average

       if (nstep==0 .and. tape(t)%nhtfrq==0) then
          cycle
       end if

       ! Determine if end of history interval
       tape(t)%is_endhist = .false.
       if (tape(t)%nhtfrq==0) then   !monthly average
          if (mon /= monm1) tape(t)%is_endhist = .true.
       else
          if (mod(nstep,tape(t)%nhtfrq) == 0) tape(t)%is_endhist = .true.
       end if

       ! If end of history interval

       if (tape(t)%is_endhist) then

          ! Normalize history buffer if time averaged

          call hfields_normalize(t)

          ! Increment current time sample counter.

          tape(t)%ntimes = tape(t)%ntimes + 1

          ! Create history file if appropriate and build time comment

          ! If first time sample, generate unique history file name, open file,
          ! define dims, vars, etc.


          if (tape(t)%ntimes == 1) then
             call t_startf('hist_htapes_wrapup_define')
             locfnh(t) = set_hist_filename (hist_freq=tape(t)%nhtfrq, &
                                            hist_mfilt=tape(t)%mfilt, hist_file=t)
             if (masterproc) then
                write(iulog,*) trim(subname),' : Creating history file ', trim(locfnh(t)), &
                     ' at nstep = ',get_nstep()
                write(iulog,*)'calling htape_create for file t = ',t
             endif
             call htape_create (t)

             ! Define time-constant field variables
             call htape_timeconst(t, mode='define')

             ! Define 3D time-constant field variables on first history tapes
             if ( do_3Dtconst) then
                call htape_timeconst3D(t, &
                     bounds, watsat_col, sucsat_col, bsw_col, hksat_col, mode='define')
                TimeConst3DVars_Filename = trim(locfnh(t))
             end if

             ! Define model field variables
             call hfields_write(t, mode='define')

             ! Exit define model
             call ncd_enddef(nfid(t))
             call t_stopf('hist_htapes_wrapup_define')
          endif

          call t_startf('hist_htapes_wrapup_tconst')
          ! Write time constant history variables (not all are time constant!)
          call htape_timeconst(t, mode='write')
          if (tape(t)%ntimes == 1) then
             ! Write 3D time constant history variables to first history tapes
             if ( do_3Dtconst )then
                call htape_timeconst3D(t, &
                     bounds, watsat_col, sucsat_col, bsw_col, hksat_col, mode='write')
                do_3Dtconst = .false.
             end if
          endif

          if (masterproc) then
             write(iulog,*)
             write(iulog,*) trim(subname),' : Writing current time sample to local history file ', &
                  trim(locfnh(t)),' at nstep = ',get_nstep(), &
                  ' for history time interval beginning at ', tape(t)%begtime, &
                  ' and ending at ',time
             write(iulog,*)
             call shr_sys_flush(iulog)
          endif

          ! Update beginning time of next interval
          tape(t)%begtime = time
          call t_stopf('hist_htapes_wrapup_tconst')

          ! Write history time samples
          call t_startf('hist_htapes_wrapup_write')
          call hfields_write(t, mode='write')
          call t_stopf('hist_htapes_wrapup_write')

          ! Zero necessary history buffers
          call hfields_zero(t)

       end if

    end do  ! end loop over history tapes

    ! Determine if file needs to be closed

    call hist_do_disp (ntapes, tape(:)%ntimes, tape(:)%mfilt, if_stop, if_disphist, rstwr, nlend)

    ! Close open history file
    ! Auxilary files may have been closed and saved off without being full,
    ! must reopen the files

    do t = 1, ntapes
       if (.not. history_tape_in_use(t)) then
          cycle
       end if

       if (if_disphist(t)) then
          if (tape(t)%ntimes /= 0) then
             if (masterproc) then
                write(iulog,*)
                write(iulog,*)  trim(subname),' : Closing local history file ',&
                     trim(locfnh(t)),' at nstep = ', get_nstep()
                write(iulog,*)
             endif

             if (if_stop .or. (tape(t)%ntimes==tape(t)%mfilt)) then
                call ncd_pio_closefile(nfid(t))
             else
                call ncd_pio_syncfile(nfid(t))
             endif
          else
             if (masterproc) then
                write(iulog,*) trim(subname),' : history tape ',t,': no open file to close'
             end if
          endif
       endif
    end do

    ! Reset number of time samples to zero if file is full

    do t = 1, ntapes
       if (.not. history_tape_in_use(t)) then
          cycle
       end if

       if (if_disphist(t) .and. tape(t)%ntimes==tape(t)%mfilt) then
          tape(t)%ntimes = 0
       end if
    end do

  end subroutine hist_htapes_wrapup

  !-----------------------------------------------------------------------
  subroutine hist_restart_ncd (bounds, ncid, flag, rdate)
    !
    ! !DESCRIPTION:
    ! Read/write history file restart data.
    ! If the current history file(s) are not full, file(s) are opened
    ! so that subsequent time samples are added until the file is full.
    ! A new history file is used on a branch run.
    !
    ! !USES:
    use clm_varctl      , only : nsrest, caseid, inst_suffix, nsrStartup, nsrBranch
    use fileutils       , only : getfil
    use domainMod       , only : ldomain
    use clm_varpar      , only : nlevgrnd, nlevlak, numrad, nlevdecomp_full
    use clm_time_manager, only : is_restart
    use restUtilMod     , only : iflag_skip
    use pio
    !
    ! !ARGUMENTS:
    type(bounds_type), intent(in)    :: bounds
    type(file_desc_t), intent(inout) :: ncid     ! netcdf file
    character(len=*) , intent(in)    :: flag     !'read' or 'write'
    character(len=*) , intent(in), optional :: rdate    ! restart file time stamp for name
    !
    ! !LOCAL VARIABLES:
    integer :: max_nflds                     ! Max number of fields
    integer :: num1d,beg1d,end1d             ! 1d size, beginning and ending indices
    integer :: num1d_out,beg1d_out,end1d_out ! 1d size, beginning and ending indices
    integer :: num2d                         ! 2d size (e.g. number of vertical levels)
    integer :: numa                 ! total number of atm cells across all processors
    integer :: numg                 ! total number of gridcells across all processors
    integer :: numl                 ! total number of landunits across all processors
    integer :: numc                 ! total number of columns across all processors
    integer :: nump                 ! total number of pfts across all processors
    character(len=max_namlen) :: name            ! variable name
    character(len=max_namlen) :: name_acc        ! accumulator variable name
    character(len=max_namlen) :: long_name       ! long name of variable
    character(len=max_chars)  :: long_name_acc   ! long name for accumulator
    character(len=max_chars)  :: units           ! units of variable
    character(len=max_chars)  :: units_acc       ! accumulator units
    character(len=max_chars)  :: fname           ! full name of history file
    character(len=max_chars)  :: locrest(max_tapes)  ! local history restart file names
    character(len=max_length_filename) :: my_locfnh  ! temporary version of locfnh
    character(len=max_length_filename) :: my_locfnhr ! temporary version of locfnhr

    character(len=max_namlen),allocatable :: tname(:)
    character(len=max_chars), allocatable :: tunits(:),tlongname(:)
    character(len=hist_dim_name_length), allocatable :: tmpstr(:,:)
    character(len=scale_type_strlen), allocatable :: p2c_scale_type(:)
    character(len=scale_type_strlen), allocatable :: c2l_scale_type(:)
    character(len=scale_type_strlen), allocatable :: l2g_scale_type(:)
    character(len=avgflag_strlen), allocatable :: tavgflag(:)
    integer :: start(2)

    character(len=1)   :: hnum                   ! history file index
    character(len=hist_dim_name_length)   :: type1d                 ! clm pointer 1d type
    character(len=hist_dim_name_length)   :: type1d_out             ! history buffer 1d type
    character(len=hist_dim_name_length)   :: type2d                 ! history buffer 2d type
    character(len=32)  :: dim1name               ! temporary
    character(len=32)  :: dim2name               ! temporary
    type(var_desc_t)   :: name_desc              ! variable descriptor for name
    type(var_desc_t)   :: longname_desc          ! variable descriptor for long_name
    type(var_desc_t)   :: units_desc             ! variable descriptor for units
    type(var_desc_t)   :: type1d_desc            ! variable descriptor for type1d
    type(var_desc_t)   :: type1d_out_desc        ! variable descriptor for type1d_out
    type(var_desc_t)   :: type2d_desc            ! variable descriptor for type2d
    type(var_desc_t)   :: avgflag_desc           ! variable descriptor for avgflag
    type(var_desc_t)   :: p2c_scale_type_desc    ! variable descriptor for p2c_scale_type
    type(var_desc_t)   :: c2l_scale_type_desc    ! variable descriptor for c2l_scale_type
    type(var_desc_t)   :: l2g_scale_type_desc    ! variable descriptor for l2g_scale_type
    integer :: status                            ! error status
    integer :: dimid                             ! dimension ID
    integer :: k                                 ! 1d index
    integer :: ntapes_onfile                     ! number of history tapes on the restart file
    logical, allocatable :: history_tape_in_use_onfile(:) ! whether a given history tape is in use, according to the restart file
    integer :: nflds_onfile                      ! number of history fields on the restart file
    logical :: readvar                           ! whether a variable was read successfully
    integer :: t                                 ! tape index
    integer :: f                                 ! field index
    integer :: varid                             ! variable id
    integer, allocatable :: itemp(:)             ! temporary
    real(r8), pointer :: hbuf(:,:)               ! history buffer
    real(r8), pointer :: hbuf1d(:)               ! 1d history buffer
    integer , pointer :: nacs(:,:)               ! accumulation counter
    integer , pointer :: nacs1d(:)               ! 1d accumulation counter
    integer           :: ier                     ! error code
    type(Var_desc_t)  :: vardesc                 ! netCDF variable description
    character(len=*),parameter :: subname = 'hist_restart_ncd'
!------------------------------------------------------------------------

    call get_proc_global(ng=numg, nl=numl, nc=numc, np=nump)

    ! If branch run, initialize file times and return

    if (flag == 'read') then
       if (nsrest == nsrBranch) then
          do t = 1,ntapes
             tape(t)%ntimes = 0
          end do
          return
       end if
       ! If startup run just return
       if (nsrest == nsrStartup) then
          RETURN
       end if
    endif

    ! Read history file data only for restart run (not for branch run)

    !
    ! First when writing out and in define mode, create files and define all variables
    !
    !================================================
    if (flag == 'define') then
    !================================================

       if (.not. present(rdate)) then
          call endrun(msg=' variable rdate must be present for writing restart files'//&
               errMsg(sourcefile, __LINE__))
       end if

       !
       ! On master restart file add ntapes/max_chars dimension
       ! and then add the history and history restart filenames
       !
       call ncd_defdim( ncid, 'ntapes'       , ntapes      , dimid)
       call ncd_defdim( ncid, 'max_chars'    , max_chars   , dimid)

       call ncd_defvar(ncid=ncid, varname='history_tape_in_use', xtype=ncd_log, &
            long_name="Whether this history tape is in use", &
            dim1name="ntapes")
       ier = PIO_inq_varid(ncid, 'history_tape_in_use', vardesc)
       ier = PIO_put_att(ncid, vardesc%varid, 'interpinic_flag', iflag_skip)

       call ncd_defvar(ncid=ncid, varname='locfnh', xtype=ncd_char, &
            long_name="History filename",     &
            comment="This variable NOT needed for startup or branch simulations", &
            dim1name='max_chars', dim2name="ntapes" )
       ier = PIO_inq_varid(ncid, 'locfnh', vardesc)
       ier = PIO_put_att(ncid, vardesc%varid, 'interpinic_flag', iflag_skip)

       call ncd_defvar(ncid=ncid, varname='locfnhr', xtype=ncd_char, &
            long_name="Restart history filename",     &
            comment="This variable NOT needed for startup or branch simulations", &
            dim1name='max_chars', dim2name="ntapes" )
       ier = PIO_inq_varid(ncid, 'locfnhr', vardesc)
       ier = PIO_put_att(ncid, vardesc%varid, 'interpinic_flag', iflag_skip)

       ! max_nflds is the maximum number of fields on any tape
       ! max_flds is the maximum number possible number of fields

       max_nflds = max_nFields()

       ! Loop over tapes - write out namelist information to each restart-history tape
       ! only read/write accumulators and counters if needed

       do t = 1,ntapes
          if (.not. history_tape_in_use(t)) then
             cycle
          end if

          ! Create the restart history filename and open it
          write(hnum,'(i1.1)') t-1
          locfnhr(t) = "./" // trim(caseid) //"."// trim(compname) // trim(inst_suffix) &
                        // ".rh" // hnum //"."// trim(rdate) //".nc"

          call htape_create( t, histrest=.true. )

          ! Add read/write accumultators and counters if needed
          if (.not. tape(t)%is_endhist) then
             do f = 1,tape(t)%nflds
                name           =  tape(t)%hlist(f)%field%name
                long_name      =  tape(t)%hlist(f)%field%long_name
                units          =  tape(t)%hlist(f)%field%units
                name_acc       =  trim(name) // "_acc"
                units_acc      =  "unitless positive integer"
                long_name_acc  =  trim(long_name) // " accumulator number of samples"
                type1d_out     =  tape(t)%hlist(f)%field%type1d_out
                type2d         =  tape(t)%hlist(f)%field%type2d
                num2d          =  tape(t)%hlist(f)%field%num2d
                nacs           => tape(t)%hlist(f)%nacs
                hbuf           => tape(t)%hlist(f)%hbuf

                if (type1d_out == grlnd) then
                   if (ldomain%isgrid2d) then
                      dim1name = 'lon'      ; dim2name = 'lat'
                   else
                      dim1name = trim(grlnd); dim2name = 'undefined'
                   end if
                else
                   dim1name = type1d_out ; dim2name = 'undefined'
                endif

                if (dim2name == 'undefined') then
                   if (num2d == 1) then
                      call ncd_defvar(ncid=ncid_hist(t), varname=trim(name), xtype=ncd_double, &
                           dim1name=dim1name, &
                           long_name=trim(long_name), units=trim(units))
                      call ncd_defvar(ncid=ncid_hist(t), varname=trim(name_acc), xtype=ncd_int,  &
                           dim1name=dim1name, &
                           long_name=trim(long_name_acc), units=trim(units_acc))
                   else
                      call ncd_defvar(ncid=ncid_hist(t), varname=trim(name), xtype=ncd_double, &
                           dim1name=dim1name, dim2name=type2d, &
                           long_name=trim(long_name), units=trim(units))
                      call ncd_defvar(ncid=ncid_hist(t), varname=trim(name_acc), xtype=ncd_int,  &
                           dim1name=dim1name, dim2name=type2d, &
                           long_name=trim(long_name_acc), units=trim(units_acc))
                   end if
                else
                   if (num2d == 1) then
                      call ncd_defvar(ncid=ncid_hist(t), varname=trim(name), xtype=ncd_double, &
                           dim1name=dim1name, dim2name=dim2name, &
                           long_name=trim(long_name), units=trim(units))
                      call ncd_defvar(ncid=ncid_hist(t), varname=trim(name_acc), xtype=ncd_int,  &
                           dim1name=dim1name, dim2name=dim2name, &
                           long_name=trim(long_name_acc), units=trim(units_acc))
                   else
                      call ncd_defvar(ncid=ncid_hist(t), varname=trim(name), xtype=ncd_double, &
                           dim1name=dim1name, dim2name=dim2name, dim3name=type2d, &
                           long_name=trim(long_name), units=trim(units))
                      call ncd_defvar(ncid=ncid_hist(t), varname=trim(name_acc), xtype=ncd_int,  &
                           dim1name=dim1name, dim2name=dim2name, dim3name=type2d, &
                           long_name=trim(long_name_acc), units=trim(units_acc))
                   end if
                endif
             end do
          endif

          !
          ! Add namelist information to each restart history tape
          !
          call ncd_defdim( ncid_hist(t), 'fname_lenp2'  , max_namlen+2, dimid)
          call ncd_defdim( ncid_hist(t), 'fname_len'    , max_namlen  , dimid)
          call ncd_defdim( ncid_hist(t), 'avgflag_len'  , avgflag_strlen, dimid)
          call ncd_defdim( ncid_hist(t), 'scalar'       , 1           , dimid)
          call ncd_defdim( ncid_hist(t), 'max_chars'    , max_chars   , dimid)
          call ncd_defdim( ncid_hist(t), 'max_nflds'    , max_nflds   ,  dimid)
          call ncd_defdim( ncid_hist(t), 'max_flds'     , max_flds    , dimid)

          call ncd_defvar(ncid=ncid_hist(t), varname='nhtfrq', xtype=ncd_int, &
               long_name="Frequency of history writes",               &
               comment="Namelist item", &
               units="absolute value of negative is in hours, 0=monthly, positive is time-steps",     &
               dim1name='scalar')
          call ncd_defvar(ncid=ncid_hist(t), varname='mfilt', xtype=ncd_int, &
               long_name="Number of history time samples on a file", units="unitless",     &
               comment="Namelist item", &
               dim1name='scalar')
          call ncd_defvar(ncid=ncid_hist(t), varname='ncprec', xtype=ncd_int, &
               long_name="Flag for data precision", flag_values=(/1,2/), &
               comment="Namelist item", &
               nvalid_range=(/1,2/), &
               flag_meanings=(/"single-precision", "double-precision"/), &
               dim1name='scalar')
          call ncd_defvar(ncid=ncid_hist(t), varname='dov2xy', xtype=ncd_log, &
               long_name="Output on 2D grid format (TRUE) or vector format (FALSE)", &
               comment="Namelist item", &
               dim1name='scalar')
          call ncd_defvar(ncid=ncid_hist(t), varname='fincl', xtype=ncd_char, &
               comment="Namelist item", &
               long_name="Fieldnames to include", &
               dim1name='fname_lenp2', dim2name='max_flds' )
          call ncd_defvar(ncid=ncid_hist(t), varname='fexcl', xtype=ncd_char, &
               comment="Namelist item", &
               long_name="Fieldnames to exclude",  &
               dim1name='fname_lenp2', dim2name='max_flds' )

          call ncd_defvar(ncid=ncid_hist(t), varname='nflds', xtype=ncd_int, &
               long_name="Number of fields on file", units="unitless",        &
               dim1name='scalar')
          call ncd_defvar(ncid=ncid_hist(t), varname='ntimes', xtype=ncd_int, &
               long_name="Number of time steps on file", units="time-step",     &
               dim1name='scalar')
          call ncd_defvar(ncid=ncid_hist(t), varname='is_endhist', xtype=ncd_log, &
               long_name="End of history file", dim1name='scalar')
          call ncd_defvar(ncid=ncid_hist(t), varname='begtime', xtype=ncd_double, &
               long_name="Beginning time", units="time units",     &
               dim1name='scalar')

          call ncd_defvar(ncid=ncid_hist(t), varname='num2d', xtype=ncd_int, &
               long_name="Size of second dimension", units="unitless",     &
               dim1name='max_nflds' )
          call ncd_defvar(ncid=ncid_hist(t), varname='hpindex', xtype=ncd_int, &
               long_name="History pointer index", units="unitless",     &
               dim1name='max_nflds' )

          call ncd_defvar(ncid=ncid_hist(t), varname='avgflag', xtype=ncd_char, &
               long_name="Averaging flag", &
               units="A=Average, X=Maximum, M=Minimum, I=Instantaneous, SUM=Sum", &
               dim1name='avgflag_len', dim2name='max_nflds' )
          call ncd_defvar(ncid=ncid_hist(t), varname='name', xtype=ncd_char, &
               long_name="Fieldnames",  &
               dim1name='fname_len', dim2name='max_nflds' )
          call ncd_defvar(ncid=ncid_hist(t), varname='long_name', xtype=ncd_char, &
               long_name="Long descriptive names for fields", &
               dim1name='max_chars', dim2name='max_nflds' )
          call ncd_defvar(ncid=ncid_hist(t), varname='units', xtype=ncd_char, &
               long_name="Units for each history field output", &
               dim1name='max_chars', dim2name='max_nflds' )
          call ncd_defvar(ncid=ncid_hist(t), varname='type1d', xtype=ncd_char, &
               long_name="1st dimension type", &
               dim1name='string_length', dim2name='max_nflds' )
          call ncd_defvar(ncid=ncid_hist(t), varname='type1d_out', xtype=ncd_char, &
               long_name="1st output dimension type", &
               dim1name='string_length', dim2name='max_nflds' )
          call ncd_defvar(ncid=ncid_hist(t), varname='type2d', xtype=ncd_char, &
               long_name="2nd dimension type", &
               dim1name='string_length', dim2name='max_nflds' )
          call ncd_defvar(ncid=ncid_hist(t), varname='p2c_scale_type', xtype=ncd_char, &
               long_name="PFT to column scale type", &
               dim1name='scale_type_string_length', dim2name='max_nflds' )
          call ncd_defvar(ncid=ncid_hist(t), varname='c2l_scale_type', xtype=ncd_char, &
               long_name="column to landunit scale type", &
               dim1name='scale_type_string_length', dim2name='max_nflds' )
          call ncd_defvar(ncid=ncid_hist(t), varname='l2g_scale_type', xtype=ncd_char, &
               long_name="landunit to gridpoint scale type", &
               dim1name='scale_type_string_length', dim2name='max_nflds' )

          call ncd_enddef(ncid_hist(t))

       end do   ! end of ntapes loop

       RETURN

    !
    ! First write out namelist information to each restart history file
    !
    !================================================
    else if (flag == 'write') then
    !================================================

       ! Add history filenames to master restart file
       do t = 1,ntapes
          call ncd_io('history_tape_in_use', history_tape_in_use(t), 'write', ncid, nt=t)
          if (history_tape_in_use(t)) then
             my_locfnh  = locfnh(t)
             my_locfnhr = locfnhr(t)
          else
             my_locfnh  = 'non_existent_file'
             my_locfnhr = 'non_existent_file'
          end if
          call ncd_io('locfnh',  my_locfnh,  'write', ncid, nt=t)
          call ncd_io('locfnhr', my_locfnhr, 'write', ncid, nt=t)
       end do

       fincl(:,1)  = hist_fincl1(:)
       fincl(:,2)  = hist_fincl2(:)
       fincl(:,3)  = hist_fincl3(:)
       fincl(:,4)  = hist_fincl4(:)
       fincl(:,5)  = hist_fincl5(:)
       fincl(:,6)  = hist_fincl6(:)
       fincl(:,7)  = hist_fincl7(:)
       fincl(:,8)  = hist_fincl8(:)
       fincl(:,9)  = hist_fincl9(:)
       fincl(:,10) = hist_fincl10(:)

       fexcl(:,1)  = hist_fexcl1(:)
       fexcl(:,2)  = hist_fexcl2(:)
       fexcl(:,3)  = hist_fexcl3(:)
       fexcl(:,4)  = hist_fexcl4(:)
       fexcl(:,5)  = hist_fexcl5(:)
       fexcl(:,6)  = hist_fexcl6(:)
       fexcl(:,7)  = hist_fexcl7(:)
       fexcl(:,8)  = hist_fexcl8(:)
       fexcl(:,9)  = hist_fexcl9(:)
       fexcl(:,10) = hist_fexcl10(:)

       max_nflds = max_nFields()

       start(1)=1


       !
       ! Add history namelist data to each history restart tape
       !
       allocate(itemp(max_nflds))

       do t = 1,ntapes
          if (.not. history_tape_in_use(t)) then
             cycle
          end if

          call ncd_io(varname='fincl', data=fincl(:,t), ncid=ncid_hist(t), flag='write')

          call ncd_io(varname='fexcl', data=fexcl(:,t), ncid=ncid_hist(t), flag='write')

          call ncd_io(varname='is_endhist', data=tape(t)%is_endhist, ncid=ncid_hist(t), flag='write')

          call ncd_io(varname='dov2xy', data=tape(t)%dov2xy, ncid=ncid_hist(t), flag='write')

          itemp(:) = 0
          do f=1,tape(t)%nflds
             itemp(f) = tape(t)%hlist(f)%field%num2d
          end do
          call ncd_io(varname='num2d', data=itemp(:), ncid=ncid_hist(t), flag='write')

          itemp(:) = 0
          do f=1,tape(t)%nflds
             itemp(f) = tape(t)%hlist(f)%field%hpindex
          end do
          call ncd_io(varname='hpindex', data=itemp(:), ncid=ncid_hist(t), flag='write')

          call ncd_io('nflds',        tape(t)%nflds,   'write', ncid_hist(t) )
          call ncd_io('ntimes',       tape(t)%ntimes,  'write', ncid_hist(t) )
          call ncd_io('nhtfrq',  tape(t)%nhtfrq,  'write', ncid_hist(t) )
          call ncd_io('mfilt',   tape(t)%mfilt,   'write', ncid_hist(t) )
          call ncd_io('ncprec',  tape(t)%ncprec,  'write', ncid_hist(t) )
          call ncd_io('begtime',      tape(t)%begtime, 'write', ncid_hist(t) )
          allocate(tmpstr(tape(t)%nflds,3 ),tname(tape(t)%nflds), &
               tavgflag(tape(t)%nflds),tunits(tape(t)%nflds),tlongname(tape(t)%nflds), &
               p2c_scale_type(tape(t)%nflds), c2l_scale_type(tape(t)%nflds), &
               l2g_scale_type(tape(t)%nflds))
          do f=1,tape(t)%nflds
             tname(f)  = tape(t)%hlist(f)%field%name
             tunits(f) = tape(t)%hlist(f)%field%units
             tlongname(f) = tape(t)%hlist(f)%field%long_name
             tmpstr(f,1) = tape(t)%hlist(f)%field%type1d
             tmpstr(f,2) = tape(t)%hlist(f)%field%type1d_out
             tmpstr(f,3) = tape(t)%hlist(f)%field%type2d
             tavgflag(f) = tape(t)%hlist(f)%avgflag
             p2c_scale_type(f) = tape(t)%hlist(f)%field%p2c_scale_type
             c2l_scale_type(f) = tape(t)%hlist(f)%field%c2l_scale_type
             l2g_scale_type(f) = tape(t)%hlist(f)%field%l2g_scale_type
          end do
          call ncd_io( 'name', tname, 'write',ncid_hist(t))
          call ncd_io('long_name', tlongname, 'write', ncid_hist(t))
          call ncd_io('units', tunits, 'write',ncid_hist(t))
          call ncd_io('type1d', tmpstr(:,1), 'write', ncid_hist(t))
          call ncd_io('type1d_out', tmpstr(:,2), 'write', ncid_hist(t))
          call ncd_io('type2d', tmpstr(:,3), 'write', ncid_hist(t))
          call ncd_io('avgflag',tavgflag , 'write', ncid_hist(t))
          call ncd_io('p2c_scale_type', p2c_scale_type, 'write', ncid_hist(t))
          call ncd_io('c2l_scale_type', c2l_scale_type, 'write', ncid_hist(t))
          call ncd_io('l2g_scale_type', l2g_scale_type, 'write', ncid_hist(t))
          deallocate(tname,tlongname,tunits,tmpstr,tavgflag)
          deallocate(p2c_scale_type, c2l_scale_type, l2g_scale_type)
       enddo
       deallocate(itemp)

    !
    ! Read in namelist information
    !
    !================================================
    else if (flag == 'read') then
    !================================================

       call ncd_inqdlen(ncid,dimid,ntapes_onfile, name='ntapes')
       if (is_restart()) then
          if (ntapes_onfile /= ntapes) then
             write(iulog,*) 'ntapes = ', ntapes, ' ntapes_onfile = ', ntapes_onfile
             call endrun(msg=' ERROR: number of ntapes differs from restart file. '// &
                  'You can NOT change history options on restart.', &
                  additional_msg=errMsg(sourcefile, __LINE__))
          end if

          if (ntapes > 0) then
             allocate(history_tape_in_use_onfile(ntapes))
             call ncd_io('history_tape_in_use', history_tape_in_use_onfile, 'read', ncid, &
                  readvar=readvar)
             if (.not. readvar) then
                ! BACKWARDS_COMPATIBILITY(wjs, 2018-10-06) Old restart files do not have
                ! 'history_tape_in_use'. However, before now, this has implicitly been
                ! true for all tapes <= ntapes.
                history_tape_in_use_onfile(:) = .true.
             end if
             do t = 1, ntapes
                if (history_tape_in_use_onfile(t) .neqv. history_tape_in_use(t)) then
                   write(iulog,*) subname//' ERROR: history_tape_in_use on restart file'
                   write(iulog,*) 'disagrees with current run: For tape ', t
                   write(iulog,*) 'On restart file: ', history_tape_in_use_onfile(t)
                   write(iulog,*) 'In current run : ', history_tape_in_use(t)
                   write(iulog,*) 'This suggests that this tape was empty in one case,'
                   write(iulog,*) 'but non-empty in the other. (history_tape_in_use .false.'
                   write(iulog,*) 'means that history tape is empty.)'
                   call endrun(msg=' ERROR: history_tape_in_use differs from restart file. '// &
                        'You can NOT change history options on restart.', &
                        additional_msg=errMsg(sourcefile, __LINE__))
                end if
             end do

             call ncd_io('locfnh',  locfnh(1:ntapes),  'read', ncid )
             call ncd_io('locfnhr', locrest(1:ntapes), 'read', ncid )
             do t = 1,ntapes
                call strip_null(locrest(t))
                call strip_null(locfnh(t))
             end do
          end if
       end if

       ! Determine necessary indices - the following is needed if model decomposition is different on restart

       start(1)=1

       if ( is_restart() )then
          do t = 1,ntapes
             if (.not. history_tape_in_use(t)) then
                cycle
             end if

             call getfil( locrest(t), locfnhr(t), 0 )
             call ncd_pio_openfile (ncid_hist(t), trim(locfnhr(t)), ncd_nowrite)

             if ( t == 1 )then

                call ncd_inqdlen(ncid_hist(1),dimid,max_nflds,name='max_nflds')

                allocate(itemp(max_nflds))
             end if

             call ncd_inqvid(ncid_hist(t), 'name',           varid, name_desc)
             call ncd_inqvid(ncid_hist(t), 'long_name',      varid, longname_desc)
             call ncd_inqvid(ncid_hist(t), 'units',          varid, units_desc)
             call ncd_inqvid(ncid_hist(t), 'type1d',         varid, type1d_desc)
             call ncd_inqvid(ncid_hist(t), 'type1d_out',     varid, type1d_out_desc)
             call ncd_inqvid(ncid_hist(t), 'type2d',         varid, type2d_desc)
             call ncd_inqvid(ncid_hist(t), 'avgflag',        varid, avgflag_desc)
             call ncd_inqvid(ncid_hist(t), 'p2c_scale_type', varid, p2c_scale_type_desc)
             call ncd_inqvid(ncid_hist(t), 'c2l_scale_type', varid, c2l_scale_type_desc)
             call ncd_inqvid(ncid_hist(t), 'l2g_scale_type', varid, l2g_scale_type_desc)

             call ncd_io(varname='fincl', data=fincl(:,t), ncid=ncid_hist(t), flag='read')

             call ncd_io(varname='fexcl', data=fexcl(:,t), ncid=ncid_hist(t), flag='read')

             call ncd_io('nflds',   nflds_onfile, 'read', ncid_hist(t) )
             if ( nflds_onfile /= tape(t)%nflds )then
                write(iulog,*) 'nflds = ', tape(t)%nflds, ' nflds_onfile = ', nflds_onfile
                call endrun(msg=' ERROR: number of fields different than on restart file!,'// &
                     ' you can NOT change history options on restart!' //&
                     errMsg(sourcefile, __LINE__))
             end if
             call ncd_io('ntimes',  tape(t)%ntimes, 'read', ncid_hist(t) )
             call ncd_io('nhtfrq',  tape(t)%nhtfrq, 'read', ncid_hist(t) )
             call ncd_io('mfilt',   tape(t)%mfilt, 'read', ncid_hist(t) )
             call ncd_io('ncprec',  tape(t)%ncprec, 'read', ncid_hist(t) )
             call ncd_io('begtime', tape(t)%begtime, 'read', ncid_hist(t) )

             call ncd_io(varname='is_endhist', data=tape(t)%is_endhist, ncid=ncid_hist(t), flag='read')
             call ncd_io(varname='dov2xy', data=tape(t)%dov2xy, ncid=ncid_hist(t), flag='read')
             call ncd_io(varname='num2d', data=itemp(:), ncid=ncid_hist(t), flag='read')
             do f=1,tape(t)%nflds
                tape(t)%hlist(f)%field%num2d = itemp(f)
             end do

             call ncd_io(varname='hpindex', data=itemp(:), ncid=ncid_hist(t), flag='read')
             do f=1,tape(t)%nflds
                tape(t)%hlist(f)%field%hpindex = itemp(f)
             end do

             do f=1,tape(t)%nflds
                start(2) = f
                call ncd_io( name_desc,           tape(t)%hlist(f)%field%name,       &
                             'read', ncid_hist(t), start )
                call ncd_io( longname_desc,       tape(t)%hlist(f)%field%long_name,  &
                             'read', ncid_hist(t), start )
                call ncd_io( units_desc,          tape(t)%hlist(f)%field%units,      &
                             'read', ncid_hist(t), start )
                call ncd_io( type1d_desc,         tape(t)%hlist(f)%field%type1d,     &
                             'read', ncid_hist(t), start )
                call ncd_io( type1d_out_desc,     tape(t)%hlist(f)%field%type1d_out, &
                             'read', ncid_hist(t), start )
                call ncd_io( type2d_desc,         tape(t)%hlist(f)%field%type2d,     &
                             'read', ncid_hist(t), start )
                call ncd_io( avgflag_desc,        tape(t)%hlist(f)%avgflag,          &
                             'read', ncid_hist(t), start )
                call ncd_io( p2c_scale_type_desc, tape(t)%hlist(f)%field%p2c_scale_type,   &
                             'read', ncid_hist(t), start )
                call ncd_io( c2l_scale_type_desc, tape(t)%hlist(f)%field%c2l_scale_type,   &
                             'read', ncid_hist(t), start )
                call ncd_io( l2g_scale_type_desc, tape(t)%hlist(f)%field%l2g_scale_type,   &
                             'read', ncid_hist(t), start )
                call strip_null(tape(t)%hlist(f)%field%name)
                call strip_null(tape(t)%hlist(f)%field%long_name)
                call strip_null(tape(t)%hlist(f)%field%units)
                call strip_null(tape(t)%hlist(f)%field%type1d)
                call strip_null(tape(t)%hlist(f)%field%type1d_out)
                call strip_null(tape(t)%hlist(f)%field%type2d)
                call strip_null(tape(t)%hlist(f)%field%p2c_scale_type)
                call strip_null(tape(t)%hlist(f)%field%c2l_scale_type)
                call strip_null(tape(t)%hlist(f)%field%l2g_scale_type)
                call strip_null(tape(t)%hlist(f)%avgflag)

                type1d_out = trim(tape(t)%hlist(f)%field%type1d_out)
                select case (trim(type1d_out))
                case (grlnd)
                   num1d_out = numg
                   beg1d_out = bounds%begg
                   end1d_out = bounds%endg
                case (nameg)
                   num1d_out = numg
                   beg1d_out = bounds%begg
                   end1d_out = bounds%endg
                case (namel)
                   num1d_out = numl
                   beg1d_out = bounds%begl
                   end1d_out = bounds%endl
                case (namec)
                   num1d_out = numc
                   beg1d_out = bounds%begc
                   end1d_out = bounds%endc
                case (namep)
                   num1d_out = nump
                   beg1d_out = bounds%begp
                   end1d_out = bounds%endp
                case default
                   write(iulog,*) trim(subname),' ERROR: read unknown 1d output type=',trim(type1d_out)
                   call endrun(msg=errMsg(sourcefile, __LINE__))
                end select

                tape(t)%hlist(f)%field%num1d_out = num1d_out
                tape(t)%hlist(f)%field%beg1d_out = beg1d_out
                tape(t)%hlist(f)%field%end1d_out = end1d_out

                num2d  = tape(t)%hlist(f)%field%num2d
                allocate (tape(t)%hlist(f)%hbuf(beg1d_out:end1d_out,num2d), &
                          tape(t)%hlist(f)%nacs(beg1d_out:end1d_out,num2d), &
                          stat=status)
                if (status /= 0) then
                   write(iulog,*) trim(subname),' ERROR: allocation error for hbuf,nacs at t,f=',t,f
                   call endrun(msg=errMsg(sourcefile, __LINE__))
                endif
                tape(t)%hlist(f)%hbuf(:,:) = 0._r8
                tape(t)%hlist(f)%nacs(:,:) = 0

                type1d = tape(t)%hlist(f)%field%type1d
                select case (type1d)
                case (grlnd)
                   num1d = numg
                   beg1d = bounds%begg
                   end1d = bounds%endg
                case (nameg)
                   num1d = numg
                   beg1d = bounds%begg
                   end1d = bounds%endg
                case (namel)
                   num1d = numl
                   beg1d = bounds%begl
                   end1d = bounds%endl
                case (namec)
                   num1d = numc
                   beg1d = bounds%begc
                   end1d = bounds%endc
                case (namep)
                   num1d = nump
                   beg1d = bounds%begp
                   end1d = bounds%endp
                case default
                   write(iulog,*) trim(subname),' ERROR: read unknown 1d type=',type1d
                   call endrun(msg=errMsg(sourcefile, __LINE__))
                end select

                tape(t)%hlist(f)%field%num1d = num1d
                tape(t)%hlist(f)%field%beg1d = beg1d
                tape(t)%hlist(f)%field%end1d = end1d

             end do   ! end of flds loop

             ! If history file is not full, open it

             if (tape(t)%ntimes /= 0) then
                call ncd_pio_openfile (nfid(t), trim(locfnh(t)), ncd_write)
             end if

          end do  ! end of tapes loop

          hist_fincl1(:)  = fincl(:,1)
          hist_fincl2(:)  = fincl(:,2)
          hist_fincl3(:)  = fincl(:,3)
          hist_fincl4(:)  = fincl(:,4)
          hist_fincl5(:)  = fincl(:,5)
          hist_fincl6(:)  = fincl(:,6)
          hist_fincl7(:)  = fincl(:,7)
          hist_fincl8(:)  = fincl(:,8)
          hist_fincl9(:)  = fincl(:,9)
          hist_fincl10(:) = fincl(:,10)

          hist_fexcl1(:)  = fexcl(:,1)
          hist_fexcl2(:)  = fexcl(:,2)
          hist_fexcl3(:)  = fexcl(:,3)
          hist_fexcl4(:)  = fexcl(:,4)
          hist_fexcl5(:)  = fexcl(:,5)
          hist_fexcl6(:)  = fexcl(:,6)
          hist_fexcl7(:)  = fexcl(:,7)
          hist_fexcl8(:)  = fexcl(:,8)
          hist_fexcl9(:)  = fexcl(:,9)
          hist_fexcl10(:) = fexcl(:,10)

       end if

       if ( allocated(itemp) ) deallocate(itemp)

    end if

    !======================================================================
    ! Read/write history file restart data.
    ! If the current history file(s) are not full, file(s) are opened
    ! so that subsequent time samples are added until the file is full.
    ! A new history file is used on a branch run.
    !======================================================================

    if (flag == 'write') then

       do t = 1,ntapes
          if (.not. history_tape_in_use(t)) then
             cycle
          end if

          if (.not. tape(t)%is_endhist) then

             do f = 1,tape(t)%nflds
                name       =  tape(t)%hlist(f)%field%name
                name_acc   =  trim(name) // "_acc"
                type1d_out =  tape(t)%hlist(f)%field%type1d_out
                type2d     =  tape(t)%hlist(f)%field%type2d
                num2d      =  tape(t)%hlist(f)%field%num2d
                beg1d_out  =  tape(t)%hlist(f)%field%beg1d_out
                end1d_out  =  tape(t)%hlist(f)%field%end1d_out
                nacs       => tape(t)%hlist(f)%nacs
                hbuf       => tape(t)%hlist(f)%hbuf

                if (num2d == 1) then
                   allocate(hbuf1d(beg1d_out:end1d_out), &
                            nacs1d(beg1d_out:end1d_out), stat=status)
                   if (status /= 0) then
                      write(iulog,*) trim(subname),' ERROR: allocation'
                      call endrun(msg=errMsg(sourcefile, __LINE__))
                   end if

                   hbuf1d(beg1d_out:end1d_out) = hbuf(beg1d_out:end1d_out,1)
                   nacs1d(beg1d_out:end1d_out) = nacs(beg1d_out:end1d_out,1)

                   call ncd_io(ncid=ncid_hist(t), flag='write', varname=trim(name), &
                        dim1name=type1d_out, data=hbuf1d)
                   call ncd_io(ncid=ncid_hist(t), flag='write', varname=trim(name_acc), &
                        dim1name=type1d_out, data=nacs1d)

                   deallocate(hbuf1d)
                   deallocate(nacs1d)
                else
                   call ncd_io(ncid=ncid_hist(t), flag='write', varname=trim(name), &
                        dim1name=type1d_out, data=hbuf)
                   call ncd_io(ncid=ncid_hist(t), flag='write', varname=trim(name_acc), &
                        dim1name=type1d_out, data=nacs)
                end if

             end do

          end if  ! end of is_endhist block

          call ncd_pio_closefile(ncid_hist(t))

       end do   ! end of ntapes loop

    else if (flag == 'read') then

       ! Read history restart information if history files are not full

       do t = 1,ntapes
          if (.not. history_tape_in_use(t)) then
             cycle
          end if

          if (.not. tape(t)%is_endhist) then

             do f = 1,tape(t)%nflds
                name       =  tape(t)%hlist(f)%field%name
                name_acc   =  trim(name) // "_acc"
                type1d_out =  tape(t)%hlist(f)%field%type1d_out
                type2d     =  tape(t)%hlist(f)%field%type2d
                num2d      =  tape(t)%hlist(f)%field%num2d
                beg1d_out  =  tape(t)%hlist(f)%field%beg1d_out
                end1d_out  =  tape(t)%hlist(f)%field%end1d_out
                nacs       => tape(t)%hlist(f)%nacs
                hbuf       => tape(t)%hlist(f)%hbuf

                if (num2d == 1) then
                   allocate(hbuf1d(beg1d_out:end1d_out), &
                        nacs1d(beg1d_out:end1d_out), stat=status)
                   if (status /= 0) then
                      write(iulog,*) trim(subname),' ERROR: allocation'
                      call endrun(msg=errMsg(sourcefile, __LINE__))
                   end if

                   call ncd_io(ncid=ncid_hist(t), flag='read', varname=trim(name), &
                        dim1name=type1d_out, data=hbuf1d)
                   call ncd_io(ncid=ncid_hist(t), flag='read', varname=trim(name_acc), &
                        dim1name=type1d_out, data=nacs1d)

                   hbuf(beg1d_out:end1d_out,1) = hbuf1d(beg1d_out:end1d_out)
                   nacs(beg1d_out:end1d_out,1) = nacs1d(beg1d_out:end1d_out)

                   deallocate(hbuf1d)
                   deallocate(nacs1d)
                else
                   call ncd_io(ncid=ncid_hist(t), flag='read', varname=trim(name), &
                        dim1name=type1d_out, data=hbuf)
                   call ncd_io(ncid=ncid_hist(t), flag='read', varname=trim(name_acc), &
                        dim1name=type1d_out, data=nacs)
                end if
             end do

          end if

          call ncd_pio_closefile(ncid_hist(t))

       end do

    end if

  end subroutine hist_restart_ncd

  !-----------------------------------------------------------------------
  integer function max_nFields()
    !
    ! !DESCRIPTION:
    ! Get the maximum number of fields on all tapes.
    !
    ! !ARGUMENTS:
    !
    ! !LOCAL VARIABLES:
    integer :: t  ! index
    character(len=*),parameter :: subname = 'max_nFields'
    !-----------------------------------------------------------------------

    max_nFields = 0
    do t = 1,ntapes
       max_nFields = max(max_nFields, tape(t)%nflds)
    end do
    return
  end function max_nFields

  !-----------------------------------------------------------------------
  character(len=max_namlen) function getname (inname)
    !
    ! !DESCRIPTION:
    ! Retrieve name portion of inname. If an averaging flag separater character
    ! is present (:) in inname, lop it off.
    !
    ! !ARGUMENTS:
    character(len=*), intent(in) :: inname
    !
    ! !LOCAL VARIABLES:
    integer :: length
    integer :: i
    character(len=*),parameter :: subname = 'getname'
    !-----------------------------------------------------------------------

     length = len (inname)

     if (length < max_namlen .or. length > max_namlen+2) then
        write(iulog,*) trim(subname),' ERROR: bad length=',length
        call endrun(msg=errMsg(sourcefile, __LINE__))
     end if

     getname = ' '
     do i = 1,max_namlen
        if (inname(i:i) == ':') exit
        getname(i:i) = inname(i:i)
     end do

   end function getname

   !-----------------------------------------------------------------------
   character(len=1) function getflag (inname)
     !
     ! !DESCRIPTION:
     ! Retrieve flag portion of inname. If an averaging flag separater character
     ! is present (:) in inname, return the character after it as the flag
     !
     ! !ARGUMENTS:
     character(len=*) inname   ! character string
     !
     ! !LOCAL VARIABLES:
     integer :: length         ! length of inname
     integer :: i              ! loop index
     character(len=*),parameter :: subname = 'getflag'
     !-----------------------------------------------------------------------

     length = len (inname)

     if (length < max_namlen .or. length > max_namlen+2) then
        write(iulog,*) trim(subname),' ERROR: bad length=',length
        call endrun(msg=errMsg(sourcefile, __LINE__))
     end if

     getflag = ' '
     do i = 1,length
        if (inname(i:i) == ':') then
           getflag = inname(i+1:i+1)
           exit
        end if
     end do

   end function getflag

   !-----------------------------------------------------------------------
   subroutine list_index (list, name, index)
     !
     ! !ARGUMENTS:
     character(len=*), intent(in) :: list(max_flds)  ! input list of names, possibly ":" delimited
     character(len=max_namlen), intent(in) :: name   ! name to be searched for
     integer, intent(out) :: index                   ! index of "name" in "list"
     !
     ! !LOCAL VARIABLES:
     !EOP
     character(len=max_namlen) :: listname           ! input name with ":" stripped off.
     integer f                                       ! field index
     character(len=*),parameter :: subname = 'list_index'
     !-----------------------------------------------------------------------

     ! Only list items

     index = 0
     do f=1,max_flds
        listname = getname (list(f))
        if (listname == ' ') exit
        if (listname == name) then
           index = f
           exit
        end if
     end do

   end subroutine list_index

   !-----------------------------------------------------------------------
   character(len=max_length_filename) function set_hist_filename (hist_freq, hist_mfilt, hist_file)
     !
     ! !DESCRIPTION:
     ! Determine history dataset filenames.
     !
     ! !USES:
     use clm_varctl, only : caseid, inst_suffix
     use clm_time_manager, only : get_curr_date, get_prev_date
     !
     ! !ARGUMENTS:
     integer, intent(in)  :: hist_freq   !history file frequency
     integer, intent(in)  :: hist_mfilt  !history file number of time-samples
     integer, intent(in)  :: hist_file   !history file index
     !
     ! !LOCAL VARIABLES:
     !EOP
     character(len=max_chars) :: cdate !date char string
     character(len=  1) :: hist_index  !p,1 or 2 (currently)
     integer :: day                    !day (1 -> 31)
     integer :: mon                    !month (1 -> 12)
     integer :: yr                     !year (0 -> ...)
     integer :: sec                    !seconds into current day
     integer :: filename_length
     character(len=*),parameter :: subname = 'set_hist_filename'
     !-----------------------------------------------------------------------

   if (hist_freq == 0 .and. hist_mfilt == 1) then   !monthly
      call get_prev_date (yr, mon, day, sec)
      write(cdate,'(i4.4,"-",i2.2)') yr,mon
   else                        !other
      call get_curr_date (yr, mon, day, sec)
      write(cdate,'(i4.4,"-",i2.2,"-",i2.2,"-",i5.5)') yr,mon,day,sec
   endif
   write(hist_index,'(i1.1)') hist_file - 1
   set_hist_filename = "./"//trim(caseid)//"."//trim(compname)//trim(inst_suffix)//&
                       ".h"//hist_index//"."//trim(cdate)//".nc"

   ! check to see if the concatenated filename exceeded the
   ! length. Simplest way to do this is ensure that the file
   ! extension is '.nc'.
   filename_length = len_trim(set_hist_filename)
   if (set_hist_filename(filename_length-2:filename_length) /= '.nc') then
      write(iulog, '(a,a,a,a,a)') 'ERROR: ', subname, &
           ' : expected file extension ".nc", received extension "', &
           set_hist_filename(filename_length-2:filename_length), '"'
      write(iulog, '(a,a,a,a,a)') 'ERROR: ', subname, &
           ' : filename : "', set_hist_filename, '"'
      write(iulog, '(a,a,a,i3,a,i3)') 'ERROR: ', subname, &
           ' Did the constructed filename exceed the maximum length? : filename length = ', &
           filename_length, ', max length = ', max_length_filename
      call endrun(msg=errMsg(sourcefile, __LINE__))
   end if
  end function set_hist_filename

  !-----------------------------------------------------------------------
  subroutine hist_addfld1d (fname, units, avgflag, long_name, type1d_out, &
                        ptr_gcell, ptr_lunit, ptr_col, ptr_patch, ptr_lnd, &
                        ptr_atm, p2c_scale_type, c2l_scale_type, &
                        l2g_scale_type, set_lake, set_nolake, set_urb, set_nourb, &
                        set_noglcmec, set_spec, default)
    !
    ! !DESCRIPTION:
    ! Initialize a single level history field. The pointer, ptrhist,
    ! is a pointer to the data type array that the history buffer will use.
    ! The value of type1d passed to masterlist\_add\_fld determines which of the
    ! 1d type of the output and the beginning and ending indices the history
    ! buffer field). Default history contents for given field on all tapes
    ! are set by calling [masterlist\_make\_active] for the appropriate tape.
    ! After the masterlist is built, routine [htapes\_build] is called for an
    ! initial or branch run to initialize the actual history tapes.
    !
    ! !ARGUMENTS:
    character(len=*), intent(in)           :: fname          ! field name
    character(len=*), intent(in)           :: units          ! units of field
    character(len=*), intent(in)           :: avgflag        ! time averaging flag
    character(len=*), intent(in)           :: long_name      ! long name of field
    character(len=*), optional, intent(in) :: type1d_out     ! output type (from data type)
    real(r8)        , optional, pointer    :: ptr_gcell(:)   ! pointer to gridcell array
    real(r8)        , optional, pointer    :: ptr_lunit(:)   ! pointer to landunit array
    real(r8)        , optional, pointer    :: ptr_col(:)     ! pointer to column array
    real(r8)        , optional, pointer    :: ptr_patch(:)   ! pointer to patch array
    real(r8)        , optional, pointer    :: ptr_lnd(:)     ! pointer to lnd array
    real(r8)        , optional, pointer    :: ptr_atm(:)     ! pointer to atm array
    real(r8)        , optional, intent(in) :: set_lake       ! value to set lakes to
    real(r8)        , optional, intent(in) :: set_nolake     ! value to set non-lakes to
    real(r8)        , optional, intent(in) :: set_urb        ! value to set urban to
    real(r8)        , optional, intent(in) :: set_nourb      ! value to set non-urban to
    real(r8)        , optional, intent(in) :: set_noglcmec   ! value to set non-glacier_mec to
    real(r8)        , optional, intent(in) :: set_spec       ! value to set special to
    character(len=*), optional, intent(in) :: p2c_scale_type ! scale type for subgrid averaging of pfts to column
    character(len=*), optional, intent(in) :: c2l_scale_type ! scale type for subgrid averaging of columns to landunits
    character(len=*), optional, intent(in) :: l2g_scale_type ! scale type for subgrid averaging of landunits to gridcells
    character(len=*), optional, intent(in) :: default        ! if set to 'inactive, field will not appear on primary tape
    !
    ! !LOCAL VARIABLES:
    integer :: p,c,l,g                 ! indices
    integer :: hpindex                 ! history buffer pointer index
    character(len=hist_dim_name_length) :: l_type1d       ! 1d data type
    character(len=hist_dim_name_length) :: l_type1d_out   ! 1d output type
    character(len=scale_type_strlen) :: scale_type_p2c ! scale type for subgrid averaging of pfts to column
    character(len=scale_type_strlen) :: scale_type_c2l ! scale type for subgrid averaging of columns to landunits
    character(len=scale_type_strlen) :: scale_type_l2g ! scale type for subgrid averaging of landunits to gridcells
    type(bounds_type):: bounds         ! boudns
    character(len=16):: l_default      ! local version of 'default'
    character(len=*),parameter :: subname = 'hist_addfld1d'
!------------------------------------------------------------------------

    ! Determine processor bounds

    call get_proc_bounds(bounds)

    ! History buffer pointer

    hpindex = pointer_index()

    if (present(ptr_lnd)) then
       l_type1d = grlnd
       l_type1d_out = grlnd
       clmptr_rs(hpindex)%ptr => ptr_lnd

    else if (present(ptr_gcell)) then
       l_type1d = nameg
       l_type1d_out = nameg
       clmptr_rs(hpindex)%ptr => ptr_gcell

    else if (present(ptr_lunit)) then
       l_type1d = namel
       l_type1d_out = namel
       clmptr_rs(hpindex)%ptr => ptr_lunit
       if (present(set_lake)) then
          do l = bounds%begl,bounds%endl
             if (lun%lakpoi(l)) ptr_lunit(l) = set_lake
          end do
       end if
       if (present(set_nolake)) then
          do l = bounds%begl,bounds%endl
             if (.not.(lun%lakpoi(l))) ptr_lunit(l) = set_nolake
          end do
       end if
       if (present(set_urb)) then
          do l = bounds%begl,bounds%endl
             if (lun%urbpoi(l)) ptr_lunit(l) = set_urb
          end do
       end if
       if (present(set_nourb)) then
          do l = bounds%begl,bounds%endl
             if (.not.(lun%urbpoi(l))) ptr_lunit(l) = set_nourb
          end do
       end if
       if (present(set_spec)) then
          do l = bounds%begl,bounds%endl
             if (lun%ifspecial(l)) ptr_lunit(l) = set_spec
          end do
       end if

    else if (present(ptr_col)) then
       l_type1d = namec
       l_type1d_out = namec
       clmptr_rs(hpindex)%ptr => ptr_col
       if (present(set_lake)) then
          do c = bounds%begc,bounds%endc
             l =col%landunit(c)
             if (lun%lakpoi(l)) ptr_col(c) = set_lake
          end do
       end if
       if (present(set_nolake)) then
          do c = bounds%begc,bounds%endc
             l =col%landunit(c)
             if (.not.(lun%lakpoi(l))) ptr_col(c) = set_nolake
          end do
       end if
       if (present(set_urb)) then
          do c = bounds%begc,bounds%endc
             l =col%landunit(c)
             if (lun%urbpoi(l)) ptr_col(c) = set_urb
          end do
       end if
       if (present(set_nourb)) then
          do c = bounds%begc,bounds%endc
             l =col%landunit(c)
             if (.not.(lun%urbpoi(l))) ptr_col(c) = set_nourb
          end do
       end if
       if (present(set_spec)) then
          do c = bounds%begc,bounds%endc
             l =col%landunit(c)
             if (lun%ifspecial(l)) ptr_col(c) = set_spec
          end do
       end if
       if (present(set_noglcmec)) then
          do c = bounds%begc,bounds%endc
             l =col%landunit(c)
             if (.not.(lun%glcmecpoi(l))) ptr_col(c) = set_noglcmec
          end do
       endif

    else if (present(ptr_patch)) then
       l_type1d = namep
       l_type1d_out = namep
       clmptr_rs(hpindex)%ptr => ptr_patch
       if (present(set_lake)) then
          do p = bounds%begp,bounds%endp
             l =patch%landunit(p)
             if (lun%lakpoi(l)) ptr_patch(p) = set_lake
          end do
       end if
       if (present(set_nolake)) then
          do p = bounds%begp,bounds%endp
             l =patch%landunit(p)
             if (.not.(lun%lakpoi(l))) ptr_patch(p) = set_nolake
          end do
       end if
       if (present(set_urb)) then
          do p = bounds%begp,bounds%endp
             l =patch%landunit(p)
             if (lun%urbpoi(l)) ptr_patch(p) = set_urb
          end do
       end if
       if (present(set_nourb)) then
          do p = bounds%begp,bounds%endp
             l =patch%landunit(p)
             if (.not.(lun%urbpoi(l))) ptr_patch(p) = set_nourb
          end do
       end if
       if (present(set_spec)) then
          do p = bounds%begp,bounds%endp
             l =patch%landunit(p)
             if (lun%ifspecial(l)) ptr_patch(p) = set_spec
          end do
       end if
       if (present(set_noglcmec)) then
          do p = bounds%begp,bounds%endp
             l =patch%landunit(p)
             if (.not.(lun%glcmecpoi(l))) ptr_patch(p) = set_noglcmec
          end do
       end if
    else
       write(iulog,*) trim(subname),' ERROR: must specify a valid pointer index,', &
          ' choices are [ptr_atm, ptr_lnd, ptr_gcell, ptr_lunit, ptr_col, ptr_patch] '
       call endrun(msg=errMsg(sourcefile, __LINE__))

    end if

    ! Set scaling factor

    scale_type_p2c = 'unity'
    scale_type_c2l = 'unity'
    scale_type_l2g = 'unity'

    if (present(p2c_scale_type)) scale_type_p2c = p2c_scale_type
    if (present(c2l_scale_type)) scale_type_c2l = c2l_scale_type
    if (present(l2g_scale_type)) scale_type_l2g = l2g_scale_type
    if (present(type1d_out)) l_type1d_out = type1d_out

    ! Add field to masterlist

    call masterlist_addfld (fname=trim(fname), numdims=1, type1d=l_type1d, &
          type1d_out=l_type1d_out, type2d='unset', num2d=1, &
          units=units, avgflag=avgflag, long_name=long_name, hpindex=hpindex, &
          p2c_scale_type=scale_type_p2c, c2l_scale_type=scale_type_c2l, &
          l2g_scale_type=scale_type_l2g)

    l_default = 'active'
    if (present(default)) then
       l_default = default
    end if
    if (trim(l_default) == 'inactive') then
       return
    else
       call masterlist_make_active (name=trim(fname), tape_index=1)
    end if

  end subroutine hist_addfld1d

  !-----------------------------------------------------------------------
  subroutine hist_addfld2d (fname, type2d, units, avgflag, long_name, type1d_out, &
                        ptr_gcell, ptr_lunit, ptr_col, ptr_patch, ptr_lnd, ptr_atm, &
                        p2c_scale_type, c2l_scale_type, l2g_scale_type, &
                        set_lake, set_nolake, set_urb, set_nourb, set_spec, &
                        no_snow_behavior, default)
    !
    ! !DESCRIPTION:
    ! Initialize a single level history field. The pointer, ptrhist,
    ! is a pointer to the data type array that the history buffer will use.
    ! The value of type1d passed to masterlist\_add\_fld determines which of the
    ! 1d type of the output and the beginning and ending indices the history
    ! buffer field). Default history contents for given field on all tapes
    ! are set by calling [masterlist\_make\_active] for the appropriatae tape.
    ! After the masterlist is built, routine [htapes\_build] is called for an
    ! initial or branch run to initialize the actual history tapes.
    !
    ! !USES:
    use clm_varpar      , only : nlevgrnd, nlevsno, nlevlak, numrad, nlevdecomp_full, nlevcan, nvegwcs,nlevsoi
    use clm_varpar      , only : natpft_size, cft_size, maxpatch_glcmec
    use landunit_varcon , only : max_lunit
    !
    ! !ARGUMENTS:
    character(len=*), intent(in) :: fname                      ! field name
    character(len=*), intent(in) :: type2d                     ! 2d output type
    character(len=*), intent(in) :: units                      ! units of field
    character(len=*), intent(in) :: avgflag                    ! time averaging flag
    character(len=*), intent(in) :: long_name                  ! long name of field
    character(len=*), optional, intent(in) :: type1d_out       ! output type (from data type)
    real(r8)        , optional, pointer    :: ptr_atm(:,:)     ! pointer to atm array
    real(r8)        , optional, pointer    :: ptr_lnd(:,:)     ! pointer to lnd array
    real(r8)        , optional, pointer    :: ptr_gcell(:,:)   ! pointer to gridcell array
    real(r8)        , optional, pointer    :: ptr_lunit(:,:)   ! pointer to landunit array
    real(r8)        , optional, pointer    :: ptr_col(:,:)     ! pointer to column array
    real(r8)        , optional, pointer    :: ptr_patch(:,:)     ! pointer to patch array
    real(r8)        , optional, intent(in) :: set_lake         ! value to set lakes to
    real(r8)        , optional, intent(in) :: set_nolake       ! value to set non-lakes to
    real(r8)        , optional, intent(in) :: set_urb          ! value to set urban to
    real(r8)        , optional, intent(in) :: set_nourb        ! value to set non-urban to
    real(r8)        , optional, intent(in) :: set_spec         ! value to set special to
    integer         , optional, intent(in) :: no_snow_behavior ! if a multi-layer snow field, behavior to use for absent snow layers (should be one of the public no_snow_* parameters defined above)
    character(len=*), optional, intent(in) :: p2c_scale_type   ! scale type for subgrid averaging of pfts to column
    character(len=*), optional, intent(in) :: c2l_scale_type   ! scale type for subgrid averaging of columns to landunits
    character(len=*), optional, intent(in) :: l2g_scale_type   ! scale type for subgrid averaging of landunits to gridcells
    character(len=*), optional, intent(in) :: default          ! if set to 'inactive, field will not appear on primary tape
    !
    ! !LOCAL VARIABLES:
    integer :: p,c,l,g                 ! indices
    integer :: num2d                   ! size of second dimension (e.g. number of vertical levels)
    integer :: hpindex                 ! history buffer index
    character(len=hist_dim_name_length) :: l_type1d         ! 1d data type
    character(len=hist_dim_name_length) :: l_type1d_out     ! 1d output type
    character(len=scale_type_strlen) :: scale_type_p2c ! scale type for subgrid averaging of pfts to column
    character(len=scale_type_strlen) :: scale_type_c2l ! scale type for subgrid averaging of columns to landunits
    character(len=scale_type_strlen) :: scale_type_l2g ! scale type for subgrid averaging of landunits to gridcells
    type(bounds_type):: bounds
    character(len=16):: l_default      ! local version of 'default'
    character(len=*),parameter :: subname = 'hist_addfld2d'
!------------------------------------------------------------------------

    call get_proc_bounds(bounds)

    ! Error-check no_snow_behavior optional argument: It should be present if and only if
    ! type2d is 'levsno', and its value should be one of the public no_snow_* parameters
    ! defined above.
    if (present(no_snow_behavior)) then
       if (type2d /= 'levsno') then
          write(iulog,*) trim(subname), &
               ' ERROR: Only specify no_snow_behavior for fields with dimension levsno'
          call endrun()
       end if

       if (no_snow_behavior < no_snow_MIN .or. no_snow_behavior > no_snow_MAX) then
          write(iulog,*) trim(subname), &
               ' ERROR: Invalid value for no_snow_behavior: ', no_snow_behavior
          call endrun()
       end if

    else  ! no_snow_behavior is absent
       if (type2d == 'levsno') then
          write(iulog,*) trim(subname), &
               ' ERROR: must specify no_snow_behavior for fields with dimension levsno'
          call endrun()
       end if
    end if

    ! Determine second dimension size

    select case (type2d)
    case ('levgrnd')
       num2d = nlevgrnd
    case ('levsoi')
       num2d = nlevsoi
    case ('levlak')
       num2d = nlevlak
    case ('numrad')
       num2d = numrad
    case ('levdcmp')
       num2d = nlevdecomp_full
    case ('fates_levscls')
       num2d = nlevsclass
    case ('fates_levpft')
       num2d = maxveg_fates
    case ('fates_levage')
       num2d = nlevage
    case ('fates_levheight')
       num2d = nlevheight
    case ('fates_levfuel')
       num2d = nfsc
    case ('fates_levcwdsc')
       num2d = ncwd
    case ('fates_levscpf')
       num2d = nlevsclass*maxveg_fates
    case ('fates_levscag')
       num2d = nlevsclass*nlevage
    case ('fates_levscagpf')
       num2d = nlevsclass*nlevage*maxveg_fates
    case ('fates_levagepft')
       num2d = nlevage*maxveg_fates
    case ('fates_levcan')
       num2d = nclmax
    case ('fates_levcnlf')
       num2d = nlevleaf * nclmax
    case ('fates_levcnlfpf')
       num2d = nlevleaf * nclmax * maxveg_fates
    case ('ltype')
       num2d = max_lunit
    case ('natpft')
       num2d = natpft_size
    case ('fates_levelem')
       num2d = num_elements_fates
    case ('fates_levelpft')
       num2d = num_elements_fates*maxveg_fates
    case ('fates_levelcwd')
       num2d = num_elements_fates*ncwd
    case ('fates_levelage')
       num2d = num_elements_fates*nlevage
    case('cft')
       if (cft_size > 0) then
          num2d = cft_size
       else
          write(iulog,*) trim(subname),' ERROR: 2d type =', trim(type2d), &
               ' only valid for cft_size > 0'
          call endrun()
       end if
    case ('glc_nec')
       num2d = maxpatch_glcmec
    case ('elevclas')
       ! add one because indexing starts at 0 (elevclas, unlike glc_nec, includes the
       ! bare ground "elevation class")
       num2d = maxpatch_glcmec + 1
    case ('levsno')
       num2d = nlevsno
    case ('nlevcan')
        num2d = nlevcan
    case ('nvegwcs')
        num2d = nvegwcs
    case default
       write(iulog,*) trim(subname),' ERROR: unsupported 2d type ',type2d, &
          ' currently supported types for multi level fields are: ', &
          '[levgrnd,levsoi,levlak,numrad,levdcmp,levtrc,ltype,natpft,cft,glc_nec,elevclas,levsno,nvegwcs]'
       call endrun(msg=errMsg(sourcefile, __LINE__))
    end select

    ! History buffer pointer

    hpindex = pointer_index()

    if (present(ptr_lnd)) then
       l_type1d = grlnd
       l_type1d_out = grlnd
       clmptr_ra(hpindex)%ptr => ptr_lnd

    else if (present(ptr_gcell)) then
       l_type1d = nameg
       l_type1d_out = nameg
       clmptr_ra(hpindex)%ptr => ptr_gcell

    else if (present(ptr_lunit)) then
       l_type1d = namel
       l_type1d_out = namel
       clmptr_ra(hpindex)%ptr => ptr_lunit
       if (present(set_lake)) then
          do l = bounds%begl,bounds%endl
             if (lun%lakpoi(l)) ptr_lunit(l,:) = set_lake
          end do
       end if
       if (present(set_nolake)) then
          do l = bounds%begl,bounds%endl
             if (.not.(lun%lakpoi(l))) ptr_lunit(l,:) = set_nolake
          end do
       end if
       if (present(set_urb)) then
          do l = bounds%begl,bounds%endl
             if (lun%urbpoi(l)) ptr_lunit(l,:) = set_urb
          end do
       end if
       if (present(set_nourb)) then
          do l = bounds%begl,bounds%endl
             if (.not.(lun%urbpoi(l))) ptr_lunit(l,:) = set_nourb
          end do
       end if
       if (present(set_spec)) then
          do l = bounds%begl,bounds%endl
             if (lun%ifspecial(l)) ptr_lunit(l,:) = set_spec
          end do
       end if

    else if (present(ptr_col)) then
       l_type1d = namec
       l_type1d_out = namec
       clmptr_ra(hpindex)%ptr => ptr_col
       if (present(set_lake)) then
          do c = bounds%begc,bounds%endc
             l =col%landunit(c)
             if (lun%lakpoi(l)) ptr_col(c,:) = set_lake
          end do
       end if
       if (present(set_nolake)) then
          do c = bounds%begc,bounds%endc
             l =col%landunit(c)
             if (.not.(lun%lakpoi(l))) ptr_col(c,:) = set_nolake
          end do
       end if
       if (present(set_urb)) then
          do c = bounds%begc,bounds%endc
             l =col%landunit(c)
             if (lun%urbpoi(l)) ptr_col(c,:) = set_urb
          end do
       end if
       if (present(set_nourb)) then
          do c = bounds%begc,bounds%endc
             l =col%landunit(c)
             if (.not.(lun%urbpoi(l))) ptr_col(c,:) = set_nourb
          end do
       end if
       if (present(set_spec)) then
          do c = bounds%begc,bounds%endc
             l =col%landunit(c)
             if (lun%ifspecial(l)) ptr_col(c,:) = set_spec
          end do
       end if

    else if (present(ptr_patch)) then
       l_type1d = namep
       l_type1d_out = namep
       clmptr_ra(hpindex)%ptr => ptr_patch
       if (present(set_lake)) then
          do p = bounds%begp,bounds%endp
             l =patch%landunit(p)
             if (lun%lakpoi(l)) ptr_patch(p,:) = set_lake
          end do
       end if
       if (present(set_nolake)) then
          do p = bounds%begp,bounds%endp
             l =patch%landunit(p)
             if (.not.(lun%lakpoi(l))) ptr_patch(p,:) = set_nolake
          end do
       end if
       if (present(set_urb)) then
          do p = bounds%begp,bounds%endp
             l =patch%landunit(p)
             if (lun%urbpoi(l)) ptr_patch(p,:) = set_urb
          end do
       end if
       if (present(set_nourb)) then
          do p = bounds%begp,bounds%endp
             l =patch%landunit(p)
             if (.not.(lun%urbpoi(l))) ptr_patch(p,:) = set_nourb
          end do
       end if
       if (present(set_spec)) then
          do p = bounds%begp,bounds%endp
             l =patch%landunit(p)
             if (lun%ifspecial(l)) ptr_patch(p,:) = set_spec
          end do
       end if

    else
       write(iulog,*) trim(subname),' ERROR: must specify a valid pointer index,', &
          ' choices are ptr_atm, ptr_lnd, ptr_gcell, ptr_lunit, ptr_col, ptr_patch'
       call endrun(msg=errMsg(sourcefile, __LINE__))

    end if

    ! Set scaling factor

    scale_type_p2c = 'unity'
    scale_type_c2l = 'unity'
    scale_type_l2g = 'unity'

    if (present(p2c_scale_type)) scale_type_p2c = p2c_scale_type
    if (present(c2l_scale_type)) scale_type_c2l = c2l_scale_type
    if (present(l2g_scale_type)) scale_type_l2g = l2g_scale_type
    if (present(type1d_out)) l_type1d_out = type1d_out

    ! Add field to masterlist

    call masterlist_addfld (fname=trim(fname), numdims=2, type1d=l_type1d, &
          type1d_out=l_type1d_out, type2d=type2d, num2d=num2d, &
          units=units, avgflag=avgflag, long_name=long_name, hpindex=hpindex, &
          p2c_scale_type=scale_type_p2c, c2l_scale_type=scale_type_c2l, &
          l2g_scale_type=scale_type_l2g, no_snow_behavior=no_snow_behavior)

    l_default = 'active'
    if (present(default)) then
       l_default = default
    end if
    if (trim(l_default) == 'inactive') then
       return
    else
       call masterlist_make_active (name=trim(fname), tape_index=1)
    end if

  end subroutine hist_addfld2d

  !-----------------------------------------------------------------------
  subroutine hist_addfld_decomp (fname, type2d, units, avgflag, long_name, ptr_col, &
       ptr_patch, l2g_scale_type, default)

    !
    ! !USES:
    use clm_varpar  , only : nlevdecomp_full
    use clm_varctl  , only : iulog
    use abortutils  , only : endrun
    use shr_log_mod , only : errMsg => shr_log_errMsg
    !
    ! !ARGUMENTS:
    character(len=*), intent(in) :: fname                    ! field name
    character(len=*), intent(in) :: type2d                   ! 2d output type
    character(len=*), intent(in) :: units                    ! units of field
    character(len=*), intent(in) :: avgflag                  ! time averaging flag
    character(len=*), intent(in) :: long_name                ! long name of field
    real(r8)        , optional, pointer    :: ptr_col(:,:)   ! pointer to column array
    real(r8)        , optional, pointer    :: ptr_patch(:,:)   ! pointer to patch array
    character(len=*), optional, intent(in) :: l2g_scale_type ! scale type for subgrid averaging of landunits to gridcells
    character(len=*), optional, intent(in) :: default        ! if set to 'inactive, field will not appear on primary tape
    !
    ! !LOCAL VARIABLES:
    real(r8), pointer  :: ptr_1d(:)
    !-----------------------------------------------------------------------

    if (present(ptr_col)) then

       ! column-level data
       if (present(default)) then
          if ( nlevdecomp_full > 1 ) then
             call hist_addfld2d (fname=trim(fname), units=units, type2d=type2d, &
                  avgflag=avgflag, long_name=long_name, &
                  ptr_col=ptr_col, l2g_scale_type=l2g_scale_type, default=default)
          else
             ptr_1d => ptr_col(:,1)
             call hist_addfld1d (fname=trim(fname), units=units, &
                  avgflag=avgflag, long_name=long_name, &
                  ptr_col=ptr_1d, l2g_scale_type=l2g_scale_type, default=default)
          endif
       else
          if ( nlevdecomp_full > 1 ) then
             call hist_addfld2d (fname=trim(fname), units=units, type2d=type2d, &
                  avgflag=avgflag, long_name=long_name, &
                  ptr_col=ptr_col, l2g_scale_type=l2g_scale_type)
          else
             ptr_1d => ptr_col(:,1)
             call hist_addfld1d (fname=trim(fname), units=units, &
                  avgflag=avgflag, long_name=long_name, &
                  ptr_col=ptr_1d, l2g_scale_type=l2g_scale_type)
          endif
       endif

    else if (present(ptr_patch)) then

       ! patch-level data
       if (present(default)) then
          if ( nlevdecomp_full > 1 ) then
             call hist_addfld2d (fname=trim(fname), units=units, type2d=type2d, &
                  avgflag=avgflag, long_name=long_name, &
                  ptr_patch=ptr_patch, l2g_scale_type=l2g_scale_type, default=default)
          else
             ptr_1d => ptr_patch(:,1)
             call hist_addfld1d (fname=trim(fname), units=units, &
                  avgflag=avgflag, long_name=long_name, &
                  ptr_patch=ptr_1d, l2g_scale_type=l2g_scale_type, default=default)
          endif
       else
          if ( nlevdecomp_full > 1 ) then
             call hist_addfld2d (fname=trim(fname), units=units, type2d=type2d, &
                  avgflag=avgflag, long_name=long_name, &
                  ptr_patch=ptr_patch, l2g_scale_type=l2g_scale_type)
          else
             ptr_1d => ptr_patch(:,1)
             call hist_addfld1d (fname=trim(fname), units=units, &
                  avgflag=avgflag, long_name=long_name, &
                  ptr_patch=ptr_1d, l2g_scale_type=l2g_scale_type)
          endif
       endif

    else
       write(iulog, *) ' error: hist_addfld_decomp needs either patch or column level pointer'
       write(iulog, *) fname
       call endrun(msg=errMsg(sourcefile, __LINE__))
    endif

  end subroutine hist_addfld_decomp

  !-----------------------------------------------------------------------
  integer function pointer_index ()
    !
    ! !DESCRIPTION:
    ! Set the current pointer index and increment the value of the index.
    !
    ! !ARGUMENTS:
    !
    integer, save :: lastindex = 1
    character(len=*),parameter :: subname = 'pointer_index'
    !-----------------------------------------------------------------------

    pointer_index = lastindex
    lastindex = lastindex + 1
    if (lastindex > max_mapflds) then
       write(iulog,*) trim(subname),' ERROR: ',&
            ' lastindex = ',lastindex,' greater than max_mapflds= ',max_mapflds
       call endrun(msg=errMsg(sourcefile, __LINE__))
    endif

  end function pointer_index

  !-----------------------------------------------------------------------
  subroutine hist_add_subscript(name, dim)
    !
    ! !DESCRIPTION:
    ! Add a history variable to the output history tape.
    !
    ! !ARGUMENTS:
    character(len=*), intent(in) :: name ! name of subscript
    integer         , intent(in) :: dim  ! dimension of subscript
    !
    ! !LOCAL VARIABLES:
    character(len=*),parameter :: subname = 'hist_add_subscript'
    !-----------------------------------------------------------------------

    num_subs = num_subs + 1
    if (num_subs > max_subs) then
       write(iulog,*) trim(subname),' ERROR: ',&
            ' num_subs = ',num_subs,' greater than max_subs= ',max_subs
       call endrun(msg=errMsg(sourcefile, __LINE__))
    endif
    subs_name(num_subs) = name
    subs_dim(num_subs) =  dim

  end subroutine hist_add_subscript

  !-----------------------------------------------------------------------

  subroutine strip_null(str)
    character(len=*), intent(inout) :: str
    integer :: i
    do i=1,len(str)
       if(ichar(str(i:i))==0) str(i:i)=' '
    end do
  end subroutine strip_null

  !------------------------------------------------------------------------
  subroutine hist_do_disp (ntapes, hist_ntimes, hist_mfilt, if_stop, if_disphist, rstwr, nlend)
    !
    ! !DESCRIPTION:
    ! Determine logic for closing and/or disposing history file
    ! Sets values for if_disphist, if_stop (arguments)
    ! Remove history files unless this is end of run or
    ! history file is not full.
    !
    ! !ARGUMENTS:
    integer, intent(in)  :: ntapes              !actual number of history tapes
    integer, intent(in)  :: hist_ntimes(ntapes) !current numbers of time samples on history tape
    integer, intent(in)  :: hist_mfilt(ntapes)  !maximum number of time samples per tape
    logical, intent(out) :: if_stop             !true => last time step of run
    logical, intent(out) :: if_disphist(ntapes) !true => save and dispose history file
    logical, intent(in)  :: rstwr
    logical, intent(in)  :: nlend
    !
    ! !LOCAL VARIABLES:
    integer :: t                   ! history tape index
    logical :: rest_now            ! temporary
    logical :: stop_now            ! temporary
    !------------------------------------------------------------------------

    rest_now = .false.
    stop_now = .false.

    if (nlend) stop_now = .true.
    if (rstwr) rest_now = .true.

    if_stop = stop_now

    if (stop_now) then
       ! End of run -  dispose all history files

       if_disphist(1:ntapes) = .true.

    else if (rest_now) then
       ! Restart - dispose all history files

       do t = 1,ntapes
          if_disphist(t) = .true.
       end do
    else
       ! Dispose

       if_disphist(1:ntapes) = .false.
       do t = 1,ntapes
          if (hist_ntimes(t) ==  hist_mfilt(t)) then
             if_disphist(t) = .true.
          endif
       end do
    endif

  end subroutine hist_do_disp

  !-----------------------------------------------------------------------
  function avgflag_valid(avgflag, blank_valid) result(valid)
    !
    ! !DESCRIPTION:
    ! Returns true if the given avgflag is a valid option, false if not
    !
    ! !USES:
    !
    ! !ARGUMENTS:
    logical :: valid  ! function result
    character(len=*), intent(in) :: avgflag
    logical, intent(in) :: blank_valid  ! whether ' ' is a valid avgflag in this context
    !
    ! !LOCAL VARIABLES:

    character(len=*), parameter :: subname = 'avgflag_valid'
    !-----------------------------------------------------------------------

    ! This initial check is mainly here to catch the possibility that someone has added a
    ! new "valid" avgflag option that exceeds avgflag_strlen
    if (len_trim(avgflag) > avgflag_strlen) then
       valid = .false.

    else if (avgflag == ' ' .and. blank_valid) then
       valid = .true.
    else if (avgflag == 'A' .or. avgflag == 'I' .or. &
         avgflag == 'X' .or. avgflag == 'M' .or. &
         avgflag == 'SUM') then
       valid = .true.
    else
       valid = .false.
    end if

  end function avgflag_valid


end module histFileMod<|MERGE_RESOLUTION|>--- conflicted
+++ resolved
@@ -12,11 +12,7 @@
   use shr_sys_mod    , only : shr_sys_flush
   use spmdMod        , only : masterproc
   use abortutils     , only : endrun
-<<<<<<< HEAD
-  use clm_varctl     , only : iulog, use_vertsoilc, use_fates
-=======
   use clm_varctl     , only : iulog, use_vertsoilc, use_fates, compname
->>>>>>> 622a196b
   use clm_varcon     , only : spval, ispval, dzsoi_decomp
   use clm_varcon     , only : grlnd, nameg, namel, namec, namep, nameCohort
   use decompMod      , only : get_proc_bounds, get_proc_global, bounds_type
@@ -1956,20 +1952,6 @@
     else
        lnfid => nfid(t)
     endif
-<<<<<<< HEAD
-
-    ! BUG(wjs, 2014-10-20, bugz 1730) Workaround for
-    ! http://bugs.cgd.ucar.edu/show_bug.cgi?id=1730
-    ! - 1-d hist files have problems with pnetcdf. A better workaround in terms of
-    ! performance is to keep pnetcdf, but set PIO_BUFFER_SIZE_LIMIT=0, but that can't be
-    ! done on a per-file basis.
-    if (.not. tape(t)%dov2xy) then
-       avoid_pnetcdf = .true.
-    else
-       avoid_pnetcdf = .false.
-    end if
-=======
->>>>>>> 622a196b
 
     ! Create new netCDF file. It will be in define mode
 
@@ -2589,11 +2571,7 @@
                dim1name='levlak', &
                long_name='coordinate lake levels', units='m', ncid=nfid(t))
           call ncd_defvar(varname='levdcmp', xtype=tape(t)%ncprec, dim1name='levdcmp', &
-<<<<<<< HEAD
-               long_name='coordinate soil levels', units='m', ncid=nfid(t))
-=======
                long_name='coordinate levels for soil decomposition variables', units='m', ncid=nfid(t))
->>>>>>> 622a196b
 
           if(use_fates)then
 
