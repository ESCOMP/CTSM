--- conflicted
+++ resolved
@@ -3195,27 +3195,16 @@
                   units='m', ncid=nfid(t,f))
              call ncd_defvar(varname='hillslope_area', xtype=ncd_double, &
                   dim1name=namec, long_name='hillslope column area', &
-<<<<<<< HEAD
                   units='m', ncid=nfid(t,f))
-=======
-                  units='m2', ncid=nfid(t))
->>>>>>> 26b9aa7b
              call ncd_defvar(varname='hillslope_elev', xtype=ncd_double, &
                   dim1name=namec, long_name='hillslope column elevation', &
                   units='m', ncid=nfid(t,f))
              call ncd_defvar(varname='hillslope_slope', xtype=ncd_double, &
                   dim1name=namec, long_name='hillslope column slope', &
-<<<<<<< HEAD
                   units='m', ncid=nfid(t,f))
              call ncd_defvar(varname='hillslope_aspect', xtype=ncd_double, &
                   dim1name=namec, long_name='hillslope column aspect', &
                   units='m', ncid=nfid(t,f))
-=======
-                  units='m/m', ncid=nfid(t))
-             call ncd_defvar(varname='hillslope_aspect', xtype=ncd_double, &
-                  dim1name=namec, long_name='hillslope column aspect', &
-                  units='radians', ncid=nfid(t))
->>>>>>> 26b9aa7b
              call ncd_defvar(varname='hillslope_index', xtype=ncd_int, &
                   dim1name=namec, long_name='hillslope index', &
                   ncid=nfid(t,f))
@@ -3582,20 +3571,6 @@
               imissing_value=ispval, ifill_value=ispval)
        end if
        if (ldomain%isgrid2d) then
-<<<<<<< HEAD
-          call ncd_defvar(varname='pftmask' , xtype=ncd_int, &
-              dim1name='lon', dim2name='lat', &
-              long_name='pft real/fake mask (0.=fake and 1.=real)', ncid=nfid(t,f), &
-              imissing_value=ispval, ifill_value=ispval)
-       else
-          call ncd_defvar(varname='pftmask' , xtype=ncd_int, &
-              dim1name=grlnd, &
-              long_name='pft real/fake mask (0.=fake and 1.=real)', ncid=nfid(t,f), &
-              imissing_value=ispval, ifill_value=ispval)
-       end if
-       if (ldomain%isgrid2d) then
-=======
->>>>>>> 26b9aa7b
           call ncd_defvar(varname='nbedrock' , xtype=ncd_int, &
               dim1name='lon', dim2name='lat', &
               long_name='index of shallowest bedrock layer', ncid=nfid(t,f), &
@@ -3619,18 +3594,10 @@
           call ncd_io(varname='lon', data=ldomain%lonc, dim1name=grlnd, ncid=nfid(t,f), flag='write')
           call ncd_io(varname='lat', data=ldomain%latc, dim1name=grlnd, ncid=nfid(t,f), flag='write')
        end if
-<<<<<<< HEAD
        call ncd_io(varname='area'    , data=ldomain%area, dim1name=grlnd, ncid=nfid(t,f), flag='write')
        call ncd_io(varname='landfrac', data=ldomain%frac, dim1name=grlnd, ncid=nfid(t,f), flag='write')
        call ncd_io(varname='landmask', data=ldomain%mask, dim1name=grlnd, ncid=nfid(t,f), flag='write')
-       call ncd_io(varname='pftmask' , data=ldomain%pftm, dim1name=grlnd, ncid=nfid(t,f), flag='write')
        call ncd_io(varname='nbedrock' , data=grc%nbedrock, dim1name=grlnd, ncid=nfid(t,f), flag='write')
-=======
-       call ncd_io(varname='area'    , data=ldomain%area, dim1name=grlnd, ncid=nfid(t), flag='write')
-       call ncd_io(varname='landfrac', data=ldomain%frac, dim1name=grlnd, ncid=nfid(t), flag='write')
-       call ncd_io(varname='landmask', data=ldomain%mask, dim1name=grlnd, ncid=nfid(t), flag='write')
-       call ncd_io(varname='nbedrock' , data=grc%nbedrock, dim1name=grlnd, ncid=nfid(t), flag='write')
->>>>>>> 26b9aa7b
 
     end if  ! (define/write mode
 
