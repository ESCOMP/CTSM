module histFileMod

#include "shr_assert.h"

  !-----------------------------------------------------------------------
  ! !DESCRIPTION:
  ! Module containing methods to for CLM history file handling.
  !
  ! !USES:
  use shr_kind_mod   , only : r8 => shr_kind_r8
  use shr_log_mod    , only : errMsg => shr_log_errMsg
  use shr_sys_mod    , only : shr_sys_flush
  use spmdMod        , only : masterproc
  use abortutils     , only : endrun
  use clm_varctl     , only : iulog, use_vertsoilc, use_fates
  use clm_varcon     , only : spval, ispval, dzsoi_decomp 
  use clm_varcon     , only : grlnd, nameg, namel, namec, namep, nameCohort
  use decompMod      , only : get_proc_bounds, get_proc_global, bounds_type
  use GetGlobalValuesMod , only : GetGlobalIndexArray
  use GridcellType   , only : grc                
  use LandunitType   , only : lun                
  use ColumnType     , only : col                
  use PatchType      , only : patch                
  use EDTypesMod     , only : nclmax
  use EDTypesMod     , only : nlevleaf
  use FatesInterfaceTypesMod , only : nlevsclass, nlevage, nlevcoage
  use FatesInterfaceTypesMod , only : nlevheight
  use EDTypesMod        , only : nfsc
  use FatesLitterMod    , only : ncwd
  use EDTypesMod        , only : num_elements_fates => num_elements
<<<<<<< HEAD
  use FatesInterfaceMod , only : maxveg_fates => numpft
=======
  use FatesInterfaceTypesMod , only : numpft_fates => numpft
>>>>>>> e33b4658
  use ncdio_pio 

  !
  implicit none
  save
  private
  !
  ! !PUBLIC TYPES:
  !
  ! Constants
  !
  integer , public, parameter :: max_tapes = 10         ! max number of history tapes
  integer , public, parameter :: max_flds = 2500        ! max number of history fields
  integer , public, parameter :: max_namlen = 64        ! maximum number of characters for field name
  integer , public, parameter :: scale_type_strlen = 32 ! maximum number of characters for scale types
  integer , private, parameter :: avgflag_strlen = 3 ! maximum number of characters for avgflag
  integer , private, parameter :: hist_dim_name_length = 16 ! lenngth of character strings in dimension names

  ! Possible ways to treat multi-layer snow fields at times when no snow is present in a
  ! given layer. Note that the public parameters are the only ones that can be used by
  ! calls to hist_addfld2d; the private parameters are just used internally by the
  ! histFile implementation.
  integer , private, parameter :: no_snow_MIN = 1                 ! minimum valid value for this flag
  integer , public , parameter :: no_snow_normal = 1              ! normal treatment, which should be used for most fields (use spval when snow layer not present)
  integer , public , parameter :: no_snow_zero = 2                ! average in a 0 value for times when the snow layer isn't present
  integer , private, parameter :: no_snow_MAX = 2                 ! maximum valid value for this flag
  integer , private, parameter :: no_snow_unset = no_snow_MIN - 1 ! flag specifying that field is NOT a multi-layer snow field
  !
  ! Counters
  !
  ! ntapes gives the index of the max history file requested. There can be "holes" in the
  ! numbering - e.g., we can have h0, h1 and h3 tapes, but no h2 tape (because there are
  ! no fields on the h2 tape). In this case, ntapes will be 4 (for h0, h1, h2 and h3,
  ! since h3 is the last requested file), not 3 (the number of files actually produced).
  integer , private :: ntapes = 0        ! index of max history file requested
  !
  ! Namelist
  !
  integer :: ni                          ! implicit index below
  logical, public :: &
       hist_empty_htapes  = .false.      ! namelist: flag indicates no default history fields
  integer, public :: &
       hist_ndens(max_tapes) = 2         ! namelist: output density of netcdf history files
  integer, public :: &
       hist_mfilt(max_tapes) = (/ 1, (30, ni=2, max_tapes)/)        ! namelist: number of time samples per tape
  logical, public :: &
       hist_dov2xy(max_tapes) = (/.true.,(.true.,ni=2,max_tapes)/) ! namelist: true=> do grid averaging
  integer, public :: &
       hist_nhtfrq(max_tapes) = (/0, (-24, ni=2,max_tapes)/)        ! namelist: history write freq(0=monthly)
  character(len=avgflag_strlen), public :: &
       hist_avgflag_pertape(max_tapes) = (/(' ',ni=1,max_tapes)/)   ! namelist: per tape averaging flag
  character(len=max_namlen), public :: &
       hist_type1d_pertape(max_tapes)  = (/(' ',ni=1,max_tapes)/)   ! namelist: per tape type1d

  character(len=max_namlen+2), public :: &
       fincl(max_flds,max_tapes)         ! namelist-equivalence list of fields to add

  character(len=max_namlen+2), public :: &
       hist_fincl1(max_flds) = ' '       ! namelist: list of fields to add
  character(len=max_namlen+2), public :: &
       hist_fincl2(max_flds) = ' '       ! namelist: list of fields to add
  character(len=max_namlen+2), public :: &
       hist_fincl3(max_flds) = ' '       ! namelist: list of fields to add
  character(len=max_namlen+2), public :: &
       hist_fincl4(max_flds) = ' '       ! namelist: list of fields to add
  character(len=max_namlen+2), public :: &
       hist_fincl5(max_flds) = ' '       ! namelist: list of fields to add
  character(len=max_namlen+2), public :: &
       hist_fincl6(max_flds) = ' '       ! namelist: list of fields to add
  character(len=max_namlen+2), public :: &
       hist_fincl7(max_flds) = ' '       ! namelist: list of fields to add
  character(len=max_namlen+2), public :: &
       hist_fincl8(max_flds) = ' '       ! namelist: list of fields to add
  character(len=max_namlen+2), public :: &
       hist_fincl9(max_flds) = ' '       ! namelist: list of fields to add
  character(len=max_namlen+2), public :: &
       hist_fincl10(max_flds) = ' '       ! namelist: list of fields to add

  character(len=max_namlen+2), public :: &
       fexcl(max_flds,max_tapes)         ! namelist-equivalence list of fields to remove

  character(len=max_namlen+2), public :: &
       hist_fexcl1(max_flds) = ' ' ! namelist: list of fields to remove
  character(len=max_namlen+2), public :: &
       hist_fexcl2(max_flds) = ' ' ! namelist: list of fields to remove
  character(len=max_namlen+2), public :: &
       hist_fexcl3(max_flds) = ' ' ! namelist: list of fields to remove
  character(len=max_namlen+2), public :: &
       hist_fexcl4(max_flds) = ' ' ! namelist: list of fields to remove
  character(len=max_namlen+2), public :: &
       hist_fexcl5(max_flds) = ' ' ! namelist: list of fields to remove
  character(len=max_namlen+2), public :: &
       hist_fexcl6(max_flds) = ' ' ! namelist: list of fields to remove
  character(len=max_namlen+2), public :: &
       hist_fexcl7(max_flds) = ' ' ! namelist: list of fields to remove
  character(len=max_namlen+2), public :: &
       hist_fexcl8(max_flds) = ' ' ! namelist: list of fields to remove
  character(len=max_namlen+2), public :: &
       hist_fexcl9(max_flds) = ' ' ! namelist: list of fields to remove
  character(len=max_namlen+2), public :: &
       hist_fexcl10(max_flds) = ' ' ! namelist: list of fields to remove

  logical, private :: if_disphist(max_tapes)   ! restart, true => save history file
  !
  ! !PUBLIC MEMBER FUNCTIONS:
  public :: hist_addfld1d        ! Add a 1d single-level field to the master field list
  public :: hist_addfld2d        ! Add a 2d multi-level field to the master field list
  public :: hist_addfld_decomp   ! Add a 2d multi-level field to the master field list
  public :: hist_add_subscript   ! Add a 2d subscript dimension
  public :: hist_printflds       ! Print summary of master field list
  public :: hist_htapes_build    ! Initialize history file handler for initial or continue run
  public :: hist_update_hbuf     ! Updates history buffer for all fields and tapes
  public :: hist_htapes_wrapup   ! Write history tape(s)
  public :: hist_restart_ncd     ! Read/write history file restart data
  public :: htapes_fieldlist     ! Define the contents of each history file based on namelist
  !
  ! !PRIVATE MEMBER FUNCTIONS:
  private :: is_mapping_upto_subgrid   ! Is this field being mapped up to a higher subgrid level?
  private :: masterlist_make_active    ! Add a field to a history file default "on" list
  private :: masterlist_addfld         ! Add a field to the master field list
  private :: masterlist_change_timeavg ! Override default history tape contents for specific tape
  private :: htape_addfld              ! Add a field to the active list for a history tape
  private :: htape_create              ! Define contents of history file t
  private :: htape_add_ltype_metadata  ! Add global metadata defining landunit types
  private :: htape_add_ctype_metadata  ! Add global metadata defining column types
  private :: htape_add_natpft_metadata ! Add global metadata defining natpft types
  private :: htape_add_cft_metadata    ! Add global metadata defining cft types
  private :: htape_timeconst           ! Write time constant values to history tape
  private :: htape_timeconst3D         ! Write time constant 3D values to primary history tape
  private :: hfields_normalize         ! Normalize history file fields by number of accumulations
  private :: hfields_zero              ! Zero out accumulation and hsitory buffers for a tape
  private :: hfields_write             ! Write a variable to a history tape
  private :: hfields_1dinfo            ! Define/output 1d subgrid info if appropriate
  private :: hist_update_hbuf_field_1d ! Updates history buffer for specific field and tape
  private :: hist_update_hbuf_field_2d ! Updates history buffer for specific field and tape 
  private :: hist_set_snow_field_2d    ! Set values in history field dimensioned by levsno
  private :: list_index                ! Find index of field in exclude list
  private :: set_hist_filename         ! Determine history dataset filenames
  private :: getname                   ! Retrieve name portion of input "inname"
  private :: getflag                   ! Retrieve flag
  private :: pointer_index             ! Track data pointer indices
  private :: max_nFields               ! The max number of fields on any tape
  private :: avgflag_valid             ! Whether a given avgflag is a valid option
  !
  ! !PRIVATE TYPES:
  ! Constants
  !
  integer, parameter :: max_length_filename = 199 ! max length of a filename. on most linux systems this
                                                  ! is 255. But this can't be increased until all hard
                                                  ! coded values throughout the i/o stack are updated.
  integer, parameter :: max_chars = 199        ! max chars for char variables
  integer, parameter :: max_subs = 100         ! max number of subscripts
  integer            :: num_subs = 0           ! actual number of subscripts
  character(len=32)  :: subs_name(max_subs)    ! name of subscript
  integer            :: subs_dim(max_subs)     ! dimension of subscript
  !
  type field_info
     character(len=max_namlen) :: name         ! field name
     character(len=max_chars)  :: long_name    ! long name
     character(len=max_chars)  :: units        ! units
     character(len=hist_dim_name_length) :: type1d                ! pointer to first dimension type from data type (nameg, etc)
     character(len=hist_dim_name_length) :: type1d_out            ! hbuf first dimension type from data type (nameg, etc)
     character(len=hist_dim_name_length) :: type2d                ! hbuf second dimension type ["levgrnd","levlak","numrad","ltype","natpft","cft","glc_nec","elevclas","subname(n)"]
     integer :: beg1d                          ! on-node 1d clm pointer start index
     integer :: end1d                          ! on-node 1d clm pointer end index
     integer :: num1d                          ! size of clm pointer first dimension (all nodes)
     integer :: beg1d_out                      ! on-node 1d hbuf pointer start index
     integer :: end1d_out                      ! on-node 1d hbuf pointer end index
     integer :: num1d_out                      ! size of hbuf first dimension (all nodes)
     integer :: numdims                        ! the actual number of dimensions, this allows
                                               ! for 2D arrays, where the second dimension is allowed
                                               ! to be 1
     integer :: num2d                          ! size of hbuf second dimension (e.g. number of vertical levels)
     integer :: hpindex                        ! history pointer index 
     character(len=scale_type_strlen) :: p2c_scale_type       ! scale factor when averaging patch to column
     character(len=scale_type_strlen) :: c2l_scale_type       ! scale factor when averaging column to landunit
     character(len=scale_type_strlen) :: l2g_scale_type       ! scale factor when averaging landunit to gridcell
     integer :: no_snow_behavior               ! for multi-layer snow fields, flag saying how to treat times when a given snow layer is absent
  end type field_info

  type master_entry
     type (field_info)  :: field               ! field information
     logical            :: actflag(max_tapes)  ! active/inactive flag
     character(len=avgflag_strlen) :: avgflag(max_tapes)  ! time averaging flag ("X","A","M","I","SUM")
  end type master_entry

  type history_entry
     type (field_info) :: field                ! field information
     character(len=avgflag_strlen) :: avgflag  ! time averaging flag
     real(r8), pointer :: hbuf(:,:)            ! history buffer (dimensions: dim1d x num2d)
     integer , pointer :: nacs(:,:)            ! accumulation counter (dimensions: dim1d x num2d)
  end type history_entry

  type history_tape
     integer  :: nflds                         ! number of active fields on tape
     integer  :: ntimes                        ! current number of time samples on tape
     integer  :: mfilt                         ! maximum number of time samples per tape
     integer  :: nhtfrq                        ! number of time samples per tape
     integer  :: ncprec                        ! netcdf output precision
     logical  :: dov2xy                        ! true => do xy average for all fields
     logical  :: is_endhist                    ! true => current time step is end of history interval
     real(r8) :: begtime                       ! time at beginning of history averaging interval
     type (history_entry) :: hlist(max_flds)   ! array of active history tape entries
  end type history_tape

  type clmpoint_rs                             ! Pointer to real scalar data (1D)
     real(r8), pointer :: ptr(:)
  end type clmpoint_rs
  type clmpoint_ra                             ! Pointer to real array data (2D)
     real(r8), pointer :: ptr(:,:)
  end type clmpoint_ra

  ! Pointers into datatype  arrays
  integer, parameter :: max_mapflds = 2500     ! Maximum number of fields to track
  type (clmpoint_rs) :: clmptr_rs(max_mapflds) ! Real scalar data (1D)
  type (clmpoint_ra) :: clmptr_ra(max_mapflds) ! Real array data (2D)
  !
  ! Master list: an array of master_entry entities
  !
  type (master_entry) :: masterlist(max_flds)  ! master field list
  !
  ! Whether each history tape is in use in this run. If history_tape_in_use(i) is false,
  ! then data in tape(i) is undefined and should not be referenced.
  !
  logical :: history_tape_in_use(max_tapes)  ! whether each history tape is in use in this run
  !
  ! History tape: an array of history_tape entities (only active fields)
  !
  type (history_tape) :: tape(max_tapes)       ! array history tapes
  !
  ! Namelist input
  !
  ! Counters
  !
  integer :: nfmaster = 0                        ! number of fields in master field list
  !
  ! Other variables
  !
  character(len=max_length_filename) :: locfnh(max_tapes)  ! local history file names
  character(len=max_length_filename) :: locfnhr(max_tapes) ! local history restart file names
  logical :: htapes_defined = .false.            ! flag indicates history contents have been defined
  !
  ! NetCDF  Id's
  !
  type(file_desc_t), target :: nfid(max_tapes)       ! file ids
  type(file_desc_t), target :: ncid_hist(max_tapes)  ! file ids for history restart files
  integer :: time_dimid                      ! time dimension id
  integer :: hist_interval_dimid             ! time bounds dimension id
  integer :: strlen_dimid                    ! string dimension id
  !
  ! Time Constant variable names and filename
  !
  character(len=max_chars) :: TimeConst3DVars_Filename = ' '
  !
  ! time_period_freq variable
  !
  character(len=max_chars) :: time_period_freq         = ' '

  character(len=max_chars) :: TimeConst3DVars          = ' '

  character(len=*), parameter, private :: sourcefile = &
       __FILE__
  !-----------------------------------------------------------------------

contains

  !-----------------------------------------------------------------------
  subroutine hist_printflds()
    !
    ! !DESCRIPTION:
    ! Print summary of master field list.
    !
    ! !ARGUMENTS:
    !
    ! !LOCAL VARIABLES:
    integer nf
    character(len=*),parameter :: subname = 'CLM_hist_printflds'
    !-----------------------------------------------------------------------

    if (masterproc) then
       write(iulog,*) trim(subname),' : number of master fields = ',nfmaster
       write(iulog,*)' ******* MASTER FIELD LIST *******'
       do nf = 1,nfmaster
          write(iulog,9000)nf, masterlist(nf)%field%name, masterlist(nf)%field%units
9000      format (i5,1x,a32,1x,a16)
       end do
       call shr_sys_flush(iulog)
    end if

  end subroutine hist_printflds

  !-----------------------------------------------------------------------
  subroutine masterlist_addfld (fname, numdims, type1d, type1d_out, &
        type2d, num2d, units, avgflag, long_name, hpindex, &
        p2c_scale_type, c2l_scale_type, l2g_scale_type, &
        no_snow_behavior)
    !
    ! !DESCRIPTION:
    ! Add a field to the master field list. Put input arguments of
    ! field name, units, number of levels, averaging flag, and long name
    ! into a type entry in the global master field list (masterlist).
    !
    ! The optional argument no_snow_behavior should be given when this is a multi-layer
    ! snow field, and should be absent otherwise. It should take on one of the no_snow_*
    ! parameters defined above
    !
    ! !ARGUMENTS:
    character(len=*), intent(in)  :: fname            ! field name
    integer         , intent(in)  :: numdims          ! number of dimensions
    character(len=*), intent(in)  :: type1d           ! 1d data type
    character(len=*), intent(in)  :: type1d_out       ! 1d output type
    character(len=*), intent(in)  :: type2d           ! 2d output type
    integer         , intent(in)  :: num2d            ! size of second dimension (e.g. number of vertical levels)
    character(len=*), intent(in)  :: units            ! units of field
    character(len=*), intent(in)  :: avgflag          ! time averaging flag
    character(len=*), intent(in)  :: long_name        ! long name of field
    integer         , intent(in)  :: hpindex          ! data type index for history buffer output
    character(len=*), intent(in)  :: p2c_scale_type   ! scale type for subgrid averaging of pfts to column
    character(len=*), intent(in)  :: c2l_scale_type   ! scale type for subgrid averaging of columns to landunits
    character(len=*), intent(in)  :: l2g_scale_type   ! scale type for subgrid averaging of landunits to gridcells
    integer, intent(in), optional :: no_snow_behavior ! if a multi-layer snow field, behavior to use for absent snow layers
    !
    ! !LOCAL VARIABLES:
    integer :: n            ! loop index
    integer :: f            ! masterlist index
    integer :: numa         ! total number of atm cells across all processors
    integer :: numg         ! total number of gridcells across all processors
    integer :: numl         ! total number of landunits across all processors
    integer :: numc         ! total number of columns across all processors
    integer :: nump         ! total number of pfts across all processors
    type(bounds_type) :: bounds                  
    character(len=*),parameter :: subname = 'masterlist_addfld'
    !------------------------------------------------------------------------

    if (.not. avgflag_valid(avgflag, blank_valid=.true.)) then
       write(iulog,*) trim(subname),' ERROR: unknown averaging flag=', avgflag
       call endrun(msg=errMsg(sourcefile, __LINE__))
    end if

    ! Determine bounds

    call get_proc_bounds(bounds)
    call get_proc_global(ng=numg, nl=numl, nc=numc, np=nump)

    ! Ensure that new field is not all blanks

    if (fname == ' ') then
       write(iulog,*) trim(subname),' ERROR: blank field name not allowed'
       call endrun(msg=errMsg(sourcefile, __LINE__))
    end if

    ! Ensure that new field name isn't too long

    if (len_trim(fname) > max_namlen ) then
       write(iulog,*) trim(subname),' ERROR: field name too long: ', trim(fname)
       call endrun(msg=errMsg(sourcefile, __LINE__))
    end if
    ! Ensure that new field doesn't already exist

    do n = 1,nfmaster
       if (masterlist(n)%field%name == fname) then
          write(iulog,*) trim(subname),' ERROR:', fname, ' already on list'
          call endrun(msg=errMsg(sourcefile, __LINE__))
       end if
    end do

    ! Increase number of fields on master field list

    nfmaster = nfmaster + 1
    f = nfmaster

    ! Check number of fields in master list against maximum number for master list

    if (nfmaster > max_flds) then
       write(iulog,*) trim(subname),' ERROR: too many fields for primary history file ', &
            '-- max_flds,nfmaster=', max_flds, nfmaster
       call endrun(msg=errMsg(sourcefile, __LINE__))
    end if

    ! Add field to master list

    masterlist(f)%field%name           = fname
    masterlist(f)%field%long_name      = long_name
    masterlist(f)%field%units          = units
    masterlist(f)%field%type1d         = type1d
    masterlist(f)%field%type1d_out     = type1d_out
    masterlist(f)%field%type2d         = type2d
    masterlist(f)%field%numdims        = numdims
    masterlist(f)%field%num2d          = num2d
    masterlist(f)%field%hpindex        = hpindex
    masterlist(f)%field%p2c_scale_type = p2c_scale_type
    masterlist(f)%field%c2l_scale_type = c2l_scale_type
    masterlist(f)%field%l2g_scale_type = l2g_scale_type

    select case (type1d)
    case (grlnd)
       masterlist(f)%field%beg1d = bounds%begg
       masterlist(f)%field%end1d = bounds%endg
       masterlist(f)%field%num1d = numg
    case (nameg)
       masterlist(f)%field%beg1d = bounds%begg
       masterlist(f)%field%end1d = bounds%endg
       masterlist(f)%field%num1d = numg
    case (namel)
       masterlist(f)%field%beg1d = bounds%begl
       masterlist(f)%field%end1d = bounds%endl
       masterlist(f)%field%num1d = numl
    case (namec)
       masterlist(f)%field%beg1d = bounds%begc
       masterlist(f)%field%end1d = bounds%endc
       masterlist(f)%field%num1d = numc
    case (namep)
       masterlist(f)%field%beg1d = bounds%begp
       masterlist(f)%field%end1d = bounds%endp
       masterlist(f)%field%num1d = nump
    case default
       write(iulog,*) trim(subname),' ERROR: unknown 1d output type= ',type1d
       call endrun(msg=errMsg(sourcefile, __LINE__))
    end select

    if (present(no_snow_behavior)) then
       masterlist(f)%field%no_snow_behavior = no_snow_behavior
    else
       masterlist(f)%field%no_snow_behavior = no_snow_unset
    end if

    ! The following two fields are used only in master field list,
    ! NOT in the runtime active field list
    ! ALL FIELDS IN THE MASTER LIST ARE INITIALIZED WITH THE ACTIVE
    ! FLAG SET TO FALSE

    masterlist(f)%avgflag(:) = avgflag
    masterlist(f)%actflag(:) = .false.

  end subroutine masterlist_addfld

  !-----------------------------------------------------------------------
  subroutine hist_htapes_build ()
    !
    ! !DESCRIPTION:
    ! Initialize history file for initial or continuation run.  For example,
    ! on an initial run, this routine initializes ``ntapes'' history files.
    ! On a restart run, this routine only initializes history files declared
    ! beyond what existed on the previous run.  Files which already existed on
    ! the previous run have already been initialized (i.e. named and opened)
    ! in routine restart\_history.  Loop over tapes and fields per tape setting
    ! appropriate variables and calling appropriate routines
    !
    ! !USES:
    use clm_time_manager, only: get_prev_time
    use clm_varcon      , only: secspday
    !
    ! !ARGUMENTS:
    !
    ! !LOCAL VARIABLES:
    integer :: i                   ! index
    integer :: ier                 ! error code
    integer :: t, f                ! tape, field indices
    integer :: day, sec            ! day and seconds from base date
    character(len=*),parameter :: subname = 'hist_htapes_build'
    !-----------------------------------------------------------------------

    if (masterproc) then
       write(iulog,*)  trim(subname),' Initializing clm2 history files'
       write(iulog,'(72a1)') ("-",i=1,60)
       call shr_sys_flush(iulog)
    endif

    ! Define field list information for all history files.
    ! Update ntapes to reflect number of active history files
    ! Note - branch runs can have additional auxiliary history files
    ! declared).

    call htapes_fieldlist()

    ! Determine if gridcell (xy) averaging is done for all fields on tape

    do t=1,ntapes
       tape(t)%dov2xy = hist_dov2xy(t)
       if (masterproc) then
          write(iulog,*)trim(subname),' hist tape = ',t,&
               ' written with dov2xy= ',tape(t)%dov2xy
       end if
    end do

    ! Set number of time samples in each history file and
    ! Note - the following entries will be overwritten by history restart
    ! Note - with netcdf, only 1 (ncd_double) and 2 (ncd_float) are allowed

    do t=1,ntapes
       tape(t)%ntimes = 0
       tape(t)%dov2xy = hist_dov2xy(t)
       tape(t)%nhtfrq = hist_nhtfrq(t)
       tape(t)%mfilt = hist_mfilt(t)
       if (hist_ndens(t) == 1) then
          tape(t)%ncprec = ncd_double
       else
          tape(t)%ncprec = ncd_float
       endif
    end do

    ! Set time of beginning of current averaging interval
    ! First etermine elapased time since reference date

    call get_prev_time(day, sec)
    do t=1,ntapes
       tape(t)%begtime = day + sec/secspday
    end do

    if (masterproc) then
       write(iulog,*)  trim(subname),' Successfully initialized clm2 history files'
       write(iulog,'(72a1)') ("-",i=1,60)
       call shr_sys_flush(iulog)
    endif

  end subroutine hist_htapes_build

  !-----------------------------------------------------------------------
  subroutine masterlist_make_active (name, tape_index, avgflag)
    !
    ! !DESCRIPTION:
    ! Add a field to the default ``on'' list for a given history file.
    ! Also change the default time averaging flag if requested.
    !
    ! !ARGUMENTS:
    character(len=*), intent(in) :: name          ! field name
    integer, intent(in) :: tape_index             ! history tape index
    character(len=*), intent(in), optional :: avgflag  ! time averaging flag
    !
    ! !LOCAL VARIABLES:
    integer :: f            ! field index
    logical :: found        ! flag indicates field found in masterlist
    character(len=*),parameter :: subname = 'masterlist_make_active'
    !-----------------------------------------------------------------------

    ! Check validity of input arguments

    if (tape_index > max_tapes) then
       write(iulog,*) trim(subname),' ERROR: tape index=', tape_index, ' is too big'
       call endrun(msg=errMsg(sourcefile, __LINE__))
    end if

    if (present(avgflag)) then
       if (.not. avgflag_valid(avgflag, blank_valid=.true.)) then
          write(iulog,*) trim(subname),' ERROR: unknown averaging flag=', avgflag
          call endrun(msg=errMsg(sourcefile, __LINE__))
       endif
    end if

    ! Look through master list for input field name.
    ! When found, set active flag for that tape to true.
    ! Also reset averaging flag if told to use other than default.

    found = .false.
    do f = 1,nfmaster
       if (trim(name) == trim(masterlist(f)%field%name)) then
          masterlist(f)%actflag(tape_index) = .true.
          if (present(avgflag)) then
             if (avgflag/= ' ') masterlist(f)%avgflag(tape_index) = avgflag
          end if
          found = .true.
          exit
       end if
    end do
    if (.not. found) then
       write(iulog,*) trim(subname),' ERROR: field=', name, ' not found'
       call endrun(msg=errMsg(sourcefile, __LINE__))
    end if

  end subroutine masterlist_make_active

  !-----------------------------------------------------------------------
  subroutine masterlist_change_timeavg (t)
    !
    ! !DESCRIPTION:
    ! Override default history tape contents for a specific tape.
    ! Copy the flag into the master field list.
    !
    ! !ARGUMENTS:
    integer, intent(in) :: t         ! history tape index
    !
    ! !LOCAL VARIABLES:
    integer :: f                     ! field index
    character(len=avgflag_strlen) :: avgflag      ! local equiv of hist_avgflag_pertape(t)
    character(len=*),parameter :: subname = 'masterlist_change_timeavg'
    !-----------------------------------------------------------------------

    avgflag = hist_avgflag_pertape(t)
    if (.not. avgflag_valid(avgflag, blank_valid = .false.)) then
       write(iulog,*) trim(subname),' ERROR: unknown avgflag=',avgflag
       call endrun(msg=errMsg(sourcefile, __LINE__))
    end if

    do f = 1,nfmaster
       masterlist(f)%avgflag(t) = avgflag
    end do

  end subroutine masterlist_change_timeavg

  !-----------------------------------------------------------------------
  subroutine htapes_fieldlist()
    !
    ! !DESCRIPTION:
    ! Define the contents of each history file based on namelist
    ! input for initial or branch run, and restart data if a restart run.
    ! Use arrays fincl and fexcl to modify default history tape contents.
    ! Then sort the result alphanumerically.
    !
    ! !ARGUMENTS:
    !
    ! !LOCAL VARIABLES:
    integer :: t, f                         ! tape, field indices
    integer :: ff                           ! index into include, exclude and fprec list
    character(len=max_namlen) :: name       ! field name portion of fincl (i.e. no avgflag separator)
    character(len=max_namlen) :: mastername ! name from masterlist field
    character(len=avgflag_strlen) :: avgflag ! averaging flag
    character(len=1)  :: prec_acc           ! history buffer precision flag
    character(len=1)  :: prec_wrt           ! history buffer write precision flag
    type (history_entry) :: tmp             ! temporary used for swapping
    character(len=*),parameter :: subname = 'htapes_fieldlist'
    !-----------------------------------------------------------------------

    ! Override averaging flag for all fields on a particular tape
    ! if namelist input so specifies

    do t=1,max_tapes
       if (hist_avgflag_pertape(t) /= ' ') then
          call masterlist_change_timeavg (t)
       end if
    end do

    fincl(:,1)  = hist_fincl1(:)
    fincl(:,2)  = hist_fincl2(:)
    fincl(:,3)  = hist_fincl3(:)
    fincl(:,4)  = hist_fincl4(:)
    fincl(:,5)  = hist_fincl5(:)
    fincl(:,6)  = hist_fincl6(:)
    fincl(:,7)  = hist_fincl7(:)
    fincl(:,8)  = hist_fincl8(:)
    fincl(:,9)  = hist_fincl9(:)
    fincl(:,10) = hist_fincl10(:)

    fexcl(:,1)  = hist_fexcl1(:)
    fexcl(:,2)  = hist_fexcl2(:)
    fexcl(:,3)  = hist_fexcl3(:)
    fexcl(:,4)  = hist_fexcl4(:)
    fexcl(:,5)  = hist_fexcl5(:)
    fexcl(:,6)  = hist_fexcl6(:)
    fexcl(:,7)  = hist_fexcl7(:)
    fexcl(:,8)  = hist_fexcl8(:)
    fexcl(:,9)  = hist_fexcl9(:)
    fexcl(:,10) = hist_fexcl10(:)
 

    ! First ensure contents of fincl and fexcl are valid names

    do t = 1,max_tapes
       f = 1
       do while (f < max_flds .and. fincl(f,t) /= ' ')
          name = getname (fincl(f,t))
          do ff = 1,nfmaster
             mastername = masterlist(ff)%field%name
             if (name == mastername) exit
          end do
          if (name /= mastername) then
             write(iulog,*) trim(subname),' ERROR: ', trim(name), ' in fincl(', f, ') ',&
                  'for history tape ',t,' not found'
             call endrun(msg=errMsg(sourcefile, __LINE__))
          end if
          f = f + 1
       end do

       f = 1
       do while (f < max_flds .and. fexcl(f,t) /= ' ')
          do ff = 1,nfmaster
             mastername = masterlist(ff)%field%name
             if (fexcl(f,t) == mastername) exit
          end do
          if (fexcl(f,t) /= mastername) then
             write(iulog,*) trim(subname),' ERROR: ', fexcl(f,t), ' in fexcl(', f, ') ', &
                  'for history tape ',t,' not found'
             call endrun(msg=errMsg(sourcefile, __LINE__))
          end if
          f = f + 1
       end do
    end do

    history_tape_in_use(:) = .false.
    tape(:)%nflds = 0
    do t = 1,max_tapes

       ! Loop through the masterlist set of field names and determine if any of those
       ! are in the FINCL or FEXCL arrays
       ! The call to list_index determines the index in the FINCL or FEXCL arrays
       ! that the masterlist field corresponds to
       ! Add the field to the tape if specified via namelist (FINCL[1-max_tapes]),
       ! or if it is on by default and was not excluded via namelist (FEXCL[1-max_tapes]).

       do f = 1,nfmaster
          mastername = masterlist(f)%field%name
          call list_index (fincl(1,t), mastername, ff)

          if (ff > 0) then

             ! if field is in include list, ff > 0 and htape_addfld
             ! will not be called for field

             avgflag = getflag (fincl(ff,t))
             call htape_addfld (t, f, avgflag)

          else if (.not. hist_empty_htapes) then

             ! find index of field in exclude list

             call list_index (fexcl(1,t), mastername, ff)

             ! if field is in exclude list, ff > 0 and htape_addfld
             ! will not be called for field
             ! if field is not in exclude list, ff =0 and htape_addfld
             ! will be called for field (note that htape_addfld will be
             ! called below only if field is not in exclude list OR in
             ! include list

             if (ff == 0 .and. masterlist(f)%actflag(t)) then
                call htape_addfld (t, f, ' ')
             end if

          end if
       end do

       ! Specification of tape contents now complete.
       ! Sort each list of active entries

       do f = tape(t)%nflds-1,1,-1
          do ff = 1,f
             if (tape(t)%hlist(ff)%field%name > tape(t)%hlist(ff+1)%field%name) then

                tmp = tape(t)%hlist(ff)
                tape(t)%hlist(ff  ) = tape(t)%hlist(ff+1)
                tape(t)%hlist(ff+1) = tmp

             else if (tape(t)%hlist(ff)%field%name == tape(t)%hlist(ff+1)%field%name) then

                write(iulog,*) trim(subname),' ERROR: Duplicate field ', &
                   tape(t)%hlist(ff)%field%name, &
                   't,ff,name=',t,ff,tape(t)%hlist(ff+1)%field%name
                call endrun(msg=errMsg(sourcefile, __LINE__))

             end if
          end do
       end do

       if (masterproc) then
          if (tape(t)%nflds > 0) then
             write(iulog,*) trim(subname),' : Included fields tape ',t,'=',tape(t)%nflds
          end if
          do f = 1,tape(t)%nflds
             write(iulog,*) f,' ',tape(t)%hlist(f)%field%name, &
                  tape(t)%hlist(f)%field%num2d,' ',tape(t)%hlist(f)%avgflag
          end do
          call shr_sys_flush(iulog)
       end if
    end do

    ! Determine index of max active history tape, and whether each tape is in use

    ntapes = 0
    do t = max_tapes,1,-1
       if (tape(t)%nflds > 0) then
          ntapes = t
          exit
       end if
    end do

    do t = 1, ntapes
       if (tape(t)%nflds > 0) then
          history_tape_in_use(t) = .true.
       end if
    end do

    ! Change 1d output per tape output flag if requested - only for history
    ! tapes where 2d xy averaging is not enabled

    do t = 1,ntapes
       if (hist_type1d_pertape(t) /= ' ' .and. (.not. hist_dov2xy(t))) then
          select case (trim(hist_type1d_pertape(t)))
          case ('PFTS','COLS', 'LAND', 'GRID')
             if ( masterproc ) &
             write(iulog,*)'history tape ',t,' will have 1d output type of ',hist_type1d_pertape(t)
          case default
             write(iulog,*) trim(subname),' ERROR: unknown namelist type1d per tape=',hist_type1d_pertape(t)
             call endrun(msg=errMsg(sourcefile, __LINE__))
          end select
       end if
    end do

    if (masterproc) then
       write(iulog,*) 'There will be a total of ',ntapes,' history tapes'
       do t=1,ntapes
          write(iulog,*)
          if (hist_nhtfrq(t) == 0) then
             write(iulog,*)'History tape ',t,' write frequency is MONTHLY'
          else
             write(iulog,*)'History tape ',t,' write frequency = ',hist_nhtfrq(t)
          endif
          if (hist_dov2xy(t)) then
             write(iulog,*)'All fields on history tape ',t,' are grid averaged'
          else
             write(iulog,*)'All fields on history tape ',t,' are not grid averaged'
          end if
          write(iulog,*)'Number of time samples on history tape ',t,' is ',hist_mfilt(t)
          write(iulog,*)'Output precision on history tape ',t,'=',hist_ndens(t)
          if (.not. history_tape_in_use(t)) then
             write(iulog,*) 'History tape ',t,' does not have any fields,'
             write(iulog,*) 'so it will not be written!'
          end if
          write(iulog,*)
       end do
       call shr_sys_flush(iulog)
    end if

    ! Set flag indicating h-tape contents are now defined (needed by masterlist_addfld)

    htapes_defined = .true.


  end subroutine htapes_fieldlist

  !-----------------------------------------------------------------------
  logical function is_mapping_upto_subgrid( type1d, type1d_out ) result ( mapping)
    !
    ! !DESCRIPTION:
    ! 
    ! Return true if this field will be mapped into a higher subgrid level
    ! If false it will be output on it's native grid
    !
    ! !ARGUMENTS:
    implicit none
    character(len=8), intent(in) :: type1d      ! clm pointer 1d type
    character(len=8), intent(in) :: type1d_out  ! history buffer 1d type
    !
    mapping = .false.
    if (type1d_out == nameg .or. type1d_out == grlnd) then
       if (type1d == namep) then
          mapping = .true.
       else if (type1d == namec) then
          mapping = .true.
       else if (type1d == namel) then
          mapping = .true.
       end if
    else if (type1d_out == namel ) then
       if (type1d == namep) then
          mapping = .true.
       else if (type1d == namec) then
          mapping = .true.
       end if
    else if (type1d_out == namec ) then
       if (type1d == namep) then
          mapping = .true.
       end if
    end if
  end function is_mapping_upto_subgrid

  !-----------------------------------------------------------------------
  subroutine htape_addfld (t, f, avgflag)
    !
    ! !DESCRIPTION:
    ! Add a field to the active list for a history tape. Copy the data from
    ! the master field list to the active list for the tape.
    !
    ! !ARGUMENTS:
    integer, intent(in) :: t                 ! history tape index
    integer, intent(in) :: f                 ! field index from master field list
    character(len=*), intent(in) :: avgflag  ! time averaging flag
    !
    ! !LOCAL VARIABLES:
    integer :: n                    ! field index on defined tape
    character(len=hist_dim_name_length) :: type1d      ! clm pointer 1d type
    character(len=hist_dim_name_length) :: type1d_out  ! history buffer 1d type
    integer :: numa                 ! total number of atm cells across all processors
    integer :: numg                 ! total number of gridcells across all processors
    integer :: numl                 ! total number of landunits across all processors
    integer :: numc                 ! total number of columns across all processors
    integer :: nump                 ! total number of pfts across all processors
    integer :: num2d                ! size of second dimension (e.g. .number of vertical levels)
    integer :: beg1d_out,end1d_out  ! history output per-proc 1d beginning and ending indices
    integer :: beg1d,end1d          ! beginning and ending indices for this field (assume already set)
    integer :: num1d_out            ! history output 1d size
    type(bounds_type) :: bounds     
    character(len=*),parameter :: subname = 'htape_addfld'
    !-----------------------------------------------------------------------

    ! Ensure that it is not to late to add a field to the history tape

    if (htapes_defined) then
       write(iulog,*) trim(subname),' ERROR: attempt to add field ', &
            masterlist(f)%field%name, ' after history files are set'
       call endrun(msg=errMsg(sourcefile, __LINE__))
    end if

    tape(t)%nflds = tape(t)%nflds + 1
    n = tape(t)%nflds

    ! Copy field information

    tape(t)%hlist(n)%field = masterlist(f)%field

    ! Determine bounds

    call get_proc_bounds(bounds)
    call get_proc_global(ng=numg, nl=numl, nc=numc, np=nump)

    ! Modify type1d_out if necessary

    if (hist_dov2xy(t)) then

       ! If xy output averaging is requested, set output 1d type to grlnd
       ! ***NOTE- the following logic is what permits non lat/lon grids to
       ! be written to clm history file

       type1d = tape(t)%hlist(n)%field%type1d

       if (type1d == nameg .or. &
           type1d == namel .or. &
           type1d == namec .or. &
           type1d == namep) then
          tape(t)%hlist(n)%field%type1d_out = grlnd
       end if
       if (type1d == grlnd) then
          tape(t)%hlist(n)%field%type1d_out = grlnd
       end if

    else if (hist_type1d_pertape(t) /= ' ') then

       ! Set output 1d type  based on namelist setting of  hist_type1d_pertape
       ! Only applies to tapes when xy output is not required

       type1d = tape(t)%hlist(n)%field%type1d

       select case (trim(hist_type1d_pertape(t)))
       case('GRID')
          tape(t)%hlist(n)%field%type1d_out = nameg
       case('LAND')
          tape(t)%hlist(n)%field%type1d_out = namel
       case('COLS')
          tape(t)%hlist(n)%field%type1d_out = namec
       case ('PFTS')
          tape(t)%hlist(n)%field%type1d_out = namep
       case default
          write(iulog,*) trim(subname),' ERROR: unknown input hist_type1d_pertape= ', hist_type1d_pertape(t)
          call endrun(msg=errMsg(sourcefile, __LINE__))
       end select

    endif

    ! Determine output 1d dimensions

    type1d_out = tape(t)%hlist(n)%field%type1d_out
    if (type1d_out == grlnd) then
       beg1d_out = bounds%begg
       end1d_out = bounds%endg
       num1d_out = numg
    else if (type1d_out == nameg) then
       beg1d_out = bounds%begg
       end1d_out = bounds%endg
       num1d_out = numg
    else if (type1d_out == namel) then
       beg1d_out = bounds%begl
       end1d_out = bounds%endl
       num1d_out = numl
    else if (type1d_out == namec) then
       beg1d_out = bounds%begc
       end1d_out = bounds%endc
       num1d_out = numc
    else if (type1d_out == namep) then
       beg1d_out = bounds%begp
       end1d_out = bounds%endp
       num1d_out = nump
    else
       write(iulog,*) trim(subname),' ERROR: incorrect value of type1d_out= ',type1d_out
       call endrun(msg=errMsg(sourcefile, __LINE__))
    end if

    ! Output bounds for the field
    tape(t)%hlist(n)%field%beg1d_out = beg1d_out
    tape(t)%hlist(n)%field%end1d_out = end1d_out
    tape(t)%hlist(n)%field%num1d_out = num1d_out

    ! Fields native bounds
    beg1d = masterlist(f)%field%beg1d
    end1d = masterlist(f)%field%end1d
    
    ! Alloccate and initialize history buffer and related info

    num2d = tape(t)%hlist(n)%field%num2d
    if ( is_mapping_upto_subgrid( type1d, type1d_out ) ) then
       allocate (tape(t)%hlist(n)%hbuf(beg1d_out:end1d_out,num2d))
       allocate (tape(t)%hlist(n)%nacs(beg1d_out:end1d_out,num2d))
    else
       allocate (tape(t)%hlist(n)%hbuf(beg1d:end1d,num2d))
       allocate (tape(t)%hlist(n)%nacs(beg1d:end1d,num2d))
    end if
    tape(t)%hlist(n)%hbuf(:,:) = 0._r8
    tape(t)%hlist(n)%nacs(:,:) = 0

    ! Set time averaging flag based on masterlist setting or
    ! override the default averaging flag with namelist setting

    if (.not. avgflag_valid(avgflag, blank_valid=.true.)) then
       write(iulog,*) trim(subname),' ERROR: unknown avgflag=', avgflag
       call endrun(msg=errMsg(sourcefile, __LINE__))
    end if

    if (avgflag == ' ') then
       tape(t)%hlist(n)%avgflag = masterlist(f)%avgflag(t)
    else
       tape(t)%hlist(n)%avgflag = avgflag
    end if

  end subroutine htape_addfld

  !-----------------------------------------------------------------------
  subroutine hist_update_hbuf(bounds)
    !
    ! !DESCRIPTION:
    ! Accumulate (or take min, max, etc. as appropriate) input field
    ! into its history buffer for appropriate tapes.
    !
    ! !ARGUMENTS:
    type(bounds_type), intent(in) :: bounds   
    !
    ! !LOCAL VARIABLES:
    integer :: t                   ! tape index
    integer :: f                   ! field index
    integer :: num2d               ! size of second dimension (e.g. number of vertical levels)
    integer :: numdims             ! number of dimensions
    character(len=*),parameter :: subname = 'hist_update_hbuf'
    character(len=hist_dim_name_length) :: type2d     ! hbuf second dimension type ["levgrnd","levlak","numrad","ltype","natpft","cft","glc_nec","elevclas","subname(n)"]
    !-----------------------------------------------------------------------

    do t = 1,ntapes
!$OMP PARALLEL DO PRIVATE (f, num2d, numdims)
       do f = 1,tape(t)%nflds

          numdims = tape(t)%hlist(f)%field%numdims
          
          if ( numdims == 1) then   
             call hist_update_hbuf_field_1d (t, f, bounds)
          else
             num2d = tape(t)%hlist(f)%field%num2d
             call hist_update_hbuf_field_2d (t, f, bounds, num2d)
          end if
       end do
!$OMP END PARALLEL DO
    end do

  end subroutine hist_update_hbuf

  !-----------------------------------------------------------------------
  subroutine hist_update_hbuf_field_1d (t, f, bounds)
    !
    ! !DESCRIPTION:
    ! Accumulate (or take min, max, etc. as appropriate) input field
    ! into its history buffer for appropriate tapes.
    !
    ! This canNOT be called from within a threaded region (see comment below regarding the
    ! call to p2g, and the lack of explicit bounds on its arguments; see also bug 1786)
    !
    ! !USES:
    use subgridAveMod   , only : p2g, c2g, l2g, p2l, c2l, p2c
    use decompMod       , only : BOUNDS_LEVEL_PROC
    !
    ! !ARGUMENTS:
    integer, intent(in) :: t            ! tape index
    integer, intent(in) :: f            ! field index
    type(bounds_type), intent(in) :: bounds         
    !
    ! !LOCAL VARIABLES:
    integer  :: hpindex                 ! history pointer index
    integer  :: k                       ! gridcell, landunit, column or patch index
    integer  :: beg1d,end1d             ! beginning and ending indices
    integer  :: beg1d_out,end1d_out     ! beginning and ending indices on output grid
    logical  :: check_active            ! true => check 'active' flag of each point (this refers to a point being active, NOT a history field being active)
    logical  :: valid                   ! true => history operation is valid
    logical  :: map2gcell               ! true => map clm pointer field to gridcell
    character(len=hist_dim_name_length)  :: type1d         ! 1d clm pointerr type   ["gridcell","landunit","column","pft"]
    character(len=hist_dim_name_length)  :: type1d_out     ! 1d history buffer type ["gridcell","landunit","column","pft"]
    character(len=avgflag_strlen) :: avgflag ! time averaging flag
    character(len=scale_type_strlen)  :: p2c_scale_type ! scale type for subgrid averaging of pfts to column
    character(len=scale_type_strlen)  :: c2l_scale_type ! scale type for subgrid averaging of columns to landunits
    character(len=scale_type_strlen) :: l2g_scale_type ! scale type for subgrid averaging of landunits to gridcells
    real(r8), pointer :: hbuf(:,:)      ! history buffer
    integer , pointer :: nacs(:,:)      ! accumulation counter
    real(r8), pointer :: field(:)       ! clm 1d pointer field
    logical , pointer :: active(:)      ! flag saying whether each point is active (used for type1d = landunit/column/pft) (this refers to a point being active, NOT a history field being active)
    real(r8), allocatable :: field_gcell(:)  ! gricell level field (used if mapping to gridcell is done)
    integer j
    character(len=*),parameter :: subname = 'hist_update_hbuf_field_1d'
    integer k_offset                    ! offset for mapping sliced subarray pointers when outputting variables in PFT/col vector form
    !-----------------------------------------------------------------------

    SHR_ASSERT_FL(bounds%level == BOUNDS_LEVEL_PROC, sourcefile, __LINE__)

    avgflag        =  tape(t)%hlist(f)%avgflag
    nacs           => tape(t)%hlist(f)%nacs
    hbuf           => tape(t)%hlist(f)%hbuf
    beg1d          =  tape(t)%hlist(f)%field%beg1d
    end1d          =  tape(t)%hlist(f)%field%end1d
    beg1d_out      =  tape(t)%hlist(f)%field%beg1d_out
    end1d_out      =  tape(t)%hlist(f)%field%end1d_out
    type1d         =  tape(t)%hlist(f)%field%type1d
    type1d_out     =  tape(t)%hlist(f)%field%type1d_out
    p2c_scale_type =  tape(t)%hlist(f)%field%p2c_scale_type
    c2l_scale_type =  tape(t)%hlist(f)%field%c2l_scale_type
    l2g_scale_type =  tape(t)%hlist(f)%field%l2g_scale_type
    hpindex        =  tape(t)%hlist(f)%field%hpindex
    field          => clmptr_rs(hpindex)%ptr

    ! set variables to check weights when allocate all pfts

    map2gcell = .false.
    if (type1d_out == nameg .or. type1d_out == grlnd) then
       SHR_ASSERT_FL(beg1d_out == bounds%begg, sourcefile, __LINE__)
       SHR_ASSERT_FL(end1d_out == bounds%endg, sourcefile, __LINE__)
       if (type1d == namep) then
          ! In this and the following calls, we do NOT explicitly subset field using
          ! bounds (e.g., we do NOT do field(bounds%begp:bounds%endp). This is because,
          ! for some fields, the lower bound has been reset to 1 due to taking a pointer
          ! to an array slice. Thus, this code will NOT work properly if done within a
          ! threaded region! (See also bug 1786)
          allocate( field_gcell(beg1d_out:end1d_out) )
          call p2g(bounds, &
               field, &
               field_gcell(bounds%begg:bounds%endg), &
               p2c_scale_type, c2l_scale_type, l2g_scale_type)
          map2gcell = .true.
       else if (type1d == namec) then
          allocate( field_gcell(beg1d_out:end1d_out) )
          call c2g(bounds, &
               field, &
               field_gcell(bounds%begg:bounds%endg), &
               c2l_scale_type, l2g_scale_type)
          map2gcell = .true.
       else if (type1d == namel) then
          allocate( field_gcell(beg1d_out:end1d_out) )
          call l2g(bounds, &
               field, &
               field_gcell(bounds%begg:bounds%endg), &
               l2g_scale_type)
          map2gcell = .true.
       end if
    end if
    if (type1d_out == namel ) then
       SHR_ASSERT_FL(beg1d_out == bounds%begl, sourcefile, __LINE__)
       SHR_ASSERT_FL(end1d_out == bounds%endl, sourcefile, __LINE__)
       if (type1d == namep) then
          ! In this and the following calls, we do NOT explicitly subset field using
          ! bounds (e.g., we do NOT do field(bounds%begp:bounds%endp). This is because,
          ! for some fields, the lower bound has been reset to 1 due to taking a pointer
          ! to an array slice. Thus, this code will NOT work properly if done within a
          ! threaded region! (See also bug 1786)
          allocate( field_gcell(beg1d_out:end1d_out) )
          call p2l(bounds, &
               field, &
               field_gcell(beg1d_out:end1d_out), &
               p2c_scale_type, c2l_scale_type)
          map2gcell = .true.
       else if (type1d == namec) then
          allocate( field_gcell(beg1d_out:end1d_out) )
          call c2l(bounds, &
               field, &
               field_gcell(beg1d_out:end1d_out), &
               c2l_scale_type)
          map2gcell = .true.
       end if
    end if
    if (type1d_out == namec ) then
       SHR_ASSERT_FL(beg1d_out == bounds%begc, sourcefile, __LINE__)
       SHR_ASSERT_FL(end1d_out == bounds%endc, sourcefile, __LINE__)
       if (type1d == namep) then
          ! In this and the following calls, we do NOT explicitly subset field using
          ! bounds (e.g., we do NOT do field(bounds%begp:bounds%endp). This is because,
          ! for some fields, the lower bound has been reset to 1 due to taking a pointer
          ! to an array slice. Thus, this code will NOT work properly if done within a
          ! threaded region! (See also bug 1786)
          allocate( field_gcell(beg1d_out:end1d_out) )
          call p2c(bounds, &
               field, &
               field_gcell(beg1d_out:end1d_out), &
               p2c_scale_type)
          map2gcell = .true.
       end if
    end if
    if ( map2gcell .and. .not. is_mapping_upto_subgrid(type1d, type1d_out) )then
       call endrun(msg=trim(subname)//' ERROR: mapping upto subgrid level is inconsistent'//errMsg(sourcefile, __LINE__))
    end if
    if ( .not. map2gcell .and. is_mapping_upto_subgrid(type1d, type1d_out) )then
       call endrun(msg=trim(subname)//' ERROR: mapping upto subgrid level is inconsistent'//errMsg(sourcefile, __LINE__))
    end if

    if (map2gcell) then  ! Map to gridcell

       ! note that in this case beg1d = begg and end1d=endg
       select case (avgflag)
       case ('I') ! Instantaneous
          do k = beg1d_out, end1d_out
             if (field_gcell(k) /= spval) then
                hbuf(k,1) = field_gcell(k)
             else
                hbuf(k,1) = spval
             end if
             nacs(k,1) = 1
          end do
       case ('A', 'SUM') ! Time average / sum
          do k = beg1d_out, end1d_out
             if (field_gcell(k) /= spval) then
                if (nacs(k,1) == 0) hbuf(k,1) = 0._r8
                hbuf(k,1) = hbuf(k,1) + field_gcell(k)
                nacs(k,1) = nacs(k,1) + 1
             else
                if (nacs(k,1) == 0) hbuf(k,1) = spval
             end if
          end do
       case ('X') ! Maximum over time
          do k = beg1d_out, end1d_out
             if (field_gcell(k) /= spval) then
                if (nacs(k,1) == 0) hbuf(k,1) = -1.e50_r8
                hbuf(k,1) = max( hbuf(k,1), field_gcell(k) )
             else
                hbuf(k,1) = spval
             endif
             nacs(k,1) = 1
          end do
       case ('M') ! Minimum over time
          do k = beg1d_out, end1d_out
             if (field_gcell(k) /= spval) then
                if (nacs(k,1) == 0) hbuf(k,1) = +1.e50_r8
                hbuf(k,1) = min( hbuf(k,1), field_gcell(k) )
             else
                hbuf(k,1) = spval
             endif
             nacs(k,1) = 1
          end do
       case default
          write(iulog,*) trim(subname),' ERROR: invalid time averaging flag ', avgflag
          call endrun(msg=errMsg(sourcefile, __LINE__))
       end select
       deallocate( field_gcell )

    else  ! Do not map to gridcell

       ! For data defined on the pft, col or landunit, we need to check if a point is active
       ! to determine whether that point should be assigned spval
       if (type1d == namep) then
          check_active = .true.
          active => patch%active
       else if (type1d == namec) then
          check_active = .true.
          active => col%active
       else if (type1d == namel) then
          check_active = .true.
          active =>lun%active
       else
          check_active = .false.
       end if

       select case (avgflag)
       case ('I') ! Instantaneous
          do k = beg1d,end1d
             valid = .true.
             if (check_active) then
                if (.not. active(k)) valid = .false.
             end if
             if (valid) then
                if (field(k) /= spval) then
                   hbuf(k,1) = field(k)
                else
                   hbuf(k,1) = spval
                end if
             else
                hbuf(k,1) = spval
             end if
             nacs(k,1) = 1
          end do
       case ('A', 'SUM') ! Time average / sum
          ! create mappings for array slice pointers (which go from 1 to size(field) rather than beg1d to end1d)
          if ( end1d .eq. ubound(field,1) ) then
             k_offset = 0
          else
             k_offset = 1 - beg1d 
          endif
          do k = beg1d,end1d
             valid = .true.
             if (check_active) then
                if (.not. active(k)) valid = .false.
             end if
             if (valid) then
                if (field(k+k_offset) /= spval) then   ! add k_offset
                   if (nacs(k,1) == 0) hbuf(k,1) = 0._r8
                   hbuf(k,1) = hbuf(k,1) + field(k+k_offset)   ! add k_offset
                   nacs(k,1) = nacs(k,1) + 1
                else
                   if (nacs(k,1) == 0) hbuf(k,1) = spval
                end if
             else
                if (nacs(k,1) == 0) hbuf(k,1) = spval
             end if
          end do
       case ('X') ! Maximum over time
          do k = beg1d,end1d
             valid = .true.
             if (check_active) then
                if (.not. active(k)) valid = .false.
             end if
             if (valid) then
                if (field(k) /= spval) then
                   if (nacs(k,1) == 0) hbuf(k,1) = -1.e50_r8
                   hbuf(k,1) = max( hbuf(k,1), field(k) )
                else
                   if (nacs(k,1) == 0) hbuf(k,1) = spval
                end if
             else
                if (nacs(k,1) == 0) hbuf(k,1) = spval
             end if
             nacs(k,1) = 1
          end do
       case ('M') ! Minimum over time
          do k = beg1d,end1d
             valid = .true.
             if (check_active) then
                if (.not. active(k)) valid = .false.
             end if
             if (valid) then
                if (field(k) /= spval) then
                   if (nacs(k,1) == 0) hbuf(k,1) = +1.e50_r8
                   hbuf(k,1) = min( hbuf(k,1), field(k) )
                else
                   if (nacs(k,1) == 0) hbuf(k,1) = spval
                end if
             else
                if (nacs(k,1) == 0) hbuf(k,1) = spval
             end if
             nacs(k,1) = 1
          end do
       case default
          write(iulog,*) trim(subname),' ERROR: invalid time averaging flag ', avgflag
          call endrun(msg=errMsg(sourcefile, __LINE__))
       end select
    end if

  end subroutine hist_update_hbuf_field_1d

  !-----------------------------------------------------------------------
  subroutine hist_update_hbuf_field_2d (t, f, bounds, num2d)
    !
    ! !DESCRIPTION:
    ! Accumulate (or take min, max, etc. as appropriate) input field
    ! into its history buffer for appropriate tapes.
    !
    ! This canNOT be called from within a threaded region (see comment below regarding the
    ! call to p2g, and the lack of explicit bounds on its arguments; see also bug 1786)
    !
    ! !USES:
    use subgridAveMod   , only : p2g, c2g, l2g, p2l, c2l, p2c
    use decompMod       , only : BOUNDS_LEVEL_PROC
    use clm_varctl      , only : iulog
    !
    ! !ARGUMENTS:
    integer, intent(in) :: t            ! tape index
    integer, intent(in) :: f            ! field index
    type(bounds_type), intent(in) :: bounds         
    integer, intent(in) :: num2d        ! size of second dimension
    !
    ! !LOCAL VARIABLES:
    integer  :: hpindex                 ! history pointer index
    integer  :: k                       ! gridcell, landunit, column or patch index
    integer  :: j                       ! level index
    integer  :: beg1d,end1d             ! beginning and ending indices
    integer  :: beg1d_out,end1d_out     ! beginning and ending indices for output level
    logical  :: check_active            ! true => check 'active' flag of each point (this refers to a point being active, NOT a history field being active)
    logical  :: valid                   ! true => history operation is valid
    logical  :: map2gcell               ! true => map clm pointer field to gridcell
    character(len=hist_dim_name_length)  :: type1d         ! 1d clm pointerr type   ["gridcell","landunit","column","pft"]
    character(len=hist_dim_name_length)  :: type1d_out     ! 1d history buffer type ["gridcell","landunit","column","pft"]
    character(len=avgflag_strlen) :: avgflag ! time averaging flag
    character(len=scale_type_strlen) :: p2c_scale_type ! scale type for subgrid averaging of pfts to column
    character(len=scale_type_strlen) :: c2l_scale_type ! scale type for subgrid averaging of columns to landunits
    character(len=scale_type_strlen) :: l2g_scale_type ! scale type for subgrid averaging of landunits to gridcells
    integer  :: no_snow_behavior        ! for multi-layer snow fields, behavior to use when a given layer is absent
    real(r8), pointer :: hbuf(:,:)      ! history buffer
    integer , pointer :: nacs(:,:)      ! accumulation counter
    real(r8), pointer :: field(:,:)     ! clm 2d pointer field
    logical           :: field_allocated! whether 'field' was allocated here
    logical , pointer :: active(:)      ! flag saying whether each point is active (used for type1d = landunit/column/pft) 
                                        !(this refers to a point being active, NOT a history field being active)
    real(r8), allocatable :: field_gcell(:,:) ! gridcell level field (used if mapping to gridcell is done)
    character(len=*),parameter :: subname = 'hist_update_hbuf_field_2d'
    !-----------------------------------------------------------------------

    SHR_ASSERT_FL(bounds%level == BOUNDS_LEVEL_PROC, sourcefile, __LINE__)

    avgflag             =  tape(t)%hlist(f)%avgflag
    nacs                => tape(t)%hlist(f)%nacs
    hbuf                => tape(t)%hlist(f)%hbuf
    beg1d               =  tape(t)%hlist(f)%field%beg1d
    end1d               =  tape(t)%hlist(f)%field%end1d
    beg1d_out           =  tape(t)%hlist(f)%field%beg1d_out
    end1d_out           =  tape(t)%hlist(f)%field%end1d_out
    type1d              =  tape(t)%hlist(f)%field%type1d
    type1d_out          =  tape(t)%hlist(f)%field%type1d_out
    p2c_scale_type      =  tape(t)%hlist(f)%field%p2c_scale_type
    c2l_scale_type      =  tape(t)%hlist(f)%field%c2l_scale_type
    l2g_scale_type      =  tape(t)%hlist(f)%field%l2g_scale_type
    no_snow_behavior    =  tape(t)%hlist(f)%field%no_snow_behavior
    hpindex             =  tape(t)%hlist(f)%field%hpindex


    if (no_snow_behavior /= no_snow_unset) then
       ! For multi-layer snow fields, build a special output variable that handles
       ! missing snow layers appropriately

       ! Note, regarding bug 1786: The following allocation is not what we would want if
       ! this routine were operating in a threaded region (or, more generally, within a
       ! loop over nclumps) - in that case we would want to use the bounds information for
       ! this clump. But currently that's not possible because the bounds of some fields
       ! have been reset to 1 - see also bug 1786. Similarly, if we wanted to allow
       ! operation within a loop over clumps, we would need to pass 'bounds' to
       ! hist_set_snow_field_2d rather than relying on beg1d & end1d (which give the proc,
       ! bounds not the clump bounds)

       allocate(field(lbound(clmptr_ra(hpindex)%ptr, 1) : ubound(clmptr_ra(hpindex)%ptr, 1), 1:num2d))
       field_allocated = .true.

       call hist_set_snow_field_2d(field, clmptr_ra(hpindex)%ptr, no_snow_behavior, type1d, &
            beg1d, end1d)
    else
   
       field => clmptr_ra(hpindex)%ptr(:,1:num2d)
       field_allocated = .false.
    end if

    ! set variables to check weights when allocate all pfts

    map2gcell = .false.
    if (type1d_out == nameg .or. type1d_out == grlnd) then
       SHR_ASSERT_FL(beg1d_out == bounds%begg, sourcefile, __LINE__)
       SHR_ASSERT_FL(end1d_out == bounds%endg, sourcefile, __LINE__)
       if (type1d == namep) then
          ! In this and the following calls, we do NOT explicitly subset field using
          ! (e.g., we do NOT do field(bounds%begp:bounds%endp). This is because,
          ! for some fields, the lower bound has been reset to 1 due to taking a pointer
          ! to an array slice. Thus, this code will NOT work properly if done within a
          ! threaded region! (See also bug 1786)
          allocate(field_gcell(bounds%begg:bounds%endg,num2d) )
          call p2g(bounds, num2d, &
               field, &
               field_gcell(bounds%begg:bounds%endg, :), &
               p2c_scale_type, c2l_scale_type, l2g_scale_type)
          map2gcell = .true.
       else if (type1d == namec) then
          allocate(field_gcell(bounds%begg:bounds%endg,num2d) )
          call c2g(bounds, num2d, &
               field, &
               field_gcell(bounds%begg:bounds%endg, :), &
               c2l_scale_type, l2g_scale_type)
          map2gcell = .true.
       else if (type1d == namel) then
          allocate(field_gcell(bounds%begg:bounds%endg,num2d) )
          call l2g(bounds, num2d, &
               field, &
               field_gcell(bounds%begg:bounds%endg, :), &
               l2g_scale_type)
          map2gcell = .true.
       end if
    else if ( type1d_out == namel )then
       SHR_ASSERT_FL(beg1d_out == bounds%begl, sourcefile, __LINE__)
       SHR_ASSERT_FL(end1d_out == bounds%endl, sourcefile, __LINE__)
       if (type1d == namep) then
          ! In this and the following calls, we do NOT explicitly subset field using
          ! (e.g., we do NOT do field(bounds%begp:bounds%endp). This is because,
          ! for some fields, the lower bound has been reset to 1 due to taking a pointer
          ! to an array slice. Thus, this code will NOT work properly if done within a
          ! threaded region! (See also bug 1786)
          allocate(field_gcell(beg1d_out:end1d_out,num2d))
          call p2l(bounds, num2d, &
               field, &
               field_gcell(beg1d_out:end1d_out, :), &
               p2c_scale_type, c2l_scale_type)
          map2gcell = .true.
       else if (type1d == namec) then
          allocate(field_gcell(beg1d_out:end1d_out,num2d))
          call c2l(bounds, num2d, &
               field, &
               field_gcell(beg1d_out:end1d_out, :), &
               c2l_scale_type)
          map2gcell = .true.
       end if
    else if ( type1d_out == namec )then
       SHR_ASSERT_FL(beg1d_out == bounds%begc, sourcefile, __LINE__)
       SHR_ASSERT_FL(end1d_out == bounds%endc, sourcefile, __LINE__)
       if (type1d == namep) then
          ! In this and the following calls, we do NOT explicitly subset field using
          ! (e.g., we do NOT do field(bounds%begp:bounds%endp). This is because,
          ! for some fields, the lower bound has been reset to 1 due to taking a pointer
          ! to an array slice. Thus, this code will NOT work properly if done within a
          ! threaded region! (See also bug 1786)
          allocate(field_gcell(beg1d_out:end1d_out,num2d))
          call p2c(bounds, num2d, &
               field, &
               field_gcell(beg1d_out:end1d_out, :), &
               p2c_scale_type)
          map2gcell = .true.
       end if
    end if
    if ( map2gcell .and. .not. is_mapping_upto_subgrid(type1d, type1d_out) )then
       call endrun(msg=trim(subname)//' ERROR: mapping upto subgrid level is inconsistent'//errMsg(sourcefile, __LINE__))
    end if
    if ( .not. map2gcell .and. is_mapping_upto_subgrid(type1d, type1d_out) )then
       call endrun(msg=trim(subname)//' ERROR: mapping upto subgrid level is inconsistent'//errMsg(sourcefile, __LINE__))
    end if

    if (map2gcell) then  ! Map to gridcell

       ! note that in this case beg1d = begg and end1d=endg
       select case (avgflag)
       case ('I') ! Instantaneous
          do j = 1,num2d
             do k = beg1d_out, end1d_out
                if (field_gcell(k,j) /= spval) then
                   hbuf(k,j) = field_gcell(k,j)
                else
                   hbuf(k,j) = spval
                end if
                nacs(k,j) = 1
             end do
          end do
       case ('A', 'SUM') ! Time average / sum
          do j = 1,num2d
             do k = beg1d_out, end1d_out
                if (field_gcell(k,j) /= spval) then
                   if (nacs(k,j) == 0) hbuf(k,j) = 0._r8
                   hbuf(k,j) = hbuf(k,j) + field_gcell(k,j)
                   nacs(k,j) = nacs(k,j) + 1
                else
                   if (nacs(k,j) == 0) hbuf(k,j) = spval
                endif
             end do
          end do
       case ('X') ! Maximum over time
          do j = 1,num2d
             do k = beg1d_out, end1d_out
                if (field_gcell(k,j) /= spval) then
                   if (nacs(k,j) == 0) hbuf(k,j) = -1.e50_r8
                   hbuf(k,j) = max( hbuf(k,j), field_gcell(k,j) )
                else
                   hbuf(k,j) = spval
                endif
                nacs(k,j) = 1
             end do
          end do
       case ('M') ! Minimum over time
          do j = 1,num2d
             do k = beg1d_out, end1d_out
                if (field_gcell(k,j) /= spval) then
                   if (nacs(k,j) == 0) hbuf(k,j) = +1.e50_r8
                   hbuf(k,j) = min( hbuf(k,j), field_gcell(k,j) )
                else
                   hbuf(k,j) = spval
                endif
                nacs(k,j) = 1
             end do
          end do
       case default
          write(iulog,*) trim(subname),' ERROR: invalid time averaging flag ', avgflag
          call endrun(msg=errMsg(sourcefile, __LINE__))
       end select
       deallocate( field_gcell )

    else  ! Do not map to gridcell

       ! For data defined on the pft, col or landunit, we need to check if a point is active
       ! to determine whether that point should be assigned spval
       if (type1d == namep) then
          check_active = .true.
          active => patch%active
       else if (type1d == namec) then
          check_active = .true.
          active => col%active
       else if (type1d == namel) then
          check_active = .true.
          active =>lun%active
       else
          check_active = .false.
       end if

       ! Note that since field points to an array section the
       ! bounds are field(1:end1d-beg1d+1, num2d) - therefore
       ! need to do the shifting below

       select case (avgflag)
       case ('I') ! Instantaneous
          do j = 1,num2d
             do k = beg1d,end1d
                valid = .true.
                if (check_active) then
                   if (.not. active(k)) valid = .false.
                end if
                if (valid) then
                   if (field(k-beg1d+1,j) /= spval) then
                      hbuf(k,j) = field(k-beg1d+1,j)
                   else
                      hbuf(k,j) = spval
                   end if
                else
                   hbuf(k,j) = spval
                end if
                nacs(k,j) = 1
             end do
          end do
       case ('A', 'SUM') ! Time average / sum
          do j = 1,num2d
             do k = beg1d,end1d
                valid = .true.
                if (check_active) then
                   if (.not. active(k)) valid = .false.
                end if
                if (valid) then
                   if (field(k-beg1d+1,j) /= spval) then
                      if (nacs(k,j) == 0) hbuf(k,j) = 0._r8
                      hbuf(k,j) = hbuf(k,j) + field(k-beg1d+1,j)
                      nacs(k,j) = nacs(k,j) + 1
                   else
                      if (nacs(k,j) == 0) hbuf(k,j) = spval
                   end if
                else
                   if (nacs(k,j) == 0) hbuf(k,j) = spval
                end if
             end do
          end do
       case ('X') ! Maximum over time
          do j = 1,num2d
             do k = beg1d,end1d
                valid = .true.
                if (check_active) then
                   if (.not. active(k)) valid = .false.
                end if
                if (valid) then
                   if (field(k-beg1d+1,j) /= spval) then
                      if (nacs(k,j) == 0) hbuf(k,j) = -1.e50_r8
                      hbuf(k,j) = max( hbuf(k,j), field(k-beg1d+1,j) )
                   else
                      if (nacs(k,j) == 0) hbuf(k,j) = spval
                   end if
                else
                   if (nacs(k,j) == 0) hbuf(k,j) = spval
                end if
                nacs(k,j) = 1
             end do
          end do
       case ('M') ! Minimum over time
          do j = 1,num2d
             do k = beg1d,end1d
                valid = .true.
                if (check_active) then
                   if (.not. active(k)) valid = .false.
                end if
                if (valid) then
                   if (field(k-beg1d+1,j) /= spval) then
                      if (nacs(k,j) == 0) hbuf(k,j) = +1.e50_r8
                      hbuf(k,j) = min( hbuf(k,j), field(k-beg1d+1,j))
                   else
                      if (nacs(k,j) == 0) hbuf(k,j) = spval
                   end if
                else
                   if (nacs(k,j) == 0) hbuf(k,j) = spval
                end if
                nacs(k,j) = 1
             end do
          end do
       case default
          write(iulog,*) trim(subname),' ERROR: invalid time averaging flag ', avgflag
          call endrun(msg=errMsg(sourcefile, __LINE__))
       end select
    end if

    if (field_allocated) then
       deallocate(field)
    end if

  end subroutine hist_update_hbuf_field_2d

  !-----------------------------------------------------------------------
  subroutine hist_set_snow_field_2d (field_out, field_in, no_snow_behavior, type1d, beg1d, end1d)
    !
    ! !DESCRIPTION:
    ! Set values in history field dimensioned by levsno. 
    !
    ! This routine handles what to do when a given snow layer doesn't exist for a given
    ! point, based on the no_snow_behavior argument. Options are:
    !
    ! - no_snow_normal: This is the normal behavior, which applies to most snow fields:
    !   Use spval (missing value flag). This means that temporal averages will just
    !   consider times when a particular snow layer actually existed
    !
    ! - no_snow_zero: Average in a 0 value for times when the snow layer isn't present
    !
    ! Input and output fields can be defined at the patch or column level
    !
    ! !ARGUMENTS:
    integer         , intent(in)  :: beg1d                    ! beginning spatial index
    integer         , intent(in)  :: end1d                    ! ending spatial index
    real(r8)        , intent(out) :: field_out( beg1d: , 1: ) ! output field [point, lev]
    real(r8)        , intent(in)  :: field_in ( beg1d: , 1: ) ! input field [point, lev]
    integer         , intent(in)  :: no_snow_behavior         ! behavior to use when a snow layer is absent
    character(len=*), intent(in)  :: type1d                   ! 1d clm pointer type ("column" or "pft")
    !
    ! !LOCAL VARIABLES:
    integer :: num_levels             ! total number of possible snow layers
    integer :: point
    integer :: level
    integer :: num_snow_layers        ! number of snow layers that exist at a point
    integer :: num_nonexistent_layers
    integer :: c                      ! column index
    real(r8):: no_snow_val            ! value to use when a snow layer is missing
    character(len=*), parameter :: subname = 'hist_set_snow_field_2d'
    !-----------------------------------------------------------------------

    SHR_ASSERT_ALL_FL((ubound(field_out, 1) == end1d), sourcefile, __LINE__)
    SHR_ASSERT_ALL_FL((ubound(field_in , 1) == end1d), sourcefile, __LINE__)
    SHR_ASSERT_ALL_FL((ubound(field_out, 2) == ubound(field_in, 2)), sourcefile, __LINE__)

    associate(&
    snl            => col%snl  &   ! Input: [integer (:)] number of snow layers (negative)
    )

    num_levels = ubound(field_in, 2)

    ! Determine no_snow_val
    select case (no_snow_behavior)
    case (no_snow_normal)
       no_snow_val = spval
    case (no_snow_zero)
       no_snow_val = 0._r8
    case default
       write(iulog,*) trim(subname), ' ERROR: unrecognized no_snow_behavior: ', &
            no_snow_behavior
       call endrun()
    end select

    do point = beg1d, end1d

       ! Get number of snow layers at this point

       if (type1d == namec) then
          c = point
       else if (type1d == namep) then
          c = patch%column(point)
       else
          write(iulog,*) trim(subname), ' ERROR: Only implemented for patch and col-level fields'
          write(iulog,*) 'type1d = ', trim(type1d)
          call endrun()
       end if

       num_snow_layers = abs(snl(c))
       num_nonexistent_layers = num_levels - num_snow_layers
      
       ! Fill output field appropriately for each layer
       ! When only a subset of snow layers exist, it is the LAST num_snow_layers that exist
       ! Levels are rearranged such that the top snow layer (surface layer) becomes level 1, etc.

       do level = num_levels, (num_levels-num_nonexistent_layers+1), -1
          field_out(point, level) = no_snow_val
       end do
       do level = (num_levels-num_nonexistent_layers), 1, -1
          field_out(point, level) = field_in(point, level+num_nonexistent_layers)
       end do
          
    end do

    end associate

  end subroutine hist_set_snow_field_2d


  !-----------------------------------------------------------------------
  subroutine hfields_normalize (t)
    !
    ! !DESCRIPTION:
    ! Normalize fields on a history file by the number of accumulations.
    ! Loop over fields on the tape.  Need averaging flag and number of
    ! accumulations to perform normalization.
    !
    ! !ARGUMENTS:
    integer, intent(in) :: t       ! tape index
    !
    ! !LOCAL VARIABLES:
    integer :: f                   ! field index
    integer :: k                   ! 1d index
    integer :: j                   ! 2d index
    logical :: aflag               ! averaging flag
    integer :: beg1d,end1d         ! hbuf 1d beginning and ending indices
    integer :: num2d               ! hbuf size of second dimension (e.g. number of vertical levels)
    character(len=avgflag_strlen)  :: avgflag   ! averaging flag
    real(r8), pointer :: hbuf(:,:) ! history buffer
    integer , pointer :: nacs(:,:) ! accumulation counter
    character(len=*),parameter :: subname = 'hfields_normalize'
    !-----------------------------------------------------------------------

    ! Normalize by number of accumulations for time averaged case

    do f = 1,tape(t)%nflds
       avgflag   =  tape(t)%hlist(f)%avgflag
       if ( is_mapping_upto_subgrid(tape(t)%hlist(f)%field%type1d, tape(t)%hlist(f)%field%type1d_out) )then
          beg1d =  tape(t)%hlist(f)%field%beg1d_out
          end1d =  tape(t)%hlist(f)%field%end1d_out
       else
          beg1d =  tape(t)%hlist(f)%field%beg1d
          end1d =  tape(t)%hlist(f)%field%end1d
       end if
       num2d     =  tape(t)%hlist(f)%field%num2d
       nacs      => tape(t)%hlist(f)%nacs
       hbuf      => tape(t)%hlist(f)%hbuf

       if (avgflag == 'A') then
          aflag = .true.
       else
          aflag = .false.
       end if

       do j = 1, num2d
          do k = beg1d, end1d
             if (aflag .and. nacs(k,j) /= 0) then
                hbuf(k,j) = hbuf(k,j) / float(nacs(k,j))
             end if
          end do
       end do
    end do

  end subroutine hfields_normalize

  !-----------------------------------------------------------------------
  subroutine hfields_zero (t)
    !
    ! !DESCRIPTION:
    ! Zero out accumulation and history buffers for a given history tape.
    ! Loop through fields on the tape.
    !
    ! !ARGUMENTS:
    integer, intent(in) :: t     ! tape index
    !
    ! !LOCAL VARIABLES:
    integer :: f                 ! field index
    character(len=*),parameter :: subname = 'hfields_zero'
    !-----------------------------------------------------------------------

    do f = 1,tape(t)%nflds
       tape(t)%hlist(f)%hbuf(:,:) = 0._r8
       tape(t)%hlist(f)%nacs(:,:) = 0
    end do

  end subroutine hfields_zero

  !-----------------------------------------------------------------------
  subroutine htape_create (t, histrest)
    !
    ! !DESCRIPTION:
    ! Define contents of history file t. Issue the required netcdf
    ! wrapper calls to define the history file contents.
    !
    ! !USES:
    use clm_varpar      , only : nlevgrnd, nlevsno, nlevlak, nlevurb, numrad, nlevcan, nvegwcs,nlevsoi
    use clm_varpar      , only : natpft_size, cft_size, maxpatch_glcmec, nlevdecomp_full
    use landunit_varcon , only : max_lunit
    use clm_varctl      , only : caseid, ctitle, fsurdat, finidat, paramfile
    use clm_varctl      , only : version, hostname, username, conventions, source
    use domainMod       , only : ldomain
    use fileutils       , only : get_filename
    !
    ! !ARGUMENTS:
    integer, intent(in) :: t                   ! tape index
    logical, intent(in), optional :: histrest  ! if creating the history restart file
    !
    ! !LOCAL VARIABLES:
    integer :: f                   ! field index
    integer :: p,c,l,n             ! indices
    integer :: ier                 ! error code
    integer :: num2d               ! size of second dimension (e.g. number of vertical levels)
    integer :: dimid               ! dimension id temporary
    integer :: dim1id(1)           ! netCDF dimension id
    integer :: dim2id(2)           ! netCDF dimension id
    integer :: ndims               ! dimension counter
    integer :: omode               ! returned mode from netCDF call
    integer :: ncprec              ! output netCDF write precision
    integer :: ret                 ! netCDF error status
    integer :: nump                ! total number of pfts across all processors
    integer :: numc                ! total number of columns across all processors
    integer :: numl                ! total number of landunits across all processors
    integer :: numg                ! total number of gridcells across all processors
    integer :: numa                ! total number of atm cells across all processors
    logical :: avoid_pnetcdf       ! whether we should avoid using pnetcdf
    logical :: lhistrest           ! local history restart flag
    type(file_desc_t), pointer :: lnfid     ! local file id
    character(len=  8) :: curdate  ! current date
    character(len=  8) :: curtime  ! current time
    character(len=256) :: name     ! name of attribute
    character(len=256) :: units    ! units of attribute
    character(len=256) :: str      ! global attribute string
    character(len=*),parameter :: subname = 'htape_create'
    !-----------------------------------------------------------------------

    if ( present(histrest) )then
       lhistrest = histrest
    else
       lhistrest = .false.
    end if

    ! Determine necessary indices

    call get_proc_global(ng=numg, nl=numl, nc=numc, np=nump)

    ! define output write precsion for tape

    ncprec = tape(t)%ncprec
    if (lhistrest) then
       lnfid => ncid_hist(t)
    else
       lnfid => nfid(t)
    endif
    
    ! BUG(wjs, 2014-10-20, bugz 1730) Workaround for
    ! http://bugs.cgd.ucar.edu/show_bug.cgi?id=1730
    ! - 1-d hist files have problems with pnetcdf. A better workaround in terms of
    ! performance is to keep pnetcdf, but set PIO_BUFFER_SIZE_LIMIT=0, but that can't be
    ! done on a per-file basis.
    if (.not. tape(t)%dov2xy) then
       avoid_pnetcdf = .true.
    else
       avoid_pnetcdf = .false.
    end if

    ! Create new netCDF file. It will be in define mode

    if ( .not. lhistrest )then
       if (masterproc) then
          write(iulog,*) trim(subname),' : Opening netcdf htape ', &
                                      trim(locfnh(t))
          call shr_sys_flush(iulog)
       end if
       call ncd_pio_createfile(lnfid, trim(locfnh(t)), avoid_pnetcdf=avoid_pnetcdf)
       call ncd_putatt(lnfid, ncd_global, 'title', 'CLM History file information' )
       call ncd_putatt(lnfid, ncd_global, 'comment', &
          "NOTE: None of the variables are weighted by land fraction!" )
    else
       if (masterproc) then
          write(iulog,*) trim(subname),' : Opening netcdf rhtape ', &
                                      trim(locfnhr(t))
          call shr_sys_flush(iulog)
       end if
       call ncd_pio_createfile(lnfid, trim(locfnhr(t)), avoid_pnetcdf=avoid_pnetcdf)
       call ncd_putatt(lnfid, ncd_global, 'title', &
          'CLM Restart History information, required to continue a simulation' )
       call ncd_putatt(lnfid, ncd_global, 'comment', &
                       "This entire file NOT needed for startup or branch simulations")
    end if

    ! Create global attributes. Attributes are used to store information
    ! about the data set. Global attributes are information about the
    ! data set as a whole, as opposed to a single variable

    call ncd_putatt(lnfid, ncd_global, 'Conventions', trim(conventions))
    call getdatetime(curdate, curtime)
    str = 'created on ' // curdate // ' ' // curtime
    call ncd_putatt(lnfid, ncd_global, 'history' , trim(str))
    call ncd_putatt(lnfid, ncd_global, 'source'  , trim(source))
    call ncd_putatt(lnfid, ncd_global, 'hostname', trim(hostname))
    call ncd_putatt(lnfid, ncd_global, 'username', trim(username))
    call ncd_putatt(lnfid, ncd_global, 'version' , trim(version))

    str = &
    '$Id: histFileMod.F90 42903 2012-12-21 15:32:10Z muszala $'
    call ncd_putatt(lnfid, ncd_global, 'revision_id', trim(str))
    call ncd_putatt(lnfid, ncd_global, 'case_title', trim(ctitle))
    call ncd_putatt(lnfid, ncd_global, 'case_id', trim(caseid))
    str = get_filename(fsurdat)
    call ncd_putatt(lnfid, ncd_global, 'Surface_dataset', trim(str))
    if (finidat == ' ') then
       str = 'arbitrary initialization'
    else
       str = get_filename(finidat)
    endif
    call ncd_putatt(lnfid, ncd_global, 'Initial_conditions_dataset', trim(str))
    str = get_filename(paramfile)
    call ncd_putatt(lnfid, ncd_global, 'PFT_physiological_constants_dataset', trim(str))

    ! Define dimensions.
    ! Time is an unlimited dimension. Character string is treated as an array of characters.

    ! Global uncompressed dimensions (including non-land points)
    if (ldomain%isgrid2d) then
       call ncd_defdim(lnfid, 'lon'   , ldomain%ni, dimid)
       call ncd_defdim(lnfid, 'lat'   , ldomain%nj, dimid)
    else
       call ncd_defdim(lnfid, trim(grlnd), ldomain%ns, dimid)
    end if

    ! Global compressed dimensions (not including non-land points)
    call ncd_defdim(lnfid, trim(nameg), numg, dimid)
    call ncd_defdim(lnfid, trim(namel), numl, dimid)
    call ncd_defdim(lnfid, trim(namec), numc, dimid)
    call ncd_defdim(lnfid, trim(namep), nump, dimid)

    ! "level" dimensions
    call ncd_defdim(lnfid, 'levgrnd', nlevgrnd, dimid)
    call ncd_defdim(lnfid, 'levsoi', nlevsoi, dimid)
    if (nlevurb > 0) then
       call ncd_defdim(lnfid, 'levurb' , nlevurb, dimid)
    end if
    call ncd_defdim(lnfid, 'levlak' , nlevlak, dimid)
    call ncd_defdim(lnfid, 'numrad' , numrad , dimid)
    call ncd_defdim(lnfid, 'levsno' , nlevsno , dimid)
    call ncd_defdim(lnfid, 'ltype', max_lunit, dimid)
    call ncd_defdim(lnfid, 'nlevcan',nlevcan, dimid)
    call ncd_defdim(lnfid, 'nvegwcs',nvegwcs, dimid)
    call htape_add_ltype_metadata(lnfid)
    call htape_add_ctype_metadata(lnfid)
    call ncd_defdim(lnfid, 'natpft', natpft_size, dimid)
    if (cft_size > 0) then
       call ncd_defdim(lnfid, 'cft', cft_size, dimid)
       call htape_add_cft_metadata(lnfid)
    end if
    call ncd_defdim(lnfid, 'glc_nec' , maxpatch_glcmec , dimid)
    ! elevclas (in contrast to glc_nec) includes elevation class 0 (bare land)
    ! (although on the history file it will go 1:(nec+1) rather than 0:nec)
    call ncd_defdim(lnfid, 'elevclas' , maxpatch_glcmec + 1, dimid)

    do n = 1,num_subs
       call ncd_defdim(lnfid, subs_name(n), subs_dim(n), dimid)
    end do
    call ncd_defdim(lnfid, 'string_length', hist_dim_name_length, strlen_dimid)
    call ncd_defdim(lnfid, 'scale_type_string_length', scale_type_strlen, dimid)
    call ncd_defdim( lnfid, 'levdcmp', nlevdecomp_full, dimid)
    

    if(use_fates)then
       call ncd_defdim(lnfid, 'fates_levscag', nlevsclass * nlevage, dimid)
       call ncd_defdim(lnfid, 'fates_levscagpf', nlevsclass * nlevage * maxveg_fates, dimid)
       call ncd_defdim(lnfid, 'fates_levagepft', nlevage * maxveg_fates, dimid)
       call ncd_defdim(lnfid, 'fates_levscls', nlevsclass, dimid)
<<<<<<< HEAD
       call ncd_defdim(lnfid, 'fates_levpft', maxveg_fates, dimid)
=======
       call ncd_defdim(lnfid, 'fates_levcacls', nlevcoage, dimid)
       call ncd_defdim(lnfid, 'fates_levpft', numpft_fates, dimid)
>>>>>>> e33b4658
       call ncd_defdim(lnfid, 'fates_levage', nlevage, dimid)
       call ncd_defdim(lnfid, 'fates_levheight', nlevheight, dimid)
       call ncd_defdim(lnfid, 'fates_levfuel', nfsc, dimid)
       call ncd_defdim(lnfid, 'fates_levcwdsc', ncwd, dimid)
<<<<<<< HEAD
       call ncd_defdim(lnfid, 'fates_levscpf', nlevsclass*maxveg_fates, dimid)
=======
       call ncd_defdim(lnfid, 'fates_levscpf', nlevsclass*numpft_fates, dimid)
       call ncd_defdim(lnfid, 'fates_levcapf', nlevcoage*numpft_fates, dimid)
>>>>>>> e33b4658
       call ncd_defdim(lnfid, 'fates_levcan', nclmax, dimid)
       call ncd_defdim(lnfid, 'fates_levcnlf', nlevleaf * nclmax, dimid)
       call ncd_defdim(lnfid, 'fates_levcnlfpf', nlevleaf * nclmax * maxveg_fates, dimid)
       call ncd_defdim(lnfid, 'fates_levelem', num_elements_fates, dimid)
       call ncd_defdim(lnfid, 'fates_levelpft', num_elements_fates * maxveg_fates, dimid)
       call ncd_defdim(lnfid, 'fates_levelcwd', num_elements_fates * ncwd, dimid)
       call ncd_defdim(lnfid, 'fates_levelage', num_elements_fates * nlevage, dimid)
    end if

    if ( .not. lhistrest )then
       call ncd_defdim(lnfid, 'hist_interval', 2, hist_interval_dimid)
       call ncd_defdim(lnfid, 'time', ncd_unlimited, time_dimid)
       if (masterproc)then
          write(iulog,*) trim(subname), &
                          ' : Successfully defined netcdf history file ',t
          call shr_sys_flush(iulog)
       end if
    else
       if (masterproc)then
          write(iulog,*) trim(subname), &
                          ' : Successfully defined netcdf restart history file ',t
          call shr_sys_flush(iulog)
       end if
    end if

  end subroutine htape_create

  !-----------------------------------------------------------------------
  subroutine htape_add_ltype_metadata(lnfid)
    !
    ! !DESCRIPTION:
    ! Add global metadata defining landunit types
    !
    ! !USES:
    use landunit_varcon, only : max_lunit, landunit_names, landunit_name_length
    !
    ! !ARGUMENTS:
    type(file_desc_t), intent(inout) :: lnfid ! local file id
    !
    ! !LOCAL VARIABLES:
    integer :: ltype  ! landunit type
    character(len=*), parameter :: att_prefix = 'ltype_'  ! prefix for attributes
    character(len=len(att_prefix)+landunit_name_length) :: attname ! attribute name

    character(len=*), parameter :: subname = 'htape_add_ltype_metadata'
    !-----------------------------------------------------------------------
    
    do ltype = 1, max_lunit
       attname = att_prefix // landunit_names(ltype)
       call ncd_putatt(lnfid, ncd_global, attname, ltype)
    end do

  end subroutine htape_add_ltype_metadata

  !-----------------------------------------------------------------------
  subroutine htape_add_ctype_metadata(lnfid)
    !
    ! !DESCRIPTION:
    ! Add global metadata defining column types
    !
    ! !USES:
    use column_varcon, only : write_coltype_metadata
    !
    ! !ARGUMENTS:
    type(file_desc_t), intent(inout) :: lnfid ! local file id
    !
    ! !LOCAL VARIABLES:
    character(len=*), parameter :: att_prefix = 'ctype_'  ! prefix for attributes

    character(len=*), parameter :: subname = 'htape_add_ctype_metadata'
    !-----------------------------------------------------------------------

    call write_coltype_metadata(att_prefix, lnfid)

  end subroutine htape_add_ctype_metadata

  !-----------------------------------------------------------------------
  subroutine htape_add_natpft_metadata(lnfid)
    !
    ! !DESCRIPTION:
    ! Add global metadata defining natpft types
    !
    ! !USES:
    use clm_varpar, only : natpft_lb, natpft_ub
    use pftconMod , only : pftname_len, pftname
    !
    ! !ARGUMENTS:
    type(file_desc_t), intent(inout) :: lnfid ! local file id
    !
    ! !LOCAL VARIABLES:
    integer :: ptype  ! patch type
    integer :: ptype_1_indexing ! patch type, translated to 1 indexing
    character(len=*), parameter :: att_prefix = 'natpft_' ! prefix for attributes
    character(len=len(att_prefix)+pftname_len) :: attname ! attribute name

    character(len=*), parameter :: subname = 'htape_add_natpft_metadata'
    !-----------------------------------------------------------------------
    
    do ptype = natpft_lb, natpft_ub
       ptype_1_indexing = ptype + (1 - natpft_lb)
       attname = att_prefix // pftname(ptype)
       call ncd_putatt(lnfid, ncd_global, attname, ptype_1_indexing)
    end do

  end subroutine htape_add_natpft_metadata

  !-----------------------------------------------------------------------
  subroutine htape_add_cft_metadata(lnfid)
    !
    ! !DESCRIPTION:
    ! Add global metadata defining natpft types
    !
    ! !USES:
    use clm_varpar, only : cft_lb, cft_ub
    use pftconMod , only : pftname_len, pftname
    !
    ! !ARGUMENTS:
    type(file_desc_t), intent(inout) :: lnfid ! local file id
    !
    ! !LOCAL VARIABLES:
    integer :: ptype  ! patch type
    integer :: ptype_1_indexing ! patch type, translated to 1 indexing
    character(len=*), parameter :: att_prefix = 'cft_'    ! prefix for attributes
    character(len=len(att_prefix)+pftname_len) :: attname ! attribute name

    character(len=*), parameter :: subname = 'htape_add_cft_metadata'
    !-----------------------------------------------------------------------
    
    do ptype = cft_lb, cft_ub
       ptype_1_indexing = ptype + (1 - cft_lb)
       attname = att_prefix // pftname(ptype)
       call ncd_putatt(lnfid, ncd_global, attname, ptype_1_indexing)
    end do

  end subroutine htape_add_cft_metadata

  !-----------------------------------------------------------------------
  subroutine htape_timeconst3D(t, &
       bounds, watsat_col, sucsat_col, bsw_col, hksat_col, mode)
    !
    ! !DESCRIPTION:
    ! Write time constant 3D variables to history tapes.
    ! Only write out when this subroutine is called (normally only for
    ! primary history files at very first time-step, nstep=0).
    ! Issue the required netcdf wrapper calls to define the history file
    ! contents.
    !
    ! !USES:
    use subgridAveMod  , only : c2g
    use clm_varpar     , only : nlevgrnd ,nlevlak
    use shr_string_mod , only : shr_string_listAppend
    use domainMod      , only : ldomain
    !
    ! !ARGUMENTS:
    integer           , intent(in) :: t    ! tape index
    type(bounds_type) , intent(in) :: bounds           
    real(r8)          , intent(in) :: watsat_col( bounds%begc:,1: ) 
    real(r8)          , intent(in) :: sucsat_col( bounds%begc:,1: ) 
    real(r8)          , intent(in) :: bsw_col( bounds%begc:,1: ) 
    real(r8)          , intent(in) :: hksat_col( bounds%begc:,1: ) 
    character(len=*)  , intent(in) :: mode ! 'define' or 'write'
    !
    ! !LOCAL VARIABLES:
    integer :: c,l,lev,ifld               ! indices
    integer :: ier                        ! error status
    character(len=max_chars) :: long_name ! variable long name
    character(len=max_namlen):: varname   ! variable name
    character(len=max_namlen):: units     ! variable units
    character(len=scale_type_strlen) :: l2g_scale_type    ! scale type for subgrid averaging of landunits to grid cells
    !
    real(r8), pointer :: histi(:,:)       ! temporary
    real(r8), pointer :: histo(:,:)       ! temporary
    integer, parameter :: nflds = 6       ! Number of 3D time-constant fields
    character(len=*),parameter :: subname = 'htape_timeconst3D'
    character(len=*),parameter :: varnames(nflds) = (/ &
                                                        'ZSOI  ', &
                                                        'DZSOI ', &
                                                        'WATSAT', &
                                                        'SUCSAT', &
                                                        'BSW   ', &
                                                        'HKSAT '  &
                                                    /)
    real(r8), pointer :: histil(:,:)      ! temporary
    real(r8), pointer :: histol(:,:)
    integer, parameter :: nfldsl = 2
    character(len=*),parameter :: varnamesl(nfldsl) = (/ &
                                                          'ZLAKE ', &
                                                          'DZLAKE' &
                                                      /)
    !-----------------------------------------------------------------------

    SHR_ASSERT_ALL_FL((ubound(watsat_col) == (/bounds%endc, nlevgrnd/)), sourcefile, __LINE__)
    SHR_ASSERT_ALL_FL((ubound(sucsat_col) == (/bounds%endc, nlevgrnd/)), sourcefile, __LINE__)
    SHR_ASSERT_ALL_FL((ubound(bsw_col)    == (/bounds%endc, nlevgrnd/)), sourcefile, __LINE__)
    SHR_ASSERT_ALL_FL((ubound(hksat_col)  == (/bounds%endc, nlevgrnd/)), sourcefile, __LINE__)

    !-------------------------------------------------------------------------------
    !***      Non-time varying 3D fields                    ***
    !***      Only write out when this subroutine is called ***
    !***       Normally only called once for primary tapes  ***
    !-------------------------------------------------------------------------------

    if (mode == 'define') then

       do ifld = 1,nflds
          ! Field indices MUST match varnames array order above!
          if (ifld == 1) then
             long_name='soil depth'; units = 'm'
          else if (ifld == 2) then
             long_name='soil thickness'; units = 'm'
          else if (ifld == 3) then
             long_name='saturated soil water content (porosity)';  units = 'mm3/mm3'
          else if (ifld == 4) then
             long_name='saturated soil matric potential'; units = 'mm'
          else if (ifld == 5) then
             long_name='slope of soil water retention curve'; units = 'unitless'
          else if (ifld == 6) then
             long_name='saturated hydraulic conductivity'; units = 'mm s-1'
          else
             call endrun(msg=' ERROR: bad 3D time-constant field index'//errMsg(sourcefile, __LINE__))
          end if
          if (tape(t)%dov2xy) then
             if (ldomain%isgrid2d) then
                call ncd_defvar(ncid=nfid(t), varname=trim(varnames(ifld)), xtype=tape(t)%ncprec,&
                     dim1name='lon', dim2name='lat', dim3name='levgrnd', &
                     long_name=long_name, units=units, missing_value=spval, fill_value=spval)
             else
                call ncd_defvar(ncid=nfid(t), varname=trim(varnames(ifld)), xtype=tape(t)%ncprec, &
                        dim1name=grlnd, dim2name='levgrnd', &
                     long_name=long_name, units=units, missing_value=spval, fill_value=spval)
             end if
          else
             call ncd_defvar(ncid=nfid(t), varname=trim(varnames(ifld)), xtype=tape(t)%ncprec, &
                  dim1name=namec, dim2name='levgrnd', &
                  long_name=long_name, units=units, missing_value=spval, fill_value=spval)
          end if
          call shr_string_listAppend(TimeConst3DVars,varnames(ifld))
       end do

    else if (mode == 'write') then

       allocate(histi(bounds%begc:bounds%endc,nlevgrnd), stat=ier)
       if (ier /= 0) then
          write(iulog,*) trim(subname),' ERROR: allocation error for histi'
          call endrun(msg=errMsg(sourcefile, __LINE__))
       end if

       ! Write time constant fields

       if (tape(t)%dov2xy) then
          allocate(histo(bounds%begg:bounds%endg,nlevgrnd), stat=ier)
          if (ier /= 0) then
             write(iulog,*)  trim(subname),' ERROR: allocation error for histo'
             call endrun(msg=errMsg(sourcefile, __LINE__))
          end if
       end if

       do ifld = 1,nflds

          ! WJS (10-25-11): Note about l2g_scale_type in the following: ZSOI & DZSOI are
          ! currently constant in space, except for urban points, so their scale type
          ! doesn't matter at the moment as long as it excludes urban points. I am using
          ! 'nonurb' so that the values are output everywhere where the fields are
          ! constant (i.e., everywhere except urban points). For the other fields, I am
          ! using 'veg' to be consistent with the l2g_scale_type that is now used for many
          ! of the 3-d time-variant fields; in theory, though, one might want versions of
          ! these variables output for different landunits.

          ! Field indices MUST match varnames array order above!
          if      (ifld == 1) then  ! ZSOI
             l2g_scale_type = 'nonurb'
          else if (ifld == 2) then  ! DZSOI
             l2g_scale_type = 'nonurb'
          else if (ifld == 3) then  ! WATSAT
             l2g_scale_type = 'veg'
          else if (ifld == 4) then  ! SUCSAT
             l2g_scale_type = 'veg'
          else if (ifld == 5) then  ! BSW
             l2g_scale_type = 'veg'
          else if (ifld == 6) then  ! HKSAT
             l2g_scale_type = 'veg'
          end if

          histi(:,:) = spval
          do lev = 1,nlevgrnd
             do c = bounds%begc,bounds%endc
                l = col%landunit(c)
                   ! Field indices MUST match varnames array order above!
                   if (ifld ==1) histi(c,lev) = col%z(c,lev)
                   if (ifld ==2) histi(c,lev) = col%dz(c,lev)
                   if (ifld ==3) histi(c,lev) = watsat_col(c,lev)
                   if (ifld ==4) histi(c,lev) = sucsat_col(c,lev)
                   if (ifld ==5) histi(c,lev) = bsw_col(c,lev)
                   if (ifld ==6) histi(c,lev) = hksat_col(c,lev)
             end do
          end do
          if (tape(t)%dov2xy) then
             histo(:,:) = spval

             call c2g(bounds, nlevgrnd, &
                  histi(bounds%begc:bounds%endc, :), &
                  histo(bounds%begg:bounds%endg, :), &
                  c2l_scale_type='unity', l2g_scale_type=l2g_scale_type)

             if (ldomain%isgrid2d) then
                call ncd_io(varname=trim(varnames(ifld)), dim1name=grlnd, &
                     data=histo, ncid=nfid(t), flag='write')
             else
                call ncd_io(varname=trim(varnames(ifld)), dim1name=grlnd, &
                     data=histo, ncid=nfid(t), flag='write')
             end if
          else
             call ncd_io(varname=trim(varnames(ifld)), dim1name=namec, &
                  data=histi, ncid=nfid(t), flag='write')
          end if
       end do

       if (tape(t)%dov2xy) deallocate(histo)
       deallocate(histi)

    end if  ! (define/write mode

    if (mode == 'define') then
       do ifld = 1,nfldsl
          ! Field indices MUST match varnamesl array order above!
          if (ifld == 1) then
             long_name='lake layer node depth'; units = 'm'
          else if (ifld == 2) then
             long_name='lake layer thickness'; units = 'm'
          else
             call endrun(msg=' ERROR: bad 3D time-constant field index'//errMsg(sourcefile, __LINE__))
          end if
          if (tape(t)%dov2xy) then
             if (ldomain%isgrid2d) then
                call ncd_defvar(ncid=nfid(t), varname=trim(varnamesl(ifld)), xtype=tape(t)%ncprec,&
                     dim1name='lon', dim2name='lat', dim3name='levlak', &
                     long_name=long_name, units=units, missing_value=spval, fill_value=spval)
             else
                call ncd_defvar(ncid=nfid(t), varname=trim(varnamesl(ifld)), xtype=tape(t)%ncprec, &
                        dim1name=grlnd, dim2name='levlak', &
                     long_name=long_name, units=units, missing_value=spval, fill_value=spval)
             end if
          else
             call ncd_defvar(ncid=nfid(t), varname=trim(varnamesl(ifld)), xtype=tape(t)%ncprec, &
                  dim1name=namec, dim2name='levlak', &
                  long_name=long_name, units=units, missing_value=spval, fill_value=spval)
          end if
          call shr_string_listAppend(TimeConst3DVars,varnamesl(ifld))
       end do

    else if (mode == 'write') then

       allocate(histil(bounds%begc:bounds%endc,nlevlak), stat=ier)
       if (ier /= 0) then
          write(iulog,*) trim(subname),' ERROR: allocation error for histil'
          call endrun(msg=errMsg(sourcefile, __LINE__))
       end if

       ! Write time constant fields

       if (tape(t)%dov2xy) then
          allocate(histol(bounds%begg:bounds%endg,nlevlak), stat=ier)
          if (ier /= 0) then
             write(iulog,*)  trim(subname),' ERROR: allocation error for histol'
             call endrun(msg=errMsg(sourcefile, __LINE__))
          end if
       end if

       do ifld = 1,nfldsl
          histil(:,:) = spval
          do lev = 1,nlevlak
             do c = bounds%begc,bounds%endc
                l = col%landunit(c)
                if (lun%lakpoi(l)) then
                   ! Field indices MUST match varnamesl array order above!
                   if (ifld ==1) histil(c,lev) = col%z_lake(c,lev) 
                   if (ifld ==2) histil(c,lev) = col%dz_lake(c,lev)
                end if
             end do
          end do
          if (tape(t)%dov2xy) then
             histol(:,:) = spval
             call c2g(bounds, nlevlak, &
                  histil(bounds%begc:bounds%endc, :), &
                  histol(bounds%begg:bounds%endg, :), &
                  c2l_scale_type='unity', l2g_scale_type='lake')
             if (ldomain%isgrid2d) then
                call ncd_io(varname=trim(varnamesl(ifld)), dim1name=grlnd, &
                     data=histol, ncid=nfid(t), flag='write')
             else
                call ncd_io(varname=trim(varnamesl(ifld)), dim1name=grlnd, &
                     data=histol, ncid=nfid(t), flag='write')
             end if
          else
             call ncd_io(varname=trim(varnamesl(ifld)), dim1name=namec,  &
                  data=histil, ncid=nfid(t), flag='write')
          end if
       end do

       if (tape(t)%dov2xy) deallocate(histol)
       deallocate(histil)

    end if  ! (define/write mode

  end subroutine htape_timeconst3D

  !-----------------------------------------------------------------------
  subroutine htape_timeconst(t, mode)
    !
    ! !DESCRIPTION:
    ! Write time constant values to primary history tape.
    use clm_time_manager, only : get_step_size
    ! Issue the required netcdf wrapper calls to define the history file
    ! contents.
    !
    ! !USES:
    use clm_varcon      , only : zsoi, zlak, secspday, isecspday, isecsphr, isecspmin
    use domainMod       , only : ldomain, lon1d, lat1d
    use clm_time_manager, only : get_nstep, get_curr_date, get_curr_time
    use clm_time_manager, only : get_ref_date, get_calendar, NO_LEAP_C, GREGORIAN_C
    use FatesInterfaceTypesMod, only : fates_hdim_levsclass
    use FatesInterfaceTypesMod, only : fates_hdim_pfmap_levscpf
    use FatesInterfaceTypesMod, only : fates_hdim_scmap_levscpf
    use FatesInterfaceTypesMod, only : fates_hdim_levcoage
    use FatesInterfaceTypesMod, only : fates_hdim_pfmap_levcapf
    use FatesInterfaceTypesMod, only : fates_hdim_camap_levcapf
    use FatesInterfaceTypesMod, only : fates_hdim_levage
    use FatesInterfaceTypesMod, only : fates_hdim_levheight
    use FatesInterfaceTypesMod, only : fates_hdim_levpft
    use FatesInterfaceTypesMod, only : fates_hdim_scmap_levscag
    use FatesInterfaceTypesMod, only : fates_hdim_agmap_levscag
    use FatesInterfaceTypesMod, only : fates_hdim_scmap_levscagpft
    use FatesInterfaceTypesMod, only : fates_hdim_agmap_levscagpft
    use FatesInterfaceTypesMod, only : fates_hdim_pftmap_levscagpft
    use FatesInterfaceTypesMod, only : fates_hdim_agmap_levagepft
    use FatesInterfaceTypesMod, only : fates_hdim_pftmap_levagepft
    use FatesInterfaceTypesMod, only : fates_hdim_levfuel
    use FatesInterfaceTypesMod, only : fates_hdim_levcwdsc
    use FatesInterfaceTypesMod, only : fates_hdim_levcan
    use FatesInterfaceTypesMod, only : fates_hdim_canmap_levcnlf
    use FatesInterfaceTypesMod, only : fates_hdim_lfmap_levcnlf
    use FatesInterfaceTypesMod, only : fates_hdim_canmap_levcnlfpf
    use FatesInterfaceTypesMod, only : fates_hdim_lfmap_levcnlfpf
    use FatesInterfaceTypesMod, only : fates_hdim_pftmap_levcnlfpf
    use FatesInterfaceTypesMod, only : fates_hdim_levelem
    use FatesInterfaceTypesMod, only : fates_hdim_elmap_levelpft
    use FatesInterfaceTypesMod, only : fates_hdim_pftmap_levelpft
    use FatesInterfaceTypesMod, only : fates_hdim_elmap_levelcwd
    use FatesInterfaceTypesMod, only : fates_hdim_cwdmap_levelcwd
    use FatesInterfaceTypesMod, only : fates_hdim_elmap_levelage
    use FatesInterfaceTypesMod, only : fates_hdim_agemap_levelage


    !
    ! !ARGUMENTS:
    integer, intent(in) :: t              ! tape index
    integer :: dtime                      ! timestep size
    character(len=*), intent(in) :: mode  ! 'define' or 'write'
    !
    integer :: sec_hist_nhtfrq            ! hist_nhtfrq converted to seconds
    ! !LOCAL VARIABLES:
    integer :: vid,n,i,j,m                ! indices
    integer :: nstep                      ! current step
    integer :: mcsec                      ! seconds of current date
    integer :: mdcur                      ! current day
    integer :: mscur                      ! seconds of current day
    integer :: mcdate                     ! current date
    integer :: yr,mon,day,nbsec           ! year,month,day,seconds components of a date
    integer :: hours,minutes,secs         ! hours,minutes,seconds of hh:mm:ss
    character(len= 10) :: basedate        ! base date (yyyymmdd)
    character(len=  8) :: basesec         ! base seconds
    character(len=  8) :: cdate           ! system date
    character(len=  8) :: ctime           ! system time
    real(r8):: time                       ! current time
    real(r8):: timedata(2)                ! time interval boundaries
    integer :: dim1id(1)                  ! netCDF dimension id
    integer :: dim2id(2)                  ! netCDF dimension id
    integer :: varid                      ! netCDF variable id
    character(len=max_chars) :: long_name ! variable long name
    character(len=max_namlen):: varname   ! variable name
    character(len=max_namlen):: units     ! variable units
    character(len=max_namlen):: cal       ! calendar from the time-manager
    character(len=max_namlen):: caldesc   ! calendar description to put on file
    character(len=256):: str              ! global attribute string
    real(r8), pointer :: histo(:,:)       ! temporary
    integer :: status
    real(r8) :: zsoi_1d(1)
    character(len=*),parameter :: subname = 'htape_timeconst'
    !-----------------------------------------------------------------------

    !-------------------------------------------------------------------------------
    !***     Time constant grid variables only on first time-sample of file ***
    !-------------------------------------------------------------------------------

    if (tape(t)%ntimes == 1) then
       if (mode == 'define') then
          call ncd_defvar(varname='levgrnd', xtype=tape(t)%ncprec, &
               dim1name='levgrnd', &
               long_name='coordinate soil levels', units='m', ncid=nfid(t))
          call ncd_defvar(varname='levlak', xtype=tape(t)%ncprec, &
               dim1name='levlak', &
               long_name='coordinate lake levels', units='m', ncid=nfid(t))
          call ncd_defvar(varname='levdcmp', xtype=tape(t)%ncprec, dim1name='levdcmp', &
               long_name='coordinate soil levels', units='m', ncid=nfid(t))
      
          if(use_fates)then
             
             call ncd_defvar(varname='fates_levscls', xtype=tape(t)%ncprec, dim1name='fates_levscls', &
                  long_name='FATES diameter size class lower bound', units='cm', ncid=nfid(t))
             call ncd_defvar(varname='fates_scmap_levscag', xtype=ncd_int, dim1name='fates_levscag', &
                   long_name='FATES size-class map into size x patch age', units='-', ncid=nfid(t))
             call ncd_defvar(varname='fates_agmap_levscag', xtype=ncd_int, dim1name='fates_levscag', &
                   long_name='FATES age-class map into size x patch age', units='-', ncid=nfid(t))
             call ncd_defvar(varname='fates_pftmap_levscpf',xtype=ncd_int, dim1name='fates_levscpf', &
                  long_name='FATES pft index of the combined pft-size class dimension', units='-', ncid=nfid(t))
             call ncd_defvar(varname='fates_scmap_levscpf',xtype=ncd_int, dim1name='fates_levscpf', &
                  long_name='FATES size index of the combined pft-size class dimension', units='-', ncid=nfid(t))
             call ncd_defvar(varname='fates_levcacls', xtype=tape(t)%ncprec, dim1name='fates_levcacls', &
                  long_name='FATES cohort age class lower bound', units='years', ncid=nfid(t))
             call ncd_defvar(varname='fates_pftmap_levcapf',xtype=ncd_int, dim1name='fates_levcapf', &
                  long_name='FATES pft index of the combined pft-cohort age class dimension', units='-', ncid=nfid(t))
             call ncd_defvar(varname='fates_camap_levcapf',xtype=ncd_int, dim1name='fates_levcapf', &
                  long_name='FATES cohort age index of the combined pft-cohort age dimension', units='-', ncid=nfid(t))
             call ncd_defvar(varname='fates_levage',xtype=tape(t)%ncprec, dim1name='fates_levage', &
                  long_name='FATES patch age (yr)', ncid=nfid(t))
             call ncd_defvar(varname='fates_levheight',xtype=tape(t)%ncprec, dim1name='fates_levheight', &
                  long_name='FATES height (m)', ncid=nfid(t))
             call ncd_defvar(varname='fates_levpft',xtype=ncd_int, dim1name='fates_levpft', &
                  long_name='FATES pft number', ncid=nfid(t))
             call ncd_defvar(varname='fates_levfuel',xtype=ncd_int, dim1name='fates_levfuel', &
                  long_name='FATES fuel index', ncid=nfid(t))
             call ncd_defvar(varname='fates_levcwdsc',xtype=ncd_int, dim1name='fates_levcwdsc', &
                  long_name='FATES cwd size class', ncid=nfid(t))
             call ncd_defvar(varname='fates_levcan',xtype=ncd_int, dim1name='fates_levcan', &
                  long_name='FATES canopy level', ncid=nfid(t))
             call ncd_defvar(varname='fates_canmap_levcnlf',xtype=ncd_int, dim1name='fates_levcnlf', &
                  long_name='FATES canopy level of combined canopy-leaf dimension', ncid=nfid(t))
             call ncd_defvar(varname='fates_lfmap_levcnlf',xtype=ncd_int, dim1name='fates_levcnlf', &
                  long_name='FATES leaf level of combined canopy-leaf dimension', ncid=nfid(t))
             call ncd_defvar(varname='fates_canmap_levcnlfpf',xtype=ncd_int, dim1name='fates_levcnlfpf', &
                  long_name='FATES canopy level of combined canopy x leaf x pft dimension', ncid=nfid(t))
             call ncd_defvar(varname='fates_lfmap_levcnlfpf',xtype=ncd_int, dim1name='fates_levcnlfpf', &
                  long_name='FATES leaf level of combined canopy x leaf x pft dimension', ncid=nfid(t))
             call ncd_defvar(varname='fates_pftmap_levcnlfpf',xtype=ncd_int, dim1name='fates_levcnlfpf', &
                  long_name='FATES PFT level of combined canopy x leaf x pft dimension', ncid=nfid(t))
             call ncd_defvar(varname='fates_scmap_levscagpft', xtype=ncd_int, dim1name='fates_levscagpf', &
                  long_name='FATES size-class map into size x patch age x pft', units='-', ncid=nfid(t))
             call ncd_defvar(varname='fates_agmap_levscagpft', xtype=ncd_int, dim1name='fates_levscagpf', &
                   long_name='FATES age-class map into size x patch age x pft', units='-', ncid=nfid(t))
             call ncd_defvar(varname='fates_pftmap_levscagpft', xtype=ncd_int, dim1name='fates_levscagpf', &
                   long_name='FATES pft map into size x patch age x pft', units='-', ncid=nfid(t))
             call ncd_defvar(varname='fates_pftmap_levagepft', xtype=ncd_int, dim1name='fates_levagepft', &
                   long_name='FATES pft map into patch age x pft', units='-', ncid=nfid(t))
             call ncd_defvar(varname='fates_agmap_levagepft', xtype=ncd_int, dim1name='fates_levagepft', &
                   long_name='FATES age-class map into patch age x pft', units='-', ncid=nfid(t))
             call ncd_defvar(varname='fates_levelem',xtype=ncd_int, dim1name='fates_levelem', &
                   long_name='FATES element (C,N,P,...) identifier', units='-', ncid=nfid(t))
             call ncd_defvar(varname='fates_elmap_levelpft', xtype=ncd_int, dim1name='fates_levelpft', &
                   long_name='FATES element map into element x pft   ', units='-', ncid=nfid(t))
             call ncd_defvar(varname='fates_pftmap_levelpft', xtype=ncd_int, dim1name='fates_levelpft', &
                   long_name='FATES pft map into element x pft', units='-', ncid=nfid(t))
             call ncd_defvar(varname='fates_elmap_levelcwd', xtype=ncd_int, dim1name='fates_levelcwd', &
                   long_name='FATES element map into element x cwd', units='-', ncid=nfid(t))
             call ncd_defvar(varname='fates_cwdmap_levelcwd', xtype=ncd_int, dim1name='fates_levelcwd', &
                   long_name='FATES cwd map into element x cwd', units='-', ncid=nfid(t))
             call ncd_defvar(varname='fates_elmap_levelage', xtype=ncd_int, dim1name='fates_levelage', &
                   long_name='FATES element map into age x pft', units='-', ncid=nfid(t))
             call ncd_defvar(varname='fates_agemap_levelage', xtype=ncd_int, dim1name='fates_levelage', &
                   long_name='FATES element map into age x pft', units='-', ncid=nfid(t))

          end if


       elseif (mode == 'write') then
          if ( masterproc ) write(iulog, *) ' zsoi:',zsoi
          call ncd_io(varname='levgrnd', data=zsoi, ncid=nfid(t), flag='write')
          call ncd_io(varname='levlak' , data=zlak, ncid=nfid(t), flag='write')
          if (use_vertsoilc) then
             call ncd_io(varname='levdcmp', data=zsoi, ncid=nfid(t), flag='write')
          else
             zsoi_1d(1) = 1._r8
             call ncd_io(varname='levdcmp', data=zsoi_1d, ncid=nfid(t), flag='write')
          end if
          if(use_fates)then
             call ncd_io(varname='fates_scmap_levscag',data=fates_hdim_scmap_levscag, ncid=nfid(t), flag='write')
             call ncd_io(varname='fates_agmap_levscag',data=fates_hdim_agmap_levscag, ncid=nfid(t), flag='write')
             call ncd_io(varname='fates_levscls',data=fates_hdim_levsclass, ncid=nfid(t), flag='write')
             call ncd_io(varname='fates_levcacls',data=fates_hdim_levcoage, ncid=nfid(t), flag='write')
             call ncd_io(varname='fates_pftmap_levscpf',data=fates_hdim_pfmap_levscpf, ncid=nfid(t), flag='write')
             call ncd_io(varname='fates_scmap_levscpf',data=fates_hdim_scmap_levscpf, ncid=nfid(t), flag='write')
             call ncd_io(varname='fates_pftmap_levcapf',data=fates_hdim_pfmap_levcapf, ncid=nfid(t), flag='write')
             call ncd_io(varname='fates_camap_levcapf',data=fates_hdim_camap_levcapf, ncid=nfid(t), flag='write')
             call ncd_io(varname='fates_levage',data=fates_hdim_levage, ncid=nfid(t), flag='write')
             call ncd_io(varname='fates_levheight',data=fates_hdim_levheight, ncid=nfid(t), flag='write')
             call ncd_io(varname='fates_levpft',data=fates_hdim_levpft, ncid=nfid(t), flag='write')
             call ncd_io(varname='fates_levfuel',data=fates_hdim_levfuel, ncid=nfid(t), flag='write')
             call ncd_io(varname='fates_levcwdsc',data=fates_hdim_levcwdsc, ncid=nfid(t), flag='write')
             call ncd_io(varname='fates_levcan',data=fates_hdim_levcan, ncid=nfid(t), flag='write')
             call ncd_io(varname='fates_canmap_levcnlf',data=fates_hdim_canmap_levcnlf, ncid=nfid(t), flag='write')
             call ncd_io(varname='fates_lfmap_levcnlf',data=fates_hdim_lfmap_levcnlf, ncid=nfid(t), flag='write')
             call ncd_io(varname='fates_canmap_levcnlfpf',data=fates_hdim_canmap_levcnlfpf, ncid=nfid(t), flag='write')
             call ncd_io(varname='fates_lfmap_levcnlfpf',data=fates_hdim_lfmap_levcnlfpf, ncid=nfid(t), flag='write')
             call ncd_io(varname='fates_pftmap_levcnlfpf',data=fates_hdim_pftmap_levcnlfpf, ncid=nfid(t), flag='write')
             call ncd_io(varname='fates_scmap_levscagpft',data=fates_hdim_scmap_levscagpft, ncid=nfid(t), flag='write')
             call ncd_io(varname='fates_agmap_levscagpft',data=fates_hdim_agmap_levscagpft, ncid=nfid(t), flag='write')
             call ncd_io(varname='fates_pftmap_levscagpft',data=fates_hdim_pftmap_levscagpft, ncid=nfid(t), flag='write')
             call ncd_io(varname='fates_pftmap_levagepft',data=fates_hdim_pftmap_levagepft, ncid=nfid(t), flag='write')
             call ncd_io(varname='fates_agmap_levagepft',data=fates_hdim_agmap_levagepft, ncid=nfid(t), flag='write')
             call ncd_io(varname='fates_levelem',data=fates_hdim_levelem, ncid=nfid(t),flag='write')
             call ncd_io(varname='fates_elmap_levelpft',data=fates_hdim_elmap_levelpft, ncid=nfid(t),flag='write')
             call ncd_io(varname='fates_pftmap_levelpft',data=fates_hdim_pftmap_levelpft, ncid=nfid(t),flag='write')
             call ncd_io(varname='fates_elmap_levelcwd',data=fates_hdim_elmap_levelcwd, ncid=nfid(t),flag='write')
             call ncd_io(varname='fates_cwdmap_levelcwd',data=fates_hdim_cwdmap_levelcwd, ncid=nfid(t),flag='write')
             call ncd_io(varname='fates_elmap_levelage',data=fates_hdim_elmap_levelage, ncid=nfid(t),flag='write')
             call ncd_io(varname='fates_agemap_levelage',data=fates_hdim_agemap_levelage, ncid=nfid(t),flag='write')
          end if

       endif
    endif

    !-------------------------------------------------------------------------------
    !***     Time definition variables ***
    !-------------------------------------------------------------------------------

    ! For define mode -- only do this for first time-sample
    if (mode == 'define' .and. tape(t)%ntimes == 1) then
       call get_ref_date(yr, mon, day, nbsec)
       nstep = get_nstep()
       hours   = nbsec / 3600
       minutes = (nbsec - hours*3600) / 60
       secs    = (nbsec - hours*3600 - minutes*60)
       write(basedate,80) yr,mon,day
80     format(i4.4,'-',i2.2,'-',i2.2)
       write(basesec ,90) hours, minutes, secs
90     format(i2.2,':',i2.2,':',i2.2)

       dim1id(1) = time_dimid
       str = 'days since ' // basedate // " " // basesec
       call ncd_defvar(nfid(t), 'time', tape(t)%ncprec, 1, dim1id, varid, &
            long_name='time',units=str) 
       cal = get_calendar()
       if (      trim(cal) == NO_LEAP_C   )then
          caldesc = "noleap"
       else if ( trim(cal) == GREGORIAN_C )then
          caldesc = "gregorian"
       end if
       call ncd_putatt(nfid(t), varid, 'calendar', caldesc)
       call ncd_putatt(nfid(t), varid, 'bounds', 'time_bounds')

       dim1id(1) = time_dimid
       call ncd_defvar(nfid(t) , 'mcdate', ncd_int, 1, dim1id , varid, &
          long_name = 'current date (YYYYMMDD)')
       !
       ! add global attribute time_period_freq
       !
       if (hist_nhtfrq(t) < 0) then !hour need to convert to seconds
          sec_hist_nhtfrq = abs(hist_nhtfrq(t))*3600
       else
          sec_hist_nhtfrq = hist_nhtfrq(t)
       end if
   
       dtime = get_step_size()
       if (sec_hist_nhtfrq == 0) then !month
          time_period_freq = 'month_1'
       else if (mod(sec_hist_nhtfrq*dtime,isecspday) == 0) then ! day
          write(time_period_freq,999) 'day_',sec_hist_nhtfrq*dtime/isecspday
       else if (mod(sec_hist_nhtfrq*dtime,isecsphr) == 0) then ! hour
          write(time_period_freq,999) 'hour_',(sec_hist_nhtfrq*dtime)/isecsphr
       else if (mod(sec_hist_nhtfrq*dtime,isecspmin) == 0) then ! minute
          write(time_period_freq,999) 'minute_',(sec_hist_nhtfrq*dtime)/isecspmin
       else                     ! second
          write(time_period_freq,999) 'second_',sec_hist_nhtfrq*dtime
       end if
999    format(a,i0)

       call ncd_putatt(nfid(t), ncd_global, 'time_period_freq',          &
                          trim(time_period_freq))

       call ncd_defvar(nfid(t) , 'mcsec' , ncd_int, 1, dim1id , varid, &
          long_name = 'current seconds of current date', units='s')
       call ncd_defvar(nfid(t) , 'mdcur' , ncd_int, 1, dim1id , varid, &
          long_name = 'current day (from base day)')
       call ncd_defvar(nfid(t) , 'mscur' , ncd_int, 1, dim1id , varid, &
          long_name = 'current seconds of current day')
       call ncd_defvar(nfid(t) , 'nstep' , ncd_int, 1, dim1id , varid, &
          long_name = 'time step')

       dim2id(1) = hist_interval_dimid;  dim2id(2) = time_dimid
       call ncd_defvar(nfid(t), 'time_bounds', ncd_double, 2, dim2id, varid, &
          long_name = 'history time interval endpoints')

       dim2id(1) = strlen_dimid;  dim2id(2) = time_dimid
       call ncd_defvar(nfid(t), 'date_written', ncd_char, 2, dim2id, varid)
       call ncd_defvar(nfid(t), 'time_written', ncd_char, 2, dim2id, varid)

       if ( len_trim(TimeConst3DVars_Filename) > 0 )then
          call ncd_putatt(nfid(t), ncd_global, 'Time_constant_3Dvars_filename', &
                          trim(TimeConst3DVars_Filename))
       end if
       if ( len_trim(TimeConst3DVars)          > 0 )then
          call ncd_putatt(nfid(t), ncd_global, 'Time_constant_3Dvars',          &
                          trim(TimeConst3DVars))
       end if

    elseif (mode == 'write') then

       call get_curr_time (mdcur, mscur)
       call get_curr_date (yr, mon, day, mcsec)
       mcdate = yr*10000 + mon*100 + day
       nstep = get_nstep()

       call ncd_io('mcdate', mcdate, 'write', nfid(t), nt=tape(t)%ntimes)
       call ncd_io('mcsec' , mcsec , 'write', nfid(t), nt=tape(t)%ntimes)
       call ncd_io('mdcur' , mdcur , 'write', nfid(t), nt=tape(t)%ntimes)
       call ncd_io('mscur' , mscur , 'write', nfid(t), nt=tape(t)%ntimes)
       call ncd_io('nstep' , nstep , 'write', nfid(t), nt=tape(t)%ntimes)

       time = mdcur + mscur/secspday
       call ncd_io('time'  , time  , 'write', nfid(t), nt=tape(t)%ntimes)

       timedata(1) = tape(t)%begtime
       timedata(2) = time
       call ncd_io('time_bounds', timedata, 'write', nfid(t), nt=tape(t)%ntimes)

       call getdatetime (cdate, ctime)
       call ncd_io('date_written', cdate, 'write', nfid(t), nt=tape(t)%ntimes)

       call ncd_io('time_written', ctime, 'write', nfid(t), nt=tape(t)%ntimes)

    endif

    !-------------------------------------------------------------------------------
    !***     Grid definition variables ***
    !-------------------------------------------------------------------------------
    ! For define mode -- only do this for first time-sample
    if (mode == 'define' .and. tape(t)%ntimes == 1) then

       if (ldomain%isgrid2d) then
          call ncd_defvar(varname='lon', xtype=tape(t)%ncprec, dim1name='lon', &
              long_name='coordinate longitude', units='degrees_east', &
              ncid=nfid(t), missing_value=spval, fill_value=spval)
       else
          call ncd_defvar(varname='lon', xtype=tape(t)%ncprec, &
              dim1name=grlnd, &
              long_name='coordinate longitude', units='degrees_east', ncid=nfid(t), &
              missing_value=spval, fill_value=spval)
       end if
       if (ldomain%isgrid2d) then
          call ncd_defvar(varname='lat', xtype=tape(t)%ncprec, dim1name='lat', &
              long_name='coordinate latitude', units='degrees_north', &
              ncid=nfid(t), missing_value=spval, fill_value=spval)
       else
          call ncd_defvar(varname='lat', xtype=tape(t)%ncprec, &
              dim1name=grlnd, &
              long_name='coordinate latitude', units='degrees_north', ncid=nfid(t), &
              missing_value=spval, fill_value=spval)
       end if
       if (ldomain%isgrid2d) then
          call ncd_defvar(varname='area', xtype=tape(t)%ncprec, &
              dim1name='lon', dim2name='lat',&
              long_name='grid cell areas', units='km^2', ncid=nfid(t), &
              missing_value=spval, fill_value=spval)
       else
          call ncd_defvar(varname='area', xtype=tape(t)%ncprec, &
              dim1name=grlnd, &
              long_name='grid cell areas', units='km^2', ncid=nfid(t), &
              missing_value=spval, fill_value=spval)
       end if
       if (ldomain%isgrid2d) then
          call ncd_defvar(varname='landfrac', xtype=tape(t)%ncprec, &
              dim1name='lon', dim2name='lat', &
              long_name='land fraction', ncid=nfid(t), &
              missing_value=spval, fill_value=spval)
       else
          call ncd_defvar(varname='landfrac', xtype=tape(t)%ncprec, &
              dim1name=grlnd, &
              long_name='land fraction', ncid=nfid(t), &
              missing_value=spval, fill_value=spval)
       end if
       if (ldomain%isgrid2d) then
          call ncd_defvar(varname='landmask', xtype=ncd_int, &
              dim1name='lon', dim2name='lat', &
              long_name='land/ocean mask (0.=ocean and 1.=land)', ncid=nfid(t), &
              imissing_value=ispval, ifill_value=ispval)
       else
          call ncd_defvar(varname='landmask', xtype=ncd_int, &
              dim1name=grlnd, &
              long_name='land/ocean mask (0.=ocean and 1.=land)', ncid=nfid(t), &
              imissing_value=ispval, ifill_value=ispval)
       end if
       if (ldomain%isgrid2d) then
          call ncd_defvar(varname='pftmask' , xtype=ncd_int, &
              dim1name='lon', dim2name='lat', &
              long_name='pft real/fake mask (0.=fake and 1.=real)', ncid=nfid(t), &
              imissing_value=ispval, ifill_value=ispval)
       else
          call ncd_defvar(varname='pftmask' , xtype=ncd_int, &
              dim1name=grlnd, &
              long_name='pft real/fake mask (0.=fake and 1.=real)', ncid=nfid(t), &
              imissing_value=ispval, ifill_value=ispval)
       end if
       if (ldomain%isgrid2d) then
          call ncd_defvar(varname='nbedrock' , xtype=ncd_int, &
              dim1name='lon', dim2name='lat', &
              long_name='index of shallowest bedrock layer', ncid=nfid(t), &
              imissing_value=ispval, ifill_value=ispval)
       else
          call ncd_defvar(varname='nbedrock' , xtype=ncd_int, &
              dim1name=grlnd, &
              long_name='index of shallowest bedrock layer', ncid=nfid(t), &
              imissing_value=ispval, ifill_value=ispval)
       end if

    else if (mode == 'write') then

       ! Most of this is constant and only needs to be done on tape(t)%ntimes=1
       ! But, some may change for dynamic PATCH mode for example

       if (ldomain%isgrid2d) then
          call ncd_io(varname='lon', data=lon1d, ncid=nfid(t), flag='write')
          call ncd_io(varname='lat', data=lat1d, ncid=nfid(t), flag='write')
       else
          call ncd_io(varname='lon', data=ldomain%lonc, dim1name=grlnd, ncid=nfid(t), flag='write')
          call ncd_io(varname='lat', data=ldomain%latc, dim1name=grlnd, ncid=nfid(t), flag='write')
       end if
       call ncd_io(varname='area'    , data=ldomain%area, dim1name=grlnd, ncid=nfid(t), flag='write')
       call ncd_io(varname='landfrac', data=ldomain%frac, dim1name=grlnd, ncid=nfid(t), flag='write')
       call ncd_io(varname='landmask', data=ldomain%mask, dim1name=grlnd, ncid=nfid(t), flag='write')
       call ncd_io(varname='pftmask' , data=ldomain%pftm, dim1name=grlnd, ncid=nfid(t), flag='write')
       call ncd_io(varname='nbedrock' , data=grc%nbedrock, dim1name=grlnd, ncid=nfid(t), flag='write')

    end if  ! (define/write mode

  end subroutine htape_timeconst

  !-----------------------------------------------------------------------
  subroutine hfields_write(t, mode)
    !
    ! !DESCRIPTION:
    ! Write history tape.  Issue the call to write the variable.
    !
    ! !USES:
    use domainMod , only : ldomain
    !
    ! !ARGUMENTS:
    integer, intent(in) :: t                ! tape index
    character(len=*), intent(in) :: mode    ! 'define' or 'write'
    !
    ! !LOCAL VARIABLES:
    integer :: f                         ! field index
    integer :: k                         ! 1d index
    integer :: c,l,p                     ! indices
    integer :: beg1d                     ! on-node 1d field pointer start index
    integer :: end1d                     ! on-node 1d field pointer end index
    integer :: beg1d_out                 ! on-node 1d hbuf pointer start index
    integer :: end1d_out                 ! on-node 1d hbuf pointer end index
    integer :: num1d_out                 ! size of hbuf first dimension (overall all nodes)
    integer :: num2d                     ! hbuf second dimension size
    integer :: nt                        ! time index
    integer :: ier                       ! error status
    integer :: numdims                   ! number of dimensions
    character(len=avgflag_strlen) :: avgflag  ! time averaging flag
    character(len=max_chars) :: long_name! long name
    character(len=max_chars) :: units    ! units
    character(len=max_namlen):: varname  ! variable name
    character(len=32) :: avgstr          ! time averaging type
    character(len=hist_dim_name_length)  :: type1d          ! field 1d type
    character(len=hist_dim_name_length)  :: type1d_out      ! history output 1d type
    character(len=hist_dim_name_length)  :: type2d          ! history output 2d type
    character(len=32) :: dim1name        ! temporary
    character(len=32) :: dim2name        ! temporary
    real(r8), pointer :: histo(:,:)      ! temporary
    real(r8), pointer :: hist1do(:)      ! temporary
    character(len=*),parameter :: subname = 'hfields_write'
!-----------------------------------------------------------------------

    ! Write/define 1d topological info

    if (.not. tape(t)%dov2xy) then
       if (mode == 'define') then
          call hfields_1dinfo(t, mode='define')
       else if (mode == 'write') then
          call hfields_1dinfo(t, mode='write')
       end if
    end if

    ! Define time-dependent variables create variables and attributes for field list

    do f = 1,tape(t)%nflds

       ! Set history field variables

       varname    = tape(t)%hlist(f)%field%name
       long_name  = tape(t)%hlist(f)%field%long_name
       units      = tape(t)%hlist(f)%field%units
       avgflag    = tape(t)%hlist(f)%avgflag
       type1d     = tape(t)%hlist(f)%field%type1d
       type1d_out = tape(t)%hlist(f)%field%type1d_out
       beg1d      = tape(t)%hlist(f)%field%beg1d
       end1d      = tape(t)%hlist(f)%field%end1d
       beg1d_out  = tape(t)%hlist(f)%field%beg1d_out
       end1d_out  = tape(t)%hlist(f)%field%end1d_out
       num1d_out  = tape(t)%hlist(f)%field%num1d_out
       type2d     = tape(t)%hlist(f)%field%type2d
       numdims    = tape(t)%hlist(f)%field%numdims
       num2d      = tape(t)%hlist(f)%field%num2d
       nt         = tape(t)%ntimes

       if (mode == 'define') then

          select case (avgflag)
          case ('A')
             avgstr = 'mean'
          case ('I')
             avgstr = 'instantaneous'
          case ('X')
             avgstr = 'maximum'
          case ('M')
             avgstr = 'minimum'
          case ('SUM')
             avgstr = 'sum'
          case default
             write(iulog,*) trim(subname),' ERROR: unknown time averaging flag (avgflag)=',avgflag
             call endrun(msg=errMsg(sourcefile, __LINE__))
          end select

          if (type1d_out == grlnd) then
             if (ldomain%isgrid2d) then
                dim1name = 'lon'      ; dim2name = 'lat'
             else
                dim1name = trim(grlnd); dim2name = 'undefined'
             end if
          else
             dim1name = type1d_out ; dim2name = 'undefined'
          endif

          if (dim2name == 'undefined') then
             if (numdims == 1) then
                call ncd_defvar(ncid=nfid(t), varname=varname, xtype=tape(t)%ncprec, &
                     dim1name=dim1name, dim2name='time', &
                     long_name=long_name, units=units, cell_method=avgstr, &
                     missing_value=spval, fill_value=spval)
             else
                call ncd_defvar(ncid=nfid(t), varname=varname, xtype=tape(t)%ncprec, &
                     dim1name=dim1name, dim2name=type2d, dim3name='time', &
                     long_name=long_name, units=units, cell_method=avgstr, &
                     missing_value=spval, fill_value=spval)
             end if
          else
             if (numdims == 1) then
                call ncd_defvar(ncid=nfid(t), varname=varname, xtype=tape(t)%ncprec, &
                     dim1name=dim1name, dim2name=dim2name, dim3name='time', &
                     long_name=long_name, units=units, cell_method=avgstr, &
                     missing_value=spval, fill_value=spval)
             else
                call ncd_defvar(ncid=nfid(t), varname=varname, xtype=tape(t)%ncprec, &
                     dim1name=dim1name, dim2name=dim2name, dim3name=type2d, dim4name='time', &
                     long_name=long_name, units=units, cell_method=avgstr, &
                     missing_value=spval, fill_value=spval)
             end if
          endif

       else if (mode == 'write') then

          ! Determine output buffer

          histo => tape(t)%hlist(f)%hbuf

          ! Allocate dynamic memory

          if (numdims == 1) then
             allocate(hist1do(beg1d_out:end1d_out), stat=ier)
             if (ier /= 0) then
                write(iulog,*) trim(subname),' ERROR: allocation'
                call endrun(msg=errMsg(sourcefile, __LINE__))
             end if
             hist1do(beg1d_out:end1d_out) = histo(beg1d_out:end1d_out,1)
          end if

          ! Write history output.  Always output land and ocean runoff on xy grid.

          if (numdims == 1) then
             call ncd_io(flag='write', varname=varname, &
                  dim1name=type1d_out, data=hist1do, ncid=nfid(t), nt=nt)
          else
             call ncd_io(flag='write', varname=varname, &
                  dim1name=type1d_out, data=histo, ncid=nfid(t), nt=nt)
          end if


          ! Deallocate dynamic memory

          if (numdims == 1) then
             deallocate(hist1do)
          end if

       end if

    end do

  end subroutine hfields_write

  !-----------------------------------------------------------------------
  subroutine hfields_1dinfo(t, mode)
    !
    ! !DESCRIPTION:
    ! Write/define 1d info for history tape.
    !
    ! !USES:
    use decompMod   , only : ldecomp
    use domainMod   , only : ldomain, ldomain
    !
    ! !ARGUMENTS:
    integer, intent(in) :: t                ! tape index
    character(len=*), intent(in) :: mode    ! 'define' or 'write'
    !
    ! !LOCAL VARIABLES:
    integer :: f                         ! field index
    integer :: k                         ! 1d index
    integer :: g,c,l,p                   ! indices
    integer :: ier                       ! errir status
    real(r8), pointer :: rgarr(:)        ! temporary
    real(r8), pointer :: rcarr(:)        ! temporary
    real(r8), pointer :: rlarr(:)        ! temporary
    real(r8), pointer :: rparr(:)        ! temporary
    integer , pointer :: igarr(:)        ! temporary
    integer , pointer :: icarr(:)        ! temporary
    integer , pointer :: ilarr(:)        ! temporary
    integer , pointer :: iparr(:)        ! temporary
    type(file_desc_t), pointer :: ncid            ! netcdf file
    type(bounds_type) :: bounds          
    character(len=*),parameter :: subname = 'hfields_1dinfo'
!-----------------------------------------------------------------------

    call get_proc_bounds(bounds)

    ncid => nfid(t)

    if (mode == 'define') then

          ! Define gridcell info

          call ncd_defvar(varname='grid1d_lon', xtype=ncd_double, dim1name=nameg, &
               long_name='gridcell longitude', units='degrees_east', ncid=ncid)

          call ncd_defvar(varname='grid1d_lat', xtype=ncd_double,  dim1name=nameg, &
               long_name='gridcell latitude', units='degrees_north', ncid=ncid)

          call ncd_defvar(varname='grid1d_ixy', xtype=ncd_int, dim1name=nameg, &
               long_name='2d longitude index of corresponding gridcell', ncid=ncid)

          call ncd_defvar(varname='grid1d_jxy', xtype=ncd_int, dim1name=nameg, &
               long_name='2d latitude index of corresponding gridcell', ncid=ncid)

          ! Define landunit info

          call ncd_defvar(varname='land1d_lon', xtype=ncd_double, dim1name=namel, &
               long_name='landunit longitude', units='degrees_east', ncid=ncid)

          call ncd_defvar(varname='land1d_lat', xtype=ncd_double, dim1name=namel, &
               long_name='landunit latitude', units='degrees_north', ncid=ncid)

          call ncd_defvar(varname='land1d_ixy', xtype=ncd_int, dim1name=namel, &
               long_name='2d longitude index of corresponding landunit', ncid=ncid)

          call ncd_defvar(varname='land1d_jxy', xtype=ncd_int, dim1name=namel, &
               long_name='2d latitude index of corresponding landunit', ncid=ncid)

          call ncd_defvar(varname='land1d_gi', xtype=ncd_int, dim1name=namel, &
               long_name='1d grid index of corresponding landunit', ncid=ncid)

          call ncd_defvar(varname='land1d_wtgcell', xtype=ncd_double, dim1name=namel, &
               long_name='landunit weight relative to corresponding gridcell', ncid=ncid)

          call ncd_defvar(varname='land1d_ityplunit', xtype=ncd_int, dim1name=namel, &
               long_name='landunit type (vegetated,urban,lake,wetland,glacier or glacier_mec)', &
                  ncid=ncid)

          call ncd_defvar(varname='land1d_active', xtype=ncd_log, dim1name=namel, &
               long_name='true => do computations on this landunit', ncid=ncid)

          ! Define column info

          call ncd_defvar(varname='cols1d_lon', xtype=ncd_double, dim1name=namec, &
               long_name='column longitude', units='degrees_east', ncid=ncid)

          call ncd_defvar(varname='cols1d_lat', xtype=ncd_double, dim1name=namec, &
               long_name='column latitude', units='degrees_north', ncid=ncid)

          call ncd_defvar(varname='cols1d_ixy', xtype=ncd_int, dim1name=namec, &
               long_name='2d longitude index of corresponding column', ncid=ncid)

          call ncd_defvar(varname='cols1d_jxy', xtype=ncd_int, dim1name=namec, &
               long_name='2d latitude index of corresponding column', ncid=ncid)

          call ncd_defvar(varname='cols1d_gi', xtype=ncd_int, dim1name=namec, &
               long_name='1d grid index of corresponding column', ncid=ncid)

          call ncd_defvar(varname='cols1d_li', xtype=ncd_int, dim1name=namec, &
               long_name='1d landunit index of corresponding column', ncid=ncid)

          call ncd_defvar(varname='cols1d_wtgcell', xtype=ncd_double, dim1name=namec, &
               long_name='column weight relative to corresponding gridcell', ncid=ncid)

          call ncd_defvar(varname='cols1d_wtlunit', xtype=ncd_double, dim1name=namec, &
               long_name='column weight relative to corresponding landunit', ncid=ncid)

          call ncd_defvar(varname='cols1d_itype_col', xtype=ncd_int, dim1name=namec, &
               long_name='column type (see global attributes)', ncid=ncid)

          call ncd_defvar(varname='cols1d_itype_lunit', xtype=ncd_int, dim1name=namec, &
               long_name='column landunit type (vegetated,urban,lake,wetland,glacier or glacier_mec)', &
                  ncid=ncid)

          call ncd_defvar(varname='cols1d_active', xtype=ncd_log, dim1name=namec, &
               long_name='true => do computations on this column', ncid=ncid)

          ! Define patch info

          call ncd_defvar(varname='pfts1d_lon', xtype=ncd_double, dim1name=namep, &
               long_name='pft longitude', units='degrees_east', ncid=ncid)

          call ncd_defvar(varname='pfts1d_lat', xtype=ncd_double, dim1name=namep, &
               long_name='pft latitude', units='degrees_north', ncid=ncid)

          call ncd_defvar(varname='pfts1d_ixy', xtype=ncd_int, dim1name=namep, &
               long_name='2d longitude index of corresponding pft', ncid=ncid)

          call ncd_defvar(varname='pfts1d_jxy', xtype=ncd_int, dim1name=namep, &
               long_name='2d latitude index of corresponding pft', ncid=ncid)

          call ncd_defvar(varname='pfts1d_gi', xtype=ncd_int, dim1name=namep, &
               long_name='1d grid index of corresponding pft', ncid=ncid)

          call ncd_defvar(varname='pfts1d_li', xtype=ncd_int, dim1name=namep, &
               long_name='1d landunit index of corresponding pft', ncid=ncid)

          call ncd_defvar(varname='pfts1d_ci', xtype=ncd_int, dim1name=namep, &
               long_name='1d column index of corresponding pft', ncid=ncid)

          call ncd_defvar(varname='pfts1d_wtgcell', xtype=ncd_double, dim1name=namep, &
               long_name='pft weight relative to corresponding gridcell', ncid=ncid)

          call ncd_defvar(varname='pfts1d_wtlunit', xtype=ncd_double, dim1name=namep, &
               long_name='pft weight relative to corresponding landunit', ncid=ncid)

          call ncd_defvar(varname='pfts1d_wtcol', xtype=ncd_double, dim1name=namep, &
               long_name='pft weight relative to corresponding column', ncid=ncid)

          call ncd_defvar(varname='pfts1d_itype_veg', xtype=ncd_int, dim1name=namep, &
               long_name='pft vegetation type', ncid=ncid)

          call ncd_defvar(varname='pfts1d_itype_col', xtype=ncd_int, dim1name=namep, &
               long_name='pft column type (see global attributes)', ncid=ncid)

          call ncd_defvar(varname='pfts1d_itype_lunit', xtype=ncd_int, dim1name=namep, &
               long_name='pft landunit type (vegetated,urban,lake,wetland,glacier or glacier_mec)',  &
                  ncid=ncid)

          call ncd_defvar(varname='pfts1d_active', xtype=ncd_log, dim1name=namep, &
               long_name='true => do computations on this pft', ncid=ncid)

    else if (mode == 'write') then

       ! Determine bounds

       allocate(&
            rgarr(bounds%begg:bounds%endg),&
            rlarr(bounds%begl:bounds%endl),&
            rcarr(bounds%begc:bounds%endc),&
            rparr(bounds%begp:bounds%endp),&
            stat=ier)
       if (ier /= 0) then
          call endrun(msg=' hfields_1dinfo allocation error of rarrs'//errMsg(sourcefile, __LINE__))
       end if

       allocate(&
            igarr(bounds%begg:bounds%endg),&
            ilarr(bounds%begl:bounds%endl),&
            icarr(bounds%begc:bounds%endc),&
            iparr(bounds%begp:bounds%endp),stat=ier)
       if (ier /= 0) then
          call endrun(msg=' hfields_1dinfo allocation error of iarrs'//errMsg(sourcefile, __LINE__))
       end if

       ! Write gridcell info

       call ncd_io(varname='grid1d_lon', data=grc%londeg, dim1name=nameg, ncid=ncid, flag='write')
       call ncd_io(varname='grid1d_lat', data=grc%latdeg, dim1name=nameg, ncid=ncid, flag='write')
       do g = bounds%begg,bounds%endg
         igarr(g)= mod(ldecomp%gdc2glo(g)-1,ldomain%ni) + 1
       enddo
       call ncd_io(varname='grid1d_ixy', data=igarr      , dim1name=nameg, ncid=ncid, flag='write')
       do g = bounds%begg,bounds%endg
         igarr(g)= (ldecomp%gdc2glo(g) - 1)/ldomain%ni + 1
       enddo
       call ncd_io(varname='grid1d_jxy', data=igarr      , dim1name=nameg, ncid=ncid, flag='write')

       ! Write landunit info

       do l = bounds%begl,bounds%endl
         rlarr(l) = grc%londeg(lun%gridcell(l))
       enddo
       call ncd_io(varname='land1d_lon', data=rlarr, dim1name=namel, ncid=ncid, flag='write')
       do l = bounds%begl,bounds%endl
         rlarr(l) = grc%latdeg(lun%gridcell(l))
       enddo
       call ncd_io(varname='land1d_lat', data=rlarr, dim1name=namel, ncid=ncid, flag='write')
       do l= bounds%begl,bounds%endl
         ilarr(l) = mod(ldecomp%gdc2glo(lun%gridcell(l))-1,ldomain%ni) + 1
       enddo
       call ncd_io(varname='land1d_ixy', data=ilarr, dim1name=namel, ncid=ncid, flag='write')
       do l = bounds%begl,bounds%endl
         ilarr(l) = (ldecomp%gdc2glo(lun%gridcell(l))-1)/ldomain%ni + 1
       enddo
       call ncd_io(varname='land1d_jxy'      , data=ilarr        , dim1name=namel, ncid=ncid, flag='write')
       ilarr = GetGlobalIndexArray(lun%gridcell(bounds%begl:bounds%endl), bounds%begl, bounds%endl, clmlevel=nameg)
       call ncd_io(varname='land1d_gi'       , data=ilarr, dim1name=namel, ncid=ncid, flag='write')
       call ncd_io(varname='land1d_wtgcell'  , data=lun%wtgcell , dim1name=namel, ncid=ncid, flag='write')
       call ncd_io(varname='land1d_ityplunit', data=lun%itype   , dim1name=namel, ncid=ncid, flag='write')
       call ncd_io(varname='land1d_active'   , data=lun%active  , dim1name=namel, ncid=ncid, flag='write')

       ! Write column info

       do c = bounds%begc,bounds%endc
         rcarr(c) = grc%londeg(col%gridcell(c))
       enddo
       call ncd_io(varname='cols1d_lon', data=rcarr, dim1name=namec, ncid=ncid, flag='write')
       do c = bounds%begc,bounds%endc
         rcarr(c) = grc%latdeg(col%gridcell(c))
       enddo
       call ncd_io(varname='cols1d_lat', data=rcarr, dim1name=namec, ncid=ncid, flag='write')
       do c = bounds%begc,bounds%endc
         icarr(c) = mod(ldecomp%gdc2glo(col%gridcell(c))-1,ldomain%ni) + 1
       enddo
       call ncd_io(varname='cols1d_ixy', data=icarr, dim1name=namec, ncid=ncid, flag='write')
       do c = bounds%begc,bounds%endc
         icarr(c) = (ldecomp%gdc2glo(col%gridcell(c))-1)/ldomain%ni + 1
       enddo
       call ncd_io(varname='cols1d_jxy'    , data=icarr         ,dim1name=namec, ncid=ncid, flag='write')
       icarr = GetGlobalIndexArray(col%gridcell(bounds%begc:bounds%endc), bounds%begc, bounds%endc, clmlevel=nameg)
       call ncd_io(varname='cols1d_gi'     , data=icarr, dim1name=namec, ncid=ncid, flag='write')
       icarr = GetGlobalIndexArray(col%landunit(bounds%begc:bounds%endc), bounds%begc, bounds%endc, clmlevel=namel)
       call ncd_io(varname='cols1d_li', data=icarr            , dim1name=namec, ncid=ncid, flag='write')

       call ncd_io(varname='cols1d_wtgcell', data=col%wtgcell , dim1name=namec, ncid=ncid, flag='write')
       call ncd_io(varname='cols1d_wtlunit', data=col%wtlunit , dim1name=namec, ncid=ncid, flag='write')
       call ncd_io(varname='cols1d_itype_col', data=col%itype , dim1name=namec, ncid=ncid, flag='write')

       do c = bounds%begc,bounds%endc
         icarr(c) = lun%itype(col%landunit(c))
       enddo
       call ncd_io(varname='cols1d_itype_lunit', data=icarr    , dim1name=namec, ncid=ncid, flag='write')

       call ncd_io(varname='cols1d_active' , data=col%active  , dim1name=namec, ncid=ncid, flag='write')

       ! Write patch info

       do p = bounds%begp,bounds%endp
         rparr(p) = grc%londeg(patch%gridcell(p))
       enddo
       call ncd_io(varname='pfts1d_lon', data=rparr, dim1name=namep, ncid=ncid, flag='write')
       do p = bounds%begp,bounds%endp
         rparr(p) = grc%latdeg(patch%gridcell(p))
       enddo
       call ncd_io(varname='pfts1d_lat', data=rparr, dim1name=namep, ncid=ncid, flag='write')
       do p = bounds%begp,bounds%endp
         iparr(p) = mod(ldecomp%gdc2glo(patch%gridcell(p))-1,ldomain%ni) + 1
       enddo
       call ncd_io(varname='pfts1d_ixy', data=iparr, dim1name=namep, ncid=ncid, flag='write')
       do p = bounds%begp,bounds%endp
         iparr(p) = (ldecomp%gdc2glo(patch%gridcell(p))-1)/ldomain%ni + 1
       enddo
       call ncd_io(varname='pfts1d_jxy'      , data=iparr        , dim1name=namep, ncid=ncid, flag='write')

       iparr = GetGlobalIndexArray(patch%gridcell(bounds%begp:bounds%endp), bounds%begp, bounds%endp, clmlevel=nameg)
       call ncd_io(varname='pfts1d_gi'       , data=iparr, dim1name=namep, ncid=ncid, flag='write')
       iparr = GetGlobalIndexArray(patch%landunit(bounds%begp:bounds%endp), bounds%begp, bounds%endp, clmlevel=namel)
       call ncd_io(varname='pfts1d_li'       , data=iparr, dim1name=namep, ncid=ncid, flag='write')
       iparr = GetGlobalIndexArray(patch%column(bounds%begp:bounds%endp), bounds%begp, bounds%endp, clmlevel=namec)
       call ncd_io(varname='pfts1d_ci'  , data=iparr              , dim1name=namep, ncid=ncid, flag='write')

       call ncd_io(varname='pfts1d_wtgcell'  , data=patch%wtgcell , dim1name=namep, ncid=ncid, flag='write')
       call ncd_io(varname='pfts1d_wtlunit'  , data=patch%wtlunit , dim1name=namep, ncid=ncid, flag='write')
       call ncd_io(varname='pfts1d_wtcol'    , data=patch%wtcol   , dim1name=namep, ncid=ncid, flag='write')
       call ncd_io(varname='pfts1d_itype_veg', data=patch%itype   , dim1name=namep, ncid=ncid, flag='write')

       do p = bounds%begp,bounds%endp
          iparr(p) = col%itype(patch%column(p))
       end do
       call ncd_io(varname='pfts1d_itype_col', data=iparr         , dim1name=namep, ncid=ncid, flag='write')

       do p = bounds%begp,bounds%endp
          iparr(p) = lun%itype(patch%landunit(p))
       enddo
       call ncd_io(varname='pfts1d_itype_lunit', data=iparr      , dim1name=namep, ncid=ncid, flag='write')

       call ncd_io(varname='pfts1d_active'   , data=patch%active  , dim1name=namep, ncid=ncid, flag='write')

       deallocate(rgarr,rlarr,rcarr,rparr)
       deallocate(igarr,ilarr,icarr,iparr)

    end if

  end subroutine hfields_1dinfo

  !-----------------------------------------------------------------------
  subroutine hist_htapes_wrapup( rstwr, nlend, bounds, &
       watsat_col, sucsat_col, bsw_col, hksat_col)
    !
    ! !DESCRIPTION:
    ! Write history tape(s)
    ! Determine if next time step is beginning of history interval and if so:
    !   increment the current time sample counter, open a new history file
    !   and if needed (i.e., when ntim = 1), write history data to current
    !   history file, reset field accumulation counters to zero.
    ! If primary history file is full or at the last time step of the simulation,
    !   write restart dataset and close all history fiels.
    ! If history file is full or at the last time step of the simulation:
    !   close history file
    !   and reset time sample counter to zero if file is full.
    ! Daily-averaged data for the first day in September are written on
    !   date = 00/09/02 with mscur = 0.
    ! Daily-averaged data for the first day in month mm are written on
    !   date = yyyy/mm/02 with mscur = 0.
    ! Daily-averaged data for the 30th day (last day in September) are written
    !   on date = 0000/10/01 mscur = 0.
    ! Daily-averaged data for the last day in month mm are written on
    !   date = yyyy/mm+1/01 with mscur = 0.
    !
    ! !USES:
    use clm_time_manager, only : get_nstep, get_curr_date, get_curr_time, get_prev_date
    use clm_varcon      , only : secspday
    use perf_mod        , only : t_startf, t_stopf
    use clm_varpar      , only : nlevgrnd
    !
    ! !ARGUMENTS:
    logical, intent(in) :: rstwr    ! true => write restart file this step
    logical, intent(in) :: nlend    ! true => end of run on this step
    type(bounds_type) , intent(in) :: bounds           
    real(r8)          , intent(in) :: watsat_col( bounds%begc:,1: ) 
    real(r8)          , intent(in) :: sucsat_col( bounds%begc:,1: ) 
    real(r8)          , intent(in) :: bsw_col( bounds%begc:,1: ) 
    real(r8)          , intent(in) :: hksat_col( bounds%begc:,1: ) 
    !
    ! !LOCAL VARIABLES:
    integer :: t                          ! tape index
    integer :: f                          ! field index
    integer :: ier                        ! error code
    integer :: nstep                      ! current step
    integer :: day                        ! current day (1 -> 31)
    integer :: mon                        ! current month (1 -> 12)
    integer :: yr                         ! current year (0 -> ...)
    integer :: mdcur                      ! current day
    integer :: mscur                      ! seconds of current day
    integer :: mcsec                      ! current time of day [seconds]
    integer :: daym1                      ! nstep-1 day (1 -> 31)
    integer :: monm1                      ! nstep-1 month (1 -> 12)
    integer :: yrm1                       ! nstep-1 year (0 -> ...)
    integer :: mcsecm1                    ! nstep-1 time of day [seconds]
    real(r8):: time                       ! current time
    character(len=256) :: str             ! global attribute string
    logical :: if_stop                    ! true => last time step of run
    logical, save :: do_3Dtconst = .true. ! true => write out 3D time-constant data
    character(len=*),parameter :: subname = 'hist_htapes_wrapup'
    !-----------------------------------------------------------------------

    SHR_ASSERT_ALL_FL((ubound(watsat_col) == (/bounds%endc, nlevgrnd/)), sourcefile, __LINE__)
    SHR_ASSERT_ALL_FL((ubound(sucsat_col) == (/bounds%endc, nlevgrnd/)), sourcefile, __LINE__)
    SHR_ASSERT_ALL_FL((ubound(bsw_col)    == (/bounds%endc, nlevgrnd/)), sourcefile, __LINE__)
    SHR_ASSERT_ALL_FL((ubound(hksat_col)  == (/bounds%endc, nlevgrnd/)), sourcefile, __LINE__)

    ! get current step

    nstep = get_nstep()

    ! Set calendar for current time step

    call get_curr_date (yr, mon, day, mcsec)
    call get_curr_time (mdcur, mscur)
    time = mdcur + mscur/secspday

    ! Set calendar for current for previous time step

    call get_prev_date (yrm1, monm1, daym1, mcsecm1)

    ! Loop over active history tapes, create new history files if necessary
    ! and write data to history files if end of history interval.
    do t = 1, ntapes

       if (.not. history_tape_in_use(t)) then
          cycle
       end if

       ! Skip nstep=0 if monthly average

       if (nstep==0 .and. tape(t)%nhtfrq==0) then
          cycle
       end if

       ! Determine if end of history interval
       tape(t)%is_endhist = .false.
       if (tape(t)%nhtfrq==0) then   !monthly average
          if (mon /= monm1) tape(t)%is_endhist = .true.
       else
          if (mod(nstep,tape(t)%nhtfrq) == 0) tape(t)%is_endhist = .true.
       end if

       ! If end of history interval

       if (tape(t)%is_endhist) then

          ! Normalize history buffer if time averaged

          call hfields_normalize(t)

          ! Increment current time sample counter.

          tape(t)%ntimes = tape(t)%ntimes + 1

          ! Create history file if appropriate and build time comment

          ! If first time sample, generate unique history file name, open file,
          ! define dims, vars, etc.


          if (tape(t)%ntimes == 1) then
             call t_startf('hist_htapes_wrapup_define')
             locfnh(t) = set_hist_filename (hist_freq=tape(t)%nhtfrq, &
                                            hist_mfilt=tape(t)%mfilt, hist_file=t)
             if (masterproc) then
                write(iulog,*) trim(subname),' : Creating history file ', trim(locfnh(t)), &
                     ' at nstep = ',get_nstep()
                write(iulog,*)'calling htape_create for file t = ',t
             endif
             call htape_create (t)

             ! Define time-constant field variables
             call htape_timeconst(t, mode='define')

             ! Define 3D time-constant field variables on first history tapes
             if ( do_3Dtconst) then
                call htape_timeconst3D(t, &
                     bounds, watsat_col, sucsat_col, bsw_col, hksat_col, mode='define')
                TimeConst3DVars_Filename = trim(locfnh(t))
             end if

             ! Define model field variables
             call hfields_write(t, mode='define')

             ! Exit define model
             call ncd_enddef(nfid(t))
             call t_stopf('hist_htapes_wrapup_define')
          endif

          call t_startf('hist_htapes_wrapup_tconst')
          ! Write time constant history variables
          call htape_timeconst(t, mode='write')

          ! Write 3D time constant history variables to first history tapes
          if ( do_3Dtconst .and. tape(t)%ntimes == 1 )then
             call htape_timeconst3D(t, &
                  bounds, watsat_col, sucsat_col, bsw_col, hksat_col, mode='write')
             do_3Dtconst = .false.
          end if

          if (masterproc) then
             write(iulog,*)
             write(iulog,*) trim(subname),' : Writing current time sample to local history file ', &
                  trim(locfnh(t)),' at nstep = ',get_nstep(), &
                  ' for history time interval beginning at ', tape(t)%begtime, &
                  ' and ending at ',time
             write(iulog,*)
             call shr_sys_flush(iulog)
          endif

          ! Update beginning time of next interval
          tape(t)%begtime = time
          call t_stopf('hist_htapes_wrapup_tconst')

          ! Write history time samples
          call t_startf('hist_htapes_wrapup_write')
          call hfields_write(t, mode='write')
          call t_stopf('hist_htapes_wrapup_write')

          ! Zero necessary history buffers
          call hfields_zero(t)

       end if

    end do  ! end loop over history tapes

    ! Determine if file needs to be closed

    call hist_do_disp (ntapes, tape(:)%ntimes, tape(:)%mfilt, if_stop, if_disphist, rstwr, nlend)

    ! Close open history file
    ! Auxilary files may have been closed and saved off without being full,
    ! must reopen the files

    do t = 1, ntapes
       if (.not. history_tape_in_use(t)) then
          cycle
       end if

       if (if_disphist(t)) then
          if (tape(t)%ntimes /= 0) then
             if (masterproc) then
                write(iulog,*)
                write(iulog,*)  trim(subname),' : Closing local history file ',&
                     trim(locfnh(t)),' at nstep = ', get_nstep()
                write(iulog,*)
             endif

            call ncd_pio_closefile(nfid(t))

             if (.not.if_stop .and. (tape(t)%ntimes/=tape(t)%mfilt)) then
                call ncd_pio_openfile (nfid(t), trim(locfnh(t)), ncd_write)
             end if
          else
             if (masterproc) then
                write(iulog,*) trim(subname),' : history tape ',t,': no open file to close'
             end if
          endif
       endif
    end do

    ! Reset number of time samples to zero if file is full 
    
    do t = 1, ntapes
       if (.not. history_tape_in_use(t)) then
          cycle
       end if

       if (if_disphist(t) .and. tape(t)%ntimes==tape(t)%mfilt) then
          tape(t)%ntimes = 0
       end if
    end do
    
  end subroutine hist_htapes_wrapup

  !-----------------------------------------------------------------------
  subroutine hist_restart_ncd (bounds, ncid, flag, rdate)
    !
    ! !DESCRIPTION:
    ! Read/write history file restart data.
    ! If the current history file(s) are not full, file(s) are opened
    ! so that subsequent time samples are added until the file is full.
    ! A new history file is used on a branch run.
    !
    ! !USES:
    use clm_varctl      , only : nsrest, caseid, inst_suffix, nsrStartup, nsrBranch
    use fileutils       , only : getfil
    use domainMod       , only : ldomain
    use clm_varpar      , only : nlevgrnd, nlevlak, numrad, nlevdecomp_full
    use clm_time_manager, only : is_restart
    use restUtilMod     , only : iflag_skip
    use pio
    !
    ! !ARGUMENTS:
    type(bounds_type), intent(in)    :: bounds  
    type(file_desc_t), intent(inout) :: ncid     ! netcdf file
    character(len=*) , intent(in)    :: flag     !'read' or 'write'
    character(len=*) , intent(in), optional :: rdate    ! restart file time stamp for name
    !
    ! !LOCAL VARIABLES:
    integer :: max_nflds                     ! Max number of fields
    integer :: num1d,beg1d,end1d             ! 1d size, beginning and ending indices
    integer :: num1d_out,beg1d_out,end1d_out ! 1d size, beginning and ending indices
    integer :: num2d                         ! 2d size (e.g. number of vertical levels)
    integer :: numa                 ! total number of atm cells across all processors
    integer :: numg                 ! total number of gridcells across all processors
    integer :: numl                 ! total number of landunits across all processors
    integer :: numc                 ! total number of columns across all processors
    integer :: nump                 ! total number of pfts across all processors
    character(len=max_namlen) :: name            ! variable name
    character(len=max_namlen) :: name_acc        ! accumulator variable name
    character(len=max_namlen) :: long_name       ! long name of variable
    character(len=max_chars)  :: long_name_acc   ! long name for accumulator
    character(len=max_chars)  :: units           ! units of variable
    character(len=max_chars)  :: units_acc       ! accumulator units
    character(len=max_chars)  :: fname           ! full name of history file
    character(len=max_chars)  :: locrest(max_tapes)  ! local history restart file names
    character(len=max_length_filename) :: my_locfnh  ! temporary version of locfnh
    character(len=max_length_filename) :: my_locfnhr ! temporary version of locfnhr

    character(len=max_namlen),allocatable :: tname(:)
    character(len=max_chars), allocatable :: tunits(:),tlongname(:)
    character(len=hist_dim_name_length), allocatable :: tmpstr(:,:)
    character(len=scale_type_strlen), allocatable :: p2c_scale_type(:)
    character(len=scale_type_strlen), allocatable :: c2l_scale_type(:)
    character(len=scale_type_strlen), allocatable :: l2g_scale_type(:)
    character(len=avgflag_strlen), allocatable :: tavgflag(:)
    integer :: start(2)

    character(len=1)   :: hnum                   ! history file index
    character(len=hist_dim_name_length)   :: type1d                 ! clm pointer 1d type
    character(len=hist_dim_name_length)   :: type1d_out             ! history buffer 1d type
    character(len=hist_dim_name_length)   :: type2d                 ! history buffer 2d type
    character(len=32)  :: dim1name               ! temporary
    character(len=32)  :: dim2name               ! temporary
    type(var_desc_t)   :: name_desc              ! variable descriptor for name
    type(var_desc_t)   :: longname_desc          ! variable descriptor for long_name
    type(var_desc_t)   :: units_desc             ! variable descriptor for units
    type(var_desc_t)   :: type1d_desc            ! variable descriptor for type1d
    type(var_desc_t)   :: type1d_out_desc        ! variable descriptor for type1d_out
    type(var_desc_t)   :: type2d_desc            ! variable descriptor for type2d
    type(var_desc_t)   :: avgflag_desc           ! variable descriptor for avgflag
    type(var_desc_t)   :: p2c_scale_type_desc    ! variable descriptor for p2c_scale_type
    type(var_desc_t)   :: c2l_scale_type_desc    ! variable descriptor for c2l_scale_type
    type(var_desc_t)   :: l2g_scale_type_desc    ! variable descriptor for l2g_scale_type
    integer :: status                            ! error status
    integer :: dimid                             ! dimension ID
    integer :: k                                 ! 1d index
    integer :: ntapes_onfile                     ! number of history tapes on the restart file
    logical, allocatable :: history_tape_in_use_onfile(:) ! whether a given history tape is in use, according to the restart file
    integer :: nflds_onfile                      ! number of history fields on the restart file
    logical :: readvar                           ! whether a variable was read successfully
    integer :: t                                 ! tape index
    integer :: f                                 ! field index
    integer :: varid                             ! variable id
    integer, allocatable :: itemp(:)             ! temporary
    real(r8), pointer :: hbuf(:,:)               ! history buffer
    real(r8), pointer :: hbuf1d(:)               ! 1d history buffer
    integer , pointer :: nacs(:,:)               ! accumulation counter
    integer , pointer :: nacs1d(:)               ! 1d accumulation counter
    integer           :: ier                     ! error code
    type(Var_desc_t)  :: vardesc                 ! netCDF variable description
    character(len=*),parameter :: subname = 'hist_restart_ncd'
!------------------------------------------------------------------------

    call get_proc_global(ng=numg, nl=numl, nc=numc, np=nump)

    ! If branch run, initialize file times and return

    if (flag == 'read') then
       if (nsrest == nsrBranch) then
          do t = 1,ntapes
             tape(t)%ntimes = 0
          end do
          return
       end if
       ! If startup run just return
       if (nsrest == nsrStartup) then
          RETURN
       end if
    endif

    ! Read history file data only for restart run (not for branch run)

    !
    ! First when writing out and in define mode, create files and define all variables
    !
    !================================================
    if (flag == 'define') then
    !================================================

       if (.not. present(rdate)) then
          call endrun(msg=' variable rdate must be present for writing restart files'//&
               errMsg(sourcefile, __LINE__))
       end if

       !
       ! On master restart file add ntapes/max_chars dimension
       ! and then add the history and history restart filenames
       !
       call ncd_defdim( ncid, 'ntapes'       , ntapes      , dimid)
       call ncd_defdim( ncid, 'max_chars'    , max_chars   , dimid)

       call ncd_defvar(ncid=ncid, varname='history_tape_in_use', xtype=ncd_log, &
            long_name="Whether this history tape is in use", &
            dim1name="ntapes")
       ier = PIO_inq_varid(ncid, 'history_tape_in_use', vardesc)
       ier = PIO_put_att(ncid, vardesc%varid, 'interpinic_flag', iflag_skip)

       call ncd_defvar(ncid=ncid, varname='locfnh', xtype=ncd_char, &
            long_name="History filename",     &
            comment="This variable NOT needed for startup or branch simulations", &
            dim1name='max_chars', dim2name="ntapes" )
       ier = PIO_inq_varid(ncid, 'locfnh', vardesc)
       ier = PIO_put_att(ncid, vardesc%varid, 'interpinic_flag', iflag_skip)

       call ncd_defvar(ncid=ncid, varname='locfnhr', xtype=ncd_char, &
            long_name="Restart history filename",     &
            comment="This variable NOT needed for startup or branch simulations", &
            dim1name='max_chars', dim2name="ntapes" )
       ier = PIO_inq_varid(ncid, 'locfnhr', vardesc)
       ier = PIO_put_att(ncid, vardesc%varid, 'interpinic_flag', iflag_skip)

       ! max_nflds is the maximum number of fields on any tape
       ! max_flds is the maximum number possible number of fields 

       max_nflds = max_nFields()

       ! Loop over tapes - write out namelist information to each restart-history tape
       ! only read/write accumulators and counters if needed

       do t = 1,ntapes
          if (.not. history_tape_in_use(t)) then
             cycle
          end if

          ! Create the restart history filename and open it
          write(hnum,'(i1.1)') t-1
          locfnhr(t) = "./" // trim(caseid) //".clm2"// trim(inst_suffix) &
                        // ".rh" // hnum //"."// trim(rdate) //".nc"

          call htape_create( t, histrest=.true. )

          ! Add read/write accumultators and counters if needed
          if (.not. tape(t)%is_endhist) then
             do f = 1,tape(t)%nflds
                name           =  tape(t)%hlist(f)%field%name
                long_name      =  tape(t)%hlist(f)%field%long_name
                units          =  tape(t)%hlist(f)%field%units
                name_acc       =  trim(name) // "_acc"
                units_acc      =  "unitless positive integer"
                long_name_acc  =  trim(long_name) // " accumulator number of samples"
                type1d_out     =  tape(t)%hlist(f)%field%type1d_out
                type2d         =  tape(t)%hlist(f)%field%type2d
                num2d          =  tape(t)%hlist(f)%field%num2d
                nacs           => tape(t)%hlist(f)%nacs
                hbuf           => tape(t)%hlist(f)%hbuf
               
                if (type1d_out == grlnd) then
                   if (ldomain%isgrid2d) then
                      dim1name = 'lon'      ; dim2name = 'lat'
                   else
                      dim1name = trim(grlnd); dim2name = 'undefined'
                   end if
                else
                   dim1name = type1d_out ; dim2name = 'undefined'
                endif
                   
                if (dim2name == 'undefined') then
                   if (num2d == 1) then
                      call ncd_defvar(ncid=ncid_hist(t), varname=trim(name), xtype=ncd_double, & 
                           dim1name=dim1name, &
                           long_name=trim(long_name), units=trim(units))
                      call ncd_defvar(ncid=ncid_hist(t), varname=trim(name_acc), xtype=ncd_int,  &
                           dim1name=dim1name, &
                           long_name=trim(long_name_acc), units=trim(units_acc))
                   else
                      call ncd_defvar(ncid=ncid_hist(t), varname=trim(name), xtype=ncd_double, &
                           dim1name=dim1name, dim2name=type2d, &
                           long_name=trim(long_name), units=trim(units))
                      call ncd_defvar(ncid=ncid_hist(t), varname=trim(name_acc), xtype=ncd_int,  &
                           dim1name=dim1name, dim2name=type2d, &
                           long_name=trim(long_name_acc), units=trim(units_acc))
                   end if
                else
                   if (num2d == 1) then
                      call ncd_defvar(ncid=ncid_hist(t), varname=trim(name), xtype=ncd_double, &
                           dim1name=dim1name, dim2name=dim2name, &
                           long_name=trim(long_name), units=trim(units))
                      call ncd_defvar(ncid=ncid_hist(t), varname=trim(name_acc), xtype=ncd_int,  &
                           dim1name=dim1name, dim2name=dim2name, &
                           long_name=trim(long_name_acc), units=trim(units_acc))
                   else
                      call ncd_defvar(ncid=ncid_hist(t), varname=trim(name), xtype=ncd_double, &
                           dim1name=dim1name, dim2name=dim2name, dim3name=type2d, &
                           long_name=trim(long_name), units=trim(units))
                      call ncd_defvar(ncid=ncid_hist(t), varname=trim(name_acc), xtype=ncd_int,  &
                           dim1name=dim1name, dim2name=dim2name, dim3name=type2d, &
                           long_name=trim(long_name_acc), units=trim(units_acc))
                   end if
                endif
             end do
          endif

          !
          ! Add namelist information to each restart history tape
          !
          call ncd_defdim( ncid_hist(t), 'fname_lenp2'  , max_namlen+2, dimid)
          call ncd_defdim( ncid_hist(t), 'fname_len'    , max_namlen  , dimid)
          call ncd_defdim( ncid_hist(t), 'avgflag_len'  , avgflag_strlen, dimid)
          call ncd_defdim( ncid_hist(t), 'scalar'       , 1           , dimid)
          call ncd_defdim( ncid_hist(t), 'max_chars'    , max_chars   , dimid)
          call ncd_defdim( ncid_hist(t), 'max_nflds'    , max_nflds   ,  dimid)   
          call ncd_defdim( ncid_hist(t), 'max_flds'     , max_flds    , dimid)   
       
          call ncd_defvar(ncid=ncid_hist(t), varname='nhtfrq', xtype=ncd_int, &
               long_name="Frequency of history writes",               &
               comment="Namelist item", &
               units="absolute value of negative is in hours, 0=monthly, positive is time-steps",     &
               dim1name='scalar')
          call ncd_defvar(ncid=ncid_hist(t), varname='mfilt', xtype=ncd_int, &
               long_name="Number of history time samples on a file", units="unitless",     &
               comment="Namelist item", &
               dim1name='scalar')
          call ncd_defvar(ncid=ncid_hist(t), varname='ncprec', xtype=ncd_int, &
               long_name="Flag for data precision", flag_values=(/1,2/), &
               comment="Namelist item", &
               nvalid_range=(/1,2/), &
               flag_meanings=(/"single-precision", "double-precision"/), &
               dim1name='scalar')
          call ncd_defvar(ncid=ncid_hist(t), varname='dov2xy', xtype=ncd_log, &
               long_name="Output on 2D grid format (TRUE) or vector format (FALSE)", &
               comment="Namelist item", &
               dim1name='scalar')
          call ncd_defvar(ncid=ncid_hist(t), varname='fincl', xtype=ncd_char, &
               comment="Namelist item", &
               long_name="Fieldnames to include", &
               dim1name='fname_lenp2', dim2name='max_flds' )
          call ncd_defvar(ncid=ncid_hist(t), varname='fexcl', xtype=ncd_char, &
               comment="Namelist item", &
               long_name="Fieldnames to exclude",  &
               dim1name='fname_lenp2', dim2name='max_flds' )

          call ncd_defvar(ncid=ncid_hist(t), varname='nflds', xtype=ncd_int, &
               long_name="Number of fields on file", units="unitless",        &
               dim1name='scalar')
          call ncd_defvar(ncid=ncid_hist(t), varname='ntimes', xtype=ncd_int, &
               long_name="Number of time steps on file", units="time-step",     &
               dim1name='scalar')
          call ncd_defvar(ncid=ncid_hist(t), varname='is_endhist', xtype=ncd_log, &
               long_name="End of history file", dim1name='scalar')
          call ncd_defvar(ncid=ncid_hist(t), varname='begtime', xtype=ncd_double, &
               long_name="Beginning time", units="time units",     &
               dim1name='scalar')
   
          call ncd_defvar(ncid=ncid_hist(t), varname='num2d', xtype=ncd_int, &
               long_name="Size of second dimension", units="unitless",     &
               dim1name='max_nflds' )
          call ncd_defvar(ncid=ncid_hist(t), varname='hpindex', xtype=ncd_int, &
               long_name="History pointer index", units="unitless",     &
               dim1name='max_nflds' )

          call ncd_defvar(ncid=ncid_hist(t), varname='avgflag', xtype=ncd_char, &
               long_name="Averaging flag", &
               units="A=Average, X=Maximum, M=Minimum, I=Instantaneous, SUM=Sum", &
               dim1name='avgflag_len', dim2name='max_nflds' )
          call ncd_defvar(ncid=ncid_hist(t), varname='name', xtype=ncd_char, &
               long_name="Fieldnames",  &
               dim1name='fname_len', dim2name='max_nflds' )
          call ncd_defvar(ncid=ncid_hist(t), varname='long_name', xtype=ncd_char, &
               long_name="Long descriptive names for fields", &
               dim1name='max_chars', dim2name='max_nflds' )
          call ncd_defvar(ncid=ncid_hist(t), varname='units', xtype=ncd_char, &
               long_name="Units for each history field output", &
               dim1name='max_chars', dim2name='max_nflds' )
          call ncd_defvar(ncid=ncid_hist(t), varname='type1d', xtype=ncd_char, &
               long_name="1st dimension type", &
               dim1name='string_length', dim2name='max_nflds' )
          call ncd_defvar(ncid=ncid_hist(t), varname='type1d_out', xtype=ncd_char, &
               long_name="1st output dimension type", &
               dim1name='string_length', dim2name='max_nflds' )
          call ncd_defvar(ncid=ncid_hist(t), varname='type2d', xtype=ncd_char, &
               long_name="2nd dimension type", &
               dim1name='string_length', dim2name='max_nflds' )
          call ncd_defvar(ncid=ncid_hist(t), varname='p2c_scale_type', xtype=ncd_char, &
               long_name="PFT to column scale type", &
               dim1name='scale_type_string_length', dim2name='max_nflds' )
          call ncd_defvar(ncid=ncid_hist(t), varname='c2l_scale_type', xtype=ncd_char, &
               long_name="column to landunit scale type", &
               dim1name='scale_type_string_length', dim2name='max_nflds' )
          call ncd_defvar(ncid=ncid_hist(t), varname='l2g_scale_type', xtype=ncd_char, &
               long_name="landunit to gridpoint scale type", &
               dim1name='scale_type_string_length', dim2name='max_nflds' )

          call ncd_enddef(ncid_hist(t))

       end do   ! end of ntapes loop   

       RETURN

    !
    ! First write out namelist information to each restart history file
    !
    !================================================
    else if (flag == 'write') then
    !================================================

       ! Add history filenames to master restart file
       do t = 1,ntapes
          call ncd_io('history_tape_in_use', history_tape_in_use(t), 'write', ncid, nt=t)
          if (history_tape_in_use(t)) then
             my_locfnh  = locfnh(t)
             my_locfnhr = locfnhr(t)
          else
             my_locfnh  = 'non_existent_file'
             my_locfnhr = 'non_existent_file'
          end if
          call ncd_io('locfnh',  my_locfnh,  'write', ncid, nt=t)
          call ncd_io('locfnhr', my_locfnhr, 'write', ncid, nt=t)
       end do
       
       fincl(:,1)  = hist_fincl1(:)
       fincl(:,2)  = hist_fincl2(:)
       fincl(:,3)  = hist_fincl3(:)
       fincl(:,4)  = hist_fincl4(:)
       fincl(:,5)  = hist_fincl5(:)
       fincl(:,6)  = hist_fincl6(:)
       fincl(:,7)  = hist_fincl7(:)
       fincl(:,8)  = hist_fincl8(:)
       fincl(:,9)  = hist_fincl9(:)
       fincl(:,10) = hist_fincl10(:)

       fexcl(:,1)  = hist_fexcl1(:)
       fexcl(:,2)  = hist_fexcl2(:)
       fexcl(:,3)  = hist_fexcl3(:)
       fexcl(:,4)  = hist_fexcl4(:)
       fexcl(:,5)  = hist_fexcl5(:)
       fexcl(:,6)  = hist_fexcl6(:)
       fexcl(:,7)  = hist_fexcl7(:)
       fexcl(:,8)  = hist_fexcl8(:)
       fexcl(:,9)  = hist_fexcl9(:)
       fexcl(:,10) = hist_fexcl10(:)

       max_nflds = max_nFields()

       start(1)=1


       !
       ! Add history namelist data to each history restart tape
       !
       allocate(itemp(max_nflds))

       do t = 1,ntapes
          if (.not. history_tape_in_use(t)) then
             cycle
          end if

          call ncd_io(varname='fincl', data=fincl(:,t), ncid=ncid_hist(t), flag='write')

          call ncd_io(varname='fexcl', data=fexcl(:,t), ncid=ncid_hist(t), flag='write')

          call ncd_io(varname='is_endhist', data=tape(t)%is_endhist, ncid=ncid_hist(t), flag='write')

          call ncd_io(varname='dov2xy', data=tape(t)%dov2xy, ncid=ncid_hist(t), flag='write')

          itemp(:) = 0
          do f=1,tape(t)%nflds
             itemp(f) = tape(t)%hlist(f)%field%num2d
          end do 
          call ncd_io(varname='num2d', data=itemp(:), ncid=ncid_hist(t), flag='write')

          itemp(:) = 0
          do f=1,tape(t)%nflds
             itemp(f) = tape(t)%hlist(f)%field%hpindex
          end do
          call ncd_io(varname='hpindex', data=itemp(:), ncid=ncid_hist(t), flag='write')

          call ncd_io('nflds',        tape(t)%nflds,   'write', ncid_hist(t) )
          call ncd_io('ntimes',       tape(t)%ntimes,  'write', ncid_hist(t) )
          call ncd_io('nhtfrq',  tape(t)%nhtfrq,  'write', ncid_hist(t) )
          call ncd_io('mfilt',   tape(t)%mfilt,   'write', ncid_hist(t) )
          call ncd_io('ncprec',  tape(t)%ncprec,  'write', ncid_hist(t) )
          call ncd_io('begtime',      tape(t)%begtime, 'write', ncid_hist(t) )
          allocate(tmpstr(tape(t)%nflds,3 ),tname(tape(t)%nflds), &
               tavgflag(tape(t)%nflds),tunits(tape(t)%nflds),tlongname(tape(t)%nflds), &
               p2c_scale_type(tape(t)%nflds), c2l_scale_type(tape(t)%nflds), &
               l2g_scale_type(tape(t)%nflds))
          do f=1,tape(t)%nflds
             tname(f)  = tape(t)%hlist(f)%field%name
             tunits(f) = tape(t)%hlist(f)%field%units
             tlongname(f) = tape(t)%hlist(f)%field%long_name
             tmpstr(f,1) = tape(t)%hlist(f)%field%type1d
             tmpstr(f,2) = tape(t)%hlist(f)%field%type1d_out
             tmpstr(f,3) = tape(t)%hlist(f)%field%type2d
             tavgflag(f) = tape(t)%hlist(f)%avgflag
             p2c_scale_type(f) = tape(t)%hlist(f)%field%p2c_scale_type
             c2l_scale_type(f) = tape(t)%hlist(f)%field%c2l_scale_type
             l2g_scale_type(f) = tape(t)%hlist(f)%field%l2g_scale_type
          end do
          call ncd_io( 'name', tname, 'write',ncid_hist(t))
          call ncd_io('long_name', tlongname, 'write', ncid_hist(t))
          call ncd_io('units', tunits, 'write',ncid_hist(t))
          call ncd_io('type1d', tmpstr(:,1), 'write', ncid_hist(t))
          call ncd_io('type1d_out', tmpstr(:,2), 'write', ncid_hist(t))
          call ncd_io('type2d', tmpstr(:,3), 'write', ncid_hist(t))
          call ncd_io('avgflag',tavgflag , 'write', ncid_hist(t))
          call ncd_io('p2c_scale_type', p2c_scale_type, 'write', ncid_hist(t))
          call ncd_io('c2l_scale_type', c2l_scale_type, 'write', ncid_hist(t))
          call ncd_io('l2g_scale_type', l2g_scale_type, 'write', ncid_hist(t))
          deallocate(tname,tlongname,tunits,tmpstr,tavgflag)
          deallocate(p2c_scale_type, c2l_scale_type, l2g_scale_type)
       enddo       
       deallocate(itemp)

    !
    ! Read in namelist information
    !
    !================================================
    else if (flag == 'read') then
    !================================================

       call ncd_inqdlen(ncid,dimid,ntapes_onfile, name='ntapes')
       if (is_restart()) then
          if (ntapes_onfile /= ntapes) then
             write(iulog,*) 'ntapes = ', ntapes, ' ntapes_onfile = ', ntapes_onfile
             call endrun(msg=' ERROR: number of ntapes differs from restart file. '// &
                  'You can NOT change history options on restart.', &
                  additional_msg=errMsg(sourcefile, __LINE__))
          end if

          if (ntapes > 0) then
             allocate(history_tape_in_use_onfile(ntapes))
             call ncd_io('history_tape_in_use', history_tape_in_use_onfile, 'read', ncid, &
                  readvar=readvar)
             if (.not. readvar) then
                ! BACKWARDS_COMPATIBILITY(wjs, 2018-10-06) Old restart files do not have
                ! 'history_tape_in_use'. However, before now, this has implicitly been
                ! true for all tapes <= ntapes.
                history_tape_in_use_onfile(:) = .true.
             end if
             do t = 1, ntapes
                if (history_tape_in_use_onfile(t) .neqv. history_tape_in_use(t)) then
                   write(iulog,*) subname//' ERROR: history_tape_in_use on restart file'
                   write(iulog,*) 'disagrees with current run: For tape ', t
                   write(iulog,*) 'On restart file: ', history_tape_in_use_onfile(t)
                   write(iulog,*) 'In current run : ', history_tape_in_use(t)
                   write(iulog,*) 'This suggests that this tape was empty in one case,'
                   write(iulog,*) 'but non-empty in the other. (history_tape_in_use .false.'
                   write(iulog,*) 'means that history tape is empty.)'
                   call endrun(msg=' ERROR: history_tape_in_use differs from restart file. '// &
                        'You can NOT change history options on restart.', &
                        additional_msg=errMsg(sourcefile, __LINE__))
                end if
             end do

             call ncd_io('locfnh',  locfnh(1:ntapes),  'read', ncid )
             call ncd_io('locfnhr', locrest(1:ntapes), 'read', ncid )
             do t = 1,ntapes
                call strip_null(locrest(t))
                call strip_null(locfnh(t))
             end do
          end if
       end if

       ! Determine necessary indices - the following is needed if model decomposition is different on restart
  
       start(1)=1

       if ( is_restart() )then
          do t = 1,ntapes
             if (.not. history_tape_in_use(t)) then
                cycle
             end if

             call getfil( locrest(t), locfnhr(t), 0 )
             call ncd_pio_openfile (ncid_hist(t), trim(locfnhr(t)), ncd_nowrite)

             if ( t == 1 )then

                call ncd_inqdlen(ncid_hist(1),dimid,max_nflds,name='max_nflds')
   
                allocate(itemp(max_nflds))
             end if

             call ncd_inqvid(ncid_hist(t), 'name',           varid, name_desc)
             call ncd_inqvid(ncid_hist(t), 'long_name',      varid, longname_desc)
             call ncd_inqvid(ncid_hist(t), 'units',          varid, units_desc)
             call ncd_inqvid(ncid_hist(t), 'type1d',         varid, type1d_desc)
             call ncd_inqvid(ncid_hist(t), 'type1d_out',     varid, type1d_out_desc)
             call ncd_inqvid(ncid_hist(t), 'type2d',         varid, type2d_desc)
             call ncd_inqvid(ncid_hist(t), 'avgflag',        varid, avgflag_desc)
             call ncd_inqvid(ncid_hist(t), 'p2c_scale_type', varid, p2c_scale_type_desc)
             call ncd_inqvid(ncid_hist(t), 'c2l_scale_type', varid, c2l_scale_type_desc)
             call ncd_inqvid(ncid_hist(t), 'l2g_scale_type', varid, l2g_scale_type_desc)

             call ncd_io(varname='fincl', data=fincl(:,t), ncid=ncid_hist(t), flag='read')

             call ncd_io(varname='fexcl', data=fexcl(:,t), ncid=ncid_hist(t), flag='read')

             call ncd_io('nflds',   nflds_onfile, 'read', ncid_hist(t) )
             if ( nflds_onfile /= tape(t)%nflds )then
                write(iulog,*) 'nflds = ', tape(t)%nflds, ' nflds_onfile = ', nflds_onfile
                call endrun(msg=' ERROR: number of fields different than on restart file!,'// &
                     ' you can NOT change history options on restart!' //&
                     errMsg(sourcefile, __LINE__))
             end if
             call ncd_io('ntimes',  tape(t)%ntimes, 'read', ncid_hist(t) )
             call ncd_io('nhtfrq',  tape(t)%nhtfrq, 'read', ncid_hist(t) )
             call ncd_io('mfilt',   tape(t)%mfilt, 'read', ncid_hist(t) )
             call ncd_io('ncprec',  tape(t)%ncprec, 'read', ncid_hist(t) )
             call ncd_io('begtime', tape(t)%begtime, 'read', ncid_hist(t) )

             call ncd_io(varname='is_endhist', data=tape(t)%is_endhist, ncid=ncid_hist(t), flag='read')
             call ncd_io(varname='dov2xy', data=tape(t)%dov2xy, ncid=ncid_hist(t), flag='read')
             call ncd_io(varname='num2d', data=itemp(:), ncid=ncid_hist(t), flag='read')
             do f=1,tape(t)%nflds
                tape(t)%hlist(f)%field%num2d = itemp(f)
             end do

             call ncd_io(varname='hpindex', data=itemp(:), ncid=ncid_hist(t), flag='read')
             do f=1,tape(t)%nflds
                tape(t)%hlist(f)%field%hpindex = itemp(f)
             end do

             do f=1,tape(t)%nflds
                start(2) = f
                call ncd_io( name_desc,           tape(t)%hlist(f)%field%name,       &
                             'read', ncid_hist(t), start )
                call ncd_io( longname_desc,       tape(t)%hlist(f)%field%long_name,  &
                             'read', ncid_hist(t), start )
                call ncd_io( units_desc,          tape(t)%hlist(f)%field%units,      &
                             'read', ncid_hist(t), start )
                call ncd_io( type1d_desc,         tape(t)%hlist(f)%field%type1d,     &
                             'read', ncid_hist(t), start )
                call ncd_io( type1d_out_desc,     tape(t)%hlist(f)%field%type1d_out, &
                             'read', ncid_hist(t), start )
                call ncd_io( type2d_desc,         tape(t)%hlist(f)%field%type2d,     &
                             'read', ncid_hist(t), start )
                call ncd_io( avgflag_desc,        tape(t)%hlist(f)%avgflag,          &
                             'read', ncid_hist(t), start )
                call ncd_io( p2c_scale_type_desc, tape(t)%hlist(f)%field%p2c_scale_type,   &
                             'read', ncid_hist(t), start )
                call ncd_io( c2l_scale_type_desc, tape(t)%hlist(f)%field%c2l_scale_type,   &
                             'read', ncid_hist(t), start )
                call ncd_io( l2g_scale_type_desc, tape(t)%hlist(f)%field%l2g_scale_type,   &
                             'read', ncid_hist(t), start )
                call strip_null(tape(t)%hlist(f)%field%name)
                call strip_null(tape(t)%hlist(f)%field%long_name)
                call strip_null(tape(t)%hlist(f)%field%units)
                call strip_null(tape(t)%hlist(f)%field%type1d)
                call strip_null(tape(t)%hlist(f)%field%type1d_out)
                call strip_null(tape(t)%hlist(f)%field%type2d)
                call strip_null(tape(t)%hlist(f)%field%p2c_scale_type)
                call strip_null(tape(t)%hlist(f)%field%c2l_scale_type)
                call strip_null(tape(t)%hlist(f)%field%l2g_scale_type)
                call strip_null(tape(t)%hlist(f)%avgflag)

                type1d_out = trim(tape(t)%hlist(f)%field%type1d_out)
                select case (trim(type1d_out))
                case (grlnd)
                   num1d_out = numg
                   beg1d_out = bounds%begg
                   end1d_out = bounds%endg
                case (nameg)
                   num1d_out = numg
                   beg1d_out = bounds%begg
                   end1d_out = bounds%endg
                case (namel)
                   num1d_out = numl
                   beg1d_out = bounds%begl
                   end1d_out = bounds%endl
                case (namec)
                   num1d_out = numc
                   beg1d_out = bounds%begc
                   end1d_out = bounds%endc
                case (namep)
                   num1d_out = nump
                   beg1d_out = bounds%begp
                   end1d_out = bounds%endp
                case default
                   write(iulog,*) trim(subname),' ERROR: read unknown 1d output type=',trim(type1d_out)
                   call endrun(msg=errMsg(sourcefile, __LINE__))
                end select

                tape(t)%hlist(f)%field%num1d_out = num1d_out
                tape(t)%hlist(f)%field%beg1d_out = beg1d_out
                tape(t)%hlist(f)%field%end1d_out = end1d_out

                num2d  = tape(t)%hlist(f)%field%num2d
                allocate (tape(t)%hlist(f)%hbuf(beg1d_out:end1d_out,num2d), &
                          tape(t)%hlist(f)%nacs(beg1d_out:end1d_out,num2d), &
                          stat=status)
                if (status /= 0) then
                   write(iulog,*) trim(subname),' ERROR: allocation error for hbuf,nacs at t,f=',t,f
                   call endrun(msg=errMsg(sourcefile, __LINE__))
                endif
                tape(t)%hlist(f)%hbuf(:,:) = 0._r8
                tape(t)%hlist(f)%nacs(:,:) = 0

                type1d = tape(t)%hlist(f)%field%type1d
                select case (type1d)
                case (grlnd)
                   num1d = numg
                   beg1d = bounds%begg
                   end1d = bounds%endg
                case (nameg)
                   num1d = numg
                   beg1d = bounds%begg
                   end1d = bounds%endg
                case (namel)
                   num1d = numl
                   beg1d = bounds%begl
                   end1d = bounds%endl
                case (namec)
                   num1d = numc
                   beg1d = bounds%begc
                   end1d = bounds%endc
                case (namep)
                   num1d = nump
                   beg1d = bounds%begp
                   end1d = bounds%endp
                case default
                   write(iulog,*) trim(subname),' ERROR: read unknown 1d type=',type1d
                   call endrun(msg=errMsg(sourcefile, __LINE__))
                end select

                tape(t)%hlist(f)%field%num1d = num1d
                tape(t)%hlist(f)%field%beg1d = beg1d
                tape(t)%hlist(f)%field%end1d = end1d

             end do   ! end of flds loop

             ! If history file is not full, open it

             if (tape(t)%ntimes /= 0) then
                call ncd_pio_openfile (nfid(t), trim(locfnh(t)), ncd_write)
             end if

          end do  ! end of tapes loop

          hist_fincl1(:)  = fincl(:,1)
          hist_fincl2(:)  = fincl(:,2)
          hist_fincl3(:)  = fincl(:,3)
          hist_fincl4(:)  = fincl(:,4)
          hist_fincl5(:)  = fincl(:,5)
          hist_fincl6(:)  = fincl(:,6)
          hist_fincl7(:)  = fincl(:,7)
          hist_fincl8(:)  = fincl(:,8)
          hist_fincl9(:)  = fincl(:,9)
          hist_fincl10(:) = fincl(:,10)

          hist_fexcl1(:)  = fexcl(:,1)
          hist_fexcl2(:)  = fexcl(:,2)
          hist_fexcl3(:)  = fexcl(:,3)
          hist_fexcl4(:)  = fexcl(:,4)
          hist_fexcl5(:)  = fexcl(:,5)
          hist_fexcl6(:)  = fexcl(:,6)
          hist_fexcl7(:)  = fexcl(:,7)
          hist_fexcl8(:)  = fexcl(:,8)
          hist_fexcl9(:)  = fexcl(:,9)
          hist_fexcl10(:) = fexcl(:,10)

       end if
       
       if ( allocated(itemp) ) deallocate(itemp)

    end if

    !======================================================================
    ! Read/write history file restart data.
    ! If the current history file(s) are not full, file(s) are opened
    ! so that subsequent time samples are added until the file is full.
    ! A new history file is used on a branch run.
    !======================================================================
    
    if (flag == 'write') then     

       do t = 1,ntapes
          if (.not. history_tape_in_use(t)) then
             cycle
          end if

          if (.not. tape(t)%is_endhist) then

             do f = 1,tape(t)%nflds
                name       =  tape(t)%hlist(f)%field%name
                name_acc   =  trim(name) // "_acc"
                type1d_out =  tape(t)%hlist(f)%field%type1d_out
                type2d     =  tape(t)%hlist(f)%field%type2d
                num2d      =  tape(t)%hlist(f)%field%num2d
                beg1d_out  =  tape(t)%hlist(f)%field%beg1d_out
                end1d_out  =  tape(t)%hlist(f)%field%end1d_out
                nacs       => tape(t)%hlist(f)%nacs
                hbuf       => tape(t)%hlist(f)%hbuf

                if (num2d == 1) then
                   allocate(hbuf1d(beg1d_out:end1d_out), &
                            nacs1d(beg1d_out:end1d_out), stat=status)
                   if (status /= 0) then
                      write(iulog,*) trim(subname),' ERROR: allocation'
                      call endrun(msg=errMsg(sourcefile, __LINE__))
                   end if
                
                   hbuf1d(beg1d_out:end1d_out) = hbuf(beg1d_out:end1d_out,1)
                   nacs1d(beg1d_out:end1d_out) = nacs(beg1d_out:end1d_out,1)

                   call ncd_io(ncid=ncid_hist(t), flag='write', varname=trim(name), &
                        dim1name=type1d_out, data=hbuf1d)
                   call ncd_io(ncid=ncid_hist(t), flag='write', varname=trim(name_acc), &
                        dim1name=type1d_out, data=nacs1d)

                   deallocate(hbuf1d)
                   deallocate(nacs1d)
                else
                   call ncd_io(ncid=ncid_hist(t), flag='write', varname=trim(name), &
                        dim1name=type1d_out, data=hbuf)
                   call ncd_io(ncid=ncid_hist(t), flag='write', varname=trim(name_acc), &
                        dim1name=type1d_out, data=nacs)
                end if

             end do

          end if  ! end of is_endhist block

          call ncd_pio_closefile(ncid_hist(t))

       end do   ! end of ntapes loop   

    else if (flag == 'read') then 

       ! Read history restart information if history files are not full

       do t = 1,ntapes
          if (.not. history_tape_in_use(t)) then
             cycle
          end if

          if (.not. tape(t)%is_endhist) then

             do f = 1,tape(t)%nflds
                name       =  tape(t)%hlist(f)%field%name
                name_acc   =  trim(name) // "_acc"
                type1d_out =  tape(t)%hlist(f)%field%type1d_out
                type2d     =  tape(t)%hlist(f)%field%type2d
                num2d      =  tape(t)%hlist(f)%field%num2d
                beg1d_out  =  tape(t)%hlist(f)%field%beg1d_out
                end1d_out  =  tape(t)%hlist(f)%field%end1d_out
                nacs       => tape(t)%hlist(f)%nacs
                hbuf       => tape(t)%hlist(f)%hbuf
                
                if (num2d == 1) then
                   allocate(hbuf1d(beg1d_out:end1d_out), &
                        nacs1d(beg1d_out:end1d_out), stat=status)
                   if (status /= 0) then
                      write(iulog,*) trim(subname),' ERROR: allocation'
                      call endrun(msg=errMsg(sourcefile, __LINE__))
                   end if
                   
                   call ncd_io(ncid=ncid_hist(t), flag='read', varname=trim(name), &
                        dim1name=type1d_out, data=hbuf1d)
                   call ncd_io(ncid=ncid_hist(t), flag='read', varname=trim(name_acc), &
                        dim1name=type1d_out, data=nacs1d)
                   
                   hbuf(beg1d_out:end1d_out,1) = hbuf1d(beg1d_out:end1d_out)
                   nacs(beg1d_out:end1d_out,1) = nacs1d(beg1d_out:end1d_out)
                   
                   deallocate(hbuf1d)
                   deallocate(nacs1d)
                else
                   call ncd_io(ncid=ncid_hist(t), flag='read', varname=trim(name), &
                        dim1name=type1d_out, data=hbuf)
                   call ncd_io(ncid=ncid_hist(t), flag='read', varname=trim(name_acc), &
                        dim1name=type1d_out, data=nacs)
                end if
             end do

          end if
             
          call ncd_pio_closefile(ncid_hist(t))
             
       end do
       
    end if
    
  end subroutine hist_restart_ncd

  !-----------------------------------------------------------------------
  integer function max_nFields()
    !
    ! !DESCRIPTION:
    ! Get the maximum number of fields on all tapes.
    !
    ! !ARGUMENTS:
    !
    ! !LOCAL VARIABLES:
    integer :: t  ! index
    character(len=*),parameter :: subname = 'max_nFields'
    !-----------------------------------------------------------------------

    max_nFields = 0
    do t = 1,ntapes
       max_nFields = max(max_nFields, tape(t)%nflds)
    end do
    return
  end function max_nFields
  
  !-----------------------------------------------------------------------
  character(len=max_namlen) function getname (inname)
    !
    ! !DESCRIPTION:
    ! Retrieve name portion of inname. If an averaging flag separater character
    ! is present (:) in inname, lop it off.
    !
    ! !ARGUMENTS:
    character(len=*), intent(in) :: inname
    !
    ! !LOCAL VARIABLES:
    integer :: length
    integer :: i
    character(len=*),parameter :: subname = 'getname'
    !-----------------------------------------------------------------------

     length = len (inname)

     if (length < max_namlen .or. length > max_namlen+2) then
        write(iulog,*) trim(subname),' ERROR: bad length=',length
        call endrun(msg=errMsg(sourcefile, __LINE__))
     end if

     getname = ' '
     do i = 1,max_namlen
        if (inname(i:i) == ':') exit
        getname(i:i) = inname(i:i)
     end do

   end function getname

   !-----------------------------------------------------------------------
   character(len=1) function getflag (inname)
     !
     ! !DESCRIPTION:
     ! Retrieve flag portion of inname. If an averaging flag separater character
     ! is present (:) in inname, return the character after it as the flag
     !
     ! !ARGUMENTS:
     character(len=*) inname   ! character string
     !
     ! !LOCAL VARIABLES:
     integer :: length         ! length of inname
     integer :: i              ! loop index
     character(len=*),parameter :: subname = 'getflag'
     !-----------------------------------------------------------------------

     length = len (inname)

     if (length < max_namlen .or. length > max_namlen+2) then
        write(iulog,*) trim(subname),' ERROR: bad length=',length
        call endrun(msg=errMsg(sourcefile, __LINE__))
     end if

     getflag = ' '
     do i = 1,length
        if (inname(i:i) == ':') then
           getflag = inname(i+1:i+1)
           exit
        end if
     end do

   end function getflag

   !-----------------------------------------------------------------------
   subroutine list_index (list, name, index)
     !
     ! !ARGUMENTS:
     character(len=*), intent(in) :: list(max_flds)  ! input list of names, possibly ":" delimited
     character(len=max_namlen), intent(in) :: name   ! name to be searched for
     integer, intent(out) :: index                   ! index of "name" in "list"
     !
     ! !LOCAL VARIABLES:
     !EOP
     character(len=max_namlen) :: listname           ! input name with ":" stripped off.
     integer f                                       ! field index
     character(len=*),parameter :: subname = 'list_index'
     !-----------------------------------------------------------------------

     ! Only list items

     index = 0
     do f=1,max_flds
        listname = getname (list(f))
        if (listname == ' ') exit
        if (listname == name) then
           index = f
           exit
        end if
     end do

   end subroutine list_index

   !-----------------------------------------------------------------------
   character(len=max_length_filename) function set_hist_filename (hist_freq, hist_mfilt, hist_file)
     !
     ! !DESCRIPTION:
     ! Determine history dataset filenames.
     !
     ! !USES:
     use clm_varctl, only : caseid, inst_suffix
     use clm_time_manager, only : get_curr_date, get_prev_date
     !
     ! !ARGUMENTS:
     integer, intent(in)  :: hist_freq   !history file frequency
     integer, intent(in)  :: hist_mfilt  !history file number of time-samples
     integer, intent(in)  :: hist_file   !history file index
     !
     ! !LOCAL VARIABLES:
     !EOP
     character(len=max_chars) :: cdate !date char string
     character(len=  1) :: hist_index  !p,1 or 2 (currently)
     integer :: day                    !day (1 -> 31)
     integer :: mon                    !month (1 -> 12)
     integer :: yr                     !year (0 -> ...)
     integer :: sec                    !seconds into current day
     integer :: filename_length
     character(len=*),parameter :: subname = 'set_hist_filename'
     !-----------------------------------------------------------------------

   if (hist_freq == 0 .and. hist_mfilt == 1) then   !monthly
      call get_prev_date (yr, mon, day, sec)
      write(cdate,'(i4.4,"-",i2.2)') yr,mon
   else                        !other
      call get_curr_date (yr, mon, day, sec)
      write(cdate,'(i4.4,"-",i2.2,"-",i2.2,"-",i5.5)') yr,mon,day,sec
   endif
   write(hist_index,'(i1.1)') hist_file - 1
   set_hist_filename = "./"//trim(caseid)//".clm2"//trim(inst_suffix)//&
                       ".h"//hist_index//"."//trim(cdate)//".nc"

   ! check to see if the concatenated filename exceeded the
   ! length. Simplest way to do this is ensure that the file
   ! extension is '.nc'.
   filename_length = len_trim(set_hist_filename)
   if (set_hist_filename(filename_length-2:filename_length) /= '.nc') then
      write(iulog, '(a,a,a,a,a)') 'ERROR: ', subname, &
           ' : expected file extension ".nc", received extension "', &
           set_hist_filename(filename_length-2:filename_length), '"'
      write(iulog, '(a,a,a,a,a)') 'ERROR: ', subname, &
           ' : filename : "', set_hist_filename, '"'
      write(iulog, '(a,a,a,i3,a,i3)') 'ERROR: ', subname, &
           ' Did the constructed filename exceed the maximum length? : filename length = ', &
           filename_length, ', max length = ', max_length_filename
      call endrun(msg=errMsg(sourcefile, __LINE__))
   end if
  end function set_hist_filename

  !-----------------------------------------------------------------------
  subroutine hist_addfld1d (fname, units, avgflag, long_name, type1d_out, &
                        ptr_gcell, ptr_lunit, ptr_col, ptr_patch, ptr_lnd, &
                        ptr_atm, p2c_scale_type, c2l_scale_type, &
                        l2g_scale_type, set_lake, set_nolake, set_urb, set_nourb, &
                        set_noglcmec, set_spec, default)
    !
    ! !DESCRIPTION:
    ! Initialize a single level history field. The pointer, ptrhist,
    ! is a pointer to the data type array that the history buffer will use.
    ! The value of type1d passed to masterlist\_add\_fld determines which of the
    ! 1d type of the output and the beginning and ending indices the history
    ! buffer field). Default history contents for given field on all tapes
    ! are set by calling [masterlist\_make\_active] for the appropriate tape.
    ! After the masterlist is built, routine [htapes\_build] is called for an
    ! initial or branch run to initialize the actual history tapes.
    !
    ! !ARGUMENTS:
    character(len=*), intent(in)           :: fname          ! field name
    character(len=*), intent(in)           :: units          ! units of field
    character(len=*), intent(in)           :: avgflag        ! time averaging flag
    character(len=*), intent(in)           :: long_name      ! long name of field
    character(len=*), optional, intent(in) :: type1d_out     ! output type (from data type)
    real(r8)        , optional, pointer    :: ptr_gcell(:)   ! pointer to gridcell array
    real(r8)        , optional, pointer    :: ptr_lunit(:)   ! pointer to landunit array
    real(r8)        , optional, pointer    :: ptr_col(:)     ! pointer to column array
    real(r8)        , optional, pointer    :: ptr_patch(:)   ! pointer to patch array
    real(r8)        , optional, pointer    :: ptr_lnd(:)     ! pointer to lnd array
    real(r8)        , optional, pointer    :: ptr_atm(:)     ! pointer to atm array
    real(r8)        , optional, intent(in) :: set_lake       ! value to set lakes to
    real(r8)        , optional, intent(in) :: set_nolake     ! value to set non-lakes to
    real(r8)        , optional, intent(in) :: set_urb        ! value to set urban to
    real(r8)        , optional, intent(in) :: set_nourb      ! value to set non-urban to
    real(r8)        , optional, intent(in) :: set_noglcmec   ! value to set non-glacier_mec to
    real(r8)        , optional, intent(in) :: set_spec       ! value to set special to
    character(len=*), optional, intent(in) :: p2c_scale_type ! scale type for subgrid averaging of pfts to column
    character(len=*), optional, intent(in) :: c2l_scale_type ! scale type for subgrid averaging of columns to landunits
    character(len=*), optional, intent(in) :: l2g_scale_type ! scale type for subgrid averaging of landunits to gridcells
    character(len=*), optional, intent(in) :: default        ! if set to 'inactive, field will not appear on primary tape
    !
    ! !LOCAL VARIABLES:
    integer :: p,c,l,g                 ! indices
    integer :: hpindex                 ! history buffer pointer index
    character(len=hist_dim_name_length) :: l_type1d       ! 1d data type
    character(len=hist_dim_name_length) :: l_type1d_out   ! 1d output type
    character(len=scale_type_strlen) :: scale_type_p2c ! scale type for subgrid averaging of pfts to column
    character(len=scale_type_strlen) :: scale_type_c2l ! scale type for subgrid averaging of columns to landunits
    character(len=scale_type_strlen) :: scale_type_l2g ! scale type for subgrid averaging of landunits to gridcells
    type(bounds_type):: bounds         ! boudns 
    character(len=16):: l_default      ! local version of 'default'
    character(len=*),parameter :: subname = 'hist_addfld1d'
!------------------------------------------------------------------------

    ! Determine processor bounds

    call get_proc_bounds(bounds)

    ! History buffer pointer

    hpindex = pointer_index()

    if (present(ptr_lnd)) then
       l_type1d = grlnd
       l_type1d_out = grlnd
       clmptr_rs(hpindex)%ptr => ptr_lnd

    else if (present(ptr_gcell)) then
       l_type1d = nameg
       l_type1d_out = nameg
       clmptr_rs(hpindex)%ptr => ptr_gcell

    else if (present(ptr_lunit)) then
       l_type1d = namel
       l_type1d_out = namel
       clmptr_rs(hpindex)%ptr => ptr_lunit
       if (present(set_lake)) then
          do l = bounds%begl,bounds%endl
             if (lun%lakpoi(l)) ptr_lunit(l) = set_lake
          end do
       end if
       if (present(set_nolake)) then
          do l = bounds%begl,bounds%endl
             if (.not.(lun%lakpoi(l))) ptr_lunit(l) = set_nolake
          end do
       end if
       if (present(set_urb)) then
          do l = bounds%begl,bounds%endl
             if (lun%urbpoi(l)) ptr_lunit(l) = set_urb
          end do
       end if
       if (present(set_nourb)) then
          do l = bounds%begl,bounds%endl
             if (.not.(lun%urbpoi(l))) ptr_lunit(l) = set_nourb
          end do
       end if
       if (present(set_spec)) then
          do l = bounds%begl,bounds%endl
             if (lun%ifspecial(l)) ptr_lunit(l) = set_spec
          end do
       end if

    else if (present(ptr_col)) then
       l_type1d = namec
       l_type1d_out = namec
       clmptr_rs(hpindex)%ptr => ptr_col
       if (present(set_lake)) then
          do c = bounds%begc,bounds%endc
             l =col%landunit(c)
             if (lun%lakpoi(l)) ptr_col(c) = set_lake
          end do
       end if
       if (present(set_nolake)) then
          do c = bounds%begc,bounds%endc
             l =col%landunit(c)
             if (.not.(lun%lakpoi(l))) ptr_col(c) = set_nolake
          end do
       end if
       if (present(set_urb)) then
          do c = bounds%begc,bounds%endc
             l =col%landunit(c)
             if (lun%urbpoi(l)) ptr_col(c) = set_urb
          end do
       end if
       if (present(set_nourb)) then
          do c = bounds%begc,bounds%endc
             l =col%landunit(c)
             if (.not.(lun%urbpoi(l))) ptr_col(c) = set_nourb
          end do
       end if
       if (present(set_spec)) then
          do c = bounds%begc,bounds%endc
             l =col%landunit(c)
             if (lun%ifspecial(l)) ptr_col(c) = set_spec
          end do
       end if
       if (present(set_noglcmec)) then
          do c = bounds%begc,bounds%endc
             l =col%landunit(c)
             if (.not.(lun%glcmecpoi(l))) ptr_col(c) = set_noglcmec
          end do
       endif

    else if (present(ptr_patch)) then
       l_type1d = namep
       l_type1d_out = namep
       clmptr_rs(hpindex)%ptr => ptr_patch
       if (present(set_lake)) then
          do p = bounds%begp,bounds%endp
             l =patch%landunit(p)
             if (lun%lakpoi(l)) ptr_patch(p) = set_lake
          end do
       end if
       if (present(set_nolake)) then
          do p = bounds%begp,bounds%endp
             l =patch%landunit(p)
             if (.not.(lun%lakpoi(l))) ptr_patch(p) = set_nolake
          end do
       end if
       if (present(set_urb)) then
          do p = bounds%begp,bounds%endp
             l =patch%landunit(p)
             if (lun%urbpoi(l)) ptr_patch(p) = set_urb
          end do
       end if
       if (present(set_nourb)) then
          do p = bounds%begp,bounds%endp
             l =patch%landunit(p)
             if (.not.(lun%urbpoi(l))) ptr_patch(p) = set_nourb
          end do
       end if
       if (present(set_spec)) then
          do p = bounds%begp,bounds%endp
             l =patch%landunit(p)
             if (lun%ifspecial(l)) ptr_patch(p) = set_spec
          end do
       end if
       if (present(set_noglcmec)) then
          do p = bounds%begp,bounds%endp
             l =patch%landunit(p)
             if (.not.(lun%glcmecpoi(l))) ptr_patch(p) = set_noglcmec
          end do
       end if
    else
       write(iulog,*) trim(subname),' ERROR: must specify a valid pointer index,', &
          ' choices are [ptr_atm, ptr_lnd, ptr_gcell, ptr_lunit, ptr_col, ptr_patch] '
       call endrun(msg=errMsg(sourcefile, __LINE__))

    end if

    ! Set scaling factor

    scale_type_p2c = 'unity'
    scale_type_c2l = 'unity'
    scale_type_l2g = 'unity'

    if (present(p2c_scale_type)) scale_type_p2c = p2c_scale_type
    if (present(c2l_scale_type)) scale_type_c2l = c2l_scale_type
    if (present(l2g_scale_type)) scale_type_l2g = l2g_scale_type
    if (present(type1d_out)) l_type1d_out = type1d_out

    ! Add field to masterlist

    call masterlist_addfld (fname=trim(fname), numdims=1, type1d=l_type1d, & 
          type1d_out=l_type1d_out, type2d='unset', num2d=1, &
          units=units, avgflag=avgflag, long_name=long_name, hpindex=hpindex, &
          p2c_scale_type=scale_type_p2c, c2l_scale_type=scale_type_c2l, & 
          l2g_scale_type=scale_type_l2g)

    l_default = 'active'
    if (present(default)) then
       l_default = default
    end if
    if (trim(l_default) == 'inactive') then
       return
    else
       call masterlist_make_active (name=trim(fname), tape_index=1)
    end if

  end subroutine hist_addfld1d

  !-----------------------------------------------------------------------
  subroutine hist_addfld2d (fname, type2d, units, avgflag, long_name, type1d_out, &
                        ptr_gcell, ptr_lunit, ptr_col, ptr_patch, ptr_lnd, ptr_atm, &
                        p2c_scale_type, c2l_scale_type, l2g_scale_type, &
                        set_lake, set_nolake, set_urb, set_nourb, set_spec, &
                        no_snow_behavior, default)
    !
    ! !DESCRIPTION:
    ! Initialize a single level history field. The pointer, ptrhist,
    ! is a pointer to the data type array that the history buffer will use.
    ! The value of type1d passed to masterlist\_add\_fld determines which of the
    ! 1d type of the output and the beginning and ending indices the history
    ! buffer field). Default history contents for given field on all tapes
    ! are set by calling [masterlist\_make\_active] for the appropriatae tape.
    ! After the masterlist is built, routine [htapes\_build] is called for an
    ! initial or branch run to initialize the actual history tapes.
    !
    ! !USES:
    use clm_varpar      , only : nlevgrnd, nlevsno, nlevlak, numrad, nlevdecomp_full, nlevcan, nvegwcs,nlevsoi
    use clm_varpar      , only : natpft_size, cft_size, maxpatch_glcmec
    use landunit_varcon , only : max_lunit
    !
    ! !ARGUMENTS:
    character(len=*), intent(in) :: fname                      ! field name
    character(len=*), intent(in) :: type2d                     ! 2d output type
    character(len=*), intent(in) :: units                      ! units of field
    character(len=*), intent(in) :: avgflag                    ! time averaging flag
    character(len=*), intent(in) :: long_name                  ! long name of field
    character(len=*), optional, intent(in) :: type1d_out       ! output type (from data type)
    real(r8)        , optional, pointer    :: ptr_atm(:,:)     ! pointer to atm array
    real(r8)        , optional, pointer    :: ptr_lnd(:,:)     ! pointer to lnd array
    real(r8)        , optional, pointer    :: ptr_gcell(:,:)   ! pointer to gridcell array
    real(r8)        , optional, pointer    :: ptr_lunit(:,:)   ! pointer to landunit array
    real(r8)        , optional, pointer    :: ptr_col(:,:)     ! pointer to column array
    real(r8)        , optional, pointer    :: ptr_patch(:,:)     ! pointer to patch array
    real(r8)        , optional, intent(in) :: set_lake         ! value to set lakes to
    real(r8)        , optional, intent(in) :: set_nolake       ! value to set non-lakes to
    real(r8)        , optional, intent(in) :: set_urb          ! value to set urban to
    real(r8)        , optional, intent(in) :: set_nourb        ! value to set non-urban to
    real(r8)        , optional, intent(in) :: set_spec         ! value to set special to
    integer         , optional, intent(in) :: no_snow_behavior ! if a multi-layer snow field, behavior to use for absent snow layers (should be one of the public no_snow_* parameters defined above)
    character(len=*), optional, intent(in) :: p2c_scale_type   ! scale type for subgrid averaging of pfts to column
    character(len=*), optional, intent(in) :: c2l_scale_type   ! scale type for subgrid averaging of columns to landunits
    character(len=*), optional, intent(in) :: l2g_scale_type   ! scale type for subgrid averaging of landunits to gridcells
    character(len=*), optional, intent(in) :: default          ! if set to 'inactive, field will not appear on primary tape
    !
    ! !LOCAL VARIABLES:
    integer :: p,c,l,g                 ! indices
    integer :: num2d                   ! size of second dimension (e.g. number of vertical levels)
    integer :: hpindex                 ! history buffer index
    character(len=hist_dim_name_length) :: l_type1d         ! 1d data type
    character(len=hist_dim_name_length) :: l_type1d_out     ! 1d output type
    character(len=scale_type_strlen) :: scale_type_p2c ! scale type for subgrid averaging of pfts to column
    character(len=scale_type_strlen) :: scale_type_c2l ! scale type for subgrid averaging of columns to landunits
    character(len=scale_type_strlen) :: scale_type_l2g ! scale type for subgrid averaging of landunits to gridcells
    type(bounds_type):: bounds          
    character(len=16):: l_default      ! local version of 'default'
    character(len=*),parameter :: subname = 'hist_addfld2d'
!------------------------------------------------------------------------

    call get_proc_bounds(bounds)
    
    ! Error-check no_snow_behavior optional argument: It should be present if and only if
    ! type2d is 'levsno', and its value should be one of the public no_snow_* parameters
    ! defined above.
    if (present(no_snow_behavior)) then
       if (type2d /= 'levsno') then
          write(iulog,*) trim(subname), &
               ' ERROR: Only specify no_snow_behavior for fields with dimension levsno'
          call endrun()
       end if

       if (no_snow_behavior < no_snow_MIN .or. no_snow_behavior > no_snow_MAX) then
          write(iulog,*) trim(subname), &
               ' ERROR: Invalid value for no_snow_behavior: ', no_snow_behavior
          call endrun()
       end if

    else  ! no_snow_behavior is absent
       if (type2d == 'levsno') then
          write(iulog,*) trim(subname), &
               ' ERROR: must specify no_snow_behavior for fields with dimension levsno'
          call endrun()
       end if
    end if

    ! Determine second dimension size

    select case (type2d)
    case ('levgrnd')
       num2d = nlevgrnd
    case ('levsoi')
       num2d = nlevsoi
    case ('levlak')
       num2d = nlevlak
    case ('numrad')
       num2d = numrad
    case ('levdcmp')
       num2d = nlevdecomp_full
    case ('fates_levscls')
       num2d = nlevsclass
    case('fates_levcacls')
       num2d = nlevcoage
    case ('fates_levpft')
       num2d = maxveg_fates
    case ('fates_levage')
       num2d = nlevage
    case ('fates_levheight')
       num2d = nlevheight
    case ('fates_levfuel')
       num2d = nfsc
    case ('fates_levcwdsc')
       num2d = ncwd
    case ('fates_levscpf')
<<<<<<< HEAD
       num2d = nlevsclass*maxveg_fates
=======
       num2d = nlevsclass*numpft_fates
    case ('fates_levcapf')
       num2d = nlevcoage*numpft_fates
>>>>>>> e33b4658
    case ('fates_levscag')
       num2d = nlevsclass*nlevage
    case ('fates_levscagpf')
       num2d = nlevsclass*nlevage*maxveg_fates
    case ('fates_levagepft')
       num2d = nlevage*maxveg_fates
    case ('fates_levcan')
       num2d = nclmax
    case ('fates_levcnlf')
       num2d = nlevleaf * nclmax
    case ('fates_levcnlfpf')
       num2d = nlevleaf * nclmax * maxveg_fates
    case ('ltype')
       num2d = max_lunit
    case ('natpft')
       num2d = natpft_size
    case ('fates_levelem')
       num2d = num_elements_fates
    case ('fates_levelpft')
       num2d = num_elements_fates*maxveg_fates
    case ('fates_levelcwd')
       num2d = num_elements_fates*ncwd
    case ('fates_levelage')
       num2d = num_elements_fates*nlevage
    case('cft')
       if (cft_size > 0) then
          num2d = cft_size
       else
          write(iulog,*) trim(subname),' ERROR: 2d type =', trim(type2d), &
               ' only valid for cft_size > 0'
          call endrun()
       end if
    case ('glc_nec')
       num2d = maxpatch_glcmec
    case ('elevclas')
       ! add one because indexing starts at 0 (elevclas, unlike glc_nec, includes the
       ! bare ground "elevation class")
       num2d = maxpatch_glcmec + 1
    case ('levsno')
       num2d = nlevsno
    case ('nlevcan')
        num2d = nlevcan 
    case ('nvegwcs')
        num2d = nvegwcs
    case default
       write(iulog,*) trim(subname),' ERROR: unsupported 2d type ',type2d, &
          ' currently supported types for multi level fields are: ', &
          '[levgrnd,levsoi,levlak,numrad,levdcmp,levtrc,ltype,natpft,cft,glc_nec,elevclas,levsno,nvegwcs]'
       call endrun(msg=errMsg(sourcefile, __LINE__))
    end select

    ! History buffer pointer
    hpindex = pointer_index()
   

    if (present(ptr_lnd)) then
       l_type1d = grlnd
       l_type1d_out = grlnd
       clmptr_ra(hpindex)%ptr => ptr_lnd

    else if (present(ptr_gcell)) then
       l_type1d = nameg
       l_type1d_out = nameg
       clmptr_ra(hpindex)%ptr => ptr_gcell

    else if (present(ptr_lunit)) then
       l_type1d = namel
       l_type1d_out = namel
       clmptr_ra(hpindex)%ptr => ptr_lunit

       if (present(set_lake)) then
          do l = bounds%begl,bounds%endl
             if (lun%lakpoi(l)) ptr_lunit(l,:) = set_lake
          end do
       end if
       if (present(set_nolake)) then
          do l = bounds%begl,bounds%endl
             if (.not.(lun%lakpoi(l))) ptr_lunit(l,:) = set_nolake
          end do
       end if
       if (present(set_urb)) then
          do l = bounds%begl,bounds%endl
             if (lun%urbpoi(l)) ptr_lunit(l,:) = set_urb
          end do
       end if
       if (present(set_nourb)) then
          do l = bounds%begl,bounds%endl
             if (.not.(lun%urbpoi(l))) ptr_lunit(l,:) = set_nourb
          end do
       end if
       if (present(set_spec)) then
          do l = bounds%begl,bounds%endl
             if (lun%ifspecial(l)) ptr_lunit(l,:) = set_spec
          end do
       end if

    else if (present(ptr_col)) then
       l_type1d = namec
       l_type1d_out = namec
       clmptr_ra(hpindex)%ptr => ptr_col
       if (present(set_lake)) then
          do c = bounds%begc,bounds%endc
             l =col%landunit(c)
             if (lun%lakpoi(l)) ptr_col(c,:) = set_lake
          end do
       end if
       if (present(set_nolake)) then
          do c = bounds%begc,bounds%endc
             l =col%landunit(c)
             if (.not.(lun%lakpoi(l))) ptr_col(c,:) = set_nolake
          end do
       end if
       if (present(set_urb)) then
          do c = bounds%begc,bounds%endc
             l =col%landunit(c)
             if (lun%urbpoi(l)) ptr_col(c,:) = set_urb
          end do
       end if
       if (present(set_nourb)) then
          do c = bounds%begc,bounds%endc
             l =col%landunit(c)
             if (.not.(lun%urbpoi(l))) ptr_col(c,:) = set_nourb
          end do
       end if
       if (present(set_spec)) then
          do c = bounds%begc,bounds%endc
             l =col%landunit(c)
             if (lun%ifspecial(l)) ptr_col(c,:) = set_spec
          end do
       end if

    else if (present(ptr_patch)) then
       l_type1d = namep
       l_type1d_out = namep
       clmptr_ra(hpindex)%ptr => ptr_patch

       if (present(set_lake)) then
          do p = bounds%begp,bounds%endp
             l =patch%landunit(p)
             if (lun%lakpoi(l)) ptr_patch(p,:) = set_lake
          end do
       end if
       if (present(set_nolake)) then
          do p = bounds%begp,bounds%endp
             l =patch%landunit(p)
             if (.not.(lun%lakpoi(l))) ptr_patch(p,:) = set_nolake
          end do
       end if
       if (present(set_urb)) then
          do p = bounds%begp,bounds%endp
             l =patch%landunit(p)
             if (lun%urbpoi(l)) ptr_patch(p,:) = set_urb
          end do
       end if
       if (present(set_nourb)) then
          do p = bounds%begp,bounds%endp
             l =patch%landunit(p)
             if (.not.(lun%urbpoi(l))) ptr_patch(p,:) = set_nourb
          end do
       end if
       if (present(set_spec)) then
          do p = bounds%begp,bounds%endp
             l =patch%landunit(p)
             if (lun%ifspecial(l)) ptr_patch(p,:) = set_spec
          end do
       end if

    else
       write(iulog,*) trim(subname),' ERROR: must specify a valid pointer index,', &
          ' choices are ptr_atm, ptr_lnd, ptr_gcell, ptr_lunit, ptr_col, ptr_patch'
       call endrun(msg=errMsg(sourcefile, __LINE__))

    end if

    ! Set scaling factor

    scale_type_p2c = 'unity'
    scale_type_c2l = 'unity'
    scale_type_l2g = 'unity'

    if (present(p2c_scale_type)) scale_type_p2c = p2c_scale_type
    if (present(c2l_scale_type)) scale_type_c2l = c2l_scale_type
    if (present(l2g_scale_type)) scale_type_l2g = l2g_scale_type
    if (present(type1d_out)) l_type1d_out = type1d_out

    ! Add field to masterlist

    call masterlist_addfld (fname=trim(fname), numdims=2, type1d=l_type1d, & 
          type1d_out=l_type1d_out, type2d=type2d, num2d=num2d, &
          units=units, avgflag=avgflag, long_name=long_name, hpindex=hpindex, &
          p2c_scale_type=scale_type_p2c, c2l_scale_type=scale_type_c2l, & 
          l2g_scale_type=scale_type_l2g, no_snow_behavior=no_snow_behavior)
    
    l_default = 'active'
    if (present(default)) then
       l_default = default
    end if
    if (trim(l_default) == 'inactive') then
       return
    else
       call masterlist_make_active (name=trim(fname), tape_index=1)
    end if

  end subroutine hist_addfld2d

  !-----------------------------------------------------------------------
  subroutine hist_addfld_decomp (fname, type2d, units, avgflag, long_name, ptr_col, &
       ptr_patch, l2g_scale_type, default)

    !
    ! !USES:
    use clm_varpar  , only : nlevdecomp_full
    use clm_varctl  , only : iulog
    use abortutils  , only : endrun
    use shr_log_mod , only : errMsg => shr_log_errMsg
    !
    ! !ARGUMENTS:
    character(len=*), intent(in) :: fname                    ! field name
    character(len=*), intent(in) :: type2d                   ! 2d output type
    character(len=*), intent(in) :: units                    ! units of field
    character(len=*), intent(in) :: avgflag                  ! time averaging flag
    character(len=*), intent(in) :: long_name                ! long name of field
    real(r8)        , optional, pointer    :: ptr_col(:,:)   ! pointer to column array
    real(r8)        , optional, pointer    :: ptr_patch(:,:)   ! pointer to patch array
    character(len=*), optional, intent(in) :: l2g_scale_type ! scale type for subgrid averaging of landunits to gridcells
    character(len=*), optional, intent(in) :: default        ! if set to 'inactive, field will not appear on primary tape
    !
    ! !LOCAL VARIABLES:
    real(r8), pointer  :: ptr_1d(:)
    !-----------------------------------------------------------------------

    if (present(ptr_col)) then

       ! column-level data
       if (present(default)) then
          if ( nlevdecomp_full > 1 ) then
             call hist_addfld2d (fname=trim(fname), units=units, type2d=type2d, &
                  avgflag=avgflag, long_name=long_name, &
                  ptr_col=ptr_col, l2g_scale_type=l2g_scale_type, default=default)
          else
             ptr_1d => ptr_col(:,1)
             call hist_addfld1d (fname=trim(fname), units=units, &
                  avgflag=avgflag, long_name=long_name, &
                  ptr_col=ptr_1d, l2g_scale_type=l2g_scale_type, default=default)
          endif
       else
          if ( nlevdecomp_full > 1 ) then
             call hist_addfld2d (fname=trim(fname), units=units, type2d=type2d, &
                  avgflag=avgflag, long_name=long_name, &
                  ptr_col=ptr_col, l2g_scale_type=l2g_scale_type)
          else
             ptr_1d => ptr_col(:,1)
             call hist_addfld1d (fname=trim(fname), units=units, &
                  avgflag=avgflag, long_name=long_name, &
                  ptr_col=ptr_1d, l2g_scale_type=l2g_scale_type)
          endif
       endif

    else if (present(ptr_patch)) then

       ! patch-level data
       if (present(default)) then
          if ( nlevdecomp_full > 1 ) then
             call hist_addfld2d (fname=trim(fname), units=units, type2d=type2d, &
                  avgflag=avgflag, long_name=long_name, &
                  ptr_patch=ptr_patch, l2g_scale_type=l2g_scale_type, default=default)
          else
             ptr_1d => ptr_patch(:,1)
             call hist_addfld1d (fname=trim(fname), units=units, &
                  avgflag=avgflag, long_name=long_name, &
                  ptr_patch=ptr_1d, l2g_scale_type=l2g_scale_type, default=default)
          endif
       else
          if ( nlevdecomp_full > 1 ) then
             call hist_addfld2d (fname=trim(fname), units=units, type2d=type2d, &
                  avgflag=avgflag, long_name=long_name, &
                  ptr_patch=ptr_patch, l2g_scale_type=l2g_scale_type)
          else
             ptr_1d => ptr_patch(:,1)
             call hist_addfld1d (fname=trim(fname), units=units, &
                  avgflag=avgflag, long_name=long_name, &
                  ptr_patch=ptr_1d, l2g_scale_type=l2g_scale_type)
          endif
       endif

    else
       write(iulog, *) ' error: hist_addfld_decomp needs either patch or column level pointer'
       write(iulog, *) fname
       call endrun(msg=errMsg(sourcefile, __LINE__))
    endif

  end subroutine hist_addfld_decomp

  !-----------------------------------------------------------------------
  integer function pointer_index ()
    !
    ! !DESCRIPTION:
    ! Set the current pointer index and increment the value of the index.
    !
    ! !ARGUMENTS:
    !
    integer, save :: lastindex = 1
    character(len=*),parameter :: subname = 'pointer_index'
    !-----------------------------------------------------------------------

    pointer_index = lastindex
    lastindex = lastindex + 1
    if (lastindex > max_mapflds) then
       write(iulog,*) trim(subname),' ERROR: ',&
            ' lastindex = ',lastindex,' greater than max_mapflds= ',max_mapflds
       call endrun(msg=errMsg(sourcefile, __LINE__))
    endif

  end function pointer_index

  !-----------------------------------------------------------------------
  subroutine hist_add_subscript(name, dim)
    !
    ! !DESCRIPTION:
    ! Add a history variable to the output history tape.
    !
    ! !ARGUMENTS:
    character(len=*), intent(in) :: name ! name of subscript
    integer         , intent(in) :: dim  ! dimension of subscript
    !
    ! !LOCAL VARIABLES:
    character(len=*),parameter :: subname = 'hist_add_subscript'
    !-----------------------------------------------------------------------

    num_subs = num_subs + 1
    if (num_subs > max_subs) then
       write(iulog,*) trim(subname),' ERROR: ',&
            ' num_subs = ',num_subs,' greater than max_subs= ',max_subs
       call endrun(msg=errMsg(sourcefile, __LINE__))
    endif
    subs_name(num_subs) = name
    subs_dim(num_subs) =  dim

  end subroutine hist_add_subscript

  !-----------------------------------------------------------------------

  subroutine strip_null(str)
    character(len=*), intent(inout) :: str
    integer :: i	
    do i=1,len(str)
       if(ichar(str(i:i))==0) str(i:i)=' '
    end do
  end subroutine strip_null
  
  !------------------------------------------------------------------------
  subroutine hist_do_disp (ntapes, hist_ntimes, hist_mfilt, if_stop, if_disphist, rstwr, nlend)
    !
    ! !DESCRIPTION:
    ! Determine logic for closing and/or disposing history file
    ! Sets values for if_disphist, if_stop (arguments)
    ! Remove history files unless this is end of run or
    ! history file is not full.
    !
    ! !USES:
    use clm_time_manager, only : is_last_step
    !
    ! !ARGUMENTS:
    integer, intent(in)  :: ntapes              !actual number of history tapes
    integer, intent(in)  :: hist_ntimes(ntapes) !current numbers of time samples on history tape
    integer, intent(in)  :: hist_mfilt(ntapes)  !maximum number of time samples per tape
    logical, intent(out) :: if_stop             !true => last time step of run
    logical, intent(out) :: if_disphist(ntapes) !true => save and dispose history file
    logical, intent(in)  :: rstwr
    logical, intent(in)  :: nlend	
    !
    ! !LOCAL VARIABLES:
    integer :: t                   ! history tape index
    logical :: rest_now            ! temporary
    logical :: stop_now            ! temporary
    !------------------------------------------------------------------------

    rest_now = .false.
    stop_now = .false.
    
    if (nlend) stop_now = .true.
    if (rstwr) rest_now = .true.
    
    if_stop = stop_now
    
    if (stop_now) then
       ! End of run -  dispose all history files
       
       if_disphist(1:ntapes) = .true.
       
    else if (rest_now) then
       ! Restart - dispose all history files
       
       do t = 1,ntapes
          if_disphist(t) = .true.
       end do
    else
       ! Dispose
       
       if_disphist(1:ntapes) = .false.
       do t = 1,ntapes
          if (hist_ntimes(t) ==  hist_mfilt(t)) then
             if_disphist(t) = .true.
          endif
       end do
    endif
    
  end subroutine hist_do_disp

  !-----------------------------------------------------------------------
  function avgflag_valid(avgflag, blank_valid) result(valid)
    !
    ! !DESCRIPTION:
    ! Returns true if the given avgflag is a valid option, false if not
    !
    ! !USES:
    !
    ! !ARGUMENTS:
    logical :: valid  ! function result
    character(len=*), intent(in) :: avgflag
    logical, intent(in) :: blank_valid  ! whether ' ' is a valid avgflag in this context
    !
    ! !LOCAL VARIABLES:

    character(len=*), parameter :: subname = 'avgflag_valid'
    !-----------------------------------------------------------------------

    ! This initial check is mainly here to catch the possibility that someone has added a
    ! new "valid" avgflag option that exceeds avgflag_strlen
    if (len_trim(avgflag) > avgflag_strlen) then
       valid = .false.

    else if (avgflag == ' ' .and. blank_valid) then
       valid = .true.
    else if (avgflag == 'A' .or. avgflag == 'I' .or. &
         avgflag == 'X' .or. avgflag == 'M' .or. &
         avgflag == 'SUM') then
       valid = .true.
    else
       valid = .false.
    end if

  end function avgflag_valid


end module histFileMod
<|MERGE_RESOLUTION|>--- conflicted
+++ resolved
@@ -28,11 +28,7 @@
   use EDTypesMod        , only : nfsc
   use FatesLitterMod    , only : ncwd
   use EDTypesMod        , only : num_elements_fates => num_elements
-<<<<<<< HEAD
-  use FatesInterfaceMod , only : maxveg_fates => numpft
-=======
   use FatesInterfaceTypesMod , only : numpft_fates => numpft
->>>>>>> e33b4658
   use ncdio_pio 
 
   !
@@ -2078,30 +2074,22 @@
 
     if(use_fates)then
        call ncd_defdim(lnfid, 'fates_levscag', nlevsclass * nlevage, dimid)
-       call ncd_defdim(lnfid, 'fates_levscagpf', nlevsclass * nlevage * maxveg_fates, dimid)
-       call ncd_defdim(lnfid, 'fates_levagepft', nlevage * maxveg_fates, dimid)
+       call ncd_defdim(lnfid, 'fates_levscagpf', nlevsclass * nlevage * numpft_fates, dimid)
+       call ncd_defdim(lnfid, 'fates_levagepft', nlevage * numpft_fates, dimid)
        call ncd_defdim(lnfid, 'fates_levscls', nlevsclass, dimid)
-<<<<<<< HEAD
-       call ncd_defdim(lnfid, 'fates_levpft', maxveg_fates, dimid)
-=======
        call ncd_defdim(lnfid, 'fates_levcacls', nlevcoage, dimid)
        call ncd_defdim(lnfid, 'fates_levpft', numpft_fates, dimid)
->>>>>>> e33b4658
        call ncd_defdim(lnfid, 'fates_levage', nlevage, dimid)
        call ncd_defdim(lnfid, 'fates_levheight', nlevheight, dimid)
        call ncd_defdim(lnfid, 'fates_levfuel', nfsc, dimid)
        call ncd_defdim(lnfid, 'fates_levcwdsc', ncwd, dimid)
-<<<<<<< HEAD
-       call ncd_defdim(lnfid, 'fates_levscpf', nlevsclass*maxveg_fates, dimid)
-=======
        call ncd_defdim(lnfid, 'fates_levscpf', nlevsclass*numpft_fates, dimid)
        call ncd_defdim(lnfid, 'fates_levcapf', nlevcoage*numpft_fates, dimid)
->>>>>>> e33b4658
        call ncd_defdim(lnfid, 'fates_levcan', nclmax, dimid)
        call ncd_defdim(lnfid, 'fates_levcnlf', nlevleaf * nclmax, dimid)
-       call ncd_defdim(lnfid, 'fates_levcnlfpf', nlevleaf * nclmax * maxveg_fates, dimid)
+       call ncd_defdim(lnfid, 'fates_levcnlfpf', nlevleaf * nclmax * numpft_fates, dimid)
        call ncd_defdim(lnfid, 'fates_levelem', num_elements_fates, dimid)
-       call ncd_defdim(lnfid, 'fates_levelpft', num_elements_fates * maxveg_fates, dimid)
+       call ncd_defdim(lnfid, 'fates_levelpft', num_elements_fates * numpft_fates, dimid)
        call ncd_defdim(lnfid, 'fates_levelcwd', num_elements_fates * ncwd, dimid)
        call ncd_defdim(lnfid, 'fates_levelage', num_elements_fates * nlevage, dimid)
     end if
@@ -4942,7 +4930,7 @@
     case('fates_levcacls')
        num2d = nlevcoage
     case ('fates_levpft')
-       num2d = maxveg_fates
+       num2d = numpft_fates
     case ('fates_levage')
        num2d = nlevage
     case ('fates_levheight')
@@ -4952,25 +4940,21 @@
     case ('fates_levcwdsc')
        num2d = ncwd
     case ('fates_levscpf')
-<<<<<<< HEAD
-       num2d = nlevsclass*maxveg_fates
-=======
        num2d = nlevsclass*numpft_fates
     case ('fates_levcapf')
        num2d = nlevcoage*numpft_fates
->>>>>>> e33b4658
     case ('fates_levscag')
        num2d = nlevsclass*nlevage
     case ('fates_levscagpf')
-       num2d = nlevsclass*nlevage*maxveg_fates
+       num2d = nlevsclass*nlevage*numpft_fates
     case ('fates_levagepft')
-       num2d = nlevage*maxveg_fates
+       num2d = nlevage*numpft_fates
     case ('fates_levcan')
        num2d = nclmax
     case ('fates_levcnlf')
        num2d = nlevleaf * nclmax
     case ('fates_levcnlfpf')
-       num2d = nlevleaf * nclmax * maxveg_fates
+       num2d = nlevleaf * nclmax * numpft_fates
     case ('ltype')
        num2d = max_lunit
     case ('natpft')
@@ -4978,7 +4962,7 @@
     case ('fates_levelem')
        num2d = num_elements_fates
     case ('fates_levelpft')
-       num2d = num_elements_fates*maxveg_fates
+       num2d = num_elements_fates*numpft_fates
     case ('fates_levelcwd')
        num2d = num_elements_fates*ncwd
     case ('fates_levelage')
