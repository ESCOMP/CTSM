module atm2lndType

  !-----------------------------------------------------------------------
  ! !DESCRIPTION:
  ! Handle atm2lnd, lnd2atm mapping
  !
  ! !USES:
  use shr_kind_mod  , only : r8 => shr_kind_r8
  use shr_infnan_mod, only : nan => shr_infnan_nan, assignment(=)
  use shr_log_mod   , only : errMsg => shr_log_errMsg
  use clm_varpar    , only : numrad, ndst, nlevgrnd !ndst = number of dust bins.
  use clm_varcon    , only : rair, grav, cpair, hfus, tfrz, spval
  use clm_varctl    , only : iulog, use_c13, use_cn, use_lch4, use_cndv, use_fates, use_luna
  use decompMod     , only : bounds_type
  use abortutils    , only : endrun
  use PatchType     , only : patch
  !
  ! !PUBLIC TYPES:
  implicit none
  private
  save
  !
  ! !PUBLIC DATA TYPES:

  type, public :: atm2lnd_params_type
     ! true => repartition rain/snow from atm based on temperature
     logical :: repartition_rain_snow

     ! true => downscale longwave radiation
     logical :: glcmec_downscale_longwave

     ! Surface temperature lapse rate (K m-1)
     real(r8) :: lapse_rate

     ! longwave radiation lapse rate (W m-2 m-1)
     real(r8) :: lapse_rate_longwave

     ! Relative limit for how much longwave downscaling can be done (unitless)
     ! The pre-normalized, downscaled longwave is restricted to be in the range
     ! [lwrad*(1-longwave_downscaling_limit), lwrad*(1+longwave_downscaling_limit)]
     real(r8) :: longwave_downscaling_limit

     ! Rain-snow ramp for glacier landunits
     ! frac_rain = (temp - all_snow_t) * frac_rain_slope
     ! (all_snow_t is in K)
     real(r8) :: precip_repartition_glc_all_snow_t
     real(r8) :: precip_repartition_glc_frac_rain_slope

     ! Rain-snow ramp for non-glacier landunits
     ! frac_rain = (temp - all_snow_t) * frac_rain_slope
     ! (all_snow_t is in K)
     real(r8) :: precip_repartition_nonglc_all_snow_t
     real(r8) :: precip_repartition_nonglc_frac_rain_slope
  end type atm2lnd_params_type

  !----------------------------------------------------
  ! atmosphere -> land variables structure
  !
  ! NOTE:
  ! IF there are forcing variables that are downscaled - then the
  ! non-downscaled versions SHOULD NOT be used in the code. Currently
  ! the non-downscaled versions are only used n a handful of places in
  ! the code (and needs to be used in lnd_import_export and the
  ! downscaling routines), but in general should NOT be used in new
  ! code. Instead use the datatype variables that have a _col suffix
  ! which gives the downscaled versions of these fields.
  !----------------------------------------------------
  type, public :: atm2lnd_type
     type(atm2lnd_params_type) :: params

     ! atm->lnd not downscaled
     real(r8), pointer :: forc_u_grc                    (:)   => null() ! atm wind speed, east direction (m/s)
     real(r8), pointer :: forc_v_grc                    (:)   => null() ! atm wind speed, north direction (m/s)
     real(r8), pointer :: forc_wind_grc                 (:)   => null() ! atmospheric wind speed
     real(r8), pointer :: forc_hgt_grc                  (:)   => null() ! atmospheric reference height (m)
     real(r8), pointer :: forc_topo_grc                 (:)   => null() ! atmospheric surface height (m)
     real(r8), pointer :: forc_hgt_u_grc                (:)   => null() ! obs height of wind [m] (new)
     real(r8), pointer :: forc_hgt_t_grc                (:)   => null() ! obs height of temperature [m] (new)
     real(r8), pointer :: forc_hgt_q_grc                (:)   => null() ! obs height of humidity [m] (new)
     real(r8), pointer :: forc_vp_grc                   (:)   => null() ! atmospheric vapor pressure (Pa)
     real(r8), pointer :: forc_psrf_grc                 (:)   => null() ! surface pressure (Pa)
     real(r8), pointer :: forc_pco2_grc                 (:)   => null() ! CO2 partial pressure (Pa)
     real(r8), pointer :: forc_pco2_240_patch           (:)   => null() ! 10-day mean CO2 partial pressure (Pa)
     real(r8), pointer :: forc_solad_grc                (:,:) => null() ! direct beam radiation (numrad) (vis=forc_sols , nir=forc_soll )
     real(r8), pointer :: forc_solai_grc                (:,:) => null() ! diffuse radiation (numrad) (vis=forc_solsd, nir=forc_solld)
     real(r8), pointer :: forc_solar_grc                (:)   => null() ! incident solar radiation
     real(r8), pointer :: forc_solar_col                (:)   => null() ! incident solar radiation
     real(r8), pointer :: forc_ndep_grc                 (:)   => null() ! nitrogen deposition rate (gN/m2/s)
     real(r8), pointer :: forc_pc13o2_grc               (:)   => null() ! C13O2 partial pressure (Pa)
     real(r8), pointer :: forc_po2_grc                  (:)   => null() ! O2 partial pressure (Pa)
     real(r8), pointer :: forc_po2_240_patch            (:)   => null() ! 10-day mean O2 partial pressure (Pa)
     real(r8), pointer :: forc_aer_grc                  (:,:) => null() ! aerosol deposition array
     real(r8), pointer :: forc_pch4_grc                 (:)   => null() ! CH4 partial pressure (Pa)

     real(r8), pointer :: forc_t_not_downscaled_grc     (:)   => null() ! not downscaled atm temperature (Kelvin)       
     real(r8), pointer :: forc_th_not_downscaled_grc    (:)   => null() ! not downscaled atm potential temperature (Kelvin)    
     real(r8), pointer :: forc_pbot_not_downscaled_grc  (:)   => null() ! not downscaled atm pressure (Pa)   
     real(r8), pointer :: forc_pbot240_downscaled_patch (:)   => null() ! 10-day mean downscaled atm pressure (Pa)           
     real(r8), pointer :: forc_rho_not_downscaled_grc   (:)   => null() ! not downscaled atm density (kg/m**3)                      
     real(r8), pointer :: forc_lwrad_not_downscaled_grc (:)   => null() ! not downscaled atm downwrd IR longwave radiation (W/m**2) 

     ! atm->lnd downscaled
     real(r8), pointer :: forc_t_downscaled_col         (:)   => null() ! downscaled atm temperature (Kelvin)
     real(r8), pointer :: forc_th_downscaled_col        (:)   => null() ! downscaled atm potential temperature (Kelvin)
     real(r8), pointer :: forc_pbot_downscaled_col      (:)   => null() ! downscaled atm pressure (Pa)
     real(r8), pointer :: forc_rho_downscaled_col       (:)   => null() ! downscaled atm density (kg/m**3)
     real(r8), pointer :: forc_lwrad_downscaled_col     (:)   => null() ! downscaled atm downwrd IR longwave radiation (W/m**2)

<<<<<<< HEAD
     real(r8), pointer :: forc_solad_col                (:,:) => null() ! direct beam radiation (numrad) (vis=forc_sols , nir=forc_soll )

     !  rof->lnd
     real(r8), pointer :: forc_flood_grc                (:)   => null() ! rof flood (mm/s)
     real(r8), pointer :: volr_grc                      (:)   => null() ! rof volr total volume (m3)
     real(r8), pointer :: volrmch_grc                   (:)   => null() ! rof volr main channel (m3)
     real(r8), pointer :: tdepth_grc                    (:)   => null() ! rof tributary water depth (m)
     real(r8), pointer :: tdepthmax_grc                 (:)   => null() ! rof tributary bankfull water depth (m)

     ! anomaly forcing
     real(r8), pointer :: af_precip_grc                 (:)   => null() ! anomaly forcing 
     real(r8), pointer :: af_uwind_grc                  (:)   => null() ! anomaly forcing 
     real(r8), pointer :: af_vwind_grc                  (:)   => null() ! anomaly forcing 
     real(r8), pointer :: af_tbot_grc                   (:)   => null() ! anomaly forcing 
     real(r8), pointer :: af_pbot_grc                   (:)   => null() ! anomaly forcing 
     real(r8), pointer :: af_shum_grc                   (:)   => null() ! anomaly forcing 
     real(r8), pointer :: af_swdn_grc                   (:)   => null() ! anomaly forcing 
     real(r8), pointer :: af_lwdn_grc                   (:)   => null() ! anomaly forcing 
     real(r8), pointer :: bc_precip_grc                 (:)   => null() ! anomaly forcing - add bias correction
=======
>>>>>>> a3440441

     ! time averaged quantities
     real(r8) , pointer :: fsd24_patch                  (:)   => null() ! patch 24hr average of direct beam radiation 
     real(r8) , pointer :: fsd240_patch                 (:)   => null() ! patch 240hr average of direct beam radiation 
     real(r8) , pointer :: fsi24_patch                  (:)   => null() ! patch 24hr average of diffuse beam radiation 
     real(r8) , pointer :: fsi240_patch                 (:)   => null() ! patch 240hr average of diffuse beam radiation 
     real(r8) , pointer :: wind24_patch                 (:)   => null() ! patch 24-hour running mean of wind
     real(r8) , pointer :: t_mo_patch                   (:)   => null() ! patch 30-day average temperature (Kelvin)
     real(r8) , pointer :: t_mo_min_patch               (:)   => null() ! patch annual min of t_mo (Kelvin)

   contains

     procedure, public  :: Init
     procedure, public  :: InitForTesting  ! version of Init meant for unit testing
     procedure, private :: ReadNamelist
     procedure, private :: InitAllocate
     procedure, private :: InitHistory  
     procedure, public  :: InitAccBuffer
     procedure, public  :: InitAccVars
     procedure, public  :: UpdateAccVars
     procedure, public  :: Restart
     procedure, public  :: Clean

  end type atm2lnd_type

  interface atm2lnd_params_type
     module procedure atm2lnd_params_constructor
  end interface atm2lnd_params_type

  character(len=*), parameter, private :: sourcefile = &
       __FILE__
  !----------------------------------------------------

contains

  !-----------------------------------------------------------------------
  function atm2lnd_params_constructor(repartition_rain_snow, glcmec_downscale_longwave, &
       lapse_rate, lapse_rate_longwave, longwave_downscaling_limit, &
       precip_repartition_glc_all_snow_t, precip_repartition_glc_all_rain_t, &
       precip_repartition_nonglc_all_snow_t, precip_repartition_nonglc_all_rain_t) &
       result(params)
    !
    ! !DESCRIPTION:
    ! Creates a new instance of atm2lnd_params_type
    !
    ! !USES:
    !
    ! !ARGUMENTS:
    type(atm2lnd_params_type) :: params  ! function result
    logical, intent(in) :: repartition_rain_snow
    logical, intent(in) :: glcmec_downscale_longwave

    ! Surface temperature lapse rate (K m-1)
    real(r8), intent(in) :: lapse_rate

    ! Longwave radiation lapse rate (W m-2 m-1)
    ! Must be present if glcmec_downscale_longwave is true; ignored otherwise
    real(r8), intent(in), optional :: lapse_rate_longwave

    ! Relative limit for how much longwave downscaling can be done (unitless)
    ! Must be present if glcmec_downscale_longwave is true; ignored otherwise
    real(r8), intent(in), optional :: longwave_downscaling_limit

    ! End-points of the rain-snow ramp for glacier landunits (degrees C)
    ! Must be present if repartition_rain_snow is true; ignored otherwise
    real(r8), intent(in), optional :: precip_repartition_glc_all_snow_t
    real(r8), intent(in), optional :: precip_repartition_glc_all_rain_t

    ! End-points of the rain-snow ramp for non-glacier landunits (degrees C)
    ! Must be present if repartition_rain_snow is true; ignored otherwise
    real(r8), intent(in), optional :: precip_repartition_nonglc_all_snow_t
    real(r8), intent(in), optional :: precip_repartition_nonglc_all_rain_t
    !
    ! !LOCAL VARIABLES:

    character(len=*), parameter :: subname = 'atm2lnd_params_constructor'
    !-----------------------------------------------------------------------

    params%repartition_rain_snow = repartition_rain_snow
    params%glcmec_downscale_longwave = glcmec_downscale_longwave

    params%lapse_rate = lapse_rate

    if (glcmec_downscale_longwave) then
       if (.not. present(lapse_rate_longwave)) then
          call endrun(subname // &
               ' ERROR: For glcmec_downscale_longwave true, lapse_rate_longwave must be provided')
       end if
       if (.not. present(longwave_downscaling_limit)) then
          call endrun(subname // &
               ' ERROR: For glcmec_downscale_longwave true, longwave_downscaling_limit must be provided')
       end if

       if (longwave_downscaling_limit < 0._r8 .or. &
            longwave_downscaling_limit > 1._r8) then
          call endrun(subname // &
               ' ERROR: longwave_downscaling_limit must be between 0 and 1')
       end if

       params%lapse_rate_longwave = lapse_rate_longwave
       params%longwave_downscaling_limit = longwave_downscaling_limit
    else
       params%lapse_rate_longwave = nan
       params%longwave_downscaling_limit = nan
    end if

    if (repartition_rain_snow) then

       ! Make sure all of the repartitioning-related parameters are present

       if (.not. present(precip_repartition_glc_all_snow_t)) then
          call endrun(subname // &
               ' ERROR: For repartition_rain_snow true, precip_repartition_glc_all_snow_t must be provided')
       end if
       if (.not. present(precip_repartition_glc_all_rain_t)) then
          call endrun(subname // &
               ' ERROR: For repartition_rain_snow true, precip_repartition_glc_all_rain_t must be provided')
       end if
       if (.not. present(precip_repartition_nonglc_all_snow_t)) then
          call endrun(subname // &
               ' ERROR: For repartition_rain_snow true, precip_repartition_nonglc_all_snow_t must be provided')
       end if
       if (.not. present(precip_repartition_nonglc_all_rain_t)) then
          call endrun(subname // &
               ' ERROR: For repartition_rain_snow true, precip_repartition_nonglc_all_rain_t must be provided')
       end if

       ! Do some other error checking

       if (precip_repartition_glc_all_rain_t <= precip_repartition_glc_all_snow_t) then
          call endrun(subname // &
               ' ERROR: Must have precip_repartition_glc_all_snow_t < precip_repartition_glc_all_rain_t')
       end if

       if (precip_repartition_nonglc_all_rain_t <= precip_repartition_nonglc_all_snow_t) then
          call endrun(subname // &
               ' ERROR: Must have precip_repartition_nonglc_all_snow_t < precip_repartition_nonglc_all_rain_t')
       end if

       ! Convert to the form of the parameters we want for the main code

       call compute_ramp_params( &
            all_snow_t_c = precip_repartition_glc_all_snow_t, &
            all_rain_t_c = precip_repartition_glc_all_rain_t, &
            all_snow_t_k = params%precip_repartition_glc_all_snow_t, &
            frac_rain_slope = params%precip_repartition_glc_frac_rain_slope)

       call compute_ramp_params( &
            all_snow_t_c = precip_repartition_nonglc_all_snow_t, &
            all_rain_t_c = precip_repartition_nonglc_all_rain_t, &
            all_snow_t_k = params%precip_repartition_nonglc_all_snow_t, &
            frac_rain_slope = params%precip_repartition_nonglc_frac_rain_slope)

    else  ! .not. repartition_rain_snow
       params%precip_repartition_glc_all_snow_t = nan
       params%precip_repartition_glc_frac_rain_slope = nan
       params%precip_repartition_nonglc_all_snow_t = nan
       params%precip_repartition_nonglc_frac_rain_slope = nan
    end if

  contains
    subroutine compute_ramp_params(all_snow_t_c, all_rain_t_c, &
         all_snow_t_k, frac_rain_slope)
      real(r8), intent(in)  :: all_snow_t_c  ! Temperature at which precip falls entirely as rain (deg C)
      real(r8), intent(in)  :: all_rain_t_c  ! Temperature at which precip falls entirely as snow (deg C)
      real(r8), intent(out) :: all_snow_t_k  ! Temperature at which precip falls entirely as snow (K)
      real(r8), intent(out) :: frac_rain_slope ! Slope of the frac_rain vs. T relationship

      frac_rain_slope = 1._r8 / (all_rain_t_c - all_snow_t_c)
      all_snow_t_k = all_snow_t_c + tfrz
    end subroutine compute_ramp_params

  end function atm2lnd_params_constructor


  !------------------------------------------------------------------------
  subroutine Init(this, bounds, NLFilename)

    class(atm2lnd_type) :: this
    type(bounds_type), intent(in) :: bounds
    character(len=*), intent(in) :: NLFilename ! namelist filename

    call this%InitAllocate(bounds)
    call this%ReadNamelist(NLFilename)
    call this%InitHistory(bounds)
    
  end subroutine Init

  !-----------------------------------------------------------------------
  subroutine InitForTesting(this, bounds, params)
    !
    ! !DESCRIPTION:
    ! Does initialization needed for unit testing. Allows caller to prescribe parameter
    ! values (bypassing the namelist read)
    !
    ! !USES:
    !
    ! !ARGUMENTS:
    class(atm2lnd_type) :: this
    type(bounds_type), intent(in) :: bounds

    ! If params isn't provided, we use default values
    type(atm2lnd_params_type), intent(in), optional :: params
    !
    ! !LOCAL VARIABLES:
    type(atm2lnd_params_type) :: l_params

    character(len=*), parameter :: subname = 'InitForTesting'
    !-----------------------------------------------------------------------

    if (present(params)) then
       l_params = params
    else
       ! Use arbitrary values
       l_params = atm2lnd_params_type( &
            repartition_rain_snow = .false., &
            glcmec_downscale_longwave = .false., &
            lapse_rate = 0.01_r8)
    end if

    call this%InitAllocate(bounds)
    this%params = l_params

  end subroutine InitForTesting


  !-----------------------------------------------------------------------
  subroutine ReadNamelist(this, NLFilename)
    !
    ! !DESCRIPTION:
    ! Read the atm2lnd namelist
    !
    ! !USES:
    use fileutils      , only : getavu, relavu, opnfil
    use shr_nl_mod     , only : shr_nl_find_group_name
    use spmdMod        , only : masterproc, mpicom
    use shr_mpi_mod    , only : shr_mpi_bcast
    !
    ! !ARGUMENTS:
    character(len=*), intent(in) :: NLFilename ! Namelist filename
    class(atm2lnd_type), intent(inout) :: this
    !
    ! !LOCAL VARIABLES:

    ! temporary variables corresponding to the components of atm2lnd_params_type
    logical :: repartition_rain_snow
    logical :: glcmec_downscale_longwave
    real(r8) :: lapse_rate
    real(r8) :: lapse_rate_longwave
    real(r8) :: longwave_downscaling_limit
    real(r8) :: precip_repartition_glc_all_snow_t
    real(r8) :: precip_repartition_glc_all_rain_t
    real(r8) :: precip_repartition_nonglc_all_snow_t
    real(r8) :: precip_repartition_nonglc_all_rain_t

    integer :: ierr                 ! error code
    integer :: unitn                ! unit for namelist file
    character(len=*), parameter :: nmlname = 'atm2lnd_inparm'

    character(len=*), parameter :: subname = 'ReadNamelist'
    !-----------------------------------------------------------------------

    namelist /atm2lnd_inparm/ repartition_rain_snow, glcmec_downscale_longwave, &
         lapse_rate, lapse_rate_longwave, longwave_downscaling_limit, &
         precip_repartition_glc_all_snow_t, precip_repartition_glc_all_rain_t, &
         precip_repartition_nonglc_all_snow_t, precip_repartition_nonglc_all_rain_t

    ! Initialize namelist variables to defaults
    repartition_rain_snow = .false.
    glcmec_downscale_longwave = .false.
    lapse_rate = nan
    lapse_rate_longwave = nan
    longwave_downscaling_limit = nan
    precip_repartition_glc_all_snow_t = nan
    precip_repartition_glc_all_rain_t = nan
    precip_repartition_nonglc_all_snow_t = nan
    precip_repartition_nonglc_all_rain_t = nan

    if (masterproc) then
       unitn = getavu()
       call opnfil (NLFilename, unitn, 'F')
       call shr_nl_find_group_name(unitn, nmlname, status=ierr)
       if (ierr == 0) then
          read(unitn, nml=atm2lnd_inparm, iostat=ierr)
          if (ierr /= 0) then
             call endrun(msg="ERROR reading "//nmlname//"namelist"//errmsg(sourcefile, __LINE__))
          end if
       else
          call endrun(msg="ERROR could NOT find "//nmlname//"namelist"//errmsg(sourcefile, __LINE__))
       end if
       call relavu( unitn )
    end if

    call shr_mpi_bcast(repartition_rain_snow, mpicom)
    call shr_mpi_bcast(glcmec_downscale_longwave, mpicom)
    call shr_mpi_bcast(lapse_rate, mpicom)
    call shr_mpi_bcast(lapse_rate_longwave, mpicom)
    call shr_mpi_bcast(longwave_downscaling_limit, mpicom)
    call shr_mpi_bcast(precip_repartition_glc_all_snow_t, mpicom)
    call shr_mpi_bcast(precip_repartition_glc_all_rain_t, mpicom)
    call shr_mpi_bcast(precip_repartition_nonglc_all_snow_t, mpicom)
    call shr_mpi_bcast(precip_repartition_nonglc_all_rain_t, mpicom)

    if (masterproc) then
       write(iulog,*) ' '
       write(iulog,*) nmlname//' settings:'
       ! Write settings one-by-one rather than with a nml write because some settings may
       ! be NaN if certain options are turned off.
       write(iulog,*) 'repartition_rain_snow = ', repartition_rain_snow
       write(iulog,*) 'glcmec_downscale_longwave = ', glcmec_downscale_longwave
       write(iulog,*) 'lapse_rate = ', lapse_rate
       if (glcmec_downscale_longwave) then
          write(iulog,*) 'lapse_rate_longwave = ', lapse_rate_longwave
          write(iulog,*) 'longwave_downscaling_limit = ', longwave_downscaling_limit
       end if
       if (repartition_rain_snow) then
          write(iulog,*) 'precip_repartition_glc_all_snow_t = ', precip_repartition_glc_all_snow_t
          write(iulog,*) 'precip_repartition_glc_all_rain_t = ', precip_repartition_glc_all_rain_t
          write(iulog,*) 'precip_repartition_nonglc_all_snow_t = ', precip_repartition_nonglc_all_snow_t
          write(iulog,*) 'precip_repartition_nonglc_all_rain_t = ', precip_repartition_nonglc_all_rain_t
       end if
       write(iulog,*) ' '
    end if

    this%params = atm2lnd_params_type( &
         repartition_rain_snow = repartition_rain_snow, &
         glcmec_downscale_longwave = glcmec_downscale_longwave, &
         lapse_rate = lapse_rate, &
         lapse_rate_longwave = lapse_rate_longwave, &
         longwave_downscaling_limit = longwave_downscaling_limit, &
         precip_repartition_glc_all_snow_t = precip_repartition_glc_all_snow_t, &
         precip_repartition_glc_all_rain_t = precip_repartition_glc_all_rain_t, &
         precip_repartition_nonglc_all_snow_t = precip_repartition_nonglc_all_snow_t, &
         precip_repartition_nonglc_all_rain_t = precip_repartition_nonglc_all_rain_t)

  end subroutine ReadNamelist


  !------------------------------------------------------------------------
  subroutine InitAllocate(this, bounds)
    !
    ! !DESCRIPTION:
    ! Initialize atm2lnd derived type
    !
    ! !ARGUMENTS:
    class(atm2lnd_type) :: this
    type(bounds_type), intent(in) :: bounds  
    !
    ! !LOCAL VARIABLES:
    real(r8) :: ival  = 0.0_r8  ! initial value
    integer  :: begg, endg
    integer  :: begc, endc
    integer  :: begp, endp
    !------------------------------------------------------------------------

    begg = bounds%begg; endg= bounds%endg
    begc = bounds%begc; endc= bounds%endc
    begp = bounds%begp; endp= bounds%endp

    ! atm->lnd
    allocate(this%forc_u_grc                    (begg:endg))        ; this%forc_u_grc                    (:)   = ival
    allocate(this%forc_v_grc                    (begg:endg))        ; this%forc_v_grc                    (:)   = ival
    allocate(this%forc_wind_grc                 (begg:endg))        ; this%forc_wind_grc                 (:)   = ival
    allocate(this%forc_hgt_grc                  (begg:endg))        ; this%forc_hgt_grc                  (:)   = ival
    allocate(this%forc_topo_grc                 (begg:endg))        ; this%forc_topo_grc                 (:)   = ival
    allocate(this%forc_hgt_u_grc                (begg:endg))        ; this%forc_hgt_u_grc                (:)   = ival
    allocate(this%forc_hgt_t_grc                (begg:endg))        ; this%forc_hgt_t_grc                (:)   = ival
    allocate(this%forc_hgt_q_grc                (begg:endg))        ; this%forc_hgt_q_grc                (:)   = ival
    allocate(this%forc_vp_grc                   (begg:endg))        ; this%forc_vp_grc                   (:)   = ival
    allocate(this%forc_psrf_grc                 (begg:endg))        ; this%forc_psrf_grc                 (:)   = ival
    allocate(this%forc_pco2_grc                 (begg:endg))        ; this%forc_pco2_grc                 (:)   = ival
    allocate(this%forc_solad_grc                (begg:endg,numrad)) ; this%forc_solad_grc                (:,:) = ival
    allocate(this%forc_solai_grc                (begg:endg,numrad)) ; this%forc_solai_grc                (:,:) = ival
    allocate(this%forc_solar_grc                (begg:endg))        ; this%forc_solar_grc                (:)   = ival
    allocate(this%forc_ndep_grc                 (begg:endg))        ; this%forc_ndep_grc                 (:)   = ival
    allocate(this%forc_pc13o2_grc               (begg:endg))        ; this%forc_pc13o2_grc               (:)   = ival
    allocate(this%forc_po2_grc                  (begg:endg))        ; this%forc_po2_grc                  (:)   = ival
    allocate(this%forc_aer_grc                  (begg:endg,14))     ; this%forc_aer_grc                  (:,:) = ival
    allocate(this%forc_pch4_grc                 (begg:endg))        ; this%forc_pch4_grc                 (:)   = ival
    if(use_luna)then
     allocate(this%forc_pco2_240_patch          (begp:endp))        ; this%forc_pco2_240_patch           (:)   = ival
     allocate(this%forc_po2_240_patch           (begp:endp))        ; this%forc_po2_240_patch            (:)   = ival
     allocate(this%forc_pbot240_downscaled_patch(begp:endp))        ; this%forc_pbot240_downscaled_patch (:)   = ival
    endif

    ! atm->lnd not downscaled
    allocate(this%forc_t_not_downscaled_grc     (begg:endg))        ; this%forc_t_not_downscaled_grc     (:)   = ival
    allocate(this%forc_pbot_not_downscaled_grc  (begg:endg))        ; this%forc_pbot_not_downscaled_grc  (:)   = ival
    allocate(this%forc_th_not_downscaled_grc    (begg:endg))        ; this%forc_th_not_downscaled_grc    (:)   = ival
    allocate(this%forc_rho_not_downscaled_grc   (begg:endg))        ; this%forc_rho_not_downscaled_grc   (:)   = ival
    allocate(this%forc_lwrad_not_downscaled_grc (begg:endg))        ; this%forc_lwrad_not_downscaled_grc (:)   = ival
    
    ! atm->lnd downscaled
    allocate(this%forc_t_downscaled_col         (begc:endc))        ; this%forc_t_downscaled_col         (:)   = ival
    allocate(this%forc_pbot_downscaled_col      (begc:endc))        ; this%forc_pbot_downscaled_col      (:)   = ival
    allocate(this%forc_th_downscaled_col        (begc:endc))        ; this%forc_th_downscaled_col        (:)   = ival
    allocate(this%forc_rho_downscaled_col       (begc:endc))        ; this%forc_rho_downscaled_col       (:)   = ival
    allocate(this%forc_lwrad_downscaled_col     (begc:endc))        ; this%forc_lwrad_downscaled_col     (:)   = ival
<<<<<<< HEAD
    allocate(this%forc_rain_downscaled_col      (begc:endc))        ; this%forc_rain_downscaled_col      (:)   = ival
    allocate(this%forc_snow_downscaled_col      (begc:endc))        ; this%forc_snow_downscaled_col      (:)   = ival

    allocate(this%forc_solad_col                (begc:endc,numrad)) ; this%forc_solad_col                (:,:) = ival
    allocate(this%forc_solar_col                (begc:endc))        ; this%forc_solar_col                (:)   = ival

    ! rof->lnd
    allocate(this%forc_flood_grc                (begg:endg))        ; this%forc_flood_grc                (:)   = ival
    allocate(this%volr_grc                      (begg:endg))        ; this%volr_grc                      (:)   = ival
    allocate(this%volrmch_grc                   (begg:endg))        ; this%volrmch_grc                   (:)   = ival
    allocate(this%tdepth_grc                    (begg:endg))        ; this%tdepth_grc                    (:)   = ival
    allocate(this%tdepthmax_grc                 (begg:endg))        ; this%tdepthmax_grc                 (:)   = ival

    ! anomaly forcing
    allocate(this%bc_precip_grc                 (begg:endg))        ; this%bc_precip_grc                 (:)   = ival
    allocate(this%af_precip_grc                 (begg:endg))        ; this%af_precip_grc                 (:)   = ival
    allocate(this%af_uwind_grc                  (begg:endg))        ; this%af_uwind_grc                  (:)   = ival
    allocate(this%af_vwind_grc                  (begg:endg))        ; this%af_vwind_grc                  (:)   = ival
    allocate(this%af_tbot_grc                   (begg:endg))        ; this%af_tbot_grc                   (:)   = ival
    allocate(this%af_pbot_grc                   (begg:endg))        ; this%af_pbot_grc                   (:)   = ival
    allocate(this%af_shum_grc                   (begg:endg))        ; this%af_shum_grc                   (:)   = ival
    allocate(this%af_swdn_grc                   (begg:endg))        ; this%af_swdn_grc                   (:)   = ival
    allocate(this%af_lwdn_grc                   (begg:endg))        ; this%af_lwdn_grc                   (:)   = ival
=======
>>>>>>> a3440441

    allocate(this%fsd24_patch                   (begp:endp))        ; this%fsd24_patch                   (:)   = nan
    allocate(this%fsd240_patch                  (begp:endp))        ; this%fsd240_patch                  (:)   = nan
    allocate(this%fsi24_patch                   (begp:endp))        ; this%fsi24_patch                   (:)   = nan
    allocate(this%fsi240_patch                  (begp:endp))        ; this%fsi240_patch                  (:)   = nan
    if (use_fates) then
       allocate(this%wind24_patch               (begp:endp))        ; this%wind24_patch                  (:)   = nan
    end if
    allocate(this%t_mo_patch                    (begp:endp))        ; this%t_mo_patch               (:)   = nan
    allocate(this%t_mo_min_patch                (begp:endp))        ; this%t_mo_min_patch           (:)   = spval ! TODO - initialize this elsewhere

  end subroutine InitAllocate

  !------------------------------------------------------------------------
  subroutine InitHistory(this, bounds)
    !
    ! !USES:
    use histFileMod, only : hist_addfld1d
    !
    ! !ARGUMENTS:
    class(atm2lnd_type) :: this
    type(bounds_type), intent(in) :: bounds  
    !
    ! !LOCAL VARIABLES:
    integer  :: begg, endg
    integer  :: begc, endc
    integer  :: begp, endp
    !---------------------------------------------------------------------

    begg = bounds%begg; endg= bounds%endg
    begc = bounds%begc; endc= bounds%endc
    begp = bounds%begp; endp= bounds%endp

<<<<<<< HEAD
    this%forc_flood_grc(begg:endg) = spval
    call hist_addfld1d (fname='QFLOOD',  units='mm/s',  &
         avgflag='A', long_name='runoff from river flooding', &
         ptr_lnd=this%forc_flood_grc)

    this%volr_grc(begg:endg) = spval
    call hist_addfld1d (fname='VOLR',  units='m3',  &
         avgflag='A', long_name='river channel total water storage', &
         ptr_lnd=this%volr_grc)

    this%volrmch_grc(begg:endg) = spval
    call hist_addfld1d (fname='VOLRMCH',  units='m3',  &
         avgflag='A', long_name='river channel main channel water storage', &
         ptr_lnd=this%volrmch_grc)

    this%tdepth_grc(begg:endg) = spval
    call hist_addfld1d (fname='TDEPTH',  units='m',  &
         avgflag='A', long_name='tributary water depth', &
         ptr_lnd=this%tdepth_grc, default = 'inactive')

    this%tdepthmax_grc(begg:endg) = spval
    call hist_addfld1d (fname='TDEPTHMAX',  units='m',  &
         avgflag='A', long_name='tributary bankfull water depth', &
         ptr_lnd=this%tdepthmax_grc, default = 'inactive')

=======
>>>>>>> a3440441
    this%forc_wind_grc(begg:endg) = spval
    call hist_addfld1d (fname='WIND', units='m/s',  &
         avgflag='A', long_name='atmospheric wind velocity magnitude', &
         ptr_lnd=this%forc_wind_grc)
    ! Rename of WIND for Urban intercomparision project
    call hist_addfld1d (fname='Wind', units='m/s',  &
         avgflag='A', long_name='atmospheric wind velocity magnitude', &
         ptr_gcell=this%forc_wind_grc, default = 'inactive')

    this%forc_hgt_grc(begg:endg) = spval
    call hist_addfld1d (fname='ZBOT', units='m',  &
         avgflag='A', long_name='atmospheric reference height', &
         ptr_lnd=this%forc_hgt_grc)

    this%forc_topo_grc(begg:endg) = spval
    call hist_addfld1d (fname='ATM_TOPO', units='m', &
         avgflag='A', long_name='atmospheric surface height', &
         ptr_lnd=this%forc_topo_grc)

    this%forc_solar_grc(begg:endg) = spval
    call hist_addfld1d (fname='FSDS', units='W/m^2',  &
         avgflag='A', long_name='atmospheric incident solar radiation', &
         ptr_lnd=this%forc_solar_grc)

    this%forc_pco2_grc(begg:endg) = spval
    call hist_addfld1d (fname='PCO2', units='Pa',  &
         avgflag='A', long_name='atmospheric partial pressure of CO2', &
         ptr_lnd=this%forc_pco2_grc)

    this%forc_solar_grc(begg:endg) = spval
    call hist_addfld1d (fname='SWdown', units='W/m^2',  &
         avgflag='A', long_name='atmospheric incident solar radiation', &
         ptr_gcell=this%forc_solar_grc, default='inactive')

    if (use_lch4) then
       this%forc_pch4_grc(begg:endg) = spval
       call hist_addfld1d (fname='PCH4', units='Pa',  &
            avgflag='A', long_name='atmospheric partial pressure of CH4', &
            ptr_lnd=this%forc_pch4_grc)
    end if

    this%forc_t_not_downscaled_grc(begg:endg) = spval
    call hist_addfld1d (fname='Tair_from_atm', units='K',  &
         avgflag='A', long_name='atmospheric air temperature received from atmosphere (pre-downscaling)', &
         ptr_gcell=this%forc_t_not_downscaled_grc, default='inactive')

!scs
    this%forc_solar_col(begc:endc) = spval
    call hist_addfld1d (fname='FSDS_COL', units='W/m^2',  &
         avgflag='A', long_name='column atmospheric incident solar radiation', &
         ptr_col=this%forc_solar_col, default='inactive')

    this%forc_t_downscaled_col(begc:endc) = spval
    call hist_addfld1d (fname='TBOT', units='K',  &
         avgflag='A', long_name='atmospheric air temperature (downscaled to columns in glacier regions)', &
         ptr_col=this%forc_t_downscaled_col)
    call hist_addfld1d (fname='Tair', units='K', &
         avgflag='A', long_name='atmospheric air temperature (downscaled to columns in glacier regions)', &
         ptr_col=this%forc_t_downscaled_col, default='inactive')

    this%forc_pbot_downscaled_col(begc:endc) = spval
    call hist_addfld1d (fname='PBOT', units='Pa',  &
         avgflag='A', long_name='atmospheric pressure at surface (downscaled to columns in glacier regions)', &
         ptr_col=this%forc_pbot_downscaled_col)
    call hist_addfld1d (fname='PSurf', units='Pa',  &
         avgflag='A', long_name='atmospheric pressure at surface (downscaled to columns in glacier regions)', &
         ptr_col=this%forc_pbot_downscaled_col, default='inactive')

    this%forc_lwrad_downscaled_col(begc:endc) = spval
    call hist_addfld1d (fname='FLDS', units='W/m^2',  &
         avgflag='A', long_name='atmospheric longwave radiation (downscaled to columns in glacier regions)', &
         ptr_col=this%forc_lwrad_downscaled_col)
    call hist_addfld1d (fname='LWdown', units='W/m^2',  &
         avgflag='A', long_name='atmospheric longwave radiation (downscaled to columns in glacier regions)', &
         ptr_col=this%forc_lwrad_downscaled_col, default='inactive')

    call hist_addfld1d (fname='FLDS_ICE', units='W/m^2',  &
         avgflag='A', &
         long_name='atmospheric longwave radiation (downscaled to columns in glacier regions) (ice landunits only)', &
         ptr_col=this%forc_lwrad_downscaled_col, l2g_scale_type='ice', &
         default='inactive')

<<<<<<< HEAD
    this%forc_rain_not_downscaled_grc(begg:endg) = spval
    call hist_addfld1d (fname='RAIN_FROM_ATM', units='mm/s',  &
         avgflag='A', long_name='atmospheric rain received from atmosphere (pre-repartitioning)', &
!scs         ptr_lnd=this%forc_rain_not_downscaled_grc)
         ptr_col=this%forc_rain_downscaled_col)

    this%forc_snow_not_downscaled_grc(begg:endg) = spval
    call hist_addfld1d (fname='SNOW_FROM_ATM', units='mm/s',  &
         avgflag='A', long_name='atmospheric snow received from atmosphere (pre-repartitioning)', &
!scs         ptr_lnd=this%forc_snow_not_downscaled_grc)
         ptr_col=this%forc_snow_downscaled_col)

    this%forc_rain_downscaled_col(begc:endc) = spval
    call hist_addfld1d (fname='RAIN', units='mm/s',  &
         avgflag='A', long_name='atmospheric rain, after rain/snow repartitioning based on temperature', &
         ptr_col=this%forc_rain_downscaled_col)
    call hist_addfld1d (fname='Rainf', units='mm/s',  &
         avgflag='A', long_name='atmospheric rain, after rain/snow repartitioning based on temperature', &
         ptr_col=this%forc_rain_downscaled_col, default='inactive')

    call hist_addfld1d (fname='RAIN_ICE', units='mm/s',  &
         avgflag='A', &
         long_name='atmospheric rain, after rain/snow repartitioning based on temperature (ice landunits only)', &
         ptr_col=this%forc_rain_downscaled_col, l2g_scale_type='ice', &
         default='inactive')

    this%forc_snow_downscaled_col(begc:endc) = spval
    call hist_addfld1d (fname='SNOW', units='mm/s',  &
         avgflag='A', long_name='atmospheric snow, after rain/snow repartitioning based on temperature', &
         ptr_col=this%forc_snow_downscaled_col)

    call hist_addfld1d (fname='SNOW_ICE', units='mm/s',  &
         avgflag='A', &
         long_name='atmospheric snow, after rain/snow repartitioning based on temperature (ice landunits only)', &
         ptr_col=this%forc_snow_downscaled_col, l2g_scale_type='ice', &
         default='inactive')

=======
>>>>>>> a3440441
    this%forc_th_downscaled_col(begc:endc) = spval
    call hist_addfld1d (fname='THBOT', units='K',  &
         avgflag='A', long_name='atmospheric air potential temperature (downscaled to columns in glacier regions)', &
         ptr_col=this%forc_th_downscaled_col)


!scs
!!$    this%forc_solad_col(begc:endc,:) = spval
!!$    call hist_addfld1d (fname='SW_VIS_COL', units='W/m^2',  &
!!$         avgflag='A', long_name='column direct solar radiation', &
!!$         ptr_col=this%forc_solad_col(:,1), default='inactive')
!!$    call hist_addfld1d (fname='SW_NIR_COL', units='W/m^2',  &
!!$         avgflag='A', long_name='column direct solar radiation', &
!!$         ptr_col=this%forc_solad_col(:,2), default='inactive')
!scs

    ! Time averaged quantities
    this%fsi24_patch(begp:endp) = spval
    call hist_addfld1d (fname='FSI24', units='K',  &
         avgflag='A', long_name='indirect radiation (last 24hrs)', &
         ptr_patch=this%fsi24_patch, default='inactive')

    this%fsi240_patch(begp:endp) = spval
    call hist_addfld1d (fname='FSI240', units='K',  &
         avgflag='A', long_name='indirect radiation (last 240hrs)', &
         ptr_patch=this%fsi240_patch, default='inactive')

    this%fsd24_patch(begp:endp) = spval
    call hist_addfld1d (fname='FSD24', units='K',  &
         avgflag='A', long_name='direct radiation (last 24hrs)', &
         ptr_patch=this%fsd24_patch, default='inactive')

    this%fsd240_patch(begp:endp) = spval
    call hist_addfld1d (fname='FSD240', units='K',  &
         avgflag='A', long_name='direct radiation (last 240hrs)', &
         ptr_patch=this%fsd240_patch, default='inactive')

    if (use_cndv) then
       call hist_addfld1d (fname='TDA', units='K',  &
            avgflag='A', long_name='daily average 2-m temperature', &
            ptr_patch=this%t_mo_patch)
    end if

    if(use_luna)then
       this%forc_pco2_240_patch = spval
       call hist_addfld1d (fname='PCO2_240', units='Pa',  &
            avgflag='A', long_name='10 day running mean of CO2 pressure', &
            ptr_patch=this%forc_pco2_240_patch, default='inactive')
       this%forc_po2_240_patch = spval
      call hist_addfld1d (fname='PO2_240', units='Pa',  &
            avgflag='A', long_name='10 day running mean of O2 pressure', &
            ptr_patch=this%forc_po2_240_patch, default='inactive')
       this%forc_pbot240_downscaled_patch = spval
       call hist_addfld1d (fname='PBOT_240', units='Pa',  &
            avgflag='A', long_name='10 day running mean of air pressure', &
            ptr_patch=this%forc_pbot240_downscaled_patch, default='inactive')
    endif

  end subroutine InitHistory

  !-----------------------------------------------------------------------
  subroutine InitAccBuffer (this, bounds)
    !
    ! !DESCRIPTION:
    ! Initialize accumulation buffer for all required module accumulated fields
    ! This routine set defaults values that are then overwritten by the
    ! restart file for restart or branch runs
    !
    ! !USES 
    use clm_varcon  , only : spval
    use accumulMod  , only : init_accum_field
    !
    ! !ARGUMENTS:
    class(atm2lnd_type) :: this
    type(bounds_type), intent(in) :: bounds  
    !---------------------------------------------------------------------

    this%fsd24_patch(bounds%begp:bounds%endp) = spval
    call init_accum_field (name='FSD24', units='W/m2',                                             &
         desc='24hr average of direct solar radiation',  accum_type='runmean', accum_period=-1,    &
         subgrid_type='pft', numlev=1, init_value=0._r8)

    this%fsd240_patch(bounds%begp:bounds%endp) = spval
    call init_accum_field (name='FSD240', units='W/m2',                                            &
         desc='240hr average of direct solar radiation',  accum_type='runmean', accum_period=-10,  &
         subgrid_type='pft', numlev=1, init_value=0._r8)

    this%fsi24_patch(bounds%begp:bounds%endp) = spval
    call init_accum_field (name='FSI24', units='W/m2',                                             &
         desc='24hr average of diffuse solar radiation',  accum_type='runmean', accum_period=-1,   &
         subgrid_type='pft', numlev=1, init_value=0._r8)

    this%fsi240_patch(bounds%begp:bounds%endp) = spval
    call init_accum_field (name='FSI240', units='W/m2',                                            &
         desc='240hr average of diffuse solar radiation',  accum_type='runmean', accum_period=-10, &
         subgrid_type='pft', numlev=1, init_value=0._r8)

    if ( use_fates ) then
       call init_accum_field (name='WIND24', units='m', &
            desc='24hr average of wind', accum_type='runmean', accum_period=-1, &
            subgrid_type='pft', numlev=1, init_value=0._r8)
    end if

    if(use_luna) then
      this%forc_po2_240_patch(bounds%begp:bounds%endp) = spval
      call init_accum_field (name='po2_240', units='Pa',                                            &
         desc='10-day running mean of parial O2 pressure',  accum_type='runmean', accum_period=-10, &
         subgrid_type='pft', numlev=1, init_value=21223._r8)

      this%forc_pco2_240_patch(bounds%begp:bounds%endp) = spval
      call init_accum_field (name='pco2_240', units='Pa',                                            &
         desc='10-day running mean of parial CO2 pressure',  accum_type='runmean', accum_period=-10, &
         subgrid_type='pft', numlev=1, init_value=28._r8)

      this%forc_pbot240_downscaled_patch(bounds%begp:bounds%endp) = spval
      call init_accum_field (name='pbot240', units='Pa',                                            &
         desc='10-day running mean of air pressure',  accum_type='runmean', accum_period=-10, &
         subgrid_type='pft', numlev=1, init_value=101325._r8)

    endif

  end subroutine InitAccBuffer

  !-----------------------------------------------------------------------
  subroutine InitAccVars(this, bounds)
    !
    ! !DESCRIPTION:
    ! Initialize module variables that are associated with
    ! time accumulated fields. This routine is called for both an initial run
    ! and a restart run (and must therefore must be called after the restart file 
    ! is read in and the accumulation buffer is obtained)
    !
    ! !USES 
    use accumulMod       , only : extract_accum_field
    use clm_time_manager , only : get_nstep
    !
    ! !ARGUMENTS:
    class(atm2lnd_type) :: this
    type(bounds_type), intent(in) :: bounds  
    !
    ! !LOCAL VARIABLES:
    integer  :: begp, endp
    integer  :: begc, endc
    integer  :: nstep
    integer  :: ier
    real(r8), pointer :: rbufslp(:)  ! temporary
    real(r8), pointer :: rbufslc(:)  ! temporary
    !---------------------------------------------------------------------

    begp = bounds%begp; endp = bounds%endp
    begc = bounds%begc; endc = bounds%endc

    ! Allocate needed dynamic memory for single level patch field
    allocate(rbufslp(begp:endp), stat=ier)
    if (ier/=0) then
       write(iulog,*)' in '
       call endrun(msg="InitAccVars allocation error for rbufslp"//&
            errMsg(sourcefile, __LINE__))
    endif
    ! Allocate needed dynamic memory for single level col field
    allocate(rbufslc(begc:endc), stat=ier)
    if (ier/=0) then
       write(iulog,*)' in '
       call endrun(msg="InitAccVars allocation error for rbufslc"//&
            errMsg(sourcefile, __LINE__))
    endif

    ! Determine time step
    nstep = get_nstep()

    call extract_accum_field ('FSD24', rbufslp, nstep)
    this%fsd24_patch(begp:endp) = rbufslp(begp:endp)

    call extract_accum_field ('FSD240', rbufslp, nstep)
    this%fsd240_patch(begp:endp) = rbufslp(begp:endp)

    call extract_accum_field ('FSI24', rbufslp, nstep)
    this%fsi24_patch(begp:endp) = rbufslp(begp:endp)

    call extract_accum_field ('FSI240', rbufslp, nstep)
    this%fsi240_patch(begp:endp) = rbufslp(begp:endp)

    if (use_cndv) then
       call extract_accum_field ('TDA', rbufslp, nstep) 
       this%t_mo_patch(begp:endp) = rbufslp(begp:endp)
    end if

    if (use_fates) then
       call extract_accum_field ('WIND24', rbufslp, nstep)
       this%wind24_patch(begp:endp) = rbufslp(begp:endp)
    end if

    if(use_luna) then
       call extract_accum_field ('po2_240', rbufslp, nstep)
       this%forc_po2_240_patch(begp:endp) = rbufslp(begp:endp)

       call extract_accum_field ('pco2_240', rbufslp, nstep)
       this%forc_pco2_240_patch(begp:endp) = rbufslp(begp:endp)   

       call extract_accum_field ('pbot240', rbufslp, nstep)
       this%forc_pbot240_downscaled_patch(begp:endp) = rbufslp(begp:endp)  
 
    endif

    deallocate(rbufslp)
    deallocate(rbufslc)

  end subroutine InitAccVars

  !-----------------------------------------------------------------------
  subroutine UpdateAccVars (this, bounds)
    !
    ! USES
    use clm_time_manager, only : get_nstep
    use accumulMod      , only : update_accum_field, extract_accum_field
    !
    ! !ARGUMENTS:
    class(atm2lnd_type)                 :: this
    type(bounds_type)      , intent(in) :: bounds  
    !
    ! !LOCAL VARIABLES:
    integer :: g,c,p                     ! indices
    integer :: dtime                     ! timestep size [seconds]
    integer :: nstep                     ! timestep number
    integer :: ier                       ! error status
    integer :: begp, endp
    integer :: begc, endc
    real(r8), pointer :: rbufslp(:)      ! temporary single level - patch level
    real(r8), pointer :: rbufslc(:)      ! temporary single level - column level
    !---------------------------------------------------------------------

    begp = bounds%begp; endp = bounds%endp
    begc = bounds%begc; endc = bounds%endc

    nstep = get_nstep()

    ! Allocate needed dynamic memory for single level patch field
    allocate(rbufslp(begp:endp), stat=ier)
    if (ier/=0) then
       write(iulog,*)'UpdateAccVars allocation error for rbufslp'
       call endrun(msg=errMsg(sourcefile, __LINE__))
    endif
    ! Allocate needed dynamic memory for single level col field
    allocate(rbufslc(begc:endc), stat=ier)
    if (ier/=0) then
       write(iulog,*)'UpdateAccVars allocation error for rbufslc'
       call endrun(msg=errMsg(sourcefile, __LINE__))
    endif

    ! Accumulate and extract forc_solad24 & forc_solad240 
    do p = begp,endp
       g = patch%gridcell(p)
       rbufslp(p) = this%forc_solad_grc(g,1)
    end do
    call update_accum_field  ('FSD240', rbufslp               , nstep)
    call extract_accum_field ('FSD240', this%fsd240_patch     , nstep)
    call update_accum_field  ('FSD24' , rbufslp               , nstep)
    call extract_accum_field ('FSD24' , this%fsd24_patch      , nstep)

    ! Accumulate and extract forc_solai24 & forc_solai240 
    do p = begp,endp
       g = patch%gridcell(p)
       rbufslp(p) = this%forc_solai_grc(g,1)
    end do
    call update_accum_field  ('FSI24' , rbufslp               , nstep)
    call extract_accum_field ('FSI24' , this%fsi24_patch      , nstep)
    call update_accum_field  ('FSI240', rbufslp               , nstep)
    call extract_accum_field ('FSI240', this%fsi240_patch     , nstep)


    if (use_cndv) then

       ! Accumulate and extract TDA (accumulates TBOT as 30-day average) and 
       ! also determines t_mo_min
       
       do p = begp,endp
          c = patch%column(p)
          rbufslp(p) = this%forc_t_downscaled_col(c)
       end do
       call update_accum_field  ('TDA', rbufslp, nstep)
       call extract_accum_field ('TDA', rbufslp, nstep)
       do p = begp,endp
          this%t_mo_patch(p) = rbufslp(p)
          this%t_mo_min_patch(p) = min(this%t_mo_min_patch(p), rbufslp(p))
       end do

    end if

    if (use_fates) then
       do p = bounds%begp,bounds%endp
          g = patch%gridcell(p) 
          rbufslp(p) = this%forc_wind_grc(g) 
       end do
       call update_accum_field  ('WIND24', rbufslp, nstep)
       call extract_accum_field ('WIND24', this%wind24_patch, nstep)

    end if

    if(use_luna) then
     do p = bounds%begp,bounds%endp
       g = patch%gridcell(p)
       rbufslp(p) = this%forc_pco2_grc(g) 
     enddo
     call update_accum_field  ('pco2_240', rbufslp, nstep)
     call extract_accum_field ('pco2_240', this%forc_pco2_240_patch, nstep)

     do p = bounds%begp,bounds%endp
       g = patch%gridcell(p)
       rbufslp(p) = this%forc_po2_grc(g) 
     enddo
     call update_accum_field  ('po2_240', rbufslp, nstep)
     call extract_accum_field ('po2_240', this%forc_po2_240_patch, nstep)

     do p = bounds%begp,bounds%endp
       c = patch%column(p)
       rbufslp(p) = this%forc_pbot_downscaled_col(c) 
     enddo
     call update_accum_field  ('pbot240', rbufslp, nstep)
     call extract_accum_field ('pbot240', this%forc_pbot240_downscaled_patch, nstep)

    endif

    deallocate(rbufslp)
    deallocate(rbufslc)

  end subroutine UpdateAccVars

  !------------------------------------------------------------------------
  subroutine Restart(this, bounds, ncid, flag)
    ! 
    ! !USES:
    use restUtilMod
    use ncdio_pio
    !
    ! !ARGUMENTS:
    class(atm2lnd_type) :: this
    type(bounds_type), intent(in) :: bounds  
    type(file_desc_t), intent(inout) :: ncid   
    character(len=*) , intent(in)    :: flag   
    !
    ! !LOCAL VARIABLES:
    logical            :: readvar 
    !------------------------------------------------------------------------

    if (use_cndv) then
       call restartvar(ncid=ncid, flag=flag, varname='T_MO_MIN', xtype=ncd_double,  &
            dim1name='pft', long_name='', units='', &
            interpinic_flag='interp', readvar=readvar, data=this%t_mo_min_patch)
    end if

    if(use_luna)then
       call restartvar(ncid=ncid, flag=flag, varname='pco2_240', xtype=ncd_double,  &
            dim1name='pft', long_name='10-day mean CO2 partial pressure', units='Pa', &
            interpinic_flag='interp', readvar=readvar, data=this%forc_pco2_240_patch )
       call restartvar(ncid=ncid, flag=flag, varname='po2_240', xtype=ncd_double,  &
            dim1name='pft', long_name='10-day mean O2 partial pressure', units='Pa', &
            interpinic_flag='interp', readvar=readvar, data=this%forc_po2_240_patch )
       call restartvar(ncid=ncid, flag=flag, varname='pbot240', xtype=ncd_double,  &
            dim1name='pft', long_name='10 day mean atmospheric pressure(Pa)', units='Pa', &
            interpinic_flag='interp', readvar=readvar, data=this%forc_pbot240_downscaled_patch )
    endif

  end subroutine Restart

  !-----------------------------------------------------------------------
  subroutine Clean(this)
    !
    ! !DESCRIPTION:
    ! Finalize this instance
    !
    ! !USES:
    !
    ! !ARGUMENTS:
    class(atm2lnd_type), intent(inout) :: this
    !
    ! !LOCAL VARIABLES:

    character(len=*), parameter :: subname = 'Clean'
    !-----------------------------------------------------------------------

    ! atm->lnd
    deallocate(this%forc_u_grc)
    deallocate(this%forc_v_grc)
    deallocate(this%forc_wind_grc)
    deallocate(this%forc_hgt_grc)
    deallocate(this%forc_topo_grc)
    deallocate(this%forc_hgt_u_grc)
    deallocate(this%forc_hgt_t_grc)
    deallocate(this%forc_hgt_q_grc)
    deallocate(this%forc_vp_grc)
    deallocate(this%forc_psrf_grc)
    deallocate(this%forc_pco2_grc)
    deallocate(this%forc_solad_grc)
    deallocate(this%forc_solai_grc)
    deallocate(this%forc_solar_grc)
    deallocate(this%forc_ndep_grc)
    deallocate(this%forc_pc13o2_grc)
    deallocate(this%forc_po2_grc)
    deallocate(this%forc_aer_grc)
    deallocate(this%forc_pch4_grc)

    ! atm->lnd not downscaled
    deallocate(this%forc_t_not_downscaled_grc)
    deallocate(this%forc_pbot_not_downscaled_grc)
    deallocate(this%forc_th_not_downscaled_grc)
    deallocate(this%forc_rho_not_downscaled_grc)
    deallocate(this%forc_lwrad_not_downscaled_grc)
    
    ! atm->lnd downscaled
    deallocate(this%forc_t_downscaled_col)
    deallocate(this%forc_pbot_downscaled_col)
    deallocate(this%forc_th_downscaled_col)
    deallocate(this%forc_rho_downscaled_col)
    deallocate(this%forc_lwrad_downscaled_col)
<<<<<<< HEAD
    deallocate(this%forc_rain_downscaled_col)
    deallocate(this%forc_snow_downscaled_col)

    deallocate(this%forc_solad_col)
    deallocate(this%forc_solar_col)

    ! rof->lnd
    deallocate(this%forc_flood_grc)
    deallocate(this%volr_grc)
    deallocate(this%volrmch_grc)
    deallocate(this%tdepth_grc)
    deallocate(this%tdepthmax_grc)

    ! anomaly forcing
    deallocate(this%bc_precip_grc)
    deallocate(this%af_precip_grc)
    deallocate(this%af_uwind_grc)
    deallocate(this%af_vwind_grc)
    deallocate(this%af_tbot_grc)
    deallocate(this%af_pbot_grc)
    deallocate(this%af_shum_grc)
    deallocate(this%af_swdn_grc)
    deallocate(this%af_lwdn_grc)
=======
>>>>>>> a3440441

    deallocate(this%fsd24_patch)
    deallocate(this%fsd240_patch)
    deallocate(this%fsi24_patch)
    deallocate(this%fsi240_patch)
    if (use_fates) then
       deallocate(this%wind24_patch)
    end if
    deallocate(this%t_mo_patch)
    deallocate(this%t_mo_min_patch)

  end subroutine Clean


end module atm2lndType<|MERGE_RESOLUTION|>--- conflicted
+++ resolved
@@ -105,29 +105,7 @@
      real(r8), pointer :: forc_pbot_downscaled_col      (:)   => null() ! downscaled atm pressure (Pa)
      real(r8), pointer :: forc_rho_downscaled_col       (:)   => null() ! downscaled atm density (kg/m**3)
      real(r8), pointer :: forc_lwrad_downscaled_col     (:)   => null() ! downscaled atm downwrd IR longwave radiation (W/m**2)
-
-<<<<<<< HEAD
      real(r8), pointer :: forc_solad_col                (:,:) => null() ! direct beam radiation (numrad) (vis=forc_sols , nir=forc_soll )
-
-     !  rof->lnd
-     real(r8), pointer :: forc_flood_grc                (:)   => null() ! rof flood (mm/s)
-     real(r8), pointer :: volr_grc                      (:)   => null() ! rof volr total volume (m3)
-     real(r8), pointer :: volrmch_grc                   (:)   => null() ! rof volr main channel (m3)
-     real(r8), pointer :: tdepth_grc                    (:)   => null() ! rof tributary water depth (m)
-     real(r8), pointer :: tdepthmax_grc                 (:)   => null() ! rof tributary bankfull water depth (m)
-
-     ! anomaly forcing
-     real(r8), pointer :: af_precip_grc                 (:)   => null() ! anomaly forcing 
-     real(r8), pointer :: af_uwind_grc                  (:)   => null() ! anomaly forcing 
-     real(r8), pointer :: af_vwind_grc                  (:)   => null() ! anomaly forcing 
-     real(r8), pointer :: af_tbot_grc                   (:)   => null() ! anomaly forcing 
-     real(r8), pointer :: af_pbot_grc                   (:)   => null() ! anomaly forcing 
-     real(r8), pointer :: af_shum_grc                   (:)   => null() ! anomaly forcing 
-     real(r8), pointer :: af_swdn_grc                   (:)   => null() ! anomaly forcing 
-     real(r8), pointer :: af_lwdn_grc                   (:)   => null() ! anomaly forcing 
-     real(r8), pointer :: bc_precip_grc                 (:)   => null() ! anomaly forcing - add bias correction
-=======
->>>>>>> a3440441
 
      ! time averaged quantities
      real(r8) , pointer :: fsd24_patch                  (:)   => null() ! patch 24hr average of direct beam radiation 
@@ -526,32 +504,8 @@
     allocate(this%forc_th_downscaled_col        (begc:endc))        ; this%forc_th_downscaled_col        (:)   = ival
     allocate(this%forc_rho_downscaled_col       (begc:endc))        ; this%forc_rho_downscaled_col       (:)   = ival
     allocate(this%forc_lwrad_downscaled_col     (begc:endc))        ; this%forc_lwrad_downscaled_col     (:)   = ival
-<<<<<<< HEAD
-    allocate(this%forc_rain_downscaled_col      (begc:endc))        ; this%forc_rain_downscaled_col      (:)   = ival
-    allocate(this%forc_snow_downscaled_col      (begc:endc))        ; this%forc_snow_downscaled_col      (:)   = ival
-
     allocate(this%forc_solad_col                (begc:endc,numrad)) ; this%forc_solad_col                (:,:) = ival
     allocate(this%forc_solar_col                (begc:endc))        ; this%forc_solar_col                (:)   = ival
-
-    ! rof->lnd
-    allocate(this%forc_flood_grc                (begg:endg))        ; this%forc_flood_grc                (:)   = ival
-    allocate(this%volr_grc                      (begg:endg))        ; this%volr_grc                      (:)   = ival
-    allocate(this%volrmch_grc                   (begg:endg))        ; this%volrmch_grc                   (:)   = ival
-    allocate(this%tdepth_grc                    (begg:endg))        ; this%tdepth_grc                    (:)   = ival
-    allocate(this%tdepthmax_grc                 (begg:endg))        ; this%tdepthmax_grc                 (:)   = ival
-
-    ! anomaly forcing
-    allocate(this%bc_precip_grc                 (begg:endg))        ; this%bc_precip_grc                 (:)   = ival
-    allocate(this%af_precip_grc                 (begg:endg))        ; this%af_precip_grc                 (:)   = ival
-    allocate(this%af_uwind_grc                  (begg:endg))        ; this%af_uwind_grc                  (:)   = ival
-    allocate(this%af_vwind_grc                  (begg:endg))        ; this%af_vwind_grc                  (:)   = ival
-    allocate(this%af_tbot_grc                   (begg:endg))        ; this%af_tbot_grc                   (:)   = ival
-    allocate(this%af_pbot_grc                   (begg:endg))        ; this%af_pbot_grc                   (:)   = ival
-    allocate(this%af_shum_grc                   (begg:endg))        ; this%af_shum_grc                   (:)   = ival
-    allocate(this%af_swdn_grc                   (begg:endg))        ; this%af_swdn_grc                   (:)   = ival
-    allocate(this%af_lwdn_grc                   (begg:endg))        ; this%af_lwdn_grc                   (:)   = ival
-=======
->>>>>>> a3440441
 
     allocate(this%fsd24_patch                   (begp:endp))        ; this%fsd24_patch                   (:)   = nan
     allocate(this%fsd240_patch                  (begp:endp))        ; this%fsd240_patch                  (:)   = nan
@@ -585,34 +539,6 @@
     begc = bounds%begc; endc= bounds%endc
     begp = bounds%begp; endp= bounds%endp
 
-<<<<<<< HEAD
-    this%forc_flood_grc(begg:endg) = spval
-    call hist_addfld1d (fname='QFLOOD',  units='mm/s',  &
-         avgflag='A', long_name='runoff from river flooding', &
-         ptr_lnd=this%forc_flood_grc)
-
-    this%volr_grc(begg:endg) = spval
-    call hist_addfld1d (fname='VOLR',  units='m3',  &
-         avgflag='A', long_name='river channel total water storage', &
-         ptr_lnd=this%volr_grc)
-
-    this%volrmch_grc(begg:endg) = spval
-    call hist_addfld1d (fname='VOLRMCH',  units='m3',  &
-         avgflag='A', long_name='river channel main channel water storage', &
-         ptr_lnd=this%volrmch_grc)
-
-    this%tdepth_grc(begg:endg) = spval
-    call hist_addfld1d (fname='TDEPTH',  units='m',  &
-         avgflag='A', long_name='tributary water depth', &
-         ptr_lnd=this%tdepth_grc, default = 'inactive')
-
-    this%tdepthmax_grc(begg:endg) = spval
-    call hist_addfld1d (fname='TDEPTHMAX',  units='m',  &
-         avgflag='A', long_name='tributary bankfull water depth', &
-         ptr_lnd=this%tdepthmax_grc, default = 'inactive')
-
-=======
->>>>>>> a3440441
     this%forc_wind_grc(begg:endg) = spval
     call hist_addfld1d (fname='WIND', units='m/s',  &
          avgflag='A', long_name='atmospheric wind velocity magnitude', &
@@ -695,51 +621,10 @@
          ptr_col=this%forc_lwrad_downscaled_col, l2g_scale_type='ice', &
          default='inactive')
 
-<<<<<<< HEAD
-    this%forc_rain_not_downscaled_grc(begg:endg) = spval
-    call hist_addfld1d (fname='RAIN_FROM_ATM', units='mm/s',  &
-         avgflag='A', long_name='atmospheric rain received from atmosphere (pre-repartitioning)', &
-!scs         ptr_lnd=this%forc_rain_not_downscaled_grc)
-         ptr_col=this%forc_rain_downscaled_col)
-
-    this%forc_snow_not_downscaled_grc(begg:endg) = spval
-    call hist_addfld1d (fname='SNOW_FROM_ATM', units='mm/s',  &
-         avgflag='A', long_name='atmospheric snow received from atmosphere (pre-repartitioning)', &
-!scs         ptr_lnd=this%forc_snow_not_downscaled_grc)
-         ptr_col=this%forc_snow_downscaled_col)
-
-    this%forc_rain_downscaled_col(begc:endc) = spval
-    call hist_addfld1d (fname='RAIN', units='mm/s',  &
-         avgflag='A', long_name='atmospheric rain, after rain/snow repartitioning based on temperature', &
-         ptr_col=this%forc_rain_downscaled_col)
-    call hist_addfld1d (fname='Rainf', units='mm/s',  &
-         avgflag='A', long_name='atmospheric rain, after rain/snow repartitioning based on temperature', &
-         ptr_col=this%forc_rain_downscaled_col, default='inactive')
-
-    call hist_addfld1d (fname='RAIN_ICE', units='mm/s',  &
-         avgflag='A', &
-         long_name='atmospheric rain, after rain/snow repartitioning based on temperature (ice landunits only)', &
-         ptr_col=this%forc_rain_downscaled_col, l2g_scale_type='ice', &
-         default='inactive')
-
-    this%forc_snow_downscaled_col(begc:endc) = spval
-    call hist_addfld1d (fname='SNOW', units='mm/s',  &
-         avgflag='A', long_name='atmospheric snow, after rain/snow repartitioning based on temperature', &
-         ptr_col=this%forc_snow_downscaled_col)
-
-    call hist_addfld1d (fname='SNOW_ICE', units='mm/s',  &
-         avgflag='A', &
-         long_name='atmospheric snow, after rain/snow repartitioning based on temperature (ice landunits only)', &
-         ptr_col=this%forc_snow_downscaled_col, l2g_scale_type='ice', &
-         default='inactive')
-
-=======
->>>>>>> a3440441
     this%forc_th_downscaled_col(begc:endc) = spval
     call hist_addfld1d (fname='THBOT', units='K',  &
          avgflag='A', long_name='atmospheric air potential temperature (downscaled to columns in glacier regions)', &
          ptr_col=this%forc_th_downscaled_col)
-
 
 !scs
 !!$    this%forc_solad_col(begc:endc,:) = spval
@@ -1149,32 +1034,8 @@
     deallocate(this%forc_th_downscaled_col)
     deallocate(this%forc_rho_downscaled_col)
     deallocate(this%forc_lwrad_downscaled_col)
-<<<<<<< HEAD
-    deallocate(this%forc_rain_downscaled_col)
-    deallocate(this%forc_snow_downscaled_col)
-
     deallocate(this%forc_solad_col)
     deallocate(this%forc_solar_col)
-
-    ! rof->lnd
-    deallocate(this%forc_flood_grc)
-    deallocate(this%volr_grc)
-    deallocate(this%volrmch_grc)
-    deallocate(this%tdepth_grc)
-    deallocate(this%tdepthmax_grc)
-
-    ! anomaly forcing
-    deallocate(this%bc_precip_grc)
-    deallocate(this%af_precip_grc)
-    deallocate(this%af_uwind_grc)
-    deallocate(this%af_vwind_grc)
-    deallocate(this%af_tbot_grc)
-    deallocate(this%af_pbot_grc)
-    deallocate(this%af_shum_grc)
-    deallocate(this%af_swdn_grc)
-    deallocate(this%af_lwdn_grc)
-=======
->>>>>>> a3440441
 
     deallocate(this%fsd24_patch)
     deallocate(this%fsd240_patch)
