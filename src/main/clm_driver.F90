module clm_driver

  !-----------------------------------------------------------------------
  ! !DESCRIPTION:
  ! This module provides the main CLM driver physics calling sequence.  Most
  ! computations occurs over ``clumps'' of gridcells (and associated subgrid
  ! scale entities) assigned to each MPI process. Computation is further
  ! parallelized by looping over clumps on each process using shared memory OpenMP.
  !
  ! !USES:
  use shr_kind_mod           , only : r8 => shr_kind_r8
  use clm_varctl             , only : wrtdia, iulog, use_fates
  use clm_varctl             , only : use_cn, use_lch4, use_noio, use_c13, use_c14
<<<<<<< HEAD
  use clm_varctl             , only : use_crop, ndep_from_cpl
=======
  use clm_varctl             , only : use_crop, irrigate, ndep_from_cpl
>>>>>>> 8265b774
  use clm_varctl             , only : use_soil_moisture_streams
  use clm_time_manager       , only : get_nstep, is_beg_curr_day
  use clm_time_manager       , only : get_prev_date, is_first_step
  use clm_varpar             , only : nlevsno, nlevgrnd
  use clm_varorb             , only : obliqr
  use spmdMod                , only : masterproc, mpicom
  use decompMod              , only : get_proc_clumps, get_clump_bounds, get_proc_bounds, bounds_type
  use filterMod              , only : filter, filter_inactive_and_active
  use filterMod              , only : setExposedvegpFilter
  use histFileMod            , only : hist_update_hbuf, hist_htapes_wrapup
  use restFileMod            , only : restFile_write, restFile_filename
  use abortutils             , only : endrun
  !
  use dynSubgridDriverMod    , only : dynSubgrid_driver, dynSubgrid_wrapup_weight_changes
  use BalanceCheckMod        , only : BeginWaterBalance, BalanceCheck
  !
  use BiogeophysPreFluxCalcsMod  , only : BiogeophysPreFluxCalcs
  use SurfaceHumidityMod     , only : CalculateSurfaceHumidity
  use UrbanTimeVarType       , only : urbantv_type
  use SoilTemperatureMod     , only : SoilTemperature
  use LakeTemperatureMod     , only : LakeTemperature
  !
  use BareGroundFluxesMod    , only : BareGroundFluxes
  use CanopyFluxesMod        , only : CanopyFluxes
  use SoilFluxesMod          , only : SoilFluxes ! (formerly Biogeophysics2Mod)
  use UrbanFluxesMod         , only : UrbanFluxes
  use LakeFluxesMod          , only : LakeFluxes
  !
  use HydrologyNoDrainageMod , only : CalcAndWithdrawIrrigationFluxes, HandleNewSnow, HydrologyNoDrainage ! (formerly Hydrology2Mod)
  use HydrologyDrainageMod   , only : HydrologyDrainage   ! (formerly Hydrology2Mod)
  use CanopyHydrologyMod     , only : CanopyInterceptionAndThroughfall
  use SurfaceWaterMod        , only : UpdateFracH2oSfc
  use LakeHydrologyMod       , only : LakeHydrology
  use SoilWaterMovementMod   , only : use_aquifer_layer
  !
  use AerosolMod             , only : AerosolMasses
  use SnowSnicarMod          , only : SnowAge_grain
  use SurfaceAlbedoMod       , only : SurfaceAlbedo
  use UrbanAlbedoMod         , only : UrbanAlbedo
  !
  use SurfaceRadiationMod    , only : SurfaceRadiation, CanopySunShadeFracs
  use UrbanRadiationMod      , only : UrbanRadiation
  !
  use SoilBiogeochemVerticalProfileMod   , only : SoilBiogeochemVerticalProfile
  use SatellitePhenologyMod  , only : SatellitePhenology, interpMonthlyVeg
  use ndepStreamMod          , only : ndep_interp
  use ch4Mod                 , only : ch4, ch4_init_balance_check
  use DUSTMod                , only : DustDryDep, DustEmission
  use VOCEmissionMod         , only : VOCEmission
  !
  use filterMod              , only : setFilters
  !
  use atm2lndMod             , only : downscale_forcings, set_atm2lnd_water_tracers
  use lnd2atmMod             , only : lnd2atm
  use lnd2glcMod             , only : lnd2glc_type
  !
  use seq_drydep_mod         , only : n_drydep, drydep_method, DD_XLND
  use DryDepVelocity         , only : depvel_compute
  !
  use DaylengthMod           , only : UpdateDaylength
  use perf_mod
  !
  use clm_instMod            , only : nutrient_competition_method
  use GridcellType           , only : grc
  use LandunitType           , only : lun
  use ColumnType             , only : col
  use PatchType              , only : patch
  use clm_instMod
  use clm_instMod            , only : soil_water_retention_curve
  use EDBGCDynMod            , only : EDBGCDyn, EDBGCDynSummary
  use SoilMoistureStreamMod  , only : PrescribedSoilMoistureInterp, PrescribedSoilMoistureAdvance
  !
  ! !PUBLIC TYPES:
  implicit none
  !
  ! !PUBLIC MEMBER FUNCTIONS:
  public :: clm_drv            ! Main clm driver
  !
  ! !PRIVATE MEMBER FUNCTIONS:
  private :: clm_drv_patch2col
  private :: clm_drv_init      ! Initialization of variables needed from previous timestep
  private :: write_diagnostic  ! Write diagnostic information to log file

  character(len=*), parameter, private :: sourcefile = &
       __FILE__
  !-----------------------------------------------------------------------

contains

  !-----------------------------------------------------------------------
  subroutine clm_drv(doalb, nextsw_cday, declinp1, declin, rstwr, nlend, rdate, rof_prognostic)
    !
    ! !DESCRIPTION:
    !
    ! First phase of the clm driver calling the clm physics. An outline of
    ! the calling tree is given in the description of this module.
    !
    ! !USES:
    use clm_time_manager     , only : get_curr_date
    use clm_varctl           , only : use_lai_streams
    use SatellitePhenologyMod, only : lai_advance
    !
    ! !ARGUMENTS:
    implicit none
    logical ,        intent(in) :: doalb       ! true if time for surface albedo calc
    real(r8),        intent(in) :: nextsw_cday ! calendar day for nstep+1
    real(r8),        intent(in) :: declinp1    ! declination angle for next time step
    real(r8),        intent(in) :: declin      ! declination angle for current time step
    logical,         intent(in) :: rstwr       ! true => write restart file this step
    logical,         intent(in) :: nlend       ! true => end of run on this step
    character(len=*),intent(in) :: rdate       ! restart file time stamp for name

    ! Whether we're running with a prognostic ROF component. This shouldn't change from
    ! timestep to timestep, but we pass it into the driver loop because it isn't available
    ! in initialization.
    logical,         intent(in) :: rof_prognostic  ! whether we're running with a prognostic ROF component
    !
    ! !LOCAL VARIABLES:
    integer              :: nstep                   ! time step number
    integer              :: nc, c, p, l, g          ! indices
    integer              :: nclumps                 ! number of clumps on this processor
    integer              :: yr                      ! year (0, ...)
    integer              :: mon                     ! month (1, ..., 12)
    integer              :: day                     ! day of month (1, ..., 31)
    integer              :: sec                     ! seconds of the day
    character(len=256)   :: filer                   ! restart file name
    integer              :: ier                     ! error code
    logical              :: need_glacier_initialization ! true if we need to initialize glacier areas in this time step
    type(bounds_type)    :: bounds_clump
    type(bounds_type)    :: bounds_proc

    ! COMPILER_BUG(wjs, 2016-02-24, pgi 15.10) These temporary allocatable arrays are
    ! needed to work around pgi compiler bugs, as noted below
    real(r8), allocatable :: downreg_patch(:)
    real(r8), allocatable :: leafn_patch(:)
    real(r8), allocatable :: agnpp_patch(:)
    real(r8), allocatable :: bgnpp_patch(:)
    real(r8), allocatable :: annsum_npp_patch(:)
    real(r8), allocatable :: rr_patch(:)
    real(r8), allocatable :: net_carbon_exchange_grc(:)
    real(r8), allocatable :: froot_carbon(:)
    real(r8), allocatable :: croot_carbon(:)

    ! COMPILER_BUG(wjs, 2014-11-29, pgi 14.7) Workaround for internal compiler error with
    ! pgi 14.7 ('normalize_forall_array: non-conformable'), which appears in the call to
    ! CalcIrrigationNeeded. Simply declaring this variable makes the ICE go away.
    real(r8), allocatable :: dummy1_to_make_pgi_happy(:)
    !-----------------------------------------------------------------------

    ! Determine processor bounds and clumps for this processor

    call get_proc_bounds(bounds_proc)
    nclumps = get_proc_clumps()

    ! ========================================================================
    ! In the first time step of a startup or hybrid run, we want to update CLM's glacier
    ! areas to match those given by GLC. This is because, in initialization, we do not yet
    ! know GLC's glacier areas, so CLM's glacier areas are based on the surface dataset
    ! (for a cold start or init_interp run) or the initial conditions file (in a
    ! non-init_interp, non-cold start run) - which may not match GLC's glacier areas for
    ! this configuration. (Coupling fields from GLC aren't received until the run loop.)
    ! Thus, CLM will see a potentially large, fictitious glacier area change in the first
    ! time step. We don't want this fictitious area change to result in any state or flux
    ! adjustments. Thus, we apply this area change here, at the start of the driver loop,
    ! so that in dynSubgrid_driver, it will look like there is no glacier area change in
    ! the first time step. (See
    ! https://github.com/ESCOMP/ctsm/issues/340#issuecomment-410483131 for more
    ! discussion on this.)
    !
    ! This needs to happen very early in the run loop, before any balance checks are
    ! initialized, because - by design - this doesn't conserve mass at the grid cell
    ! level. (The whole point of this code block is that we adjust areas without doing
    ! the typical state or flux adjustments that need to accompany those area changes for
    ! conservation.)
    !
    ! This accomplishes approximately the same effect that we would get if we were able to
    ! update glacier areas in initialization. The one difference - and minor, theoretical
    ! problem - that could arise from this start-of-run-loop update is: If the first time
    ! step of the CESM run loop looked like: (1) GLC runs and updates glacier area (i.e.,
    ! glacier area changes in the first time step compared with what was set in
    ! initialization); (2) coupler passes new glacier area to CLM; (3) CLM runs. Then the
    ! code here would mean that the true change in glacier area between initialization and
    ! the first time step would be ignored as far as state and flux adjustments are
    ! concerned. But this is unlikely to be an issue in practice: Currently GLC doesn't
    ! update this frequently, and even if it did, the change in glacier area in a single
    ! time step would typically be very small.
    !
    ! If we are ever able to change the CESM initialization sequence so that GLC fields
    ! are passed to CLM in initialization, then this code block can be removed.
    ! ========================================================================

    need_glacier_initialization = is_first_step()

    if (need_glacier_initialization) then
       !$OMP PARALLEL DO PRIVATE (nc, bounds_clump)
       do nc = 1, nclumps
          call get_clump_bounds(nc, bounds_clump)

          call glc2lnd_inst%update_glc2lnd_fracs( &
               bounds = bounds_clump)

          call dynSubgrid_wrapup_weight_changes(bounds_clump, glc_behavior)

       end do
       !$OMP END PARALLEL DO
    end if

    ! ============================================================================
    ! Specified phenology
    ! ============================================================================

    if (use_cn) then
       ! For dry-deposition need to call CLMSP so that mlaidiff is obtained
       if ( n_drydep > 0 .and. drydep_method == DD_XLND ) then
          call t_startf('interpMonthlyVeg')
          call interpMonthlyVeg(bounds_proc, canopystate_inst)
          call t_stopf('interpMonthlyVeg')
       endif

    else
       ! Determine weights for time interpolation of monthly vegetation data.
       ! This also determines whether it is time to read new monthly vegetation and
       ! obtain updated leaf area index [mlai1,mlai2], stem area index [msai1,msai2],
       ! vegetation top [mhvt1,mhvt2] and vegetation bottom [mhvb1,mhvb2]. The
       ! weights obtained here are used in subroutine SatellitePhenology to obtain time
       ! interpolated values.
       if (doalb .or. ( n_drydep > 0 .and. drydep_method == DD_XLND )) then
          call t_startf('interpMonthlyVeg')
          call interpMonthlyVeg(bounds_proc, canopystate_inst)
          call t_stopf('interpMonthlyVeg')
       end if

    end if

    ! ==================================================================================
    ! Determine decomp vertical profiles
    !
    ! These routines (alt_calc & decomp_vertprofiles) need to be called before
    ! pftdyn_cnbal, and it appears that they need to be called before pftdyn_interp and
    ! the associated filter updates, too (otherwise we get a carbon balance error)
    ! ==================================================================================

    !$OMP PARALLEL DO PRIVATE (nc,bounds_clump)
    do nc = 1,nclumps
       call get_clump_bounds(nc, bounds_clump)

       ! BUG(wjs, 2014-12-15, bugz 2107) Because of the placement of the following
       ! routines (alt_calc and SoilBiogeochemVerticalProfile) in the driver sequence -
       ! they are called very early in each timestep, before weights are adjusted and
       ! filters are updated - it may be necessary for these routines to compute values
       ! over inactive as well as active points (since some inactive points may soon
       ! become active) - so that's what is done now. Currently, it seems to be okay to do
       ! this, because the variables computed here seem to only depend on quantities that
       ! are valid over inactive as well as active points.

       call t_startf("decomp_vert")
       call active_layer_inst%alt_calc(filter_inactive_and_active(nc)%num_soilc, filter_inactive_and_active(nc)%soilc, &
            temperature_inst)

       if (use_cn) then
          call SoilBiogeochemVerticalProfile(bounds_clump                                       , &
               filter_inactive_and_active(nc)%num_soilc, filter_inactive_and_active(nc)%soilc   , &
               filter_inactive_and_active(nc)%num_soilp, filter_inactive_and_active(nc)%soilp   , &
               active_layer_inst, soilstate_inst, soilbiogeochem_state_inst)
       end if

       call t_stopf("decomp_vert")
    end do
    !$OMP END PARALLEL DO

    ! ============================================================================
    ! Initialize the mass balance checks for carbon and nitrogen, and zero fluxes for
    ! transient land cover
    ! ============================================================================

    if (use_cn) then
       !$OMP PARALLEL DO PRIVATE (nc,bounds_clump)
       do nc = 1,nclumps
          call get_clump_bounds(nc, bounds_clump)

          call t_startf('cninit')

          call bgc_vegetation_inst%InitEachTimeStep(bounds_clump, &
               filter(nc)%num_soilc, filter(nc)%soilc)

          call t_stopf('cninit')
       end do
       !$OMP END PARALLEL DO
    end if

    ! ============================================================================
    ! Update subgrid weights with dynamic landcover (prescribed transient patches,
    ! CNDV, and or dynamic landunits), and do related adjustments. Note that this
    ! call needs to happen outside loops over nclumps.
    ! ============================================================================

    call t_startf('dyn_subgrid')
    call dynSubgrid_driver(bounds_proc,                                               &
         urbanparams_inst, soilstate_inst, water_inst,                       &
         temperature_inst, energyflux_inst,          &
         canopystate_inst, photosyns_inst, crop_inst, glc2lnd_inst, bgc_vegetation_inst, &
         soilbiogeochem_state_inst, soilbiogeochem_carbonstate_inst,                  &
         c13_soilbiogeochem_carbonstate_inst, c14_soilbiogeochem_carbonstate_inst,    &
         soilbiogeochem_nitrogenstate_inst, soilbiogeochem_carbonflux_inst, ch4_inst, &
         glc_behavior)
    call t_stopf('dyn_subgrid')

    ! ============================================================================
    ! If soil moisture is prescribed from data streams set it here
    ! NOTE: This call needs to happen outside loops over nclumps (as streams are not threadsafe).
    ! ============================================================================
    if (use_soil_moisture_streams) then
       call t_startf('prescribed_sm')
       call PrescribedSoilMoistureAdvance( bounds_proc )
       call t_stopf('prescribed_sm')
    endif
    ! ============================================================================
    ! Initialize the column-level mass balance checks for water, carbon & nitrogen.
    !
    ! For water: Currently, I believe this needs to be done after weights are updated for
    ! prescribed transient patches or CNDV, because column-level water is not generally
    ! conserved when weights change (instead the difference is put in the grid cell-level
    ! terms, qflx_liq_dynbal, etc.). In the future, we may want to change the balance
    ! checks to ensure that the grid cell-level water is conserved, considering
    ! qflx_liq_dynbal; in this case, the call to BeginWaterBalance should be moved to
    ! before the weight updates.
    !
    ! For carbon & nitrogen: This needs to be done after dynSubgrid_driver, because the
    ! changes due to dynamic area adjustments can break column-level conservation
    ! ============================================================================

    !$OMP PARALLEL DO PRIVATE (nc,bounds_clump)
    do nc = 1,nclumps
       call get_clump_bounds(nc, bounds_clump)

       if (use_soil_moisture_streams) then
          call t_startf('prescribed_sm')
          call PrescribedSoilMoistureInterp(bounds_clump, soilstate_inst, &
<<<<<<< HEAD
                  waterstate_inst)
=======
               water_inst%waterstatebulk_inst)
>>>>>>> 8265b774
          call t_stopf('prescribed_sm')
       endif
       call t_startf('begwbal')
       call BeginWaterBalance(bounds_clump,                   &
            filter(nc)%num_nolakec, filter(nc)%nolakec,       &
            filter(nc)%num_lakec, filter(nc)%lakec,           &
            water_inst, soilhydrology_inst, &
            use_aquifer_layer = use_aquifer_layer())

       call t_stopf('begwbal')

       call t_startf('begcnbal_col')
       if (use_cn) then
          call bgc_vegetation_inst%InitColumnBalance(bounds_clump, &
               filter(nc)%num_allc, filter(nc)%allc, &
               filter(nc)%num_soilc, filter(nc)%soilc, &
               filter(nc)%num_soilp, filter(nc)%soilp, &
               soilbiogeochem_carbonstate_inst, &
               c13_soilbiogeochem_carbonstate_inst, &
               c14_soilbiogeochem_carbonstate_inst, &
               soilbiogeochem_nitrogenstate_inst)
       end if

       if (use_lch4) then
          call ch4_init_balance_check(bounds_clump, &
               filter(nc)%num_nolakec, filter(nc)%nolakec, &
               filter(nc)%num_lakec, filter(nc)%lakec, &
               ch4_inst)
       end if
       call t_stopf('begcnbal_col')

    end do
    !$OMP END PARALLEL DO

    ! ============================================================================
    ! Update dynamic N deposition field, on albedo timestep
    ! currently being done outside clumps loop, but no reason why it couldn't be
    ! re-written to go inside.
    ! ============================================================================

    if (use_cn) then
       call t_startf('bgc_interp')
       if (.not. ndep_from_cpl) then
          call ndep_interp(bounds_proc, atm2lnd_inst)
       end if
       call bgc_vegetation_inst%InterpFileInputs(bounds_proc)
       call t_stopf('bgc_interp')
    end if

    ! Get time varying urban data
    call urbantv_inst%urbantv_interp(bounds_proc)

    ! When LAI streams are being used
    ! NOTE: This call needs to happen outside loops over nclumps (as streams are not threadsafe)
    if ((.not. use_cn) .and. (.not. use_fates) .and. (doalb) .and. use_lai_streams) then 
       call lai_advance( bounds_proc )
    endif

    ! ============================================================================
    ! Initialize variables from previous time step, downscale atm forcings, and
    ! Determine canopy interception and precipitation onto ground surface.
    ! Determine the fraction of foliage covered by water and the fraction
    ! of foliage that is dry and transpiring. Initialize snow layer if the
    ! snow accumulation exceeds 10 mm.
    ! ============================================================================

    !$OMP PARALLEL DO PRIVATE (nc,l,c, bounds_clump, downreg_patch, leafn_patch, agnpp_patch, bgnpp_patch, annsum_npp_patch, rr_patch, froot_carbon, croot_carbon)
    do nc = 1,nclumps
       call get_clump_bounds(nc, bounds_clump)

       call t_startf('drvinit')

       call UpdateDaylength(bounds_clump, declin=declin, obliquity=obliqr)

       ! Initialze variables needed for new driver time step
       call clm_drv_init(bounds_clump, &
            filter(nc)%num_nolakec, filter(nc)%nolakec, &
            filter(nc)%num_nolakep, filter(nc)%nolakep, &
            filter(nc)%num_soilp  , filter(nc)%soilp,   &
            canopystate_inst, water_inst%waterstatebulk_inst, &
            water_inst%waterdiagnosticbulk_inst, &
            energyflux_inst)

       call topo_inst%UpdateTopo(bounds_clump, &
            filter(nc)%num_icemecc, filter(nc)%icemecc, &
            glc2lnd_inst, glc_behavior, &
            atm_topo = atm2lnd_inst%forc_topo_grc(bounds_clump%begg:bounds_clump%endg))

       call downscale_forcings(bounds_clump, &
<<<<<<< HEAD
            topo_inst, glc_behavior, atm2lnd_inst, &
            eflx_sh_precip_conversion = &
            energyflux_inst%eflx_sh_precip_conversion_col(bounds_clump%begc:bounds_clump%endc), &
            qflx_runoff_rain_to_snow_conversion = &
            waterflux_inst%qflx_runoff_rain_to_snow_conversion_col(bounds_clump%begc:bounds_clump%endc))
=======
            topo_inst, atm2lnd_inst, water_inst%wateratm2lndbulk_inst, &
            eflx_sh_precip_conversion = energyflux_inst%eflx_sh_precip_conversion_col(bounds_clump%begc:bounds_clump%endc))
>>>>>>> 8265b774

       call set_atm2lnd_water_tracers(bounds_clump, &
            filter(nc)%num_allc, filter(nc)%allc, &
            water_inst)

       if (water_inst%DoConsistencyCheck()) then
          call t_startf("tracer_consistency_check")
          call water_inst%TracerConsistencyCheck(bounds_clump, 'after downscale_forcings')
          call t_stopf("tracer_consistency_check")
       end if

       ! Update filters that depend on variables set in clm_drv_init

       call setExposedvegpFilter(bounds_clump, &
            canopystate_inst%frac_veg_nosno_patch(bounds_clump%begp:bounds_clump%endp))

       call t_stopf('drvinit')

       if (irrigate) then

          call t_startf('irrigationwithdraw')

          call CalcAndWithdrawIrrigationFluxes( &
               bounds = bounds_clump, &
               num_soilc = filter(nc)%num_soilc, &
               filter_soilc = filter(nc)%soilc, &
               num_soilp = filter(nc)%num_soilp, &
               filter_soilp = filter(nc)%soilp, &
               soilhydrology_inst = soilhydrology_inst, &
               soilstate_inst = soilstate_inst, &
               irrigation_inst = irrigation_inst, &
               water_inst = water_inst)

          call t_stopf('irrigationwithdraw')

       end if

       if (water_inst%DoConsistencyCheck()) then
          call t_startf("tracer_consistency_check")
          call water_inst%TracerConsistencyCheck(bounds_clump, 'after CalcAndWithdrawIrrigationFluxes')
          call t_stopf("tracer_consistency_check")
       end if

       ! ============================================================================
       ! First Stage of Hydrology
       ! (1) water storage of intercepted precipitation
       ! (2) direct throughfall and canopy drainage of precipitation
       ! (3) fraction of foliage covered by water and the fraction is dry and transpiring
       ! (4) snow layer initialization if the snow accumulation exceeds 10 mm.
       ! ============================================================================

       call t_startf('hydro1')

       call CanopyInterceptionAndThroughfall(bounds_clump, &
            filter(nc)%num_soilp, filter(nc)%soilp, &
            filter(nc)%num_nolakep, filter(nc)%nolakep, &
            filter(nc)%num_nolakec, filter(nc)%nolakec, &
            patch, col, canopystate_inst, atm2lnd_inst, water_inst)

       call HandleNewSnow(bounds_clump, &
            filter(nc)%num_nolakec, filter(nc)%nolakec, &
            scf_method, &
            atm2lnd_inst, temperature_inst, &
            aerosol_inst, water_inst)

       ! update surface water fraction (this may modify frac_sno)
       call UpdateFracH2oSfc(bounds_clump, &
            filter(nc)%num_soilc, filter(nc)%soilc, &
            water_inst)

       if (water_inst%DoConsistencyCheck()) then
          call t_startf("tracer_consistency_check")
          call water_inst%TracerConsistencyCheck(bounds_clump, 'after first stage of hydrology')
          call t_stopf("tracer_consistency_check")
       end if

       call t_stopf('hydro1')

       ! ============================================================================
       ! Surface Radiation
       ! ============================================================================

       call t_startf('surfrad')

       ! Surface Radiation primarily for non-urban columns

       ! Most of the surface radiation calculations are agnostic to the forest-model
       ! but the calculations of the fractions of sunlit and shaded canopies
       ! are specific, calculate them first.
       ! The nourbanp filter is set in dySubgrid_driver (earlier in this call)
       ! over the patch index range defined by bounds_clump%begp:bounds_proc%endp

       if(use_fates) then
          call clm_fates%wrap_sunfrac(nc,atm2lnd_inst, canopystate_inst)
       else
          call CanopySunShadeFracs(filter(nc)%nourbanp,filter(nc)%num_nourbanp,     &
                                   atm2lnd_inst, surfalb_inst, canopystate_inst,    &
                                   solarabs_inst)
       end if



       call SurfaceRadiation(bounds_clump,                                 &
            filter(nc)%num_nourbanp, filter(nc)%nourbanp,                  &
            filter(nc)%num_urbanp, filter(nc)%urbanp,                      &
            filter(nc)%num_urbanc, filter(nc)%urbanc,                      &
            atm2lnd_inst, water_inst%waterdiagnosticbulk_inst, &
            canopystate_inst, surfalb_inst, &
            solarabs_inst, surfrad_inst)

       ! Surface Radiation for only urban columns

       call UrbanRadiation(bounds_clump,                                       &
            filter(nc)%num_nourbanl, filter(nc)%nourbanl,                      &
            filter(nc)%num_urbanl, filter(nc)%urbanl,                          &
            filter(nc)%num_urbanc, filter(nc)%urbanc,                          &
            filter(nc)%num_urbanp, filter(nc)%urbanp,                          &
            atm2lnd_inst, water_inst%waterdiagnosticbulk_inst, &
            temperature_inst, urbanparams_inst, &
            solarabs_inst, surfalb_inst, energyflux_inst)

       call t_stopf('surfrad')

       ! ============================================================================
       ! Determine leaf temperature and surface fluxes based on ground
       ! temperature from previous time step.
       ! ============================================================================

       call t_startf('bgp1')

       call BiogeophysPreFluxCalcs(bounds_clump,                                   &
            filter(nc)%num_nolakec, filter(nc)%nolakec,                       &
            filter(nc)%num_nolakep, filter(nc)%nolakep,                       &
            clm_fates,                                                        &
            atm2lnd_inst, canopystate_inst, energyflux_inst, frictionvel_inst, &
            soilstate_inst, temperature_inst, &
            water_inst%wateratm2lndbulk_inst, water_inst%waterdiagnosticbulk_inst, &
            water_inst%waterstatebulk_inst)

       ! TODO(wjs, 2019-10-02) I'd like to keep moving this down until it is below
       ! LakeFluxes... I'll probably leave it in place there.
       if (water_inst%DoConsistencyCheck()) then
          call t_startf("tracer_consistency_check")
          call water_inst%TracerConsistencyCheck(bounds_clump, 'after BiogeophysPreFluxCalcs')
          call t_stopf("tracer_consistency_check")
       end if

       call CalculateSurfaceHumidity(bounds_clump,                                   &
            filter(nc)%num_nolakec, filter(nc)%nolakec,                       &
            atm2lnd_inst, temperature_inst, &
            water_inst%waterstatebulk_inst, water_inst%wateratm2lndbulk_inst, &
            soilstate_inst, water_inst%waterdiagnosticbulk_inst)
       call t_stopf('bgp1')

       ! ============================================================================
       ! Determine fluxes
       ! ============================================================================

       call t_startf('bgflux')

       ! Bareground fluxes for all patches except lakes and urban landunits

       call BareGroundFluxes(bounds_clump,                                 &
            filter(nc)%num_noexposedvegp, filter(nc)%noexposedvegp,          &
            atm2lnd_inst, soilstate_inst,                &
            frictionvel_inst, ch4_inst, energyflux_inst, temperature_inst, &
            water_inst%waterfluxbulk_inst, water_inst%waterstatebulk_inst, &
            water_inst%waterdiagnosticbulk_inst, water_inst%wateratm2lndbulk_inst, &
            photosyns_inst, humanindex_inst)
       call t_stopf('bgflux')

       ! non-bareground fluxes for all patches except lakes and urban landunits
       ! Calculate canopy temperature, latent and sensible fluxes from the canopy,
       ! and leaf water change by evapotranspiration

       call t_startf('canflux')

       ! COMPILER_BUG(wjs, 2016-02-24, pgi 15.10) In principle, we should be able to make
       ! these function calls inline in the CanopyFluxes argument list. However, with pgi
       ! 15.10, that results in the dummy arguments having the wrong size (I suspect size
       ! 0, based on similar pgi compiler bugs that we have run into before). Also note
       ! that I don't have explicit bounds on the left-hand-side of these assignments:
       ! excluding these explicit bounds seemed to be needed to get around other compiler
       ! bugs.
       allocate(downreg_patch(bounds_clump%begp:bounds_clump%endp))
       allocate(leafn_patch(bounds_clump%begp:bounds_clump%endp))
       downreg_patch = bgc_vegetation_inst%get_downreg_patch(bounds_clump)
       leafn_patch = bgc_vegetation_inst%get_leafn_patch(bounds_clump)

       allocate(froot_carbon(bounds_clump%begp:bounds_clump%endp))
       allocate(croot_carbon(bounds_clump%begp:bounds_clump%endp))
       froot_carbon = bgc_vegetation_inst%get_froot_carbon_patch( &
            bounds_clump, canopystate_inst%tlai_patch(bounds_clump%begp:bounds_clump%endp))
       croot_carbon = bgc_vegetation_inst%get_croot_carbon_patch( &
            bounds_clump, canopystate_inst%tlai_patch(bounds_clump%begp:bounds_clump%endp))

       call CanopyFluxes(bounds_clump,                                                      &
            filter(nc)%num_exposedvegp, filter(nc)%exposedvegp,                             &
            clm_fates,nc,                                                                   &
            active_layer_inst, atm2lnd_inst, canopystate_inst,                              &
            energyflux_inst, frictionvel_inst, soilstate_inst, solarabs_inst, surfalb_inst, &
            temperature_inst, water_inst%waterfluxbulk_inst, water_inst%waterstatebulk_inst, &
            water_inst%waterdiagnosticbulk_inst, water_inst%wateratm2lndbulk_inst,          &
            ch4_inst, ozone_inst, photosyns_inst, &
            humanindex_inst, soil_water_retention_curve, &
            downreg_patch = downreg_patch(bounds_clump%begp:bounds_clump%endp), &
            leafn_patch = leafn_patch(bounds_clump%begp:bounds_clump%endp), &
            froot_carbon = froot_carbon(bounds_clump%begp:bounds_clump%endp), &
            croot_carbon = croot_carbon(bounds_clump%begp:bounds_clump%endp))
       deallocate(downreg_patch, leafn_patch, froot_carbon, croot_carbon)
       call t_stopf('canflux')

       ! Fluxes for all urban landunits

       call t_startf('uflux')
       call UrbanFluxes(bounds_clump,                                         &
            filter(nc)%num_nourbanl, filter(nc)%nourbanl,                     &
            filter(nc)%num_urbanl, filter(nc)%urbanl,                         &
            filter(nc)%num_urbanc, filter(nc)%urbanc,                         &
            filter(nc)%num_urbanp, filter(nc)%urbanp,                         &
            atm2lnd_inst, urbanparams_inst, soilstate_inst, temperature_inst,   &
            water_inst%waterstatebulk_inst, water_inst%waterdiagnosticbulk_inst, &
            frictionvel_inst, energyflux_inst, water_inst%waterfluxbulk_inst, &
            water_inst%wateratm2lndbulk_inst, humanindex_inst)
       call t_stopf('uflux')

       ! Fluxes for all lake landunits

       call t_startf('bgplake')
       call LakeFluxes(bounds_clump,                                         &
            filter(nc)%num_lakec, filter(nc)%lakec,                          &
            filter(nc)%num_lakep, filter(nc)%lakep,                          &
            atm2lnd_inst, solarabs_inst, frictionvel_inst, temperature_inst, &
            energyflux_inst, water_inst%waterstatebulk_inst,                 &
            water_inst%waterdiagnosticbulk_inst,                             &
            water_inst%waterfluxbulk_inst, water_inst%wateratm2lndbulk_inst, &
            lakestate_inst,&
            humanindex_inst)
       call t_stopf('bgplake')

       if (irrigate) then

          ! ============================================================================
          ! Determine irrigation needed for future time steps
          ! ============================================================================

          ! NOTE(wjs, 2016-09-08) The placement of this call in the driver is historical: it
          ! used to be that it had to come after btran was computed. Now it no longer depends
          ! on btran, so it could be moved earlier in the driver loop - possibly even
          ! immediately before ApplyIrrigation, which would be a more clear place to put it.

          call t_startf('irrigationneeded')
          call irrigation_inst%CalcIrrigationNeeded( &
               bounds             = bounds_clump, &
               num_exposedvegp    = filter(nc)%num_exposedvegp, &
               filter_exposedvegp = filter(nc)%exposedvegp, &
               elai               = canopystate_inst%elai_patch(bounds_clump%begp:bounds_clump%endp), &
               t_soisno           = temperature_inst%t_soisno_col(bounds_clump%begc:bounds_clump%endc  , 1:nlevgrnd), &
               eff_porosity       = soilstate_inst%eff_porosity_col(bounds_clump%begc:bounds_clump%endc, 1:nlevgrnd), &
               h2osoi_liq         = water_inst%waterstatebulk_inst%h2osoi_liq_col&
               (bounds_clump%begc:bounds_clump%endc , 1:nlevgrnd), &
               volr               = water_inst%wateratm2lndbulk_inst%volrmch_grc(bounds_clump%begg:bounds_clump%endg), &
               rof_prognostic     = rof_prognostic)
          call t_stopf('irrigationneeded')

<<<<<<< HEAD
       ! NOTE(wjs, 2016-09-08) The placement of this call in the driver is historical: it
       ! used to be that it had to come after btran was computed. Now it no longer depends
       ! on btran, so it could be moved earlier in the driver loop - possibly even
       ! immediately before ApplyIrrigation, which would be a more clear place to put it.

       call t_startf('irrigationneeded')
       call irrigation_inst%CalcIrrigationNeeded( &
            bounds             = bounds_clump, &
            num_exposedvegp    = filter(nc)%num_exposedvegp, &
            filter_exposedvegp = filter(nc)%exposedvegp, &
            elai               = canopystate_inst%elai_patch(bounds_clump%begp:bounds_clump%endp), &
            t_soisno           = temperature_inst%t_soisno_col(bounds_clump%begc:bounds_clump%endc  , 1:nlevgrnd), &
            eff_porosity       = soilstate_inst%eff_porosity_col(bounds_clump%begc:bounds_clump%endc, 1:nlevgrnd), &
            h2osoi_liq         = waterstate_inst%h2osoi_liq_col(bounds_clump%begc:bounds_clump%endc , 1:nlevgrnd), &
            volr               = atm2lnd_inst%volrmch_grc(bounds_clump%begg:bounds_clump%endg), &
            rof_prognostic     = rof_prognostic)
       call t_stopf('irrigationneeded')
=======
       end if
>>>>>>> 8265b774

       ! ============================================================================
       ! DUST and VOC emissions
       ! ============================================================================

       call t_startf('bgc')

       ! Dust mobilization (C. Zender's modified codes)
       call DustEmission(bounds_clump,                                       &
            filter(nc)%num_nolakep, filter(nc)%nolakep,                      &
            atm2lnd_inst, soilstate_inst, canopystate_inst, &
            water_inst%waterstatebulk_inst, water_inst%waterdiagnosticbulk_inst, &
            frictionvel_inst, dust_inst)

       ! Dust dry deposition (C. Zender's modified codes)
       call DustDryDep(bounds_clump, &
            atm2lnd_inst, frictionvel_inst, dust_inst)

       ! VOC emission (A. Guenther's MEGAN (2006) model)
       call VOCEmission(bounds_clump,                                         &
               filter(nc)%num_soilp, filter(nc)%soilp,                           &
               atm2lnd_inst, canopystate_inst, photosyns_inst, temperature_inst, &
               vocemis_inst)

       call t_stopf('bgc')

       ! ============================================================================
       ! Determine temperatures
       ! ============================================================================

       ! Set lake temperature

       call t_startf('lakeTemp')
       call LakeTemperature(bounds_clump,                                             &
            filter(nc)%num_lakec, filter(nc)%lakec,                                   &
            filter(nc)%num_lakep, filter(nc)%lakep,                                   &
            solarabs_inst, soilstate_inst, water_inst%waterstatebulk_inst, &
            water_inst%waterdiagnosticbulk_inst, water_inst%waterfluxbulk_inst, ch4_inst, &
            energyflux_inst, temperature_inst, lakestate_inst)
       call t_stopf('lakeTemp')

       ! Set soil/snow temperatures including ground temperature

       call t_startf('soiltemperature')
       call SoilTemperature(bounds_clump,                                                      &
            filter(nc)%num_urbanl  , filter(nc)%urbanl,                                        &
            filter(nc)%num_nolakec , filter(nc)%nolakec,                                       &
            atm2lnd_inst, urbanparams_inst, canopystate_inst, water_inst%waterstatebulk_inst, &
            water_inst%waterdiagnosticbulk_inst, water_inst%waterfluxbulk_inst, &
            solarabs_inst, soilstate_inst, energyflux_inst,  temperature_inst, urbantv_inst)

       ! The following is called immediately after SoilTemperature so that melted ice is
       ! converted back to solid ice as soon as possible
       call glacier_smb_inst%HandleIceMelt(bounds_clump, &
            filter(nc)%num_do_smb_c, filter(nc)%do_smb_c, &
            water_inst%waterstatebulk_inst, water_inst%waterfluxbulk_inst)
       call t_stopf('soiltemperature')

       ! ============================================================================
       ! update surface fluxes for new ground temperature.
       ! ============================================================================

       call t_startf('bgp2')
       call SoilFluxes(bounds_clump,                                                          &
            filter(nc)%num_urbanl,  filter(nc)%urbanl,                                        &
            filter(nc)%num_urbanp,  filter(nc)%urbanp,                                        &
            filter(nc)%num_nolakec, filter(nc)%nolakec,                                       &
            filter(nc)%num_nolakep, filter(nc)%nolakep,                                       &
            atm2lnd_inst, solarabs_inst, temperature_inst, canopystate_inst, &
            water_inst%waterstatebulk_inst, water_inst%waterdiagnosticbulk_inst, &
            energyflux_inst, water_inst%waterfluxbulk_inst)
       call t_stopf('bgp2')

       ! ============================================================================
       ! Perform averaging from patch level to column level
       ! ============================================================================

       call t_startf('patch2col')
       call clm_drv_patch2col(bounds_clump, &
            filter(nc)%num_allc, filter(nc)%allc, filter(nc)%num_nolakec, filter(nc)%nolakec, &
            energyflux_inst, water_inst%waterfluxbulk_inst)
       call t_stopf('patch2col')

       ! ============================================================================
       ! Vertical (column) soil and surface hydrology
       ! ============================================================================

       ! Note that filter_snowc and filter_nosnowc are returned by
       ! LakeHydrology after the new snow filter is built

       call t_startf('hydro_without_drainage')

       call HydrologyNoDrainage(bounds_clump,                                &
            filter(nc)%num_nolakec, filter(nc)%nolakec,                      &
            filter(nc)%num_hydrologyc, filter(nc)%hydrologyc,                &
            filter(nc)%num_urbanc, filter(nc)%urbanc,                        &
            filter(nc)%num_snowc, filter(nc)%snowc,                          &
            filter(nc)%num_nosnowc, filter(nc)%nosnowc,                      &
            clm_fates,                                                         &
            atm2lnd_inst, soilstate_inst, energyflux_inst, temperature_inst,   &
<<<<<<< HEAD
            waterflux_inst, waterstate_inst, soilhydrology_inst, aerosol_inst, &
            canopystate_inst, soil_water_retention_curve, topo_inst)
=======
            water_inst, soilhydrology_inst, &
            saturated_excess_runoff_inst, &
            infiltration_excess_runoff_inst, &
            aerosol_inst, canopystate_inst, scf_method, soil_water_retention_curve, topo_inst)
>>>>>>> 8265b774

       ! The following needs to be done after HydrologyNoDrainage (because it needs
       ! waterfluxbulk_inst%qflx_snwcp_ice_col), but before HydrologyDrainage (because
       ! HydrologyDrainage calls glacier_smb_inst%AdjustRunoffTerms, which depends on
       ! ComputeSurfaceMassBalance having already been called).
       call glacier_smb_inst%ComputeSurfaceMassBalance(bounds_clump, &
            filter(nc)%num_allc, filter(nc)%allc, &
            filter(nc)%num_do_smb_c, filter(nc)%do_smb_c, &
            glc2lnd_inst, water_inst%waterstatebulk_inst, water_inst%waterfluxbulk_inst)

       !  Calculate column-integrated aerosol masses, and
       !  mass concentrations for radiative calculations and output
       !  (based on new snow level state, after SnowFilter is rebuilt.
       !  NEEDS TO BE AFTER SnowFiler is rebuilt, otherwise there
       !  can be zero snow layers but an active column in filter)

       call AerosolMasses( bounds_clump,                                   &
            num_on=filter(nc)%num_snowc, filter_on=filter(nc)%snowc,       &
            num_off=filter(nc)%num_nosnowc, filter_off=filter(nc)%nosnowc, &
            waterfluxbulk_inst = water_inst%waterfluxbulk_inst,            &
            waterstatebulk_inst = water_inst%waterstatebulk_inst,          &
            waterdiagnosticbulk_inst = water_inst%waterdiagnosticbulk_inst, &
            aerosol_inst=aerosol_inst)

       call t_stopf('hydro_without_drainage')

       ! ============================================================================
       ! Lake hydrology
       ! ============================================================================

       ! Note that filter_lakesnowc and filter_lakenosnowc are returned by
       ! LakeHydrology after the new snow filter is built

       call t_startf('hylake')
       call LakeHydrology(bounds_clump,                                                      &
            filter(nc)%num_lakec, filter(nc)%lakec,                                          &
            filter(nc)%num_lakep, filter(nc)%lakep,                                          &
            filter(nc)%num_lakesnowc, filter(nc)%lakesnowc,                                  &
            filter(nc)%num_lakenosnowc, filter(nc)%lakenosnowc,                              &
            scf_method, water_inst, &
            atm2lnd_inst, temperature_inst, soilstate_inst, &
            energyflux_inst, aerosol_inst, lakestate_inst, topo_inst)

       !  Calculate column-integrated aerosol masses, and
       !  mass concentrations for radiative calculations and output
       !  (based on new snow level state, after SnowFilter is rebuilt.
       !  NEEDS TO BE AFTER SnowFiler is rebuilt, otherwise there
       !  can be zero snow layers but an active column in filter)

       call AerosolMasses(bounds_clump,                                            &
            num_on=filter(nc)%num_lakesnowc, filter_on=filter(nc)%lakesnowc,       &
            num_off=filter(nc)%num_lakenosnowc, filter_off=filter(nc)%lakenosnowc, &
            waterfluxbulk_inst = water_inst%waterfluxbulk_inst,                    &
            waterstatebulk_inst = water_inst%waterstatebulk_inst,                  &
            waterdiagnosticbulk_inst = water_inst%waterdiagnosticbulk_inst,        &
            aerosol_inst=aerosol_inst)

       ! Must be done here because must use a snow filter for lake columns

       call SnowAge_grain(bounds_clump,                         &
            filter(nc)%num_lakesnowc, filter(nc)%lakesnowc,     &
            filter(nc)%num_lakenosnowc, filter(nc)%lakenosnowc, &
            water_inst%waterfluxbulk_inst, water_inst%waterstatebulk_inst, &
            water_inst%waterdiagnosticbulk_inst, temperature_inst, &
            atm2lnd_inst)

       call t_stopf('hylake')

       ! ============================================================================
       ! ! Fraction of soil covered by snow (Z.-L. Yang U. Texas)
       ! ============================================================================
       call t_startf('snow_init')

       do c = bounds_clump%begc,bounds_clump%endc
          l = col%landunit(c)
          if (lun%urbpoi(l)) then
             ! Urban landunit use Bonan 1996 (LSM Technical Note)
             water_inst%waterdiagnosticbulk_inst%frac_sno_col(c) = &
                  min( water_inst%waterdiagnosticbulk_inst%snow_depth_col(c)/0.05_r8, 1._r8)
          end if
       end do

       ! ============================================================================
       ! Snow aging routine based on Flanner and Zender (2006), Linking snowpack
       ! microphysics and albedo evolution, JGR, and Brun (1989), Investigation of
       ! wet-snow metamorphism in respect of liquid-water content, Ann. Glaciol.
       ! ============================================================================
       ! Note the snow filters here do not include lakes
       ! TODO: move this up

       call SnowAge_grain(bounds_clump,                 &
            filter(nc)%num_snowc, filter(nc)%snowc,     &
            filter(nc)%num_nosnowc, filter(nc)%nosnowc, &
            water_inst%waterfluxbulk_inst, water_inst%waterstatebulk_inst, &
            water_inst%waterdiagnosticbulk_inst, temperature_inst, &
            atm2lnd_inst)
       call t_stopf('snow_init')

       ! ============================================================================
       ! Ecosystem dynamics: Uses CN, CNDV, or static parameterizations
       ! ============================================================================

       ! FIX(SPM,032414)  push these checks into the routines below and/or make this consistent.

             ! fully prognostic canopy structure and C-N biogeochemistry
             ! - CNDV defined: prognostic biogeography; else prescribed
       ! - crop model:  crop algorithms called from within CNDriver

       if (use_cn) then
          call t_startf('ecosysdyn')
          call bgc_vegetation_inst%EcosystemDynamicsPreDrainage(bounds_clump,            &
                  filter(nc)%num_soilc, filter(nc)%soilc,                       &
                  filter(nc)%num_soilp, filter(nc)%soilp,                       &
                  filter(nc)%num_pcropp, filter(nc)%pcropp, doalb,              &
               soilbiogeochem_carbonflux_inst, soilbiogeochem_carbonstate_inst,         &
               c13_soilbiogeochem_carbonflux_inst, c13_soilbiogeochem_carbonstate_inst, &
               c14_soilbiogeochem_carbonflux_inst, c14_soilbiogeochem_carbonstate_inst, &
               soilbiogeochem_state_inst,                                               &
               soilbiogeochem_nitrogenflux_inst, soilbiogeochem_nitrogenstate_inst,     &
<<<<<<< HEAD
               atm2lnd_inst, waterstate_inst, waterflux_inst,                           &
               canopystate_inst, soilstate_inst, temperature_inst, crop_inst, ch4_inst, &
               photosyns_inst, soilhydrology_inst, energyflux_inst,          &
=======
               active_layer_inst, &
               atm2lnd_inst, water_inst%waterstatebulk_inst, &
               water_inst%waterdiagnosticbulk_inst, water_inst%waterfluxbulk_inst,      &
               water_inst%wateratm2lndbulk_inst, canopystate_inst, soilstate_inst, temperature_inst, crop_inst, ch4_inst, &
               photosyns_inst, saturated_excess_runoff_inst, energyflux_inst,          &
>>>>>>> 8265b774
               nutrient_competition_method, fireemis_inst)

          call t_stopf('ecosysdyn')

       end if

                ! Prescribed biogeography - prescribed canopy structure, some prognostic carbon fluxes

       if ((.not. use_cn) .and. (.not. use_fates) .and. (doalb)) then
          call t_startf('SatellitePhenology')
          call SatellitePhenology(bounds_clump, filter(nc)%num_nolakep, filter(nc)%nolakep, &
               water_inst%waterdiagnosticbulk_inst, canopystate_inst)
          call t_stopf('SatellitePhenology')
       end if

       ! Dry Deposition of chemical tracers (Wesely (1998) parameterizaion)

       call t_startf('depvel')
       call depvel_compute(bounds_clump, &
            atm2lnd_inst, canopystate_inst, water_inst%waterstatebulk_inst, &
            water_inst%waterdiagnosticbulk_inst, water_inst%wateratm2lndbulk_inst, &
            frictionvel_inst, photosyns_inst, drydepvel_inst)
       call t_stopf('depvel')

       ! ============================================================================
       ! Calculate soil/snow hydrology with drainage (subsurface runoff)
       ! ============================================================================

       call t_startf('hydro2_drainage')

       call HydrologyDrainage(bounds_clump,                   &
            filter(nc)%num_nolakec, filter(nc)%nolakec,       &
            filter(nc)%num_hydrologyc, filter(nc)%hydrologyc, &
            filter(nc)%num_urbanc, filter(nc)%urbanc,         &
            filter(nc)%num_do_smb_c, filter(nc)%do_smb_c,     &
            atm2lnd_inst, glc2lnd_inst, temperature_inst,     &
            soilhydrology_inst, soilstate_inst, water_inst%waterstatebulk_inst, &
            water_inst%waterdiagnosticbulk_inst, water_inst%waterbalancebulk_inst, &
            water_inst%waterfluxbulk_inst, water_inst%wateratm2lndbulk_inst, &
            glacier_smb_inst)

       call t_stopf('hydro2_drainage')

       if (use_cn) then

          call t_startf('EcosysDynPostDrainage')
          call bgc_vegetation_inst%EcosystemDynamicsPostDrainage(bounds_clump, &
               filter(nc)%num_allc, filter(nc)%allc, &
               filter(nc)%num_soilc, filter(nc)%soilc, &
               filter(nc)%num_soilp, filter(nc)%soilp, &
               doalb, crop_inst, &
               water_inst%waterstatebulk_inst, water_inst%waterdiagnosticbulk_inst, &
               water_inst%waterfluxbulk_inst, frictionvel_inst, canopystate_inst, &
               soilbiogeochem_carbonflux_inst, soilbiogeochem_carbonstate_inst, &
               c13_soilbiogeochem_carbonflux_inst, c13_soilbiogeochem_carbonstate_inst, &
               c14_soilbiogeochem_carbonflux_inst, c14_soilbiogeochem_carbonstate_inst, &
               soilbiogeochem_nitrogenflux_inst, soilbiogeochem_nitrogenstate_inst)
          call t_stopf('EcosysDynPostDrainage')

       end if

       if ( use_fates  .and. is_beg_curr_day() ) then ! run fates at the start of each day

          if ( masterproc ) then
             write(iulog,*)  'clm: calling FATES model ', get_nstep()
          end if

          call clm_fates%dynamics_driv( nc, bounds_clump,                        &
               atm2lnd_inst, soilstate_inst, temperature_inst, active_layer_inst, &
               water_inst%waterstatebulk_inst, water_inst%waterdiagnosticbulk_inst, &
               water_inst%wateratm2lndbulk_inst, canopystate_inst, soilbiogeochem_carbonflux_inst)

          ! TODO(wjs, 2016-04-01) I think this setFilters call should be replaced by a
          ! call to reweight_wrapup, if it's needed at all.
          call setFilters( bounds_clump, glc_behavior )

       end if ! use_fates branch


       if ( use_fates ) then

          call EDBGCDyn(bounds_clump,                                                              &
               filter(nc)%num_soilc, filter(nc)%soilc,                                             &
               filter(nc)%num_soilp, filter(nc)%soilp,                                             &
               filter(nc)%num_pcropp, filter(nc)%pcropp, doalb,                                    &
               bgc_vegetation_inst%cnveg_carbonflux_inst, &
               bgc_vegetation_inst%cnveg_carbonstate_inst, &
               soilbiogeochem_carbonflux_inst, soilbiogeochem_carbonstate_inst,                    &
               soilbiogeochem_state_inst,                                                          &
               soilbiogeochem_nitrogenflux_inst, soilbiogeochem_nitrogenstate_inst,                &
               c13_soilbiogeochem_carbonstate_inst, c13_soilbiogeochem_carbonflux_inst,            &
               c14_soilbiogeochem_carbonstate_inst, c14_soilbiogeochem_carbonflux_inst,            &
               active_layer_inst, atm2lnd_inst, water_inst%waterfluxbulk_inst,                     &
               canopystate_inst, soilstate_inst, temperature_inst, crop_inst, ch4_inst)

          call EDBGCDynSummary(bounds_clump,                                             &
                filter(nc)%num_soilc, filter(nc)%soilc,                                  &
                filter(nc)%num_soilp, filter(nc)%soilp,                                  &
                soilbiogeochem_carbonflux_inst, soilbiogeochem_carbonstate_inst,         &
                c13_soilbiogeochem_carbonflux_inst, c13_soilbiogeochem_carbonstate_inst, &
                c14_soilbiogeochem_carbonflux_inst, c14_soilbiogeochem_carbonstate_inst, &
                soilbiogeochem_nitrogenflux_inst, soilbiogeochem_nitrogenstate_inst,     &
                clm_fates, nc)
       end if

       
       ! ============================================================================
       ! Create summaries of water diagnostic terms
       ! ============================================================================

       call water_inst%Summary(bounds_clump, &
            filter(nc)%num_soilp, filter(nc)%soilp, &
            filter(nc)%num_allc, filter(nc)%allc)

       ! ============================================================================
       ! Check the energy and water balance
       ! ============================================================================

       call t_startf('balchk')
       call BalanceCheck(bounds_clump, &
<<<<<<< HEAD
            atm2lnd_inst, solarabs_inst, waterflux_inst, &
            waterstate_inst, irrigation_inst, glacier_smb_inst, &
            surfalb_inst, &
            energyflux_inst, canopystate_inst)
=======
            filter(nc)%num_allc, filter(nc)%allc, &
            atm2lnd_inst, solarabs_inst, water_inst%waterfluxbulk_inst, &
            water_inst%waterstatebulk_inst, water_inst%waterdiagnosticbulk_inst, &
            water_inst%waterbalancebulk_inst, water_inst%wateratm2lndbulk_inst, &
            surfalb_inst, energyflux_inst, canopystate_inst)
>>>>>>> 8265b774
       call t_stopf('balchk')

       ! ============================================================================
       ! Check the carbon and nitrogen balance
       ! ============================================================================

       if (use_cn) then
          call t_startf('cnbalchk')
          call bgc_vegetation_inst%BalanceCheck( &
               bounds_clump, filter(nc)%num_soilc, filter(nc)%soilc, &
               soilbiogeochem_carbonflux_inst, soilbiogeochem_nitrogenflux_inst)
          call t_stopf('cnbalchk')
       end if

       ! Calculation of methane fluxes

       if (use_lch4) then
          call t_startf('ch4')
          ! COMPILER_BUG(wjs, 2016-02-24, pgi 15.10) In principle, we should be able to
          ! make these function calls inline in the CanopyFluxes argument list. However,
          ! with pgi 15.10, that results in the dummy arguments having the wrong size (I
          ! suspect size 0, based on similar pgi compiler bugs that we have run into
          ! before). Also note that I don't have explicit bounds on the left-hand-side of
          ! these assignments: excluding these explicit bounds seemed to be needed to get
          ! around other compiler bugs.
          allocate(agnpp_patch(bounds_clump%begp:bounds_clump%endp))
          allocate(bgnpp_patch(bounds_clump%begp:bounds_clump%endp))
          allocate(annsum_npp_patch(bounds_clump%begp:bounds_clump%endp))
          allocate(rr_patch(bounds_clump%begp:bounds_clump%endp))
          agnpp_patch = bgc_vegetation_inst%get_agnpp_patch(bounds_clump)
          bgnpp_patch = bgc_vegetation_inst%get_bgnpp_patch(bounds_clump)
          annsum_npp_patch = bgc_vegetation_inst%get_annsum_npp_patch(bounds_clump)
          rr_patch = bgc_vegetation_inst%get_root_respiration_patch(bounds_clump)

          call ch4 (bounds_clump,                                                                  &
               filter(nc)%num_soilc, filter(nc)%soilc,                                             &
               filter(nc)%num_lakec, filter(nc)%lakec,                                             &
               filter(nc)%num_nolakec, filter(nc)%nolakec,                                         &
               filter(nc)%num_soilp, filter(nc)%soilp,                                             &
               atm2lnd_inst, lakestate_inst, canopystate_inst, soilstate_inst, soilhydrology_inst, &
               temperature_inst, energyflux_inst, water_inst%waterstatebulk_inst, &
               water_inst%waterdiagnosticbulk_inst, water_inst%waterfluxbulk_inst,                 &
               soilbiogeochem_carbonflux_inst,                          &
               soilbiogeochem_nitrogenflux_inst, ch4_inst, lnd2atm_inst, &
               agnpp = agnpp_patch(bounds_clump%begp:bounds_clump%endp), &
               bgnpp = bgnpp_patch(bounds_clump%begp:bounds_clump%endp), &
               annsum_npp = annsum_npp_patch(bounds_clump%begp:bounds_clump%endp), &
               rr = rr_patch(bounds_clump%begp:bounds_clump%endp))
          deallocate(agnpp_patch, bgnpp_patch, annsum_npp_patch, rr_patch)
          call t_stopf('ch4')
       end if

       ! ============================================================================
       ! Determine albedos for next time step
       ! ============================================================================

       if (doalb) then

          ! Albedos for non-urban columns
          call t_startf('surfalb')
          call SurfaceAlbedo(bounds_clump,                      &
               nc,                                              &
               filter_inactive_and_active(nc)%num_nourbanc,     &
               filter_inactive_and_active(nc)%nourbanc,         &
               filter_inactive_and_active(nc)%num_nourbanp,     &
               filter_inactive_and_active(nc)%nourbanp,         &
               filter_inactive_and_active(nc)%num_urbanc,       &
               filter_inactive_and_active(nc)%urbanc,           &
               filter_inactive_and_active(nc)%num_urbanp,       &
               filter_inactive_and_active(nc)%urbanp,           &
               nextsw_cday, declinp1,                           &
               clm_fates,                                       &
               aerosol_inst, canopystate_inst, &
               water_inst%waterstatebulk_inst, &
               water_inst%waterdiagnosticbulk_inst, &
               lakestate_inst, temperature_inst, surfalb_inst)

          call t_stopf('surfalb')

          ! Albedos for urban columns
          if (filter_inactive_and_active(nc)%num_urbanl > 0) then
             call t_startf('urbalb')
             call UrbanAlbedo(bounds_clump,                  &
                  filter_inactive_and_active(nc)%num_urbanl, &
                  filter_inactive_and_active(nc)%urbanl,     &
                  filter_inactive_and_active(nc)%num_urbanc, &
                  filter_inactive_and_active(nc)%urbanc,     &
                  filter_inactive_and_active(nc)%num_urbanp, &
                  filter_inactive_and_active(nc)%urbanp,     &
                  water_inst%waterstatebulk_inst, &
                  water_inst%waterdiagnosticbulk_inst, &
                  urbanparams_inst,         &
                  solarabs_inst, surfalb_inst)
             call t_stopf('urbalb')
          end if

       end if

    end do
    !$OMP END PARALLEL DO

    ! ============================================================================
    ! Determine gridcell averaged properties to send to atm
    ! ============================================================================

    ! BUG(wjs, 2019-07-12, ESCOMP/ctsm#762) Remove this block once above code is fully tracerized
    ! We need this call here so that tracer values are consistent with bulk in lnd2atm;
    ! without it, we get an error in CheckSnowConsistency.
    if (water_inst%DoConsistencyCheck()) then
       !$OMP PARALLEL DO PRIVATE (nc, bounds_clump)
       do nc = 1,nclumps
          call get_clump_bounds(nc, bounds_clump)
          call water_inst%ResetCheckedTracers(bounds_clump)
          call water_inst%TracerConsistencyCheck(bounds_clump, 'after pre-lnd2atm reset')
       end do
       !$OMP END PARALLEL DO
    end if

    call t_startf('lnd2atm')
    ! COMPILER_BUG(wjs, 2016-02-24, pgi 15.10) In principle, we should be able to make
    ! this function call inline in the CanopyFluxes argument list. However, with pgi
    ! 15.10, that results in the dummy argument having the wrong size (I suspect size 0,
    ! based on similar pgi compiler bugs that we have run into before). Also note that I
    ! don't have explicit bounds on the left-hand-side of this assignment: excluding these
    ! explicit bounds seemed to be needed to get around other compiler bugs.
    allocate(net_carbon_exchange_grc(bounds_proc%begg:bounds_proc%endg))
    net_carbon_exchange_grc = bgc_vegetation_inst%get_net_carbon_exchange_grc(bounds_proc)

    call lnd2atm(bounds_proc,                                            &
         atm2lnd_inst, surfalb_inst, temperature_inst, frictionvel_inst, &
         water_inst, &
         energyflux_inst, solarabs_inst, drydepvel_inst,       &
         vocemis_inst, fireemis_inst, dust_inst, ch4_inst, glc_behavior, &
         lnd2atm_inst, &
         net_carbon_exchange_grc = net_carbon_exchange_grc(bounds_proc%begg:bounds_proc%endg))
    deallocate(net_carbon_exchange_grc)
    call t_stopf('lnd2atm')

    ! ============================================================================
    ! Determine gridcell averaged properties to send to glc
    ! ============================================================================

    call t_startf('lnd2glc')
    !$OMP PARALLEL DO PRIVATE (nc, bounds_clump)
    do nc = 1,nclumps
       call get_clump_bounds(nc, bounds_clump)
       call lnd2glc_inst%update_lnd2glc(bounds_clump,       &
            filter(nc)%num_do_smb_c, filter(nc)%do_smb_c,   &
            temperature_inst, water_inst%waterfluxbulk_inst, topo_inst,    &
            init=.false.)
    end do
    !$OMP END PARALLEL DO
    call t_stopf('lnd2glc')

    ! ============================================================================
    ! Write global average diagnostics to standard output
    ! ============================================================================

    nstep = get_nstep()
    if (wrtdia) call mpi_barrier(mpicom,ier)
    call t_startf('wrtdiag')
    call write_diagnostic(bounds_proc, wrtdia, nstep, lnd2atm_inst)
    call t_stopf('wrtdiag')

    ! ============================================================================
    ! Update accumulators
    ! ============================================================================

    ! FIX(SPM,032414) double check why this isn't called for ED
    ! FIX(SPM, 082814) - in the fates branch RF and I commented out the if(.not.
    ! use_fates) then statement ... double check if this is required and why

    if (nstep > 0) then
       call t_startf('accum')

       call atm2lnd_inst%UpdateAccVars(bounds_proc)

       call temperature_inst%UpdateAccVars(bounds_proc)

       call canopystate_inst%UpdateAccVars(bounds_proc)

       call water_inst%UpdateAccVars(bounds_proc)

       call energyflux_inst%UpdateAccVars(bounds_proc)

       ! COMPILER_BUG(wjs, 2014-11-30, pgi 14.7) For pgi 14.7 to be happy when
       ! compiling this threaded, I needed to change the dummy arguments to be
       ! pointers, and get rid of the explicit bounds in the subroutine call.
       ! call bgc_vegetation_inst%UpdateAccVars(bounds_proc, &
       !      t_a10_patch=temperature_inst%t_a10_patch(bounds_proc%begp:bounds_proc%endp), &
       !      t_ref2m_patch=temperature_inst%t_ref2m_patch(bounds_proc%begp:bounds_proc%endp))
       call bgc_vegetation_inst%UpdateAccVars(bounds_proc, &
            t_a10_patch=temperature_inst%t_a10_patch, &
            t_ref2m_patch=temperature_inst%t_ref2m_patch)

       if (use_crop) then
          call crop_inst%CropUpdateAccVars(bounds_proc, &
               temperature_inst%t_ref2m_patch, temperature_inst%t_soisno_col)
       end if

       call t_stopf('accum')
    end if

    ! ============================================================================
    ! Update history buffer
    ! ============================================================================


    call t_startf('hbuf')
    call hist_update_hbuf(bounds_proc)
    call t_stopf('hbuf')

    ! ============================================================================
    ! Call dv (dynamic vegetation)
    ! ============================================================================

    if (use_cn) then
       call t_startf('endTSdynveg')
       nclumps = get_proc_clumps()
       !$OMP PARALLEL DO PRIVATE (nc,bounds_clump)
       do nc = 1,nclumps
          call get_clump_bounds(nc, bounds_clump)
          call bgc_vegetation_inst%EndOfTimeStepVegDynamics(bounds_clump, &
               filter(nc)%num_natvegp, filter(nc)%natvegp, &
               atm2lnd_inst, water_inst%wateratm2lndbulk_inst)
       end do
       !$OMP END PARALLEL DO
       call t_stopf('endTSdynveg')
    end if

    ! ============================================================================
    ! History/Restart output
    ! ============================================================================

    if (.not. use_noio) then

       call t_startf('clm_drv_io')

       ! Create history and write history tapes if appropriate
       call t_startf('clm_drv_io_htapes')

       call hist_htapes_wrapup( rstwr, nlend, bounds_proc,                    &
            soilstate_inst%watsat_col(bounds_proc%begc:bounds_proc%endc, 1:), &
            soilstate_inst%sucsat_col(bounds_proc%begc:bounds_proc%endc, 1:), &
            soilstate_inst%bsw_col(bounds_proc%begc:bounds_proc%endc, 1:),    &
            soilstate_inst%hksat_col(bounds_proc%begc:bounds_proc%endc, 1:))

       call t_stopf('clm_drv_io_htapes')

       if (use_cn) then
          call bgc_vegetation_inst%WriteHistory(bounds_proc)
       end if

       ! Write restart/initial files if appropriate
       if (rstwr) then
          call t_startf('clm_drv_io_wrest')
          filer = restFile_filename(rdate=rdate)

          call restFile_write( bounds_proc, filer, &
               writing_finidat_interp_dest_file=.false., rdate=rdate )

          call t_stopf('clm_drv_io_wrest')
       end if
       call t_stopf('clm_drv_io')

    end if

    ! BUG(wjs, 2019-07-12, ESCOMP/ctsm#762) Remove this block once above code is fully tracerized
    ! (I'm not sure if we need this in addition to the call before lnd2atm, but it
    ! doesn't hurt to have this extra call to ResetCheckedTracers for now.)
    if (water_inst%DoConsistencyCheck()) then
       !$OMP PARALLEL DO PRIVATE (nc, bounds_clump)
       do nc = 1,nclumps
          call get_clump_bounds(nc, bounds_clump)
          call water_inst%ResetCheckedTracers(bounds_clump)
          call water_inst%TracerConsistencyCheck(bounds_clump, 'after end-of-loop reset')
       end do
       !$OMP END PARALLEL DO
    end if

  end subroutine clm_drv

  !-----------------------------------------------------------------------
  subroutine clm_drv_init(bounds, &
       num_nolakec, filter_nolakec, &
       num_nolakep, filter_nolakep, &
       num_soilp  , filter_soilp, &
       canopystate_inst, waterstatebulk_inst, &
       waterdiagnosticbulk_inst, energyflux_inst)
    !
    ! !DESCRIPTION:
    ! Initialization of clm driver variables needed from previous timestep
    !
    ! !USES:
    use shr_kind_mod       , only : r8 => shr_kind_r8
    use shr_infnan_mod     , only : nan => shr_infnan_nan, assignment(=)
    use clm_varpar         , only : nlevsno
    use CanopyStateType    , only : canopystate_type
    use WaterBalanceType   , only : waterbalance_type
    use WaterDiagnosticBulkType     , only : waterdiagnosticbulk_type
    use WaterFluxBulkType      , only : waterfluxbulk_type
    use WaterStateBulkType , only : waterstatebulk_type
    use EnergyFluxType     , only : energyflux_type
    !
    ! !ARGUMENTS:
    type(bounds_type)     , intent(in)    :: bounds
    integer               , intent(in)    :: num_nolakec       ! number of non-lake points in column filter
    integer               , intent(in)    :: filter_nolakec(:) ! column filter for non-lake points
    integer               , intent(in)    :: num_nolakep       ! number of non-lake points in patch filter
    integer               , intent(in)    :: filter_nolakep(:) ! patch filter for non-lake points
    integer               , intent(in)    :: num_soilp         ! number of soil points in patch filter
    integer               , intent(in)    :: filter_soilp(:)   ! patch filter for soil points
    type(canopystate_type), intent(inout) :: canopystate_inst
    type(waterstatebulk_type) , intent(inout) :: waterstatebulk_inst
    type(waterdiagnosticbulk_type) , intent(inout) :: waterdiagnosticbulk_inst
    type(energyflux_type) , intent(inout) :: energyflux_inst
    !
    ! !LOCAL VARIABLES:
    integer :: c, p, f, j              ! indices
    integer :: fp, fc                  ! filter indices
    !-----------------------------------------------------------------------

    associate(                                                             &
         snl                => col%snl                                   , & ! Input:  [integer  (:)   ]  number of snow layers

         h2osoi_ice         => waterstatebulk_inst%h2osoi_ice_col            , & ! Input:  [real(r8) (:,:) ]  ice lens (kg/m2)
         h2osoi_liq         => waterstatebulk_inst%h2osoi_liq_col            , & ! Input:  [real(r8) (:,:) ]  liquid water (kg/m2)
         frac_iceold        => waterdiagnosticbulk_inst%frac_iceold_col           , & ! Output: [real(r8) (:,:) ]  fraction of ice relative to the tot water
         elai               => canopystate_inst%elai_patch               , & ! Input:  [real(r8) (:)   ]  one-sided leaf area index with burying by snow
         esai               => canopystate_inst%esai_patch               , & ! Input:  [real(r8) (:)   ]  one-sided stem area index with burying by snow
         frac_veg_nosno     => canopystate_inst%frac_veg_nosno_patch     , & ! Output: [integer  (:)   ]  fraction of vegetation not covered by snow (0 OR 1) [-]
         frac_veg_nosno_alb => canopystate_inst%frac_veg_nosno_alb_patch , & ! Output: [integer  (:)   ]  fraction of vegetation not covered by snow (0 OR 1) [-]

         eflx_bot           => energyflux_inst%eflx_bot_col              , & ! Output: [real(r8) (:)   ]  heat flux from beneath soil/ice column (W/m**2)

         cisun_z            => photosyns_inst%cisun_z_patch              , & ! Output: [real(r8) (:)   ]  intracellular sunlit leaf CO2 (Pa)
         cisha_z            => photosyns_inst%cisha_z_patch                & ! Output: [real(r8) (:)   ]  intracellular shaded leaf CO2 (Pa)
         )

      ! Initialize intracellular CO2 (Pa) parameters each timestep for use in VOCEmission
      do p = bounds%begp,bounds%endp
         cisun_z(p,:) = -999._r8
         cisha_z(p,:) = -999._r8
      end do

      do c = bounds%begc,bounds%endc
         ! Reset flux from beneath soil/ice column
         eflx_bot(c)  = 0._r8
      end do

      ! Initialize fraction of vegetation not covered by snow

      do p = bounds%begp,bounds%endp
         if (patch%active(p)) then
            frac_veg_nosno(p) = frac_veg_nosno_alb(p)
         else
            frac_veg_nosno(p) = 0._r8
         end if
      end do

      ! Initialize set of previous time-step variables
      ! Ice fraction of snow at previous time step

      do j = -nlevsno+1,0
         do f = 1, num_nolakec
            c = filter_nolakec(f)
            if (j >= snl(c) + 1) then
               frac_iceold(c,j) = h2osoi_ice(c,j)/(h2osoi_liq(c,j)+h2osoi_ice(c,j))
            end if
         end do
      end do

    end associate

  end subroutine clm_drv_init

  !-----------------------------------------------------------------------
  subroutine clm_drv_patch2col (bounds, &
       num_allc, filter_allc, num_nolakec, filter_nolakec, &
       energyflux_inst, waterfluxbulk_inst)
    !
    ! !DESCRIPTION:
    ! Averages over all patches for variables defined over both soil and lake to provide
    ! the column-level averages of flux variables defined at the patch level.
    !
    ! !USES:
    use WaterFluxBulkType  , only : waterfluxbulk_type
    use EnergyFluxType , only : energyflux_type
    use subgridAveMod  , only : p2c
    use shr_infnan_mod , only : nan => shr_infnan_nan, assignment(=)
    !
    ! !ARGUMENTS:
    type(bounds_type)     , intent(in)    :: bounds
    integer               , intent(in)    :: num_allc          ! number of column points in allc filter
    integer               , intent(in)    :: filter_allc(:)    ! column filter for all active points
    integer               , intent(in)    :: num_nolakec       ! number of column non-lake points in column filter
    integer               , intent(in)    :: filter_nolakec(:) ! column filter for non-lake points
    type(waterfluxbulk_type)  , intent(inout) :: waterfluxbulk_inst
    type(energyflux_type) , intent(inout) :: energyflux_inst
    !
    ! !LOCAL VARIABLES:
    integer :: c,fc              ! indices
    ! -----------------------------------------------------------------

    ! Note: lake points are excluded from many of the following
    ! averages. For some fields, this is because the field doesn't
    ! apply over lakes. However, for many others, this is because the
    ! field is computed in LakeHydrologyMod, which is called after
    ! this routine; thus, for lakes, the column-level values of these
    ! fields are explicitly set in LakeHydrologyMod. (The fields that
    ! are included here for lakes are computed elsewhere, e.g., in
    ! LakeFluxesMod.)

    ! Averaging for patch evaporative flux variables

    call p2c (bounds, num_nolakec, filter_nolakec, &
         waterfluxbulk_inst%qflx_ev_snow_patch(bounds%begp:bounds%endp), &
         waterfluxbulk_inst%qflx_ev_snow_col(bounds%begc:bounds%endc))

    call p2c (bounds, num_nolakec, filter_nolakec, &
         waterfluxbulk_inst%qflx_ev_soil_patch(bounds%begp:bounds%endp), &
         waterfluxbulk_inst%qflx_ev_soil_col(bounds%begc:bounds%endc))

    call p2c (bounds, num_nolakec, filter_nolakec, &
         waterfluxbulk_inst%qflx_ev_h2osfc_patch(bounds%begp:bounds%endp), &
         waterfluxbulk_inst%qflx_ev_h2osfc_col(bounds%begc:bounds%endc))

    ! Averaging for patch water flux variables

    call p2c (bounds, num_nolakec, filter_nolakec, &
         waterfluxbulk_inst%qflx_evap_soi_patch(bounds%begp:bounds%endp), &
         waterfluxbulk_inst%qflx_evap_soi_col(bounds%begc:bounds%endc))

    call p2c (bounds, num_nolakec, filter_nolakec, &
         waterfluxbulk_inst%qflx_evap_tot_patch(bounds%begp:bounds%endp), &
         waterfluxbulk_inst%qflx_evap_tot_col(bounds%begc:bounds%endc))

    call p2c (bounds, num_nolakec, filter_nolakec, &
         waterfluxbulk_inst%qflx_tran_veg_patch(bounds%begp:bounds%endp), &
         waterfluxbulk_inst%qflx_tran_veg_col(bounds%begc:bounds%endc))

    call p2c (bounds, num_nolakec, filter_nolakec, &
         waterfluxbulk_inst%qflx_liqevap_from_top_layer_patch(bounds%begp:bounds%endp), &
         waterfluxbulk_inst%qflx_liqevap_from_top_layer_col(bounds%begc:bounds%endc))

    call p2c (bounds, num_allc, filter_allc, &
         waterfluxbulk_inst%qflx_evap_soi_patch(bounds%begp:bounds%endp), &
         waterfluxbulk_inst%qflx_evap_soi_col(bounds%begc:bounds%endc))

    call p2c (bounds, num_nolakec, filter_nolakec, &
         waterfluxbulk_inst%qflx_liqdew_to_top_layer_patch(bounds%begp:bounds%endp), &
         waterfluxbulk_inst%qflx_liqdew_to_top_layer_col(bounds%begc:bounds%endc))

    call p2c (bounds, num_nolakec, filter_nolakec, &
         waterfluxbulk_inst%qflx_solidevap_from_top_layer_patch(bounds%begp:bounds%endp), &
         waterfluxbulk_inst%qflx_solidevap_from_top_layer_col(bounds%begc:bounds%endc))

    call p2c (bounds, num_nolakec, filter_nolakec, &
         waterfluxbulk_inst%qflx_soliddew_to_top_layer_patch(bounds%begp:bounds%endp), &
         waterfluxbulk_inst%qflx_soliddew_to_top_layer_col(bounds%begc:bounds%endc))

  end subroutine clm_drv_patch2col

  !------------------------------------------------------------------------
  subroutine write_diagnostic (bounds, wrtdia, nstep, lnd2atm_inst)
    !
    ! !DESCRIPTION:
    ! Write diagnostic surface temperature output each timestep.  Written to
    ! be fast but not bit-for-bit because order of summations can change each
    ! timestep.
    !
    ! !USES:
    use decompMod  , only : get_proc_global
    use spmdMod    , only : masterproc, npes, MPI_REAL8
    use spmdMod    , only : MPI_STATUS_SIZE, mpicom, MPI_SUM
    use shr_sys_mod, only : shr_sys_flush
    use abortutils , only : endrun
    use shr_log_mod, only : errMsg => shr_log_errMsg
    use lnd2atmType, only : lnd2atm_type
    !
    ! !ARGUMENTS:
    type(bounds_type)  , intent(in) :: bounds
    logical            , intent(in) :: wrtdia     !true => write diagnostic
    integer            , intent(in) :: nstep      !model time step
    type(lnd2atm_type) , intent(in) :: lnd2atm_inst
    !
    ! !REVISION HISTORY:
    ! Created by Mariana Vertenstein
    !
    ! !LOCAL VARIABLES:
    integer :: p                       ! loop index
    integer :: numg                    ! total number of gridcells across all processors
    integer :: ier                     ! error status
    real(r8):: psum                    ! partial sum of ts
    real(r8):: tsum                    ! sum of ts
    real(r8):: tsxyav                  ! average ts for diagnostic output
    integer :: status(MPI_STATUS_SIZE) ! mpi status
    !------------------------------------------------------------------------

    call get_proc_global(ng=numg)

    if (wrtdia) then

       call t_barrierf('sync_write_diag', mpicom)
       psum = sum(lnd2atm_inst%t_rad_grc(bounds%begg:bounds%endg))
       call mpi_reduce(psum, tsum, 1, MPI_REAL8, MPI_SUM, 0, mpicom, ier)
       if (ier/=0) then
          write(iulog,*) 'write_diagnostic: Error in mpi_reduce()'
          call endrun(msg=errMsg(sourcefile, __LINE__))
       end if
       if (masterproc) then
          tsxyav = tsum / numg
          write(iulog,1000) nstep, tsxyav
          call shr_sys_flush(iulog)
       end if

    else

       if (masterproc) then
          write(iulog,*)'clm: completed timestep ',nstep
          call shr_sys_flush(iulog)
       end if

    endif

1000 format (1x,'nstep = ',i10,'   TS = ',f21.15)

  end subroutine write_diagnostic

end module clm_driver<|MERGE_RESOLUTION|>--- conflicted
+++ resolved
@@ -11,11 +11,7 @@
   use shr_kind_mod           , only : r8 => shr_kind_r8
   use clm_varctl             , only : wrtdia, iulog, use_fates
   use clm_varctl             , only : use_cn, use_lch4, use_noio, use_c13, use_c14
-<<<<<<< HEAD
-  use clm_varctl             , only : use_crop, ndep_from_cpl
-=======
   use clm_varctl             , only : use_crop, irrigate, ndep_from_cpl
->>>>>>> 8265b774
   use clm_varctl             , only : use_soil_moisture_streams
   use clm_time_manager       , only : get_nstep, is_beg_curr_day
   use clm_time_manager       , only : get_prev_date, is_first_step
@@ -354,11 +350,7 @@
        if (use_soil_moisture_streams) then
           call t_startf('prescribed_sm')
           call PrescribedSoilMoistureInterp(bounds_clump, soilstate_inst, &
-<<<<<<< HEAD
-                  waterstate_inst)
-=======
                water_inst%waterstatebulk_inst)
->>>>>>> 8265b774
           call t_stopf('prescribed_sm')
        endif
        call t_startf('begwbal')
@@ -448,16 +440,8 @@
             atm_topo = atm2lnd_inst%forc_topo_grc(bounds_clump%begg:bounds_clump%endg))
 
        call downscale_forcings(bounds_clump, &
-<<<<<<< HEAD
-            topo_inst, glc_behavior, atm2lnd_inst, &
-            eflx_sh_precip_conversion = &
-            energyflux_inst%eflx_sh_precip_conversion_col(bounds_clump%begc:bounds_clump%endc), &
-            qflx_runoff_rain_to_snow_conversion = &
-            waterflux_inst%qflx_runoff_rain_to_snow_conversion_col(bounds_clump%begc:bounds_clump%endc))
-=======
             topo_inst, atm2lnd_inst, water_inst%wateratm2lndbulk_inst, &
             eflx_sh_precip_conversion = energyflux_inst%eflx_sh_precip_conversion_col(bounds_clump%begc:bounds_clump%endc))
->>>>>>> 8265b774
 
        call set_atm2lnd_water_tracers(bounds_clump, &
             filter(nc)%num_allc, filter(nc)%allc, &
@@ -723,27 +707,7 @@
                rof_prognostic     = rof_prognostic)
           call t_stopf('irrigationneeded')
 
-<<<<<<< HEAD
-       ! NOTE(wjs, 2016-09-08) The placement of this call in the driver is historical: it
-       ! used to be that it had to come after btran was computed. Now it no longer depends
-       ! on btran, so it could be moved earlier in the driver loop - possibly even
-       ! immediately before ApplyIrrigation, which would be a more clear place to put it.
-
-       call t_startf('irrigationneeded')
-       call irrigation_inst%CalcIrrigationNeeded( &
-            bounds             = bounds_clump, &
-            num_exposedvegp    = filter(nc)%num_exposedvegp, &
-            filter_exposedvegp = filter(nc)%exposedvegp, &
-            elai               = canopystate_inst%elai_patch(bounds_clump%begp:bounds_clump%endp), &
-            t_soisno           = temperature_inst%t_soisno_col(bounds_clump%begc:bounds_clump%endc  , 1:nlevgrnd), &
-            eff_porosity       = soilstate_inst%eff_porosity_col(bounds_clump%begc:bounds_clump%endc, 1:nlevgrnd), &
-            h2osoi_liq         = waterstate_inst%h2osoi_liq_col(bounds_clump%begc:bounds_clump%endc , 1:nlevgrnd), &
-            volr               = atm2lnd_inst%volrmch_grc(bounds_clump%begg:bounds_clump%endg), &
-            rof_prognostic     = rof_prognostic)
-       call t_stopf('irrigationneeded')
-=======
-       end if
->>>>>>> 8265b774
+       end if
 
        ! ============================================================================
        ! DUST and VOC emissions
@@ -844,15 +808,10 @@
             filter(nc)%num_nosnowc, filter(nc)%nosnowc,                      &
             clm_fates,                                                         &
             atm2lnd_inst, soilstate_inst, energyflux_inst, temperature_inst,   &
-<<<<<<< HEAD
-            waterflux_inst, waterstate_inst, soilhydrology_inst, aerosol_inst, &
-            canopystate_inst, soil_water_retention_curve, topo_inst)
-=======
             water_inst, soilhydrology_inst, &
             saturated_excess_runoff_inst, &
             infiltration_excess_runoff_inst, &
             aerosol_inst, canopystate_inst, scf_method, soil_water_retention_curve, topo_inst)
->>>>>>> 8265b774
 
        ! The following needs to be done after HydrologyNoDrainage (because it needs
        ! waterfluxbulk_inst%qflx_snwcp_ice_col), but before HydrologyDrainage (because
@@ -972,17 +931,11 @@
                c14_soilbiogeochem_carbonflux_inst, c14_soilbiogeochem_carbonstate_inst, &
                soilbiogeochem_state_inst,                                               &
                soilbiogeochem_nitrogenflux_inst, soilbiogeochem_nitrogenstate_inst,     &
-<<<<<<< HEAD
-               atm2lnd_inst, waterstate_inst, waterflux_inst,                           &
-               canopystate_inst, soilstate_inst, temperature_inst, crop_inst, ch4_inst, &
-               photosyns_inst, soilhydrology_inst, energyflux_inst,          &
-=======
                active_layer_inst, &
                atm2lnd_inst, water_inst%waterstatebulk_inst, &
                water_inst%waterdiagnosticbulk_inst, water_inst%waterfluxbulk_inst,      &
                water_inst%wateratm2lndbulk_inst, canopystate_inst, soilstate_inst, temperature_inst, crop_inst, ch4_inst, &
                photosyns_inst, saturated_excess_runoff_inst, energyflux_inst,          &
->>>>>>> 8265b774
                nutrient_competition_method, fireemis_inst)
 
           call t_stopf('ecosysdyn')
@@ -1103,18 +1056,11 @@
 
        call t_startf('balchk')
        call BalanceCheck(bounds_clump, &
-<<<<<<< HEAD
-            atm2lnd_inst, solarabs_inst, waterflux_inst, &
-            waterstate_inst, irrigation_inst, glacier_smb_inst, &
-            surfalb_inst, &
-            energyflux_inst, canopystate_inst)
-=======
             filter(nc)%num_allc, filter(nc)%allc, &
             atm2lnd_inst, solarabs_inst, water_inst%waterfluxbulk_inst, &
             water_inst%waterstatebulk_inst, water_inst%waterdiagnosticbulk_inst, &
             water_inst%waterbalancebulk_inst, water_inst%wateratm2lndbulk_inst, &
             surfalb_inst, energyflux_inst, canopystate_inst)
->>>>>>> 8265b774
        call t_stopf('balchk')
 
        ! ============================================================================
