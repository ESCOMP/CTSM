--- conflicted
+++ resolved
@@ -227,29 +227,8 @@
     ! Specified phenology
     ! Done in SP mode, FATES-SP mode and also when dry-deposition is active
     ! ============================================================================
-<<<<<<< HEAD
 
     if (do_interpMonthlyVeg(use_cn, use_fates, use_fates_sp, doalb, n_drydep)) then
-=======
-    
-    if (use_cn) then
-       ! For dry-deposition need to call CLMSP so that mlaidiff is obtained
-       ! NOTE: This is also true of FATES below
-       if ( n_drydep > 0 ) then
-          call t_startf('interpMonthlyVeg')
-          call interpMonthlyVeg(bounds_proc, canopystate_inst)
-          call t_stopf('interpMonthlyVeg')
-       endif
-
-    elseif(use_fates) then
-
-       ! For FATES-Specified phenology mode interpolate the weights for
-       ! time-interpolation of monthly vegetation data (as in SP mode below)
-       ! Also for FATES with dry-deposition as above need to call CLMSP so that mlaidiff is obtained
-       !if ( use_fates_sp .or. (n_drydep > 0 ) ) then    ! Replace with this when we have dry-deposition working
-       ! For now don't allow for dry-deposition because of issues in #1044 EBK Jun/17/2022
-       if ( use_fates_sp ) then
->>>>>>> ff7c19d3
           call t_startf('interpMonthlyVeg')
           call interpMonthlyVeg(bounds_proc, canopystate_inst)
           call t_stopf('interpMonthlyVeg')
