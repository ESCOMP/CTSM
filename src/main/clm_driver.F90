--- conflicted
+++ resolved
@@ -58,12 +58,8 @@
   use SoilBiogeochemVerticalProfileMod   , only : SoilBiogeochemVerticalProfile
   use SatellitePhenologyMod  , only : SatellitePhenology, interpMonthlyVeg
   use ndepStreamMod          , only : ndep_interp
-<<<<<<< HEAD
   use FanStreamMod           , only : fanstream_interp
-  use ch4Mod                 , only : ch4, ch4_init_balance_check
-=======
   use ch4Mod                 , only : ch4, ch4_init_gridcell_balance_check, ch4_init_column_balance_check
->>>>>>> 10ea6eea
   use DUSTMod                , only : DustDryDep, DustEmission
   use VOCEmissionMod         , only : VOCEmission
   !
