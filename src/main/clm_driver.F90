module clm_driver

  !-----------------------------------------------------------------------
  ! !DESCRIPTION:
  ! This module provides the main CLM driver physics calling sequence.  Most
  ! computations occurs over ``clumps'' of gridcells (and associated subgrid
  ! scale entities) assigned to each MPI process. Computation is further
  ! parallelized by looping over clumps on each process using shared memory OpenMP.
  !
  ! !USES:
  use shr_kind_mod           , only : r8 => shr_kind_r8
  use clm_varctl             , only : wrtdia, iulog, use_fates
  use clm_varctl             , only : use_cn, use_lch4, use_noio, use_c13, use_c14, use_matrixcn
  use clm_varctl             , only : use_crop, irrigate, ndep_from_cpl
  use clm_varctl             , only : use_soil_moisture_streams
  use clm_time_manager       , only : get_nstep, is_beg_curr_day
  use clm_time_manager       , only : get_prev_date, is_first_step
  use clm_varpar             , only : nlevsno, nlevgrnd
  use clm_varorb             , only : obliqr
  use spmdMod                , only : masterproc, mpicom
  use decompMod              , only : get_proc_clumps, get_clump_bounds, get_proc_bounds, bounds_type
  use filterMod              , only : filter, filter_inactive_and_active
  use filterMod              , only : setExposedvegpFilter
  use histFileMod            , only : hist_update_hbuf, hist_htapes_wrapup
  use restFileMod            , only : restFile_write, restFile_filename
  use abortutils             , only : endrun
  !
  use dynSubgridDriverMod    , only : dynSubgrid_driver, dynSubgrid_wrapup_weight_changes
  use BalanceCheckMod        , only : BeginWaterBalance, BalanceCheck
  !
  use BiogeophysPreFluxCalcsMod  , only : BiogeophysPreFluxCalcs
  use SurfaceHumidityMod     , only : CalculateSurfaceHumidity
  use UrbanTimeVarType       , only : urbantv_type
  use SoilTemperatureMod     , only : SoilTemperature
  use LakeTemperatureMod     , only : LakeTemperature
  !
  use BareGroundFluxesMod    , only : BareGroundFluxes
  use CanopyFluxesMod        , only : CanopyFluxes
  use SoilFluxesMod          , only : SoilFluxes ! (formerly Biogeophysics2Mod)
  use UrbanFluxesMod         , only : UrbanFluxes
  use LakeFluxesMod          , only : LakeFluxes
  !
  use HydrologyNoDrainageMod , only : CalcAndWithdrawIrrigationFluxes, HandleNewSnow, HydrologyNoDrainage ! (formerly Hydrology2Mod)
  use HydrologyDrainageMod   , only : HydrologyDrainage   ! (formerly Hydrology2Mod)
  use CanopyHydrologyMod     , only : CanopyInterceptionAndThroughfall
  use SurfaceWaterMod        , only : UpdateFracH2oSfc
  use LakeHydrologyMod       , only : LakeHydrology
  use SoilWaterMovementMod   , only : use_aquifer_layer
  !
  use AerosolMod             , only : AerosolMasses
  use SnowSnicarMod          , only : SnowAge_grain
  use SurfaceAlbedoMod       , only : SurfaceAlbedo
  use UrbanAlbedoMod         , only : UrbanAlbedo
  !
  use SurfaceRadiationMod    , only : SurfaceRadiation, CanopySunShadeFracs
  use UrbanRadiationMod      , only : UrbanRadiation
  !
  use SoilBiogeochemVerticalProfileMod   , only : SoilBiogeochemVerticalProfile
  use SatellitePhenologyMod  , only : SatellitePhenology, interpMonthlyVeg
  use ndepStreamMod          , only : ndep_interp
  use ch4Mod                 , only : ch4, ch4_init_gridcell_balance_check, ch4_init_column_balance_check
  use DUSTMod                , only : DustDryDep, DustEmission
  use VOCEmissionMod         , only : VOCEmission
  !
  use filterMod              , only : setFilters
  !
  use atm2lndMod             , only : downscale_forcings, set_atm2lnd_water_tracers
  use lnd2atmMod             , only : lnd2atm
  use lnd2glcMod             , only : lnd2glc_type
  !
  use seq_drydep_mod         , only : n_drydep, drydep_method, DD_XLND
  use DryDepVelocity         , only : depvel_compute
  !
  use DaylengthMod           , only : UpdateDaylength
  use perf_mod
  !
  use clm_instMod            , only : nutrient_competition_method
  use GridcellType           , only : grc
  use LandunitType           , only : lun
  use ColumnType             , only : col
  use PatchType              , only : patch
  use clm_instMod
  use clm_instMod            , only : soil_water_retention_curve
  use EDBGCDynMod            , only : EDBGCDyn, EDBGCDynSummary
  use SoilMoistureStreamMod  , only : PrescribedSoilMoistureInterp, PrescribedSoilMoistureAdvance
  !
  ! !PUBLIC TYPES:
  implicit none
  !
  ! !PUBLIC MEMBER FUNCTIONS:
  public :: clm_drv            ! Main clm driver
  !
  ! !PRIVATE MEMBER FUNCTIONS:
  private :: clm_drv_patch2col
  private :: clm_drv_init      ! Initialization of variables needed from previous timestep
  private :: write_diagnostic  ! Write diagnostic information to log file

  character(len=*), parameter, private :: sourcefile = &
       __FILE__
  !-----------------------------------------------------------------------

contains

  !-----------------------------------------------------------------------
  subroutine clm_drv(doalb, nextsw_cday, declinp1, declin, rstwr, nlend, rdate, rof_prognostic)
    !
    ! !DESCRIPTION:
    !
    ! First phase of the clm driver calling the clm physics. An outline of
    ! the calling tree is given in the description of this module.
    !
    ! !USES:
    use clm_time_manager     , only : get_curr_date
    use clm_varctl           , only : use_lai_streams
    use SatellitePhenologyMod, only : lai_advance
    !
    ! !ARGUMENTS:
    implicit none
    logical ,        intent(in) :: doalb       ! true if time for surface albedo calc
    real(r8),        intent(in) :: nextsw_cday ! calendar day for nstep+1
    real(r8),        intent(in) :: declinp1    ! declination angle for next time step
    real(r8),        intent(in) :: declin      ! declination angle for current time step
    logical,         intent(in) :: rstwr       ! true => write restart file this step
    logical,         intent(in) :: nlend       ! true => end of run on this step
    character(len=*),intent(in) :: rdate       ! restart file time stamp for name

    ! Whether we're running with a prognostic ROF component. This shouldn't change from
    ! timestep to timestep, but we pass it into the driver loop because it isn't available
    ! in initialization.
    logical,         intent(in) :: rof_prognostic  ! whether we're running with a prognostic ROF component
    !
    ! !LOCAL VARIABLES:
    integer              :: nstep                   ! time step number
    integer              :: nc, c, p, l, g          ! indices
    integer              :: nclumps                 ! number of clumps on this processor
    integer              :: yr                      ! year (0, ...)
    integer              :: mon                     ! month (1, ..., 12)
    integer              :: day                     ! day of month (1, ..., 31)
    integer              :: sec                     ! seconds of the day
    integer              :: yr_prev                 ! year (0, ...) at start of timestep
    integer              :: mon_prev                ! month (1, ..., 12) at start of timestep
    integer              :: day_prev                ! day of month (1, ..., 31) at start of timestep
    integer              :: sec_prev                ! seconds of the day at start of timestep
    character(len=256)   :: filer                   ! restart file name
    integer              :: ier                     ! error code
    logical              :: need_glacier_initialization ! true if we need to initialize glacier areas in this time step
    type(bounds_type)    :: bounds_clump
    type(bounds_type)    :: bounds_proc

    ! COMPILER_BUG(wjs, 2016-02-24, pgi 15.10) These temporary allocatable arrays are
    ! needed to work around pgi compiler bugs, as noted below
    real(r8), allocatable :: downreg_patch(:)
    real(r8), allocatable :: leafn_patch(:)
    real(r8), allocatable :: agnpp_patch(:)
    real(r8), allocatable :: bgnpp_patch(:)
    real(r8), allocatable :: annsum_npp_patch(:)
    real(r8), allocatable :: rr_patch(:)
    real(r8), allocatable :: net_carbon_exchange_grc(:)
    real(r8), allocatable :: froot_carbon(:)
    real(r8), allocatable :: croot_carbon(:)

    ! COMPILER_BUG(wjs, 2014-11-29, pgi 14.7) Workaround for internal compiler error with
    ! pgi 14.7 ('normalize_forall_array: non-conformable'), which appears in the call to
    ! CalcIrrigationNeeded. Simply declaring this variable makes the ICE go away.
    real(r8), allocatable :: dummy1_to_make_pgi_happy(:)
    !-----------------------------------------------------------------------

    ! Determine processor bounds and clumps for this processor
    call get_proc_bounds(bounds_proc)
    nclumps = get_proc_clumps()

    ! ========================================================================
    ! In the first time step of a startup or hybrid run, we want to update CLM's glacier
    ! areas to match those given by GLC. This is because, in initialization, we do not yet
    ! know GLC's glacier areas, so CLM's glacier areas are based on the surface dataset
    ! (for a cold start or init_interp run) or the initial conditions file (in a
    ! non-init_interp, non-cold start run) - which may not match GLC's glacier areas for
    ! this configuration. (Coupling fields from GLC aren't received until the run loop.)
    ! Thus, CLM will see a potentially large, fictitious glacier area change in the first
    ! time step. We don't want this fictitious area change to result in any state or flux
    ! adjustments. Thus, we apply this area change here, at the start of the driver loop,
    ! so that in dynSubgrid_driver, it will look like there is no glacier area change in
    ! the first time step. (See
    ! https://github.com/ESCOMP/ctsm/issues/340#issuecomment-410483131 for more
    ! discussion on this.)
    !
    ! This needs to happen very early in the run loop, before any balance checks are
    ! initialized, because - by design - this doesn't conserve mass at the grid cell
    ! level. (The whole point of this code block is that we adjust areas without doing
    ! the typical state or flux adjustments that need to accompany those area changes for
    ! conservation.)
    !
    ! This accomplishes approximately the same effect that we would get if we were able to
    ! update glacier areas in initialization. The one difference - and minor, theoretical
    ! problem - that could arise from this start-of-run-loop update is: If the first time
    ! step of the CESM run loop looked like: (1) GLC runs and updates glacier area (i.e.,
    ! glacier area changes in the first time step compared with what was set in
    ! initialization); (2) coupler passes new glacier area to CLM; (3) CLM runs. Then the
    ! code here would mean that the true change in glacier area between initialization and
    ! the first time step would be ignored as far as state and flux adjustments are
    ! concerned. But this is unlikely to be an issue in practice: Currently GLC doesn't
    ! update this frequently, and even if it did, the change in glacier area in a single
    ! time step would typically be very small.
    !
    ! If we are ever able to change the CESM initialization sequence so that GLC fields
    ! are passed to CLM in initialization, then this code block can be removed.
    ! ========================================================================

    need_glacier_initialization = is_first_step()

    if (need_glacier_initialization) then
       !$OMP PARALLEL DO PRIVATE (nc, bounds_clump)
       do nc = 1, nclumps
          call get_clump_bounds(nc, bounds_clump)

          call glc2lnd_inst%update_glc2lnd_fracs( &
               bounds = bounds_clump)

          call dynSubgrid_wrapup_weight_changes(bounds_clump, glc_behavior)

       end do
       !$OMP END PARALLEL DO
    end if

    ! ============================================================================
    ! Specified phenology
    ! ============================================================================

    if (use_cn) then
       ! For dry-deposition need to call CLMSP so that mlaidiff is obtained
       if ( n_drydep > 0 .and. drydep_method == DD_XLND ) then
          call t_startf('interpMonthlyVeg')
          call interpMonthlyVeg(bounds_proc, canopystate_inst)
          call t_stopf('interpMonthlyVeg')
       endif

    else
       ! Determine weights for time interpolation of monthly vegetation data.
       ! This also determines whether it is time to read new monthly vegetation and
       ! obtain updated leaf area index [mlai1,mlai2], stem area index [msai1,msai2],
       ! vegetation top [mhvt1,mhvt2] and vegetation bottom [mhvb1,mhvb2]. The
       ! weights obtained here are used in subroutine SatellitePhenology to obtain time
       ! interpolated values.
       if (doalb .or. ( n_drydep > 0 .and. drydep_method == DD_XLND )) then
          call t_startf('interpMonthlyVeg')
          call interpMonthlyVeg(bounds_proc, canopystate_inst)
          call t_stopf('interpMonthlyVeg')
       end if

    end if

    ! ==================================================================================
    ! Determine decomp vertical profiles
    !
    ! These routines (alt_calc & decomp_vertprofiles) need to be called before
    ! pftdyn_cnbal, and it appears that they need to be called before pftdyn_interp and
    ! the associated filter updates, too (otherwise we get a carbon balance error)
    ! ==================================================================================

    !$OMP PARALLEL DO PRIVATE (nc,bounds_clump)
    do nc = 1,nclumps
       call get_clump_bounds(nc, bounds_clump)

       ! BUG(wjs, 2014-12-15, bugz 2107) Because of the placement of the following
       ! routines (alt_calc and SoilBiogeochemVerticalProfile) in the driver sequence -
       ! they are called very early in each timestep, before weights are adjusted and
       ! filters are updated - it may be necessary for these routines to compute values
       ! over inactive as well as active points (since some inactive points may soon
       ! become active) - so that's what is done now. Currently, it seems to be okay to do
       ! this, because the variables computed here seem to only depend on quantities that
       ! are valid over inactive as well as active points.

       call t_startf("decomp_vert")
       call active_layer_inst%alt_calc(filter_inactive_and_active(nc)%num_soilc, filter_inactive_and_active(nc)%soilc, &
            temperature_inst)

       if (use_cn) then
          call SoilBiogeochemVerticalProfile(bounds_clump                                       , &
               filter_inactive_and_active(nc)%num_soilc, filter_inactive_and_active(nc)%soilc   , &
               filter_inactive_and_active(nc)%num_soilp, filter_inactive_and_active(nc)%soilp   , &
               active_layer_inst, soilstate_inst, soilbiogeochem_state_inst)
       end if

       call t_stopf("decomp_vert")
    end do
    !$OMP END PARALLEL DO

    ! ============================================================================
    ! Initialize the mass balance checks for carbon and nitrogen, and zero fluxes for
    ! transient land cover
    ! ============================================================================

    if (use_cn) then
       !$OMP PARALLEL DO PRIVATE (nc,bounds_clump)
       do nc = 1,nclumps
          call get_clump_bounds(nc, bounds_clump)

          call t_startf('cninit')
           
          call bgc_vegetation_inst%InitEachTimeStep(bounds_clump, &
               filter(nc)%num_soilc, filter(nc)%soilc)

          call t_stopf('cninit')
       end do
       !$OMP END PARALLEL DO
    end if

    !$OMP PARALLEL DO PRIVATE (nc,bounds_clump)
    do nc = 1,nclumps
       call get_clump_bounds(nc, bounds_clump)

       call t_startf('begcnbal_grc')
       if (use_cn) then
          ! Initialize gridcell-level balance check
          call bgc_vegetation_inst%InitGridcellBalance(bounds_clump, &
               filter(nc)%num_allc, filter(nc)%allc, &
               filter(nc)%num_soilc, filter(nc)%soilc, &
               filter(nc)%num_soilp, filter(nc)%soilp, &
               soilbiogeochem_carbonstate_inst, &
               c13_soilbiogeochem_carbonstate_inst, &
               c14_soilbiogeochem_carbonstate_inst, &
               soilbiogeochem_nitrogenstate_inst)
       end if
       if (use_lch4) then
          call ch4_init_gridcell_balance_check(bounds_clump, &
               filter(nc)%num_nolakec, filter(nc)%nolakec, &
               filter(nc)%num_lakec, filter(nc)%lakec, &
               ch4_inst)
       end if
       call t_stopf('begcnbal_grc')

    end do
    !$OMP END PARALLEL DO

    ! ============================================================================
    ! Update subgrid weights with dynamic landcover (prescribed transient patches,
    ! CNDV, and or dynamic landunits), and do related adjustments. Note that this
    ! call needs to happen outside loops over nclumps.
    ! ============================================================================

    call t_startf('dyn_subgrid')
    call dynSubgrid_driver(bounds_proc,                                               &
         urbanparams_inst, soilstate_inst, water_inst,                       &
         temperature_inst, energyflux_inst, lakestate_inst, &
         canopystate_inst, photosyns_inst, crop_inst, glc2lnd_inst, bgc_vegetation_inst, &
         soilbiogeochem_state_inst, soilbiogeochem_carbonstate_inst,                  &
         c13_soilbiogeochem_carbonstate_inst, c14_soilbiogeochem_carbonstate_inst,    &
         soilbiogeochem_nitrogenstate_inst, soilbiogeochem_nitrogenflux_inst, &
         soilbiogeochem_carbonflux_inst, ch4_inst, glc_behavior)
    call t_stopf('dyn_subgrid')

    ! ============================================================================
    ! If soil moisture is prescribed from data streams set it here
    ! NOTE: This call needs to happen outside loops over nclumps (as streams are not threadsafe).
    ! ============================================================================
    if (use_soil_moisture_streams) then
       call t_startf('prescribed_sm')
       call PrescribedSoilMoistureAdvance( bounds_proc )
       call t_stopf('prescribed_sm')
    endif
    ! ============================================================================
    ! Initialize the column-level mass balance checks for water, carbon & nitrogen.
    !
    ! For water: Currently, I believe this needs to be done after weights are updated for
    ! prescribed transient patches or CNDV, because column-level water is not generally
    ! conserved when weights change (instead the difference is put in the grid cell-level
    ! terms, qflx_liq_dynbal, etc.). In the future, we may want to change the balance
    ! checks to ensure that the grid cell-level water is conserved, considering
    ! qflx_liq_dynbal; in this case, the call to BeginWaterBalance should be moved to
    ! before the weight updates.
    !
    ! For carbon & nitrogen: This needs to be done after dynSubgrid_driver, because the
    ! changes due to dynamic area adjustments can break column-level conservation
    ! ============================================================================

    !$OMP PARALLEL DO PRIVATE (nc,bounds_clump)
    do nc = 1,nclumps
       call get_clump_bounds(nc, bounds_clump)

       if (use_soil_moisture_streams) then
          call t_startf('prescribed_sm')
          call PrescribedSoilMoistureInterp(bounds_clump, soilstate_inst, &
               water_inst%waterstatebulk_inst)
          call t_stopf('prescribed_sm')
       endif
       call t_startf('begwbal')
       call BeginWaterBalance(bounds_clump,                   &
            filter(nc)%num_nolakec, filter(nc)%nolakec,       &
            filter(nc)%num_lakec, filter(nc)%lakec,           &
            water_inst, soilhydrology_inst, lakestate_inst, &
            use_aquifer_layer = use_aquifer_layer())


       call t_stopf('begwbal')

       call t_startf('begcnbal_col')
       if (use_cn) then
          ! Initialize column-level balance check
          call bgc_vegetation_inst%InitColumnBalance(bounds_clump, &
               filter(nc)%num_allc, filter(nc)%allc, &
               filter(nc)%num_soilc, filter(nc)%soilc, &
               filter(nc)%num_soilp, filter(nc)%soilp, &
               soilbiogeochem_carbonstate_inst, &
               c13_soilbiogeochem_carbonstate_inst, &
               c14_soilbiogeochem_carbonstate_inst, &
               soilbiogeochem_nitrogenstate_inst)
       end if

       if (use_lch4) then
          call ch4_init_column_balance_check(bounds_clump, &
               filter(nc)%num_nolakec, filter(nc)%nolakec, &
               filter(nc)%num_lakec, filter(nc)%lakec, &
               ch4_inst)
       end if
       call t_stopf('begcnbal_col')

    end do
    !$OMP END PARALLEL DO

    ! ============================================================================
    ! Update dynamic N deposition field, on albedo timestep
    ! currently being done outside clumps loop, but no reason why it couldn't be
    ! re-written to go inside.
    ! ============================================================================

    if (use_cn) then
       call t_startf('bgc_interp')
       if (.not. ndep_from_cpl) then
          call ndep_interp(bounds_proc, atm2lnd_inst)
       end if
       call bgc_vegetation_inst%InterpFileInputs(bounds_proc)
       call t_stopf('bgc_interp')
    end if

    ! Get time varying urban data
    call urbantv_inst%urbantv_interp(bounds_proc)

    ! When LAI streams are being used
    ! NOTE: This call needs to happen outside loops over nclumps (as streams are not threadsafe)
    if ((.not. use_cn) .and. (.not. use_fates) .and. (doalb) .and. use_lai_streams) then 
       call lai_advance( bounds_proc )
    endif

    ! ============================================================================
    ! Initialize variables from previous time step, downscale atm forcings, and
    ! Determine canopy interception and precipitation onto ground surface.
    ! Determine the fraction of foliage covered by water and the fraction
    ! of foliage that is dry and transpiring. Initialize snow layer if the
    ! snow accumulation exceeds 10 mm.
    ! ============================================================================

    ! Get time as of beginning of time step
    call get_prev_date(yr_prev, mon_prev, day_prev, sec_prev)

    !$OMP PARALLEL DO PRIVATE (nc,l,c, bounds_clump, downreg_patch, leafn_patch, agnpp_patch, bgnpp_patch, annsum_npp_patch, rr_patch, froot_carbon, croot_carbon)
    do nc = 1,nclumps
       call get_clump_bounds(nc, bounds_clump)

       call t_startf('drvinit')

       call UpdateDaylength(bounds_clump, declin=declin, obliquity=obliqr)

       ! Initialze variables needed for new driver time step
       call clm_drv_init(bounds_clump, &
            filter(nc)%num_nolakec, filter(nc)%nolakec, &
            filter(nc)%num_nolakep, filter(nc)%nolakep, &
            filter(nc)%num_soilp  , filter(nc)%soilp,   &
            canopystate_inst, water_inst%waterstatebulk_inst, &
            water_inst%waterdiagnosticbulk_inst, &
            energyflux_inst)

       call topo_inst%UpdateTopo(bounds_clump, &
            filter(nc)%num_icemecc, filter(nc)%icemecc, &
            glc2lnd_inst, glc_behavior, &
            atm_topo = atm2lnd_inst%forc_topo_grc(bounds_clump%begg:bounds_clump%endg))

       call downscale_forcings(bounds_clump, &
            topo_inst, atm2lnd_inst, water_inst%wateratm2lndbulk_inst, &
            eflx_sh_precip_conversion = energyflux_inst%eflx_sh_precip_conversion_col(bounds_clump%begc:bounds_clump%endc))

       call set_atm2lnd_water_tracers(bounds_clump, &
            filter(nc)%num_allc, filter(nc)%allc, &
            water_inst)

       if (water_inst%DoConsistencyCheck()) then
          call t_startf("tracer_consistency_check")
          call water_inst%TracerConsistencyCheck(bounds_clump, 'after downscale_forcings')
          call t_stopf("tracer_consistency_check")
       end if

       ! Update filters that depend on variables set in clm_drv_init

       call setExposedvegpFilter(bounds_clump, &
            canopystate_inst%frac_veg_nosno_patch(bounds_clump%begp:bounds_clump%endp))

       call t_stopf('drvinit')

       if (irrigate) then

          call t_startf('irrigationwithdraw')

          call CalcAndWithdrawIrrigationFluxes( &
               bounds = bounds_clump, &
               num_soilc = filter(nc)%num_soilc, &
               filter_soilc = filter(nc)%soilc, &
               num_soilp = filter(nc)%num_soilp, &
               filter_soilp = filter(nc)%soilp, &
               soilhydrology_inst = soilhydrology_inst, &
               soilstate_inst = soilstate_inst, &
               irrigation_inst = irrigation_inst, &
               water_inst = water_inst)

          call t_stopf('irrigationwithdraw')

       end if

       if (water_inst%DoConsistencyCheck()) then
          call t_startf("tracer_consistency_check")
          call water_inst%TracerConsistencyCheck(bounds_clump, 'after CalcAndWithdrawIrrigationFluxes')
          call t_stopf("tracer_consistency_check")
       end if

       ! ============================================================================
       ! First Stage of Hydrology
       ! (1) water storage of intercepted precipitation
       ! (2) direct throughfall and canopy drainage of precipitation
       ! (3) fraction of foliage covered by water and the fraction is dry and transpiring
       ! (4) snow layer initialization if the snow accumulation exceeds 10 mm.
       ! ============================================================================

       call t_startf('hydro1')

       call CanopyInterceptionAndThroughfall(bounds_clump, &
            filter(nc)%num_soilp, filter(nc)%soilp, &
            filter(nc)%num_nolakep, filter(nc)%nolakep, &
            filter(nc)%num_nolakec, filter(nc)%nolakec, &
            patch, col, canopystate_inst, atm2lnd_inst, water_inst)

       call HandleNewSnow(bounds_clump, &
            filter(nc)%num_nolakec, filter(nc)%nolakec, &
            scf_method, &
            atm2lnd_inst, temperature_inst, &
            aerosol_inst, water_inst)

       ! update surface water fraction (this may modify frac_sno)
       call UpdateFracH2oSfc(bounds_clump, &
            filter(nc)%num_soilc, filter(nc)%soilc, &
            water_inst)

       if (water_inst%DoConsistencyCheck()) then
          call t_startf("tracer_consistency_check")
          call water_inst%TracerConsistencyCheck(bounds_clump, 'after first stage of hydrology')
          call t_stopf("tracer_consistency_check")
       end if

       call t_stopf('hydro1')

       ! ============================================================================
       ! Surface Radiation
       ! ============================================================================

       call t_startf('surfrad')

       ! Surface Radiation primarily for non-urban columns

       ! Most of the surface radiation calculations are agnostic to the forest-model
       ! but the calculations of the fractions of sunlit and shaded canopies
       ! are specific, calculate them first.
       ! The nourbanp filter is set in dySubgrid_driver (earlier in this call)
       ! over the patch index range defined by bounds_clump%begp:bounds_proc%endp

       if(use_fates) then
          call clm_fates%wrap_sunfrac(nc,atm2lnd_inst, canopystate_inst)
       else
          call CanopySunShadeFracs(filter(nc)%nourbanp,filter(nc)%num_nourbanp,     &
                                   atm2lnd_inst, surfalb_inst, canopystate_inst,    &
                                   solarabs_inst)
       end if



       call SurfaceRadiation(bounds_clump,                                 &
            filter(nc)%num_nourbanp, filter(nc)%nourbanp,                  &
            filter(nc)%num_urbanp, filter(nc)%urbanp,                      &
            filter(nc)%num_urbanc, filter(nc)%urbanc,                      &
            atm2lnd_inst, water_inst%waterdiagnosticbulk_inst, &
            canopystate_inst, surfalb_inst, &
            solarabs_inst, surfrad_inst)

       ! Surface Radiation for only urban columns

       call UrbanRadiation(bounds_clump,                                       &
            filter(nc)%num_nourbanl, filter(nc)%nourbanl,                      &
            filter(nc)%num_urbanl, filter(nc)%urbanl,                          &
            filter(nc)%num_urbanc, filter(nc)%urbanc,                          &
            filter(nc)%num_urbanp, filter(nc)%urbanp,                          &
            atm2lnd_inst, water_inst%waterdiagnosticbulk_inst, &
            temperature_inst, urbanparams_inst, &
            solarabs_inst, surfalb_inst, energyflux_inst)

       call t_stopf('surfrad')

       ! ============================================================================
       ! Determine leaf temperature and surface fluxes based on ground
       ! temperature from previous time step.
       ! ============================================================================

       call t_startf('bgp1')

       call BiogeophysPreFluxCalcs(bounds_clump,                                   &
            filter(nc)%num_nolakec, filter(nc)%nolakec,                       &
            filter(nc)%num_nolakep, filter(nc)%nolakep,                       &
            clm_fates,                                                        &
            atm2lnd_inst, canopystate_inst, energyflux_inst, frictionvel_inst, &
            soilstate_inst, temperature_inst, &
            water_inst%wateratm2lndbulk_inst, water_inst%waterdiagnosticbulk_inst, &
            water_inst%waterstatebulk_inst)

       ! TODO(wjs, 2019-10-02) I'd like to keep moving this down until it is below
       ! LakeFluxes... I'll probably leave it in place there.
       if (water_inst%DoConsistencyCheck()) then
          call t_startf("tracer_consistency_check")
          call water_inst%TracerConsistencyCheck(bounds_clump, 'after BiogeophysPreFluxCalcs')
          call t_stopf("tracer_consistency_check")
       end if

       call CalculateSurfaceHumidity(bounds_clump,                                   &
            filter(nc)%num_nolakec, filter(nc)%nolakec,                       &
            atm2lnd_inst, temperature_inst, &
            water_inst%waterstatebulk_inst, water_inst%wateratm2lndbulk_inst, &
            soilstate_inst, water_inst%waterdiagnosticbulk_inst)
       call t_stopf('bgp1')

       ! ============================================================================
       ! Determine fluxes
       ! ============================================================================

       call t_startf('bgp_fluxes')
       call t_startf('bgflux')

       ! Bareground fluxes for all patches except lakes and urban landunits

       call BareGroundFluxes(bounds_clump,                                 &
            filter(nc)%num_noexposedvegp, filter(nc)%noexposedvegp,          &
            atm2lnd_inst, soilstate_inst,                &
            frictionvel_inst, ch4_inst, energyflux_inst, temperature_inst, &
            water_inst%waterfluxbulk_inst, water_inst%waterstatebulk_inst, &
            water_inst%waterdiagnosticbulk_inst, water_inst%wateratm2lndbulk_inst, &
            photosyns_inst, humanindex_inst)
       call t_stopf('bgflux')

       ! non-bareground fluxes for all patches except lakes and urban landunits
       ! Calculate canopy temperature, latent and sensible fluxes from the canopy,
       ! and leaf water change by evapotranspiration

       call t_startf('canflux')

       ! COMPILER_BUG(wjs, 2016-02-24, pgi 15.10) In principle, we should be able to make
       ! these function calls inline in the CanopyFluxes argument list. However, with pgi
       ! 15.10, that results in the dummy arguments having the wrong size (I suspect size
       ! 0, based on similar pgi compiler bugs that we have run into before). Also note
       ! that I don't have explicit bounds on the left-hand-side of these assignments:
       ! excluding these explicit bounds seemed to be needed to get around other compiler
       ! bugs.
       allocate(downreg_patch(bounds_clump%begp:bounds_clump%endp))
       allocate(leafn_patch(bounds_clump%begp:bounds_clump%endp))
       downreg_patch = bgc_vegetation_inst%get_downreg_patch(bounds_clump)
       leafn_patch = bgc_vegetation_inst%get_leafn_patch(bounds_clump)

       allocate(froot_carbon(bounds_clump%begp:bounds_clump%endp))
       allocate(croot_carbon(bounds_clump%begp:bounds_clump%endp))
       froot_carbon = bgc_vegetation_inst%get_froot_carbon_patch( &
            bounds_clump, canopystate_inst%tlai_patch(bounds_clump%begp:bounds_clump%endp))
       croot_carbon = bgc_vegetation_inst%get_croot_carbon_patch( &
            bounds_clump, canopystate_inst%tlai_patch(bounds_clump%begp:bounds_clump%endp))
       call CanopyFluxes(bounds_clump,                                                      &
            filter(nc)%num_exposedvegp, filter(nc)%exposedvegp,                             &
            clm_fates,nc,                                                                   &
            active_layer_inst, atm2lnd_inst, canopystate_inst,                              &
            energyflux_inst, frictionvel_inst, soilstate_inst, solarabs_inst, surfalb_inst, &
            temperature_inst, water_inst%waterfluxbulk_inst, water_inst%waterstatebulk_inst, &
            water_inst%waterdiagnosticbulk_inst, water_inst%wateratm2lndbulk_inst,          &
            ch4_inst, ozone_inst, photosyns_inst, &
            humanindex_inst, soil_water_retention_curve, &
            downreg_patch = downreg_patch(bounds_clump%begp:bounds_clump%endp), &
            leafn_patch = leafn_patch(bounds_clump%begp:bounds_clump%endp), &
            froot_carbon = froot_carbon(bounds_clump%begp:bounds_clump%endp), &
            croot_carbon = croot_carbon(bounds_clump%begp:bounds_clump%endp))
       deallocate(downreg_patch, leafn_patch, froot_carbon, croot_carbon)
       call t_stopf('canflux')

       ! Fluxes for all urban landunits

       call t_startf('uflux')
       call UrbanFluxes(bounds_clump,                                         &
            filter(nc)%num_nourbanl, filter(nc)%nourbanl,                     &
            filter(nc)%num_urbanl, filter(nc)%urbanl,                         &
            filter(nc)%num_urbanc, filter(nc)%urbanc,                         &
            filter(nc)%num_urbanp, filter(nc)%urbanp,                         &
            atm2lnd_inst, urbanparams_inst, soilstate_inst, temperature_inst,   &
            water_inst%waterstatebulk_inst, water_inst%waterdiagnosticbulk_inst, &
            frictionvel_inst, energyflux_inst, water_inst%waterfluxbulk_inst, &
            water_inst%wateratm2lndbulk_inst, humanindex_inst)
       call t_stopf('uflux')

       ! Fluxes for all lake landunits

       call t_startf('bgplake')
       call LakeFluxes(bounds_clump,                                         &
            filter(nc)%num_lakec, filter(nc)%lakec,                          &
            filter(nc)%num_lakep, filter(nc)%lakep,                          &
            atm2lnd_inst, solarabs_inst, frictionvel_inst, temperature_inst, &
            energyflux_inst, water_inst%waterstatebulk_inst,                 &
            water_inst%waterdiagnosticbulk_inst,                             &
            water_inst%waterfluxbulk_inst, water_inst%wateratm2lndbulk_inst, &
            lakestate_inst,&
            humanindex_inst)
       call t_stopf('bgplake')

       call frictionvel_inst%SetActualRoughnessLengths( &
            bounds = bounds_clump, &
            num_exposedvegp = filter(nc)%num_exposedvegp, &
            filter_exposedvegp = filter(nc)%exposedvegp, &
            num_noexposedvegp = filter(nc)%num_noexposedvegp, &
            filter_noexposedvegp = filter(nc)%noexposedvegp, &
            num_urbanp = filter(nc)%num_urbanp, &
            filter_urbanp = filter(nc)%urbanp, &
            num_lakep = filter(nc)%num_lakep, &
            filter_lakep = filter(nc)%lakep)

       call t_stopf('bgp_fluxes')

       if (irrigate) then

          ! ============================================================================
          ! Determine irrigation needed for future time steps
          ! ============================================================================

          ! NOTE(wjs, 2016-09-08) The placement of this call in the driver is historical: it
          ! used to be that it had to come after btran was computed. Now it no longer depends
          ! on btran, so it could be moved earlier in the driver loop - possibly even
          ! immediately before ApplyIrrigation, which would be a more clear place to put it.

          call t_startf('irrigationneeded')
          call irrigation_inst%CalcIrrigationNeeded( &
               bounds             = bounds_clump, &
               num_exposedvegp    = filter(nc)%num_exposedvegp, &
               filter_exposedvegp = filter(nc)%exposedvegp, &
               elai               = canopystate_inst%elai_patch(bounds_clump%begp:bounds_clump%endp), &
               t_soisno           = temperature_inst%t_soisno_col(bounds_clump%begc:bounds_clump%endc  , 1:nlevgrnd), &
               eff_porosity       = soilstate_inst%eff_porosity_col(bounds_clump%begc:bounds_clump%endc, 1:nlevgrnd), &
               h2osoi_liq         = water_inst%waterstatebulk_inst%h2osoi_liq_col&
               (bounds_clump%begc:bounds_clump%endc , 1:nlevgrnd), &
               volr               = water_inst%wateratm2lndbulk_inst%volrmch_grc(bounds_clump%begg:bounds_clump%endg), &
               rof_prognostic     = rof_prognostic)
          call t_stopf('irrigationneeded')

       end if

       ! ============================================================================
       ! DUST and VOC emissions
       ! ============================================================================

       call t_startf('bgc')

       ! Dust mobilization (C. Zender's modified codes)
       call DustEmission(bounds_clump,                                       &
            filter(nc)%num_nolakep, filter(nc)%nolakep,                      &
            atm2lnd_inst, soilstate_inst, canopystate_inst, &
            water_inst%waterstatebulk_inst, water_inst%waterdiagnosticbulk_inst, &
            frictionvel_inst, dust_inst)

       ! Dust dry deposition (C. Zender's modified codes)
       call DustDryDep(bounds_clump, &
            atm2lnd_inst, frictionvel_inst, dust_inst)

       ! VOC emission (A. Guenther's MEGAN (2006) model)
       call VOCEmission(bounds_clump,                                         &
               filter(nc)%num_soilp, filter(nc)%soilp,                           &
               atm2lnd_inst, canopystate_inst, photosyns_inst, temperature_inst, &
               vocemis_inst)

       call t_stopf('bgc')

       ! ============================================================================
       ! Determine temperatures
       ! ============================================================================

       ! Set lake temperature

       call t_startf('lakeTemp')
       call LakeTemperature(bounds_clump,                                             &
            filter(nc)%num_lakec, filter(nc)%lakec,                                   &
            filter(nc)%num_lakep, filter(nc)%lakep,                                   &
            solarabs_inst, soilstate_inst, water_inst%waterstatebulk_inst, &
            water_inst%waterdiagnosticbulk_inst, water_inst%waterfluxbulk_inst, ch4_inst, &
            energyflux_inst, temperature_inst, lakestate_inst)
       call t_stopf('lakeTemp')

       ! Set soil/snow temperatures including ground temperature

       call t_startf('soiltemperature')
       call SoilTemperature(bounds_clump,                                                      &
            filter(nc)%num_urbanl  , filter(nc)%urbanl,                                        &
            filter(nc)%num_nolakec , filter(nc)%nolakec,                                       &
            atm2lnd_inst, urbanparams_inst, canopystate_inst, water_inst%waterstatebulk_inst, &
            water_inst%waterdiagnosticbulk_inst, water_inst%waterfluxbulk_inst, &
            solarabs_inst, soilstate_inst, energyflux_inst,  temperature_inst, urbantv_inst)

       ! The following is called immediately after SoilTemperature so that melted ice is
       ! converted back to solid ice as soon as possible
       call glacier_smb_inst%HandleIceMelt(bounds_clump, &
            filter(nc)%num_do_smb_c, filter(nc)%do_smb_c, &
            water_inst%waterstatebulk_inst, water_inst%waterfluxbulk_inst)
       call t_stopf('soiltemperature')

       ! ============================================================================
       ! update surface fluxes for new ground temperature.
       ! ============================================================================

       call t_startf('bgp2')
       call SoilFluxes(bounds_clump,                                                          &
            filter(nc)%num_urbanl,  filter(nc)%urbanl,                                        &
            filter(nc)%num_urbanp,  filter(nc)%urbanp,                                        &
            filter(nc)%num_nolakec, filter(nc)%nolakec,                                       &
            filter(nc)%num_nolakep, filter(nc)%nolakep,                                       &
            atm2lnd_inst, solarabs_inst, temperature_inst, canopystate_inst, &
            water_inst%waterstatebulk_inst, water_inst%waterdiagnosticbulk_inst, &
            energyflux_inst, water_inst%waterfluxbulk_inst)
       call t_stopf('bgp2')

       ! ============================================================================
       ! Perform averaging from patch level to column level
       ! ============================================================================

       call t_startf('patch2col')
       call clm_drv_patch2col(bounds_clump, &
            filter(nc)%num_allc, filter(nc)%allc, filter(nc)%num_nolakec, filter(nc)%nolakec, &
            energyflux_inst, water_inst%waterfluxbulk_inst)
       call t_stopf('patch2col')

       ! ============================================================================
       ! Vertical (column) soil and surface hydrology
       ! ============================================================================

       ! Note that filter_snowc and filter_nosnowc are returned by
       ! LakeHydrology after the new snow filter is built

       call t_startf('hydro_without_drainage')

       call HydrologyNoDrainage(bounds_clump,                                &
            filter(nc)%num_nolakec, filter(nc)%nolakec,                      &
            filter(nc)%num_hydrologyc, filter(nc)%hydrologyc,                &
            filter(nc)%num_urbanc, filter(nc)%urbanc,                        &
            filter(nc)%num_snowc, filter(nc)%snowc,                          &
            filter(nc)%num_nosnowc, filter(nc)%nosnowc,                      &
            clm_fates,                                                         &
            atm2lnd_inst, soilstate_inst, energyflux_inst, temperature_inst,   &
            water_inst, soilhydrology_inst, &
            saturated_excess_runoff_inst, &
            infiltration_excess_runoff_inst, &
            aerosol_inst, canopystate_inst, scf_method, soil_water_retention_curve, topo_inst)

       ! The following needs to be done after HydrologyNoDrainage (because it needs
       ! waterfluxbulk_inst%qflx_snwcp_ice_col), but before HydrologyDrainage (because
       ! HydrologyDrainage calls glacier_smb_inst%AdjustRunoffTerms, which depends on
       ! ComputeSurfaceMassBalance having already been called).
       call glacier_smb_inst%ComputeSurfaceMassBalance(bounds_clump, &
            filter(nc)%num_allc, filter(nc)%allc, &
            filter(nc)%num_do_smb_c, filter(nc)%do_smb_c, &
            glc2lnd_inst, water_inst%waterstatebulk_inst, water_inst%waterfluxbulk_inst)

       !  Calculate column-integrated aerosol masses, and
       !  mass concentrations for radiative calculations and output
       !  (based on new snow level state, after SnowFilter is rebuilt.
       !  NEEDS TO BE AFTER SnowFiler is rebuilt, otherwise there
       !  can be zero snow layers but an active column in filter)

       call AerosolMasses( bounds_clump,                                   &
            num_on=filter(nc)%num_snowc, filter_on=filter(nc)%snowc,       &
            num_off=filter(nc)%num_nosnowc, filter_off=filter(nc)%nosnowc, &
            waterfluxbulk_inst = water_inst%waterfluxbulk_inst,            &
            waterstatebulk_inst = water_inst%waterstatebulk_inst,          &
            waterdiagnosticbulk_inst = water_inst%waterdiagnosticbulk_inst, &
            aerosol_inst=aerosol_inst)

       call t_stopf('hydro_without_drainage')

       ! ============================================================================
       ! Lake hydrology
       ! ============================================================================

       ! Note that filter_lakesnowc and filter_lakenosnowc are returned by
       ! LakeHydrology after the new snow filter is built

       call t_startf('hylake')
       call LakeHydrology(bounds_clump,                                                      &
            filter(nc)%num_lakec, filter(nc)%lakec,                                          &
            filter(nc)%num_lakep, filter(nc)%lakep,                                          &
            filter(nc)%num_lakesnowc, filter(nc)%lakesnowc,                                  &
            filter(nc)%num_lakenosnowc, filter(nc)%lakenosnowc,                              &
            scf_method, water_inst, &
            atm2lnd_inst, temperature_inst, soilstate_inst, &
            energyflux_inst, aerosol_inst, lakestate_inst, topo_inst)

       !  Calculate column-integrated aerosol masses, and
       !  mass concentrations for radiative calculations and output
       !  (based on new snow level state, after SnowFilter is rebuilt.
       !  NEEDS TO BE AFTER SnowFiler is rebuilt, otherwise there
       !  can be zero snow layers but an active column in filter)

       call AerosolMasses(bounds_clump,                                            &
            num_on=filter(nc)%num_lakesnowc, filter_on=filter(nc)%lakesnowc,       &
            num_off=filter(nc)%num_lakenosnowc, filter_off=filter(nc)%lakenosnowc, &
            waterfluxbulk_inst = water_inst%waterfluxbulk_inst,                    &
            waterstatebulk_inst = water_inst%waterstatebulk_inst,                  &
            waterdiagnosticbulk_inst = water_inst%waterdiagnosticbulk_inst,        &
            aerosol_inst=aerosol_inst)

       ! Must be done here because must use a snow filter for lake columns

       call SnowAge_grain(bounds_clump,                         &
            filter(nc)%num_lakesnowc, filter(nc)%lakesnowc,     &
            filter(nc)%num_lakenosnowc, filter(nc)%lakenosnowc, &
            water_inst%waterfluxbulk_inst, water_inst%waterstatebulk_inst, &
            water_inst%waterdiagnosticbulk_inst, temperature_inst, &
            atm2lnd_inst)

       call t_stopf('hylake')

       ! ============================================================================
       ! ! Fraction of soil covered by snow (Z.-L. Yang U. Texas)
       ! ============================================================================
       call t_startf('snow_init')

       do c = bounds_clump%begc,bounds_clump%endc
          l = col%landunit(c)
          if (lun%urbpoi(l)) then
             ! Urban landunit use Bonan 1996 (LSM Technical Note)
             water_inst%waterdiagnosticbulk_inst%frac_sno_col(c) = &
                  min( water_inst%waterdiagnosticbulk_inst%snow_depth_col(c)/0.05_r8, 1._r8)
          end if
       end do

       ! ============================================================================
       ! Snow aging routine based on Flanner and Zender (2006), Linking snowpack
       ! microphysics and albedo evolution, JGR, and Brun (1989), Investigation of
       ! wet-snow metamorphism in respect of liquid-water content, Ann. Glaciol.
       ! ============================================================================
       ! Note the snow filters here do not include lakes
       ! TODO: move this up

       call SnowAge_grain(bounds_clump,                 &
            filter(nc)%num_snowc, filter(nc)%snowc,     &
            filter(nc)%num_nosnowc, filter(nc)%nosnowc, &
            water_inst%waterfluxbulk_inst, water_inst%waterstatebulk_inst, &
            water_inst%waterdiagnosticbulk_inst, temperature_inst, &
            atm2lnd_inst)
       call t_stopf('snow_init')

       ! ============================================================================
       ! Ecosystem dynamics: Uses CN, CNDV, or static parameterizations
       ! ============================================================================

       ! FIX(SPM,032414)  push these checks into the routines below and/or make this consistent.

             ! fully prognostic canopy structure and C-N biogeochemistry
             ! - CNDV defined: prognostic biogeography; else prescribed
       ! - crop model:  crop algorithms called from within CNDriver

       if (use_cn) then
          call t_startf('ecosysdyn')
          call bgc_vegetation_inst%EcosystemDynamicsPreDrainage(bounds_clump,            &
                  filter(nc)%num_soilc, filter(nc)%soilc,                       &
                  filter(nc)%num_soilp, filter(nc)%soilp,                       &
<<<<<<< HEAD
                  filter(nc)%num_actfirec, filter(nc)%actfirec,                 &
                  filter(nc)%num_actfirep, filter(nc)%actfirep,                 &
                  filter(nc)%num_pcropp, filter(nc)%pcropp, doalb,              &
=======
                  filter(nc)%num_pcropp, filter(nc)%pcropp, &
                  filter(nc)%num_exposedvegp, filter(nc)%exposedvegp, &
                  filter(nc)%num_noexposedvegp, filter(nc)%noexposedvegp, &
                  doalb,              &
>>>>>>> 437e9507
               soilbiogeochem_carbonflux_inst, soilbiogeochem_carbonstate_inst,         &
               c13_soilbiogeochem_carbonflux_inst, c13_soilbiogeochem_carbonstate_inst, &
               c14_soilbiogeochem_carbonflux_inst, c14_soilbiogeochem_carbonstate_inst, &
               soilbiogeochem_state_inst,                                               &
               soilbiogeochem_nitrogenflux_inst, soilbiogeochem_nitrogenstate_inst,     &
               active_layer_inst, &
               atm2lnd_inst, water_inst%waterstatebulk_inst, &
               water_inst%waterdiagnosticbulk_inst, water_inst%waterfluxbulk_inst,      &
               water_inst%wateratm2lndbulk_inst, canopystate_inst, soilstate_inst, temperature_inst, &
               soil_water_retention_curve, crop_inst, ch4_inst, &
               photosyns_inst, saturated_excess_runoff_inst, energyflux_inst,          &
               nutrient_competition_method, fireemis_inst)

          call t_stopf('ecosysdyn')

       end if

                ! Prescribed biogeography - prescribed canopy structure, some prognostic carbon fluxes

       if ((.not. use_cn) .and. (.not. use_fates) .and. (doalb)) then
          call t_startf('SatellitePhenology')
          call SatellitePhenology(bounds_clump, filter(nc)%num_nolakep, filter(nc)%nolakep, &
               water_inst%waterdiagnosticbulk_inst, canopystate_inst)
          call t_stopf('SatellitePhenology')
       end if

       ! Dry Deposition of chemical tracers (Wesely (1998) parameterizaion)

       call t_startf('depvel')
       call depvel_compute(bounds_clump, &
            atm2lnd_inst, canopystate_inst, water_inst%waterstatebulk_inst, &
            water_inst%waterdiagnosticbulk_inst, water_inst%wateratm2lndbulk_inst, &
            frictionvel_inst, photosyns_inst, drydepvel_inst)
       call t_stopf('depvel')

       ! ============================================================================
       ! Calculate soil/snow hydrology with drainage (subsurface runoff)
       ! ============================================================================

       call t_startf('hydro2_drainage')

       call HydrologyDrainage(bounds_clump,                   &
            filter(nc)%num_nolakec, filter(nc)%nolakec,       &
            filter(nc)%num_hydrologyc, filter(nc)%hydrologyc, &
            filter(nc)%num_urbanc, filter(nc)%urbanc,         &
            filter(nc)%num_do_smb_c, filter(nc)%do_smb_c,     &
            atm2lnd_inst, glc2lnd_inst, temperature_inst,     &
            soilhydrology_inst, soilstate_inst, water_inst%waterstatebulk_inst, &
            water_inst%waterdiagnosticbulk_inst, water_inst%waterbalancebulk_inst, &
            water_inst%waterfluxbulk_inst, water_inst%wateratm2lndbulk_inst, &
            glacier_smb_inst)

       call t_stopf('hydro2_drainage')

       if (use_cn) then

          call t_startf('EcosysDynPostDrainage')
          call bgc_vegetation_inst%EcosystemDynamicsPostDrainage(bounds_clump, &
               filter(nc)%num_allc, filter(nc)%allc, &
               filter(nc)%num_soilc, filter(nc)%soilc, &
               filter(nc)%num_soilp, filter(nc)%soilp, &
               filter(nc)%num_actfirec, filter(nc)%actfirec,                 &
               filter(nc)%num_actfirep, filter(nc)%actfirep,                 &
               doalb, crop_inst, &
               soilstate_inst, soilbiogeochem_state_inst, &
               water_inst%waterstatebulk_inst, water_inst%waterdiagnosticbulk_inst, &
               water_inst%waterfluxbulk_inst, frictionvel_inst, canopystate_inst, &
               soilbiogeochem_carbonflux_inst, soilbiogeochem_carbonstate_inst, &
               c13_soilbiogeochem_carbonflux_inst, c13_soilbiogeochem_carbonstate_inst, &
               c14_soilbiogeochem_carbonflux_inst, c14_soilbiogeochem_carbonstate_inst, &
               soilbiogeochem_nitrogenflux_inst, soilbiogeochem_nitrogenstate_inst)
          call t_stopf('EcosysDynPostDrainage')

       end if
       if ( use_fates  .and. is_beg_curr_day() ) then ! run fates at the start of each day

          if ( masterproc ) then
             write(iulog,*)  'clm: calling FATES model ', get_nstep()
          end if

          call clm_fates%dynamics_driv( nc, bounds_clump,                        &
               atm2lnd_inst, soilstate_inst, temperature_inst, active_layer_inst, &
               water_inst%waterstatebulk_inst, water_inst%waterdiagnosticbulk_inst, &
               water_inst%wateratm2lndbulk_inst, canopystate_inst, soilbiogeochem_carbonflux_inst)

          ! TODO(wjs, 2016-04-01) I think this setFilters call should be replaced by a
          ! call to reweight_wrapup, if it's needed at all.
          call setFilters( bounds_clump, glc_behavior )

       end if ! use_fates branch


       if ( use_fates ) then

          call EDBGCDyn(bounds_clump,                                                              &
               filter(nc)%num_soilc, filter(nc)%soilc,                                             &
               filter(nc)%num_soilp, filter(nc)%soilp,                                             &
               filter(nc)%num_pcropp, filter(nc)%pcropp, doalb,                                    &
               bgc_vegetation_inst%cnveg_carbonflux_inst, &
               bgc_vegetation_inst%cnveg_carbonstate_inst, &
               soilbiogeochem_carbonflux_inst, soilbiogeochem_carbonstate_inst,                    &
               soilbiogeochem_state_inst,                                                          &
               soilbiogeochem_nitrogenflux_inst, soilbiogeochem_nitrogenstate_inst,                &
               c13_soilbiogeochem_carbonstate_inst, c13_soilbiogeochem_carbonflux_inst,            &
               c14_soilbiogeochem_carbonstate_inst, c14_soilbiogeochem_carbonflux_inst,            &
               active_layer_inst, atm2lnd_inst, water_inst%waterfluxbulk_inst,                     &
               canopystate_inst, soilstate_inst, temperature_inst, crop_inst, ch4_inst)

          call EDBGCDynSummary(bounds_clump,                                             &
                filter(nc)%num_soilc, filter(nc)%soilc,                                  &
                filter(nc)%num_soilp, filter(nc)%soilp,                                  &
                soilbiogeochem_carbonflux_inst, soilbiogeochem_carbonstate_inst,         &
                c13_soilbiogeochem_carbonflux_inst, c13_soilbiogeochem_carbonstate_inst, &
                c14_soilbiogeochem_carbonflux_inst, c14_soilbiogeochem_carbonstate_inst, &
                soilbiogeochem_nitrogenflux_inst, soilbiogeochem_nitrogenstate_inst,     &
                clm_fates, nc)
       end if

       
       ! ============================================================================
       ! Create summaries of water diagnostic terms
       ! ============================================================================

       call water_inst%Summary(bounds_clump, &
            filter(nc)%num_soilp, filter(nc)%soilp, &
            filter(nc)%num_allc, filter(nc)%allc)

       ! ============================================================================
       ! Check the energy and water balance
       ! ============================================================================
       call t_startf('balchk')
       call BalanceCheck(bounds_clump, &
            filter(nc)%num_allc, filter(nc)%allc, &
            atm2lnd_inst, solarabs_inst, water_inst%waterfluxbulk_inst, &
            water_inst%waterstatebulk_inst, water_inst%waterdiagnosticbulk_inst, &
            water_inst%waterbalancebulk_inst, water_inst%wateratm2lndbulk_inst, &
            surfalb_inst, energyflux_inst, canopystate_inst)
       call t_stopf('balchk')

       ! ============================================================================
       ! Check the carbon and nitrogen balance
       ! ============================================================================
       if (use_cn) then
          call t_startf('cnbalchk')
          call bgc_vegetation_inst%BalanceCheck( &
               bounds_clump, filter(nc)%num_soilc, filter(nc)%soilc, &
               soilbiogeochem_carbonflux_inst, &
               soilbiogeochem_nitrogenflux_inst, atm2lnd_inst )
          call t_stopf('cnbalchk')
       end if

       ! Calculation of methane fluxes

       if (use_lch4) then
          call t_startf('ch4')
          ! COMPILER_BUG(wjs, 2016-02-24, pgi 15.10) In principle, we should be able to
          ! make these function calls inline in the CanopyFluxes argument list. However,
          ! with pgi 15.10, that results in the dummy arguments having the wrong size (I
          ! suspect size 0, based on similar pgi compiler bugs that we have run into
          ! before). Also note that I don't have explicit bounds on the left-hand-side of
          ! these assignments: excluding these explicit bounds seemed to be needed to get
          ! around other compiler bugs.
          allocate(agnpp_patch(bounds_clump%begp:bounds_clump%endp))
          allocate(bgnpp_patch(bounds_clump%begp:bounds_clump%endp))
          allocate(annsum_npp_patch(bounds_clump%begp:bounds_clump%endp))
          allocate(rr_patch(bounds_clump%begp:bounds_clump%endp))
          agnpp_patch = bgc_vegetation_inst%get_agnpp_patch(bounds_clump)
          bgnpp_patch = bgc_vegetation_inst%get_bgnpp_patch(bounds_clump)
          annsum_npp_patch = bgc_vegetation_inst%get_annsum_npp_patch(bounds_clump)
          rr_patch = bgc_vegetation_inst%get_root_respiration_patch(bounds_clump)

          call ch4 (bounds_clump,                                                                  &
               filter(nc)%num_soilc, filter(nc)%soilc,                                             &
               filter(nc)%num_lakec, filter(nc)%lakec,                                             &
               filter(nc)%num_nolakec, filter(nc)%nolakec,                                         &
               filter(nc)%num_soilp, filter(nc)%soilp,                                             &
               atm2lnd_inst, lakestate_inst, canopystate_inst, soilstate_inst, soilhydrology_inst, &
               temperature_inst, energyflux_inst, water_inst%waterstatebulk_inst, &
               water_inst%waterdiagnosticbulk_inst, water_inst%waterfluxbulk_inst,                 &
               soilbiogeochem_carbonflux_inst,                          &
               soilbiogeochem_nitrogenflux_inst, ch4_inst, lnd2atm_inst, &
               agnpp = agnpp_patch(bounds_clump%begp:bounds_clump%endp), &
               bgnpp = bgnpp_patch(bounds_clump%begp:bounds_clump%endp), &
               annsum_npp = annsum_npp_patch(bounds_clump%begp:bounds_clump%endp), &
               rr = rr_patch(bounds_clump%begp:bounds_clump%endp))
          deallocate(agnpp_patch, bgnpp_patch, annsum_npp_patch, rr_patch)
          call t_stopf('ch4')
       end if

       ! ============================================================================
       ! Determine albedos for next time step
       ! ============================================================================

       if (doalb) then

          ! Albedos for non-urban columns
          call t_startf('surfalb')
          call SurfaceAlbedo(bounds_clump,                      &
               nc,                                              &
               filter_inactive_and_active(nc)%num_nourbanc,     &
               filter_inactive_and_active(nc)%nourbanc,         &
               filter_inactive_and_active(nc)%num_nourbanp,     &
               filter_inactive_and_active(nc)%nourbanp,         &
               filter_inactive_and_active(nc)%num_urbanc,       &
               filter_inactive_and_active(nc)%urbanc,           &
               filter_inactive_and_active(nc)%num_urbanp,       &
               filter_inactive_and_active(nc)%urbanp,           &
               nextsw_cday, declinp1,                           &
               clm_fates,                                       &
               aerosol_inst, canopystate_inst, &
               water_inst%waterstatebulk_inst, &
               water_inst%waterdiagnosticbulk_inst, &
               lakestate_inst, temperature_inst, surfalb_inst)

          call t_stopf('surfalb')

          ! Albedos for urban columns
          if (filter_inactive_and_active(nc)%num_urbanl > 0) then
             call t_startf('urbalb')
             call UrbanAlbedo(bounds_clump,                  &
                  filter_inactive_and_active(nc)%num_urbanl, &
                  filter_inactive_and_active(nc)%urbanl,     &
                  filter_inactive_and_active(nc)%num_urbanc, &
                  filter_inactive_and_active(nc)%urbanc,     &
                  filter_inactive_and_active(nc)%num_urbanp, &
                  filter_inactive_and_active(nc)%urbanp,     &
                  water_inst%waterstatebulk_inst, &
                  water_inst%waterdiagnosticbulk_inst, &
                  urbanparams_inst,         &
                  solarabs_inst, surfalb_inst)
             call t_stopf('urbalb')
          end if

       end if
    end do
    !$OMP END PARALLEL DO

    ! ============================================================================
    ! Determine gridcell averaged properties to send to atm
    ! ============================================================================

    ! BUG(wjs, 2019-07-12, ESCOMP/ctsm#762) Remove this block once above code is fully tracerized
    ! We need this call here so that tracer values are consistent with bulk in lnd2atm;
    ! without it, we get an error in CheckSnowConsistency.
    if (water_inst%DoConsistencyCheck()) then
       !$OMP PARALLEL DO PRIVATE (nc, bounds_clump)
       do nc = 1,nclumps
          call get_clump_bounds(nc, bounds_clump)
          call water_inst%ResetCheckedTracers(bounds_clump)
          call water_inst%TracerConsistencyCheck(bounds_clump, 'after pre-lnd2atm reset')
       end do
       !$OMP END PARALLEL DO
    end if

    call t_startf('lnd2atm')
    ! COMPILER_BUG(wjs, 2016-02-24, pgi 15.10) In principle, we should be able to make
    ! this function call inline in the CanopyFluxes argument list. However, with pgi
    ! 15.10, that results in the dummy argument having the wrong size (I suspect size 0,
    ! based on similar pgi compiler bugs that we have run into before). Also note that I
    ! don't have explicit bounds on the left-hand-side of this assignment: excluding these
    ! explicit bounds seemed to be needed to get around other compiler bugs.
    allocate(net_carbon_exchange_grc(bounds_proc%begg:bounds_proc%endg))
    net_carbon_exchange_grc = bgc_vegetation_inst%get_net_carbon_exchange_grc(bounds_proc)

    call lnd2atm(bounds_proc,                                            &
         atm2lnd_inst, surfalb_inst, temperature_inst, frictionvel_inst, &
         water_inst, &
         energyflux_inst, solarabs_inst, drydepvel_inst,       &
         vocemis_inst, fireemis_inst, dust_inst, ch4_inst, glc_behavior, &
         lnd2atm_inst, &
         net_carbon_exchange_grc = net_carbon_exchange_grc(bounds_proc%begg:bounds_proc%endg))
         
    deallocate(net_carbon_exchange_grc)
    call t_stopf('lnd2atm')

      
    ! ============================================================================
    ! Determine gridcell averaged properties to send to glc
    ! ============================================================================

    call t_startf('lnd2glc')
    !$OMP PARALLEL DO PRIVATE (nc, bounds_clump)
    do nc = 1,nclumps
       call get_clump_bounds(nc, bounds_clump)
       call lnd2glc_inst%update_lnd2glc(bounds_clump,       &
            filter(nc)%num_do_smb_c, filter(nc)%do_smb_c,   &
            temperature_inst, water_inst%waterfluxbulk_inst, topo_inst,    &
            init=.false.)
    end do
    !$OMP END PARALLEL DO
    call t_stopf('lnd2glc')

    ! ============================================================================
    ! Write global average diagnostics to standard output
    ! ============================================================================

    nstep = get_nstep()
    if (wrtdia) call mpi_barrier(mpicom,ier)
    call t_startf('wrtdiag')
    call write_diagnostic(bounds_proc, wrtdia, nstep, lnd2atm_inst)
    call t_stopf('wrtdiag')

    ! ============================================================================
    ! Update accumulators
    ! ============================================================================

    ! FIX(SPM,032414) double check why this isn't called for ED
    ! FIX(SPM, 082814) - in the fates branch RF and I commented out the if(.not.
    ! use_fates) then statement ... double check if this is required and why

    if (nstep > 0) then
       call t_startf('accum')

       call atm2lnd_inst%UpdateAccVars(bounds_proc)

       call temperature_inst%UpdateAccVars(bounds_proc)

       call canopystate_inst%UpdateAccVars(bounds_proc)

       call water_inst%UpdateAccVars(bounds_proc)

       call energyflux_inst%UpdateAccVars(bounds_proc)

       ! COMPILER_BUG(wjs, 2014-11-30, pgi 14.7) For pgi 14.7 to be happy when
       ! compiling this threaded, I needed to change the dummy arguments to be
       ! pointers, and get rid of the explicit bounds in the subroutine call.
       ! call bgc_vegetation_inst%UpdateAccVars(bounds_proc, &
       !      t_a10_patch=temperature_inst%t_a10_patch(bounds_proc%begp:bounds_proc%endp), &
       !      t_ref2m_patch=temperature_inst%t_ref2m_patch(bounds_proc%begp:bounds_proc%endp))
       call bgc_vegetation_inst%UpdateAccVars(bounds_proc, &
            t_a10_patch=temperature_inst%t_a10_patch, &
            t_ref2m_patch=temperature_inst%t_ref2m_patch)

       if (use_crop) then
          call crop_inst%CropUpdateAccVars(bounds_proc, &
               temperature_inst%t_ref2m_patch, temperature_inst%t_soisno_col)
       end if

       call t_stopf('accum')
    end if

    ! ============================================================================
    ! Update history buffer
    ! ============================================================================


    call t_startf('hbuf')
    call hist_update_hbuf(bounds_proc)
    call t_stopf('hbuf')

    ! ============================================================================
    ! Call dv (dynamic vegetation)
    ! ============================================================================

    if (use_cn) then
       call t_startf('endTSdynveg')
       nclumps = get_proc_clumps()
       !$OMP PARALLEL DO PRIVATE (nc,bounds_clump)
       do nc = 1,nclumps
          call get_clump_bounds(nc, bounds_clump)
          call bgc_vegetation_inst%EndOfTimeStepVegDynamics(bounds_clump, &
               filter(nc)%num_natvegp, filter(nc)%natvegp, &
               atm2lnd_inst, water_inst%wateratm2lndbulk_inst)
       end do
       !$OMP END PARALLEL DO
       call t_stopf('endTSdynveg')
    end if

    ! ============================================================================
    ! History/Restart output
    ! ============================================================================

    if (.not. use_noio) then

       call t_startf('clm_drv_io')

       ! Create history and write history tapes if appropriate
       call t_startf('clm_drv_io_htapes')

       call hist_htapes_wrapup( rstwr, nlend, bounds_proc,                    &
            soilstate_inst%watsat_col(bounds_proc%begc:bounds_proc%endc, 1:), &
            soilstate_inst%sucsat_col(bounds_proc%begc:bounds_proc%endc, 1:), &
            soilstate_inst%bsw_col(bounds_proc%begc:bounds_proc%endc, 1:),    &
            soilstate_inst%hksat_col(bounds_proc%begc:bounds_proc%endc, 1:))

       call t_stopf('clm_drv_io_htapes')

       if (use_cn) then
          call bgc_vegetation_inst%WriteHistory(bounds_proc)
       end if


       ! Write restart/initial files if appropriate
       if (rstwr) then
          call t_startf('clm_drv_io_wrest')
          filer = restFile_filename(rdate=rdate)

          call restFile_write( bounds_proc, filer, &
               writing_finidat_interp_dest_file=.false., rdate=rdate )

          call t_stopf('clm_drv_io_wrest')
       end if
       call t_stopf('clm_drv_io')

    end if

    ! BUG(wjs, 2019-07-12, ESCOMP/ctsm#762) Remove this block once above code is fully tracerized
    ! (I'm not sure if we need this in addition to the call before lnd2atm, but it
    ! doesn't hurt to have this extra call to ResetCheckedTracers for now.)
    if (water_inst%DoConsistencyCheck()) then
       !$OMP PARALLEL DO PRIVATE (nc, bounds_clump)
       do nc = 1,nclumps
          call get_clump_bounds(nc, bounds_clump)
          call water_inst%ResetCheckedTracers(bounds_clump)
          call water_inst%TracerConsistencyCheck(bounds_clump, 'after end-of-loop reset')
       end do
       !$OMP END PARALLEL DO
    end if

  end subroutine clm_drv

  !-----------------------------------------------------------------------
  subroutine clm_drv_init(bounds, &
       num_nolakec, filter_nolakec, &
       num_nolakep, filter_nolakep, &
       num_soilp  , filter_soilp, &
       canopystate_inst, waterstatebulk_inst, &
       waterdiagnosticbulk_inst, energyflux_inst)
    !
    ! !DESCRIPTION:
    ! Initialization of clm driver variables needed from previous timestep
    !
    ! !USES:
    use shr_kind_mod       , only : r8 => shr_kind_r8
    use shr_infnan_mod     , only : nan => shr_infnan_nan, assignment(=)
    use clm_varpar         , only : nlevsno
    use CanopyStateType    , only : canopystate_type
    use WaterBalanceType   , only : waterbalance_type
    use WaterDiagnosticBulkType     , only : waterdiagnosticbulk_type
    use WaterFluxBulkType      , only : waterfluxbulk_type
    use WaterStateBulkType , only : waterstatebulk_type
    use EnergyFluxType     , only : energyflux_type
    !
    ! !ARGUMENTS:
    type(bounds_type)     , intent(in)    :: bounds
    integer               , intent(in)    :: num_nolakec       ! number of non-lake points in column filter
    integer               , intent(in)    :: filter_nolakec(:) ! column filter for non-lake points
    integer               , intent(in)    :: num_nolakep       ! number of non-lake points in patch filter
    integer               , intent(in)    :: filter_nolakep(:) ! patch filter for non-lake points
    integer               , intent(in)    :: num_soilp         ! number of soil points in patch filter
    integer               , intent(in)    :: filter_soilp(:)   ! patch filter for soil points
    type(canopystate_type), intent(inout) :: canopystate_inst
    type(waterstatebulk_type) , intent(inout) :: waterstatebulk_inst
    type(waterdiagnosticbulk_type) , intent(inout) :: waterdiagnosticbulk_inst
    type(energyflux_type) , intent(inout) :: energyflux_inst
    !
    ! !LOCAL VARIABLES:
    integer :: c, p, f, j              ! indices
    integer :: fp, fc                  ! filter indices
    !-----------------------------------------------------------------------

    associate(                                                             &
         snl                => col%snl                                   , & ! Input:  [integer  (:)   ]  number of snow layers

         h2osoi_ice         => waterstatebulk_inst%h2osoi_ice_col            , & ! Input:  [real(r8) (:,:) ]  ice lens (kg/m2)
         h2osoi_liq         => waterstatebulk_inst%h2osoi_liq_col            , & ! Input:  [real(r8) (:,:) ]  liquid water (kg/m2)
         frac_iceold        => waterdiagnosticbulk_inst%frac_iceold_col           , & ! Output: [real(r8) (:,:) ]  fraction of ice relative to the tot water
         elai               => canopystate_inst%elai_patch               , & ! Input:  [real(r8) (:)   ]  one-sided leaf area index with burying by snow
         esai               => canopystate_inst%esai_patch               , & ! Input:  [real(r8) (:)   ]  one-sided stem area index with burying by snow
         frac_veg_nosno     => canopystate_inst%frac_veg_nosno_patch     , & ! Output: [integer  (:)   ]  fraction of vegetation not covered by snow (0 OR 1) [-]
         frac_veg_nosno_alb => canopystate_inst%frac_veg_nosno_alb_patch , & ! Output: [integer  (:)   ]  fraction of vegetation not covered by snow (0 OR 1) [-]

         eflx_bot           => energyflux_inst%eflx_bot_col              , & ! Output: [real(r8) (:)   ]  heat flux from beneath soil/ice column (W/m**2)

         cisun_z            => photosyns_inst%cisun_z_patch              , & ! Output: [real(r8) (:)   ]  intracellular sunlit leaf CO2 (Pa)
         cisha_z            => photosyns_inst%cisha_z_patch                & ! Output: [real(r8) (:)   ]  intracellular shaded leaf CO2 (Pa)
         )

      ! Initialize intracellular CO2 (Pa) parameters each timestep for use in VOCEmission
      do p = bounds%begp,bounds%endp
         cisun_z(p,:) = -999._r8
         cisha_z(p,:) = -999._r8
      end do

      do c = bounds%begc,bounds%endc
         ! Reset flux from beneath soil/ice column
         eflx_bot(c)  = 0._r8
      end do

      ! Initialize fraction of vegetation not covered by snow

      do p = bounds%begp,bounds%endp
         if (patch%active(p)) then
            frac_veg_nosno(p) = frac_veg_nosno_alb(p)
         else
            frac_veg_nosno(p) = 0._r8
         end if
      end do

      ! Initialize set of previous time-step variables
      ! Ice fraction of snow at previous time step

      do j = -nlevsno+1,0
         do f = 1, num_nolakec
            c = filter_nolakec(f)
            if (j >= snl(c) + 1) then
               frac_iceold(c,j) = h2osoi_ice(c,j)/(h2osoi_liq(c,j)+h2osoi_ice(c,j))
            end if
         end do
      end do

    end associate

  end subroutine clm_drv_init

  !-----------------------------------------------------------------------
  subroutine clm_drv_patch2col (bounds, &
       num_allc, filter_allc, num_nolakec, filter_nolakec, &
       energyflux_inst, waterfluxbulk_inst)
    !
    ! !DESCRIPTION:
    ! Averages over all patches for variables defined over both soil and lake to provide
    ! the column-level averages of flux variables defined at the patch level.
    !
    ! !USES:
    use WaterFluxBulkType  , only : waterfluxbulk_type
    use EnergyFluxType , only : energyflux_type
    use subgridAveMod  , only : p2c
    use shr_infnan_mod , only : nan => shr_infnan_nan, assignment(=)
    !
    ! !ARGUMENTS:
    type(bounds_type)     , intent(in)    :: bounds
    integer               , intent(in)    :: num_allc          ! number of column points in allc filter
    integer               , intent(in)    :: filter_allc(:)    ! column filter for all active points
    integer               , intent(in)    :: num_nolakec       ! number of column non-lake points in column filter
    integer               , intent(in)    :: filter_nolakec(:) ! column filter for non-lake points
    type(waterfluxbulk_type)  , intent(inout) :: waterfluxbulk_inst
    type(energyflux_type) , intent(inout) :: energyflux_inst
    !
    ! !LOCAL VARIABLES:
    integer :: c,fc              ! indices
    ! -----------------------------------------------------------------

    ! Note: lake points are excluded from many of the following
    ! averages. For some fields, this is because the field doesn't
    ! apply over lakes. However, for many others, this is because the
    ! field is computed in LakeHydrologyMod, which is called after
    ! this routine; thus, for lakes, the column-level values of these
    ! fields are explicitly set in LakeHydrologyMod. (The fields that
    ! are included here for lakes are computed elsewhere, e.g., in
    ! LakeFluxesMod.)

    ! Averaging for patch evaporative flux variables

    call p2c (bounds, num_nolakec, filter_nolakec, &
         waterfluxbulk_inst%qflx_ev_snow_patch(bounds%begp:bounds%endp), &
         waterfluxbulk_inst%qflx_ev_snow_col(bounds%begc:bounds%endc))

    call p2c (bounds, num_nolakec, filter_nolakec, &
         waterfluxbulk_inst%qflx_ev_soil_patch(bounds%begp:bounds%endp), &
         waterfluxbulk_inst%qflx_ev_soil_col(bounds%begc:bounds%endc))

    call p2c (bounds, num_nolakec, filter_nolakec, &
         waterfluxbulk_inst%qflx_ev_h2osfc_patch(bounds%begp:bounds%endp), &
         waterfluxbulk_inst%qflx_ev_h2osfc_col(bounds%begc:bounds%endc))

    ! Averaging for patch water flux variables

    call p2c (bounds, num_nolakec, filter_nolakec, &
         waterfluxbulk_inst%qflx_evap_soi_patch(bounds%begp:bounds%endp), &
         waterfluxbulk_inst%qflx_evap_soi_col(bounds%begc:bounds%endc))

    call p2c (bounds, num_nolakec, filter_nolakec, &
         waterfluxbulk_inst%qflx_evap_tot_patch(bounds%begp:bounds%endp), &
         waterfluxbulk_inst%qflx_evap_tot_col(bounds%begc:bounds%endc))

    call p2c (bounds, num_nolakec, filter_nolakec, &
         waterfluxbulk_inst%qflx_tran_veg_patch(bounds%begp:bounds%endp), &
         waterfluxbulk_inst%qflx_tran_veg_col(bounds%begc:bounds%endc))

    call p2c (bounds, num_nolakec, filter_nolakec, &
         waterfluxbulk_inst%qflx_liqevap_from_top_layer_patch(bounds%begp:bounds%endp), &
         waterfluxbulk_inst%qflx_liqevap_from_top_layer_col(bounds%begc:bounds%endc))

    call p2c (bounds, num_allc, filter_allc, &
         waterfluxbulk_inst%qflx_evap_soi_patch(bounds%begp:bounds%endp), &
         waterfluxbulk_inst%qflx_evap_soi_col(bounds%begc:bounds%endc))

    call p2c (bounds, num_nolakec, filter_nolakec, &
         waterfluxbulk_inst%qflx_liqdew_to_top_layer_patch(bounds%begp:bounds%endp), &
         waterfluxbulk_inst%qflx_liqdew_to_top_layer_col(bounds%begc:bounds%endc))

    call p2c (bounds, num_nolakec, filter_nolakec, &
         waterfluxbulk_inst%qflx_solidevap_from_top_layer_patch(bounds%begp:bounds%endp), &
         waterfluxbulk_inst%qflx_solidevap_from_top_layer_col(bounds%begc:bounds%endc))

    call p2c (bounds, num_nolakec, filter_nolakec, &
         waterfluxbulk_inst%qflx_soliddew_to_top_layer_patch(bounds%begp:bounds%endp), &
         waterfluxbulk_inst%qflx_soliddew_to_top_layer_col(bounds%begc:bounds%endc))

  end subroutine clm_drv_patch2col

  !------------------------------------------------------------------------
  subroutine write_diagnostic (bounds, wrtdia, nstep, lnd2atm_inst)
    !
    ! !DESCRIPTION:
    ! Write diagnostic surface temperature output each timestep.  Written to
    ! be fast but not bit-for-bit because order of summations can change each
    ! timestep.
    !
    ! !USES:
    use decompMod  , only : get_proc_global
    use spmdMod    , only : masterproc, npes, MPI_REAL8
    use spmdMod    , only : MPI_STATUS_SIZE, mpicom, MPI_SUM
    use shr_sys_mod, only : shr_sys_flush
    use abortutils , only : endrun
    use shr_log_mod, only : errMsg => shr_log_errMsg
    use lnd2atmType, only : lnd2atm_type
    !
    ! !ARGUMENTS:
    type(bounds_type)  , intent(in) :: bounds
    logical            , intent(in) :: wrtdia     !true => write diagnostic
    integer            , intent(in) :: nstep      !model time step
    type(lnd2atm_type) , intent(in) :: lnd2atm_inst
    !
    ! !REVISION HISTORY:
    ! Created by Mariana Vertenstein
    !
    ! !LOCAL VARIABLES:
    integer :: p                       ! loop index
    integer :: numg                    ! total number of gridcells across all processors
    integer :: ier                     ! error status
    real(r8):: psum                    ! partial sum of ts
    real(r8):: tsum                    ! sum of ts
    real(r8):: tsxyav                  ! average ts for diagnostic output
    integer :: status(MPI_STATUS_SIZE) ! mpi status
    !------------------------------------------------------------------------

    call get_proc_global(ng=numg)

    if (wrtdia) then

       call t_barrierf('sync_write_diag', mpicom)
       psum = sum(lnd2atm_inst%t_rad_grc(bounds%begg:bounds%endg))
       call mpi_reduce(psum, tsum, 1, MPI_REAL8, MPI_SUM, 0, mpicom, ier)
       if (ier/=0) then
          write(iulog,*) 'write_diagnostic: Error in mpi_reduce()'
          call endrun(msg=errMsg(sourcefile, __LINE__))
       end if
       if (masterproc) then
          tsxyav = tsum / numg
          write(iulog,1000) nstep, tsxyav
          call shr_sys_flush(iulog)
       end if

    else

       if (masterproc) then
          write(iulog,*)'clm: completed timestep ',nstep
          call shr_sys_flush(iulog)
       end if

    endif

1000 format (1x,'nstep = ',i10,'   TS = ',f21.15)

  end subroutine write_diagnostic

end module clm_driver<|MERGE_RESOLUTION|>--- conflicted
+++ resolved
@@ -973,16 +973,12 @@
           call bgc_vegetation_inst%EcosystemDynamicsPreDrainage(bounds_clump,            &
                   filter(nc)%num_soilc, filter(nc)%soilc,                       &
                   filter(nc)%num_soilp, filter(nc)%soilp,                       &
-<<<<<<< HEAD
                   filter(nc)%num_actfirec, filter(nc)%actfirec,                 &
                   filter(nc)%num_actfirep, filter(nc)%actfirep,                 &
-                  filter(nc)%num_pcropp, filter(nc)%pcropp, doalb,              &
-=======
                   filter(nc)%num_pcropp, filter(nc)%pcropp, &
                   filter(nc)%num_exposedvegp, filter(nc)%exposedvegp, &
                   filter(nc)%num_noexposedvegp, filter(nc)%noexposedvegp, &
                   doalb,              &
->>>>>>> 437e9507
                soilbiogeochem_carbonflux_inst, soilbiogeochem_carbonstate_inst,         &
                c13_soilbiogeochem_carbonflux_inst, c13_soilbiogeochem_carbonstate_inst, &
                c14_soilbiogeochem_carbonflux_inst, c14_soilbiogeochem_carbonstate_inst, &
