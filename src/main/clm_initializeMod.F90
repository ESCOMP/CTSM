module clm_initializeMod

  !-----------------------------------------------------------------------
  ! Performs land model initialization
  !-----------------------------------------------------------------------

  use shr_kind_mod          , only : r8 => shr_kind_r8
  use shr_sys_mod           , only : shr_sys_flush
  use shr_log_mod           , only : errMsg => shr_log_errMsg
  use spmdMod               , only : masterproc, mpicom
  use decompMod             , only : bounds_type, get_proc_bounds, get_proc_clumps, get_clump_bounds
  use abortutils            , only : endrun
  use clm_varctl            , only : nsrest, nsrStartup, nsrContinue, nsrBranch
  use clm_varctl            , only : use_fates_sp, use_fates_bgc, use_fates
  use clm_varctl            , only : is_cold_start
  use clm_varctl            , only : iulog
  use clm_varctl            , only : use_lch4, use_cn, use_cndv, use_c13, use_c14, nhillslope
  use clm_varctl            , only : use_soil_moisture_streams
  use clm_instur            , only : wt_lunit, urban_valid, wt_nat_patch, wt_cft, fert_cft
  use clm_instur            , only : irrig_method, wt_glc_mec, topo_glc_mec, pct_lake_max, pct_urban_max, ncolumns_hillslope
  use perf_mod              , only : t_startf, t_stopf
  use readParamsMod         , only : readParameters
  use ncdio_pio             , only : file_desc_t
  use GridcellType          , only : grc           ! instance
  use LandunitType          , only : lun           ! instance
  use ColumnType            , only : col           ! instance
  use PatchType             , only : patch         ! instance
  use reweightMod           , only : reweight_wrapup
  use filterMod             , only : allocFilters, filter, filter_inactive_and_active
  use CLMFatesInterfaceMod  , only : CLMFatesGlobals1,CLMFatesGlobals2
  use CLMFatesInterfaceMod  , only : CLMFatesTimesteps
  use dynSubgridControlMod  , only : dynSubgridControl_init, get_reset_dynbal_baselines
  use SelfTestDriver        , only : self_test_driver, for_testing_bypass_init_after_self_tests
  use SoilMoistureStreamMod , only : PrescribedSoilMoistureInit
  use clm_instMod
  !
  implicit none
  private  ! By default everything is private
  !
  public :: initialize1  ! Phase one initialization
  public :: initialize2  ! Phase two initialization

  integer :: actual_numcft  ! numcft from sfc dataset
  integer :: actual_nlevurb ! nlevurb from sfc dataset
  integer :: actual_numpft  ! numpft from sfc dataset

!-----------------------------------------------------------------------
contains
!-----------------------------------------------------------------------

  subroutine initialize1(dtime)
    !
    ! !DESCRIPTION:
    ! CLM initialization first phase
    !
    ! !USES:
    use clm_varpar           , only: clm_varpar_init
    use clm_varcon           , only: clm_varcon_init
    use landunit_varcon      , only: landunit_varcon_init
    use clm_varctl           , only: fsurdat, version
    use surfrdMod            , only: surfrd_get_num_patches, surfrd_get_nlevurb, surfrd_compat_check
    use controlMod           , only: control_init, control_print, NLFilename
    use ncdio_pio            , only: ncd_pio_init
    use initGridCellsMod     , only: initGridCells
    use UrbanParamsType      , only: IsSimpleBuildTemp
    use dynSubgridControlMod , only: dynSubgridControl_init
    use SoilBiogeochemDecompCascadeConType , only : decomp_cascade_par_init
    use CropReprPoolsMod     , only: crop_repr_pools_init
    use HillslopeHydrologyMod, only: hillslope_properties_init
    use SelfTestDriver       , only: self_test_readnml
    !
    ! !ARGUMENTS
    integer, intent(in) :: dtime    ! model time step (seconds)
    !
    ! !LOCAL VARIABLES:
    integer           :: ier                     ! error status
    integer           :: i,j,n,k,c,l,g           ! indices
    integer           :: nl                      ! gdc and glo lnd indices
    integer           :: ns, ni, nj              ! global grid sizes
    integer           :: begg, endg              ! processor bounds
    type(bounds_type) :: bounds_proc
    type(bounds_type) :: bounds_clump
    integer           :: nclumps                 ! number of clumps on this processor
    integer           :: nc                      ! clump index
    integer           :: actual_maxsoil_patches  ! value from surface dataset
    integer ,pointer  :: amask(:)                ! global land mask
    character(len=32) :: subname = 'initialize1' ! subroutine name
    !-----------------------------------------------------------------------

    ! Initialize run control variables, timestep

    if ( masterproc )then
       write(iulog,*) trim(version)
       write(iulog,*)
       write(iulog,*) 'Attempting to initialize the land model .....'
       write(iulog,*)
       call shr_sys_flush(iulog)
    endif

    call control_init(dtime)
    call ncd_pio_init()
    call surfrd_compat_check(fsurdat)
    call surfrd_get_num_patches(fsurdat, actual_maxsoil_patches, actual_numpft, actual_numcft)
    call surfrd_get_nlevurb(fsurdat, actual_nlevurb)

    call self_test_readnml( NLFilename )

    ! If fates is on, we override actual_maxsoil_patches. FATES dictates the
    ! number of patches per column.  We still use numcft from the surface
    ! file though...
    if(use_fates) then
       call CLMFatesGlobals1(actual_numpft, actual_numcft, actual_maxsoil_patches)
    end if

    call clm_varpar_init(actual_maxsoil_patches, actual_numpft, actual_numcft, actual_nlevurb)
    call decomp_cascade_par_init( NLFilename )
    call clm_varcon_init( IsSimpleBuildTemp() )
    call landunit_varcon_init()
    if (masterproc) call control_print()
    call dynSubgridControl_init(NLFilename)
    call crop_repr_pools_init()
    call hillslope_properties_init(NLFilename)

  end subroutine initialize1

  !-----------------------------------------------------------------------
  subroutine initialize2(ni,nj, currtime)
    !
    ! !DESCRIPTION:
    ! CLM initialization second phase
    !
    ! !USES:
    use ESMF                          , only : ESMF_Time
    use clm_varcon                    , only : spval
    use clm_varpar                    , only : natpft_lb, natpft_ub, cft_lb, cft_ub, maxpatch_glc
    use clm_varpar                    , only : surfpft_lb, surfpft_ub
    use clm_varpar                    , only : nlevsno
    use clm_varpar                    , only : natpft_size,cft_size
    use clm_varctl                    , only : fsurdat, hillslope_file
    use clm_varctl                    , only : finidat, finidat_interp_source, finidat_interp_dest
    use clm_varctl                    , only : use_cn, use_fates, use_fates_luh
    use clm_varctl                    , only : use_crop, ndep_from_cpl, fates_spitfire_mode
    use clm_varctl                    , only : use_hillslope
    use clm_varorb                    , only : eccen, mvelpp, lambm0, obliqr
    use clm_varctl                    , only : use_cropcal_streams
    use clm_varctl                    , only : use_noio
    use landunit_varcon               , only : landunit_varcon_init, max_lunit, numurbl
    use pftconMod                     , only : pftcon
    use decompInitMod                 , only : decompInit_clumps, decompInit_glcp
    use domainMod                     , only : domain_check, ldomain, domain_init
    use surfrdMod                     , only : surfrd_get_data
    use controlMod                    , only : NLFilename, fluh_timeseries
    use initGridCellsMod              , only : initGridCells
    use ch4varcon                     , only : ch4conrd
    use UrbanParamsType               , only : UrbanInput, IsSimpleBuildTemp
    use shr_orb_mod                   , only : shr_orb_decl
    use shr_drydep_mod                , only : n_drydep
    use accumulMod                    , only : print_accum_fields
    use clm_time_manager              , only : get_step_size_real, get_curr_calday
    use clm_time_manager              , only : get_curr_date, get_nstep, advance_timestep
    use clm_time_manager              , only : timemgr_init, timemgr_restart_io, timemgr_restart, is_restart
    use CIsoAtmTimeseriesMod          , only : C14_init_BombSpike, use_c14_bombspike, C13_init_TimeSeries, use_c13_timeseries
    use DaylengthMod                  , only : InitDaylength
    use dynSubgridDriverMod           , only : dynSubgrid_init
    use dynConsBiogeophysMod          , only : dyn_hwcontent_set_baselines
    use fileutils                     , only : getfil
    use initInterpMod                 , only : initInterp
    use subgridWeightsMod             , only : init_subgrid_weights_mod
    use histFileMod                   , only : hist_htapes_build, htapes_fieldlist, hist_printflds
    use histFileMod                   , only : hist_addfld1d, hist_addfld2d, no_snow_normal
    use restFileMod                   , only : restFile_getfile, restFile_open, restFile_close
    use restFileMod                   , only : restFile_read, restFile_write
    use ndepStreamMod                 , only : ndep_init, ndep_interp
    use cropcalStreamMod              , only : cropcal_init, cropcal_interp, cropcal_advance
    use LakeCon                       , only : LakeConInit
    use SatellitePhenologyMod         , only : SatellitePhenologyInit, readAnnualVegetation, interpMonthlyVeg
    use SatellitePhenologyMod         , only : CalcSatellitePhenologyTimeInterp
    use SnowSnicarMod                 , only : SnowAge_init, SnowOptics_init
    use lnd2atmMod                    , only : lnd2atm_minimal
    use controlMod                    , only : NLFilename, check_missing_initdata_status
    use clm_instMod                   , only : clm_fates
    use BalanceCheckMod               , only : BalanceCheckInit
    use CNSharedParamsMod             , only : CNParamsSetSoilDepth
    use NutrientCompetitionFactoryMod , only : create_nutrient_competition_method
    use FATESFireFactoryMod           , only : scalar_lightning
    use dynFATESLandUseChangeMod      , only : dynFatesLandUseInit
    use HillslopeHydrologyMod         , only : InitHillslope
    use SelfTestDriver                , only : for_testing_bypass_init_after_self_tests
    !
    ! !ARGUMENTS
    integer, intent(in) :: ni, nj         ! global grid sizes
    type(ESMF_Time), intent(in) :: currtime
    !
    ! !LOCAL VARIABLES:
    integer            :: c,g,i,j,k,l,n,p ! indices
    integer            :: yr              ! current year (0, ...)
    integer            :: mon             ! current month (1 -> 12)
    integer            :: day             ! current day (1 -> 31)
    integer            :: ncsec           ! current time of day [seconds]
    character(len=256) :: fnamer          ! name of netcdf restart file
    character(len=256) :: pnamer          ! full pathname of netcdf restart file
    character(len=256) :: locfn           ! local file name
    type(file_desc_t)  :: ncid            ! netcdf id
    real(r8)           :: dtime           ! time step increment (sec)
    integer            :: nstep           ! model time step
    real(r8)           :: calday          ! calendar day for nstep
    real(r8)           :: caldaym1        ! calendar day for nstep-1
    real(r8)           :: declin          ! solar declination angle in radians for nstep
    real(r8)           :: declinm1        ! solar declination angle in radians for nstep-1
    real(r8)           :: eccf            ! earth orbit eccentricity factor
    type(bounds_type)  :: bounds_proc     ! processor bounds
    type(bounds_type)  :: bounds_clump    ! clump bounds
    integer            :: nclumps         ! number of clumps on this processor
    integer            :: nc              ! clump index
    logical            :: reset_dynbal_baselines_all_columns
    logical            :: reset_dynbal_baselines_lake_columns
    integer            :: begg, endg
    integer            :: iun
    integer            :: klen
    integer            :: ioe
    integer            :: ier
    logical            :: lexists
    real(r8), pointer  :: data2dptr(:,:) ! temp. pointers for slicing larger arrays
    character(len=32)  :: subname = 'initialize2' ! subroutine name
    !-----------------------------------------------------------------------

<<<<<<< HEAD
    call t_startf('clm_init2')

    call t_startf('clm_init2_part1')
    ! Get processor bounds for gridcells, just for gridcells
    call get_proc_bounds(bounds_proc, allow_errors=.true.)  ! Just get proc bounds for gridcells, other variables won't be set until adter decompInit_clumps
=======
    call t_startf('clm_init2_part1')
    ! Get processor bounds for gridcells
    call get_proc_bounds(bounds_proc)
>>>>>>> 6b43edce
    begg = bounds_proc%begg; endg = bounds_proc%endg

    ! Initialize glc behavior
    call glc_behavior%Init(begg, endg, NLFilename)

    ! Initialize urban model input (initialize urbinp data structure)
    ! This needs to be called BEFORE the call to surfrd_get_data since
    ! that will call surfrd_get_special which in turn calls check_urban
    call UrbanInput(begg, endg, mode='initialize')

    ! Allocate surface grid dynamic memory (just gridcell bounds dependent)
    allocate (wt_lunit     (begg:endg, max_lunit           ))
    allocate (urban_valid  (begg:endg                      ))
    allocate (wt_cft       (begg:endg, cft_lb:cft_ub       ))
    allocate (fert_cft     (begg:endg, cft_lb:cft_ub       ))
    allocate (irrig_method (begg:endg, cft_lb:cft_ub       ))
    allocate (wt_glc_mec   (begg:endg, maxpatch_glc     ))
    allocate (topo_glc_mec (begg:endg, maxpatch_glc     ))
    allocate (pct_lake_max (begg:endg                      ))
    allocate (pct_urban_max(begg:endg, numurbl             ))
    if (use_hillslope) then
       allocate (ncolumns_hillslope  (begg:endg            ))
    endif
    allocate (wt_nat_patch (begg:endg, surfpft_lb:surfpft_ub ))

    ! Read list of Patches and their corresponding parameter values
    ! Independent of model resolution, Needs to stay before surfrd_get_data
    call pftcon%Init()

    ! Read surface dataset and set up subgrid weight arrays
    call surfrd_get_data(begg, endg, ldomain, fsurdat, hillslope_file, actual_numcft)

    if(use_fates) then

       ! Ask Fates to evaluate its own dimensioning needs.
       ! This determines the total amount of space it requires in its largest
       ! dimension.  We are currently calling that the "cohort" dimension, but
       ! it is really a utility dimension that captures the models largest
       ! size need.
       ! Sets:
       !   fates_maxElementsPerPatch
       !   fates_maxElementsPerSite (where a site is roughly equivalent to a column)
       ! (Note: fates_maxELementsPerSite is the critical variable used by CLM
       ! to allocate space)
       ! This also sets up various global constants in FATES
       ! ------------------------------------------------------------------------

       call CLMFatesGlobals2()

    end if
    call t_stopf('clm_init2_part1')
<<<<<<< HEAD
=======
    call t_startf('clm_init2_part2')
>>>>>>> 6b43edce

    ! Determine decomposition of subgrid scale landunits, columns, patches
    call t_startf('clm_decompInit_clumps')
    call decompInit_clumps(ni, nj, glc_behavior)
    call t_stopf('clm_decompInit_clumps')

    call t_startf('clm_init2_subgrid')
    ! *** Get ALL processor bounds - for gridcells, landunit, columns and patches ***
    call get_proc_bounds(bounds_proc)   ! This has to be done after decompInit_clumps is called

    ! Allocate memory for subgrid data structures
    ! This is needed here BEFORE the following call to initGridcells
    ! Note that the assumption is made that none of the subgrid initialization
    ! can depend on other elements of the subgrid in the calls below
    call grc%Init  (bounds_proc%begg, bounds_proc%endg)
    call lun%Init  (bounds_proc%begl, bounds_proc%endl)
    call col%Init  (bounds_proc%begc, bounds_proc%endc)
    call patch%Init(bounds_proc%begp, bounds_proc%endp)

    ! Build hierarchy and topological info for derived types
    ! This is needed here for the following call to decompInit_glcp
    nclumps = get_proc_clumps()
    !$OMP PARALLEL DO PRIVATE (nc, bounds_clump)
    do nc = 1, nclumps
       call get_clump_bounds(nc, bounds_clump)
       call initGridCells(bounds_clump, glc_behavior)
    end do
    !$OMP END PARALLEL DO
    call t_stopf('clm_init2_subgrid')

    ! Set global seg maps for gridcells, landlunits, columns and patches
    call t_startf('clm_decompInit_glcp')
    call decompInit_glcp(ni, nj, glc_behavior)
    call t_stopf('clm_decompInit_glcp')

    call t_startf('clm_init2_part2')
    if (use_hillslope) then
       ! Initialize hillslope properties
       call InitHillslope(bounds_proc, hillslope_file)
    endif

    ! Set filters
    call allocFilters()

    !$OMP PARALLEL DO PRIVATE (nc, bounds_clump)
    do nc = 1, nclumps
       call get_clump_bounds(nc, bounds_clump)
       call reweight_wrapup(bounds_clump, glc_behavior)
    end do
    !$OMP END PARALLEL DO

    ! Set CH4 Model Parameters from namelist.
    ! Need to do before initTimeConst so that it knows whether to
    ! look for several optional parameters on surfdata file.
    if (use_lch4) then
       call ch4conrd()
    end if

    ! Run any requested self-tests
    call self_test_driver(bounds_proc)

    if ( .not. for_testing_bypass_init_after_self_tests() )then
    ! Deallocate surface grid dynamic memory for variables that aren't needed elsewhere.
    ! Some things are kept until the end of initialize2; urban_valid is kept through the
    ! end of the run for error checking, pct_urban_max is kept through the end of the run
    ! for reweighting in subgridWeights.
    deallocate (wt_lunit, wt_cft, wt_glc_mec, pct_lake_max)
    if (use_hillslope)  deallocate (ncolumns_hillslope)

    ! Determine processor bounds and clumps for this processor
    call get_proc_bounds(bounds_proc)
    nclumps = get_proc_clumps()

    ! Read in parameters files
    call clm_instReadNML( NLFilename )
    allocate(nutrient_competition_method, &
         source=create_nutrient_competition_method(bounds_proc))
    call readParameters(photosyns_inst)
    end if   ! End of bypass

    
    ! Self test skipping should still do the timee manager initialization
    ! Initialize time manager
    if (nsrest == nsrStartup) then
       call timemgr_init()
    else
       call timemgr_init(curr_date_in=currtime)
       call restFile_getfile(file=fnamer, path=pnamer)
       call restFile_open( flag='read', file=fnamer, ncid=ncid )
       call timemgr_restart_io( ncid=ncid, flag='read' )
       call restFile_close( ncid=ncid )
       call timemgr_restart()
    end if

    ! Pass model timestep info to FATES
    if (use_fates) call CLMFatesTimesteps()

    ! Initialize daylength from the previous time step (needed so prev_dayl can be set correctly)
    calday = get_curr_calday(reuse_day_365_for_day_366=.true.)
    call shr_orb_decl( calday, eccen, mvelpp, lambm0, obliqr, declin, eccf )
    dtime = get_step_size_real()
    caldaym1 = get_curr_calday(offset=-int(dtime), reuse_day_365_for_day_366=.true.)
    call shr_orb_decl( caldaym1, eccen, mvelpp, lambm0, obliqr, declinm1, eccf )
    call InitDaylength(bounds_proc, declin=declin, declinm1=declinm1, obliquity=obliqr)
    call t_stopf('clm_init2_part2')
<<<<<<< HEAD
=======
    call t_startf('clm_init2_part3')
>>>>>>> 6b43edce

    if ( .not. for_testing_bypass_init_after_self_tests() )then
    call t_startf('clm_init2_part3')
    ! Initialize Balance checking (after time-manager)
    call BalanceCheckInit()

    ! History file variables
    if (use_cn .and. .not. use_noio ) then
       call hist_addfld1d (fname='DAYL',  units='s', &
            avgflag='A', long_name='daylength', &
            ptr_gcell=grc%dayl, default='inactive')

       call hist_addfld1d (fname='PREV_DAYL', units='s', &
            avgflag='A', long_name='daylength from previous timestep', &
            ptr_gcell=grc%prev_dayl, default='inactive')
    end if

    ! Initialize component data structures
    ! Note: new logic is in place that sets all the history fields to spval so
    ! there is no guesswork in the initialization to nans of the allocated variables
    ! First put in history calls for subgrid data structures - these cannot appear in the
    ! module for the subgrid data definition due to circular dependencies that are introduced

    if ( .not. use_noio )then
      data2dptr => col%dz(:,-nlevsno+1:0)
      col%dz(bounds_proc%begc:bounds_proc%endc,:) = spval
      call hist_addfld2d (fname='SNO_Z', units='m', type2d='levsno',  &
            avgflag='A', long_name='Snow layer thicknesses', &
            ptr_col=data2dptr, no_snow_behavior=no_snow_normal, default='inactive')

      call hist_addfld2d (fname='SNO_Z_ICE', units='m', type2d='levsno',  &
            avgflag='A', long_name='Snow layer thicknesses (ice landunits only)', &
            ptr_col=data2dptr, no_snow_behavior=no_snow_normal, &
            l2g_scale_type='ice', default='inactive')

      col%zii(bounds_proc%begc:bounds_proc%endc) = spval
      call hist_addfld1d (fname='ZII', units='m', &
            avgflag='A', long_name='convective boundary height', &
            ptr_col=col%zii, default='inactive')
    end if

    ! Initialize instances of all derived types as well as time constant variables
    call clm_instInit(bounds_proc)
    call t_stopf('clm_init2_part3')

    call t_startf('clm_init2_snow_soil_init')
    call CNParamsSetSoilDepth()
    ! Initialize SNICAR optical and aging parameters
    call SnowOptics_init( ) ! SNICAR optical parameters:
    call SnowAge_init( )    ! SNICAR aging   parameters:

    ! Print history field info to standard out
    if ( .not. use_noio )then
       call hist_printflds()
    end if
    call t_stopf('clm_init2_snow_soil_init')

    call t_startf('clm_init2_part4')
    ! Initializate dynamic subgrid weights (for prescribed transient Patches, CNDV
    ! and/or dynamic landunits); note that these will be overwritten in a restart run
    call init_subgrid_weights_mod(bounds_proc)
    call dynSubgrid_init(bounds_proc, glc_behavior, crop_inst)

    ! Initialize fates LUH2 usage
    if (use_fates_luh) then
       call dynFatesLandUseInit(bounds_proc, fluh_timeseries)
    end if

    ! Initialize baseline water and energy states needed for dynamic subgrid operation
    ! This will be overwritten by the restart file, but needs to be done for a cold start
    ! case.
    ! BACKWARDS_COMPATIBILITY(wjs, 2019-03-05) dyn_hwcontent_set_baselines is called again
    ! later in initialization if reset_dynbal_baselines is set. I think we could just have
    ! a single call in that location (adding some logic to also do the call if we're doing
    ! a cold start) once we can assume that all finidat files have the necessary restart
    ! fields on them. But for now, having the extra call here handles the case where the
    ! relevant restart fields are missing from an old finidat file.
    !$OMP PARALLEL DO PRIVATE (nc, bounds_clump)
    do nc = 1,nclumps
       call get_clump_bounds(nc, bounds_clump)

       call dyn_hwcontent_set_baselines(bounds_clump, &
            filter_inactive_and_active(nc)%num_icec, &
            filter_inactive_and_active(nc)%icec, &
            filter_inactive_and_active(nc)%num_lakec, &
            filter_inactive_and_active(nc)%lakec, &
            urbanparams_inst, soilstate_inst, lakestate_inst, water_inst, temperature_inst, &
            reset_all_baselines = .true., &
            ! reset_lake_baselines is irrelevant since reset_all_baselines is true
            reset_lake_baselines = .false.)
    end do
    !$OMP END PARALLEL DO

    ! Initialize modules (after time-manager initialization in most cases)
    if (use_cn .or. use_fates) then
       call bgc_vegetation_inst%Init2(bounds_proc, NLFilename)
    end if

    if (use_cn) then

       ! NOTE(wjs, 2016-02-23) Maybe the rest of the body of this conditional should also
       ! be moved into bgc_vegetation_inst%Init2
       if (n_drydep > 0) then
          ! Must do this also when drydeposition is used so that estimates of monthly
          ! differences in LAI can be computed
          ! Also do this for FATES see below
          call SatellitePhenologyInit(bounds_proc)
       end if
       if ( use_c14 .and. use_c14_bombspike ) then
          call C14_init_BombSpike()
       end if
       if ( use_c13 .and. use_c13_timeseries ) then
          call C13_init_TimeSeries()
       end if

    else ! FATES OR Satellite phenology

       ! For SP FATES-SP Initialize SP
       ! Also for FATES with Dry-Deposition on as well (see above)
       !if(use_fates_sp .or. (.not.use_cn) .or. (n_drydep > 0) )then  !  Replace with this when we have dry-deposition working
       ! For now don't allow for dry-deposition because of issues in #1044 EBK Jun/17/2022
       if( use_fates_sp .or. .not. use_fates )then
          call SatellitePhenologyInit(bounds_proc)
       end if

       ! fates_spitfire_mode is assigned an integer value in the namelist
       ! see bld/namelist_files/namelist_definition_clm4_5.xml for details
       if(use_fates .and. (fates_spitfire_mode > scalar_lightning)) then
          call clm_fates%Init2(bounds_proc, NLFilename)
       end if
    end if
    if (use_soil_moisture_streams) then
       call PrescribedSoilMoistureInit(bounds_proc)
    endif

    ! On restart only - process the history namelist.
    ! Later the namelist from the restart file will be used.  This allows basic
    ! checking to make sure you didn't try to change the history namelist on restart.
    if (nsrest == nsrContinue ) then
       call htapes_fieldlist()
    end if
    end if ! End of bypass

    ! Read restart/initial info
    is_cold_start = .false.
    reset_dynbal_baselines_lake_columns = .false.
    if (nsrest == nsrStartup) then
       if (finidat == ' ') then
          if (finidat_interp_source == ' ') then
             is_cold_start = .true.
             if (masterproc) then
                write(iulog,'(a)')'Using cold start initial conditions '
             end if
          else
             if (masterproc) then
                write(iulog,'(a)')'Interpolating initial conditions from '//trim(finidat_interp_source)
                write(iulog,'(a)')'Creating new initial conditions file '//trim(finidat_interp_dest)
             end if
          end if
       else
          if (trim(finidat) == trim(finidat_interp_dest)) then
             ! Check to see if status file for finidat exists
             call check_missing_initdata_status(finidat_interp_dest)
          end if
          if (masterproc) then
             write(iulog,'(a)')'Reading initial conditions from file '//trim(finidat)
          end if
          call getfil( finidat, fnamer, 0 )
          call restFile_read(bounds_proc, fnamer, glc_behavior, &
               reset_dynbal_baselines_lake_columns = reset_dynbal_baselines_lake_columns)
       end if
    else if ((nsrest == nsrContinue) .or. (nsrest == nsrBranch)) then
       if (masterproc) then
          write(iulog,'(a)')'Reading restart file '//trim(fnamer)
       end if
       call restFile_read(bounds_proc, fnamer, glc_behavior, &
            reset_dynbal_baselines_lake_columns = reset_dynbal_baselines_lake_columns)
    end if
    call t_stopf('clm_init2_part4')

    ! If appropriate, create interpolated initial conditions
    if (nsrest == nsrStartup .and. finidat_interp_source /= ' ') then

       call t_startf('clm_init2_init_interp')
       ! Check that finidat is not cold start - abort if it is
       if (finidat /= ' ') then
          call endrun(msg='ERROR clm_initializeMod: '//&
               'finidat and finidat_interp_source cannot both be non-blank')
       end if

       ! Determine name if finidat_interp_dest status file
       klen = len_trim(finidat_interp_dest) - 3 ! remove the .nc
       locfn = finidat_interp_dest(1:klen)//'.status'

       ! Remove file if it already exists
       if (masterproc) then
          inquire(file=trim(locfn), exist=lexists)
          if (lexists) then
             open(unit=9876, file=locfn, status='old', iostat=ioe)
             if (ioe == 0) then
                close(9876, status='delete')
             end if
          end if
       end if
       call mpi_barrier(mpicom,ier)

       ! Create new template file using cold start
       call restFile_write(bounds_proc, finidat_interp_dest, writing_finidat_interp_dest_file=.true.)

       ! Interpolate finidat onto new template file
       call getfil( finidat_interp_source, fnamer,  0 )
       call initInterp(filei=fnamer, fileo=finidat_interp_dest, bounds=bounds_proc, &
            glc_behavior=glc_behavior)

       ! Read new interpolated conditions file back in
       call restFile_read(bounds_proc, finidat_interp_dest, glc_behavior, &
            reset_dynbal_baselines_lake_columns = reset_dynbal_baselines_lake_columns)

       ! Reset finidat to now be finidat_interp_dest
       ! (to be compatible with routines still using finidat)
       finidat = trim(finidat_interp_dest)

       ! Write out finidat status flag
       call mpi_barrier(mpicom,ier)
       if (masterproc) then
          open (newunit=iun, file=locfn, status='unknown',  iostat=ioe)
          if (ioe /= 0) then
             call endrun(msg='ERROR failed to open file '//trim(locfn))
          end if
          write(iun,'(a)')'Successfully wrote out '//trim(locfn)
          close(iun)
          write(iulog,'(a)')' Successfully wrote finidat status file '//trim(locfn)
       end if
       call t_stopf('clm_init2_init_interp')
    end if

    if ( .not. for_testing_bypass_init_after_self_tests() )then
    call t_startf('clm_init2_part5')

    ! If requested, reset dynbal baselines
    ! This needs to happen after reading the restart file (including after reading the
    ! interpolated restart file, if applicable).
    reset_dynbal_baselines_all_columns = get_reset_dynbal_baselines()
    if (nsrest == nsrBranch) then
       if (reset_dynbal_baselines_all_columns) then
          call endrun(msg='ERROR clm_initializeMod: '//&
               'Cannot set reset_dynbal_baselines in a branch run')
       end if
    else if (nsrest == nsrContinue) then
       ! It's okay for the reset_dynbal_baselines flag to remain set in a continue
       ! run, but we'll ignore it. (This way, the user doesn't have to change their
       ! namelist file for the continue run.)
       reset_dynbal_baselines_all_columns = .false.
    end if
    ! Note that we will still honor reset_dynbal_baselines_lake_columns even in a branch
    ! or continue run: even in these runs, we want to reset those baselines if they are
    ! wrong on the restart file.

    if (masterproc) then
       if (reset_dynbal_baselines_all_columns) then
          write(iulog,*) ' '
          write(iulog,*) 'Resetting dynbal baselines for all columns'
          write(iulog,*) ' '
       else if (reset_dynbal_baselines_lake_columns) then
          write(iulog,*) ' '
          write(iulog,*) 'Resetting dynbal baselines for lake columns'
          write(iulog,*) ' '
       end if
    end if

    !$OMP PARALLEL DO PRIVATE (nc, bounds_clump)
    do nc = 1,nclumps
       call get_clump_bounds(nc, bounds_clump)

       call dyn_hwcontent_set_baselines(bounds_clump, &
            filter_inactive_and_active(nc)%num_icec, &
            filter_inactive_and_active(nc)%icec, &
            filter_inactive_and_active(nc)%num_lakec, &
            filter_inactive_and_active(nc)%lakec, &
            urbanparams_inst, soilstate_inst, lakestate_inst, &
            water_inst, temperature_inst, &
            reset_all_baselines = reset_dynbal_baselines_all_columns, &
            reset_lake_baselines = reset_dynbal_baselines_lake_columns)
    end do
    !$OMP END PARALLEL DO

    ! Initialize nitrogen deposition
    if (use_cn ) then !.or. use_fates_bgc) then (ndep with fates will be added soon RGK)
       if (.not. ndep_from_cpl) then
          call ndep_init(bounds_proc, NLFilename)
          call ndep_interp(bounds_proc, atm2lnd_inst)
       end if
    end if

    ! Initialize crop calendars
    if (use_crop) then
      call cropcal_init(bounds_proc)
      if (use_cropcal_streams) then
        call cropcal_advance( bounds_proc )
        !$OMP PARALLEL DO PRIVATE (nc, bounds_clump)
        do nc = 1,nclumps
           call get_clump_bounds(nc, bounds_clump)
           call cropcal_interp(bounds_clump, filter_inactive_and_active(nc)%num_pcropp, &
                filter_inactive_and_active(nc)%pcropp, .true., crop_inst)
        end do
        !$OMP END PARALLEL DO
      end if
    end if

    ! Initialize active history fields.
    ! This is only done if not a restart run. If a restart run, then this
    ! information has already been obtained from the restart data read above.
    ! Note that routine hist_htapes_build needs time manager information,
    ! so this call must be made after the restart information has been read.
    if (nsrest /= nsrContinue) then
       call hist_htapes_build()
    end if

    ! Initialize variables that are associated with accumulated fields.
    ! The following is called for both initial and restart runs and must
    ! must be called after the restart file is read
    call atm2lnd_inst%initAccVars(bounds_proc)
    call temperature_inst%initAccVars(bounds_proc)
    call water_inst%initAccVars(bounds_proc)
    call energyflux_inst%initAccVars(bounds_proc)
    call canopystate_inst%initAccVars(bounds_proc)
    call bgc_vegetation_inst%initAccVars(bounds_proc)
    if (use_crop) then
       call crop_inst%initAccVars(bounds_proc)
    end if

    if ( use_fates )then
       call clm_fates%initAccVars(bounds_proc)
    end if

    ! Read monthly vegetation
    ! Even if CN or FATES is on, and dry-deposition is active, read CLMSP annual vegetation
    ! to get estimates of monthly LAI
    if ( n_drydep > 0 ) then
       call readAnnualVegetation(bounds_proc, canopystate_inst)
       ! Call interpMonthlyVeg for dry-deposition so that mlaidiff will be calculated
       ! This needs to be done even if FATES, CN or CNDV is on!
       call interpMonthlyVeg(bounds_proc, canopystate_inst)
    ! If fates has satellite phenology enabled, get the monthly veg values
    ! prior to the first call to SatellitePhenology()
    elseif ( use_fates_sp ) then
       call interpMonthlyVeg(bounds_proc, canopystate_inst)
    end if
    
    ! Determine gridcell averaged properties to send to atm
    if (nsrest == nsrStartup) then
       call lnd2atm_minimal(bounds_proc, &
            water_inst, surfalb_inst, energyflux_inst, lnd2atm_inst)
    end if

    ! Initialize sno export state to send to glc
    !$OMP PARALLEL DO PRIVATE (nc, bounds_clump)
    do nc = 1,nclumps
       call get_clump_bounds(nc, bounds_clump)

       call lnd2glc_inst%update_lnd2glc(bounds_clump,       &
            filter(nc)%num_do_smb_c, filter(nc)%do_smb_c,   &
            temperature_inst, water_inst%waterfluxbulk_inst, topo_inst, &
            init=.true.)
    end do
    !$OMP END PARALLEL DO

    ! Deallocate wt_nat_patch
    ! wt_nat_patch was allocated in initialize1, but needed to be kept around through
    ! initialize2 for some consistency checking; now it can be deallocated
    deallocate(wt_nat_patch)

    ! Initialise the fates model state structure
    if ( use_fates .and. .not. (is_restart() .or. nsrest .eq. nsrBranch) .and. finidat == ' ') then
       ! If fates is using satellite phenology mode, make sure to call the SatellitePhenology
       ! procedure prior to init_coldstart which will eventually call leaf_area_profile
       if ( use_fates_sp ) then
          !$OMP PARALLEL DO PRIVATE (nc, bounds_clump)
          do nc = 1,nclumps
             call get_clump_bounds(nc, bounds_clump)
             ! FATES satellite phenology mode needs to include all active and inactive patch-level soil
             ! filters due to the translation between the hlm pfts and the fates pfts.
             ! E.g. in FATES, an active PFT vector of 1, 0, 0, 0, 1, 0, 1, 0 would be mapped into
             ! the host land model as 1, 1, 1, 0, 0, 0, 0.  As such, the 'active' filter would only
             ! use the first three points, which would incorrectly represent the interpolated values.
             call CalcSatellitePhenologyTimeInterp(bounds_clump, &
                  filter_inactive_and_active(nc)%num_soilp, filter_inactive_and_active(nc)%soilp, &
                  canopystate_inst)

          end do
          !$OMP END PARALLEL DO
       end if
       
       call clm_fates%init_coldstart(water_inst%waterstatebulk_inst, &
            water_inst%waterdiagnosticbulk_inst, canopystate_inst, &
            soilstate_inst, soilbiogeochem_carbonflux_inst)
    end if
    end if ! end of bypass
    
    ! topo_glc_mec was allocated in initialize1, but needed to be kept around through
    ! initialize2 because it is used to initialize other variables; now it can be deallocated
    deallocate(topo_glc_mec, fert_cft, irrig_method)

    ! Write log output for end of initialization
    if (masterproc) then
       write(iulog,*) 'Successfully initialized the land model'
       if (nsrest == nsrStartup) then
          write(iulog,*) 'begin initial run at: '
       else
          write(iulog,*) 'begin continuation run at:'
       end if
       call get_curr_date(yr, mon, day, ncsec)
       write(iulog,*) '   nstep= ',get_nstep(), ' year= ',yr,' month= ',mon,&
            ' day= ',day,' seconds= ',ncsec
       write(iulog,*)
       write(iulog,'(72a1)') ("*",i=1,60)
       write(iulog,*)
    endif
<<<<<<< HEAD
    call t_stopf('clm_init2_part5')
=======
>>>>>>> 6b43edce

    if (water_inst%DoConsistencyCheck()) then
       call t_startf('tracer_consistency_check')
       !$OMP PARALLEL DO PRIVATE (nc, bounds_clump)
       do nc = 1,nclumps
          call get_clump_bounds(nc, bounds_clump)
          call water_inst%TracerConsistencyCheck(bounds_clump, 'end of initialization')
       end do
       !$OMP END PARALLEL DO
       call t_stopf('tracer_consistency_check')
    end if

    call t_stopf('clm_init2_part3')

  end subroutine initialize2

end module clm_initializeMod<|MERGE_RESOLUTION|>--- conflicted
+++ resolved
@@ -224,17 +224,9 @@
     character(len=32)  :: subname = 'initialize2' ! subroutine name
     !-----------------------------------------------------------------------
 
-<<<<<<< HEAD
-    call t_startf('clm_init2')
-
     call t_startf('clm_init2_part1')
     ! Get processor bounds for gridcells, just for gridcells
     call get_proc_bounds(bounds_proc, allow_errors=.true.)  ! Just get proc bounds for gridcells, other variables won't be set until adter decompInit_clumps
-=======
-    call t_startf('clm_init2_part1')
-    ! Get processor bounds for gridcells
-    call get_proc_bounds(bounds_proc)
->>>>>>> 6b43edce
     begg = bounds_proc%begg; endg = bounds_proc%endg
 
     ! Initialize glc behavior
@@ -286,10 +278,7 @@
 
     end if
     call t_stopf('clm_init2_part1')
-<<<<<<< HEAD
-=======
     call t_startf('clm_init2_part2')
->>>>>>> 6b43edce
 
     ! Determine decomposition of subgrid scale landunits, columns, patches
     call t_startf('clm_decompInit_clumps')
@@ -395,10 +384,7 @@
     call shr_orb_decl( caldaym1, eccen, mvelpp, lambm0, obliqr, declinm1, eccf )
     call InitDaylength(bounds_proc, declin=declin, declinm1=declinm1, obliquity=obliqr)
     call t_stopf('clm_init2_part2')
-<<<<<<< HEAD
-=======
     call t_startf('clm_init2_part3')
->>>>>>> 6b43edce
 
     if ( .not. for_testing_bypass_init_after_self_tests() )then
     call t_startf('clm_init2_part3')
@@ -817,10 +803,6 @@
        write(iulog,'(72a1)') ("*",i=1,60)
        write(iulog,*)
     endif
-<<<<<<< HEAD
-    call t_stopf('clm_init2_part5')
-=======
->>>>>>> 6b43edce
 
     if (water_inst%DoConsistencyCheck()) then
        call t_startf('tracer_consistency_check')
