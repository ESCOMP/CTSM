--- conflicted
+++ resolved
@@ -28,11 +28,8 @@
   use clm_instMod
   !
   implicit none
-<<<<<<< HEAD
-  public   ! By default everything is public
-=======
-  private  ! By default everything is private 
->>>>>>> 7755baf3
+  private  ! By default everything is private
+
   !
   public :: initialize1  ! Phase one initialization
   public :: initialize2  ! Phase two initialization
@@ -55,11 +52,7 @@
     use decompInitMod    , only: decompInit_lnd, decompInit_clumps, decompInit_glcp
     use decompInitMod    , only: decompInit_ocn
     use domainMod        , only: domain_check, ldomain, domain_init
-<<<<<<< HEAD
-    use surfrdMod        , only: surfrd_get_globmask, surfrd_get_grid, surfrd_get_data
-=======
     use surfrdMod        , only: surfrd_get_globmask, surfrd_get_grid, surfrd_get_data, surfrd_get_num_patches
->>>>>>> 7755baf3
     use controlMod       , only: control_init, control_print, NLFilename
     use ncdio_pio        , only: ncd_pio_init
     use initGridCellsMod , only: initGridCells
@@ -187,13 +180,7 @@
     call pftcon%Init()
 
     ! Read surface dataset and set up subgrid weight arrays
-<<<<<<< HEAD
-
-    call surfrd_get_data(begg, endg, ldomain, fsurdat)
-=======
-    
     call surfrd_get_data(begg, endg, ldomain, fsurdat, actual_numcft)
->>>>>>> 7755baf3
 
     ! ------------------------------------------------------------------------
     ! Ask Fates to evaluate its own dimensioning needs.
@@ -398,12 +385,9 @@
 
     call InitDaylength(bounds_proc, declin=declin, declinm1=declinm1, obliquity=obliqr)
 
-<<<<<<< HEAD
-=======
     ! Initialize Balance checking (after time-manager)
     call BalanceCheckInit()
-             
->>>>>>> 7755baf3
+
     ! History file variables
 
     if (use_cn) then
