module clm_initializeMod

  !-----------------------------------------------------------------------
  ! Performs land model initialization
  !-----------------------------------------------------------------------

  use shr_kind_mod          , only : r8 => shr_kind_r8
  use shr_sys_mod           , only : shr_sys_flush
  use shr_log_mod           , only : errMsg => shr_log_errMsg
  use spmdMod               , only : masterproc, mpicom
  use decompMod             , only : bounds_type, get_proc_bounds, get_proc_clumps, get_clump_bounds
  use abortutils            , only : endrun
  use clm_varctl            , only : nsrest, nsrStartup, nsrContinue, nsrBranch
  use clm_varctl            , only : use_fates_sp, use_fates_bgc, use_fates
  use clm_varctl            , only : is_cold_start
  use clm_varctl            , only : iulog
  use clm_varctl            , only : use_lch4, use_cn, use_cndv, use_c13, use_c14, nhillslope
  use clm_varctl            , only : use_soil_moisture_streams
  use clm_instur            , only : wt_lunit, urban_valid, wt_nat_patch, wt_cft, fert_cft
  use clm_instur            , only : irrig_method, wt_glc_mec, topo_glc_mec, pct_lake_max, pct_urban_max, ncolumns_hillslope
  use perf_mod              , only : t_startf, t_stopf
  use readParamsMod         , only : readParameters
  use ncdio_pio             , only : file_desc_t
  use GridcellType          , only : grc           ! instance
  use LandunitType          , only : lun           ! instance
  use ColumnType            , only : col           ! instance
  use PatchType             , only : patch         ! instance
  use reweightMod           , only : reweight_wrapup
  use filterMod             , only : allocFilters, filter, filter_inactive_and_active
  use CLMFatesInterfaceMod  , only : CLMFatesGlobals1,CLMFatesGlobals2
  use CLMFatesInterfaceMod  , only : CLMFatesTimesteps
  use dynSubgridControlMod  , only : dynSubgridControl_init, get_reset_dynbal_baselines
  use SelfTestDriver        , only : self_test_driver
  use SoilMoistureStreamMod , only : PrescribedSoilMoistureInit
  use clm_instMod
  !
  implicit none
  private  ! By default everything is private
  !
  public :: initialize1  ! Phase one initialization
  public :: initialize2  ! Phase two initialization

  integer :: actual_numcft  ! numcft from sfc dataset
  integer :: actual_nlevurb ! nlevurb from sfc dataset
  integer :: actual_numpft  ! numpft from sfc dataset

!-----------------------------------------------------------------------
contains
!-----------------------------------------------------------------------

  subroutine initialize1(dtime)
    !
    ! !DESCRIPTION:
    ! CLM initialization first phase
    !
    ! !USES:
    use clm_varpar           , only: clm_varpar_init
    use clm_varcon           , only: clm_varcon_init
    use landunit_varcon      , only: landunit_varcon_init
    use clm_varctl           , only: fsurdat, version
    use surfrdMod            , only: surfrd_get_num_patches, surfrd_get_nlevurb, surfrd_compat_check
    use controlMod           , only: control_init, control_print, NLFilename
    use ncdio_pio            , only: ncd_pio_init
    use initGridCellsMod     , only: initGridCells
    use UrbanParamsType      , only: IsSimpleBuildTemp
    use dynSubgridControlMod , only: dynSubgridControl_init
    use SoilBiogeochemDecompCascadeConType , only : decomp_cascade_par_init
    use CropReprPoolsMod     , only: crop_repr_pools_init
    use HillslopeHydrologyMod, only: hillslope_properties_init
    !
    ! !ARGUMENTS
    integer, intent(in) :: dtime    ! model time step (seconds)
    !
    ! !LOCAL VARIABLES:
    integer           :: ier                     ! error status
    integer           :: i,j,n,k,c,l,g           ! indices
    integer           :: nl                      ! gdc and glo lnd indices
    integer           :: ns, ni, nj              ! global grid sizes
    integer           :: begg, endg              ! processor bounds
    type(bounds_type) :: bounds_proc
    type(bounds_type) :: bounds_clump
    integer           :: nclumps                 ! number of clumps on this processor
    integer           :: nc                      ! clump index
    integer           :: actual_maxsoil_patches  ! value from surface dataset
    integer ,pointer  :: amask(:)                ! global land mask
    character(len=32) :: subname = 'initialize1' ! subroutine name
    !-----------------------------------------------------------------------

    call t_startf('clm_init1')

    ! Initialize run control variables, timestep

    if ( masterproc )then
       write(iulog,*) trim(version)
       write(iulog,*)
       write(iulog,*) 'Attempting to initialize the land model .....'
       write(iulog,*)
       call shr_sys_flush(iulog)
    endif

    call control_init(dtime)
    call ncd_pio_init()
    call surfrd_compat_check(fsurdat)
    call surfrd_get_num_patches(fsurdat, actual_maxsoil_patches, actual_numpft, actual_numcft)
    call surfrd_get_nlevurb(fsurdat, actual_nlevurb)

    ! If fates is on, we override actual_maxsoil_patches. FATES dictates the
    ! number of patches per column.  We still use numcft from the surface
    ! file though...
    if(use_fates) then
       call CLMFatesGlobals1(actual_numpft, actual_numcft, actual_maxsoil_patches)
    end if

    call clm_varpar_init(actual_maxsoil_patches, actual_numpft, actual_numcft, actual_nlevurb)
    call decomp_cascade_par_init( NLFilename )
    call clm_varcon_init( IsSimpleBuildTemp() )
    call landunit_varcon_init()
    if (masterproc) call control_print()
    call dynSubgridControl_init(NLFilename)
    call crop_repr_pools_init()
    call hillslope_properties_init(NLFilename)

    call t_stopf('clm_init1')

  end subroutine initialize1

  !-----------------------------------------------------------------------
  subroutine initialize2(ni,nj)
    !
    ! !DESCRIPTION:
    ! CLM initialization second phase
    !
    ! !USES:
    use clm_varcon                    , only : spval
    use clm_varpar                    , only : natpft_lb, natpft_ub, cft_lb, cft_ub, maxpatch_glc
    use clm_varpar                    , only : surfpft_lb, surfpft_ub
    use clm_varpar                    , only : nlevsno
    use clm_varpar                    , only : natpft_size,cft_size
<<<<<<< HEAD
    use clm_varctl                    , only : fsurdat
    use clm_varctl                    , only : finidat, finidat_interp_source, finidat_interp_dest, fsurdat
    use clm_varctl                    , only : use_cn, use_fates, use_fates_luh, use_fates_nocomp
=======
    use clm_varctl                    , only : fsurdat, hillslope_file
    use clm_varctl                    , only : finidat, finidat_interp_source, finidat_interp_dest
    use clm_varctl                    , only : use_cn, use_fates, use_fates_luh
>>>>>>> 931b4250
    use clm_varctl                    , only : use_crop, ndep_from_cpl, fates_spitfire_mode
    use clm_varctl                    , only : use_hillslope
    use clm_varorb                    , only : eccen, mvelpp, lambm0, obliqr
    use clm_varctl                    , only : use_cropcal_streams
    use landunit_varcon               , only : landunit_varcon_init, max_lunit, numurbl
    use pftconMod                     , only : pftcon
    use decompInitMod                 , only : decompInit_clumps, decompInit_glcp
    use domainMod                     , only : domain_check, ldomain, domain_init
    use surfrdMod                     , only : surfrd_get_data
    use controlMod                    , only : NLFilename, fluh_timeseries
    use initGridCellsMod              , only : initGridCells
    use ch4varcon                     , only : ch4conrd
    use UrbanParamsType               , only : UrbanInput, IsSimpleBuildTemp
    use shr_orb_mod                   , only : shr_orb_decl
    use shr_drydep_mod                , only : n_drydep
    use accumulMod                    , only : print_accum_fields
    use clm_time_manager              , only : get_step_size_real, get_curr_calday
    use clm_time_manager              , only : get_curr_date, get_nstep, advance_timestep
    use clm_time_manager              , only : timemgr_init, timemgr_restart_io, timemgr_restart, is_restart
    use CIsoAtmTimeseriesMod          , only : C14_init_BombSpike, use_c14_bombspike, C13_init_TimeSeries, use_c13_timeseries
    use DaylengthMod                  , only : InitDaylength
    use dynSubgridDriverMod           , only : dynSubgrid_init
    use dynConsBiogeophysMod          , only : dyn_hwcontent_set_baselines
    use fileutils                     , only : getfil
    use initInterpMod                 , only : initInterp
    use subgridWeightsMod             , only : init_subgrid_weights_mod
    use histFileMod                   , only : hist_htapes_build, htapes_fieldlist, hist_printflds
    use histFileMod                   , only : hist_addfld1d, hist_addfld2d, no_snow_normal
    use restFileMod                   , only : restFile_getfile, restFile_open, restFile_close
    use restFileMod                   , only : restFile_read, restFile_write
    use ndepStreamMod                 , only : ndep_init, ndep_interp
    use cropcalStreamMod              , only : cropcal_init, cropcal_interp, cropcal_advance
    use LakeCon                       , only : LakeConInit
    use SatellitePhenologyMod         , only : SatellitePhenologyInit, readAnnualVegetation, interpMonthlyVeg, SatellitePhenology
    use SnowSnicarMod                 , only : SnowAge_init, SnowOptics_init
    use lnd2atmMod                    , only : lnd2atm_minimal
    use controlMod                    , only : NLFilename, check_missing_initdata_status
    use clm_instMod                   , only : clm_fates
    use BalanceCheckMod               , only : BalanceCheckInit
    use CNSharedParamsMod             , only : CNParamsSetSoilDepth
    use NutrientCompetitionFactoryMod , only : create_nutrient_competition_method
    use FATESFireFactoryMod           , only : scalar_lightning
    use dynFATESLandUseChangeMod      , only : dynFatesLandUseInit
    use HillslopeHydrologyMod         , only : InitHillslope
    !
    ! !ARGUMENTS
    integer, intent(in) :: ni, nj         ! global grid sizes
    !
    ! !LOCAL VARIABLES:
    integer            :: c,g,i,j,k,l,n,p ! indices
    integer            :: yr              ! current year (0, ...)
    integer            :: mon             ! current month (1 -> 12)
    integer            :: day             ! current day (1 -> 31)
    integer            :: ncsec           ! current time of day [seconds]
    character(len=256) :: fnamer          ! name of netcdf restart file
    character(len=256) :: pnamer          ! full pathname of netcdf restart file
    character(len=256) :: locfn           ! local file name
    type(file_desc_t)  :: ncid            ! netcdf id
    real(r8)           :: dtime           ! time step increment (sec)
    integer            :: nstep           ! model time step
    real(r8)           :: calday          ! calendar day for nstep
    real(r8)           :: caldaym1        ! calendar day for nstep-1
    real(r8)           :: declin          ! solar declination angle in radians for nstep
    real(r8)           :: declinm1        ! solar declination angle in radians for nstep-1
    real(r8)           :: eccf            ! earth orbit eccentricity factor
    type(bounds_type)  :: bounds_proc     ! processor bounds
    type(bounds_type)  :: bounds_clump    ! clump bounds
    integer            :: nclumps         ! number of clumps on this processor
    integer            :: nc              ! clump index
    logical            :: reset_dynbal_baselines_all_columns
    logical            :: reset_dynbal_baselines_lake_columns
    integer            :: begg, endg
    integer            :: iun
    integer            :: klen
    integer            :: ioe
    integer            :: ier
    logical            :: lexists
    real(r8), pointer  :: data2dptr(:,:) ! temp. pointers for slicing larger arrays
    character(len=32)  :: subname = 'initialize2' ! subroutine name
    !-----------------------------------------------------------------------

    call t_startf('clm_init2')

    ! Get processor bounds for gridcells
    call get_proc_bounds(bounds_proc)
    begg = bounds_proc%begg; endg = bounds_proc%endg

    ! Initialize glc behavior
    call glc_behavior%Init(begg, endg, NLFilename)

    ! Initialize urban model input (initialize urbinp data structure)
    ! This needs to be called BEFORE the call to surfrd_get_data since
    ! that will call surfrd_get_special which in turn calls check_urban
    call UrbanInput(begg, endg, mode='initialize')

    ! Allocate surface grid dynamic memory (just gridcell bounds dependent)
    allocate (wt_lunit     (begg:endg, max_lunit           ))
    allocate (urban_valid  (begg:endg                      ))
    allocate (wt_cft       (begg:endg, cft_lb:cft_ub       ))
    allocate (fert_cft     (begg:endg, cft_lb:cft_ub       ))
    allocate (irrig_method (begg:endg, cft_lb:cft_ub       ))
    allocate (wt_glc_mec   (begg:endg, maxpatch_glc     ))
    allocate (topo_glc_mec (begg:endg, maxpatch_glc     ))
    allocate (pct_lake_max (begg:endg                      ))
    allocate (pct_urban_max(begg:endg, numurbl             ))
    if (use_hillslope) then
       allocate (ncolumns_hillslope  (begg:endg            ))
    endif
    allocate (wt_nat_patch (begg:endg, surfpft_lb:surfpft_ub ))

    ! Read list of Patches and their corresponding parameter values
    ! Independent of model resolution, Needs to stay before surfrd_get_data
    call pftcon%Init()

    ! Read surface dataset and set up subgrid weight arrays
    call surfrd_get_data(begg, endg, ldomain, fsurdat, hillslope_file, actual_numcft)

    if(use_fates) then

       ! Ask Fates to evaluate its own dimensioning needs.
       ! This determines the total amount of space it requires in its largest
       ! dimension.  We are currently calling that the "cohort" dimension, but
       ! it is really a utility dimension that captures the models largest
       ! size need.
       ! Sets:
       !   fates_maxElementsPerPatch
       !   fates_maxElementsPerSite (where a site is roughly equivalent to a column)
       ! (Note: fates_maxELementsPerSite is the critical variable used by CLM
       ! to allocate space)
       ! This also sets up various global constants in FATES
       ! ------------------------------------------------------------------------

       call CLMFatesGlobals2()

    end if

    ! Determine decomposition of subgrid scale landunits, columns, patches
    call decompInit_clumps(ni, nj, glc_behavior)

    ! *** Get ALL processor bounds - for gridcells, landunit, columns and patches ***
    call get_proc_bounds(bounds_proc)

    ! Allocate memory for subgrid data structures
    ! This is needed here BEFORE the following call to initGridcells
    ! Note that the assumption is made that none of the subgrid initialization
    ! can depend on other elements of the subgrid in the calls below
    call grc%Init  (bounds_proc%begg, bounds_proc%endg)
    call lun%Init  (bounds_proc%begl, bounds_proc%endl)
    call col%Init  (bounds_proc%begc, bounds_proc%endc)
    call patch%Init(bounds_proc%begp, bounds_proc%endp)

    ! Build hierarchy and topological info for derived types
    ! This is needed here for the following call to decompInit_glcp
    nclumps = get_proc_clumps()
    !$OMP PARALLEL DO PRIVATE (nc, bounds_clump)
    do nc = 1, nclumps
       call get_clump_bounds(nc, bounds_clump)
       call initGridCells(bounds_clump, glc_behavior)
    end do
    !$OMP END PARALLEL DO

    ! Set global seg maps for gridcells, landlunits, columns and patches
    call decompInit_glcp(ni, nj, glc_behavior)

    if (use_hillslope) then
       ! Initialize hillslope properties
       call InitHillslope(bounds_proc, hillslope_file)
    endif

    ! Set filters
    call allocFilters()

    !$OMP PARALLEL DO PRIVATE (nc, bounds_clump)
    do nc = 1, nclumps
       call get_clump_bounds(nc, bounds_clump)
       call reweight_wrapup(bounds_clump, glc_behavior)
    end do
    !$OMP END PARALLEL DO

    ! Set CH4 Model Parameters from namelist.
    ! Need to do before initTimeConst so that it knows whether to
    ! look for several optional parameters on surfdata file.
    if (use_lch4) then
       call ch4conrd()
    end if

    ! Run any requested self-tests
    call self_test_driver(bounds_proc)

    ! Deallocate surface grid dynamic memory for variables that aren't needed elsewhere.
    ! Some things are kept until the end of initialize2; urban_valid is kept through the
    ! end of the run for error checking, pct_urban_max is kept through the end of the run
    ! for reweighting in subgridWeights.
    deallocate (wt_lunit, wt_cft, wt_glc_mec, pct_lake_max)
    if (use_hillslope)  deallocate (ncolumns_hillslope)

    ! Determine processor bounds and clumps for this processor
    call get_proc_bounds(bounds_proc)
    nclumps = get_proc_clumps()

    ! Read in parameters files
    call clm_instReadNML( NLFilename )
    allocate(nutrient_competition_method, &
         source=create_nutrient_competition_method(bounds_proc))
    call readParameters(photosyns_inst)

    ! Initialize time manager
    if (nsrest == nsrStartup) then
       call timemgr_init()
    else
       call restFile_getfile(file=fnamer, path=pnamer)
       call restFile_open( flag='read', file=fnamer, ncid=ncid )
       call timemgr_restart_io( ncid=ncid, flag='read' )
       call restFile_close( ncid=ncid )
       call timemgr_restart()
    end if

    ! Pass model timestep info to FATES
    if (use_fates) call CLMFatesTimesteps()

    ! Initialize daylength from the previous time step (needed so prev_dayl can be set correctly)
    call t_startf('init_orbd')
    calday = get_curr_calday(reuse_day_365_for_day_366=.true.)
    call shr_orb_decl( calday, eccen, mvelpp, lambm0, obliqr, declin, eccf )
    dtime = get_step_size_real()
    caldaym1 = get_curr_calday(offset=-int(dtime), reuse_day_365_for_day_366=.true.)
    call shr_orb_decl( caldaym1, eccen, mvelpp, lambm0, obliqr, declinm1, eccf )
    call t_stopf('init_orbd')
    call InitDaylength(bounds_proc, declin=declin, declinm1=declinm1, obliquity=obliqr)

    ! Initialize Balance checking (after time-manager)
    call BalanceCheckInit()

    ! History file variables
    if (use_cn) then
       call hist_addfld1d (fname='DAYL',  units='s', &
            avgflag='A', long_name='daylength', &
            ptr_gcell=grc%dayl, default='inactive')

       call hist_addfld1d (fname='PREV_DAYL', units='s', &
            avgflag='A', long_name='daylength from previous timestep', &
            ptr_gcell=grc%prev_dayl, default='inactive')
    end if

    ! Initialize component data structures
    ! Note: new logic is in place that sets all the history fields to spval so
    ! there is no guesswork in the initialization to nans of the allocated variables
    ! First put in history calls for subgrid data structures - these cannot appear in the
    ! module for the subgrid data definition due to circular dependencies that are introduced

    data2dptr => col%dz(:,-nlevsno+1:0)
    col%dz(bounds_proc%begc:bounds_proc%endc,:) = spval
    call hist_addfld2d (fname='SNO_Z', units='m', type2d='levsno',  &
         avgflag='A', long_name='Snow layer thicknesses', &
         ptr_col=data2dptr, no_snow_behavior=no_snow_normal, default='inactive')

    call hist_addfld2d (fname='SNO_Z_ICE', units='m', type2d='levsno',  &
         avgflag='A', long_name='Snow layer thicknesses (ice landunits only)', &
         ptr_col=data2dptr, no_snow_behavior=no_snow_normal, &
         l2g_scale_type='ice', default='inactive')

    col%zii(bounds_proc%begc:bounds_proc%endc) = spval
    call hist_addfld1d (fname='ZII', units='m', &
         avgflag='A', long_name='convective boundary height', &
         ptr_col=col%zii, default='inactive')

    ! Initialize instances of all derived types as well as time constant variables
    call clm_instInit(bounds_proc)

    call CNParamsSetSoilDepth()
    ! Initialize SNICAR optical and aging parameters
    call SnowOptics_init( ) ! SNICAR optical parameters:
    call SnowAge_init( )    ! SNICAR aging   parameters:

    ! Print history field info to standard out
    call hist_printflds()

    ! Initializate dynamic subgrid weights (for prescribed transient Patches, CNDV
    ! and/or dynamic landunits); note that these will be overwritten in a restart run
    call t_startf('init_dyn_subgrid')
    call init_subgrid_weights_mod(bounds_proc)
    call dynSubgrid_init(bounds_proc, glc_behavior, crop_inst)
    call t_stopf('init_dyn_subgrid')

    ! Initialize fates LUH2 usage
    if (use_fates_luh) then
       call dynFatesLandUseInit(bounds_proc, fluh_timeseries)
    end if

    ! Initialize baseline water and energy states needed for dynamic subgrid operation
    ! This will be overwritten by the restart file, but needs to be done for a cold start
    ! case.
    ! BACKWARDS_COMPATIBILITY(wjs, 2019-03-05) dyn_hwcontent_set_baselines is called again
    ! later in initialization if reset_dynbal_baselines is set. I think we could just have
    ! a single call in that location (adding some logic to also do the call if we're doing
    ! a cold start) once we can assume that all finidat files have the necessary restart
    ! fields on them. But for now, having the extra call here handles the case where the
    ! relevant restart fields are missing from an old finidat file.
    !$OMP PARALLEL DO PRIVATE (nc, bounds_clump)
    do nc = 1,nclumps
       call get_clump_bounds(nc, bounds_clump)

       call dyn_hwcontent_set_baselines(bounds_clump, &
            filter_inactive_and_active(nc)%num_icec, &
            filter_inactive_and_active(nc)%icec, &
            filter_inactive_and_active(nc)%num_lakec, &
            filter_inactive_and_active(nc)%lakec, &
            urbanparams_inst, soilstate_inst, lakestate_inst, water_inst, temperature_inst, &
            reset_all_baselines = .true., &
            ! reset_lake_baselines is irrelevant since reset_all_baselines is true
            reset_lake_baselines = .false.)
    end do
    !$OMP END PARALLEL DO

    ! Initialize modules (after time-manager initialization in most cases)
    if (use_cn .or. use_fates) then
       call bgc_vegetation_inst%Init2(bounds_proc, NLFilename)
    end if

    if (use_cn) then

       ! NOTE(wjs, 2016-02-23) Maybe the rest of the body of this conditional should also
       ! be moved into bgc_vegetation_inst%Init2
       if (n_drydep > 0) then
          ! Must do this also when drydeposition is used so that estimates of monthly
          ! differences in LAI can be computed
          ! Also do this for FATES see below
          call SatellitePhenologyInit(bounds_proc)
       end if
       if ( use_c14 .and. use_c14_bombspike ) then
          call C14_init_BombSpike()
       end if
       if ( use_c13 .and. use_c13_timeseries ) then
          call C13_init_TimeSeries()
       end if

    else ! FATES OR Satellite phenology

       ! For FATES-SP or FATES-NOCOMP Initialize SP
       ! Also for FATES with Dry-Deposition on as well (see above)
       ! For now don't allow for dry-deposition with full fates 
       ! because of issues in #1044 EBK Jun/17/2022
       if( use_fates_nocomp .or. (.not. use_fates )) then
          if (masterproc) then
             write(iulog,'(a)')'Initializing Satellite Phenology'
          end if
          call SatellitePhenologyInit(bounds_proc)
       end if

       ! fates_spitfire_mode is assigned an integer value in the namelist
       ! see bld/namelist_files/namelist_definition_clm4_5.xml for details
       if(use_fates .and. (fates_spitfire_mode > scalar_lightning)) then
          call clm_fates%Init2(bounds_proc, NLFilename)
       end if
    end if
    if (use_soil_moisture_streams) then
       call PrescribedSoilMoistureInit(bounds_proc)
    endif

    ! On restart only - process the history namelist.
    ! Later the namelist from the restart file will be used.  This allows basic
    ! checking to make sure you didn't try to change the history namelist on restart.
    if (nsrest == nsrContinue ) then
       call htapes_fieldlist()
    end if

    ! Read restart/initial info
    is_cold_start = .false.
    reset_dynbal_baselines_lake_columns = .false.
    if (nsrest == nsrStartup) then
       if (finidat == ' ') then
          if (finidat_interp_source == ' ') then
             is_cold_start = .true.
             if (masterproc) then
                write(iulog,'(a)')'Using cold start initial conditions '
             end if
          else
             if (masterproc) then
                write(iulog,'(a)')'Interpolating initial conditions from '//trim(finidat_interp_source)
                write(iulog,'(a)')'Creating new initial conditions file '//trim(finidat_interp_dest)
             end if
          end if
       else
          if (trim(finidat) == trim(finidat_interp_dest)) then
             ! Check to see if status file for finidat exists
             call check_missing_initdata_status(finidat_interp_dest)
          end if
          if (masterproc) then
             write(iulog,'(a)')'Reading initial conditions from file '//trim(finidat)
          end if
          call getfil( finidat, fnamer, 0 )
          call restFile_read(bounds_proc, fnamer, glc_behavior, &
               reset_dynbal_baselines_lake_columns = reset_dynbal_baselines_lake_columns)
       end if
    else if ((nsrest == nsrContinue) .or. (nsrest == nsrBranch)) then
       if (masterproc) then
          write(iulog,'(a)')'Reading restart file '//trim(fnamer)
       end if
       call restFile_read(bounds_proc, fnamer, glc_behavior, &
            reset_dynbal_baselines_lake_columns = reset_dynbal_baselines_lake_columns)
    end if

    ! If appropriate, create interpolated initial conditions
    if (nsrest == nsrStartup .and. finidat_interp_source /= ' ') then

       ! Check that finidat is not cold start - abort if it is
       if (finidat /= ' ') then
          call endrun(msg='ERROR clm_initializeMod: '//&
               'finidat and finidat_interp_source cannot both be non-blank')
       end if

       ! Determine name if finidat_interp_dest status file
       klen = len_trim(finidat_interp_dest) - 3 ! remove the .nc
       locfn = finidat_interp_dest(1:klen)//'.status'

       ! Remove file if it already exists
       if (masterproc) then
          inquire(file=trim(locfn), exist=lexists)
          if (lexists) then
             open(unit=9876, file=locfn, status='old', iostat=ioe)
             if (ioe == 0) then
                close(9876, status='delete')
             end if
          end if
       end if
       call mpi_barrier(mpicom,ier)

       ! Create new template file using cold start
       call restFile_write(bounds_proc, finidat_interp_dest, writing_finidat_interp_dest_file=.true.)

       ! Interpolate finidat onto new template file
       call getfil( finidat_interp_source, fnamer,  0 )
       call initInterp(filei=fnamer, fileo=finidat_interp_dest, bounds=bounds_proc, &
            glc_behavior=glc_behavior)

       ! Read new interpolated conditions file back in
       call restFile_read(bounds_proc, finidat_interp_dest, glc_behavior, &
            reset_dynbal_baselines_lake_columns = reset_dynbal_baselines_lake_columns)

       ! Reset finidat to now be finidat_interp_dest
       ! (to be compatible with routines still using finidat)
       finidat = trim(finidat_interp_dest)

       ! Write out finidat status flag
       call mpi_barrier(mpicom,ier)
       if (masterproc) then
          open (newunit=iun, file=locfn, status='unknown',  iostat=ioe)
          if (ioe /= 0) then
             call endrun(msg='ERROR failed to open file '//trim(locfn))
          end if
          write(iun,'(a)')'Successfully wrote out '//trim(locfn)
          close(iun)
          write(iulog,'(a)')' Successfully wrote finidat status file '//trim(locfn)
       end if
    end if

    ! If requested, reset dynbal baselines
    ! This needs to happen after reading the restart file (including after reading the
    ! interpolated restart file, if applicable).
    reset_dynbal_baselines_all_columns = get_reset_dynbal_baselines()
    if (nsrest == nsrBranch) then
       if (reset_dynbal_baselines_all_columns) then
          call endrun(msg='ERROR clm_initializeMod: '//&
               'Cannot set reset_dynbal_baselines in a branch run')
       end if
    else if (nsrest == nsrContinue) then
       ! It's okay for the reset_dynbal_baselines flag to remain set in a continue
       ! run, but we'll ignore it. (This way, the user doesn't have to change their
       ! namelist file for the continue run.)
       reset_dynbal_baselines_all_columns = .false.
    end if
    ! Note that we will still honor reset_dynbal_baselines_lake_columns even in a branch
    ! or continue run: even in these runs, we want to reset those baselines if they are
    ! wrong on the restart file.

    if (masterproc) then
       if (reset_dynbal_baselines_all_columns) then
          write(iulog,*) ' '
          write(iulog,*) 'Resetting dynbal baselines for all columns'
          write(iulog,*) ' '
       else if (reset_dynbal_baselines_lake_columns) then
          write(iulog,*) ' '
          write(iulog,*) 'Resetting dynbal baselines for lake columns'
          write(iulog,*) ' '
       end if
    end if

    !$OMP PARALLEL DO PRIVATE (nc, bounds_clump)
    do nc = 1,nclumps
       call get_clump_bounds(nc, bounds_clump)

       call dyn_hwcontent_set_baselines(bounds_clump, &
            filter_inactive_and_active(nc)%num_icec, &
            filter_inactive_and_active(nc)%icec, &
            filter_inactive_and_active(nc)%num_lakec, &
            filter_inactive_and_active(nc)%lakec, &
            urbanparams_inst, soilstate_inst, lakestate_inst, &
            water_inst, temperature_inst, &
            reset_all_baselines = reset_dynbal_baselines_all_columns, &
            reset_lake_baselines = reset_dynbal_baselines_lake_columns)
    end do
    !$OMP END PARALLEL DO

    ! Initialize nitrogen deposition
    if (use_cn ) then !.or. use_fates_bgc) then (ndep with fates will be added soon RGK)
       call t_startf('init_ndep')
       if (.not. ndep_from_cpl) then
          call ndep_init(bounds_proc, NLFilename)
          call ndep_interp(bounds_proc, atm2lnd_inst)
       end if
       call t_stopf('init_ndep')
    end if

    ! Initialize crop calendars
    if (use_crop) then
      call t_startf('init_cropcal')
      call cropcal_init(bounds_proc)
      if (use_cropcal_streams) then
        call cropcal_advance( bounds_proc )
        !$OMP PARALLEL DO PRIVATE (nc, bounds_clump)
        do nc = 1,nclumps
           call get_clump_bounds(nc, bounds_clump)
           call cropcal_interp(bounds_clump, filter_inactive_and_active(nc)%num_pcropp, &
                filter_inactive_and_active(nc)%pcropp, .true., crop_inst)
        end do
        !$OMP END PARALLEL DO
      end if
      call t_stopf('init_cropcal')
    end if

    ! Initialize active history fields.
    ! This is only done if not a restart run. If a restart run, then this
    ! information has already been obtained from the restart data read above.
    ! Note that routine hist_htapes_build needs time manager information,
    ! so this call must be made after the restart information has been read.
    if (nsrest /= nsrContinue) then
       call hist_htapes_build()
    end if

    ! Initialize variables that are associated with accumulated fields.
    ! The following is called for both initial and restart runs and must
    ! must be called after the restart file is read
    call atm2lnd_inst%initAccVars(bounds_proc)
    call temperature_inst%initAccVars(bounds_proc)
    call water_inst%initAccVars(bounds_proc)
    call energyflux_inst%initAccVars(bounds_proc)
    call canopystate_inst%initAccVars(bounds_proc)
    call bgc_vegetation_inst%initAccVars(bounds_proc)
    if (use_crop) then
       call crop_inst%initAccVars(bounds_proc)
    end if

    if ( use_fates )then
       call clm_fates%initAccVars(bounds_proc)
    end if

    ! Read monthly vegetation
    ! Even if CN or FATES is on, and dry-deposition is active, read CLMSP annual vegetation
    ! to get estimates of monthly LAI
    if ( n_drydep > 0 ) then
       call readAnnualVegetation(bounds_proc, canopystate_inst)
       ! Call interpMonthlyVeg for dry-deposition so that mlaidiff will be calculated
       ! This needs to be done even if FATES, CN or CNDV is on!
       call interpMonthlyVeg(bounds_proc, canopystate_inst)
    elseif ( use_fates_sp ) then
       ! If fates has satellite phenology enabled, get the monthly veg values
       ! prior to the first call to SatellitePhenology()
       call interpMonthlyVeg(bounds_proc, canopystate_inst)
    end if
    
    ! Determine gridcell averaged properties to send to atm
    if (nsrest == nsrStartup) then
       call t_startf('init_map2gc')
       call lnd2atm_minimal(bounds_proc, &
            water_inst, surfalb_inst, energyflux_inst, lnd2atm_inst)
       call t_stopf('init_map2gc')
    end if

    ! Initialize sno export state to send to glc
    !$OMP PARALLEL DO PRIVATE (nc, bounds_clump)
    do nc = 1,nclumps
       call get_clump_bounds(nc, bounds_clump)

       call t_startf('init_lnd2glc')
       call lnd2glc_inst%update_lnd2glc(bounds_clump,       &
            filter(nc)%num_do_smb_c, filter(nc)%do_smb_c,   &
            temperature_inst, water_inst%waterfluxbulk_inst, topo_inst, &
            init=.true.)
       call t_stopf('init_lnd2glc')
    end do
    !$OMP END PARALLEL DO

    ! Deallocate wt_nat_patch
    ! wt_nat_patch was allocated in initialize1, but needed to be kept around through
    ! initialize2 for some consistency checking; now it can be deallocated
    deallocate(wt_nat_patch)

    ! Initialise the fates model state structure
    if ( use_fates .and. .not.is_restart() .and. finidat == ' ') then
       ! If fates is using satellite phenology mode, make sure to call the SatellitePhenology
       ! procedure prior to init_coldstart which will eventually call leaf_area_profile
       if ( use_fates_sp ) then
          !$OMP PARALLEL DO PRIVATE (nc, bounds_clump)
          do nc = 1,nclumps
             call get_clump_bounds(nc, bounds_clump)
             ! FATES satellite phenology mode needs to include all active and inactive patch-level soil
             ! filters due to the translation between the hlm pfts and the fates pfts.
             ! E.g. in FATES, an active PFT vector of 1, 0, 0, 0, 1, 0, 1, 0 would be mapped into
             ! the host land model as 1, 1, 1, 0, 0, 0, 0.  As such, the 'active' filter would only
             ! use the first three points, which would incorrectly represent the interpolated values.
             call SatellitePhenology(bounds_clump, &
                  filter_inactive_and_active(nc)%num_soilp, filter_inactive_and_active(nc)%soilp, &
                  water_inst%waterdiagnosticbulk_inst, canopystate_inst)

          end do
          !$OMP END PARALLEL DO
       end if
       
       call clm_fates%init_coldstart(water_inst%waterstatebulk_inst, &
            water_inst%waterdiagnosticbulk_inst, canopystate_inst, &
            soilstate_inst, soilbiogeochem_carbonflux_inst)
    end if
    
    ! topo_glc_mec was allocated in initialize1, but needed to be kept around through
    ! initialize2 because it is used to initialize other variables; now it can be deallocated
    deallocate(topo_glc_mec, fert_cft, irrig_method)

    ! Write log output for end of initialization
    call t_startf('init_wlog')
    if (masterproc) then
       write(iulog,*) 'Successfully initialized the land model'
       if (nsrest == nsrStartup) then
          write(iulog,*) 'begin initial run at: '
       else
          write(iulog,*) 'begin continuation run at:'
       end if
       call get_curr_date(yr, mon, day, ncsec)
       write(iulog,*) '   nstep= ',get_nstep(), ' year= ',yr,' month= ',mon,&
            ' day= ',day,' seconds= ',ncsec
       write(iulog,*)
       write(iulog,'(72a1)') ("*",i=1,60)
       write(iulog,*)
    endif
    call t_stopf('init_wlog')

    if (water_inst%DoConsistencyCheck()) then
       !$OMP PARALLEL DO PRIVATE (nc, bounds_clump)
       do nc = 1,nclumps
          call get_clump_bounds(nc, bounds_clump)
          call water_inst%TracerConsistencyCheck(bounds_clump, 'end of initialization')
       end do
       !$OMP END PARALLEL DO
    end if

    call t_stopf('clm_init2')

  end subroutine initialize2

end module clm_initializeMod<|MERGE_RESOLUTION|>--- conflicted
+++ resolved
@@ -136,15 +136,9 @@
     use clm_varpar                    , only : surfpft_lb, surfpft_ub
     use clm_varpar                    , only : nlevsno
     use clm_varpar                    , only : natpft_size,cft_size
-<<<<<<< HEAD
-    use clm_varctl                    , only : fsurdat
-    use clm_varctl                    , only : finidat, finidat_interp_source, finidat_interp_dest, fsurdat
-    use clm_varctl                    , only : use_cn, use_fates, use_fates_luh, use_fates_nocomp
-=======
     use clm_varctl                    , only : fsurdat, hillslope_file
     use clm_varctl                    , only : finidat, finidat_interp_source, finidat_interp_dest
-    use clm_varctl                    , only : use_cn, use_fates, use_fates_luh
->>>>>>> 931b4250
+    use clm_varctl                    , only : use_cn, use_fates, use_fates_luh, use_fates_nocomp
     use clm_varctl                    , only : use_crop, ndep_from_cpl, fates_spitfire_mode
     use clm_varctl                    , only : use_hillslope
     use clm_varorb                    , only : eccen, mvelpp, lambm0, obliqr
@@ -485,7 +479,7 @@
 
        ! For FATES-SP or FATES-NOCOMP Initialize SP
        ! Also for FATES with Dry-Deposition on as well (see above)
-       ! For now don't allow for dry-deposition with full fates 
+       ! For now don't allow for dry-deposition with full fates
        ! because of issues in #1044 EBK Jun/17/2022
        if( use_fates_nocomp .or. (.not. use_fates )) then
           if (masterproc) then
@@ -714,7 +708,7 @@
        ! prior to the first call to SatellitePhenology()
        call interpMonthlyVeg(bounds_proc, canopystate_inst)
     end if
-    
+
     ! Determine gridcell averaged properties to send to atm
     if (nsrest == nsrStartup) then
        call t_startf('init_map2gc')
@@ -762,12 +756,12 @@
           end do
           !$OMP END PARALLEL DO
        end if
-       
+
        call clm_fates%init_coldstart(water_inst%waterstatebulk_inst, &
             water_inst%waterdiagnosticbulk_inst, canopystate_inst, &
             soilstate_inst, soilbiogeochem_carbonflux_inst)
     end if
-    
+
     ! topo_glc_mec was allocated in initialize1, but needed to be kept around through
     ! initialize2 because it is used to initialize other variables; now it can be deallocated
     deallocate(topo_glc_mec, fert_cft, irrig_method)
