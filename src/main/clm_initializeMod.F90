--- conflicted
+++ resolved
@@ -2,36 +2,7 @@
 
   !-----------------------------------------------------------------------
   ! Performs land model initialization
-<<<<<<< HEAD
-  !
-  use shr_kind_mod    , only : r8 => shr_kind_r8
-  use shr_sys_mod     , only : shr_sys_flush
-  use shr_log_mod     , only : errMsg => shr_log_errMsg
-  use spmdMod         , only : masterproc
-  use decompMod       , only : bounds_type, get_proc_bounds, get_proc_clumps, get_clump_bounds
-  use abortutils      , only : endrun
-  use clm_varctl      , only : nsrest, nsrStartup, nsrContinue, nsrBranch
-  use clm_varctl      , only : is_cold_start, is_interpolated_start
-  use clm_varctl      , only : iulog
-  use clm_varctl      , only : use_lch4, use_cn, use_cndv, use_c13, use_c14, use_fates
-  use clm_varctl      , only : nhillslope
-  use clm_varctl      , only : use_soil_moisture_streams
-  use clm_instur      , only : wt_lunit, urban_valid, wt_nat_patch, wt_cft, fert_cft, irrig_method, wt_glc_mec, topo_glc_mec, haslake, ncol_per_hillslope
-  use perf_mod        , only : t_startf, t_stopf
-  use readParamsMod   , only : readParameters
-  use ncdio_pio       , only : file_desc_t
-  use GridcellType    , only : grc           ! instance
-  use LandunitType    , only : lun           ! instance
-  use ColumnType      , only : col           ! instance
-  use PatchType       , only : patch         ! instance
-  use reweightMod     , only : reweight_wrapup
-  use filterMod       , only : allocFilters, filter, filter_inactive_and_active
-  use dynSubgridControlMod, only: dynSubgridControl_init, get_reset_dynbal_baselines
-  use CLMFatesInterfaceMod, only : CLMFatesGlobals
-  use SelfTestDriver, only : self_test_driver
-=======
   !-----------------------------------------------------------------------
->>>>>>> 05c1eaee
 
   use shr_kind_mod          , only : r8 => shr_kind_r8
   use shr_sys_mod           , only : shr_sys_flush
@@ -43,9 +14,10 @@
   use clm_varctl            , only : is_cold_start, is_interpolated_start
   use clm_varctl            , only : iulog
   use clm_varctl            , only : use_lch4, use_cn, use_cndv, use_c13, use_c14, use_fates
+  use clm_varctl            , only : nhillslope
   use clm_varctl            , only : use_soil_moisture_streams
   use clm_instur            , only : wt_lunit, urban_valid, wt_nat_patch, wt_cft, fert_cft
-  use clm_instur            , only : irrig_method, wt_glc_mec, topo_glc_mec, haslake
+  use clm_instur            , only : irrig_method, wt_glc_mec, topo_glc_mec, haslake, ncolumns_hillslope
   use perf_mod              , only : t_startf, t_stopf
   use readParamsMod         , only : readParameters
   use ncdio_pio             , only : file_desc_t
@@ -79,23 +51,6 @@
     ! CLM initialization first phase
     !
     ! !USES:
-<<<<<<< HEAD
-    use clm_varpar       , only: clm_varpar_init, natpft_lb, natpft_ub, cft_lb, cft_ub, maxpatch_glcmec, nlevsoi
-    use clm_varcon       , only: clm_varcon_init
-    use landunit_varcon  , only: landunit_varcon_init, max_lunit
-    use clm_varctl       , only: fsurdat, fatmlndfrc, noland, version  
-    use clm_varctl       , only: use_hillslope
-    use pftconMod        , only: pftcon       
-    use decompInitMod    , only: decompInit_lnd, decompInit_clumps, decompInit_glcp, decompInit_lnd3D
-    use decompInitMod    , only: decompInit_ocn
-    use domainMod        , only: domain_check, ldomain, domain_init
-    use surfrdMod        , only: surfrd_get_globmask, surfrd_get_grid, surfrd_get_data, surfrd_get_num_patches
-    use controlMod       , only: control_init, control_print, NLFilename
-    use ncdio_pio        , only: ncd_pio_init
-    use initGridCellsMod , only: initGridCells
-    use ch4varcon        , only: ch4conrd
-    use UrbanParamsType  , only: UrbanInput, IsSimpleBuildTemp
-=======
     use clm_varpar           , only: clm_varpar_init
     use clm_varcon           , only: clm_varcon_init
     use landunit_varcon      , only: landunit_varcon_init
@@ -106,7 +61,7 @@
     use initGridCellsMod     , only: initGridCells
     use UrbanParamsType      , only: IsSimpleBuildTemp
     use dynSubgridControlMod , only: dynSubgridControl_init
->>>>>>> 05c1eaee
+
     !
     ! !ARGUMENTS
     integer, intent(in) :: dtime    ! model time step (seconds)
@@ -165,6 +120,7 @@
     use clm_varctl                    , only : finidat, finidat_interp_source, finidat_interp_dest, fsurdat
     use clm_varctl                    , only : use_century_decomp, use_cn, use_fates
     use clm_varctl                    , only : use_crop, ndep_from_cpl, fates_spitfire_mode
+    use clm_varctl                    , only: use_hillslope
     use clm_varorb                    , only : eccen, mvelpp, lambm0, obliqr
     use landunit_varcon               , only : landunit_varcon_init, max_lunit
     use pftconMod                     , only : pftcon
@@ -259,13 +215,10 @@
     allocate (wt_glc_mec   (begg:endg, maxpatch_glc     ))
     allocate (topo_glc_mec (begg:endg, maxpatch_glc     ))
     allocate (haslake      (begg:endg                      ))
-<<<<<<< HEAD
     if(use_hillslope) then 
-       allocate (ncol_per_hillslope  (begg:endg                      ))
+       allocate (ncolumns_hillslope  (begg:endg            ))
     endif
-=======
-
->>>>>>> 05c1eaee
+
     ! Read list of Patches and their corresponding parameter values
     ! Independent of model resolution, Needs to stay before surfrd_get_data
     call pftcon%Init()
@@ -318,12 +271,7 @@
 
     ! Set filters
     call allocFilters()
-<<<<<<< HEAD
- 
-    nclumps = get_proc_clumps()
-=======
-
->>>>>>> 05c1eaee
+
     !$OMP PARALLEL DO PRIVATE (nc, bounds_clump)
     do nc = 1, nclumps
        call get_clump_bounds(nc, bounds_clump)
@@ -345,7 +293,7 @@
     ! Some things are kept until the end of initialize2; urban_valid is kept through the
     ! end of the run for error checking.
     deallocate (wt_lunit, wt_cft, wt_glc_mec, haslake)
-    if(use_hillslope)  deallocate (ncol_per_hillslope)
+    if(use_hillslope)  deallocate (ncolumns_hillslope)
 
     ! Determine processor bounds and clumps for this processor
     call get_proc_bounds(bounds_proc)
