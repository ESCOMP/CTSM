--- conflicted
+++ resolved
@@ -175,11 +175,8 @@
     use CNSharedParamsMod             , only : CNParamsSetSoilDepth
     use NutrientCompetitionFactoryMod , only : create_nutrient_competition_method
     use FATESFireFactoryMod           , only : scalar_lightning
-<<<<<<< HEAD
     use MLCanopyTurbulenceMod         , only : LookupPsihatINI   !!! CLMml !!!
-=======
     use dynFATESLandUseChangeMod      , only : dynFatesLandUseInit
->>>>>>> e24e5648
     !
     ! !ARGUMENTS
     integer, intent(in) :: ni, nj                ! global grid sizes
