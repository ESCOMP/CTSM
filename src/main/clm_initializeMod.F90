--- conflicted
+++ resolved
@@ -2,35 +2,7 @@
 
   !-----------------------------------------------------------------------
   ! Performs land model initialization
-<<<<<<< HEAD
   !-----------------------------------------------------------------------
-=======
-  !
-  use shr_kind_mod    , only : r8 => shr_kind_r8
-  use shr_sys_mod     , only : shr_sys_flush
-  use shr_log_mod     , only : errMsg => shr_log_errMsg
-  use spmdMod         , only : masterproc
-  use decompMod       , only : bounds_type, get_proc_bounds, get_proc_clumps, get_clump_bounds
-  use abortutils      , only : endrun
-  use clm_varctl      , only : nsrest, nsrStartup, nsrContinue, nsrBranch
-  use clm_varctl      , only : is_cold_start, is_interpolated_start
-  use clm_varctl      , only : iulog
-  use clm_varctl      , only : use_lch4, use_cn, use_cndv, use_c13, use_c14, use_fates
-  use clm_varctl      , only : use_soil_moisture_streams
-  use clm_instur      , only : wt_lunit, urban_valid, wt_nat_patch, wt_cft, fert_cft, irrig_method, wt_glc_mec, topo_glc_mec, haslake
-  use perf_mod        , only : t_startf, t_stopf
-  use readParamsMod   , only : readParameters
-  use ncdio_pio       , only : file_desc_t
-  use GridcellType    , only : grc           ! instance
-  use LandunitType    , only : lun           ! instance
-  use ColumnType      , only : col           ! instance
-  use PatchType       , only : patch         ! instance
-  use reweightMod     , only : reweight_wrapup
-  use filterMod       , only : allocFilters, filter, filter_inactive_and_active
-  use dynSubgridControlMod, only: dynSubgridControl_init, get_reset_dynbal_baselines
-  use CLMFatesInterfaceMod, only : CLMFatesGlobals
-  use SelfTestDriver, only : self_test_driver
->>>>>>> 92957a61
 
   use shr_kind_mod          , only : r8 => shr_kind_r8
   use shr_sys_mod           , only : shr_sys_flush
@@ -54,7 +26,7 @@
   use PatchType             , only : patch         ! instance
   use reweightMod           , only : reweight_wrapup
   use filterMod             , only : allocFilters, filter, filter_inactive_and_active
-  use FatesInterfaceMod     , only : set_fates_global_elements
+  use CLMFatesInterfaceMod  , only : CLMFatesGlobals
   use dynSubgridControlMod  , only : dynSubgridControl_init, get_reset_dynbal_baselines
   use SelfTestDriver        , only : self_test_driver
   use SoilMoistureStreamMod , only : PrescribedSoilMoistureInit
@@ -145,7 +117,7 @@
     use clm_varctl                    , only : fsurdat
     use clm_varctl                    , only : finidat, finidat_interp_source, finidat_interp_dest, fsurdat
     use clm_varctl                    , only : use_century_decomp, single_column, scmlat, scmlon, use_cn, use_fates
-    use clm_varctl                    , only : use_crop, ndep_from_cpl
+    use clm_varctl                    , only : use_crop, ndep_from_cpl, fates_spitfire_mode
     use clm_varorb                    , only : eccen, mvelpp, lambm0, obliqr
     use landunit_varcon               , only : landunit_varcon_init, max_lunit
     use pftconMod                     , only : pftcon
@@ -182,6 +154,7 @@
     use clm_instMod                   , only : clm_fates
     use BalanceCheckMod               , only : BalanceCheckInit
     use NutrientCompetitionFactoryMod , only : create_nutrient_competition_method
+    use FATESFireFactoryMod           , only : scalar_lightning
     !
     ! !ARGUMENTS
     integer, intent(in) :: ni, nj                ! global grid sizes
@@ -259,14 +232,10 @@
     !   fates_maxElementsPerSite (where a site is roughly equivalent to a column)
     ! (Note: fates_maxELementsPerSite is the critical variable used by CLM
     ! to allocate space)
-<<<<<<< HEAD
-    call set_fates_global_elements(use_fates)
-=======
     ! This also sets up various global constants in FATES
     ! ------------------------------------------------------------------------
 
     call CLMFatesGlobals()
->>>>>>> 92957a61
 
     ! Determine decomposition of subgrid scale landunits, columns, patches
     call decompInit_clumps(ni, nj, glc_behavior)
@@ -316,94 +285,6 @@
     ! end of the run for error checking.
     deallocate (wt_lunit, wt_cft, wt_glc_mec, haslake)
 
-<<<<<<< HEAD
-=======
-    call t_stopf('clm_init1')
-
-  end subroutine initialize1
-
-  !-----------------------------------------------------------------------
-  subroutine initialize2( )
-    !
-    ! !DESCRIPTION:
-    ! CLM initialization - second phase
-    !
-    ! !USES:
-
-    use shr_orb_mod           , only : shr_orb_decl
-    use shr_scam_mod          , only : shr_scam_getCloseLatLon
-    use seq_drydep_mod        , only : n_drydep, drydep_method, DD_XLND
-    use accumulMod            , only : print_accum_fields
-    use clm_varpar            , only : nlevsno
-    use clm_varcon            , only : spval
-    use clm_varctl            , only : finidat, finidat_interp_source, finidat_interp_dest, fsurdat
-    use clm_varctl            , only : use_century_decomp, single_column, scmlat, scmlon, use_cn, use_fates
-    use clm_varctl            , only : use_crop, ndep_from_cpl, fates_spitfire_mode
-    use clm_varorb            , only : eccen, mvelpp, lambm0, obliqr
-    use clm_time_manager      , only : get_step_size_real, get_curr_calday
-    use clm_time_manager      , only : get_curr_date, get_nstep, advance_timestep
-    use clm_time_manager      , only : timemgr_init, timemgr_restart_io, timemgr_restart, is_restart
-    use CIsoAtmTimeseriesMod  , only : C14_init_BombSpike, use_c14_bombspike, C13_init_TimeSeries, use_c13_timeseries
-    use DaylengthMod          , only : InitDaylength
-    use dynSubgridDriverMod   , only : dynSubgrid_init
-    use dynConsBiogeophysMod  , only : dyn_hwcontent_set_baselines
-    use fileutils             , only : getfil
-    use initInterpMod         , only : initInterp
-    use subgridWeightsMod     , only : init_subgrid_weights_mod
-    use histFileMod           , only : hist_htapes_build, htapes_fieldlist, hist_printflds
-    use histFileMod           , only : hist_addfld1d, hist_addfld2d, no_snow_normal
-    use restFileMod           , only : restFile_getfile, restFile_open, restFile_close
-    use restFileMod           , only : restFile_read, restFile_write
-    use ndepStreamMod         , only : ndep_init, ndep_interp
-    use LakeCon               , only : LakeConInit
-    use SatellitePhenologyMod , only : SatellitePhenologyInit, readAnnualVegetation, interpMonthlyVeg
-    use SnowSnicarMod         , only : SnowAge_init, SnowOptics_init
-    use lnd2atmMod            , only : lnd2atm_minimal
-    use NutrientCompetitionFactoryMod, only : create_nutrient_competition_method
-    use controlMod            , only : NLFilename
-    use clm_instMod           , only : clm_fates
-    use BalanceCheckMod       , only : BalanceCheckInit
-    use FATESFireFactoryMod      , only : scalar_lightning
-    !
-    ! !ARGUMENTS    
-    !
-    ! !LOCAL VARIABLES:
-    integer               :: c,i,j,k,l,p! indices
-    integer               :: yr           ! current year (0, ...)
-    integer               :: mon          ! current month (1 -> 12)
-    integer               :: day          ! current day (1 -> 31)
-    integer               :: ncsec        ! current time of day [seconds]
-    integer               :: nc           ! clump index
-    integer               :: nclumps      ! number of clumps on this processor
-    character(len=256)    :: fnamer       ! name of netcdf restart file
-    character(len=256)    :: pnamer       ! full pathname of netcdf restart file
-    character(len=256)    :: locfn        ! local file name
-    type(file_desc_t)     :: ncid         ! netcdf id
-    real(r8)              :: dtime        ! time step increment (sec)
-    integer               :: nstep        ! model time step
-    real(r8)              :: calday       ! calendar day for nstep
-    real(r8)              :: caldaym1     ! calendar day for nstep-1
-    real(r8)              :: declin       ! solar declination angle in radians for nstep
-    real(r8)              :: declinm1     ! solar declination angle in radians for nstep-1
-    real(r8)              :: eccf         ! earth orbit eccentricity factor
-    type(bounds_type)     :: bounds_proc  ! processor bounds
-    type(bounds_type)     :: bounds_clump ! clump bounds
-    logical               :: lexist
-    integer               :: closelatidx,closelonidx
-    real(r8)              :: closelat,closelon
-    logical               :: reset_dynbal_baselines_all_columns
-    logical               :: reset_dynbal_baselines_lake_columns
-    integer               :: begp, endp
-    integer               :: begc, endc
-    integer               :: begl, endl
-    real(r8), pointer     :: data2dptr(:,:) ! temp. pointers for slicing larger arrays
-    character(len=32)     :: subname = 'initialize2'
-    !----------------------------------------------------------------------
-
-    call t_startf('clm_init2')
-
-    ! ------------------------------------------------------------------------
->>>>>>> 92957a61
     ! Determine processor bounds and clumps for this processor
     call get_proc_bounds(bounds_proc)
     nclumps = get_proc_clumps()
@@ -689,14 +570,10 @@
        call crop_inst%initAccVars(bounds_proc)
     end if
 
-<<<<<<< HEAD
-=======
     if ( use_fates )then
        call clm_fates%initAccVars(bounds_proc)
     end if
 
-    !------------------------------------------------------------       
->>>>>>> 92957a61
     ! Read monthly vegetation
     ! Even if CN is on, and dry-deposition is active, read CLMSP annual vegetation
     ! to get estimates of monthly LAI
