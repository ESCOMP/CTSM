--- conflicted
+++ resolved
@@ -14,11 +14,7 @@
   use clm_varctl            , only : use_fates_sp, use_fates_bgc, use_fates
   use clm_varctl            , only : is_cold_start
   use clm_varctl            , only : iulog
-<<<<<<< HEAD
-  use clm_varctl            , only : use_lch4, use_cn, use_cndv, use_c13, use_c14, use_fates, use_fates_nocomp
-=======
   use clm_varctl            , only : use_lch4, use_cn, use_cndv, use_c13, use_c14, nhillslope
->>>>>>> 09101835
   use clm_varctl            , only : use_soil_moisture_streams
   use clm_instur            , only : wt_lunit, urban_valid, wt_nat_patch, wt_cft, fert_cft
   use clm_instur            , only : irrig_method, wt_glc_mec, topo_glc_mec, pct_lake_max, pct_urban_max, ncolumns_hillslope
@@ -141,7 +137,7 @@
     use clm_varpar                    , only : natpft_size,cft_size
     use clm_varctl                    , only : fsurdat
     use clm_varctl                    , only : finidat, finidat_interp_source, finidat_interp_dest, fsurdat
-    use clm_varctl                    , only : use_cn, use_fates, use_fates_luh
+    use clm_varctl                    , only : use_cn, use_fates, use_fates_luh, use_fates_nocomp
     use clm_varctl                    , only : use_crop, ndep_from_cpl, fates_spitfire_mode
     use clm_varctl                    , only : use_hillslope
     use clm_varorb                    , only : eccen, mvelpp, lambm0, obliqr
