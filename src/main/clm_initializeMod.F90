module clm_initializeMod

  !-----------------------------------------------------------------------
  ! Performs land model initialization
  !-----------------------------------------------------------------------

  use shr_kind_mod          , only : r8 => shr_kind_r8
  use shr_sys_mod           , only : shr_sys_flush
  use shr_log_mod           , only : errMsg => shr_log_errMsg
  use spmdMod               , only : masterproc
  use decompMod             , only : bounds_type, get_proc_bounds, get_proc_clumps, get_clump_bounds
  use abortutils            , only : endrun
  use clm_varctl            , only : nsrest, nsrStartup, nsrContinue, nsrBranch
  use clm_varctl            , only : is_cold_start, is_interpolated_start
  use clm_varctl            , only : iulog
  use clm_varctl            , only : use_lch4, use_cn, use_cndv, use_c13, use_c14, use_fates
  use clm_varctl            , only : nhillslope
  use clm_varctl            , only : use_soil_moisture_streams
  use clm_instur            , only : wt_lunit, urban_valid, wt_nat_patch, wt_cft, fert_cft
  use clm_instur            , only : irrig_method, wt_glc_mec, topo_glc_mec, haslake, ncolumns_hillslope
  use perf_mod              , only : t_startf, t_stopf
  use readParamsMod         , only : readParameters
  use ncdio_pio             , only : file_desc_t
  use GridcellType          , only : grc           ! instance
  use LandunitType          , only : lun           ! instance
  use ColumnType            , only : col           ! instance
  use PatchType             , only : patch         ! instance
  use reweightMod           , only : reweight_wrapup
  use filterMod             , only : allocFilters, filter, filter_inactive_and_active
  use CLMFatesInterfaceMod  , only : CLMFatesGlobals
  use dynSubgridControlMod  , only : dynSubgridControl_init, get_reset_dynbal_baselines
  use SelfTestDriver        , only : self_test_driver
  use SoilMoistureStreamMod , only : PrescribedSoilMoistureInit
  use clm_instMod
  !
  implicit none
  private  ! By default everything is private
  !
  public :: initialize1  ! Phase one initialization
  public :: initialize2  ! Phase two initialization

  integer :: actual_numcft  ! numcft from sfc dataset

!-----------------------------------------------------------------------
contains
!-----------------------------------------------------------------------

  subroutine initialize1(dtime)
    !
    ! !DESCRIPTION:
    ! CLM initialization first phase
    !
    ! !USES:
    use clm_varpar           , only: clm_varpar_init
    use clm_varcon           , only: clm_varcon_init
    use landunit_varcon      , only: landunit_varcon_init
    use clm_varctl           , only: fsurdat, version
    use surfrdMod            , only: surfrd_get_num_patches
    use controlMod           , only: control_init, control_print, NLFilename
    use ncdio_pio            , only: ncd_pio_init
    use initGridCellsMod     , only: initGridCells
    use UrbanParamsType      , only: IsSimpleBuildTemp
    use dynSubgridControlMod , only: dynSubgridControl_init
<<<<<<< HEAD

=======
    use SoilBiogeochemDecompCascadeConType , only : decomp_cascade_par_init
>>>>>>> dd9e6d71
    !
    ! !ARGUMENTS
    integer, intent(in) :: dtime    ! model time step (seconds)
    !
    ! !LOCAL VARIABLES:
    integer           :: ier                     ! error status
    integer           :: i,j,n,k,c,l,g           ! indices
    integer           :: nl                      ! gdc and glo lnd indices
    integer           :: ns, ni, nj              ! global grid sizes
    integer           :: begg, endg              ! processor bounds
    type(bounds_type) :: bounds_proc
    type(bounds_type) :: bounds_clump
    integer           :: nclumps                 ! number of clumps on this processor
    integer           :: nc                      ! clump index
    integer           :: actual_maxsoil_patches  ! value from surface dataset
    integer ,pointer  :: amask(:)                ! global land mask
    character(len=32) :: subname = 'initialize1' ! subroutine name
    !-----------------------------------------------------------------------

    call t_startf('clm_init1')

    ! Initialize run control variables, timestep

    if ( masterproc )then
       write(iulog,*) trim(version)
       write(iulog,*)
       write(iulog,*) 'Attempting to initialize the land model .....'
       write(iulog,*)
       call shr_sys_flush(iulog)
    endif

    call control_init(dtime)
    call ncd_pio_init()
    call surfrd_get_num_patches(fsurdat, actual_maxsoil_patches, actual_numcft)
    call clm_varpar_init(actual_maxsoil_patches, actual_numcft)
    call decomp_cascade_par_init( NLFilename )
    call clm_varcon_init( IsSimpleBuildTemp() )
    call landunit_varcon_init()
    if (masterproc) call control_print()
    call dynSubgridControl_init(NLFilename)

    call t_stopf('clm_init1')

  end subroutine initialize1

  !-----------------------------------------------------------------------
  subroutine initialize2(ni,nj)
    !
    ! !DESCRIPTION:
    ! CLM initialization second phase
    !
    ! !USES:
    use clm_varcon                    , only : spval
    use clm_varpar                    , only : natpft_lb, natpft_ub, cft_lb, cft_ub, maxpatch_glc
    use clm_varpar                    , only : nlevsno
    use clm_varctl                    , only : fsurdat
    use clm_varctl                    , only : finidat, finidat_interp_source, finidat_interp_dest, fsurdat
    use clm_varctl                    , only : use_cn, use_fates
    use clm_varctl                    , only : use_crop, ndep_from_cpl, fates_spitfire_mode
    use clm_varctl                    , only: use_hillslope
    use clm_varorb                    , only : eccen, mvelpp, lambm0, obliqr
    use landunit_varcon               , only : landunit_varcon_init, max_lunit
    use pftconMod                     , only : pftcon
    use decompInitMod                 , only : decompInit_clumps, decompInit_glcp
    use domainMod                     , only : domain_check, ldomain, domain_init
    use surfrdMod                     , only : surfrd_get_data
    use controlMod                    , only : NLFilename
    use initGridCellsMod              , only : initGridCells
    use ch4varcon                     , only : ch4conrd
    use UrbanParamsType               , only : UrbanInput, IsSimpleBuildTemp
    use shr_orb_mod                   , only : shr_orb_decl
    use seq_drydep_mod                , only : n_drydep, drydep_method, DD_XLND
    use accumulMod                    , only : print_accum_fields
    use clm_time_manager              , only : get_step_size_real, get_curr_calday
    use clm_time_manager              , only : get_curr_date, get_nstep, advance_timestep
    use clm_time_manager              , only : timemgr_init, timemgr_restart_io, timemgr_restart, is_restart
    use CIsoAtmTimeseriesMod          , only : C14_init_BombSpike, use_c14_bombspike, C13_init_TimeSeries, use_c13_timeseries
    use DaylengthMod                  , only : InitDaylength
    use dynSubgridDriverMod           , only : dynSubgrid_init
    use dynConsBiogeophysMod          , only : dyn_hwcontent_set_baselines
    use fileutils                     , only : getfil
    use initInterpMod                 , only : initInterp
    use subgridWeightsMod             , only : init_subgrid_weights_mod
    use histFileMod                   , only : hist_htapes_build, htapes_fieldlist, hist_printflds
    use histFileMod                   , only : hist_addfld1d, hist_addfld2d, no_snow_normal
    use restFileMod                   , only : restFile_getfile, restFile_open, restFile_close
    use restFileMod                   , only : restFile_read, restFile_write
    use ndepStreamMod                 , only : ndep_init, ndep_interp
    use LakeCon                       , only : LakeConInit
    use SatellitePhenologyMod         , only : SatellitePhenologyInit, readAnnualVegetation, interpMonthlyVeg
    use SnowSnicarMod                 , only : SnowAge_init, SnowOptics_init
    use lnd2atmMod                    , only : lnd2atm_minimal
    use controlMod                    , only : NLFilename
    use clm_instMod                   , only : clm_fates
    use BalanceCheckMod               , only : BalanceCheckInit
    use CNSharedParamsMod             , only : CNParamsSetSoilDepth
    use NutrientCompetitionFactoryMod , only : create_nutrient_competition_method
    use FATESFireFactoryMod           , only : scalar_lightning
    !
    ! !ARGUMENTS
    integer, intent(in) :: ni, nj                ! global grid sizes
    !
    ! !LOCAL VARIABLES:
    integer            :: c,g,i,j,k,l,n,p ! indices
    integer            :: yr              ! current year (0, ...)
    integer            :: mon             ! current month (1 -> 12)
    integer            :: day             ! current day (1 -> 31)
    integer            :: ncsec           ! current time of day [seconds]
    character(len=256) :: fnamer          ! name of netcdf restart file
    character(len=256) :: pnamer          ! full pathname of netcdf restart file
    character(len=256) :: locfn           ! local file name
    type(file_desc_t)  :: ncid            ! netcdf id
    real(r8)           :: dtime           ! time step increment (sec)
    integer            :: nstep           ! model time step
    real(r8)           :: calday          ! calendar day for nstep
    real(r8)           :: caldaym1        ! calendar day for nstep-1
    real(r8)           :: declin          ! solar declination angle in radians for nstep
    real(r8)           :: declinm1        ! solar declination angle in radians for nstep-1
    real(r8)           :: eccf            ! earth orbit eccentricity factor
    type(bounds_type)  :: bounds_proc     ! processor bounds
    type(bounds_type)  :: bounds_clump    ! clump bounds
    integer            :: nclumps         ! number of clumps on this processor
    integer            :: nc              ! clump index
    logical            :: reset_dynbal_baselines_all_columns
    logical            :: reset_dynbal_baselines_lake_columns
    integer            :: begg, endg
    real(r8), pointer  :: data2dptr(:,:) ! temp. pointers for slicing larger arrays
    character(len=32)  :: subname = 'initialize2' ! subroutine name
    !-----------------------------------------------------------------------

    call t_startf('clm_init2')

    ! Get processor bounds for gridcells
    call get_proc_bounds(bounds_proc)
    begg = bounds_proc%begg; endg = bounds_proc%endg
    
    ! Initialize glc behavior
    call glc_behavior%Init(begg, endg, NLFilename)

    ! Initialize urban model input (initialize urbinp data structure)
    ! This needs to be called BEFORE the call to surfrd_get_data since
    ! that will call surfrd_get_special which in turn calls check_urban
    call UrbanInput(begg, endg, mode='initialize')

    ! Allocate surface grid dynamic memory (just gridcell bounds dependent)
    allocate (wt_lunit     (begg:endg, max_lunit           ))
    allocate (urban_valid  (begg:endg                      ))
    allocate (wt_nat_patch (begg:endg, natpft_lb:natpft_ub ))
    allocate (wt_cft       (begg:endg, cft_lb:cft_ub       ))
    allocate (fert_cft     (begg:endg, cft_lb:cft_ub       ))
    allocate (irrig_method (begg:endg, cft_lb:cft_ub       ))
    allocate (wt_glc_mec   (begg:endg, maxpatch_glc     ))
    allocate (topo_glc_mec (begg:endg, maxpatch_glc     ))
    allocate (haslake      (begg:endg                      ))
    if(use_hillslope) then 
       allocate (ncolumns_hillslope  (begg:endg            ))
    endif

    ! Read list of Patches and their corresponding parameter values
    ! Independent of model resolution, Needs to stay before surfrd_get_data
    call pftcon%Init()

    ! Read surface dataset and set up subgrid weight arrays
    call surfrd_get_data(begg, endg, ldomain, fsurdat, actual_numcft)

    ! Ask Fates to evaluate its own dimensioning needs.
    ! This determines the total amount of space it requires in its largest
    ! dimension.  We are currently calling that the "cohort" dimension, but
    ! it is really a utility dimension that captures the models largest
    ! size need.
    ! Sets:
    !   fates_maxElementsPerPatch
    !   fates_maxElementsPerSite (where a site is roughly equivalent to a column)
    ! (Note: fates_maxELementsPerSite is the critical variable used by CLM
    ! to allocate space)
    ! This also sets up various global constants in FATES
    ! ------------------------------------------------------------------------

    call CLMFatesGlobals()

    ! Determine decomposition of subgrid scale landunits, columns, patches
    call decompInit_clumps(ni, nj, glc_behavior)

    ! *** Get ALL processor bounds - for gridcells, landunit, columns and patches ***
    call get_proc_bounds(bounds_proc)

    ! Allocate memory for subgrid data structures
    ! This is needed here BEFORE the following call to initGridcells
    ! Note that the assumption is made that none of the subgrid initialization
    ! can depend on other elements of the subgrid in the calls below
    call grc%Init  (bounds_proc%begg, bounds_proc%endg)
    call lun%Init  (bounds_proc%begl, bounds_proc%endl)
    call col%Init  (bounds_proc%begc, bounds_proc%endc)
    call patch%Init(bounds_proc%begp, bounds_proc%endp)

    ! Build hierarchy and topological info for derived types
    ! This is needed here for the following call to decompInit_glcp
    nclumps = get_proc_clumps()
    !$OMP PARALLEL DO PRIVATE (nc, bounds_clump)
    do nc = 1, nclumps
       call get_clump_bounds(nc, bounds_clump)
       call initGridCells(bounds_clump, glc_behavior)
    end do
    !$OMP END PARALLEL DO

    ! Set global seg maps for gridcells, landlunits, columns and patches
    call decompInit_glcp(ni, nj, glc_behavior)

    ! Set filters
    call allocFilters()

    !$OMP PARALLEL DO PRIVATE (nc, bounds_clump)
    do nc = 1, nclumps
       call get_clump_bounds(nc, bounds_clump)
       call reweight_wrapup(bounds_clump, glc_behavior)
    end do
    !$OMP END PARALLEL DO

    ! Set CH4 Model Parameters from namelist.
    ! Need to do before initTimeConst so that it knows whether to
    ! look for several optional parameters on surfdata file.
    if (use_lch4) then
       call ch4conrd()
    end if

    ! Run any requested self-tests
    call self_test_driver(bounds_proc)

    ! Deallocate surface grid dynamic memory for variables that aren't needed elsewhere.
    ! Some things are kept until the end of initialize2; urban_valid is kept through the
    ! end of the run for error checking.
    deallocate (wt_lunit, wt_cft, wt_glc_mec, haslake)
    if(use_hillslope)  deallocate (ncolumns_hillslope)

    ! Determine processor bounds and clumps for this processor
    call get_proc_bounds(bounds_proc)
    nclumps = get_proc_clumps()

    ! Read in parameters files
    call clm_instReadNML( NLFilename )
    allocate(nutrient_competition_method, &
         source=create_nutrient_competition_method(bounds_proc))
    call readParameters(nutrient_competition_method, photosyns_inst)

    ! Initialize time manager
    if (nsrest == nsrStartup) then
       call timemgr_init()
    else
       call restFile_getfile(file=fnamer, path=pnamer)
       call restFile_open( flag='read', file=fnamer, ncid=ncid )
       call timemgr_restart_io( ncid=ncid, flag='read' )
       call restFile_close( ncid=ncid )
       call timemgr_restart()
    end if

    ! Initialize daylength from the previous time step (needed so prev_dayl can be set correctly)
    call t_startf('init_orbd')
    calday = get_curr_calday()
    call shr_orb_decl( calday, eccen, mvelpp, lambm0, obliqr, declin, eccf )
    dtime = get_step_size_real()
    caldaym1 = get_curr_calday(offset=-int(dtime))
    call shr_orb_decl( caldaym1, eccen, mvelpp, lambm0, obliqr, declinm1, eccf )
    call t_stopf('init_orbd')
    call InitDaylength(bounds_proc, declin=declin, declinm1=declinm1, obliquity=obliqr)

    ! Initialize Balance checking (after time-manager)
    call BalanceCheckInit()

    ! History file variables
    if (use_cn) then
       call hist_addfld1d (fname='DAYL',  units='s', &
            avgflag='A', long_name='daylength', &
            ptr_gcell=grc%dayl, default='inactive')

       call hist_addfld1d (fname='PREV_DAYL', units='s', &
            avgflag='A', long_name='daylength from previous timestep', &
            ptr_gcell=grc%prev_dayl, default='inactive')
    end if

    ! Initialize component data structures
    ! Note: new logic is in place that sets all the history fields to spval so
    ! there is no guesswork in the initialization to nans of the allocated variables
    ! First put in history calls for subgrid data structures - these cannot appear in the
    ! module for the subgrid data definition due to circular dependencies that are introduced

    data2dptr => col%dz(:,-nlevsno+1:0)
    col%dz(bounds_proc%begc:bounds_proc%endc,:) = spval
    call hist_addfld2d (fname='SNO_Z', units='m', type2d='levsno',  &
         avgflag='A', long_name='Snow layer thicknesses', &
         ptr_col=data2dptr, no_snow_behavior=no_snow_normal, default='inactive')

    call hist_addfld2d (fname='SNO_Z_ICE', units='m', type2d='levsno',  &
         avgflag='A', long_name='Snow layer thicknesses (ice landunits only)', &
         ptr_col=data2dptr, no_snow_behavior=no_snow_normal, &
         l2g_scale_type='ice', default='inactive')

    col%zii(bounds_proc%begc:bounds_proc%endc) = spval
    call hist_addfld1d (fname='ZII', units='m', &
         avgflag='A', long_name='convective boundary height', &
         ptr_col=col%zii, default='inactive')

    ! Initialize instances of all derived types as well as time constant variables
    call clm_instInit(bounds_proc)

    call CNParamsSetSoilDepth()
    ! Initialize SNICAR optical and aging parameters
    call SnowOptics_init( ) ! SNICAR optical parameters:
    call SnowAge_init( )    ! SNICAR aging   parameters:

    ! Print history field info to standard out
    call hist_printflds()

    ! Initializate dynamic subgrid weights (for prescribed transient Patches, CNDV
    ! and/or dynamic landunits); note that these will be overwritten in a restart run
    call t_startf('init_dyn_subgrid')
    call init_subgrid_weights_mod(bounds_proc)
    call dynSubgrid_init(bounds_proc, glc_behavior, crop_inst)
    call t_stopf('init_dyn_subgrid')

    ! Initialize baseline water and energy states needed for dynamic subgrid operation
    ! This will be overwritten by the restart file, but needs to be done for a cold start
    ! case.
    ! BACKWARDS_COMPATIBILITY(wjs, 2019-03-05) dyn_hwcontent_set_baselines is called again
    ! later in initialization if reset_dynbal_baselines is set. I think we could just have
    ! a single call in that location (adding some logic to also do the call if we're doing
    ! a cold start) once we can assume that all finidat files have the necessary restart
    ! fields on them. But for now, having the extra call here handles the case where the
    ! relevant restart fields are missing from an old finidat file.
    !$OMP PARALLEL DO PRIVATE (nc, bounds_clump)
    do nc = 1,nclumps
       call get_clump_bounds(nc, bounds_clump)

       call dyn_hwcontent_set_baselines(bounds_clump, &
            filter_inactive_and_active(nc)%num_icec, &
            filter_inactive_and_active(nc)%icec, &
            filter_inactive_and_active(nc)%num_lakec, &
            filter_inactive_and_active(nc)%lakec, &
            urbanparams_inst, soilstate_inst, lakestate_inst, water_inst, temperature_inst, &
            reset_all_baselines = .true., &
            ! reset_lake_baselines is irrelevant since reset_all_baselines is true
            reset_lake_baselines = .false.)
    end do
    !$OMP END PARALLEL DO

    ! Initialize modules (after time-manager initialization in most cases)
    if (use_cn) then
       call bgc_vegetation_inst%Init2(bounds_proc, NLFilename)

       ! NOTE(wjs, 2016-02-23) Maybe the rest of the body of this conditional should also
       ! be moved into bgc_vegetation_inst%Init2
       if (n_drydep > 0 .and. drydep_method == DD_XLND) then
          ! Must do this also when drydeposition is used so that estimates of monthly
          ! differences in LAI can be computed
          call SatellitePhenologyInit(bounds_proc)
       end if
       if ( use_c14 .and. use_c14_bombspike ) then
          call C14_init_BombSpike()
       end if
       if ( use_c13 .and. use_c13_timeseries ) then
          call C13_init_TimeSeries()
       end if
    else
       call SatellitePhenologyInit(bounds_proc)

       ! fates_spitfire_mode is assigned an integer value in the namelist
       ! see bld/namelist_files/namelist_definition_clm4_5.xml for details
       if (fates_spitfire_mode > scalar_lightning) then
          call clm_fates%Init2(bounds_proc, NLFilename)
       end if
    end if
    if (use_soil_moisture_streams) then
       call PrescribedSoilMoistureInit(bounds_proc)
    endif

    ! On restart only - process the history namelist.
    ! Later the namelist from the restart file will be used.  This allows basic
    ! checking to make sure you didn't try to change the history namelist on restart.
    if (nsrest == nsrContinue ) then
       call htapes_fieldlist()
    end if

    ! Read restart/initial info
    is_cold_start = .false.
    is_interpolated_start = .false.
    reset_dynbal_baselines_lake_columns = .false.
    if (nsrest == nsrStartup) then
       if (finidat == ' ') then
          if (finidat_interp_source == ' ') then
             is_cold_start = .true.
             if (masterproc) then
                write(iulog,*)'Using cold start initial conditions '
             end if
          else
             if (masterproc) then
                write(iulog,*)'Interpolating initial conditions from ',trim(finidat_interp_source),&
                     ' and creating new initial conditions ', trim(finidat_interp_dest)
             end if
          end if
       else
          if (masterproc) then
             write(iulog,*)'Reading initial conditions from ',trim(finidat)
          end if
          call getfil( finidat, fnamer, 0 )
          call restFile_read(bounds_proc, fnamer, glc_behavior, &
               reset_dynbal_baselines_lake_columns = reset_dynbal_baselines_lake_columns)
       end if
    else if ((nsrest == nsrContinue) .or. (nsrest == nsrBranch)) then
       if (masterproc) then
          write(iulog,*)'Reading restart file ',trim(fnamer)
       end if
       call restFile_read(bounds_proc, fnamer, glc_behavior, &
            reset_dynbal_baselines_lake_columns = reset_dynbal_baselines_lake_columns)
    end if

    ! If appropriate, create interpolated initial conditions
    if (nsrest == nsrStartup .and. finidat_interp_source /= ' ') then
       is_interpolated_start = .true.

       ! Check that finidat is not cold start - abort if it is
       if (finidat /= ' ') then
          call endrun(msg='ERROR clm_initializeMod: '//&
               'finidat and finidat_interp_source cannot both be non-blank')
       end if

       ! Create new template file using cold start
       call restFile_write(bounds_proc, finidat_interp_dest, writing_finidat_interp_dest_file=.true.)

       ! Interpolate finidat onto new template file
       call getfil( finidat_interp_source, fnamer,  0 )
       call initInterp(filei=fnamer, fileo=finidat_interp_dest, bounds=bounds_proc, &
            glc_behavior=glc_behavior)

       ! Read new interpolated conditions file back in
       call restFile_read(bounds_proc, finidat_interp_dest, glc_behavior, &
            reset_dynbal_baselines_lake_columns = reset_dynbal_baselines_lake_columns)

       ! Reset finidat to now be finidat_interp_dest
       ! (to be compatible with routines still using finidat)
       finidat = trim(finidat_interp_dest)
    end if

    ! If requested, reset dynbal baselines
    ! This needs to happen after reading the restart file (including after reading the
    ! interpolated restart file, if applicable).
    reset_dynbal_baselines_all_columns = get_reset_dynbal_baselines()
    if (nsrest == nsrBranch) then
       if (reset_dynbal_baselines_all_columns) then
          call endrun(msg='ERROR clm_initializeMod: '//&
               'Cannot set reset_dynbal_baselines in a branch run')
       end if
    else if (nsrest == nsrContinue) then
       ! It's okay for the reset_dynbal_baselines flag to remain set in a continue
       ! run, but we'll ignore it. (This way, the user doesn't have to change their
       ! namelist file for the continue run.)
       reset_dynbal_baselines_all_columns = .false.
    end if
    ! Note that we will still honor reset_dynbal_baselines_lake_columns even in a branch
    ! or continue run: even in these runs, we want to reset those baselines if they are
    ! wrong on the restart file.

    if (masterproc) then
       if (reset_dynbal_baselines_all_columns) then
          write(iulog,*) ' '
          write(iulog,*) 'Resetting dynbal baselines for all columns'
          write(iulog,*) ' '
       else if (reset_dynbal_baselines_lake_columns) then
          write(iulog,*) ' '
          write(iulog,*) 'Resetting dynbal baselines for lake columns'
          write(iulog,*) ' '
       end if
    end if

    !$OMP PARALLEL DO PRIVATE (nc, bounds_clump)
    do nc = 1,nclumps
       call get_clump_bounds(nc, bounds_clump)

       call dyn_hwcontent_set_baselines(bounds_clump, &
            filter_inactive_and_active(nc)%num_icec, &
            filter_inactive_and_active(nc)%icec, &
            filter_inactive_and_active(nc)%num_lakec, &
            filter_inactive_and_active(nc)%lakec, &
            urbanparams_inst, soilstate_inst, lakestate_inst, &
            water_inst, temperature_inst, &
            reset_all_baselines = reset_dynbal_baselines_all_columns, &
            reset_lake_baselines = reset_dynbal_baselines_lake_columns)
    end do
    !$OMP END PARALLEL DO

    ! Initialize nitrogen deposition
    if (use_cn) then
       call t_startf('init_ndep')
       if (.not. ndep_from_cpl) then
          call ndep_init(bounds_proc, NLFilename)
          call ndep_interp(bounds_proc, atm2lnd_inst)
       end if
       call t_stopf('init_ndep')
    end if

    ! Initialize active history fields.
    ! This is only done if not a restart run. If a restart run, then this
    ! information has already been obtained from the restart data read above.
    ! Note that routine hist_htapes_build needs time manager information,
    ! so this call must be made after the restart information has been read.
    if (nsrest /= nsrContinue) then
       call hist_htapes_build()
    end if

    ! Initialize variables that are associated with accumulated fields.
    ! The following is called for both initial and restart runs and must
    ! must be called after the restart file is read
    call atm2lnd_inst%initAccVars(bounds_proc)
    call temperature_inst%initAccVars(bounds_proc)
    call water_inst%initAccVars(bounds_proc)
    call energyflux_inst%initAccVars(bounds_proc)
    call canopystate_inst%initAccVars(bounds_proc)
    call bgc_vegetation_inst%initAccVars(bounds_proc)
    if (use_crop) then
       call crop_inst%initAccVars(bounds_proc)
    end if

    if ( use_fates )then
       call clm_fates%initAccVars(bounds_proc)
    end if

    ! Read monthly vegetation
    ! Even if CN is on, and dry-deposition is active, read CLMSP annual vegetation
    ! to get estimates of monthly LAI
    if ( n_drydep > 0 .and. drydep_method == DD_XLND )then
       call readAnnualVegetation(bounds_proc, canopystate_inst)
       if (nsrest == nsrStartup .and. finidat /= ' ') then
          ! Call interpMonthlyVeg for dry-deposition so that mlaidiff will be calculated
          ! This needs to be done even if CN or CNDV is on!
          call interpMonthlyVeg(bounds_proc, canopystate_inst)
       end if
    end if

    ! Determine gridcell averaged properties to send to atm
    if (nsrest == nsrStartup) then
       call t_startf('init_map2gc')
       call lnd2atm_minimal(bounds_proc, &
            water_inst, surfalb_inst, energyflux_inst, lnd2atm_inst)
       call t_stopf('init_map2gc')
    end if

    ! Initialize sno export state to send to glc
    !$OMP PARALLEL DO PRIVATE (nc, bounds_clump)
    do nc = 1,nclumps
       call get_clump_bounds(nc, bounds_clump)

       call t_startf('init_lnd2glc')
       call lnd2glc_inst%update_lnd2glc(bounds_clump,       &
            filter(nc)%num_do_smb_c, filter(nc)%do_smb_c,   &
            temperature_inst, water_inst%waterfluxbulk_inst, topo_inst, &
            init=.true.)
       call t_stopf('init_lnd2glc')
    end do
    !$OMP END PARALLEL DO

    ! Deallocate wt_nat_patch
    ! wt_nat_patch was allocated in initialize1, but needed to be kept around through
    ! initialize2 for some consistency checking; now it can be deallocated
    deallocate(wt_nat_patch)

    ! Initialise the fates model state structure
    if ( use_fates .and. .not.is_restart() .and. finidat == ' ') then
       call clm_fates%init_coldstart(water_inst%waterstatebulk_inst, &
            water_inst%waterdiagnosticbulk_inst, canopystate_inst, &
            soilstate_inst)
    end if

    ! topo_glc_mec was allocated in initialize1, but needed to be kept around through
    ! initialize2 because it is used to initialize other variables; now it can be deallocated
    deallocate(topo_glc_mec, fert_cft, irrig_method)

    ! Write log output for end of initialization
    call t_startf('init_wlog')
    if (masterproc) then
       write(iulog,*) 'Successfully initialized the land model'
       if (nsrest == nsrStartup) then
          write(iulog,*) 'begin initial run at: '
       else
          write(iulog,*) 'begin continuation run at:'
       end if
       call get_curr_date(yr, mon, day, ncsec)
       write(iulog,*) '   nstep= ',get_nstep(), ' year= ',yr,' month= ',mon,&
            ' day= ',day,' seconds= ',ncsec
       write(iulog,*)
       write(iulog,'(72a1)') ("*",i=1,60)
       write(iulog,*)
    endif
    call t_stopf('init_wlog')

    if (water_inst%DoConsistencyCheck()) then
       !$OMP PARALLEL DO PRIVATE (nc, bounds_clump)
       do nc = 1,nclumps
          call get_clump_bounds(nc, bounds_clump)
          call water_inst%TracerConsistencyCheck(bounds_clump, 'end of initialization')
       end do
       !$OMP END PARALLEL DO
    end if

    call t_stopf('clm_init2')

  end subroutine initialize2

end module clm_initializeMod<|MERGE_RESOLUTION|>--- conflicted
+++ resolved
@@ -61,11 +61,8 @@
     use initGridCellsMod     , only: initGridCells
     use UrbanParamsType      , only: IsSimpleBuildTemp
     use dynSubgridControlMod , only: dynSubgridControl_init
-<<<<<<< HEAD
-
-=======
     use SoilBiogeochemDecompCascadeConType , only : decomp_cascade_par_init
->>>>>>> dd9e6d71
+
     !
     ! !ARGUMENTS
     integer, intent(in) :: dtime    ! model time step (seconds)
