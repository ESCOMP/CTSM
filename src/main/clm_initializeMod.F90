--- conflicted
+++ resolved
@@ -636,9 +636,6 @@
        end if
        call t_stopf('init_ndep')
     end if
-<<<<<<< HEAD
-    
-=======
 
     ! Initialize crop calendars
     call t_startf('init_cropcal')
@@ -655,7 +652,6 @@
     end if
     call t_stopf('init_cropcal')
 
->>>>>>> 942de5c2
     ! Initialize active history fields.
     ! This is only done if not a restart run. If a restart run, then this
     ! information has already been obtained from the restart data read above.
