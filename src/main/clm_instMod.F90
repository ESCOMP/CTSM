module clm_instMod

  !------------------------------------------------------------------------------
  ! !DESCRIPTION:
  ! Instances and definitions of all data types
  !
  ! !USES:
  use shr_kind_mod    , only : r8 => shr_kind_r8
  use decompMod       , only : bounds_type
  use clm_varpar      , only : ndecomp_pools, nlevdecomp_full
  use clm_varctl      , only : use_cn, use_c13, use_c14, use_lch4, use_cndv, use_fates, use_fates_bgc
  use clm_varctl      , only : iulog
  use clm_varctl      , only : use_crop, snow_cover_fraction_method, paramfile
  use SoilBiogeochemDecompCascadeConType , only : mimics_decomp, no_soil_decomp, century_decomp, decomp_method
  use clm_varcon      , only : bdsno, c13ratio, c14ratio
  use landunit_varcon , only : istice, istsoil
  use perf_mod        , only : t_startf, t_stopf
  use controlMod      , only : NLFilename
  use fileutils       , only : getfil
  use ncdio_pio       , only : file_desc_t, ncd_pio_openfile, ncd_pio_closefile

  !-----------------------------------------
  ! Constants
  !-----------------------------------------

  use UrbanParamsType                    , only : urbanparams_type   ! Constants 
  use UrbanParamsType                    , only : IsSimpleBuildTemp, IsProgBuildTemp
  use UrbanTimeVarType                   , only : urbantv_type
  use SoilBiogeochemDecompCascadeConType , only : decomp_cascade_con
  use CNDVType                           , only : dgv_ecophyscon     ! Constants 

  !-----------------------------------------
  ! Definition of component types 
  !-----------------------------------------

  use ActiveLayerMod                  , only : active_layer_type
  use AerosolMod                      , only : aerosol_type
  use CanopyStateType                 , only : canopystate_type
  use ch4Mod                          , only : ch4_type
  use CNVegetationFacade              , only : cn_vegetation_type
  use SoilBiogeochemStateType         , only : soilbiogeochem_state_type
  use SoilBiogeochemCarbonFluxType    , only : soilbiogeochem_carbonflux_type
  use SoilBiogeochemCarbonStateType   , only : soilbiogeochem_carbonstate_type
  use SoilBiogeochemNitrogenFluxType  , only : soilbiogeochem_nitrogenflux_type
  use SoilBiogeochemNitrogenStateType , only : soilbiogeochem_nitrogenstate_type
  use CropType                        , only : crop_type
  use DryDepVelocity                  , only : drydepvel_type
  use DustEmisBase                    , only : dust_emis_base_type
  use EnergyFluxType                  , only : energyflux_type
  use FrictionVelocityMod             , only : frictionvel_type
  use GlacierSurfaceMassBalanceMod    , only : glacier_smb_type
  use InfiltrationExcessRunoffMod     , only : infiltration_excess_runoff_type
  use IrrigationMod                   , only : irrigation_type
  use LakeStateType                   , only : lakestate_type
  use OzoneBaseMod                    , only : ozone_base_type
  use OzoneFactoryMod                 , only : create_and_init_ozone_type
  use PhotosynthesisMod               , only : photosyns_type
  use SoilHydrologyType               , only : soilhydrology_type
  use SaturatedExcessRunoffMod        , only : saturated_excess_runoff_type
  use SoilStateType                   , only : soilstate_type
  use SolarAbsorbedType               , only : solarabs_type
  use SurfaceRadiationMod             , only : surfrad_type
  use SurfaceAlbedoType               , only : surfalb_type
  use TemperatureType                 , only : temperature_type
  use WaterType                       , only : water_type
  use UrbanParamsType                 , only : urbanparams_type
  use UrbanTimeVarType                , only : urbantv_type
  use HumanIndexMod                   , only : humanindex_type
  use VOCEmissionMod                  , only : vocemis_type
  use CNFireEmissionsMod              , only : fireemis_type
  use atm2lndType                     , only : atm2lnd_type
  use lnd2atmType                     , only : lnd2atm_type
  use lnd2glcMod                      , only : lnd2glc_type 
  use glc2lndMod                      , only : glc2lnd_type
  use glcBehaviorMod                  , only : glc_behavior_type
  use TopoMod                         , only : topo_type
  use GridcellType                    , only : grc
  use LandunitType                    , only : lun                
  use ColumnType                      , only : col                
  use PatchType                       , only : patch                
  use CLMFatesInterfaceMod            , only : hlm_fates_interface_type
  use SnowCoverFractionBaseMod        , only : snow_cover_fraction_base_type
  use SnowCoverFractionFactoryMod     , only : CreateAndInitSnowCoverFraction
  use SoilWaterRetentionCurveMod      , only : soil_water_retention_curve_type
  use NutrientCompetitionMethodMod    , only : nutrient_competition_method_type
  !
  use SoilStateInitTimeConstMod       , only : SoilStateInitTimeConst
  use SoilHydrologyInitTimeConstMod   , only : SoilHydrologyInitTimeConst
  use SurfaceAlbedoMod                , only : SurfaceAlbedoInitTimeConst 
  use LakeCon                         , only : LakeConInit 
  use SoilBiogeochemPrecisionControlMod, only: SoilBiogeochemPrecisionControlInit
  use SoilWaterMovementMod            , only : use_aquifer_layer
  !
  implicit none
  private  ! By default everything is private
  !
  !-----------------------------------------
  ! Instances of component types
  !-----------------------------------------

  ! Physics types 
  type(active_layer_type), public         :: active_layer_inst
  type(aerosol_type), public              :: aerosol_inst
  type(canopystate_type), public          :: canopystate_inst
  type(energyflux_type), public           :: energyflux_inst
  type(frictionvel_type), public          :: frictionvel_inst
  type(glacier_smb_type), public          :: glacier_smb_inst
  type(infiltration_excess_runoff_type), public :: infiltration_excess_runoff_inst
  type(irrigation_type), public           :: irrigation_inst
  type(lakestate_type), public            :: lakestate_inst
  class(ozone_base_type), public, allocatable :: ozone_inst
  type(photosyns_type), public            :: photosyns_inst
  type(soilstate_type), public            :: soilstate_inst
  type(soilhydrology_type), public        :: soilhydrology_inst
  type(saturated_excess_runoff_type), public :: saturated_excess_runoff_inst
  type(solarabs_type), public             :: solarabs_inst
  type(surfalb_type), public              :: surfalb_inst
  type(surfrad_type), public              :: surfrad_inst
  type(temperature_type), public          :: temperature_inst
  type(urbanparams_type), public          :: urbanparams_inst
  type(urbantv_type), public              :: urbantv_inst
  type(humanindex_type), public           :: humanindex_inst
  type(water_type), public                :: water_inst
  type(atm2lnd_type), public              :: atm2lnd_inst
  type(glc2lnd_type), public              :: glc2lnd_inst
  type(lnd2atm_type), public              :: lnd2atm_inst
  type(lnd2glc_type), public              :: lnd2glc_inst
  type(glc_behavior_type), target, public :: glc_behavior
  type(topo_type), public                 :: topo_inst
  class(snow_cover_fraction_base_type), public, allocatable :: scf_method
  class(soil_water_retention_curve_type), public, allocatable :: soil_water_retention_curve

  ! CN vegetation types
  ! Eventually bgc_vegetation_inst will be an allocatable instance of an abstract
  ! interface
  type(cn_vegetation_type), public                :: bgc_vegetation_inst

  class(nutrient_competition_method_type), public, allocatable :: nutrient_competition_method

  ! Soil biogeochem types 
  type(soilbiogeochem_state_type)        , public :: soilbiogeochem_state_inst
  type(soilbiogeochem_carbonstate_type)  , public :: soilbiogeochem_carbonstate_inst
  type(soilbiogeochem_carbonstate_type)  , public :: c13_soilbiogeochem_carbonstate_inst
  type(soilbiogeochem_carbonstate_type)  , public :: c14_soilbiogeochem_carbonstate_inst
  type(soilbiogeochem_carbonflux_type)   , public :: soilbiogeochem_carbonflux_inst
  type(soilbiogeochem_carbonflux_type)   , public :: c13_soilbiogeochem_carbonflux_inst
  type(soilbiogeochem_carbonflux_type)   , public :: c14_soilbiogeochem_carbonflux_inst
  type(soilbiogeochem_nitrogenstate_type), public :: soilbiogeochem_nitrogenstate_inst
  type(soilbiogeochem_nitrogenflux_type) , public :: soilbiogeochem_nitrogenflux_inst

  ! General biogeochem types
  type(ch4_type)      , public            :: ch4_inst
  type(crop_type)     , public            :: crop_inst
  class(dust_emis_base_type), public, allocatable :: dust_emis_inst
  type(vocemis_type)  , public            :: vocemis_inst
  type(fireemis_type) , public            :: fireemis_inst
  type(drydepvel_type), public            :: drydepvel_inst

  ! FATES
  type(hlm_fates_interface_type), public  :: clm_fates

  !
  public :: clm_instInit       ! Initialize
  public :: clm_instReadNML    ! Read in namelist
  public :: clm_instRest       ! Setup restart
  !-----------------------------------------------------------------------

contains

  !-----------------------------------------------------------------------
  subroutine clm_instReadNML( NLFilename )
    !
    ! !ARGUMENTS    
    implicit none
    character(len=*), intent(IN) :: NLFilename ! Namelist filename
    ! Read in any namelists that must be read for any clm object instances that need it
    call canopystate_inst%ReadNML( NLFilename )
    call photosyns_inst%ReadNML(   NLFilename )
    if (use_cn .or. use_fates) then
       call crop_inst%ReadNML(     NLFilename )
    end if

  end subroutine clm_instReadNML

  !-----------------------------------------------------------------------
  subroutine clm_instInit(bounds)
    !
    ! !USES: 
    use clm_varpar                         , only : nlevsno
    use controlMod                         , only : nlfilename, fsurdat
    use domainMod                          , only : ldomain
    use SoilBiogeochemDecompCascadeMIMICSMod, only : init_decompcascade_mimics
    use SoilBiogeochemDecompCascadeBGCMod  , only : init_decompcascade_bgc
    use SoilBiogeochemDecompCascadeContype , only : init_decomp_cascade_constants
    use SoilBiogeochemCompetitionMod       , only : SoilBiogeochemCompetitionInit
    
    use initVerticalMod                    , only : initVertical
    use SnowHydrologyMod                   , only : InitSnowLayers
    use accumulMod                         , only : print_accum_fields 
    use SoilWaterRetentionCurveFactoryMod  , only : create_soil_water_retention_curve
    use decompMod                          , only : get_proc_bounds
    use BalanceCheckMod                    , only : GetBalanceCheckSkipSteps
    use clm_varctl                         , only : flandusepftdat
    use clm_varctl                         , only : use_hillslope
    use HillslopeHydrologyMod              , only : SetHillslopeSoilThickness
    use initVerticalMod                    , only : setSoilLayerClass
<<<<<<< HEAD

=======
    use DustEmisFactory                    , only : create_dust_emissions
>>>>>>> 33de7321
    !
    ! !ARGUMENTS    
    type(bounds_type), intent(in) :: bounds  ! processor bounds
    !
    ! !LOCAL VARIABLES:
    integer               :: c,l,g
    integer               :: nclumps,nc
    integer               :: begp, endp
    integer               :: begc, endc
    integer               :: begl, endl
    type(bounds_type)     :: bounds_clump
    character(len=1024)   :: locfn        ! local file name
    type(file_desc_t)     :: params_ncid  ! pio netCDF file id for parameter file
    real(r8), allocatable :: h2osno_col(:)
    real(r8), allocatable :: snow_depth_col(:)

    integer :: dummy_to_make_pgi_happy
    !----------------------------------------------------------------------

    ! Note: h2osno_col and snow_depth_col are initialized as local variables
    ! since they are needed to initialize vertical data structures  

    begp = bounds%begp; endp = bounds%endp 
    begc = bounds%begc; endc = bounds%endc 
    begl = bounds%begl; endl = bounds%endl

    call getfil (paramfile, locfn, 0)
    call ncd_pio_openfile (params_ncid, trim(locfn), 0)

    allocate (h2osno_col(begc:endc))
    allocate (snow_depth_col(begc:endc))
    ! snow water
    do c = begc,endc
       l = col%landunit(c)
       g = col%gridcell(c)

       ! In areas that should be snow-covered, it can be problematic to start with 0 snow
       ! cover, because this can affect the long-term state through soil heating, albedo
       ! feedback, etc. On the other hand, we would introduce hysteresis by putting too
       ! much snow in places that are in a net melt regime, because the melt-albedo
       ! feedback may not activate on time (or at all). So, as a compromise, we start with
       ! a small amount of snow in places that are likely to be snow-covered for much or
       ! all of the year.
       if (lun%itype(l)==istice) then
          h2osno_col(c) = 100._r8
       else if (lun%itype(l)==istsoil .and. abs(grc%latdeg(g)) >= 60._r8) then 
          h2osno_col(c) = 100._r8
       else
          h2osno_col(c) = 0._r8
       endif
       snow_depth_col(c)  = h2osno_col(c) / bdsno
    end do

    ! Initialize urban constants

    call urbanparams_inst%Init(bounds)
    call humanindex_inst%Init(bounds)

    ! Initialize urban time varying data
    call urbantv_inst%Init(bounds, NLFilename)

    ! Initialize vertical data components 

    call initVertical(bounds,               &
         glc_behavior, &
         urbanparams_inst%thick_wall(begl:endl), &
         urbanparams_inst%thick_roof(begl:endl))

    ! Set hillslope column bedrock values
    if (use_hillslope) then
       call SetHillslopeSoilThickness(bounds,fsurdat, &
            soil_depth_lowland_in=8.5_r8,&
            soil_depth_upland_in =2.0_r8)
       call setSoilLayerClass(bounds)
    endif

    !-----------------------------------------------
    ! Set cold-start values for snow levels, snow layers and snow interfaces 
    !-----------------------------------------------

    call InitSnowLayers(bounds, snow_depth_col(bounds%begc:bounds%endc))

    ! Initialize clm->drv and drv->clm data structures

    call atm2lnd_inst%Init( bounds, NLFilename )
    call lnd2atm_inst%Init( bounds, NLFilename )

    call glc2lnd_inst%Init( bounds, glc_behavior )
    call lnd2glc_inst%Init( bounds )

    ! Initialization of public data types

    call temperature_inst%Init(bounds,           &
         em_roof_lun=urbanparams_inst%em_roof(begl:endl),    &
         em_wall_lun=urbanparams_inst%em_wall(begl:endl),    &
         em_improad_lun=urbanparams_inst%em_improad(begl:endl), &
         em_perroad_lun=urbanparams_inst%em_perroad(begl:endl), &
         is_simple_buildtemp=IsSimpleBuildTemp(), is_prog_buildtemp=IsProgBuildTemp() )

    call active_layer_inst%Init(bounds)

    call canopystate_inst%Init(bounds)

    call soilstate_inst%Init(bounds)
    call SoilStateInitTimeConst(bounds, soilstate_inst, nlfilename) ! sets hydraulic and thermal soil properties

    call water_inst%Init(bounds, NLFilename, &
         h2osno_col = h2osno_col(begc:endc), &
         snow_depth_col = snow_depth_col(begc:endc), &
         watsat_col = soilstate_inst%watsat_col(begc:endc, 1:), &
         t_soisno_col = temperature_inst%t_soisno_col(begc:endc, -nlevsno+1:), &
         use_aquifer_layer = use_aquifer_layer())

    call glacier_smb_inst%Init(bounds)

    ! COMPILER_BUG(wjs, 2014-11-29, pgi 14.7) Without the following assignment, the
    ! assertion in energyflux_inst%Init fails with pgi 14.7 on yellowstone, presumably due
    ! to a compiler bug.
    dummy_to_make_pgi_happy = ubound(temperature_inst%t_grnd_col, 1)
    call energyflux_inst%Init(bounds, temperature_inst%t_grnd_col(begc:endc), &
         IsSimpleBuildTemp(), IsProgBuildTemp() )

    call aerosol_inst%Init(bounds, NLFilename)

    call frictionvel_inst%Init(bounds, NLFilename = NLFilename, params_ncid = params_ncid)

    call lakestate_inst%Init(bounds)
    call LakeConInit()

    allocate(ozone_inst, source = create_and_init_ozone_type(bounds))

    call photosyns_inst%Init(bounds)

    call soilhydrology_inst%Init(bounds, nlfilename, water_inst%waterstatebulk_inst, &
         use_aquifer_layer = use_aquifer_layer())
    call SoilHydrologyInitTimeConst(bounds, soilhydrology_inst, soilstate_inst)

    call saturated_excess_runoff_inst%Init(bounds)
    call infiltration_excess_runoff_inst%Init(bounds)

    call solarabs_inst%Init(bounds)

    call surfalb_inst%Init(bounds)
    call SurfaceAlbedoInitTimeConst(bounds)

    call surfrad_inst%Init(bounds)

    allocate(dust_emis_inst, source = create_dust_emissions(bounds, NLFilename))

    allocate(scf_method, source = CreateAndInitSnowCoverFraction( &
         snow_cover_fraction_method = snow_cover_fraction_method, &
         bounds = bounds, &
         col = col, &
         glc_behavior = glc_behavior, &
         NLFilename = NLFilename, &
         params_ncid = params_ncid))

    ! Once namelist options are added to control the soil water retention curve method,
    ! we'll need to either pass the namelist file as an argument to this routine, or pass
    ! the namelist value itself (if the namelist is read elsewhere).

    allocate(soil_water_retention_curve, &
         source=create_soil_water_retention_curve())

    call irrigation_inst%init(bounds, nlfilename, soilstate_inst, soil_water_retention_curve, &
         use_aquifer_layer = use_aquifer_layer())

    call topo_inst%Init(bounds)

    ! Note - always initialize the memory for ch4_inst
    call ch4_inst%Init(bounds, soilstate_inst%cellorg_col(begc:endc, 1:), fsurdat, nlfilename)

    call vocemis_inst%Init(bounds)

    call fireemis_inst%Init(bounds)

    call drydepvel_inst%Init(bounds)

    if_decomp: if (decomp_method /= no_soil_decomp) then

       ! Initialize soilbiogeochem_state_inst

       call soilbiogeochem_state_inst%Init(bounds)

       ! Initialize decompcascade constants
       ! Note that init_decompcascade_bgc need 
       ! soilbiogeochem_state_inst to be initialized

       call init_decomp_cascade_constants( )
       if (decomp_method == century_decomp ) then
          call init_decompcascade_bgc(bounds, soilbiogeochem_state_inst, &
                                      soilstate_inst )
       else if (decomp_method == mimics_decomp ) then
          call init_decompcascade_mimics(bounds, soilbiogeochem_state_inst, &
                                         soilstate_inst)
       end if

       ! Initalize soilbiogeochem carbon types

       call soilbiogeochem_carbonstate_inst%Init(bounds, carbon_type='c12', ratio=1._r8)
       if (use_c13) then
          call c13_soilbiogeochem_carbonstate_inst%Init(bounds, carbon_type='c13', ratio=c13ratio, &
               c12_soilbiogeochem_carbonstate_inst=soilbiogeochem_carbonstate_inst)
       end if
       if (use_c14) then
          call c14_soilbiogeochem_carbonstate_inst%Init(bounds, carbon_type='c14', ratio=c14ratio, &
               c12_soilbiogeochem_carbonstate_inst=soilbiogeochem_carbonstate_inst)
       end if

       call soilbiogeochem_carbonflux_inst%Init(bounds, carbon_type='c12') 
       if (use_c13) then
          call c13_soilbiogeochem_carbonflux_inst%Init(bounds, carbon_type='c13')
       end if
       if (use_c14) then
          call c14_soilbiogeochem_carbonflux_inst%Init(bounds, carbon_type='c14')
       end if

       ! Initalize soilbiogeochem nitrogen types

       call soilbiogeochem_nitrogenstate_inst%Init(bounds, &
            soilbiogeochem_carbonstate_inst%decomp_cpools_vr_col(begc:endc,1:nlevdecomp_full,1:ndecomp_pools), &
            soilbiogeochem_carbonstate_inst%decomp_cpools_col(begc:endc,1:ndecomp_pools),  &
            soilbiogeochem_carbonstate_inst%decomp_cpools_1m_col(begc:endc, 1:ndecomp_pools))

       call soilbiogeochem_nitrogenflux_inst%Init(bounds) 

       ! Initialize precision control for soil biogeochemistry
       call SoilBiogeochemPrecisionControlInit( soilbiogeochem_carbonstate_inst, c13_soilbiogeochem_carbonstate_inst, &
                                                c14_soilbiogeochem_carbonstate_inst, soilbiogeochem_nitrogenstate_inst)

    end if if_decomp

    ! Note - always call Init for bgc_vegetation_inst: some pieces need to be initialized always
    ! Even for a FATES simulation, we call this to initialize product pools
    call bgc_vegetation_inst%Init(bounds, nlfilename, GetBalanceCheckSkipSteps(), params_ncid )

    if (use_cn .or. use_fates) then
       call crop_inst%Init(bounds)
    end if

    
    ! Initialize the Functionaly Assembled Terrestrial Ecosystem Simulator (FATES)
    ! 
    if (use_fates) then
       call clm_fates%Init(bounds, flandusepftdat)
    end if

    deallocate (h2osno_col)
    deallocate (snow_depth_col)

    ! ------------------------------------------------------------------------
    ! Initialize accumulated fields
    ! ------------------------------------------------------------------------

    ! The time manager needs to be initialized before this called is made, since
    ! the step size is needed. 

    call t_startf('init_accflds')

    call atm2lnd_inst%InitAccBuffer(bounds)

    call temperature_inst%InitAccBuffer(bounds)
    
    call water_inst%InitAccBuffer(bounds)

    call energyflux_inst%InitAccBuffer(bounds)

    call canopystate_inst%InitAccBuffer(bounds)

    call bgc_vegetation_inst%InitAccBuffer(bounds)

    if (use_crop) then
       call crop_inst%InitAccBuffer(bounds)
    end if

    if (use_fates) then
       call clm_fates%InitAccBuffer(bounds)
    end if

    call print_accum_fields()

    call ncd_pio_closefile(params_ncid)

    call t_stopf('init_accflds')

  end subroutine clm_instInit

  !-----------------------------------------------------------------------
  subroutine clm_instRest(bounds, ncid, flag, writing_finidat_interp_dest_file)
    !
    ! !USES:
    use ncdio_pio       , only : file_desc_t
    use UrbanParamsType , only : IsSimpleBuildTemp, IsProgBuildTemp
    use decompMod       , only : get_proc_bounds, get_proc_clumps, get_clump_bounds
    use clm_varpar      , only : nlevsno

    !
    ! !DESCRIPTION:
    ! Define/write/read CLM restart file.
    !
    ! !ARGUMENTS:
    type(bounds_type) , intent(in)    :: bounds          
    
    type(file_desc_t) , intent(inout) :: ncid ! netcdf id
    character(len=*)  , intent(in)    :: flag ! 'define', 'write', 'read' 
    logical           , intent(in)    :: writing_finidat_interp_dest_file ! true if we are writing a finidat_interp_dest file (ignored for flag=='read')

    ! Local variables
    integer                           :: nc, nclumps
    type(bounds_type)                 :: bounds_clump

    !-----------------------------------------------------------------------

    call active_layer_inst%restart (bounds, ncid, flag=flag)

    call atm2lnd_inst%restart (bounds, ncid, flag=flag)

    call canopystate_inst%restart (bounds, ncid, flag=flag)

    call energyflux_inst%restart (bounds, ncid, flag=flag, &
         is_simple_buildtemp=IsSimpleBuildTemp(), is_prog_buildtemp=IsProgBuildTemp())

    call frictionvel_inst% restart (bounds, ncid, flag=flag)

    call lakestate_inst%restart (bounds, ncid, flag=flag)

    call ozone_inst%restart (bounds, ncid, flag=flag)

    call photosyns_inst%restart (bounds, ncid, flag=flag)

    call soilhydrology_inst%restart (bounds, ncid, flag=flag)

    call solarabs_inst%restart (bounds, ncid, flag=flag)

    call temperature_inst%restart (bounds, ncid, flag=flag, &
         is_simple_buildtemp=IsSimpleBuildTemp(), is_prog_buildtemp=IsProgBuildTemp())

    call soilstate_inst%restart (bounds, ncid, flag=flag)

    call water_inst%restart(bounds, ncid, flag=flag, &
         writing_finidat_interp_dest_file = writing_finidat_interp_dest_file, &
         watsat_col = soilstate_inst%watsat_col(bounds%begc:bounds%endc,:), &
         t_soisno_col=temperature_inst%t_soisno_col(bounds%begc:bounds%endc, -nlevsno+1:), & 
         altmax_lastyear_indx=active_layer_inst%altmax_lastyear_indx_col(bounds%begc:bounds%endc))

    call irrigation_inst%restart (bounds, ncid, flag=flag)

    call aerosol_inst%restart (bounds, ncid,  flag=flag, &
         h2osoi_ice_col=water_inst%waterstatebulk_inst%h2osoi_ice_col(bounds%begc:bounds%endc,:), &
         h2osoi_liq_col=water_inst%waterstatebulk_inst%h2osoi_liq_col(bounds%begc:bounds%endc,:))

    call surfalb_inst%restart (bounds, ncid, flag=flag, &
         tlai_patch=canopystate_inst%tlai_patch(bounds%begp:bounds%endp), &
         tsai_patch=canopystate_inst%tsai_patch(bounds%begp:bounds%endp))

    call topo_inst%restart (bounds, ncid, flag=flag)

    if (use_lch4) then
       call ch4_inst%restart(bounds, ncid, flag=flag)
    end if

    if ( use_cn .or. use_fates_bgc) then
       ! Need to do vegetation restart before soil bgc restart to get totvegc_col for purpose
       ! of resetting soil carbon at exit spinup when no vegetation is growing.
       call bgc_vegetation_inst%restart(bounds, ncid, flag=flag)

       call soilbiogeochem_nitrogenstate_inst%restart(bounds, ncid, flag=flag, &
            totvegc_col=bgc_vegetation_inst%get_totvegc_col(bounds))

       call crop_inst%restart(bounds, ncid, bgc_vegetation_inst%cnveg_state_inst, flag=flag)
    end if

    if (decomp_method /= no_soil_decomp) then

       call soilbiogeochem_state_inst%restart(bounds, ncid, flag=flag)
       call soilbiogeochem_carbonstate_inst%restart(bounds, ncid, flag=flag, carbon_type='c12', &
            totvegc_col=bgc_vegetation_inst%get_totvegc_col(bounds))

       if (use_c13) then
          call c13_soilbiogeochem_carbonstate_inst%restart(bounds, ncid, flag=flag, carbon_type='c13', &
               totvegc_col=bgc_vegetation_inst%get_totvegc_col(bounds), &
               c12_soilbiogeochem_carbonstate_inst=soilbiogeochem_carbonstate_inst)
       end if
       if (use_c14) then
          call c14_soilbiogeochem_carbonstate_inst%restart(bounds, ncid, flag=flag, carbon_type='c14', &
               totvegc_col=bgc_vegetation_inst%get_totvegc_col(bounds), &
               c12_soilbiogeochem_carbonstate_inst=soilbiogeochem_carbonstate_inst)
       end if
       call soilbiogeochem_carbonflux_inst%restart(bounds, ncid, flag=flag)
    endif

    if (use_fates) then

       call clm_fates%restart(bounds, ncid, flag=flag,  &
            waterdiagnosticbulk_inst=water_inst%waterdiagnosticbulk_inst, &
            waterstatebulk_inst=water_inst%waterstatebulk_inst, &
            canopystate_inst=canopystate_inst, &
            soilstate_inst=soilstate_inst, &
            active_layer_inst=active_layer_inst, &
            soilbiogeochem_carbonflux_inst=soilbiogeochem_carbonflux_inst, & 
            soilbiogeochem_nitrogenflux_inst=soilbiogeochem_nitrogenflux_inst)

    end if

 end subroutine clm_instRest

end module clm_instMod
<|MERGE_RESOLUTION|>--- conflicted
+++ resolved
@@ -204,11 +204,7 @@
     use clm_varctl                         , only : use_hillslope
     use HillslopeHydrologyMod              , only : SetHillslopeSoilThickness
     use initVerticalMod                    , only : setSoilLayerClass
-<<<<<<< HEAD
-
-=======
     use DustEmisFactory                    , only : create_dust_emissions
->>>>>>> 33de7321
     !
     ! !ARGUMENTS    
     type(bounds_type), intent(in) :: bounds  ! processor bounds
