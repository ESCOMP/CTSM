module ncdio_pio

  !-----------------------------------------------------------------------
  !BOP
  !
  ! !MODULE: ncdio_pioMod
  !
  ! !DESCRIPTION:
  ! Generic interfaces to write fields to netcdf files for CLM
  !
  ! !USES:
  use shr_kind_mod   , only : r8 => shr_kind_r8, i4=>shr_kind_i4, shr_kind_cl, r4 => shr_kind_r4
  use shr_infnan_mod , only : nan => shr_infnan_nan,  isnan => shr_infnan_isnan, assignment(=)
  use shr_sys_mod    , only : shr_sys_abort
  use shr_file_mod   , only : shr_file_getunit, shr_file_freeunit
  use shr_string_mod , only : shr_string_toUpper
  use shr_log_mod    , only : errMsg => shr_log_errMsg
  use spmdMod        , only : masterproc, mpicom, iam, npes
  use spmdMod        , only : MPI_REAL8, MPI_INTEGER, MPI_LOGICAL
  use clm_varcon     , only : spval,ispval, grlnd, nameg, namel, namec, namep
  use clm_varctl     , only : single_column, iulog
  use shr_sys_mod    , only : shr_sys_flush
  use decompMod      , only : get_clmlevel_gsize,get_clmlevel_gsmap
  use perf_mod       , only : t_startf, t_stopf
  use fileutils      , only : getavu, relavu
  use mct_mod        , only : mct_gsMap, mct_gsMap_lsize, mct_gsMap_gsize, mct_gsMap_orderedPoints
  use pio            , only : file_desc_t, io_desc_t, iosystem_desc_t
  use pio            , only : pio_bcast_error, pio_char, pio_clobber, pio_closefile, pio_createfile, pio_def_dim
  use pio            , only : pio_def_var, pio_double, pio_redef, pio_enddef, pio_get_att, pio_get_var, pio_global, pio_initdecomp
  use pio            , only : pio_inq_att, pio_inq_dimid, pio_inq_dimlen, pio_inq_dimname, pio_inq_vardimid, pio_inq_varid
  use pio            , only : pio_inq_attname, pio_inq_varname, pio_inq_varndims, pio_inquire, pio_int, pio_internal_error
  use pio            , only : pio_noclobber, pio_noerr, pio_nofill, pio_nowrite, pio_offset_kind, pio_openfile
  use pio            , only : pio_put_att, pio_put_var, pio_read_darray, pio_real, pio_seterrorhandling
  use pio            , only : pio_setframe, pio_unlimited, pio_write, pio_write_darray, var_desc_t
  use pio            , only : pio_iotask_rank, PIO_REARR_SUBSET, PIO_REARR_BOX
<<<<<<< HEAD
  use pio            , only : pio_inq_vartype, pio_syncfile
=======
  use pio            , only : pio_inq_vartype, pio_real
  use array_utils    , only : convert_to_logical
>>>>>>> 622a196b
  !
  ! !PUBLIC TYPES:
  implicit none
  private
  save
  !
  ! !PUBLIC MEMBER FUNCTIONS:
  !
  public :: check_var          ! determine if variable is on netcdf file
  public :: check_dim          ! determine if dimension is on netcdf file
  public :: check_var_or_dim   ! determine if variable or dimension is on netcdf file
  public :: check_att          ! check if attribute is on file
  public :: check_dim_size     ! validity check on dimension
  public :: ncd_pio_openfile   ! open a file
  public :: ncd_pio_createfile ! create a new file
  public :: ncd_pio_closefile  ! close a file
  public :: ncd_pio_init       ! called from clm_comp
  public :: ncd_redef          ! re-enter define mode
  public :: ncd_enddef         ! end define mode
  public :: ncd_inqnatts       ! inquire number of global attributes
  public :: ncd_inqattname     ! inquire attribute name, given attribute number
  public :: ncd_putatt         ! put attribute
  public :: ncd_getatt         ! get attribute
  public :: ncd_defdim         ! define dimension
  public :: ncd_inqdid         ! inquire dimension id
  public :: ncd_inqdname       ! inquire dimension name
  public :: ncd_inqdlen        ! inquire dimension length
  public :: ncd_inqfdims       ! inquire file dimnesions
  public :: ncd_defvar         ! define variables
  public :: ncd_inqvid         ! inquire variable id
  public :: ncd_inqvname       ! inquire variable name
  public :: ncd_inqvtype       ! inquire variable type
  public :: ncd_inqvdims       ! inquire variable ndims
  public :: ncd_inqvdids       ! inquire variable dimids
  public :: ncd_inqvdlen       ! inquire variable dimension size
  public :: ncd_inqvdname      ! inquire variable dimension name
  public :: ncd_io             ! write local data
  public :: ncd_pio_syncfile   ! flush file contents to disk

  integer,parameter,public :: ncd_int       = pio_int
  integer,parameter,public :: ncd_log       =-pio_int
  integer,parameter,public :: ncd_float     = pio_real
  integer,parameter,public :: ncd_double    = pio_double
  integer,parameter,public :: ncd_char      = pio_char
  integer,parameter,public :: ncd_global    = pio_global
  integer,parameter,public :: ncd_write     = pio_write
  integer,parameter,public :: ncd_nowrite   = pio_nowrite
  integer,parameter,public :: ncd_clobber   = pio_clobber
  integer,parameter,public :: ncd_noclobber = pio_noclobber
  integer,parameter,public :: ncd_nofill    = pio_nofill
  integer,parameter,public :: ncd_unlimited = pio_unlimited

  ! PIO types needed for ncdio_pio interface calls
  public file_desc_t
  public var_desc_t

  !
  ! !PRIVATE MEMBER FUNCTIONS:
  !
  interface ncd_defvar
     module procedure ncd_defvar_bynf
     module procedure ncd_defvar_bygrid
  end interface

  interface ncd_putatt
     module procedure ncd_putatt_int
     module procedure ncd_putatt_real
     module procedure ncd_putatt_char
  end interface

  interface ncd_getatt
     module procedure ncd_getatt_char
     module procedure ncd_getatt_int
  end interface ncd_getatt

  interface ncd_io
     module procedure ncd_io_char_var0_start_glob

     !DIMS 0,1
     module procedure ncd_io_{DIMS}d_log_glob

     !DIMS 0,1,2,3
     !TYPE int,double
     module procedure ncd_io_{DIMS}d_{TYPE}_glob

     !DIMS 0,1,2
     !TYPE text
     module procedure ncd_io_{DIMS}d_{TYPE}_glob

     !TYPE int,double
     !DIMS 1,2,3
     module procedure ncd_io_{DIMS}d_{TYPE}

     !TYPE logical
     !DIMS 1
     module procedure ncd_io_{DIMS}d_{TYPE}
  end interface

  interface ncd_inqvdlen
     module procedure ncd_inqvdlen_byDesc
     module procedure ncd_inqvdlen_byName
  end interface

  interface ncd_inqvdname
     module procedure ncd_inqvdname_byDesc
     module procedure ncd_inqvdname_byName
  end interface

  interface read_darray_dispatcher
     !TYPE int,double,logical
     !DIMS 1,2,3
     module procedure read_darray_{TYPE}_dispatcher_{DIMS}
  end interface read_darray_dispatcher

  private :: ncd_getiodesc      ! obtain iodesc
  private :: scam_field_offsets ! get offset to proper lat/lon gridcell for SCAM

  integer,parameter,private :: debug = 0            ! local debug level

  integer , parameter  , public  :: max_string_len = 256     ! length of strings
  real(r8), parameter  , public  :: fillvalue = 1.e36_r8     ! fill value for netcdf fields

  integer, public :: io_type
  integer :: io_netcdf_format
  type(iosystem_desc_t), pointer, public  :: pio_subsystem

  type iodesc_plus_type
     character(len=64) :: name
     type(IO_desc_t)   :: iodesc
     integer           :: type
     integer           :: ndims
     integer           :: dims(4)
     integer           :: dimids(4)
  end type iodesc_plus_type
  integer,parameter      ,private :: max_iodesc = 100
  integer                ,private :: num_iodesc = 0
  type(iodesc_plus_type) ,private, target :: iodesc_list(max_iodesc)

  character(len=*), parameter, private :: sourcefile = &
       __FILE__
  !-----------------------------------------------------------------------

contains

  !-----------------------------------------------------------------------
  subroutine ncd_pio_init()
    !
    ! !DESCRIPTION:
    ! Initial PIO
    !
    ! !USES:
    use shr_pio_mod     , only : shr_pio_getiosys, shr_pio_getiotype, shr_pio_getioformat
    !-----------------------------------------------------------------------

    PIO_subsystem => shr_pio_getiosys('LND')
    io_type       =  shr_pio_getiotype('LND')
    io_netcdf_format = shr_pio_getioformat('LND')
  end subroutine ncd_pio_init

  !-----------------------------------------------------------------------
  subroutine ncd_pio_openfile(file, fname, mode)
    !
    ! !DESCRIPTION:
    ! Open a NetCDF PIO file
    !
    ! !ARGUMENTS:
    class(file_desc_t) , intent(inout) :: file   ! Output PIO file handle
    character(len=*)   , intent(in)    :: fname  ! Input filename to open
    integer            , intent(in)    :: mode   ! file mode
    !
    ! !LOCAL VARIABLES:
    integer :: ierr
    !-----------------------------------------------------------------------

    ierr = pio_openfile(pio_subsystem, file, io_type, fname, mode)

    if(ierr/= PIO_NOERR) then
       call shr_sys_abort('ncd_pio_openfile ERROR: Failed to open file')
    else if(pio_iotask_rank(pio_subsystem)==0 .and. masterproc) then
       write(iulog,*) 'Opened existing file ', trim(fname), file%fh
    end if

  end subroutine ncd_pio_openfile

  !-----------------------------------------------------------------------
  subroutine ncd_pio_closefile(file)
    !
    ! !DESCRIPTION:
    ! Close a NetCDF PIO file
    !
    ! !ARGUMENTS:
    class(file_desc_t), intent(inout) :: file   ! PIO file handle to close
    !-----------------------------------------------------------------------

    call pio_closefile(file)

  end subroutine ncd_pio_closefile

  !-----------------------------------------------------------------------
  subroutine ncd_pio_createfile(file, fname)
    !
    ! !DESCRIPTION:
    ! Create a new NetCDF file with PIO
    !
    ! !USES:
    use pio, only : pio_iotype_pnetcdf, pio_iotype_netcdf,pio_iotask_rank
    !
    ! !ARGUMENTS:
    class(file_desc_t), intent(inout) :: file    ! PIO file descriptor
    character(len=*) ,  intent(in)    :: fname   ! File name to create

    !
    ! !LOCAL VARIABLES:
    integer :: ierr
    !-----------------------------------------------------------------------

    ierr = pio_createfile(pio_subsystem, file, io_type, fname, ior(PIO_CLOBBER,io_netcdf_format))

    if(ierr/= PIO_NOERR) then
       call shr_sys_abort( ' ncd_pio_createfile ERROR: Failed to open file to write: '//trim(fname))
    else if(pio_iotask_rank(pio_subsystem)==0 .and. masterproc) then
       write(iulog,*) 'Opened file ', trim(fname),  ' to write', file%fh
    end if

  end subroutine ncd_pio_createfile

  !-----------------------------------------------------------------------
  subroutine check_var(ncid, varname, readvar, vardesc, print_err )
    !
    ! !DESCRIPTION:
    ! Check if variable is on netcdf file
    !
    ! !ARGUMENTS:
    class(file_desc_t) , intent(inout)          :: ncid    ! PIO file descriptor
    character(len=*)   , intent(in)             :: varname ! Varible name to check
    logical            , intent(out)            :: readvar ! If variable exists or not
    type(Var_desc_t)   , optional, intent(out)  :: vardesc ! Output variable descriptor (if desired)
    logical            , optional, intent(in)   :: print_err ! If should print about error
    !
    ! !LOCAL VARIABLES:
    integer :: ret     ! return value
    logical :: log_err ! if should log error
    type(Var_desc_t) :: vardesc_local
    character(len=*),parameter :: subname='check_var' ! subroutine name
    !-----------------------------------------------------------------------


    if ( present(print_err) )then
       log_err = print_err
    else
       log_err = .true.
    end if
    readvar = .true.
    call pio_seterrorhandling(ncid, PIO_BCAST_ERROR)
    ret = PIO_inq_varid (ncid, varname, vardesc_local)
    if (present(vardesc)) then
       vardesc = vardesc_local
    end if
    if (ret /= PIO_noerr) then
       readvar = .false.
       if (masterproc .and. log_err) &
            write(iulog,*) subname//': variable ',trim(varname),' is not on dataset'
    end if
    call pio_seterrorhandling(ncid, PIO_INTERNAL_ERROR)

  end subroutine check_var

  !-----------------------------------------------------------------------
  subroutine check_dim(ncid, dimname, dimexist)
    !
    ! !DESCRIPTION:
    ! Check if dimension is on netcdf file
    !
    ! !ARGUMENTS:
    class(file_desc_t) , intent(inout) :: ncid     ! PIO file descriptor
    character(len=*)   , intent(in)    :: dimname  ! dimension name
    logical            , intent(out)   :: dimexist ! if this dimension exists or not
    !
    ! !LOCAL VARIABLES:
    integer :: dimid

    character(len=*), parameter :: subname = 'check_dim'
    !-----------------------------------------------------------------------

    call ncd_inqdid(ncid, dimname, dimid, dimexist)

  end subroutine check_dim

  !-----------------------------------------------------------------------
  subroutine check_var_or_dim(ncid, name, is_dim, exists)
    !
    ! !DESCRIPTION:
    ! Check if variable or dimension is on netcdf file
    !
    ! !ARGUMENTS:
    class(file_desc_t) , intent(inout) :: ncid   ! PIO file descriptor
    character(len=*)   , intent(in)    :: name   ! variable or dimension name to check
    logical            , intent(in)    :: is_dim ! if true, check for dimension; if false, check for variable
    logical            , intent(out)   :: exists ! whether the given variable or dimension exists on file
    !
    ! !LOCAL VARIABLES:

    character(len=*), parameter :: subname = 'check_var_or_dim'
    !-----------------------------------------------------------------------

    if (is_dim) then
       call check_dim(ncid, name, exists)
    else
       call check_var(ncid, name, exists, print_err=.false.)
    end if

  end subroutine check_var_or_dim

  !-----------------------------------------------------------------------
  subroutine check_att(ncid, varid, attrib, att_found)
    !
    ! !DESCRIPTION:
    ! Check if attribute is on file
    !
    ! !USES:
    !
    ! !ARGUMENTS:
    class(file_desc_t),intent(inout) :: ncid      ! netcdf file id
    integer           ,intent(in)    :: varid     ! netcdf var id
    character(len=*)  ,intent(in)    :: attrib    ! netcdf attrib
    logical           ,intent(out)   :: att_found ! true if the attribute was found
    !
    ! !LOCAL VARIABLES:
    integer :: att_type  ! attribute type
    integer(pio_offset_kind) :: att_len   ! attribute length
    integer :: status

    character(len=*), parameter :: subname = 'check_att'
    !-----------------------------------------------------------------------

    att_found = .true.
    call pio_seterrorhandling(ncid, PIO_BCAST_ERROR)
    status = PIO_inq_att(ncid, varid, trim(attrib), att_type, att_len)
    if (status /= PIO_noerr) then
       att_found = .false.
    end if
    call pio_seterrorhandling(ncid, PIO_INTERNAL_ERROR)

  end subroutine check_att

  !-----------------------------------------------------------------------
  subroutine check_dim_size(ncid, dimname, value, msg)
    !
    ! !DESCRIPTION:
    ! Validity check on dimension
    !
    ! !ARGUMENTS:
    class(file_desc_t),intent(in) :: ncid      ! PIO file handle
    character(len=*) , intent(in) :: dimname   ! Dimension name
    integer, intent(in)           :: value     ! Expected dimension size

    character(len=*), intent(in), optional :: msg  ! Optional additional message printed upon error
    !
    ! !LOCAL VARIABLES:
    integer :: dimid, dimlen    ! temporaries
    integer :: status           ! error code
    character(len=*),parameter :: subname='check_dim_size' ! subroutine name
    !-----------------------------------------------------------------------

    status = pio_inq_dimid (ncid, trim(dimname), dimid)
    status = pio_inq_dimlen (ncid, dimid, dimlen)
    if (dimlen /= value) then
       write(iulog,*) subname//' ERROR: mismatch of input dimension ',dimlen, &
            ' with expected value ',value,' for variable ',trim(dimname)
       if (present(msg)) then
          write(iulog,'(a)') msg
       end if
       call shr_sys_abort(errMsg(sourcefile, __LINE__))
    end if

  end subroutine check_dim_size

  !-----------------------------------------------------------------------
  subroutine ncd_redef(ncid)
    !
    ! !DESCRIPTION:
    ! Re-enter define mode for this netcdf file
    !
    ! Remember to call ncd_enddef when finished
    !
    ! !ARGUMENTS:
    class(file_desc_t),intent(inout) :: ncid      ! netcdf file id
    !
    ! !LOCAL VARIABLES:
    integer :: status   ! error status
    !-----------------------------------------------------------------------

    status = PIO_redef(ncid)

  end subroutine ncd_redef

  !-----------------------------------------------------------------------
  subroutine ncd_enddef(ncid)
    !
    ! !DESCRIPTION:
    ! enddef netcdf file
    !
    ! !ARGUMENTS:
    class(file_desc_t),intent(inout) :: ncid      ! netcdf file id
    !
    ! !LOCAL VARIABLES:
    integer :: status   ! error status
    !-----------------------------------------------------------------------

    status = PIO_enddef(ncid)

  end subroutine ncd_enddef

  !-----------------------------------------------------------------------
  subroutine ncd_inqdid(ncid,name,dimid,dimexist)
    !
    ! !DESCRIPTION:
    ! inquire on a dimension id
    !
    ! !ARGUMENTS:
    class(file_desc_t),intent(inout) :: ncid   ! netcdf file id
    character(len=*) , intent(in) :: name      ! dimension name
    integer          , intent(out):: dimid     ! dimension id
    logical,optional , intent(out):: dimexist  ! if this dimension exists or not
    !
    ! !LOCAL VARIABLES:
    integer :: status
    !-----------------------------------------------------------------------

    if ( present(dimexist) )then
       call pio_seterrorhandling(ncid, PIO_BCAST_ERROR)
    end if
    status = PIO_inq_dimid(ncid,name,dimid)
    if ( present(dimexist) )then
       if ( status == PIO_NOERR)then
          dimexist = .true.
       else
          dimexist = .false.
       end if
       call pio_seterrorhandling(ncid, PIO_INTERNAL_ERROR)
    end if

  end subroutine ncd_inqdid

  !-----------------------------------------------------------------------
  subroutine ncd_inqdlen(ncid,dimid,len,name)
    !
    ! !DESCRIPTION:
    ! Gets the length of the given dimension
    !
    ! If 'name' is absent, then 'dimid' is used as an input: the dimension id to inquire.
    ! If 'name' is present, then it gives the name of the dimension to inquire, and
    ! 'dimid' is set to the ID associated with this dimension.
    !
    ! !ARGUMENTS:
    class(file_desc_t), intent(inout) :: ncid       ! netcdf file id
    integer           , intent(inout) :: dimid      ! dimension id
    integer           , intent(out)   :: len        ! dimension len
    character(len=*), optional, intent(in) :: name  ! dimension name
    !
    ! !LOCAL VARIABLES:
    integer :: status
    !-----------------------------------------------------------------------

    if ( present(name) )then
       call ncd_inqdid(ncid,name,dimid)
    end if
    len = -1
    status = PIO_inq_dimlen(ncid,dimid,len)

  end subroutine ncd_inqdlen

  !-----------------------------------------------------------------------
  subroutine ncd_inqdname(ncid,dimid,dname)
    !
    ! !DESCRIPTION:
    ! inquire dim name
    !
    ! !ARGUMENTS:
    class(file_desc_t), intent(in) :: ncid      ! netcdf file id
    integer           , intent(in) :: dimid     ! dimension id
    character(len=*)  , intent(out):: dname     ! dimension name
    !
    ! !LOCAL VARIABLES:
    integer :: status
    !-----------------------------------------------------------------------

    status = PIO_inq_dimname(ncid,dimid,dname)

  end subroutine ncd_inqdname

  !-----------------------------------------------------------------------
  subroutine ncd_inqfdims(ncid, isgrid2d, ni, nj, ns)
    !
    ! !ARGUMENTS:
    class(file_desc_t), intent(inout):: ncid
    logical           , intent(out)  :: isgrid2d
    integer           , intent(out)  :: ni
    integer           , intent(out)  :: nj
    integer           , intent(out)  :: ns
    !
    ! !LOCAL VARIABLES:
    integer  :: dimid                                ! netCDF id
    integer  :: ier                                  ! error status
    character(len=32) :: subname = 'ncd_inqfdims' ! subroutine name
    !-----------------------------------------------------------------------

    if (single_column) then
       ni = 1
       nj = 1
       ns = 1
       isgrid2d = .true.
       RETURN
    end if

    ni = 0
    nj = 0

    call pio_seterrorhandling(ncid, PIO_BCAST_ERROR)
    ier = pio_inq_dimid (ncid, 'lon', dimid)
    if (ier == PIO_NOERR) ier = pio_inq_dimlen(ncid, dimid, ni)
    ier = pio_inq_dimid (ncid, 'lat', dimid)
    if (ier == PIO_NOERR) ier = pio_inq_dimlen(ncid, dimid, nj)

    ier = pio_inq_dimid (ncid, 'lsmlon', dimid)
    if (ier == PIO_NOERR) ier = pio_inq_dimlen(ncid, dimid, ni)
    ier = pio_inq_dimid (ncid, 'lsmlat', dimid)
    if (ier == PIO_NOERR) ier = pio_inq_dimlen(ncid, dimid, nj)

    ier = pio_inq_dimid (ncid, 'ni', dimid)
    if (ier == PIO_NOERR) ier = pio_inq_dimlen(ncid, dimid, ni)
    ier = pio_inq_dimid (ncid, 'nj', dimid)
    if (ier == PIO_NOERR) ier = pio_inq_dimlen(ncid, dimid, nj)

    ier = pio_inq_dimid (ncid, 'gridcell', dimid)
    if (ier == PIO_NOERR) then
       ier = pio_inq_dimlen(ncid, dimid, ni)
       if (ier == PIO_NOERR) nj = 1
    end if

    call pio_seterrorhandling(ncid, PIO_INTERNAL_ERROR)

    if (ni == 0 .or. nj == 0) then
       write(iulog,*) trim(subname),' ERROR: ni,nj = ',ni,nj,' cannot be zero '
       call shr_sys_abort(errMsg(sourcefile, __LINE__))
    end if

    if (nj == 1) then
       isgrid2d = .false.
    else
       isgrid2d = .true.
    end if

    ns = ni*nj

  end subroutine ncd_inqfdims

  !-----------------------------------------------------------------------
  subroutine ncd_inqvid(ncid,name,varid,vardesc,readvar)
    !
    ! !DESCRIPTION:
    ! Inquire on a variable ID
    !
    ! !ARGUMENTS:
    class(file_desc_t), intent(inout) :: ncid      ! netcdf file id
    character(len=*)  , intent(in)    :: name      ! variable name
    integer           , intent(out)   :: varid     ! variable id
    type(Var_desc_t)  , intent(out)   :: vardesc   ! variable descriptor
    logical, optional , intent(out)   :: readvar   ! does variable exist
    !
    ! !LOCAL VARIABLES:
    integer :: ret               ! return code
    character(len=*),parameter :: subname='ncd_inqvid' ! subroutine name
    !-----------------------------------------------------------------------

    if (present(readvar)) then
       readvar = .false.
       call pio_seterrorhandling(ncid, PIO_BCAST_ERROR)
       ret = PIO_inq_varid(ncid,name,vardesc)
       if (ret /= PIO_noerr) then
          if (masterproc) write(iulog,*) subname//': variable ',trim(name),' is not on dataset'
          readvar = .false.
       else
          readvar = .true.
       end if
       call pio_seterrorhandling(ncid, PIO_INTERNAL_ERROR)
    else
       ret = PIO_inq_varid(ncid,name,vardesc)
    endif
    varid = vardesc%varid

  end subroutine ncd_inqvid

  !-----------------------------------------------------------------------
  subroutine ncd_inqvtype(ncid, vardesc, vartype)
    !
    ! !DESCRIPTION:
    ! Inquire variable type
    !
    ! !ARGUMENTS:
    class(file_desc_t) , intent(in)  :: ncid      ! netcdf file id
    type(var_desc_t)   , intent(in)  :: vardesc   ! variable descriptor
    integer            , intent(out) :: vartype   ! type of var in file (ncd_int, ncd_float, ncd_double, etc.)
    !
    ! !LOCAL VARIABLES:
    integer :: status

    character(len=*), parameter :: subname = 'ncd_inqvtype'
    !-----------------------------------------------------------------------

    vartype = -9999
    status = pio_inq_vartype(ncid, vardesc, vartype)

  end subroutine ncd_inqvtype

  !-----------------------------------------------------------------------
  subroutine ncd_inqvdims(ncid,ndims,vardesc)
    !
    ! !DESCRIPTION:
    ! inquire variable dimensions
    !
    ! !ARGUMENTS:
    class(file_desc_t), intent(in)   :: ncid      ! netcdf file id
    integer           , intent(out)  :: ndims     ! variable ndims
    type(Var_desc_t)  , intent(inout):: vardesc   ! variable descriptor
    !
    ! !LOCAL VARIABLES:
    integer :: status
    !-----------------------------------------------------------------------

    ndims = -1
    status = PIO_inq_varndims(ncid,vardesc,ndims)

  end subroutine ncd_inqvdims

  !-----------------------------------------------------------------------
  subroutine ncd_inqvname(ncid,varid,vname,vardesc)
    !
    ! !DESCRIPTION:
    ! inquire variable name
    !
    ! !ARGUMENTS:
    class(file_desc_t), intent(in)   :: ncid      ! netcdf file id
    integer           , intent(in)   :: varid     ! variable id
    character(len=*)  , intent(out)  :: vname     ! variable vname
    type(Var_desc_t)  , intent(inout):: vardesc   ! variable descriptor
    !
    ! !LOCAL VARIABLES:
    integer :: status
    !-----------------------------------------------------------------------

    vname = ''
    status = PIO_inq_varname(ncid,vardesc,vname)

  end subroutine ncd_inqvname

  !-----------------------------------------------------------------------
  subroutine ncd_inqvdids(ncid,dids,vardesc)
    !
    ! !DESCRIPTION:
    ! inquire variable dimension ids
    !
    ! !ARGUMENTS:
    class(file_desc_t),intent(in)  :: ncid      ! netcdf file id
    integer          ,intent(out)  :: dids(:)   ! variable dids
    type(Var_desc_t) ,intent(inout):: vardesc   ! variable descriptor
    !
    ! !LOCAL VARIABLES:
    integer :: status
    !-----------------------------------------------------------------------

    dids = -1
    status = PIO_inq_vardimid(ncid,vardesc,dids)

  end subroutine ncd_inqvdids

  !-----------------------------------------------------------------------
  subroutine ncd_inqvdlen_byDesc(ncid,vardesc,dimnum,dlen,err_code)
    !
    ! !DESCRIPTION:
    ! inquire size of one of a variable's dimensions, given a vardesc
    !
    ! If the variable has n dimensions, then dimnum should be between 1 and n; this routine
    ! returns the size of the dimnum'th dimension.
    !
    ! If there is an error condition, dlen will be -1, and err_code will hold the error
    ! code; possible error codes are:
    ! 0: no error
    ! 1: dimnum out of range
    !
    ! !ARGUMENTS:
    class(file_desc_t),intent(inout) :: ncid      ! netcdf file id
    type(Var_desc_t)  ,intent(inout) :: vardesc   ! variable descriptor
    integer           ,intent(in)    :: dimnum    ! dimension number to query
    integer           ,intent(out)   :: dlen      ! length of the dimension
    integer           ,intent(out)   :: err_code  ! error code (0 means no error)
    !
    ! !LOCAL VARIABLES:
    integer              :: ndims      ! number of dimensions
    integer, allocatable :: dimids(:)  ! dimension IDs

    integer, parameter   :: dlen_invalid = -1
    integer, parameter   :: error_none = 0
    integer, parameter   :: error_dimnum_out_of_range = 1
    !-----------------------------------------------------------------------

    err_code = error_none

    call ncd_inqvdims(ncid, ndims, vardesc)

    if (dimnum > 0 .and. dimnum <= ndims) then
       allocate(dimids(ndims))
       call ncd_inqvdids(ncid, dimids, vardesc)
       call ncd_inqdlen(ncid, dimids(dimnum), dlen)
       deallocate(dimids)
    else
       dlen = dlen_invalid
       err_code = error_dimnum_out_of_range
    end if

  end subroutine ncd_inqvdlen_byDesc


  !-----------------------------------------------------------------------
  subroutine ncd_inqvdlen_byName(ncid,varname,dimnum,dlen,err_code)
    !
    ! !DESCRIPTION:
    ! inquire size of one of a variable's dimensions, given a variable name
    !
    ! If the variable has n dimensions, then dimnum should be between 1 and n; this routine
    ! returns the size of the dimnum'th dimension.
    !
    ! If there is an error condition, dlen will be -1, and err_code will hold the error
    ! code; possible error codes are:
    ! 0: no error
    ! 1: dimnum out of range
    ! 11: variable not found
    !
    ! !ARGUMENTS:
    class(file_desc_t),intent(inout) :: ncid      ! netcdf file id
    character(len=*)  ,intent(in)    :: varname   ! variable name
    integer           ,intent(in)    :: dimnum    ! dimension number to query
    integer           ,intent(out)   :: dlen      ! length of the dimension
    integer           ,intent(out)   :: err_code  ! error code (0 means no error)
    !
    ! !LOCAL VARIABLES:
    type(Var_desc_t) :: vardesc        ! variable descriptor
    logical          :: readvar        ! whether the variable was found
    integer, parameter :: dlen_invalid = -1
    integer, parameter :: error_variable_not_found = 11
    !-----------------------------------------------------------------------

    call check_var(ncid, varname, readvar, vardesc=vardesc)
    if (readvar) then
       call ncd_inqvdlen_byDesc(ncid, vardesc, dimnum, dlen, err_code)
    else
       dlen = dlen_invalid
       err_code = error_variable_not_found
    end if

  end subroutine ncd_inqvdlen_byName

  !-----------------------------------------------------------------------
  subroutine ncd_inqvdname_byDesc(ncid,vardesc,dimnum,dname,err_code)
    !
    ! !DESCRIPTION:
    ! Inquire name of one of a variable's dimensions, given a vardesc
    !
    ! If the variable has n dimensions, then dimnum should be between 1 and n; this
    ! routine returns the name of the dimnum'th dimension.
    !
    ! If there is an error condition, dname will be ' ', and err_code will hold the error
    ! code; possible error codes are:
    ! 0: no error
    ! 1: dimnum out of range
    !
    ! !ARGUMENTS:
    class(file_desc_t),intent(inout) :: ncid      ! netcdf file id
    type(Var_desc_t)  ,intent(inout) :: vardesc   ! variable descriptor
    integer           ,intent(in)    :: dimnum    ! dimension number to query
    character(len=*)  ,intent(out)   :: dname     ! name of the dimension
    integer           ,intent(out)   :: err_code  ! error code (0 means no error)
    !
    ! !LOCAL VARIABLES:
    integer              :: ndims      ! number of dimensions
    integer, allocatable :: dimids(:)  ! dimension IDs

    character(len=*), parameter :: dname_invalid = ' '
    integer, parameter :: error_none = 0
    integer, parameter :: error_dimnum_out_of_range = 1

    character(len=*), parameter :: subname = 'ncd_inqvdname_byDesc'
    !-----------------------------------------------------------------------

    err_code = error_none

    call ncd_inqvdims(ncid, ndims, vardesc)

    if (dimnum > 0 .and. dimnum <= ndims) then
       allocate(dimids(ndims))
       call ncd_inqvdids(ncid, dimids, vardesc)
       call ncd_inqdname(ncid, dimids(dimnum), dname)
       deallocate(dimids)
    else
       dname = dname_invalid
       err_code = error_dimnum_out_of_range
    end if

  end subroutine ncd_inqvdname_byDesc

  !-----------------------------------------------------------------------
  subroutine ncd_inqvdname_byName(ncid,varname,dimnum,dname,err_code)
    !
    ! !DESCRIPTION:
    ! Inquire name of one of a variable's dimensions, given a variable name
    !
    ! If the variable has n dimensions, then dimnum should be between 1 and n; this
    ! routine returns the name of the dimnum'th dimension.
    !
    ! If there is an error condition, dname will be ' ', and err_code will hold the error
    ! code; possible error codes are:
    ! 0: no error
    ! 1: dimnum out of range
    ! 11: variable not found
    !
    ! !ARGUMENTS:
    class(file_desc_t),intent(inout) :: ncid      ! netcdf file id
    character(len=*)  ,intent(in)    :: varname   ! variable name
    integer           ,intent(in)    :: dimnum    ! dimension number to query
    character(len=*)  ,intent(out)   :: dname     ! name of the dimension
    integer           ,intent(out)   :: err_code  ! error code (0 means no error)
    !
    ! !LOCAL VARIABLES:
    type(Var_desc_t) :: vardesc        ! variable descriptor
    logical          :: readvar        ! whether the variable was found
    character(len=*), parameter :: dname_invalid = ' '
    integer, parameter :: error_variable_not_found = 11

    character(len=*), parameter :: subname = 'ncd_inqvdname_byName'
    !-----------------------------------------------------------------------

    call check_var(ncid, varname, readvar, vardesc=vardesc)
    if (readvar) then
       call ncd_inqvdname_byDesc(ncid, vardesc, dimnum, dname, err_code)
    else
       dname = dname_invalid
       err_code = error_variable_not_found
    end if

  end subroutine ncd_inqvdname_byName

  !-----------------------------------------------------------------------
  subroutine ncd_inqnatts(ncid, nattributes)
    !
    ! !DESCRIPTION:
    ! Inquire number of global attributes
    !
    ! !ARGUMENTS:
    class(file_desc_t), intent(inout) :: ncid ! netcdf file id
    integer           , intent(out)   :: nattributes ! number of global attributes
    !
    ! !LOCAL VARIABLES:
    integer :: status

    character(len=*), parameter :: subname = 'ncd_inqnatts'
    !-----------------------------------------------------------------------

    status = PIO_inquire(ncid, nattributes=nattributes)

  end subroutine ncd_inqnatts

  !-----------------------------------------------------------------------
  subroutine ncd_inqattname(ncid, varid, attnum, attname)
    !
    ! !DESCRIPTION:
    ! Inquire attribute name, given attribute number
    !
    ! !ARGUMENTS:
    class(file_desc_t) , intent(inout) :: ncid   ! netcdf file id
    integer            , intent(in)    :: varid  ! netcdf var id (can be ncd_global)
    integer            , intent(in)    :: attnum ! attribute number
    character(len=*)   , intent(out) :: attname
    !
    ! !LOCAL VARIABLES:
    integer :: status

    character(len=*), parameter :: subname = 'ncd_inqattname'
    !-----------------------------------------------------------------------

    status = PIO_inq_attname(ncid, varid, attnum, attname)

  end subroutine ncd_inqattname

  !-----------------------------------------------------------------------
  subroutine ncd_putatt_int(ncid,varid,attrib,value,xtype)
    !
    ! !DESCRIPTION:
    ! put integer attributes
    !
    ! !ARGUMENTS:
    class(file_desc_t),intent(inout) :: ncid      ! netcdf file id
    integer           ,intent(in)    :: varid     ! netcdf var id
    character(len=*)  ,intent(in)    :: attrib    ! netcdf attrib
    integer           ,intent(in)    :: value     ! netcdf attrib value
    integer,optional  ,intent(in)    :: xtype     ! netcdf data type
    !
    ! !LOCAL VARIABLES:
    integer :: status
    !-----------------------------------------------------------------------

    status = PIO_put_att(ncid,varid,trim(attrib),value)

  end subroutine ncd_putatt_int

  !-----------------------------------------------------------------------
  subroutine ncd_putatt_char(ncid,varid,attrib,value,xtype)
    !
    ! !DESCRIPTION:
    ! put character attributes
    !
    ! !ARGUMENTS:
    class(file_desc_t),intent(inout) :: ncid      ! netcdf file id
    integer           ,intent(in)    :: varid     ! netcdf var id
    character(len=*)  ,intent(in)    :: attrib    ! netcdf attrib
    character(len=*)  ,intent(in)    :: value     ! netcdf attrib value
    integer,optional  ,intent(in)    :: xtype     ! netcdf data type
    !
    ! !LOCAL VARIABLES:
    integer :: status
    !-----------------------------------------------------------------------

    status = PIO_put_att(ncid,varid,trim(attrib),value)

  end subroutine ncd_putatt_char

  !-----------------------------------------------------------------------
  subroutine ncd_putatt_real(ncid,varid,attrib,value,xtype)
    !
    ! !DESCRIPTION:
    ! put real attributes
    !
    ! !ARGUMENTS:
    class(file_desc_t),intent(inout) :: ncid      ! netcdf file id
    integer           ,intent(in)    :: varid     ! netcdf var id
    character(len=*)  ,intent(in)    :: attrib    ! netcdf attrib
    real(r8)          ,intent(in)    :: value     ! netcdf attrib value
    integer           ,intent(in)    :: xtype     ! netcdf data type
    !
    ! !LOCAL VARIABLES:
    integer :: status
    real*4  :: value4
    !-----------------------------------------------------------------------

    value4 = value

    if (xtype == pio_double) then
       status = PIO_put_att(ncid,varid,trim(attrib),value)
    else
       status = PIO_put_att(ncid,varid,trim(attrib),value4)
    endif

  end subroutine ncd_putatt_real

  !-----------------------------------------------------------------------
  subroutine ncd_getatt_char(ncid,varid,attrib,value)
    !
    ! !DESCRIPTION:
    ! get a character attribute
    !
    ! !USES:
    !
    ! !ARGUMENTS:
    class(file_desc_t),intent(inout) :: ncid      ! netcdf file id
    integer           ,intent(in)    :: varid     ! netcdf var id
    character(len=*)  ,intent(in)    :: attrib    ! netcdf attrib
    character(len=*)  ,intent(out)   :: value     ! netcdf attrib value
    !
    ! !LOCAL VARIABLES:
    integer :: status

    character(len=*), parameter :: subname = 'ncd_getatt_char'
    !-----------------------------------------------------------------------

    status = PIO_get_att(ncid,varid,trim(attrib),value)

  end subroutine ncd_getatt_char

    !-----------------------------------------------------------------------
  subroutine ncd_getatt_int(ncid,varid,attrib,value)
    !
    ! !DESCRIPTION:
    ! get an integer attribute
    !
    ! !USES:
    !
    ! !ARGUMENTS:
    class(file_desc_t),intent(inout) :: ncid      ! netcdf file id
    integer           ,intent(in)    :: varid     ! netcdf var id
    character(len=*)  ,intent(in)    :: attrib    ! netcdf attrib
    integer           ,intent(out)   :: value     ! netcdf attrib value
    !
    ! !LOCAL VARIABLES:
    integer :: status

    character(len=*), parameter :: subname = 'ncd_getatt_int'
    !-----------------------------------------------------------------------

    status = PIO_get_att(ncid,varid,trim(attrib),value)

  end subroutine ncd_getatt_int


  !-----------------------------------------------------------------------
  subroutine ncd_defdim(ncid,attrib,value,dimid)
    !
    ! !DESCRIPTION:
    ! define dimension
    !
    ! !ARGUMENTS:
    class(file_desc_t), intent(in) :: ncid      ! netcdf file id
    character(len=*)  , intent(in) :: attrib    ! netcdf attrib
    integer           , intent(in) :: value     ! netcdf attrib value
    integer           , intent(out):: dimid     ! netcdf dimension id
    !
    ! !LOCAL VARIABLES:
    integer :: status
    !-----------------------------------------------------------------------

    status = pio_def_dim(ncid,attrib,value,dimid)

  end subroutine ncd_defdim

  !-----------------------------------------------------------------------
  subroutine ncd_defvar_bynf(ncid, varname, xtype, ndims, dimid, varid, &
       long_name, units, cell_method, missing_value, fill_value, &
       imissing_value, ifill_value, comment, flag_meanings, &
       flag_values, nvalid_range )
    !
    ! !DESCRIPTION:
    !  Define a netcdf variable
    !
    ! !ARGUMENTS:
    class(file_desc_t) , intent(inout) :: ncid                  ! netcdf file id
    character(len=*)   , intent(in)  :: varname                 ! variable name
    integer            , intent(in)  :: xtype                   ! external type
    integer            , intent(in)  :: ndims                   ! number of dims
    integer            , intent(inout) :: varid                 ! returned var id
    integer            , intent(in), optional :: dimid(:)       ! dimids
    character(len=*)   , intent(in), optional :: long_name      ! attribute
    character(len=*)   , intent(in), optional :: units          ! attribute
    character(len=*)   , intent(in), optional :: cell_method    ! attribute
    character(len=*)   , intent(in), optional :: comment        ! attribute
    character(len=*)   , intent(in), optional :: flag_meanings(:) ! attribute
    real(r8)           , intent(in), optional :: missing_value  ! attribute for real
    real(r8)           , intent(in), optional :: fill_value     ! attribute for real
    integer            , intent(in), optional :: imissing_value ! attribute for int
    integer            , intent(in), optional :: ifill_value    ! attribute for int
    integer            , intent(in), optional :: flag_values(:)  ! attribute for int
    integer            , intent(in), optional :: nvalid_range(2)  ! attribute for int
    !
    ! !LOCAL VARIABLES:
    integer :: n                   ! indices
    integer :: ldimid(4)           ! local dimid
    integer :: dimid0(1)           ! local dimid
    integer :: status              ! error status
    integer :: lxtype              ! local external type (in case logical variable)
    type(var_desc_t)   :: vardesc  ! local vardesc
    character(len=128) :: dimname  ! temporary
    character(len=256) :: str      ! temporary
    character(len=*),parameter :: subname='ncd_defvar_bynf' ! subroutine name
    !-----------------------------------------------------------------------

    varid = -1

    dimid0 = 0
    ldimid = 0
    if (present(dimid)) then
       ldimid(1:ndims) = dimid(1:ndims)
    else   ! ndims must be zero if dimid not present
       if (ndims /= 0) then
          write(iulog,*) subname//' ERROR: dimid not supplied and ndims ne 0 ',trim(varname),ndims
          call shr_sys_abort(errMsg(sourcefile, __LINE__))
       endif
    endif

    if ( xtype == ncd_log )then
       lxtype = ncd_int
    else
       lxtype = xtype
    end if
    if (masterproc .and. debug > 1) then
       write(iulog,*) 'Error in defining variable = ', trim(varname)
       write(iulog,*) subname//' ',trim(varname),lxtype,ndims,ldimid(1:ndims)
    endif

    if (ndims >  0) then
       status = pio_inq_dimname(ncid,ldimid(ndims),dimname)
    end if

    ! Define variable
    if (present(dimid)) then
       status = PIO_def_var(ncid,trim(varname),lxtype,dimid(1:ndims),vardesc)
    else
       status = PIO_def_var(ncid,trim(varname),lxtype,dimid0        ,vardesc)
    endif
    varid = vardesc%varid

    !
    ! Add attributes
    !
    if (present(long_name)) then
       call ncd_putatt(ncid, varid, 'long_name', trim(long_name))
    end if
    if (present(flag_values)) then
       status = PIO_put_att(ncid,varid,'flag_values',flag_values)
       if ( .not. present(flag_meanings)) then
          write(iulog,*) 'Error in defining variable = ', trim(varname)
          call shr_sys_abort(" ERROR:: flag_values set -- but not flag_meanings"//errMsg(sourcefile, __LINE__))
       end if
    end if
    if (present(flag_meanings)) then
       if ( .not. present(flag_values)) then
          write(iulog,*) 'Error in defining variable = ', trim(varname)
          call shr_sys_abort(" ERROR:: flag_meanings set -- but not flag_values"//errMsg(sourcefile, __LINE__) )
       end if
       if ( size(flag_values) /= size(flag_meanings) ) then
          write(iulog,*) 'Error in defining variable = ', trim(varname)
          call shr_sys_abort(" ERROR:: flag_meanings and flag_values dimension different"//errMsg(sourcefile, __LINE__))
       end if
       str = flag_meanings(1)
       do n = 1, size(flag_meanings)
          if ( index(flag_meanings(n), ' ') /= 0 )then
             write(iulog,*) 'Error in defining variable = ', trim(varname)
             call shr_sys_abort(" ERROR:: flag_meanings has an invalid space in it"//errMsg(sourcefile, __LINE__) )
          end if
          if ( n > 1 ) str = trim(str)//" "//flag_meanings(n)
       end do
       status = PIO_put_att(ncid,varid,'flag_meanings', trim(str) )
    end if
    if (present(comment)) then
       call ncd_putatt(ncid, varid, 'comment', trim(comment))
    end if
    if (present(units)) then
       call ncd_putatt(ncid, varid, 'units', trim(units))
    end if
    if (present(cell_method)) then
       str = 'time: ' // trim(cell_method)
       call ncd_putatt(ncid, varid, 'cell_methods', trim(str))
    end if
    if (present(fill_value)) then
       call ncd_putatt(ncid, varid, '_FillValue', fill_value, lxtype)
    end if
    if (present(missing_value)) then
       call ncd_putatt(ncid, varid, 'missing_value', missing_value, lxtype)
    end if
    if (present(ifill_value)) then
       call ncd_putatt(ncid, varid, '_FillValue', ifill_value, lxtype)
    end if
    if (present(imissing_value)) then
       call ncd_putatt(ncid, varid, 'missing_value', imissing_value, lxtype)
    end if
    if (present(nvalid_range)) then
       status = PIO_put_att(ncid,varid,'valid_range', nvalid_range )
    end if
    if ( xtype == ncd_log )then
       status = PIO_put_att(ncid,varid,'flag_values',     (/0, 1/) )
       status = PIO_put_att(ncid,varid,'flag_meanings',  "FALSE TRUE" )
       status = PIO_put_att(ncid,varid,'valid_range',    (/0, 1/) )
    end if

  end subroutine ncd_defvar_bynf

  !-----------------------------------------------------------------------
  subroutine ncd_defvar_bygrid(ncid, varname, xtype, &
       dim1name, dim2name, dim3name, dim4name, dim5name, &
       long_name, units, cell_method, missing_value, fill_value, &
       imissing_value, ifill_value, switchdim, comment, &
       flag_meanings, flag_values, nvalid_range )
    !
    ! !DESCRIPTION:
    !  Define a netcdf variable
    !
    ! !ARGUMENTS:
    class(file_desc_t) , intent(inout) :: ncid                 ! netcdf file id
    character(len=*)   , intent(in)  :: varname                 ! variable name
    integer            , intent(in)  :: xtype                   ! external type
    character(len=*)   , intent(in), optional :: dim1name       ! dimension name
    character(len=*)   , intent(in), optional :: dim2name       ! dimension name
    character(len=*)   , intent(in), optional :: dim3name       ! dimension name
    character(len=*)   , intent(in), optional :: dim4name       ! dimension name
    character(len=*)   , intent(in), optional :: dim5name       ! dimension name
    character(len=*)   , intent(in), optional :: long_name      ! attribute
    character(len=*)   , intent(in), optional :: units          ! attribute
    character(len=*)   , intent(in), optional :: cell_method    ! attribute
    character(len=*)   , intent(in), optional :: comment        ! attribute
    character(len=*)   , intent(in), optional :: flag_meanings(:) ! attribute
    real(r8)           , intent(in), optional :: missing_value  ! attribute for real
    real(r8)           , intent(in), optional :: fill_value     ! attribute for real
    integer            , intent(in), optional :: imissing_value ! attribute for int
    integer            , intent(in), optional :: ifill_value    ! attribute for int
    logical            , intent(in), optional :: switchdim      ! true=> permute dim1 and dim2 for output
    integer            , intent(in), optional :: flag_values(:)  ! attribute for int
    integer            , intent(in), optional :: nvalid_range(2)  ! attribute for int
    !
    ! !LOCAL VARIABLES:
    integer :: n              ! indices
    integer :: ndims          ! dimension counter
    integer :: dimid(5)       ! dimension ids
    integer :: varid          ! variable id
    integer :: itmp           ! temporary
    character(len=256) :: str ! temporary
    character(len=*),parameter :: subname='ncd_defvar_bygrid' ! subroutine name
    !-----------------------------------------------------------------------

    dimid(:) = 0

    ! Determine dimension ids for variable

    if (present(dim1name)) call ncd_inqdid(ncid, dim1name, dimid(1))
    if (present(dim2name)) call ncd_inqdid(ncid, dim2name, dimid(2))
    if (present(dim3name)) call ncd_inqdid(ncid, dim3name, dimid(3))
    if (present(dim4name)) call ncd_inqdid(ncid, dim4name, dimid(4))
    if (present(dim5name)) call ncd_inqdid(ncid, dim5name, dimid(5))

    ! Permute dim1 and dim2 if necessary

    if (present(switchdim)) then
       itmp = dimid(2)
       dimid(2) = dimid(1)
       dimid(1) = itmp
    end if

    ! Define variable

    ndims = 0
    if (present(dim1name)) then
       do n = 1, size(dimid)
          if (dimid(n) /= 0) ndims = ndims + 1
       end do
    end if

    call ncd_defvar_bynf(ncid,varname,xtype,ndims,dimid,varid, &
         long_name=long_name, units=units, cell_method=cell_method, &
         missing_value=missing_value, fill_value=fill_value, &
         imissing_value=imissing_value, ifill_value=ifill_value, &
         comment=comment, flag_meanings=flag_meanings, &
         flag_values=flag_values, nvalid_range=nvalid_range )

  end subroutine ncd_defvar_bygrid

  !------------------------------------------------------------------------
  subroutine ncd_io_char_var0_start_glob(vardesc, data, flag, ncid, start )
    !
    ! !DESCRIPTION:
    ! netcdf I/O of global character array with start indices input
    !
    ! !ARGUMENTS:
    class(file_desc_t),intent(inout) :: ncid             ! netcdf file id
    character(len=*) , intent(in)    :: flag             ! 'read' or 'write'
    type(var_desc_t) , intent(in)    :: vardesc          ! local vardesc pointer
    character(len=*) , intent(inout) :: data             ! raw data for this index
    integer          , intent(in)    :: start(:)         ! output bounds
    !
    ! !LOCAL VARIABLES:
    integer :: status               ! error code
    character(len=*),parameter :: subname='ncd_io_char_var0_start_glob'
    !-----------------------------------------------------------------------

    if (flag == 'read') then

       status = pio_get_var(ncid, vardesc, start, data )

    elseif (flag == 'write') then

       status = pio_put_var(ncid, vardesc, start, data )

    endif

  end subroutine ncd_io_char_var0_start_glob

  !------------------------------------------------------------------------
  !DIMS 0,1
  subroutine ncd_io_{DIMS}d_log_glob(varname, data, flag, ncid, readvar, nt, posNOTonfile)
    !
    ! !DESCRIPTION:
    ! netcdf I/O of global logical variable
    !
    ! !ARGUMENTS:
    class(file_desc_t) , intent(inout) :: ncid      ! netcdf file id
    character(len=*)   , intent(in)    :: flag      ! 'read' or 'write'
    character(len=*)   , intent(in)    :: varname   ! variable name
    logical            , intent(inout) :: data{DIMSTR} ! raw data
    logical, optional  , intent(out)   :: readvar   ! was var read?
    integer, optional  , intent(in)    :: nt        ! time sample index
    logical            , optional, intent(in) :: posNOTonfile ! position is NOT on this file
    !
    ! !LOCAL VARIABLES:
    integer           :: varid              ! netCDF variable id
    integer           :: start(2), count(2) ! output bounds
    integer           :: status             ! error code
    logical           :: varpresent         ! if true, variable is on tape
    logical           :: found              ! if true, found lat/lon dims on file
    integer           :: idata
    integer, pointer  :: idata1d(:)         ! Temporary integer data to send to file
    character(len=32) :: vname              ! variable error checking
    type(var_desc_t)  :: vardesc            ! local vardesc pointer
    integer           :: ndims
    character(len=*),parameter :: subname='ncd_io_{DIMS}d_log_glob'
    !-----------------------------------------------------------------------

    start(:) = 0
    count(:) = 0

    if (flag == 'read') then

       call ncd_inqvid(ncid, varname, varid, vardesc, readvar=varpresent)

       call pio_seterrorhandling(ncid, PIO_BCAST_ERROR)
#if ({DIMS}==0)
       if (varpresent) then
          status = pio_get_var(ncid, vardesc, idata)
          if (single_column .and. present(posNOTonfile) ) then
             if ( .not. posNOTonfile )then
                call shr_sys_abort(' ERROR: scalar var is NOT compatable with posNOTonfile = .false.'//&
                     errMsg(sourcefile, __LINE__))
             end if
          endif
          if ( status /= PIO_NOERR )then
             call shr_sys_abort(' ERROR: reading variable: '//trim(varname)//' ' &
             // errMsg(sourcefile, __LINE__))
          end if
          if ( idata == 0 )then
             data = .false.
          else if ( idata == 1 )then
             data = .true.
          else
             call shr_sys_abort(' ERROR: bad integer value for logical data'//errMsg(sourcefile, __LINE__))
          end if
       end if
#else
       if (varpresent) then
          allocate(idata1d(size(data)))
          if (single_column) then
             call scam_field_offsets(ncid,'undefined', vardesc,&
                  start, count, found=found, posNOTonfile=posNOTonfile)
             if ( found )then
                status = pio_get_var(ncid, varid, start, count, idata1d)
             else
                status = pio_get_var(ncid, varid, idata1d)
             end if
          else
             status = pio_get_var(ncid, varid, idata1d)
          endif
          if ( status /= PIO_NOERR )then
             call shr_sys_abort(' ERROR: reading variable: '//trim(varname)//' ' &
             // errMsg(sourcefile, __LINE__))
          end if
          if ( any(idata1d /= 0 .and. idata1d /= 1) )then
             call shr_sys_abort(' ERROR: read in bad integer value(s) for logical data'//errMsg(sourcefile, __LINE__))
          end if
          data = (idata1d == 1)
          deallocate(idata1d)
       endif
#endif
       call pio_seterrorhandling(ncid, PIO_INTERNAL_ERROR)
       if (present(readvar)) readvar = varpresent

    elseif (flag == 'write') then
       ndims = {DIMS}
       if(present(nt)) ndims=ndims+1
       call ncd_inqvid  (ncid, varname, varid, vardesc)
#if ({DIMS}==0)
       allocate(idata1d(1))
       if ( data )then
          idata1d(1) = 1
       else
          idata1d(1) = 0
       end if
       if (present(nt)) then
          start(1) = nt
          count(1) = 1
          status = pio_put_var(ncid, varid, start(1:1), count(1:1), idata1d)
       else
          status = pio_put_var(ncid, varid, idata1d)
       end if
       deallocate(idata1d)
#elif ({DIMS}==1)
       start(1) = 1 ; count(1) = size(data)
       start(2) = 1 ; count(2) = 1
       if (present(nt)) start(2) = nt
       allocate(idata1d(size(data)))
       where( data )
          idata1d = 1
       elsewhere
          idata1d = 0
       end where
       status = pio_put_var(ncid, varid, start(1:ndims), count(1:ndims), idata1d)
       deallocate( idata1d )
#endif

    endif   ! flag

  end subroutine ncd_io_{DIMS}d_log_glob

  !------------------------------------------------------------------------
  !DIMS 0,1,2,3
  !TYPE int,double
  subroutine ncd_io_{DIMS}d_{TYPE}_glob(varname, data, flag, ncid, readvar, nt, posNOTonfile)
    !
    ! !DESCRIPTION:
    ! netcdf I/O of global variable
    !
    ! !ARGUMENTS:
    class(file_desc_t),         intent(inout) :: ncid         ! netcdf file id
    character(len=*),           intent(in)    :: flag         ! 'read' or 'write'
    character(len=*),           intent(in)    :: varname      ! variable name
    {VTYPE}         ,           intent(inout) :: data{DIMSTR} ! raw data
    logical         , optional, intent(out)   :: readvar      ! was var read?
    integer         , optional, intent(in)    :: nt           ! time sample index
    logical         , optional, intent(in)    :: posNOTonfile ! position is NOT on this file
    !
    ! !LOCAL VARIABLES:
    integer           :: varid              ! netCDF variable id
    integer           :: start({DIMS}+1), count({DIMS}+1) ! output bounds
    integer           :: status             ! error code
    logical           :: varpresent         ! if true, variable is on tape
    logical           :: found              ! if true, found lat/lon dims on file
    character(len=32) :: vname              ! variable error checking
    type(var_desc_t)  :: vardesc            ! local vardesc pointer
    integer           :: ndims
    {VTYPE}           :: temp(1)
    character(len=*),parameter :: subname='ncd_io_{DIMS}d_{TYPE}_glob'
    !-----------------------------------------------------------------------

    start(:) = 0
    count(:) = 0

    if (flag == 'read') then

       call ncd_inqvid(ncid, varname, varid, vardesc, readvar=varpresent)

       call pio_seterrorhandling(ncid, PIO_BCAST_ERROR)
#if ({DIMS}==0)
       if (varpresent) then
          status = pio_get_var(ncid, vardesc, data)
          if (single_column .and. present(posNOTonfile) ) then
             if ( .not. posNOTonfile )then
                call shr_sys_abort(' ERROR: scalar var is NOT compatable with posNOTonfile = .false.'//&
                     errMsg(sourcefile, __LINE__))
             end if
          endif
          if ( status /= PIO_NOERR )then
             call shr_sys_abort(' ERROR: reading variable: '//trim(varname)//' ' &
             // errMsg(sourcefile, __LINE__))
          end if
       end if
#else
       if (varpresent) then
          if (single_column) then
             call scam_field_offsets(ncid,'undefined', vardesc,&
                  start, count, found=found, posNOTonfile=posNOTonfile)
             if ( found )then
                status = pio_get_var(ncid, varid, start, count, data)
             else
                status = pio_get_var(ncid, varid, data)
             end if
          else
             status = pio_get_var(ncid, varid, data)
          endif
          if ( status /= PIO_NOERR )then
             call shr_sys_abort(' ERROR: reading variable: '//trim(varname)//' ' &
             // errMsg(sourcefile, __LINE__))
          end if
       endif
#endif
       call pio_seterrorhandling(ncid, PIO_INTERNAL_ERROR)
       if (present(readvar)) readvar = varpresent

    elseif (flag == 'write') then
       ndims = {DIMS}
       if(present(nt)) ndims=ndims+1
       call ncd_inqvid  (ncid, varname, varid, vardesc)
#if ({DIMS}==0)
       if (present(nt)) then
          temp(1) = data
          start(1) = nt
          count(1) = 1
          status = pio_put_var(ncid, varid, start(1:1), count(1:1), temp)
       else
          status = pio_put_var(ncid, varid, data)
       end if
#elif ({DIMS}==1)
       start(1) = 1 ; count(1) = size(data)
       start(2) = 1 ; count(2) = 1
       if (present(nt)) start(2) = nt
       status = pio_put_var(ncid, varid, start(1:ndims), count(1:ndims), data)
#elif ({DIMS}==2)
       start(1) = 1  ; count(1) = size(data, dim=1)
       start(2) = 1  ; count(2) = size(data, dim=2)
       start(3) = 1  ; count(3) = 1
       if (present(nt)) start(3) = nt
       status = pio_put_var(ncid, varid, start(1:ndims), count(1:ndims), data)
#elif ({DIMS}==3)
       if (present(nt)) then
          start(1) = 1  ; count(1) = size(data,dim=1)
          start(2) = 1  ; count(2) = size(data,dim=2)
          start(3) = 1  ; count(3) = size(data,dim=3)
          start(4) = nt ; count(4) = 1
          status = pio_put_var(ncid, varid, start(1:ndims), count(1:ndims), data)
       else
          status = pio_put_var(ncid, varid, data)
       end if
#endif

    endif   ! flag

  end subroutine ncd_io_{DIMS}d_{TYPE}_glob

  !------------------------------------------------------------------------
  !DIMS 0,1,2
  !TYPE text
  subroutine ncd_io_{DIMS}d_{TYPE}_glob(varname, data, flag, ncid, readvar, nt, posNOTonfile)
    !
    ! !DESCRIPTION:
    ! netcdf I/O of global variable
    !
    ! !ARGUMENTS:
    class(file_desc_t),         intent(inout) :: ncid         ! netcdf file id
    character(len=*),           intent(in)    :: flag         ! 'read' or 'write'
    character(len=*),           intent(in)    :: varname      ! variable name
    {VTYPE}         ,           intent(inout) :: data{DIMSTR} ! raw data
    logical         , optional, intent(out)   :: readvar      ! was var read?
    integer         , optional, intent(in)    :: nt           ! time sample index
    logical         , optional, intent(in)    :: posNOTonfile ! position is NOT on this file
    !
    ! !LOCAL VARIABLES:
    integer           :: m
    integer           :: varid              ! netCDF variable id
    integer           :: start(4), count(4) ! output bounds
    integer           :: status             ! error code
    logical           :: varpresent         ! if true, variable is on tape
    character(len=1)  :: tmpString(199)     ! temp for manipulating output string
    type(var_desc_t)  :: vardesc            ! local vardesc pointer
    character(len=*),parameter :: subname='ncd_io_{DIMS}d_{TYPE}_glob'
    integer :: ndims
   !-----------------------------------------------------------------------

    start(:) = 0
    count(:) = 0

    if (flag == 'read') then

       call ncd_inqvid(ncid, varname, varid, vardesc, readvar=varpresent)

       if (varpresent) then
          data   = ' '
          status = pio_get_var(ncid, varid, data)
       end if
       if (present(readvar)) readvar = varpresent

    elseif (flag == 'write') then
       ndims = {DIMS}
       if(present(nt)) ndims=ndims+1
       call ncd_inqvid  (ncid, varname, varid, vardesc)

#if ({DIMS}==0)
       start(1) = 1 ; count(1) = len(data)
       do m = 1,len(data)
          tmpString(m:m) = data(m:m)
       end do
       if (present(nt)) then
          start(2) = nt; count(2) = 1
          if ( count(1) > size(tmpString) )then
             call shr_sys_abort( subname//' ERROR: input string size is too large:'//&
                     errMsg(sourcefile, __LINE__))
          end if
       end if
       status = pio_put_var(ncid, varid, start, count, ival=tmpString(1:count(1)))
#elif ({DIMS}==1)
       start(1) = 1 ; count(1) = len(data)
       start(2) = 1 ; count(2) = size(data)
       if (present(nt)) then
          start(3) = nt; count(3) = 1
          status = pio_put_var(ncid, varid, start, count, data)
       else
          status = pio_put_var(ncid, varid, start, count, data)
       end if
#elif ({DIMS}==2)
       start(1) = 1  ; count(1) = len(data)
       start(2) = 1  ; count(2) = size(data,dim=1)
       start(3) = 1  ; count(3) = size(data,dim=2)
       if (present(nt)) then
          start(4) = nt ; count(4) = 1
          status = pio_put_var(ncid, varid, start, count, data)
       else
          status = pio_put_var(ncid, varid, start, count, data)
       end if
#endif

    endif

  end subroutine ncd_io_{DIMS}d_{TYPE}_glob

  !-----------------------------------------------------------------------

  !TYPE int,double,logical
  subroutine ncd_io_1d_{TYPE}(varname, data, dim1name, flag, ncid, nt, readvar, cnvrtnan2fill)
    !
    ! !DESCRIPTION:
    ! netcdf I/O for 1d
    !
    ! !ARGUMENTS:
    class(file_desc_t), intent(inout)        :: ncid          ! netcdf file id
    character(len=*) , intent(in)            :: flag          ! 'read' or 'write'
    character(len=*) , intent(in)            :: varname       ! variable name
    {VTYPE}          , pointer               :: data(:)       ! local decomposition data
    character(len=*) , intent(in)            :: dim1name      ! dimension name
    integer          , optional, intent(in)  :: nt            ! time sample index
    logical          , optional, intent(out) :: readvar       ! true => variable is on initial dataset (read only)
    logical          , optional, intent(in)  :: cnvrtnan2fill ! true => convert any NaN's to _FillValue (spval)
    !
    ! Local Variables
    character(len=8)                 :: clmlevel   ! clmlevel
    character(len=32)                :: dimname    ! temporary
    integer                          :: n          ! index
    integer                          :: iodnum     ! iodesc num in list
    integer                          :: varid      ! varid
    integer                          :: ndims      ! ndims for var
    integer                          :: ndims_iod  ! ndims iodesc for var
    integer                          :: dims(4)    ! dim sizes
    integer                          :: dids(4)    ! dim ids
    integer                          :: start(3)   ! netcdf start index
    integer                          :: count(3)   ! netcdf count index
    integer                          :: status     ! error code
    logical                          :: varpresent ! if true, variable is on tape
    integer                          :: xtype      ! type of var in file
    integer                , pointer :: idata(:)   ! Temporary integer data to send to file
    type(iodesc_plus_type) , pointer :: iodesc_plus
    type(var_desc_t)                 :: vardesc
    integer                          :: oldhandle  ! previous value of pio_error_handle
    character(len=*),parameter       :: subname='ncd_io_1d_{TYPE}' ! subroutine name
    !-----------------------------------------------------------------------

    start(:) = 0
    count(:) = 0

    clmlevel = dim1name

    if (masterproc .and. debug > 1) then
       write(iulog,*) subname//' ',trim(flag),' ',trim(varname),' ',trim(clmlevel)
    end if

#if ({ITYPE}==TYPEDOUBLE)
    if ( present(cnvrtnan2fill) )then
       if (.not. cnvrtnan2fill) then
          call shr_sys_abort(' ERROR: cnvrtnan2fill present but NOT set to true -- MUST set it to TRUE if used'//&
               errMsg(sourcefile, __LINE__))
       endif
    end if
#endif

    if (flag == 'read') then

       call ncd_inqvid(ncid, varname, varid, vardesc, readvar=varpresent)
       if (varpresent) then
          if (single_column) then
             start(:) = 1 ; count(:) = 1
             call scam_field_offsets(ncid,clmlevel,vardesc,start,count)
             if (trim(clmlevel) == grlnd) then
                n=2
                if (present(nt)) then
                   start(3) = nt ; count(3) = 1
                   n=3
                end if
             else
                n=1
                if (present(nt)) then
                   n=2
                   start(2) = nt ; count(2) = 1
                end if
             end if
             call pio_seterrorhandling(ncid, PIO_BCAST_ERROR, oldhandle)
#if ({ITYPE}==TYPELOGICAL)
             allocate(idata(size(data)))
             status = pio_get_var(ncid, varid, start(1:n), count(1:n), idata)
             data = (idata == 1)
             if ( any(idata /= 0 .and. idata /= 1) )then
                call shr_sys_abort(' ERROR: read in bad integer value(s) for logical data'//errMsg(sourcefile, __LINE__))
             end if
             deallocate( idata )
#else
             status = pio_get_var(ncid, varid, start(1:n), count(1:n), data)
#endif
             if ( status /= PIO_NOERR )then
                call shr_sys_abort(' ERROR: reading in variable: '// trim(varname) &
                // errMsg(sourcefile, __LINE__))
             end if
             call pio_seterrorhandling(ncid, oldhandle)

          else
             status = pio_inq_varndims(ncid, vardesc, ndims)
             status = pio_inq_vardimid(ncid, vardesc, dids(1:ndims))
             status = pio_inq_dimname(ncid,dids(ndims),dimname)
             if ('time' == trim(dimname)) then
                ndims_iod = ndims - 1
             else
                ndims_iod = ndims
             end if
             do n = 1,ndims_iod
                status = pio_inq_dimlen(ncid,dids(n),dims(n))
             enddo
             status = pio_inq_vartype(ncid, vardesc, xtype)

             call ncd_getiodesc(ncid, clmlevel, ndims_iod, dims(1:ndims_iod), dids(1:ndims_iod), &
                  xtype, iodnum)

             iodesc_plus => iodesc_list(iodnum)
             if (present(nt)) then
                call pio_setframe(ncid, vardesc, int(nt,kind=Pio_Offset_Kind))
             end if
             call read_darray_dispatcher(ncid, vardesc, iodesc_plus%iodesc, varname, xtype, data)

          end if
       end if

       if (present(readvar)) readvar = varpresent

    elseif (flag == 'write') then

       call ncd_inqvid(ncid, varname ,varid, vardesc)
       status = pio_inq_varndims(ncid, vardesc, ndims)
       status = pio_inq_vardimid(ncid, vardesc, dids(1:ndims))
       status = pio_inq_dimname(ncid,dids(ndims),dimname)
       if ('time' == trim(dimname)) then
          ndims_iod = ndims - 1
       else
          ndims_iod = ndims
       end if
       do n = 1,ndims_iod
          status = pio_inq_dimlen(ncid,dids(n),dims(n))
       enddo
       status = pio_inq_vartype(ncid, vardesc, xtype)
       call ncd_getiodesc(ncid, clmlevel, ndims_iod, dims(1:ndims_iod), dids(1:ndims_iod), &
            xtype, iodnum)
       iodesc_plus => iodesc_list(iodnum)
       if (present(nt)) then
          call pio_setframe(ncid, vardesc, int(nt,kind=Pio_Offset_Kind))
       end if
#if ({ITYPE}==TYPELOGICAL)
       allocate( idata(size(data)) )
       where( data )
          idata = 1
       elsewhere
          idata = 0
       end where
       call pio_write_darray(ncid, vardesc, iodesc_plus%iodesc, idata, status, fillval=0)
       deallocate( idata )
#elif ({ITYPE}==TYPEINT)
       call pio_write_darray(ncid, vardesc, iodesc_plus%iodesc, data, status, fillval=ispval)
#elif ({ITYPE}==TYPEDOUBLE)
       if (iodesc_plus%type == pio_double) then
          call pio_write_darray(ncid, vardesc, iodesc_plus%iodesc, data, status, fillval=spval)
       else
          call pio_write_darray(ncid, vardesc, iodesc_plus%iodesc, real(data,kind=r4), status, fillval=real(spval,kind=r4))
       endif
#endif
    else

       if (masterproc) then
          write(iulog,*) subname//' ERROR: unsupported flag ',trim(flag)
          call shr_sys_abort(errMsg(sourcefile, __LINE__))
       endif

    endif

  end subroutine ncd_io_1d_{TYPE}

  !-----------------------------------------------------------------------

  !TYPE int,double
  subroutine ncd_io_2d_{TYPE}(varname, data, dim1name, lowerb2, upperb2, &
       flag, ncid, nt, readvar, switchdim, cnvrtnan2fill)
    !
    ! !DESCRIPTION:
    ! Netcdf i/o of 2d
    !
    ! !ARGUMENTS:
    class(file_desc_t), intent(inout) :: ncid         ! netcdf file id
    character(len=*) , intent(in)  :: flag            ! 'read' or 'write'
    character(len=*) , intent(in)  :: varname         ! variable name
    {VTYPE}          , pointer     :: data(:,:)       ! local decomposition input data
    character(len=*) , intent(in)  :: dim1name        ! dimension 1 name
    integer, optional, intent(in)  :: nt              ! time sample index
    integer, optional, intent(in)  :: lowerb2,upperb2 ! lower and upper bounds of second dimension
    logical, optional, intent(out) :: readvar         ! true => variable is on initial dataset (read only)
    logical, optional, intent(in)  :: switchdim       ! true=> permute dim1 and dim2 for output
    logical, optional, intent(in)  :: cnvrtnan2fill   ! true => convert any NaN's to _FillValue (spval)
    !
    ! !LOCAL VARIABLES:
#if ({ITYPE}==TYPEINT)
    integer , pointer :: temp(:,:)
#else
    real(r8), pointer :: temp(:,:)
#endif
    integer           :: ndim1,ndim2
    character(len=8)  :: clmlevel   ! clmlevel
    character(len=32) :: dimname    ! temporary
    integer           :: status     ! error status
    integer           :: ndims      ! ndims total for var
    integer           :: ndims_iod  ! ndims iodesc for var
    integer           :: varid      ! varid
    integer           :: n,i,j      ! indices
    integer           :: dims(4)    ! dim sizes
    integer           :: dids(4)    ! dim ids
    integer           :: iodnum     ! iodesc num in list
    integer           :: start(4)   ! netcdf start index
    integer           :: count(4)   ! netcdf count index
    logical           :: varpresent ! if true, variable is on tape
    integer           :: lb1,lb2
    integer           :: ub1,ub2
    integer           :: xtype      ! netcdf type of variable on file

    type(iodesc_plus_type) , pointer  :: iodesc_plus
    type(var_desc_t)                  :: vardesc
    character(len=*),parameter :: subname='ncd_io_2d_{TYPE}' ! subroutine name
    !-----------------------------------------------------------------------

    start(:)=0
    count(:)=0

    clmlevel = dim1name

    if (masterproc .and. debug > 1) then
       write(iulog,*) trim(subname),' ',trim(flag),' ',trim(varname),' ',trim(clmlevel)
    end if

#if ({ITYPE}==TYPEDOUBLE)
    if ( present(cnvrtnan2fill) )then
       if (.not. cnvrtnan2fill) then
          call shr_sys_abort( ' ERROR: cnvrtnan2fill present but NOT set to true -- MUST set it to TRUE if used'//&
               errMsg(sourcefile, __LINE__))
       endif
    end if
#endif

    lb1 = lbound(data, dim=1)
    ub1 = ubound(data, dim=1)
    lb2 = lbound(data, dim=2)
    ub2 = ubound(data, dim=2)

    if (present(switchdim)) then
       if (present(lowerb2)) lb2 = lowerb2
       if (present(upperb2)) ub2 = upperb2
       allocate(temp(lb2:ub2,lb1:ub1))
    end if

    if (flag == 'read') then

       call ncd_inqvid(ncid, varname, varid, vardesc, readvar=varpresent)
       if (varpresent) then
          if (single_column) then
             start(:) = 1 ; count(:) = 1
             call scam_field_offsets(ncid, clmlevel, vardesc, start, count)
             if (trim(clmlevel) == grlnd) then
                count(3) = size(data,dim=2)
                n=3
                if (present(nt)) then
                   start(4) = nt; count(4) = 1
                   n=4
                end if
             else
                count(2) = size(data,dim=2)
                n=2
                if (present(nt)) then
                   start(3) = nt ; count(3) = 1
                   n=3
                end if
             end if
             if (present(switchdim)) then
                status = pio_get_var(ncid, vardesc, start(1:n), count(1:n), temp)
                do j = lb2,ub2
                   do i = lb1,ub1
                      data(i,j) = temp(j,i)
                   end do
                end do
             else
                status = pio_get_var(ncid, vardesc, start(1:n), count(1:n), data)
             endif
          else
             status = pio_inq_varndims(ncid, vardesc, ndims)
             status = pio_inq_vardimid(ncid,vardesc, dids(1:ndims))
             status = pio_inq_dimname(ncid, dids(ndims), dimname)
             if (ndims == 0) then
                write(iulog,*) trim(subname),' ERROR: ndims must be greater than 0'
                call shr_sys_abort(errMsg(sourcefile, __LINE__))
             end if
             if ('time' == trim(dimname)) then
                ndims_iod = ndims - 1
             else
                ndims_iod = ndims
             end if
             do n = 1,ndims_iod
                status = pio_inq_dimlen(ncid,dids(n),dims(n))
             enddo
             status = pio_inq_vartype(ncid, vardesc, xtype)
             if (present(nt)) then
                call pio_setframe(ncid, vardesc, int(nt,kind=Pio_Offset_Kind))
             end if
             if (present(switchdim)) then
                call ncd_getiodesc(ncid, clmlevel, ndims_iod, dims(1:ndims_iod), dids(1:ndims_iod), &
                     xtype, iodnum, switchdim=.true.)
                iodesc_plus => iodesc_list(iodnum)
                call read_darray_dispatcher(ncid, vardesc, iodesc_plus%iodesc, varname, xtype, temp)
                do j = lb2,ub2
                   do i = lb1,ub1
                      data(i,j) = temp(j,i)
                   end do
                end do
             else
                call ncd_getiodesc(ncid, clmlevel, ndims_iod, dims(1:ndims_iod), dids(1:ndims_iod), &
                     xtype, iodnum)
                iodesc_plus => iodesc_list(iodnum)
                call read_darray_dispatcher(ncid, vardesc, iodesc_plus%iodesc, varname, xtype, data)

             end if
          end if
#if ({ITYPE}==TYPEDOUBLE)
          if ( present(cnvrtnan2fill) )then
             do j = lb2,ub2
             do i = lb1,ub1
                if ( data(i,j) == spval )then
                   data(i,j) = nan
                end if
             end do
             end do
          end if
#endif
       end if
       if (present(readvar)) readvar = varpresent

    else if (flag == 'write') then

       call ncd_inqvid(ncid, varname ,varid, vardesc)
       status = pio_inq_varndims(ncid, vardesc, ndims)
       status = pio_inq_vardimid(ncid, vardesc , dids(1:ndims))
       if (ndims == 0) then
          write(iulog,*) trim(subname),' ERROR: ndims must be greater than 0'
          call shr_sys_abort(errMsg(sourcefile, __LINE__))
       end if
       status = pio_inq_dimname(ncid,dids(ndims),dimname)
       if ('time' == trim(dimname)) then
          ndims_iod = ndims - 1
       else
          ndims_iod = ndims
       end if
       do n = 1,ndims_iod
          status = pio_inq_dimlen(ncid,dids(n),dims(n))
       enddo
       status = pio_inq_vartype(ncid, vardesc, xtype)
       if (present(switchdim)) then
          call ncd_getiodesc(ncid, clmlevel, ndims_iod, dims(1:ndims_iod), dids(1:ndims_iod), &
               xtype, iodnum, switchdim=.true.)
       else
          call ncd_getiodesc(ncid, clmlevel, ndims_iod, dims(1:ndims_iod), dids(1:ndims_iod), &
               xtype, iodnum)
       end if
       iodesc_plus => iodesc_list(iodnum)
       if (present(nt)) then
          call pio_setframe(ncid, vardesc, int(nt,kind=Pio_Offset_Kind))
       end if
       if (present(switchdim)) then
          do j = lb2,ub2
             do i = lb1,ub1
                temp(j,i) = data(i,j)
             end do
          end do
       end if
#if ({ITYPE}==TYPEINT)
       if (present(switchdim)) then
          call pio_write_darray(ncid, vardesc, iodesc_plus%iodesc, temp, status, fillval=ispval)
       else
          call pio_write_darray(ncid, vardesc, iodesc_plus%iodesc, data, status, fillval=ispval)
       end if
#else
       if (iodesc_plus%type == pio_double) then
          if (present(switchdim)) then
             call pio_write_darray(ncid, vardesc, iodesc_plus%iodesc, temp, status, fillval=spval)
          else
             call pio_write_darray(ncid, vardesc, iodesc_plus%iodesc, data, status, fillval=spval)
          end if
       else
          if (present(switchdim)) then
             call pio_write_darray(ncid, vardesc, iodesc_plus%iodesc, real(temp, kind=r4), status, fillval=real(spval, kind=r4))
          else
             call pio_write_darray(ncid, vardesc, iodesc_plus%iodesc, real(data, kind=r4), status, fillval=real(spval, kind=r4))
          end if
       endif
       if ( present(cnvrtnan2fill) )then
          do j = lb2,ub2
             do i = lb1,ub1
                if ( isnan(data(i,j)) )then
                   data(i,j) = spval
                end if
             end do
          end do
       end if
#endif

    else

       if (masterproc) then
          write(iulog,*) subname,' error: unsupported flag ',trim(flag)
          call shr_sys_abort(errMsg(sourcefile, __LINE__))
       endif

    endif

    if (present(switchdim)) then
       deallocate(temp)
    end if

  end subroutine ncd_io_2d_{TYPE}
  !-----------------------------------------------------------------------

  !TYPE int,double
  subroutine ncd_io_3d_{TYPE}(varname, data, dim1name, flag, ncid, nt, readvar)
    !
    ! !DESCRIPTION:
    ! Netcdf i/o of 3d
    !
    ! !ARGUMENTS:
    class(file_desc_t), intent(inout) :: ncid         ! netcdf file id
    character(len=*) , intent(in)  :: flag            ! 'read' or 'write'
    character(len=*) , intent(in)  :: varname         ! variable name
    {VTYPE}          , pointer     :: data(:,:,:)     ! local decomposition input data
    character(len=*) , intent(in)  :: dim1name        ! dimension 1 name
    integer, optional, intent(in)  :: nt              ! time sample index
    logical, optional, intent(out) :: readvar         ! true => variable is on initial dataset (read only)
    !
    ! !LOCAL VARIABLES:
    integer                          :: ndim1,ndim2
    character(len=8)                 :: clmlevel   ! clmlevel
    character(len=32)                :: dimname    ! temporary
    integer                          :: status     ! error status
    integer                          :: ndims      ! ndims total for var
    integer                          :: ndims_iod  ! ndims iodesc for var
    integer                          :: varid      ! varid
    integer                          :: n          ! index
    integer                          :: dims(4)    ! dim sizes
    integer                          :: dids(4)    ! dim ids
    integer                          :: iodnum     ! iodesc num in list
    integer                          :: start(5)   ! netcdf start index
    integer                          :: count(5)   ! netcdf count index
    integer                          :: xtype      ! netcdf type of variable on file
    logical                          :: varpresent ! if true, variable is on tape
    type(iodesc_plus_type) , pointer :: iodesc_plus
    type(var_desc_t)                 :: vardesc
    character(len=*),parameter :: subname='ncd_io_3d_{TYPE}' ! subroutine name
    !-----------------------------------------------------------------------

    clmlevel = dim1name

    if (masterproc .and. debug > 1) then
       write(iulog,*) trim(subname),' ',trim(flag),' ',trim(varname),' ',trim(clmlevel)
    end if

    if (flag == 'read') then

       call ncd_inqvid(ncid, varname, varid, vardesc, readvar=varpresent)
       if (varpresent) then
          if (single_column) then
             start(:) = 1
             count(:) = 1
             call scam_field_offsets(ncid, clmlevel, vardesc, start, count)
             if (trim(clmlevel) == grlnd) then
                count(3) = size(data,dim=2);
                count(4) = size(data,dim=3)
                n=4
                if (present(nt)) then
                   start(5) = nt
                   count(5) = 1
                   n=5
                end if
             else
                count(2) = size(data,dim=2)
                count(3) = size(data,dim=3)
                n=3
                if (present(nt)) then
                   start(4) = nt
                   count(4) = 1
                   n=4
                end if
             end if
             status = pio_get_var(ncid, vardesc, start(1:n), count(1:n), data)
          else
             status = pio_inq_varndims(ncid, vardesc, ndims)
             status = pio_inq_vardimid(ncid,vardesc, dids(1:ndims))
             status = pio_inq_dimname(ncid, dids(ndims), dimname)
             if (ndims == 0) then
                write(iulog,*) trim(subname),' ERROR: ndims must be greater than 0'
                call shr_sys_abort(errMsg(sourcefile, __LINE__))
             end if
             if ('time' == trim(dimname)) then
                ndims_iod = ndims - 1
             else
                ndims_iod = ndims
             end if
             do n = 1,ndims_iod
                status = pio_inq_dimlen(ncid,dids(n),dims(n))
             enddo
             status = pio_inq_vartype(ncid, vardesc, xtype)
             call ncd_getiodesc(ncid, clmlevel, ndims_iod, dims(1:ndims_iod), dids(1:ndims_iod), &
                  xtype, iodnum)
             iodesc_plus => iodesc_list(iodnum)
             if (present(nt)) then
                call pio_setframe(ncid, vardesc, int(nt,kind=Pio_Offset_Kind))
             end if
             call read_darray_dispatcher(ncid, vardesc, iodesc_plus%iodesc, varname, xtype, data)

          end if
       end if
       if (present(readvar)) readvar = varpresent

    else if (flag == 'write') then

       call ncd_inqvid(ncid, varname ,varid, vardesc)
       status = pio_inq_varndims(ncid, vardesc, ndims)
       status = pio_inq_vardimid(ncid, vardesc , dids(1:ndims))
       if (ndims == 0) then
          write(iulog,*) trim(subname),' ERROR: ndims must be greater than 0'
          call shr_sys_abort(errMsg(sourcefile, __LINE__))
       end if
       status = pio_inq_dimname(ncid,dids(ndims),dimname)
       if ('time' == trim(dimname)) then
          ndims_iod = ndims - 1
       else
          ndims_iod = ndims
       end if
       do n = 1,ndims_iod
          status = pio_inq_dimlen(ncid,dids(n),dims(n))
       enddo
       status = pio_inq_vartype(ncid, vardesc, xtype)
       call ncd_getiodesc(ncid, clmlevel, ndims_iod, dims(1:ndims_iod), dids(1:ndims_iod), &
            xtype, iodnum)
       iodesc_plus => iodesc_list(iodnum)
       if (present(nt)) then
          call pio_setframe(ncid, vardesc, int(nt,kind=Pio_Offset_Kind))
       end if
       call pio_write_darray(ncid, vardesc, iodesc_plus%iodesc, data, status)

    else

       if (masterproc) then
          write(iulog,*) subname,' error: unsupported flag ',trim(flag)
          call shr_sys_abort(errMsg(sourcefile, __LINE__))
       endif

    endif

  end subroutine ncd_io_3d_{TYPE}

  !-----------------------------------------------------------------------
  !TYPE int,double,logical
  !DIMS 1,2,3
  subroutine read_darray_{TYPE}_dispatcher_{DIMS}(ncid, vardesc, iodesc, varname, xtype, data)
    !
    ! !DESCRIPTION:
    ! Dispatch to the appropriate read_darray routine based on xtype (the type of var in file)
    !
    ! !ARGUMENTS:
    class(file_desc_t), intent(inout) :: ncid
    type(var_desc_t), intent(inout) :: vardesc
    type(io_desc_t), intent(inout) :: iodesc
    character(len=*), intent(in) :: varname
    integer, intent(in) :: xtype
    {VTYPE}, pointer :: data{DIMSTR}
    !
    ! !LOCAL VARIABLES:

    character(len=*), parameter :: subname = 'read_darray_{TYPE}_dispatcher_{DIMS}'
    !-----------------------------------------------------------------------

    select case (xtype)
    case (PIO_INT)
       call read_darray_{TYPE}_from_int_{DIMS}(ncid, vardesc, iodesc, varname, data)
    case (PIO_REAL)
       call read_darray_{TYPE}_from_real_{DIMS}(ncid, vardesc, iodesc, varname, data)
    case (PIO_DOUBLE)
       call read_darray_{TYPE}_from_double_{DIMS}(ncid, vardesc, iodesc, varname, data)
    case default
       write(iulog,*) subname//' ERROR: unrecognized type in read: ', xtype
       call shr_sys_abort(' ERROR: unrecognized type in read '//errMsg(sourcefile, __LINE__))
    end select

  end subroutine read_darray_{TYPE}_dispatcher_{DIMS}


  !------------------------------------------------------------------------
  !TYPE int,double,logical
  !DIMS 1,2,3
  subroutine read_darray_{TYPE}_from_double_{DIMS}(ncid, vardesc, iodesc, varname, data)
    class(file_desc_t), intent(inout) :: ncid
    type(var_desc_t), intent(inout) :: vardesc
    type(io_desc_t), intent(inout) :: iodesc
    {VTYPE}, pointer :: data{DIMSTR}
    character(len=*), intent(in) :: varname
    integer :: status

    real(R8), allocatable :: ddata{DIMSTR}
    integer :: oldhandle

    call pio_seterrorhandling(ncid, PIO_BCAST_ERROR, oldhandle)
#if({ITYPE}==TYPEDOUBLE)
    call pio_read_darray(ncid, vardesc, iodesc, data, status)
    if ( status /= PIO_NOERR ) then
       call shr_sys_abort(' ERROR: reading in variable: '// trim(varname) &
            // errMsg(sourcefile, __LINE__))
    end if
#else
    allocate(ddata({REPEAT: size(data,#)}))
    call pio_read_darray(ncid, vardesc, iodesc, ddata, status)
    if ( status /= PIO_NOERR ) then
       call shr_sys_abort(' ERROR: reading in variable: '// trim(varname) &
            // errMsg(sourcefile, __LINE__))
    end if
#if({ITYPE}==TYPEINT)
    data = int(ddata)
#elif({ITYPE}==TYPELOGICAL)
    call convert_to_logical(ddata, data)
#else
    call shr_sys_abort(' ERROR: unhandled type'//errMsg(sourcefile, __LINE__))
#endif
    deallocate(ddata)
#endif
    call pio_seterrorhandling(ncid, oldhandle)
  end subroutine read_darray_{TYPE}_from_double_{DIMS}

  !------------------------------------------------------------------------
  !TYPE int,double,logical
  !DIMS 1,2,3
  subroutine read_darray_{TYPE}_from_int_{DIMS}(ncid, vardesc, iodesc, varname, data)
    class(file_desc_t), intent(inout) :: ncid
    type(var_desc_t), intent(inout) :: vardesc
    type(io_desc_t), intent(inout) :: iodesc
    character(len=*), intent(in) :: varname
    {VTYPE}, pointer :: data{DIMSTR}
    integer :: status

    integer, allocatable :: idata{DIMSTR}
    integer :: oldhandle

    call pio_seterrorhandling(ncid, PIO_BCAST_ERROR, oldhandle)
#if({ITYPE}==TYPEINT)
    call pio_read_darray(ncid, vardesc, iodesc, data, status)
    if ( status /= PIO_NOERR ) then
       call shr_sys_abort(' ERROR: reading in variable: '// trim(varname) &
            // errMsg(sourcefile, __LINE__))
    end if
#else
    allocate(idata({REPEAT: size(data,#)}))
    call pio_read_darray(ncid, vardesc, iodesc, idata, status)
    if ( status /= PIO_NOERR ) then
       call shr_sys_abort(' ERROR: reading in variable: '// trim(varname) &
            // errMsg(sourcefile, __LINE__))
    end if
#if({ITYPE}==TYPEDOUBLE)
    data = real(idata, kind=R8)
#elif({ITYPE}==TYPELOGICAL)
    call convert_to_logical(idata, data)
#else
    call shr_sys_abort(' ERROR: unhandled type'//errMsg(sourcefile, __LINE__))
#endif
    deallocate(idata)
#endif
    call pio_seterrorhandling(ncid, oldhandle)
  end subroutine read_darray_{TYPE}_from_int_{DIMS}

  !------------------------------------------------------------------------
  !TYPE int,double,logical
  !DIMS 1,2,3
  subroutine read_darray_{TYPE}_from_real_{DIMS}(ncid, vardesc, iodesc, varname, data)
    class(file_desc_t), intent(inout) :: ncid
    type(var_desc_t), intent(inout) :: vardesc
    type(io_desc_t), intent(inout) :: iodesc
    character(len=*), intent(in) :: varname
    {VTYPE}, pointer :: data{DIMSTR}

    integer :: status
    real(r4), allocatable :: rdata{DIMSTR}
    integer :: oldhandle

    call pio_seterrorhandling(ncid, PIO_BCAST_ERROR, oldhandle)

    allocate(rdata({REPEAT: size(data,#)}))
    call pio_read_darray(ncid, vardesc, iodesc, rdata, status)
    if ( status /= PIO_NOERR ) then
       call shr_sys_abort(' ERROR: reading in variable: '// trim(varname) &
            // errMsg(sourcefile, __LINE__))
    end if
#if({ITYPE}==TYPEDOUBLE)
    data = real(rdata, kind=R8)
#elif({ITYPE}==TYPEINT)
    data = int(rdata)
#elif({ITYPE}==TYPELOGICAL)
    call convert_to_logical(rdata, data)
#else
    call shr_sys_abort(' ERROR: unhandled type'//errMsg(sourcefile, __LINE__))
#endif
    deallocate(rdata)
    call pio_seterrorhandling(ncid, oldhandle)

  end subroutine read_darray_{TYPE}_from_real_{DIMS}

  !------------------------------------------------------------------------

  subroutine scam_field_offsets( ncid, dim1name, vardesc, start, count, &
       found, posNOTonfile)
    !
    ! !DESCRIPTION:
    ! Read/Write initial data from/to netCDF instantaneous initial data file
    !
    ! !USES:
    use clm_varctl,     only: scmlon,scmlat,single_column
    use shr_scam_mod,   only: shr_scam_getCloseLatLon
    use shr_string_mod, only: shr_string_toLower
    !
    ! !ARGUMENTS:
    class(file_desc_t), intent(inout) :: ncid         ! netcdf file id
    character(len=*)  , intent(in)    :: dim1name     ! dimension 1 name
    type(Var_desc_t)  , intent(inout) :: vardesc      ! variable descriptor
    integer           , intent(out) :: start(:)     ! start index
    integer           , intent(out) :: count(:)     ! count to retrieve
    logical, optional , intent(out)   :: found        ! if present return true if found
    ! dimensions on file else false if NOT present abort if can't find
    logical, optional , intent(in)    :: posNOTonfile ! Position is NOT on this file
    !
    ! !LOCAL VARIABLES:
    integer              :: cc,i,ii           ! index variable
    integer              :: data_offset       ! offset into land array 1st column
    integer              :: ndata             ! number of column (or pft points to read)
    real(r8) , pointer   :: cols1dlon(:)      ! holds cols1d_ixy var
    real(r8) , pointer   :: cols1dlat(:)      ! holds cols1d_jxy var
    real(r8) , pointer   :: pfts1dlon(:)      ! holds pfts1d_ixy var
    real(r8) , pointer   :: pfts1dlat(:)      ! holds pfts1d_jxy var
    real(r8) , pointer   :: land1dlon(:)      ! holds land1d_ixy var
    real(r8) , pointer   :: land1dlat(:)      ! holds land1d_jxy var
    integer, allocatable :: cols(:)           ! grid cell columns for scam
    integer, allocatable :: pfts(:)           ! grid cell pfts for scam
    integer, allocatable :: landunits(:)      ! grid cell landunits for scam
    integer, allocatable :: dids(:)           ! dim ids
    integer              :: varid             ! netCDF variable id
    integer              :: status            ! return code
    integer              :: latidx,lonidx     ! latitude/longitude indices
    real(r8)             :: closelat,closelon ! closest latitude and longitude indices
    integer              :: ndims,dimlen      ! number of dimensions in desired variable
    character(len=32)    :: dimname           ! dimension name
    character(len=32)    :: subname = 'scam_field_offsets'
    !------------------------------------------------------------------------

    start(:)=1
    count(:)=1

    if ( present(posNOTonfile) )then
       if ( posNOTonfile )then
          if ( .not. present(found) )then
             call shr_sys_abort('ERROR: Bad subroutine calling structure posNOTonfile sent, but found was NOT!'//&
                  errMsg(sourcefile, __LINE__))
          end if
          found = .false.
          return
       end if
    end if

    ! find closest land grid cell for this point

    if ( present(found) )then
       call shr_scam_getCloseLatLon(ncid,scmlat,scmlon,closelat,closelon,latidx,lonidx,found)
       if ( .not. found ) return
    else
       call shr_scam_getCloseLatLon(ncid,scmlat,scmlon,closelat,closelon,latidx,lonidx)
    end if

    call ncd_inqvdims(ncid,ndims,vardesc)

    allocate(dids(ndims))
    status = pio_inq_vardimid(ncid, vardesc, dids)
    do i = 1,ndims
       status = pio_inq_dimname(ncid,dids(i),dimname)
       dimname=shr_string_toLower(dimname)
       status = pio_inq_dimlen(ncid,dids(i),dimlen)
       if ( trim(dimname)=='nj'.or. trim(dimname)=='lat'.or. trim(dimname)=='lsmlat') then
          start(i)=latidx
          count(i)=1
       else if ( trim(dimname)=='ni'.or. trim(dimname)=='lon'.or. trim(dimname)=='lsmlon') then
          start(i)=lonidx
          count(i)=1
       else if ( trim(dimname)=='column') then

          allocate (cols1dlon(dimlen))
          allocate (cols1dlat(dimlen))
          allocate (cols(dimlen))

          status = pio_inq_varid(ncid, 'cols1d_lon', varid)
          status = pio_get_var(ncid, varid, cols1dlon)
          status = pio_inq_varid(ncid, 'cols1d_lat', varid)
          status = pio_get_var(ncid, varid, cols1dlat)

          cols(:)     = huge(1)
          data_offset = huge(1)
          ii = 1
          ndata = 0
          do cc = 1, dimlen
             if (cols1dlon(cc) == closelon.and.cols1dlat(cc) == closelat) then
                cols(ii)=cc
                ndata  =ii
                ii=ii+1
             end if
          end do
          if (ndata == 0) then
             write(iulog,*)'couldnt find any columns for this latitude ',latidx,' and longitude ',lonidx
             call shr_sys_abort('ERROR:: no columns for this position'//errMsg(sourcefile, __LINE__))
          else
             data_offset=cols(1)
          end if

          deallocate (cols1dlon)
          deallocate (cols1dlat)
          deallocate (cols)

          start(i) = data_offset
          count(i) = ndata
       else if ( trim(dimname)=='pft') then

          allocate (pfts1dlon(dimlen))
          allocate (pfts1dlat(dimlen))
          allocate (pfts(dimlen))

          status = pio_inq_varid(ncid, 'pfts1d_lon', varid)
          status = pio_get_var(ncid, varid, pfts1dlon)

          status = pio_inq_varid(ncid, 'pfts1d_lat', varid)
          status = pio_get_var(ncid, varid, pfts1dlat)

          pfts(:)     = huge(1)
          data_offset = huge(1)
          ii     = 1
          ndata = 0
          do cc = 1, dimlen
             if (pfts1dlon(cc) == closelon.and.pfts1dlat(cc) == closelat) then
                pfts(ii)=cc
                ndata  =ii
                ii=ii+1
             end if
          end do
          if (ndata == 0) then
             write(iulog,*)'couldnt find any pfts for this latitude ',closelat,' and longitude ',closelon
             call shr_sys_abort('ERROR:: no PFTs for this position'//errMsg(sourcefile, __LINE__))
          else
             data_offset=pfts(1)
          end if

          deallocate (pfts1dlon)
          deallocate (pfts1dlat)
          deallocate (pfts)

          start(i) = data_offset
          count(i) = ndata
       else if ( trim(dimname)=='landunit') then

          allocate (land1dlon(dimlen))
          allocate (land1dlat(dimlen))
          allocate (landunits(dimlen))

          status = pio_inq_varid(ncid, 'land1d_lon', varid)
          status = pio_get_var(ncid, varid, land1dlon)

          status = pio_inq_varid(ncid, 'land1d_lat', varid)
          status = pio_get_var(ncid, varid, land1dlat)

          landunits(:) = huge(1)
          data_offset  = huge(1)
          ii     = 1
          ndata = 0
          do cc = 1, dimlen
             if (land1dlon(cc) == closelon.and.land1dlat(cc) == closelat) then
                landunits(ii)=cc
                ndata  =ii
                ii=ii+1
             end if
          end do
          if (ndata == 0) then
             write(iulog,*)'couldnt find any landunits for this latitude ',closelat,' and longitude ',closelon
             call shr_sys_abort('ERROR:: no landunits for this position'//errMsg(sourcefile, __LINE__))
          else
             data_offset=landunits(1)
          end if

          deallocate (land1dlon)
          deallocate (land1dlat)
          deallocate (landunits)

          start(i) = data_offset
          count(i) = ndata
       else
          start(i)=1
          count(i)=dimlen
       end if
    enddo
    deallocate(dids)

  end subroutine scam_field_offsets

  !------------------------------------------------------------------------

  subroutine ncd_getiodesc(ncid, clmlevel, ndims, dims, dimids, &
       xtype, iodnum, switchdim)
    !
    ! !DESCRIPTION:
    ! Returns an index to an io descriptor
    !
    ! !ARGUMENTS:
    class(file_desc_t) , intent(inout) :: ncid       ! PIO file descriptor
    character(len=8)   , intent(in)    :: clmlevel   ! clmlevel
    integer            , intent(in)    :: ndims      ! ndims for var
    integer            , intent(in)    :: dims(:)    ! dim sizes
    integer            , intent(in)    :: dimids(:)  ! dim ids
    integer            , intent(in)    :: xtype      ! file external type
    integer            , intent(out)   :: iodnum     ! iodesc num in list
    logical,optional   , intent(in)    :: switchdim  ! switch level dimension and first dim
    !
    ! !LOCAL VARIABLES:
    integer :: k,m,n,cnt                     ! indices
    integer :: basetype                      ! pio basetype
    integer :: gsmap_lsize                   ! local size of gsmap
    integer :: gsmap_gsize                   ! global size of gsmap
    integer :: fullsize                      ! size of entire array on cdf
    integer :: gsize                         ! global size of clmlevel
    integer :: vsize                         ! other dimensions
    integer :: vsize1, vsize2                ! other dimensions
    integer :: status                        ! error status
    logical :: found                         ! true => found created iodescriptor
    integer :: ndims_file                    ! temporary
    character(len=64) dimname_file           ! dimension name on file
    character(len=64) dimname_iodesc         ! dimension name from io descriptor
    type(mct_gsMap),pointer       :: gsmap   ! global seg map
    integer, pointer,dimension(:) :: gsmOP   ! gsmap ordered points
    integer(pio_offset_kind), pointer  :: compDOF(:)
    character(len=32) :: subname = 'ncd_getiodesc'
    !------------------------------------------------------------------------

    ! Determining if need to create a new io descriptor
    n = 1
    found = .false.
    do while (n <= num_iodesc .and. .not.found)
       if (ndims == iodesc_list(n)%ndims .and. xtype == iodesc_list(n)%type) then
          found = .true.
          ! First found implies that dimension sizes are the same
          do m = 1,ndims
             if (dims(m) /= iodesc_list(n)%dims(m)) then
                found = .false.
             endif
          enddo
          ! If found - then also check that dimension names are equal -
          ! dimension ids in iodescriptor are only used to query dimension
          ! names associated with that iodescriptor
          if (found) then
             status = PIO_inquire(ncid, ndimensions=ndims_file)
             do m = 1,ndims
                status = PIO_inq_dimname(ncid,dimids(m),dimname_file)
                if (iodesc_list(n)%dimids(m) > ndims_file) then
                   found = .false.
                   exit
                else
                   status = PIO_inq_dimname(ncid,iodesc_list(n)%dimids(m),dimname_iodesc)
                   if (trim(dimname_file)  /=  trim(dimname_iodesc)) then
                      found = .false.
                      exit
                   end if
                end if
             end do
          end if
          if (found) then
             iodnum = n
             if (iodnum > num_iodesc) then
                write(iulog,*) trim(subname),' ERROR: iodnum out of range ',iodnum,num_iodesc
                call shr_sys_abort(errMsg(sourcefile, __LINE__))
             endif
             RETURN
          endif
       endif
       n = n + 1
    enddo

    ! Creating a new io descriptor

    if (ndims > 0) then
       num_iodesc = num_iodesc + 1
       if (num_iodesc > max_iodesc) then
          write(iulog,*) trim(subname),' ERROR num_iodesc gt max_iodesc ',max_iodesc
          call shr_sys_abort(errMsg(sourcefile, __LINE__))
       endif
       iodnum = num_iodesc
       if (masterproc .and. debug > 1) then
          write(iulog,*) trim(subname),' creating iodesc at iodnum,ndims,dims(1:ndims),xtype',&
               iodnum,ndims,dims(1:ndims),xtype
       endif
    end if

    if (xtype == pio_double ) then
       basetype = PIO_DOUBLE
    else if (xtype == pio_real) then
       basetype  = PIO_DOUBLE
    else if (xtype == pio_int) then
       basetype = PIO_INT
    else
       write(iulog,*) trim(subname),'ERROR: no match for xtype = ',xtype
       call shr_sys_abort(errMsg(sourcefile,__LINE__))
    end if

    call get_clmlevel_gsmap(clmlevel,gsmap)
    gsize = get_clmlevel_gsize(clmlevel)
    gsmap_lsize = mct_gsmap_lsize(gsmap,mpicom)
    gsmap_gsize = mct_gsmap_gsize(gsmap)

    call mct_gsMap_orderedPoints(gsmap,iam,gsmOP)

    fullsize = 1
    do n = 1,ndims
       fullsize = fullsize*dims(n)
    enddo

    vsize = fullsize / gsize
    if (mod(fullsize,gsize) /= 0) then
       write(iulog,*) subname,' ERROR in vsize ',fullsize,gsize,vsize
       call shr_sys_abort(errMsg(sourcefile, __LINE__))
    endif

    allocate(compDOF(gsmap_lsize*vsize))

    if (present(switchdim)) then
       if (switchdim) then
          cnt = 0
          do m = 1,gsmap_lsize
             do n = 1,vsize
                cnt = cnt + 1
                compDOF(cnt) = (gsmOP(m)-1)*vsize + n
             enddo
          enddo
       else
          write(iulog,*) subname,' ERROR switch dims present must have switchdim true'
          call shr_sys_abort(errMsg(sourcefile, __LINE__))
       end if
    else         ! currently allow for up to two vertical dimensions
       if (vsize /= 1 .and. vsize /= dims(ndims)) then
          vsize1 = vsize/dims(ndims)
          vsize2 = dims(ndims)
          if (vsize1*vsize2 /= vsize) then
             write(iulog,*)'vsize1= ',vsize1,' vsize2= ',vsize2,' vsize= ',vsize
             call shr_sys_abort('error in vsize1 and vsize2 computation'//errMsg(sourcefile, __LINE__))
          end if
          cnt = 0
          do k = 1,vsize2
             do n = 1,vsize1
                do m = 1,gsmap_lsize
                   cnt = cnt + 1
                   compDOF(cnt) = (k-1)*vsize1*gsmap_gsize + (n-1)*gsmap_gsize +  gsmOP(m)
                enddo
             enddo
          end do
       else
          cnt = 0
          do n = 1,vsize
             do m = 1,gsmap_lsize
                cnt = cnt + 1
                compDOF(cnt) = (n-1)*gsmap_gsize + gsmOP(m)
             enddo
          enddo
       end if
    end if

    if (debug > 1) then
       do m = 0,npes-1
          if (iam == m) then
             write(iulog,*) trim(subname),' sizes1  = ',iam,gsize,gsmap_gsize,gsmap_lsize
             write(iulog,*) trim(subname),' sizes2  = ',iam,fullsize,npes,vsize
             write(iulog,*) trim(subname),' compDOF = ',iam,size(compDOF),minval(compDOF),maxval(compDOF)
             call shr_sys_flush(iulog)
          endif
          call mpi_barrier(mpicom,status)
       enddo
    endif

    deallocate(gsmOP)

    call pio_initdecomp(pio_subsystem, xTYPE, dims(1:ndims), compDOF, iodesc_list(iodnum)%iodesc)

    deallocate(compDOF)
    iodesc_list(iodnum)%type  = xtype
    iodesc_list(iodnum)%ndims = ndims
    iodesc_list(iodnum)%dims  = 0
    iodesc_list(iodnum)%dims(1:ndims)   = dims(1:ndims)
    iodesc_list(iodnum)%dimids(1:ndims) = dimids(1:ndims)

  end subroutine ncd_getiodesc

  subroutine ncd_pio_syncfile(ncid)
    type(file_desc_t) :: ncid
    call pio_syncfile(ncid)
  end subroutine ncd_pio_syncfile

end module ncdio_pio<|MERGE_RESOLUTION|>--- conflicted
+++ resolved
@@ -33,12 +33,8 @@
   use pio            , only : pio_put_att, pio_put_var, pio_read_darray, pio_real, pio_seterrorhandling
   use pio            , only : pio_setframe, pio_unlimited, pio_write, pio_write_darray, var_desc_t
   use pio            , only : pio_iotask_rank, PIO_REARR_SUBSET, PIO_REARR_BOX
-<<<<<<< HEAD
-  use pio            , only : pio_inq_vartype, pio_syncfile
-=======
-  use pio            , only : pio_inq_vartype, pio_real
+  use pio            , only : pio_inq_vartype, pio_real, pio_syncfile
   use array_utils    , only : convert_to_logical
->>>>>>> 622a196b
   !
   ! !PUBLIC TYPES:
   implicit none
