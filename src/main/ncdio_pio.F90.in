--- conflicted
+++ resolved
@@ -1347,20 +1347,12 @@
        if(present(nt)) ndims=ndims+1
        call ncd_inqvid  (ncid, varname, varid, vardesc)
 #if ({DIMS}==0)
-<<<<<<< HEAD
-       start(1) = 1 ; count(1) = 1
-       if (present(nt)) start(1) = nt
-=======
->>>>>>> 8265b774
        allocate(idata1d(1))
        if ( data )then
           idata1d(1) = 1
        else
           idata1d(1) = 0
        end if
-<<<<<<< HEAD
-       status = pio_put_var(ncid, varid, start(1:1), count(1:1), idata1d)
-=======
        if (present(nt)) then
           start(1) = nt
           count(1) = 1
@@ -1368,7 +1360,6 @@
        else
           status = pio_put_var(ncid, varid, idata1d)
        end if
->>>>>>> 8265b774
        deallocate(idata1d)
 #elif ({DIMS}==1)
        start(1) = 1 ; count(1) = size(data)
@@ -1467,12 +1458,6 @@
        if(present(nt)) ndims=ndims+1
        call ncd_inqvid  (ncid, varname, varid, vardesc)
 #if ({DIMS}==0)
-<<<<<<< HEAD
-       start(1) = 1  ; count(1) = 1
-       if (present(nt)) start(1) = nt
-       temp(1) = data
-       status = pio_put_var(ncid, varid, start(1:1), count(1:1), temp)
-=======
        if (present(nt)) then
           temp(1) = data
           start(1) = nt
@@ -1481,7 +1466,6 @@
        else
           status = pio_put_var(ncid, varid, data)
        end if
->>>>>>> 8265b774
 #elif ({DIMS}==1)
        start(1) = 1 ; count(1) = size(data)
        start(2) = 1 ; count(2) = 1
