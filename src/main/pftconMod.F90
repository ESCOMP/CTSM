module pftconMod

  !-----------------------------------------------------------------------
  ! !DESCRIPTION:
  ! Module containing vegetation constants and method to
  ! read and initialize vegetation (PFT) constants.
  !
  ! !USES:
  use shr_kind_mod, only : r8 => shr_kind_r8
  use abortutils  , only : endrun
  use clm_varpar  , only : mxpft, numrad, ivis, inir, cft_lb, cft_ub, ndecomp_pools
  use clm_varctl  , only : iulog, use_cndv, use_crop, use_grainproduct
  use CropReprPoolsMod, only : repr_structure_min, repr_structure_max
  !
  ! !PUBLIC TYPES:
  implicit none
  private
  !
  ! Vegetation type constants
  !
  integer, public :: noveg                  ! value for not vegetated 
  integer, public :: ndllf_evr_tmp_tree     ! value for Needleleaf evergreen temperate tree
  integer, public :: ndllf_evr_brl_tree     ! value for Needleleaf evergreen boreal tree
  integer, public :: ndllf_dcd_brl_tree     ! value for Needleleaf deciduous boreal tree
  integer, public :: nbrdlf_evr_trp_tree    ! value for Broadleaf evergreen tropical tree
  integer, public :: nbrdlf_evr_tmp_tree    ! value for Broadleaf evergreen temperate tree
  integer, public :: nbrdlf_dcd_trp_tree    ! value for Broadleaf deciduous tropical tree
  integer, public :: nbrdlf_dcd_tmp_tree    ! value for Broadleaf deciduous temperate tree
  integer, public :: nbrdlf_dcd_brl_tree    ! value for Broadleaf deciduous boreal tree
  integer, public :: nbrdlf_evr_shrub       ! value for Broadleaf evergreen shrub
  integer, public :: nbrdlf_dcd_tmp_shrub   ! value for Broadleaf deciduous temperate shrub
  integer, public :: nbrdlf_dcd_brl_shrub   ! value for Broadleaf deciduous boreal shrub
  integer, public :: nc3_arctic_grass       ! value for C3 arctic grass
  integer, public :: nc3_nonarctic_grass    ! value for C3 non-arctic grass
  integer, public :: nc4_grass              ! value for C4 grass
  integer, public :: npcropmin              ! value for first crop
  integer, public :: ntmp_corn              ! value for temperate corn, rain fed (rf)
  integer, public :: nirrig_tmp_corn        ! value for temperate corn, irrigated (ir)
  integer, public :: nswheat                ! value for spring temperate cereal (rf)
  integer, public :: nirrig_swheat          ! value for spring temperate cereal (ir)
  integer, public :: nwwheat                ! value for winter temperate cereal (rf)
  integer, public :: nirrig_wwheat          ! value for winter temperate cereal (ir)
  integer, public :: ntmp_soybean           ! value for temperate soybean (rf)
  integer, public :: nirrig_tmp_soybean     ! value for temperate soybean (ir)
  integer, public :: nbarley                ! value for spring barley (rf)
  integer, public :: nirrig_barley          ! value for spring barley (ir)
  integer, public :: nwbarley               ! value for winter barley (rf)
  integer, public :: nirrig_wbarley         ! value for winter barley (ir)
  integer, public :: nrye                   ! value for spring rye (rf)
  integer, public :: nirrig_rye             ! value for spring rye (ir)
  integer, public :: nwrye                  ! value for winter rye (rf)
  integer, public :: nirrig_wrye            ! value for winter rye (ir)
  integer, public :: ncassava               ! ...and so on
  integer, public :: nirrig_cassava
  integer, public :: ncitrus
  integer, public :: nirrig_citrus
  integer, public :: ncocoa
  integer, public :: nirrig_cocoa
  integer, public :: ncoffee
  integer, public :: nirrig_coffee
  integer, public :: ncotton
  integer, public :: nirrig_cotton
  integer, public :: ndatepalm
  integer, public :: nirrig_datepalm
  integer, public :: nfoddergrass
  integer, public :: nirrig_foddergrass
  integer, public :: ngrapes
  integer, public :: nirrig_grapes
  integer, public :: ngroundnuts
  integer, public :: nirrig_groundnuts
  integer, public :: nmillet
  integer, public :: nirrig_millet
  integer, public :: noilpalm
  integer, public :: nirrig_oilpalm
  integer, public :: npotatoes
  integer, public :: nirrig_potatoes
  integer, public :: npulses
  integer, public :: nirrig_pulses
  integer, public :: nrapeseed
  integer, public :: nirrig_rapeseed
  integer, public :: nrice
  integer, public :: nirrig_rice
  integer, public :: nsorghum
  integer, public :: nirrig_sorghum
  integer, public :: nsugarbeet
  integer, public :: nirrig_sugarbeet
  integer, public :: nsugarcane
  integer, public :: nirrig_sugarcane
  integer, public :: nsunflower
  integer, public :: nirrig_sunflower
  integer, public :: nmiscanthus
  integer, public :: nirrig_miscanthus
  integer, public :: nswitchgrass
  integer, public :: nirrig_switchgrass
  integer, public :: ntrp_corn              !value for tropical corn (rf)
  integer, public :: nirrig_trp_corn        !value for tropical corn (ir)
  integer, public :: ntrp_soybean           !value for tropical soybean (rf)
  integer, public :: nirrig_trp_soybean     !value for tropical soybean (ir)
  integer, public :: npcropmax              ! value for last prognostic crop in list
  integer, public :: nc3crop                ! value for generic crop (rf)
  integer, public :: nc3irrig               ! value for irrigated generic crop (ir)

  ! Number of crop functional types actually used in the model. This includes each CFT for
  ! which is_pft_known_to_model is true. Note that this includes irrigated crops even if
  ! irrigation is turned off in this run: it just excludes crop types that aren't handled
  ! at all, as given by the mergetoclmpft list.
  integer, public :: num_cfts_known_to_model

  ! !PUBLIC TYPES:
  type, public :: pftcon_type

     integer , allocatable :: noveg         (:)   ! value for not vegetated
     logical , allocatable :: is_tree       (:)   ! tree or not?
     logical , allocatable :: is_shrub      (:)   ! shrub or not?
     logical , allocatable :: is_grass      (:)   ! grass or not?

     real(r8), allocatable :: dleaf         (:)   ! characteristic leaf dimension (m)
     real(r8), allocatable :: c3psn         (:)   ! photosynthetic pathway: 0. = c4, 1. = c3
     real(r8), allocatable :: xl            (:)   ! leaf/stem orientation index
     real(r8), allocatable :: rhol          (:,:) ! leaf reflectance: 1=vis, 2=nir
     real(r8), allocatable :: rhos          (:,:) ! stem reflectance: 1=vis, 2=nir
     real(r8), allocatable :: taul          (:,:) ! leaf transmittance: 1=vis, 2=nir
     real(r8), allocatable :: taus          (:,:) ! stem transmittance: 1=vis, 2=nir
     real(r8), allocatable :: z0mr          (:)   ! ratio of momentum roughness length to canopy top height (-)
     real(r8), allocatable :: z0v_Cr        (:)   ! roughness-element drag coefficient for Raupach92 parameterization (-)
     real(r8), allocatable :: z0v_Cs        (:)   ! substrate-element drag coefficient for Raupach92 parameterization (-)
     real(r8), allocatable :: z0v_c         (:)   ! c parameter for Raupach92 parameterization (-)
     real(r8), allocatable :: z0v_cw        (:)   ! roughness sublayer depth coefficient for Raupach92 parameterization (-)
     real(r8), allocatable :: z0v_LAIoff    (:)   ! leaf area index offset for Raupach92 parameterization (-)
     real(r8), allocatable :: z0v_LAImax    (:)   ! onset of over-sheltering for Raupach92 parameterization (-)
     real(r8), allocatable :: displar       (:)   ! ratio of displacement height to canopy top height (-)
     real(r8), allocatable :: roota_par     (:)   ! CLM rooting distribution parameter [1/m]
     real(r8), allocatable :: rootb_par     (:)   ! CLM rooting distribution parameter [1/m]
     real(r8), allocatable :: crop          (:)   ! crop pft: 0. = not crop, 1. = crop pft
     real(r8), allocatable :: irrigated     (:)   ! irrigated pft: 0. = not, 1. = irrigated
     real(r8), allocatable :: smpso         (:)   ! soil water potential at full stomatal opening (mm)
     real(r8), allocatable :: smpsc         (:)   ! soil water potential at full stomatal closure (mm)
     real(r8), allocatable :: fnitr         (:)   ! foliage nitrogen limitation factor (-)

     !  CN code
     real(r8), allocatable :: dwood         (:)   ! wood density (gC/m3)
     real(r8), allocatable :: slatop        (:)   ! SLA at top of canopy [m^2/gC]
     real(r8), allocatable :: dsladlai      (:)   ! dSLA/dLAI [m^2/gC]
     real(r8), allocatable :: leafcn        (:)   ! leaf C:N [gC/gN]
     real(r8), allocatable :: biofuel_harvfrac (:) ! fraction of stem and leaf cut for harvest, sent to biofuels [unitless]
     real(r8), allocatable :: repr_structure_harvfrac(:,:) ! fraction of each reproductive structure component that is harvested and sent to the crop products pool [unitless] [0:mxpft, repr_structure_min:repr_structure_max]
     real(r8), allocatable :: flnr          (:)   ! fraction of leaf N in Rubisco [no units]
     real(r8), allocatable :: woody         (:)   ! woody lifeform flag (0 or 1)
     real(r8), allocatable :: lflitcn       (:)   ! leaf litter C:N (gC/gN)
     real(r8), allocatable :: frootcn       (:)   ! fine root C:N (gC/gN)
     real(r8), allocatable :: livewdcn      (:)   ! live wood (phloem and ray parenchyma) C:N (gC/gN)
     real(r8), allocatable :: deadwdcn      (:)   ! dead wood (xylem and heartwood) C:N (gC/gN)
     real(r8), allocatable :: grperc        (:)   ! growth respiration parameter
     real(r8), allocatable :: grpnow        (:)   ! growth respiration parameter
     real(r8), allocatable :: rootprof_beta (:,:) ! CLM rooting distribution parameter for C and N inputs [unitless]
     real(r8), allocatable :: root_radius   (:)   ! root radius (m)
     real(r8), allocatable :: root_density  (:)   ! root density (gC/m3)

     real(r8), allocatable :: dbh  (:)            ! diameter at breast height (m)
     real(r8), allocatable :: fbw  (:)            ! fraction of biomass that is water
     real(r8), allocatable :: nstem  (:)          ! stem density (#/m2)
     real(r8), allocatable :: taper  (:)          ! tapering ratio of height:radius_breast_height
     real(r8), allocatable :: rstem_per_dbh  (:)  ! stem resistance per dbh (s/m/m)
     real(r8), allocatable :: wood_density  (:)   ! wood density (kg/m3)
     real(r8), allocatable :: crit_onset_gdd_sf(:)! scale factor for crit_onset_gdd
     real(r8), allocatable :: ndays_on(:)         ! number of days to complete leaf onset

     ! MIMICS
     real(r8), allocatable :: mimics_fi(:)

     !  crop

     ! These arrays give information about the merge of unused crop types to the types CLM
     ! knows about. mergetoclmpft(m) gives the crop type that CLM uses to simulate input
     ! type m (and mergetoclmpft(m) == m implies that CLM simulates crop type m
     ! directly). is_pft_known_to_model(m) is true if CLM simulates crop type m, and false
     ! otherwise. Note that these do NOT relate to whether irrigation is on or off in a
     ! given simulation - that is handled separately.
     integer , allocatable :: mergetoclmpft         (:)
     logical , allocatable :: is_pft_known_to_model (:)

     real(r8), allocatable :: graincn       (:)   ! grain C:N (gC/gN)
     real(r8), allocatable :: mxtmp         (:)   ! parameter used in accFlds
     real(r8), allocatable :: baset         (:)   ! parameter used in accFlds
     real(r8), allocatable :: declfact      (:)   ! parameter used in CNAllocation
     real(r8), allocatable :: bfact         (:)   ! parameter used in CNAllocation
     real(r8), allocatable :: aleaff        (:)   ! parameter used in CNAllocation
     real(r8), allocatable :: arootf        (:)   ! parameter used in CNAllocation
     real(r8), allocatable :: astemf        (:)   ! parameter used in CNAllocation
     real(r8), allocatable :: arooti        (:)   ! parameter used in CNAllocation
     real(r8), allocatable :: fleafi        (:)   ! parameter used in CNAllocation
     real(r8), allocatable :: allconsl      (:)   ! parameter used in CNAllocation
     real(r8), allocatable :: allconss      (:)   ! parameter used in CNAllocation
     real(r8), allocatable :: ztopmx        (:)   ! parameter used in CNVegStructUpdate
     real(r8), allocatable :: laimx         (:)   ! parameter used in CNVegStructUpdate
     real(r8), allocatable :: gddmin        (:)   ! parameter used in CNPhenology
     real(r8), allocatable :: hybgdd        (:)   ! parameter used in CNPhenology
     real(r8), allocatable :: lfemerg       (:)   ! parameter used in CNPhenology
     real(r8), allocatable :: grnfill       (:)   ! parameter used in CNPhenology
     integer , allocatable :: mxmat         (:)   ! parameter used in CNPhenology
     real(r8), allocatable :: mbbopt        (:)   ! Ball-Berry equation slope used in Photosynthesis
     real(r8), allocatable :: medlynslope   (:)   ! Medlyn equation slope used in Photosynthesis
     real(r8), allocatable :: medlynintercept(:)  ! Medlyn equation intercept used in Photosynthesis
     integer , allocatable :: mnNHplantdate (:)   ! minimum planting date for NorthHemisphere (YYYYMMDD)
     integer , allocatable :: mxNHplantdate (:)   ! maximum planting date for NorthHemisphere (YYYYMMDD)
     integer , allocatable :: mnSHplantdate (:)   ! minimum planting date for SouthHemisphere (YYYYMMDD)
     integer , allocatable :: mxSHplantdate (:)   ! maximum planting date for SouthHemisphere (YYYYMMDD)
     real(r8), allocatable :: planttemp     (:)   ! planting temperature used in CNPhenology (K)
     real(r8), allocatable :: minplanttemp  (:)   ! mininum planting temperature used in CNPhenology (K)
     real(r8), allocatable :: froot_leaf    (:)   ! allocation parameter: new fine root C per new leaf C (gC/gC) 
     real(r8), allocatable :: stem_leaf     (:)   ! allocation parameter: new stem c per new leaf C (gC/gC)
     real(r8), allocatable :: croot_stem    (:)   ! allocation parameter: new coarse root C per new stem C (gC/gC)
     real(r8), allocatable :: flivewd       (:)   ! allocation parameter: fraction of new wood that is live (phloem and ray parenchyma) (no units)
     real(r8), allocatable :: fcur          (:)   ! allocation parameter: fraction of allocation that goes to currently displayed growth, remainder to storage
     real(r8), allocatable :: fcurdv        (:)   ! alternate fcur for use with cndv
     real(r8), allocatable :: lf_f          (:,:) ! leaf litter fractions
     real(r8), allocatable :: fr_f          (:,:) ! fine root litter fractions
     real(r8), allocatable :: lf_flab       (:)   ! leaf litter labile fraction
     real(r8), allocatable :: lf_fcel       (:)   ! leaf litter cellulose fraction
     real(r8), allocatable :: lf_flig       (:)   ! leaf litter lignin fraction
     real(r8), allocatable :: fr_flab       (:)   ! fine root litter labile fraction
     real(r8), allocatable :: fr_fcel       (:)   ! fine root litter cellulose fraction
     real(r8), allocatable :: fr_flig       (:)   ! fine root litter lignin fraction
     real(r8), allocatable :: leaf_long     (:)   ! leaf longevity (yrs)
     real(r8), allocatable :: evergreen     (:)   ! binary flag for evergreen leaf habit (0 or 1)
     real(r8), allocatable :: stress_decid  (:)   ! binary flag for stress-deciduous leaf habit (0 or 1)
     real(r8), allocatable :: season_decid  (:)   ! binary flag for seasonal-deciduous leaf habit (0 or 1)
     real(r8), allocatable :: season_decid_temperate(:) ! binary flag for seasonal-deciduous temperate leaf habit (0 or 1)
     real(r8), allocatable :: pconv         (:)   ! proportion of deadstem to conversion flux
     real(r8), allocatable :: pprod10       (:)   ! proportion of deadstem to 10-yr product pool
     real(r8), allocatable :: pprod100      (:)   ! proportion of deadstem to 100-yr product pool
     real(r8), allocatable :: pprodharv10   (:)   ! harvest mortality proportion of deadstem to 10-yr pool

     ! pft paraemeters for fire code
     real(r8), allocatable :: cc_leaf       (:)
     real(r8), allocatable :: cc_lstem      (:)
     real(r8), allocatable :: cc_dstem      (:)
     real(r8), allocatable :: cc_other      (:)
     real(r8), allocatable :: fm_leaf       (:)
     real(r8), allocatable :: fm_lstem      (:)
     real(r8), allocatable :: fm_dstem      (:)
     real(r8), allocatable :: fm_other      (:)
     real(r8), allocatable :: fm_root       (:)
     real(r8), allocatable :: fm_lroot      (:)
     real(r8), allocatable :: fm_droot      (:)
     real(r8), allocatable :: fsr_pft       (:)
     real(r8), allocatable :: fd_pft        (:)
     real(r8), allocatable :: rswf_min      (:)
     real(r8), allocatable :: rswf_max      (:)

     ! pft parameters for crop code
     real(r8), allocatable :: manunitro     (:)   ! manure
     real(r8), allocatable :: fleafcn       (:)   ! C:N during grain fill; leaf
     real(r8), allocatable :: ffrootcn      (:)   ! C:N during grain fill; fine root
     real(r8), allocatable :: fstemcn       (:)   ! C:N during grain fill; stem

     real(r8), allocatable :: i_vcad        (:)   
     real(r8), allocatable :: s_vcad        (:)   
     real(r8), allocatable :: i_flnr        (:)   
     real(r8), allocatable :: s_flnr        (:)     

     ! pft parameters for CNDV code (from LPJ subroutine pftparameters)
     real(r8), allocatable :: pftpar20      (:)   ! tree maximum crown area (m2)
     real(r8), allocatable :: pftpar28      (:)   ! min coldest monthly mean temperature
     real(r8), allocatable :: pftpar29      (:)   ! max coldest monthly mean temperature
     real(r8), allocatable :: pftpar30      (:)   ! min growing degree days (>= 5 deg C)
     real(r8), allocatable :: pftpar31      (:)   ! upper limit of temperature of the warmest month (twmax)
     
     ! pft parameters for FUN
     real(r8), allocatable :: a_fix         (:)   ! A BNF parameter
     real(r8), allocatable :: b_fix         (:)   ! A BNF parameter
     real(r8), allocatable :: c_fix         (:)   ! A BNF parameter
     real(r8), allocatable :: s_fix         (:)   ! A BNF parameter
     real(r8), allocatable :: akc_active    (:)   ! A mycorrhizal uptake parameter
     real(r8), allocatable :: akn_active    (:)   ! A mycorrhizal uptake parameter
     real(r8), allocatable :: ekc_active    (:)   ! A mycorrhizal uptake parameter
     real(r8), allocatable :: ekn_active    (:)   ! A mycorrhizal uptake parameter
     real(r8), allocatable :: kc_nonmyc     (:)   ! A non-mycorrhizal uptake parameter
     real(r8), allocatable :: kn_nonmyc     (:)   ! A non-mycorrhizal uptake parameter
     real(r8), allocatable :: kr_resorb     (:)   ! A retrasnlcation parameter
     real(r8), allocatable :: perecm        (:)   ! The fraction of ECM-associated PFT 
     real(r8), allocatable :: fun_cn_flex_a (:)   ! Parameter a of FUN-flexcn link code (def 5)
     real(r8), allocatable :: fun_cn_flex_b (:)   ! Parameter b of FUN-flexcn link code (def 200)
     real(r8), allocatable :: fun_cn_flex_c (:)   ! Parameter b of FUN-flexcn link code (def 80)         
     real(r8), allocatable :: FUN_fracfixers(:)   ! Fraction of C that can be used for fixation.    


   contains

     procedure, public  :: Init
     procedure, public  :: InitForTesting ! version of Init meant for unit testing
     procedure, public  :: Clean
     procedure, private :: InitAllocate   
     procedure, private :: InitRead
     procedure, private :: set_is_pft_known_to_model   ! Set is_pft_known_to_model based on mergetoclmpft
     procedure, private :: set_num_cfts_known_to_model ! Set the module-level variable, num_cfts_known_to_model

  end type pftcon_type

  type(pftcon_type), public :: pftcon ! pft type constants structure

  integer, public, parameter :: pftname_len = 40         ! max length of pftname       
  character(len=pftname_len), public :: pftname(0:mxpft) ! PFT description

  real(r8), public, parameter :: reinickerp = 1.6_r8     ! parameter in allometric equation
  real(r8), public, parameter :: dwood  = 2.5e5_r8       ! cn wood density (gC/m3); lpj:2.0e5
  real(r8), public, parameter :: allom1 = 100.0_r8       ! parameters in
  real(r8), public, parameter :: allom2 =  40.0_r8       ! ...allometric
  real(r8), public, parameter :: allom3 =   0.5_r8       ! ...equations
  real(r8), public, parameter :: allom1s = 250.0_r8      ! modified for shrubs by
  real(r8), public, parameter :: allom2s =   8.0_r8      ! X.D.Z
! root radius, density from Bonan, GMD, 2014
  real(r8), public, parameter :: root_density = 0.31e06_r8 !(g biomass / m3 root)
  real(r8), public, parameter :: root_radius = 0.29e-03_r8 !(m)

  character(len=*), parameter, private :: sourcefile = &
       __FILE__
  !-----------------------------------------------------------------------

contains

  !------------------------------------------------------------------------
  subroutine Init(this)

    class(pftcon_type) :: this

    call this%InitAllocate()
    call this%InitRead()

  end subroutine Init

  !------------------------------------------------------------------------
  subroutine InitForTesting(this)
    ! Version of Init meant for unit testing
    !
    ! Allocate arrays, but don't try to read from file.
    !
    ! Values can then be set by tests as needed

    class(pftcon_type) :: this

    call this%InitAllocate()

  end subroutine InitForTesting

  !-----------------------------------------------------------------------
  subroutine InitAllocate (this)
    !
    ! !DESCRIPTION:
    ! Read and initialize vegetation (PFT) constants
    !
    ! !USES:
    use clm_varpar  ,  only: nvariants
    implicit none
    !
    ! !ARGUMENTS:
    class(pftcon_type) :: this
    !-----------------------------------------------------------------------

    allocate( this%noveg         (0:mxpft)); this%noveg    (:) = huge(1)
    allocate( this%is_tree       (0:mxpft)); this%is_tree  (:) = .false.
    allocate( this%is_shrub      (0:mxpft)); this%is_shrub (:) = .false.
    allocate( this%is_grass      (0:mxpft)); this%is_grass (:) = .false.

    allocate( this%dleaf         (0:mxpft) )       
    allocate( this%c3psn         (0:mxpft) )       
    allocate( this%xl            (0:mxpft) )          
    allocate( this%rhol          (0:mxpft,numrad) ) 
    allocate( this%rhos          (0:mxpft,numrad) ) 
    allocate( this%taul          (0:mxpft,numrad) ) 
    allocate( this%taus          (0:mxpft,numrad) ) 
    allocate( this%z0mr          (0:mxpft) )
    allocate( this%z0v_Cr        (0:mxpft) )
    allocate( this%z0v_Cs        (0:mxpft) )
    allocate( this%z0v_c         (0:mxpft) )
    allocate( this%z0v_cw        (0:mxpft) )
    allocate( this%z0v_LAIoff    (0:mxpft) )
    allocate( this%z0v_LAImax    (0:mxpft) )
    allocate( this%displar       (0:mxpft) )
    allocate( this%roota_par     (0:mxpft) )
    allocate( this%rootb_par     (0:mxpft) )
    allocate( this%crop          (0:mxpft) )
    allocate( this%mergetoclmpft (0:mxpft) )
    allocate( this%is_pft_known_to_model  (0:mxpft) )
    allocate( this%irrigated     (0:mxpft) )   
    allocate( this%smpso         (0:mxpft) )       
    allocate( this%smpsc         (0:mxpft) )       
    allocate( this%fnitr         (0:mxpft) )       
    allocate( this%slatop        (0:mxpft) )      
    allocate( this%dsladlai      (0:mxpft) )    
    allocate( this%leafcn        (0:mxpft) )  
    allocate( this%biofuel_harvfrac (0:mxpft) )
    allocate( this%repr_structure_harvfrac (0:mxpft, repr_structure_min:repr_structure_max) )
    allocate( this%flnr          (0:mxpft) )        
    allocate( this%woody         (0:mxpft) )       
    allocate( this%lflitcn       (0:mxpft) )      
    allocate( this%frootcn       (0:mxpft) )      
    allocate( this%livewdcn      (0:mxpft) )     
    allocate( this%deadwdcn      (0:mxpft) )     
    allocate( this%grperc        (0:mxpft) )       
    allocate( this%grpnow        (0:mxpft) )       
    allocate( this%rootprof_beta (0:mxpft,nvariants) )
    allocate( this%graincn       (0:mxpft) )      
    allocate( this%mxtmp         (0:mxpft) )        
    allocate( this%baset         (0:mxpft) )        
    allocate( this%declfact      (0:mxpft) )     
    allocate( this%bfact         (0:mxpft) )        
    allocate( this%aleaff        (0:mxpft) )       
    allocate( this%arootf        (0:mxpft) )       
    allocate( this%astemf        (0:mxpft) )       
    allocate( this%arooti        (0:mxpft) )       
    allocate( this%fleafi        (0:mxpft) )       
    allocate( this%allconsl      (0:mxpft) )     
    allocate( this%allconss      (0:mxpft) )     
    allocate( this%ztopmx        (0:mxpft) )       
    allocate( this%laimx         (0:mxpft) )        
    allocate( this%gddmin        (0:mxpft) )       
    allocate( this%hybgdd        (0:mxpft) )       
    allocate( this%lfemerg       (0:mxpft) )      
    allocate( this%grnfill       (0:mxpft) )      
    allocate( this%mbbopt        (0:mxpft) )      
    allocate( this%medlynslope   (0:mxpft) )      
    allocate( this%medlynintercept(0:mxpft) )      
    allocate( this%mxmat         (0:mxpft) )        
    allocate( this%mnNHplantdate (0:mxpft) )
    allocate( this%mxNHplantdate (0:mxpft) )
    allocate( this%mnSHplantdate (0:mxpft) )
    allocate( this%mxSHplantdate (0:mxpft) )
    allocate( this%planttemp     (0:mxpft) )    
    allocate( this%minplanttemp  (0:mxpft) ) 
    allocate( this%froot_leaf    (0:mxpft) )   
    allocate( this%stem_leaf     (0:mxpft) )    
    allocate( this%croot_stem    (0:mxpft) )   
    allocate( this%flivewd       (0:mxpft) )      
    allocate( this%fcur          (0:mxpft) )         
    allocate( this%fcurdv        (0:mxpft) )       
    ! Second dimension not i_litr_max because that parameter may obtain its
    ! value after we've been through here
    allocate( this%lf_f          (0:mxpft, 1:ndecomp_pools) )
    allocate( this%fr_f          (0:mxpft, 1:ndecomp_pools) )
    allocate( this%lf_flab       (0:mxpft) )      
    allocate( this%lf_fcel       (0:mxpft) )      
    allocate( this%lf_flig       (0:mxpft) )      
    allocate( this%fr_flab       (0:mxpft) )      
    allocate( this%fr_fcel       (0:mxpft) )      
    allocate( this%fr_flig       (0:mxpft) )      
    allocate( this%leaf_long     (0:mxpft) )
    allocate( this%evergreen     (0:mxpft) )    
    allocate( this%stress_decid  (0:mxpft) ) 
    allocate( this%season_decid  (0:mxpft) ) 
    allocate( this%season_decid_temperate (0:mxpft) ) 
    allocate( this%dwood         (0:mxpft) )
    allocate( this%root_density  (0:mxpft) )
    allocate( this%root_radius   (0:mxpft) )
    allocate( this%pconv         (0:mxpft) )        
    allocate( this%pprod10       (0:mxpft) )      
    allocate( this%pprod100      (0:mxpft) )     
    allocate( this%pprodharv10   (0:mxpft) )  
    allocate( this%cc_leaf       (0:mxpft) )
    allocate( this%cc_lstem      (0:mxpft) )
    allocate( this%cc_dstem      (0:mxpft) )
    allocate( this%cc_other      (0:mxpft) )
    allocate( this%fm_leaf       (0:mxpft) )
    allocate( this%fm_lstem      (0:mxpft) )
    allocate( this%fm_dstem      (0:mxpft) )
    allocate( this%fm_other      (0:mxpft) )
    allocate( this%fm_root       (0:mxpft) )
    allocate( this%fm_lroot      (0:mxpft) )
    allocate( this%fm_droot      (0:mxpft) )
    allocate( this%fsr_pft       (0:mxpft) )
    allocate( this%fd_pft        (0:mxpft) )
    allocate( this%rswf_max      (0:mxpft) )
    allocate( this%rswf_min      (0:mxpft) )
    allocate( this%manunitro     (0:mxpft) )
    allocate( this%fleafcn       (0:mxpft) )  
    allocate( this%ffrootcn      (0:mxpft) ) 
    allocate( this%fstemcn       (0:mxpft) )  
    allocate( this%i_vcad        (0:mxpft) )
    allocate( this%s_vcad        (0:mxpft) )
    allocate( this%i_flnr        (0:mxpft) )
    allocate( this%s_flnr        (0:mxpft) )
    allocate( this%pftpar20      (0:mxpft) )   
    allocate( this%pftpar28      (0:mxpft) )   
    allocate( this%pftpar29      (0:mxpft) )   
    allocate( this%pftpar30      (0:mxpft) )   
    allocate( this%pftpar31      (0:mxpft) )   
    allocate( this%a_fix         (0:mxpft) )
    allocate( this%b_fix         (0:mxpft) )
    allocate( this%c_fix         (0:mxpft) )
    allocate( this%s_fix         (0:mxpft) )
    allocate( this%akc_active    (0:mxpft) )
    allocate( this%akn_active    (0:mxpft) )
    allocate( this%ekc_active    (0:mxpft) )
    allocate( this%ekn_active    (0:mxpft) )  
    allocate( this%kc_nonmyc     (0:mxpft) )
    allocate( this%kn_nonmyc     (0:mxpft) )
    allocate( this%kr_resorb     (0:mxpft) )
    allocate( this%perecm        (0:mxpft) )
    allocate( this%fun_cn_flex_a (0:mxpft) )
    allocate( this%fun_cn_flex_b (0:mxpft) )
    allocate( this%fun_cn_flex_c (0:mxpft) )
    allocate( this%FUN_fracfixers(0:mxpft) )
    
    allocate( this%dbh           (0:mxpft) )
    allocate( this%fbw           (0:mxpft) )
    allocate( this%nstem         (0:mxpft) )
    allocate( this%taper         (0:mxpft) )
    allocate( this%rstem_per_dbh (0:mxpft) )
    allocate( this%wood_density  (0:mxpft) )
<<<<<<< HEAD

    allocate( this%mimics_fi(2) )
=======
    allocate( this%crit_onset_gdd_sf (0:mxpft) )
    allocate( this%ndays_on      (0:mxpft) )
>>>>>>> b4199d87
 
  end subroutine InitAllocate

  !-----------------------------------------------------------------------
  subroutine InitRead(this)
    !
    ! !DESCRIPTION:
    ! Read and initialize vegetation (PFT) constants
    !
    ! !USES:
    use shr_log_mod , only : errMsg => shr_log_errMsg
    use fileutils   , only : getfil
    use ncdio_pio   , only : ncd_io, ncd_pio_closefile, ncd_pio_openfile, file_desc_t
    use ncdio_pio   , only : ncd_inqdid, ncd_inqdlen
    use clm_varctl  , only : paramfile, use_fates, use_flexibleCN, use_biomass_heat_storage, z0param_method
    use spmdMod     , only : masterproc
    use CLMFatesParamInterfaceMod, only : FatesReadPFTs
    use SoilBiogeochemDecompCascadeConType, only : mimics_decomp, decomp_method
    !
    ! !ARGUMENTS:
    class(pftcon_type) :: this
    !
    ! !LOCAL VARIABLES:
    character(len=256) :: locfn                ! local file name
    integer            :: i,n,m,k              ! loop indices
    integer            :: ier                  ! error code
    type(file_desc_t)  :: ncid                 ! pio netCDF file id
    integer            :: dimid                ! netCDF dimension id
    integer            :: npft                 ! number of pfts on pft-physiology file
    logical            :: readv                ! read variable in or not
    character(len=32)  :: subname = 'InitRead' ! subroutine name
    character(len=pftname_len) :: expected_pftnames(0:mxpft) 
    character(len=512) :: msg
    !-----------------------------------------------------------------------
    !
    ! Expected PFT names: The names expected on the paramfile file and the order they are expected to be in.
    ! NOTE: similar types are assumed to be together, first trees (ending with broadleaf_deciduous_boreal_tree
    !       then shrubs, ending with broadleaf_deciduous_boreal_shrub, then grasses starting with c3_arctic_grass
    !       and finally crops, ending with irrigated_tropical_soybean
    ! DO NOT CHANGE THE ORDER -- WITHOUT MODIFYING OTHER PARTS OF THE CODE WHERE THE ORDER MATTERS!

    expected_pftnames( 0) = 'not_vegetated                      '
    expected_pftnames( 1) = 'needleleaf_evergreen_temperate_tree'
    expected_pftnames( 2) = 'needleleaf_evergreen_boreal_tree   '
    expected_pftnames( 3) = 'needleleaf_deciduous_boreal_tree   '
    expected_pftnames( 4) = 'broadleaf_evergreen_tropical_tree  '
    expected_pftnames( 5) = 'broadleaf_evergreen_temperate_tree '
    expected_pftnames( 6) = 'broadleaf_deciduous_tropical_tree  '
    expected_pftnames( 7) = 'broadleaf_deciduous_temperate_tree '
    expected_pftnames( 8) = 'broadleaf_deciduous_boreal_tree    '
    expected_pftnames( 9) = 'broadleaf_evergreen_shrub          '
    expected_pftnames(10) = 'broadleaf_deciduous_temperate_shrub'
    expected_pftnames(11) = 'broadleaf_deciduous_boreal_shrub   '
    expected_pftnames(12) = 'c3_arctic_grass                    '
    expected_pftnames(13) = 'c3_non-arctic_grass                '
    expected_pftnames(14) = 'c4_grass                           '
    expected_pftnames(15) = 'c3_crop                            '
    expected_pftnames(16) = 'c3_irrigated                       '
    expected_pftnames(17) = 'temperate_corn                     '
    expected_pftnames(18) = 'irrigated_temperate_corn           '
    expected_pftnames(19) = 'spring_wheat                       '
    expected_pftnames(20) = 'irrigated_spring_wheat             '
    expected_pftnames(21) = 'winter_wheat                       '
    expected_pftnames(22) = 'irrigated_winter_wheat             '
    expected_pftnames(23) = 'temperate_soybean                  '
    expected_pftnames(24) = 'irrigated_temperate_soybean        '
    expected_pftnames(25) = 'barley                             '
    expected_pftnames(26) = 'irrigated_barley                   '
    expected_pftnames(27) = 'winter_barley                      '
    expected_pftnames(28) = 'irrigated_winter_barley            '
    expected_pftnames(29) = 'rye                                '
    expected_pftnames(30) = 'irrigated_rye                      '
    expected_pftnames(31) = 'winter_rye                         '
    expected_pftnames(32) = 'irrigated_winter_rye               '
    expected_pftnames(33) = 'cassava                            '
    expected_pftnames(34) = 'irrigated_cassava                  '
    expected_pftnames(35) = 'citrus                             '
    expected_pftnames(36) = 'irrigated_citrus                   '
    expected_pftnames(37) = 'cocoa                              '
    expected_pftnames(38) = 'irrigated_cocoa                    '
    expected_pftnames(39) = 'coffee                             '
    expected_pftnames(40) = 'irrigated_coffee                   '
    expected_pftnames(41) = 'cotton                             '
    expected_pftnames(42) = 'irrigated_cotton                   '
    expected_pftnames(43) = 'datepalm                           '
    expected_pftnames(44) = 'irrigated_datepalm                 '
    expected_pftnames(45) = 'foddergrass                        '
    expected_pftnames(46) = 'irrigated_foddergrass              '
    expected_pftnames(47) = 'grapes                             '
    expected_pftnames(48) = 'irrigated_grapes                   '
    expected_pftnames(49) = 'groundnuts                         '
    expected_pftnames(50) = 'irrigated_groundnuts               '
    expected_pftnames(51) = 'millet                             '
    expected_pftnames(52) = 'irrigated_millet                   '
    expected_pftnames(53) = 'oilpalm                            '
    expected_pftnames(54) = 'irrigated_oilpalm                  '
    expected_pftnames(55) = 'potatoes                           '
    expected_pftnames(56) = 'irrigated_potatoes                 '
    expected_pftnames(57) = 'pulses                             '
    expected_pftnames(58) = 'irrigated_pulses                   '
    expected_pftnames(59) = 'rapeseed                           '
    expected_pftnames(60) = 'irrigated_rapeseed                 '
    expected_pftnames(61) = 'rice                               '
    expected_pftnames(62) = 'irrigated_rice                     '
    expected_pftnames(63) = 'sorghum                            '
    expected_pftnames(64) = 'irrigated_sorghum                  '
    expected_pftnames(65) = 'sugarbeet                          '
    expected_pftnames(66) = 'irrigated_sugarbeet                '
    expected_pftnames(67) = 'sugarcane                          '
    expected_pftnames(68) = 'irrigated_sugarcane                '
    expected_pftnames(69) = 'sunflower                          '
    expected_pftnames(70) = 'irrigated_sunflower                '
    expected_pftnames(71) = 'miscanthus                         '
    expected_pftnames(72) = 'irrigated_miscanthus               '
    expected_pftnames(73) = 'switchgrass                        '
    expected_pftnames(74) = 'irrigated_switchgrass              '
    expected_pftnames(75) = 'tropical_corn                      '
    expected_pftnames(76) = 'irrigated_tropical_corn            '
    expected_pftnames(77) = 'tropical_soybean                   '
    expected_pftnames(78) = 'irrigated_tropical_soybean         '

    ! Set specific vegetation type values

    if (masterproc) then
       write(iulog,*) 'Attempting to read PFT physiological data .....'
    end if
    call getfil (paramfile, locfn, 0)
    call ncd_pio_openfile (ncid, trim(locfn), 0)
    call ncd_inqdid(ncid, 'pft', dimid)
    call ncd_inqdlen(ncid, dimid, npft)

    if (npft - 1 /= mxpft) then
       ! NOTE(bja, 201503) need to subtract 1 because of indexing.
       ! NOTE(bja, 201503) fail early because one of the io libs
       ! throws a useless abort error message deep inside the stack
       ! instead of returning readv so we can get a useful line
       ! number.
       write(msg, '(a, i4, a, i4, a)') "ERROR: The number of pfts in the input netcdf file (", &
            npft, ") does not equal the expected number of pfts (", mxpft, "). "
       call endrun(msg=trim(msg)//errMsg(sourcefile, __LINE__))
    end if

    call ncd_io('pftname',pftname, 'read', ncid, readvar=readv, posNOTonfile=.true.) 
    if ( .not. readv ) call endrun(msg=' ERROR: error in reading in pft data'//errMsg(sourcefile, __LINE__))



    select case (z0param_method)
    case ('ZengWang2007')
       call ncd_io('z0mr', this%z0mr, 'read', ncid, readvar=readv, posNOTonfile=.true.)
       if ( .not. readv ) call endrun(msg=' ERROR: error in reading in pft data'//errMsg(sourcefile, __LINE__))
       this%z0v_Cr = 0._r8
       this%z0v_Cs = 0._r8
       this%z0v_c = 0._r8
       this%z0v_cw = 0._r8
       this%z0v_LAImax = 0._r8
       this%z0v_LAIoff = 0._r8

    case ('Meier2022')
       call ncd_io('z0v_Cr', this%z0v_Cr, 'read', ncid, readvar=readv, posNOTonfile=.true.)
       if ( .not. readv ) call endrun(msg=' ERROR: error in reading in pft data'//errMsg(sourcefile, __LINE__))

       call ncd_io('z0v_Cs', this%z0v_Cs, 'read', ncid, readvar=readv, posNOTonfile=.true.)
       if ( .not. readv ) call endrun(msg=' ERROR: error in reading in pft data'//errMsg(sourcefile, __LINE__))

       call ncd_io('z0v_c', this%z0v_c, 'read', ncid, readvar=readv, posNOTonfile=.true.)
       if ( .not. readv ) call endrun(msg=' ERROR: error in reading in pft data'//errMsg(sourcefile, __LINE__))

       call ncd_io('z0v_cw', this%z0v_cw, 'read', ncid, readvar=readv, posNOTonfile=.true.)
       if ( .not. readv ) call endrun(msg=' ERROR: error in reading in pft data'//errMsg(sourcefile, __LINE__))

       call ncd_io('z0v_LAImax', this%z0v_LAImax, 'read', ncid, readvar=readv, posNOTonfile=.true.)
       if ( .not. readv ) call endrun(msg=' ERROR: error in reading in pft data'//errMsg(sourcefile, __LINE__))

       call ncd_io('z0v_LAIoff', this%z0v_LAIoff, 'read', ncid, readvar=readv, posNOTonfile=.true.)
       if ( .not. readv ) call endrun(msg=' ERROR: error in reading in pft data'//errMsg(sourcefile, __LINE__))

       this%z0mr = 0._r8

    case default
       write(iulog,*) subname//' ERROR: unknown z0param_method: ', &
            z0param_method
       call endrun(msg = 'unknown z0param_method', &
            additional_msg = errMsg(sourcefile, __LINE__))
    end select


    call ncd_io('displar', this%displar, 'read', ncid, readvar=readv, posNOTonfile=.true.)
    if ( .not. readv ) call endrun(msg=' ERROR: error in reading in pft data'//errMsg(sourcefile, __LINE__))

    call ncd_io('dleaf', this%dleaf, 'read', ncid, readvar=readv, posNOTonfile=.true.)
    if ( .not. readv ) call endrun(msg=' ERROR: error in reading in pft data'//errMsg(sourcefile, __LINE__))

    call ncd_io('c3psn', this%c3psn, 'read', ncid, readvar=readv, posNOTonfile=.true.)
    if ( .not. readv ) call endrun(msg=' ERROR: error in reading in pft data'//errMsg(sourcefile, __LINE__))

    call ncd_io('rholvis', this%rhol(:,ivis), 'read', ncid, readvar=readv, posNOTonfile=.true.)
    if ( .not. readv ) call endrun(msg=' ERROR: error in reading in pft data'//errMsg(sourcefile, __LINE__))

    call ncd_io('rholnir', this%rhol(:,inir), 'read', ncid, readvar=readv, posNOTonfile=.true.)
    if ( .not. readv ) call endrun(msg=' ERROR: error in reading in pft data'//errMsg(sourcefile, __LINE__))

    call ncd_io('rhosvis', this%rhos(:,ivis), 'read', ncid, readvar=readv, posNOTonfile=.true.)
    if ( .not. readv ) call endrun(msg=' ERROR: error in reading in pft data'//errMsg(sourcefile, __LINE__))

    call ncd_io('rhosnir', this% rhos(:,inir), 'read', ncid, readvar=readv, posNOTonfile=.true.)
    if ( .not. readv ) call endrun(msg=' ERROR: error in reading in pft data'//errMsg(sourcefile, __LINE__))

    call ncd_io('taulvis', this%taul(:,ivis), 'read', ncid, readvar=readv, posNOTonfile=.true.)
    if ( .not. readv ) call endrun(msg=' ERROR: error in reading in pft data'//errMsg(sourcefile, __LINE__))

    call ncd_io('taulnir', this%taul(:,inir), 'read', ncid, readvar=readv, posNOTonfile=.true.)
    if ( .not. readv ) call endrun(msg=' ERROR: error in reading in pft data'//errMsg(sourcefile, __LINE__))

    call ncd_io('tausvis', this%taus(:,ivis), 'read', ncid, readvar=readv, posNOTonfile=.true.)
    if ( .not. readv ) call endrun(msg=' ERROR: error in reading in pft data'//errMsg(sourcefile, __LINE__))

    call ncd_io('tausnir', this%taus(:,inir), 'read', ncid, readvar=readv, posNOTonfile=.true.)
    if ( .not. readv ) call endrun(msg=' ERROR: error in reading in pft data'//errMsg(sourcefile, __LINE__))

    call ncd_io('xl', this%xl, 'read', ncid, readvar=readv, posNOTonfile=.true.)
    if ( .not. readv ) call endrun(msg=' ERROR: error in reading in pft data'//errMsg(sourcefile, __LINE__))

    call ncd_io('roota_par', this%roota_par, 'read', ncid, readvar=readv, posNOTonfile=.true.)
    if ( .not. readv ) call endrun(msg=' ERROR: error in reading in pft data'//errMsg(sourcefile, __LINE__))

    call ncd_io('rootb_par', this%rootb_par, 'read', ncid, readvar=readv, posNOTonfile=.true.)
    if ( .not. readv ) call endrun(msg=' ERROR: error in reading in pft data'//errMsg(sourcefile, __LINE__))

    call ncd_io('slatop', this%slatop, 'read', ncid, readvar=readv, posNOTonfile=.true.)
    if ( .not. readv ) call endrun(msg=' ERROR: error in reading in pft data'//errMsg(sourcefile, __LINE__))

    call ncd_io('dsladlai', this%dsladlai, 'read', ncid, readvar=readv, posNOTonfile=.true.)
    if ( .not. readv ) call endrun(msg=' ERROR: error in reading in pft data'//errMsg(sourcefile, __LINE__))

    call ncd_io('leafcn', this%leafcn, 'read', ncid, readvar=readv, posNOTonfile=.true.)
    if ( .not. readv ) call endrun(msg=' ERROR: error in reading in pft data'//errMsg(sourcefile, __LINE__))
    
    call ncd_io('biofuel_harvfrac', this%biofuel_harvfrac, 'read', ncid, readvar=readv, posNOTonfile=.true.)
    if ( .not. readv ) call endrun(msg=' ERROR: error in reading in pft data'//errMsg(sourcefile, __LINE__))

    call ncd_io('flnr', this%flnr, 'read', ncid, readvar=readv, posNOTonfile=.true.)
    if ( .not. readv ) call endrun(msg=' ERROR: error in reading in pft data'//errMsg(sourcefile, __LINE__))

    call ncd_io('smpso', this%smpso, 'read', ncid, readvar=readv, posNOTonfile=.true.)
    if ( .not. readv ) call endrun(msg=' ERROR: error in reading in pft data'//errMsg(sourcefile, __LINE__))

    call ncd_io('smpsc', this%smpsc, 'read', ncid, readvar=readv, posNOTonfile=.true.)
    if ( .not. readv ) call endrun(msg=' ERROR: error in reading in pft data'//errMsg(sourcefile, __LINE__))

    call ncd_io('fnitr', this%fnitr, 'read', ncid, readvar=readv, posNOTonfile=.true.)
    if ( .not. readv ) call endrun(msg=' ERROR: error in reading in pft data'//errMsg(sourcefile, __LINE__))

    call ncd_io('woody', this%woody, 'read', ncid, readvar=readv, posNOTonfile=.true.)
    if ( .not. readv ) call endrun(msg=' ERROR: error in reading in pft data'//errMsg(sourcefile, __LINE__))

    call ncd_io('lflitcn', this%lflitcn, 'read', ncid, readvar=readv, posNOTonfile=.true.)
    if ( .not. readv ) call endrun(msg=' ERROR: error in reading in pft data'//errMsg(sourcefile, __LINE__))

    call ncd_io('frootcn', this%frootcn, 'read', ncid, readvar=readv, posNOTonfile=.true.)
    if ( .not. readv ) call endrun(msg=' ERROR: error in reading in pft data'//errMsg(sourcefile, __LINE__))

    call ncd_io('livewdcn', this%livewdcn, 'read', ncid, readvar=readv, posNOTonfile=.true.)
    if ( .not. readv ) call endrun(msg=' ERROR: error in reading in pft data'//errMsg(sourcefile, __LINE__))

    call ncd_io('deadwdcn', this%deadwdcn, 'read', ncid, readvar=readv, posNOTonfile=.true.)
    if ( .not. readv ) call endrun(msg=' ERROR: error in reading in pft data'//errMsg(sourcefile, __LINE__))

    call ncd_io('grperc', this%grperc, 'read', ncid, readvar=readv, posNOTonfile=.true.)
    if ( .not. readv ) call endrun(msg=' ERROR: error in reading in pft data'//errMsg(sourcefile, __LINE__))

    call ncd_io('grpnow', this%grpnow, 'read', ncid, readvar=readv, posNOTonfile=.true.)
    if ( .not. readv ) call endrun(msg=' ERROR: error in reading in pft data'//errMsg(sourcefile, __LINE__))

    call ncd_io('froot_leaf', this%froot_leaf, 'read', ncid, readvar=readv, posNOTonfile=.true.)
    if ( .not. readv ) call endrun(msg=' ERROR: error in reading in pft data'//errMsg(sourcefile, __LINE__))

    call ncd_io('stem_leaf', this%stem_leaf, 'read', ncid, readvar=readv, posNOTonfile=.true.)
    if ( .not. readv ) call endrun(msg=' ERROR: error in reading in pft data'//errMsg(sourcefile, __LINE__))

    call ncd_io('croot_stem', this%croot_stem, 'read', ncid, readvar=readv, posNOTonfile=.true.)
    if ( .not. readv ) call endrun(msg=' ERROR: error in reading in pft data'//errMsg(sourcefile, __LINE__))

    call ncd_io('flivewd', this%flivewd, 'read', ncid, readvar=readv, posNOTonfile=.true.)
    if ( .not. readv ) call endrun(msg=' ERROR: error in reading in pft data'//errMsg(sourcefile, __LINE__))

    call ncd_io('fcur', this%fcur, 'read', ncid, readvar=readv, posNOTonfile=.true.)
    if ( .not. readv ) call endrun(msg=' ERROR: error in reading in pft data'//errMsg(sourcefile, __LINE__))

    call ncd_io('fcurdv', this%fcurdv, 'read', ncid, readvar=readv, posNOTonfile=.true.)
    if ( .not. readv ) call endrun(msg=' ERROR: error in reading in pft data'//errMsg(sourcefile, __LINE__))

    call ncd_io('lf_flab', this%lf_flab, 'read', ncid, readvar=readv, posNOTonfile=.true.)
    if ( .not. readv ) call endrun(msg=' ERROR: error in reading in pft data'//errMsg(sourcefile, __LINE__))

    call ncd_io('lf_fcel', this%lf_fcel, 'read', ncid, readvar=readv, posNOTonfile=.true.)
    if ( .not. readv ) call endrun(msg=' ERROR: error in reading in pft data'//errMsg(sourcefile, __LINE__))

    call ncd_io('lf_flig', this%lf_flig, 'read', ncid, readvar=readv, posNOTonfile=.true.)
    if ( .not. readv ) call endrun(msg=' ERROR: error in reading in pft data'//errMsg(sourcefile, __LINE__))

    call ncd_io('fr_flab', this%fr_flab, 'read', ncid, readvar=readv, posNOTonfile=.true.)
    if ( .not. readv ) call endrun(msg=' ERROR: error in reading in pft data'//errMsg(sourcefile, __LINE__))

    call ncd_io('fr_fcel', this%fr_fcel, 'read', ncid, readvar=readv, posNOTonfile=.true.)    
    if ( .not. readv ) call endrun(msg=' ERROR: error in reading in pft data'//errMsg(sourcefile, __LINE__))

    call ncd_io('fr_flig', this%fr_flig, 'read', ncid, readvar=readv, posNOTonfile=.true.)    
    if ( .not. readv ) call endrun(msg=' ERROR: error in reading in pft data'//errMsg(sourcefile, __LINE__))

    ! Three hardwired fr_f* and lf_f* values: We pass them to 2d arrays for use
    ! in do-loops. While executing the next few lines, we do not yet have access
    ! to i_litr_min, i_litr_max.
    this%fr_f(:,1) = this%fr_flab
    this%lf_f(:,1) = this%lf_flab
    if (decomp_method == mimics_decomp) then
       this%fr_f(:,2) = this%fr_fcel + this%fr_flig
       this%fr_f(:,3) = 0.0_r8
       this%lf_f(:,2) = this%lf_fcel + this%lf_flig
       this%lf_f(:,3) = 0.0_r8
    else
       this%fr_f(:,2) = this%fr_fcel
       this%fr_f(:,3) = this%fr_flig
       this%lf_f(:,2) = this%lf_fcel
       this%lf_f(:,3) = this%lf_flig
    end if

    call ncd_io('leaf_long', this%leaf_long, 'read', ncid, readvar=readv, posNOTonfile=.true.)    
    if ( .not. readv ) call endrun(msg=' ERROR: error in reading in pft data'//errMsg(sourcefile, __LINE__))

    call ncd_io('evergreen', this%evergreen, 'read', ncid, readvar=readv, posNOTonfile=.true.)    
    if ( .not. readv ) call endrun(msg=' ERROR: error in reading in pft data'//errMsg(sourcefile, __LINE__))

    call ncd_io('stress_decid', this%stress_decid, 'read', ncid, readvar=readv, posNOTonfile=.true.)
    if ( .not. readv ) call endrun(msg=' ERROR: error in reading in pft data'//errMsg(sourcefile, __LINE__))

    call ncd_io('season_decid', this%season_decid, 'read', ncid, readvar=readv, posNOTonfile=.true.)
    if ( .not. readv ) call endrun(msg=' ERROR: error in reading in pft data'//errMsg(sourcefile, __LINE__))

    call ncd_io('season_decid_temperate', this%season_decid_temperate, 'read', ncid, readvar=readv, posNOTonfile=.true.)
    if ( .not. readv ) call endrun(msg=' ERROR: error in reading in pft data'//errMsg(sourcefile, __LINE__))
    call ncd_io('crit_onset_gdd_sf', this%crit_onset_gdd_sf, 'read', ncid, readvar=readv, posNOTonfile=.true.)
    if ( .not. readv ) call endrun(msg=' ERROR: error in reading in pft data'//errMsg(sourcefile, __LINE__))

    call ncd_io('ndays_on', this%ndays_on, 'read', ncid, readvar=readv, posNOTonfile=.true.)
    if ( .not. readv ) call endrun(msg=' ERROR: error in reading in pft data'//errMsg(sourcefile, __LINE__))

    call ncd_io('pftpar20', this%pftpar20, 'read', ncid, readvar=readv, posNOTonfile=.true.)
    if ( .not. readv ) call endrun(msg=' ERROR: error in reading in pft data'//errMsg(sourcefile, __LINE__))

    call ncd_io('pftpar28', this%pftpar28, 'read', ncid, readvar=readv, posNOTonfile=.true.)
    if ( .not. readv ) call endrun(msg=' ERROR: error in reading in pft data'//errMsg(sourcefile, __LINE__))

    call ncd_io('pftpar29', this%pftpar29, 'read', ncid, readvar=readv, posNOTonfile=.true.)
    if ( .not. readv ) call endrun(msg=' ERROR: error in reading in pft data'//errMsg(sourcefile, __LINE__))

    call ncd_io('pftpar30', this%pftpar30, 'read', ncid, readvar=readv, posNOTonfile=.true.)  
    if ( .not. readv ) call endrun(msg=' ERROR: error in reading in pft data'//errMsg(sourcefile, __LINE__))

    call ncd_io('pftpar31', this%pftpar31, 'read', ncid, readvar=readv, posNOTonfile=.true.)  
    if ( .not. readv ) call endrun(msg=' ERROR: error in reading in pft data'//errMsg(sourcefile, __LINE__))

    call ncd_io('a_fix', this%a_fix, 'read', ncid, readvar=readv, posNOTonfile=.true.)
    if ( .not. readv ) call endrun(msg=' ERROR: error in reading in pft data'//errMsg(sourcefile, __LINE__))
   
    call ncd_io('b_fix', this%b_fix, 'read', ncid, readvar=readv, posNOTonfile=.true.)
    if ( .not. readv ) call endrun(msg=' ERROR: error in reading in pft data'//errMsg(sourcefile, __LINE__))
    
    call ncd_io('c_fix', this%c_fix, 'read', ncid, readvar=readv, posNOTonfile=.true.)
    if ( .not. readv ) call endrun(msg=' ERROR: error in reading in pft data'//errMsg(sourcefile, __LINE__))
    
    call ncd_io('s_fix', this%s_fix, 'read', ncid, readvar=readv, posNOTonfile=.true.)
    if ( .not. readv ) call endrun(msg=' ERROR: error in reading in pft data'//errMsg(sourcefile, __LINE__))

    call ncd_io('akc_active', this%akc_active, 'read', ncid, readvar=readv, posNOTonfile=.true.)
    if ( .not. readv ) call endrun(msg=' ERROR: error in reading in pft data'//errMsg(sourcefile, __LINE__))

    call ncd_io('akn_active', this%akn_active, 'read', ncid, readvar=readv, posNOTonfile=.true.)
    if ( .not. readv ) call endrun(msg=' ERROR: error in reading in pft data'//errMsg(sourcefile, __LINE__))

    call ncd_io('ekc_active', this%ekc_active, 'read', ncid, readvar=readv, posNOTonfile=.true.)
    if ( .not. readv ) call endrun(msg=' ERROR: error in reading in pft data'//errMsg(sourcefile, __LINE__))

    call ncd_io('ekn_active', this%ekn_active, 'read', ncid, readvar=readv, posNOTonfile=.true.)
    if ( .not. readv ) call endrun(msg=' ERROR: error in reading in pft data'//errMsg(sourcefile, __LINE__))

    call ncd_io('kc_nonmyc', this%kc_nonmyc, 'read', ncid, readvar=readv,   posNOTonfile=.true.)
    if ( .not. readv ) call endrun(msg=' ERROR: error in reading in pft data'//errMsg(sourcefile, __LINE__))
   
    call ncd_io('kn_nonmyc', this%kn_nonmyc, 'read', ncid, readvar=readv,   posNOTonfile=.true.)
    if ( .not. readv ) call endrun(msg=' ERROR: error in reading in pft data'//errMsg(sourcefile, __LINE__))

    call ncd_io('kr_resorb', this%kr_resorb, 'read', ncid, readvar=readv,   posNOTonfile=.true.)
    if ( .not. readv ) call endrun(msg=' ERROR: error in reading in pft data'//errMsg(sourcefile, __LINE__))

    call ncd_io('perecm', this%perecm, 'read', ncid, readvar=readv,         posNOTonfile=.true.)
    if ( .not. readv ) call endrun(msg=' ERROR: error in reading in pft data'//errMsg(sourcefile, __LINE__))

    call ncd_io('fun_cn_flex_a', this%fun_cn_flex_a, 'read', ncid, readvar=readv,         posNOTonfile=.true.)
    if ( .not. readv ) call endrun(msg=' ERROR: error in reading in pft data'//errMsg(sourcefile, __LINE__))

    call ncd_io('fun_cn_flex_b', this%fun_cn_flex_b, 'read', ncid, readvar=readv,         posNOTonfile=.true.)
    if ( .not. readv ) call endrun(msg=' ERROR: error in reading in pft data'//errMsg(sourcefile, __LINE__))

    call ncd_io('fun_cn_flex_c', this%fun_cn_flex_c, 'read', ncid, readvar=readv,         posNOTonfile=.true.)
    if ( .not. readv ) call endrun(msg=' ERROR: error in reading in pft data'//errMsg(sourcefile, __LINE__))
  
    call ncd_io('FUN_fracfixers', this%FUN_fracfixers, 'read', ncid, readvar=readv,         posNOTonfile=.true.)
    if ( .not. readv ) call endrun(msg=' ERROR: error in reading in pft data'//errMsg(sourcefile, __LINE__))

    call ncd_io('manunitro', this%manunitro, 'read', ncid, readvar=readv, posNOTonfile=.true.)
    if ( .not. readv ) call endrun(msg=' ERROR: error in reading in pft data'//errMsg(sourcefile, __LINE__))

    call ncd_io('fleafcn', this%fleafcn, 'read', ncid, readvar=readv, posNOTonfile=.true.)
    if ( .not. readv ) call endrun(msg=' ERROR: error in reading in pft data'//errMsg(sourcefile, __LINE__))

    call ncd_io('ffrootcn', this%ffrootcn, 'read', ncid, readvar=readv, posNOTonfile=.true.)
    if ( .not. readv ) call endrun(msg=' ERROR: error in reading in pft data'//errMsg(sourcefile, __LINE__))

    call ncd_io('fstemcn', this%fstemcn, 'read', ncid, readvar=readv, posNOTonfile=.true.)
    if ( .not. readv ) call endrun(msg=' ERROR: error in reading in pft data'//errMsg(sourcefile, __LINE__))

    call ncd_io('rootprof_beta', this%rootprof_beta, 'read', ncid, readvar=readv, posNOTonfile=.true.)
    if ( .not. readv ) call endrun(msg=' ERROR: error in reading in pft data'//errMsg(sourcefile, __LINE__))

    call ncd_io('pconv', this%pconv, 'read', ncid, readvar=readv)  
    if ( .not. readv ) call endrun(msg=' ERROR: error in reading in pft data'//errMsg(sourcefile, __LINE__))

    call ncd_io('pprod10', this%pprod10, 'read', ncid, readvar=readv)  
    if ( .not. readv ) call endrun(msg=' ERROR: error in reading in pft data'//errMsg(sourcefile, __LINE__))

    call ncd_io('pprodharv10', this%pprodharv10, 'read', ncid, readvar=readv)  
    if ( .not. readv ) call endrun(msg=' ERROR: error in reading in pft data'//errMsg(sourcefile, __LINE__))

    call ncd_io('pprod100', this%pprod100, 'read', ncid, readvar=readv)  
    if ( .not. readv ) call endrun(msg=' ERROR: error in reading in pft data'//errMsg(sourcefile, __LINE__))

    call ncd_io('graincn', this%graincn, 'read', ncid, readvar=readv)  
    if ( .not. readv ) call endrun(msg=' ERROR: error in reading in pft data'//errMsg(sourcefile, __LINE__))

    call ncd_io('mxtmp', this%mxtmp, 'read', ncid, readvar=readv)  
    if ( .not. readv ) call endrun(msg=' ERROR: error in reading in pft data'//errMsg(sourcefile, __LINE__))

    call ncd_io('baset', this%baset, 'read', ncid, readvar=readv)  
    if ( .not. readv ) call endrun(msg=' ERROR: error in reading in pft data'//errMsg(sourcefile, __LINE__))

    call ncd_io('declfact', this%declfact, 'read', ncid, readvar=readv)  
    if ( .not. readv ) call endrun(msg=' ERROR: error in reading in pft data'//errMsg(sourcefile, __LINE__))

    call ncd_io('bfact', this%bfact, 'read', ncid, readvar=readv)  
    if ( .not. readv ) call endrun(msg=' ERROR: error in reading in pft data'//errMsg(sourcefile, __LINE__))

    call ncd_io('aleaff', this%aleaff, 'read', ncid, readvar=readv)  
    if ( .not. readv ) call endrun(msg=' ERROR: error in reading in pft data'//errMsg(sourcefile, __LINE__))

    call ncd_io('arootf', this%arootf, 'read', ncid, readvar=readv)  
    if ( .not. readv ) call endrun(msg=' ERROR: error in reading in pft data'//errMsg(sourcefile, __LINE__))

    call ncd_io('astemf', this%astemf, 'read', ncid, readvar=readv)  
    if ( .not. readv ) call endrun(msg=' ERROR: error in reading in pft data'//errMsg(sourcefile, __LINE__))

    call ncd_io('arooti', this%arooti, 'read', ncid, readvar=readv)  
    if ( .not. readv ) call endrun(msg=' ERROR: error in reading in pft data'//errMsg(sourcefile, __LINE__))

    call ncd_io('fleafi', this%fleafi, 'read', ncid, readvar=readv)  
    if ( .not. readv ) call endrun(msg=' ERROR: error in reading in pft data'//errMsg(sourcefile, __LINE__))

    call ncd_io('allconsl', this%allconsl, 'read', ncid, readvar=readv)  
    if ( .not. readv ) call endrun(msg=' ERROR: error in reading in pft data'//errMsg(sourcefile, __LINE__))

    call ncd_io('allconss', this%allconss, 'read', ncid, readvar=readv)  
    if ( .not. readv ) call endrun(msg=' ERROR: error in reading in pft data'//errMsg(sourcefile, __LINE__))

    call ncd_io('crop', this%crop, 'read', ncid, readvar=readv)  
    if ( .not. readv ) call endrun(msg=' ERROR: error in reading in pft data'//errMsg(sourcefile, __LINE__))

    call ncd_io('mergetoclmpft', this%mergetoclmpft, 'read', ncid, readvar=readv)  
    if ( .not. readv ) then
       call endrun(msg=' ERROR: error in reading in pft data'//errMsg(sourcefile, __LINE__))
    end if

    call ncd_io('irrigated', this%irrigated, 'read', ncid, readvar=readv)  
    if ( .not. readv ) call endrun(msg=' ERROR: error in reading in pft data'//errMsg(sourcefile, __LINE__))

    call ncd_io('ztopmx', this%ztopmx, 'read', ncid, readvar=readv)  
    if ( .not. readv ) call endrun(msg=' ERROR: error in reading in pft data'//errMsg(sourcefile, __LINE__))

    call ncd_io('laimx', this%laimx, 'read', ncid, readvar=readv)  
    if ( .not. readv ) call endrun(msg=' ERROR: error in reading in pft data'//errMsg(sourcefile, __LINE__))

    call ncd_io('gddmin', this%gddmin, 'read', ncid, readvar=readv)  
    if ( .not. readv ) call endrun(msg=' ERROR: error in reading in pft data'//errMsg(sourcefile, __LINE__))

    call ncd_io('hybgdd', this%hybgdd, 'read', ncid, readvar=readv)  
    if ( .not. readv ) call endrun(msg=' ERROR: error in reading in pft data'//errMsg(sourcefile, __LINE__))

    call ncd_io('lfemerg', this%lfemerg, 'read', ncid, readvar=readv)  
    if ( .not. readv ) call endrun(msg=' ERROR: error in reading in pft data'//errMsg(sourcefile, __LINE__))

    call ncd_io('grnfill', this%grnfill, 'read', ncid, readvar=readv)  
    if ( .not. readv ) call endrun(msg=' ERROR: error in reading in pft data'//errMsg(sourcefile, __LINE__))

    call ncd_io('mbbopt', this%mbbopt, 'read', ncid, readvar=readv)  
    if ( .not. readv ) call endrun(msg=' ERROR: error in reading in pft data'//errMsg(sourcefile, __LINE__))

    call ncd_io('medlynslope', this%medlynslope, 'read', ncid, readvar=readv)  
    if ( .not. readv ) call endrun(msg=' ERROR: error in reading in pft data'//errMsg(sourcefile, __LINE__))

    call ncd_io('medlynintercept', this%medlynintercept, 'read', ncid, readvar=readv)  
    if ( .not. readv ) call endrun(msg=' ERROR: error in reading in pft data'//errMsg(sourcefile, __LINE__))

    call ncd_io('mxmat', this%mxmat, 'read', ncid, readvar=readv)  
    if ( .not. readv ) call endrun(msg=' ERROR: error in reading in pft data'//errMsg(sourcefile, __LINE__))

    call ncd_io('cc_leaf', this% cc_leaf, 'read', ncid, readvar=readv)  
    if ( .not. readv ) call endrun(msg=' ERROR: error in reading in pft data'//errMsg(sourcefile, __LINE__))

    call ncd_io('cc_lstem', this%cc_lstem, 'read', ncid, readvar=readv)  
    if ( .not. readv ) call endrun(msg=' ERROR: error in reading in pft data'//errMsg(sourcefile, __LINE__))

    call ncd_io('cc_dstem', this%cc_dstem, 'read', ncid, readvar=readv)  
    if ( .not. readv ) call endrun(msg=' ERROR: error in reading in pft data'//errMsg(sourcefile, __LINE__))

    call ncd_io('cc_other', this%cc_other, 'read', ncid, readvar=readv)  
    if ( .not. readv ) call endrun(msg=' ERROR: error in reading in pft data'//errMsg(sourcefile, __LINE__))

    call ncd_io('fm_leaf', this% fm_leaf, 'read', ncid, readvar=readv)  
    if ( .not. readv ) call endrun(msg=' ERROR: error in reading in pft data'//errMsg(sourcefile, __LINE__))

    call ncd_io('fm_lstem', this%fm_lstem, 'read', ncid, readvar=readv)  
    if ( .not. readv ) call endrun(msg=' ERROR: error in reading in pft data'//errMsg(sourcefile, __LINE__))

    call ncd_io('fm_dstem', this%fm_dstem, 'read', ncid, readvar=readv)  
    if ( .not. readv ) call endrun(msg=' ERROR: error in reading in pft data'//errMsg(sourcefile, __LINE__))

    call ncd_io('fm_other', this%fm_other, 'read', ncid, readvar=readv)  
    if ( .not. readv ) call endrun(msg=' ERROR: error in reading in pft data'//errMsg(sourcefile, __LINE__))

    call ncd_io('fm_root', this% fm_root, 'read', ncid, readvar=readv)  
    if ( .not. readv ) call endrun(msg=' ERROR: error in reading in pft data'//errMsg(sourcefile, __LINE__))

    call ncd_io('fm_lroot', this%fm_lroot, 'read', ncid, readvar=readv)  
    if ( .not. readv ) call endrun(msg=' ERROR: error in reading in pft data'//errMsg(sourcefile, __LINE__))

    call ncd_io('fm_droot', this%fm_droot, 'read', ncid, readvar=readv)  
    if ( .not. readv ) call endrun(msg=' ERROR: error in reading in pft data'//errMsg(sourcefile, __LINE__))

    call ncd_io('fsr_pft', this% fsr_pft, 'read', ncid, readvar=readv)  
    if ( .not. readv ) call endrun(msg=' ERROR: error in reading in pft data'//errMsg(sourcefile, __LINE__))

    call ncd_io('fd_pft', this%  fd_pft, 'read', ncid, readvar=readv)  
    if ( .not. readv ) call endrun(msg=' ERROR: error in reading in pft data'//errMsg(sourcefile, __LINE__))

    call ncd_io('rswf_min', this% rswf_min, 'read', ncid, readvar=readv)
    if ( .not. readv ) call endrun(msg=' ERROR: error in reading in pft data'//errMsg(sourcefile, __LINE__))

    call ncd_io('rswf_max', this% rswf_max, 'read', ncid, readvar=readv)
    if ( .not. readv ) call endrun(msg=' ERROR: error in reading in pft data'//errMsg(sourcefile, __LINE__)) 
    call ncd_io('planting_temp', this%planttemp, 'read', ncid, readvar=readv)  
    if ( .not. readv ) call endrun(msg=' ERROR: error in reading in pft data'//errMsg(sourcefile, __LINE__))

    call ncd_io('min_planting_temp', this%minplanttemp, 'read', ncid, readvar=readv)  
    if ( .not. readv ) call endrun(msg=' ERROR: error in reading in pft data'//errMsg(sourcefile, __LINE__))

    call ncd_io('min_NH_planting_date', this%mnNHplantdate, 'read', ncid, readvar=readv)  
    if ( .not. readv ) call endrun(msg=' ERROR: error in reading in pft data'//errMsg(sourcefile, __LINE__))

    call ncd_io('min_SH_planting_date', this%mnSHplantdate, 'read', ncid, readvar=readv)  
    if ( .not. readv ) call endrun(msg=' ERROR: error in reading in pft data'//errMsg(sourcefile, __LINE__))

    call ncd_io('max_NH_planting_date', this%mxNHplantdate, 'read', ncid, readvar=readv)  
    if ( .not. readv ) call endrun(msg=' ERROR: error in reading in pft data'//errMsg(sourcefile, __LINE__))

    call ncd_io('max_SH_planting_date', this%mxSHplantdate, 'read', ncid, readvar=readv)  
    if ( .not. readv ) call endrun(msg=' ERROR: error in reading in pft data'//errMsg(sourcefile, __LINE__))

    !
    ! Constants
    !
    !MV (10-08-14) TODO is this right - used to be maxveg - is it okay to set it to mxpft?
    do m = 0,mxpft 
       this%dwood(m) = dwood
       this%root_radius(m)  = root_radius
       this%root_density(m) = root_density
    end do

    !
    ! clm 5 nitrogen variables
    !
    call ncd_io('mimics_fi',this%mimics_fi, 'read', ncid, readvar=readv)
    if ( .not. readv ) call endrun(msg=' ERROR: error in reading in pft data'//errMsg(sourcefile, __LINE__))

    if (use_flexibleCN) then
       call ncd_io('i_vcad', this%i_vcad, 'read', ncid, readvar=readv) 
       if ( .not. readv ) call endrun(msg=' ERROR: error in reading in pft data'//errMsg(sourcefile, __LINE__)) 
       
       call ncd_io('s_vcad', this%s_vcad, 'read', ncid, readvar=readv) 
       if ( .not. readv ) call endrun(msg=' ERROR: error in reading in pft data'//errMsg(sourcefile, __LINE__)) 
       
       call ncd_io('i_flnr', this%i_flnr, 'read', ncid, readvar=readv) 
       if ( .not. readv ) call endrun(msg=' ERROR: error in reading in pft data'//errMsg(sourcefile, __LINE__)) 
       
       call ncd_io('s_flnr', this%s_flnr, 'read', ncid, readvar=readv) 
       if ( .not. readv ) call endrun(msg=' ERROR: error in reading in pft data'//errMsg(sourcefile, __LINE__)) 
    end if

    !
    !
    !
    call ncd_io('nstem',this%nstem, 'read', ncid, readvar=readv)
    if ( .not. readv ) call endrun(msg=' ERROR: error in reading in pft data'//errMsg(sourcefile, __LINE__))
    call ncd_io('taper',this%taper, 'read', ncid, readvar=readv)
    if ( .not. readv ) call endrun(msg=' ERROR: error in reading in pft data'//errMsg(sourcefile, __LINE__))
    !
    ! Biomass heat storage variables
    !
    if (use_biomass_heat_storage ) then
       !
       ! These variables are used for stem biomass and only for tree and shrub
       ! (They are effectively unused for other veg types)
       !
       call ncd_io('dbh',this%dbh, 'read', ncid, readvar=readv)
       if ( .not. readv ) call endrun(msg=' ERROR: error in reading in pft data'//errMsg(sourcefile, __LINE__))
       call ncd_io('fbw',this%fbw, 'read', ncid, readvar=readv)
       if ( .not. readv ) call endrun(msg=' ERROR: error in reading in pft data'//errMsg(sourcefile, __LINE__))
       call ncd_io('rstem',this%rstem_per_dbh, 'read', ncid, readvar=readv)
       if ( .not. readv ) call endrun(msg=' ERROR: error in reading in pft data'//errMsg(sourcefile, __LINE__))
       call ncd_io('wood_density',this%wood_density, 'read', ncid, readvar=readv)
       if ( .not. readv ) call endrun(msg=' ERROR: error in reading in pft data'//errMsg(sourcefile, __LINE__))

    else
       this%dbh = 0.0_r8
       this%fbw = 0.0_r8
       this%rstem_per_dbh = 0.0_r8
       this%wood_density = 0.0_r8
    end if

    call ncd_pio_closefile(ncid)

    call FatesReadPFTs()

    do i = 0, mxpft
       if (.not. use_fates)then
          if ( trim(adjustl(pftname(i))) /= trim(expected_pftnames(i)) )then
             write(iulog,*)'pftconrd: pftname is NOT what is expected, name = ', &
                  trim(pftname(i)), ', expected name = ', trim(expected_pftnames(i))
             call endrun(msg='pftconrd: bad name for pft on paramfile dataset'//errMsg(sourcefile, __LINE__))
          end if
       end if

       if ( trim(pftname(i)) == 'not_vegetated'                       ) noveg                = i
       if ( trim(pftname(i)) == 'needleleaf_evergreen_temperate_tree' ) ndllf_evr_tmp_tree   = i
       if ( trim(pftname(i)) == 'needleleaf_evergreen_boreal_tree'    ) ndllf_evr_brl_tree   = i
       if ( trim(pftname(i)) == 'needleleaf_deciduous_boreal_tree'    ) ndllf_dcd_brl_tree   = i
       if ( trim(pftname(i)) == 'broadleaf_evergreen_tropical_tree'   ) nbrdlf_evr_trp_tree  = i
       if ( trim(pftname(i)) == 'broadleaf_evergreen_temperate_tree'  ) nbrdlf_evr_tmp_tree  = i
       if ( trim(pftname(i)) == 'broadleaf_deciduous_tropical_tree'   ) nbrdlf_dcd_trp_tree  = i
       if ( trim(pftname(i)) == 'broadleaf_deciduous_temperate_tree'  ) nbrdlf_dcd_tmp_tree  = i
       if ( trim(pftname(i)) == 'broadleaf_deciduous_boreal_tree'     ) nbrdlf_dcd_brl_tree  = i
       if ( trim(pftname(i)) == 'broadleaf_evergreen_shrub'           ) nbrdlf_evr_shrub     = i
       if ( trim(pftname(i)) == 'broadleaf_deciduous_temperate_shrub' ) nbrdlf_dcd_tmp_shrub = i
       if ( trim(pftname(i)) == 'broadleaf_deciduous_boreal_shrub'    ) nbrdlf_dcd_brl_shrub = i
       if ( trim(pftname(i)) == 'c3_arctic_grass'                     ) nc3_arctic_grass     = i
       if ( trim(pftname(i)) == 'c3_non-arctic_grass'                 ) nc3_nonarctic_grass  = i
       if ( trim(pftname(i)) == 'c4_grass'                            ) nc4_grass            = i
       if ( trim(pftname(i)) == 'c3_crop'                             ) nc3crop              = i
       if ( trim(pftname(i)) == 'c3_irrigated'                        ) nc3irrig             = i
       if ( trim(pftname(i)) == 'temperate_corn'                      ) ntmp_corn            = i
       if ( trim(pftname(i)) == 'irrigated_temperate_corn'            ) nirrig_tmp_corn      = i
       if ( trim(pftname(i)) == 'spring_wheat'                        ) nswheat              = i
       if ( trim(pftname(i)) == 'irrigated_spring_wheat'              ) nirrig_swheat        = i
       if ( trim(pftname(i)) == 'winter_wheat'                        ) nwwheat              = i
       if ( trim(pftname(i)) == 'irrigated_winter_wheat'              ) nirrig_wwheat        = i
       if ( trim(pftname(i)) == 'temperate_soybean'                   ) ntmp_soybean         = i
       if ( trim(pftname(i)) == 'irrigated_temperate_soybean'         ) nirrig_tmp_soybean   = i
       if ( trim(pftname(i)) == 'barley'                              ) nbarley              = i
       if ( trim(pftname(i)) == 'irrigated_barley'                    ) nirrig_barley        = i
       if ( trim(pftname(i)) == 'winter_barley'                       ) nwbarley             = i
       if ( trim(pftname(i)) == 'irrigated_winter_barley'             ) nirrig_wbarley       = i
       if ( trim(pftname(i)) == 'rye'                                 ) nrye                 = i
       if ( trim(pftname(i)) == 'irrigated_rye'                       ) nirrig_rye           = i
       if ( trim(pftname(i)) == 'winter_rye'                          ) nwrye                = i
       if ( trim(pftname(i)) == 'irrigated_winter_rye'                ) nirrig_wrye          = i
       if ( trim(pftname(i)) == 'cassava'                             ) ncassava             = i
       if ( trim(pftname(i)) == 'irrigated_cassava'                   ) nirrig_cassava       = i
       if ( trim(pftname(i)) == 'citrus'                              ) ncitrus              = i
       if ( trim(pftname(i)) == 'irrigated_citrus'                    ) nirrig_citrus        = i
       if ( trim(pftname(i)) == 'cocoa'                               ) ncocoa               = i
       if ( trim(pftname(i)) == 'irrigated_cocoa'                     ) nirrig_cocoa         = i
       if ( trim(pftname(i)) == 'coffee'                              ) ncoffee              = i
       if ( trim(pftname(i)) == 'irrigated_coffee'                    ) nirrig_coffee        = i
       if ( trim(pftname(i)) == 'cotton'                              ) ncotton              = i
       if ( trim(pftname(i)) == 'irrigated_cotton'                    ) nirrig_cotton        = i
       if ( trim(pftname(i)) == 'datepalm'                            ) ndatepalm            = i
       if ( trim(pftname(i)) == 'irrigated_datepalm'                  ) nirrig_datepalm      = i
       if ( trim(pftname(i)) == 'foddergrass'                         ) nfoddergrass         = i
       if ( trim(pftname(i)) == 'irrigated_foddergrass'               ) nirrig_foddergrass   = i
       if ( trim(pftname(i)) == 'grapes'                              ) ngrapes              = i
       if ( trim(pftname(i)) == 'irrigated_grapes'                    ) nirrig_grapes        = i
       if ( trim(pftname(i)) == 'groundnuts'                          ) ngroundnuts          = i
       if ( trim(pftname(i)) == 'irrigated_groundnuts'                ) nirrig_groundnuts    = i
       if ( trim(pftname(i)) == 'millet'                              ) nmillet              = i
       if ( trim(pftname(i)) == 'irrigated_millet'                    ) nirrig_millet        = i
       if ( trim(pftname(i)) == 'oilpalm'                             ) noilpalm             = i
       if ( trim(pftname(i)) == 'irrigated_oilpalm'                   ) nirrig_oilpalm       = i
       if ( trim(pftname(i)) == 'potatoes'                            ) npotatoes            = i
       if ( trim(pftname(i)) == 'irrigated_potatoes'                  ) nirrig_potatoes      = i
       if ( trim(pftname(i)) == 'pulses'                              ) npulses              = i
       if ( trim(pftname(i)) == 'irrigated_pulses'                    ) nirrig_pulses        = i
       if ( trim(pftname(i)) == 'rapeseed'                            ) nrapeseed            = i
       if ( trim(pftname(i)) == 'irrigated_rapeseed'                  ) nirrig_rapeseed      = i
       if ( trim(pftname(i)) == 'rice'                                ) nrice                = i
       if ( trim(pftname(i)) == 'irrigated_rice'                      ) nirrig_rice          = i
       if ( trim(pftname(i)) == 'sorghum'                             ) nsorghum             = i
       if ( trim(pftname(i)) == 'irrigated_sorghum'                   ) nirrig_sorghum       = i
       if ( trim(pftname(i)) == 'sugarbeet'                           ) nsugarbeet           = i
       if ( trim(pftname(i)) == 'irrigated_sugarbeet'                 ) nirrig_sugarbeet     = i
       if ( trim(pftname(i)) == 'sugarcane'                           ) nsugarcane           = i
       if ( trim(pftname(i)) == 'irrigated_sugarcane'                 ) nirrig_sugarcane     = i
       if ( trim(pftname(i)) == 'sunflower'                           ) nsunflower           = i
       if ( trim(pftname(i)) == 'irrigated_sunflower'                 ) nirrig_sunflower     = i
       if ( trim(pftname(i)) == 'miscanthus'                          ) nmiscanthus          = i
       if ( trim(pftname(i)) == 'irrigated_miscanthus'                ) nirrig_miscanthus    = i
       if ( trim(pftname(i)) == 'switchgrass'                         ) nswitchgrass         = i
       if ( trim(pftname(i)) == 'irrigated_switchgrass'               ) nirrig_switchgrass   = i
       if ( trim(pftname(i)) == 'tropical_corn'                       ) ntrp_corn            = i
       if ( trim(pftname(i)) == 'irrigated_tropical_corn'             ) nirrig_trp_corn      = i
       if ( trim(pftname(i)) == 'tropical_soybean'                    ) ntrp_soybean         = i
       if ( trim(pftname(i)) == 'irrigated_tropical_soybean'          ) nirrig_trp_soybean   = i
    end do

    npcropmin            = ntmp_corn            ! first prognostic crop
    npcropmax            = mxpft                ! last prognostic crop in list

    call this%set_is_pft_known_to_model()
    call this%set_num_cfts_known_to_model()

    ! Set vegetation family identifier (tree/shrub/grass)
    do m = 0,mxpft 
       if (m == ndllf_evr_tmp_tree .or. m == ndllf_evr_brl_tree &
            .or. m == ndllf_dcd_brl_tree .or. m == nbrdlf_evr_trp_tree &
            .or. m == nbrdlf_evr_tmp_tree .or. m == nbrdlf_dcd_trp_tree &
            .or. m == nbrdlf_dcd_tmp_tree .or. m == nbrdlf_dcd_brl_tree) then
          this%is_tree(m) = .true.
       else
          this%is_tree(m) = .false.
       endif
       if(m == nbrdlf_evr_shrub .or. m == nbrdlf_dcd_tmp_shrub .or. m == nbrdlf_dcd_brl_shrub) then
          this%is_shrub(m) = .true.
       else
          this%is_shrub(m) = .false.
       endif
       if(m == nc3_arctic_grass .or. m == nc3_nonarctic_grass .or. m == nc4_grass) then
          this%is_grass(m) = .true.
       else
          this%is_grass(m) = .false.
       endif

    end do

    if (use_cndv) then
       this%fcur(:) = this%fcurdv(:)
    end if
    ! When crop is not on, merge prognostic crop types into either the rainfed
    ! or irrigated C3 generic crop types
    if ( .not. use_crop )then
       do i = npcropmin, ntrp_soybean, 2
         this%mergetoclmpft(i) = nc3crop
       end do
       do i = nirrig_tmp_corn, npcropmax, 2
         this%mergetoclmpft(i) = nc3irrig
       end do
    end if

    ! BUG(wjs, 2022-03-02, ESCOMP/CTSM#1667) Add this to the param file and read it along
    ! with the other parameters. Until then, this block of code needs to be done after
    ! npcropmin is set so that we have the correct value of npcropmin below.
    do k = repr_structure_min, repr_structure_max
       do i = 0, npcropmin-1
          this%repr_structure_harvfrac(i,k) = 0._r8
       end do
       do i = npcropmin, mxpft
          ! For now, until we read this from the param file, set it based on
          ! use_grainproduct. This will facilitate software testing: this keeps the
          ! operation of the structure pools similar to that of the grain pools for a
          ! given setup.
          if (use_grainproduct) then
             this%repr_structure_harvfrac(i,k) = 1._r8
          else
             this%repr_structure_harvfrac(i,k) = 0._r8
          end if
       end do
    end do

    !
    ! Do some error checking, but not if fates is on.
    !
    ! FIX(SPM,032414) double check if some of these should be on...

    if( .not. use_fates ) then
       if ( npcropmax /= mxpft )then
          call endrun(msg=' ERROR: npcropmax is NOT the last value'//errMsg(sourcefile, __LINE__))
       end if
       do i = 0, mxpft
          if ( this%irrigated(i) == 1.0_r8 .and.                              &
               (i == nc3irrig               .or.                              &
                i == nirrig_tmp_corn        .or.                              &
                i == nirrig_swheat          .or. i == nirrig_wwheat      .or. &
                i == nirrig_tmp_soybean     .or.                              &
                i == nirrig_barley          .or. i == nirrig_wbarley     .or. &
                i == nirrig_rye             .or. i == nirrig_wrye        .or. &
                i == nirrig_cassava         .or.                              &
                i == nirrig_citrus          .or.                              &
                i == nirrig_cocoa           .or. i == nirrig_coffee      .or. &
                i == nirrig_cotton          .or.                              &
                i == nirrig_datepalm        .or.                              &
                i == nirrig_foddergrass     .or.                              &
                i == nirrig_grapes          .or. i == nirrig_groundnuts  .or. &
                i == nirrig_millet          .or.                              &
                i == nirrig_oilpalm         .or.                              &
                i == nirrig_potatoes        .or. i == nirrig_pulses      .or. &
                i == nirrig_rapeseed        .or. i == nirrig_rice        .or. &
                i == nirrig_sorghum         .or.                              &
                i == nirrig_sugarbeet       .or. i == nirrig_sugarcane   .or. &
                i == nirrig_sunflower       .or.                              &
                i == nirrig_miscanthus      .or. i == nirrig_switchgrass .or. &
                i == nirrig_trp_corn        .or.                              &
                i == nirrig_trp_soybean) )then
             ! correct
          else if ( this%irrigated(i) == 0.0_r8 )then
             ! correct
          else
             call endrun(msg=' ERROR: irrigated has wrong values'//errMsg(sourcefile, __LINE__))
          end if
          if (      this%crop(i) == 1.0_r8 .and. (i >= nc3crop .and. i <= npcropmax) )then
             ! correct
          else if ( this%crop(i) == 0.0_r8 )then
             ! correct
          else
             call endrun(msg=' ERROR: crop has wrong values'//errMsg(sourcefile, __LINE__))
          end if
          if ( (i /= noveg) .and. (i < npcropmin) .and. &
               abs(this%pconv(i) + this%pprod10(i) + this%pprod100(i) - 1.0_r8) > 1.e-7_r8 )then
             call endrun(msg=' ERROR: pconv+pprod10+pprod100 do NOT sum to one.'//errMsg(sourcefile, __LINE__))
          end if
          if ( this%pprodharv10(i) > 1.0_r8 .or. this%pprodharv10(i) < 0.0_r8 )then
             call endrun(msg=' ERROR: pprodharv10 outside of range.'//errMsg(sourcefile, __LINE__))
          end if
          if (i < npcropmin .and. this%biofuel_harvfrac(i) /= 0._r8) then
             call endrun(msg=' ERROR: biofuel_harvfrac non-zero for a non-prognostic crop PFT.'//&
                  errMsg(sourcefile, __LINE__))
          end if
          do k = repr_structure_min, repr_structure_max
             if (i < npcropmin .and. this%repr_structure_harvfrac(i,k) /= 0._r8) then
                call endrun(msg=' ERROR: repr_structure_harvfrac non-zero for a non-prognostic crop PFT.'//&
                     errMsg(sourcefile, __LINE__))
             end if
          end do
       end do
    end if

    if (masterproc) then
       write(iulog,*) 'Successfully read PFT physiological data'
       write(iulog,*)
    end if

  end subroutine InitRead

  !-----------------------------------------------------------------------
  subroutine set_is_pft_known_to_model(this)
    !
    ! !DESCRIPTION:
    ! Set is_pft_known_to_model based on mergetoclmpft
    !
    ! !USES:
    !
    ! !ARGUMENTS:
    class(pftcon_type), intent(inout) :: this
    !
    ! !LOCAL VARIABLES:
    integer :: m, merge_type

    character(len=*), parameter :: subname = 'set_is_pft_known_to_model'
    !-----------------------------------------------------------------------

    this%is_pft_known_to_model(:) = .false.

    ! NOTE(wjs, 2015-10-04) Currently, type 0 has mergetoclmpft = _FillValue in the file,
    ! so we can't handle it in the general loop below. But CLM always uses type 0, so
    ! handle it specially here.
    this%is_pft_known_to_model(0) = .true.

    ! NOTE(wjs, 2015-10-04) Currently, mergetoclmpft is only used for crop types.
    ! However, we handle it more generally here (treating ALL pft types), in case its use
    ! is ever extended to work with non-crop types as well.
    do m = 1, mxpft
       merge_type = this%mergetoclmpft(m)
       this%is_pft_known_to_model(merge_type) = .true.
    end do

  end subroutine set_is_pft_known_to_model

  !-----------------------------------------------------------------------
  subroutine set_num_cfts_known_to_model(this)
    !
    ! !DESCRIPTION:
    ! Set the module-level variable, num_cfts_known_to_model
    !
    ! !USES:
    !
    ! !ARGUMENTS:
    class(pftcon_type), intent(in) :: this
    !
    ! !LOCAL VARIABLES:
    integer :: m

    character(len=*), parameter :: subname = 'set_num_cfts_known_to_model'
    !-----------------------------------------------------------------------

    num_cfts_known_to_model = 0
    do m = cft_lb, cft_ub
       if (this%is_pft_known_to_model(m)) then
          num_cfts_known_to_model = num_cfts_known_to_model + 1
       end if
    end do

  end subroutine set_num_cfts_known_to_model

  !-----------------------------------------------------------------------
  subroutine Clean(this)
    !
    ! !DESCRIPTION:
    ! Deallocate memory
    !
    ! !USES:
    !
    ! !ARGUMENTS:
    class(pftcon_type), intent(inout) :: this
    !
    ! !LOCAL VARIABLES:

    character(len=*), parameter :: subname = 'Clean'
    !-----------------------------------------------------------------------

    deallocate( this%noveg)
    deallocate( this%is_tree)
    deallocate( this%is_shrub)
    deallocate( this%is_grass)

    deallocate( this%dleaf)
    deallocate( this%c3psn)
    deallocate( this%xl)
    deallocate( this%rhol)
    deallocate( this%rhos)
    deallocate( this%taul)
    deallocate( this%taus)
    deallocate( this%z0mr)
    deallocate( this%z0v_Cr)
    deallocate( this%z0v_Cs)
    deallocate( this%z0v_c)
    deallocate( this%z0v_cw)
    deallocate( this%z0v_LAImax)
    deallocate( this%z0v_LAIoff)
    deallocate( this%displar)
    deallocate( this%roota_par)
    deallocate( this%rootb_par)
    deallocate( this%crop)
    deallocate( this%mergetoclmpft)
    deallocate( this%is_pft_known_to_model)
    deallocate( this%irrigated)
    deallocate( this%smpso)
    deallocate( this%smpsc)
    deallocate( this%fnitr)
    deallocate( this%slatop)
    deallocate( this%dsladlai)
    deallocate( this%leafcn)
    deallocate( this%biofuel_harvfrac)
    deallocate( this%repr_structure_harvfrac)
    deallocate( this%flnr)
    deallocate( this%woody)
    deallocate( this%lflitcn)
    deallocate( this%frootcn)
    deallocate( this%livewdcn)
    deallocate( this%deadwdcn)
    deallocate( this%grperc)
    deallocate( this%grpnow)
    deallocate( this%rootprof_beta)
    deallocate( this%graincn)
    deallocate( this%mxtmp)
    deallocate( this%baset)
    deallocate( this%declfact)
    deallocate( this%bfact)
    deallocate( this%aleaff)
    deallocate( this%arootf)
    deallocate( this%astemf)
    deallocate( this%arooti)
    deallocate( this%fleafi)
    deallocate( this%allconsl)
    deallocate( this%allconss)
    deallocate( this%ztopmx)
    deallocate( this%laimx)
    deallocate( this%gddmin)
    deallocate( this%hybgdd)
    deallocate( this%lfemerg)
    deallocate( this%grnfill)
    deallocate( this%mbbopt)
    deallocate( this%medlynslope)
    deallocate( this%medlynintercept)
    deallocate( this%mxmat)
    deallocate( this%mnNHplantdate)
    deallocate( this%mxNHplantdate)
    deallocate( this%mnSHplantdate)
    deallocate( this%mxSHplantdate)
    deallocate( this%planttemp)
    deallocate( this%minplanttemp)
    deallocate( this%froot_leaf)
    deallocate( this%stem_leaf)
    deallocate( this%croot_stem)
    deallocate( this%flivewd)
    deallocate( this%fcur)
    deallocate( this%fcurdv)
    deallocate( this%lf_f   )
    deallocate( this%lf_flab)
    deallocate( this%lf_fcel)
    deallocate( this%lf_flig)
    deallocate( this%fr_f   )
    deallocate( this%fr_flab)
    deallocate( this%fr_fcel)
    deallocate( this%fr_flig)
    deallocate( this%leaf_long)
    deallocate( this%evergreen)
    deallocate( this%stress_decid)
    deallocate( this%season_decid)
    deallocate( this%season_decid_temperate)
    deallocate( this%dwood)
    deallocate( this%root_density)
    deallocate( this%root_radius)
    deallocate( this%pconv)
    deallocate( this%pprod10)
    deallocate( this%pprod100)
    deallocate( this%pprodharv10)
    deallocate( this%cc_leaf)
    deallocate( this%cc_lstem)
    deallocate( this%cc_dstem)
    deallocate( this%cc_other)
    deallocate( this%fm_leaf)
    deallocate( this%fm_lstem)
    deallocate( this%fm_dstem)
    deallocate( this%fm_other)
    deallocate( this%fm_root)
    deallocate( this%fm_lroot)
    deallocate( this%fm_droot)
    deallocate( this%fsr_pft)
    deallocate( this%fd_pft)
    deallocate( this%rswf_min)
    deallocate( this%rswf_max)
    deallocate( this%manunitro)
    deallocate( this%fleafcn)
    deallocate( this%ffrootcn)
    deallocate( this%fstemcn)
    deallocate( this%i_vcad)
    deallocate( this%s_vcad)
    deallocate( this%i_flnr)
    deallocate( this%s_flnr)
    deallocate( this%pftpar20)
    deallocate( this%pftpar28)
    deallocate( this%pftpar29)
    deallocate( this%pftpar30)
    deallocate( this%pftpar31)
    deallocate( this%a_fix)
    deallocate( this%b_fix)
    deallocate( this%c_fix)
    deallocate( this%s_fix)
    deallocate( this%akc_active)
    deallocate( this%akn_active)
    deallocate( this%ekc_active)
    deallocate( this%ekn_active)
    deallocate( this%kc_nonmyc)
    deallocate( this%kn_nonmyc)
    deallocate( this%kr_resorb)
    deallocate( this%perecm)
    deallocate( this%fun_cn_flex_a)
    deallocate( this%fun_cn_flex_b)
    deallocate( this%fun_cn_flex_c)
    deallocate( this%FUN_fracfixers)
    
    deallocate( this%dbh)
    deallocate( this%fbw)
    deallocate( this%nstem)
    deallocate( this%rstem_per_dbh)
    deallocate( this%wood_density)
    deallocate( this%taper)
<<<<<<< HEAD

    deallocate( this%mimics_fi)
=======
    deallocate( this%crit_onset_gdd_sf)
    deallocate( this%ndays_on)
>>>>>>> b4199d87
  end subroutine Clean

end module pftconMod
<|MERGE_RESOLUTION|>--- conflicted
+++ resolved
@@ -507,13 +507,9 @@
     allocate( this%taper         (0:mxpft) )
     allocate( this%rstem_per_dbh (0:mxpft) )
     allocate( this%wood_density  (0:mxpft) )
-<<<<<<< HEAD
-
     allocate( this%mimics_fi(2) )
-=======
     allocate( this%crit_onset_gdd_sf (0:mxpft) )
     allocate( this%ndays_on      (0:mxpft) )
->>>>>>> b4199d87
  
   end subroutine InitAllocate
 
@@ -1606,13 +1602,9 @@
     deallocate( this%rstem_per_dbh)
     deallocate( this%wood_density)
     deallocate( this%taper)
-<<<<<<< HEAD
-
     deallocate( this%mimics_fi)
-=======
     deallocate( this%crit_onset_gdd_sf)
     deallocate( this%ndays_on)
->>>>>>> b4199d87
   end subroutine Clean
 
 end module pftconMod
