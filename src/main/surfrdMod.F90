--- conflicted
+++ resolved
@@ -123,9 +123,6 @@
   end subroutine check_domain_attributes
 
   !-----------------------------------------------------------------------
-<<<<<<< HEAD
-  subroutine surfrd_get_data (begg, endg, ldomain, lfsurdat, lhillslope_file, actual_numcft)
-=======
   subroutine surfrd_compat_check ( lfsurdat )
     !
     ! !DESCRIPTION:
@@ -190,8 +187,7 @@
   end subroutine surfrd_compat_check
 
   !-----------------------------------------------------------------------
-  subroutine surfrd_get_data (begg, endg, ldomain, lfsurdat, actual_numcft)
->>>>>>> 16cf4ac4
+  subroutine surfrd_get_data (begg, endg, ldomain, lfsurdat, lhillslope_file, actual_numcft)
     !
     ! !DESCRIPTION:
     ! Read the surface dataset and create subgrid weights.
