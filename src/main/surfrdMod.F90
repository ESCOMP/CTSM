--- conflicted
+++ resolved
@@ -15,13 +15,7 @@
   use clm_varcon      , only : grlnd
   use clm_varctl      , only : iulog, scmlat, scmlon, single_column
   use clm_varctl      , only : use_cndv, use_crop
-<<<<<<< HEAD
-  use surfrdUtilsMod  , only : check_sums_equal_1, collapse_crop_types, &
-                               collapse_nat_pfts, collapse_crop_var, &
-                               collapse_individual_lunits
-=======
-  use surfrdUtilsMod  , only : check_sums_equal_1, collapse_crop_types, collapse_to_dominant, collapse_crop_var
->>>>>>> 90d21653
+  use surfrdUtilsMod  , only : check_sums_equal_1, collapse_crop_types, collapse_to_dominant, collapse_crop_var, collapse_individual_lunits
   use ncdio_pio       , only : file_desc_t, var_desc_t, ncd_pio_openfile, ncd_pio_closefile
   use ncdio_pio       , only : ncd_io, check_var, ncd_inqfdims, check_dim, ncd_inqdid, ncd_inqdlen
   use pio
@@ -291,14 +285,10 @@
     !    o real % abundance PFTs (as a percent of vegetated area)
     !
     ! !USES:
-<<<<<<< HEAD
     use clm_varctl  , only : create_crop_landunit, toosmall_soil, &
                              toosmall_crop, toosmall_glacier, toosmall_lake, &
                              toosmall_wetland, toosmall_urb_tbd, &
-                             toosmall_urb_hd, toosmall_urb_md
-=======
-    use clm_varctl  , only : create_crop_landunit, n_dom_landunits
->>>>>>> 90d21653
+                             toosmall_urb_hd, toosmall_urb_md, n_dom_landunits
     use fileutils   , only : getfil
     use domainMod   , only : domain_type, domain_init, domain_clean
     use clm_instur  , only : wt_lunit, topo_glc_mec
@@ -420,7 +410,15 @@
 
     call check_sums_equal_1(wt_lunit, begg, 'wt_lunit', subname)
 
-<<<<<<< HEAD
+    ! Select N dominant landunits
+    ! ---------------------------
+    ! n_dom_landunits set by user in namelist
+    ! Call resembles the surfrd_veg_all call to the same subr that selects
+    ! n_dom_pfts (also set by the user in the namelist)
+
+    call collapse_to_dominant(wt_lunit(begg:endg,:), istsoil, max_lunit, &
+                              begg, endg, n_dom_landunits)
+
     ! Remove landunits using thresholds set by user in namelist
     ! ---------------------------------------------------------
     ! TODO Remove corresponding thresholds from the mksurfdat tool
@@ -433,16 +431,6 @@
                                     toosmall_lake, toosmall_wetland, &
                                     toosmall_urb_tbd, toosmall_urb_hd, &
                                     toosmall_urb_md)
-=======
-    ! Select N dominant landunits
-    ! ---------------------------
-    ! n_dom_landunits set by user in namelist
-    ! Call resembles the surfrd_veg_all call to the same subr that selects
-    ! n_dom_pfts (also set by the user in the namelist)
-
-    call collapse_to_dominant(wt_lunit(begg:endg,:), istsoil, max_lunit, &
-                              begg, endg, n_dom_landunits)
->>>>>>> 90d21653
 
     if ( masterproc )then
        write(iulog,*) 'Successfully read surface boundary data'
