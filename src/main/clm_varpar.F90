module clm_varpar

  !-----------------------------------------------------------------------
  ! !DESCRIPTION:
  ! Module containing CLM parameters
  !
  ! !USES:
  use shr_kind_mod , only: r8 => shr_kind_r8
  use shr_sys_mod  , only: shr_sys_abort
  use spmdMod      , only: masterproc
<<<<<<< HEAD
  use clm_varctl   , only: use_extralakelayers, use_vertsoilc
  use clm_varctl   , only: use_century_decomp, use_mimics_decomp
=======
  use clm_varctl   , only: use_extralakelayers
>>>>>>> 51ee6fdc
  use clm_varctl   , only: use_c13, use_c14
  use clm_varctl   , only: iulog, use_crop, create_crop_landunit, irrigate
  use clm_varctl   , only: use_vichydro, rundef
  use clm_varctl   , only: soil_layerstruct_predefined
  use clm_varctl   , only: soil_layerstruct_userdefined
  use clm_varctl   , only: soil_layerstruct_userdefined_nlevsoi
  use clm_varctl   , only: use_fates, use_cn

  !
  ! !PUBLIC TYPES:
  implicit none
  save
  private

  ! Note - model resolution is read in from the surface dataset

  integer, public, parameter :: nlev_equalspace   = 15
  integer, public, parameter :: toplev_equalspace =  6
  integer, public    :: nlevsoi               ! number of hydrologically active soil layers
  integer, public    :: nlevsoifl             ! number of soil layers on input file
  integer, public    :: nlevgrnd              ! number of ground layers 
                                              ! (includes lower layers that are hydrologically inactive)
  integer, public    :: nlevurb               ! number of urban layers
  integer, public    :: nlevmaxurbgrnd        ! maximum of the number of ground and urban layers
  integer, public    :: nlevlak               ! number of lake layers
  integer, public    :: nlevdecomp            ! number of biogeochemically active soil layers
  integer, public    :: nlevdecomp_full       ! number of biogeochemical layers 
                                              ! (includes lower layers that are biogeochemically inactive)
  integer, public    :: nlevsno     =  -1     ! maximum number of snow layers
  integer, public, parameter :: ngases      =   3     ! CH4, O2, & CO2
  integer, public, parameter :: nlevcan     =   1     ! number of leaf layers in canopy layer
  integer, public, parameter :: nvegwcs     =   4     ! number of vegetation water conductance segments
  !ED variables
  integer, public, parameter :: numwat      =   5     ! number of water types (soil, ice, 2 lakes, wetland)
  integer, public, parameter :: numrad      =   2     ! number of solar radiation bands: vis, nir
  integer, public, parameter :: ivis        =   1     ! index for visible band
  integer, public, parameter :: inir        =   2     ! index for near-infrared band
  integer, public, parameter :: numsolar    =   2     ! number of solar type bands: direct, diffuse
  integer, public, parameter :: ndst        =   4     ! number of dust size classes (BGC only)
  integer, public, parameter :: dst_src_nbr =   3     ! number of size distns in src soil (BGC only)
  integer, public, parameter :: sz_nbr      = 200     ! number of sub-grid bins in large bin of dust size distribution (BGC only)
  integer, public, parameter :: mxpft       =  78     ! maximum number of PFT's for any mode;
  ! FIX(RF,032414) might we set some of these automatically from reading pft-physiology?
  integer, public, parameter :: nlayer      =   3     ! number of VIC soil layer --Added by AWang
  integer, public    :: nlayert               ! number of VIC soil layer + 3 lower thermal layers
  integer, public, parameter :: nvariants   =   2     ! number of variants of PFT constants

  integer, public :: maxveg           ! # of pfts + cfts
  integer, public :: maxpatch_urb= 5       ! max number of urban patches (columns) in urban landunit

  integer, public :: maxsoil_patches  ! # of pfts + cfts + bare ground; replaces maxpatch_pft, which is obsolete

  ! constants for decomposition cascade

  integer, public, parameter :: i_litr1 = 1   ! TEMPORARY FOR CascadeCN TO BUILD
  integer, public            :: i_litr2 = -9  ! TEMPORARY FOR CascadeCN TO BUILD
  integer, public            :: i_litr3 = -9  ! TEMPORARY FOR CascadeCN TO BUILD
  ! The code currently expects i_litr_min = i_met_lit = 1 and
  !                            i_litr_max = 2 or 3
  integer, public :: i_litr_min = -9  ! min index of litter pools; overwritten in SoilBiogeochemDecompCascade*Mod
  integer, public :: i_litr_max = -9  ! max index of litter pools; overwritten in SoilBiogeochemDecompCascade*Mod
  integer, public :: i_met_lit = -9  ! index of metabolic litter pool; overwritten in SoilBiogeochemDecompCascade*Mod
  integer, public :: i_cop_mic = -9  ! index of copiotrophic microbial pool; overwritten in SoilBiogeochemDecompCascade*Mod
  integer, public :: i_oli_mic = -9  ! index of oligotrophic microbial pool; overwritten in SoilBiogeochemDecompCascade*Mod
  integer, public :: i_cwd      = -9  ! index of cwd pool; overwritten in SoilBiogeochemDecompCascade*Mod
  ! TODO Not necessary but cleaner to use this copy of i_cwdl2 in *CascadeBGC?
  integer, public :: i_cwdl2 = -9  ! index of cwd to l2 transition; overwritten in SoilBiogeochemDecompCascade*Mod

  integer, public :: ndecomp_pools_max
  integer, public :: ndecomp_pools
  integer, public :: ndecomp_cascade_transitions

  ! Indices used in surface file read and set in clm_varpar_init

  integer, public :: natpft_lb          ! In PATCH arrays, lower bound of Patches on the natural veg landunit (i.e., bare ground index)
  integer, public :: natpft_ub          ! In PATCH arrays, upper bound of Patches on the natural veg landunit
  integer, public :: natpft_size        ! Number of Patches on natural veg landunit (including bare ground)

  ! The following variables pertain to arrays of all PFTs - e.g., those dimensioned (g,
  ! pft_index). These include unused CFTs that are merged into other CFTs. Thus, these
  ! variables do NOT give the actual number of CFTs on the crop landunit - that number
  ! will generally be less because CLM does not simulate all crop types (some crop types
  ! are merged into other types).
  integer, public :: cft_lb             ! In arrays of PFTs, lower bound of PFTs on the crop landunit
  integer, public :: cft_ub             ! In arrays of PFTs, upper bound of PFTs on the crop landunit
  integer, public :: cft_size           ! Number of PFTs on crop landunit in arrays of PFTs

  integer, public :: maxpatch_glc    ! max number of elevation classes
  integer, public :: max_patch_per_col
  !
  ! !PUBLIC MEMBER FUNCTIONS:
  public clm_varpar_init          ! set parameters
  !
  !-----------------------------------------------------------------------

contains

  !------------------------------------------------------------------------------
  subroutine clm_varpar_init(actual_maxsoil_patches, actual_numcft)
    !
    ! !DESCRIPTION:
    ! Initialize module variables 
    !
    ! !ARGUMENTS:
    implicit none
    integer, intent(in) :: actual_maxsoil_patches  ! value from surface dataset
    integer, intent(in) :: actual_numcft  ! Actual number of crops
    !
    ! !LOCAL VARIABLES:
    !
    integer :: j  ! loop index
    character(len=32) :: subname = 'clm_varpar_init'  ! subroutine name
    !------------------------------------------------------------------------------

    ! actual_maxsoil_patches and actual_numcft were read directly from the
    ! surface dataset
    maxsoil_patches = actual_maxsoil_patches  ! # of patches with bare ground
    maxveg = maxsoil_patches - 1  ! # of patches without bare ground

    ! For arrays containing all Patches (natural veg & crop), determine lower and upper bounds
    ! for (1) Patches on the natural vegetation landunit (includes bare ground, and includes
    ! crops if create_crop_landunit=false), and (2) CFTs on the crop landunit (no elements
    ! if create_crop_landunit=false)

    if (create_crop_landunit) then
       natpft_size = maxsoil_patches - actual_numcft  ! includes bare ground
       cft_size    = actual_numcft
    else
       natpft_size = maxsoil_patches  ! includes bare ground
       cft_size    = 0
    end if

    natpft_lb = 0
    natpft_ub = natpft_lb + natpft_size - 1
    cft_lb = natpft_ub + 1
    cft_ub = cft_lb + cft_size - 1

    ! TODO(wjs, 2015-10-04, bugz 2227) Using actual_numcft in this 'max' gives a significant
    ! overestimate of max_patch_per_col when use_crop is true. This should be reworked -
    ! or, better, removed from the code entirely (because it is a maintenance problem, and
    ! I can't imagine that looping idioms that use it help performance that much, and
    ! likely they hurt performance.)
    max_patch_per_col= max(maxsoil_patches, actual_numcft, maxpatch_urb)

    nlevsoifl   =  10
    nlevurb     =  5

    if ( masterproc ) write(iulog, *) 'soil_layerstruct_predefined varpar ', soil_layerstruct_predefined
    if ( masterproc ) write(iulog, *) 'soil_layerstruct_userdefined varpar ', soil_layerstruct_userdefined

    if (soil_layerstruct_userdefined(1) /= rundef) then  ! user defined soil layers
       if (soil_layerstruct_predefined /= 'UNSET') then
          write(iulog,*) subname//' ERROR: Both soil_layerstruct_predefined and soil_layer_userdefined have values'
          call shr_sys_abort(subname//' ERROR: Cannot decide how to set the soil layer structure')
       else
          nlevgrnd = size(soil_layerstruct_userdefined)
          ! loops backwards until it hits the last valid user-defined value
          do j = nlevgrnd,1,-1
             if (soil_layerstruct_userdefined(j) /= rundef) then
                exit
             else
                nlevgrnd = nlevgrnd - 1
             end if
          end do
          nlevsoi = soil_layerstruct_userdefined_nlevsoi  ! read in namelist
          if (nlevsoi >= nlevgrnd) then
             write(iulog,*) subname//' ERROR: nlevsoi >= nlevgrnd; did you enter soil_layerstruct_userdefined_nlevsoi correctly in user_nl_clm?'
             call shr_sys_abort(subname//' ERROR: nlevsoi must be less than nlevgrnd')
          end if
       end if
    else  ! pre-defined soil structure options
       if ( soil_layerstruct_predefined == '10SL_3.5m' ) then
          nlevsoi     =  nlevsoifl
          nlevgrnd    =  15
       else if ( soil_layerstruct_predefined == '23SL_3.5m' ) then
          nlevsoi     =  8  + nlev_equalspace
          nlevgrnd    =  15 + nlev_equalspace
       else if ( soil_layerstruct_predefined == '49SL_10m' ) then
          nlevsoi     =  49 ! 10x10 + 9x100 + 30x300 = 1e4mm = 10m
!          nlevsoi     =  29 ! 10x10 + 9x100 + 10x300 = 4e3mm = 4m
          nlevgrnd    =  nlevsoi+5
       else if ( soil_layerstruct_predefined == '20SL_8.5m' ) then
         nlevsoi     =  20
         nlevgrnd    =  nlevsoi+5
       else if ( soil_layerstruct_predefined == '4SL_2m' ) then
          nlevsoi     =  4
          nlevgrnd    =  5
       else if (soil_layerstruct_predefined == 'UNSET') then
          write(iulog,*) subname//' ERROR: Both soil_layerstruct_predefined and soil_layer_userdefined currently undefined'
          call shr_sys_abort(subname//' ERROR: Cannot set the soil layer structure')
       else
          write(iulog,*) subname//' ERROR: Unrecognized pre-defined soil layer structure: ', trim(soil_layerstruct_predefined)
          call shr_sys_abort(subname//' ERROR: Unrecognized pre-defined soil layer structure')
       end if
    endif
    nlevmaxurbgrnd = max0(nlevurb,nlevgrnd)
    if ( masterproc ) write(iulog, *) 'nlevsoi, nlevgrnd varpar ', nlevsoi, nlevgrnd

    if (use_vichydro) then
       nlayert     =  nlayer + (nlevgrnd -nlevsoi)
    endif

    !
    ! Number of layers for soil decomposition
    !
    if ( use_cn .or. use_fates )then
       ! to set the number of soil levels for the biogeochemistry calculations.
       ! currently it works on nlevsoi and nlevgrnd levels
       nlevdecomp      = nlevsoi
       nlevdecomp_full = nlevgrnd
    else
       nlevdecomp      = 1
       nlevdecomp_full = 1
    end if

    if (.not. use_extralakelayers) then
       nlevlak     =  10     ! number of lake layers
    else
       nlevlak     =  25     ! number of lake layers (Yields better results for site simulations)
    end if

    if ( masterproc )then
       write(iulog, *) 'CLM varpar subsurface discretization levels '
       write(iulog, '(a, i3)') '    nlevsoi = ', nlevsoi
       write(iulog, '(a, i3)') '    nlevgrnd = ', nlevgrnd
       write(iulog, '(a, i3)') '    nlevdecomp = ', nlevdecomp
       write(iulog, '(a, i3)') '    nlevdecomp_full = ', nlevdecomp_full
       write(iulog, '(a, i3)') '    nlevlak = ', nlevlak
       write(iulog, *)
    end if

<<<<<<< HEAD
    ! We hardwire these parameters here because we use them
    ! in InitAllocate (in SoilBiogeochemStateType) which is called earlier than
    ! init_decompcascade_bgc where they might have otherwise been derived on the
    ! fly. For reference, if they were determined in init_decompcascade_bgc:
    ! ndecomp_pools would get the value of i_pas_som or i_cwd and
    ! ndecomp_cascade_transitions would get the value of i_s3s1 or i_cwdl3
    ! If they were determined in init_decompcascade_mimics:
    ! ndecomp_pools would get the value of i_oli_mic or i_cwd and
    ! ndecomp_cascade_transitions would get the value of i_m2s3 or i_cwdl2
    ! (...always depending on how use_fates is set)
    if ( use_fates ) then
       if (use_century_decomp) then
          ndecomp_pools = 6
          ndecomp_cascade_transitions = 8
       else if (use_mimics_decomp) then
          ndecomp_pools = 7
          ndecomp_cascade_transitions = 14
       else  ! TODO slevis: Currently for CN (deprecated)
          ndecomp_pools = 7
          ndecomp_cascade_transitions = 7
       end if
    else
       if (use_century_decomp) then
          ndecomp_pools = 7
          ndecomp_cascade_transitions = 10
       else if (use_mimics_decomp) then
          ndecomp_pools = 8
          ndecomp_cascade_transitions = 15
       else  ! TODO slevis: Currently for CN (deprecated)
          ndecomp_pools = 8
          ndecomp_cascade_transitions = 9
       end if
    endif
    ! The next param also appears as a dimension in the params files dated
    ! c210418.nc and later
    ndecomp_pools_max = 8  ! largest ndecomp_pools value above

=======
>>>>>>> 51ee6fdc
  end subroutine clm_varpar_init

end module clm_varpar<|MERGE_RESOLUTION|>--- conflicted
+++ resolved
@@ -8,12 +8,7 @@
   use shr_kind_mod , only: r8 => shr_kind_r8
   use shr_sys_mod  , only: shr_sys_abort
   use spmdMod      , only: masterproc
-<<<<<<< HEAD
-  use clm_varctl   , only: use_extralakelayers, use_vertsoilc
-  use clm_varctl   , only: use_century_decomp, use_mimics_decomp
-=======
-  use clm_varctl   , only: use_extralakelayers
->>>>>>> 51ee6fdc
+  use clm_varctl   , only: use_extralakelayers, use_mimics_decomp
   use clm_varctl   , only: use_c13, use_c14
   use clm_varctl   , only: iulog, use_crop, create_crop_landunit, irrigate
   use clm_varctl   , only: use_vichydro, rundef
@@ -245,46 +240,6 @@
        write(iulog, *)
     end if
 
-<<<<<<< HEAD
-    ! We hardwire these parameters here because we use them
-    ! in InitAllocate (in SoilBiogeochemStateType) which is called earlier than
-    ! init_decompcascade_bgc where they might have otherwise been derived on the
-    ! fly. For reference, if they were determined in init_decompcascade_bgc:
-    ! ndecomp_pools would get the value of i_pas_som or i_cwd and
-    ! ndecomp_cascade_transitions would get the value of i_s3s1 or i_cwdl3
-    ! If they were determined in init_decompcascade_mimics:
-    ! ndecomp_pools would get the value of i_oli_mic or i_cwd and
-    ! ndecomp_cascade_transitions would get the value of i_m2s3 or i_cwdl2
-    ! (...always depending on how use_fates is set)
-    if ( use_fates ) then
-       if (use_century_decomp) then
-          ndecomp_pools = 6
-          ndecomp_cascade_transitions = 8
-       else if (use_mimics_decomp) then
-          ndecomp_pools = 7
-          ndecomp_cascade_transitions = 14
-       else  ! TODO slevis: Currently for CN (deprecated)
-          ndecomp_pools = 7
-          ndecomp_cascade_transitions = 7
-       end if
-    else
-       if (use_century_decomp) then
-          ndecomp_pools = 7
-          ndecomp_cascade_transitions = 10
-       else if (use_mimics_decomp) then
-          ndecomp_pools = 8
-          ndecomp_cascade_transitions = 15
-       else  ! TODO slevis: Currently for CN (deprecated)
-          ndecomp_pools = 8
-          ndecomp_cascade_transitions = 9
-       end if
-    endif
-    ! The next param also appears as a dimension in the params files dated
-    ! c210418.nc and later
-    ndecomp_pools_max = 8  ! largest ndecomp_pools value above
-
-=======
->>>>>>> 51ee6fdc
   end subroutine clm_varpar_init
 
 end module clm_varpar