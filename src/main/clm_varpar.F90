--- conflicted
+++ resolved
@@ -60,17 +60,12 @@
   integer, public    :: nlayert               ! number of VIC soil layer + 3 lower thermal layers
   integer, public, parameter :: nvariants   =   2     ! number of variants of PFT constants
 
-<<<<<<< HEAD
   ! CN Matrix solution sizes
   integer, public, parameter :: nvegpool_natveg = 18  ! number of vegetation matrix pool without crop
   integer, public, parameter :: nvegpool_crop   =  3  ! number of vegetation matrix pool with crop
   integer, public, parameter :: nveg_retransn   =  1  ! number of vegetation retranslocation pool
   integer, public :: nvegcpool                        ! number of vegetation C pools
   integer, public :: nvegnpool                        ! number of vegetation N pools
-=======
-  integer, public :: maxveg                ! # of pfts + cfts
-  integer, public :: maxpatch_urb= 5       ! max number of urban patches (columns) in urban landunit
->>>>>>> 25a7cd3f
 
   integer, public :: maxveg                           ! # of pfts + cfts
   integer, public :: maxpatch_urb= 5                  ! max number of urban patches (columns) in urban landunit
