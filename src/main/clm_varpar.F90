module clm_varpar

  !-----------------------------------------------------------------------
  ! !DESCRIPTION:
  ! Module containing CLM parameters
  !
  ! !USES:
  use shr_kind_mod , only: r8 => shr_kind_r8
  use shr_sys_mod  , only: shr_sys_abort
  use spmdMod      , only: masterproc
  use clm_varctl   , only: use_extralakelayers
  use clm_varctl   , only: use_c13, use_c14
  use clm_varctl   , only: iulog, use_crop, create_crop_landunit, irrigate
  use clm_varctl   , only: use_vichydro, rundef
  use clm_varctl   , only: soil_layerstruct_predefined
  use clm_varctl   , only: soil_layerstruct_userdefined
  use clm_varctl   , only: soil_layerstruct_userdefined_nlevsoi
  use clm_varctl   , only: use_fates, use_cn

  !
  ! !PUBLIC TYPES:
  implicit none
  save
  private

  ! Note - model resolution is read in from the surface dataset

  integer, public, parameter :: nlev_equalspace   = 15
  integer, public, parameter :: toplev_equalspace =  6
  integer, public    :: nlevsoi               ! number of hydrologically active soil layers
  integer, public    :: nlevsoifl             ! number of soil layers on input file
  integer, public    :: nlevgrnd              ! number of ground layers 
                                              ! (includes lower layers that are hydrologically inactive)
  integer, public    :: nlevurb               ! number of urban layers
  integer, public    :: nlevmaxurbgrnd        ! maximum of the number of ground and urban layers
  integer, public    :: nlevlak               ! number of lake layers
  integer, public    :: nlevdecomp            ! number of biogeochemically active soil layers
  integer, public    :: nlevdecomp_full       ! number of biogeochemical layers 
                                              ! (includes lower layers that are biogeochemically inactive)
  integer, public    :: nlevsno     =  -1     ! maximum number of snow layers
  integer, public, parameter :: ngases      =   3     ! CH4, O2, & CO2
  integer, public, parameter :: nlevcan     =   1     ! number of leaf layers in canopy layer
  integer, public, parameter :: nvegwcs     =   4     ! number of vegetation water conductance segments
  !ED variables
  integer, public, parameter :: numwat      =   5     ! number of water types (soil, ice, 2 lakes, wetland)
  integer, public, parameter :: numrad      =   2     ! number of solar radiation bands: vis, nir
  integer, public, parameter :: ivis        =   1     ! index for visible band
  integer, public, parameter :: inir        =   2     ! index for near-infrared band
  integer, public, parameter :: numsolar    =   2     ! number of solar type bands: direct, diffuse
  integer, public, parameter :: ndst        =   4     ! number of dust size classes (BGC only)
  integer, public, parameter :: dst_src_nbr =   3     ! number of size distns in src soil (BGC only)
  integer, public, parameter :: sz_nbr      = 200     ! number of sub-grid bins in large bin of dust size distribution (BGC only)
  integer, public, parameter :: mxpft       =  78     ! maximum number of PFT's for any mode;
  ! FIX(RF,032414) might we set some of these automatically from reading pft-physiology?
  integer, public, parameter :: nlayer      =   3     ! number of VIC soil layer --Added by AWang
  integer, public    :: nlayert               ! number of VIC soil layer + 3 lower thermal layers
  integer, public, parameter :: nvariants   =   2     ! number of variants of PFT constants
  integer, public, parameter :: nvegpool_natveg = 18  ! number of vegetation matrix pool without crop
  integer, public, parameter :: nvegpool_crop   =  3  ! number of vegetation matrix pool with crop
  integer, public, parameter :: nveg_retransn   =  1  ! number of vegetation retranslocation pool
  integer, public    :: nvegcpool             ! number of vegetation C pools
  integer, public    :: nvegnpool             ! number of vegetation N pools

  integer, public :: maxveg           ! # of pfts + cfts
  integer, public :: maxpatch_urb= 5       ! max number of urban patches (columns) in urban landunit

  integer, public :: maxsoil_patches  ! # of pfts + cfts + bare ground; replaces maxpatch_pft, which is obsolete

  ! constants for decomposition cascade

  integer, public, parameter :: i_litr1 = 1   ! TEMPORARY FOR CascadeCN TO BUILD
  integer, public            :: i_litr2 = -9  ! TEMPORARY FOR CascadeCN TO BUILD
  integer, public            :: i_litr3 = -9  ! TEMPORARY FOR CascadeCN TO BUILD
  ! The code currently expects i_litr_min = i_met_lit = 1 and
  !                            i_litr_max = 2 or 3
  integer, public            :: i_litr_min = -9  ! min index of litter pools; overwritten in SoilBiogeochemDecompCascade*Mod
  integer, public            :: i_litr_max = -9  ! max index of litter pools; overwritten in SoilBiogeochemDecompCascade*Mod
  integer, public            :: i_met_lit = -9  ! index of metabolic litter pool; overwritten in SoilBiogeochemDecompCascade*Mod
  integer, public            :: i_cwd      = -9  ! index of cwd pool; overwritten in SoilBiogeochemDecompCascade*Mod
  integer, public, parameter :: ileaf         = 1     ! leaf pool index
  integer, public, parameter :: ileaf_st      = 2     ! leaf storage pool index
  integer, public, parameter :: ileaf_xf      = 3     ! leaf transfer pool index
  integer, public, parameter :: ifroot        = 4     ! fine root pool index
  integer, public, parameter :: ifroot_st     = 5     ! fine root storage pool index
  integer, public, parameter :: ifroot_xf     = 6     ! fine root transfer pool index
  integer, public, parameter :: ilivestem     = 7     ! live stem pool index
  integer, public, parameter :: ilivestem_st  = 8     ! live stem storage pool index
  integer, public, parameter :: ilivestem_xf  = 9     ! live stem transfer pool index
  integer, public, parameter :: ideadstem     = 10    ! dead stem pool index
  integer, public, parameter :: ideadstem_st  = 11    ! dead stem storage pool index
  integer, public, parameter :: ideadstem_xf  = 12    ! dead stem transfer pool index
  integer, public, parameter :: ilivecroot    = 13    ! live coarse root pool index
  integer, public, parameter :: ilivecroot_st = 14    ! live coarse root storage pool index
  integer, public, parameter :: ilivecroot_xf = 15    ! live coarse root transfer pool index
  integer, public, parameter :: ideadcroot    = 16    ! dead coarse root pool index
  integer, public, parameter :: ideadcroot_st = 17    ! dead coarse root storage pool index
  integer, public, parameter :: ideadcroot_xf = 18    ! dead coarse root transfer pool index
  integer, public, parameter :: igrain        = 19    ! grain pool index
  integer, public, parameter :: igrain_st     = 20    ! grain storage pool index
  integer, public, parameter :: igrain_xf     = 21    ! grain transfer pool index

  integer, public    :: ncphtrans             !maximum number of vegetation C transfers through phenology
  integer, public    :: ncphouttrans          !maximum number of vegetation C transfers out of vegetation through phenology
  integer, public    :: ncgmtrans             !maximum number of vegetation C transfers through gap mortality
  integer, public    :: ncgmouttrans          !maximum number of vegetation C transfers out of vegetation through gap mortality
  integer, public    :: ncfitrans             !maximum number of vegetation C transfers through fire
  integer, public    :: ncfiouttrans          !maximum number of vegetation C transfers out of vegetation trhough fire
  integer, public    :: nnphtrans             !maximum number of vegetation N transfers through phenology
  integer, public    :: nnphouttrans          !maximum number of vegetation N transfers out of vegetation through phenology
  integer, public    :: nngmtrans             !maximum number of vegetation N transfers through gap mortality
  integer, public    :: nngmouttrans          !maximum number of vegetation N transfers out of vegetation through gap mortality
  integer, public    :: nnfitrans             !maximum number of vegetation N transfers through fire
  integer, public    :: nnfiouttrans          !maximum number of vegetation N transfers out of vegetation trhough fire

  
  integer, public    :: iretransn             ! retranslocation pool index
     
  integer, public    :: ioutc                 ! external C pool index
  integer, public    :: ioutn                 ! external N pool index

  integer, public :: ndecomp_pools_max
  integer, public :: ndecomp_pools
  integer, public :: ndecomp_cascade_transitions
  integer, public :: ndecomp_cascade_outtransitions

  ! for soil matrix 
  integer, public  :: ndecomp_pools_vr   !total number of pools ndecomp_pools*vertical levels

  ! Indices used in surface file read and set in clm_varpar_init

  integer, public :: natpft_lb          ! In PATCH arrays, lower bound of Patches on the natural veg landunit (i.e., bare ground index)
  integer, public :: natpft_ub          ! In PATCH arrays, upper bound of Patches on the natural veg landunit
  integer, public :: natpft_size        ! Number of Patches on natural veg landunit (including bare ground)

  ! The following variables pertain to arrays of all PFTs - e.g., those dimensioned (g,
  ! pft_index). These include unused CFTs that are merged into other CFTs. Thus, these
  ! variables do NOT give the actual number of CFTs on the crop landunit - that number
  ! will generally be less because CLM does not simulate all crop types (some crop types
  ! are merged into other types).
  integer, public :: cft_lb             ! In arrays of PFTs, lower bound of PFTs on the crop landunit
  integer, public :: cft_ub             ! In arrays of PFTs, upper bound of PFTs on the crop landunit
  integer, public :: cft_size           ! Number of PFTs on crop landunit in arrays of PFTs

  integer, public :: maxpatch_glc    ! max number of elevation classes
  integer, public :: max_patch_per_col
  !
  ! !PUBLIC MEMBER FUNCTIONS:
  public clm_varpar_init          ! set parameters
  !
  !-----------------------------------------------------------------------

contains

  !------------------------------------------------------------------------------
  subroutine clm_varpar_init(actual_maxsoil_patches, actual_numcft)
    !
    ! !DESCRIPTION:
    ! Initialize module variables 
    !
    ! !ARGUMENTS:
    implicit none
    integer, intent(in) :: actual_maxsoil_patches  ! value from surface dataset
    integer, intent(in) :: actual_numcft  ! Actual number of crops
    !
    ! !LOCAL VARIABLES:
    !
    integer :: j  ! loop index
    character(len=32) :: subname = 'clm_varpar_init'  ! subroutine name
    !------------------------------------------------------------------------------

    ! actual_maxsoil_patches and actual_numcft were read directly from the
    ! surface dataset
    maxsoil_patches = actual_maxsoil_patches  ! # of patches with bare ground
    maxveg = maxsoil_patches - 1  ! # of patches without bare ground

    ! For arrays containing all Patches (natural veg & crop), determine lower and upper bounds
    ! for (1) Patches on the natural vegetation landunit (includes bare ground, and includes
    ! crops if create_crop_landunit=false), and (2) CFTs on the crop landunit (no elements
    ! if create_crop_landunit=false)

    if (create_crop_landunit) then
       natpft_size = maxsoil_patches - actual_numcft  ! includes bare ground
       cft_size    = actual_numcft
    else
       natpft_size = maxsoil_patches  ! includes bare ground
       cft_size    = 0
    end if

    natpft_lb = 0
    natpft_ub = natpft_lb + natpft_size - 1
    cft_lb = natpft_ub + 1
    cft_ub = cft_lb + cft_size - 1

    ! TODO(wjs, 2015-10-04, bugz 2227) Using actual_numcft in this 'max' gives a significant
    ! overestimate of max_patch_per_col when use_crop is true. This should be reworked -
    ! or, better, removed from the code entirely (because it is a maintenance problem, and
    ! I can't imagine that looping idioms that use it help performance that much, and
    ! likely they hurt performance.)
    max_patch_per_col= max(maxsoil_patches, actual_numcft, maxpatch_urb)

    nlevsoifl   =  10
    nlevurb     =  5

    if ( masterproc ) write(iulog, *) 'soil_layerstruct_predefined varpar ', soil_layerstruct_predefined
    if ( masterproc ) write(iulog, *) 'soil_layerstruct_userdefined varpar ', soil_layerstruct_userdefined

    if (soil_layerstruct_userdefined(1) /= rundef) then  ! user defined soil layers
       if (soil_layerstruct_predefined /= 'UNSET') then
          write(iulog,*) subname//' ERROR: Both soil_layerstruct_predefined and soil_layer_userdefined have values'
          call shr_sys_abort(subname//' ERROR: Cannot decide how to set the soil layer structure')
       else
          nlevgrnd = size(soil_layerstruct_userdefined)
          ! loops backwards until it hits the last valid user-defined value
          do j = nlevgrnd,1,-1
             if (soil_layerstruct_userdefined(j) /= rundef) then
                exit
             else
                nlevgrnd = nlevgrnd - 1
             end if
          end do
          nlevsoi = soil_layerstruct_userdefined_nlevsoi  ! read in namelist
          if (nlevsoi >= nlevgrnd) then
             write(iulog,*) subname//' ERROR: nlevsoi >= nlevgrnd; did you enter soil_layerstruct_userdefined_nlevsoi correctly in user_nl_clm?'
             call shr_sys_abort(subname//' ERROR: nlevsoi must be less than nlevgrnd')
          end if
       end if
    else  ! pre-defined soil structure options
       if ( soil_layerstruct_predefined == '10SL_3.5m' ) then
          nlevsoi     =  nlevsoifl
          nlevgrnd    =  15
       else if ( soil_layerstruct_predefined == '23SL_3.5m' ) then
          nlevsoi     =  8  + nlev_equalspace
          nlevgrnd    =  15 + nlev_equalspace
       else if ( soil_layerstruct_predefined == '49SL_10m' ) then
          nlevsoi     =  49 ! 10x10 + 9x100 + 30x300 = 1e4mm = 10m
!          nlevsoi     =  29 ! 10x10 + 9x100 + 10x300 = 4e3mm = 4m
          nlevgrnd    =  nlevsoi+5
       else if ( soil_layerstruct_predefined == '20SL_8.5m' ) then
         nlevsoi     =  20
         nlevgrnd    =  nlevsoi+5
       else if ( soil_layerstruct_predefined == '4SL_2m' ) then
          nlevsoi     =  4
          nlevgrnd    =  5
       else if (soil_layerstruct_predefined == 'UNSET') then
          write(iulog,*) subname//' ERROR: Both soil_layerstruct_predefined and soil_layer_userdefined currently undefined'
          call shr_sys_abort(subname//' ERROR: Cannot set the soil layer structure')
       else
          write(iulog,*) subname//' ERROR: Unrecognized pre-defined soil layer structure: ', trim(soil_layerstruct_predefined)
          call shr_sys_abort(subname//' ERROR: Unrecognized pre-defined soil layer structure')
       end if
    endif
    nlevmaxurbgrnd = max0(nlevurb,nlevgrnd)
    if ( masterproc ) write(iulog, *) 'nlevsoi, nlevgrnd varpar ', nlevsoi, nlevgrnd

    if (use_vichydro) then
       nlayert     =  nlayer + (nlevgrnd -nlevsoi)
    endif

    !
    ! Number of layers for soil decomposition
    !
    if ( use_cn .or. use_fates )then
       ! to set the number of soil levels for the biogeochemistry calculations.
       ! currently it works on nlevsoi and nlevgrnd levels
       nlevdecomp      = nlevsoi
       nlevdecomp_full = nlevgrnd
    else
       nlevdecomp      = 1
       nlevdecomp_full = 1
    end if

    if (.not. use_extralakelayers) then
       nlevlak     =  10     ! number of lake layers
    else
       nlevlak     =  25     ! number of lake layers (Yields better results for site simulations)
    end if

    if ( masterproc )then
       write(iulog, *) 'CLM varpar subsurface discretization levels '
       write(iulog, '(a, i3)') '    nlevsoi = ', nlevsoi
       write(iulog, '(a, i3)') '    nlevgrnd = ', nlevgrnd
       write(iulog, '(a, i3)') '    nlevdecomp = ', nlevdecomp
       write(iulog, '(a, i3)') '    nlevdecomp_full = ', nlevdecomp_full
       write(iulog, '(a, i3)') '    nlevlak = ', nlevlak
       write(iulog, *)
    end if

<<<<<<< HEAD
    ! We hardwire these parameters here because we use them
    ! in InitAllocate (in SoilBiogeochemStateType) which is called earlier than
    ! init_decompcascade_bgc where they might have otherwise been derived on the
    ! fly. For reference, if they were determined in init_decompcascade_bgc:
    ! ndecomp_pools would get the value of i_pas_som or i_cwd and
    ! ndecomp_cascade_transitions would get the value of i_s3s1 or i_cwdl3
    ! depending on how use_fates is set.
    if ( use_fates ) then
       if (use_century_decomp) then
          ndecomp_pools = 6
          ndecomp_cascade_transitions = 8
       else  ! TODO slevis: Currently for CN. MIMICS will get its own.
          ndecomp_pools = 7
          ndecomp_cascade_transitions = 7
       end if
    else
       if (use_century_decomp) then
          ndecomp_pools = 7
          ndecomp_cascade_transitions = 10
          ndecomp_cascade_outtransitions = 0
       else  ! TODO slevis: Currently for CN. MIMICS will get its own.
          ndecomp_pools = 8
          ndecomp_cascade_transitions = 9
          ndecomp_cascade_outtransitions = 1
       end if
    endif
    ndecomp_pools_vr = ndecomp_pools * nlevdecomp
    
    if (use_crop)then
       nvegcpool = nvegpool_natveg + nvegpool_crop
       ncphtrans = 18
       nnphtrans = 37
       ncphouttrans = 4
       nnphouttrans = 5
    else
       nvegcpool = nvegpool_natveg
       ncphtrans = 17
       nnphtrans = 34
       ncphouttrans = 3
       nnphouttrans = 4
    end if
    ncgmtrans = 18   
    ncgmouttrans = 18   
    ncfitrans = 20 
    ncfiouttrans = 18   
    nngmtrans = 19   
    nngmouttrans = 19   
    nnfitrans = 21 
    nnfiouttrans = 19 
    nvegnpool = nvegcpool + 1
    iretransn = nvegnpool
    ioutc = nvegcpool + 1
    ioutn = nvegnpool + 1
    ! The next param also appears as a dimension in the params files dated
    ! c210418.nc and later
    ndecomp_pools_max = 8  ! largest ndecomp_pools value above

=======
>>>>>>> dd9e6d71
  end subroutine clm_varpar_init

end module clm_varpar<|MERGE_RESOLUTION|>--- conflicted
+++ resolved
@@ -285,35 +285,7 @@
        write(iulog, *)
     end if
 
-<<<<<<< HEAD
-    ! We hardwire these parameters here because we use them
-    ! in InitAllocate (in SoilBiogeochemStateType) which is called earlier than
-    ! init_decompcascade_bgc where they might have otherwise been derived on the
-    ! fly. For reference, if they were determined in init_decompcascade_bgc:
-    ! ndecomp_pools would get the value of i_pas_som or i_cwd and
-    ! ndecomp_cascade_transitions would get the value of i_s3s1 or i_cwdl3
-    ! depending on how use_fates is set.
-    if ( use_fates ) then
-       if (use_century_decomp) then
-          ndecomp_pools = 6
-          ndecomp_cascade_transitions = 8
-       else  ! TODO slevis: Currently for CN. MIMICS will get its own.
-          ndecomp_pools = 7
-          ndecomp_cascade_transitions = 7
-       end if
-    else
-       if (use_century_decomp) then
-          ndecomp_pools = 7
-          ndecomp_cascade_transitions = 10
-          ndecomp_cascade_outtransitions = 0
-       else  ! TODO slevis: Currently for CN. MIMICS will get its own.
-          ndecomp_pools = 8
-          ndecomp_cascade_transitions = 9
-          ndecomp_cascade_outtransitions = 1
-       end if
-    endif
-    ndecomp_pools_vr = ndecomp_pools * nlevdecomp
-    
+    ! CN Matrix settings
     if (use_crop)then
        nvegcpool = nvegpool_natveg + nvegpool_crop
        ncphtrans = 18
@@ -339,12 +311,6 @@
     iretransn = nvegnpool
     ioutc = nvegcpool + 1
     ioutn = nvegnpool + 1
-    ! The next param also appears as a dimension in the params files dated
-    ! c210418.nc and later
-    ndecomp_pools_max = 8  ! largest ndecomp_pools value above
-
-=======
->>>>>>> dd9e6d71
   end subroutine clm_varpar_init
 
 end module clm_varpar