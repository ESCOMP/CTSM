--- conflicted
+++ resolved
@@ -109,9 +109,6 @@
     ! Biogeophysics
     !
     call photosyns_inst%ReadParams( ncid )
-<<<<<<< HEAD
-    call canopyflux_inst%ReadParams( ncid )
-=======
     call readParams_Luna ( ncid )
     call readParams_BareGroundFluxes ( ncid )
     call readParams_LakeFluxes ( ncid )
@@ -122,7 +119,6 @@
     call readParams_SaturatedExcessRunoff ( ncid )
     call readParams_SurfaceResistance ( ncid )
     call readParams_WaterDiagnosticBulk ( ncid )
->>>>>>> 1720bc75
 
     !
     call ncd_pio_closefile(ncid)
