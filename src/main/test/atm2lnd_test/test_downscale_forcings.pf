--- conflicted
+++ resolved
@@ -207,18 +207,9 @@
     class(TestDownscaleForcings), intent(inout) :: this
 
     this%eflx_sh_precip_conversion = col_array()
-<<<<<<< HEAD
-    this%rain_to_snow_runoff = col_array()
-    call this%glc_behavior%InitSetDirectly( &
-         begg = bounds%begg, &
-         endg = bounds%endg)
-    call downscale_forcings(bounds, this%topo_inst, this%glc_behavior, this%atm2lnd_inst, &
-         this%eflx_sh_precip_conversion, this%rain_to_snow_runoff)
-=======
     call downscale_forcings(bounds, this%topo_inst, &
          this%atm2lnd_inst, this%wateratm2lndbulk_inst, &
          this%eflx_sh_precip_conversion)
->>>>>>> 8265b774
   end subroutine call_downscale_forcings
 
   ! ========================================================================
