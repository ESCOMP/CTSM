--- conflicted
+++ resolved
@@ -203,15 +203,6 @@
   ! which snow cover fraction parameterization to use
   character(len=64), public :: snow_cover_fraction_method
 
-<<<<<<< HEAD
-  ! true => repartition rain/snow from atm based on temperature
-  logical,  public :: repartition_rain_snow = .false.
-
-  ! true => write global average diagnostics to std out
-  logical,  public :: wrtdia       = .false.            
-
-=======
->>>>>>> dd9e6d71
   ! atmospheric CO2 molar ratio (by volume) (umol/mol)
   real(r8), public :: co2_ppmv     = 355._r8            !
 
