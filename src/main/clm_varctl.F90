module clm_varctl

  !-----------------------------------------------------------------------
  ! !DESCRIPTION:
  ! Module containing run control variables
  !
  ! !USES:
  use shr_kind_mod, only: r8 => shr_kind_r8, SHR_KIND_CL
  use shr_sys_mod , only: shr_sys_abort ! cannot use endrun here due to circular dependency
  !
  ! !PUBLIC MEMBER FUNCTIONS:
  implicit none
  public :: clm_varctl_set    ! Set variables
  public :: cnallocate_carbon_only_set
  public :: cnallocate_carbon_only
  !
  private
  save
  !
  ! !PUBLIC TYPES:
  !
  integer , parameter, public ::  iundef = -9999999
  real(r8), parameter, public ::  rundef = -9999999._r8
  integer , parameter, public ::  fname_len = SHR_KIND_CL   ! max length of file names in this module
  !----------------------------------------------------------
  !
  ! Run control variables
  !
  ! case id
  character(len=256), public :: caseid  = ' '                            

  ! case title
  character(len=256), public :: ctitle  = ' '                            

  ! Type of run
  integer, public :: nsrest                = iundef                         
  logical, public :: is_cold_start         = .false.
  logical, public :: is_interpolated_start = .false. ! True if we're starting from initial conditions that have been run through init_interp

  ! Startup from initial conditions
  integer, public, parameter :: nsrStartup  = 0                          

  ! Continue from restart files
  integer, public, parameter :: nsrContinue = 1                          

  ! Branch from restart files
  integer, public, parameter :: nsrBranch   = 2                          

  ! true => allow case name to remain the same for branch run
  ! by default this is not allowed
  logical, public :: brnch_retain_casename = .false.                     

  !true => no valid land points -- do NOT run
  logical, public :: noland = .false.                                    

  ! Hostname of machine running on
  character(len=256), public :: hostname = ' '                           

  ! username of user running program
  character(len=256), public :: username = ' '                           

  ! description of this source
  character(len=256), public :: source   = "Community Land Model CLM4.0" 

  ! version of program
  character(len=256), public :: version  = " "                           

  ! dataset conventions
  character(len=256), public :: conventions = "CF-1.0"                   

  !----------------------------------------------------------
  ! Unit Numbers
  !----------------------------------------------------------
  !
  integer, public :: iulog = 6        ! "stdout" log file unit number, default is 6

  !----------------------------------------------------------
  ! Output NetCDF files
  !----------------------------------------------------------

  logical, public :: outnc_large_files = .true.         ! large file support for output NetCDF files

  !----------------------------------------------------------
  ! Run input files
  !----------------------------------------------------------

  character(len=fname_len), public :: finidat    = ' '        ! initial conditions file name
  character(len=fname_len), public :: fsurdat    = ' '        ! surface data file name
  character(len=fname_len), public :: fatmgrid   = ' '        ! atm grid file name
  character(len=fname_len), public :: fatmlndfrc = ' '        ! lnd frac file on atm grid
  character(len=fname_len), public :: paramfile  = ' '        ! ASCII data file with PFT physiological constants
  character(len=fname_len), public :: nrevsn     = ' '        ! restart data file name for branch run
  character(len=fname_len), public :: fsnowoptics  = ' '      ! snow optical properties file name
  character(len=fname_len), public :: fsnowaging   = ' '      ! snow aging parameters file name

  !----------------------------------------------------------
  ! Flag to read ndep rather than obtain it from coupler
  !----------------------------------------------------------
  
  logical, public :: ndep_from_cpl = .false.

  !----------------------------------------------------------
  ! Interpolation of finidat if requested
  !----------------------------------------------------------

  logical, public :: bound_h2osoi = .true. ! for debugging 

  ! If finidat_interp_source is non-blank and finidat is blank then interpolation will be
  ! done from finidat_interp_source to finidat_interp_dest. Note that
  ! finidat_interp_source is not read in directly from the namelist - rather, it is set
  ! from finidat if use_init_interp is .true.

  character(len=fname_len), public :: finidat_interp_source = ' '
  character(len=fname_len), public :: finidat_interp_dest   = ''

  !----------------------------------------------------------
  ! Crop & Irrigation logic
  !----------------------------------------------------------

  ! If prognostic crops are turned on
  logical, public :: use_crop = .false.

  ! true => separate crop landunit is not created by default
  logical, public :: create_crop_landunit = .false.     
  
  ! do not irrigate by default
  logical, public :: irrigate = .false.            

  !----------------------------------------------------------
  ! Other subgrid logic
  !----------------------------------------------------------

  ! true => allocate and run urban landunits everywhere where we have valid urban data
  logical, public :: run_zero_weight_urban = .false.

  ! true => make ALL patches, cols & landunits active (even if weight is 0)
  logical, public :: all_active = .false.          

  !----------------------------------------------------------
  ! BGC logic and datasets
  !----------------------------------------------------------

  ! values of 'prognostic','diagnostic','constant'
  character(len=16), public :: co2_type = 'constant'    

  ! State of the model for the accelerated decomposition (AD) spinup. 
  ! 0 (default) = normal model; 1 = AD SPINUP
  integer, public :: spinup_state = 0 

  ! true => anoxia is applied to heterotrophic respiration also considered in CH4 model
  ! default value reset in controlMod
  logical, public :: anoxia  = .true. 

  ! used to override an error check on reading in restart files
  logical, public :: override_bgc_restart_mismatch_dump = .false. 

  ! Set in CNAllocationInit (TODO - had to move it here to avoid circular dependency)
  logical, private:: carbon_only      

  ! Set in CNNDynamicsInit 
  ! NOTE (mvertens, 2014-9 had to move it here to avoid confusion when carbon data types
  ! wehre split - TODO - should move it our of this module) 
  ! NOTE(bandre, 2013-10) according to Charlie Koven, nfix_timeconst
  ! is currently used as a flag and rate constant. 
  ! Rate constant: time over which to exponentially relax the npp flux for N fixation term
  ! (days) time over which to exponentially relax the npp flux for N fixation term
  ! flag: (if  <=  0. or  >=  365; use old annual method). 
  ! Default value is junk that should always be overwritten by the namelist or init function!
  !
  real(r8), public :: nfix_timeconst = -1.2345_r8 

  !----------------------------------------------------------
  ! Physics
  !----------------------------------------------------------

  ! use subgrid fluxes
  integer,  public :: subgridflag = 1                   

  ! true => write global average diagnostics to std out
  logical,  public :: wrtdia       = .false.            

  ! atmospheric CO2 molar ratio (by volume) (umol/mol)
  real(r8), public :: co2_ppmv     = 355._r8            !

  !----------------------------------------------------------
  ! C isotopes
  !----------------------------------------------------------

  logical, public :: use_c13 = .false.                  ! true => use C-13 model
  logical, public :: use_c14 = .false.                  ! true => use C-14 model

  ! BUG(wjs, 2018-10-25, ESCOMP/ctsm#67) There is a bug that causes incorrect values for C
  ! isotopes if running init_interp from a case without C isotopes to a case with C
  ! isotopes (https://github.com/ESCOMP/ctsm/issues/67). Normally, an error-check prevents
  ! you from doing this interpolation (until we have fixed that bug). However, we
  ! sometimes want to bypass this error-check in system tests. This namelist flag bypasses
  ! this error-check.
  logical, public :: for_testing_allow_interp_non_ciso_to_ciso = .false.

  !----------------------------------------------------------
  !  FATES switches
  !----------------------------------------------------------

  logical, public :: use_fates = .false.            ! true => use fates

  ! These are INTERNAL to the FATES module
<<<<<<< HEAD
  integer, public            :: fates_parteh_mode = -9                 ! 1 => carbon only
=======
  integer, public            :: fates_parteh_model = -9                ! 1 => carbon only
>>>>>>> 65270086
                                                                       ! 2 => C+N+P
                                                                       ! no others enabled
  logical, public            :: use_fates_spitfire = .false.           ! true => use spitfire model
  logical, public            :: use_fates_logging = .false.            ! true => turn on logging module
  logical, public            :: use_fates_planthydro = .false.         ! true => turn on fates hydro
  logical, public            :: use_fates_ed_st3   = .false.           ! true => static stand structure
  logical, public            :: use_fates_ed_prescribed_phys = .false. ! true => prescribed physiology
  logical, public            :: use_fates_inventory_init = .false.     ! true => initialize fates from inventory
  character(len=256), public :: fates_inventory_ctrl_filename = ''     ! filename for inventory control

  !----------------------------------------------------------
  !  LUNA switches		
  !----------------------------------------------------------

  logical, public :: use_luna = .false.            ! true => use  LUNA

  !----------------------------------------------------------
  !  flexibleCN
  !----------------------------------------------------------
  !  TODO(bja, 2015-08) some of these need to be moved into the
  !  appropriate module.
  logical, public :: use_flexibleCN = .false.
  logical, public :: MM_Nuptake_opt = .false.
  logical, public :: downreg_opt = .true.
  integer, public :: plant_ndemand_opt = 0
  logical, public :: substrate_term_opt = .true.
  logical, public :: nscalar_opt = .true.
  logical, public :: temp_scalar_opt = .true.
  logical, public :: CNratio_floating = .false.
  logical, public :: lnc_opt = .false.
  logical, public :: reduce_dayl_factor = .false.
  integer, public :: vcmax_opt = 0
  integer, public :: CN_residual_opt = 0
  integer, public :: CN_partition_opt = 0
  integer, public :: CN_evergreen_phenology_opt = 0
  integer, public :: carbon_resp_opt = 0

  !----------------------------------------------------------
  ! lai streams switch for Sat. Phenology
  !----------------------------------------------------------

  logical, public :: use_lai_streams = .false. ! true => use lai streams in SatellitePhenologyMod.F90

  !----------------------------------------------------------
  ! bedrock / soil depth switch
  !----------------------------------------------------------

  logical,           public :: use_bedrock = .false. ! true => use spatially variable soil depth
  character(len=16), public :: soil_layerstruct = '10SL_3.5m'

  !----------------------------------------------------------
  ! plant hydraulic stress switch
  !----------------------------------------------------------

  logical, public :: use_hydrstress = .false. ! true => use plant hydraulic stress calculation

  !----------------------------------------------------------
  ! dynamic root switch
  !----------------------------------------------------------

  logical, public :: use_dynroot = .false. ! true => use dynamic root module

  !----------------------------------------------------------
  ! glacier_mec control variables: default values (may be overwritten by namelist)
  !----------------------------------------------------------

  ! true => CLM glacier area & topography changes dynamically 
  logical , public :: glc_do_dynglacier = .false.           

  ! number of days before one considers the perennially snow-covered point 'land ice'
  integer , public :: glc_snow_persistence_max_days = 7300  

  !
  !----------------------------------------------------------
  ! single column control variables
  !----------------------------------------------------------

  logical,  public :: single_column = .false. ! true => single column mode
  real(r8), public :: scmlat        = rundef  ! single column lat
  real(r8), public :: scmlon        = rundef  ! single column lon

  !----------------------------------------------------------
  ! instance control
  !----------------------------------------------------------

  integer, public :: inst_index
  character(len=16), public :: inst_name
  character(len=16), public :: inst_suffix

  !----------------------------------------------------------
  ! Decomp control variables
  !----------------------------------------------------------

  ! number of segments per clump for decomp
  integer, public :: nsegspc = 20                       

  !----------------------------------------------------------
  ! Derived variables (run, history and restart file)
  !----------------------------------------------------------

  ! directory name for local restart pointer file
  character(len=256), public :: rpntdir = '.'            

  ! file name for local restart pointer file
  character(len=256), public :: rpntfil = 'rpointer.lnd' 

  ! moved hist_wrtch4diag from histFileMod.F90 to here - caused compiler error with intel
  ! namelist: write CH4 extra diagnostic output
  logical, public :: hist_wrtch4diag = .false.         

  !----------------------------------------------------------
  ! FATES
  !----------------------------------------------------------
  character(len=fname_len), public :: fates_paramfile  = ' '
  !----------------------------------------------------------
  ! SSRE diagnostic
  !----------------------------------------------------------
  logical, public :: use_SSRE = .false.   ! flag for SSRE diagnostic

  !----------------------------------------------------------
  ! Migration of CPP variables
  !----------------------------------------------------------

  logical, public :: use_lch4            = .false.
  logical, public :: use_nitrif_denitrif = .false.
  logical, public :: use_vertsoilc       = .false.
  logical, public :: use_extralakelayers = .false.
  logical, public :: use_vichydro        = .false.
  logical, public :: use_century_decomp  = .false.
  logical, public :: use_cn              = .false.
  logical, public :: use_cndv            = .false.
  logical, public :: use_grainproduct    = .false.
  logical, public :: use_fertilizer      = .false.
  logical, public :: use_ozone           = .false.
  logical, public :: use_snicar_frc      = .false.
  logical, public :: use_vancouver       = .false.
  logical, public :: use_mexicocity      = .false.
  logical, public :: use_noio            = .false.

  logical, public :: use_nguardrail      = .false.

  !----------------------------------------------------------
  ! To retrieve namelist
  !----------------------------------------------------------
  character(len=SHR_KIND_CL), public :: NLFilename_in ! Namelist filename
  !
  logical, private :: clmvarctl_isset = .false.
 !-----------------------------------------------------------------------

contains

  !---------------------------------------------------------------------------
  subroutine clm_varctl_set( caseid_in, ctitle_in, brnch_retain_casename_in,    &
       single_column_in, scmlat_in, scmlon_in, nsrest_in, &
       version_in, hostname_in, username_in)
    !
    ! !DESCRIPTION:
    ! Set input control variables.
    !
    ! !ARGUMENTS:
    character(len=256), optional, intent(IN) :: caseid_in                ! case id
    character(len=256), optional, intent(IN) :: ctitle_in                ! case title
    logical,            optional, intent(IN) :: brnch_retain_casename_in ! true => allow case name to remain the 
                                                                         ! same for branch run
    logical,            optional, intent(IN) :: single_column_in         ! true => single column mode
    real(r8),           optional, intent(IN) :: scmlat_in                ! single column lat
    real(r8),           optional, intent(IN) :: scmlon_in                ! single column lon
    integer,            optional, intent(IN) :: nsrest_in                ! 0: initial run. 1: restart: 3: branch
    character(len=256), optional, intent(IN) :: version_in               ! model version
    character(len=256), optional, intent(IN) :: hostname_in              ! hostname running on
    character(len=256), optional, intent(IN) :: username_in              ! username running job
    !-----------------------------------------------------------------------

    if ( clmvarctl_isset )then
       call shr_sys_abort(' ERROR:: control variables already set, cannot call this routine')
    end if

    if ( present(caseid_in       ) ) caseid        = caseid_in
    if ( present(ctitle_in       ) ) ctitle        = ctitle_in
    if ( present(single_column_in) ) single_column = single_column_in
    if ( present(scmlat_in       ) ) scmlat        = scmlat_in
    if ( present(scmlon_in       ) ) scmlon        = scmlon_in
    if ( present(nsrest_in       ) ) nsrest        = nsrest_in
    if ( present(brnch_retain_casename_in) ) brnch_retain_casename = brnch_retain_casename_in
    if ( present(version_in      ) ) version       = version_in
    if ( present(username_in     ) ) username      = username_in
    if ( present(hostname_in     ) ) hostname      = hostname_in

  end subroutine clm_varctl_set

  ! Set module carbon_only flag
  subroutine cnallocate_carbon_only_set(carbon_only_in)
    logical, intent(in) :: carbon_only_in
    carbon_only = carbon_only_in
  end subroutine cnallocate_carbon_only_set

  ! Get module carbon_only flag
  logical function CNAllocate_Carbon_only()
    cnallocate_carbon_only = carbon_only
  end function CNAllocate_Carbon_only

end module clm_varctl<|MERGE_RESOLUTION|>--- conflicted
+++ resolved
@@ -204,11 +204,7 @@
   logical, public :: use_fates = .false.            ! true => use fates
 
   ! These are INTERNAL to the FATES module
-<<<<<<< HEAD
-  integer, public            :: fates_parteh_mode = -9                 ! 1 => carbon only
-=======
   integer, public            :: fates_parteh_model = -9                ! 1 => carbon only
->>>>>>> 65270086
                                                                        ! 2 => C+N+P
                                                                        ! no others enabled
   logical, public            :: use_fates_spitfire = .false.           ! true => use spitfire model
