module lnd2atmType

  !-----------------------------------------------------------------------
  ! !DESCRIPTION:
  ! Handle atm2lnd, lnd2atm mapping
  !
  ! !USES:
  use shr_kind_mod  , only : r8 => shr_kind_r8
  use shr_infnan_mod, only : nan => shr_infnan_nan, assignment(=)
  use shr_log_mod   , only : errMsg => shr_log_errMsg
  use abortutils    , only : endrun
  use decompMod     , only : bounds_type
  use clm_varpar    , only : numrad, ndst, nlevgrnd !ndst = number of dust bins.
  use clm_varcon    , only : spval
  use clm_varctl    , only : iulog, use_lch4, use_fan
  use shr_megan_mod , only : shr_megan_mechcomps_n
  use shr_fire_emis_mod,only : shr_fire_emis_mechcomps_n
  use seq_drydep_mod, only : n_drydep, drydep_method, DD_XLND
  use shr_fan_mod,    only : shr_fan_to_atm
  
  !
  ! !PUBLIC TYPES:
  implicit none
  private

  type, public :: lnd2atm_params_type
     ! true => ice runoff generated from non-glacier columns and glacier columns outside
     ! icesheet regions is converted to liquid, with an appropriate sensible heat flux
     logical, public :: melt_non_icesheet_ice_runoff
  end type lnd2atm_params_type

  ! ----------------------------------------------------
  ! land -> atmosphere variables structure
  !----------------------------------------------------
  type, public :: lnd2atm_type
     type(lnd2atm_params_type) :: params

     ! lnd->atm
     real(r8), pointer :: t_rad_grc          (:)   => null() ! radiative temperature (Kelvin)
     real(r8), pointer :: t_ref2m_grc        (:)   => null() ! 2m surface air temperature (Kelvin)
     real(r8), pointer :: u_ref10m_grc       (:)   => null() ! 10m surface wind speed (m/sec)
     real(r8), pointer :: albd_grc           (:,:) => null() ! (numrad) surface albedo (direct)
     real(r8), pointer :: albi_grc           (:,:) => null() ! (numrad) surface albedo (diffuse)
     real(r8), pointer :: taux_grc           (:)   => null() ! wind stress: e-w (kg/m/s**2)
     real(r8), pointer :: tauy_grc           (:)   => null() ! wind stress: n-s (kg/m/s**2)
     real(r8), pointer :: eflx_lh_tot_grc    (:)   => null() ! total latent HF (W/m**2)  [+ to atm]
     real(r8), pointer :: eflx_sh_tot_grc    (:)   => null() ! total sensible HF (W/m**2) [+ to atm]
     real(r8), pointer :: eflx_sh_precip_conversion_grc(:) => null() ! sensible HF from precipitation conversion (W/m**2) [+ to atm]
     real(r8), pointer :: eflx_sh_ice_to_liq_col(:) => null() ! sensible HF generated from conversion of ice runoff to liquid (W/m**2) [+ to atm]
     real(r8), pointer :: eflx_lwrad_out_grc (:)   => null() ! IR (longwave) radiation (W/m**2)
     real(r8), pointer :: fsa_grc            (:)   => null() ! solar rad absorbed (total) (W/m**2)
     real(r8), pointer :: z0m_grc            (:)   => null() ! roughness length, momentum (m)
     real(r8), pointer :: net_carbon_exchange_grc(:) => null() ! net CO2 flux (kg CO2/m**2/s) [+ to atm]
     real(r8), pointer :: nem_grc            (:)   => null() ! gridcell average net methane correction to CO2 flux (g C/m^2/s)
     real(r8), pointer :: ram1_grc           (:)   => null() ! aerodynamical resistance (s/m)
     real(r8), pointer :: fv_grc             (:)   => null() ! friction velocity (m/s) (for dust model)
     real(r8), pointer :: flxdst_grc         (:,:) => null() ! dust flux (size bins)
     real(r8), pointer :: ddvel_grc          (:,:) => null() ! dry deposition velocities
     real(r8), pointer :: flxvoc_grc         (:,:) => null() ! VOC flux (size bins)
     real(r8), pointer :: fireflx_grc        (:,:) => null() ! Wild Fire Emissions
     real(r8), pointer :: fireztop_grc       (:)   => null() ! Wild Fire Emissions vertical distribution top
<<<<<<< HEAD
     real(r8), pointer :: flux_ch4_grc       (:)   => null() ! net CH4 flux (kg C/m**2/s) [+ to atm]
     real(r8), pointer :: flux_nh3_grc       (:)   => null() ! gross NH3 emission (gN/m2/s) [+ to atm]
     
=======
     real(r8), pointer :: ch4_surf_flux_tot_grc(:) => null() ! net CH4 flux (kg C/m**2/s) [+ to atm]
>>>>>>> 10ea6eea
     ! lnd->rof

   contains

     procedure, public  :: Init
     procedure, private :: ReadNamelist
     procedure, private :: InitAllocate 
     procedure, private :: InitHistory  

  end type lnd2atm_type
  !------------------------------------------------------------------------

  interface lnd2atm_params_type
     module procedure lnd2atm_params_constructor
  end interface lnd2atm_params_type

  character(len=*), parameter, private :: sourcefile = &
       __FILE__
  !------------------------------------------------------------------------

contains

  !-----------------------------------------------------------------------
  function lnd2atm_params_constructor(melt_non_icesheet_ice_runoff) &
       result(params)
    !
    ! !DESCRIPTION:
    ! Creates a new instance of lnd2atm_params_type
    !
    ! !ARGUMENTS:
    type(lnd2atm_params_type) :: params  ! function result
    logical, intent(in) :: melt_non_icesheet_ice_runoff
    !
    ! !LOCAL VARIABLES:

    character(len=*), parameter :: subname = 'lnd2atm_params_type'
    !-----------------------------------------------------------------------

    params%melt_non_icesheet_ice_runoff = melt_non_icesheet_ice_runoff

  end function lnd2atm_params_constructor


  !------------------------------------------------------------------------
  subroutine Init(this, bounds, NLFilename)

    class(lnd2atm_type) :: this
    type(bounds_type), intent(in) :: bounds  
    character(len=*), intent(in) :: NLFilename ! Namelist filename

    call this%InitAllocate(bounds)
    call this%ReadNamelist(NLFilename)
    call this%InitHistory(bounds)
    
  end subroutine Init

  !------------------------------------------------------------------------
  subroutine InitAllocate(this, bounds)
    !
    ! !DESCRIPTION:
    ! Initialize lnd2atm derived type
    !
    ! !ARGUMENTS:
    class (lnd2atm_type) :: this
    type(bounds_type), intent(in) :: bounds  
    !
    ! !LOCAL VARIABLES:
    real(r8) :: ival  = 0.0_r8  ! initial value
    integer  :: begc, endc
    integer  :: begg, endg
    !------------------------------------------------------------------------

    begc = bounds%begc; endc = bounds%endc
    begg = bounds%begg; endg = bounds%endg

    allocate(this%t_rad_grc          (begg:endg))            ; this%t_rad_grc          (:)   =ival
    allocate(this%t_ref2m_grc        (begg:endg))            ; this%t_ref2m_grc        (:)   =ival
    allocate(this%u_ref10m_grc       (begg:endg))            ; this%u_ref10m_grc       (:)   =ival
    allocate(this%albd_grc           (begg:endg,1:numrad))   ; this%albd_grc           (:,:) =ival
    allocate(this%albi_grc           (begg:endg,1:numrad))   ; this%albi_grc           (:,:) =ival
    allocate(this%taux_grc           (begg:endg))            ; this%taux_grc           (:)   =ival
    allocate(this%tauy_grc           (begg:endg))            ; this%tauy_grc           (:)   =ival
    allocate(this%eflx_lwrad_out_grc (begg:endg))            ; this%eflx_lwrad_out_grc (:)   =ival
    allocate(this%eflx_sh_tot_grc    (begg:endg))            ; this%eflx_sh_tot_grc    (:)   =ival
    allocate(this%eflx_sh_precip_conversion_grc(begg:endg))  ; this%eflx_sh_precip_conversion_grc(:) = ival
    allocate(this%eflx_sh_ice_to_liq_col(begc:endc))         ; this%eflx_sh_ice_to_liq_col(:) = ival
    allocate(this%eflx_lh_tot_grc    (begg:endg))            ; this%eflx_lh_tot_grc    (:)   =ival
    allocate(this%fsa_grc            (begg:endg))            ; this%fsa_grc            (:)   =ival
    allocate(this%z0m_grc            (begg:endg))            ; this%z0m_grc            (:)   =ival
    allocate(this%net_carbon_exchange_grc(begg:endg))        ; this%net_carbon_exchange_grc(:) =ival
    allocate(this%nem_grc            (begg:endg))            ; this%nem_grc            (:)   =ival
    allocate(this%ram1_grc           (begg:endg))            ; this%ram1_grc           (:)   =ival
    allocate(this%fv_grc             (begg:endg))            ; this%fv_grc             (:)   =ival
    allocate(this%flxdst_grc         (begg:endg,1:ndst))     ; this%flxdst_grc         (:,:) =ival
    allocate(this%ch4_surf_flux_tot_grc(begg:endg))          ; this%ch4_surf_flux_tot_grc(:) =ival

    if (shr_fan_to_atm) then
       if (.not. use_fan) then
          call endrun(msg="ERROR fan_to_atm is on but use_fan is off")
       end if
       allocate(this%flux_nh3_grc       (begg:endg))            ; this%flux_nh3_grc       (:)   =ival
    end if
    if (shr_megan_mechcomps_n>0) then
       allocate(this%flxvoc_grc(begg:endg,1:shr_megan_mechcomps_n));  this%flxvoc_grc(:,:)=ival
    endif
    if (shr_fire_emis_mechcomps_n>0) then
       allocate(this%fireflx_grc(begg:endg,1:shr_fire_emis_mechcomps_n))
       this%fireflx_grc = ival
       allocate(this%fireztop_grc(begg:endg))
       this%fireztop_grc = ival
    endif
    if ( n_drydep > 0 .and. drydep_method == DD_XLND )then
       allocate(this%ddvel_grc(begg:endg,1:n_drydep)); this%ddvel_grc(:,:)=ival
    end if

  end subroutine InitAllocate

  !-----------------------------------------------------------------------
  subroutine ReadNamelist(this, NLFilename)
    !
    ! !DESCRIPTION:
    ! Read the lnd2atm namelist
    !
    ! !USES:
    use fileutils      , only : getavu, relavu, opnfil
    use shr_nl_mod     , only : shr_nl_find_group_name
    use spmdMod        , only : masterproc, mpicom
    use shr_mpi_mod    , only : shr_mpi_bcast
    !
    ! !ARGUMENTS:
    character(len=*), intent(in) :: NLFilename ! Namelist filename
    class(lnd2atm_type), intent(inout) :: this
    !
    ! !LOCAL VARIABLES:

    ! temporary variables corresponding to the components of lnd2atm_params_type
    logical :: melt_non_icesheet_ice_runoff

    integer :: ierr                 ! error code
    integer :: unitn                ! unit for namelist file
    character(len=*), parameter :: nmlname = 'lnd2atm_inparm'

    character(len=*), parameter :: subname = 'ReadNamelist'
    !-----------------------------------------------------------------------

    namelist /lnd2atm_inparm/ melt_non_icesheet_ice_runoff

    ! Initialize namelist variables to defaults
    melt_non_icesheet_ice_runoff = .false.

    if (masterproc) then
       unitn = getavu()
       write(iulog,*) 'Read in '//nmlname//'  namelist'
       call opnfil (NLFilename, unitn, 'F')
       call shr_nl_find_group_name(unitn, nmlname, status=ierr)
       if (ierr == 0) then
          read(unitn, nml=lnd2atm_inparm, iostat=ierr)
          if (ierr /= 0) then
             call endrun(msg="ERROR reading "//nmlname//"namelist"//errmsg(sourcefile, __LINE__))
          end if
       else
          call endrun(msg="ERROR could NOT find "//nmlname//"namelist"//errmsg(sourcefile, __LINE__))
       end if
       call relavu( unitn )
    end if

    call shr_mpi_bcast(melt_non_icesheet_ice_runoff, mpicom)

    if (masterproc) then
       write(iulog,*)
       write(iulog,*) nmlname, ' settings:'
       write(iulog,nml=lnd2atm_inparm)
       write(iulog,*) ' '
    end if

    this%params = lnd2atm_params_type( &
         melt_non_icesheet_ice_runoff = melt_non_icesheet_ice_runoff)

  end subroutine ReadNamelist

  !-----------------------------------------------------------------------
  subroutine InitHistory(this, bounds)
    !
    ! !USES:
    use histFileMod, only : hist_addfld1d
    !
    ! !ARGUMENTS:
    class(lnd2atm_type) :: this
    type(bounds_type), intent(in) :: bounds  
    !
    ! !LOCAL VARIABLES:
    integer  :: begc, endc
    integer  :: begg, endg
    !---------------------------------------------------------------------

    begc = bounds%begc; endc = bounds%endc
    begg = bounds%begg; endg = bounds%endg

    this%eflx_sh_tot_grc(begg:endg) = 0._r8
    call hist_addfld1d (fname='FSH_TO_COUPLER', units='W/m^2',  &
         avgflag='A', &
         long_name='sensible heat sent to coupler &
              &(includes corrections for land use change, rain/snow conversion and conversion of ice runoff to liquid)', &
         ptr_lnd=this%eflx_sh_tot_grc)

    this%eflx_sh_ice_to_liq_col(begc:endc) = 0._r8
    call hist_addfld1d (fname='FSH_RUNOFF_ICE_TO_LIQ', units='W/m^2', &
         avgflag='A', &
         long_name='sensible heat flux generated from conversion of ice runoff to liquid', &
         ptr_col=this%eflx_sh_ice_to_liq_col)

    this%net_carbon_exchange_grc(begg:endg) = spval
    call hist_addfld1d(fname='FCO2', units='kgCO2/m2/s', &
         avgflag='A', &
         long_name='CO2 flux to atmosphere (+ to atm)', &
         ptr_lnd=this%net_carbon_exchange_grc, &
         default='inactive')

    ! No need to set this to spval (or 0) because it is a gridcell-level field, so should
    ! have valid values everywhere
    call hist_addfld1d(fname='Z0M_TO_COUPLER', units='m', &
         avgflag='A', &
         long_name='roughness length, momentum: gridcell average sent to coupler', &
         ptr_lnd=this%z0m_grc, &
         default='inactive')

    if (use_lch4) then
       this%ch4_surf_flux_tot_grc(begg:endg) = 0._r8
       call hist_addfld1d (fname='FCH4', units='kgC/m2/s', &
            avgflag='A', long_name='Gridcell surface CH4 flux to atmosphere (+ to atm)', &
            ptr_lnd=this%ch4_surf_flux_tot_grc)

       this%nem_grc(begg:endg) = spval
       call hist_addfld1d (fname='NEM', units='gC/m2/s', &
            avgflag='A', long_name='Gridcell net adjustment to net carbon exchange passed to atm. for methane production', &
            ptr_lnd=this%nem_grc)
    end if

    if (shr_fan_to_atm) then
       this%flux_nh3_grc(begg:endg) = 0.0_r8
       call hist_addfld1d (fname='NH3_TO_COUPLER', units='gN/m2/s', &
            avgflag='A', long_name='Gridcell gross NH3 emission passed to coupler', &
            ptr_lnd=this%flux_nh3_grc)
    end if
  end subroutine InitHistory

end module lnd2atmType<|MERGE_RESOLUTION|>--- conflicted
+++ resolved
@@ -59,13 +59,9 @@
      real(r8), pointer :: flxvoc_grc         (:,:) => null() ! VOC flux (size bins)
      real(r8), pointer :: fireflx_grc        (:,:) => null() ! Wild Fire Emissions
      real(r8), pointer :: fireztop_grc       (:)   => null() ! Wild Fire Emissions vertical distribution top
-<<<<<<< HEAD
-     real(r8), pointer :: flux_ch4_grc       (:)   => null() ! net CH4 flux (kg C/m**2/s) [+ to atm]
+     real(r8), pointer :: ch4_surf_flux_tot_grc(:) => null() ! net CH4 flux (kg C/m**2/s) [+ to atm]
      real(r8), pointer :: flux_nh3_grc       (:)   => null() ! gross NH3 emission (gN/m2/s) [+ to atm]
      
-=======
-     real(r8), pointer :: ch4_surf_flux_tot_grc(:) => null() ! net CH4 flux (kg C/m**2/s) [+ to atm]
->>>>>>> 10ea6eea
      ! lnd->rof
 
    contains
