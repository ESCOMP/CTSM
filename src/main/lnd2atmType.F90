module lnd2atmType

  !-----------------------------------------------------------------------
  ! !DESCRIPTION:
  ! Handle atm2lnd, lnd2atm mapping
  !
  ! !USES:
  use shr_kind_mod  , only : r8 => shr_kind_r8
  use shr_infnan_mod, only : nan => shr_infnan_nan, assignment(=)
  use shr_log_mod   , only : errMsg => shr_log_errMsg
  use abortutils    , only : endrun
  use decompMod     , only : bounds_type
  use clm_varpar    , only : numrad, ndst, nlevgrnd !ndst = number of dust bins.
  use clm_varcon    , only : spval
  use clm_varctl    , only : iulog, use_lch4, use_fan
  use shr_megan_mod , only : shr_megan_mechcomps_n
  use shr_fire_emis_mod,only : shr_fire_emis_mechcomps_n
<<<<<<< HEAD
  use seq_drydep_mod, only : n_drydep, drydep_method, DD_XLND
  use shr_fan_mod,    only : shr_fan_to_atm
  
=======
  use shr_drydep_mod, only : n_drydep
>>>>>>> a5e62180
  !
  ! !PUBLIC TYPES:
  implicit none
  private

  type, public :: lnd2atm_params_type
     ! true => ice runoff generated from non-glacier columns and glacier columns outside
     ! icesheet regions is converted to liquid, with an appropriate sensible heat flux
     logical, public :: melt_non_icesheet_ice_runoff
  end type lnd2atm_params_type

  ! ----------------------------------------------------
  ! land -> atmosphere variables structure
  !----------------------------------------------------
  type, public :: lnd2atm_type
     type(lnd2atm_params_type) :: params

     ! lnd->atm
     real(r8), pointer :: t_rad_grc          (:)   => null() ! radiative temperature (Kelvin)
     real(r8), pointer :: t_ref2m_grc        (:)   => null() ! 2m surface air temperature (Kelvin)
     real(r8), pointer :: u_ref10m_grc       (:)   => null() ! 10m surface wind speed (m/sec)
     real(r8), pointer :: albd_grc           (:,:) => null() ! (numrad) surface albedo (direct)
     real(r8), pointer :: albi_grc           (:,:) => null() ! (numrad) surface albedo (diffuse)
     real(r8), pointer :: taux_grc           (:)   => null() ! wind stress: e-w (kg/m/s**2)
     real(r8), pointer :: tauy_grc           (:)   => null() ! wind stress: n-s (kg/m/s**2)
     real(r8), pointer :: eflx_lh_tot_grc    (:)   => null() ! total latent HF (W/m**2)  [+ to atm]
     real(r8), pointer :: eflx_sh_tot_grc    (:)   => null() ! total sensible HF (W/m**2) [+ to atm]
     real(r8), pointer :: eflx_sh_precip_conversion_grc(:) => null() ! sensible HF from precipitation conversion (W/m**2) [+ to atm]
     real(r8), pointer :: eflx_sh_ice_to_liq_col(:) => null() ! sensible HF generated from conversion of ice runoff to liquid (W/m**2) [+ to atm]
     real(r8), pointer :: eflx_lwrad_out_grc (:)   => null() ! IR (longwave) radiation (W/m**2)
     real(r8), pointer :: fsa_grc            (:)   => null() ! solar rad absorbed (total) (W/m**2)
     real(r8), pointer :: z0m_grc            (:)   => null() ! roughness length, momentum (m)
     real(r8), pointer :: net_carbon_exchange_grc(:) => null() ! net CO2 flux (kg CO2/m**2/s) [+ to atm]
     real(r8), pointer :: nem_grc            (:)   => null() ! gridcell average net methane correction to CO2 flux (g C/m^2/s)
     real(r8), pointer :: ram1_grc           (:)   => null() ! aerodynamical resistance (s/m)
     real(r8), pointer :: fv_grc             (:)   => null() ! friction velocity (m/s) (for dust model)
     real(r8), pointer :: flxdst_grc         (:,:) => null() ! dust flux (size bins)
     real(r8), pointer :: ddvel_grc          (:,:) => null() ! dry deposition velocities
     real(r8), pointer :: flxvoc_grc         (:,:) => null() ! VOC flux (size bins)
     real(r8), pointer :: fireflx_grc        (:,:) => null() ! Wild Fire Emissions
     real(r8), pointer :: fireztop_grc       (:)   => null() ! Wild Fire Emissions vertical distribution top
     real(r8), pointer :: ch4_surf_flux_tot_grc(:) => null() ! net CH4 flux (kg C/m**2/s) [+ to atm]
     real(r8), pointer :: flux_nh3_grc       (:)   => null() ! gross NH3 emission (gN/m2/s) [+ to atm]
     
     ! lnd->rof

   contains

     procedure, public  :: Init
     procedure, private :: ReadNamelist
     procedure, private :: InitAllocate
     procedure, private :: InitHistory

  end type lnd2atm_type
  !------------------------------------------------------------------------

  interface lnd2atm_params_type
     module procedure lnd2atm_params_constructor
  end interface lnd2atm_params_type

  character(len=*), parameter, private :: sourcefile = &
       __FILE__
  !------------------------------------------------------------------------

contains

  !-----------------------------------------------------------------------
  function lnd2atm_params_constructor(melt_non_icesheet_ice_runoff) &
       result(params)
    !
    ! !DESCRIPTION:
    ! Creates a new instance of lnd2atm_params_type
    !
    ! !ARGUMENTS:
    type(lnd2atm_params_type) :: params  ! function result
    logical, intent(in) :: melt_non_icesheet_ice_runoff
    !
    ! !LOCAL VARIABLES:

    character(len=*), parameter :: subname = 'lnd2atm_params_type'
    !-----------------------------------------------------------------------

    params%melt_non_icesheet_ice_runoff = melt_non_icesheet_ice_runoff

  end function lnd2atm_params_constructor


  !------------------------------------------------------------------------
  subroutine Init(this, bounds, NLFilename)

    class(lnd2atm_type) :: this
    type(bounds_type), intent(in) :: bounds
    character(len=*), intent(in) :: NLFilename ! Namelist filename

    call this%InitAllocate(bounds)
    call this%ReadNamelist(NLFilename)
    call this%InitHistory(bounds)

  end subroutine Init

  !------------------------------------------------------------------------
  subroutine InitAllocate(this, bounds)
    !
    ! !DESCRIPTION:
    ! Initialize lnd2atm derived type
    !
    ! !ARGUMENTS:
    class (lnd2atm_type) :: this
    type(bounds_type), intent(in) :: bounds
    !
    ! !LOCAL VARIABLES:
    real(r8) :: ival  = 0.0_r8  ! initial value
    integer  :: begc, endc
    integer  :: begg, endg
    !------------------------------------------------------------------------

    begc = bounds%begc; endc = bounds%endc
    begg = bounds%begg; endg = bounds%endg

    allocate(this%t_rad_grc          (begg:endg))            ; this%t_rad_grc          (:)   =ival
    allocate(this%t_ref2m_grc        (begg:endg))            ; this%t_ref2m_grc        (:)   =ival
    allocate(this%u_ref10m_grc       (begg:endg))            ; this%u_ref10m_grc       (:)   =ival
    allocate(this%albd_grc           (begg:endg,1:numrad))   ; this%albd_grc           (:,:) =ival
    allocate(this%albi_grc           (begg:endg,1:numrad))   ; this%albi_grc           (:,:) =ival
    allocate(this%taux_grc           (begg:endg))            ; this%taux_grc           (:)   =ival
    allocate(this%tauy_grc           (begg:endg))            ; this%tauy_grc           (:)   =ival
    allocate(this%eflx_lwrad_out_grc (begg:endg))            ; this%eflx_lwrad_out_grc (:)   =ival
    allocate(this%eflx_sh_tot_grc    (begg:endg))            ; this%eflx_sh_tot_grc    (:)   =ival
    allocate(this%eflx_sh_precip_conversion_grc(begg:endg))  ; this%eflx_sh_precip_conversion_grc(:) = ival
    allocate(this%eflx_sh_ice_to_liq_col(begc:endc))         ; this%eflx_sh_ice_to_liq_col(:) = ival
    allocate(this%eflx_lh_tot_grc    (begg:endg))            ; this%eflx_lh_tot_grc    (:)   =ival
    allocate(this%fsa_grc            (begg:endg))            ; this%fsa_grc            (:)   =ival
    allocate(this%z0m_grc            (begg:endg))            ; this%z0m_grc            (:)   =ival
    allocate(this%net_carbon_exchange_grc(begg:endg))        ; this%net_carbon_exchange_grc(:) =ival
    allocate(this%nem_grc            (begg:endg))            ; this%nem_grc            (:)   =ival
    allocate(this%ram1_grc           (begg:endg))            ; this%ram1_grc           (:)   =ival
    allocate(this%fv_grc             (begg:endg))            ; this%fv_grc             (:)   =ival
    allocate(this%flxdst_grc         (begg:endg,1:ndst))     ; this%flxdst_grc         (:,:) =ival
    allocate(this%ch4_surf_flux_tot_grc(begg:endg))          ; this%ch4_surf_flux_tot_grc(:) =ival

    if (shr_fan_to_atm) then
       if (.not. use_fan) then
          call endrun(msg="ERROR fan_to_atm is on but use_fan is off")
       end if
       allocate(this%flux_nh3_grc       (begg:endg))            ; this%flux_nh3_grc       (:)   =ival
    end if
    if (shr_megan_mechcomps_n>0) then
       allocate(this%flxvoc_grc(begg:endg,1:shr_megan_mechcomps_n));  this%flxvoc_grc(:,:)=ival
    endif
    if (shr_fire_emis_mechcomps_n>0) then
       allocate(this%fireflx_grc(begg:endg,1:shr_fire_emis_mechcomps_n))
       this%fireflx_grc = ival
       allocate(this%fireztop_grc(begg:endg))
       this%fireztop_grc = ival
    endif
    if ( n_drydep > 0 )then
       allocate(this%ddvel_grc(begg:endg,1:n_drydep)); this%ddvel_grc(:,:)=ival
    end if

  end subroutine InitAllocate

  !-----------------------------------------------------------------------
  subroutine ReadNamelist(this, NLFilename)
    !
    ! !DESCRIPTION:
    ! Read the lnd2atm namelist
    !
    ! !USES:
    use fileutils      , only : getavu, relavu, opnfil
    use shr_nl_mod     , only : shr_nl_find_group_name
    use spmdMod        , only : masterproc, mpicom
    use shr_mpi_mod    , only : shr_mpi_bcast
    !
    ! !ARGUMENTS:
    character(len=*), intent(in) :: NLFilename ! Namelist filename
    class(lnd2atm_type), intent(inout) :: this
    !
    ! !LOCAL VARIABLES:

    ! temporary variables corresponding to the components of lnd2atm_params_type
    logical :: melt_non_icesheet_ice_runoff

    integer :: ierr                 ! error code
    integer :: unitn                ! unit for namelist file
    character(len=*), parameter :: nmlname = 'lnd2atm_inparm'

    character(len=*), parameter :: subname = 'ReadNamelist'
    !-----------------------------------------------------------------------

    namelist /lnd2atm_inparm/ melt_non_icesheet_ice_runoff

    ! Initialize namelist variables to defaults
    melt_non_icesheet_ice_runoff = .false.

    if (masterproc) then
       unitn = getavu()
       write(iulog,*) 'Read in '//nmlname//'  namelist'
       call opnfil (NLFilename, unitn, 'F')
       call shr_nl_find_group_name(unitn, nmlname, status=ierr)
       if (ierr == 0) then
          read(unitn, nml=lnd2atm_inparm, iostat=ierr)
          if (ierr /= 0) then
             call endrun(msg="ERROR reading "//nmlname//"namelist"//errmsg(sourcefile, __LINE__))
          end if
       else
          call endrun(msg="ERROR could NOT find "//nmlname//"namelist"//errmsg(sourcefile, __LINE__))
       end if
       call relavu( unitn )
    end if

    call shr_mpi_bcast(melt_non_icesheet_ice_runoff, mpicom)

    if (masterproc) then
       write(iulog,*)
       write(iulog,*) nmlname, ' settings:'
       write(iulog,nml=lnd2atm_inparm)
       write(iulog,*) ' '
    end if

    this%params = lnd2atm_params_type( &
         melt_non_icesheet_ice_runoff = melt_non_icesheet_ice_runoff)

  end subroutine ReadNamelist

  !-----------------------------------------------------------------------
  subroutine InitHistory(this, bounds)
    !
    ! !USES:
    use histFileMod, only : hist_addfld1d
    !
    ! !ARGUMENTS:
    class(lnd2atm_type) :: this
    type(bounds_type), intent(in) :: bounds
    !
    ! !LOCAL VARIABLES:
    integer  :: begc, endc
    integer  :: begg, endg
    !---------------------------------------------------------------------

    begc = bounds%begc; endc = bounds%endc
    begg = bounds%begg; endg = bounds%endg

    this%eflx_sh_tot_grc(begg:endg) = 0._r8
    call hist_addfld1d (fname='FSH_TO_COUPLER', units='W/m^2',  &
         avgflag='A', &
         long_name='sensible heat sent to coupler &
              &(includes corrections for land use change, rain/snow conversion and conversion of ice runoff to liquid)', &
         ptr_lnd=this%eflx_sh_tot_grc)

    this%eflx_sh_ice_to_liq_col(begc:endc) = 0._r8
    call hist_addfld1d (fname='FSH_RUNOFF_ICE_TO_LIQ', units='W/m^2', &
         avgflag='A', &
         long_name='sensible heat flux generated from conversion of ice runoff to liquid', &
         ptr_col=this%eflx_sh_ice_to_liq_col)

    this%net_carbon_exchange_grc(begg:endg) = spval
    call hist_addfld1d(fname='FCO2', units='kgCO2/m2/s', &
         avgflag='A', &
         long_name='CO2 flux to atmosphere (+ to atm)', &
         ptr_lnd=this%net_carbon_exchange_grc, &
         default='inactive')

    ! No need to set this to spval (or 0) because it is a gridcell-level field, so should
    ! have valid values everywhere
    call hist_addfld1d(fname='Z0M_TO_COUPLER', units='m', &
         avgflag='A', &
         long_name='roughness length, momentum: gridcell average sent to coupler', &
         ptr_lnd=this%z0m_grc, &
         default='inactive')

    if (use_lch4) then
       this%ch4_surf_flux_tot_grc(begg:endg) = 0._r8
       call hist_addfld1d (fname='FCH4', units='kgC/m2/s', &
            avgflag='A', long_name='Gridcell surface CH4 flux to atmosphere (+ to atm)', &
            ptr_lnd=this%ch4_surf_flux_tot_grc)

       this%nem_grc(begg:endg) = spval
       call hist_addfld1d (fname='NEM', units='gC/m2/s', &
            avgflag='A', long_name='Gridcell net adjustment to net carbon exchange passed to atm. for methane production', &
            ptr_lnd=this%nem_grc)
    end if

    if (shr_fan_to_atm) then
       this%flux_nh3_grc(begg:endg) = 0.0_r8
       call hist_addfld1d (fname='NH3_TO_COUPLER', units='gN/m2/s', &
            avgflag='A', long_name='Gridcell gross NH3 emission passed to coupler', &
            ptr_lnd=this%flux_nh3_grc)
    end if
  end subroutine InitHistory

end module lnd2atmType<|MERGE_RESOLUTION|>--- conflicted
+++ resolved
@@ -15,13 +15,8 @@
   use clm_varctl    , only : iulog, use_lch4, use_fan
   use shr_megan_mod , only : shr_megan_mechcomps_n
   use shr_fire_emis_mod,only : shr_fire_emis_mechcomps_n
-<<<<<<< HEAD
-  use seq_drydep_mod, only : n_drydep, drydep_method, DD_XLND
+  use shr_drydep_mod, only : n_drydep
   use shr_fan_mod,    only : shr_fan_to_atm
-  
-=======
-  use shr_drydep_mod, only : n_drydep
->>>>>>> a5e62180
   !
   ! !PUBLIC TYPES:
   implicit none
