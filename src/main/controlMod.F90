--- conflicted
+++ resolved
@@ -783,13 +783,8 @@
 
     ! physics variables
     call mpi_bcast (nsegspc, 1, MPI_INTEGER, 0, mpicom, ier)
-<<<<<<< HEAD
-    call mpi_bcast (subgridflag , 1, MPI_INTEGER, 0, mpicom, ier)
-    call mpi_bcast (repartition_rain_snow, 1, MPI_LOGICAL, 0, mpicom, ier)
-=======
     call mpi_bcast (use_subgrid_fluxes , 1, MPI_LOGICAL, 0, mpicom, ier)
     call mpi_bcast (snow_cover_fraction_method , len(snow_cover_fraction_method), MPI_CHARACTER, 0, mpicom, ier)
->>>>>>> 95fc9e16
     call mpi_bcast (wrtdia, 1, MPI_LOGICAL, 0, mpicom, ier)
     call mpi_bcast (single_column,1, MPI_LOGICAL, 0, mpicom, ier)
     call mpi_bcast (scmlat, 1, MPI_REAL8,0, mpicom, ier)
@@ -1015,14 +1010,10 @@
     end if
 
     write(iulog,*) '   land-ice albedos      (unitless 0-1)   = ', albice
-<<<<<<< HEAD
-    write(iulog,*) '   soil layer structure = ', soil_layerstruct
     write(iulog,*) '   hillslope hydrology    = ', use_hillslope
-=======
     write(iulog,*) '   pre-defined soil layer structure = ', soil_layerstruct_predefined
     write(iulog,*) '   user-defined soil layer structure = ', soil_layerstruct_userdefined
     write(iulog,*) '   user-defined number of soil layers = ', soil_layerstruct_userdefined_nlevsoi
->>>>>>> 95fc9e16
     write(iulog,*) '   plant hydraulic stress = ', use_hydrstress
     write(iulog,*) '   dynamic roots          = ', use_dynroot
     if (nsrest == nsrContinue) then
