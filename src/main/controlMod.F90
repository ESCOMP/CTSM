--- conflicted
+++ resolved
@@ -203,12 +203,8 @@
     namelist /clm_inparm/  &
          clump_pproc, wrtdia, &
          create_crop_landunit, nsegspc, co2_ppmv, override_nsrest, &
-<<<<<<< HEAD
-         albice, soil_layerstruct, use_subgrid_fluxes, snow_cover_fraction_method, &
-=======
          albice, soil_layerstruct_predefined, soil_layerstruct_userdefined, &
-         soil_layerstruct_userdefined_nlevsoi, subgridflag, &
->>>>>>> e54fd906
+         soil_layerstruct_userdefined_nlevsoi, use_subgrid_fluxes, snow_cover_fraction_method, &
          irrigate, run_zero_weight_urban, all_active, &
          crop_fsat_equals_zero
     
