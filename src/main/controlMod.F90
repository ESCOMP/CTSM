--- conflicted
+++ resolved
@@ -979,12 +979,8 @@
     write(iulog,'(a,i8)') '   Number of snow layers =', nlevsno
     write(iulog,'(a,d20.10)') '   Max snow depth (mm) =', h2osno_max
 
-<<<<<<< HEAD
-    write(iulog,*) '   glc number of elevation classes =', maxpatch_glc
-
-=======
     write(iulog,'(a,i8)') '   glc number of elevation classes =', maxpatch_glc
->>>>>>> a5e62180
+
     if (glc_do_dynglacier) then
        write(iulog,*) '   glc CLM glacier areas and topography WILL evolve dynamically'
     else
