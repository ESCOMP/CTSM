module controlMod

  !-----------------------------------------------------------------------
  ! !DESCRIPTION:
  ! Module which initializes run control variables. The following possible
  ! namelist variables are set default values and possibly read in on startup
  !
  ! Note: For definitions of namelist variables see
  !       ../../bld/namelist_files/namelist_definition.xml
  !       Display the file in a browser to see it neatly formatted in html.
  !
  ! !USES:
  use shr_kind_mod                     , only: r8 => shr_kind_r8, SHR_KIND_CL
  use shr_nl_mod                       , only: shr_nl_find_group_name
  use shr_const_mod                    , only: SHR_CONST_CDAY
  use shr_log_mod                      , only: errMsg => shr_log_errMsg
  use abortutils                       , only: endrun
  use spmdMod                          , only: masterproc, mpicom
  use spmdMod                          , only: MPI_CHARACTER, MPI_INTEGER, MPI_LOGICAL, MPI_REAL8
  use decompInitMod                    , only: clump_pproc
  use clm_varcon                       , only: h2osno_max
  use clm_varpar                       , only: maxpatch_glc, numrad, nlevsno
  use fileutils                        , only: getavu, relavu, get_filename
  use histFileMod                      , only: max_tapes, max_namlen
  use histFileMod                      , only: hist_empty_htapes, hist_dov2xy, hist_avgflag_pertape, hist_type1d_pertape
  use histFileMod                      , only: hist_nhtfrq, hist_ndens, hist_mfilt, hist_fincl1, hist_fincl2, hist_fincl3
  use histFileMod                      , only: hist_fincl4, hist_fincl5, hist_fincl6, hist_fincl7, hist_fincl8
  use histFileMod                      , only: hist_fincl9, hist_fincl10
  use histFileMod                      , only: hist_fexcl1, hist_fexcl2, hist_fexcl3,  hist_fexcl4, hist_fexcl5, hist_fexcl6
  use histFileMod                      , only: hist_fexcl7, hist_fexcl8, hist_fexcl9, hist_fexcl10
  use initInterpMod                    , only: initInterp_readnl
  use LakeCon                          , only: deepmixing_depthcrit, deepmixing_mixfact
  use CanopyfluxesMod                  , only: perchroot, perchroot_alt
  use CanopyHydrologyMod               , only: CanopyHydrology_readnl
  use SurfaceAlbedoMod                 , only: SurfaceAlbedo_readnl
  use SurfaceResistanceMod             , only: soil_resistance_readNL
  use SnowHydrologyMod                 , only: SnowHydrology_readnl
  use SurfaceAlbedoMod                 , only: albice, lake_melt_icealb
  use UrbanParamsType                  , only: UrbanReadNML
  use HumanIndexMod                    , only: HumanIndexReadNML
  use CNPrecisionControlMod            , only: CNPrecisionControlReadNML
  use CNSharedParamsMod                , only: use_fun
  use CIsoAtmTimeseriesMod             , only: use_c14_bombspike, atm_c14_filename, use_c13_timeseries, atm_c13_filename
  use SoilBiogeochemCompetitionMod     , only: suplnitro, suplnNon
  use SoilBiogeochemLittVertTranspMod  , only: som_adv_flux, max_depth_cryoturb
  use SoilBiogeochemVerticalProfileMod , only: surfprof_exp
  use SoilBiogeochemNitrifDenitrifMod  , only: no_frozen_nitrif_denitrif
  use SoilHydrologyMod                 , only: soilHydReadNML
  use CNFireFactoryMod                 , only: CNFireReadNML
  use CanopyFluxesMod                  , only: CanopyFluxesReadNML
  use shr_drydep_mod                   , only: n_drydep
  use clm_varctl
  !
  ! !PUBLIC TYPES:
  implicit none
  !
  ! !PUBLIC MEMBER FUNCTIONS:
  public :: control_setNL ! Set namelist filename
  public :: control_init  ! initial run control information
  public :: control_print ! print run control information
  !
  !
  ! !PRIVATE MEMBER FUNCTIONS:
  private :: apply_use_init_interp  ! apply the use_init_interp namelist option, if set
  !
  ! !PRIVATE TYPES:
  character(len=  7) :: runtyp(4)                        ! run type
  character(len=SHR_KIND_CL) :: NLFilename = 'lnd.stdin' ! Namelist filename

#if (defined _OPENMP)
  integer, external :: omp_get_max_threads  ! max number of threads that can execute concurrently in a single parallel region
#endif

  character(len=*), parameter, private :: sourcefile = &
       __FILE__
  !-----------------------------------------------------------------------

contains

  !------------------------------------------------------------------------
  subroutine control_setNL( NLfile )
    !
    ! !DESCRIPTION:
    ! Set the namelist filename to use
    !
    ! !ARGUMENTS:
    character(len=*), intent(IN) :: NLFile ! Namelist filename
    !
    ! !LOCAL VARIABLES:
    character(len=32) :: subname = 'control_setNL'  ! subroutine name
    logical :: lexist                               ! File exists
    !------------------------------------------------------------------------

    ! Error checking...
    if ( len_trim(NLFile) == 0 )then
       call endrun(msg=' error: nlfilename entered is not set'//errMsg(sourcefile, __LINE__))
    end if
    inquire (file = trim(NLFile), exist = lexist)
    if ( .not. lexist )then
       call endrun(msg=' error: NLfilename entered does NOT exist:'//&
            trim(NLFile)//errMsg(sourcefile, __LINE__))
    end if
    if ( len_trim(NLFile) > len(NLFilename) )then
       call endrun(msg=' error: entered NLFile is too long'//errMsg(sourcefile, __LINE__))
    end if
    ! Set the filename
    NLFilename = NLFile
    NLFilename_in = NLFilename   ! For use in external namelists and to avoid creating dependencies on controlMod
  end subroutine control_setNL

  !------------------------------------------------------------------------

  subroutine control_init(dtime)
    !
    ! !DESCRIPTION:
    ! Initialize CLM run control information
    !
    ! !USES:
    use CNMRespMod                       , only : CNMRespReadNML
    use LunaMod                          , only : LunaReadNML
    use CNNDynamicsMod                   , only : CNNDynamicsReadNML
    use CNPhenologyMod                   , only : CNPhenologyReadNML
    use landunit_varcon                  , only : max_lunit
    !
    ! ARGUMENTS
    integer, intent(in) :: dtime    ! model time step (seconds)

    ! !LOCAL VARIABLES:
    integer :: i                    ! loop indices
    integer :: ierr                 ! error code
    integer :: unitn                ! unit for namelist file
    logical :: use_init_interp      ! Apply initInterp to the file given by finidat
    !------------------------------------------------------------------------

    ! ----------------------------------------------------------------------
    ! Namelist Variables
    ! ----------------------------------------------------------------------

    ! CLM namelist settings

    namelist /clm_inparm/ &
         fatmlndfrc, finidat, nrevsn, &
         use_init_interp, compname

    ! Input datasets

    namelist /clm_inparm/  &
         fsurdat, &
         paramfile, fsnowoptics, fsnowaging

    ! History, restart options

    namelist /clm_inparm/  &
         hist_empty_htapes, hist_dov2xy, &
         hist_avgflag_pertape, hist_type1d_pertape, &
         hist_nhtfrq,  hist_ndens, hist_mfilt, &
         hist_fincl1,  hist_fincl2, hist_fincl3, &
         hist_fincl4,  hist_fincl5, hist_fincl6, &
         hist_fincl7,  hist_fincl8,              &
         hist_fincl9,  hist_fincl10,             &
         hist_fexcl1,  hist_fexcl2, hist_fexcl3, &
         hist_fexcl4,  hist_fexcl5, hist_fexcl6, &
         hist_fexcl7,  hist_fexcl8,              &
         hist_fexcl9,  hist_fexcl10
    namelist /clm_inparm/ hist_wrtch4diag, hist_master_list_file

    ! BGC info

    namelist /clm_inparm/  &
         suplnitro
    namelist /clm_inparm/ &
         nfix_timeconst
    namelist /clm_inparm/ &
         spinup_state, override_bgc_restart_mismatch_dump

    namelist /clm_inparm / &
         co2_type

    namelist /clm_inparm / &
         perchroot, perchroot_alt

    namelist /clm_inparm / &
         anoxia, use_fun

    namelist /clm_inparm / &
         deepmixing_depthcrit, deepmixing_mixfact, lake_melt_icealb

    ! lake_melt_icealb is of dimension numrad

    ! Glacier_mec info
    namelist /clm_inparm/ &
         maxpatch_glc, glc_do_dynglacier, &
         glc_snow_persistence_max_days, &
         nlevsno, h2osno_max

    ! Other options

    namelist /clm_inparm/  &
         clump_pproc, &
         create_crop_landunit, nsegspc, co2_ppmv, &
         albice, soil_layerstruct_predefined, soil_layerstruct_userdefined, &
         soil_layerstruct_userdefined_nlevsoi, use_subgrid_fluxes, snow_cover_fraction_method, &
         irrigate, run_zero_weight_urban, all_active, &
         crop_fsat_equals_zero, for_testing_run_ncdiopio_tests, &
         for_testing_use_second_grain_pool, for_testing_use_repr_structure_pool, &
         for_testing_no_crop_seed_replenishment

    ! vertical soil mixing variables
    namelist /clm_inparm/  &
         som_adv_flux, max_depth_cryoturb

    ! C and N input vertical profiles
    namelist /clm_inparm/  &
          surfprof_exp

    namelist /clm_inparm/ no_frozen_nitrif_denitrif

    namelist /clm_inparm/ use_c13, use_c14, for_testing_allow_interp_non_ciso_to_ciso


    ! FATES Flags
    namelist /clm_inparm/ fates_paramfile, use_fates,   &
          fates_spitfire_mode, use_fates_logging,       &
          use_fates_planthydro, use_fates_ed_st3,       &
          use_fates_cohort_age_tracking,                &
          use_fates_ed_prescribed_phys,                 &
          use_fates_inventory_init,                     &
          use_fates_fixed_biogeog,                      &
          use_fates_nocomp,                             &
          use_fates_sp,                                 &
          use_fates_luh,                                &
          fluh_timeseries,                              &
          fates_inventory_ctrl_filename,                &
          fates_parteh_mode,                            &
          use_fates_tree_damage

    ! Ozone vegetation stress method
    namelist / clm_inparam / o3_veg_stress_method

    ! CLM 5.0 nitrogen flags
    namelist /clm_inparm/ use_flexibleCN, use_luna

    namelist /clm_nitrogen/ MM_Nuptake_opt, &
         CNratio_floating, lnc_opt, reduce_dayl_factor, vcmax_opt, &
         CN_evergreen_phenology_opt, carbon_resp_opt

    namelist /clm_inparm/ use_soil_moisture_streams

    namelist /clm_inparm/ use_excess_ice

    namelist /clm_inparm/ use_lai_streams

    namelist /clm_inparm/ use_bedrock

    namelist /clm_inparm/ use_biomass_heat_storage

    namelist /clm_inparm/ use_hydrstress

    namelist /clm_inparm/ use_dynroot

    namelist /clm_inparm/  &
         use_c14_bombspike, atm_c14_filename, use_c13_timeseries, atm_c13_filename

    ! All old cpp-ifdefs are below and have been converted to namelist variables

    ! Number of dominant pfts and landunits. Enhance ctsm performance by
    ! reducing the number of active pfts to n_dom_pfts and
    ! active landunits to n_dom_landunits.
    ! Also choose to collapse the urban landunits to the dominant urban
    ! landunit by setting collapse_urban = .true.
    namelist /clm_inparm/ n_dom_pfts
    namelist /clm_inparm/ n_dom_landunits
    namelist /clm_inparm/ collapse_urban

    ! Thresholds above which the model keeps the soil, crop, glacier, lake,
    ! wetland, and urban landunits
    namelist /clm_inparm/ toosmall_soil, toosmall_crop, toosmall_glacier
    namelist /clm_inparm/ toosmall_lake, toosmall_wetland, toosmall_urban

    ! flag for SSRE diagnostic
    namelist /clm_inparm/ use_SSRE

    namelist /clm_inparm/ &
         use_lch4, use_nitrif_denitrif, use_extralakelayers, &
         use_vichydro, use_cn, use_cndv, use_crop, use_fertilizer, o3_veg_stress_method, &
         use_grainproduct, use_snicar_frc, use_vancouver, use_mexicocity, use_noio, &
         use_nguardrail


    ! ----------------------------------------------------------------------
    ! Default values
    ! ----------------------------------------------------------------------

    if (masterproc) then
       write(iulog,*) 'Attempting to initialize run control settings .....'
    endif

    finidat_interp_dest = './init_generated_files/finidat_interp_dest'//trim(inst_suffix)//'.nc'
    runtyp(:)               = 'missing'
    runtyp(nsrStartup  + 1) = 'initial'
    runtyp(nsrContinue + 1) = 'restart'
    runtyp(nsrBranch   + 1) = 'branch '

    ! Set clumps per procoessor

#if (defined _OPENMP)
    clump_pproc = omp_get_max_threads()
#else
    clump_pproc = 1
#endif

    use_init_interp = .false.
    if (masterproc) then

       ! ----------------------------------------------------------------------
       ! Read namelist from standard input.
       ! ----------------------------------------------------------------------

       if ( len_trim(NLFilename) == 0  )then
          call endrun(msg=' error: nlfilename not set'//errMsg(sourcefile, __LINE__))
       end if
       unitn = getavu()
       write(iulog,*) 'Read in clm_inparm namelist from: ', trim(NLFilename)
       open( unitn, file=trim(NLFilename), status='old' )
       call shr_nl_find_group_name(unitn, 'clm_inparm', status=ierr)
       if (ierr == 0) then
          read(unitn, clm_inparm, iostat=ierr)
          if (ierr /= 0) then
             call endrun(msg='ERROR reading clm_inparm namelist'//errMsg(sourcefile, __LINE__))
          end if
       else
          call endrun(msg='ERROR finding clm_inparm namelist'//errMsg(sourcefile, __LINE__))
       end if
       call shr_nl_find_group_name(unitn, 'clm_nitrogen', status=ierr)
       if (ierr == 0) then
          read(unitn, clm_nitrogen, iostat=ierr)
          if (ierr /= 0) then
             call endrun(msg='ERROR reading clm_nitrogen namelist'//errMsg(sourcefile, __LINE__))
          end if
       else
          call endrun(msg='ERROR finding clm_nitrogen namelist'//errMsg(sourcefile, __LINE__))
       end if

       call relavu( unitn )

       ! ----------------------------------------------------------------------
       ! Process some namelist variables, and perform consistency checks
       ! ----------------------------------------------------------------------

       ! History and restart files (dependent on settings of dtime)
       do i = 1, max_tapes
          if (hist_nhtfrq(i) < 0) then
             hist_nhtfrq(i) = nint(-hist_nhtfrq(i)*SHR_CONST_CDAY/(24._r8*dtime))
          endif
       end do

       if (use_init_interp) then
          call apply_use_init_interp(finidat_interp_dest, finidat, finidat_interp_source)
       end if

       if (maxpatch_glc <= 0) then
          call endrun(msg=' ERROR: maxpatch_glc must be at least 1 ' // &
               errMsg(sourcefile, __LINE__))
       end if

       if (n_dom_pfts < 0) then
          call endrun(msg=' ERROR: expecting n_dom_pfts between 0 and 14 where 0 is the default value that tells the model to do nothing ' // &
               errMsg(sourcefile, __LINE__))
       end if
       if (n_dom_landunits < 0 .or. n_dom_landunits > max_lunit) then
          call endrun(msg=' ERROR: expecting n_dom_landunits between 0 and  max_lunit where 0 is the default value that tells the model to do nothing ' // &
               errMsg(sourcefile, __LINE__))
       end if

       if (toosmall_soil < 0._r8 .or. toosmall_soil > 100._r8) then
          call endrun(msg=' ERROR: expecting toosmall_soil between 0._r8 and 100._r8 where 0 is the default value that tells the model to do nothing ' // &
               errMsg(sourcefile, __LINE__))
       end if

       if (toosmall_crop < 0._r8 .or. toosmall_crop > 100._r8) then
          call endrun(msg=' ERROR: expecting toosmall_crop between 0._r8 and 100._r8 where 0 is the default value that tells the model to do nothing ' // &
               errMsg(sourcefile, __LINE__))
       end if

       if (toosmall_glacier < 0._r8 .or. toosmall_glacier > 100._r8) then
          call endrun(msg=' ERROR: expecting toosmall_glacier between 0._r8 and 100._r8 where 0 is the default value that tells the model to do nothing ' // &
               errMsg(sourcefile, __LINE__))
       end if

       if (toosmall_lake < 0._r8 .or. toosmall_lake > 100._r8) then
          call endrun(msg=' ERROR: expecting toosmall_lake between 0._r8 and 100._r8 where 0 is the default value that tells the model to do nothing ' // &
               errMsg(sourcefile, __LINE__))
       end if

       if (toosmall_wetland < 0._r8 .or. toosmall_wetland > 100._r8) then
          call endrun(msg=' ERROR: expecting toosmall_wetland between 0._r8 and 100._r8 where 0 is the default value that tells the model to do nothing ' // &
               errMsg(sourcefile, __LINE__))
       end if

       if (toosmall_urban < 0._r8 .or. toosmall_urban > 100._r8) then
          call endrun(msg=' ERROR: expecting toosmall_urban between 0._r8 and 100._r8 where 0 is the default value that tells the model to do nothing ' // &
               errMsg(sourcefile, __LINE__))
       end if

       if (glc_do_dynglacier) then
          if (collapse_urban) then
             call endrun(msg='ERROR: glc_do_dynglacier is incompatible &
                              with collapse_urban = .true.' // &
                              errMsg(sourcefile, __LINE__))
          end if
          if (n_dom_pfts > 0 .or. n_dom_landunits > 0 &
              .or. toosmall_soil > 0._r8 .or. toosmall_crop > 0._r8 &
              .or. toosmall_glacier > 0._r8 .or. toosmall_lake > 0._r8 &
              .or. toosmall_wetland > 0._r8 .or. toosmall_urban > 0._r8) then
             call endrun(msg='ERROR: glc_do_dynglacier is incompatible &
                              with any of the following set to > 0: &
                              n_dom_pfts > 0, n_dom_landunits > 0, &
                              toosmall_soil > 0._r8, toosmall_crop > 0._r8, &
                              toosmall_glacier > 0._r8, toosmall_lake > 0._r8, &
                              toosmall_wetland > 0._r8, toosmall_urban > 0._r8.' // &
                              errMsg(sourcefile, __LINE__))
          end if
       end if

       if (use_crop .and. .not. create_crop_landunit) then
          call endrun(msg=' ERROR: prognostic crop Patches require create_crop_landunit=.true.'//&
            errMsg(sourcefile, __LINE__))
       end if

       if (use_lch4 ) then
          anoxia = .true.
       else
          anoxia = .false.
       end if

       ! ----------------------------------------------------------------------
       ! Check compatibility with the FATES model
       if ( use_fates ) then

          if(use_fates_sp) then
             use_fates_bgc = .false.
          else
             use_fates_bgc = .true.
          end if
          
          if (fates_parteh_mode == 1 .and. suplnitro == suplnNon .and. use_fates_bgc )then
             write(iulog,*) ' When FATES with fates_parteh_mode == 1 (ie carbon only mode),'
             write(iulog,*) '  you must have supplemental nitrogen turned on, there will be'
             write(iulog,*) '  no nitrogen dynamics with the plants, and therefore no'
             write(iulog,*) '  meaningful limitations to nitrogen.'
             call endrun(msg=' ERROR: fates_parteh_mode=1 must have suplnitro set to suplnAll.'//&
                   errMsg(sourcefile, __LINE__))
          end if
          
          if ( use_cn) then
             call endrun(msg=' ERROR: use_cn and use_fates cannot both be set to true.'//&
                   errMsg(sourcefile, __LINE__))
          end if

          if ( use_hydrstress) then
             call endrun(msg=' ERROR: use_hydrstress and use_fates cannot both be set to true.'//&
                   errMsg(sourcefile, __LINE__))
          end if

          if ( use_crop ) then
             call endrun(msg=' ERROR: use_crop and use_fates cannot both be set to true.'//&
                   errMsg(sourcefile, __LINE__))
          end if

          if( use_luna ) then
             call endrun(msg=' ERROR: luna is not compatible with FATES.'//&
                  errMsg(sourcefile, __LINE__))
          end if

          if (o3_veg_stress_method /= 'unset' ) then
             call endrun(msg=' ERROR: ozone is not compatible with FATES.'//&
                  errMsg(sourcefile, __LINE__))
          end if

          if (use_c13 .or. use_c14) then
             call endrun(msg=' ERROR: C13 and C14 dynamics are not compatible with FATES.'//&
                  errMsg(sourcefile, __LINE__))
          end if
          
       else
          
          ! These do default to false anyway, but this emphasizes they
          ! are false when fates is false
          use_fates_sp  = .false.
          use_fates_bgc = .false.
          
       end if

       ! If nfix_timeconst is equal to the junk default value, then it was not specified
       ! by the user namelist and we need to assign it the correct default value. If the
       ! user specified it in the namelist, we leave it alone.

       if (nfix_timeconst == -1.2345_r8) then
          if (use_nitrif_denitrif) then
             nfix_timeconst = 10._r8
          else
             nfix_timeconst = 0._r8
          end if
       end if

       ! If nlevsno or h2osno_max are equal to their junk
       ! default value, then they were not specified by the user namelist and we generate
       ! an error message. Also check nlevsno for bounds.
       if (nlevsno < 3 .or. nlevsno > 12)  then
          write(iulog,*)'ERROR: nlevsno = ',nlevsno,' is not supported, must be in range 3-12.'
          call endrun(msg=' ERROR: invalid value for nlevsno in CLM namelist. '//&
               errMsg(sourcefile, __LINE__))
       endif
       if (h2osno_max <= 0.0_r8) then
          write(iulog,*)'ERROR: h2osno_max = ',h2osno_max,' is not supported, must be greater than 0.0.'
          call endrun(msg=' ERROR: invalid value for h2osno_max in CLM namelist. '//&
               errMsg(sourcefile, __LINE__))
       endif

    endif   ! end of if-masterproc if-block

    ! ----------------------------------------------------------------------
    ! Read in other namelists for other modules
    ! ----------------------------------------------------------------------

    call mpi_bcast (use_init_interp, 1, MPI_LOGICAL, 0, mpicom, ierr)
    if (use_init_interp) then
       call initInterp_readnl( NLFilename )
    end if

    !I call init_hydrology to set up default hydrology sub-module methods.
    !For future version, I suggest to  put the following two calls inside their
    !own modules, which are called from their own initializing methods
    call init_hydrology( NLFilename )

    call soil_resistance_readnl ( NLFilename )
    call CanopyFluxesReadNML    ( NLFilename )
    call CanopyHydrology_readnl ( NLFilename )
    call SurfaceAlbedo_readnl   ( NLFilename )
    call SnowHydrology_readnl   ( NLFilename )
    call UrbanReadNML           ( NLFilename )
    call HumanIndexReadNML      ( NLFilename )
    call LunaReadNML            ( NLFilename )

    ! ----------------------------------------------------------------------
    ! Broadcast all control information if appropriate
    ! ----------------------------------------------------------------------

    call control_spmd()

    ! ----------------------------------------------------------------------
    ! Read in other namelists that are dependent on other namelist setttings
    ! ----------------------------------------------------------------------

    if ( use_fun ) then
       call CNMRespReadNML( NLFilename )
    end if

    call soilHydReadNML(   NLFilename )

    if( use_cn ) then
       call CNFireReadNML(             NLFilename )
       call CNPrecisionControlReadNML( NLFilename )
       call CNNDynamicsReadNML       ( NLFilename )
       call CNPhenologyReadNML       ( NLFilename )
    end if

    ! ----------------------------------------------------------------------
    ! Initialize the CN soil matrix namelist items
    ! ----------------------------------------------------------------------

    ! ----------------------------------------------------------------------
    ! consistency checks
    ! ----------------------------------------------------------------------

    ! Consistency settings for co2 type
    if (co2_type /= 'constant' .and. co2_type /= 'prognostic' .and. co2_type /= 'diagnostic') then
       write(iulog,*)'co2_type = ',co2_type,' is not supported'
       call endrun(msg=' ERROR:: choices are constant, prognostic or diagnostic'//&
            errMsg(sourcefile, __LINE__))
    end if

    if ( use_dynroot .and. use_hydrstress ) then
       call endrun(msg=' ERROR:: dynroot and hydrstress can NOT be on at the same time'//&
            errMsg(sourcefile, __LINE__))
    end if

    ! Check on run type
    if (nsrest == iundef) then
       call endrun(msg=' ERROR:: must set nsrest'//&
            errMsg(sourcefile, __LINE__))
    end if
    if (nsrest == nsrBranch .and. nrevsn == ' ') then
       call endrun(msg=' ERROR: need to set restart data file name'//&
            errMsg(sourcefile, __LINE__))
    end if

    ! Consistency settings for co2_ppvm
    if ( (co2_ppmv <= 0.0_r8) .or. (co2_ppmv > 3000.0_r8) ) then
       call endrun(msg=' ERROR: co2_ppmv is out of a reasonable range'//&
            errMsg(sourcefile, __LINE__))
    end if

    ! Consistency settings for nrevsn

    if (nsrest == nsrStartup ) nrevsn = ' '
    if (nsrest == nsrContinue) nrevsn = 'set by restart pointer file file'
    if (nsrest /= nsrStartup .and. nsrest /= nsrContinue .and. nsrest /= nsrBranch ) then
       call endrun(msg=' ERROR: nsrest NOT set to a valid value'//&
            errMsg(sourcefile, __LINE__))
    end if

    ! Single Column
    if ( single_column .and. (scmlat == rundef  .or. scmlon == rundef ) ) then
       call endrun(msg=' ERROR:: single column mode on -- but scmlat and scmlon are NOT set'//&
            errMsg(sourcefile, __LINE__))
       if (.not. use_lch4 .and. anoxia) then
          call endrun(msg='ERROR:: anoxia is turned on, but this currently requires turning on the CH4 submodel'//&
            errMsg(sourcefile, __LINE__))
       end if
    end if

    if (masterproc) then
       write(iulog,*) 'Successfully initialized run control settings'
       write(iulog,*)
    endif

  end subroutine control_init

  !------------------------------------------------------------------------
  subroutine control_spmd()
    !
    ! !DESCRIPTION:
    ! Distribute namelist data all processors. All program i/o is
    ! funnelled through the master processor. Processor 0 either
    ! reads restart/history data from the disk and distributes
    ! it to all processors, or collects data from
    ! all processors and writes it to disk.
    !
    ! !ARGUMENTS:
    !
    ! !LOCAL VARIABLES:
    integer ier       !error code
    !-----------------------------------------------------------------------

    ! run control variables
    call mpi_bcast (caseid, len(caseid), MPI_CHARACTER, 0, mpicom, ier)
    call mpi_bcast (ctitle, len(ctitle), MPI_CHARACTER, 0, mpicom, ier)
    call mpi_bcast (compname, len(compname), MPI_CHARACTER, 0, mpicom, ier)
    call mpi_bcast (version, len(version), MPI_CHARACTER, 0, mpicom, ier)
    call mpi_bcast (hostname, len(hostname), MPI_CHARACTER, 0, mpicom, ier)
    call mpi_bcast (username, len(username), MPI_CHARACTER, 0, mpicom, ier)
    call mpi_bcast (nsrest, 1, MPI_INTEGER, 0, mpicom, ier)

    call mpi_bcast (use_lch4, 1, MPI_LOGICAL, 0, mpicom, ier)
    call mpi_bcast (use_nitrif_denitrif, 1, MPI_LOGICAL, 0, mpicom, ier)
    call mpi_bcast (use_extralakelayers, 1, MPI_LOGICAL, 0, mpicom, ier)
    call mpi_bcast (use_vichydro, 1, MPI_LOGICAL, 0, mpicom, ier)
    call mpi_bcast (use_cn, 1, MPI_LOGICAL, 0, mpicom, ier)
    call mpi_bcast (use_cndv, 1, MPI_LOGICAL, 0, mpicom, ier)
    call mpi_bcast (use_nguardrail, 1, MPI_LOGICAL, 0, mpicom, ier)
    call mpi_bcast (use_crop, 1, MPI_LOGICAL, 0, mpicom, ier)
    call mpi_bcast (use_fertilizer, 1, MPI_LOGICAL, 0, mpicom, ier)
    call mpi_bcast (use_grainproduct, 1, MPI_LOGICAL, 0, mpicom, ier)
    call mpi_bcast (o3_veg_stress_method, len(o3_veg_stress_method), MPI_CHARACTER, 0, mpicom, ier)
    call mpi_bcast (use_snicar_frc, 1, MPI_LOGICAL, 0, mpicom, ier)
    call mpi_bcast (use_vancouver, 1, MPI_LOGICAL, 0, mpicom, ier)
    call mpi_bcast (use_mexicocity, 1, MPI_LOGICAL, 0, mpicom, ier)
    call mpi_bcast (use_noio, 1, MPI_LOGICAL, 0, mpicom, ier)
    call mpi_bcast (use_SSRE, 1, MPI_LOGICAL, 0, mpicom, ier)

    ! initial file variables
    call mpi_bcast (nrevsn, len(nrevsn), MPI_CHARACTER, 0, mpicom, ier)
    call mpi_bcast (finidat, len(finidat), MPI_CHARACTER, 0, mpicom, ier)
    call mpi_bcast (finidat_interp_source, len(finidat_interp_source), MPI_CHARACTER, 0, mpicom, ier)
    call mpi_bcast (finidat_interp_dest, len(finidat_interp_dest), MPI_CHARACTER, 0, mpicom, ier)
    call mpi_bcast (fsurdat, len(fsurdat), MPI_CHARACTER, 0, mpicom, ier)
    call mpi_bcast (fatmlndfrc,len(fatmlndfrc),MPI_CHARACTER, 0, mpicom, ier)
    call mpi_bcast (paramfile, len(paramfile) , MPI_CHARACTER, 0, mpicom, ier)
    call mpi_bcast (fsnowoptics, len(fsnowoptics),  MPI_CHARACTER, 0, mpicom, ier)
    call mpi_bcast (fsnowaging,  len(fsnowaging),   MPI_CHARACTER, 0, mpicom, ier)

    ! Irrigation
    call mpi_bcast(irrigate, 1, MPI_LOGICAL, 0, mpicom, ier)

    ! Crop saturated excess runoff
    call mpi_bcast(crop_fsat_equals_zero, 1, MPI_LOGICAL, 0, mpicom, ier)

    ! Whether to run tests of ncdio_pio
    call mpi_bcast(for_testing_run_ncdiopio_tests, 1, MPI_LOGICAL, 0, mpicom, ier)

    ! Various flags used for testing infrastructure for having multiple crop reproductive pools
    call mpi_bcast(for_testing_use_second_grain_pool, 1, MPI_LOGICAL, 0, mpicom, ier)
    call mpi_bcast(for_testing_use_repr_structure_pool, 1, MPI_LOGICAL, 0, mpicom, ier)
    call mpi_bcast(for_testing_no_crop_seed_replenishment, 1, MPI_LOGICAL, 0, mpicom, ier)

    ! Landunit generation
    call mpi_bcast(create_crop_landunit, 1, MPI_LOGICAL, 0, mpicom, ier)

    ! Other subgrid logic
    call mpi_bcast(run_zero_weight_urban, 1, MPI_LOGICAL, 0, mpicom, ier)
    call mpi_bcast(all_active, 1, MPI_LOGICAL, 0, mpicom, ier)

    ! Number of dominant pfts and landunits. Enhance ctsm performance by
    ! reducing the number of active pfts to n_dom_pfts and
    ! active landunits to n_dom_landunits.
    ! Also choose to collapse the urban landunits to the dominant urban
    ! landunit by setting collapse_urban = .true.
    call mpi_bcast(n_dom_pfts, 1, MPI_INTEGER, 0, mpicom, ier)
    call mpi_bcast(n_dom_landunits, 1, MPI_INTEGER, 0, mpicom, ier)
    call mpi_bcast(collapse_urban, 1, MPI_LOGICAL, 0, mpicom, ier)

    ! Thresholds above which the model keeps the soil, crop, glacier, lake,
    ! wetland, and urban landunits
    call mpi_bcast(toosmall_soil, 1, MPI_REAL8, 0, mpicom, ier)
    call mpi_bcast(toosmall_crop, 1, MPI_REAL8, 0, mpicom, ier)
    call mpi_bcast(toosmall_glacier, 1, MPI_REAL8, 0, mpicom, ier)
    call mpi_bcast(toosmall_lake, 1, MPI_REAL8, 0, mpicom, ier)
    call mpi_bcast(toosmall_wetland, 1, MPI_REAL8, 0, mpicom, ier)
    call mpi_bcast(toosmall_urban, 1, MPI_REAL8, 0, mpicom, ier)

    ! BGC
    call mpi_bcast (co2_type, len(co2_type), MPI_CHARACTER, 0, mpicom, ier)
    
    call mpi_bcast (use_fates, 1, MPI_LOGICAL, 0, mpicom, ier)

    if (use_cn .or. use_fates) then
       call mpi_bcast (suplnitro, len(suplnitro), MPI_CHARACTER, 0, mpicom, ier)
       call mpi_bcast (nfix_timeconst, 1, MPI_REAL8, 0, mpicom, ier)
       call mpi_bcast (spinup_state, 1, MPI_INTEGER, 0, mpicom, ier)
       call mpi_bcast (override_bgc_restart_mismatch_dump, 1, MPI_LOGICAL, 0, mpicom, ier)
    end if

    ! isotopes
    call mpi_bcast (use_c13, 1, MPI_LOGICAL, 0, mpicom, ier)
    call mpi_bcast (use_c14, 1, MPI_LOGICAL, 0, mpicom, ier)
    call mpi_bcast (for_testing_allow_interp_non_ciso_to_ciso, 1, MPI_LOGICAL, 0, mpicom, ier)

    call mpi_bcast (fates_spitfire_mode, 1, MPI_INTEGER, 0, mpicom, ier)
    call mpi_bcast (use_fates_logging, 1, MPI_LOGICAL, 0, mpicom, ier)
    call mpi_bcast (use_fates_planthydro, 1, MPI_LOGICAL, 0, mpicom, ier)
    call mpi_bcast (use_fates_tree_damage, 1, MPI_LOGICAL, 0, mpicom, ier)
    call mpi_bcast (use_fates_cohort_age_tracking, 1, MPI_LOGICAL, 0, mpicom, ier)
    call mpi_bcast (use_fates_ed_st3, 1, MPI_LOGICAL, 0, mpicom, ier)
    call mpi_bcast (use_fates_ed_prescribed_phys,  1, MPI_LOGICAL, 0, mpicom, ier)
    call mpi_bcast (use_fates_inventory_init, 1, MPI_LOGICAL, 0, mpicom, ier)
    call mpi_bcast (use_fates_fixed_biogeog, 1, MPI_LOGICAL, 0, mpicom, ier)
    call mpi_bcast (use_fates_nocomp, 1, MPI_LOGICAL, 0, mpicom, ier)
    call mpi_bcast (use_fates_sp, 1, MPI_LOGICAL, 0, mpicom, ier)
<<<<<<< HEAD
    call mpi_bcast (use_fates_luh, 1, MPI_LOGICAL, 0, mpicom, ier)
=======
    call mpi_bcast (use_fates_bgc, 1, MPI_LOGICAL, 0, mpicom, ier)
>>>>>>> 62aa091b
    call mpi_bcast (fates_inventory_ctrl_filename, len(fates_inventory_ctrl_filename), MPI_CHARACTER, 0, mpicom, ier)
    call mpi_bcast (fates_paramfile, len(fates_paramfile) , MPI_CHARACTER, 0, mpicom, ier)
    call mpi_bcast (fluh_timeseries, len(fates_paramfile) , MPI_CHARACTER, 0, mpicom, ier)
    call mpi_bcast (fates_parteh_mode, 1, MPI_INTEGER, 0, mpicom, ier)

    ! flexibleCN nitrogen model
    call mpi_bcast (use_flexibleCN, 1, MPI_LOGICAL, 0, mpicom, ier)
    ! TODO(bja, 2015-08) need to move some of these into a module with limited scope.
    call mpi_bcast (MM_Nuptake_opt, 1, MPI_LOGICAL, 0, mpicom, ier)
    call mpi_bcast (CNratio_floating, 1, MPI_LOGICAL, 0, mpicom, ier)
    call mpi_bcast (lnc_opt, 1, MPI_LOGICAL, 0, mpicom, ier)
    call mpi_bcast (reduce_dayl_factor, 1, MPI_LOGICAL, 0, mpicom, ier)
    call mpi_bcast (vcmax_opt, 1, MPI_INTEGER, 0, mpicom, ier)
    call mpi_bcast (CN_evergreen_phenology_opt, 1, MPI_INTEGER, 0, mpicom, ier)
    call mpi_bcast (carbon_resp_opt, 1, MPI_INTEGER, 0, mpicom, ier)

    call mpi_bcast (use_luna, 1, MPI_LOGICAL, 0, mpicom, ier)

    call mpi_bcast (use_soil_moisture_streams, 1, MPI_LOGICAL, 0, mpicom, ier)

    call mpi_bcast (use_excess_ice, 1, MPI_LOGICAL, 0, mpicom,ier)

    call mpi_bcast (use_lai_streams, 1, MPI_LOGICAL, 0, mpicom, ier)

    call mpi_bcast (use_cropcal_streams, 1, MPI_LOGICAL, 0, mpicom, ier)

    call mpi_bcast (use_bedrock, 1, MPI_LOGICAL, 0, mpicom, ier)

    call mpi_bcast (use_biomass_heat_storage, 1, MPI_LOGICAL, 0, mpicom, ier)

    call mpi_bcast (use_hydrstress, 1, MPI_LOGICAL, 0, mpicom, ier)

    call mpi_bcast (use_dynroot, 1, MPI_LOGICAL, 0, mpicom, ier)

    if (use_cn .or. use_fates) then
       ! vertical soil mixing variables
       call mpi_bcast (som_adv_flux, 1, MPI_REAL8,  0, mpicom, ier)
       call mpi_bcast (max_depth_cryoturb, 1, MPI_REAL8,  0, mpicom, ier)

       ! C and N input vertical profiles
       call mpi_bcast (surfprof_exp,            1, MPI_REAL8,  0, mpicom, ier)
    end if

    if ((use_cn.or.use_fates) .and. use_nitrif_denitrif) then
       call mpi_bcast (no_frozen_nitrif_denitrif,  1, MPI_LOGICAL, 0, mpicom, ier)
    end if

    if (use_cn) then
       call mpi_bcast (use_c14_bombspike,  1, MPI_LOGICAL, 0, mpicom, ier)
       call mpi_bcast (atm_c14_filename,  len(atm_c14_filename), MPI_CHARACTER, 0, mpicom, ier)
       call mpi_bcast (use_c13_timeseries,  1, MPI_LOGICAL, 0, mpicom, ier)
       call mpi_bcast (atm_c13_filename,  len(atm_c13_filename), MPI_CHARACTER, 0, mpicom, ier)
       call mpi_bcast (use_fun,            1, MPI_LOGICAL, 0, mpicom, ier)
    end if

    call mpi_bcast (perchroot, 1, MPI_LOGICAL, 0, mpicom, ier)
    call mpi_bcast (perchroot_alt, 1, MPI_LOGICAL, 0, mpicom, ier)
    if (use_lch4) then
       call mpi_bcast (anoxia, 1, MPI_LOGICAL, 0, mpicom, ier)
    end if

    ! lakes
    call mpi_bcast (deepmixing_depthcrit,  1, MPI_REAL8, 0, mpicom, ier)
    call mpi_bcast (deepmixing_mixfact,    1, MPI_REAL8, 0, mpicom, ier)
    call mpi_bcast (lake_melt_icealb, numrad, MPI_REAL8, 0, mpicom, ier)

    ! physics variables
    call mpi_bcast (nsegspc, 1, MPI_INTEGER, 0, mpicom, ier)
    call mpi_bcast (use_subgrid_fluxes , 1, MPI_LOGICAL, 0, mpicom, ier)
    call mpi_bcast (snow_cover_fraction_method , len(snow_cover_fraction_method), MPI_CHARACTER, 0, mpicom, ier)
    call mpi_bcast (single_column,1, MPI_LOGICAL, 0, mpicom, ier)
    call mpi_bcast (scmlat, 1, MPI_REAL8,0, mpicom, ier)
    call mpi_bcast (scmlon, 1, MPI_REAL8,0, mpicom, ier)
    call mpi_bcast (co2_ppmv, 1, MPI_REAL8,0, mpicom, ier)
    call mpi_bcast (albice, 2, MPI_REAL8,0, mpicom, ier)
    call mpi_bcast (soil_layerstruct_predefined,len(soil_layerstruct_predefined), MPI_CHARACTER, 0, mpicom, ier)
    call mpi_bcast (soil_layerstruct_userdefined,size(soil_layerstruct_userdefined), MPI_REAL8, 0, mpicom, ier)
    call mpi_bcast (soil_layerstruct_userdefined_nlevsoi, 1, MPI_INTEGER, 0, mpicom, ier)

    ! snow pack variables
    call mpi_bcast (nlevsno, 1, MPI_INTEGER, 0, mpicom, ier)
    call mpi_bcast (h2osno_max, 1, MPI_REAL8, 0, mpicom, ier)

    ! glacier_mec variables
    call mpi_bcast (maxpatch_glc, 1, MPI_INTEGER, 0, mpicom, ier)
    call mpi_bcast (glc_do_dynglacier, 1, MPI_LOGICAL, 0, mpicom, ier)
    call mpi_bcast (glc_snow_persistence_max_days, 1, MPI_INTEGER, 0, mpicom, ier)

    ! history file variables
    call mpi_bcast (hist_empty_htapes, 1, MPI_LOGICAL, 0, mpicom, ier)
    call mpi_bcast (hist_dov2xy, size(hist_dov2xy), MPI_LOGICAL, 0, mpicom, ier)
    call mpi_bcast (hist_nhtfrq, size(hist_nhtfrq), MPI_INTEGER, 0, mpicom, ier)
    call mpi_bcast (hist_mfilt, size(hist_mfilt), MPI_INTEGER, 0, mpicom, ier)
    call mpi_bcast (hist_ndens, size(hist_ndens), MPI_INTEGER, 0, mpicom, ier)
    call mpi_bcast (hist_avgflag_pertape, len(hist_avgflag_pertape)*size(hist_avgflag_pertape), MPI_CHARACTER, 0, mpicom, ier)
    call mpi_bcast (hist_type1d_pertape, max_namlen*size(hist_type1d_pertape), MPI_CHARACTER, 0, mpicom, ier)
    if (use_lch4) then
       call mpi_bcast (hist_wrtch4diag, 1, MPI_LOGICAL, 0, mpicom, ier)
    end if
    call mpi_bcast (hist_master_list_file, 1, MPI_LOGICAL, 0, mpicom, ier)
    call mpi_bcast (hist_fexcl1, max_namlen*size(hist_fexcl1), MPI_CHARACTER, 0, mpicom, ier)
    call mpi_bcast (hist_fexcl2, max_namlen*size(hist_fexcl2), MPI_CHARACTER, 0, mpicom, ier)
    call mpi_bcast (hist_fexcl3, max_namlen*size(hist_fexcl3), MPI_CHARACTER, 0, mpicom, ier)
    call mpi_bcast (hist_fexcl4, max_namlen*size(hist_fexcl4), MPI_CHARACTER, 0, mpicom, ier)
    call mpi_bcast (hist_fexcl5, max_namlen*size(hist_fexcl5), MPI_CHARACTER, 0, mpicom, ier)
    call mpi_bcast (hist_fexcl6, max_namlen*size(hist_fexcl6), MPI_CHARACTER, 0, mpicom, ier)
    call mpi_bcast (hist_fexcl7, max_namlen*size(hist_fexcl7), MPI_CHARACTER, 0, mpicom, ier)
    call mpi_bcast (hist_fexcl8, max_namlen*size(hist_fexcl8), MPI_CHARACTER, 0, mpicom, ier)
    call mpi_bcast (hist_fexcl9, max_namlen*size(hist_fexcl9), MPI_CHARACTER, 0, mpicom, ier)
    call mpi_bcast (hist_fexcl10,max_namlen*size(hist_fexcl10),MPI_CHARACTER, 0, mpicom, ier)
    call mpi_bcast (hist_fincl1, (max_namlen+2)*size(hist_fincl1), MPI_CHARACTER, 0, mpicom, ier)
    call mpi_bcast (hist_fincl2, (max_namlen+2)*size(hist_fincl2), MPI_CHARACTER, 0, mpicom, ier)
    call mpi_bcast (hist_fincl3, (max_namlen+2)*size(hist_fincl3), MPI_CHARACTER, 0, mpicom, ier)
    call mpi_bcast (hist_fincl4, (max_namlen+2)*size(hist_fincl4), MPI_CHARACTER, 0, mpicom, ier)
    call mpi_bcast (hist_fincl5, (max_namlen+2)*size(hist_fincl5), MPI_CHARACTER, 0, mpicom, ier)
    call mpi_bcast (hist_fincl6, (max_namlen+2)*size(hist_fincl6), MPI_CHARACTER, 0, mpicom, ier)
    call mpi_bcast (hist_fincl7, (max_namlen+2)*size(hist_fincl7), MPI_CHARACTER, 0, mpicom, ier)
    call mpi_bcast (hist_fincl8, (max_namlen+2)*size(hist_fincl8), MPI_CHARACTER, 0, mpicom, ier)
    call mpi_bcast (hist_fincl9, (max_namlen+2)*size(hist_fincl9), MPI_CHARACTER, 0, mpicom, ier)
    call mpi_bcast (hist_fincl10,(max_namlen+2)*size(hist_fincl10),MPI_CHARACTER, 0, mpicom, ier)

    ! restart file variables

    call mpi_bcast (rpntfil, len(rpntfil), MPI_CHARACTER, 0, mpicom, ier)

    ! clump decomposition variables

    call mpi_bcast (clump_pproc, 1, MPI_INTEGER, 0, mpicom, ier)


  end subroutine control_spmd

  !------------------------------------------------------------------------
  subroutine control_print ()
    !
    ! !DESCRIPTION:
    ! Write out the clm namelist run control variables
    !
    ! !USES:
    !
    ! !ARGUMENTS:
    !
    ! !LOCAL VARIABLES:
    integer i  !loop index
    !------------------------------------------------------------------------

    write(iulog,*) 'define run:'
    write(iulog,*) '   source                = ',trim(source)
    write(iulog,*) '   model_version         = ',trim(version)
    write(iulog,*) '   run type              = ',runtyp(nsrest+1)
    write(iulog,*) '   case title            = ',trim(ctitle)
    write(iulog,*) '   username              = ',trim(username)
    write(iulog,*) '   hostname              = ',trim(hostname)
    write(iulog,*) 'process control parameters:'
    write(iulog,*) '    use_lch4 = ', use_lch4
    write(iulog,*) '    use_nitrif_denitrif = ', use_nitrif_denitrif
    write(iulog,*) '    use_extralakelayers = ', use_extralakelayers
    write(iulog,*) '    use_vichydro = ', use_vichydro
    write(iulog,*) '    use_excess_ice = ', use_excess_ice
    write(iulog,*) '    use_cn = ', use_cn
    write(iulog,*) '    use_cndv = ', use_cndv
    write(iulog,*) '    use_crop = ', use_crop
    write(iulog,*) '    use_fertilizer = ', use_fertilizer
    write(iulog,*) '    use_grainproduct = ', use_grainproduct
    write(iulog,*) '    o3_veg_stress_method = ', o3_veg_stress_method
    write(iulog,*) '    use_snicar_frc = ', use_snicar_frc
    write(iulog,*) '    use_vancouver = ', use_vancouver
    write(iulog,*) '    use_mexicocity = ', use_mexicocity
    write(iulog,*) '    use_noio = ', use_noio
    write(iulog,*) '    use_SSRE = ', use_SSRE
    write(iulog,*) 'input data files:'
    write(iulog,*) '   PFT physiology and parameters file = ',trim(paramfile)
    if (fsurdat == ' ') then
       write(iulog,*) '   fsurdat, surface dataset not set'
    else
       write(iulog,*) '   surface data   = ',trim(fsurdat)
    end if
    if (fatmlndfrc == ' ') then
       write(iulog,*) '   fatmlndfrc not set, setting frac/mask to 1'
    else
       write(iulog,*) '   land frac data = ',trim(fatmlndfrc)
    end if
    write(iulog,*) '   Number of ACTIVE PFTS (0 means input pft data NOT collapsed to n_dom_pfts) =', n_dom_pfts
    write(iulog,*) '   Number of ACTIVE LANDUNITS (0 means input landunit data NOT collapsed to n_dom_landunits) =', n_dom_landunits
    write(iulog,*) '   Collapse urban landunits; done before collapsing all landunits to n_dom_landunits; .false. means do nothing i.e. keep all the urban landunits, though n_dom_landunits may still remove them =', collapse_urban
    write(iulog,*) '   Threshold above which the model keeps the soil landunit =', toosmall_soil
    write(iulog,*) '   Threshold above which the model keeps the crop landunit =', toosmall_crop
    write(iulog,*) '   Threshold above which the model keeps the glacier landunit =', toosmall_glacier
    write(iulog,*) '   Threshold above which the model keeps the lake landunit =', toosmall_lake
    write(iulog,*) '   Threshold above which the model keeps the wetland landunit =', toosmall_wetland
    write(iulog,*) '   Threshold above which the model keeps the urban landunits =', toosmall_urban

    if (use_cn .or. use_fates) then
       if (suplnitro /= suplnNon)then
          write(iulog,*) '   Supplemental Nitrogen mode is set to run over Patches: ', &
               trim(suplnitro)
       end if

       if (nfix_timeconst /= 0._r8) then
          write(iulog,*) '   nfix_timeconst, timescale for smoothing npp in N fixation term: ', nfix_timeconst
       else
          write(iulog,*) '   nfix_timeconst == zero, use standard N fixation scheme. '
       end if

       write(iulog,*) '   spinup_state, (0 = normal mode; 1 = AD spinup; 2 AAD)         : ', spinup_state
       if ( spinup_state .eq. 0 ) then
          write(iulog,*) '   model is currently NOT in AD spinup mode.'
       else if ( spinup_state .eq. 1 ) then
          write(iulog,*) '   model is currently in AD spinup mode.'
       else if ( spinup_state .eq. 2 ) then
          write(iulog,*) '   model is currently in accelerated AD spinup mode.'
       else
          call endrun(msg=' error: spinup_state can only have integer value of 0 or 1 or 2'//&
               errMsg(sourcefile, __LINE__))
       end if

       if ( use_fun ) then
          write(iulog,*) '   Fixation and Uptake of Nitrogen Model Version 2 (FUN2) is turned on for Nitrogen Competition'
       end if

       write(iulog,*) '   override_bgc_restart_mismatch_dump                     : ', override_bgc_restart_mismatch_dump
    end if

    if (use_cn .or. use_fates) then
       write(iulog, *) '   som_adv_flux, the advection term in soil mixing (m/s) : ', som_adv_flux
       write(iulog, *) '   max_depth_cryoturb (m)                                : ', max_depth_cryoturb
       write(iulog, *) '   surfprof_exp                                          : ', surfprof_exp
    end if

    if ((use_cn .or. use_fates) .and. .not. use_nitrif_denitrif) then
       write(iulog, *) '   no_frozen_nitrif_denitrif                             : ', no_frozen_nitrif_denitrif
    end if

    if (use_cn) then
       write(iulog, *) '  use_c13                                                : ', use_c13
       write(iulog, *) '  use_c13_timeseries                                     : ', use_c13_timeseries
       write(iulog, *) '  atm_c13_filename                                       : ', atm_c13_filename
       write(iulog, *) '  use_c14                                                : ', use_c14
       write(iulog, *) '  use_c14_bombspike                                      : ', use_c14_bombspike
       write(iulog, *) '  atm_c14_filename                                       : ', atm_c14_filename
       write(iulog, *) '  for_testing_allow_interp_non_ciso_to_ciso              : ', for_testing_allow_interp_non_ciso_to_ciso
    end if

    if (fsnowoptics == ' ') then
       write(iulog,'(a)') '   snow optical properties file NOT set'
    else
       write(iulog,'(a)') '   snow optical properties file = '//trim(fsnowoptics)
    endif
    if (fsnowaging == ' ') then
       write(iulog,'(a)') '   snow aging parameters file NOT set'
    else
       write(iulog,'(a)') '   snow aging parameters file = '//trim(fsnowaging)
    endif

    write(iulog,'(a,i8)') '   Number of snow layers =', nlevsno
    write(iulog,'(a,d20.10)') '   Max snow depth (mm) =', h2osno_max

    write(iulog,'(a,i8)') '   glc number of elevation classes =', maxpatch_glc
    if (glc_do_dynglacier) then
       write(iulog,*) '   glc CLM glacier areas and topography WILL evolve dynamically'
    else
       write(iulog,'(a)') '   glc CLM glacier areas and topography will NOT evolve dynamically'
    end if
    write(iulog,'(a,i8)') '   glc snow persistence max days = ', glc_snow_persistence_max_days

    if (nsrest == nsrStartup) then
       if (finidat /= ' ') then
          write(iulog,'(a)') '   initial data: ', trim(finidat)
       else if (finidat_interp_source /= ' ') then
          write(iulog,'(a)') '   initial data interpolated from: '// trim(finidat_interp_source)
       else
          write(iulog,'(a)') '   initial data created by model (cold start)'
       end if
    else
       write(iulog,*) '   restart data   = ',trim(nrevsn)
    end if

    write(iulog,'(a)') '   atmospheric forcing data is from cesm atm model'
    write(iulog,'(a)') 'Restart parameters:'
    write(iulog,'(a)')'   restart pointer file directory     = '//trim(rpntdir)
    write(iulog,'(a)')'   restart pointer file name          = '//trim(rpntfil)
    write(iulog,'(a)') 'model physics parameters:'

    if ( trim(co2_type) == 'constant' )then
       write(iulog,'(a,d20.10)') '   CO2 volume mixing ratio   (umol/mol)   = ', co2_ppmv
    else
       write(iulog,'(a)'       ) '   CO2 volume mixing ratio                = '//trim(co2_type)
    end if

    write(iulog,*) '   land-ice albedos      (unitless 0-1)   = ', albice
    write(iulog,*) '   pre-defined soil layer structure = ', soil_layerstruct_predefined
    write(iulog,*) '   user-defined soil layer structure = ', soil_layerstruct_userdefined
    write(iulog,*) '   user-defined number of soil layers = ', soil_layerstruct_userdefined_nlevsoi
    write(iulog,*) '   plant hydraulic stress = ', use_hydrstress
    write(iulog,*) '   dynamic roots          = ', use_dynroot
    if (nsrest == nsrContinue) then
       write(iulog,*) 'restart warning:'
       write(iulog,*) '   Namelist not checked for agreement with initial run.'
       write(iulog,*) '   Namelist should not differ except for ending time step and run type'
    end if
    if (nsrest == nsrBranch) then
       write(iulog,'(a)') 'branch warning:'
       write(iulog,'(a)') '   Namelist not checked for agreement with initial run.'
       write(iulog,'(a)') '   Surface data set and reference date should not differ from initial run'
    end if
    write(iulog,*) '   nsegspc              = ',nsegspc
    ! New fields
    write(iulog,*) ' perchroot (plant water stress based on unfrozen layers only) = ',perchroot
    write(iulog,*) ' perchroot (plant water stress based on time-integrated active layer only) = ',perchroot
    if (use_lch4) then
       write(iulog,*) ' anoxia (applied to soil decomposition)             = ',anoxia
    end if
    ! Lakes
    write(iulog,*)
    write(iulog,*) 'Lake Model Namelists:'
    write(iulog,*) 'Increased mixing relative to Hostetler wind-driven eddy expression ',&
                   'will be used for deep lakes exceeding depth ', deepmixing_depthcrit,&
                      ' by a factor of ', deepmixing_mixfact, '.'
    write(iulog,*) 'Albedo over melting lakes will approach values (visible, NIR):', lake_melt_icealb, &
                   'as compared with 0.60, 0.40 for cold frozen lakes with no snow.'

    write(iulog, *) 'plant nitrogen model namelists:'
    write(iulog, *) '  use_flexibleCN = ', use_flexibleCN
    if (use_flexibleCN) then
       write(iulog, *) '    MM_Nuptake_opt = ', MM_Nuptake_opt
       write(iulog, *) '    CNratio_floating = ', CNratio_floating
       write(iulog, *) '    lnc_opt = ', lnc_opt
       write(iulog, *) '    reduce_dayl_factor = ', reduce_dayl_factor
       write(iulog, *) '    vcmax_opt = ', vcmax_opt
       write(iulog, *) '    CN_evergreen_phenology_opt = ', CN_evergreen_phenology_opt
       write(iulog, *) '    carbon_resp_opt = ', carbon_resp_opt
    end if
    write(iulog, *) '  use_luna = ', use_luna
    write(iulog, *) '  ozone vegetation stress method = ', o3_veg_stress_method

    write(iulog, *) '  ED/FATES: '
    write(iulog, *) '    use_fates = ', use_fates
    if (use_fates) then
       write(iulog, *) '    fates_spitfire_mode = ', fates_spitfire_mode
       write(iulog, *) '    use_fates_logging = ', use_fates_logging
       write(iulog, *) '    fates_paramfile = ', fates_paramfile
       write(iulog, *) '    fates_parteh_mode = ', fates_parteh_mode
       write(iulog, *) '    use_fates_planthydro = ', use_fates_planthydro
       write(iulog, *) '    use_fates_tree_damage = ', use_fates_tree_damage
       write(iulog, *) '    use_fates_cohort_age_tracking = ', use_fates_cohort_age_tracking
       write(iulog, *) '    use_fates_ed_st3 = ',use_fates_ed_st3
       write(iulog, *) '    use_fates_ed_prescribed_phys = ',use_fates_ed_prescribed_phys
       write(iulog, *) '    use_fates_inventory_init = ',use_fates_inventory_init
       write(iulog, *) '    use_fates_fixed_biogeog = ', use_fates_fixed_biogeog
       write(iulog, *) '    use_fates_nocomp = ', use_fates_nocomp
       write(iulog, *) '    use_fates_sp = ', use_fates_sp
       write(iulog, *) '    use_fates_luh= ', use_fates_sp
       write(iulog, *) '    fluh_timeseries = ',fluh_timeseries
       write(iulog, *) '    fates_inventory_ctrl_filename = ',fates_inventory_ctrl_filename
    end if
  end subroutine control_print


  !-----------------------------------------------------------------------
  subroutine apply_use_init_interp(finidat_interp_dest, finidat, finidat_interp_source)
    !
    ! !DESCRIPTION:
    ! Applies the use_init_interp option, setting finidat_interp_source to finidat
    !
    ! Should be called if use_init_interp is true.
    !
    ! Does error checking to ensure that it is valid to set use_init_interp to true,
    ! given the values of finidat and finidat_interp_source.
    !
    ! !USES:
    use netcdf
    !
    ! !ARGUMENTS:
    character(len=*), intent(in)    :: finidat_interp_dest
    character(len=*), intent(inout) :: finidat
    character(len=*), intent(inout) :: finidat_interp_source
    !
    ! !LOCAL VARIABLES:
    logical                    :: lexists
    integer                    :: ncid
    character(len=SHR_KIND_CL) :: initial_source_file
    integer                    :: status
    character(len=*), parameter :: subname = 'apply_use_init_interp'
    !-----------------------------------------------------------------------

    if (finidat == ' ') then
       write(iulog,*)' WARNING: Setting use_init_interp has no effect if finidat is not also set'
    end if

    if (finidat_interp_source /= ' ') then
       call endrun(msg=' ERROR: Cannot set use_init_interp if finidat_interp_source is &
            &already set')
    end if

    if ( get_filename(finidat) == &
         get_filename(finidat_interp_dest)) then
       write(iulog,*) 'ERROR: With use_init_interp, cannot use the same filename for source and dest'
       write(iulog,*) '(because this will lead to the source being overwritten before it is read).'
       write(iulog,*) 'finidat             = ', trim(get_filename(finidat))
       write(iulog,*) 'finidat_interp_dest = ', trim(get_filename(finidat_interp_dest))
       write(iulog,*) '(Even if the two files are in different directories, you cannot use the same filename'
       write(iulog,*) 'due to problems related to <https://github.com/ESCOMP/ctsm/issues/329>.)'
       write(iulog,*) 'As a workaround, copy or move the finidat file to a different name.'
       call endrun(msg=' ERROR: With use_init_interp, cannot use the same filename for source and dest')
    end if

    inquire(file=trim(finidat_interp_dest), exist=lexists)
    if (lexists) then
       ! open the input file and check for the name of the input source file
       status = nf90_open(trim(finidat_interp_dest), 0, ncid)
       if (status /= nf90_noerr) call handle_err(status)
       status = nf90_get_att(ncid, NF90_GLOBAL, 'initial_source_file', initial_source_file)
       if (status /= nf90_noerr) call handle_err(status)
       status = nf90_close(ncid)
       if (status /= nf90_noerr) call handle_err(status)

       ! If the input source file in finidat_interp_dest does not match the namelist input for mapping
       ! then use the namelist input (i.e. finidat) - otherwise just use the generated file
       if (trim(initial_source_file) /= trim(finidat)) then
          finidat_interp_source = finidat
          finidat = ' '
          write(iulog,'(a)')' interpolating initial dataset using source file '//trim(finidat_interp_source)
       else
          finidat = trim(finidat_interp_dest)
          write(iulog,'(a)')' using interpolated initial dataset file '//trim(finidat)
       end if
    else
       finidat_interp_source = finidat
       finidat = ' '
       write(iulog,'(a)')' interpolating initial dataset using source file '//trim(finidat_interp_source)
    end if

  contains
    subroutine handle_err(status)
      integer, intent ( in) :: status
      if (status /= nf90_noerr) then
         if (masterproc) then
            write(iulog,'(a)') trim(nf90_strerror(status))
         end if
         call endrun()
      end if
    end subroutine handle_err

  end subroutine apply_use_init_interp


end module controlMod<|MERGE_RESOLUTION|>--- conflicted
+++ resolved
@@ -747,11 +747,8 @@
     call mpi_bcast (use_fates_fixed_biogeog, 1, MPI_LOGICAL, 0, mpicom, ier)
     call mpi_bcast (use_fates_nocomp, 1, MPI_LOGICAL, 0, mpicom, ier)
     call mpi_bcast (use_fates_sp, 1, MPI_LOGICAL, 0, mpicom, ier)
-<<<<<<< HEAD
     call mpi_bcast (use_fates_luh, 1, MPI_LOGICAL, 0, mpicom, ier)
-=======
     call mpi_bcast (use_fates_bgc, 1, MPI_LOGICAL, 0, mpicom, ier)
->>>>>>> 62aa091b
     call mpi_bcast (fates_inventory_ctrl_filename, len(fates_inventory_ctrl_filename), MPI_CHARACTER, 0, mpicom, ier)
     call mpi_bcast (fates_paramfile, len(fates_paramfile) , MPI_CHARACTER, 0, mpicom, ier)
     call mpi_bcast (fluh_timeseries, len(fates_paramfile) , MPI_CHARACTER, 0, mpicom, ier)
