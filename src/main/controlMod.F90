module controlMod

  !-----------------------------------------------------------------------
  ! !DESCRIPTION:
  ! Module which initializes run control variables. The following possible
  ! namelist variables are set default values and possibly read in on startup
  !
  ! Note: For definitions of namelist variables see
  !       ../../bld/namelist_files/namelist_definition.xml
  !       Display the file in a browser to see it neatly formatted in html.
  !
  ! !USES:
  use shr_kind_mod                     , only: r8 => shr_kind_r8, SHR_KIND_CL
  use shr_nl_mod                       , only: shr_nl_find_group_name
  use shr_const_mod                    , only: SHR_CONST_CDAY
  use shr_log_mod                      , only: errMsg => shr_log_errMsg
  use abortutils                       , only: endrun
  use spmdMod                          , only: masterproc, mpicom
  use spmdMod                          , only: MPI_CHARACTER, MPI_INTEGER, MPI_LOGICAL, MPI_REAL8
  use decompMod                        , only: clump_pproc
  use clm_varcon                       , only: h2osno_max
  use clm_varpar                       , only: maxpatch_pft, maxpatch_glcmec, numrad, nlevsno
  use fileutils                        , only: getavu, relavu, get_filename
  use histFileMod                      , only: max_tapes, max_namlen 
  use histFileMod                      , only: hist_empty_htapes, hist_dov2xy, hist_avgflag_pertape, hist_type1d_pertape 
  use histFileMod                      , only: hist_nhtfrq, hist_ndens, hist_mfilt, hist_fincl1, hist_fincl2, hist_fincl3
  use histFileMod                      , only: hist_fincl4, hist_fincl5, hist_fincl6, hist_fincl7, hist_fincl8
  use histFileMod                      , only: hist_fincl9, hist_fincl10
  use histFileMod                      , only: hist_fexcl1, hist_fexcl2, hist_fexcl3,  hist_fexcl4, hist_fexcl5, hist_fexcl6
  use histFileMod                      , only: hist_fexcl7, hist_fexcl8, hist_fexcl9, hist_fexcl10
  use initInterpMod                    , only: initInterp_readnl
  use LakeCon                          , only: deepmixing_depthcrit, deepmixing_mixfact
  use CanopyfluxesMod                  , only: perchroot, perchroot_alt
  use CanopyHydrologyMod               , only: CanopyHydrology_readnl
  use SurfaceAlbedoMod                 , only: SurfaceAlbedo_readnl
  use SurfaceResistanceMod             , only: soil_resistance_readNL
  use SnowHydrologyMod                 , only: SnowHydrology_readnl
  use SurfaceAlbedoMod                 , only: albice, lake_melt_icealb
  use UrbanParamsType                  , only: UrbanReadNML
  use HumanIndexMod                    , only: HumanIndexReadNML
  use CNPrecisionControlMod            , only: CNPrecisionControlReadNML
  use CNSharedParamsMod                , only: use_fun
  use CIsoAtmTimeseriesMod             , only: use_c14_bombspike, atm_c14_filename, use_c13_timeseries, atm_c13_filename
  use SoilBiogeochemCompetitionMod     , only: suplnitro, suplnNon
  use SoilBiogeochemLittVertTranspMod  , only: som_adv_flux, max_depth_cryoturb
  use SoilBiogeochemVerticalProfileMod , only: surfprof_exp 
  use SoilBiogeochemNitrifDenitrifMod  , only: no_frozen_nitrif_denitrif, nitrifReadNML
  use SoilHydrologyMod                 , only: soilHydReadNML
  use CNFireFactoryMod                 , only: CNFireReadNML
  use CanopyFluxesMod                  , only: CanopyFluxesReadNML
  use seq_drydep_mod                   , only: drydep_method, DD_XLND, n_drydep
  use clm_varctl
  !
  ! !PUBLIC TYPES:
  implicit none
  !
  ! !PUBLIC MEMBER FUNCTIONS:
  public :: control_setNL ! Set namelist filename
  public :: control_init  ! initial run control information
  public :: control_print ! print run control information
  !
  !
  ! !PRIVATE MEMBER FUNCTIONS:
  private :: apply_use_init_interp  ! apply the use_init_interp namelist option, if set
  !
  ! !PRIVATE TYPES:
  character(len=  7) :: runtyp(4)                        ! run type
  character(len=SHR_KIND_CL) :: NLFilename = 'lnd.stdin' ! Namelist filename

#if (defined _OPENMP)
  integer, external :: omp_get_max_threads  ! max number of threads that can execute concurrently in a single parallel region
#endif

  character(len=*), parameter, private :: sourcefile = &
       __FILE__
  !-----------------------------------------------------------------------

contains

  !------------------------------------------------------------------------
  subroutine control_setNL( NLfile )
    !
    ! !DESCRIPTION:
    ! Set the namelist filename to use
    !
    ! !ARGUMENTS:
    character(len=*), intent(IN) :: NLFile ! Namelist filename
    !
    ! !LOCAL VARIABLES:
    character(len=32) :: subname = 'control_setNL'  ! subroutine name
    logical :: lexist                               ! File exists
    !------------------------------------------------------------------------

    ! Error checking...
    if ( len_trim(NLFile) == 0 )then
       call endrun(msg=' error: nlfilename entered is not set'//errMsg(sourcefile, __LINE__))
    end if
    inquire (file = trim(NLFile), exist = lexist)
    if ( .not. lexist )then
       call endrun(msg=' error: NLfilename entered does NOT exist:'//&
            trim(NLFile)//errMsg(sourcefile, __LINE__))
    end if
    if ( len_trim(NLFile) > len(NLFilename) )then
       call endrun(msg=' error: entered NLFile is too long'//errMsg(sourcefile, __LINE__))
    end if
    ! Set the filename
    NLFilename = NLFile
    NLFilename_in = NLFilename   ! For use in external namelists and to avoid creating dependencies on controlMod
  end subroutine control_setNL

  !------------------------------------------------------------------------
  subroutine control_init( )
    !
    ! !DESCRIPTION:
    ! Initialize CLM run control information
    !
    ! !USES:
    use clm_time_manager                 , only : set_timemgr_init
    use CNMRespMod                       , only : CNMRespReadNML
    use LunaMod                          , only : LunaReadNML
    use CNNDynamicsMod                   , only : CNNDynamicsReadNML
    use SoilBiogeochemDecompCascadeBGCMod, only : DecompCascadeBGCreadNML
    use CNPhenologyMod                   , only : CNPhenologyReadNML
    use Fan2CTSMMod                      , only : fan_readnml
    use landunit_varcon                  , only : max_lunit
    !
    ! !LOCAL VARIABLES:
    integer :: i                    ! loop indices
    integer :: ierr                 ! error code
    integer :: unitn                ! unit for namelist file
    integer :: dtime                ! Integer time-step
    logical :: use_init_interp      ! Apply initInterp to the file given by finidat
    !------------------------------------------------------------------------

    ! ----------------------------------------------------------------------
    ! Namelist Variables
    ! ----------------------------------------------------------------------

    ! Time step
    namelist / clm_inparm/ &
    dtime

    ! CLM namelist settings

    namelist /clm_inparm / &
         fatmlndfrc, finidat, nrevsn, &
         finidat_interp_dest, &
         use_init_interp

    ! Input datasets

    namelist /clm_inparm/  &
         fsurdat, &
         paramfile, fsnowoptics, fsnowaging

    ! History, restart options

    namelist /clm_inparm/  &
         hist_empty_htapes, hist_dov2xy, &
         hist_avgflag_pertape, hist_type1d_pertape, &
         hist_nhtfrq,  hist_ndens, hist_mfilt, &
         hist_fincl1,  hist_fincl2, hist_fincl3, &
         hist_fincl4,  hist_fincl5, hist_fincl6, &
         hist_fincl7,  hist_fincl8,              &
         hist_fincl9,  hist_fincl10,             &
         hist_fexcl1,  hist_fexcl2, hist_fexcl3, &
         hist_fexcl4,  hist_fexcl5, hist_fexcl6, &
         hist_fexcl7,  hist_fexcl8,              &
         hist_fexcl9,  hist_fexcl10
    namelist /clm_inparm/ hist_wrtch4diag

    ! BGC info

    namelist /clm_inparm/  &
         suplnitro
    namelist /clm_inparm/ &
         nfix_timeconst
    namelist /clm_inparm/ &
         spinup_state, override_bgc_restart_mismatch_dump

    namelist /clm_inparm / &
         co2_type

    namelist /clm_inparm / &
         perchroot, perchroot_alt

    namelist /clm_inparm / &
         anoxia, use_fun

    namelist /clm_inparm / &
         deepmixing_depthcrit, deepmixing_mixfact, lake_melt_icealb
    ! lake_melt_icealb is of dimension numrad

    ! Glacier_mec info
    namelist /clm_inparm/ &    
         maxpatch_glcmec, glc_do_dynglacier, &
         glc_snow_persistence_max_days, &
         nlevsno, h2osno_max

    ! Other options

    namelist /clm_inparm/  &
         clump_pproc, wrtdia, &
         create_crop_landunit, nsegspc, co2_ppmv, &
         albice, soil_layerstruct_predefined, soil_layerstruct_userdefined, &
         soil_layerstruct_userdefined_nlevsoi, use_subgrid_fluxes, snow_cover_fraction_method, &
         irrigate, run_zero_weight_urban, all_active, &
         crop_fsat_equals_zero
    
    ! vertical soil mixing variables
    namelist /clm_inparm/  &
         som_adv_flux, max_depth_cryoturb

    ! C and N input vertical profiles
    namelist /clm_inparm/  & 
          surfprof_exp

    namelist /clm_inparm/ no_frozen_nitrif_denitrif

    namelist /clm_inparm/ use_c13, use_c14, for_testing_allow_interp_non_ciso_to_ciso


    ! FATES Flags
    namelist /clm_inparm/ fates_paramfile, use_fates,   &
          use_fates_spitfire, use_fates_logging,        &
          use_fates_planthydro, use_fates_ed_st3,       &
          use_fates_ed_prescribed_phys,                 &
          use_fates_inventory_init,                     &
          fates_inventory_ctrl_filename,                &
          fates_parteh_mode


    ! CLM 5.0 nitrogen flags
    namelist /clm_inparm/ use_flexibleCN, use_luna

    namelist /clm_nitrogen/ MM_Nuptake_opt, downreg_opt, &
         plant_ndemand_opt, substrate_term_opt, nscalar_opt, temp_scalar_opt, &
         CNratio_floating, lnc_opt, reduce_dayl_factor, vcmax_opt, CN_residual_opt, &
         CN_partition_opt, CN_evergreen_phenology_opt, carbon_resp_opt  

    namelist /clm_inparm/ use_soil_moisture_streams

    namelist /clm_inparm/ use_lai_streams

    namelist /clm_inparm/ use_bedrock

    namelist /clm_inparm/ use_hydrstress

    namelist /clm_inparm/ use_fan

    namelist /clm_inparm/ use_dynroot

    namelist /clm_inparm/  &
         use_c14_bombspike, atm_c14_filename, use_c13_timeseries, atm_c13_filename
		 
    ! All old cpp-ifdefs are below and have been converted to namelist variables 

    ! maxpatch_pft is obsolete and has been replaced with maxsoil_patches
    ! maxpatch_pft will eventually be removed from the perl and the namelist
    namelist /clm_inparm/ maxpatch_pft

    ! Number of dominant pfts and landunits. Enhance ctsm performance by
    ! reducing the number of active pfts to n_dom_pfts and
    ! active landunits to n_dom_landunits.
    ! Also choose to collapse the urban landunits to the dominant urban
    ! landunit by setting collapse_urban = .true.
    namelist /clm_inparm/ n_dom_pfts
    namelist /clm_inparm/ n_dom_landunits
    namelist /clm_inparm/ collapse_urban

    ! Thresholds above which the model keeps the soil, crop, glacier, lake,
    ! wetland, and urban landunits
    namelist /clm_inparm/ toosmall_soil, toosmall_crop, toosmall_glacier
    namelist /clm_inparm/ toosmall_lake, toosmall_wetland, toosmall_urban

    ! flag for SSRE diagnostic
    namelist /clm_inparm/ use_SSRE

    namelist /clm_inparm/ &
         use_lch4, use_nitrif_denitrif, use_vertsoilc, use_extralakelayers, &
         use_vichydro, use_century_decomp, use_cn, use_cndv, use_crop, use_fertilizer, use_ozone, &
         use_grainproduct, use_snicar_frc, use_vancouver, use_mexicocity, use_noio, &
         use_nguardrail


    ! ----------------------------------------------------------------------
    ! Default values
    ! ----------------------------------------------------------------------

    if (masterproc) then
       write(iulog,*) 'Attempting to initialize run control settings .....'
    endif

    finidat_interp_dest = 'finidat_interp_dest'//trim(inst_suffix)//'.nc'
    runtyp(:)               = 'missing'
    runtyp(nsrStartup  + 1) = 'initial'
    runtyp(nsrContinue + 1) = 'restart'
    runtyp(nsrBranch   + 1) = 'branch '

    ! Set clumps per procoessor

#if (defined _OPENMP)
    clump_pproc = omp_get_max_threads()
#else
    clump_pproc = 1
#endif

    use_init_interp = .false.

    if (masterproc) then

       ! ----------------------------------------------------------------------
       ! Read namelist from standard input. 
       ! ----------------------------------------------------------------------

       if ( len_trim(NLFilename) == 0  )then
          call endrun(msg=' error: nlfilename not set'//errMsg(sourcefile, __LINE__))
       end if
       unitn = getavu()
       write(iulog,*) 'Read in clm_inparm namelist from: ', trim(NLFilename)
       open( unitn, file=trim(NLFilename), status='old' )
       call shr_nl_find_group_name(unitn, 'clm_inparm', status=ierr)
       if (ierr == 0) then
          read(unitn, clm_inparm, iostat=ierr)
          if (ierr /= 0) then
             call endrun(msg='ERROR reading clm_inparm namelist'//errMsg(sourcefile, __LINE__))
          end if
       else
          call endrun(msg='ERROR finding clm_inparm namelist'//errMsg(sourcefile, __LINE__))
       end if
       call shr_nl_find_group_name(unitn, 'clm_nitrogen', status=ierr)
       if (ierr == 0) then
          read(unitn, clm_nitrogen, iostat=ierr)
          if (ierr /= 0) then
             call endrun(msg='ERROR reading clm_nitrogen namelist'//errMsg(sourcefile, __LINE__))
          end if
       else
          call endrun(msg='ERROR finding clm_nitrogen namelist'//errMsg(sourcefile, __LINE__))
       end if

       call relavu( unitn )

       ! ----------------------------------------------------------------------
       ! Process some namelist variables, and perform consistency checks
       ! ----------------------------------------------------------------------

       call set_timemgr_init( dtime_in=dtime )

       if (use_init_interp) then
          call apply_use_init_interp(finidat_interp_dest, finidat, finidat_interp_source)
       end if

       ! History and restart files

       do i = 1, max_tapes
          if (hist_nhtfrq(i) < 0) then
             hist_nhtfrq(i) = nint(-hist_nhtfrq(i)*SHR_CONST_CDAY/(24._r8*dtime))
          endif
       end do

       if (maxpatch_glcmec <= 0) then
          call endrun(msg=' ERROR: maxpatch_glcmec must be at least 1 ' // &
               errMsg(sourcefile, __LINE__))
       end if

       if (n_dom_pfts < 0) then
          call endrun(msg=' ERROR: expecting n_dom_pfts between 0 and 14 where 0 is the default value that tells the model to do nothing ' // &
               errMsg(sourcefile, __LINE__))
       end if
       if (n_dom_landunits < 0 .or. n_dom_landunits > max_lunit) then
          call endrun(msg=' ERROR: expecting n_dom_landunits between 0 and  max_lunit where 0 is the default value that tells the model to do nothing ' // &
               errMsg(sourcefile, __LINE__))
       end if

       if (toosmall_soil < 0._r8 .or. toosmall_soil > 100._r8) then
          call endrun(msg=' ERROR: expecting toosmall_soil between 0._r8 and 100._r8 where 0 is the default value that tells the model to do nothing ' // &
               errMsg(sourcefile, __LINE__))
       end if

       if (toosmall_crop < 0._r8 .or. toosmall_crop > 100._r8) then
          call endrun(msg=' ERROR: expecting toosmall_crop between 0._r8 and 100._r8 where 0 is the default value that tells the model to do nothing ' // &
               errMsg(sourcefile, __LINE__))
       end if

       if (toosmall_glacier < 0._r8 .or. toosmall_glacier > 100._r8) then
          call endrun(msg=' ERROR: expecting toosmall_glacier between 0._r8 and 100._r8 where 0 is the default value that tells the model to do nothing ' // &
               errMsg(sourcefile, __LINE__))
       end if

       if (toosmall_lake < 0._r8 .or. toosmall_lake > 100._r8) then
          call endrun(msg=' ERROR: expecting toosmall_lake between 0._r8 and 100._r8 where 0 is the default value that tells the model to do nothing ' // &
               errMsg(sourcefile, __LINE__))
       end if

       if (toosmall_wetland < 0._r8 .or. toosmall_wetland > 100._r8) then
          call endrun(msg=' ERROR: expecting toosmall_wetland between 0._r8 and 100._r8 where 0 is the default value that tells the model to do nothing ' // &
               errMsg(sourcefile, __LINE__))
       end if

       if (toosmall_urban < 0._r8 .or. toosmall_urban > 100._r8) then
          call endrun(msg=' ERROR: expecting toosmall_urban between 0._r8 and 100._r8 where 0 is the default value that tells the model to do nothing ' // &
               errMsg(sourcefile, __LINE__))
       end if

       if (glc_do_dynglacier) then
          if (collapse_urban) then
             call endrun(msg='ERROR: glc_do_dynglacier is incompatible &
                              with collapse_urban = .true.' // &
                              errMsg(sourcefile, __LINE__))
          end if
          if (n_dom_pfts > 0 .or. n_dom_landunits > 0 &
              .or. toosmall_soil > 0._r8 .or. toosmall_crop > 0._r8 &
              .or. toosmall_glacier > 0._r8 .or. toosmall_lake > 0._r8 &
              .or. toosmall_wetland > 0._r8 .or. toosmall_urban > 0._r8) then
             call endrun(msg='ERROR: glc_do_dynglacier is incompatible &
                              with any of the following set to > 0: &
                              n_dom_pfts > 0, n_dom_landunits > 0, &
                              toosmall_soil > 0._r8, toosmall_crop > 0._r8, &
                              toosmall_glacier > 0._r8, toosmall_lake > 0._r8, &
                              toosmall_wetland > 0._r8, toosmall_urban > 0._r8.' // &
                              errMsg(sourcefile, __LINE__))
          end if
       end if

       if (use_crop .and. .not. create_crop_landunit) then
          call endrun(msg=' ERROR: prognostic crop Patches require create_crop_landunit=.true.'//&
            errMsg(sourcefile, __LINE__))
       end if
       
       if (use_lch4 .and. use_vertsoilc) then 
          anoxia = .true.
       else
          anoxia = .false.
       end if

       ! ----------------------------------------------------------------------
       ! Check compatibility with the FATES model 
       if ( use_fates ) then

          if ( use_cn) then
             call endrun(msg=' ERROR: use_cn and use_fates cannot both be set to true.'//&
                   errMsg(sourcefile, __LINE__))
          end if
          
          if ( use_hydrstress) then
             call endrun(msg=' ERROR: use_hydrstress and use_fates cannot both be set to true.'//&
                   errMsg(sourcefile, __LINE__))
          end if

          if ( use_crop ) then
             call endrun(msg=' ERROR: use_crop and use_fates cannot both be set to true.'//&
                   errMsg(sourcefile, __LINE__))
          end if
          
          if( use_lch4 ) then
             call endrun(msg=' ERROR: use_lch4 (methane) and use_fates cannot both be set to true.'//&
                   errMsg(sourcefile, __LINE__))
          end if

          if ( n_drydep > 0 .and. drydep_method /= DD_XLND ) then
             call endrun(msg=' ERROR: dry deposition via ML Welsey is not compatible with FATES.'//&
                   errMsg(sourcefile, __LINE__))
          end if

          if( use_luna ) then
             call endrun(msg=' ERROR: luna is not compatible with FATES.'//&
                  errMsg(sourcefile, __LINE__))
          end if

          if (use_ozone ) then
             call endrun(msg=' ERROR: ozone is not compatible with FATES.'//&
                  errMsg(sourcefile, __LINE__))
          end if
       end if

       ! If nfix_timeconst is equal to the junk default value, then it was not specified
       ! by the user namelist and we need to assign it the correct default value. If the 
       ! user specified it in the namelist, we leave it alone.

       if (nfix_timeconst == -1.2345_r8) then
          if (use_nitrif_denitrif) then
             nfix_timeconst = 10._r8
          else
             nfix_timeconst = 0._r8
          end if
       end if

       ! If nlevsno or h2osno_max are equal to their junk
       ! default value, then they were not specified by the user namelist and we generate
       ! an error message. Also check nlevsno for bounds.
       if (nlevsno < 3 .or. nlevsno > 12)  then
          write(iulog,*)'ERROR: nlevsno = ',nlevsno,' is not supported, must be in range 3-12.'
          call endrun(msg=' ERROR: invalid value for nlevsno in CLM namelist. '//&
               errMsg(sourcefile, __LINE__))
       endif
       if (h2osno_max <= 0.0_r8) then
          write(iulog,*)'ERROR: h2osno_max = ',h2osno_max,' is not supported, must be greater than 0.0.'
          call endrun(msg=' ERROR: invalid value for h2osno_max in CLM namelist. '//&
               errMsg(sourcefile, __LINE__))
       endif

    endif   ! end of if-masterproc if-block

    ! ----------------------------------------------------------------------
    ! Read in other namelists for other modules
    ! ----------------------------------------------------------------------

    call mpi_bcast (use_init_interp, 1, MPI_LOGICAL, 0, mpicom, ierr)
    if (use_init_interp) then
       call initInterp_readnl( NLFilename )
    end if

    !I call init_hydrology to set up default hydrology sub-module methods.
    !For future version, I suggest to  put the following two calls inside their
    !own modules, which are called from their own initializing methods
    call init_hydrology( NLFilename )

    call soil_resistance_readnl ( NLFilename )
    call CanopyFluxesReadNML    ( NLFilename )
    call CanopyHydrology_readnl ( NLFilename )
    call SurfaceAlbedo_readnl   ( NLFilename )
    call SnowHydrology_readnl   ( NLFilename )
    call UrbanReadNML           ( NLFilename )
    call HumanIndexReadNML      ( NLFilename )
    call LunaReadNML            ( NLFilename )
<<<<<<< HEAD
    call FrictionVelReadNML     ( NLFilename )
    
=======

>>>>>>> 6ec6e0a2
    ! ----------------------------------------------------------------------
    ! Broadcast all control information if appropriate
    ! ----------------------------------------------------------------------

    call control_spmd()
    
    ! ----------------------------------------------------------------------
    ! Read in other namelists that are dependent on other namelist setttings
    ! ----------------------------------------------------------------------

    if ( use_fun ) then
       call CNMRespReadNML( NLFilename )
    end if

    call soilHydReadNML(   NLFilename )
    if ( use_cn ) then
       call nitrifReadNML(             NLFilename )
       call CNFireReadNML(             NLFilename )
       call CNPrecisionControlReadNML( NLFilename )
       call CNNDynamicsReadNML       ( NLFilename )
       call CNPhenologyReadNML       ( NLFilename )
    end if
    if ( use_century_decomp ) then
       call DecompCascadeBGCreadNML( NLFilename )
    end if

    if ( use_fan ) then
       call fan_readnml ( NLFilename )
    end if
    
    ! ----------------------------------------------------------------------
    ! consistency checks
    ! ----------------------------------------------------------------------

    ! Consistency settings for co2 type
    if (co2_type /= 'constant' .and. co2_type /= 'prognostic' .and. co2_type /= 'diagnostic') then
       write(iulog,*)'co2_type = ',co2_type,' is not supported'
       call endrun(msg=' ERROR:: choices are constant, prognostic or diagnostic'//&
            errMsg(sourcefile, __LINE__))
    end if

    if ( use_dynroot .and. use_hydrstress ) then
       call endrun(msg=' ERROR:: dynroot and hydrstress can NOT be on at the same time'//&
            errMsg(sourcefile, __LINE__))
    end if

    ! Check on run type
    if (nsrest == iundef) then
       call endrun(msg=' ERROR:: must set nsrest'//& 
            errMsg(sourcefile, __LINE__))
    end if
    if (nsrest == nsrBranch .and. nrevsn == ' ') then
       call endrun(msg=' ERROR: need to set restart data file name'//&
            errMsg(sourcefile, __LINE__))
    end if

    ! Consistency settings for co2_ppvm
    if ( (co2_ppmv <= 0.0_r8) .or. (co2_ppmv > 3000.0_r8) ) then
       call endrun(msg=' ERROR: co2_ppmv is out of a reasonable range'//& 
            errMsg(sourcefile, __LINE__))
    end if

    ! Consistency settings for nrevsn

    if (nsrest == nsrStartup ) nrevsn = ' '
    if (nsrest == nsrContinue) nrevsn = 'set by restart pointer file file'
    if (nsrest /= nsrStartup .and. nsrest /= nsrContinue .and. nsrest /= nsrBranch ) then
       call endrun(msg=' ERROR: nsrest NOT set to a valid value'//&
            errMsg(sourcefile, __LINE__))
    end if

    ! Single Column
    if ( single_column .and. (scmlat == rundef  .or. scmlon == rundef ) ) then
       call endrun(msg=' ERROR:: single column mode on -- but scmlat and scmlon are NOT set'//&
            errMsg(sourcefile, __LINE__))
       if (.not. use_lch4 .and. anoxia) then
          call endrun(msg='ERROR:: anoxia is turned on, but this currently requires turning on the CH4 submodel'//&
            errMsg(sourcefile, __LINE__))
       end if
    end if

    if (masterproc) then
       write(iulog,*) 'Successfully initialized run control settings'
       write(iulog,*)
    endif

  end subroutine control_init

  !------------------------------------------------------------------------
  subroutine control_spmd()
    !
    ! !DESCRIPTION:
    ! Distribute namelist data all processors. All program i/o is 
    ! funnelled through the master processor. Processor 0 either 
    ! reads restart/history data from the disk and distributes 
    ! it to all processors, or collects data from
    ! all processors and writes it to disk.
    !
    ! !ARGUMENTS:
    !
    ! !LOCAL VARIABLES:
    integer ier       !error code
    !-----------------------------------------------------------------------

    ! run control variables
    call mpi_bcast (caseid, len(caseid), MPI_CHARACTER, 0, mpicom, ier)
    call mpi_bcast (ctitle, len(ctitle), MPI_CHARACTER, 0, mpicom, ier)
    call mpi_bcast (version, len(version), MPI_CHARACTER, 0, mpicom, ier)
    call mpi_bcast (hostname, len(hostname), MPI_CHARACTER, 0, mpicom, ier)
    call mpi_bcast (username, len(username), MPI_CHARACTER, 0, mpicom, ier)
    call mpi_bcast (nsrest, 1, MPI_INTEGER, 0, mpicom, ier)

    call mpi_bcast (use_lch4, 1, MPI_LOGICAL, 0, mpicom, ier)
    call mpi_bcast (use_nitrif_denitrif, 1, MPI_LOGICAL, 0, mpicom, ier)
    call mpi_bcast (use_vertsoilc, 1, MPI_LOGICAL, 0, mpicom, ier)
    call mpi_bcast (use_extralakelayers, 1, MPI_LOGICAL, 0, mpicom, ier)
    call mpi_bcast (use_vichydro, 1, MPI_LOGICAL, 0, mpicom, ier)
    call mpi_bcast (use_century_decomp, 1, MPI_LOGICAL, 0, mpicom, ier)
    call mpi_bcast (use_cn, 1, MPI_LOGICAL, 0, mpicom, ier)
    call mpi_bcast (use_cndv, 1, MPI_LOGICAL, 0, mpicom, ier)
    call mpi_bcast (use_nguardrail, 1, MPI_LOGICAL, 0, mpicom, ier)
    call mpi_bcast (use_crop, 1, MPI_LOGICAL, 0, mpicom, ier)
    call mpi_bcast (use_fertilizer, 1, MPI_LOGICAL, 0, mpicom, ier)
    call mpi_bcast (use_grainproduct, 1, MPI_LOGICAL, 0, mpicom, ier)
    call mpi_bcast (use_ozone, 1, MPI_LOGICAL, 0, mpicom, ier)
    call mpi_bcast (use_snicar_frc, 1, MPI_LOGICAL, 0, mpicom, ier)
    call mpi_bcast (use_vancouver, 1, MPI_LOGICAL, 0, mpicom, ier)
    call mpi_bcast (use_mexicocity, 1, MPI_LOGICAL, 0, mpicom, ier)
    call mpi_bcast (use_noio, 1, MPI_LOGICAL, 0, mpicom, ier)
    call mpi_bcast (use_SSRE, 1, MPI_LOGICAL, 0, mpicom, ier)

    ! initial file variables
    call mpi_bcast (nrevsn, len(nrevsn), MPI_CHARACTER, 0, mpicom, ier)
    call mpi_bcast (finidat, len(finidat), MPI_CHARACTER, 0, mpicom, ier)
    call mpi_bcast (finidat_interp_source, len(finidat_interp_source), MPI_CHARACTER, 0, mpicom, ier)
    call mpi_bcast (finidat_interp_dest, len(finidat_interp_dest), MPI_CHARACTER, 0, mpicom, ier)
    call mpi_bcast (fsurdat, len(fsurdat), MPI_CHARACTER, 0, mpicom, ier)
    call mpi_bcast (fatmlndfrc,len(fatmlndfrc),MPI_CHARACTER, 0, mpicom, ier)
    call mpi_bcast (paramfile, len(paramfile) , MPI_CHARACTER, 0, mpicom, ier)
    call mpi_bcast (fsnowoptics, len(fsnowoptics),  MPI_CHARACTER, 0, mpicom, ier)
    call mpi_bcast (fsnowaging,  len(fsnowaging),   MPI_CHARACTER, 0, mpicom, ier)

    ! Irrigation
    call mpi_bcast(irrigate, 1, MPI_LOGICAL, 0, mpicom, ier)

    ! Crop saturated excess runoff
    call mpi_bcast(crop_fsat_equals_zero, 1, MPI_LOGICAL, 0, mpicom, ier)

    ! Landunit generation
    call mpi_bcast(create_crop_landunit, 1, MPI_LOGICAL, 0, mpicom, ier)

    ! Other subgrid logic
    call mpi_bcast(run_zero_weight_urban, 1, MPI_LOGICAL, 0, mpicom, ier)
    call mpi_bcast(all_active, 1, MPI_LOGICAL, 0, mpicom, ier)

    ! maxpatch_pft is obsolete and has been replaced with maxsoil_patches
    ! maxpatch_pft will eventually be removed from the perl and the namelist
    call mpi_bcast(maxpatch_pft, 1, MPI_LOGICAL, 0, mpicom, ier)

    ! Number of dominant pfts and landunits. Enhance ctsm performance by
    ! reducing the number of active pfts to n_dom_pfts and
    ! active landunits to n_dom_landunits.
    ! Also choose to collapse the urban landunits to the dominant urban
    ! landunit by setting collapse_urban = .true.
    ! slevis: maxpatch_pft is MPI_LOGICAL? Doesn't matter since obsolete.
    call mpi_bcast(n_dom_pfts, 1, MPI_INTEGER, 0, mpicom, ier)
    call mpi_bcast(n_dom_landunits, 1, MPI_INTEGER, 0, mpicom, ier)
    call mpi_bcast(collapse_urban, 1, MPI_LOGICAL, 0, mpicom, ier)

    ! Thresholds above which the model keeps the soil, crop, glacier, lake,
    ! wetland, and urban landunits
    call mpi_bcast(toosmall_soil, 1, MPI_REAL8, 0, mpicom, ier)
    call mpi_bcast(toosmall_crop, 1, MPI_REAL8, 0, mpicom, ier)
    call mpi_bcast(toosmall_glacier, 1, MPI_REAL8, 0, mpicom, ier)
    call mpi_bcast(toosmall_lake, 1, MPI_REAL8, 0, mpicom, ier)
    call mpi_bcast(toosmall_wetland, 1, MPI_REAL8, 0, mpicom, ier)
    call mpi_bcast(toosmall_urban, 1, MPI_REAL8, 0, mpicom, ier)

    ! BGC
    call mpi_bcast (co2_type, len(co2_type), MPI_CHARACTER, 0, mpicom, ier)
    if (use_cn) then
       call mpi_bcast (suplnitro, len(suplnitro), MPI_CHARACTER, 0, mpicom, ier)
       call mpi_bcast (nfix_timeconst, 1, MPI_REAL8, 0, mpicom, ier)
       call mpi_bcast (spinup_state, 1, MPI_INTEGER, 0, mpicom, ier)
       call mpi_bcast (override_bgc_restart_mismatch_dump, 1, MPI_LOGICAL, 0, mpicom, ier)
    end if

    ! isotopes
    call mpi_bcast (use_c13, 1, MPI_LOGICAL, 0, mpicom, ier)
    call mpi_bcast (use_c14, 1, MPI_LOGICAL, 0, mpicom, ier)
    call mpi_bcast (for_testing_allow_interp_non_ciso_to_ciso, 1, MPI_LOGICAL, 0, mpicom, ier)

    call mpi_bcast (use_fates, 1, MPI_LOGICAL, 0, mpicom, ier)

    call mpi_bcast (use_fates_spitfire, 1, MPI_LOGICAL, 0, mpicom, ier)
    call mpi_bcast (use_fates_logging, 1, MPI_LOGICAL, 0, mpicom, ier)
    call mpi_bcast (use_fates_planthydro, 1, MPI_LOGICAL, 0, mpicom, ier)
    call mpi_bcast (use_fates_ed_st3, 1, MPI_LOGICAL, 0, mpicom, ier)
    call mpi_bcast (use_fates_ed_prescribed_phys,  1, MPI_LOGICAL, 0, mpicom, ier)
    call mpi_bcast (use_fates_inventory_init, 1, MPI_LOGICAL, 0, mpicom, ier)
    call mpi_bcast (fates_inventory_ctrl_filename, len(fates_inventory_ctrl_filename), MPI_CHARACTER, 0, mpicom, ier)
    call mpi_bcast (fates_paramfile, len(fates_paramfile) , MPI_CHARACTER, 0, mpicom, ier)
    call mpi_bcast (fates_parteh_mode, 1, MPI_INTEGER, 0, mpicom, ier)

    ! flexibleCN nitrogen model
    call mpi_bcast (use_flexibleCN, 1, MPI_LOGICAL, 0, mpicom, ier)
    ! TODO(bja, 2015-08) need to move some of these into a module with limited scope.
    call mpi_bcast (MM_Nuptake_opt, 1, MPI_LOGICAL, 0, mpicom, ier)             
    call mpi_bcast (downreg_opt, 1, MPI_LOGICAL, 0, mpicom, ier)                
    call mpi_bcast (plant_ndemand_opt, 1, MPI_INTEGER, 0, mpicom, ier)          
    call mpi_bcast (substrate_term_opt, 1, MPI_LOGICAL, 0, mpicom, ier)         
    call mpi_bcast (nscalar_opt, 1, MPI_LOGICAL, 0, mpicom, ier)                
    call mpi_bcast (temp_scalar_opt, 1, MPI_LOGICAL, 0, mpicom, ier)            
    call mpi_bcast (CNratio_floating, 1, MPI_LOGICAL, 0, mpicom, ier)           
    call mpi_bcast (lnc_opt, 1, MPI_LOGICAL, 0, mpicom, ier)                    
    call mpi_bcast (reduce_dayl_factor, 1, MPI_LOGICAL, 0, mpicom, ier)         
    call mpi_bcast (vcmax_opt, 1, MPI_INTEGER, 0, mpicom, ier)                  
    call mpi_bcast (CN_residual_opt, 1, MPI_INTEGER, 0, mpicom, ier)            
    call mpi_bcast (CN_partition_opt, 1, MPI_INTEGER, 0, mpicom, ier)           
    call mpi_bcast (CN_evergreen_phenology_opt, 1, MPI_INTEGER, 0, mpicom, ier) 
    call mpi_bcast (carbon_resp_opt, 1, MPI_INTEGER, 0, mpicom, ier) 

    call mpi_bcast (use_luna, 1, MPI_LOGICAL, 0, mpicom, ier)

    call mpi_bcast (use_soil_moisture_streams, 1, MPI_LOGICAL, 0, mpicom, ier)

    call mpi_bcast (use_lai_streams, 1, MPI_LOGICAL, 0, mpicom, ier)

    call mpi_bcast (use_bedrock, 1, MPI_LOGICAL, 0, mpicom, ier)

    call mpi_bcast (use_hydrstress, 1, MPI_LOGICAL, 0, mpicom, ier)

    call mpi_bcast (use_fan, 1, MPI_LOGICAL, 0, mpicom, ier)

    call mpi_bcast (use_dynroot, 1, MPI_LOGICAL, 0, mpicom, ier)

    if (use_cn .and. use_vertsoilc) then
       ! vertical soil mixing variables
       call mpi_bcast (som_adv_flux, 1, MPI_REAL8,  0, mpicom, ier)
       call mpi_bcast (max_depth_cryoturb, 1, MPI_REAL8,  0, mpicom, ier)

       ! C and N input vertical profiles
       call mpi_bcast (surfprof_exp,            1, MPI_REAL8,  0, mpicom, ier)
    end if

    if (use_cn .and. use_nitrif_denitrif) then 
       call mpi_bcast (no_frozen_nitrif_denitrif,  1, MPI_LOGICAL, 0, mpicom, ier)
    end if

    if (use_cn) then
       call mpi_bcast (use_c14_bombspike,  1, MPI_LOGICAL, 0, mpicom, ier)
       call mpi_bcast (atm_c14_filename,  len(atm_c14_filename), MPI_CHARACTER, 0, mpicom, ier)
       call mpi_bcast (use_c13_timeseries,  1, MPI_LOGICAL, 0, mpicom, ier)
       call mpi_bcast (atm_c13_filename,  len(atm_c13_filename), MPI_CHARACTER, 0, mpicom, ier)
       call mpi_bcast (use_fun,            1, MPI_LOGICAL, 0, mpicom, ier)
    end if

    call mpi_bcast (perchroot, 1, MPI_LOGICAL, 0, mpicom, ier)
    call mpi_bcast (perchroot_alt, 1, MPI_LOGICAL, 0, mpicom, ier)
    if (use_lch4) then
       call mpi_bcast (anoxia, 1, MPI_LOGICAL, 0, mpicom, ier)
    end if

    ! lakes
    call mpi_bcast (deepmixing_depthcrit,  1, MPI_REAL8, 0, mpicom, ier)
    call mpi_bcast (deepmixing_mixfact,    1, MPI_REAL8, 0, mpicom, ier)
    call mpi_bcast (lake_melt_icealb, numrad, MPI_REAL8, 0, mpicom, ier)

    ! physics variables
    call mpi_bcast (nsegspc, 1, MPI_INTEGER, 0, mpicom, ier)
    call mpi_bcast (use_subgrid_fluxes , 1, MPI_LOGICAL, 0, mpicom, ier)
    call mpi_bcast (snow_cover_fraction_method , len(snow_cover_fraction_method), MPI_CHARACTER, 0, mpicom, ier)
    call mpi_bcast (wrtdia, 1, MPI_LOGICAL, 0, mpicom, ier)
    call mpi_bcast (single_column,1, MPI_LOGICAL, 0, mpicom, ier)
    call mpi_bcast (scmlat, 1, MPI_REAL8,0, mpicom, ier)
    call mpi_bcast (scmlon, 1, MPI_REAL8,0, mpicom, ier)
    call mpi_bcast (co2_ppmv, 1, MPI_REAL8,0, mpicom, ier)
    call mpi_bcast (albice, 2, MPI_REAL8,0, mpicom, ier)
    call mpi_bcast (soil_layerstruct_predefined,len(soil_layerstruct_predefined), MPI_CHARACTER, 0, mpicom, ier)
    call mpi_bcast (soil_layerstruct_userdefined,size(soil_layerstruct_userdefined), MPI_REAL8, 0, mpicom, ier)
    call mpi_bcast (soil_layerstruct_userdefined_nlevsoi, 1, MPI_INTEGER, 0, mpicom, ier)

    ! snow pack variables
    call mpi_bcast (nlevsno, 1, MPI_INTEGER, 0, mpicom, ier)
    call mpi_bcast (h2osno_max, 1, MPI_REAL8, 0, mpicom, ier)

    ! glacier_mec variables
    call mpi_bcast (maxpatch_glcmec, 1, MPI_INTEGER, 0, mpicom, ier)
    call mpi_bcast (glc_do_dynglacier, 1, MPI_LOGICAL, 0, mpicom, ier)
    call mpi_bcast (glc_snow_persistence_max_days, 1, MPI_INTEGER, 0, mpicom, ier)

    ! history file variables
    call mpi_bcast (hist_empty_htapes, 1, MPI_LOGICAL, 0, mpicom, ier)
    call mpi_bcast (hist_dov2xy, size(hist_dov2xy), MPI_LOGICAL, 0, mpicom, ier)
    call mpi_bcast (hist_nhtfrq, size(hist_nhtfrq), MPI_INTEGER, 0, mpicom, ier)
    call mpi_bcast (hist_mfilt, size(hist_mfilt), MPI_INTEGER, 0, mpicom, ier)
    call mpi_bcast (hist_ndens, size(hist_ndens), MPI_INTEGER, 0, mpicom, ier)
    call mpi_bcast (hist_avgflag_pertape, size(hist_avgflag_pertape), MPI_CHARACTER, 0, mpicom, ier)
    call mpi_bcast (hist_type1d_pertape, max_namlen*size(hist_type1d_pertape), MPI_CHARACTER, 0, mpicom, ier)
    if (use_lch4) then
       call mpi_bcast (hist_wrtch4diag, 1, MPI_LOGICAL, 0, mpicom, ier)
    end if
    call mpi_bcast (hist_fexcl1, max_namlen*size(hist_fexcl1), MPI_CHARACTER, 0, mpicom, ier)
    call mpi_bcast (hist_fexcl2, max_namlen*size(hist_fexcl2), MPI_CHARACTER, 0, mpicom, ier)
    call mpi_bcast (hist_fexcl3, max_namlen*size(hist_fexcl3), MPI_CHARACTER, 0, mpicom, ier)
    call mpi_bcast (hist_fexcl4, max_namlen*size(hist_fexcl4), MPI_CHARACTER, 0, mpicom, ier)
    call mpi_bcast (hist_fexcl5, max_namlen*size(hist_fexcl5), MPI_CHARACTER, 0, mpicom, ier)
    call mpi_bcast (hist_fexcl6, max_namlen*size(hist_fexcl6), MPI_CHARACTER, 0, mpicom, ier)
    call mpi_bcast (hist_fexcl7, max_namlen*size(hist_fexcl7), MPI_CHARACTER, 0, mpicom, ier)
    call mpi_bcast (hist_fexcl8, max_namlen*size(hist_fexcl8), MPI_CHARACTER, 0, mpicom, ier)
    call mpi_bcast (hist_fexcl9, max_namlen*size(hist_fexcl9), MPI_CHARACTER, 0, mpicom, ier)
    call mpi_bcast (hist_fexcl10,max_namlen*size(hist_fexcl10),MPI_CHARACTER, 0, mpicom, ier)
    call mpi_bcast (hist_fincl1, (max_namlen+2)*size(hist_fincl1), MPI_CHARACTER, 0, mpicom, ier)
    call mpi_bcast (hist_fincl2, (max_namlen+2)*size(hist_fincl2), MPI_CHARACTER, 0, mpicom, ier)
    call mpi_bcast (hist_fincl3, (max_namlen+2)*size(hist_fincl3), MPI_CHARACTER, 0, mpicom, ier)
    call mpi_bcast (hist_fincl4, (max_namlen+2)*size(hist_fincl4), MPI_CHARACTER, 0, mpicom, ier)
    call mpi_bcast (hist_fincl5, (max_namlen+2)*size(hist_fincl5), MPI_CHARACTER, 0, mpicom, ier)
    call mpi_bcast (hist_fincl6, (max_namlen+2)*size(hist_fincl6), MPI_CHARACTER, 0, mpicom, ier)
    call mpi_bcast (hist_fincl7, (max_namlen+2)*size(hist_fincl7), MPI_CHARACTER, 0, mpicom, ier)
    call mpi_bcast (hist_fincl8, (max_namlen+2)*size(hist_fincl8), MPI_CHARACTER, 0, mpicom, ier)
    call mpi_bcast (hist_fincl9, (max_namlen+2)*size(hist_fincl9), MPI_CHARACTER, 0, mpicom, ier)
    call mpi_bcast (hist_fincl10,(max_namlen+2)*size(hist_fincl10),MPI_CHARACTER, 0, mpicom, ier)

    ! restart file variables

    call mpi_bcast (rpntfil, len(rpntfil), MPI_CHARACTER, 0, mpicom, ier)

    ! clump decomposition variables

    call mpi_bcast (clump_pproc, 1, MPI_INTEGER, 0, mpicom, ier)

  end subroutine control_spmd

  !------------------------------------------------------------------------
  subroutine control_print ()
    !
    ! !DESCRIPTION:
    ! Write out the clm namelist run control variables
    !
    ! !USES:
    !
    ! !ARGUMENTS:
    !
    ! !LOCAL VARIABLES:
    integer i  !loop index
    !------------------------------------------------------------------------

    write(iulog,*) 'define run:'
    write(iulog,*) '   source                = ',trim(source)
    write(iulog,*) '   model_version         = ',trim(version)
    write(iulog,*) '   run type              = ',runtyp(nsrest+1)
    write(iulog,*) '   case title            = ',trim(ctitle)
    write(iulog,*) '   username              = ',trim(username)
    write(iulog,*) '   hostname              = ',trim(hostname)
    write(iulog,*) 'process control parameters:'
    write(iulog,*) '    use_lch4 = ', use_lch4
    write(iulog,*) '    use_nitrif_denitrif = ', use_nitrif_denitrif
    write(iulog,*) '    use_vertsoilc = ', use_vertsoilc
    write(iulog,*) '    use_extralakelayers = ', use_extralakelayers
    write(iulog,*) '    use_vichydro = ', use_vichydro
    write(iulog,*) '    use_century_decomp = ', use_century_decomp
    write(iulog,*) '    use_cn = ', use_cn
    write(iulog,*) '    use_cndv = ', use_cndv
    write(iulog,*) '    use_crop = ', use_crop
    write(iulog,*) '    use_fertilizer = ', use_fertilizer
    write(iulog,*) '    use_grainproduct = ', use_grainproduct
    write(iulog,*) '    use_ozone = ', use_ozone
    write(iulog,*) '    use_snicar_frc = ', use_snicar_frc
    write(iulog,*) '    use_vancouver = ', use_vancouver
    write(iulog,*) '    use_mexicocity = ', use_mexicocity
    write(iulog,*) '    use_noio = ', use_noio
    write(iulog,*) '    use_SSRE = ', use_SSRE
    write(iulog,*) 'input data files:'
    write(iulog,*) '   PFT physiology and parameters file = ',trim(paramfile)
    if (fsurdat == ' ') then
       write(iulog,*) '   fsurdat, surface dataset not set'
    else
       write(iulog,*) '   surface data   = ',trim(fsurdat)
    end if
    if (fatmlndfrc == ' ') then
       write(iulog,*) '   fatmlndfrc not set, setting frac/mask to 1'
    else
       write(iulog,*) '   land frac data = ',trim(fatmlndfrc)
    end if
    write(iulog,*) '   Number of ACTIVE PFTS (0 means input pft data NOT collapsed to n_dom_pfts) =', n_dom_pfts
    write(iulog,*) '   Number of ACTIVE LANDUNITS (0 means input landunit data NOT collapsed to n_dom_landunits) =', n_dom_landunits
    write(iulog,*) '   Collapse urban landunits; done before collapsing all landunits to n_dom_landunits; .false. means do nothing i.e. keep all the urban landunits, though n_dom_landunits may still remove them =', collapse_urban
    write(iulog,*) '   Threshold above which the model keeps the soil landunit =', toosmall_soil
    write(iulog,*) '   Threshold above which the model keeps the crop landunit =', toosmall_crop
    write(iulog,*) '   Threshold above which the model keeps the glacier landunit =', toosmall_glacier
    write(iulog,*) '   Threshold above which the model keeps the lake landunit =', toosmall_lake
    write(iulog,*) '   Threshold above which the model keeps the wetland landunit =', toosmall_wetland
    write(iulog,*) '   Threshold above which the model keeps the urban landunits =', toosmall_urban
    if (use_cn) then
       if (suplnitro /= suplnNon)then
          write(iulog,*) '   Supplemental Nitrogen mode is set to run over Patches: ', &
               trim(suplnitro)
       end if
       
       if (nfix_timeconst /= 0._r8) then
          write(iulog,*) '   nfix_timeconst, timescale for smoothing npp in N fixation term: ', nfix_timeconst
       else
          write(iulog,*) '   nfix_timeconst == zero, use standard N fixation scheme. '
       end if
       
       write(iulog,*) '   spinup_state, (0 = normal mode; 1 = AD spinup; 2 AAD)         : ', spinup_state
       if ( spinup_state .eq. 0 ) then
          write(iulog,*) '   model is currently NOT in AD spinup mode.'
       else if ( spinup_state .eq. 1 ) then
          write(iulog,*) '   model is currently in AD spinup mode.'
       else if ( spinup_state .eq. 2 ) then
          write(iulog,*) '   model is currently in accelerated AD spinup mode.'
       else
          call endrun(msg=' error: spinup_state can only have integer value of 0 or 1 or 2'//&
               errMsg(sourcefile, __LINE__))
       end if

       if ( use_fun ) then
          write(iulog,*) '   Fixation and Uptake of Nitrogen Model Version 2 (FUN2) is turned on for Nitrogen Competition'
       end if
       
       write(iulog,*) '   override_bgc_restart_mismatch_dump                     : ', override_bgc_restart_mismatch_dump
    end if

    if (use_cn .and. use_vertsoilc) then
       write(iulog, *) '   som_adv_flux, the advection term in soil mixing (m/s) : ', som_adv_flux
       write(iulog, *) '   max_depth_cryoturb (m)                                : ', max_depth_cryoturb
       write(iulog, *) '   surfprof_exp                                          : ', surfprof_exp
    end if
       
    if (use_cn .and. .not. use_nitrif_denitrif) then
       write(iulog, *) '   no_frozen_nitrif_denitrif                             : ', no_frozen_nitrif_denitrif
    end if

    if (use_cn) then
       write(iulog, *) '  use_c13                                                : ', use_c13
       write(iulog, *) '  use_c13_timeseries                                     : ', use_c13_timeseries
       write(iulog, *) '  atm_c13_filename                                       : ', atm_c13_filename
       write(iulog, *) '  use_c14                                                : ', use_c14
       write(iulog, *) '  use_c14_bombspike                                      : ', use_c14_bombspike
       write(iulog, *) '  atm_c14_filename                                       : ', atm_c14_filename
       write(iulog, *) '  for_testing_allow_interp_non_ciso_to_ciso              : ', for_testing_allow_interp_non_ciso_to_ciso
    end if

    if (fsnowoptics == ' ') then
       write(iulog,*) '   snow optical properties file NOT set'
    else
       write(iulog,*) '   snow optical properties file = ',trim(fsnowoptics)
    endif
    if (fsnowaging == ' ') then
       write(iulog,*) '   snow aging parameters file NOT set'
    else
       write(iulog,*) '   snow aging parameters file = ',trim(fsnowaging)
    endif

    write(iulog,*) '   Number of snow layers =', nlevsno
    write(iulog,*) '   Max snow depth (mm) =', h2osno_max

    write(iulog,*) '   glc number of elevation classes =', maxpatch_glcmec
    if (glc_do_dynglacier) then
       write(iulog,*) '   glc CLM glacier areas and topography WILL evolve dynamically'
    else
       write(iulog,*) '   glc CLM glacier areas and topography will NOT evolve dynamically'
    end if
    write(iulog,*) '   glc snow persistence max days = ', glc_snow_persistence_max_days

    if (nsrest == nsrStartup) then
       if (finidat /= ' ') then
          write(iulog,*) '   initial data: ', trim(finidat)
       else if (finidat_interp_source /= ' ') then
          write(iulog,*) '   initial data interpolated from: ', trim(finidat_interp_source)
       else
          write(iulog,*) '   initial data created by model (cold start)'
       end if
    else
       write(iulog,*) '   restart data   = ',trim(nrevsn)
    end if

    write(iulog,*) '   atmospheric forcing data is from cesm atm model'
    write(iulog,*) 'Restart parameters:'
    write(iulog,*)'   restart pointer file directory     = ',trim(rpntdir)
    write(iulog,*)'   restart pointer file name          = ',trim(rpntfil)
    write(iulog,*) 'model physics parameters:'

    if ( trim(co2_type) == 'constant' )then
       write(iulog,*) '   CO2 volume mixing ratio   (umol/mol)   = ', co2_ppmv
    else
       write(iulog,*) '   CO2 volume mixing ratio                = ', co2_type
    end if

    write(iulog,*) '   land-ice albedos      (unitless 0-1)   = ', albice
    write(iulog,*) '   pre-defined soil layer structure = ', soil_layerstruct_predefined
    write(iulog,*) '   user-defined soil layer structure = ', soil_layerstruct_userdefined
    write(iulog,*) '   user-defined number of soil layers = ', soil_layerstruct_userdefined_nlevsoi
    write(iulog,*) '   plant hydraulic stress = ', use_hydrstress
    write(iulog,*) '   FAN = ', use_fan
    write(iulog,*) '   dynamic roots          = ', use_dynroot
    if (nsrest == nsrContinue) then
       write(iulog,*) 'restart warning:'
       write(iulog,*) '   Namelist not checked for agreement with initial run.'
       write(iulog,*) '   Namelist should not differ except for ending time step and run type'
    end if
    if (nsrest == nsrBranch) then
       write(iulog,*) 'branch warning:'
       write(iulog,*) '   Namelist not checked for agreement with initial run.'
       write(iulog,*) '   Surface data set and reference date should not differ from initial run'
    end if
    write(iulog,*) '   nsegspc              = ',nsegspc
    ! New fields
    write(iulog,*) ' perchroot (plant water stress based on unfrozen layers only) = ',perchroot
    write(iulog,*) ' perchroot (plant water stress based on time-integrated active layer only) = ',perchroot
    if (use_lch4) then
       write(iulog,*) ' anoxia (applied to soil decomposition)             = ',anoxia
    end if
    ! Lakes
    write(iulog,*)
    write(iulog,*) 'Lake Model Namelists:'
    write(iulog,*) 'Increased mixing relative to Hostetler wind-driven eddy expression ',&
                   'will be used for deep lakes exceeding depth ', deepmixing_depthcrit,&
                      ' by a factor of ', deepmixing_mixfact, '.'
    write(iulog,*) 'Albedo over melting lakes will approach values (visible, NIR):', lake_melt_icealb, &
                   'as compared with 0.60, 0.40 for cold frozen lakes with no snow.'

    write(iulog, *) 'plant nitrogen model namelists:'
    write(iulog, *) '  use_flexibleCN = ', use_flexibleCN                       
    if (use_flexibleCN) then
       write(iulog, *) '    MM_Nuptake_opt = ', MM_Nuptake_opt                       
       write(iulog, *) '    downreg_opt = ', downreg_opt                       	  
       write(iulog, *) '    plant_ndemand_opt = ', plant_ndemand_opt           
       write(iulog, *) '    substrate_term_opt = ', substrate_term_opt                   
       write(iulog, *) '    nscalar_opt = ', nscalar_opt                
       write(iulog, *) '    temp_scalar_opt = ', temp_scalar_opt                      
       write(iulog, *) '    CNratio_floating = ', CNratio_floating            
       write(iulog, *) '    lnc_opt = ', lnc_opt                              
       write(iulog, *) '    reduce_dayl_factor = ', reduce_dayl_factor          
       write(iulog, *) '    vcmax_opt = ', vcmax_opt                            
       write(iulog, *) '    CN_residual_opt = ', CN_residual_opt
       write(iulog, *) '    CN_partition_opt = ', CN_partition_opt
       write(iulog, *) '    CN_evergreen_phenology_opt = ', CN_evergreen_phenology_opt
       write(iulog, *) '    carbon_resp_opt = ', carbon_resp_opt
    end if
    write(iulog, *) '  use_luna = ', use_luna

    write(iulog, *) '  ED/FATES: '
    write(iulog, *) '    use_fates = ', use_fates
    if (use_fates) then
       write(iulog, *) '    use_fates_spitfire = ', use_fates_spitfire
       write(iulog, *) '    use_fates_logging = ', use_fates_logging
       write(iulog, *) '    fates_paramfile = ', fates_paramfile
       write(iulog, *) '    fates_parteh_mode = ', fates_parteh_mode
       write(iulog, *) '    use_fates_planthydro = ', use_fates_planthydro
       write(iulog, *) '    use_fates_ed_st3 = ',use_fates_ed_st3
       write(iulog, *) '    use_fates_ed_prescribed_phys = ',use_fates_ed_prescribed_phys
       write(iulog, *) '    use_fates_inventory_init = ',use_fates_inventory_init
       write(iulog, *) '    fates_inventory_ctrl_filename = ',fates_inventory_ctrl_filename
    end if
  end subroutine control_print


  !-----------------------------------------------------------------------
  subroutine apply_use_init_interp(finidat_interp_dest, finidat, finidat_interp_source)
    !
    ! !DESCRIPTION:
    ! Applies the use_init_interp option, setting finidat_interp_source to finidat
    !
    ! Should be called if use_init_interp is true.
    !
    ! Does error checking to ensure that it is valid to set use_init_interp to true,
    ! given the values of finidat and finidat_interp_source.
    !
    ! !USES:
    !
    ! !ARGUMENTS:
    character(len=*), intent(in)    :: finidat_interp_dest
    character(len=*), intent(inout) :: finidat
    character(len=*), intent(inout) :: finidat_interp_source
    !
    ! !LOCAL VARIABLES:

    character(len=*), parameter :: subname = 'apply_use_init_interp'
    !-----------------------------------------------------------------------

    if (finidat == ' ') then
       write(iulog,*)' WARNING: Setting use_init_interp has no effect if finidat is not also set'
    end if

    if (finidat_interp_source /= ' ') then
       call endrun(msg=' ERROR: Cannot set use_init_interp if finidat_interp_source is &
            &already set')
    end if

    if (get_filename(finidat) == &
         get_filename(finidat_interp_dest)) then
       write(iulog,*) 'ERROR: With use_init_interp, cannot use the same filename for source and dest'
       write(iulog,*) '(because this will lead to the source being overwritten before it is read).'
       write(iulog,*) 'finidat             = ', trim(get_filename(finidat))
       write(iulog,*) 'finidat_interp_dest = ', trim(get_filename(finidat_interp_dest))
       write(iulog,*) '(Even if the two files are in different directories, you cannot use the same filename'
       write(iulog,*) 'due to problems related to <https://github.com/ESCOMP/ctsm/issues/329>.)'
       write(iulog,*) 'As a workaround, copy or move the finidat file to a different name.'
       call endrun(msg=' ERROR: With use_init_interp, cannot use the same filename for source and dest')
    end if

    finidat_interp_source = finidat
    finidat = ' '

  end subroutine apply_use_init_interp



end module controlMod<|MERGE_RESOLUTION|>--- conflicted
+++ resolved
@@ -523,12 +523,7 @@
     call UrbanReadNML           ( NLFilename )
     call HumanIndexReadNML      ( NLFilename )
     call LunaReadNML            ( NLFilename )
-<<<<<<< HEAD
-    call FrictionVelReadNML     ( NLFilename )
     
-=======
-
->>>>>>> 6ec6e0a2
     ! ----------------------------------------------------------------------
     ! Broadcast all control information if appropriate
     ! ----------------------------------------------------------------------
