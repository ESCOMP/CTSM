module controlMod

  !-----------------------------------------------------------------------
  ! !DESCRIPTION:
  ! Module which initializes run control variables. The following possible
  ! namelist variables are set default values and possibly read in on startup
  !
  ! Note: For definitions of namelist variables see
  !       ../../bld/namelist_files/namelist_definition.xml
  !       Display the file in a browser to see it neatly formatted in html.
  !
  ! !USES:
  use shr_kind_mod                     , only: r8 => shr_kind_r8, SHR_KIND_CL
  use shr_nl_mod                       , only: shr_nl_find_group_name
  use shr_const_mod                    , only: SHR_CONST_CDAY
  use shr_log_mod                      , only: errMsg => shr_log_errMsg
  use abortutils                       , only: endrun
  use spmdMod                          , only: masterproc, mpicom
  use spmdMod                          , only: MPI_CHARACTER, MPI_INTEGER, MPI_LOGICAL, MPI_REAL8
  use decompInitMod                    , only: clump_pproc
  use clm_varcon                       , only: h2osno_max
  use clm_varpar                       , only: maxpatch_glc, numrad, nlevsno
  use fileutils                        , only: getavu, relavu, get_filename
  use histFileMod                      , only: max_tapes, max_namlen
  use histFileMod                      , only: hist_empty_htapes, hist_dov2xy, hist_avgflag_pertape, hist_type1d_pertape
  use histFileMod                      , only: hist_nhtfrq, hist_ndens, hist_mfilt, hist_fincl1, hist_fincl2, hist_fincl3
  use histFileMod                      , only: hist_fincl4, hist_fincl5, hist_fincl6, hist_fincl7, hist_fincl8
  use histFileMod                      , only: hist_fincl9, hist_fincl10
  use histFileMod                      , only: hist_fexcl1, hist_fexcl2, hist_fexcl3,  hist_fexcl4, hist_fexcl5, hist_fexcl6
  use histFileMod                      , only: hist_fexcl7, hist_fexcl8, hist_fexcl9, hist_fexcl10
  use initInterpMod                    , only: initInterp_readnl
  use LakeCon                          , only: deepmixing_depthcrit, deepmixing_mixfact
  use CanopyfluxesMod                  , only: perchroot, perchroot_alt
  use CanopyHydrologyMod               , only: CanopyHydrology_readnl
  use SurfaceAlbedoMod                 , only: SurfaceAlbedo_readnl
  use SurfaceResistanceMod             , only: soil_resistance_readNL
  use SnowHydrologyMod                 , only: SnowHydrology_readnl
  use SurfaceAlbedoMod                 , only: albice, lake_melt_icealb
  use UrbanParamsType                  , only: UrbanReadNML
  use HumanIndexMod                    , only: HumanIndexReadNML
  use CNPrecisionControlMod            , only: CNPrecisionControlReadNML
  use CNSharedParamsMod                , only: use_fun
  use CIsoAtmTimeseriesMod             , only: use_c14_bombspike, atm_c14_filename, use_c13_timeseries, atm_c13_filename
  use SoilBiogeochemCompetitionMod     , only: suplnitro, suplnNon
  use SoilBiogeochemLittVertTranspMod  , only: som_adv_flux, max_depth_cryoturb
  use SoilBiogeochemVerticalProfileMod , only: surfprof_exp
  use SoilBiogeochemNitrifDenitrifMod  , only: no_frozen_nitrif_denitrif
  use SoilHydrologyMod                 , only: soilHydReadNML
  use CNFireFactoryMod                 , only: CNFireReadNML
  use CanopyFluxesMod                  , only: CanopyFluxesReadNML
  use shr_drydep_mod                   , only: n_drydep
  use clm_varctl
  !
  ! !PUBLIC TYPES:
  implicit none
  !
  ! !PUBLIC MEMBER FUNCTIONS:
  public :: control_setNL ! Set namelist filename
  public :: control_init  ! initial run control information
  public :: control_print ! print run control information
  !
  !
  ! !PRIVATE MEMBER FUNCTIONS:
  private :: apply_use_init_interp  ! apply the use_init_interp namelist option, if set
  !
  ! !PRIVATE TYPES:
  character(len=  7) :: runtyp(4)                        ! run type
  character(len=SHR_KIND_CL) :: NLFilename = 'lnd.stdin' ! Namelist filename

#if (defined _OPENMP)
  integer, external :: omp_get_max_threads  ! max number of threads that can execute concurrently in a single parallel region
#endif

  character(len=*), parameter, private :: sourcefile = &
       __FILE__
  !-----------------------------------------------------------------------

contains

  !------------------------------------------------------------------------
  subroutine control_setNL( NLfile )
    !
    ! !DESCRIPTION:
    ! Set the namelist filename to use
    !
    ! !ARGUMENTS:
    character(len=*), intent(IN) :: NLFile ! Namelist filename
    !
    ! !LOCAL VARIABLES:
    character(len=32) :: subname = 'control_setNL'  ! subroutine name
    logical :: lexist                               ! File exists
    !------------------------------------------------------------------------

    ! Error checking...
    if ( len_trim(NLFile) == 0 )then
       call endrun(msg=' error: nlfilename entered is not set'//errMsg(sourcefile, __LINE__))
    end if
    inquire (file = trim(NLFile), exist = lexist)
    if ( .not. lexist )then
       call endrun(msg=' error: NLfilename entered does NOT exist:'//&
            trim(NLFile)//errMsg(sourcefile, __LINE__))
    end if
    if ( len_trim(NLFile) > len(NLFilename) )then
       call endrun(msg=' error: entered NLFile is too long'//errMsg(sourcefile, __LINE__))
    end if
    ! Set the filename
    NLFilename = NLFile
    NLFilename_in = NLFilename   ! For use in external namelists and to avoid creating dependencies on controlMod
  end subroutine control_setNL

  !------------------------------------------------------------------------

  subroutine control_init(dtime)
    !
    ! !DESCRIPTION:
    ! Initialize CLM run control information
    !
    ! !USES:
    use CNMRespMod                       , only : CNMRespReadNML
    use LunaMod                          , only : LunaReadNML
    use CNNDynamicsMod                   , only : CNNDynamicsReadNML
    use CNPhenologyMod                   , only : CNPhenologyReadNML
    use landunit_varcon                  , only : max_lunit
    !
    ! ARGUMENTS
    integer, intent(in) :: dtime    ! model time step (seconds)

    ! !LOCAL VARIABLES:
    integer :: i                    ! loop indices
    integer :: ierr                 ! error code
    integer :: unitn                ! unit for namelist file
    logical :: use_init_interp      ! Apply initInterp to the file given by finidat
    !------------------------------------------------------------------------

    ! ----------------------------------------------------------------------
    ! Namelist Variables
    ! ----------------------------------------------------------------------

    ! CLM namelist settings

    namelist /clm_inparm/ &
         fatmlndfrc, finidat, nrevsn, &
         use_init_interp, compname

    ! Input datasets

    namelist /clm_inparm/  &
         fsurdat, &
         paramfile, fsnowoptics, fsnowaging

    ! History, restart options

    namelist /clm_inparm/  &
         hist_empty_htapes, hist_dov2xy, &
         hist_avgflag_pertape, hist_type1d_pertape, &
         hist_nhtfrq,  hist_ndens, hist_mfilt, &
         hist_fincl1,  hist_fincl2, hist_fincl3, &
         hist_fincl4,  hist_fincl5, hist_fincl6, &
         hist_fincl7,  hist_fincl8,              &
         hist_fincl9,  hist_fincl10,             &
         hist_fexcl1,  hist_fexcl2, hist_fexcl3, &
         hist_fexcl4,  hist_fexcl5, hist_fexcl6, &
         hist_fexcl7,  hist_fexcl8,              &
         hist_fexcl9,  hist_fexcl10
    namelist /clm_inparm/ hist_wrtch4diag, hist_fields_list_file

    ! BGC info

    namelist /clm_inparm/  &
         suplnitro
    namelist /clm_inparm/ &
         nfix_timeconst
    namelist /clm_inparm/ &
         spinup_state, override_bgc_restart_mismatch_dump

    namelist /clm_inparm / &
         co2_type

    namelist /clm_inparm / &
         perchroot, perchroot_alt

    namelist /clm_inparm / &
         anoxia, use_fun

    namelist /clm_inparm / &
         deepmixing_depthcrit, deepmixing_mixfact, lake_melt_icealb

    ! lake_melt_icealb is of dimension numrad

    ! Glacier_mec info
    namelist /clm_inparm/ &
         maxpatch_glc, glc_do_dynglacier, &
         glc_snow_persistence_max_days, &
         nlevsno, h2osno_max

    ! Other options

    namelist /clm_inparm/  &
         clump_pproc, &
         create_crop_landunit, nsegspc, co2_ppmv, &
         albice, soil_layerstruct_predefined, soil_layerstruct_userdefined, &
         soil_layerstruct_userdefined_nlevsoi, use_subgrid_fluxes, snow_cover_fraction_method, &
         irrigate, run_zero_weight_urban, all_active, &
         crop_fsat_equals_zero, for_testing_run_ncdiopio_tests, &
         for_testing_use_second_grain_pool, for_testing_use_repr_structure_pool, &
         for_testing_no_crop_seed_replenishment, &
         z0param_method, use_z0m_snowmelt

    ! vertical soil mixing variables
    namelist /clm_inparm/  &
         som_adv_flux, max_depth_cryoturb

    ! C and N input vertical profiles
    namelist /clm_inparm/  &
          surfprof_exp

    namelist /clm_inparm/ no_frozen_nitrif_denitrif

    namelist /clm_inparm/ use_c13, use_c14, for_testing_allow_interp_non_ciso_to_ciso


    ! FATES Flags
    namelist /clm_inparm/ fates_paramfile, use_fates,   &
          fates_spitfire_mode, use_fates_logging,       &
          use_fates_planthydro, use_fates_ed_st3,       &
          use_fates_cohort_age_tracking,                &
          use_fates_ed_prescribed_phys,                 &
          use_fates_inventory_init,                     &
          use_fates_fixed_biogeog,                      &
          use_fates_nocomp,                             &
          use_fates_sp,                                 &
          fates_inventory_ctrl_filename,                &
          fates_parteh_mode,                            &
          use_fates_tree_damage

    ! Ozone vegetation stress method
    namelist / clm_inparam / o3_veg_stress_method

    ! CLM 5.0 nitrogen flags
    namelist /clm_inparm/ use_flexibleCN, use_luna

    namelist /clm_nitrogen/ MM_Nuptake_opt, &
         CNratio_floating, lnc_opt, reduce_dayl_factor, vcmax_opt, &
         CN_evergreen_phenology_opt, carbon_resp_opt

    namelist /clm_inparm/ use_soil_moisture_streams

    namelist /clm_inparm/ use_excess_ice

    namelist /clm_inparm/ use_lai_streams

    namelist /clm_inparm/ use_bedrock

    namelist /clm_inparm/ use_biomass_heat_storage


    namelist /clm_inparm/ use_hydrstress

    namelist /clm_inparm/ use_dynroot

    namelist /clm_inparm/  &
         use_c14_bombspike, atm_c14_filename, use_c13_timeseries, atm_c13_filename

    ! All old cpp-ifdefs are below and have been converted to namelist variables

    ! Number of dominant pfts and landunits. Enhance ctsm performance by
    ! reducing the number of active pfts to n_dom_pfts and
    ! active landunits to n_dom_landunits.
    ! Also choose to collapse the urban landunits to the dominant urban
    ! landunit by setting collapse_urban = .true.
    namelist /clm_inparm/ n_dom_pfts
    namelist /clm_inparm/ n_dom_landunits
    namelist /clm_inparm/ collapse_urban

    ! Thresholds above which the model keeps the soil, crop, glacier, lake,
    ! wetland, and urban landunits
    namelist /clm_inparm/ toosmall_soil, toosmall_crop, toosmall_glacier
    namelist /clm_inparm/ toosmall_lake, toosmall_wetland, toosmall_urban

    ! flag for SSRE diagnostic
    namelist /clm_inparm/ use_SSRE

    namelist /clm_inparm/ &
<<<<<<< HEAD
         use_lch4, use_nitrif_denitrif, use_vertsoilc, use_extralakelayers, &
         use_vichydro, use_century_decomp, use_cn, use_cndv, use_crop, use_fertilizer, use_ozone, &
         use_grainproduct, use_snicar_frc, use_vancouver, use_mexicocity, use_noio, & !added use_livestemproduct MWGraham
=======
         use_lch4, use_nitrif_denitrif, use_extralakelayers, &
         use_vichydro, use_cn, use_cndv, use_crop, use_fertilizer, o3_veg_stress_method, &
         use_grainproduct, use_snicar_frc, use_vancouver, use_mexicocity, use_noio, &
>>>>>>> 2e2434d1
         use_nguardrail


    ! ----------------------------------------------------------------------
    ! Default values
    ! ----------------------------------------------------------------------

    if (masterproc) then
       write(iulog,*) 'Attempting to initialize run control settings .....'
    endif

    finidat_interp_dest = './init_generated_files/finidat_interp_dest'//trim(inst_suffix)//'.nc'
    runtyp(:)               = 'missing'
    runtyp(nsrStartup  + 1) = 'initial'
    runtyp(nsrContinue + 1) = 'restart'
    runtyp(nsrBranch   + 1) = 'branch '

    ! Set clumps per procoessor

#if (defined _OPENMP)
    clump_pproc = omp_get_max_threads()
#else
    clump_pproc = 1
#endif

    use_init_interp = .false.
    if (masterproc) then

       ! ----------------------------------------------------------------------
       ! Read namelist from standard input.
       ! ----------------------------------------------------------------------

       if ( len_trim(NLFilename) == 0  )then
          call endrun(msg=' error: nlfilename not set'//errMsg(sourcefile, __LINE__))
       end if
       unitn = getavu()
       write(iulog,*) 'Read in clm_inparm namelist from: ', trim(NLFilename)
       open( unitn, file=trim(NLFilename), status='old' )
       call shr_nl_find_group_name(unitn, 'clm_inparm', status=ierr)
       if (ierr == 0) then
          read(unitn, clm_inparm, iostat=ierr)
          if (ierr /= 0) then
             call endrun(msg='ERROR reading clm_inparm namelist'//errMsg(sourcefile, __LINE__))
          end if
       else
          call endrun(msg='ERROR finding clm_inparm namelist'//errMsg(sourcefile, __LINE__))
       end if
       call shr_nl_find_group_name(unitn, 'clm_nitrogen', status=ierr)
       if (ierr == 0) then
          read(unitn, clm_nitrogen, iostat=ierr)
          if (ierr /= 0) then
             call endrun(msg='ERROR reading clm_nitrogen namelist'//errMsg(sourcefile, __LINE__))
          end if
       else
          call endrun(msg='ERROR finding clm_nitrogen namelist'//errMsg(sourcefile, __LINE__))
       end if

       call relavu( unitn )

       ! ----------------------------------------------------------------------
       ! Process some namelist variables, and perform consistency checks
       ! ----------------------------------------------------------------------

       ! History and restart files (dependent on settings of dtime)
       do i = 1, max_tapes
          if (hist_nhtfrq(i) < 0) then
             hist_nhtfrq(i) = nint(-hist_nhtfrq(i)*SHR_CONST_CDAY/(24._r8*dtime))
          endif
       end do

       if (use_init_interp) then
          call apply_use_init_interp(finidat_interp_dest, finidat, finidat_interp_source)
       end if

       if (maxpatch_glc <= 0) then
          call endrun(msg=' ERROR: maxpatch_glc must be at least 1 ' // &
               errMsg(sourcefile, __LINE__))
       end if

       if (n_dom_pfts < 0) then
          call endrun(msg=' ERROR: expecting n_dom_pfts between 0 and 14 where 0 is the default value that tells the model to do nothing ' // &
               errMsg(sourcefile, __LINE__))
       end if
       if (n_dom_landunits < 0 .or. n_dom_landunits > max_lunit) then
          call endrun(msg=' ERROR: expecting n_dom_landunits between 0 and  max_lunit where 0 is the default value that tells the model to do nothing ' // &
               errMsg(sourcefile, __LINE__))
       end if

       if (toosmall_soil < 0._r8 .or. toosmall_soil > 100._r8) then
          call endrun(msg=' ERROR: expecting toosmall_soil between 0._r8 and 100._r8 where 0 is the default value that tells the model to do nothing ' // &
               errMsg(sourcefile, __LINE__))
       end if

       if (toosmall_crop < 0._r8 .or. toosmall_crop > 100._r8) then
          call endrun(msg=' ERROR: expecting toosmall_crop between 0._r8 and 100._r8 where 0 is the default value that tells the model to do nothing ' // &
               errMsg(sourcefile, __LINE__))
       end if

       if (toosmall_glacier < 0._r8 .or. toosmall_glacier > 100._r8) then
          call endrun(msg=' ERROR: expecting toosmall_glacier between 0._r8 and 100._r8 where 0 is the default value that tells the model to do nothing ' // &
               errMsg(sourcefile, __LINE__))
       end if

       if (toosmall_lake < 0._r8 .or. toosmall_lake > 100._r8) then
          call endrun(msg=' ERROR: expecting toosmall_lake between 0._r8 and 100._r8 where 0 is the default value that tells the model to do nothing ' // &
               errMsg(sourcefile, __LINE__))
       end if

       if (toosmall_wetland < 0._r8 .or. toosmall_wetland > 100._r8) then
          call endrun(msg=' ERROR: expecting toosmall_wetland between 0._r8 and 100._r8 where 0 is the default value that tells the model to do nothing ' // &
               errMsg(sourcefile, __LINE__))
       end if

       if (toosmall_urban < 0._r8 .or. toosmall_urban > 100._r8) then
          call endrun(msg=' ERROR: expecting toosmall_urban between 0._r8 and 100._r8 where 0 is the default value that tells the model to do nothing ' // &
               errMsg(sourcefile, __LINE__))
       end if

       if (glc_do_dynglacier) then
          if (collapse_urban) then
             call endrun(msg='ERROR: glc_do_dynglacier is incompatible &
                              with collapse_urban = .true.' // &
                              errMsg(sourcefile, __LINE__))
          end if
          if (n_dom_pfts > 0 .or. n_dom_landunits > 0 &
              .or. toosmall_soil > 0._r8 .or. toosmall_crop > 0._r8 &
              .or. toosmall_glacier > 0._r8 .or. toosmall_lake > 0._r8 &
              .or. toosmall_wetland > 0._r8 .or. toosmall_urban > 0._r8) then
             call endrun(msg='ERROR: glc_do_dynglacier is incompatible &
                              with any of the following set to > 0: &
                              n_dom_pfts > 0, n_dom_landunits > 0, &
                              toosmall_soil > 0._r8, toosmall_crop > 0._r8, &
                              toosmall_glacier > 0._r8, toosmall_lake > 0._r8, &
                              toosmall_wetland > 0._r8, toosmall_urban > 0._r8.' // &
                              errMsg(sourcefile, __LINE__))
          end if
       end if

       if (use_crop .and. .not. create_crop_landunit) then
          call endrun(msg=' ERROR: prognostic crop Patches require create_crop_landunit=.true.'//&
            errMsg(sourcefile, __LINE__))
       end if

       if (use_lch4 ) then
          anoxia = .true.
       else
          anoxia = .false.
       end if

       ! ----------------------------------------------------------------------
       ! Check compatibility with the FATES model
       if ( use_fates ) then

          if(use_fates_sp) then
             use_fates_bgc = .false.
          else
             use_fates_bgc = .true.
          end if
          
          if (fates_parteh_mode == 1 .and. suplnitro == suplnNon .and. use_fates_bgc )then
             write(iulog,*) ' When FATES with fates_parteh_mode == 1 (ie carbon only mode),'
             write(iulog,*) '  you must have supplemental nitrogen turned on, there will be'
             write(iulog,*) '  no nitrogen dynamics with the plants, and therefore no'
             write(iulog,*) '  meaningful limitations to nitrogen.'
             call endrun(msg=' ERROR: fates_parteh_mode=1 must have suplnitro set to suplnAll.'//&
                   errMsg(sourcefile, __LINE__))
          end if
          
          if ( use_cn) then
             call endrun(msg=' ERROR: use_cn and use_fates cannot both be set to true.'//&
                   errMsg(sourcefile, __LINE__))
          end if

          if ( use_hydrstress) then
             call endrun(msg=' ERROR: use_hydrstress and use_fates cannot both be set to true.'//&
                   errMsg(sourcefile, __LINE__))
          end if

          if ( use_crop ) then
             call endrun(msg=' ERROR: use_crop and use_fates cannot both be set to true.'//&
                   errMsg(sourcefile, __LINE__))
          end if

          if( use_luna ) then
             call endrun(msg=' ERROR: luna is not compatible with FATES.'//&
                  errMsg(sourcefile, __LINE__))
          end if

          if (o3_veg_stress_method /= 'unset' ) then
             call endrun(msg=' ERROR: ozone is not compatible with FATES.'//&
                  errMsg(sourcefile, __LINE__))
          end if

          if (use_c13 .or. use_c14) then
             call endrun(msg=' ERROR: C13 and C14 dynamics are not compatible with FATES.'//&
                  errMsg(sourcefile, __LINE__))
          end if
          
       else
          
          ! These do default to false anyway, but this emphasizes they
          ! are false when fates is false
          use_fates_sp  = .false.
          use_fates_bgc = .false.
          
       end if

       ! Check compatibility with use_lai_streams
       if (use_lai_streams) then
        if ((use_fates .and. .not. use_fates_sp) .or. use_cn) then 
          call endrun(msg=' ERROR: cannot use LAI streams unless in SP mode (use_cn = .false. or use_fates_sp=.true.).'//&
                  errMsg(sourcefile, __LINE__))
        end if 
       end if 

       ! If nfix_timeconst is equal to the junk default value, then it was not specified
       ! by the user namelist and we need to assign it the correct default value. If the
       ! user specified it in the namelist, we leave it alone.

       if (nfix_timeconst == -1.2345_r8) then
          if (use_nitrif_denitrif) then
             nfix_timeconst = 10._r8
          else
             nfix_timeconst = 0._r8
          end if
       end if

       ! If nlevsno or h2osno_max are equal to their junk
       ! default value, then they were not specified by the user namelist and we generate
       ! an error message. Also check nlevsno for bounds.
       if (nlevsno < 3 .or. nlevsno > 12)  then
          write(iulog,*)'ERROR: nlevsno = ',nlevsno,' is not supported, must be in range 3-12.'
          call endrun(msg=' ERROR: invalid value for nlevsno in CLM namelist. '//&
               errMsg(sourcefile, __LINE__))
       endif
       if (h2osno_max <= 0.0_r8) then
          write(iulog,*)'ERROR: h2osno_max = ',h2osno_max,' is not supported, must be greater than 0.0.'
          call endrun(msg=' ERROR: invalid value for h2osno_max in CLM namelist. '//&
               errMsg(sourcefile, __LINE__))
       endif

    endif   ! end of if-masterproc if-block

    ! ----------------------------------------------------------------------
    ! Read in other namelists for other modules
    ! ----------------------------------------------------------------------

    call mpi_bcast (use_init_interp, 1, MPI_LOGICAL, 0, mpicom, ierr)
    if (use_init_interp) then
       call initInterp_readnl( NLFilename )
    end if

    !I call init_hydrology to set up default hydrology sub-module methods.
    !For future version, I suggest to  put the following two calls inside their
    !own modules, which are called from their own initializing methods
    call init_hydrology( NLFilename )

    call soil_resistance_readnl ( NLFilename )
    call CanopyFluxesReadNML    ( NLFilename )
    call CanopyHydrology_readnl ( NLFilename )
    call SurfaceAlbedo_readnl   ( NLFilename )
    call SnowHydrology_readnl   ( NLFilename )
    call UrbanReadNML           ( NLFilename )
    call HumanIndexReadNML      ( NLFilename )
    call LunaReadNML            ( NLFilename )

    ! ----------------------------------------------------------------------
    ! Broadcast all control information if appropriate
    ! ----------------------------------------------------------------------

    call control_spmd()

    ! ----------------------------------------------------------------------
    ! Read in other namelists that are dependent on other namelist setttings
    ! ----------------------------------------------------------------------

    if ( use_fun ) then
       call CNMRespReadNML( NLFilename )
    end if

    call soilHydReadNML(   NLFilename )

    if( use_cn ) then
       call CNFireReadNML(             NLFilename )
       call CNPrecisionControlReadNML( NLFilename )
       call CNNDynamicsReadNML       ( NLFilename )
       call CNPhenologyReadNML       ( NLFilename )
    end if

    ! ----------------------------------------------------------------------
    ! Initialize the CN soil matrix namelist items
    ! ----------------------------------------------------------------------

    ! ----------------------------------------------------------------------
    ! consistency checks
    ! ----------------------------------------------------------------------

    ! Consistency settings for co2 type
    if (co2_type /= 'constant' .and. co2_type /= 'prognostic' .and. co2_type /= 'diagnostic') then
       write(iulog,*)'co2_type = ',co2_type,' is not supported'
       call endrun(msg=' ERROR:: choices are constant, prognostic or diagnostic'//&
            errMsg(sourcefile, __LINE__))
    end if

    if ( use_dynroot .and. use_hydrstress ) then
       call endrun(msg=' ERROR:: dynroot and hydrstress can NOT be on at the same time'//&
            errMsg(sourcefile, __LINE__))
    end if

    ! Check on run type
    if (nsrest == iundef) then
       call endrun(msg=' ERROR:: must set nsrest'//&
            errMsg(sourcefile, __LINE__))
    end if
    if (nsrest == nsrBranch .and. nrevsn == ' ') then
       call endrun(msg=' ERROR: need to set restart data file name'//&
            errMsg(sourcefile, __LINE__))
    end if

    ! Consistency settings for co2_ppvm
    if ( (co2_ppmv <= 0.0_r8) .or. (co2_ppmv > 3000.0_r8) ) then
       call endrun(msg=' ERROR: co2_ppmv is out of a reasonable range'//&
            errMsg(sourcefile, __LINE__))
    end if

    ! Consistency settings for nrevsn

    if (nsrest == nsrStartup ) nrevsn = ' '
    if (nsrest == nsrContinue) nrevsn = 'set by restart pointer file file'
    if (nsrest /= nsrStartup .and. nsrest /= nsrContinue .and. nsrest /= nsrBranch ) then
       call endrun(msg=' ERROR: nsrest NOT set to a valid value'//&
            errMsg(sourcefile, __LINE__))
    end if

    ! Single Column
    if ( single_column .and. (scmlat == rundef  .or. scmlon == rundef ) ) then
       call endrun(msg=' ERROR:: single column mode on -- but scmlat and scmlon are NOT set'//&
            errMsg(sourcefile, __LINE__))
       if (.not. use_lch4 .and. anoxia) then
          call endrun(msg='ERROR:: anoxia is turned on, but this currently requires turning on the CH4 submodel'//&
            errMsg(sourcefile, __LINE__))
       end if
    end if

    if (masterproc) then
       write(iulog,*) 'Successfully initialized run control settings'
       write(iulog,*)
    endif

  end subroutine control_init

  !------------------------------------------------------------------------
  subroutine control_spmd()
    !
    ! !DESCRIPTION:
    ! Distribute namelist data all processors. All program i/o is
    ! funnelled through the master processor. Processor 0 either
    ! reads restart/history data from the disk and distributes
    ! it to all processors, or collects data from
    ! all processors and writes it to disk.
    !
    ! !ARGUMENTS:
    !
    ! !LOCAL VARIABLES:
    integer ier       !error code
    !-----------------------------------------------------------------------

    ! run control variables
    call mpi_bcast (caseid, len(caseid), MPI_CHARACTER, 0, mpicom, ier)
    call mpi_bcast (ctitle, len(ctitle), MPI_CHARACTER, 0, mpicom, ier)
    call mpi_bcast (compname, len(compname), MPI_CHARACTER, 0, mpicom, ier)
    call mpi_bcast (version, len(version), MPI_CHARACTER, 0, mpicom, ier)
    call mpi_bcast (hostname, len(hostname), MPI_CHARACTER, 0, mpicom, ier)
    call mpi_bcast (username, len(username), MPI_CHARACTER, 0, mpicom, ier)
    call mpi_bcast (nsrest, 1, MPI_INTEGER, 0, mpicom, ier)

    call mpi_bcast (use_lch4, 1, MPI_LOGICAL, 0, mpicom, ier)
    call mpi_bcast (use_nitrif_denitrif, 1, MPI_LOGICAL, 0, mpicom, ier)
    call mpi_bcast (use_extralakelayers, 1, MPI_LOGICAL, 0, mpicom, ier)
    call mpi_bcast (use_vichydro, 1, MPI_LOGICAL, 0, mpicom, ier)
    call mpi_bcast (use_cn, 1, MPI_LOGICAL, 0, mpicom, ier)
    call mpi_bcast (use_cndv, 1, MPI_LOGICAL, 0, mpicom, ier)
    call mpi_bcast (use_nguardrail, 1, MPI_LOGICAL, 0, mpicom, ier)
    call mpi_bcast (use_crop, 1, MPI_LOGICAL, 0, mpicom, ier)
    call mpi_bcast (use_fertilizer, 1, MPI_LOGICAL, 0, mpicom, ier)
    call mpi_bcast (use_grainproduct, 1, MPI_LOGICAL, 0, mpicom, ier)
<<<<<<< HEAD
    !call mpi_bcast (use_livestemproduct, 1, MPI_LOGICAL, 0, mpicom, ier) !added use_livestemproduct MWGraham
    call mpi_bcast (use_ozone, 1, MPI_LOGICAL, 0, mpicom, ier)
=======
    call mpi_bcast (o3_veg_stress_method, len(o3_veg_stress_method), MPI_CHARACTER, 0, mpicom, ier)
>>>>>>> 2e2434d1
    call mpi_bcast (use_snicar_frc, 1, MPI_LOGICAL, 0, mpicom, ier)
    call mpi_bcast (use_vancouver, 1, MPI_LOGICAL, 0, mpicom, ier)
    call mpi_bcast (use_mexicocity, 1, MPI_LOGICAL, 0, mpicom, ier)
    call mpi_bcast (use_noio, 1, MPI_LOGICAL, 0, mpicom, ier)
    call mpi_bcast (use_SSRE, 1, MPI_LOGICAL, 0, mpicom, ier)

    ! initial file variables
    call mpi_bcast (nrevsn, len(nrevsn), MPI_CHARACTER, 0, mpicom, ier)
    call mpi_bcast (finidat, len(finidat), MPI_CHARACTER, 0, mpicom, ier)
    call mpi_bcast (finidat_interp_source, len(finidat_interp_source), MPI_CHARACTER, 0, mpicom, ier)
    call mpi_bcast (finidat_interp_dest, len(finidat_interp_dest), MPI_CHARACTER, 0, mpicom, ier)
    call mpi_bcast (fsurdat, len(fsurdat), MPI_CHARACTER, 0, mpicom, ier)
    call mpi_bcast (fatmlndfrc,len(fatmlndfrc),MPI_CHARACTER, 0, mpicom, ier)
    call mpi_bcast (paramfile, len(paramfile) , MPI_CHARACTER, 0, mpicom, ier)
    call mpi_bcast (fsnowoptics, len(fsnowoptics),  MPI_CHARACTER, 0, mpicom, ier)
    call mpi_bcast (fsnowaging,  len(fsnowaging),   MPI_CHARACTER, 0, mpicom, ier)

    ! Irrigation
    call mpi_bcast(irrigate, 1, MPI_LOGICAL, 0, mpicom, ier)

    ! Crop saturated excess runoff
    call mpi_bcast(crop_fsat_equals_zero, 1, MPI_LOGICAL, 0, mpicom, ier)

    ! Whether to run tests of ncdio_pio
    call mpi_bcast(for_testing_run_ncdiopio_tests, 1, MPI_LOGICAL, 0, mpicom, ier)

    ! Various flags used for testing infrastructure for having multiple crop reproductive pools
    call mpi_bcast(for_testing_use_second_grain_pool, 1, MPI_LOGICAL, 0, mpicom, ier)
    call mpi_bcast(for_testing_use_repr_structure_pool, 1, MPI_LOGICAL, 0, mpicom, ier)
    call mpi_bcast(for_testing_no_crop_seed_replenishment, 1, MPI_LOGICAL, 0, mpicom, ier)

    ! Landunit generation
    call mpi_bcast(create_crop_landunit, 1, MPI_LOGICAL, 0, mpicom, ier)

    ! Other subgrid logic
    call mpi_bcast(run_zero_weight_urban, 1, MPI_LOGICAL, 0, mpicom, ier)
    call mpi_bcast(all_active, 1, MPI_LOGICAL, 0, mpicom, ier)

    ! Number of dominant pfts and landunits. Enhance ctsm performance by
    ! reducing the number of active pfts to n_dom_pfts and
    ! active landunits to n_dom_landunits.
    ! Also choose to collapse the urban landunits to the dominant urban
    ! landunit by setting collapse_urban = .true.
    call mpi_bcast(n_dom_pfts, 1, MPI_INTEGER, 0, mpicom, ier)
    call mpi_bcast(n_dom_landunits, 1, MPI_INTEGER, 0, mpicom, ier)
    call mpi_bcast(collapse_urban, 1, MPI_LOGICAL, 0, mpicom, ier)

    ! Thresholds above which the model keeps the soil, crop, glacier, lake,
    ! wetland, and urban landunits
    call mpi_bcast(toosmall_soil, 1, MPI_REAL8, 0, mpicom, ier)
    call mpi_bcast(toosmall_crop, 1, MPI_REAL8, 0, mpicom, ier)
    call mpi_bcast(toosmall_glacier, 1, MPI_REAL8, 0, mpicom, ier)
    call mpi_bcast(toosmall_lake, 1, MPI_REAL8, 0, mpicom, ier)
    call mpi_bcast(toosmall_wetland, 1, MPI_REAL8, 0, mpicom, ier)
    call mpi_bcast(toosmall_urban, 1, MPI_REAL8, 0, mpicom, ier)

    ! BGC
    call mpi_bcast (co2_type, len(co2_type), MPI_CHARACTER, 0, mpicom, ier)
    
    call mpi_bcast (use_fates, 1, MPI_LOGICAL, 0, mpicom, ier)

    if (use_cn .or. use_fates) then
       call mpi_bcast (suplnitro, len(suplnitro), MPI_CHARACTER, 0, mpicom, ier)
       call mpi_bcast (nfix_timeconst, 1, MPI_REAL8, 0, mpicom, ier)
       call mpi_bcast (spinup_state, 1, MPI_INTEGER, 0, mpicom, ier)
       call mpi_bcast (override_bgc_restart_mismatch_dump, 1, MPI_LOGICAL, 0, mpicom, ier)
    end if

    ! isotopes
    call mpi_bcast (use_c13, 1, MPI_LOGICAL, 0, mpicom, ier)
    call mpi_bcast (use_c14, 1, MPI_LOGICAL, 0, mpicom, ier)
    call mpi_bcast (for_testing_allow_interp_non_ciso_to_ciso, 1, MPI_LOGICAL, 0, mpicom, ier)

    call mpi_bcast (fates_spitfire_mode, 1, MPI_INTEGER, 0, mpicom, ier)
    call mpi_bcast (use_fates_logging, 1, MPI_LOGICAL, 0, mpicom, ier)
    call mpi_bcast (use_fates_planthydro, 1, MPI_LOGICAL, 0, mpicom, ier)
    call mpi_bcast (use_fates_tree_damage, 1, MPI_LOGICAL, 0, mpicom, ier)
    call mpi_bcast (use_fates_cohort_age_tracking, 1, MPI_LOGICAL, 0, mpicom, ier)
    call mpi_bcast (use_fates_ed_st3, 1, MPI_LOGICAL, 0, mpicom, ier)
    call mpi_bcast (use_fates_ed_prescribed_phys,  1, MPI_LOGICAL, 0, mpicom, ier)
    call mpi_bcast (use_fates_inventory_init, 1, MPI_LOGICAL, 0, mpicom, ier)
    call mpi_bcast (use_fates_fixed_biogeog, 1, MPI_LOGICAL, 0, mpicom, ier)
    call mpi_bcast (use_fates_nocomp, 1, MPI_LOGICAL, 0, mpicom, ier)
    call mpi_bcast (use_fates_sp, 1, MPI_LOGICAL, 0, mpicom, ier)
    call mpi_bcast (use_fates_bgc, 1, MPI_LOGICAL, 0, mpicom, ier)
    call mpi_bcast (fates_inventory_ctrl_filename, len(fates_inventory_ctrl_filename), MPI_CHARACTER, 0, mpicom, ier)
    call mpi_bcast (fates_paramfile, len(fates_paramfile) , MPI_CHARACTER, 0, mpicom, ier)
    call mpi_bcast (fates_parteh_mode, 1, MPI_INTEGER, 0, mpicom, ier)

    ! flexibleCN nitrogen model
    call mpi_bcast (use_flexibleCN, 1, MPI_LOGICAL, 0, mpicom, ier)
    ! TODO(bja, 2015-08) need to move some of these into a module with limited scope.
    call mpi_bcast (MM_Nuptake_opt, 1, MPI_LOGICAL, 0, mpicom, ier)
    call mpi_bcast (CNratio_floating, 1, MPI_LOGICAL, 0, mpicom, ier)
    call mpi_bcast (lnc_opt, 1, MPI_LOGICAL, 0, mpicom, ier)
    call mpi_bcast (reduce_dayl_factor, 1, MPI_LOGICAL, 0, mpicom, ier)
    call mpi_bcast (vcmax_opt, 1, MPI_INTEGER, 0, mpicom, ier)
    call mpi_bcast (CN_evergreen_phenology_opt, 1, MPI_INTEGER, 0, mpicom, ier)
    call mpi_bcast (carbon_resp_opt, 1, MPI_INTEGER, 0, mpicom, ier)

    call mpi_bcast (use_luna, 1, MPI_LOGICAL, 0, mpicom, ier)

    call mpi_bcast (use_soil_moisture_streams, 1, MPI_LOGICAL, 0, mpicom, ier)

    call mpi_bcast (use_excess_ice, 1, MPI_LOGICAL, 0, mpicom,ier)

    call mpi_bcast (use_lai_streams, 1, MPI_LOGICAL, 0, mpicom, ier)

    call mpi_bcast (use_cropcal_streams, 1, MPI_LOGICAL, 0, mpicom, ier)

    call mpi_bcast (use_bedrock, 1, MPI_LOGICAL, 0, mpicom, ier)

    call mpi_bcast (use_biomass_heat_storage, 1, MPI_LOGICAL, 0, mpicom, ier)


    call mpi_bcast (use_hydrstress, 1, MPI_LOGICAL, 0, mpicom, ier)

    call mpi_bcast (use_dynroot, 1, MPI_LOGICAL, 0, mpicom, ier)

    if (use_cn .or. use_fates) then
       ! vertical soil mixing variables
       call mpi_bcast (som_adv_flux, 1, MPI_REAL8,  0, mpicom, ier)
       call mpi_bcast (max_depth_cryoturb, 1, MPI_REAL8,  0, mpicom, ier)

       ! C and N input vertical profiles
       call mpi_bcast (surfprof_exp,            1, MPI_REAL8,  0, mpicom, ier)
    end if

    if ((use_cn.or.use_fates) .and. use_nitrif_denitrif) then
       call mpi_bcast (no_frozen_nitrif_denitrif,  1, MPI_LOGICAL, 0, mpicom, ier)
    end if

    if (use_cn) then
       call mpi_bcast (use_c14_bombspike,  1, MPI_LOGICAL, 0, mpicom, ier)
       call mpi_bcast (atm_c14_filename,  len(atm_c14_filename), MPI_CHARACTER, 0, mpicom, ier)
       call mpi_bcast (use_c13_timeseries,  1, MPI_LOGICAL, 0, mpicom, ier)
       call mpi_bcast (atm_c13_filename,  len(atm_c13_filename), MPI_CHARACTER, 0, mpicom, ier)
       call mpi_bcast (use_fun,            1, MPI_LOGICAL, 0, mpicom, ier)
    end if

    call mpi_bcast (perchroot, 1, MPI_LOGICAL, 0, mpicom, ier)
    call mpi_bcast (perchroot_alt, 1, MPI_LOGICAL, 0, mpicom, ier)
    if (use_lch4) then
       call mpi_bcast (anoxia, 1, MPI_LOGICAL, 0, mpicom, ier)
    end if

    ! lakes
    call mpi_bcast (deepmixing_depthcrit,  1, MPI_REAL8, 0, mpicom, ier)
    call mpi_bcast (deepmixing_mixfact,    1, MPI_REAL8, 0, mpicom, ier)
    call mpi_bcast (lake_melt_icealb, numrad, MPI_REAL8, 0, mpicom, ier)

    ! physics variables
    call mpi_bcast (nsegspc, 1, MPI_INTEGER, 0, mpicom, ier)
    call mpi_bcast (use_subgrid_fluxes , 1, MPI_LOGICAL, 0, mpicom, ier)
    call mpi_bcast (snow_cover_fraction_method , len(snow_cover_fraction_method), MPI_CHARACTER, 0, mpicom, ier)
    call mpi_bcast (z0param_method , len(z0param_method), MPI_CHARACTER, 0, mpicom, ier)
    call mpi_bcast (use_z0m_snowmelt, 1, MPI_LOGICAL, 0, mpicom, ier)
    call mpi_bcast (single_column,1, MPI_LOGICAL, 0, mpicom, ier)
    call mpi_bcast (scmlat, 1, MPI_REAL8,0, mpicom, ier)
    call mpi_bcast (scmlon, 1, MPI_REAL8,0, mpicom, ier)
    call mpi_bcast (co2_ppmv, 1, MPI_REAL8,0, mpicom, ier)
    call mpi_bcast (albice, 2, MPI_REAL8,0, mpicom, ier)
    call mpi_bcast (soil_layerstruct_predefined,len(soil_layerstruct_predefined), MPI_CHARACTER, 0, mpicom, ier)
    call mpi_bcast (soil_layerstruct_userdefined,size(soil_layerstruct_userdefined), MPI_REAL8, 0, mpicom, ier)
    call mpi_bcast (soil_layerstruct_userdefined_nlevsoi, 1, MPI_INTEGER, 0, mpicom, ier)

    ! snow pack variables
    call mpi_bcast (nlevsno, 1, MPI_INTEGER, 0, mpicom, ier)
    call mpi_bcast (h2osno_max, 1, MPI_REAL8, 0, mpicom, ier)

    ! glacier_mec variables
    call mpi_bcast (maxpatch_glc, 1, MPI_INTEGER, 0, mpicom, ier)
    call mpi_bcast (glc_do_dynglacier, 1, MPI_LOGICAL, 0, mpicom, ier)
    call mpi_bcast (glc_snow_persistence_max_days, 1, MPI_INTEGER, 0, mpicom, ier)

    ! history file variables
    call mpi_bcast (hist_empty_htapes, 1, MPI_LOGICAL, 0, mpicom, ier)
    call mpi_bcast (hist_dov2xy, size(hist_dov2xy), MPI_LOGICAL, 0, mpicom, ier)
    call mpi_bcast (hist_nhtfrq, size(hist_nhtfrq), MPI_INTEGER, 0, mpicom, ier)
    call mpi_bcast (hist_mfilt, size(hist_mfilt), MPI_INTEGER, 0, mpicom, ier)
    call mpi_bcast (hist_ndens, size(hist_ndens), MPI_INTEGER, 0, mpicom, ier)
    call mpi_bcast (hist_avgflag_pertape, len(hist_avgflag_pertape)*size(hist_avgflag_pertape), MPI_CHARACTER, 0, mpicom, ier)
    call mpi_bcast (hist_type1d_pertape, max_namlen*size(hist_type1d_pertape), MPI_CHARACTER, 0, mpicom, ier)
    if (use_lch4) then
       call mpi_bcast (hist_wrtch4diag, 1, MPI_LOGICAL, 0, mpicom, ier)
    end if
    call mpi_bcast (hist_fields_list_file, 1, MPI_LOGICAL, 0, mpicom, ier)
    call mpi_bcast (hist_fexcl1, max_namlen*size(hist_fexcl1), MPI_CHARACTER, 0, mpicom, ier)
    call mpi_bcast (hist_fexcl2, max_namlen*size(hist_fexcl2), MPI_CHARACTER, 0, mpicom, ier)
    call mpi_bcast (hist_fexcl3, max_namlen*size(hist_fexcl3), MPI_CHARACTER, 0, mpicom, ier)
    call mpi_bcast (hist_fexcl4, max_namlen*size(hist_fexcl4), MPI_CHARACTER, 0, mpicom, ier)
    call mpi_bcast (hist_fexcl5, max_namlen*size(hist_fexcl5), MPI_CHARACTER, 0, mpicom, ier)
    call mpi_bcast (hist_fexcl6, max_namlen*size(hist_fexcl6), MPI_CHARACTER, 0, mpicom, ier)
    call mpi_bcast (hist_fexcl7, max_namlen*size(hist_fexcl7), MPI_CHARACTER, 0, mpicom, ier)
    call mpi_bcast (hist_fexcl8, max_namlen*size(hist_fexcl8), MPI_CHARACTER, 0, mpicom, ier)
    call mpi_bcast (hist_fexcl9, max_namlen*size(hist_fexcl9), MPI_CHARACTER, 0, mpicom, ier)
    call mpi_bcast (hist_fexcl10,max_namlen*size(hist_fexcl10),MPI_CHARACTER, 0, mpicom, ier)
    call mpi_bcast (hist_fincl1, (max_namlen+2)*size(hist_fincl1), MPI_CHARACTER, 0, mpicom, ier)
    call mpi_bcast (hist_fincl2, (max_namlen+2)*size(hist_fincl2), MPI_CHARACTER, 0, mpicom, ier)
    call mpi_bcast (hist_fincl3, (max_namlen+2)*size(hist_fincl3), MPI_CHARACTER, 0, mpicom, ier)
    call mpi_bcast (hist_fincl4, (max_namlen+2)*size(hist_fincl4), MPI_CHARACTER, 0, mpicom, ier)
    call mpi_bcast (hist_fincl5, (max_namlen+2)*size(hist_fincl5), MPI_CHARACTER, 0, mpicom, ier)
    call mpi_bcast (hist_fincl6, (max_namlen+2)*size(hist_fincl6), MPI_CHARACTER, 0, mpicom, ier)
    call mpi_bcast (hist_fincl7, (max_namlen+2)*size(hist_fincl7), MPI_CHARACTER, 0, mpicom, ier)
    call mpi_bcast (hist_fincl8, (max_namlen+2)*size(hist_fincl8), MPI_CHARACTER, 0, mpicom, ier)
    call mpi_bcast (hist_fincl9, (max_namlen+2)*size(hist_fincl9), MPI_CHARACTER, 0, mpicom, ier)
    call mpi_bcast (hist_fincl10,(max_namlen+2)*size(hist_fincl10),MPI_CHARACTER, 0, mpicom, ier)

    ! restart file variables

    call mpi_bcast (rpntfil, len(rpntfil), MPI_CHARACTER, 0, mpicom, ier)

    ! clump decomposition variables

    call mpi_bcast (clump_pproc, 1, MPI_INTEGER, 0, mpicom, ier)


  end subroutine control_spmd

  !------------------------------------------------------------------------
  subroutine control_print ()
    !
    ! !DESCRIPTION:
    ! Write out the clm namelist run control variables
    !
    ! !USES:
    !
    ! !ARGUMENTS:
    !
    ! !LOCAL VARIABLES:
    integer i  !loop index
    !------------------------------------------------------------------------

    write(iulog,*) 'define run:'
    write(iulog,*) '   source                = ',trim(source)
    write(iulog,*) '   model_version         = ',trim(version)
    write(iulog,*) '   run type              = ',runtyp(nsrest+1)
    write(iulog,*) '   case title            = ',trim(ctitle)
    write(iulog,*) '   username              = ',trim(username)
    write(iulog,*) '   hostname              = ',trim(hostname)
    write(iulog,*) 'process control parameters:'
    write(iulog,*) '    use_lch4 = ', use_lch4
    write(iulog,*) '    use_nitrif_denitrif = ', use_nitrif_denitrif
    write(iulog,*) '    use_extralakelayers = ', use_extralakelayers
    write(iulog,*) '    use_vichydro = ', use_vichydro
    write(iulog,*) '    use_excess_ice = ', use_excess_ice
    write(iulog,*) '    use_cn = ', use_cn
    write(iulog,*) '    use_cndv = ', use_cndv
    write(iulog,*) '    use_crop = ', use_crop
    write(iulog,*) '    use_fertilizer = ', use_fertilizer
    write(iulog,*) '    use_grainproduct = ', use_grainproduct
<<<<<<< HEAD
    !write(iulog,*) '    use_livestemproduct = ', use_livestemproduct !added use_livestemproduct MWGraham
    write(iulog,*) '    use_ozone = ', use_ozone
=======
    write(iulog,*) '    o3_veg_stress_method = ', o3_veg_stress_method
>>>>>>> 2e2434d1
    write(iulog,*) '    use_snicar_frc = ', use_snicar_frc
    write(iulog,*) '    use_vancouver = ', use_vancouver
    write(iulog,*) '    use_mexicocity = ', use_mexicocity
    write(iulog,*) '    use_noio = ', use_noio
    write(iulog,*) '    use_SSRE = ', use_SSRE
    write(iulog,*) 'input data files:'
    write(iulog,*) '   PFT physiology and parameters file = ',trim(paramfile)
    if (fsurdat == ' ') then
       write(iulog,*) '   fsurdat, surface dataset not set'
    else
       write(iulog,*) '   surface data   = ',trim(fsurdat)
    end if
    if (fatmlndfrc == ' ') then
       write(iulog,*) '   fatmlndfrc not set, setting frac/mask to 1'
    else
       write(iulog,*) '   land frac data = ',trim(fatmlndfrc)
    end if
    write(iulog,*) '   Number of ACTIVE PFTS (0 means input pft data NOT collapsed to n_dom_pfts) =', n_dom_pfts
    write(iulog,*) '   Number of ACTIVE LANDUNITS (0 means input landunit data NOT collapsed to n_dom_landunits) =', n_dom_landunits
    write(iulog,*) '   Collapse urban landunits; done before collapsing all landunits to n_dom_landunits; .false. means do nothing i.e. keep all the urban landunits, though n_dom_landunits may still remove them =', collapse_urban
    write(iulog,*) '   Threshold above which the model keeps the soil landunit =', toosmall_soil
    write(iulog,*) '   Threshold above which the model keeps the crop landunit =', toosmall_crop
    write(iulog,*) '   Threshold above which the model keeps the glacier landunit =', toosmall_glacier
    write(iulog,*) '   Threshold above which the model keeps the lake landunit =', toosmall_lake
    write(iulog,*) '   Threshold above which the model keeps the wetland landunit =', toosmall_wetland
    write(iulog,*) '   Threshold above which the model keeps the urban landunits =', toosmall_urban

    if (use_cn .or. use_fates) then
       if (suplnitro /= suplnNon)then
          write(iulog,*) '   Supplemental Nitrogen mode is set to run over Patches: ', &
               trim(suplnitro)
       end if

       if (nfix_timeconst /= 0._r8) then
          write(iulog,*) '   nfix_timeconst, timescale for smoothing npp in N fixation term: ', nfix_timeconst
       else
          write(iulog,*) '   nfix_timeconst == zero, use standard N fixation scheme. '
       end if

       write(iulog,*) '   spinup_state, (0 = normal mode; 1 = AD spinup; 2 AAD)         : ', spinup_state
       if ( spinup_state .eq. 0 ) then
          write(iulog,*) '   model is currently NOT in AD spinup mode.'
       else if ( spinup_state .eq. 1 ) then
          write(iulog,*) '   model is currently in AD spinup mode.'
       else if ( spinup_state .eq. 2 ) then
          write(iulog,*) '   model is currently in accelerated AD spinup mode.'
       else
          call endrun(msg=' error: spinup_state can only have integer value of 0 or 1 or 2'//&
               errMsg(sourcefile, __LINE__))
       end if

       if ( use_fun ) then
          write(iulog,*) '   Fixation and Uptake of Nitrogen Model Version 2 (FUN2) is turned on for Nitrogen Competition'
       end if

       write(iulog,*) '   override_bgc_restart_mismatch_dump                     : ', override_bgc_restart_mismatch_dump
    end if

    if (use_cn .or. use_fates) then
       write(iulog, *) '   som_adv_flux, the advection term in soil mixing (m/s) : ', som_adv_flux
       write(iulog, *) '   max_depth_cryoturb (m)                                : ', max_depth_cryoturb
       write(iulog, *) '   surfprof_exp                                          : ', surfprof_exp
    end if

    if ((use_cn .or. use_fates) .and. .not. use_nitrif_denitrif) then
       write(iulog, *) '   no_frozen_nitrif_denitrif                             : ', no_frozen_nitrif_denitrif
    end if

    if (use_cn) then
       write(iulog, *) '  use_c13                                                : ', use_c13
       write(iulog, *) '  use_c13_timeseries                                     : ', use_c13_timeseries
       write(iulog, *) '  atm_c13_filename                                       : ', atm_c13_filename
       write(iulog, *) '  use_c14                                                : ', use_c14
       write(iulog, *) '  use_c14_bombspike                                      : ', use_c14_bombspike
       write(iulog, *) '  atm_c14_filename                                       : ', atm_c14_filename
       write(iulog, *) '  for_testing_allow_interp_non_ciso_to_ciso              : ', for_testing_allow_interp_non_ciso_to_ciso
    end if

    if (fsnowoptics == ' ') then
       write(iulog,'(a)') '   snow optical properties file NOT set'
    else
       write(iulog,'(a)') '   snow optical properties file = '//trim(fsnowoptics)
    endif
    if (fsnowaging == ' ') then
       write(iulog,'(a)') '   snow aging parameters file NOT set'
    else
       write(iulog,'(a)') '   snow aging parameters file = '//trim(fsnowaging)
    endif

    write(iulog,'(a,i8)') '   Number of snow layers =', nlevsno
    write(iulog,'(a,d20.10)') '   Max snow depth (mm) =', h2osno_max

    write(iulog,'(a,i8)') '   glc number of elevation classes =', maxpatch_glc
    if (glc_do_dynglacier) then
       write(iulog,*) '   glc CLM glacier areas and topography WILL evolve dynamically'
    else
       write(iulog,'(a)') '   glc CLM glacier areas and topography will NOT evolve dynamically'
    end if
    write(iulog,'(a,i8)') '   glc snow persistence max days = ', glc_snow_persistence_max_days

    if (nsrest == nsrStartup) then
       if (finidat /= ' ') then
          write(iulog,'(a)') '   initial data: ', trim(finidat)
       else if (finidat_interp_source /= ' ') then
          write(iulog,'(a)') '   initial data interpolated from: '// trim(finidat_interp_source)
       else
          write(iulog,'(a)') '   initial data created by model (cold start)'
       end if
    else
       write(iulog,*) '   restart data   = ',trim(nrevsn)
    end if

    write(iulog,'(a)') '   atmospheric forcing data is from cesm atm model'
    write(iulog,'(a)') 'Restart parameters:'
    write(iulog,'(a)')'   restart pointer file directory     = '//trim(rpntdir)
    write(iulog,'(a)')'   restart pointer file name          = '//trim(rpntfil)
    write(iulog,'(a)') 'model physics parameters:'

    if ( trim(co2_type) == 'constant' )then
       write(iulog,'(a,d20.10)') '   CO2 volume mixing ratio   (umol/mol)   = ', co2_ppmv
    else
       write(iulog,'(a)'       ) '   CO2 volume mixing ratio                = '//trim(co2_type)
    end if

    write(iulog,*) '   land-ice albedos      (unitless 0-1)   = ', albice
    write(iulog,*) '   pre-defined soil layer structure = ', soil_layerstruct_predefined
    write(iulog,*) '   user-defined soil layer structure = ', soil_layerstruct_userdefined
    write(iulog,*) '   user-defined number of soil layers = ', soil_layerstruct_userdefined_nlevsoi
    write(iulog,*) '   plant hydraulic stress = ', use_hydrstress
    write(iulog,*) '   dynamic roots          = ', use_dynroot
    if (nsrest == nsrContinue) then
       write(iulog,*) 'restart warning:'
       write(iulog,*) '   Namelist not checked for agreement with initial run.'
       write(iulog,*) '   Namelist should not differ except for ending time step and run type'
    end if
    if (nsrest == nsrBranch) then
       write(iulog,'(a)') 'branch warning:'
       write(iulog,'(a)') '   Namelist not checked for agreement with initial run.'
       write(iulog,'(a)') '   Surface data set and reference date should not differ from initial run'
    end if
    write(iulog,*) '   nsegspc              = ',nsegspc
    ! New fields
    write(iulog,*) ' perchroot (plant water stress based on unfrozen layers only) = ',perchroot
    write(iulog,*) ' perchroot (plant water stress based on time-integrated active layer only) = ',perchroot
    if (use_lch4) then
       write(iulog,*) ' anoxia (applied to soil decomposition)             = ',anoxia
    end if
    ! Lakes
    write(iulog,*)
    write(iulog,*) 'Lake Model Namelists:'
    write(iulog,*) 'Increased mixing relative to Hostetler wind-driven eddy expression ',&
                   'will be used for deep lakes exceeding depth ', deepmixing_depthcrit,&
                      ' by a factor of ', deepmixing_mixfact, '.'
    write(iulog,*) 'Albedo over melting lakes will approach values (visible, NIR):', lake_melt_icealb, &
                   'as compared with 0.60, 0.40 for cold frozen lakes with no snow.'

    write(iulog, *) 'plant nitrogen model namelists:'
    write(iulog, *) '  use_flexibleCN = ', use_flexibleCN
    if (use_flexibleCN) then
       write(iulog, *) '    MM_Nuptake_opt = ', MM_Nuptake_opt
       write(iulog, *) '    CNratio_floating = ', CNratio_floating
       write(iulog, *) '    lnc_opt = ', lnc_opt
       write(iulog, *) '    reduce_dayl_factor = ', reduce_dayl_factor
       write(iulog, *) '    vcmax_opt = ', vcmax_opt
       write(iulog, *) '    CN_evergreen_phenology_opt = ', CN_evergreen_phenology_opt
       write(iulog, *) '    carbon_resp_opt = ', carbon_resp_opt
    end if
    write(iulog, *) '  use_luna = ', use_luna
    write(iulog, *) '  ozone vegetation stress method = ', o3_veg_stress_method

    write(iulog, *) '  ED/FATES: '
    write(iulog, *) '    use_fates = ', use_fates
    if (use_fates) then
       write(iulog, *) '    fates_spitfire_mode = ', fates_spitfire_mode
       write(iulog, *) '    use_fates_logging = ', use_fates_logging
       write(iulog, *) '    fates_paramfile = ', fates_paramfile
       write(iulog, *) '    fates_parteh_mode = ', fates_parteh_mode
       write(iulog, *) '    use_fates_planthydro = ', use_fates_planthydro
       write(iulog, *) '    use_fates_tree_damage = ', use_fates_tree_damage
       write(iulog, *) '    use_fates_cohort_age_tracking = ', use_fates_cohort_age_tracking
       write(iulog, *) '    use_fates_ed_st3 = ',use_fates_ed_st3
       write(iulog, *) '    use_fates_ed_prescribed_phys = ',use_fates_ed_prescribed_phys
       write(iulog, *) '    use_fates_inventory_init = ',use_fates_inventory_init
       write(iulog, *) '    use_fates_fixed_biogeog = ', use_fates_fixed_biogeog
       write(iulog, *) '    use_fates_nocomp = ', use_fates_nocomp
       write(iulog, *) '    use_fates_sp = ', use_fates_sp
       write(iulog, *) '    fates_inventory_ctrl_filename = ',fates_inventory_ctrl_filename
    end if
  end subroutine control_print


  !-----------------------------------------------------------------------
  subroutine apply_use_init_interp(finidat_interp_dest, finidat, finidat_interp_source)
    !
    ! !DESCRIPTION:
    ! Applies the use_init_interp option, setting finidat_interp_source to finidat
    !
    ! Should be called if use_init_interp is true.
    !
    ! Does error checking to ensure that it is valid to set use_init_interp to true,
    ! given the values of finidat and finidat_interp_source.
    !
    ! !USES:
    use netcdf
    !
    ! !ARGUMENTS:
    character(len=*), intent(in)    :: finidat_interp_dest
    character(len=*), intent(inout) :: finidat
    character(len=*), intent(inout) :: finidat_interp_source
    !
    ! !LOCAL VARIABLES:
    logical                    :: lexists
    integer                    :: ncid
    character(len=SHR_KIND_CL) :: initial_source_file
    integer                    :: status
    character(len=*), parameter :: subname = 'apply_use_init_interp'
    !-----------------------------------------------------------------------

    if (finidat == ' ') then
       write(iulog,*)' WARNING: Setting use_init_interp has no effect if finidat is not also set'
    end if

    if (finidat_interp_source /= ' ') then
       call endrun(msg=' ERROR: Cannot set use_init_interp if finidat_interp_source is &
            &already set')
    end if

    if ( get_filename(finidat) == &
         get_filename(finidat_interp_dest)) then
       write(iulog,*) 'ERROR: With use_init_interp, cannot use the same filename for source and dest'
       write(iulog,*) '(because this will lead to the source being overwritten before it is read).'
       write(iulog,*) 'finidat             = ', trim(get_filename(finidat))
       write(iulog,*) 'finidat_interp_dest = ', trim(get_filename(finidat_interp_dest))
       write(iulog,*) '(Even if the two files are in different directories, you cannot use the same filename'
       write(iulog,*) 'due to problems related to <https://github.com/ESCOMP/ctsm/issues/329>.)'
       write(iulog,*) 'As a workaround, copy or move the finidat file to a different name.'
       call endrun(msg=' ERROR: With use_init_interp, cannot use the same filename for source and dest')
    end if

    inquire(file=trim(finidat_interp_dest), exist=lexists)
    if (lexists) then
       ! open the input file and check for the name of the input source file
       status = nf90_open(trim(finidat_interp_dest), 0, ncid)
       if (status /= nf90_noerr) call handle_err(status)
       status = nf90_get_att(ncid, NF90_GLOBAL, 'initial_source_file', initial_source_file)
       if (status /= nf90_noerr) call handle_err(status)
       status = nf90_close(ncid)
       if (status /= nf90_noerr) call handle_err(status)

       ! If the input source file in finidat_interp_dest does not match the namelist input for mapping
       ! then use the namelist input (i.e. finidat) - otherwise just use the generated file
       if (trim(initial_source_file) /= trim(finidat)) then
          finidat_interp_source = finidat
          finidat = ' '
          write(iulog,'(a)')' interpolating initial dataset using source file '//trim(finidat_interp_source)
       else
          finidat = trim(finidat_interp_dest)
          write(iulog,'(a)')' using interpolated initial dataset file '//trim(finidat)
       end if
    else
       finidat_interp_source = finidat
       finidat = ' '
       write(iulog,'(a)')' interpolating initial dataset using source file '//trim(finidat_interp_source)
    end if

  contains
    subroutine handle_err(status)
      integer, intent ( in) :: status
      if (status /= nf90_noerr) then
         if (masterproc) then
            write(iulog,'(a)') trim(nf90_strerror(status))
         end if
         call endrun()
      end if
    end subroutine handle_err

  end subroutine apply_use_init_interp


end module controlMod<|MERGE_RESOLUTION|>--- conflicted
+++ resolved
@@ -281,15 +281,9 @@
     namelist /clm_inparm/ use_SSRE
 
     namelist /clm_inparm/ &
-<<<<<<< HEAD
-         use_lch4, use_nitrif_denitrif, use_vertsoilc, use_extralakelayers, &
-         use_vichydro, use_century_decomp, use_cn, use_cndv, use_crop, use_fertilizer, use_ozone, &
-         use_grainproduct, use_snicar_frc, use_vancouver, use_mexicocity, use_noio, & !added use_livestemproduct MWGraham
-=======
          use_lch4, use_nitrif_denitrif, use_extralakelayers, &
          use_vichydro, use_cn, use_cndv, use_crop, use_fertilizer, o3_veg_stress_method, &
          use_grainproduct, use_snicar_frc, use_vancouver, use_mexicocity, use_noio, &
->>>>>>> 2e2434d1
          use_nguardrail
 
 
@@ -676,12 +670,7 @@
     call mpi_bcast (use_crop, 1, MPI_LOGICAL, 0, mpicom, ier)
     call mpi_bcast (use_fertilizer, 1, MPI_LOGICAL, 0, mpicom, ier)
     call mpi_bcast (use_grainproduct, 1, MPI_LOGICAL, 0, mpicom, ier)
-<<<<<<< HEAD
-    !call mpi_bcast (use_livestemproduct, 1, MPI_LOGICAL, 0, mpicom, ier) !added use_livestemproduct MWGraham
-    call mpi_bcast (use_ozone, 1, MPI_LOGICAL, 0, mpicom, ier)
-=======
     call mpi_bcast (o3_veg_stress_method, len(o3_veg_stress_method), MPI_CHARACTER, 0, mpicom, ier)
->>>>>>> 2e2434d1
     call mpi_bcast (use_snicar_frc, 1, MPI_LOGICAL, 0, mpicom, ier)
     call mpi_bcast (use_vancouver, 1, MPI_LOGICAL, 0, mpicom, ier)
     call mpi_bcast (use_mexicocity, 1, MPI_LOGICAL, 0, mpicom, ier)
@@ -933,12 +922,7 @@
     write(iulog,*) '    use_crop = ', use_crop
     write(iulog,*) '    use_fertilizer = ', use_fertilizer
     write(iulog,*) '    use_grainproduct = ', use_grainproduct
-<<<<<<< HEAD
-    !write(iulog,*) '    use_livestemproduct = ', use_livestemproduct !added use_livestemproduct MWGraham
-    write(iulog,*) '    use_ozone = ', use_ozone
-=======
     write(iulog,*) '    o3_veg_stress_method = ', o3_veg_stress_method
->>>>>>> 2e2434d1
     write(iulog,*) '    use_snicar_frc = ', use_snicar_frc
     write(iulog,*) '    use_vancouver = ', use_vancouver
     write(iulog,*) '    use_mexicocity = ', use_mexicocity
