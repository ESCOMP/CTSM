--- conflicted
+++ resolved
@@ -77,14 +77,9 @@
     integer               :: ier               ! error status
     real(r8)              :: scalez = 0.025_r8 ! Soil layer thickness discretization (m)
     real(r8)              :: thick_equal = 0.2
-<<<<<<< HEAD
-    real(r8), pointer     :: lakedepth_in(:)    ! wall (layer node depth)
-    real(r8), pointer     :: zbedrock_in(:)   ! read in - float
-=======
     character(len=20)     :: calc_method       ! soil layer calculation method
     real(r8) ,pointer     :: zbedrock_in(:)   ! read in - z_bedrock
     real(r8) ,pointer     :: lakedepth_in(:)   ! read in - lakedepth 
->>>>>>> 95fc9e16
     real(r8), allocatable :: zurb_wall(:,:)    ! wall (layer node depth)
     real(r8), allocatable :: zurb_roof(:,:)    ! roof (layer node depth)
     real(r8), allocatable :: dzurb_wall(:,:)   ! wall (layer thickness)
@@ -197,22 +192,6 @@
        enddo
        zisoi(nlevgrnd) = zsoi(nlevgrnd) + 0.5_r8*dzsoi(nlevgrnd)
 
-<<<<<<< HEAD
-    else if ( soil_layerstruct == '49SL_10m' ) then
-       ! 10 meter soil column, nlevsoi set to 49 in clm_varpar
-       do j = 1,10
-          dzsoi(j)= 1.e-2_r8     !10mm layers
-       enddo
-       do j = 11,19
-          dzsoi(j)= 1.e-1_r8     !100 mm layers
-       enddo
-       do j = 20,nlevsoi+1       !300 mm layers
-          dzsoi(j)= 3.e-1_r8
-       enddo
-       do j = nlevsoi+2,nlevgrnd !10 meter bedrock layers
-          dzsoi(j)= 10._r8
-       enddo
-=======
     else if (calc_method == 'thickness-based') then
        if (soil_layerstruct_userdefined(1) /= rundef) then
           do j = 1, nlevgrnd
@@ -220,7 +199,7 @@
              dzsoi(j) = soil_layerstruct_userdefined(j)
           end do
        else if (soil_layerstruct_predefined == '49SL_10m') then
-          !scs: 10 meter soil column, nlevsoi set to 49 in clm_varpar
+          ! 10 meter soil column, nlevsoi set to 49 in clm_varpar
           do j = 1, 10
              dzsoi(j) = 1.e-2_r8     ! 10-mm layers
           enddo
@@ -253,7 +232,6 @@
           dzsoi(4) = 1.0_r8
           dzsoi(5) = 1.0_r8
        end if  ! thickness-based options
->>>>>>> 95fc9e16
        
        zisoi(0) = 0._r8
        do j = 1,nlevgrnd
@@ -264,90 +242,10 @@
           zsoi(j) = 0.5*(zisoi(j-1) + zisoi(j))
        enddo
 
-<<<<<<< HEAD
-    else if ( soil_layerstruct == '20SL_8.5m' ) then
-       do j = 1,4
-          dzsoi(j)= j*0.02_r8          ! linear increase in layer thickness of 2cm each layer
-       enddo
-       do j = 5,13
-          dzsoi(j)= dzsoi(4)+(j-4)*0.04_r8      ! linear increase in layer thickness of 2cm each layer
-       enddo
-       do j = 14,nlevsoi       
-          dzsoi(j)= dzsoi(13)+(j-13)*0.10_r8     ! linear increase in layer thickness of 2cm each layer
-       enddo
-       do j = nlevsoi+1,nlevgrnd !bedrock layers
-          dzsoi(j)= dzsoi(nlevsoi)+(((j-nlevsoi)*25._r8)**1.5_r8)/100._r8  ! bedrock layers
-       enddo
-       
-       zisoi(0) = 0._r8
-       do j = 1,nlevgrnd
-          zisoi(j)= sum(dzsoi(1:j))
-       enddo
-       
-       do j = 1, nlevgrnd
-          zsoi(j) = 0.5*(zisoi(j-1) + zisoi(j))
-       enddo
-    else if ( soil_layerstruct == '20SL_1.5m' ) then
-       do j=1,nlevsoi
-          dzsoi(j) = 1.5_r8/nlevsoi
-       end do
-
-       do j = nlevsoi+1,nlevgrnd
-!          dzsoi(j)= 0.5_r8 ! 0.5 meter bedrock layers
-          dzsoi(j)= 1.5_r8/nlevsoi ! bedrock layers same thickness of soil layers
-       enddo
-
-       zisoi(0) = 0._r8
-       do j = 1,nlevgrnd
-          zisoi(j)= sum(dzsoi(1:j))
-       enddo
-       
-       do j = 1, nlevgrnd
-          zsoi(j) = 0.5*(zisoi(j-1) + zisoi(j))
-       enddo
-    else if ( soil_layerstruct == '10SL_1.5m' ) then
-       do j=1,nlevsoi
-          dzsoi(j) = 1.5_r8/nlevsoi
-       end do
-
-       do j = nlevsoi+1,nlevgrnd
-!          dzsoi(j)= 0.5_r8 ! 0.5 meter bedrock layers
-          dzsoi(j)= 1.5_r8/nlevsoi ! bedrock layers same thickness of soil layers
-       enddo
-
-       zisoi(0) = 0._r8
-       do j = 1,nlevgrnd
-          zisoi(j)= sum(dzsoi(1:j))
-       enddo
-       
-       do j = 1, nlevgrnd
-          zsoi(j) = 0.5*(zisoi(j-1) + zisoi(j))
-       enddo
-    else if ( soil_layerstruct == '10SL_0.6m' ) then
-       do j=1,nlevsoi
-          dzsoi(j) = 0.6_r8/nlevsoi
-       end do
-
-       do j = nlevsoi+1,nlevgrnd
-!          dzsoi(j)= 0.5_r8 ! 0.5 meter bedrock layers
-          dzsoi(j)= 0.6_r8/nlevsoi ! bedrock layers same thickness of soil layers
-       enddo
-
-       zisoi(0) = 0._r8
-       do j = 1,nlevgrnd
-          zisoi(j)= sum(dzsoi(1:j))
-       enddo
-       
-       do j = 1, nlevgrnd
-          zsoi(j) = 0.5*(zisoi(j-1) + zisoi(j))
-       enddo
-    end if
-=======
     else  ! error check
        write(iulog,*) subname//' ERROR: Unrecognized calc_method: ', trim(calc_method)
        call endrun(subname//' ERROR: Unrecognized calc_method')
     end if  ! calc_method is node-based or thickness-based
->>>>>>> 95fc9e16
 
     ! define a vertical grid spacing such that it is the normal dzsoi if
     ! nlevdecomp =nlevgrnd, or else 1 meter
