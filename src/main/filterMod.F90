module filterMod

#include "shr_assert.h"

  !-----------------------------------------------------------------------
  ! !DESCRIPTION:
  ! Module of filters used for processing columns and pfts of particular
  ! types, including lake, non-lake, urban, soil, snow, non-snow, and
  ! naturally-vegetated patches.
  !
  ! !USES:
  use shr_kind_mod   , only : r8 => shr_kind_r8
  use shr_log_mod    , only : errMsg => shr_log_errMsg
  use abortutils     , only : endrun
  use clm_varctl     , only : iulog, use_hillslope
  use decompMod      , only : bounds_type  
  use GridcellType   , only : grc
  use LandunitType   , only : lun                
  use ColumnType     , only : col                
  use PatchType      , only : patch
  use glcBehaviorMod , only : glc_behavior_type
  !
  ! !PUBLIC TYPES:
  implicit none
  save
  private
  !
  type clumpfilter
     integer, pointer :: allc(:)         ! all columns
     integer :: num_allc                 ! number of points in allc filter

     integer, pointer :: natvegp(:)      ! CNDV nat-vegetated (present) filter (pfts)
     integer :: num_natvegp              ! number of pfts in nat-vegetated filter

     integer, pointer :: pcropp(:)       ! prognostic crop filter (pfts)
     integer :: num_pcropp               ! number of pfts in prognostic crop filter
     integer, pointer :: soilnopcropp(:) ! soil w/o prog. crops (pfts)
     integer :: num_soilnopcropp         ! number of pfts in soil w/o prog crops

     integer, pointer :: lakep(:)        ! lake filter (pfts)
     integer :: num_lakep                ! number of pfts in lake filter
     integer, pointer :: nolakep(:)      ! non-lake filter (pfts)
     integer :: num_nolakep              ! number of pfts in non-lake filter
     integer, pointer :: lakec(:)        ! lake filter (columns)
     integer :: num_lakec                ! number of columns in lake filter
     integer, pointer :: nolakec(:)      ! non-lake filter (columns)
     integer :: num_nolakec              ! number of columns in non-lake filter

     integer, pointer :: soilc(:)        ! soil filter (columns)
     integer :: num_soilc                ! number of columns in soil filter 
     integer, pointer :: soilp(:)        ! soil filter (pfts)
     integer :: num_soilp                ! number of pfts in soil filter 

     integer, pointer :: snowc(:)        ! snow filter (columns) 
     integer :: num_snowc                ! number of columns in snow filter 
     integer, pointer :: nosnowc(:)      ! non-snow filter (columns) 
     integer :: num_nosnowc              ! number of columns in non-snow filter 

     integer, pointer :: lakesnowc(:)    ! snow filter (columns) 
     integer :: num_lakesnowc            ! number of columns in snow filter 
     integer, pointer :: lakenosnowc(:)  ! non-snow filter (columns) 
     integer :: num_lakenosnowc          ! number of columns in non-snow filter 

     integer, pointer :: exposedvegp(:)  ! patches where frac_veg_nosno is non-zero
     integer :: num_exposedvegp          ! number of patches in exposedvegp filter
     integer, pointer :: noexposedvegp(:)! patches where frac_veg_nosno is 0 (does NOT include lake or urban)
     integer :: num_noexposedvegp        ! number of patches in noexposedvegp filter

     integer, pointer :: hydrologyc(:)   ! hydrology filter (columns)
     integer :: num_hydrologyc           ! number of columns in hydrology filter 
     integer, pointer :: hillslopec(:)   ! hillslope hydrology filter (columns)
     integer :: num_hillslope            ! number of hillslope hydrology (columns)
     integer, pointer :: urbanl(:)       ! urban filter (landunits)
     integer :: num_urbanl               ! number of landunits in urban filter 
     integer, pointer :: nourbanl(:)     ! non-urban filter (landunits)
     integer :: num_nourbanl             ! number of landunits in non-urban filter 

     integer, pointer :: urbanc(:)       ! urban filter (columns)
     integer :: num_urbanc               ! number of columns in urban filter
     integer, pointer :: nourbanc(:)     ! non-urban filter (columns)
     integer :: num_nourbanc             ! number of columns in non-urban filter

     integer, pointer :: urbanp(:)       ! urban filter (pfts)
     integer :: num_urbanp               ! number of pfts in urban filter
     integer, pointer :: nourbanp(:)     ! non-urban filter (pfts)
     integer :: num_nourbanp             ! number of pfts in non-urban filter

     integer, pointer :: nolakeurbanp(:) ! non-lake, non-urban filter (pfts)
     integer :: num_nolakeurbanp         ! number of pfts in non-lake, non-urban filter

     integer, pointer :: icec(:)         ! glacier filter (cols)
     integer :: num_icec                 ! number of columns in glacier filter
     
     integer, pointer :: do_smb_c(:)     ! glacier+bareland SMB calculations-on filter (cols)
     integer :: num_do_smb_c             ! number of columns in glacier+bareland SMB mec filter         

  end type clumpfilter
  public clumpfilter

  ! This is the standard set of filters, which should be used in most places in the code.
  ! These filters only include 'active' points.
  type(clumpfilter), allocatable, public :: filter(:)
  
  ! --- DO NOT USING THE FOLLOWING VARIABLE UNLESS YOU KNOW WHAT YOU'RE DOING! ---
  !
  ! This is a separate set of filters that contains both inactive and active points. It is
  ! rarely appropriate to use these, but they are needed in a few places, e.g., where
  ! quantities are computed before weights, active flags and filters are updated due to
  ! landuse change. Note that, for the handful of filters that are computed outside of
  ! setFiltersOneGroup (including the CNDV natvegp filter and the snow filters), these
  ! filters are NOT included in this variable - so they can only be used from the main
  ! 'filter' variable.
  !
  ! Ideally, we would like to restructure the initialization code and driver ordering so
  ! that this version of the filters is never needed. At that point, we could remove this
  ! filter_inactive_and_active variable, and simplify filterMod to look the way it did
  ! before this variable was added (i.e., when there was only a single group of filters).
  !
  type(clumpfilter), allocatable, public :: filter_inactive_and_active(:)
  !
  public allocFilters         ! allocate memory for filters
  public setFilters           ! set filters
  public setExposedvegpFilter ! set the exposedvegp and noexposedvegp filters
  
  private allocFiltersOneGroup  ! allocate memory for one group of filters
  private setFiltersOneGroup    ! set one group of filters

  character(len=*), parameter, private :: sourcefile = &
       __FILE__
  !
  ! !REVISION HISTORY:
  ! Created by Mariana Vertenstein
  ! 11/13/03, Peter Thornton: Added soilp and num_soilp
  ! Jan/08, S. Levis: Added crop-related filters
  ! June/13, Bill Sacks: Change main filters to just work over 'active' points; 
  ! add filter_inactive_and_active
  !-----------------------------------------------------------------------

contains

  !------------------------------------------------------------------------
  subroutine allocFilters()
    !
    ! !DESCRIPTION:
    ! Allocate CLM filters.
    !
    ! !REVISION HISTORY:
    ! Created by Bill Sacks
    !------------------------------------------------------------------------

    call allocFiltersOneGroup(filter)
    call allocFiltersOneGroup(filter_inactive_and_active)

  end subroutine allocFilters

  !------------------------------------------------------------------------
  subroutine allocFiltersOneGroup(this_filter)
    !
    ! !DESCRIPTION:
    ! Allocate CLM filters, for one group of filters.
    !
    ! !USES:
    use decompMod , only : get_proc_clumps, get_clump_bounds
    !
    ! !ARGUMENTS:
    type(clumpfilter), intent(inout), allocatable :: this_filter(:)  ! the filter to allocate
    !
    ! LOCAL VARAIBLES:
    integer :: nc          ! clump index
    integer :: nclumps     ! total number of clumps on this processor
    integer :: ier         ! error status
    type(bounds_type) :: bounds  
    !------------------------------------------------------------------------

    ! Determine clump variables for this processor

    nclumps = get_proc_clumps()

    ier = 0
    if( .not. allocated(this_filter)) then
       allocate(this_filter(nclumps), stat=ier)
    end if
    if (ier /= 0) then
       write(iulog,*) 'allocFiltersOneGroup(): allocation error for clumpsfilters'
       call endrun(msg=errMsg(sourcefile, __LINE__))
    end if

    ! Loop over clumps on this processor

!$OMP PARALLEL DO PRIVATE (nc,bounds)
    do nc = 1, nclumps
       call get_clump_bounds(nc, bounds)

       allocate(this_filter(nc)%allc(bounds%endc-bounds%begc+1))

       allocate(this_filter(nc)%lakep(bounds%endp-bounds%begp+1))
       allocate(this_filter(nc)%nolakep(bounds%endp-bounds%begp+1))
       allocate(this_filter(nc)%nolakeurbanp(bounds%endp-bounds%begp+1))

       allocate(this_filter(nc)%lakec(bounds%endc-bounds%begc+1))
       allocate(this_filter(nc)%nolakec(bounds%endc-bounds%begc+1))

       allocate(this_filter(nc)%soilc(bounds%endc-bounds%begc+1))
       allocate(this_filter(nc)%soilp(bounds%endp-bounds%begp+1))

       allocate(this_filter(nc)%snowc(bounds%endc-bounds%begc+1))
       allocate(this_filter(nc)%nosnowc(bounds%endc-bounds%begc+1))

       allocate(this_filter(nc)%lakesnowc(bounds%endc-bounds%begc+1))
       allocate(this_filter(nc)%lakenosnowc(bounds%endc-bounds%begc+1))

       allocate(this_filter(nc)%exposedvegp(bounds%endp-bounds%begp+1))
       allocate(this_filter(nc)%noexposedvegp(bounds%endp-bounds%begp+1))

       allocate(this_filter(nc)%natvegp(bounds%endp-bounds%begp+1))

       allocate(this_filter(nc)%hydrologyc(bounds%endc-bounds%begc+1))
       allocate(this_filter(nc)%hillslopec(bounds%endc-bounds%begc+1))

       allocate(this_filter(nc)%urbanp(bounds%endp-bounds%begp+1))
       allocate(this_filter(nc)%nourbanp(bounds%endp-bounds%begp+1))

       allocate(this_filter(nc)%urbanc(bounds%endc-bounds%begc+1))
       allocate(this_filter(nc)%nourbanc(bounds%endc-bounds%begc+1))

       allocate(this_filter(nc)%urbanl(bounds%endl-bounds%begl+1))
       allocate(this_filter(nc)%nourbanl(bounds%endl-bounds%begl+1))

       allocate(this_filter(nc)%pcropp(bounds%endp-bounds%begp+1))
       allocate(this_filter(nc)%soilnopcropp(bounds%endp-bounds%begp+1))

       allocate(this_filter(nc)%icec(bounds%endc-bounds%begc+1))
       allocate(this_filter(nc)%do_smb_c(bounds%endc-bounds%begc+1))       
       
    end do
!$OMP END PARALLEL DO

  end subroutine allocFiltersOneGroup

  !------------------------------------------------------------------------
  subroutine setFilters(bounds, glc_behavior)
    !
    ! !DESCRIPTION:
    ! Set CLM filters.
    use decompMod , only : BOUNDS_LEVEL_CLUMP
    !
    ! !ARGUMENTS:
    type(bounds_type)       , intent(in) :: bounds
    type(glc_behavior_type) , intent(in) :: glc_behavior
    !------------------------------------------------------------------------

    SHR_ASSERT_FL(bounds%level == BOUNDS_LEVEL_CLUMP, sourcefile, __LINE__)

    call setFiltersOneGroup(bounds, &
         filter, include_inactive = .false., &
         glc_behavior = glc_behavior)

    ! At least as of June, 2013, the 'inactive_and_active' version of the filters is
    ! static in time. Thus, we could have some logic saying whether we're in
    ! initialization, and if so, skip this call. But this is problematic for two reasons:
    ! (1) it requires that the caller of this routine (currently reweight_wrapup) know
    ! whether it is in initialization; and (2) it assumes that the filter definitions
    ! won't be changed in the future in a way that creates some variability in time. So
    ! for now, it seems cleanest and safest to just update these filters whenever the main
    ! filters are updated. But if this proves to be a performance problem, we could
    ! introduce an argument saying whether we're in initialization, and if so, skip this
    ! call.
    
    call setFiltersOneGroup(bounds, &
         filter_inactive_and_active, include_inactive = .true., &
         glc_behavior = glc_behavior)
    
  end subroutine setFilters


  !------------------------------------------------------------------------
  subroutine setFiltersOneGroup(bounds, this_filter, include_inactive, glc_behavior)
    !
    ! !DESCRIPTION:
    ! Set CLM filters for one group of filters.
    !
    ! "Standard" filters only include active points. However, this routine can be used to set
    ! alternative filters that also apply over inactive points, by setting include_inactive =
    ! .true.
    !
    ! This routine sets filters that are determined by subgrid type, "active" status of
    ! patch, col or landunit, and the like. Filters based on model state (e.g., snow
    ! cover) should generally be set elsewhere, to ensure that the routine that sets them
    ! is called at the right time in the driver loop.
    !
    ! !USES:
    use decompMod       , only : BOUNDS_LEVEL_CLUMP
    use pftconMod       , only : npcropmin
<<<<<<< HEAD
    use landunit_varcon , only : istsoil, istcrop, istice_mec
    use clm_varcon      , only : ispval
=======
    use landunit_varcon , only : istsoil, istcrop, istice
>>>>>>> 05c1eaee
    !
    ! !ARGUMENTS:
    type(bounds_type)       , intent(in)    :: bounds  
    type(clumpfilter)       , intent(inout) :: this_filter(:)   ! the group of filters to set
    logical                 , intent(in)    :: include_inactive ! whether inactive points should be included in the filters
    type(glc_behavior_type) , intent(in)    :: glc_behavior
    !
    ! LOCAL VARAIBLES:
    integer :: nc          ! clump index
    integer :: c,l,p       ! column, landunit, patch indices
    integer :: fl          ! lake filter index
    integer :: fnl,fnlu    ! non-lake filter index
    integer :: fs          ! soil filter index
    integer :: f, fn       ! general indices
    integer :: g           !gridcell index
    !------------------------------------------------------------------------

    SHR_ASSERT_FL(bounds%level == BOUNDS_LEVEL_CLUMP, sourcefile, __LINE__)

    nc = bounds%clump_index

    ! Create filter of all columns
    fl = 0
    do c = bounds%begc,bounds%endc
       if (col%active(c) .or. include_inactive) then
          fl = fl + 1
          this_filter(nc)%allc(fl) = c
       end if
    end do
    this_filter(nc)%num_allc = fl

    ! Create lake and non-lake filters at column-level 

    fl = 0
    fnl = 0
    do c = bounds%begc,bounds%endc
       if (col%active(c) .or. include_inactive) then
          l =col%landunit(c)
          if (lun%lakpoi(l)) then
             fl = fl + 1
             this_filter(nc)%lakec(fl) = c
          else
             fnl = fnl + 1
             this_filter(nc)%nolakec(fnl) = c
          end if
       end if
    end do
    this_filter(nc)%num_lakec = fl
    this_filter(nc)%num_nolakec = fnl

    ! Create lake and non-lake filters at patch-level 

    fl = 0
    fnl = 0
    fnlu = 0
    do p = bounds%begp,bounds%endp
       if (patch%active(p) .or. include_inactive) then
          l =patch%landunit(p)
          if (lun%lakpoi(l) ) then
             fl = fl + 1
             this_filter(nc)%lakep(fl) = p
          else
             fnl = fnl + 1
             this_filter(nc)%nolakep(fnl) = p
             if (.not. lun%urbpoi(l)) then
                fnlu = fnlu + 1
                this_filter(nc)%nolakeurbanp(fnlu) = p
             end if
          end if
       end if
    end do
    this_filter(nc)%num_lakep = fl
    this_filter(nc)%num_nolakep = fnl
    this_filter(nc)%num_nolakeurbanp = fnlu

    ! Create soil filter at column-level

    fs = 0
    do c = bounds%begc,bounds%endc
       if (col%active(c) .or. include_inactive) then
          l =col%landunit(c)
          if (lun%itype(l) == istsoil .or. lun%itype(l) == istcrop) then
             fs = fs + 1
             this_filter(nc)%soilc(fs) = c
          end if
       end if
    end do
    this_filter(nc)%num_soilc = fs

    ! Create soil filter at patch-level

    fs = 0
    do p = bounds%begp,bounds%endp
       if (patch%active(p) .or. include_inactive) then
          l =patch%landunit(p)
          if (lun%itype(l) == istsoil .or. lun%itype(l) == istcrop) then
             fs = fs + 1
             this_filter(nc)%soilp(fs) = p
          end if
       end if
    end do
    this_filter(nc)%num_soilp = fs

    ! Create column-level hydrology filter (soil and Urban pervious road cols) 

    f = 0
    do c = bounds%begc,bounds%endc
       if (col%active(c) .or. include_inactive) then
          if (col%hydrologically_active(c)) then
             f = f + 1
             this_filter(nc)%hydrologyc(f) = c
          end if
       end if
    end do
    this_filter(nc)%num_hydrologyc = f

    ! Currently only natveg (see subgridMod); should be possible 
    ! for a subset of istsoil/istcrop landunits, e.g. when nhillcol = 0

    ! Create hillslope hydrology filters at column-level

    fs = 0
    do c = bounds%begc,bounds%endc
       if (col%active(c) .or. include_inactive) then
          l = col%landunit(c)
          if (lun%itype(l) == istsoil .and. use_hillslope) then
             fs = fs + 1
             this_filter(nc)%hillslopec(fs) = c
          end if
       end if
    end do
    this_filter(nc)%num_hillslope = fs

    ! Create prognostic crop and soil w/o prog. crop filters at patch-level
    ! according to where the crop model should be used

    fl  = 0
    fnl = 0
    do p = bounds%begp,bounds%endp
       if (patch%active(p) .or. include_inactive) then
          if (patch%itype(p) >= npcropmin) then !skips 2 generic crop types
             fl = fl + 1
             this_filter(nc)%pcropp(fl) = p
          else
             l =patch%landunit(p)
             if (lun%itype(l) == istsoil .or. lun%itype(l) == istcrop) then
                fnl = fnl + 1
                this_filter(nc)%soilnopcropp(fnl) = p
             end if
          end if
       end if
    end do
    this_filter(nc)%num_pcropp   = fl
    this_filter(nc)%num_soilnopcropp = fnl   ! This wasn't being set before...

    ! Create landunit-level urban and non-urban filters

    f = 0
    fn = 0
    do l = bounds%begl,bounds%endl
       if (lun%active(l) .or. include_inactive) then
          if (lun%urbpoi(l)) then
             f = f + 1
             this_filter(nc)%urbanl(f) = l
          else
             fn = fn + 1
             this_filter(nc)%nourbanl(fn) = l
          end if
       end if
    end do
    this_filter(nc)%num_urbanl = f
    this_filter(nc)%num_nourbanl = fn

    ! Create column-level urban and non-urban filters

    f = 0
    fn = 0
    do c = bounds%begc,bounds%endc
       if (col%active(c) .or. include_inactive) then
          l = col%landunit(c)
          if (lun%urbpoi(l)) then
             f = f + 1
             this_filter(nc)%urbanc(f) = c
          else
             fn = fn + 1
             this_filter(nc)%nourbanc(fn) = c
          end if
       end if
    end do
    this_filter(nc)%num_urbanc = f
    this_filter(nc)%num_nourbanc = fn

    ! Create patch-level urban and non-urban filters

    f = 0
    fn = 0
    do p = bounds%begp,bounds%endp
       if (patch%active(p) .or. include_inactive) then
          l = patch%landunit(p)
          if (lun%urbpoi(l)) then
             f = f + 1
             this_filter(nc)%urbanp(f) = p
          else
             fn = fn + 1
             this_filter(nc)%nourbanp(fn) = p 
          end if
       end if
    end do
    this_filter(nc)%num_urbanp = f
    this_filter(nc)%num_nourbanp = fn

    f = 0
    do c = bounds%begc,bounds%endc
       if (col%active(c) .or. include_inactive) then
          l = col%landunit(c)
          if (lun%itype(l) == istice) then
             f = f + 1
             this_filter(nc)%icec(f) = c
          end if
       end if
    end do
    this_filter(nc)%num_icec = f

    f = 0
    do c = bounds%begc,bounds%endc
       if (col%active(c) .or. include_inactive) then
          l = col%landunit(c)
          g = col%gridcell(c)

          ! Only compute SMB in regions where we replace ice melt with new ice:
          ! Elsewhere (where ice melt remains in place), we cannot compute a sensible
          ! negative SMB.
          !
          ! In addition to istice columns, we also compute SMB for any soil column in
          ! this region, in order to provide SMB forcing for the bare ground elevation
          ! class (elevation class 0).
          if ( glc_behavior%melt_replaced_by_ice_grc(g) .and. &
               (lun%itype(l) == istice .or. lun%itype(l) == istsoil)) then
             f = f + 1
             this_filter(nc)%do_smb_c(f) = c
          end if
       end if
    end do
    this_filter(nc)%num_do_smb_c = f    

    ! Note: snow filters are reconstructed each time step in
    ! LakeHydrology and SnowHydrology
    ! Note: CNDV "pft present" filter is reconstructed each time CNDV is run

  end subroutine setFiltersOneGroup

  !-----------------------------------------------------------------------
  subroutine setExposedvegpFilter(bounds, frac_veg_nosno)
    !
    ! !DESCRIPTION:
    ! Sets the exposedvegp and noexposedvegp filters for one clump.
    !
    ! The exposedvegp filter includes points for which frac_veg_nosno > 0. noexposedvegp
    ! includes points for which frac_veg_nosno <= 0. However, note that neither filter
    ! includes urban or lake points!
    !
    ! Should be called from within a loop over clumps.
    !
    ! Only sets this filter in the main 'filter' variable, NOT in
    ! filter_inactive_and_active.
    ! 
    ! Note that this is done separately from the main setFilters routine, because it may
    ! need to be called at a different time in the driver loop. 
    !
    ! !USES:
    use decompMod , only : BOUNDS_LEVEL_CLUMP
    !
    ! !ARGUMENTS:
    type(bounds_type) , intent(in) :: bounds  
    integer           , intent(in) :: frac_veg_nosno( bounds%begp: ) ! fraction of vegetation not covered by snow [patch]
    !
    ! !LOCAL VARIABLES:
    integer :: nc     ! clump index
    integer :: fp     ! filter index
    integer :: p      ! patch index
    integer :: fe, fn ! filter counts
    
    character(len=*), parameter :: subname = 'setExposedvegpFilter'
    !-----------------------------------------------------------------------

    SHR_ASSERT_FL(bounds%level == BOUNDS_LEVEL_CLUMP, sourcefile, __LINE__)
    SHR_ASSERT_ALL_FL((ubound(frac_veg_nosno) == (/bounds%endp/)), sourcefile, __LINE__)

    nc = bounds%clump_index

    fe = 0
    fn = 0
    do fp = 1, filter(nc)%num_nolakeurbanp
       p = filter(nc)%nolakeurbanp(fp)
       if (frac_veg_nosno(p) > 0) then
          fe = fe + 1
          filter(nc)%exposedvegp(fe) = p
       else
          fn = fn + 1
          filter(nc)%noexposedvegp(fn) = p
       end if
    end do
    filter(nc)%num_exposedvegp = fe
    filter(nc)%num_noexposedvegp = fn

  end subroutine setExposedvegpFilter


end module filterMod<|MERGE_RESOLUTION|>--- conflicted
+++ resolved
@@ -291,12 +291,7 @@
     ! !USES:
     use decompMod       , only : BOUNDS_LEVEL_CLUMP
     use pftconMod       , only : npcropmin
-<<<<<<< HEAD
-    use landunit_varcon , only : istsoil, istcrop, istice_mec
-    use clm_varcon      , only : ispval
-=======
     use landunit_varcon , only : istsoil, istcrop, istice
->>>>>>> 05c1eaee
     !
     ! !ARGUMENTS:
     type(bounds_type)       , intent(in)    :: bounds  
