module filterMod

#include "shr_assert.h"

  !-----------------------------------------------------------------------
  ! !DESCRIPTION:
  ! Module of filters used for processing columns and patches of particular
  ! types, including lake, non-lake, urban, soil, snow, non-snow, and
  ! naturally-vegetated patches.
  !
  ! !USES:
  use shr_kind_mod   , only : r8 => shr_kind_r8
  use shr_log_mod    , only : errMsg => shr_log_errMsg
  use abortutils     , only : endrun
  use clm_varctl     , only : iulog
  use decompMod      , only : bounds_type
  use GridcellType   , only : grc
  use LandunitType   , only : lun
  use ColumnType     , only : col
  use PatchType      , only : patch
  use glcBehaviorMod , only : glc_behavior_type
  !
  ! !PUBLIC TYPES:
  implicit none
  save
  private
  !
  type clumpfilter
     integer, pointer :: allc(:)         ! all columns
     integer :: num_allc                 ! number of points in allc filter

     integer, pointer :: natvegp(:)      ! CNDV nat-vegetated (present) filter (patches)
     integer :: num_natvegp              ! number of patches in nat-vegetated filter

     integer, pointer :: pcropp(:)       ! prognostic crop filter (patches)
     integer :: num_pcropp               ! number of patches in prognostic crop filter
     integer, pointer :: soilnopcropp(:) ! soil w/o prog. crops (patches)
     integer :: num_soilnopcropp         ! number of patches in soil w/o prog crops

<<<<<<< HEAD
     integer, pointer :: lakep(:)        ! lake filter (pfts)
     integer :: num_lakep                ! number of pfts in lake filter
     integer, pointer :: nolakep(:)      ! non-lake filter (pfts)
     integer :: num_nolakep              ! number of pfts in non-lake filter
=======
     integer, pointer :: all_soil_patches(:) ! all soil or crop patches. Used for updating FATES SP drivers
     integer :: num_all_soil_patches         ! number of patches in all_soil_patches filter

     integer, pointer :: lakep(:)        ! lake filter (patches)
     integer :: num_lakep                ! number of patches in lake filter
     integer, pointer :: nolakep(:)      ! non-lake filter (patches)
     integer :: num_nolakep              ! number of patches in non-lake filter
>>>>>>> 94e1bdc4
     integer, pointer :: lakec(:)        ! lake filter (columns)
     integer :: num_lakec                ! number of columns in lake filter
     integer, pointer :: nolakec(:)      ! non-lake filter (columns)
     integer :: num_nolakec              ! number of columns in non-lake filter

     integer, pointer :: soilc(:)        ! soil filter (columns)
     integer :: num_soilc                ! number of columns in soil filter
     integer, pointer :: soilp(:)        ! soil filter (patches)
     integer :: num_soilp                ! number of patches in soil filter

     integer, pointer :: snowc(:)        ! snow filter (columns)
     integer :: num_snowc                ! number of columns in snow filter
     integer, pointer :: nosnowc(:)      ! non-snow filter (columns)
     integer :: num_nosnowc              ! number of columns in non-snow filter

     integer, pointer :: lakesnowc(:)    ! snow filter (columns)
     integer :: num_lakesnowc            ! number of columns in snow filter
     integer, pointer :: lakenosnowc(:)  ! non-snow filter (columns)
     integer :: num_lakenosnowc          ! number of columns in non-snow filter

     integer, pointer :: exposedvegp(:)  ! patches where frac_veg_nosno is non-zero
     integer :: num_exposedvegp          ! number of patches in exposedvegp filter
     integer, pointer :: noexposedvegp(:)! patches where frac_veg_nosno is 0 (does NOT include lake or urban)
     integer :: num_noexposedvegp        ! number of patches in noexposedvegp filter

     integer, pointer :: hydrologyc(:)   ! hydrology filter (columns)
     integer :: num_hydrologyc           ! number of columns in hydrology filter

     integer, pointer :: urbanl(:)       ! urban filter (landunits)
     integer :: num_urbanl               ! number of landunits in urban filter
     integer, pointer :: nourbanl(:)     ! non-urban filter (landunits)
     integer :: num_nourbanl             ! number of landunits in non-urban filter

     integer, pointer :: urbanc(:)       ! urban filter (columns)
     integer :: num_urbanc               ! number of columns in urban filter
     integer, pointer :: nourbanc(:)     ! non-urban filter (columns)
     integer :: num_nourbanc             ! number of columns in non-urban filter

     integer, pointer :: urbanp(:)       ! urban filter (patches)
     integer :: num_urbanp               ! number of patches in urban filter
     integer, pointer :: nourbanp(:)     ! non-urban filter (patches)
     integer :: num_nourbanp             ! number of patches in non-urban filter

     integer, pointer :: nolakeurbanp(:) ! non-lake, non-urban filter (patches)
     integer :: num_nolakeurbanp         ! number of patches in non-lake, non-urban filter

     integer, pointer :: icec(:)         ! glacier filter (cols)
     integer :: num_icec                 ! number of columns in glacier filter

     integer, pointer :: do_smb_c(:)     ! glacier+bareland SMB calculations-on filter (cols)
     integer :: num_do_smb_c             ! number of columns in glacier+bareland SMB mec filter

     integer, pointer :: actfirec(:)     ! soil columns with active fire filter (cols)
     integer :: num_actfirec             ! number of columns in active fire filter

     integer, pointer :: actfirep(:)     ! soil patches with active fire filter (patches)
     integer :: num_actfirep             ! number of patches in active fire filter

  end type clumpfilter
  public clumpfilter

  ! This is the standard set of filters, which should be used in most places in the code.
  ! These filters only include 'active' points.
  type(clumpfilter), allocatable, public :: filter(:)

  ! --- DO NOT USING THE FOLLOWING VARIABLE UNLESS YOU KNOW WHAT YOU'RE DOING! ---
  !
  ! This is a separate set of filters that contains both inactive and active points. It is
  ! rarely appropriate to use these, but they are needed in a few places, e.g., where
  ! quantities are computed before weights, active flags and filters are updated due to
  ! landuse change. Note that, for the handful of filters that are computed outside of
  ! setFiltersOneGroup (including the CNDV natvegp filter and the snow filters), these
  ! filters are NOT included in this variable - so they can only be used from the main
  ! 'filter' variable.
  !
  ! Ideally, we would like to restructure the initialization code and driver ordering so
  ! that this version of the filters is never needed. At that point, we could remove this
  ! filter_inactive_and_active variable, and simplify filterMod to look the way it did
  ! before this variable was added (i.e., when there was only a single group of filters).
  !
  type(clumpfilter), allocatable, public :: filter_inactive_and_active(:)
  !
  public allocFilters         ! allocate memory for filters
  public setFilters           ! set filters
  public setExposedvegpFilter ! set the exposedvegp and noexposedvegp filters

  private allocFiltersOneGroup  ! allocate memory for one group of filters
  private setFiltersOneGroup    ! set one group of filters

  character(len=*), parameter, private :: sourcefile = &
       __FILE__
  !
  ! !REVISION HISTORY:
  ! Created by Mariana Vertenstein
  ! 11/13/03, Peter Thornton: Added soilp and num_soilp
  ! Jan/08, S. Levis: Added crop-related filters
  ! June/13, Bill Sacks: Change main filters to just work over 'active' points;
  ! add filter_inactive_and_active
  !-----------------------------------------------------------------------

contains

  !------------------------------------------------------------------------
  subroutine allocFilters()
    !
    ! !DESCRIPTION:
    ! Allocate CLM filters.
    !
    ! !REVISION HISTORY:
    ! Created by Bill Sacks
    !------------------------------------------------------------------------

    call allocFiltersOneGroup(filter)
    call allocFiltersOneGroup(filter_inactive_and_active)

  end subroutine allocFilters

  !------------------------------------------------------------------------
  subroutine allocFiltersOneGroup(this_filter)
    !
    ! !DESCRIPTION:
    ! Allocate CLM filters, for one group of filters.
    !
    ! !USES:
    use decompMod , only : get_proc_clumps, get_clump_bounds
    !
    ! !ARGUMENTS:
    type(clumpfilter), intent(inout), allocatable :: this_filter(:)  ! the filter to allocate
    !
    ! LOCAL VARAIBLES:
    integer :: nc          ! clump index
    integer :: nclumps     ! total number of clumps on this processor
    integer :: ier         ! error status
    type(bounds_type) :: bounds
    !------------------------------------------------------------------------

    ! Determine clump variables for this processor

    nclumps = get_proc_clumps()

    ier = 0
    if( .not. allocated(this_filter)) then
       allocate(this_filter(nclumps), stat=ier)
    end if
    if (ier /= 0) then
       write(iulog,*) 'allocFiltersOneGroup(): allocation error for clumpsfilters'
       call endrun(msg=errMsg(sourcefile, __LINE__))
    end if

    ! Loop over clumps on this processor

!$OMP PARALLEL DO PRIVATE (nc,bounds)
    do nc = 1, nclumps
       call get_clump_bounds(nc, bounds)

       allocate(this_filter(nc)%allc(bounds%endc-bounds%begc+1))

       allocate(this_filter(nc)%lakep(bounds%endp-bounds%begp+1))
       allocate(this_filter(nc)%nolakep(bounds%endp-bounds%begp+1))
       allocate(this_filter(nc)%nolakeurbanp(bounds%endp-bounds%begp+1))

       allocate(this_filter(nc)%lakec(bounds%endc-bounds%begc+1))
       allocate(this_filter(nc)%nolakec(bounds%endc-bounds%begc+1))

       allocate(this_filter(nc)%soilc(bounds%endc-bounds%begc+1))
       allocate(this_filter(nc)%soilp(bounds%endp-bounds%begp+1))

       allocate(this_filter(nc)%snowc(bounds%endc-bounds%begc+1))
       allocate(this_filter(nc)%nosnowc(bounds%endc-bounds%begc+1))

       allocate(this_filter(nc)%lakesnowc(bounds%endc-bounds%begc+1))
       allocate(this_filter(nc)%lakenosnowc(bounds%endc-bounds%begc+1))

       allocate(this_filter(nc)%exposedvegp(bounds%endp-bounds%begp+1))
       allocate(this_filter(nc)%noexposedvegp(bounds%endp-bounds%begp+1))

       allocate(this_filter(nc)%natvegp(bounds%endp-bounds%begp+1))

       allocate(this_filter(nc)%hydrologyc(bounds%endc-bounds%begc+1))

       allocate(this_filter(nc)%urbanp(bounds%endp-bounds%begp+1))
       allocate(this_filter(nc)%nourbanp(bounds%endp-bounds%begp+1))

       allocate(this_filter(nc)%urbanc(bounds%endc-bounds%begc+1))
       allocate(this_filter(nc)%nourbanc(bounds%endc-bounds%begc+1))

       allocate(this_filter(nc)%urbanl(bounds%endl-bounds%begl+1))
       allocate(this_filter(nc)%nourbanl(bounds%endl-bounds%begl+1))

       allocate(this_filter(nc)%pcropp(bounds%endp-bounds%begp+1))
       allocate(this_filter(nc)%soilnopcropp(bounds%endp-bounds%begp+1))

       allocate(this_filter(nc)%icec(bounds%endc-bounds%begc+1))
       allocate(this_filter(nc)%do_smb_c(bounds%endc-bounds%begc+1))

       allocate(this_filter(nc)%actfirec(bounds%endc-bounds%begc+1))
       allocate(this_filter(nc)%actfirep(bounds%endp-bounds%begp+1))

       this_filter(nc)%num_actfirep = 1
       this_filter(nc)%num_actfirec = 1
       
    end do
!$OMP END PARALLEL DO

  end subroutine allocFiltersOneGroup

  !------------------------------------------------------------------------
  subroutine setFilters(bounds, glc_behavior)
    !
    ! !DESCRIPTION:
    ! Set CLM filters.
    use decompMod , only : bounds_level_clump
    !
    ! !ARGUMENTS:
    type(bounds_type)       , intent(in) :: bounds
    type(glc_behavior_type) , intent(in) :: glc_behavior
    !------------------------------------------------------------------------

    SHR_ASSERT_FL(bounds%level == bounds_level_clump, sourcefile, __LINE__)

    call setFiltersOneGroup(bounds, &
         filter, include_inactive = .false., &
         glc_behavior = glc_behavior)

    ! At least as of June, 2013, the 'inactive_and_active' version of the filters is
    ! static in time. Thus, we could have some logic saying whether we're in
    ! initialization, and if so, skip this call. But this is problematic for two reasons:
    ! (1) it requires that the caller of this routine (currently reweight_wrapup) know
    ! whether it is in initialization; and (2) it assumes that the filter definitions
    ! won't be changed in the future in a way that creates some variability in time. So
    ! for now, it seems cleanest and safest to just update these filters whenever the main
    ! filters are updated. But if this proves to be a performance problem, we could
    ! introduce an argument saying whether we're in initialization, and if so, skip this
    ! call.

    call setFiltersOneGroup(bounds, &
         filter_inactive_and_active, include_inactive = .true., &
         glc_behavior = glc_behavior)

  end subroutine setFilters


  !------------------------------------------------------------------------
  subroutine setFiltersOneGroup(bounds, this_filter, include_inactive, glc_behavior)
    !
    ! !DESCRIPTION:
    ! Set CLM filters for one group of filters.
    !
    ! "Standard" filters only include active points. However, this routine can be used to set
    ! alternative filters that also apply over inactive points, by setting include_inactive =
    ! .true.
    !
    ! This routine sets filters that are determined by subgrid type, "active" status of
    ! patch, col or landunit, and the like. Filters based on model state (e.g., snow
    ! cover) should generally be set elsewhere, to ensure that the routine that sets them
    ! is called at the right time in the driver loop.
    !
    ! !USES:
    use decompMod       , only : bounds_level_clump
    use pftconMod       , only : npcropmin
    use landunit_varcon , only : istsoil, istcrop, istice
    !
    ! !ARGUMENTS:
    type(bounds_type)       , intent(in)    :: bounds
    type(clumpfilter)       , intent(inout) :: this_filter(:)   ! the group of filters to set
    logical                 , intent(in)    :: include_inactive ! whether inactive points should be included in the filters
    type(glc_behavior_type) , intent(in)    :: glc_behavior
    !
    ! LOCAL VARAIBLES:
    integer :: nc          ! clump index
    integer :: c,l,p       ! column, landunit, patch indices
    integer :: fl          ! lake filter index
    integer :: fnl,fnlu    ! non-lake filter index
    integer :: fs          ! soil filter index
    integer :: f, fn       ! general indices
    integer :: g           !gridcell index
    !------------------------------------------------------------------------

    SHR_ASSERT_FL(bounds%level == bounds_level_clump, sourcefile, __LINE__)

    nc = bounds%clump_index

    ! Create filter of all columns
    fl = 0
    do c = bounds%begc,bounds%endc
       if (col%active(c) .or. include_inactive) then
          fl = fl + 1
          this_filter(nc)%allc(fl) = c
       end if
    end do
    this_filter(nc)%num_allc = fl

    ! Create lake and non-lake filters at column-level

    fl = 0
    fnl = 0
    do c = bounds%begc,bounds%endc
       if (col%active(c) .or. include_inactive) then
          l =col%landunit(c)
          if (lun%lakpoi(l)) then
             fl = fl + 1
             this_filter(nc)%lakec(fl) = c
          else
             fnl = fnl + 1
             this_filter(nc)%nolakec(fnl) = c
          end if
       end if
    end do
    this_filter(nc)%num_lakec = fl
    this_filter(nc)%num_nolakec = fnl

    ! Create lake and non-lake filters at patch-level

    fl = 0
    fnl = 0
    fnlu = 0
    do p = bounds%begp,bounds%endp
       if (patch%active(p) .or. include_inactive) then
          l =patch%landunit(p)
          if (lun%lakpoi(l) ) then
             fl = fl + 1
             this_filter(nc)%lakep(fl) = p
          else
             fnl = fnl + 1
             this_filter(nc)%nolakep(fnl) = p
             if (.not. lun%urbpoi(l)) then
                fnlu = fnlu + 1
                this_filter(nc)%nolakeurbanp(fnlu) = p
             end if
          end if
       end if
    end do
    this_filter(nc)%num_lakep = fl
    this_filter(nc)%num_nolakep = fnl
    this_filter(nc)%num_nolakeurbanp = fnlu

    ! Create soil filter at column-level

    fs = 0
    do c = bounds%begc,bounds%endc
       if (col%active(c) .or. include_inactive) then
          l =col%landunit(c)
          if (lun%itype(l) == istsoil .or. lun%itype(l) == istcrop) then
             fs = fs + 1
             this_filter(nc)%soilc(fs) = c
          end if
       end if
    end do
    this_filter(nc)%num_soilc = fs
    ! Create soil filter at patch-level

    fs = 0
    do p = bounds%begp,bounds%endp
       if (patch%active(p) .or. include_inactive) then
          l =patch%landunit(p)
          if (lun%itype(l) == istsoil .or. lun%itype(l) == istcrop) then
             fs = fs + 1
             this_filter(nc)%soilp(fs) = p
          end if
       end if
    end do
    this_filter(nc)%num_soilp = fs

    ! Create column-level hydrology filter (soil and Urban pervious road cols)

    f = 0
    do c = bounds%begc,bounds%endc
       if (col%active(c) .or. include_inactive) then
          if (col%hydrologically_active(c)) then
             f = f + 1
             this_filter(nc)%hydrologyc(f) = c
          end if
       end if
    end do
    this_filter(nc)%num_hydrologyc = f

    ! Create prognostic crop and soil w/o prog. crop filters at patch-level
    ! according to where the crop model should be used

    fl  = 0
    fnl = 0
    do p = bounds%begp,bounds%endp
       if (patch%active(p) .or. include_inactive) then
          if (patch%itype(p) >= npcropmin) then !skips 2 generic crop types
             fl = fl + 1
             this_filter(nc)%pcropp(fl) = p
          else
             l =patch%landunit(p)
             if (lun%itype(l) == istsoil .or. lun%itype(l) == istcrop) then
                fnl = fnl + 1
                this_filter(nc)%soilnopcropp(fnl) = p
             end if
          end if
       end if
    end do
    this_filter(nc)%num_pcropp   = fl
    this_filter(nc)%num_soilnopcropp = fnl   ! This wasn't being set before...

    ! Create landunit-level urban and non-urban filters

    f = 0
    fn = 0
    do l = bounds%begl,bounds%endl
       if (lun%active(l) .or. include_inactive) then
          if (lun%urbpoi(l)) then
             f = f + 1
             this_filter(nc)%urbanl(f) = l
          else
             fn = fn + 1
             this_filter(nc)%nourbanl(fn) = l
          end if
       end if
    end do
    this_filter(nc)%num_urbanl = f
    this_filter(nc)%num_nourbanl = fn

    ! Create column-level urban and non-urban filters

    f = 0
    fn = 0
    do c = bounds%begc,bounds%endc
       if (col%active(c) .or. include_inactive) then
          l = col%landunit(c)
          if (lun%urbpoi(l)) then
             f = f + 1
             this_filter(nc)%urbanc(f) = c
          else
             fn = fn + 1
             this_filter(nc)%nourbanc(fn) = c
          end if
       end if
    end do
    this_filter(nc)%num_urbanc = f
    this_filter(nc)%num_nourbanc = fn

    ! Create patch-level urban and non-urban filters

    f = 0
    fn = 0
    do p = bounds%begp,bounds%endp
       if (patch%active(p) .or. include_inactive) then
          l = patch%landunit(p)
          if (lun%urbpoi(l)) then
             f = f + 1
             this_filter(nc)%urbanp(f) = p
          else
             fn = fn + 1
             this_filter(nc)%nourbanp(fn) = p
          end if
       end if
    end do
    this_filter(nc)%num_urbanp = f
    this_filter(nc)%num_nourbanp = fn

    f = 0
    do c = bounds%begc,bounds%endc
       if (col%active(c) .or. include_inactive) then
          l = col%landunit(c)
          if (lun%itype(l) == istice) then
             f = f + 1
             this_filter(nc)%icec(f) = c
          end if
       end if
    end do
    this_filter(nc)%num_icec = f

    f = 0
    do c = bounds%begc,bounds%endc
       if (col%active(c) .or. include_inactive) then
          l = col%landunit(c)
          g = col%gridcell(c)

          ! Only compute SMB in regions where we replace ice melt with new ice:
          ! Elsewhere (where ice melt remains in place), we cannot compute a sensible
          ! negative SMB.
          !
          ! In addition to istice columns, we also compute SMB for any soil column in
          ! this region, in order to provide SMB forcing for the bare ground elevation
          ! class (elevation class 0).
          if ( glc_behavior%melt_replaced_by_ice_grc(g) .and. &
               (lun%itype(l) == istice .or. lun%itype(l) == istsoil)) then
             f = f + 1
             this_filter(nc)%do_smb_c(f) = c
          end if
       end if
    end do
    this_filter(nc)%num_do_smb_c = f

    ! Note: snow filters are reconstructed each time step in
    ! LakeHydrology and SnowHydrology
    ! Note: CNDV "pft present" filter is reconstructed each time CNDV is run

  end subroutine setFiltersOneGroup

  !-----------------------------------------------------------------------
  subroutine setExposedvegpFilter(bounds, frac_veg_nosno)
    !
    ! !DESCRIPTION:
    ! Sets the exposedvegp and noexposedvegp filters for one clump.
    !
    ! The exposedvegp filter includes points for which frac_veg_nosno > 0. noexposedvegp
    ! includes points for which frac_veg_nosno <= 0. However, note that neither filter
    ! includes urban or lake points!
    !
    ! Should be called from within a loop over clumps.
    !
    ! Only sets this filter in the main 'filter' variable, NOT in
    ! filter_inactive_and_active.
    !
    ! Note that this is done separately from the main setFilters routine, because it may
    ! need to be called at a different time in the driver loop.
    !
    ! !USES:
    use decompMod , only : bounds_level_clump
    !
    ! !ARGUMENTS:
    type(bounds_type) , intent(in) :: bounds
    integer           , intent(in) :: frac_veg_nosno( bounds%begp: ) ! fraction of vegetation not covered by snow [patch]
    !
    ! !LOCAL VARIABLES:
    integer :: nc     ! clump index
    integer :: fp     ! filter index
    integer :: p      ! patch index
    integer :: fe, fn ! filter counts

    character(len=*), parameter :: subname = 'setExposedvegpFilter'
    !-----------------------------------------------------------------------

    SHR_ASSERT_FL(bounds%level == bounds_level_clump, sourcefile, __LINE__)
    SHR_ASSERT_ALL_FL((ubound(frac_veg_nosno) == (/bounds%endp/)), sourcefile, __LINE__)

    nc = bounds%clump_index

    fe = 0
    fn = 0
    do fp = 1, filter(nc)%num_nolakeurbanp
       p = filter(nc)%nolakeurbanp(fp)
       if (frac_veg_nosno(p) > 0) then
          fe = fe + 1
          filter(nc)%exposedvegp(fe) = p
       else
          fn = fn + 1
          filter(nc)%noexposedvegp(fn) = p
       end if
    end do
    filter(nc)%num_exposedvegp = fe
    filter(nc)%num_noexposedvegp = fn

  end subroutine setExposedvegpFilter


end module filterMod<|MERGE_RESOLUTION|>--- conflicted
+++ resolved
@@ -37,12 +37,6 @@
      integer, pointer :: soilnopcropp(:) ! soil w/o prog. crops (patches)
      integer :: num_soilnopcropp         ! number of patches in soil w/o prog crops
 
-<<<<<<< HEAD
-     integer, pointer :: lakep(:)        ! lake filter (pfts)
-     integer :: num_lakep                ! number of pfts in lake filter
-     integer, pointer :: nolakep(:)      ! non-lake filter (pfts)
-     integer :: num_nolakep              ! number of pfts in non-lake filter
-=======
      integer, pointer :: all_soil_patches(:) ! all soil or crop patches. Used for updating FATES SP drivers
      integer :: num_all_soil_patches         ! number of patches in all_soil_patches filter
 
@@ -50,7 +44,6 @@
      integer :: num_lakep                ! number of patches in lake filter
      integer, pointer :: nolakep(:)      ! non-lake filter (patches)
      integer :: num_nolakep              ! number of patches in non-lake filter
->>>>>>> 94e1bdc4
      integer, pointer :: lakec(:)        ! lake filter (columns)
      integer :: num_lakec                ! number of columns in lake filter
      integer, pointer :: nolakec(:)      ! non-lake filter (columns)
