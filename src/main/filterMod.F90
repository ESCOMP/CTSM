--- conflicted
+++ resolved
@@ -238,19 +238,14 @@
        allocate(this_filter(nc)%soilnopcropp(bounds%endp-bounds%begp+1))
 
        allocate(this_filter(nc)%icec(bounds%endc-bounds%begc+1))
-<<<<<<< HEAD
-       allocate(this_filter(nc)%do_smb_c(bounds%endc-bounds%begc+1))       
-       
-       allocate(this_filter(nc)%actfirec(bounds%endc-bounds%begc+1))      
+       allocate(this_filter(nc)%do_smb_c(bounds%endc-bounds%begc+1))
+
+       allocate(this_filter(nc)%actfirec(bounds%endc-bounds%begc+1))
        allocate(this_filter(nc)%actfirep(bounds%endp-bounds%begp+1))
 
        this_filter(nc)%num_actfirep = 1
        this_filter(nc)%num_actfirec = 1
        
-=======
-       allocate(this_filter(nc)%do_smb_c(bounds%endc-bounds%begc+1))
-
->>>>>>> 492bdc01
     end do
 !$OMP END PARALLEL DO
 
