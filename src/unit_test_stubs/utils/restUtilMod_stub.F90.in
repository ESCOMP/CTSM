module restUtilMod

  ! This is a stub for restUtilMod. Currently all it does is provide empty
  ! implementations for restartvar, to satisfy the interface that is expected throughout
  ! the CLM code

  use shr_kind_mod, only: r8=>shr_kind_r8, r4 => shr_kind_r4, i4=>shr_kind_i4
  use ncdio_pio, only : file_desc_t

  implicit none
  private
  save

  interface restartvar
     !DIMS 0,1,2
     !TYPE text,int,double
     module procedure restartvar_{DIMS}d_{TYPE}
     !TYPE int,double
     module procedure restartvar_2d_{TYPE}_bounds
  end interface restartvar

  public :: restartvar

  public :: RestartExcessIceIssue

  public :: set_missing_from_template

  public :: CallRestartvarDimOK

contains

  !-----------------------------------------------------------------------
  !DIMS 0
  !TYPE text,int,double
  subroutine restartvar_{DIMS}d_{TYPE}(&
       ncid, flag, varname, xtype, &
       long_name, units, interpinic_flag, data, readvar, &
       comment, flag_meanings, missing_value, fill_value, &
       imissing_value, ifill_value, flag_values, nvalid_range )

    !----------------------------------------------------
    ! Arguments
    type(file_desc_t) , intent(inout)        :: ncid             ! netcdf file id
    character(len=*)  , intent(in)           :: flag             ! 'read' or 'write'
    character(len=*)  , intent(in)           :: varname          ! variable name
    integer           , intent(in)           :: xtype            ! netcdf data type
    character(len=*)  , intent(in)           :: long_name        ! long name for variable
    character(len=*)  , intent(in)           :: interpinic_flag  ! interpolate variable using interpinic
    {VTYPE}           , intent(inout)        :: data{DIMSTR}
    logical           , intent(out)          :: readvar          ! was var read?
    character(len=*)  , intent(in), optional :: units            ! long name for variable
    character(len=*)  , intent(in), optional :: comment          ! attribute
    character(len=*)  , intent(in), optional :: flag_meanings(:) ! attribute
    real(r8)          , intent(in), optional :: missing_value    ! attribute for real
    real(r8)          , intent(in), optional :: fill_value       ! attribute for real
    integer           , intent(in), optional :: imissing_value   ! attribute for int
    integer           , intent(in), optional :: ifill_value      ! attribute for int
    integer           , intent(in), optional :: flag_values(:)   ! attribute for int
    integer           , intent(in), optional :: nvalid_range(2)  ! attribute for int
    ! 

    readvar = .false.

  end subroutine restartvar_{DIMS}d_{TYPE}

  !-----------------------------------------------------------------------
  !DIMS 1,2
  !TYPE text,int,double
  subroutine restartvar_{DIMS}d_{TYPE}(&
       ncid, flag, varname, xtype, dim1name, &
       long_name, units, interpinic_flag, data, readvar, &
       comment, flag_meanings, missing_value, fill_value, &
       imissing_value, ifill_value, flag_values, nvalid_range )

    !----------------------------------------------------
    ! Arguments
    type(file_desc_t) , intent(inout)        :: ncid             ! netcdf file id
    character(len=*)  , intent(in)           :: flag             ! 'read' or 'write'
    character(len=*)  , intent(in)           :: varname          ! variable name
    integer           , intent(in)           :: xtype            ! netcdf data type
    character(len=*)  , intent(in)           :: long_name        ! long name for variable
    character(len=*)  , intent(in)           :: interpinic_flag  ! interpolate variable using interpinic
    {VTYPE}           , pointer              :: data{DIMSTR}
    logical           , intent(inout)        :: readvar          ! was var read?
    character(len=*)  , intent(in), optional :: dim1name         ! dimension name
    character(len=*)  , intent(in), optional :: units            ! long name for variable
    character(len=*)  , intent(in), optional :: comment          ! attribute
    character(len=*)  , intent(in), optional :: flag_meanings(:) ! attribute
    real(r8)          , intent(in), optional :: missing_value    ! attribute for real
    real(r8)          , intent(in), optional :: fill_value       ! attribute for real
    integer           , intent(in), optional :: imissing_value   ! attribute for int
    integer           , intent(in), optional :: ifill_value      ! attribute for int
    integer           , intent(in), optional :: flag_values(:)   ! attribute for int
    integer           , intent(in), optional :: nvalid_range(2)  ! attribute for int

  end subroutine restartvar_{DIMS}d_{TYPE}

  !-----------------------------------------------------------------------

  !TYPE int,double
  subroutine restartvar_2d_{TYPE}_bounds(ncid, flag, varname, xtype, &
       dim1name, dim2name, switchdim, lowerb2, upperb2, &
       long_name, units, scale_by_thickness, interpinic_flag, data, readvar, &
       comment, flag_meanings, missing_value, fill_value, &
       imissing_value, ifill_value, flag_values, nvalid_range )

    !----------------------------------------------------
    ! Arguments
    type(file_desc_t), intent(inout)        :: ncid             ! netcdf file id
    character(len=*) , intent(in)           :: flag             ! 'read' or 'write'
    character(len=*) , intent(in)           :: varname          ! variable name
    integer          , intent(in)           :: xtype            ! netcdf data type
    character(len=*) , intent(in)           :: dim1name         ! dimension name
    character(len=*) , intent(in)           :: dim2name         ! dimension name
    logical          , intent(in)           :: switchdim
    character(len=*) , intent(in)           :: long_name        ! long name for variable
    logical          , intent(in)           :: scale_by_thickness  ! to scale by thickness in vertical interpolation or not
    character(len=*) , intent(in)           :: interpinic_flag  ! interpolate variable using interpinic
    {VTYPE}          , pointer              :: data(:,:)        ! raw data
    logical          , intent(out)          :: readvar          ! was var read?
    integer          , intent(in), optional :: lowerb2
    integer          , intent(in), optional :: upperb2 
    character(len=*) , intent(in), optional :: units            ! long name for variable
    character(len=*) , intent(in), optional :: comment          ! attribute
    character(len=*) , intent(in), optional :: flag_meanings(:) ! attribute
    real(r8)         , intent(in), optional :: missing_value    ! attribute for real
    real(r8)         , intent(in), optional :: fill_value       ! attribute for real
    integer          , intent(in), optional :: imissing_value   ! attribute for int
    integer          , intent(in), optional :: ifill_value      ! attribute for int
    integer          , intent(in), optional :: flag_values(:)   ! attribute for int
    integer          , intent(in), optional :: nvalid_range(2)  ! attribute for int

    readvar = .false.

  end subroutine restartvar_2d_{TYPE}_bounds

  !-----------------------------------------------------------------------
  subroutine set_missing_from_template(my_var, template_var, multiplier)
    !
    ! !DESCRIPTION:
    ! Set values of a missing restart field from a template field, with some constant
    ! multiplier
    !
    ! !USES:
    use shr_infnan_mod, only : isnan => shr_infnan_isnan, nan => shr_infnan_nan, assignment(=)
    !
    ! !ARGUMENTS:
    real(r8), intent(out) :: my_var(:)
    real(r8), intent(in)  :: template_var(:)
    real(r8), intent(in)  :: multiplier

    my_var(:) = template_var(:) * multiplier

  end subroutine set_missing_from_template

  !-----------------------------------------------------------------------
<<<<<<< HEAD
  subroutine RestartExcessIceIssue(ncid, flag, excess_ice_on_restart)
    !
    ! !DESCRIPTION:
    !
    ! !USES:
    !
    ! !ARGUMENTS:
    type(file_desc_t), intent(inout) :: ncid       ! netcdf id
    character(len=*) , intent(in)    :: flag       ! 'read' or 'write'
    logical, intent(out) :: excess_ice_on_restart  ! If excess ice is on the restart file
    !
    ! !LOCAL VARIABLES:
    integer  :: attribute_value

    character(len=*), parameter :: subname = 'RestartExcessIceIssue'
    !-----------------------------------------------------------------------

    excess_ice_on_restart = .false.

  end subroutine RestartExcessIceIssue
=======
  logical function CallRestartvarDimOK (ncid, flag, dimname)
    !
    ! !DESCRIPTION:
    ! Answer whether to call restartvar(), if necessary checking whether
    ! a dimension exists in the restart file
    !
    ! BACKWARDS_COMPATIBILITY(wjs/ssr, 2022-02-02)
    ! Used in Restart(). Even though restartvar() can safely be called for a
    ! non-existent variable, it gives an error for a non-existent dimension, so
    ! check whether the dimension exists before trying to read. The need for this
    ! function arose because we recently added the mxsowings and mxharvests
    ! dimensions to the restart file.
    !
    ! !USES:
    use ncdio_pio
    !
    ! !ARGUMENTS:
    type(file_desc_t), intent(inout) :: ncid
    character(len=*) , intent(in)    :: flag
    character(len=*) , intent(in)    :: dimname
    !
    ! !LOCAL VARIABLES:
    !-----------------------------------------------------------------------

    CallRestartvarDimOK = .false.

  end function CallRestartvarDimOK
>>>>>>> 04c5da87


end module restUtilMod<|MERGE_RESOLUTION|>--- conflicted
+++ resolved
@@ -154,7 +154,6 @@
   end subroutine set_missing_from_template
 
   !-----------------------------------------------------------------------
-<<<<<<< HEAD
   subroutine RestartExcessIceIssue(ncid, flag, excess_ice_on_restart)
     !
     ! !DESCRIPTION:
@@ -175,7 +174,9 @@
     excess_ice_on_restart = .false.
 
   end subroutine RestartExcessIceIssue
-=======
+
+
+  !-----------------------------------------------------------------------
   logical function CallRestartvarDimOK (ncid, flag, dimname)
     !
     ! !DESCRIPTION:
@@ -203,7 +204,6 @@
     CallRestartvarDimOK = .false.
 
   end function CallRestartvarDimOK
->>>>>>> 04c5da87
 
 
 end module restUtilMod