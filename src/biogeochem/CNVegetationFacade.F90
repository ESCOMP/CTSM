module CNVegetationFacade

  !-----------------------------------------------------------------------
  ! !DESCRIPTION:
  ! Facade for the CN Vegetation subsystem.
  !
  ! (A "facade", in software engineering terms, is a unified interface to a set of
  ! interfaces in a subsystem. The facade defines a higher-level interface that makes the
  ! subsystem easier to use.)
  !
  ! NOTE(wjs, 2016-02-19) I envision that we will introduce an abstract base class
  ! (VegBase). Then both CNVeg and EDVeg will extend VegBase. The rest of the CLM code can
  ! then have an instance of VegBase, which depending on the run, can be either a CNVeg or
  ! EDVeg instance.
  !
  ! In addition, we probably want an implementation when running without CN or fates - i.e.,
  ! an SPVeg inst. This would provide implementations for get_leafn_patch,
  ! get_downreg_patch, etc., so that we don't need to handle the non-cn case here (note
  ! that, currently, we return NaN for most of these getters, because these arrays are
  ! invalid and shouldn't be used when running in SP mode). Also, in its EcosystemDynamics
  ! routine, it would call SatellitePhenology (but note that the desired interface for
  ! EcosystemDynamics would be quite different... could just pass everything needed by any
  ! model, and ignore unneeded arguments). Then we can get rid of comments in this module
  ! like, "only call if use_cn is true", as well as use_cn conditionals in this module.
  !
  ! NOTE(wjs, 2016-02-23) Currently, SatellitePhenology is called even when running with
  ! CN, for the sake of dry deposition. This seems weird to me, and my gut feeling -
  ! without understanding it well - is that this should be rewritten to depend on LAI from
  ! CN rather than from satellite phenology. Until that is done, the separation between SP
  ! and other Veg modes will be messier.
  !
  ! NOTE(wjs, 2016-02-23) Currently, this class coordinates calls to soil BGC routines as
  ! well as veg BGC routines (even though it doesn't contain any soil BGC types). This is
  ! because CNDriver coordinates both the veg & soil BGC. We should probably split up
  ! CNDriver so that there is a cleaner separation between veg BGC and soil BGC, to allow
  ! easier swapping of (for example) CN and ED. At that point, this class could
  ! coordinate just the calls to veg BGC routines, with a similar facade class
  ! coordinating the calls to soil BGC routines.
  !
  ! !USES:
#include "shr_assert.h"
  use shr_kind_mod                    , only : r8 => shr_kind_r8
  use shr_infnan_mod                  , only : nan => shr_infnan_nan, assignment(=)
  use shr_log_mod                     , only : errMsg => shr_log_errMsg
  use perf_mod                        , only : t_startf, t_stopf
  use decompMod                       , only : bounds_type
  use clm_varctl                      , only : iulog, use_cn, use_cndv, use_c13, use_c14
  use abortutils                      , only : endrun
  use spmdMod                         , only : masterproc
  use clm_time_manager                , only : get_curr_date, get_ref_date
  use clm_time_manager                , only : get_nstep, is_end_curr_year, is_first_step
  use CNBalanceCheckMod               , only : cn_balance_type
  use CNVegStateType                  , only : cnveg_state_type
  use CNVegCarbonFluxType             , only : cnveg_carbonflux_type
  use CNVegCarbonStateType            , only : cnveg_carbonstate_type
  use CNVegNitrogenFluxType           , only : cnveg_nitrogenflux_type
  use CNVegNitrogenStateType          , only : cnveg_nitrogenstate_type
  use CNFireMethodMod                 , only : cnfire_method_type
  use CNProductsMod                   , only : cn_products_type
  use NutrientCompetitionMethodMod    , only : nutrient_competition_method_type
  use SpeciesIsotopeType              , only : species_isotope_type
  use SpeciesNonIsotopeType           , only : species_non_isotope_type
  use CanopyStateType                 , only : canopystate_type
  use PhotosynthesisMod               , only : photosyns_type
  use atm2lndType                     , only : atm2lnd_type
  use WaterStateBulkType                  , only : waterstatebulk_type
  use WaterDiagnosticBulkType                  , only : waterdiagnosticbulk_type
  use WaterFluxBulkType                   , only : waterfluxbulk_type
  use Wateratm2lndBulkType                   , only : wateratm2lndbulk_type
  use SoilStateType                   , only : soilstate_type
  use TemperatureType                 , only : temperature_type 
  use CropType                        , only : crop_type
  use ch4Mod                          , only : ch4_type
  use CNDVType                        , only : dgvs_type
  use CNDVDriverMod                   , only : CNDVDriver, CNDVHIST
  use EnergyFluxType                  , only : energyflux_type
  use SaturatedExcessRunoffMod        , only : saturated_excess_runoff_type
  use FrictionVelocityMod             , only : frictionvel_type
  use SoilBiogeochemStateType         , only : soilBiogeochem_state_type
  use SoilBiogeochemCarbonStateType   , only : soilbiogeochem_carbonstate_type
  use SoilBiogeochemCarbonFluxType    , only : soilBiogeochem_carbonflux_type
  use SoilBiogeochemNitrogenStateType , only : soilbiogeochem_nitrogenstate_type
  use SoilBiogeochemNitrogenFluxType  , only : soilbiogeochem_nitrogenflux_type
  use CNFireEmissionsMod              , only : fireemis_type, CNFireEmisUpdate
  use CNDriverMod                     , only : CNDriverInit
  use CNDriverMod                     , only : CNDriverSummarizeStates, CNDriverSummarizeFluxes
  use CNDriverMod                     , only : CNDriverNoLeaching, CNDriverLeaching
  use CNCStateUpdate1Mod              , only : CStateUpdateDynPatch
  use CNNStateUpdate1Mod              , only : NStateUpdateDynPatch
  use CNVegStructUpdateMod            , only : CNVegStructUpdate
  use CNAnnualUpdateMod               , only : CNAnnualUpdate
  use dynConsBiogeochemMod            , only : dyn_cnbal_patch, dyn_cnbal_col
  use dynCNDVMod                      , only : dynCNDV_init, dynCNDV_interp
  use CNPrecisionControlMod           , only: CNPrecisionControl
  use SoilBiogeochemPrecisionControlMod , only: SoilBiogeochemPrecisionControl
  !
  implicit none
  private

  ! !PUBLIC TYPES:

  type, public :: cn_vegetation_type
     ! FIXME(bja, 2016-06) These need to be public for use when fates is
     ! turned on. Should either be moved out of here or create some ED
     ! version of the facade....
     type(cnveg_state_type)         :: cnveg_state_inst
     type(cnveg_carbonstate_type)   :: cnveg_carbonstate_inst
     type(cnveg_carbonflux_type)    :: cnveg_carbonflux_inst

     !X!private

     type(cnveg_carbonstate_type)   :: c13_cnveg_carbonstate_inst
     type(cnveg_carbonstate_type)   :: c14_cnveg_carbonstate_inst
     type(cnveg_carbonflux_type)    :: c13_cnveg_carbonflux_inst
     type(cnveg_carbonflux_type)    :: c14_cnveg_carbonflux_inst
     type(cnveg_nitrogenstate_type) :: cnveg_nitrogenstate_inst
     type(cnveg_nitrogenflux_type)  :: cnveg_nitrogenflux_inst

     type(cn_products_type)         :: c_products_inst
     type(cn_products_type)         :: c13_products_inst
     type(cn_products_type)         :: c14_products_inst
     type(cn_products_type)         :: n_products_inst

     type(cn_balance_type)          :: cn_balance_inst
     class(cnfire_method_type), allocatable :: cnfire_method
     type(dgvs_type)                :: dgvs_inst

     ! Control variables
     logical, private :: reseed_dead_plants    ! Flag to indicate if should reseed dead plants when starting up the model

     ! TODO(wjs, 2016-02-19) Evaluate whether some other variables should be moved in
     ! here. Whether they should be moved in depends on how tightly they are tied in with
     ! the other CN Vegetation stuff. A question to ask is: Is this module used when
     ! running with SP or ED? If so, then it should probably remain outside of CNVeg.
     !
     ! From the clm_instMod section on "CN vegetation types":
     ! - nutrient_competition_method
     !   - I'm pretty sure this should be moved into here; it's just a little messy to do
     !     so, because of how it's initialized (specifically, the call to readParameters
     !     in clm_initializeMod).
     !
     ! From the clm_instMod section on "general biogeochem types":
     ! - ch4_inst
     !   - probably not: really seems to belong in soilbiogeochem
     ! - crop_inst
     ! - dust_inst
     ! - vocemis_inst
     ! - fireemis_inst
     ! - drydepvel_inst
     
   contains
     procedure, public :: Init
     procedure, public :: InitAccBuffer
     procedure, public :: InitAccVars
     procedure, public :: UpdateAccVars
     procedure, public :: Restart

     procedure, public :: Init2                         ! Do initialization in initialize phase, after subgrid weights are determined
     procedure, public :: InitEachTimeStep              ! Do initializations at the start of each time step
     procedure, public :: InterpFileInputs              ! Interpolate inputs from files
     procedure, public :: UpdateSubgridWeights          ! Update subgrid weights if running with prognostic patch weights
     procedure, public :: DynamicAreaConservation       ! Conserve C & N with updates in subgrid weights
     procedure, public :: InitColumnBalance             ! Set the starting point for col-level balance checks
     procedure, public :: EcosystemDynamicsPreDrainage  ! Do the main science that needs to be done before hydrology-drainage
     procedure, public :: EcosystemDynamicsPostDrainage ! Do the main science that needs to be done after hydrology-drainage
     procedure, public :: BalanceCheck                  ! Check the carbon and nitrogen balance
     procedure, public :: EndOfTimeStepVegDynamics      ! Do vegetation dynamics that should be done at the end of each time step
     procedure, public :: WriteHistory                  ! Do any history writes that are specific to veg dynamics

     procedure, public :: get_net_carbon_exchange_grc   ! Get gridcell-level net carbon exchange array
     procedure, public :: get_leafn_patch               ! Get patch-level leaf nitrogen array
     procedure, public :: get_downreg_patch             ! Get patch-level downregulation array
     procedure, public :: get_root_respiration_patch    ! Get patch-level root respiration array
     procedure, public :: get_annsum_npp_patch          ! Get patch-level annual sum NPP array
     procedure, public :: get_agnpp_patch               ! Get patch-level aboveground NPP array
     procedure, public :: get_bgnpp_patch               ! Get patch-level belowground NPP array
     procedure, public :: get_froot_carbon_patch        ! Get patch-level fine root carbon array
     procedure, public :: get_croot_carbon_patch        ! Get patch-level coarse root carbon array
     procedure, public :: get_totvegc_col               ! Get column-level total vegetation carbon array

     procedure, private :: CNReadNML                    ! Read in the CN general namelist
  end type cn_vegetation_type

  ! !PRIVATE DATA MEMBERS:

  integer, private :: skip_steps    ! Number of steps to skip at startup
  character(len=*), parameter, private :: sourcefile = &
       __FILE__

contains

  !-----------------------------------------------------------------------
  subroutine Init(this, bounds, NLFilename, nskip_steps)
    !
    ! !DESCRIPTION:
    ! Initialize a CNVeg object.
    !
    ! Should be called regardless of whether use_cn is true
    !
    ! !USES:
    use CNFireFactoryMod , only : create_cnfire_method
    use clm_varcon       , only : c13ratio, c14ratio
    !
    ! !ARGUMENTS:
    class(cn_vegetation_type), intent(inout) :: this
    type(bounds_type), intent(in)    :: bounds
    character(len=*) , intent(in)    :: NLFilename  ! namelist filename
    integer          , intent(in)    :: nskip_steps ! Number of steps to skip at startup
    !
    ! !LOCAL VARIABLES:
    integer :: begp, endp

    character(len=*), parameter :: subname = 'Init'
    !-----------------------------------------------------------------------

    begp = bounds%begp
    endp = bounds%endp

    ! Note - always initialize the memory for cnveg_state_inst (used in biogeophys/)
    call this%cnveg_state_inst%Init(bounds)
    
    skip_steps = nskip_steps

    if (use_cn) then

       ! Read in the general CN namelist
       call this%CNReadNML( NLFilename )    ! MUST be called first as passes down control information to others

       call this%cnveg_carbonstate_inst%Init(bounds, carbon_type='c12', ratio=1._r8, NLFilename=NLFilename)
       if (use_c13) then
          call this%c13_cnveg_carbonstate_inst%Init(bounds, carbon_type='c13', ratio=c13ratio, &
               NLFilename=NLFilename, c12_cnveg_carbonstate_inst=this%cnveg_carbonstate_inst)
       end if
       if (use_c14) then
          call this%c14_cnveg_carbonstate_inst%Init(bounds, carbon_type='c14', ratio=c14ratio, &
               NLFilename=NLFilename, c12_cnveg_carbonstate_inst=this%cnveg_carbonstate_inst)
       end if
       call this%cnveg_carbonflux_inst%Init(bounds, carbon_type='c12')
       if (use_c13) then
          call this%c13_cnveg_carbonflux_inst%Init(bounds, carbon_type='c13')
       end if
       if (use_c14) then
          call this%c14_cnveg_carbonflux_inst%Init(bounds, carbon_type='c14')
       end if
       call this%cnveg_nitrogenstate_inst%Init(bounds,                   &
            this%cnveg_carbonstate_inst%leafc_patch(begp:endp),          &
            this%cnveg_carbonstate_inst%leafc_storage_patch(begp:endp),  &
            this%cnveg_carbonstate_inst%frootc_patch(begp:endp),         &
            this%cnveg_carbonstate_inst%frootc_storage_patch(begp:endp), &
            this%cnveg_carbonstate_inst%deadstemc_patch(begp:endp) )
       call this%cnveg_nitrogenflux_inst%Init(bounds) 

       call this%c_products_inst%Init(bounds, species_non_isotope_type('C'))
       if (use_c13) then
          call this%c13_products_inst%Init(bounds, species_isotope_type('C', '13'))
       end if
       if (use_c14) then
          call this%c14_products_inst%Init(bounds, species_isotope_type('C', '14'))
       end if
       call this%n_products_inst%Init(bounds, species_non_isotope_type('N'))

       call this%cn_balance_inst%Init(bounds)

       ! Initialize the memory for the dgvs_inst data structure regardless of whether
       ! use_cndv is true so that it can be used in associate statements (nag compiler
       ! complains otherwise)
       call this%dgvs_inst%Init(bounds)
    end if

    allocate(this%cnfire_method, &
         source=create_cnfire_method(NLFilename))

  end subroutine Init

  !-----------------------------------------------------------------------
  subroutine CNReadNML( this, NLFilename )
    !
    ! !DESCRIPTION:
    ! Read in the general CN control namelist
    !
    ! !USES:
    use fileutils      , only : getavu, relavu, opnfil
    use shr_nl_mod     , only : shr_nl_find_group_name
    use spmdMod        , only : masterproc, mpicom
    use shr_mpi_mod    , only : shr_mpi_bcast
    use clm_varctl     , only : iulog
    !
    ! !ARGUMENTS:
    class(cn_vegetation_type), intent(inout) :: this
    character(len=*)         , intent(in)    :: NLFilename                 ! Namelist filename
    !
    ! !LOCAL VARIABLES:
    integer :: ierr                 ! error code
    integer :: unitn                ! unit for namelist file

    character(len=*), parameter :: subname = 'CNReadNML'
    character(len=*), parameter :: nmlname = 'cn_general'   ! MUST match what is in namelist below
    !-----------------------------------------------------------------------
    logical :: reseed_dead_plants
    namelist /cn_general/ reseed_dead_plants

    reseed_dead_plants = this%reseed_dead_plants

    if (masterproc) then
       unitn = getavu()
       write(iulog,*) 'Read in '//nmlname//'  namelist'
       call opnfil (NLFilename, unitn, 'F')
       call shr_nl_find_group_name(unitn, nmlname, status=ierr)
       if (ierr == 0) then
          read(unitn, nml=cn_general, iostat=ierr)   ! Namelist name here MUST be the same as in nmlname above!
          if (ierr /= 0) then
             call endrun(msg="ERROR reading "//nmlname//"namelist"//errmsg(sourcefile, __LINE__))
          end if
       else
          call endrun(msg="ERROR could NOT find "//nmlname//"namelist"//errmsg(sourcefile, __LINE__))
       end if
       call relavu( unitn )
    end if

    call shr_mpi_bcast (reseed_dead_plants      , mpicom)

    this%reseed_dead_plants = reseed_dead_plants

    if (masterproc) then
       write(iulog,*) ' '
       write(iulog,*) nmlname//' settings:'
       write(iulog,nml=cn_general)    ! Name here MUST be the same as in nmlname above!
       write(iulog,*) ' '
    end if

    !-----------------------------------------------------------------------

  end subroutine CNReadNML


  !-----------------------------------------------------------------------
  subroutine InitAccBuffer(this, bounds)
    !
    ! !DESCRIPTION:
    ! Initialize accumulation buffer for types contained here 
    !
    ! !USES:
    !
    ! !ARGUMENTS:
    class(cn_vegetation_type), intent(inout) :: this
    type(bounds_type), intent(in)    :: bounds
    !
    ! !LOCAL VARIABLES:

    character(len=*), parameter :: subname = 'InitAccBuffer'
    !-----------------------------------------------------------------------

    if (use_cndv) then
       call this%dgvs_inst%InitAccBuffer(bounds)
    end if

  end subroutine InitAccBuffer

  !-----------------------------------------------------------------------
  subroutine InitAccVars(this, bounds)
    !
    ! !DESCRIPTION:
    ! Initialize variables that are associated with accumulated fields
    !
    ! !USES:
    !
    ! !ARGUMENTS:
    class(cn_vegetation_type), intent(inout) :: this
    type(bounds_type), intent(in)    :: bounds
    !
    ! !LOCAL VARIABLES:

    character(len=*), parameter :: subname = 'InitAccVars'
    !-----------------------------------------------------------------------

    if (use_cndv) then
       call this%dgvs_inst%initAccVars(bounds)
    end if

  end subroutine InitAccVars

  !-----------------------------------------------------------------------
  subroutine UpdateAccVars(this, bounds, t_a10_patch, t_ref2m_patch)
    !
    ! !DESCRIPTION:
    ! Update accumulated variables
    !
    ! Should be called every time step
    !
    ! !USES:
    !
    ! !ARGUMENTS:
    class(cn_vegetation_type), intent(inout) :: this
    type(bounds_type), intent(in)    :: bounds
    ! NOTE(wjs, 2016-02-23) These need to be pointers to agree with the interface of
    ! UpdateAccVars in CNDVType (they are pointers there as a workaround for a compiler
    ! bug).
    real(r8), pointer , intent(in)   :: t_a10_patch(:)      ! 10-day running mean of the 2 m temperature (K)
    real(r8), pointer , intent(in)   :: t_ref2m_patch(:)    ! 2 m height surface air temperature (K)
    !
    ! !LOCAL VARIABLES:

    character(len=*), parameter :: subname = 'UpdateAccVars'
    !-----------------------------------------------------------------------

    SHR_ASSERT_ALL((ubound(t_a10_patch) == (/bounds%endp/)), errMsg(sourcefile, __LINE__))
    SHR_ASSERT_ALL((ubound(t_ref2m_patch) == (/bounds%endp/)), errMsg(sourcefile, __LINE__))

    if (use_cndv) then
       call this%dgvs_inst%UpdateAccVars(bounds, &
            t_a10_patch = t_a10_patch, &
            t_ref2m_patch = t_ref2m_patch)
    end if

  end subroutine UpdateAccVars


  !-----------------------------------------------------------------------
  subroutine Restart(this, bounds, ncid, flag)
    !
    ! !DESCRIPTION:
    ! Handle restart (read / write) for CNVeg
    !
    ! Should be called regardless of whether use_cn is true
    !
    ! !USES:
    use ncdio_pio, only : file_desc_t
    use clm_varcon, only : c3_r2, c14ratio
    !
    ! !ARGUMENTS:
    class(cn_vegetation_type), intent(inout) :: this
    type(bounds_type), intent(in)    :: bounds 
    type(file_desc_t), intent(inout) :: ncid   
    character(len=*) , intent(in)    :: flag   
    integer  :: reseed_patch(bounds%endp-bounds%begp+1)
    integer  :: num_reseed_patch
    !
    ! !LOCAL VARIABLES:

    integer :: begp, endp

    character(len=*), parameter :: subname = 'Restart'
    !-----------------------------------------------------------------------

    if (use_cn) then
       begp = bounds%begp
       endp = bounds%endp
       call this%cnveg_carbonstate_inst%restart(bounds, ncid, flag=flag, carbon_type='c12', &
               reseed_dead_plants=this%reseed_dead_plants, filter_reseed_patch=reseed_patch, &
               num_reseed_patch=num_reseed_patch )
       if ( flag /= 'read' .and. num_reseed_patch /= 0 )then
          call endrun(msg="ERROR num_reseed should be zero and is not"//errmsg(sourcefile, __LINE__))
       end if
       if (use_c13) then
          call this%c13_cnveg_carbonstate_inst%restart(bounds, ncid, flag=flag, carbon_type='c13', &
               reseed_dead_plants=this%reseed_dead_plants, c12_cnveg_carbonstate_inst=this%cnveg_carbonstate_inst)
       end if
       if (use_c14) then
          call this%c14_cnveg_carbonstate_inst%restart(bounds, ncid, flag=flag, carbon_type='c14', &
               reseed_dead_plants=this%reseed_dead_plants, c12_cnveg_carbonstate_inst=this%cnveg_carbonstate_inst)
       end if

       call this%cnveg_carbonflux_inst%restart(bounds, ncid, flag=flag, carbon_type='c12')
       if (use_c13) then
          call this%c13_cnveg_carbonflux_inst%restart(bounds, ncid, flag=flag, carbon_type='c13')
       end if
       if (use_c14) then
          call this%c14_cnveg_carbonflux_inst%restart(bounds, ncid, flag=flag, carbon_type='c14')
       end if

       call this%cnveg_nitrogenstate_inst%restart(bounds, ncid, flag=flag,  &
            leafc_patch=this%cnveg_carbonstate_inst%leafc_patch(begp:endp),         &
            leafc_storage_patch=this%cnveg_carbonstate_inst%leafc_storage_patch(begp:endp), &
            frootc_patch=this%cnveg_carbonstate_inst%frootc_patch(begp:endp), &
            frootc_storage_patch=this%cnveg_carbonstate_inst%frootc_storage_patch(begp:endp), &
            deadstemc_patch=this%cnveg_carbonstate_inst%deadstemc_patch(begp:endp), &
            filter_reseed_patch=reseed_patch, num_reseed_patch=num_reseed_patch)
       call this%cnveg_nitrogenflux_inst%restart(bounds, ncid, flag=flag)
       call this%cnveg_state_inst%restart(bounds, ncid, flag=flag, &
            cnveg_carbonstate=this%cnveg_carbonstate_inst, &
            cnveg_nitrogenstate=this%cnveg_nitrogenstate_inst, &
            filter_reseed_patch=reseed_patch, num_reseed_patch=num_reseed_patch)

       call this%c_products_inst%restart(bounds, ncid, flag)
       if (use_c13) then
          call this%c13_products_inst%restart(bounds, ncid, flag, &
               template_for_missing_fields = this%c_products_inst, &
               template_multiplier = c3_r2)
       end if
       if (use_c14) then
          call this%c14_products_inst%restart(bounds, ncid, flag, &
               template_for_missing_fields = this%c_products_inst, &
               template_multiplier = c14ratio)
       end if
       call this%n_products_inst%restart(bounds, ncid, flag)

    end if

    if (use_cndv) then
       call this%dgvs_inst%Restart(bounds, ncid, flag=flag)
    end if

  end subroutine Restart

  !-----------------------------------------------------------------------
  subroutine Init2(this, bounds, NLFilename)
    !
    ! !DESCRIPTION:
    ! Do initialization that is needed in the initialize phase, after subgrid weights are
    ! determined
    !
    ! Should only be called if use_cn is true
    !
    ! !USES:
    !
    ! !ARGUMENTS:
    class(cn_vegetation_type) , intent(inout) :: this
    type(bounds_type) , intent(in)    :: bounds
    character(len=*)  , intent(in)    :: NLFilename ! namelist filename
    !
    ! !LOCAL VARIABLES:

    character(len=*), parameter :: subname = 'Init2'
    !-----------------------------------------------------------------------

    call CNDriverInit(bounds, NLFilename, this%cnfire_method)

    if (use_cndv) then
       call dynCNDV_init(bounds, this%dgvs_inst)
    end if

  end subroutine Init2


  !-----------------------------------------------------------------------
  subroutine InitEachTimeStep(this, bounds, num_soilc, filter_soilc)
    !
    ! !DESCRIPTION:
    ! Do initializations that need to be done at the start of every time step
    !
    ! This includes zeroing fluxes
    !
    ! Should only be called if use_cn is true
    !
    ! !USES:
    !
    ! !ARGUMENTS:
    class(cn_vegetation_type) , intent(inout) :: this
    type(bounds_type) , intent(in)    :: bounds
    integer           , intent(in)    :: num_soilc       ! number of soil columns filter
    integer           , intent(in)    :: filter_soilc(:) ! filter for soil columns
    !
    ! !LOCAL VARIABLES:

    character(len=*), parameter :: subname = 'InitEachTimeStep'
    !-----------------------------------------------------------------------

    call this%cnveg_carbonflux_inst%ZeroDWT(bounds)
    if (use_c13) then
       call this%c13_cnveg_carbonflux_inst%ZeroDWT(bounds)
    end if
    if (use_c14) then
       call this%c14_cnveg_carbonflux_inst%ZeroDWT(bounds)
    end if
    call this%cnveg_nitrogenflux_inst%ZeroDWT(bounds)
    call this%cnveg_carbonstate_inst%ZeroDWT(bounds)
    call this%cnveg_nitrogenstate_inst%ZeroDWT(bounds)

  end subroutine InitEachTimeStep

  !-----------------------------------------------------------------------
  subroutine InterpFileInputs(this, bounds)
    !
    ! !DESCRIPTION:
    ! Interpolate inputs from files
    !
    ! NOTE(wjs, 2016-02-23) Stuff done here could probably be done at the end of
    ! InitEachTimeStep, rather than in this separate routine, except for the fact that
    ! (currently) this Interp stuff is done with proc bounds rather thna clump bounds. I
    ! think that is needed so that you don't update a given stream multiple times. If we
    ! rework the handling of threading / clumps so that there is a separate object for
    ! each clump, then I think this problem would disappear - at which point we could
    ! remove this Interp routine, moving its body to the end of InitEachTimeStep.
    !
    ! !USES:
    !
    ! !ARGUMENTS:
    class(cn_vegetation_type) , intent(inout) :: this
    type(bounds_type) , intent(in)    :: bounds
    !
    ! !LOCAL VARIABLES:

    character(len=*), parameter :: subname = 'InterpFileInputs'
    !-----------------------------------------------------------------------

    call this%cnfire_method%CNFireInterp(bounds)

  end subroutine InterpFileInputs


  !-----------------------------------------------------------------------
  subroutine UpdateSubgridWeights(this, bounds)
    !
    ! !DESCRIPTION:
    ! Update subgrid weights if running with prognostic patch weights
    !
    ! !USES:
    !
    ! !ARGUMENTS:
    class(cn_vegetation_type) , intent(inout) :: this
    type(bounds_type) , intent(in)    :: bounds
    !
    ! !LOCAL VARIABLES:

    character(len=*), parameter :: subname = 'UpdateSubgridWeights'
    !-----------------------------------------------------------------------

    if (use_cndv) then
       call dynCNDV_interp(bounds, this%dgvs_inst)
    end if

  end subroutine UpdateSubgridWeights


  !-----------------------------------------------------------------------
  subroutine DynamicAreaConservation(this, bounds, clump_index, &
       num_soilp_with_inactive, filter_soilp_with_inactive, &
       num_soilc_with_inactive, filter_soilc_with_inactive, &
       prior_weights, patch_state_updater, column_state_updater, &
       canopystate_inst, photosyns_inst, &
       soilbiogeochem_carbonflux_inst, soilbiogeochem_carbonstate_inst, &
       c13_soilbiogeochem_carbonstate_inst, c14_soilbiogeochem_carbonstate_inst, &
       soilbiogeochem_nitrogenstate_inst, ch4_inst, soilbiogeochem_state_inst)
    !
    ! !DESCRIPTION:
    ! Conserve C & N with updates in subgrid weights
    !
    ! Should only be called if use_cn is true
    !
    ! !USES:
    use dynPriorWeightsMod      , only : prior_weights_type
    use dynPatchStateUpdaterMod, only : patch_state_updater_type
    use dynColumnStateUpdaterMod, only : column_state_updater_type
    !
    ! !ARGUMENTS:
    class(cn_vegetation_type), intent(inout) :: this
    type(bounds_type)                       , intent(in)    :: bounds        

    ! Index of clump on which we're currently operating. Note that this implies that this
    ! routine must be called from within a clump loop.
    integer                                 , intent(in)    :: clump_index

    integer                                 , intent(in)    :: num_soilp_with_inactive ! number of points in filter_soilp_with_inactive
    integer                                 , intent(in)    :: filter_soilp_with_inactive(:) ! soil patch filter that includes inactive points
    integer                                 , intent(in)    :: num_soilc_with_inactive ! number of points in filter_soilc_with_inactive
    integer                                 , intent(in)    :: filter_soilc_with_inactive(:) ! soil column filter that includes inactive points
    type(prior_weights_type)                , intent(in)    :: prior_weights         ! weights prior to the subgrid weight updates
    type(patch_state_updater_type)          , intent(in)    :: patch_state_updater
    type(column_state_updater_type)         , intent(in)    :: column_state_updater
    type(canopystate_type)                  , intent(inout) :: canopystate_inst
    type(photosyns_type)                    , intent(inout) :: photosyns_inst
    type(soilbiogeochem_carbonflux_type)    , intent(inout) :: soilbiogeochem_carbonflux_inst
    type(soilbiogeochem_carbonstate_type)   , intent(inout) :: soilbiogeochem_carbonstate_inst
    type(soilbiogeochem_carbonstate_type)   , intent(inout) :: c13_soilbiogeochem_carbonstate_inst
    type(soilbiogeochem_carbonstate_type)   , intent(inout) :: c14_soilbiogeochem_carbonstate_inst
    type(soilbiogeochem_nitrogenstate_type) , intent(inout) :: soilbiogeochem_nitrogenstate_inst
    type(ch4_type)                          , intent(inout) :: ch4_inst
    type(soilbiogeochem_state_type)         , intent(in)    :: soilbiogeochem_state_inst
    !
    ! !LOCAL VARIABLES:

    character(len=*), parameter :: subname = 'DynamicAreaConservation'
    !-----------------------------------------------------------------------

    call t_startf('dyn_cnbal_patch')
    call dyn_cnbal_patch(bounds, &
         num_soilp_with_inactive, filter_soilp_with_inactive, &
         prior_weights, patch_state_updater, &
         canopystate_inst, photosyns_inst, &
         this%cnveg_state_inst, &
         this%cnveg_carbonstate_inst, this%c13_cnveg_carbonstate_inst, this%c14_cnveg_carbonstate_inst, &
         this%cnveg_carbonflux_inst, this%c13_cnveg_carbonflux_inst, this%c14_cnveg_carbonflux_inst, &
         this%cnveg_nitrogenstate_inst, this%cnveg_nitrogenflux_inst, &
         soilbiogeochem_carbonflux_inst, soilbiogeochem_state_inst)
    call t_stopf('dyn_cnbal_patch')

    ! It is important to update column-level state variables based on the fluxes
    ! generated by dyn_cnbal_patch (which handles the change in aboveground / patch-level
    ! C/N due to shrinking patches), before calling dyn_cnbal_col (which handles the
    ! change in belowground / column-level C/N due to changing column areas). This way,
    ! any aboveground biomass which is sent to litter or soil due to shrinking patch
    ! areas is accounted for by the column-level conservation. This is important if
    ! column weights on the grid cell are changing at the same time as patch weights on
    ! the grid cell (which will typically be the case when columns change in area).
    !
    ! The filters here need to include inactive points as well as active points so that
    ! we correctly update column states in columns that have just shrunk to 0 area -
    ! since those column states are still important in the following dyn_cnbal_col.
    call t_startf('CNUpdateDynPatch')
    call CStateUpdateDynPatch(bounds, num_soilc_with_inactive, filter_soilc_with_inactive, &
         this%cnveg_carbonflux_inst, this%cnveg_carbonstate_inst, &
         soilbiogeochem_carbonstate_inst)
    if (use_c13) then
       call CStateUpdateDynPatch(bounds, num_soilc_with_inactive, filter_soilc_with_inactive, &
            this%c13_cnveg_carbonflux_inst, this%c13_cnveg_carbonstate_inst, &
            soilbiogeochem_carbonstate_inst)
    end if
    if (use_c14) then
       call CStateUpdateDynPatch(bounds, num_soilc_with_inactive, filter_soilc_with_inactive, &
            this%c14_cnveg_carbonflux_inst, this%c14_cnveg_carbonstate_inst, &
            soilbiogeochem_carbonstate_inst)
    end if
    call NStateUpdateDynPatch(bounds, num_soilc_with_inactive, filter_soilc_with_inactive, &
         this%cnveg_nitrogenflux_inst, this%cnveg_nitrogenstate_inst, &
         soilbiogeochem_nitrogenstate_inst)
    call t_stopf('CNUpdateDynPatch')

    call t_startf('dyn_cnbal_col')
    call dyn_cnbal_col(bounds, clump_index, column_state_updater, &
         soilbiogeochem_carbonstate_inst, c13_soilbiogeochem_carbonstate_inst, &
         c14_soilbiogeochem_carbonstate_inst, soilbiogeochem_nitrogenstate_inst, &
         ch4_inst)
    call t_stopf('dyn_cnbal_col')

  end subroutine DynamicAreaConservation

  !-----------------------------------------------------------------------
  subroutine InitColumnBalance(this, bounds, num_allc, filter_allc, &
       num_soilc, filter_soilc, num_soilp, filter_soilp, &
       soilbiogeochem_carbonstate_inst, &
       c13_soilbiogeochem_carbonstate_inst, &
       c14_soilbiogeochem_carbonstate_inst, &
       soilbiogeochem_nitrogenstate_inst)
    !
    ! !DESCRIPTION:
    ! Set the starting point for column-level balance checks.
    !
    ! This should be called after DynamicAreaConservation, since the changes made by
    ! DynamicAreaConservation can break column-level conservation checks.
    !
    ! !USES:
    !
    ! !ARGUMENTS:
    class(cn_vegetation_type)               , intent(inout) :: this
    type(bounds_type)                       , intent(in)    :: bounds  
    integer                                 , intent(in)    :: num_allc          ! number of columns in allc filter
    integer                                 , intent(in)    :: filter_allc(:)    ! filter for all active columns
    integer                                 , intent(in)    :: num_soilc         ! number of soil columns in filter
    integer                                 , intent(in)    :: filter_soilc(:)   ! filter for soil columns
    integer                                 , intent(in)    :: num_soilp         ! number of soil patches in filter
    integer                                 , intent(in)    :: filter_soilp(:)   ! filter for soil patches
    type(soilbiogeochem_carbonstate_type)   , intent(inout) :: soilbiogeochem_carbonstate_inst
    type(soilbiogeochem_carbonstate_type)   , intent(inout) :: c13_soilbiogeochem_carbonstate_inst
    type(soilbiogeochem_carbonstate_type)   , intent(inout) :: c14_soilbiogeochem_carbonstate_inst
    type(soilbiogeochem_nitrogenstate_type) , intent(inout) :: soilbiogeochem_nitrogenstate_inst
    !
    ! !LOCAL VARIABLES:

    character(len=*), parameter :: subname = 'InitColumnBalance'
    !-----------------------------------------------------------------------

    call CNDriverSummarizeStates(bounds, &
         num_allc, filter_allc, &
         num_soilc, filter_soilc, &
         num_soilp, filter_soilp, &
         this%cnveg_carbonstate_inst, &
         this%c13_cnveg_carbonstate_inst, &
         this%c14_cnveg_carbonstate_inst, &
         this%cnveg_nitrogenstate_inst, &
         soilbiogeochem_carbonstate_inst, &
         c13_soilbiogeochem_carbonstate_inst, &
         c14_soilbiogeochem_carbonstate_inst, &
         soilbiogeochem_nitrogenstate_inst)

    call this%cn_balance_inst%BeginCNBalance( &
         bounds, num_soilc, filter_soilc, &
         this%cnveg_carbonstate_inst, this%cnveg_nitrogenstate_inst)

  end subroutine InitColumnBalance


  !-----------------------------------------------------------------------
  subroutine EcosystemDynamicsPreDrainage(this, bounds, &
       num_soilc, filter_soilc, &
       num_soilp, filter_soilp, &
       num_pcropp, filter_pcropp, &
       doalb, &
       soilbiogeochem_carbonflux_inst, soilbiogeochem_carbonstate_inst,         &
       c13_soilbiogeochem_carbonflux_inst, c13_soilbiogeochem_carbonstate_inst, &
       c14_soilbiogeochem_carbonflux_inst, c14_soilbiogeochem_carbonstate_inst, &
       soilbiogeochem_state_inst,                                               &
       soilbiogeochem_nitrogenflux_inst, soilbiogeochem_nitrogenstate_inst,     &
<<<<<<< HEAD
       atm2lnd_inst, waterstate_inst, waterflux_inst,                           &
       canopystate_inst, soilstate_inst, temperature_inst, crop_inst, ch4_inst, &
       photosyns_inst, soilhydrology_inst, energyflux_inst,          &
!KO       nutrient_competition_method, fireemis_inst)
!KO
       nutrient_competition_method, fireemis_inst, frictionvel_inst)
!KO
=======
       atm2lnd_inst, waterstatebulk_inst, waterdiagnosticbulk_inst, waterfluxbulk_inst,                           &
       wateratm2lndbulk_inst, canopystate_inst, soilstate_inst, temperature_inst, crop_inst, ch4_inst, &
       photosyns_inst, saturated_excess_runoff_inst, energyflux_inst,          &
       nutrient_competition_method, fireemis_inst)
>>>>>>> aedda97e
    !
    ! !DESCRIPTION:
    ! Do the main science for CN vegetation that needs to be done before hydrology-drainage
    !
    ! Should only be called if use_cn is true
    !
    ! !USES:

    !
    ! !ARGUMENTS:
    class(cn_vegetation_type)               , intent(inout) :: this
    type(bounds_type)                       , intent(in)    :: bounds  
    integer                                 , intent(in)    :: num_soilc         ! number of soil columns in filter
    integer                                 , intent(in)    :: filter_soilc(:)   ! filter for soil columns
    integer                                 , intent(in)    :: num_soilp         ! number of soil patches in filter
    integer                                 , intent(in)    :: filter_soilp(:)   ! filter for soil patches
    integer                                 , intent(in)    :: num_pcropp        ! number of prog. crop patches in filter
    integer                                 , intent(in)    :: filter_pcropp(:)  ! filter for prognostic crop patches
    logical                                 , intent(in)    :: doalb             ! true = surface albedo calculation time step
    type(soilbiogeochem_state_type)         , intent(inout) :: soilbiogeochem_state_inst
    type(soilbiogeochem_carbonflux_type)    , intent(inout) :: soilbiogeochem_carbonflux_inst
    type(soilbiogeochem_carbonstate_type)   , intent(inout) :: soilbiogeochem_carbonstate_inst
    type(soilbiogeochem_carbonflux_type)    , intent(inout) :: c13_soilbiogeochem_carbonflux_inst
    type(soilbiogeochem_carbonstate_type)   , intent(inout) :: c13_soilbiogeochem_carbonstate_inst
    type(soilbiogeochem_carbonflux_type)    , intent(inout) :: c14_soilbiogeochem_carbonflux_inst
    type(soilbiogeochem_carbonstate_type)   , intent(inout) :: c14_soilbiogeochem_carbonstate_inst
    type(soilbiogeochem_nitrogenflux_type)  , intent(inout) :: soilbiogeochem_nitrogenflux_inst
    type(soilbiogeochem_nitrogenstate_type) , intent(inout) :: soilbiogeochem_nitrogenstate_inst
    type(atm2lnd_type)                      , intent(in)    :: atm2lnd_inst 
<<<<<<< HEAD
!KO    type(waterstate_type)                   , intent(in)    :: waterstate_inst
!KO
    type(waterstate_type)                   , intent(inout) :: waterstate_inst
!KO
    type(waterflux_type)                    , intent(inout) :: waterflux_inst
=======
    type(waterstatebulk_type)                   , intent(in)    :: waterstatebulk_inst
    type(waterdiagnosticbulk_type)                   , intent(in)    :: waterdiagnosticbulk_inst
    type(waterfluxbulk_type)                    , intent(inout) :: waterfluxbulk_inst
    type(wateratm2lndbulk_type)                    , intent(inout) :: wateratm2lndbulk_inst
>>>>>>> aedda97e
    type(canopystate_type)                  , intent(inout) :: canopystate_inst
    type(soilstate_type)                    , intent(inout) :: soilstate_inst
    type(temperature_type)                  , intent(inout) :: temperature_inst
    type(crop_type)                         , intent(inout) :: crop_inst
    type(ch4_type)                          , intent(in)    :: ch4_inst
    type(photosyns_type)                    , intent(in)    :: photosyns_inst
    type(saturated_excess_runoff_type)      , intent(in)    :: saturated_excess_runoff_inst
    type(energyflux_type)                   , intent(in)    :: energyflux_inst
!KO
    type(frictionvel_type)                  , intent(inout) :: frictionvel_inst
!KO
    class(nutrient_competition_method_type) , intent(inout) :: nutrient_competition_method
    type(fireemis_type)                     , intent(inout) :: fireemis_inst
    !
    ! !LOCAL VARIABLES:

    character(len=*), parameter :: subname = 'EcosystemDynamicsPreDrainage'
    !-----------------------------------------------------------------------

    call crop_inst%CropIncrementYear(num_pcropp, filter_pcropp)

    call CNDriverNoLeaching(bounds,                                         &
         num_soilc, filter_soilc,                       &
         num_soilp, filter_soilp,                       &
         num_pcropp, filter_pcropp, doalb,              &
         this%cnveg_state_inst,                                                        &
         this%cnveg_carbonflux_inst, this%cnveg_carbonstate_inst,                           &
         this%c13_cnveg_carbonflux_inst, this%c13_cnveg_carbonstate_inst,                   &
         this%c14_cnveg_carbonflux_inst, this%c14_cnveg_carbonstate_inst,                   &
         this%cnveg_nitrogenflux_inst, this%cnveg_nitrogenstate_inst,                       &
         this%c_products_inst, this%c13_products_inst, this%c14_products_inst,    &
         this%n_products_inst,                                                    &
         soilbiogeochem_carbonflux_inst, soilbiogeochem_carbonstate_inst,         &
         c13_soilbiogeochem_carbonflux_inst, c13_soilbiogeochem_carbonstate_inst, &
         c14_soilbiogeochem_carbonflux_inst, c14_soilbiogeochem_carbonstate_inst, &
         soilbiogeochem_state_inst,                                               &
         soilbiogeochem_nitrogenflux_inst, soilbiogeochem_nitrogenstate_inst,     &
<<<<<<< HEAD
         atm2lnd_inst, waterstate_inst, waterflux_inst,                           &
         canopystate_inst, soilstate_inst, temperature_inst, crop_inst, ch4_inst, &
         this%dgvs_inst, photosyns_inst, soilhydrology_inst, energyflux_inst,          &
!KO         nutrient_competition_method, this%cnfire_method)
!KO
         nutrient_competition_method, this%cnfire_method, frictionvel_inst)
!KO
=======
         atm2lnd_inst, waterstatebulk_inst, waterdiagnosticbulk_inst, waterfluxbulk_inst,                           &
         wateratm2lndbulk_inst, canopystate_inst, soilstate_inst, temperature_inst, crop_inst, ch4_inst, &
         this%dgvs_inst, photosyns_inst, saturated_excess_runoff_inst, energyflux_inst,          &
         nutrient_competition_method, this%cnfire_method)
>>>>>>> aedda97e

    ! fire carbon emissions 
    call CNFireEmisUpdate(bounds, num_soilp, filter_soilp, &
         this%cnveg_carbonflux_inst, this%cnveg_carbonstate_inst, fireemis_inst )

    call CNAnnualUpdate(bounds,            &
         num_soilc, filter_soilc, &
         num_soilp, filter_soilp, &
         this%cnveg_state_inst, this%cnveg_carbonflux_inst)

  end subroutine EcosystemDynamicsPreDrainage

  !-----------------------------------------------------------------------
  subroutine EcosystemDynamicsPostDrainage(this, bounds, num_allc, filter_allc, &
       num_soilc, filter_soilc, num_soilp, filter_soilp, doalb, crop_inst, &
       waterstatebulk_inst, waterdiagnosticbulk_inst, waterfluxbulk_inst, frictionvel_inst, canopystate_inst, &
       soilbiogeochem_carbonflux_inst, soilbiogeochem_carbonstate_inst, &
       c13_soilbiogeochem_carbonflux_inst, c13_soilbiogeochem_carbonstate_inst, &
       c14_soilbiogeochem_carbonflux_inst, c14_soilbiogeochem_carbonstate_inst, &
       soilbiogeochem_nitrogenflux_inst, soilbiogeochem_nitrogenstate_inst)
    !
    ! !DESCRIPTION:
    ! Do the main science for CN vegetation that needs to be done after hydrology-drainage
    !
    ! Should only be called if use_cn is true
    !
    ! !USES:
    !
    ! !ARGUMENTS:
    class(cn_vegetation_type)               , intent(inout) :: this
    type(bounds_type)                       , intent(in)    :: bounds  
    integer                                 , intent(in)    :: num_allc          ! number of columns in allc filter
    integer                                 , intent(in)    :: filter_allc(:)    ! filter for all active columns
    integer                                 , intent(in)    :: num_soilc         ! number of soil columns in filter
    integer                                 , intent(in)    :: filter_soilc(:)   ! filter for soil columns
    integer                                 , intent(in)    :: num_soilp         ! number of soil patches in filter
    integer                                 , intent(in)    :: filter_soilp(:)   ! filter for soil patches
    logical                                 , intent(in)    :: doalb             ! true = surface albedo calculation time step
    type(crop_type)                         , intent(in)    :: crop_inst
    type(waterstatebulk_type)                   , intent(in)    :: waterstatebulk_inst
    type(waterdiagnosticbulk_type)                   , intent(in)    :: waterdiagnosticbulk_inst
    type(waterfluxbulk_type)                    , intent(inout) :: waterfluxbulk_inst
    type(frictionvel_type)                  , intent(in)    :: frictionvel_inst
    type(canopystate_type)                  , intent(inout) :: canopystate_inst
    type(soilbiogeochem_carbonflux_type)    , intent(inout) :: soilbiogeochem_carbonflux_inst
    type(soilbiogeochem_carbonstate_type)   , intent(inout) :: soilbiogeochem_carbonstate_inst
    type(soilbiogeochem_carbonflux_type)    , intent(inout) :: c13_soilbiogeochem_carbonflux_inst
    type(soilbiogeochem_carbonstate_type)   , intent(inout) :: c13_soilbiogeochem_carbonstate_inst
    type(soilbiogeochem_carbonflux_type)    , intent(inout) :: c14_soilbiogeochem_carbonflux_inst
    type(soilbiogeochem_carbonstate_type)   , intent(inout) :: c14_soilbiogeochem_carbonstate_inst
    type(soilbiogeochem_nitrogenflux_type)  , intent(inout) :: soilbiogeochem_nitrogenflux_inst
    type(soilbiogeochem_nitrogenstate_type) , intent(inout) :: soilbiogeochem_nitrogenstate_inst
    !
    ! !LOCAL VARIABLES:

    character(len=*), parameter :: subname = 'EcosystemDynamicsPostDrainage'
    !-----------------------------------------------------------------------

    ! Update the nitrogen leaching rate as a function of soluble mineral N 
    ! and total soil water outflow.
    
    call CNDriverLeaching(bounds, &
         num_soilc, filter_soilc, &
         num_soilp, filter_soilp, &
         waterstatebulk_inst, waterfluxbulk_inst, &
         this%cnveg_nitrogenflux_inst, this%cnveg_nitrogenstate_inst, &
         soilbiogeochem_nitrogenflux_inst, soilbiogeochem_nitrogenstate_inst)

    ! Set controls on very low values in critical state variables 

    call t_startf('CNPrecisionControl')
    call CNPrecisionControl(bounds, num_soilp, filter_soilp, &
         this%cnveg_carbonstate_inst, this%c13_cnveg_carbonstate_inst, &
         this%c14_cnveg_carbonstate_inst, this%cnveg_nitrogenstate_inst)
    call t_stopf('CNPrecisionControl')

    call t_startf('SoilBiogeochemPrecisionControl')
    call SoilBiogeochemPrecisionControl(num_soilc, filter_soilc,  &
         soilbiogeochem_carbonstate_inst, c13_soilbiogeochem_carbonstate_inst, &
         c14_soilbiogeochem_carbonstate_inst,soilbiogeochem_nitrogenstate_inst)
    call t_stopf('SoilBiogeochemPrecisionControl')

    ! Call to all CN summary routines

    call  CNDriverSummarizeStates(bounds, &
         num_allc, filter_allc, &
         num_soilc, filter_soilc, &
         num_soilp, filter_soilp, &
         this%cnveg_carbonstate_inst, &
         this%c13_cnveg_carbonstate_inst, &
         this%c14_cnveg_carbonstate_inst, &
         this%cnveg_nitrogenstate_inst, &
         soilbiogeochem_carbonstate_inst, &
         c13_soilbiogeochem_carbonstate_inst, &
         c14_soilbiogeochem_carbonstate_inst, &
         soilbiogeochem_nitrogenstate_inst)

    call  CNDriverSummarizeFluxes(bounds, &
         num_soilc, filter_soilc, &
         num_soilp, filter_soilp, &
         this%cnveg_carbonflux_inst, &
         this%c13_cnveg_carbonflux_inst, &
         this%c14_cnveg_carbonflux_inst, &
         this%cnveg_nitrogenflux_inst, &
         this%c_products_inst, this%c13_products_inst, this%c14_products_inst, &
         soilbiogeochem_carbonflux_inst, &
         c13_soilbiogeochem_carbonflux_inst, &
         c14_soilbiogeochem_carbonflux_inst, &
         soilbiogeochem_nitrogenflux_inst)

    ! On the radiation time step, use C state variables to calculate
    ! vegetation structure (LAI, SAI, height)

    if (doalb) then   
       call CNVegStructUpdate(num_soilp, filter_soilp, &
            waterdiagnosticbulk_inst, frictionvel_inst, this%dgvs_inst, this%cnveg_state_inst, &
            crop_inst, this%cnveg_carbonstate_inst, canopystate_inst)
    end if

  end subroutine EcosystemDynamicsPostDrainage

  !-----------------------------------------------------------------------
  subroutine BalanceCheck(this, bounds, num_soilc, filter_soilc, &
       soilbiogeochem_carbonflux_inst, soilbiogeochem_nitrogenflux_inst)
    !
    ! !DESCRIPTION:
    ! Check the carbon and nitrogen balance
    !
    ! Should only be called if use_cn is true
    !
    ! !USES:
    use clm_time_manager   , only : get_nstep_since_startup_or_lastDA_restart_or_pause
    !
    ! !ARGUMENTS:
    class(cn_vegetation_type)               , intent(inout) :: this
    type(bounds_type)                       , intent(in)    :: bounds  
    integer                                 , intent(in)    :: num_soilc         ! number of soil columns in filter
    integer                                 , intent(in)    :: filter_soilc(:)   ! filter for soil columns
    type(soilbiogeochem_carbonflux_type)    , intent(inout) :: soilbiogeochem_carbonflux_inst
    type(soilbiogeochem_nitrogenflux_type)  , intent(inout) :: soilbiogeochem_nitrogenflux_inst
    !
    ! !LOCAL VARIABLES:
    integer              :: DA_nstep                   ! time step number

    character(len=*), parameter :: subname = 'BalanceCheck'
    !-----------------------------------------------------------------------

    DA_nstep = get_nstep_since_startup_or_lastDA_restart_or_pause()
    if (DA_nstep <= skip_steps )then
       if (masterproc) then
          write(iulog,*) '--WARNING-- skipping CN balance check for first timesteps after startup or data assimilation'
       end if
    else

       call this%cn_balance_inst%CBalanceCheck( &
            bounds, num_soilc, filter_soilc, &
            soilbiogeochem_carbonflux_inst, &
            this%cnveg_carbonflux_inst, this%cnveg_carbonstate_inst)

       call this%cn_balance_inst%NBalanceCheck( &
            bounds, num_soilc, filter_soilc, &
            soilbiogeochem_nitrogenflux_inst, &
            this%cnveg_nitrogenflux_inst, this%cnveg_nitrogenstate_inst)

    end if

  end subroutine BalanceCheck

  !-----------------------------------------------------------------------
  subroutine EndOfTimeStepVegDynamics(this, bounds, num_natvegp, filter_natvegp, &
       atm2lnd_inst, wateratm2lndbulk_inst)
    !
    ! !DESCRIPTION:
    ! Do vegetation dynamics that should be done at the end of each time step
    !
    ! Should only be called if use_cn is true
    !
    ! !USES:
    !
    ! !ARGUMENTS:
    class(cn_vegetation_type), intent(inout) :: this
    type(bounds_type)  , intent(in)    :: bounds                  
    integer            , intent(inout) :: num_natvegp       ! number of naturally-vegetated patches in filter
    integer            , intent(inout) :: filter_natvegp(:) ! filter for naturally-vegetated patches
    type(atm2lnd_type) , intent(inout) :: atm2lnd_inst
    type(wateratm2lndbulk_type) , intent(inout) :: wateratm2lndbulk_inst
    !
    ! !LOCAL VARIABLES:
    integer  :: nstep  ! time step number
    integer  :: yr     ! year (0, ...)
    integer  :: mon    ! month (1, ..., 12)
    integer  :: day    ! day of month (1, ..., 31)
    integer  :: sec    ! seconds of the day
    integer  :: ncdate ! current date
    integer  :: nbdate ! base date (reference date)
    integer  :: kyr    ! thousand years, equals 2 at end of first year

    character(len=*), parameter :: subname = 'EndOfTimeStepVegDynamics'
    !-----------------------------------------------------------------------

    if (use_cndv) then
       ! Call dv (dynamic vegetation) at last time step of year

       call t_startf('d2dgvm')
       if (is_end_curr_year() .and. .not. is_first_step())  then

          ! Get date info.  kyr is used in lpj().  At end of first year, kyr = 2.
          call get_curr_date(yr, mon, day, sec)
          ncdate = yr*10000 + mon*100 + day
          call get_ref_date(yr, mon, day, sec)
          nbdate = yr*10000 + mon*100 + day
          kyr = ncdate/10000 - nbdate/10000 + 1

          if (masterproc) then
             nstep = get_nstep()
             write(iulog,*) 'End of year. CNDV called now: ncdate=', &
                  ncdate,' nbdate=',nbdate,' kyr=',kyr,' nstep=', nstep
          end if

          call CNDVDriver(bounds, &
               num_natvegp, filter_natvegp, kyr,  &
               atm2lnd_inst, wateratm2lndbulk_inst, &
               this%cnveg_carbonflux_inst, this%cnveg_carbonstate_inst, this%dgvs_inst)
       end if
       call t_stopf('d2dgvm')
    end if

  end subroutine EndOfTimeStepVegDynamics

  !-----------------------------------------------------------------------
  subroutine WriteHistory(this, bounds)
    !
    ! !DESCRIPTION:
    ! Do any history writes that are specific to vegetation dynamics
    !
    ! NOTE(wjs, 2016-02-23) This could probably be combined with
    ! EndOfTimeStepVegDynamics, except for the fact that (currently) history writes are
    ! done with proc bounds rather than clump bounds. If that were changed, then the body
    ! of this could be moved into EndOfTimeStepVegDynamics, inside a "if (.not.
    ! use_noio)" conditional.
    !
    ! Should only be called if use_cn is true
    !
    ! !USES:
    !
    ! !ARGUMENTS:
    class(cn_vegetation_type), intent(in) :: this
    type(bounds_type)  , intent(in) :: bounds                  
    !
    ! !LOCAL VARIABLES:

    character(len=*), parameter :: subname = 'WriteHistory'
    !-----------------------------------------------------------------------

    ! Write to CNDV history buffer if appropriate
    if (use_cndv) then
       if (is_end_curr_year() .and. .not. is_first_step())  then
          call t_startf('clm_drv_io_hdgvm')
          call CNDVHist( bounds, this%dgvs_inst )
          if (masterproc) write(iulog,*) 'Annual CNDV calculations are complete'
          call t_stopf('clm_drv_io_hdgvm')
       end if
    end if

  end subroutine WriteHistory


  !-----------------------------------------------------------------------
  function get_net_carbon_exchange_grc(this, bounds) result(net_carbon_exchange_grc)
    !
    ! !DESCRIPTION:
    ! Get gridcell-level net carbon exchange array
    !
    ! !USES:
    !
    ! !ARGUMENTS:
    class(cn_vegetation_type), intent(in) :: this
    type(bounds_type), intent(in) :: bounds
    real(r8) :: net_carbon_exchange_grc(bounds%begg:bounds%endg)  ! function result: net carbon exchange between land and atmosphere, includes fire, landuse, harvest and hrv_xsmrpool flux, positive for source (gC/m2/s)
    !
    ! !LOCAL VARIABLES:

    character(len=*), parameter :: subname = 'get_net_carbon_exchange_grc'
    !-----------------------------------------------------------------------

    if (use_cn) then
       net_carbon_exchange_grc(bounds%begg:bounds%endg) = &
            -this%cnveg_carbonflux_inst%nbp_grc(bounds%begg:bounds%endg)
    else
       net_carbon_exchange_grc(bounds%begg:bounds%endg) = 0._r8
    end if

  end function get_net_carbon_exchange_grc


  !-----------------------------------------------------------------------
  function get_leafn_patch(this, bounds) result(leafn_patch)
    !
    ! !DESCRIPTION:
    ! Get patch-level leaf nitrogen array
    !
    ! !USES:
    !
    ! !ARGUMENTS:
    class(cn_vegetation_type), intent(in) :: this
    type(bounds_type), intent(in) :: bounds
    real(r8) :: leafn_patch(bounds%begp:bounds%endp)  ! function result: leaf N (gN/m2)
    !
    ! !LOCAL VARIABLES:

    character(len=*), parameter :: subname = 'get_leafn_patch'
    !-----------------------------------------------------------------------

    if (use_cn) then
       leafn_patch(bounds%begp:bounds%endp) = &
            this%cnveg_nitrogenstate_inst%leafn_patch(bounds%begp:bounds%endp)
    else
       leafn_patch(bounds%begp:bounds%endp) = nan
    end if

  end function get_leafn_patch

  !-----------------------------------------------------------------------
  function get_downreg_patch(this, bounds) result(downreg_patch)
    !
    ! !DESCRIPTION:
    ! Get patch-level downregulation array
    !
    ! !USES:
    !
    ! !ARGUMENTS:
    class(cn_vegetation_type), intent(in) :: this
    type(bounds_type), intent(in) :: bounds
    real(r8) :: downreg_patch(bounds%begp:bounds%endp)  ! function result: fractional reduction in GPP due to N limitation (dimensionless)
    !
    ! !LOCAL VARIABLES:

    character(len=*), parameter :: subname = 'get_downreg_patch'
    !-----------------------------------------------------------------------

    if (use_cn) then
       downreg_patch(bounds%begp:bounds%endp) = &
            this%cnveg_state_inst%downreg_patch(bounds%begp:bounds%endp)
    else
       downreg_patch(bounds%begp:bounds%endp) = nan
    end if

  end function get_downreg_patch

  !-----------------------------------------------------------------------
  function get_root_respiration_patch(this, bounds) result(root_respiration_patch)
    !
    ! !DESCRIPTION:
    ! Get patch-level root respiration array
    !
    ! !USES:
    !
    ! !ARGUMENTS:
    class(cn_vegetation_type), intent(in) :: this
    type(bounds_type), intent(in) :: bounds
    real(r8) :: root_respiration_patch(bounds%begp:bounds%endp)  ! function result: root respiration (fine root MR + total root GR) (gC/m2/s)
    !
    ! !LOCAL VARIABLES:

    character(len=*), parameter :: subname = 'get_root_respiration_patch'
    !-----------------------------------------------------------------------

    if (use_cn) then
       root_respiration_patch(bounds%begp:bounds%endp) = &
            this%cnveg_carbonflux_inst%rr_patch(bounds%begp:bounds%endp)
    else
       root_respiration_patch(bounds%begp:bounds%endp) = nan
    end if

  end function get_root_respiration_patch

  ! TODO(wjs, 2016-02-19) annsum_npp, agnpp and bgnpp are all needed for the estimation
  ! of tillers in ch4Mod. Rather than providing getters for these three things so that
  ! ch4Mod can estimate tillers, it would probably be better if the tiller estimation
  ! algorithm was moved into some CNVeg-specific module, and then tillers could be
  ! queried directly.

  !-----------------------------------------------------------------------
  function get_annsum_npp_patch(this, bounds) result(annsum_npp_patch)
    !
    ! !DESCRIPTION:
    ! Get patch-level annual sum NPP array
    !
    ! !USES:
    !
    ! !ARGUMENTS:
    class(cn_vegetation_type), intent(in) :: this
    type(bounds_type), intent(in) :: bounds
    real(r8) :: annsum_npp_patch(bounds%begp:bounds%endp)  ! function result: annual sum NPP (gC/m2/yr)
    !
    ! !LOCAL VARIABLES:

    character(len=*), parameter :: subname = 'get_annsum_npp_patch'
    !-----------------------------------------------------------------------

    if (use_cn) then
       annsum_npp_patch(bounds%begp:bounds%endp) = &
            this%cnveg_carbonflux_inst%annsum_npp_patch(bounds%begp:bounds%endp)
    else
       annsum_npp_patch(bounds%begp:bounds%endp) = nan
    end if

  end function get_annsum_npp_patch

  !-----------------------------------------------------------------------
  function get_agnpp_patch(this, bounds) result(agnpp_patch)
    !
    ! !DESCRIPTION:
    ! Get patch-level aboveground NPP array
    !
    ! !USES:
    !
    ! !ARGUMENTS:
    class(cn_vegetation_type), intent(in) :: this
    type(bounds_type), intent(in) :: bounds
    real(r8) :: agnpp_patch(bounds%begp:bounds%endp)  ! function result: aboveground NPP (gC/m2/s)
    !
    ! !LOCAL VARIABLES:

    character(len=*), parameter :: subname = 'get_agnpp_patch'
    !-----------------------------------------------------------------------

    if (use_cn) then
       agnpp_patch(bounds%begp:bounds%endp) = &
            this%cnveg_carbonflux_inst%agnpp_patch(bounds%begp:bounds%endp)
    else
       agnpp_patch(bounds%begp:bounds%endp) = nan
    end if

  end function get_agnpp_patch

  !-----------------------------------------------------------------------
  function get_bgnpp_patch(this, bounds) result(bgnpp_patch)
    !
    ! !DESCRIPTION:
    ! Get patch-level belowground NPP array
    !
    ! !USES:
    !
    ! !ARGUMENTS:
    class(cn_vegetation_type), intent(in) :: this
    type(bounds_type), intent(in) :: bounds
    real(r8) :: bgnpp_patch(bounds%begp:bounds%endp)  ! function result: belowground NPP (gC/m2/s)
    !
    ! !LOCAL VARIABLES:

    character(len=*), parameter :: subname = 'get_bgnpp_patch'
    !-----------------------------------------------------------------------

    if (use_cn) then
       bgnpp_patch(bounds%begp:bounds%endp) = &
            this%cnveg_carbonflux_inst%bgnpp_patch(bounds%begp:bounds%endp)
    else
       bgnpp_patch(bounds%begp:bounds%endp) = nan
    end if

  end function get_bgnpp_patch

  !-----------------------------------------------------------------------
  function get_froot_carbon_patch(this, bounds, tlai) result(froot_carbon_patch)
    !
    ! !DESCRIPTION:
    ! Get patch-level fine root carbon array
    !
    ! !USES:
    use pftconMod           , only : pftcon
    use PatchType           , only : patch
    !
    ! !ARGUMENTS:
    class(cn_vegetation_type), intent(in) :: this
    type(bounds_type), intent(in) :: bounds
    real(r8)         , intent(in) :: tlai( bounds%begp: )
    real(r8) :: froot_carbon_patch(bounds%begp:bounds%endp)  ! function result: (gC/m2)
    !
    ! !LOCAL VARIABLES:
    character(len=*), parameter :: subname = 'get_froot_carbon_patch'
    integer :: p
    !-----------------------------------------------------------------------

    if (use_cn) then
       froot_carbon_patch(bounds%begp:bounds%endp) = &
            this%cnveg_carbonstate_inst%frootc_patch(bounds%begp:bounds%endp)
    else
! To get leaf biomass:
! bleaf = LAI / slatop
! g/m2 =  m2/m2  / m2/g 
! To get root biomass: 
! broot = bleaf * froot_leaf(ivt(p))
! g/m2 = g/m2 * g/g
       do p=bounds%begp, bounds%endp
          if (pftcon%slatop(patch%itype(p)) > 0._r8) then 
             froot_carbon_patch(p) = tlai(p) &
                  / pftcon%slatop(patch%itype(p)) &
                  *pftcon%froot_leaf(patch%itype(p))
          else
             froot_carbon_patch(p) = 0._r8
          endif
       enddo
    end if

  end function get_froot_carbon_patch

  !-----------------------------------------------------------------------
  function get_croot_carbon_patch(this, bounds, tlai) result(croot_carbon_patch)
    !
    ! !DESCRIPTION:
    ! Get patch-level live coarse root carbon array
    !
    ! !USES:
    use pftconMod           , only : pftcon
    use PatchType           , only : patch
    !
    ! !ARGUMENTS:
    class(cn_vegetation_type), intent(in) :: this
    type(bounds_type), intent(in) :: bounds
    real(r8)         , intent(in) :: tlai( bounds%begp: )
    real(r8) :: croot_carbon_patch(bounds%begp:bounds%endp)  ! function result: (gC/m2)
    !
    ! !LOCAL VARIABLES:

    character(len=*), parameter :: subname = 'get_croot_carbon_patch'
    integer :: p
    !-----------------------------------------------------------------------

    if (use_cn) then
       croot_carbon_patch(bounds%begp:bounds%endp) = &
            this%cnveg_carbonstate_inst%livecrootc_patch(bounds%begp:bounds%endp)
    else
! To get leaf biomass:
! bleaf = LAI / slatop
! g/m2 =  m2/m2  / m2/g 
! To get root biomass: 
! broot = bleaf * froot_leaf(ivt(p))
! g/m2 = g/m2 * g/g
       do p=bounds%begp, bounds%endp
          if (pftcon%slatop(patch%itype(p)) > 0._r8) then 
             croot_carbon_patch(p) = tlai(p) &
                  / pftcon%slatop(patch%itype(p)) &
                  *pftcon%stem_leaf(patch%itype(p)) &
                  *pftcon%croot_stem(patch%itype(p))
          else
             croot_carbon_patch(p) = 0._r8
          endif
       enddo
    end if

  end function get_croot_carbon_patch

  !-----------------------------------------------------------------------
  function get_totvegc_col(this, bounds) result(totvegc_col)
    !
    ! !DESCRIPTION:
    ! Get column-level total vegetation carbon array
    !
    ! !USES:
    !
    ! !ARGUMENTS:
    class(cn_vegetation_type), intent(in) :: this
    type(bounds_type), intent(in) :: bounds
    real(r8) :: totvegc_col(bounds%begc:bounds%endc)  ! function result: (gC/m2)
    !
    ! !LOCAL VARIABLES:

    character(len=*), parameter :: subname = 'get_totvegc_col'
    !-----------------------------------------------------------------------

    if (use_cn) then
       totvegc_col(bounds%begc:bounds%endc) = &
            this%cnveg_carbonstate_inst%totvegc_col(bounds%begc:bounds%endc)
    else
       totvegc_col(bounds%begc:bounds%endc) = nan
    end if

  end function get_totvegc_col


end module CNVegetationFacade<|MERGE_RESOLUTION|>--- conflicted
+++ resolved
@@ -790,20 +790,13 @@
        c14_soilbiogeochem_carbonflux_inst, c14_soilbiogeochem_carbonstate_inst, &
        soilbiogeochem_state_inst,                                               &
        soilbiogeochem_nitrogenflux_inst, soilbiogeochem_nitrogenstate_inst,     &
-<<<<<<< HEAD
        atm2lnd_inst, waterstate_inst, waterflux_inst,                           &
        canopystate_inst, soilstate_inst, temperature_inst, crop_inst, ch4_inst, &
        photosyns_inst, soilhydrology_inst, energyflux_inst,          &
-!KO       nutrient_competition_method, fireemis_inst)
-!KO
-       nutrient_competition_method, fireemis_inst, frictionvel_inst)
-!KO
-=======
        atm2lnd_inst, waterstatebulk_inst, waterdiagnosticbulk_inst, waterfluxbulk_inst,                           &
        wateratm2lndbulk_inst, canopystate_inst, soilstate_inst, temperature_inst, crop_inst, ch4_inst, &
        photosyns_inst, saturated_excess_runoff_inst, energyflux_inst,          &
-       nutrient_competition_method, fireemis_inst)
->>>>>>> aedda97e
+       nutrient_competition_method, fireemis_inst, frictionvel_inst)
     !
     ! !DESCRIPTION:
     ! Do the main science for CN vegetation that needs to be done before hydrology-drainage
@@ -833,18 +826,10 @@
     type(soilbiogeochem_nitrogenflux_type)  , intent(inout) :: soilbiogeochem_nitrogenflux_inst
     type(soilbiogeochem_nitrogenstate_type) , intent(inout) :: soilbiogeochem_nitrogenstate_inst
     type(atm2lnd_type)                      , intent(in)    :: atm2lnd_inst 
-<<<<<<< HEAD
-!KO    type(waterstate_type)                   , intent(in)    :: waterstate_inst
-!KO
-    type(waterstate_type)                   , intent(inout) :: waterstate_inst
-!KO
-    type(waterflux_type)                    , intent(inout) :: waterflux_inst
-=======
     type(waterstatebulk_type)                   , intent(in)    :: waterstatebulk_inst
     type(waterdiagnosticbulk_type)                   , intent(in)    :: waterdiagnosticbulk_inst
     type(waterfluxbulk_type)                    , intent(inout) :: waterfluxbulk_inst
     type(wateratm2lndbulk_type)                    , intent(inout) :: wateratm2lndbulk_inst
->>>>>>> aedda97e
     type(canopystate_type)                  , intent(inout) :: canopystate_inst
     type(soilstate_type)                    , intent(inout) :: soilstate_inst
     type(temperature_type)                  , intent(inout) :: temperature_inst
@@ -882,20 +867,10 @@
          c14_soilbiogeochem_carbonflux_inst, c14_soilbiogeochem_carbonstate_inst, &
          soilbiogeochem_state_inst,                                               &
          soilbiogeochem_nitrogenflux_inst, soilbiogeochem_nitrogenstate_inst,     &
-<<<<<<< HEAD
-         atm2lnd_inst, waterstate_inst, waterflux_inst,                           &
-         canopystate_inst, soilstate_inst, temperature_inst, crop_inst, ch4_inst, &
-         this%dgvs_inst, photosyns_inst, soilhydrology_inst, energyflux_inst,          &
-!KO         nutrient_competition_method, this%cnfire_method)
-!KO
-         nutrient_competition_method, this%cnfire_method, frictionvel_inst)
-!KO
-=======
          atm2lnd_inst, waterstatebulk_inst, waterdiagnosticbulk_inst, waterfluxbulk_inst,                           &
          wateratm2lndbulk_inst, canopystate_inst, soilstate_inst, temperature_inst, crop_inst, ch4_inst, &
          this%dgvs_inst, photosyns_inst, saturated_excess_runoff_inst, energyflux_inst,          &
-         nutrient_competition_method, this%cnfire_method)
->>>>>>> aedda97e
+         nutrient_competition_method, this%cnfire_method, frictionvel_inst)
 
     ! fire carbon emissions 
     call CNFireEmisUpdate(bounds, num_soilp, filter_soilp, &
