--- conflicted
+++ resolved
@@ -95,11 +95,8 @@
   use dynCNDVMod                      , only : dynCNDV_init, dynCNDV_interp
   use CNPrecisionControlMod           , only: CNPrecisionControl
   use SoilBiogeochemPrecisionControlMod , only: SoilBiogeochemPrecisionControl
-<<<<<<< HEAD
   use GridcellType                    , only : grc
-=======
   use SoilWaterRetentionCurveMod      , only : soil_water_retention_curve_type
->>>>>>> 437e9507
   !
   implicit none
   private
@@ -959,16 +956,12 @@
     call CNDriverNoLeaching(bounds,                                         &
          num_soilc, filter_soilc,                       &
          num_soilp, filter_soilp,                       &
-<<<<<<< HEAD
          num_actfirec, filter_actfirec, &
          num_actfirep, filter_actfirep, &
-         num_pcropp, filter_pcropp, doalb,              &
-=======
          num_pcropp, filter_pcropp,                     &
          num_exposedvegp, filter_exposedvegp,           &
          num_noexposedvegp, filter_noexposedvegp,       &
          doalb,              &
->>>>>>> 437e9507
          this%cnveg_state_inst,                                                        &
          this%cnveg_carbonflux_inst, this%cnveg_carbonstate_inst,                           &
          this%c13_cnveg_carbonflux_inst, this%c13_cnveg_carbonstate_inst,                   &
