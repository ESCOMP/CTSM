--- conflicted
+++ resolved
@@ -191,11 +191,7 @@
 contains
 
   !-----------------------------------------------------------------------
-<<<<<<< HEAD
-  subroutine Init(this,bounds, NLFilename)
-=======
   subroutine Init(this, bounds, NLFilename, nskip_steps)
->>>>>>> 527f3262
     !
     ! !DESCRIPTION:
     ! Initialize a CNVeg object.
@@ -209,13 +205,8 @@
     ! !ARGUMENTS:
     class(cn_vegetation_type), intent(inout) :: this
     type(bounds_type), intent(in)    :: bounds
-<<<<<<< HEAD
-    character(len=*) , intent(in)    :: NLFilename ! namelist filename
-
-=======
     character(len=*) , intent(in)    :: NLFilename  ! namelist filename
     integer          , intent(in)    :: nskip_steps ! Number of steps to skip at startup
->>>>>>> 527f3262
     !
     ! !LOCAL VARIABLES:
     integer :: begp, endp
@@ -674,7 +665,7 @@
     type(soilbiogeochem_carbonstate_type)   , intent(inout) :: c13_soilbiogeochem_carbonstate_inst
     type(soilbiogeochem_carbonstate_type)   , intent(inout) :: c14_soilbiogeochem_carbonstate_inst
     type(soilbiogeochem_nitrogenstate_type) , intent(inout) :: soilbiogeochem_nitrogenstate_inst
-    type(soilbiogeochem_nitrogenflux_type) , intent(inout) :: soilbiogeochem_nitrogenflux_inst
+    type(soilbiogeochem_nitrogenflux_type)  , intent(inout) :: soilbiogeochem_nitrogenflux_inst
     type(ch4_type)                          , intent(inout) :: ch4_inst
     type(soilbiogeochem_state_type)         , intent(in)    :: soilbiogeochem_state_inst
     !
@@ -891,12 +882,8 @@
   !-----------------------------------------------------------------------
   subroutine EcosystemDynamicsPostDrainage(this, bounds, num_allc, filter_allc, &
        num_soilc, filter_soilc, num_soilp, filter_soilp, doalb, crop_inst, &
-<<<<<<< HEAD
-       waterstate_inst, waterflux_inst, frictionvel_inst, canopystate_inst, &
        soilstate_inst, soilbiogeochem_state_inst, &
-=======
        waterstatebulk_inst, waterdiagnosticbulk_inst, waterfluxbulk_inst, frictionvel_inst, canopystate_inst, &
->>>>>>> 527f3262
        soilbiogeochem_carbonflux_inst, soilbiogeochem_carbonstate_inst, &
        c13_soilbiogeochem_carbonflux_inst, c13_soilbiogeochem_carbonstate_inst, &
        c14_soilbiogeochem_carbonflux_inst, c14_soilbiogeochem_carbonstate_inst, &
@@ -952,13 +939,9 @@
     call CNDriverLeaching(bounds, &
          num_soilc, filter_soilc, &
          num_soilp, filter_soilp, &
-<<<<<<< HEAD
-         waterstate_inst, waterflux_inst, soilstate_inst, this%cnveg_state_inst, &
+         waterstatebulk_inst, waterfluxbulk_inst, soilstate_inst, this%cnveg_state_inst, &
          this%cnveg_carbonflux_inst, this%cnveg_carbonstate_inst, soilbiogeochem_carbonstate_inst, &
          soilbiogeochem_carbonflux_inst,soilbiogeochem_state_inst, &
-=======
-         waterstatebulk_inst, waterfluxbulk_inst, &
->>>>>>> 527f3262
          this%cnveg_nitrogenflux_inst, this%cnveg_nitrogenstate_inst, &
          soilbiogeochem_nitrogenflux_inst, soilbiogeochem_nitrogenstate_inst,&
          this%c13_cnveg_carbonstate_inst,this%c14_cnveg_carbonstate_inst, &
