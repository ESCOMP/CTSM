module FanMod

  !-----------------------------------------------------------------------
  ! !DESCRIPTION:
  !
  ! This module implements the physical parameterizations of the FANv2 (Flow of
  ! Agricultureal Nitrogen version 2) process model, and includes the numerical routines
  ! for handling age-seggregated N pools. The model evaluates nitrogen losses due to
  ! volatilization and leaching from livestock manure and mineral fertilizers.
  ! 
  ! The public subroutines are designed to be callable from python code using f2py. In
  ! this case the _PYMOD_ flag needs to be set. While the non-public subroutines are
  ! exported to the python module, they might not work correctly due to the assumed-shape
  ! arrays.
  !

#ifdef _PYMOD_
  ! This cpp flag is inteded for compiling FAN into a python module with f2py. 
  use qsatmod
#else
  use shr_const_mod
  use shr_kind_mod                    , only : r8 => shr_kind_r8
  use QSatMod                         , only : QSat
#endif
  implicit none
  
#ifdef _PYMOD_
  public
  ! Define physical constants here to avoid dependency on CESM.
  integer, parameter :: r8 = 8
  real(r8), parameter :: SHR_CONST_BOLTZ   = 1.38065e-23
  real(r8), parameter :: SHR_CONST_AVOGAD  = 6.02214e26 ! molecules per kmole
  real(r8), parameter :: SHR_CONST_RGAS    = SHR_CONST_AVOGAD*SHR_CONST_BOLTZ ! universal gas constant in J kmole-1 K-1
  real(r8), parameter :: SHR_CONST_RDAIR   = SHR_CONST_RGAS/SHR_CONST_MWDAIR
  real(r8), parameter :: SHR_CONST_RHOFW   = 1.000e3_R8
  real(r8), parameter :: SHR_CONST_PSTD    = 101325.0_R8     ! standard pressure ~ pascals
  real(r8), parameter :: SHR_CONST_TKFRZ   = 273.15_R8       ! freezing T of fresh water          ~ K
  real(r8), parameter :: SHR_CONST_MWDAIR  = 28.966_R8       ! molecular weight dry air ~ kg/kmole
#else
  private
  public update_org_n
  public eval_fluxes_storage
  public update_npool
  public update_4pool
  public update_urea
#endif
  
  ! Indices in flux arrays, soil:
  integer, parameter, public :: iflx_air = 1, & ! flux to air
       iflx_soild = 2, & ! diffusion to soil
       iflx_no3 = 3, &   ! nitrification
       iflx_soilq = 4, & ! percolation to soil
       iflx_roff = 5, &  ! surface runoff
       iflx_to_tan = 6   ! conversion to tan (from urea) 
  ! Indices in flux arrays, storage:
  integer, parameter, public :: iflx_air_barns = 1, &
       iflx_air_stores = 2, &
       iflx_appl = 3, &
       iflx_to_store = 4
  ! Indices in the organic N pools and fluxes
  integer, parameter, public :: ind_avail = 1, ind_resist = 2, ind_unavail = 3 
  
  ! nominal depth where the soil TAN concentration vanishes:
  real(r8), parameter, public :: soildepth_reservoir = 0.04_r8

  integer, parameter, public :: err_bad_theta = 1, err_negative_tan = 2, err_negative_flux = 3, &
       err_balance_tan = 4, err_balance_nitr = 5, err_nan = 6, err_bad_subst = 7, err_bad_type = 8, err_bad_arg = 9

  integer, parameter, public :: subst_tan = 1, subst_urea = 2
  
  real(r8), parameter, public :: water_relax_t = 24*3600.0_r8

  logical, parameter, public :: debug_fan = .false.
  
contains

  ! Accessor functions for module constants. Only needed for the python interface.
  !
  integer function ind_soild() result(ind)
    ind = iflx_soild
  end function ind_soild

  integer function ind_soilq() result(ind)
    ind = iflx_soilq
  end function ind_soilq

  integer function ind_air() result(ind)
    ind = iflx_air
  end function ind_air

  integer function ind_no3() result(ind)
    ind = iflx_no3
  end function ind_no3

  integer function ind_roff() result(ind)
    ind = iflx_roff
  end function ind_roff

  integer function ind_air_barns() result(ind)
    ind = iflx_air_barns
  end function ind_air_barns

  integer function ind_air_stores() result(ind)
    ind = iflx_air_stores
  end function ind_air_stores

  integer function ind_appl() result(ind)
    ind = iflx_appl
  end function ind_appl

  integer function ind_to_store() result(ind)
    ind = iflx_to_store
  end function ind_to_store

  !************************************************************************************
  ! Soil diffusion for ammonium/ammonia.
  
  function eval_diffusivity_liq_mq(theta, thetasat, tg) result(diff)
    ! Evaluate the aquous phase diffusivity for TAN in soil according to the Millington &
    ! Quirk model.
    implicit none
    real(r8), intent(in) :: theta ! volumetric water content, m3/m3   
    real(r8), intent(in) :: thetasat ! theta at saturation
    real(r8), intent(in) :: tg ! soil temperature, K

    real(r8) :: diff
    
    real(r8) :: kaq_base
    real(r8), parameter :: pw = 7.0_r8 / 3.0_r8
    real(r8), parameter :: gascnst = SHR_CONST_RGAS*1e-3_r8, & ! SHR_CONST_RGAS is per kmole (!)
         faraday = 96500.0_r8, lp = 73.4_r8, lm_no3 = 71.4_r8, lm_oh=197.6_r8, lm=lm_no3

    ! Base rate by Nernst-Haskell equation, see Poling et al., 2000, The Properties of
    ! Gases and Liquids.
    !kaq_base = 1e-4 * (gascnst*tg / (2*faraday**2)) / (1/lp + 1/lm)

    ! Van Der Molen 1990 fit of the base rate.
    kaq_base = 9.8e-10_r8 * 1.03_r8 ** (Tg-SHR_CONST_TKFRZ)

    diff = kaq_base * (theta**pw) / (thetasat**2)

  end function eval_diffusivity_liq_mq

  function eval_diffusivity_gas_mq(theta, thetasat, tg) result(diff)
    ! Evaluate the gas phase diffusivity for NH3 in soil according to the Millington &
    ! Quirk model.
    implicit none
    real(r8), intent(in) :: theta ! volumetric water content, m3/m3   
    real(r8), intent(in) :: thetasat ! theta at saturation
    real(r8), intent(in) :: tg ! soil temperature, K
    real(r8) :: diff ! diffusivity, m2/s
    
    real(r8) :: soilair, dair
    real(r8), parameter :: pw = 7.0_r8 / 3.0_r8
    real(r8), parameter :: mNH3 = 17.0_r8, mair = SHR_CONST_MWDAIR, vNH3 = 14.9_r8, vair = 20.1_r8, press = 1.0_r8
    real(r8), parameter :: pow = 1.0_r8 / 3.0_r8
    soilair = thetasat - theta

    ! Van Der Molen 1990 fit of the base rate.
    !dair = 1.7e-5_r8 * 1.03_r8**(Tg-293.0_r8)

    !dair = 18e-6_r8
    !dair = 1.4e-5
    
    ! Base rate from the Fuller et al. 1966 method.
    dair = (0.001_r8 * tg**1.75_r8 * sqrt(1.0_r8/mNH3 + 1.0_r8/mair)) / (press * (vair**pow * vNH3**pow)**2) * 1e-4_r8
    diff = dair * (soilair**pw) / (thetasat**2)

  end function eval_diffusivity_gas_mq

  ! The moldrup 2003 formulas are here but not used currently. Check the base rates if use
  ! these.
  
  function eval_diffusivity_gas_m03(theta, thetasat, tg, bsw) result(diff)
    ! Evaluate the gas phase diffusivity for NH3 in soil according to the method of
    ! Moldrup (2003).
    implicit none
    real(r8), intent(in) :: theta, thetasat, tg, bsw
    real(r8) :: diff
    
    real(r8) :: soilair, dair, m03_W
    real(r8), parameter :: pw = 10.0_r8 / 3.0_r8
    real(r8), parameter :: m03_T = 2.0
    real(r8), parameter :: mNH3 = 17., mair = 29, vNH3 = 14.9, vair = 20.1, press = 1.0

    m03_W = 3.0_r8 / bsw
    
    soilair = thetasat - theta
    !dair = 1.7e-5 * 1.03**(Tg-293.0_r8)
    dair = (0.001_r8 * tg**1.75_r8 * sqrt(1.0_r8/mNH3 + 1.0_r8/mair)) &
         / (press * (vair**(1.0_r8/3.0_r8) * vNH3**(1.0_r8/3.0_r8))**2) * 1e-4_r8
   
    diff = dair * soilair**m03_T * (soilair/thetasat)**m03_W / soilair
    
  end function eval_diffusivity_gas_m03

  function eval_diffusivity_liq_m03(theta, thetasat, tg, bsw) result(diff)
    ! Evaluate the aquous phase diffusivity for TAN in soil according to the method of Moldrup (2003).
    implicit none
    real(r8), intent(in) :: theta, thetasat, tg, bsw
    real(r8) :: diff
    
    real(r8) :: kaq_base, m03_W
    real(r8), parameter :: pw = 10.0_r8 / 3.0_r8, m03_T = 2.0_r8
    real(r8), parameter :: gascnst = 8.314, faraday = 96500.0_r8, lp = 73.4_r8, lm_no3 = 71.4_r8, lm_oh=197.6_r8, lm=lm_oh
    
    kaq_base = 9.8e-10 * 1.03 ** (Tg-SHR_CONST_TKFRZ)
    
    !kaq_base = 1e-4 * (gascnst*tg / (2*faraday**2)) / (1/lp + 1/lm)
    
    m03_W = 0.3333_r8*bsw - 1.0
    
    diff = kaq_base * theta**m03_T * (theta/thetasat)**m03_W / theta

  end function eval_diffusivity_liq_m03

  !************************************************************************************
  
  subroutine partition_tan(tg, Hconc, theta, air, kads, KNH3, fract_nh4)
    ! Partition the bulk TAN (NH3 gas/aq + NH4 (aq)) between gas and aqueous. Outputs the
    ! volatility (gas/aq ratio), see below. 
    implicit none
    real(r8), intent(in) :: tg ! soil temperature, K
    real(r8), intent(in) :: Hconc ! H+ concentration, mol / l
    real(r8), intent(in) :: theta ! water volume fraction
    real(r8), intent(in) :: air   ! air volume fraction
    real(r8), intent(in) :: kads  ! adsorption coefficient, kads = NH4(ads) / NH4(aq)

    real(r8), optional, intent(out) :: fract_nh4 ! mass fraction of NH4.
    real(r8), intent(out) :: KNH3 ! volatility, ratio of concentrations [NH3 (gas)] / [NH3+NH4 (aq)] 
    
    real(r8) :: KNH4, HNH3, cnc_aq, fract_aq
    real(r8), parameter :: Tref = 298.15_r8

    KNH4 = 5.67_r8 * 1e-10_r8 * exp(-6286.0_r8 * (1.0_r8/Tg - 1.0_r8/Tref))
    ! HNH3 = [aq] / [gas] -- solubility
    HNH3 = 4.59_r8 * Tg * exp(4092_r8 * (1.0_r8/Tg - 1.0_r8/Tref))
    
    KNH3 = KNH4 / (HNH3*(KNH4 + Hconc))

    fract_aq = theta / (air*KNH3 + theta + kads*(1.0_r8-theta-air))
    if (present(fract_nh4)) fract_nh4 = fract_aq * Hconc / (KNH4 + Hconc)
<<<<<<< HEAD

=======
    
>>>>>>> 8687c208
  end subroutine partition_tan

  real(r8) function eval_no3prod(theta, theta_sat, Tg) result(kNO3)
    ! Evaluate nitrification rate as in the Riddick et al. (2016) paper but for NH4.
    ! Partitioning between TAN forms is not included.
    real(r8), intent(in) :: theta, theta_sat ! volumetric soil water m/m
    real(r8), intent(in) :: Tg    ! soil temperature, K

    real(r8) :: stf, wmr, smrf, mNH4, soil_dens

    real(r8), parameter :: water_dens = SHR_CONST_RHOFW
    real(r8), parameter :: rmax = 1.16e-6_r8   ! Maximum rate of nitrification, s-1
    real(r8), parameter :: tmax = 313.0       ! Maximm temperature of microbial activity, K
    real(r8), parameter :: topt = 301.0       ! Optimal temperature of microbial acticity, K
    real(r8), parameter :: asg  = 2.4_8        ! a_sigma, empirical factor
    real(r8), parameter :: wmr_crit = 0.12_r8  ! Critical water content, g/g
    real(r8), parameter :: smrf_b = 2          ! Parameter in soil moisture response function

    soil_dens = 2650.0_r8 * (1.0_r8-theta_sat)
    mNH4 = 1.0_r8

    ! soil temperature function
    stf = (max(1e-3_r8, tmax-Tg) / (tmax-topt))**asg * exp(asg * (Tg-topt)/(tmax-topt))

    ! gravimetric soil water
    wmr = theta * water_dens / soil_dens

    ! soil moisture response function
    
    smrf = 1.0_r8 - exp(-(wmr/wmr_crit)**smrf_b)
    kNO3 = 2.0_r8 * rmax * mNH4 / (1.0_r8/stf + 1.0_r8/smrf)
    
  end function eval_no3prod

  !************************************************************************************
  ! Nitrogen fluxes for single patch / single N pool
  
  subroutine eval_fluxes_slurry(water_surf, water_subsurf, mtan, Hconc, tg, ratm, theta, &
       thetasat, perc, runoff, bsw, kads, fluxes, fluxes_size)
    ! Evaluate nitrogen fluxes for a partly infiltrated layer of slurry.
    ! The state of infiltration is detemined from the amounts water on surface and in soil.
    ! Positive flux means loss of TAN.
    implicit none
    real(r8), intent(in) :: water_surf    ! water (slurry) on surface, m
    real(r8), intent(in) :: water_subsurf ! water (slurry) below surface in addition to water already in soil, m
    real(r8), intent(in) :: mtan   ! TAN, mass units / m2, surface + subsurface
    real(r8), intent(out) :: fluxes(fluxes_size) ! TAN fluxes, see top of the module
    real(r8), intent(in) :: Hconc    ! H+ concentration, -log10(pH)
    real(r8), intent(in) :: tg       ! soil temperature, K
    real(r8), intent(in) :: ratm     ! atmospheric resistance, s/m
    real(r8), intent(in) :: theta    ! volumetric soil water in "clean" soil
    real(r8), intent(in) :: thetasat ! volumetric soil water at saturation
    real(r8), intent(in) :: perc     ! percolation water flux thourgh the bottom of volatilization layer, m/s
    real(r8), intent(in) :: runoff   ! surface runoff, m/s
    real(r8), intent(in) :: bsw
    real(r8), intent(in) :: kads     ! dimensionless distribution coefficient, kads = [TAN (s)] / [TAN (aq)]
    integer, intent(in) :: fluxes_size
    !real(r8), intent(in) :: dt       ! timestep

    real(r8) :: water_tot, cnc, air, depth_soilsat, diffusivity_water, diffusivity_satsoil, halfwater, insoil, r1, dz2, inwater
    real(r8) :: r2, volat_rate, kno3, knh3, depth_lower, fract_nh4, r2a, r2b, g3, gdown, rsld, rkl, rkg
    real(r8) :: rsl, rssup, rssdn

    air = max(thetasat - theta, 0.001)
    ! depth of the saturated soil layer below the surface pool
    depth_soilsat = water_subsurf / air
    water_tot = water_surf + thetasat*depth_soilsat

    cnc = mtan / water_tot

    fluxes(iflx_roff) = cnc * runoff
    fluxes(iflx_soilq) = cnc * perc

<<<<<<< HEAD
    diffusivity_water = eval_diffusivity_liq_mq(1.0_r8, 1.0_r8, tg)

=======
    diffusivity_water = eval_diffusivity_liq_mq(1.0_r8, 1.0_r8, tg) ! use tortuosity = 1
>>>>>>> 8687c208
    diffusivity_satsoil = eval_diffusivity_liq_mq(thetasat, thetasat, tg) * thetasat
    
    halfwater = 0.5_r8 * water_tot

    ! Calculate the internal resistance r1 of the slurry/soil layer by integrating the
    ! diffusivity for distance that covers half of the slurry water.
    if (water_surf < halfwater) then
       ! contribution from both pool and the saturated soil.
       insoil = (halfwater - water_surf) / thetasat
       inwater = water_surf
    else
       ! pool only
       inwater = halfwater
       insoil = 0.0_r8
       !r1 = halfwater / diffusivity_water
    end if

    rsl = min(halfwater, water_surf) / diffusivity_water
    rssup = max(halfwater - water_surf, 0.0_r8) / (thetasat * diffusivity_satsoil)
    r1 = rsl + rssup

    depth_lower = max(soildepth_reservoir, depth_soilsat*1.5)

    call partition_tan(tg, Hconc, 1.0_r8, 0.0_r8, 0.0_r8, knh3, fract_nh4=fract_nh4)
    volat_rate = &
         knh3/(-ratm*kads*theta + ratm*kads + ratm*thetasat - r1*kads*knh3*theta + r1*kads*knh3 + r1*knh3*thetasat)
    
    fluxes(iflx_air) = volat_rate*cnc
        
    ! lower soil resistance consists of liquid diffusion slurry, in saturated layer, and
    ! parallel liquid/gas diffusion below the saturated layer. 
    r2a = 0.0
    rssdn = halfwater / (thetasat * diffusivity_satsoil)
    dz2 = depth_lower-depth_soilsat

    Rkl = dz2 / (eval_diffusivity_liq_mq(theta, thetasat, tg)*theta)
    Rkg = dz2 / (eval_diffusivity_gas_mq(theta, thetasat, tg)*(thetasat-theta))
    Rsld = r2a + rssdn

    gdown = -(Rkg + Rkl*knh3)/((Rkg*(Rkl + Rsld) + Rkl*Rsld*knh3)*(kads*(theta - 1) - thetasat))
    fluxes(iflx_soild) = cnc * gdown
    
    ! nitrification
<<<<<<< HEAD
    kno3 = eval_no3prod_v2(thetasat, thetasat, tg)
    fluxes(iflx_no3) = kno3 * mtan
=======
    kno3 = eval_no3prod(thetasat, thetasat, tg)
    fluxes(iflx_no3) = kno3 * mtan * fract_nh4
>>>>>>> 8687c208
    
  end subroutine eval_fluxes_slurry

  subroutine eval_fluxes_soil(mtan, water_manure, Hconc, tg, ratm, theta, thetasat, perc, &
       & runoff, bsw, kads_nh4, soildepth, fluxes, substance, fluxes_size, status)
    !
    ! Evaluate nitrogen fluxes from a soil layer. Use for all cases except the partly
    ! infiltrated slurry (above). Fluxes can be evaluated either for urea or TAN: for
    ! urea, only the aqueous phase fluxes are evaluated and nitrification is set to zero.
    ! 
    implicit none
    real(r8), intent(in) :: mtan ! TAN (=NH4 (aq) + NH3 (g) + NH3 (aq)), mass units / m2
    real(r8), intent(in) :: water_manure ! water in the soil pool *in addition to* background soil water
    real(r8), intent(out) :: fluxes(fluxes_size)   ! nitrogen fluxes, mass units / m2 / s, see top of module
    real(r8), intent(in) :: Hconc        ! Hydrogen ion concentration, mol/l
    real(r8), intent(in) :: tg           ! soil temperature, K
    real(r8), intent(in) :: ratm         ! atmospheric resistance, s/m
    real(r8), intent(in) :: theta        ! volumetric soil water in "clean" soil, m/m
    real(r8), intent(in) :: thetasat     ! volumetric soil water at saturation
    real(r8), intent(in) :: perc         ! downwards water percolation rate at the bottom of layer, m/s, > 0
    real(r8), intent(in) :: runoff       ! runoff water flux, m / s
    real(r8), intent(in) :: bsw          ! b in the soilwater retention curve; needed if the Moldrup 2003 diffusivities are used.
    real(r8), intent(in) :: kads_nh4     ! distribution coefficient kads = [TAN (s)] / [TAN (aq)]. Unit m3(water) / m3(soil).
    real(r8), intent(in) :: soildepth    ! thickness of the volatlization layer
    integer, intent(in) :: substance     ! subst_tan or subst_urea.
    integer, intent(in) :: fluxes_size
    integer, intent(out) :: status       ! error flag
    
    real(r8) :: water_tot, cnc, air, henry_eff, dsl, dsg, dstot, dz2, no3_rate, volat_rate, theta_tot, beta
    real(r8) :: cnc_srfg, cnc_srfaq, cnc_soilaq, cnc_soilg, dz, rsl, rsg
    real(r8) :: fract_gas, fract_nh3aq, fract_nh4, fract_aq, volatility

    ! distribution coefficient, unitless ((g NH4 adsorbed / m3 soil solid) / (g NH4 dissolved / m3 soil water))
    real(r8) :: kads 

    water_tot = water_manure + theta*soildepth
    if (water_tot < 1e-9) then
       fluxes = 0.0
       return
    end if
    
    theta_tot = water_tot / soildepth
    if (theta_tot > thetasat) then
       status = err_bad_theta
       return
    end if

    cnc = mtan / soildepth
    air = thetasat - theta_tot

    dz = 0.5*soildepth 
    dsl = eval_diffusivity_liq_mq(theta_tot, thetasat, Tg)
    dsg = eval_diffusivity_gas_mq(theta_tot, thetasat, Tg)

    rsg = dz / (dsg*air)
    rsl = dz / (dsl*theta_tot)

    if (substance == subst_tan) then
       kads = kads_nh4 
       call partition_tan(tg, Hconc, theta_tot, air, kads, volatility, fract_nh4=fract_nh4)
       no3_rate = eval_no3prod(theta_tot, thetasat, tg)
    else if (substance == subst_urea) then
       volatility = 0.0
       no3_rate = 0.0_r8
       kads = 0.0
    else
       status = err_bad_subst
       return
    end if
    
    call get_srf_cnc(volatility, cnc, 0.0_r8, rsg, rsl, Ratm, runoff, theta_tot, air, cnc_srfg, cnc_srfaq)

    fluxes(iflx_air) = cnc_srfg / ratm
    fluxes(iflx_roff) = runoff * cnc_srfaq

    dz2 = soildepth_reservoir - 0.5 * soildepth
    cnc_soilaq = cnc / (theta_tot + air*volatility + (1-theta_tot-air)*kads)
    cnc_soilg = cnc_soilaq*volatility

    fluxes(iflx_soild) = (cnc_soilaq * dsl*theta_tot) / dz2 + (cnc_soilg * dsg*air) / dz2
    fluxes(iflx_soild) = fluxes(iflx_soild) + mtan / (24*3600.0*365)
    fluxes(iflx_no3) = mtan * no3_rate
    fluxes(iflx_soilq) = cnc_soilaq * perc

    status = 0
    
  contains
    
    subroutine get_srf_cnc(knh3, xs, xag, Rsg, Rsl, Rag, qr, theta, air, cnc_gas, cnc_aq)
      ! automatically generated by compost.py
      real(r8), intent(in) :: knh3 ! volatility
      real(r8), intent(in) :: xag  ! cnc_atm_gas
      real(r8), intent(in) :: qr   ! runoff m/s
      real(r8), intent(in) :: Rag  ! Ratm
      real(r8), intent(in) :: xs   ! mass / m3 soil
      real(r8), intent(in) :: Rsg, Rsl, theta, air

      real(r8), intent(out) :: cnc_gas, cnc_aq

      real(r8) :: x0, x1, x2, x3, x4, x5, x6

      x0 = air*knh3
      x1 = air*kads
      x2 = kads*theta
      x3 = Rag + Rsg
      x4 = Rsl*knh3*x3
      x5 = Rag*Rsg*(Rsl*qr + 1)
      x6 = (Rag*xs*(Rsg + Rsl*knh3) + Rsg*Rsl*xag*(kads + theta + x0 - x1 - x2)) &
           /(Rsl*air*knh3**2*x3 + kads*x4 + kads*x5 + theta*x4 + theta*x5 + x0*x5 - x1*x4 - x1*x5 - x2*x4 - x2*x5)
      cnc_gas = knh3*x6
      cnc_aq = x6

    end subroutine get_srf_cnc

  end subroutine eval_fluxes_soil

  !************************************************************************************
  ! Pool aging  
  
  subroutine partition_to_layer(water, theta, thetasat, soildepth, fraction_in, fraction_down, fraction_runoff)
    ! Evaluate the fraction of water volume that can be accommodated (before saturation)
    ! by soil layer with current water content theta.
    implicit none
    real(r8), intent(in) :: water ! water to be added to the layer, m
    real(r8), intent(in) :: theta, thetasat ! vol. soil water, current and saturation, m/m
    real(r8), intent(in) :: soildepth ! thickness of the layer, m
    real(r8), intent(out) :: fraction_in ! fraction that fits in
    real(r8), intent(out) :: fraction_down ! fraction excess
    real(r8), intent(out) :: fraction_runoff ! = 1 if theta is > 99% saturation otherwise 0

    real(r8) :: watvol, watvol_sat, vol_to_layer, vol_to_deeper, vol_avail
    
    watvol = theta*soildepth
    watvol_sat = thetasat*soildepth

    if (watvol < 0.99*watvol_sat) then
       vol_avail = watvol_sat - watvol
       vol_to_layer = min(water, vol_avail)
       vol_to_deeper = water - vol_to_layer
       fraction_down = vol_to_deeper / water
       fraction_runoff = 0.0
       fraction_in = 1.0_r8 - fraction_down
    else
       fraction_down = 0.0
       fraction_in = 0.0
       fraction_runoff = 1.0_r8
    end if
    
  end subroutine partition_to_layer

  subroutine age_pools_soil(ndep, dt, pools, mtan, garbage)
    implicit none
    real(r8), intent(in) :: ndep ! flux of TAN input, gN/m2/s
    real(r8), intent(inout) :: mtan(:) ! TAN pools for each age range. gN/m2
    real(r8), intent(in) :: dt ! timestep, s
    real(r8), intent(in) :: pools(:) ! age spans covered by each bin, seconds. size(mtan) = size(pools)
    real(r8), intent(out) :: garbage ! TAN removed from the oldest pool. gN/m2

    real(r8) :: flux_out(size(mtan))

    flux_out = mtan / pools

    ! new nitrogen
    mtan(1) = mtan(1) + ndep * dt
    ! transfer nitrogen from fresh to old pools
    mtan = mtan - flux_out * dt
    if (size(mtan) > 1) mtan(2:) = mtan(2:) + flux_out(:size(mtan)-1) * dt
    ! provided that the oldest pool has wide enough age range, the amount transferred out
    ! should be small.
    garbage = flux_out(size(mtan)) * dt
    
  end subroutine age_pools_soil

  subroutine age_pools_slurry(ndep, dt, water_slurry, tan_slurry, tan_soil, pools, garbage)
    implicit none
    real(r8), intent(in) :: ndep ! flux of TAN input, gN/m2/s
    real(r8), intent(in) :: dt ! timestep, s
    ! water in slurry pool, on surface (1) and below surface (2) not including the background water content (theta)
    real(r8), intent(in) :: water_slurry(:)
    real(r8), intent(inout) :: tan_slurry  ! TAN in slurry pool, gN/m2
    real(r8), intent(inout) :: tan_soil(:) ! TAN in soil pools, gN/m2
    real(r8), intent(in) :: pools(:) ! age spans covered by each pool, including the S0 surface slurry. seconds.
    real(r8), intent(out) :: garbage       ! garbage TAN, see above

    real(r8) :: fract_slurry_soil, flux_to_soilpools
    
    fract_slurry_soil = water_slurry(2) / sum(water_slurry)
    flux_to_soilpools = tan_slurry * fract_slurry_soil / pools(1)
    tan_slurry = tan_slurry + (ndep - flux_to_soilpools) * dt

    call age_pools_soil(flux_to_soilpools, dt, pools(2:), tan_soil, garbage)
    
  end subroutine age_pools_slurry

  !************************************************************************************
  ! Public functions for integrating the FAN model for one timestep.
  
  subroutine update_4pool(tg, ratm, theta, thetasat, precip, evap, qbot, watertend, runoff, tandep, tanprod, bsw, &
       depth_slurry, poolranges, tanpools, Hconc, fluxes, garbage, dt, pools_size, fluxes_size, status)
    !
    ! Evaluate fluxes and integrate states for a 4-stage slurry model with first pool
    ! representing uninfiltrated slurry.
    !
    implicit none
    real(r8), intent(in) :: tg ! soil temperature, K
    real(r8), intent(in) :: ratm ! atmospheric resistance, s/m
    real(r8), intent(in) :: theta ! volumetric soil water in soil column (unaffected by slurry)
    real(r8), intent(in) :: thetasat ! vol. soil water at saturation
    real(r8), intent(in) :: precip   ! precipitation, m/s
    real(r8), intent(in) :: evap   ! ground evaporation, m/s
    real(r8), intent(in) :: qbot   ! specific humidity (kg/kg) at lowest atmospheric model level
    real(r8), intent(in) :: watertend ! time derivative of theta
    real(r8), intent(in) :: runoff    ! surface runoff flux, m/s
    real(r8), intent(in) :: tandep    ! TAN input flux, gN/m2/s
    real(r8), intent(in) :: tanprod   ! TAN produced in the column, added to aged TAN pool
    real(r8), intent(in) :: depth_slurry ! Initial slurry depth, m
    real(r8), intent(in) :: bsw
    ! age ranges of TAN pools S0, S1, S2, S3 sec. Slurry infiltration time is inferred from S0. 
    real(r8), intent(in) :: poolranges(pools_size)
    real(r8), intent(inout) :: tanpools(pools_size) ! TAN pools gN/m2
    real(r8), intent(out) :: fluxes(fluxes_size, pools_size) ! TAN fluxes, gN/m2/s (type of flux, pool)
    real(r8), intent(in) :: Hconc(pools_size) ! H+ concentration
    real(r8), intent(out) :: garbage     ! over-aged TAN occurring during the step, gN/m.
    real(r8), intent(in) :: dt ! timestep, sec, >0
    integer, intent(in) :: pools_size ! size of the tanpools array. >= 4
    integer, intent(in) :: fluxes_size  ! size of the fluxes array. >= 5
    integer, intent(out) :: status ! return status, 0 = good

    real(r8) :: infiltr_slurry, infiltrated, percolated, evap_slurry, water_slurry(2), perc_slurry_mean, waterloss
    real(r8) :: percolation, water_soil, age_prev, water_in_layer, tanpools_old(4)
    integer :: indpl
    
    real(r8), parameter :: dz_layer = 0.02 ! thickness of the volatilization layer, m
    real(r8), parameter :: kads = 1.0_r8   ! distriution coefficient kads = [TAN (s)] / [TAN (aq)], dimensionless

    if (pools_size < 4 .or. fluxes_size < 5) then
       status = err_bad_arg
       return
    end if
    
    if (theta > thetasat) then
       status = err_bad_theta
       return
    end if

    tanpools_old = tanpools

    ! Pool S0
    !
    evap_slurry = get_evap_pool(tg, ratm, qbot)
    !infiltr_slurry = max(depth_slurry / poolranges(1), precip)
    infiltr_slurry = depth_slurry / poolranges(1)
    infiltrated = depth_slurry * infiltr_slurry / (infiltr_slurry + evap_slurry)
    ! Slurry water (in addition to soil water, theta) on surface and in soil. Represents
    ! mean over pool S0.
    water_slurry = (/0.5*depth_slurry, 0.5*infiltrated/)
    ! The excess water assumed to have percolated down from the volat. layer.
    percolated = max(infiltrated - dz_layer*(thetasat-theta), 0.0)
    ! Percolation rate out of volat layer, average over the pool S0.
    perc_slurry_mean = percolated / poolranges(1)

    call eval_fluxes_slurry(water_slurry(1), water_slurry(2), tanpools(1), Hconc(1), &
         tg, ratm, theta, thetasat, perc_slurry_mean, &
         runoff, bsw, kads, fluxes(1:5,1), 5)

    if (debug_fan) then
       if (any(isnan(fluxes))) then
          status = err_nan * 10
       end if
    end if
    
    call update_pools(tanpools(1:1), fluxes(1:5,1:1), dt, 1, 5)

    if (debug_fan .and. any(tanpools < -1e-15)) then
       status = err_negative_tan
       return
    end if
    
    ! Pool aging & input
    !
    call age_pools_slurry(tandep, dt, water_slurry, tanpools(1), tanpools(2:), poolranges, garbage)
    ! TAN produced (mineralization) goes to directly the old TAN pool. 
    tanpools(4) = tanpools(4) + tanprod*dt

    ! Soil bins S1 and S2
    !
    age_prev = 0 ! for water evaluations, consider beginning of S1 as the starting point
    water_in_layer = infiltrated - percolated ! water in layer just after slurry has infiltrated
    do indpl = 2, 4
       ! water content lost during the aging
       waterloss = water_in_layer * (waterfunction(age_prev) - waterfunction(age_prev+poolranges(indpl)))
       percolation = eval_perc(waterloss, evap, precip, watertend, poolranges(indpl))

       ! water content at the mean age of the pool
       water_soil = water_in_layer * waterfunction(age_prev + 0.5*poolranges(indpl))
       call eval_fluxes_soil(tanpools(indpl), water_soil, Hconc(indpl), tg, &
            & ratm, theta, thetasat, percolation, runoff, bsw, kads, &
            & dz_layer, fluxes(1:5,indpl), subst_tan, 5, status)

       if (status /= 0) return
       age_prev = age_prev + poolranges(indpl)
    end do
    
    call update_pools(tanpools(2:4), fluxes(1:5,2:4), dt, 3, 5)
    
    if (debug_fan .and. any(tanpools < -1e-15)) then
       status = err_negative_tan * 10
       return
    end if

    if (debug_fan) then
       if (any(isnan(fluxes))) then
          status = err_nan * 100
          return
       end if

       if (abs(sum(tanpools - tanpools_old) - (-sum(fluxes) + tandep + tanprod)*dt + garbage) &
            > max(sum(tanpools_old)*1e-2, 1e-4)) then
          status = err_balance_tan
          return
       end if
    end if
    
    status = 0
    
  end subroutine update_4pool
  
  subroutine update_npool(tg, ratm, theta, thetasat, precip, evap, qbot, watertend, runoff, tandep, tanprod, &
       water_init, bsw, poolranges, Hconc, dz_layer, tanpools, fluxes, garbage, dt, numpools, size_fluxes, status)
    !
    ! Evaluate fluxes and update soil TAN pools for a model with arbitrary number of pools
    ! defined by age and pH. For slurry use update_4pool.
    ! 
    implicit none
    real(r8), intent(in) :: tg ! soil temperature, K
    real(r8), intent(in) :: ratm ! atmospheric resistance, s/m
    real(r8), intent(in) :: theta ! volumetric soil water in soil column (unaffected by slurry)
    real(r8), intent(in) :: thetasat ! vol. soil water at saturation
    real(r8), intent(in) :: precip   ! precipitation, m/s
    real(r8), intent(in) :: evap   ! ground evaporation, m/s
    real(r8), intent(in) :: qbot   ! specific humidity (kg/kg) at lowest atmospheric model level
    real(r8), intent(in) :: watertend ! time derivative of theta*dz
    real(r8), intent(in) :: runoff    ! surface runoff flux, m/s
    real(r8), intent(in) :: tandep    ! TAN input flux, gN/m2/s
    real(r8), intent(in) :: tanprod(numpools)   ! flux of TAN produced (from urea/organic n) in the column
    real(r8), intent(in) :: water_init ! Initial water volume in the affected patch, m
    real(r8), intent(in) :: bsw
    real(r8), intent(in) :: poolranges(numpools)  ! age ranges of TAN pools (npools)
    real(r8), intent(in) :: Hconc(numpools)       ! H+ concentration, mol/l (npools)
    real(r8), intent(in) :: dz_layer ! thickness of the volatilization layer, m
    real(r8), intent(inout) :: tanpools(numpools) ! TAN pools gN/m2 (npools)
    real(r8), intent(out) :: fluxes(size_fluxes,numpools) ! TAN fluxes, gN/m2/s (type of flux, pool)
    real(r8), intent(out) :: garbage     ! "over-aged" TAN produced during the step, gN/m.
    real(r8), intent(in) :: dt ! timestep, sec, >0
    integer, intent(in) :: numpools
    integer, intent(in) :: size_fluxes
    integer, intent(out) :: status ! 0 == OK
    
    real(r8) :: fraction_layer, fraction_reservoir, fraction_runoff, waterloss, direct_runoff
    real(r8) :: percolation, water_soil, age_prev, tandep_remaining, direct_percolation, water_into_layer
    real(r8) :: tanpools_old(size(tanpools)), imbalance
    integer :: indpl
    
    real(r8), parameter :: water_relax_t = 24*3600.0_r8
    real(r8), parameter :: kads = 1.0_r8
    logical :: fixed

    if (size_fluxes < 5) then
       status = err_bad_arg
       return
    end if
    
    tanpools_old = tanpools
    
    if (theta > thetasat) then
       status = err_bad_theta
       return
    end if
    
    ! Initial water excess goes to runoff if the surface is close to saturation, otherwise to the soil.
    !
    call partition_to_layer(water_init, theta, thetasat, dz_layer, fraction_layer, fraction_reservoir, fraction_runoff)
    direct_runoff = fraction_runoff * tandep
    direct_percolation = fraction_reservoir * tandep
    tandep_remaining = tandep - direct_runoff - direct_percolation
    water_into_layer = water_init * (1.0_r8 - fraction_reservoir - fraction_runoff)
    if (tandep_remaining < -1e-15) then
       status = err_negative_tan + 10
       return
    end if
    if (water_into_layer/dz_layer + theta > thetasat+1e-5) then
       status = err_bad_theta
       return
    end if

    if (debug_fan) then
       if(any(isnan(tanpools))) then
          status = err_nan 
          return
       end if
    end if
    
    ! Pool aging & TAN input
    !
    call age_pools_soil(tandep_remaining, dt, poolranges, tanpools, garbage)
    ! TAN produced (mineralization) goes to directly the old TAN pool. 
    
    if (any(tanpools < 0)) then
       if (any(tanpools < -1e-15)) then
          status = err_negative_tan + 10000
          return
       else
          where(tanpools<0) tanpools = 0.0
       end if
    end if

    if (debug_fan) then
       imbalance = abs((sum(tanpools) - sum(tanpools_old)) - ((tandep_remaining)*dt+garbage))
       if (imbalance > max(1e-14, 0.001*sum(tanpools_old))) then
          status = err_balance_tan*10
          return
       end if
    end if
    
    age_prev = 0 ! for water evaluations, consider beginning of S1 as the starting point
    do indpl = 1, size(tanpools)
       ! water content lost during the aging
       waterloss = water_into_layer * (waterfunction(age_prev) - waterfunction(age_prev+poolranges(indpl)))
       percolation = eval_perc(waterloss, evap, precip, watertend, poolranges(indpl))
       ! water content at the middle of the age range
       water_soil = water_into_layer * waterfunction(age_prev + 0.5*poolranges(indpl))
       call eval_fluxes_soil(tanpools(indpl), water_soil, Hconc(indpl), tg, &
            & ratm, theta, thetasat, percolation, runoff, bsw, kads, &
            & dz_layer, fluxes(1:5,indpl), subst_tan, 5, status)
       if (status /= 0) then
          return
       end if
       age_prev = age_prev + poolranges(indpl)
    end do
    
    call update_pools(tanpools, fluxes(1:5,:), dt, numpools, 5, fixed)

    tanpools = tanpools + tanprod*dt
    if(any(isnan(tanpools))) then
       status = err_nan+100
       return
    end if
    
    if (debug_fan) then
       if (any(tanpools < -1e-15)) then
          status = err_negative_tan + 1000
          return
       end if

       if (any(isnan(fluxes))) then
          status = err_nan + 1000
       end if

       if (abs(sum(tanpools - tanpools_old) + (sum(fluxes)-tandep_remaining-sum(tanprod))*dt + garbage) &
            > max(sum(tanpools_old)*1e-2, 1d-2)) then
          status = err_balance_tan
          return
       end if
    end if
    
    ! Add the "direct" fluxes to the fluxes of the first pool 
    fluxes(iflx_roff, 1) = fluxes(iflx_roff, 1) + direct_runoff
    fluxes(iflx_soilq, 1) = fluxes(iflx_soilq, 1) + direct_percolation
    
    if (any(fluxes < -1e-6)) then
       status = err_negative_flux
       return
    end if
    
    status = 0
    
  end subroutine update_npool

  !************************************************************************************
  ! Helper functions
  
  subroutine update_pools(tanpools, fluxes, dt, np, nf, fixed)
    ! Update tan pools using the fluxes and an ad-hoc scheme against negative TAN masses.
    implicit none
    real(r8), intent(inout) :: tanpools(np), fluxes(nf,np)
    real(r8), intent(in) :: dt
    integer, intent(in) :: np, nf
    logical, intent(out), optional :: fixed

    integer :: ip
    real(r8) :: sumflux, ff
    logical :: fixed_

    fixed_ = .false.
    do ip = 1, np
       sumflux = sum(fluxes(:,ip))*dt
       if (sumflux > tanpools(ip)) then
          if (sumflux > 1e-15) then
             fixed_ = .true.
             ff = tanpools(ip) / sumflux
             fluxes(:,ip) = fluxes(:,ip) * ff
             sumflux = tanpools(ip)
             sumflux = sum(fluxes(:,ip))*dt
          else
             sumflux = 0.0_r8
          end if
       end if
       tanpools(ip) = tanpools(ip) - sumflux
    end do
    if (present(fixed)) fixed = fixed_
    
  end subroutine update_pools
  
  function get_evap_pool(tg, ratm, qbot) result(evap)
    ! Evaluate evaporation rate for surface water given spcific humidity at the reference
    ! height.
    implicit none
    real(r8), intent(in) :: tg, ratm, qbot
    real(r8) :: evap ! m/s

    real(r8) :: es, esdt, qs, qsdt, dens, flux
    real(r8), parameter :: press = SHR_CONST_PSTD
    
    call qsat(tg, press, es, esdt, qs, qsdt)
    if (qbot > qs) then
       evap = 0.0_r8
       return
    end if

    dens = press / (SHR_CONST_RDAIR * tg)
    flux = dens * (qs - qbot) / ratm ! kg/s/m2 == mm/s
    evap = flux*1e-3_r8
    
  end function get_evap_pool

  ! Waterfunction gives the relaxation of the moisture perturbation normalized between 0
  ! and 1. Either exponential or linear.
  
  function waterfunction_exp(pool_age) result(water)
    implicit none
    real(r8), intent(in) :: pool_age ! sec
    real(r8) :: water

    water = exp(-pool_age / water_relax_t)
  end function waterfunction_exp

  function waterfunction(pool_age) result(water)
    implicit none
    real(r8), intent(in) :: pool_age ! sec
    real(r8) :: water

    if (pool_age > water_relax_t) then
       water = 0.0_r8
    else
       water = 1.0_r8 - pool_age / water_relax_t
    end if
    
  end function waterfunction
  
  function eval_perc(waterloss, evap, precip, watertend, dt) result(rate)
    ! Evaluate the downwards water flux at the layer bottom given the infiltration and
    ! evaporation fluxes.
    implicit none
    real(r8), intent(in) :: waterloss ! total water loss during dt, m
    real(r8), intent(in) :: evap ! average evaporation rate, m/s
    real(r8), intent(in) :: precip ! average infiltration rate, m/s
    real(r8), intent(in) :: watertend ! background water tendency, m/s
    real(r8), intent(in) :: dt ! timespan, s

    real(r8) :: rate ! percolation rate, m/s
    real(r8) :: perc_base, perc_adj
    
    perc_base = waterloss / dt
    perc_adj = perc_base + precip - evap - watertend
    rate = max(perc_adj, 0.0)

  end function eval_perc

  !************************************************************************************

  subroutine eval_fluxes_storage(nitr_input, barntype, tempr_outside, windspeed, fract_direct, &
       volat_coef_barns, volat_coef_stores, &
       tan_fract_excr, fluxes_nitr, fluxes_tan, fluxes_size, status)
    !
    ! Evaluate nitrogen fluxes in animal housings and storage. Only volatilization losses
    ! are assumed. The volatilization fluxes are assumed to depend linearly on the TAN
    ! fluxes entering the housings or storage. The base coefficients are given as
    ! arguments and adjusted according the model of Gyldenkaerne et al.
    ! 
    implicit none
    real(r8), intent(in) :: nitr_input ! total nitrogen excreted by animals in housings
    character(len=*), intent(in) :: barntype ! "closed" (pigs, poultry) or "open" (others)
    real(r8), intent(in) :: tempr_outside ! K
    real(r8), intent(in) :: windspeed ! m/s
    real(r8), intent(in) :: fract_direct ! fraction of manure N applied before storage
    real(r8), intent(in) :: volat_coef_barns, volat_coef_stores ! normalization coefficients, unitless
    real(r8), intent(in) :: tan_fract_excr ! fraction of NH4 nitrogen in excreted N
    real(r8), intent(out), dimension(fluxes_size) :: fluxes_nitr, fluxes_tan ! nitrogen and TAN fluxes, gN/s
                                                           ! (/m2). See top of module for
                                                           ! indices.
    integer, intent(in) :: fluxes_size
    integer, intent(out) :: status ! see top of the module.

    ! parameters for the Gyldenkaerne et al. parameterization
    real(r8), parameter :: Tfloor_barns = 4.0_r8, Tfloor_stores = 1.0_r8
    real(r8), parameter :: Tmin_barns = 0.01_r8
    real(r8), parameter :: Tmax_barns = 12.5_r8
    real(r8), parameter :: tempr_D = 3.0_r8
    real(r8), parameter :: Trec = 21.0_r8
    real(r8), parameter :: Vmin_barns = 0.2_r8
    !real(r8), parameter :: Vmax_barns = 0.228_r8
    real(r8), parameter :: pA = 0.89_r8, pB = 0.26_r8  
    real(r8), parameter :: DTlow = 0.5_r8, DThigh = 1.0_r8
    real(r8), parameter :: vmax_barns_closed = 0.40_r8, vmax_barns_open = 0.228_r8
    real(r8) :: Vmax_barns ! depends on barntype
    
    real(r8) :: flux_avail, flux_avail_tan, tempr_stores, tempr_barns, vent_barns, flux_direct, flux_direct_tan, &
         & flux_barn, flux_store, tempr_C

    if (fluxes_size < 4) then
       status = err_bad_arg
       return
    end if
    
    fluxes_nitr = 0.0_r8
    fluxes_tan = 0.0_r8
    tempr_C = tempr_outside - SHR_CONST_TKFRZ
    
    select case(barntype)
    case ('open')
       Vmax_barns = vmax_barns_open
       tempr_barns = max(tempr_C+tempr_D, Tfloor_barns)
    case ('closed')
       Vmax_barns = vmax_barns_closed
       if (Trec + DTlow * (tempr_C - Tmin_barns) < Tmin_barns) then
          tempr_barns = Tmin_barns
       else if (tempr_C < Tmin_barns) then
          tempr_barns = Trec + DTlow * (tempr_C - Tmin_barns)
       else if (tempr_C > Tmax_barns) then
          tempr_barns = Trec + DThigh * (tempr_C - Tmax_barns)
       else
          tempr_barns = Trec
       end if
    case default
       status = err_bad_type
       return
    end select

    if (tempr_C < Tmin_barns) then
       vent_barns = Vmin_barns
    else if (tempr_C > Tmax_barns) then
       vent_barns = Vmax_barns
    else
       vent_barns = Vmin_barns + tempr_C * (Vmax_barns-Vmin_barns) / (Tmax_barns - Tmin_barns)
    end if

    flux_avail = nitr_input
    flux_avail_tan = nitr_input * tan_fract_excr

    if (flux_avail < -1e-15 .or. flux_avail_tan < -1e-15) then
       status = err_negative_flux*1000
       return
    end if
    
    flux_barn = flux_avail_tan * volat_coef_barns * tempr_barns**pA * vent_barns**pB
    flux_barn = min(flux_avail_tan, flux_barn) ! hopefully uncommon

    fluxes_tan(iflx_air_barns) = flux_barn
    fluxes_nitr(iflx_air_barns) = flux_barn
    
    flux_avail = flux_avail - flux_barn
    flux_avail_tan = flux_avail_tan - flux_barn

    if (flux_avail < 0 .or. flux_avail_tan < 0) then
       status = err_negative_flux*10000
       return
    end if
    
    flux_direct = fract_direct * flux_avail
    flux_avail = flux_avail - flux_direct
    flux_direct_tan = flux_avail_tan * fract_direct
    flux_avail_tan = flux_avail_tan - flux_direct_tan

    fluxes_tan(iflx_appl) = flux_direct_tan
    fluxes_nitr(iflx_appl) = flux_direct

    tempr_stores = max(Tfloor_stores, tempr_C)
    flux_store = flux_avail_tan &
         & * volat_coef_stores * tempr_stores**pA * windspeed**pB
    flux_store = min(flux_avail_tan, flux_store)

    fluxes_tan(iflx_air_stores) = flux_store
    fluxes_nitr(iflx_air_stores) = flux_store
    
    flux_avail = flux_avail - flux_store
    flux_avail_tan = flux_avail_tan - flux_store
    if (flux_avail < 0) then
       status = err_negative_flux*10
       return
    end if

    fluxes_nitr(iflx_to_store) = flux_avail
    fluxes_tan(iflx_to_store) = flux_avail_tan

    if (debug_fan) then
       if (abs(sum(fluxes_nitr) - nitr_input) > 1e-5*nitr_input) then
          status = err_balance_nitr
          return
       end if
       if (abs(sum(fluxes_tan) - nitr_input*tan_fract_excr) > 1e-5*nitr_input) then
          status = err_balance_tan
          return
       end if

       if (any(fluxes_nitr < 0) .or. any(fluxes_tan < 0)) then
          status = err_negative_flux*100
          return
       end if
    end if
    
    status = 0
    
  end subroutine eval_fluxes_storage

  !************************************************************************************
  
  subroutine update_org_n(flux_input, tg, soilpsi, pools, dt, tanprod, soilflux, size_pools, status)
    !
    ! Evaluate the decomposition/mineralization N fluxes from the available, resistant and
    ! unavailable N fractions, and update the organic N pools. In addition, evaluate the
    ! flux of organic N into the soil pools according to a fixed time constant set below.
    implicit none
    real(r8), intent(in) :: flux_input(size_pools) ! organic N entering the pools. gN/m2/s. For
                                          ! indices see at top of the module.
    real(r8), intent(in) :: tg          ! ground temperature, K
    real(r8), intent(in) :: soilpsi     ! soil water potential (MPa)
    real(r8), intent(inout) :: pools(size_pools) ! organic N pools
    real(r8), intent(in) :: dt       ! timestep, sec
    real(r8), intent(out) :: tanprod(size_pools) ! Flux of TAN formed, both pools
    real(r8), intent(out) :: soilflux  ! Flux of organic nitrogen to soil
    integer, intent(in) :: size_pools
    integer, intent(out) :: status
    
    real(r8) :: rate_res, rate_avail, TR, rmoist, psi
    real(r8), parameter :: ka1 = 8.94e-7_r8, ka2 = 6.38e-8 ! 1/s
    real(r8), parameter :: tr1 = 0.0106_r8, tr2 = 0.12979_r8 
    real(r8), parameter :: org_to_soil_time = 365*24*3600.0_r8
    real(r8), parameter :: minpsi = -2.5_r8, maxpsi=-0.002_r8
    real(r8) :: soilfluxes(3)

    if (size_pools < 3) then
       status = err_bad_arg
       return
    end if
    
    TR = tr1 * exp(tr2 * (tg-SHR_CONST_TKFRZ))

    ! The moisture scaling taken from CLM5 litter decomposition scheme:
    psi = min(soilpsi, maxpsi)
    ! decomp only if soilpsi is higher than minpsi
    if (psi > minpsi) then
       rmoist = log(minpsi/psi) / log(minpsi/maxpsi)
    else
       rmoist = 0.0
    end if
     
    tanprod(ind_avail) = ka1 * TR * pools(ind_avail)*rmoist
    tanprod(ind_resist) = ka2 * TR * pools(ind_resist)*rmoist
    tanprod(ind_unavail) = 0.0
    soilfluxes = pools(1:3) * 1.0_r8 / org_to_soil_time

    pools = pools + (flux_input - tanprod - soilfluxes) * dt
    soilflux = sum(soilfluxes)
    status = 0
    
  end subroutine update_org_n

  subroutine update_urea(tg, theta, thetasat, precip, evap, watertend, runoff, &
       ndep, bsw, pools, fluxes, garbage, ranges, dt, numpools, fluxes_size, status)
    !
    ! Evaluate fluxes and update the urea pools. The procedure is similar to updating the
    ! soil TAN pools, but NO3 and volatilization fluxes do not occur.
    ! 
    implicit none
    real(r8), intent(in) :: tg ! soil temperature, K
    real(r8), intent(in) :: theta ! volumetric soil water in soil column (background)
    real(r8), intent(in) :: thetasat ! vol. soil water at saturation
    real(r8), intent(in) :: precip   ! precipitation, m/s
    real(r8), intent(in) :: evap   ! ground evaporation, m/s
    real(r8), intent(in) :: watertend ! time derivative of theta*dz
    real(r8), intent(in) :: runoff    ! surface runoff flux, m/s
    real(r8), intent(in) :: ndep ! nitrogen input, mass unit / s
    real(r8), intent(in) :: bsw  ! b in the soil water retention curve
    real(r8), intent(inout) :: pools(numpools) ! nitrogen pools mass / m2
    real(r8), intent(out) :: fluxes(fluxes_size, numpools) ! needs one extra for the to_tan flux
    real(r8), intent(in) :: ranges(numpools) ! pool age extents, s
    real(r8), intent(out) :: garbage ! nitrogen in patches aged beyond the oldest pool. mass / m2 
    real(r8), intent(in) :: dt ! time step, s
    integer, intent(in) :: numpools 
    integer, intent(in) :: fluxes_size 
    integer, intent(out) :: status ! see top of module

    real(r8), parameter :: rate = 4.83e-6 ! urea decomposition, 1/s
    real(r8), parameter :: missing = 1e36 ! for the parameters not needed for urea fluxes
    real(r8), parameter :: dz_layer = 0.02 ! thickness of the volatilization layer, m
    
    real(r8) :: age_prev, percolation, old_total, balance
    integer :: indpl

    if (fluxes_size < 6) then
       status = err_bad_arg
       return
    end if
    
    old_total = sum(pools)
    
    call age_pools_soil(ndep, dt, ranges, pools, garbage)

    age_prev = 0 
    do indpl = 1, numpools
       percolation = eval_perc(0.0_r8, evap, precip, watertend, ranges(indpl))
       ! Hconc and Ratm are missing since they do not affect urea.
       call eval_fluxes_soil(pools(indpl), 0.0_r8, missing, tg, &
            missing, theta, thetasat, percolation, runoff, bsw, 0.0_r8, &
            dz_layer, fluxes(1:5, indpl), subst_urea, 5, status)
       if (status /= 0) then
          return
       end if
       fluxes(iflx_to_tan, indpl) = rate*pools(indpl)
       age_prev = age_prev + ranges(indpl)
    end do

    ! Here goes also flux_tan!
    call update_pools(pools, fluxes(1:6, 1:numpools), dt, numpools, 6)

    balance = sum(pools) - old_total

    if (debug_fan) then
       if (abs(balance - (ndep-sum(fluxes))*dt + garbage) > 1e-9) then
          status = err_balance_nitr
          return
       end if
    end if
    
    status = 0
    
  end subroutine update_urea

  !************************************************************************************
  
  subroutine get_storage_fluxes_tan_ar(manure_excr, tempr_outside, windspeed, fract_direct, &
     & flux_direct, flux_direct_tan, flux_barn, flux_store, flux_resid, flux_resid_tan, &
     & volat_target_barns, volat_target_stores, volat_coef_barns, volat_coef_stores, tan_fract_excr, nn)

    real(8), intent(in), dimension(nn) :: manure_excr, tempr_outside, windspeed, fract_direct
    real(8), intent(out), dimension(nn) :: flux_barn, flux_store, flux_direct, flux_resid, &
         & flux_direct_tan, flux_resid_tan
    real(8), intent(in) :: volat_target_barns, volat_target_stores, volat_coef_barns, volat_coef_stores, tan_fract_excr
    integer, intent(in) :: nn

    integer :: ii, status
    real(r8) :: fluxes_nitr(4), fluxes_tan(4)
    
    do ii = 1, nn
       call eval_fluxes_storage(manure_excr(ii), 'open', tempr_outside(ii), windspeed(ii), fract_direct(ii), &
            & volat_coef_barns, volat_coef_stores, tan_fract_excr, &
            & fluxes_nitr, fluxes_tan, 4, status)

       if (status /= 0) then
          return
       end if

       flux_direct(ii) = fluxes_nitr(iflx_appl)
       flux_direct_tan(ii) = fluxes_tan(iflx_appl)
       flux_barn(ii) = fluxes_tan(iflx_air_barns)
       flux_store(ii) = fluxes_tan(iflx_air_stores)
       flux_resid(ii) = fluxes_nitr(iflx_to_store)
       flux_resid_tan(ii) = fluxes_tan(iflx_to_store)
       
    end do
  end subroutine get_storage_fluxes_tan_ar
  
end module FanMod<|MERGE_RESOLUTION|>--- conflicted
+++ resolved
@@ -240,11 +240,7 @@
 
     fract_aq = theta / (air*KNH3 + theta + kads*(1.0_r8-theta-air))
     if (present(fract_nh4)) fract_nh4 = fract_aq * Hconc / (KNH4 + Hconc)
-<<<<<<< HEAD
-
-=======
-    
->>>>>>> 8687c208
+
   end subroutine partition_tan
 
   real(r8) function eval_no3prod(theta, theta_sat, Tg) result(kNO3)
@@ -318,12 +314,7 @@
     fluxes(iflx_roff) = cnc * runoff
     fluxes(iflx_soilq) = cnc * perc
 
-<<<<<<< HEAD
-    diffusivity_water = eval_diffusivity_liq_mq(1.0_r8, 1.0_r8, tg)
-
-=======
     diffusivity_water = eval_diffusivity_liq_mq(1.0_r8, 1.0_r8, tg) ! use tortuosity = 1
->>>>>>> 8687c208
     diffusivity_satsoil = eval_diffusivity_liq_mq(thetasat, thetasat, tg) * thetasat
     
     halfwater = 0.5_r8 * water_tot
@@ -367,13 +358,8 @@
     fluxes(iflx_soild) = cnc * gdown
     
     ! nitrification
-<<<<<<< HEAD
     kno3 = eval_no3prod_v2(thetasat, thetasat, tg)
     fluxes(iflx_no3) = kno3 * mtan
-=======
-    kno3 = eval_no3prod(thetasat, thetasat, tg)
-    fluxes(iflx_no3) = kno3 * mtan * fract_nh4
->>>>>>> 8687c208
     
   end subroutine eval_fluxes_slurry
 
