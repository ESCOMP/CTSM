module CNBalanceCheckMod

  !-----------------------------------------------------------------------
  ! !DESCRIPTION:
  ! Module for carbon/nitrogen mass balance checking.
  !
  ! !USES:
  use shr_kind_mod                    , only : r8 => shr_kind_r8
  use shr_infnan_mod                  , only : nan => shr_infnan_nan, assignment(=)
  use shr_log_mod                     , only : errMsg => shr_log_errMsg
  use decompMod                       , only : bounds_type, subgrid_level_gridcell, subgrid_level_column
  use abortutils                      , only : endrun
  use clm_varctl                      , only : iulog, use_nitrif_denitrif, use_fates_bgc
  use clm_time_manager                , only : get_step_size_real
  use CNVegNitrogenFluxType           , only : cnveg_nitrogenflux_type
  use CNVegNitrogenStateType          , only : cnveg_nitrogenstate_type
  use CNVegCarbonFluxType             , only : cnveg_carbonflux_type
  use CNVegCarbonStateType            , only : cnveg_carbonstate_type
  use SoilBiogeochemCarbonStateType   , only : soilbiogeochem_carbonstate_type
  use SoilBiogeochemNitrogenStateType , only : soilbiogeochem_nitrogenstate_type
  use SoilBiogeochemNitrogenfluxType  , only : soilbiogeochem_nitrogenflux_type
  use SoilBiogeochemCarbonfluxType    , only : soilbiogeochem_carbonflux_type
  use CNProductsMod                   , only : cn_products_type
  use ColumnType                      , only : col                
  use GridcellType                    , only : grc
  use CNSharedParamsMod               , only : use_fun
  use CLMFatesInterfaceMod            , only : hlm_fates_interface_type
  use clm_varpar                      , only : nlevdecomp
  
  !
  implicit none
  private
  ! 
  ! !PUBLIC TYPES:
  type, public :: cn_balance_type
     private
     real(r8), pointer :: begcb_col(:)  ! (gC/m2) column carbon mass, beginning of time step
     real(r8), pointer :: endcb_col(:)  ! (gC/m2) column carbon mass, end of time step
     real(r8), pointer :: begnb_col(:)  ! (gN/m2) column nitrogen mass, beginning of time step
     real(r8), pointer :: endnb_col(:)  ! (gN/m2) column nitrogen mass, end of time step
     real(r8), pointer :: begcb_grc(:)  ! (gC/m2) gridcell carbon mass, beginning of time step
     real(r8), pointer :: endcb_grc(:)  ! (gC/m2) gridcell carbon mass, end of time step
     real(r8), pointer :: begnb_grc(:)  ! (gN/m2) gridcell nitrogen mass, beginning of time step
     real(r8), pointer :: endnb_grc(:)  ! (gN/m2) gridcell nitrogen mass, end of time step
     real(r8)          :: cwarning      ! (gC/m2) For a Carbon balance warning
     real(r8)          :: nwarning      ! (gN/m2) For a Nitrogen balance warning
     real(r8)          :: cerror        ! (gC/m2) For a Carbon balance error
     real(r8)          :: nerror        ! (gN/m2) For a Nitrogen balance error
   contains
     procedure , public  :: Init
     procedure , public  :: BeginCNGridcellBalance
     procedure , public  :: BeginCNColumnBalance
     procedure , public  :: CBalanceCheck
     procedure , public  :: NBalanceCheck
     procedure , private :: InitAllocate 
  end type cn_balance_type
  !

  character(len=*), parameter, private :: sourcefile = &
       __FILE__
  !-----------------------------------------------------------------------

contains

  !-----------------------------------------------------------------------
  subroutine Init(this, bounds)
    use CNSharedParamsMod, only : use_matrixcn
    class(cn_balance_type)         :: this
    type(bounds_type) , intent(in) :: bounds  

    call this%InitAllocate(bounds)

    ! Set warning and error levels for Carbon and Nitrogen balance
    ! These could become namelist items if we want them to change for different
    ! types of cases
    this%cwarning = 1.e-8_r8
    this%nwarning = 1.e-7_r8
    this%nerror   = 1.e-3_r8
    this%cerror   = 1.e-7_r8
  end subroutine Init

  !-----------------------------------------------------------------------
  subroutine InitAllocate(this, bounds)
    class(cn_balance_type)         :: this
    type(bounds_type) , intent(in) :: bounds  

    integer :: begc, endc
    integer :: begg, endg

    begg = bounds%begg; endg = bounds%endg

    allocate(this%begcb_grc(begg:endg)) ; this%begcb_grc(:) = nan
    allocate(this%endcb_grc(begg:endg)) ; this%endcb_grc(:) = nan
    allocate(this%begnb_grc(begg:endg)) ; this%begnb_grc(:) = nan
    allocate(this%endnb_grc(begg:endg)) ; this%endnb_grc(:) = nan

    begc = bounds%begc; endc= bounds%endc

    allocate(this%begcb_col(begc:endc)) ; this%begcb_col(:) = nan
    allocate(this%endcb_col(begc:endc)) ; this%endcb_col(:) = nan
    allocate(this%begnb_col(begc:endc)) ; this%begnb_col(:) = nan
    allocate(this%endnb_col(begc:endc)) ; this%endnb_col(:) = nan
  end subroutine InitAllocate

  !-----------------------------------------------------------------------
  subroutine BeginCNGridcellBalance(this, bounds, cnveg_carbonflux_inst, &
       soilbiogeochem_carbonstate_inst, soilbiogeochem_nitrogenstate_inst, &
       c_products_inst, n_products_inst)
    !
    ! !DESCRIPTION:
    ! Calculate beginning gridcell-level carbon/nitrogen balance
    ! for mass conservation check
    !
    ! Should be called after CN state summaries have been computed
    ! and before the dynamic landunit area updates
    !
    ! !USES:
    !
    ! !ARGUMENTS:
    class(cn_balance_type)         , intent(inout)    :: this
    type(bounds_type)              , intent(in)       :: bounds
    type(soilbiogeochem_carbonstate_type), intent(in) :: soilbiogeochem_carbonstate_inst
    type(cnveg_carbonflux_type)    , intent(in)       :: cnveg_carbonflux_inst
    type(soilbiogeochem_nitrogenstate_type) , intent(in) :: soilbiogeochem_nitrogenstate_inst
    type(cn_products_type)         , intent(in)       :: c_products_inst
    type(cn_products_type)         , intent(in)       :: n_products_inst
    !
    ! !LOCAL VARIABLES:
    integer :: g
    integer :: begg, endg
    real(r8) :: hrv_xsmrpool_amount_left_to_dribble(bounds%begg:bounds%endg)
    real(r8) :: gru_conv_cflux_amount_left_to_dribble(bounds%begg:bounds%endg)
    real(r8) :: dwt_conv_cflux_amount_left_to_dribble(bounds%begg:bounds%endg)
    !-----------------------------------------------------------------------

    associate(                                                &
         begcb          => this%begcb_grc                   , &  ! Output: [real(r8) (:)]  (gC/m2) gridcell carbon mass, beginning of time step
         begnb          => this%begnb_grc                   , &  ! Output: [real(r8) (:)]  (gN/m2) gridcell nitrogen mass, beginning of time step
         totc           => soilbiogeochem_carbonstate_inst%totc_grc  , &  ! Input:  [real(r8) (:)]  (gC/m2) total gridcell carbon, incl veg and cpool
         totn           => soilbiogeochem_nitrogenstate_inst%totn_grc, &  ! Input:  [real(r8) (:)]  (gN/m2) total gridcell nitrogen, incl veg
         c_cropprod1    => c_products_inst%cropprod1_grc    , &  ! Input:  [real(r8) (:)]  (gC/m2) carbon in crop products
         n_cropprod1    => n_products_inst%cropprod1_grc    , &  ! Input:  [real(r8) (:)]  (gC/m2) nitrogen in crop products
         c_tot_woodprod => c_products_inst%tot_woodprod_grc , &  ! Input:  [real(r8) (:)]  (gC/m2) total carbon in wood products
         n_tot_woodprod => n_products_inst%tot_woodprod_grc   &  ! Input:  [real(r8) (:)]  (gC/m2) total nitrogen in wood products
         )

    begg = bounds%begg; endg = bounds%endg
    
    if(.not.use_fates_bgc)then
       call cnveg_carbonflux_inst%hrv_xsmrpool_to_atm_dribbler%get_amount_left_to_dribble_beg( &
         bounds, hrv_xsmrpool_amount_left_to_dribble(bounds%begg:bounds%endg))
       call cnveg_carbonflux_inst%dwt_conv_cflux_dribbler%get_amount_left_to_dribble_beg( &
            bounds, dwt_conv_cflux_amount_left_to_dribble(bounds%begg:bounds%endg))
       call cnveg_carbonflux_inst%gru_conv_cflux_dribbler%get_amount_left_to_dribble_beg( &
            bounds, gru_conv_cflux_amount_left_to_dribble(bounds%begg:bounds%endg))
    else
       hrv_xsmrpool_amount_left_to_dribble(bounds%begg:bounds%endg) = 0._r8
       dwt_conv_cflux_amount_left_to_dribble(bounds%begg:bounds%endg) = 0._r8
       gru_conv_cflux_amount_left_to_dribble(bounds%begg:bounds%endg) = 0._r8
    end if

    do g = begg, endg
       begcb(g) = totc(g) + c_tot_woodprod(g) + c_cropprod1(g) + &
                  hrv_xsmrpool_amount_left_to_dribble(g) + &
                  gru_conv_cflux_amount_left_to_dribble(g) + &
                  dwt_conv_cflux_amount_left_to_dribble(g)
       begnb(g) = totn(g) + n_tot_woodprod(g) + n_cropprod1(g)
    end do

    end associate

  end subroutine BeginCNGridcellBalance

  !-----------------------------------------------------------------------
  subroutine BeginCNColumnBalance(this, bounds, num_soilc, filter_soilc, &
       soilbiogeochem_carbonstate_inst,soilbiogeochem_nitrogenstate_inst)
    !
    ! !DESCRIPTION:
    ! Calculate beginning column-level carbon/nitrogen balance, for mass conservation check
    !
    ! Should be called after CN state summaries have been recomputed for this time step
    ! (which should be after the dynamic landunit area updates and the associated filter
    ! updates - i.e., using the new version of the filters)
    !
    ! !ARGUMENTS:
    class(cn_balance_type)         , intent(inout) :: this
    type(bounds_type)              , intent(in)    :: bounds          
    integer                        , intent(in)    :: num_soilc       ! number of soil columns filter
    integer                        , intent(in)    :: filter_soilc(:) ! filter for soil columns
    type(soilbiogeochem_carbonstate_type), intent(in) :: soilbiogeochem_carbonstate_inst
    type(soilbiogeochem_nitrogenstate_type), intent(in) :: soilbiogeochem_nitrogenstate_inst
    !
    ! !LOCAL VARIABLES:
    integer :: fc,c
    !-----------------------------------------------------------------------

    associate(                                            & 
         col_begcb    => this%begcb_col                  , & ! Output: [real(r8) (:)]  (gC/m2) column carbon mass, beginning of time step
         col_begnb    => this%begnb_col                  , & ! Output: [real(r8) (:)]  (gN/m2) column nitrogen mass, beginning of time step
         totcolc      => soilbiogeochem_carbonstate_inst%totc_col , & ! Input:  [real(r8) (:)]  (gC/m2) total column carbon, incl veg and cpool
         totcoln      => soilbiogeochem_nitrogenstate_inst%totn_col & ! Input:  [real(r8) (:)]  (gN/m2) total column nitrogen, incl veg 
         )
    
    do fc = 1,num_soilc
       c = filter_soilc(fc)

       col_begcb(c) = totcolc(c)
       col_begnb(c) = totcoln(c)

    end do

    end associate

  end subroutine BeginCNColumnBalance
 
  !-----------------------------------------------------------------------
  subroutine CBalanceCheck(this, bounds, num_soilc, filter_soilc, &
       soilbiogeochem_carbonflux_inst, soilbiogeochem_carbonstate_inst, &
       cnveg_carbonflux_inst, cnveg_carbonstate_inst, c_products_inst, &
       clm_fates)
    !
    ! !USES:
    use subgridAveMod, only: c2g
    
    !
    ! !DESCRIPTION:
    ! Perform carbon mass conservation check for column and patch
    !
    ! Note on FATES: On fates colums, there is no vegetation biomass
    !                and no gpp flux. There is a litter input flux.
    
    !
    ! !ARGUMENTS:
    class(cn_balance_type)               , intent(inout) :: this
    type(bounds_type)                    , intent(in)    :: bounds          
    integer                              , intent(in)    :: num_soilc       ! number of soil columns in filter
    integer                              , intent(in)    :: filter_soilc(:) ! filter for soil columns
    type(soilbiogeochem_carbonflux_type) , intent(in)    :: soilbiogeochem_carbonflux_inst
    type(soilbiogeochem_carbonstate_type), intent(inout) :: soilbiogeochem_carbonstate_inst
    type(cnveg_carbonflux_type)          , intent(in)    :: cnveg_carbonflux_inst
    type(cnveg_carbonstate_type)         , intent(inout) :: cnveg_carbonstate_inst
    type(cn_products_type)               , intent(in)    :: c_products_inst
    type(hlm_fates_interface_type)       , intent(inout) :: clm_fates
    
    !
    ! !LOCAL VARIABLES:
    integer :: c, g, err_index ! indices
    integer  :: s              ! fates site index (follows c)
    integer  :: fc             ! lake filter indices
    integer  :: ic             ! index of the current clump
    logical  :: err_found      ! error flag
    real(r8) :: dt             ! radiation time step (seconds)
    real(r8) :: col_cinputs, grc_cinputs
    real(r8) :: col_coutputs, grc_coutputs
    real(r8) :: col_errcb(bounds%begc:bounds%endc) 
    real(r8) :: grc_errcb(bounds%begg:bounds%endg)
    real(r8) :: som_c_leached_grc(bounds%begg:bounds%endg)
    real(r8) :: hrv_xsmrpool_amount_left_to_dribble(bounds%begg:bounds%endg)
    real(r8) :: gru_conv_cflux_amount_left_to_dribble(bounds%begg:bounds%endg)
    real(r8) :: dwt_conv_cflux_amount_left_to_dribble(bounds%begg:bounds%endg)
    real(r8) :: fates_woodproduct_flux  ! Total carbon wood products flux from FATES to CLM [gC/m2/s]

    !-----------------------------------------------------------------------

    associate(                                                                            & 
         grc_begcb               =>    this%begcb_grc                                   , & ! Input:  [real(r8) (:) ]  (gC/m2) gridcell-level carbon mass, beginning of time step
         grc_endcb               =>    this%endcb_grc                                   , & ! Output: [real(r8) (:) ]  (gC/m2) gridcell-level carbon mass, end of time step
         totgrcc                 =>    soilbiogeochem_carbonstate_inst%totc_grc         , & ! Output:  [real(r8) (:)]  (gC/m2) total gridcell carbon, incl veg and cpool
         nbp_grc                 =>    cnveg_carbonflux_inst%nbp_grc                    , & ! Input:  [real(r8) (:) ]  (gC/m2/s) net biome production (positive for sink)
         cropprod1_grc           =>    c_products_inst%cropprod1_grc                    , & ! Input:  [real(r8) (:)]  (gC/m2) carbon in crop products
         tot_woodprod_grc        =>    c_products_inst%tot_woodprod_grc                 , & ! Input:  [real(r8) (:)]  (gC/m2) total carbon in wood products
         dwt_seedc_to_leaf_grc   =>    cnveg_carbonflux_inst%dwt_seedc_to_leaf_grc      , & ! Input:  [real(r8) (:)]  (gC/m2/s) seed source sent to leaf
         dwt_seedc_to_deadstem_grc =>  cnveg_carbonflux_inst%dwt_seedc_to_deadstem_grc  , & ! Input:  [real(r8) (:)]  (gC/m2/s) seed source sent to deadstem
         col_begcb               =>    this%begcb_col                                   , & ! Input:  [real(r8) (:) ]  (gC/m2) carbon mass, beginning of time step 
         col_endcb               =>    this%endcb_col                                   , & ! Output: [real(r8) (:) ]  (gC/m2) carbon mass, end of time step 
         wood_harvestc           =>    cnveg_carbonflux_inst%wood_harvestc_col          , & ! Input:  [real(r8) (:) ]  (gC/m2/s) wood harvest (to product pools)
<<<<<<< HEAD
         grainc_to_cropprodc     =>    cnveg_carbonflux_inst%grainc_to_cropprodc_col    , & ! Input:  [real(r8) (:) ]  (gC/m2/s) grain C to 1-year crop product pool
         livestemc_to_cropprodc  =>    cnveg_carbonflux_inst%livestemc_to_cropprodc_col , & ! Input:  [real(r8) (:) ]  (gC/m2/s) livestem C to 1-year crop product pool !MWGraham added
         leafc_to_cropprodc      =>    cnveg_carbonflux_inst%leafc_to_cropprodc_col     , & ! Input:  [real(r8) (:) ]  (gC/m2/s) leaf C to 1-year crop product pool !MWGraham added  
=======
         gru_conv_cflux          =>    cnveg_carbonflux_inst%gru_conv_cflux_col         , & ! Input:  [real(r8) (:) ]  (gC/m2/s) wood harvest (to product pools)
         gru_wood_productc_gain  =>    cnveg_carbonflux_inst%gru_wood_productc_gain_col , & ! Input:  [real(r8) (:) ]  (gC/m2/s) wood harvest (to product pools)
         crop_harvestc_to_cropprodc     =>    cnveg_carbonflux_inst%crop_harvestc_to_cropprodc_col    , & ! Input:  [real(r8) (:) ]  (gC/m2/s) crop harvest C to 1-year crop product pool
>>>>>>> 2e2434d1
         gpp                     =>    cnveg_carbonflux_inst%gpp_col                    , & ! Input:  [real(r8) (:) ]  (gC/m2/s) gross primary production
         er                      =>    cnveg_carbonflux_inst%er_col                     , & ! Input:  [real(r8) (:) ]  (gC/m2/s) total ecosystem respiration, autotrophic + heterotrophic
         col_fire_closs          =>    cnveg_carbonflux_inst%fire_closs_col             , & ! Input:  [real(r8) (:) ]  (gC/m2/s) total column-level fire C loss
         col_hrv_xsmrpool_to_atm =>    cnveg_carbonflux_inst%hrv_xsmrpool_to_atm_col    , & ! Input:  [real(r8) (:) ]  (gC/m2/s) excess MR pool harvest mortality 
         col_xsmrpool_to_atm     =>    cnveg_carbonflux_inst%xsmrpool_to_atm_col         , & ! Input:  [real(r8) (:) ]  (gC/m2/s) excess MR pool crop harvest loss to atm
         som_c_leached           =>    soilbiogeochem_carbonflux_inst%som_c_leached_col , & ! Input:  [real(r8) (:) ]  (gC/m2/s) total SOM C loss from vertical transport 

         totcolc                 =>    soilbiogeochem_carbonstate_inst%totc_col          , & ! Input:  [real(r8) (:) ]  (gC/m2) total column carbon, incl veg and cpool
         fates_litter_flux       =>    soilbiogeochem_carbonflux_inst%fates_litter_flux  &   ! Total carbon litter flux from FATES to CLM [gC/m2/s]
         )

      ! set time steps
      dt = get_step_size_real()

      ! clump index
      ic = bounds%clump_index
      
      err_found = .false.
      do fc = 1,num_soilc
         c = filter_soilc(fc)

         ! calculate the total column-level carbon storage, for mass conservation check
         ! for bigleaf, totcolc includes soil and all of the veg c pools including cpool, xfer, etc
         ! for fates, totcolc only includes soil and non-fates litter carbon,
         ! see soibiogeochem_carbonstate_inst%summary for calculations
         col_endcb(c) = totcolc(c)
         
         
         if( col%is_fates(c) ) then

            s = clm_fates%f2hmap(ic)%hsites(c)
            
            
            fates_woodproduct_flux = clm_fates%fates(ic)%bc_out(s)%hrv_deadstemc_to_prod10c + &
                                     clm_fates%fates(ic)%bc_out(s)%hrv_deadstemc_to_prod100c
            
            col_cinputs = fates_litter_flux(c) + fates_woodproduct_flux
            
            ! calculate total column-level outputs
            ! fates has already exported burn losses and fluxes to the atm
            ! So they are irrelevant here
            ! (gC/m2/s) total heterotrophic respiration
            col_coutputs = soilbiogeochem_carbonflux_inst%hr_col(c)

<<<<<<< HEAD
         ! calculate total column-level inputs
         col_cinputs = gpp(c)

         ! calculate total column-level outputs
         ! er = ar + hr, col_fire_closs includes patch-level fire losses
         col_coutputs = er(c) + col_fire_closs(c) + col_hrv_xsmrpool_to_atm(c)

         ! Fluxes to product pools are included in column-level outputs: the product
         ! pools are not included in totcolc, so are outside the system with respect to
         ! these balance checks. (However, the dwt flux to product pools is NOT included,
         ! since col_begcb is initialized after the dynamic area adjustments - i.e.,
         ! after the dwt term has already been taken out.)
         col_coutputs = col_coutputs + &
              wood_harvestc(c) + &
              grainc_to_cropprodc(c) + &
              livestemc_to_cropprodc(c) + &
              leafc_to_cropprodc(c)
=======
         else
            
            ! calculate total column-level inputs
            col_cinputs = gpp(c)
            
            ! calculate total column-level outputs
            ! er = ar + hr, col_fire_closs includes patch-level fire losses
            col_coutputs = er(c) + col_fire_closs(c) + col_hrv_xsmrpool_to_atm(c) + &
                 col_xsmrpool_to_atm(c) + gru_conv_cflux(c)
         
            ! Fluxes to product pools are included in column-level outputs: the product
            ! pools are not included in totcolc, so are outside the system with respect to
            ! these balance checks. (However, the dwt flux to product pools is NOT included,
            ! since col_begcb is initialized after the dynamic area adjustments - i.e.,
            ! after the dwt term has already been taken out.)
            col_coutputs = col_coutputs + &
                 wood_harvestc(c) + &
                 gru_wood_productc_gain(c) + &
                 crop_harvestc_to_cropprodc(c)
         
         end if
>>>>>>> 2e2434d1

         ! subtract leaching flux
         col_coutputs = col_coutputs - som_c_leached(c)

         ! calculate the total column-level carbon balance error for this time step
         col_errcb(c) = (col_cinputs - col_coutputs)*dt - &
              (col_endcb(c) - col_begcb(c))

         ! check for significant errors
         if (abs(col_errcb(c)) > this%cerror) then 
            err_found = .true.
            err_index = c
         end if
          if (abs(col_errcb(c)) > this%cwarning) then
            write(iulog,*) 'cbalance warning at c =', c, col_errcb(c), col_endcb(c)
         end if

      end do ! end of columns loop

      if (err_found) then
         c = err_index
         write(iulog,*)'column cbalance error    = ', col_errcb(c), c
         write(iulog,*)'is fates column?         = ', col%is_fates(c)
         write(iulog,*)'Latdeg,Londeg=',grc%latdeg(col%gridcell(c)),grc%londeg(col%gridcell(c))
         write(iulog,*)'begcb                    = ',col_begcb(c)
         write(iulog,*)'endcb                    = ',col_endcb(c)
         write(iulog,*)'delta store              = ',col_endcb(c)-col_begcb(c)
         write(iulog,*)'--- Inputs ---'
         if( col%is_fates(c) ) then
            write(iulog,*)'fates litter_flux        = ',fates_litter_flux(c)*dt
            write(iulog,*)'fates wood product flux  = ',fates_woodproduct_flux*dt
         else
            write(iulog,*)'gpp                      = ',gpp(c)*dt
         end if
         write(iulog,*)'--- Outputs ---'
<<<<<<< HEAD
         write(iulog,*)'er                       = ',er(c)*dt
         write(iulog,*)'col_fire_closs           = ',col_fire_closs(c)*dt
         write(iulog,*)'col_hrv_xsmrpool_to_atm  = ',col_hrv_xsmrpool_to_atm(c)*dt
         write(iulog,*)'wood_harvestc            = ',wood_harvestc(c)*dt
         write(iulog,*)'grainc_to_cropprodc      = ',grainc_to_cropprodc(c)*dt
         write(iulog,*)'livestemc_to_cropprodc      = ',livestemc_to_cropprodc(c)*dt
         write(iulog,*)'leafc_to_cropprodc      = ',leafc_to_cropprodc(c)*dt
=======
         if( .not.col%is_fates(c) ) then
            write(iulog,*)'er                       = ',er(c)*dt
            write(iulog,*)'col_fire_closs           = ',col_fire_closs(c)*dt
            write(iulog,*)'col_hrv_xsmrpool_to_atm  = ',col_hrv_xsmrpool_to_atm(c)*dt
            write(iulog,*)'col_xsmrpool_to_atm      = ',col_xsmrpool_to_atm(c)*dt
            write(iulog,*)'wood_harvestc            = ',wood_harvestc(c)*dt
            write(iulog,*)'crop_harvestc_to_cropprodc = ', crop_harvestc_to_cropprodc(c)*dt
         else
            write(iulog,*)'hr                       = ',soilbiogeochem_carbonflux_inst%hr_col(c)*dt
         end if
>>>>>>> 2e2434d1
         write(iulog,*)'-1*som_c_leached         = ',som_c_leached(c)*dt
         call endrun(subgrid_index=c, subgrid_level=subgrid_level_column, msg=errMsg(sourcefile, __LINE__))
      end if

      ! Repeat error check at the gridcell level
      call c2g( bounds = bounds, &
         carr = totcolc(bounds%begc:bounds%endc), &
         garr = totgrcc(bounds%begg:bounds%endg), &
         c2l_scale_type = 'unity', &
         l2g_scale_type = 'unity')
      call c2g( bounds = bounds, &
         carr = som_c_leached(bounds%begc:bounds%endc), &
         garr = som_c_leached_grc(bounds%begg:bounds%endg), &
         c2l_scale_type = 'unity', &
         l2g_scale_type = 'unity')

      err_found = .false.
      do g = bounds%begg, bounds%endg
         ! calculate gridcell-level carbon storage for mass conservation check
         ! Notes:
         ! totgrcc = totcolc = totc_p2c_col(c) + soilbiogeochem_cwdc_col(c) + soilbiogeochem_totlitc_col(c) + soilbiogeochem_totmicc_col(c) + soilbiogeochem_totsomc_col(c) + soilbiogeochem_ctrunc_col(c)
         ! totc_p2c_col = totc_patch = totvegc_patch(p) + xsmrpool_patch(p) + ctrunc_patch(p) + cropseedc_deficit_patch(p)
         ! Not including seedc_grc in grc_begcb and grc_endcb because
         ! seedc_grc forms out of thin air, for now, and equals
         ! -1 * (dwt_seedc_to_leaf_grc(g) + dwt_seedc_to_deadstem_grc(g))
         ! We account for the latter fluxes as inputs below; the same
         ! fluxes have entered the pools earlier in the timestep. For true
         ! conservation we would need to add a flux out of npp into seed.

         if(.not.use_fates_bgc)then
            call cnveg_carbonflux_inst%hrv_xsmrpool_to_atm_dribbler%get_amount_left_to_dribble_end( &
                 bounds, hrv_xsmrpool_amount_left_to_dribble(bounds%begg:bounds%endg))
            call cnveg_carbonflux_inst%dwt_conv_cflux_dribbler%get_amount_left_to_dribble_end( &
                 bounds, dwt_conv_cflux_amount_left_to_dribble(bounds%begg:bounds%endg))
            call cnveg_carbonflux_inst%gru_conv_cflux_dribbler%get_amount_left_to_dribble_end( &
                 bounds, gru_conv_cflux_amount_left_to_dribble(bounds%begg:bounds%endg))

            grc_endcb(g) = totgrcc(g) + tot_woodprod_grc(g) + cropprod1_grc(g) + &
                 hrv_xsmrpool_amount_left_to_dribble(g) + &
                 gru_conv_cflux_amount_left_to_dribble(g) + &
                 dwt_conv_cflux_amount_left_to_dribble(g)
            
            ! calculate total gridcell-level inputs
            ! slevis notes:
            ! nbp_grc = nep_grc - fire_closs_grc - hrv_xsmrpool_to_atm_dribbled_grc - &
            !           dwt_conv_cflux_dribbled_grc - gru_conv_cflux_dribbled_grc - product_closs_grc
            grc_cinputs = nbp_grc(g) + & 
                 dwt_seedc_to_leaf_grc(g) + dwt_seedc_to_deadstem_grc(g)
            
            ! calculate total gridcell-level outputs
            grc_coutputs = - som_c_leached_grc(g)
            
            ! calculate the total gridcell-level carbon balance error
            ! for this time step
            grc_errcb(g) = (grc_cinputs - grc_coutputs) * dt - &
                 (grc_endcb(g) - grc_begcb(g))
            
         else
            
            ! Totally punt on this for now. We just don't track these gridscale variables yet (RGK)
            grc_cinputs  = 0._r8
            grc_endcb(g) = grc_begcb(g)
            grc_coutputs = 0._r8
            grc_errcb(g) = 0._r8
            
         end if
         
         ! check for significant errors
         if (abs(grc_errcb(g)) > this%cerror) then
            err_found = .true.
            err_index = g
         end if
         if (abs(grc_errcb(g)) > this%cwarning) then
            write(iulog,*) 'cbalance warning at g =', g, grc_errcb(g), grc_endcb(g)
         end if
      end do ! end of gridcell loop

      if (err_found) then
         g = err_index
         write(iulog,*)'gridcell cbalance error =', grc_errcb(g), g
         write(iulog,*)'latdeg, londeg          =', grc%latdeg(g), grc%londeg(g)
         write(iulog,*)'begcb                   =', grc_begcb(g)
         write(iulog,*)'endcb                   =', grc_endcb(g)
         write(iulog,*)'delta store             =', grc_endcb(g) - grc_begcb(g)
         write(iulog,*)'--- Inputs ---'
         write(iulog,*)'nbp_grc                 =', nbp_grc(g) * dt
         write(iulog,*)'dwt_seedc_to_leaf_grc   =', dwt_seedc_to_leaf_grc(g) * dt
         write(iulog,*)'dwt_seedc_to_deadstem_grc =', dwt_seedc_to_deadstem_grc(g) * dt
         write(iulog,*)'--- Outputs ---'
         write(iulog,*)'-1*som_c_leached_grc    = ', som_c_leached_grc(g) * dt
         call endrun(subgrid_index=g, subgrid_level=subgrid_level_gridcell, msg=errMsg(sourcefile, __LINE__))
      end if

    end associate

  end subroutine CBalanceCheck

  !-----------------------------------------------------------------------
  subroutine NBalanceCheck(this, bounds, num_soilc, filter_soilc, &
       soilbiogeochem_nitrogenflux_inst, soilbiogeochem_nitrogenstate_inst, &
       cnveg_nitrogenflux_inst, &
       cnveg_nitrogenstate_inst, n_products_inst, atm2lnd_inst, clm_fates)
    !
    ! !DESCRIPTION:
    ! Perform nitrogen mass conservation check
    !
    ! !USES:
    use clm_varctl, only : use_crop
    use subgridAveMod, only: c2g
    use atm2lndType, only: atm2lnd_type
    !
    ! !ARGUMENTS:
    class(cn_balance_type)                  , intent(inout) :: this
    type(bounds_type)                       , intent(in)    :: bounds          
    integer                                 , intent(in)    :: num_soilc       ! number of soil columns in filter
    integer                                 , intent(in)    :: filter_soilc                                      (:) ! filter for soil columns
    type(soilbiogeochem_nitrogenflux_type)  , intent(in)    :: soilbiogeochem_nitrogenflux_inst
    type(soilbiogeochem_nitrogenstate_type) , intent(inout) :: soilbiogeochem_nitrogenstate_inst
    type(cnveg_nitrogenflux_type)           , intent(in)    :: cnveg_nitrogenflux_inst
    type(cnveg_nitrogenstate_type)          , intent(inout) :: cnveg_nitrogenstate_inst
    type(cn_products_type)                  , intent(in)    :: n_products_inst
    type(atm2lnd_type)                      , intent(in)    :: atm2lnd_inst
    type(hlm_fates_interface_type)          , intent(inout) :: clm_fates
    
    !
    ! !LOCAL VARIABLES:
    integer :: c,err_index,j,s ! indices
    integer :: ic              ! index of clump
    integer :: g               ! gridcell index
    integer :: fc              ! lake filter indices
    logical :: err_found       ! error flag
    real(r8):: dt              ! radiation time step (seconds)
    real(r8):: col_ninputs(bounds%begc:bounds%endc) 
    real(r8):: col_noutputs(bounds%begc:bounds%endc) 
    real(r8):: col_errnb(bounds%begc:bounds%endc) 
    real(r8):: col_ninputs_partial(bounds%begc:bounds%endc)
    real(r8):: col_noutputs_partial(bounds%begc:bounds%endc)
    real(r8):: grc_ninputs_partial(bounds%begg:bounds%endg)
    real(r8):: grc_noutputs_partial(bounds%begg:bounds%endg)
    real(r8):: grc_ninputs(bounds%begg:bounds%endg)
    real(r8):: grc_noutputs(bounds%begg:bounds%endg)
    real(r8):: grc_errnb(bounds%begg:bounds%endg)
    !-----------------------------------------------------------------------

    associate(                                                                             & 
         grc_begnb           => this%begnb_grc                                           , & ! Input:  [real(r8) (:) ]  (gN/m2) gridcell nitrogen mass, beginning of time step
         grc_endnb           => this%endnb_grc                                           , & ! Output: [real(r8) (:) ]  (gN/m2) gridcell nitrogen mass, end of time step
         totgrcn             => soilbiogeochem_nitrogenstate_inst%totn_grc                        , & ! Input:  [real(r8) (:) ]  (gN/m2) total gridcell nitrogen, incl veg
         cropprod1_grc       => n_products_inst%cropprod1_grc                            , & ! Input:  [real(r8) (:)]  (gN/m2) nitrogen in crop products
         product_loss_grc    => n_products_inst%product_loss_grc                         , & ! Input:  [real(r8) (:)]  (gN/m2) losses from wood & crop products
         tot_woodprod_grc    => n_products_inst%tot_woodprod_grc                         , & ! Input:  [real(r8) (:)]  (gN/m2) total nitrogen in wood products
         dwt_seedn_to_leaf_grc   =>    cnveg_nitrogenflux_inst%dwt_seedn_to_leaf_grc     , & ! Input:  [real(r8) (:)]  (gN/m2/s) seed source sent to leaf
         dwt_seedn_to_deadstem_grc =>  cnveg_nitrogenflux_inst%dwt_seedn_to_deadstem_grc , & ! Input:  [real(r8) (:)]  (gN/m2/s) seed source sent to deadstem
         dwt_conv_nflux_grc  =>  cnveg_nitrogenflux_inst%dwt_conv_nflux_grc              , & ! Input:  [real(r8) (:)]  (gN/m2/s) dwt_conv_nflux_patch summed to the gridcell-level
         col_begnb           => this%begnb_col                                           , & ! Input:  [real(r8) (:) ]  (gN/m2) column nitrogen mass, beginning of time step
         col_endnb           => this%endnb_col                                           , & ! Output: [real(r8) (:) ]  (gN/m2) column nitrogen mass, end of time step
         ndep_to_sminn       => soilbiogeochem_nitrogenflux_inst%ndep_to_sminn_col       , & ! Input:  [real(r8) (:) ]  (gN/m2/s) atmospheric N deposition to soil mineral N        
         nfix_to_sminn       => soilbiogeochem_nitrogenflux_inst%nfix_to_sminn_col       , & ! Input:  [real(r8) (:) ]  (gN/m2/s) symbiotic/asymbiotic N fixation to soil mineral N 
         ffix_to_sminn       => soilbiogeochem_nitrogenflux_inst%ffix_to_sminn_col       , & ! Input:  [real(r8) (:) ]  (gN/m2/s) free living N fixation to soil mineral N         
         fert_to_sminn       => soilbiogeochem_nitrogenflux_inst%fert_to_sminn_col       , & ! Input:  [real(r8) (:) ]  (gN/m2/s)                                         
         soyfixn_to_sminn    => soilbiogeochem_nitrogenflux_inst%soyfixn_to_sminn_col    , & ! Input:  [real(r8) (:) ]  (gN/m2/s)                                         
         supplement_to_sminn => soilbiogeochem_nitrogenflux_inst%supplement_to_sminn_col , & ! Input:  [real(r8) (:) ]  (gN/m2/s) supplemental N supply                           
         denit               => soilbiogeochem_nitrogenflux_inst%denit_col               , & ! Input:  [real(r8) (:) ]  (gN/m2/s) total rate of denitrification           
         sminn_leached       => soilbiogeochem_nitrogenflux_inst%sminn_leached_col       , & ! Input:  [real(r8) (:) ]  (gN/m2/s) soil mineral N pool loss to leaching   
         smin_no3_leached    => soilbiogeochem_nitrogenflux_inst%smin_no3_leached_col    , & ! Input:  [real(r8) (:) ]  (gN/m2/s) soil mineral NO3 pool loss to leaching 
         smin_no3_runoff     => soilbiogeochem_nitrogenflux_inst%smin_no3_runoff_col     , & ! Input:  [real(r8) (:) ]  (gN/m2/s) soil mineral NO3 pool loss to runoff   
         f_n2o_nit           => soilbiogeochem_nitrogenflux_inst%f_n2o_nit_col           , & ! Input:  [real(r8) (:) ]  (gN/m2/s) flux of N2o from nitrification 
         som_n_leached       => soilbiogeochem_nitrogenflux_inst%som_n_leached_col       , & ! Input:  [real(r8) (:) ]  (gN/m2/s) total SOM N loss from vertical transport

         col_fire_nloss      => cnveg_nitrogenflux_inst%fire_nloss_col                   , & ! Input:  [real(r8) (:) ]  (gN/m2/s) total column-level fire N loss 
         wood_harvestn       => cnveg_nitrogenflux_inst%wood_harvestn_col                , & ! Input:  [real(r8) (:) ]  (gN/m2/s) wood harvest (to product pools)
<<<<<<< HEAD
         grainn_to_cropprodn => cnveg_nitrogenflux_inst%grainn_to_cropprodn_col          , & ! Input:  [real(r8) (:) ]  (gN/m2/s) grain N to 1-year crop product pool
         livestemn_to_cropprodn => cnveg_nitrogenflux_inst%livestemn_to_cropprodn_col    , & ! Input:  [real(r8) (:) ]  (gN/m2/s) livestem N to 1-year crop product pool !MWGraham added
         leafn_to_cropprodn => cnveg_nitrogenflux_inst%leafn_to_cropprodn_col    , & ! Input:  [real(r8) (:) ]  (gN/m2/s) leaf N to 1-year crop product pool !MWGraham added
         totcoln             => cnveg_nitrogenstate_inst%totn_col                          & ! Input:  [real(r8) (:) ]  (gN/m2) total column nitrogen, incl veg 
=======
         gru_conv_nflux_grc  => cnveg_nitrogenflux_inst%gru_conv_nflux_grc               , & ! Input:  [real(r8) (:) ]  (gC/m2/s) wood harvest (to product pools) summed to the gridcell level
         gru_conv_nflux      => cnveg_nitrogenflux_inst%gru_conv_nflux_col               , & ! Input:  [real(r8) (:) ]  (gC/m2/s) wood harvest (to product pools)
         gru_wood_productn_gain => cnveg_nitrogenflux_inst%gru_wood_productn_gain_col    , & ! Input:  [real(r8) (:) ]  (gC/m2/s) wood harvest (to product pools)
         gru_wood_productn_gain_grc => cnveg_nitrogenflux_inst%gru_wood_productn_gain_grc, & ! Input:  [real(r8) (:) ]  (gC/m2/s) wood harvest (to product pools) summed to the gridcell level
         crop_harvestn_to_cropprodn => cnveg_nitrogenflux_inst%crop_harvestn_to_cropprodn_col          , & ! Input:  [real(r8) (:) ]  (gN/m2/s) crop harvest N to 1-year crop product pool

         totcoln             => soilbiogeochem_nitrogenstate_inst%totn_col               , & ! Input:  [real(r8) (:) ]  (gN/m2) total column nitrogen, incl veg
         sminn_to_plant      => soilbiogeochem_nitrogenflux_inst%sminn_to_plant_col,       &
         fates_litter_flux   => soilbiogeochem_nitrogenflux_inst%fates_litter_flux  &   ! Total nitrogen litter flux from FATES to CLM [gN/m2/s]
>>>>>>> 2e2434d1
         )


      ! set time steps
      dt = get_step_size_real()

      ! initialize local arrays
      col_ninputs_partial(:) = 0._r8
      col_noutputs_partial(:) = 0._r8

      ! clump index
      ic = bounds%clump_index
      
      err_found = .false.
      do fc = 1,num_soilc
         c=filter_soilc(fc)

         ! calculate the total column-level nitrogen storage, for mass conservation check
         col_endnb(c) = totcoln(c)

         ! calculate total column-level inputs
         col_ninputs(c) = ndep_to_sminn(c) + nfix_to_sminn(c) + supplement_to_sminn(c)

         ! If using fates, pass in the decomposition flux
         if( col%is_fates(c) ) then
            col_ninputs(c) = col_ninputs(c)  + fates_litter_flux(c)
         end if
         
         if(use_fun)then
            col_ninputs(c) = col_ninputs(c) + ffix_to_sminn(c) ! for FUN, free living fixation is a seprate flux. RF. 
         endif
     
         if (use_crop) then
            col_ninputs(c) = col_ninputs(c) + fert_to_sminn(c) + soyfixn_to_sminn(c)
         end if

         col_ninputs_partial(c) = col_ninputs(c)
         
         ! calculate total column-level outputs

<<<<<<< HEAD
         ! Fluxes to product pools are included in column-level outputs: the product
         ! pools are not included in totcoln, so are outside the system with respect to
         ! these balance checks. (However, the dwt flux to product pools is NOT included,
         ! since col_begnb is initialized after the dynamic area adjustments - i.e.,
         ! after the dwt term has already been taken out.)
         col_noutputs(c) = col_noutputs(c) + &
              wood_harvestn(c) + &
              grainn_to_cropprodn(c) + &
              livestemn_to_cropprodn(c) + &
              leafn_to_cropprodn(c)
=======
         col_noutputs(c) = denit(c)

         if( .not.col%is_fates(c) ) then
            
            col_noutputs(c) = col_noutputs(c) + col_fire_nloss(c) + gru_conv_nflux(c)

            ! Fluxes to product pools are included in column-level outputs: the product
            ! pools are not included in totcoln, so are outside the system with respect to
            ! these balance checks. (However, the dwt flux to product pools is NOT included,
            ! since col_begnb is initialized after the dynamic area adjustments - i.e.,
            ! after the dwt term has already been taken out.)
            col_noutputs(c) = col_noutputs(c) + &
                 wood_harvestn(c) + &
                 gru_wood_productn_gain(c) + &
                 crop_harvestn_to_cropprodn(c)
         else
            
            ! If we are using fates, remove plant uptake
            col_noutputs(c) = col_noutputs(c) +  sminn_to_plant(c)
            
         end if
>>>>>>> 2e2434d1

         if (.not. use_nitrif_denitrif) then
            col_noutputs(c) = col_noutputs(c) + sminn_leached(c)
         else
            col_noutputs(c) = col_noutputs(c) + f_n2o_nit(c)

            col_noutputs(c) = col_noutputs(c) + smin_no3_leached(c) + smin_no3_runoff(c)
         end if

         col_noutputs(c) = col_noutputs(c) - som_n_leached(c)
         
         col_noutputs_partial(c) = col_noutputs(c)

         if( .not.col%is_fates(c) ) then
            col_noutputs_partial(c) = col_noutputs_partial(c) - &
                 wood_harvestn(c) - &
                 crop_harvestn_to_cropprodn(c)
         end if
         
         ! calculate the total column-level nitrogen balance error for this time step
         col_errnb(c) = (col_ninputs(c) - col_noutputs(c))*dt - &
              (col_endnb(c) - col_begnb(c))
        
         if (abs(col_errnb(c)) > this%nerror) then 
            err_found = .true.
            err_index = c
         end if
         
         if (abs(col_errnb(c)) > this%nwarning) then
            write(iulog,*) 'nbalance warning at c =', c, col_errnb(c), col_endnb(c)
            write(iulog,*)'inputs,ffix,nfix,ndep = ',ffix_to_sminn(c)*dt,nfix_to_sminn(c)*dt,ndep_to_sminn(c)*dt
            write(iulog,*)'outputs,lch,roff,dnit = ',smin_no3_leached(c)*dt, smin_no3_runoff(c)*dt,f_n2o_nit(c)*dt
         end if

      end do ! end of columns loop

      if (err_found) then
         c = err_index
         write(iulog,*)'column nbalance error    = ',col_errnb(c), c
         write(iulog,*)'Latdeg,Londeg            = ',grc%latdeg(col%gridcell(c)),grc%londeg(col%gridcell(c))
         write(iulog,*)'begnb                    = ',col_begnb(c)
         write(iulog,*)'endnb                    = ',col_endnb(c)
         write(iulog,*)'delta store              = ',col_endnb(c)-col_begnb(c)
         write(iulog,*)'input mass               = ',col_ninputs(c)*dt
         write(iulog,*)'output mass              = ',col_noutputs(c)*dt
         write(iulog,*)'net flux                 = ',(col_ninputs(c)-col_noutputs(c))*dt
         if(col%is_fates(c))then
            write(iulog,*)'inputs,ndep,nfix,suppn= ',ndep_to_sminn(c)*dt,nfix_to_sminn(c)*dt,supplement_to_sminn(c)*dt
         else
            write(iulog,*)'inputs,ffix,nfix,ndep = ',ffix_to_sminn(c)*dt,nfix_to_sminn(c)*dt,ndep_to_sminn(c)*dt
         end if
         if(col%is_fates(c))then
            write(iulog,*)'outputs,lch,roff,dnit,plnt = ',smin_no3_leached(c)*dt, smin_no3_runoff(c)*dt,f_n2o_nit(c)*dt,sminn_to_plant(c)*dt
         else
            write(iulog,*)'outputs,lch,roff,dnit    = ',smin_no3_leached(c)*dt, smin_no3_runoff(c)*dt,f_n2o_nit(c)*dt
         end if
         call endrun(subgrid_index=c, subgrid_level=subgrid_level_column, msg=errMsg(sourcefile, __LINE__))
      end if

      if_notfates: if(.not.use_fates_bgc)then

         ! Repeat error check at the gridcell level
         call c2g( bounds = bounds, &
              carr = totcoln(bounds%begc:bounds%endc), &
              garr = totgrcn(bounds%begg:bounds%endg), &
              c2l_scale_type = 'unity', &
              l2g_scale_type = 'unity')
         call c2g( bounds = bounds, &
              carr = col_ninputs_partial(bounds%begc:bounds%endc), &
              garr = grc_ninputs_partial(bounds%begg:bounds%endg), &
              c2l_scale_type = 'unity', &
              l2g_scale_type = 'unity')
         call c2g( bounds = bounds, &
              carr = col_noutputs_partial(bounds%begc:bounds%endc), &
              garr = grc_noutputs_partial(bounds%begg:bounds%endg), &
              c2l_scale_type = 'unity', &
              l2g_scale_type = 'unity')

         err_found = .false.
         do g = bounds%begg, bounds%endg
            ! calculate the total gridcell-level nitrogen storage, for mass conservation check
            ! Notes:
            ! Not including seedn_grc in grc_begnb and grc_endnb because
            ! seedn_grc forms out of thin air, for now, and equals
            ! -1 * (dwt_seedn_to_leaf_grc(g) + dwt_seedn_to_deadstem_grc(g))
            ! We account for the latter fluxes as inputs below; the same
            ! fluxes have entered the pools earlier in the timestep. For true
            ! conservation we would need to add a flux out of nfix into seed.
            grc_endnb(g) = totgrcn(g) + tot_woodprod_grc(g) + cropprod1_grc(g)

            ! calculate total gridcell-level inputs
            grc_ninputs(g) = grc_ninputs_partial(g) + &
                 dwt_seedn_to_leaf_grc(g) + &
                 dwt_seedn_to_deadstem_grc(g)
            
            ! calculate total gridcell-level outputs
            grc_noutputs(g) = grc_noutputs_partial(g) + &
                 dwt_conv_nflux_grc(g) + &
                 product_loss_grc(g) - &
                 ! Subtract the next one because it is present in
                 ! grc_noutputs_partial but not needed at the
                 ! gridcell level
                 gru_wood_productn_gain_grc(g)

            ! calculate the total gridcell-level nitrogen balance error for this time step
            grc_errnb(g) = (grc_ninputs(g) - grc_noutputs(g)) * dt - &
                 (grc_endnb(g) - grc_begnb(g))
      
            if (abs(grc_errnb(g)) > this%nerror) then
               err_found = .true.
               err_index = g
            end if
            
            if (abs(grc_errnb(g)) > this%nwarning) then
               write(iulog,*) 'nbalance warning at g =', g, grc_errnb(g), grc_endnb(g)
            end if
         end do
         if (err_found) then
            g = err_index
            write(iulog,*) 'gridcell nbalance error  =', grc_errnb(g), g
            write(iulog,*) 'latdeg, londeg           =', grc%latdeg(g), grc%londeg(g)
            write(iulog,*) 'begnb                    =', grc_begnb(g)
            write(iulog,*) 'endnb                    =', grc_endnb(g)
            write(iulog,*) 'delta store              =', grc_endnb(g) - grc_begnb(g)
            write(iulog,*) 'input mass               =', grc_ninputs(g) * dt
            write(iulog,*) 'output mass              =', grc_noutputs(g) * dt
            write(iulog,*) 'net flux                 =', (grc_ninputs(g) - grc_noutputs(g)) * dt
            write(iulog,*) '--- Inputs ---'
            write(iulog,*) 'grc_ninputs_partial      =', grc_ninputs_partial(g) * dt
            write(iulog,*) 'dwt_seedn_to_leaf_grc    =', dwt_seedn_to_leaf_grc(g) * dt
            write(iulog,*) 'dwt_seedn_to_deadstem_grc =', dwt_seedn_to_deadstem_grc(g) * dt
            write(iulog,*) '--- Outputs ---'
            write(iulog,*) 'grc_noutputs_partial     =', grc_noutputs_partial(g) * dt
            write(iulog,*) 'dwt_conv_nflux_grc       =', dwt_conv_nflux_grc(g) * dt
            write(iulog,*) '-gru_wood_productn_gain_grc =', -gru_wood_productn_gain_grc(g) * dt
            write(iulog,*) 'product_loss_grc         =', product_loss_grc(g) * dt
            call endrun(subgrid_index=g, subgrid_level=subgrid_level_gridcell, msg=errMsg(sourcefile, __LINE__))
         end if
         
      end if if_notfates

    end associate
    
  end subroutine NBalanceCheck

end module CNBalanceCheckMod<|MERGE_RESOLUTION|>--- conflicted
+++ resolved
@@ -274,15 +274,11 @@
          col_begcb               =>    this%begcb_col                                   , & ! Input:  [real(r8) (:) ]  (gC/m2) carbon mass, beginning of time step 
          col_endcb               =>    this%endcb_col                                   , & ! Output: [real(r8) (:) ]  (gC/m2) carbon mass, end of time step 
          wood_harvestc           =>    cnveg_carbonflux_inst%wood_harvestc_col          , & ! Input:  [real(r8) (:) ]  (gC/m2/s) wood harvest (to product pools)
-<<<<<<< HEAD
-         grainc_to_cropprodc     =>    cnveg_carbonflux_inst%grainc_to_cropprodc_col    , & ! Input:  [real(r8) (:) ]  (gC/m2/s) grain C to 1-year crop product pool
-         livestemc_to_cropprodc  =>    cnveg_carbonflux_inst%livestemc_to_cropprodc_col , & ! Input:  [real(r8) (:) ]  (gC/m2/s) livestem C to 1-year crop product pool !MWGraham added
-         leafc_to_cropprodc      =>    cnveg_carbonflux_inst%leafc_to_cropprodc_col     , & ! Input:  [real(r8) (:) ]  (gC/m2/s) leaf C to 1-year crop product pool !MWGraham added  
-=======
          gru_conv_cflux          =>    cnveg_carbonflux_inst%gru_conv_cflux_col         , & ! Input:  [real(r8) (:) ]  (gC/m2/s) wood harvest (to product pools)
          gru_wood_productc_gain  =>    cnveg_carbonflux_inst%gru_wood_productc_gain_col , & ! Input:  [real(r8) (:) ]  (gC/m2/s) wood harvest (to product pools)
          crop_harvestc_to_cropprodc     =>    cnveg_carbonflux_inst%crop_harvestc_to_cropprodc_col    , & ! Input:  [real(r8) (:) ]  (gC/m2/s) crop harvest C to 1-year crop product pool
->>>>>>> 2e2434d1
+         livestemc_to_cropprodc  =>    cnveg_carbonflux_inst%livestemc_to_cropprodc_col , & ! Input:  [real(r8) (:) ]  (gC/m2/s) livestem C to 1-year crop product pool !MWGraham added
+         leafc_to_cropprodc      =>    cnveg_carbonflux_inst%leafc_to_cropprodc_col     , & ! Input:  [real(r8) (:) ]  (gC/m2/s) leaf C to 1-year crop product pool !MWGraham added  
          gpp                     =>    cnveg_carbonflux_inst%gpp_col                    , & ! Input:  [real(r8) (:) ]  (gC/m2/s) gross primary production
          er                      =>    cnveg_carbonflux_inst%er_col                     , & ! Input:  [real(r8) (:) ]  (gC/m2/s) total ecosystem respiration, autotrophic + heterotrophic
          col_fire_closs          =>    cnveg_carbonflux_inst%fire_closs_col             , & ! Input:  [real(r8) (:) ]  (gC/m2/s) total column-level fire C loss
@@ -327,25 +323,6 @@
             ! (gC/m2/s) total heterotrophic respiration
             col_coutputs = soilbiogeochem_carbonflux_inst%hr_col(c)
 
-<<<<<<< HEAD
-         ! calculate total column-level inputs
-         col_cinputs = gpp(c)
-
-         ! calculate total column-level outputs
-         ! er = ar + hr, col_fire_closs includes patch-level fire losses
-         col_coutputs = er(c) + col_fire_closs(c) + col_hrv_xsmrpool_to_atm(c)
-
-         ! Fluxes to product pools are included in column-level outputs: the product
-         ! pools are not included in totcolc, so are outside the system with respect to
-         ! these balance checks. (However, the dwt flux to product pools is NOT included,
-         ! since col_begcb is initialized after the dynamic area adjustments - i.e.,
-         ! after the dwt term has already been taken out.)
-         col_coutputs = col_coutputs + &
-              wood_harvestc(c) + &
-              grainc_to_cropprodc(c) + &
-              livestemc_to_cropprodc(c) + &
-              leafc_to_cropprodc(c)
-=======
          else
             
             ! calculate total column-level inputs
@@ -364,10 +341,11 @@
             col_coutputs = col_coutputs + &
                  wood_harvestc(c) + &
                  gru_wood_productc_gain(c) + &
-                 crop_harvestc_to_cropprodc(c)
-         
-         end if
->>>>>>> 2e2434d1
+                 crop_harvestc_to_cropprodc(c) + &
+                 livestemc_to_cropprodc(c) + &
+                 leafc_to_cropprodc(c)
+         
+         end if
 
          ! subtract leaching flux
          col_coutputs = col_coutputs - som_c_leached(c)
@@ -403,15 +381,6 @@
             write(iulog,*)'gpp                      = ',gpp(c)*dt
          end if
          write(iulog,*)'--- Outputs ---'
-<<<<<<< HEAD
-         write(iulog,*)'er                       = ',er(c)*dt
-         write(iulog,*)'col_fire_closs           = ',col_fire_closs(c)*dt
-         write(iulog,*)'col_hrv_xsmrpool_to_atm  = ',col_hrv_xsmrpool_to_atm(c)*dt
-         write(iulog,*)'wood_harvestc            = ',wood_harvestc(c)*dt
-         write(iulog,*)'grainc_to_cropprodc      = ',grainc_to_cropprodc(c)*dt
-         write(iulog,*)'livestemc_to_cropprodc      = ',livestemc_to_cropprodc(c)*dt
-         write(iulog,*)'leafc_to_cropprodc      = ',leafc_to_cropprodc(c)*dt
-=======
          if( .not.col%is_fates(c) ) then
             write(iulog,*)'er                       = ',er(c)*dt
             write(iulog,*)'col_fire_closs           = ',col_fire_closs(c)*dt
@@ -419,10 +388,11 @@
             write(iulog,*)'col_xsmrpool_to_atm      = ',col_xsmrpool_to_atm(c)*dt
             write(iulog,*)'wood_harvestc            = ',wood_harvestc(c)*dt
             write(iulog,*)'crop_harvestc_to_cropprodc = ', crop_harvestc_to_cropprodc(c)*dt
+            write(iulog,*)'livestemc_to_cropprodc      = ',livestemc_to_cropprodc(c)*dt
+            write(iulog,*)'leafc_to_cropprodc      = ',leafc_to_cropprodc(c)*dt
          else
             write(iulog,*)'hr                       = ',soilbiogeochem_carbonflux_inst%hr_col(c)*dt
          end if
->>>>>>> 2e2434d1
          write(iulog,*)'-1*som_c_leached         = ',som_c_leached(c)*dt
          call endrun(subgrid_index=c, subgrid_level=subgrid_level_column, msg=errMsg(sourcefile, __LINE__))
       end if
@@ -594,22 +564,17 @@
 
          col_fire_nloss      => cnveg_nitrogenflux_inst%fire_nloss_col                   , & ! Input:  [real(r8) (:) ]  (gN/m2/s) total column-level fire N loss 
          wood_harvestn       => cnveg_nitrogenflux_inst%wood_harvestn_col                , & ! Input:  [real(r8) (:) ]  (gN/m2/s) wood harvest (to product pools)
-<<<<<<< HEAD
-         grainn_to_cropprodn => cnveg_nitrogenflux_inst%grainn_to_cropprodn_col          , & ! Input:  [real(r8) (:) ]  (gN/m2/s) grain N to 1-year crop product pool
-         livestemn_to_cropprodn => cnveg_nitrogenflux_inst%livestemn_to_cropprodn_col    , & ! Input:  [real(r8) (:) ]  (gN/m2/s) livestem N to 1-year crop product pool !MWGraham added
-         leafn_to_cropprodn => cnveg_nitrogenflux_inst%leafn_to_cropprodn_col    , & ! Input:  [real(r8) (:) ]  (gN/m2/s) leaf N to 1-year crop product pool !MWGraham added
-         totcoln             => cnveg_nitrogenstate_inst%totn_col                          & ! Input:  [real(r8) (:) ]  (gN/m2) total column nitrogen, incl veg 
-=======
          gru_conv_nflux_grc  => cnveg_nitrogenflux_inst%gru_conv_nflux_grc               , & ! Input:  [real(r8) (:) ]  (gC/m2/s) wood harvest (to product pools) summed to the gridcell level
          gru_conv_nflux      => cnveg_nitrogenflux_inst%gru_conv_nflux_col               , & ! Input:  [real(r8) (:) ]  (gC/m2/s) wood harvest (to product pools)
          gru_wood_productn_gain => cnveg_nitrogenflux_inst%gru_wood_productn_gain_col    , & ! Input:  [real(r8) (:) ]  (gC/m2/s) wood harvest (to product pools)
          gru_wood_productn_gain_grc => cnveg_nitrogenflux_inst%gru_wood_productn_gain_grc, & ! Input:  [real(r8) (:) ]  (gC/m2/s) wood harvest (to product pools) summed to the gridcell level
          crop_harvestn_to_cropprodn => cnveg_nitrogenflux_inst%crop_harvestn_to_cropprodn_col          , & ! Input:  [real(r8) (:) ]  (gN/m2/s) crop harvest N to 1-year crop product pool
+         livestemn_to_cropprodn => cnveg_nitrogenflux_inst%livestemn_to_cropprodn_col    , & ! Input:  [real(r8) (:) ]  (gN/m2/s) livestem N to 1-year crop product pool !MWGraham added
+         leafn_to_cropprodn => cnveg_nitrogenflux_inst%leafn_to_cropprodn_col    , & ! Input:  [real(r8) (:) ]  (gN/m2/s) leaf N to 1-year crop product pool !MWGraham added
 
          totcoln             => soilbiogeochem_nitrogenstate_inst%totn_col               , & ! Input:  [real(r8) (:) ]  (gN/m2) total column nitrogen, incl veg
          sminn_to_plant      => soilbiogeochem_nitrogenflux_inst%sminn_to_plant_col,       &
          fates_litter_flux   => soilbiogeochem_nitrogenflux_inst%fates_litter_flux  &   ! Total nitrogen litter flux from FATES to CLM [gN/m2/s]
->>>>>>> 2e2434d1
          )
 
 
@@ -650,18 +615,6 @@
          
          ! calculate total column-level outputs
 
-<<<<<<< HEAD
-         ! Fluxes to product pools are included in column-level outputs: the product
-         ! pools are not included in totcoln, so are outside the system with respect to
-         ! these balance checks. (However, the dwt flux to product pools is NOT included,
-         ! since col_begnb is initialized after the dynamic area adjustments - i.e.,
-         ! after the dwt term has already been taken out.)
-         col_noutputs(c) = col_noutputs(c) + &
-              wood_harvestn(c) + &
-              grainn_to_cropprodn(c) + &
-              livestemn_to_cropprodn(c) + &
-              leafn_to_cropprodn(c)
-=======
          col_noutputs(c) = denit(c)
 
          if( .not.col%is_fates(c) ) then
@@ -676,14 +629,15 @@
             col_noutputs(c) = col_noutputs(c) + &
                  wood_harvestn(c) + &
                  gru_wood_productn_gain(c) + &
-                 crop_harvestn_to_cropprodn(c)
+                 crop_harvestn_to_cropprodn(c) + &
+                 livestemn_to_cropprodn(c) + &
+                 leafn_to_cropprodn(c)
          else
             
             ! If we are using fates, remove plant uptake
             col_noutputs(c) = col_noutputs(c) +  sminn_to_plant(c)
             
          end if
->>>>>>> 2e2434d1
 
          if (.not. use_nitrif_denitrif) then
             col_noutputs(c) = col_noutputs(c) + sminn_leached(c)
