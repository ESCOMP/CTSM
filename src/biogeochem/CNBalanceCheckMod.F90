--- conflicted
+++ resolved
@@ -469,13 +469,8 @@
       
          col_fire_nloss      => cnveg_nitrogenflux_inst%fire_nloss_col                   , & ! Input:  [real(r8) (:) ]  (gN/m2/s) total column-level fire N loss 
          wood_harvestn       => cnveg_nitrogenflux_inst%wood_harvestn_col                , & ! Input:  [real(r8) (:) ]  (gN/m2/s) wood harvest (to product pools)
-<<<<<<< HEAD
-         grainn_to_cropprodn => cnveg_nitrogenflux_inst%grainn_to_cropprodn_col          , & ! Input:  [real(r8) (:) ]  (gN/m2/s) grain N to 1-year crop product pool
-         
-=======
          crop_harvestn_to_cropprodn => cnveg_nitrogenflux_inst%crop_harvestn_to_cropprodn_col          , & ! Input:  [real(r8) (:) ]  (gN/m2/s) crop harvest N to 1-year crop product pool
 
->>>>>>> a5e62180
          totcoln             => cnveg_nitrogenstate_inst%totn_col                          & ! Input:  [real(r8) (:) ]  (gN/m2) total column nitrogen, incl veg 
          )
 
@@ -553,7 +548,6 @@
 
       if (err_found) then
          c = err_index
-<<<<<<< HEAD
          write(iulog,*)'column nbalance error     = ',col_errnb(c), c
          write(iulog,*)'Latdeg,Londeg             = ',grc%latdeg(col%gridcell(c)),grc%londeg(col%gridcell(c))
          write(iulog,*)'begnb                     = ',col_begnb(c)
@@ -566,18 +560,6 @@
                         ndep_to_sminn(c)*dt, fan_totnin(c)*dt
          write(iulog,*)'outputs,ffix,nfix,ndep,fan= ',smin_no3_leached(c)*dt, smin_no3_runoff(c)*dt, &
                         f_n2o_nit(c)*dt, fan_totnout(c)*dt
-=======
-         write(iulog,*)'column nbalance error    = ',col_errnb(c), c
-         write(iulog,*)'Latdeg,Londeg            = ',grc%latdeg(col%gridcell(c)),grc%londeg(col%gridcell(c))
-         write(iulog,*)'begnb                    = ',col_begnb(c)
-         write(iulog,*)'endnb                    = ',col_endnb(c)
-         write(iulog,*)'delta store              = ',col_endnb(c)-col_begnb(c)
-         write(iulog,*)'input mass               = ',col_ninputs(c)*dt
-         write(iulog,*)'output mass              = ',col_noutputs(c)*dt
-         write(iulog,*)'net flux                 = ',(col_ninputs(c)-col_noutputs(c))*dt
-         write(iulog,*)'inputs,ffix,nfix,ndep    = ',ffix_to_sminn(c)*dt,nfix_to_sminn(c)*dt,ndep_to_sminn(c)*dt
-         write(iulog,*)'outputs,lch,roff,dnit    = ',smin_no3_leached(c)*dt, smin_no3_runoff(c)*dt,f_n2o_nit(c)*dt
->>>>>>> a5e62180
          call endrun(subgrid_index=c, subgrid_level=subgrid_level_column, msg=errMsg(sourcefile, __LINE__))
       end if
 
