module CNVegCarbonStateType

#include "shr_assert.h"

  !-----------------------------------------------------------------------
  !
  ! !USES:
  use shr_kind_mod   , only : r8 => shr_kind_r8
  use shr_infnan_mod , only : nan => shr_infnan_nan, assignment(=)
  use shr_const_mod  , only : SHR_CONST_PDB
  use shr_log_mod    , only : errMsg => shr_log_errMsg
  use pftconMod	     , only : noveg, npcropmin, pftcon, nc3crop, nc3irrig
  use clm_varcon     , only : spval, c3_r2, c4_r2, c14ratio
<<<<<<< HEAD
  use clm_varctl     , only : iulog, use_cndv, use_crop, use_matrixcn
=======
  use clm_varctl     , only : iulog, use_cndv, use_crop
  use CNSharedParamsMod, only : use_matrixcn
>>>>>>> 94e1bdc4
  use decompMod      , only : bounds_type
  use abortutils     , only : endrun
  use spmdMod        , only : masterproc 
  use LandunitType   , only : lun                
  use ColumnType     , only : col                
  use PatchType      , only : patch
  use CNSpeciesMod   , only : species_from_string, CN_SPECIES_C12
  use dynPatchStateUpdaterMod, only : patch_state_updater_type
  use CNVegComputeSeedMod, only : ComputeSeedAmounts
  use CropReprPoolsMod   , only : nrepr, get_repr_hist_fname, get_repr_rest_fname, get_repr_longname
  ! 
  ! !PUBLIC TYPES:
  implicit none
  private
  !

  type, public :: cnveg_carbonstate_type

     integer :: species  ! c12, c13, c14

     real(r8), pointer :: reproductivec_patch               (:,:) ! (gC/m2) reproductive (e.g., grain) C (crop model)
     real(r8), pointer :: reproductivec_storage_patch       (:,:) ! (gC/m2) reproductive (e.g., grain) C storage (crop model)
     real(r8), pointer :: reproductivec_xfer_patch          (:,:) ! (gC/m2) reproductive (e.g., grain) C transfer (crop model)
<<<<<<< HEAD
     real(r8), pointer :: matrix_cap_reproc_patch             (:) ! (gC/m2) Capacity of grain C
     real(r8), pointer :: matrix_cap_reproc_storage_patch     (:) ! (gC/m2) Capacity of grain storage C
     real(r8), pointer :: matrix_cap_reproc_xfer_patch        (:) ! (gC/m2) Capacity of grain transfer C
     real(r8), pointer :: leafc_patch                         (:) ! (gC/m2) leaf C
     real(r8), pointer :: leafc_storage_patch                 (:) ! (gC/m2) leaf C storage
     real(r8), pointer :: leafc_xfer_patch                    (:) ! (gC/m2) leaf C transfer
     real(r8), pointer :: matrix_cap_leafc_patch              (:) ! (gC/m2) Capacity of leaf C
     real(r8), pointer :: matrix_cap_leafc_storage_patch      (:) ! (gC/m2) Capacity of leaf C storage
     real(r8), pointer :: matrix_cap_leafc_xfer_patch         (:) ! (gC/m2) Capacity of leaf C transfer
=======
     real(r8), pointer :: leafc_patch                         (:) ! (gC/m2) leaf C
     real(r8), pointer :: leafc_storage_patch                 (:) ! (gC/m2) leaf C storage
     real(r8), pointer :: leafc_xfer_patch                    (:) ! (gC/m2) leaf C transfer
>>>>>>> 94e1bdc4
     real(r8), pointer :: leafc_storage_xfer_acc_patch        (:) ! (gC/m2) Accmulated leaf C transfer
     real(r8), pointer :: storage_cdemand_patch               (:) ! (gC/m2)       C use from the C storage pool 
     real(r8), pointer :: frootc_patch                        (:) ! (gC/m2) fine root C
     real(r8), pointer :: frootc_storage_patch                (:) ! (gC/m2) fine root C storage
     real(r8), pointer :: frootc_xfer_patch                   (:) ! (gC/m2) fine root C transfer
<<<<<<< HEAD
     real(r8), pointer :: matrix_cap_frootc_patch             (:) ! (gC/m2) Capacity of fine root C
     real(r8), pointer :: matrix_cap_frootc_storage_patch     (:) ! (gC/m2) Capacity of fine root C storage
     real(r8), pointer :: matrix_cap_frootc_xfer_patch        (:) ! (gC/m2) Capacity of fine root C transfer
     real(r8), pointer :: livestemc_patch                     (:) ! (gC/m2) live stem C
     real(r8), pointer :: livestemc_storage_patch             (:) ! (gC/m2) live stem C storage
     real(r8), pointer :: livestemc_xfer_patch                (:) ! (gC/m2) live stem C transfer
     real(r8), pointer :: matrix_cap_livestemc_patch          (:) ! (gC/m2) Capacity of live stem C
     real(r8), pointer :: matrix_cap_livestemc_storage_patch  (:) ! (gC/m2) Capacity of live stem C storage
     real(r8), pointer :: matrix_cap_livestemc_xfer_patch     (:) ! (gC/m2) Capacity of live stem C transfer
     real(r8), pointer :: deadstemc_patch                     (:) ! (gC/m2) dead stem C
     real(r8), pointer :: deadstemc_storage_patch             (:) ! (gC/m2) dead stem C storage
     real(r8), pointer :: deadstemc_xfer_patch                (:) ! (gC/m2) dead stem C transfer
     real(r8), pointer :: matrix_cap_deadstemc_patch          (:) ! (gC/m2) Capacity of dead stem C
     real(r8), pointer :: matrix_cap_deadstemc_storage_patch  (:) ! (gC/m2) Capacity of dead stem C storage
     real(r8), pointer :: matrix_cap_deadstemc_xfer_patch     (:) ! (gC/m2) Capacity of dead stem C transfer
     real(r8), pointer :: livecrootc_patch                    (:) ! (gC/m2) live coarse root C
     real(r8), pointer :: livecrootc_storage_patch            (:) ! (gC/m2) live coarse root C storage
     real(r8), pointer :: livecrootc_xfer_patch               (:) ! (gC/m2) live coarse root C transfer
     real(r8), pointer :: matrix_cap_livecrootc_patch         (:) ! (gC/m2) Capacity of live coarse root C
     real(r8), pointer :: matrix_cap_livecrootc_storage_patch (:) ! (gC/m2) Capacity of live coarse root C storage
     real(r8), pointer :: matrix_cap_livecrootc_xfer_patch    (:) ! (gC/m2) Capacity of live coarse root C transfer
     real(r8), pointer :: deadcrootc_patch                    (:) ! (gC/m2) dead coarse root C
     real(r8), pointer :: deadcrootc_storage_patch            (:) ! (gC/m2) dead coarse root C storage
     real(r8), pointer :: deadcrootc_xfer_patch               (:) ! (gC/m2) dead coarse root C transfer
     real(r8), pointer :: matrix_cap_deadcrootc_patch         (:) ! (gC/m2) Capacity of dead coarse root C
     real(r8), pointer :: matrix_cap_deadcrootc_storage_patch (:) ! (gC/m2) Capacity of dead coarse root C storage
     real(r8), pointer :: matrix_cap_deadcrootc_xfer_patch    (:) ! (gC/m2) Capacity of dead coarse root C transfer
     real(r8), pointer :: gresp_storage_patch                 (:) ! (gC/m2) growth respiration storage
     real(r8), pointer :: gresp_xfer_patch                    (:) ! (gC/m2) growth respiration transfer
     real(r8), pointer :: cpool_patch                         (:) ! (gC/m2) temporary photosynthate C pool
=======
     real(r8), pointer :: livestemc_patch                     (:) ! (gC/m2) live stem C
     real(r8), pointer :: livestemc_storage_patch             (:) ! (gC/m2) live stem C storage
     real(r8), pointer :: livestemc_xfer_patch                (:) ! (gC/m2) live stem C transfer
     real(r8), pointer :: deadstemc_patch                     (:) ! (gC/m2) dead stem C
     real(r8), pointer :: deadstemc_storage_patch             (:) ! (gC/m2) dead stem C storage
     real(r8), pointer :: deadstemc_xfer_patch                (:) ! (gC/m2) dead stem C transfer
     real(r8), pointer :: livecrootc_patch                    (:) ! (gC/m2) live coarse root C
     real(r8), pointer :: livecrootc_storage_patch            (:) ! (gC/m2) live coarse root C storage
     real(r8), pointer :: livecrootc_xfer_patch               (:) ! (gC/m2) live coarse root C transfer
     real(r8), pointer :: deadcrootc_patch                    (:) ! (gC/m2) dead coarse root C
     real(r8), pointer :: deadcrootc_storage_patch            (:) ! (gC/m2) dead coarse root C storage
     real(r8), pointer :: deadcrootc_xfer_patch               (:) ! (gC/m2) dead coarse root C transfer
     real(r8), pointer :: gresp_storage_patch                 (:) ! (gC/m2) growth respiration storage
     real(r8), pointer :: gresp_xfer_patch                    (:) ! (gC/m2) growth respiration transfer
     real(r8), pointer :: cpool_patch                         (:) ! (gC/m2) temporary photosynthate C pool
     ! Matrix data
     ! Initial pool size for matrix spinup
     ! Assumulation variables for matrix spinup as well as calculation of diagnostic variables
     ! Transfer pools
>>>>>>> 94e1bdc4
     real(r8), pointer :: xsmrpool_patch                      (:) ! (gC/m2) abstract C pool to meet excess MR demand
     real(r8), pointer :: xsmrpool_loss_patch                 (:) ! (gC/m2) abstract C pool to meet excess MR demand loss
     real(r8), pointer :: ctrunc_patch                        (:) ! (gC/m2) patch-level sink for C truncation
     real(r8), pointer :: woodc_patch                         (:) ! (gC/m2) wood C
     real(r8), pointer :: leafcmax_patch                      (:) ! (gC/m2) ann max leaf C
     real(r8), pointer :: totc_patch                          (:) ! (gC/m2) total patch-level carbon, including cpool
     real(r8), pointer :: rootc_col                           (:) ! (gC/m2) root carbon at column level (fire)
     real(r8), pointer :: leafc_col                           (:) ! (gC/m2) column-level leafc (fire)
     real(r8), pointer :: deadstemc_col                       (:) ! (gC/m2) column-level deadstemc (fire)
     real(r8), pointer :: fuelc_col                           (:) ! fuel load outside cropland
     real(r8), pointer :: fuelc_crop_col                      (:) ! fuel load for cropland
     real(r8), pointer :: cropseedc_deficit_patch             (:) ! (gC/m2) pool for seeding new crop growth; this is a NEGATIVE term, indicating the amount of seed usage that needs to be repaid
<<<<<<< HEAD
! initial pool size of year for matrix
     real(r8), pointer :: leafc0_patch                        (:) ! (gC/m2) Initial value of leaf C for SASU
     real(r8), pointer :: leafc0_storage_patch                (:) ! (gC/m2) Initial value of leaf C storage for SASU
     real(r8), pointer :: leafc0_xfer_patch                   (:) ! (gC/m2) Initial value of leaf C transfer for SASU
     real(r8), pointer :: frootc0_patch                       (:) ! (gC/m2) Initial value of fine root C for SASU
     real(r8), pointer :: frootc0_storage_patch               (:) ! (gC/m2) Initial value of fine root C storage for SASU
     real(r8), pointer :: frootc0_xfer_patch                  (:) ! (gC/m2) Initial value of fine root C transfer for SASU
     real(r8), pointer :: livestemc0_patch                    (:) ! (gC/m2) Initial value of live stem C for SASU
     real(r8), pointer :: livestemc0_storage_patch            (:) ! (gC/m2) Initial value of live stem C storage for SASU
     real(r8), pointer :: livestemc0_xfer_patch               (:) ! (gC/m2) Initial value of live stem C transfer for SASU
     real(r8), pointer :: deadstemc0_patch                    (:) ! (gC/m2) Initial value of dead stem C for SASU
     real(r8), pointer :: deadstemc0_storage_patch            (:) ! (gC/m2) Initial value of dead stem C storage for SASU
     real(r8), pointer :: deadstemc0_xfer_patch               (:) ! (gC/m2) Initial value of dead stem C transfer for SASU
     real(r8), pointer :: livecrootc0_patch                   (:) ! (gC/m2) Initial value of live coarse root C for SASU
     real(r8), pointer :: livecrootc0_storage_patch           (:) ! (gC/m2) Initial value of live coarse root C storage for SASU
     real(r8), pointer :: livecrootc0_xfer_patch              (:) ! (gC/m2) Initial value of live coarse root C transfer for SASU
     real(r8), pointer :: deadcrootc0_patch                   (:) ! (gC/m2) Initial value of dead coarse root C for SASU
     real(r8), pointer :: deadcrootc0_storage_patch           (:) ! (gC/m2) Initial value of dead coarse root C storage for SASU
     real(r8), pointer :: deadcrootc0_xfer_patch              (:) ! (gC/m2) Initial value of dead coarse root C transfer for SASU
     real(r8), pointer :: reproc0_patch                       (:) ! (gC/m2) Initial value of fine grain C for SASU
     real(r8), pointer :: reproc0_storage_patch               (:) ! (gC/m2) Initial value of fine grain C storage for SASU
     real(r8), pointer :: reproc0_xfer_patch                  (:) ! (gC/m2) Initial value of fine grain C transfer for SASU
=======
>>>>>>> 94e1bdc4

     ! pools for dynamic landcover
     real(r8), pointer :: seedc_grc                           (:) ! (gC/m2) gridcell-level pool for seeding new PFTs via dynamic landcover

     ! summary (diagnostic) state variables, not involved in mass balance
     real(r8), pointer :: dispvegc_patch                      (:) ! (gC/m2) displayed veg carbon, excluding storage and cpool
     real(r8), pointer :: storvegc_patch                      (:) ! (gC/m2) stored vegetation carbon, excluding cpool
     real(r8), pointer :: totvegc_patch                       (:) ! (gC/m2) total vegetation carbon, excluding cpool
     real(r8), pointer :: totvegc_col                         (:) ! (gC/m2) total vegetation carbon, excluding cpool averaged to column (p2c)

     ! Total C pools       
     real(r8), pointer :: totc_p2c_col                        (:) ! (gC/m2) totc_patch averaged to col
     real(r8), pointer :: totc_col                            (:) ! (gC/m2) total column carbon, incl veg and cpool
     real(r8), pointer :: totecosysc_col                      (:) ! (gC/m2) total ecosystem carbon, incl veg but excl cpool 
     real(r8), pointer :: totc_grc                            (:) ! (gC/m2) total gridcell carbon
<<<<<<< HEAD

! Accumulation variables are accumulated for a whole year. They are used for matrix spinup and calculation of diagnostic variables
     real(r8), pointer :: matrix_calloc_leaf_acc_patch        (:) ! (gC/m2/year) Input C allocated to leaf during this year 
     real(r8), pointer :: matrix_calloc_leafst_acc_patch      (:) ! (gC/m2/year) Input C allocated to leaf storage during this year
     real(r8), pointer :: matrix_calloc_froot_acc_patch       (:) ! (gC/m2/year) Input C allocated to fine root during this year
     real(r8), pointer :: matrix_calloc_frootst_acc_patch     (:) ! (gC/m2/year) Input C allocated to fine root storage during this year
     real(r8), pointer :: matrix_calloc_livestem_acc_patch    (:) ! (gC/m2/year) Input C allocated to live stem during this year
     real(r8), pointer :: matrix_calloc_livestemst_acc_patch  (:) ! (gC/m2/year) Input C allocated to live stem storage during this year
     real(r8), pointer :: matrix_calloc_deadstem_acc_patch    (:) ! (gC/m2/year) Input C allocated to dead stem during this year
     real(r8), pointer :: matrix_calloc_deadstemst_acc_patch  (:) ! (gC/m2/year) Input C allocated to dead stem storage during this year
     real(r8), pointer :: matrix_calloc_livecroot_acc_patch   (:) ! (gC/m2/year) Input C allocated to live coarse root during this year
     real(r8), pointer :: matrix_calloc_livecrootst_acc_patch (:) ! (gC/m2/year) Input C allocated to live coarse root storage during this year
     real(r8), pointer :: matrix_calloc_deadcroot_acc_patch   (:) ! (gC/m2/year) Input C allocated to dead coarse root during this year
     real(r8), pointer :: matrix_calloc_deadcrootst_acc_patch (:) ! (gC/m2/year) Input C allocated to dead coarse root storage during this year
     real(r8), pointer :: matrix_calloc_grain_acc_patch       (:) ! (gC/m2/year) Input C allocated to grain during this year
     real(r8), pointer :: matrix_calloc_grainst_acc_patch     (:) ! (gC/m2/year) Input C allocated to grain storage during this year

     real(r8), pointer :: matrix_ctransfer_leafst_to_leafxf_acc_patch           (:) ! (gC/m2/year) C transfer from leaf storage to leaf transfer pool during this year
     real(r8), pointer :: matrix_ctransfer_leafxf_to_leaf_acc_patch             (:) ! (gC/m2/year) C transfer from leaf transfer to leaf pool during this year
     real(r8), pointer :: matrix_ctransfer_frootst_to_frootxf_acc_patch         (:) ! (gC/m2/year) C transfer from fine root storage to fine root transfer pool during this year
     real(r8), pointer :: matrix_ctransfer_frootxf_to_froot_acc_patch           (:) ! (gC/m2/year) C transfer from fine root transfer to fine root pool during this year
     real(r8), pointer :: matrix_ctransfer_livestemst_to_livestemxf_acc_patch   (:) ! (gC/m2/year) C transfer from live stem storage to live stem transfer pool during this year
     real(r8), pointer :: matrix_ctransfer_livestemxf_to_livestem_acc_patch     (:) ! (gC/m2/year) C transfer from live stem transfer to live stem pool during this year
     real(r8), pointer :: matrix_ctransfer_deadstemst_to_deadstemxf_acc_patch   (:) ! (gC/m2/year) C transfer from dead stem storage to dead stem transfer pool during this year
     real(r8), pointer :: matrix_ctransfer_deadstemxf_to_deadstem_acc_patch     (:) ! (gC/m2/year) C transfer from dead stem transfer to dead stem pool during this year
     real(r8), pointer :: matrix_ctransfer_livecrootst_to_livecrootxf_acc_patch (:) ! (gC/m2/year) C transfer from live coarse root storage to live coarse root transfer pool during this year
     real(r8), pointer :: matrix_ctransfer_livecrootxf_to_livecroot_acc_patch   (:) ! (gC/m2/year) C transfer from live coarse root transfer to live coarse root pool during this year
     real(r8), pointer :: matrix_ctransfer_deadcrootst_to_deadcrootxf_acc_patch (:) ! (gC/m2/year) C transfer from dead coarse root storage to dead coarse root transfer pool during this year
     real(r8), pointer :: matrix_ctransfer_deadcrootxf_to_deadcroot_acc_patch   (:) ! (gC/m2/year) C transfer from dead coarse root transfer to dead coarse root pool during this year
     real(r8), pointer :: matrix_ctransfer_grainst_to_grainxf_acc_patch         (:) ! (gC/m2/year) C transfer from grain storage to grain transfer pool during this year
     real(r8), pointer :: matrix_ctransfer_grainxf_to_grain_acc_patch           (:) ! (gC/m2/year) C transfer from grain transfer to grain pool during this year
     real(r8), pointer :: matrix_ctransfer_livestem_to_deadstem_acc_patch       (:) ! (gC/m2/year) C transfer from live stem to dead stem pool during this year
     real(r8), pointer :: matrix_ctransfer_livecroot_to_deadcroot_acc_patch     (:) ! (gC/m2/year) C transfer from live coarse root to dead coarse root pool during this year

     real(r8), pointer :: matrix_cturnover_leaf_acc_patch             (:) ! (gC/m2/year) C turnover from leaf
     real(r8), pointer :: matrix_cturnover_leafst_acc_patch           (:) ! (gC/m2/year) C turnover from leaf storage
     real(r8), pointer :: matrix_cturnover_leafxf_acc_patch           (:) ! (gC/m2/year) C turnover from leaf transfer
     real(r8), pointer :: matrix_cturnover_froot_acc_patch            (:) ! (gC/m2/year) C turnover from fine root
     real(r8), pointer :: matrix_cturnover_frootst_acc_patch          (:) ! (gC/m2/year) C turnover from fine root storage
     real(r8), pointer :: matrix_cturnover_frootxf_acc_patch          (:) ! (gC/m2/year) C turnover from fine root transfer
     real(r8), pointer :: matrix_cturnover_livestem_acc_patch         (:) ! (gC/m2/year) C turnover from live stem
     real(r8), pointer :: matrix_cturnover_livestemst_acc_patch       (:) ! (gC/m2/year) C turnover from live stem storage
     real(r8), pointer :: matrix_cturnover_livestemxf_acc_patch       (:) ! (gC/m2/year) C turnover from live stem transfer
     real(r8), pointer :: matrix_cturnover_deadstem_acc_patch         (:) ! (gC/m2/year) C turnover from dead stem
     real(r8), pointer :: matrix_cturnover_deadstemst_acc_patch       (:) ! (gC/m2/year) C turnover from dead stem storage
     real(r8), pointer :: matrix_cturnover_deadstemxf_acc_patch       (:) ! (gC/m2/year) C turnover from dead stem transfer
     real(r8), pointer :: matrix_cturnover_livecroot_acc_patch        (:) ! (gC/m2/year) C turnover from live coarse root
     real(r8), pointer :: matrix_cturnover_livecrootst_acc_patch      (:) ! (gC/m2/year) C turnover from live coarse root storage
     real(r8), pointer :: matrix_cturnover_livecrootxf_acc_patch      (:) ! (gC/m2/year) C turnover from live coarse root transfer
     real(r8), pointer :: matrix_cturnover_deadcroot_acc_patch        (:) ! (gC/m2/year) C turnover from dead coarse root
     real(r8), pointer :: matrix_cturnover_deadcrootst_acc_patch      (:) ! (gC/m2/year) C turnover from dead coarse root storage
     real(r8), pointer :: matrix_cturnover_deadcrootxf_acc_patch      (:) ! (gC/m2/year) C turnover from dead coarse root transfer
     real(r8), pointer :: matrix_cturnover_grain_acc_patch            (:) ! (gC/m2/year) C turnover from grain 
     real(r8), pointer :: matrix_cturnover_grainst_acc_patch          (:) ! (gC/m2/year) C turnover from grain storage
     real(r8), pointer :: matrix_cturnover_grainxf_acc_patch          (:) ! (gC/m2/year) C turnover from grain transfer

     real(r8), pointer :: grainc_SASUsave_patch               (:) ! (gC/m2) grain C (crop model)
     real(r8), pointer :: grainc_storage_SASUsave_patch       (:) ! (gC/m2) grain C storage (crop model)
     real(r8), pointer :: leafc_SASUsave_patch                (:) ! (gC/m2) leaf C
     real(r8), pointer :: leafc_storage_SASUsave_patch        (:) ! (gC/m2) leaf C storage
     real(r8), pointer :: leafc_xfer_SASUsave_patch           (:) ! (gC/m2) leaf C transfer
     real(r8), pointer :: frootc_SASUsave_patch               (:) ! (gC/m2) fine root C
     real(r8), pointer :: frootc_storage_SASUsave_patch       (:) ! (gC/m2) fine root C storage
     real(r8), pointer :: frootc_xfer_SASUsave_patch          (:) ! (gC/m2) fine root C transfer
     real(r8), pointer :: livestemc_SASUsave_patch            (:) ! (gC/m2) live stem C
     real(r8), pointer :: livestemc_storage_SASUsave_patch    (:) ! (gC/m2) live stem C storage
     real(r8), pointer :: livestemc_xfer_SASUsave_patch       (:) ! (gC/m2) live stem C transfer
     real(r8), pointer :: deadstemc_SASUsave_patch            (:) ! (gC/m2) dead stem C
     real(r8), pointer :: deadstemc_storage_SASUsave_patch    (:) ! (gC/m2) dead stem C storage
     real(r8), pointer :: deadstemc_xfer_SASUsave_patch       (:) ! (gC/m2) dead stem C transfer
     real(r8), pointer :: livecrootc_SASUsave_patch           (:) ! (gC/m2) live coarse root C
     real(r8), pointer :: livecrootc_storage_SASUsave_patch   (:) ! (gC/m2) live coarse root C storage
     real(r8), pointer :: livecrootc_xfer_SASUsave_patch      (:) ! (gC/m2) live coarse root C transfer
     real(r8), pointer :: deadcrootc_SASUsave_patch           (:) ! (gC/m2) dead coarse root C
     real(r8), pointer :: deadcrootc_storage_SASUsave_patch   (:) ! (gC/m2) dead coarse root C storage
     real(r8), pointer :: deadcrootc_xfer_SASUsave_patch      (:) ! (gC/m2) dead coarse root C transfer
=======
>>>>>>> 94e1bdc4

     logical, private  :: dribble_crophrv_xsmrpool_2atm
   contains

     procedure , public  :: Init   
     procedure , public  :: SetValues
     procedure , public  :: ZeroDWT
     procedure , public  :: Restart
     procedure , public  :: Summary => Summary_carbonstate
     procedure , public  :: DynamicPatchAdjustments   ! adjust state variables when patch areas change
     
     procedure , private :: InitAllocate    ! Allocate arrays
     procedure , private :: InitReadNML     ! Read in namelist
     procedure , private :: InitHistory     ! Initialize history
     procedure , private :: InitCold        ! Initialize arrays for a cold-start

  end type cnveg_carbonstate_type

  real(r8), public  :: spinup_factor_deadwood = 1.0_r8        ! Spinup factor used for this simulation
  real(r8), public  :: spinup_factor_AD       = 10.0_r8       ! Spinup factor used when in Accelerated Decomposition mode

  ! !PRIVATE DATA:

  type, private :: cnvegcarbonstate_const_type
      ! !PRIVATE MEMBER DATA:
      real(r8) :: initial_vegC = 20._r8    ! Initial vegetation carbon for leafc/frootc and storage
  end type
  type(cnvegcarbonstate_const_type), private :: cnvegcstate_const    ! Constants used here
  character(len=*), parameter :: sourcefile = &
       __FILE__

  !------------------------------------------------------------------------

contains

  !------------------------------------------------------------------------
  subroutine Init(this, bounds, carbon_type, ratio, NLFilename, &
                  dribble_crophrv_xsmrpool_2atm, c12_cnveg_carbonstate_inst)

    class(cnveg_carbonstate_type)                       :: this
    type(bounds_type)            , intent(in)           :: bounds  
    real(r8)                     , intent(in)           :: ratio
    character(len=*)             , intent(in)           :: carbon_type                ! Carbon isotope type C12, C13 or C1
    character(len=*)             , intent(in)           :: NLFilename                 ! Namelist filename
    logical                      , intent(in)           :: dribble_crophrv_xsmrpool_2atm
    type(cnveg_carbonstate_type) , intent(in), optional :: c12_cnveg_carbonstate_inst ! cnveg_carbonstate for C12 (if C13 or C14)
    !-----------------------------------------------------------------------

    this%species = species_from_string(carbon_type)

    this%dribble_crophrv_xsmrpool_2atm = dribble_crophrv_xsmrpool_2atm

    call this%InitAllocate ( bounds)
    call this%InitReadNML  ( NLFilename )
    call this%InitHistory ( bounds, carbon_type)
    if (present(c12_cnveg_carbonstate_inst)) then
       call this%InitCold  ( bounds, ratio, carbon_type, c12_cnveg_carbonstate_inst )
    else
       call this%InitCold  ( bounds, ratio, carbon_type )
    end if

  end subroutine Init

  !------------------------------------------------------------------------
  subroutine InitReadNML(this, NLFilename)
    !
    ! !DESCRIPTION:
    ! Read the namelist for CNVegCarbonState
    !
    !USES:
    use fileutils      , only : getavu, relavu, opnfil
    use shr_nl_mod     , only : shr_nl_find_group_name
    use spmdMod        , only : masterproc, mpicom
    use shr_mpi_mod    , only : shr_mpi_bcast
    use clm_varctl     , only : iulog
    !
    ! !ARGUMENTS:
    class(cnveg_carbonstate_type)                       :: this
    character(len=*)             , intent(in)           :: NLFilename                 ! Namelist filename
    !
    ! !LOCAL VARIABLES:
    integer :: ierr                 ! error code
    integer :: unitn                ! unit for namelist file

    character(len=*), parameter :: subname = 'InitReadNML'
    character(len=*), parameter :: nmlname = 'cnvegcarbonstate'   ! MUST match what is in namelist below
    !-----------------------------------------------------------------------
    real(r8) :: initial_vegC
    namelist /cnvegcarbonstate/ initial_vegC

    initial_vegC = cnvegcstate_const%initial_vegC

    if (masterproc) then
       unitn = getavu()
       write(iulog,*) 'Read in '//nmlname//'  namelist'
       call opnfil (NLFilename, unitn, 'F')
       call shr_nl_find_group_name(unitn, nmlname, status=ierr)
       if (ierr == 0) then
          read(unitn, nml=cnvegcarbonstate, iostat=ierr)
          if (ierr /= 0) then
             call endrun(msg="ERROR reading "//nmlname//"namelist"//errmsg(sourcefile, __LINE__))
          end if
       else
          call endrun(msg="ERROR could NOT find "//nmlname//"namelist"//errmsg(sourcefile, __LINE__))
       end if
       call relavu( unitn )
    end if

    call shr_mpi_bcast (initial_vegC            , mpicom)

    cnvegcstate_const%initial_vegC = initial_vegC

    if (masterproc) then
       write(iulog,*) ' '
       write(iulog,*) nmlname//' settings:'
       write(iulog,nml=cnvegcarbonstate)    ! Name here MUST be the same as in nmlname above!
       write(iulog,*) ' '
    end if

    !-----------------------------------------------------------------------

  end subroutine InitReadNML

  !------------------------------------------------------------------------
  subroutine InitAllocate(this, bounds)
    !
    ! !ARGUMENTS:
    class (cnveg_carbonstate_type) :: this
    type(bounds_type), intent(in) :: bounds  
    !
    ! !LOCAL VARIABLES:
    integer           :: begp,endp
    integer           :: begc,endc
    integer           :: begg,endg
    !------------------------------------------------------------------------

    begp = bounds%begp; endp = bounds%endp
    begc = bounds%begc; endc = bounds%endc
    begg = bounds%begg; endg = bounds%endg

    allocate(this%leafc_patch                            (begp:endp)) ; this%leafc_patch                        (:) = nan
    allocate(this%leafc_storage_patch                    (begp:endp)) ; this%leafc_storage_patch                (:) = nan
    allocate(this%leafc_xfer_patch                       (begp:endp)) ; this%leafc_xfer_patch                   (:) = nan
<<<<<<< HEAD
    if(use_matrixcn)then
       allocate(this%matrix_cap_leafc_patch              (begp:endp)) ; this%matrix_cap_leafc_patch             (:) = nan
       allocate(this%matrix_cap_leafc_storage_patch      (begp:endp)) ; this%matrix_cap_leafc_storage_patch     (:) = nan
       allocate(this%matrix_cap_leafc_xfer_patch         (begp:endp)) ; this%matrix_cap_leafc_xfer_patch        (:) = nan
    end if
=======
>>>>>>> 94e1bdc4
    allocate(this%leafc_storage_xfer_acc_patch           (begp:endp)) ; this%leafc_storage_xfer_acc_patch       (:) = nan
    allocate(this%storage_cdemand_patch                  (begp:endp)) ; this%storage_cdemand_patch              (:) = nan
    allocate(this%frootc_patch                           (begp:endp)) ; this%frootc_patch                       (:) = nan
    allocate(this%frootc_storage_patch                   (begp:endp)) ; this%frootc_storage_patch               (:) = nan
    allocate(this%frootc_xfer_patch                      (begp:endp)) ; this%frootc_xfer_patch                  (:) = nan
<<<<<<< HEAD
    if(use_matrixcn)then
       allocate(this%matrix_cap_frootc_patch             (begp:endp)) ; this%matrix_cap_frootc_patch            (:) = nan
       allocate(this%matrix_cap_frootc_storage_patch     (begp:endp)) ; this%matrix_cap_frootc_storage_patch    (:) = nan
       allocate(this%matrix_cap_frootc_xfer_patch        (begp:endp)) ; this%matrix_cap_frootc_xfer_patch       (:) = nan
    end if
    allocate(this%livestemc_patch                        (begp:endp)) ; this%livestemc_patch                    (:) = nan
    allocate(this%livestemc_storage_patch                (begp:endp)) ; this%livestemc_storage_patch            (:) = nan
    allocate(this%livestemc_xfer_patch                   (begp:endp)) ; this%livestemc_xfer_patch               (:) = nan
    if(use_matrixcn)then
       allocate(this%matrix_cap_livestemc_patch          (begp:endp)) ; this%matrix_cap_livestemc_patch         (:) = nan
       allocate(this%matrix_cap_livestemc_storage_patch  (begp:endp)) ; this%matrix_cap_livestemc_storage_patch (:) = nan
       allocate(this%matrix_cap_livestemc_xfer_patch     (begp:endp)) ; this%matrix_cap_livestemc_xfer_patch    (:) = nan
    end if
    allocate(this%deadstemc_patch                        (begp:endp)) ; this%deadstemc_patch                    (:) = nan
    allocate(this%deadstemc_storage_patch                (begp:endp)) ; this%deadstemc_storage_patch            (:) = nan
    allocate(this%deadstemc_xfer_patch                   (begp:endp)) ; this%deadstemc_xfer_patch               (:) = nan
    if(use_matrixcn)then
       allocate(this%matrix_cap_deadstemc_patch          (begp:endp)) ; this%matrix_cap_deadstemc_patch         (:) = nan
       allocate(this%matrix_cap_deadstemc_storage_patch  (begp:endp)) ; this%matrix_cap_deadstemc_storage_patch (:) = nan
       allocate(this%matrix_cap_deadstemc_xfer_patch     (begp:endp)) ; this%matrix_cap_deadstemc_xfer_patch    (:) = nan
    end if
    allocate(this%livecrootc_patch                       (begp:endp)) ; this%livecrootc_patch                   (:) = nan
    allocate(this%livecrootc_storage_patch               (begp:endp)) ; this%livecrootc_storage_patch           (:) = nan
    allocate(this%livecrootc_xfer_patch                  (begp:endp)) ; this%livecrootc_xfer_patch              (:) = nan
    if(use_matrixcn)then
       allocate(this%matrix_cap_livecrootc_patch         (begp:endp)) ; this%matrix_cap_livecrootc_patch        (:) = nan
       allocate(this%matrix_cap_livecrootc_storage_patch (begp:endp)) ; this%matrix_cap_livecrootc_storage_patch(:) = nan
       allocate(this%matrix_cap_livecrootc_xfer_patch    (begp:endp)) ; this%matrix_cap_livecrootc_xfer_patch   (:) = nan
    end if
    allocate(this%deadcrootc_patch                       (begp:endp)) ; this%deadcrootc_patch                   (:) = nan
    allocate(this%deadcrootc_storage_patch               (begp:endp)) ; this%deadcrootc_storage_patch           (:) = nan
    allocate(this%deadcrootc_xfer_patch                  (begp:endp)) ; this%deadcrootc_xfer_patch              (:) = nan
    if(use_matrixcn)then
       allocate(this%matrix_cap_deadcrootc_patch         (begp:endp)) ; this%matrix_cap_deadcrootc_patch        (:) = nan
       allocate(this%matrix_cap_deadcrootc_storage_patch (begp:endp)) ; this%matrix_cap_deadcrootc_storage_patch(:) = nan
       allocate(this%matrix_cap_deadcrootc_xfer_patch    (begp:endp)) ; this%matrix_cap_deadcrootc_xfer_patch   (:) = nan
    end if
=======
    allocate(this%livestemc_patch                        (begp:endp)) ; this%livestemc_patch                    (:) = nan
    allocate(this%livestemc_storage_patch                (begp:endp)) ; this%livestemc_storage_patch            (:) = nan
    allocate(this%livestemc_xfer_patch                   (begp:endp)) ; this%livestemc_xfer_patch               (:) = nan
    allocate(this%deadstemc_patch                        (begp:endp)) ; this%deadstemc_patch                    (:) = nan
    allocate(this%deadstemc_storage_patch                (begp:endp)) ; this%deadstemc_storage_patch            (:) = nan
    allocate(this%deadstemc_xfer_patch                   (begp:endp)) ; this%deadstemc_xfer_patch               (:) = nan
    allocate(this%livecrootc_patch                       (begp:endp)) ; this%livecrootc_patch                   (:) = nan
    allocate(this%livecrootc_storage_patch               (begp:endp)) ; this%livecrootc_storage_patch           (:) = nan
    allocate(this%livecrootc_xfer_patch                  (begp:endp)) ; this%livecrootc_xfer_patch              (:) = nan
    allocate(this%deadcrootc_patch                       (begp:endp)) ; this%deadcrootc_patch                   (:) = nan
    allocate(this%deadcrootc_storage_patch               (begp:endp)) ; this%deadcrootc_storage_patch           (:) = nan
    allocate(this%deadcrootc_xfer_patch                  (begp:endp)) ; this%deadcrootc_xfer_patch              (:) = nan
>>>>>>> 94e1bdc4
    allocate(this%gresp_storage_patch                    (begp:endp)) ; this%gresp_storage_patch                (:) = nan
    allocate(this%gresp_xfer_patch                       (begp:endp)) ; this%gresp_xfer_patch                   (:) = nan
    allocate(this%cpool_patch                            (begp:endp)) ; this%cpool_patch                        (:) = nan
    allocate(this%xsmrpool_patch                         (begp:endp)) ; this%xsmrpool_patch                     (:) = nan
    allocate(this%xsmrpool_loss_patch                    (begp:endp)) ; this%xsmrpool_loss_patch                (:) = nan
    allocate(this%ctrunc_patch                           (begp:endp)) ; this%ctrunc_patch                       (:) = nan
    allocate(this%dispvegc_patch                         (begp:endp)) ; this%dispvegc_patch                     (:) = nan
    allocate(this%storvegc_patch                         (begp:endp)) ; this%storvegc_patch                     (:) = nan
    allocate(this%leafcmax_patch                         (begp:endp)) ; this%leafcmax_patch                     (:) = nan
    allocate(this%totc_patch                             (begp:endp))  ; this%totc_patch                        (:) = nan
    allocate(this%reproductivec_patch             (begp:endp, nrepr)) ; this%reproductivec_patch               (:,:) = nan
    allocate(this%reproductivec_storage_patch     (begp:endp, nrepr)) ; this%reproductivec_storage_patch       (:,:) = nan
    allocate(this%reproductivec_xfer_patch        (begp:endp, nrepr)) ; this%reproductivec_xfer_patch          (:,:) = nan
<<<<<<< HEAD
    if(use_matrixcn)then
       allocate(this%matrix_cap_reproc_patch             (begp:endp)) ; this%matrix_cap_reproc_patch            (:) = nan
       allocate(this%matrix_cap_reproc_storage_patch     (begp:endp)) ; this%matrix_cap_reproc_storage_patch    (:) = nan
       allocate(this%matrix_cap_reproc_xfer_patch        (begp:endp)) ; this%matrix_cap_reproc_xfer_patch       (:) = nan
    end if
    allocate(this%woodc_patch                            (begp:endp)) ; this%woodc_patch                        (:) = nan     
!initial pool size of year for matrix
    if(use_matrixcn)then
       allocate(this%leafc0_patch                        (begp:endp)) ; this%leafc0_patch                       (:) = nan
       allocate(this%leafc0_storage_patch                (begp:endp)) ; this%leafc0_storage_patch               (:) = nan
       allocate(this%leafc0_xfer_patch                   (begp:endp)) ; this%leafc0_xfer_patch                  (:) = nan
       allocate(this%frootc0_patch                       (begp:endp)) ; this%frootc0_patch                      (:) = nan
       allocate(this%frootc0_storage_patch               (begp:endp)) ; this%frootc0_storage_patch              (:) = nan
       allocate(this%frootc0_xfer_patch                  (begp:endp)) ; this%frootc0_xfer_patch                 (:) = nan
       allocate(this%livestemc0_patch                    (begp:endp)) ; this%livestemc0_patch                   (:) = nan
       allocate(this%livestemc0_storage_patch            (begp:endp)) ; this%livestemc0_storage_patch           (:) = nan
       allocate(this%livestemc0_xfer_patch               (begp:endp)) ; this%livestemc0_xfer_patch              (:) = nan
       allocate(this%deadstemc0_patch                    (begp:endp)) ; this%deadstemc0_patch                   (:) = nan
       allocate(this%deadstemc0_storage_patch            (begp:endp)) ; this%deadstemc0_storage_patch           (:) = nan
       allocate(this%deadstemc0_xfer_patch               (begp:endp)) ; this%deadstemc0_xfer_patch              (:) = nan
       allocate(this%livecrootc0_patch                   (begp:endp)) ; this%livecrootc0_patch                  (:) = nan
       allocate(this%livecrootc0_storage_patch           (begp:endp)) ; this%livecrootc0_storage_patch          (:) = nan
       allocate(this%livecrootc0_xfer_patch              (begp:endp)) ; this%livecrootc0_xfer_patch             (:) = nan
       allocate(this%deadcrootc0_patch                   (begp:endp)) ; this%deadcrootc0_patch                  (:) = nan
       allocate(this%deadcrootc0_storage_patch           (begp:endp)) ; this%deadcrootc0_storage_patch          (:) = nan
       allocate(this%deadcrootc0_xfer_patch              (begp:endp)) ; this%deadcrootc0_xfer_patch             (:) = nan
       allocate(this%reproc0_patch                       (begp:endp)) ; this%reproc0_patch                      (:) = nan
       allocate(this%reproc0_storage_patch               (begp:endp)) ; this%reproc0_storage_patch              (:) = nan
       allocate(this%reproc0_xfer_patch                  (begp:endp)) ; this%reproc0_xfer_patch                 (:) = nan
 
       allocate(this%leafc_SASUsave_patch                (begp:endp)) ; this%leafc_SASUsave_patch               (:) = nan
       allocate(this%leafc_storage_SASUsave_patch        (begp:endp)) ; this%leafc_storage_SASUsave_patch       (:) = nan
       allocate(this%leafc_xfer_SASUsave_patch           (begp:endp)) ; this%leafc_xfer_SASUsave_patch          (:) = nan
       allocate(this%frootc_SASUsave_patch               (begp:endp)) ; this%frootc_SASUsave_patch              (:) = nan
       allocate(this%frootc_storage_SASUsave_patch       (begp:endp)) ; this%frootc_storage_SASUsave_patch      (:) = nan
       allocate(this%frootc_xfer_SASUsave_patch          (begp:endp)) ; this%frootc_xfer_SASUsave_patch         (:) = nan
       allocate(this%livestemc_SASUsave_patch            (begp:endp)) ; this%livestemc_SASUsave_patch           (:) = nan
       allocate(this%livestemc_storage_SASUsave_patch    (begp:endp)) ; this%livestemc_storage_SASUsave_patch   (:) = nan
       allocate(this%livestemc_xfer_SASUsave_patch       (begp:endp)) ; this%livestemc_xfer_SASUsave_patch      (:) = nan
       allocate(this%deadstemc_SASUsave_patch            (begp:endp)) ; this%deadstemc_SASUsave_patch           (:) = nan
       allocate(this%deadstemc_storage_SASUsave_patch    (begp:endp)) ; this%deadstemc_storage_SASUsave_patch   (:) = nan
       allocate(this%deadstemc_xfer_SASUsave_patch       (begp:endp)) ; this%deadstemc_xfer_SASUsave_patch      (:) = nan
       allocate(this%livecrootc_SASUsave_patch           (begp:endp)) ; this%livecrootc_SASUsave_patch          (:) = nan
       allocate(this%livecrootc_storage_SASUsave_patch   (begp:endp)) ; this%livecrootc_storage_SASUsave_patch  (:) = nan
       allocate(this%livecrootc_xfer_SASUsave_patch      (begp:endp)) ; this%livecrootc_xfer_SASUsave_patch     (:) = nan
       allocate(this%deadcrootc_SASUsave_patch           (begp:endp)) ; this%deadcrootc_SASUsave_patch          (:) = nan
       allocate(this%deadcrootc_storage_SASUsave_patch   (begp:endp)) ; this%deadcrootc_storage_SASUsave_patch  (:) = nan
       allocate(this%deadcrootc_xfer_SASUsave_patch      (begp:endp)) ; this%deadcrootc_xfer_SASUsave_patch     (:) = nan
       allocate(this%grainc_SASUsave_patch               (begp:endp)) ; this%grainc_SASUsave_patch              (:) = nan
       allocate(this%grainc_storage_SASUsave_patch       (begp:endp)) ; this%grainc_storage_SASUsave_patch      (:) = nan

       allocate(this%matrix_calloc_leaf_acc_patch        (begp:endp)); this%matrix_calloc_leaf_acc_patch        (:) = nan
       allocate(this%matrix_calloc_leafst_acc_patch      (begp:endp)); this%matrix_calloc_leafst_acc_patch      (:) = nan
       allocate(this%matrix_calloc_froot_acc_patch       (begp:endp)); this%matrix_calloc_froot_acc_patch       (:) = nan
       allocate(this%matrix_calloc_frootst_acc_patch     (begp:endp)); this%matrix_calloc_frootst_acc_patch     (:) = nan
       allocate(this%matrix_calloc_livestem_acc_patch    (begp:endp)); this%matrix_calloc_livestem_acc_patch    (:) = nan
       allocate(this%matrix_calloc_livestemst_acc_patch  (begp:endp)); this%matrix_calloc_livestemst_acc_patch  (:) = nan
       allocate(this%matrix_calloc_deadstem_acc_patch    (begp:endp)); this%matrix_calloc_deadstem_acc_patch    (:) = nan
       allocate(this%matrix_calloc_deadstemst_acc_patch  (begp:endp)); this%matrix_calloc_deadstemst_acc_patch  (:) = nan
       allocate(this%matrix_calloc_livecroot_acc_patch   (begp:endp)); this%matrix_calloc_livecroot_acc_patch   (:) = nan
       allocate(this%matrix_calloc_livecrootst_acc_patch (begp:endp)); this%matrix_calloc_livecrootst_acc_patch (:) = nan
       allocate(this%matrix_calloc_deadcroot_acc_patch   (begp:endp)); this%matrix_calloc_deadcroot_acc_patch   (:) = nan
       allocate(this%matrix_calloc_deadcrootst_acc_patch (begp:endp)); this%matrix_calloc_deadcrootst_acc_patch (:) = nan
       allocate(this%matrix_calloc_grain_acc_patch       (begp:endp)); this%matrix_calloc_grain_acc_patch       (:) = nan
       allocate(this%matrix_calloc_grainst_acc_patch     (begp:endp)); this%matrix_calloc_grainst_acc_patch     (:) = nan

       allocate(this%matrix_ctransfer_leafst_to_leafxf_acc_patch           (begp:endp))
       this%matrix_ctransfer_leafst_to_leafxf_acc_patch                    (:) = nan
       allocate(this%matrix_ctransfer_leafxf_to_leaf_acc_patch             (begp:endp))
       this%matrix_ctransfer_leafxf_to_leaf_acc_patch                      (:) = nan
       allocate(this%matrix_ctransfer_frootst_to_frootxf_acc_patch         (begp:endp))
       this%matrix_ctransfer_frootst_to_frootxf_acc_patch                  (:) = nan
       allocate(this%matrix_ctransfer_frootxf_to_froot_acc_patch           (begp:endp))
       this%matrix_ctransfer_frootxf_to_froot_acc_patch                    (:) = nan
       allocate(this%matrix_ctransfer_livestemst_to_livestemxf_acc_patch   (begp:endp))
       this%matrix_ctransfer_livestemst_to_livestemxf_acc_patch            (:) = nan
       allocate(this%matrix_ctransfer_livestemxf_to_livestem_acc_patch     (begp:endp))
       this%matrix_ctransfer_livestemxf_to_livestem_acc_patch              (:) = nan
       allocate(this%matrix_ctransfer_deadstemst_to_deadstemxf_acc_patch   (begp:endp))
       this%matrix_ctransfer_deadstemst_to_deadstemxf_acc_patch            (:) = nan
       allocate(this%matrix_ctransfer_deadstemxf_to_deadstem_acc_patch     (begp:endp))
       this%matrix_ctransfer_deadstemxf_to_deadstem_acc_patch              (:) = nan
       allocate(this%matrix_ctransfer_livecrootst_to_livecrootxf_acc_patch (begp:endp))
       this%matrix_ctransfer_livecrootst_to_livecrootxf_acc_patch          (:) = nan
       allocate(this%matrix_ctransfer_livecrootxf_to_livecroot_acc_patch   (begp:endp))
       this%matrix_ctransfer_livecrootxf_to_livecroot_acc_patch            (:) = nan
       allocate(this%matrix_ctransfer_deadcrootst_to_deadcrootxf_acc_patch (begp:endp))
       this%matrix_ctransfer_deadcrootst_to_deadcrootxf_acc_patch          (:) = nan
       allocate(this%matrix_ctransfer_deadcrootxf_to_deadcroot_acc_patch   (begp:endp))
       this%matrix_ctransfer_deadcrootxf_to_deadcroot_acc_patch            (:) = nan
       allocate(this%matrix_ctransfer_grainst_to_grainxf_acc_patch         (begp:endp))
       this%matrix_ctransfer_grainst_to_grainxf_acc_patch                  (:) = nan
       allocate(this%matrix_ctransfer_grainxf_to_grain_acc_patch           (begp:endp))
       this%matrix_ctransfer_grainxf_to_grain_acc_patch                    (:) = nan
       allocate(this%matrix_ctransfer_livestem_to_deadstem_acc_patch       (begp:endp))
       this%matrix_ctransfer_livestem_to_deadstem_acc_patch                (:) = nan
       allocate(this%matrix_ctransfer_livecroot_to_deadcroot_acc_patch     (begp:endp))
       this%matrix_ctransfer_livecroot_to_deadcroot_acc_patch              (:) = nan

       allocate(this%matrix_cturnover_leaf_acc_patch        (begp:endp)) ; this%matrix_cturnover_leaf_acc_patch        (:) = nan
       allocate(this%matrix_cturnover_leafst_acc_patch      (begp:endp)) ; this%matrix_cturnover_leafst_acc_patch      (:) = nan
       allocate(this%matrix_cturnover_leafxf_acc_patch      (begp:endp)) ; this%matrix_cturnover_leafxf_acc_patch      (:) = nan
       allocate(this%matrix_cturnover_froot_acc_patch       (begp:endp)) ; this%matrix_cturnover_froot_acc_patch       (:) = nan
       allocate(this%matrix_cturnover_frootst_acc_patch     (begp:endp)) ; this%matrix_cturnover_frootst_acc_patch     (:) = nan
       allocate(this%matrix_cturnover_frootxf_acc_patch     (begp:endp)) ; this%matrix_cturnover_frootxf_acc_patch     (:) = nan
       allocate(this%matrix_cturnover_livestem_acc_patch    (begp:endp)) ; this%matrix_cturnover_livestem_acc_patch    (:) = nan
       allocate(this%matrix_cturnover_livestemst_acc_patch  (begp:endp)) ; this%matrix_cturnover_livestemst_acc_patch  (:) = nan
       allocate(this%matrix_cturnover_livestemxf_acc_patch  (begp:endp)) ; this%matrix_cturnover_livestemxf_acc_patch  (:) = nan
       allocate(this%matrix_cturnover_deadstem_acc_patch    (begp:endp)) ; this%matrix_cturnover_deadstem_acc_patch    (:) = nan
       allocate(this%matrix_cturnover_deadstemst_acc_patch  (begp:endp)) ; this%matrix_cturnover_deadstemst_acc_patch  (:) = nan
       allocate(this%matrix_cturnover_deadstemxf_acc_patch  (begp:endp)) ; this%matrix_cturnover_deadstemxf_acc_patch  (:) = nan
       allocate(this%matrix_cturnover_livecroot_acc_patch   (begp:endp)) ; this%matrix_cturnover_livecroot_acc_patch   (:) = nan
       allocate(this%matrix_cturnover_livecrootst_acc_patch (begp:endp)) ; this%matrix_cturnover_livecrootst_acc_patch (:) = nan
       allocate(this%matrix_cturnover_livecrootxf_acc_patch (begp:endp)) ; this%matrix_cturnover_livecrootxf_acc_patch (:) = nan
       allocate(this%matrix_cturnover_deadcroot_acc_patch   (begp:endp)) ; this%matrix_cturnover_deadcroot_acc_patch   (:) = nan
       allocate(this%matrix_cturnover_deadcrootst_acc_patch (begp:endp)) ; this%matrix_cturnover_deadcrootst_acc_patch (:) = nan
       allocate(this%matrix_cturnover_deadcrootxf_acc_patch (begp:endp)) ; this%matrix_cturnover_deadcrootxf_acc_patch (:) = nan
       allocate(this%matrix_cturnover_grain_acc_patch       (begp:endp)) ; this%matrix_cturnover_grain_acc_patch       (:) = nan
       allocate(this%matrix_cturnover_grainst_acc_patch     (begp:endp)) ; this%matrix_cturnover_grainst_acc_patch     (:) = nan
       allocate(this%matrix_cturnover_grainxf_acc_patch     (begp:endp)) ; this%matrix_cturnover_grainxf_acc_patch     (:) = nan
    end if
=======
    allocate(this%woodc_patch                            (begp:endp)) ; this%woodc_patch                        (:) = nan     
>>>>>>> 94e1bdc4

    allocate(this%cropseedc_deficit_patch  (begp:endp)) ; this%cropseedc_deficit_patch  (:) = nan
    allocate(this%seedc_grc                (begg:endg)) ; this%seedc_grc                (:) = nan
    allocate(this%rootc_col                (begc:endc)) ; this%rootc_col                (:) = nan
    allocate(this%leafc_col                (begc:endc)) ; this%leafc_col                (:) = nan
    allocate(this%deadstemc_col            (begc:endc)) ; this%deadstemc_col            (:) = nan
    allocate(this%fuelc_col                (begc:endc)) ; this%fuelc_col                (:) = nan
    allocate(this%fuelc_crop_col           (begc:endc)) ; this%fuelc_crop_col           (:) = nan

    allocate(this%totvegc_patch            (begp:endp)) ; this%totvegc_patch            (:) = nan
    allocate(this%totvegc_col              (begc:endc)) ; this%totvegc_col              (:) = nan

    allocate(this%totc_p2c_col             (begc:endc)) ; this%totc_p2c_col             (:) = nan
    allocate(this%totc_col                 (begc:endc)) ; this%totc_col                 (:) = nan
    allocate(this%totecosysc_col           (begc:endc)) ; this%totecosysc_col           (:) = nan
    allocate(this%totc_grc                 (begg:endg)) ; this%totc_grc                 (:) = nan

    ! Matrix solution variables
    if(use_matrixcn)then
        ! Initisl pool size for matrix solution
    end if

  end subroutine InitAllocate

  !------------------------------------------------------------------------
  subroutine InitHistory(this, bounds, carbon_type)
    !
    ! !DESCRIPTION:
    ! add history fields for all CN variables, always set as default='inactive'
    !
    ! !USES:
    use clm_varctl , only : use_c13, use_c14, use_matrixcn
    use histFileMod, only : hist_addfld1d, hist_addfld2d, hist_addfld_decomp 
    !
    ! !ARGUMENTS:
    class (cnveg_carbonstate_type) :: this
    type(bounds_type)         , intent(in) :: bounds 
    character(len=*)          , intent(in) :: carbon_type ! one of ['c12', c13','c14']
    !
    ! !LOCAL VARIABLES:
    integer           :: k,l,ii,jj 
    character(10)     :: active
    integer           :: begp,endp
    integer           :: begc,endc
    integer           :: begg,endg 
    character(24)     :: fieldname
    character(100)    :: longname
    real(r8), pointer :: data1dptr(:)   ! temp. pointer for slicing larger arrays
    real(r8), pointer :: data2dptr(:,:) ! temp. pointer for slicing larger arrays
    !---------------------------------------------------------------------

    begp = bounds%begp; endp = bounds%endp
    begc = bounds%begc; endc = bounds%endc
    begg = bounds%begg; endg = bounds%endg

    !-------------------------------
    ! C12 state variables
    !-------------------------------

    if (carbon_type == 'c12') then

       if (use_crop) then
          this%reproductivec_patch(begp:endp,:) = spval
          do k = 1, nrepr
             data1dptr => this%reproductivec_patch(:,k)
             call hist_addfld1d ( &
                  ! e.g., GRAINC
                  fname=get_repr_hist_fname(k)//'C', &
                  units='gC/m^2', &
                  avgflag='A', &
                  long_name=get_repr_longname(k)//' C (does not equal yield)', &
                  ptr_patch=data1dptr)
          end do

          this%cropseedc_deficit_patch(begp:endp) = spval
          call hist_addfld1d (fname='CROPSEEDC_DEFICIT', units='gC/m^2', &
               avgflag='A', long_name='C used for crop seed that needs to be repaid', &
               ptr_patch=this%cropseedc_deficit_patch)

          this%xsmrpool_loss_patch(begp:endp) = spval
          call hist_addfld1d (fname='XSMRPOOL_LOSS', units='gC/m^2', &
               avgflag='A', long_name='temporary photosynthate C pool loss', &
               ptr_patch=this%xsmrpool_loss_patch, default='inactive')
       end if
       
       this%woodc_patch(begp:endp) = spval
       call hist_addfld1d (fname='WOODC', units='gC/m^2', &
            avgflag='A', long_name='wood C', &
            ptr_patch=this%woodc_patch)

       this%leafc_patch(begp:endp) = spval
       call hist_addfld1d (fname='LEAFC', units='gC/m^2', &
            avgflag='A', long_name='leaf C', &
            ptr_patch=this%leafc_patch)

       this%leafc_storage_patch(begp:endp) = spval
       call hist_addfld1d (fname='LEAFC_STORAGE', units='gC/m^2', &
            avgflag='A', long_name='leaf C storage', &
            ptr_patch=this%leafc_storage_patch, default='inactive')    

       this%leafc_xfer_patch(begp:endp) = spval
       call hist_addfld1d (fname='LEAFC_XFER', units='gC/m^2', &
            avgflag='A', long_name='leaf C transfer', &
            ptr_patch=this%leafc_xfer_patch, default='inactive')    

       if(use_matrixcn)then
          this%matrix_cap_leafc_patch(begp:endp) = spval
          call hist_addfld1d (fname='LEAFC_CAP', units='gC/m^2', &
               avgflag='I', long_name='leaf C capacity', &
               ptr_patch=this%matrix_cap_leafc_patch)

          this%matrix_cap_leafc_storage_patch(begp:endp) = spval
          call hist_addfld1d (fname='LEAFC_STORAGE_CAP', units='gC/m^2', &
               avgflag='I', long_name='leaf C storage capacity', &
               ptr_patch=this%matrix_cap_leafc_storage_patch, default='inactive')    

          this%matrix_cap_leafc_xfer_patch(begp:endp) = spval
          call hist_addfld1d (fname='LEAFC_XFER_CAP', units='gC/m^2', &
               avgflag='I', long_name='leaf C transfer capacity', &
               ptr_patch=this%matrix_cap_leafc_xfer_patch, default='inactive')    
       end if

       this%leafc_storage_xfer_acc_patch(begp:endp) = spval
       call hist_addfld1d (fname='LEAFC_STORAGE_XFER_ACC', units='gC/m^2', &
            avgflag='A', long_name='Accumulated leaf C transfer', &
            ptr_patch=this%leafc_storage_xfer_acc_patch, default='inactive')

       this%storage_cdemand_patch(begp:endp) = spval
       call hist_addfld1d (fname='STORAGE_CDEMAND', units='gC/m^2', &
            avgflag='A', long_name='C use from the C storage pool', &
            ptr_patch=this%storage_cdemand_patch, default='inactive')

       this%frootc_patch(begp:endp) = spval
       call hist_addfld1d (fname='FROOTC', units='gC/m^2', &
            avgflag='A', long_name='fine root C', &
            ptr_patch=this%frootc_patch)

       this%frootc_storage_patch(begp:endp) = spval
       call hist_addfld1d (fname='FROOTC_STORAGE', units='gC/m^2', &
            avgflag='A', long_name='fine root C storage', &
            ptr_patch=this%frootc_storage_patch, default='inactive')   

       this%frootc_xfer_patch(begp:endp) = spval
       call hist_addfld1d (fname='FROOTC_XFER', units='gC/m^2', &
            avgflag='A', long_name='fine root C transfer', &
            ptr_patch=this%frootc_xfer_patch, default='inactive')    

       if(use_matrixcn)then
          this%matrix_cap_frootc_patch(begp:endp) = spval
          call hist_addfld1d (fname='FROOTC_CAP', units='gC/m^2', &
               avgflag='I', long_name='fine root C capacity', &
               ptr_patch=this%matrix_cap_frootc_patch)

          this%matrix_cap_frootc_storage_patch(begp:endp) = spval
          call hist_addfld1d (fname='FROOTC_STORAGE_CAP', units='gC/m^2', &
               avgflag='I', long_name='fine root C storage capacity', &
               ptr_patch=this%matrix_cap_frootc_storage_patch, default='inactive')   

          this%matrix_cap_frootc_xfer_patch(begp:endp) = spval
          call hist_addfld1d (fname='FROOTC_XFER_CAP', units='gC/m^2', &
               avgflag='I', long_name='fine root C transfer capacity', &
               ptr_patch=this%matrix_cap_frootc_xfer_patch, default='inactive')    
       end if

       this%livestemc_patch(begp:endp) = spval
       call hist_addfld1d (fname='LIVESTEMC', units='gC/m^2', &
            avgflag='A', long_name='live stem C', &
            ptr_patch=this%livestemc_patch)

       this%livestemc_storage_patch(begp:endp) = spval
       call hist_addfld1d (fname='LIVESTEMC_STORAGE', units='gC/m^2', &
            avgflag='A', long_name='live stem C storage', &
            ptr_patch=this%livestemc_storage_patch, default='inactive')    

       this%livestemc_xfer_patch(begp:endp) = spval
       call hist_addfld1d (fname='LIVESTEMC_XFER', units='gC/m^2', &
            avgflag='A', long_name='live stem C transfer', &
            ptr_patch=this%livestemc_xfer_patch, default='inactive')     

       if(use_matrixcn)then
          this%matrix_cap_livestemc_patch(begp:endp) = spval
          call hist_addfld1d (fname='LIVESTEMC_CAP', units='gC/m^2', &
               avgflag='I', long_name='live stem C capacity', &
               ptr_patch=this%matrix_cap_livestemc_patch)

          this%matrix_cap_livestemc_storage_patch(begp:endp) = spval
          call hist_addfld1d (fname='LIVESTEMC_STORAGE_CAP', units='gC/m^2', &
               avgflag='I', long_name='live stem C storage capcity', &
               ptr_patch=this%matrix_cap_livestemc_storage_patch, default='inactive')    

          this%matrix_cap_livestemc_xfer_patch(begp:endp) = spval
          call hist_addfld1d (fname='LIVESTEMC_XFER_CAP', units='gC/m^2', &
               avgflag='I', long_name='live stem C transfer capacity', &
               ptr_patch=this%matrix_cap_livestemc_xfer_patch, default='inactive')     
       end if

       this%deadstemc_patch(begp:endp) = spval
       call hist_addfld1d (fname='DEADSTEMC', units='gC/m^2', &
            avgflag='A', long_name='dead stem C', &
            ptr_patch=this%deadstemc_patch)

       this%deadstemc_storage_patch(begp:endp) = spval
       call hist_addfld1d (fname='DEADSTEMC_STORAGE', units='gC/m^2', &
            avgflag='A', long_name='dead stem C storage', &
            ptr_patch=this%deadstemc_storage_patch, default='inactive')    

       this%deadstemc_xfer_patch(begp:endp) = spval
       call hist_addfld1d (fname='DEADSTEMC_XFER', units='gC/m^2', &
            avgflag='A', long_name='dead stem C transfer', &
            ptr_patch=this%deadstemc_xfer_patch, default='inactive')    

       if(use_matrixcn)then
          this%matrix_cap_deadstemc_patch(begp:endp) = spval
          call hist_addfld1d (fname='DEADSTEMC_CAP', units='gC/m^2', &
               avgflag='I', long_name='dead stem C capacity', &
               ptr_patch=this%matrix_cap_deadstemc_patch)

          this%matrix_cap_deadstemc_storage_patch(begp:endp) = spval
          call hist_addfld1d (fname='DEADSTEMC_STORAGE_CAP', units='gC/m^2', &
               avgflag='I', long_name='dead stem C storage capacity', &
               ptr_patch=this%matrix_cap_deadstemc_storage_patch, default='inactive')    

          this%matrix_cap_deadstemc_xfer_patch(begp:endp) = spval
          call hist_addfld1d (fname='DEADSTEMC_XFER_CAP', units='gC/m^2', &
               avgflag='I', long_name='dead stem C transfer capacity', &
               ptr_patch=this%matrix_cap_deadstemc_xfer_patch, default='inactive')    
       end if

       this%livecrootc_patch(begp:endp) = spval
       call hist_addfld1d (fname='LIVECROOTC', units='gC/m^2', &
            avgflag='A', long_name='live coarse root C', &
            ptr_patch=this%livecrootc_patch)

       this%livecrootc_storage_patch(begp:endp) = spval
       call hist_addfld1d (fname='LIVECROOTC_STORAGE', units='gC/m^2', &
            avgflag='A', long_name='live coarse root C storage', &
            ptr_patch=this%livecrootc_storage_patch, default='inactive')     

       this%livecrootc_xfer_patch(begp:endp) = spval
       call hist_addfld1d (fname='LIVECROOTC_XFER', units='gC/m^2', &
            avgflag='A', long_name='live coarse root C transfer', &
            ptr_patch=this%livecrootc_xfer_patch, default='inactive')    

       if(use_matrixcn)then
          this%matrix_cap_livecrootc_patch(begp:endp) = spval
          call hist_addfld1d (fname='LIVECROOTC_CAP', units='gC/m^2', &
               avgflag='I', long_name='live coarse root C capacity', &
               ptr_patch=this%matrix_cap_livecrootc_patch)

          this%matrix_cap_livecrootc_storage_patch(begp:endp) = spval
          call hist_addfld1d (fname='LIVECROOTC_STORAGE_CAP', units='gC/m^2', &
               avgflag='I', long_name='live coarse root C storage capacity', &
            ptr_patch=this%matrix_cap_livecrootc_storage_patch, default='inactive')     

          this%matrix_cap_livecrootc_xfer_patch(begp:endp) = spval
          call hist_addfld1d (fname='LIVECROOTC_XFER_CAP', units='gC/m^2', &
               avgflag='I', long_name='live coarse root C transfer capacity', &
               ptr_patch=this%matrix_cap_livecrootc_xfer_patch, default='inactive')    
       end if

       this%deadcrootc_patch(begp:endp) = spval
       call hist_addfld1d (fname='DEADCROOTC', units='gC/m^2', &
            avgflag='A', long_name='dead coarse root C', &
            ptr_patch=this%deadcrootc_patch)

       this%deadcrootc_storage_patch(begp:endp) = spval
       call hist_addfld1d (fname='DEADCROOTC_STORAGE', units='gC/m^2', &
            avgflag='A', long_name='dead coarse root C storage', &
            ptr_patch=this%deadcrootc_storage_patch, default='inactive')   

       this%deadcrootc_xfer_patch(begp:endp) = spval
       call hist_addfld1d (fname='DEADCROOTC_XFER', units='gC/m^2', &
            avgflag='A', long_name='dead coarse root C transfer', &
            ptr_patch=this%deadcrootc_xfer_patch, default='inactive')   

       if(use_matrixcn)then
          this%matrix_cap_deadcrootc_patch(begp:endp) = spval
          call hist_addfld1d (fname='DEADCROOTC_CAP', units='gC/m^2', &
               avgflag='I', long_name='dead coarse root C capacity', &
               ptr_patch=this%matrix_cap_deadcrootc_patch)

          this%matrix_cap_deadcrootc_storage_patch(begp:endp) = spval
          call hist_addfld1d (fname='DEADCROOTC_STORAGE_CAP', units='gC/m^2', &
               avgflag='I', long_name='dead coarse root C storage capacity', &
               ptr_patch=this%matrix_cap_deadcrootc_storage_patch, default='inactive')   

          this%matrix_cap_deadcrootc_xfer_patch(begp:endp) = spval
          call hist_addfld1d (fname='DEADCROOTC_XFER_CAP', units='gC/m^2', &
               avgflag='I', long_name='dead coarse root C transfer capacity', &
               ptr_patch=this%matrix_cap_deadcrootc_xfer_patch, default='inactive')   
       end if

       this%gresp_storage_patch(begp:endp) = spval
       call hist_addfld1d (fname='GRESP_STORAGE', units='gC/m^2', &
            avgflag='A', long_name='growth respiration storage', &
            ptr_patch=this%gresp_storage_patch, default='inactive')    

       this%gresp_xfer_patch(begp:endp) = spval
       call hist_addfld1d (fname='GRESP_XFER', units='gC/m^2', &
            avgflag='A', long_name='growth respiration transfer', &
            ptr_patch=this%gresp_xfer_patch, default='inactive')     

       this%cpool_patch(begp:endp) = spval
       call hist_addfld1d (fname='CPOOL', units='gC/m^2', &
            avgflag='A', long_name='temporary photosynthate C pool', &
            ptr_patch=this%cpool_patch)

       this%xsmrpool_patch(begp:endp) = spval
       call hist_addfld1d (fname='XSMRPOOL', units='gC/m^2', &
            avgflag='A', long_name='temporary photosynthate C pool', &
            ptr_patch=this%xsmrpool_patch)

       this%ctrunc_patch(begp:endp) = spval
       call hist_addfld1d (fname='PFT_CTRUNC', units='gC/m^2', &
            avgflag='A', long_name='patch-level sink for C truncation', &
            ptr_patch=this%ctrunc_patch, default='inactive')

       this%dispvegc_patch(begp:endp) = spval
       call hist_addfld1d (fname='DISPVEGC', units='gC/m^2', &
            avgflag='A', long_name='displayed veg carbon, excluding storage and cpool', &
            ptr_patch=this%dispvegc_patch)

       this%storvegc_patch(begp:endp) = spval
       call hist_addfld1d (fname='STORVEGC', units='gC/m^2', &
            avgflag='A', long_name='stored vegetation carbon, excluding cpool', &
            ptr_patch=this%storvegc_patch)

       this%totvegc_patch(begp:endp) = spval
       call hist_addfld1d (fname='TOTVEGC', units='gC/m^2', &
            avgflag='A', long_name='total vegetation carbon, excluding cpool', &
            ptr_patch=this%totvegc_patch)

       this%totc_patch(begp:endp) = spval
       call hist_addfld1d (fname='TOTPFTC', units='gC/m^2', &
            avgflag='A', long_name='total patch-level carbon, including cpool', &
            ptr_patch=this%totc_patch)

       this%seedc_grc(begg:endg) = spval
       call hist_addfld1d (fname='SEEDC', units='gC/m^2', &
            avgflag='A', long_name='pool for seeding new PFTs via dynamic landcover', &
            ptr_gcell=this%seedc_grc)

       this%fuelc_col(begc:endc) = spval
       call hist_addfld1d (fname='FUELC', units='gC/m^2', &
            avgflag='A', long_name='fuel load', &
            ptr_col=this%fuelc_col)

       this%totc_col(begc:endc) = spval
       call hist_addfld1d (fname='TOTCOLC', units='gC/m^2', &
            avgflag='A', long_name='total column carbon, incl veg and cpool but excl product pools', &
            ptr_col=this%totc_col)

       this%totecosysc_col(begc:endc) = spval
       call hist_addfld1d (fname='TOTECOSYSC', units='gC/m^2', &
            avgflag='A', long_name='total ecosystem carbon, incl veg but excl cpool and product pools', &
            ptr_col=this%totecosysc_col)

       ! Matrix solution history variables
       if ( use_matrixcn )then
       end if
    end if

    !-------------------------------
    ! C13 state variables 
    !-------------------------------

    if ( carbon_type == 'c13' ) then

       this%leafc_patch(begp:endp) = spval
       call hist_addfld1d (fname='C13_LEAFC', units='gC13/m^2', &
            avgflag='A', long_name='C13 leaf C', &
            ptr_patch=this%leafc_patch, default='inactive')

       this%leafc_storage_patch(begp:endp) = spval
       call hist_addfld1d (fname='C13_LEAFC_STORAGE', units='gC13/m^2', &
            avgflag='A', long_name='C13 leaf C storage', &
            ptr_patch=this%leafc_storage_patch, default='inactive')

       this%leafc_xfer_patch(begp:endp) = spval
       call hist_addfld1d (fname='C13_LEAFC_XFER', units='gC13/m^2', &
            avgflag='A', long_name='C13 leaf C transfer', &
            ptr_patch=this%leafc_xfer_patch, default='inactive')

       if(use_matrixcn)then
          this%matrix_cap_leafc_patch(begp:endp) = spval
          call hist_addfld1d (fname='C13_LEAFC_CAP', units='gC13/m^2', &
               avgflag='I', long_name='C13 leaf C capacity', &
               ptr_patch=this%matrix_cap_leafc_patch)

          this%matrix_cap_leafc_storage_patch(begp:endp) = spval
          call hist_addfld1d (fname='C13_LEAFC_STORAGE_CAP', units='gC13/m^2', &
               avgflag='I', long_name='C13 leaf C storage capacity', &
               ptr_patch=this%matrix_cap_leafc_storage_patch)!, default='inactive')    

          this%matrix_cap_leafc_xfer_patch(begp:endp) = spval
          call hist_addfld1d (fname='C13_LEAFC_XFER_CAP', units='gC13/m^2', &
               avgflag='I', long_name='C13 leaf C transfer capacity', &
               ptr_patch=this%matrix_cap_leafc_xfer_patch)!, default='inactive')    
       end if

       this%leafc_storage_xfer_acc_patch(begp:endp) = spval
       call hist_addfld1d (fname='C13_LEAFC_STORAGE_XFER_ACC', units='gC13/m^2', &
            avgflag='A', long_name='Accumulated C13 leaf C transfer', &
            ptr_patch=this%leafc_storage_xfer_acc_patch, default='inactive')

       this%frootc_patch(begp:endp) = spval
       call hist_addfld1d (fname='C13_FROOTC', units='gC13/m^2', &
            avgflag='A', long_name='C13 fine root C', &
            ptr_patch=this%frootc_patch, default='inactive')

       this%frootc_storage_patch(begp:endp) = spval
       call hist_addfld1d (fname='C13_FROOTC_STORAGE', units='gC13/m^2', &
            avgflag='A', long_name='C13 fine root C storage', &
            ptr_patch=this%frootc_storage_patch, default='inactive')

       this%frootc_xfer_patch(begp:endp) = spval
       call hist_addfld1d (fname='C13_FROOTC_XFER', units='gC13/m^2', &
            avgflag='A', long_name='C13 fine root C transfer', &
            ptr_patch=this%frootc_xfer_patch, default='inactive')

       if(use_matrixcn)then
          this%matrix_cap_frootc_patch(begp:endp) = spval
          call hist_addfld1d (fname='C13_FROOTC_CAP', units='gC13/m^2', &
               avgflag='I', long_name='C13 fine root C capacity', &
               ptr_patch=this%matrix_cap_frootc_patch)

          this%matrix_cap_frootc_storage_patch(begp:endp) = spval
          call hist_addfld1d (fname='C13_FROOTC_STORAGE_CAP', units='gC13/m^2', &
               avgflag='I', long_name='C13 fine root C storage capacity', &
               ptr_patch=this%matrix_cap_frootc_storage_patch)!, default='inactive')   

          this%matrix_cap_frootc_xfer_patch(begp:endp) = spval
          call hist_addfld1d (fname='C13_FROOTC_XFER_CAP', units='gC13/m^2', &
               avgflag='I', long_name='C13 fine root C transfer capacity', &
               ptr_patch=this%matrix_cap_frootc_xfer_patch)!, default='inactive')    
       end if

       this%livestemc_patch(begp:endp) = spval
       call hist_addfld1d (fname='C13_LIVESTEMC', units='gC13/m^2', &
            avgflag='A', long_name='C13 live stem C', &
            ptr_patch=this%livestemc_patch, default='inactive')

       this%livestemc_storage_patch(begp:endp) = spval
       call hist_addfld1d (fname='C13_LIVESTEMC_STORAGE', units='gC13/m^2', &
            avgflag='A', long_name='C13 live stem C storage', &
            ptr_patch=this%livestemc_storage_patch, default='inactive')

       this%livestemc_xfer_patch(begp:endp) = spval
       call hist_addfld1d (fname='C13_LIVESTEMC_XFER', units='gC13/m^2', &
            avgflag='A', long_name='C13 live stem C transfer', &
            ptr_patch=this%livestemc_xfer_patch, default='inactive')

       if(use_matrixcn)then
          this%matrix_cap_livestemc_patch(begp:endp) = spval
          call hist_addfld1d (fname='C13_LIVESTEMC_CAP', units='gC13/m^2', &
               avgflag='I', long_name='C13 live stem C capacity', &
               ptr_patch=this%matrix_cap_livestemc_patch)

          this%matrix_cap_livestemc_storage_patch(begp:endp) = spval
          call hist_addfld1d (fname='C13_LIVESTEMC_STORAGE_CAP', units='gC13/m^2', &
               avgflag='I', long_name='C13 live stem C storage capcity', &
               ptr_patch=this%matrix_cap_livestemc_storage_patch)!, default='inactive')    

          this%matrix_cap_livestemc_xfer_patch(begp:endp) = spval
          call hist_addfld1d (fname='C13_LIVESTEMC_XFER_CAP', units='gC13/m^2', &
               avgflag='I', long_name='C13 live stem C transfer capacity', &
               ptr_patch=this%matrix_cap_livestemc_xfer_patch)!, default='inactive')     
       end if

       this%deadstemc_patch(begp:endp) = spval
       call hist_addfld1d (fname='C13_DEADSTEMC', units='gC13/m^2', &
            avgflag='A', long_name='C13 dead stem C', &
            ptr_patch=this%deadstemc_patch, default='inactive')

       this%deadstemc_storage_patch(begp:endp) = spval
       call hist_addfld1d (fname='C13_DEADSTEMC_STORAGE', units='gC13/m^2', &
            avgflag='A', long_name='C13 dead stem C storage', &
            ptr_patch=this%deadstemc_storage_patch, default='inactive')

       this%deadstemc_xfer_patch(begp:endp) = spval
       call hist_addfld1d (fname='C13_DEADSTEMC_XFER', units='gC13/m^2', &
            avgflag='A', long_name='C13 dead stem C transfer', &
            ptr_patch=this%deadstemc_xfer_patch, default='inactive')

       if(use_matrixcn)then
          this%matrix_cap_deadstemc_patch(begp:endp) = spval
          call hist_addfld1d (fname='C13_DEADSTEMC_CAP', units='gC13/m^2', &
               avgflag='I', long_name='C13 dead stem C capacity', &
               ptr_patch=this%matrix_cap_deadstemc_patch)

          this%matrix_cap_deadstemc_storage_patch(begp:endp) = spval
          call hist_addfld1d (fname='C13_DEADSTEMC_STORAGE_CAP', units='gC13/m^2', &
               avgflag='I', long_name='C13 dead stem C storage capacity', &
               ptr_patch=this%matrix_cap_deadstemc_storage_patch)!, default='inactive')    

          this%matrix_cap_deadstemc_xfer_patch(begp:endp) = spval
          call hist_addfld1d (fname='C13_DEADSTEMC_XFER_CAP', units='gC13/m^2', &
               avgflag='I', long_name='C13 dead stem C transfer capacity', &
               ptr_patch=this%matrix_cap_deadstemc_xfer_patch)!, default='inactive')    
       end if

       this%livecrootc_patch(begp:endp) = spval
       call hist_addfld1d (fname='C13_LIVECROOTC', units='gC13/m^2', &
            avgflag='A', long_name='C13 live coarse root C', &
            ptr_patch=this%livecrootc_patch, default='inactive')

       this%livecrootc_storage_patch(begp:endp) = spval
       call hist_addfld1d (fname='C13_LIVECROOTC_STORAGE', units='gC13/m^2', &
            avgflag='A', long_name='C13 live coarse root C storage', &
            ptr_patch=this%livecrootc_storage_patch, default='inactive')

       this%livecrootc_xfer_patch(begp:endp) = spval
       call hist_addfld1d (fname='C13_LIVECROOTC_XFER', units='gC13/m^2', &
            avgflag='A', long_name='C13 live coarse root C transfer', &
            ptr_patch=this%livecrootc_xfer_patch, default='inactive')

       if(use_matrixcn)then
          this%matrix_cap_livecrootc_patch(begp:endp) = spval
          call hist_addfld1d (fname='C13_LIVECROOTC_CAP', units='gC13/m^2', &
               avgflag='I', long_name='C13 live coarse root C capacity', &
               ptr_patch=this%matrix_cap_livecrootc_patch)

          this%matrix_cap_livecrootc_storage_patch(begp:endp) = spval
          call hist_addfld1d (fname='C13_LIVECROOTC_STORAGE_CAP', units='gC13/m^2', &
               avgflag='I', long_name='C13 live coarse root C storage capacity', &
            ptr_patch=this%matrix_cap_livecrootc_storage_patch)!, default='inactive')     

          this%matrix_cap_livecrootc_xfer_patch(begp:endp) = spval
          call hist_addfld1d (fname='C13_LIVECROOTC_XFER_CAP', units='gC13/m^2', &
               avgflag='I', long_name='C13 live coarse root C transfer capacity', &
               ptr_patch=this%matrix_cap_livecrootc_xfer_patch)!, default='inactive')    
       end if

       this%deadcrootc_patch(begp:endp) = spval
       call hist_addfld1d (fname='C13_DEADCROOTC', units='gC13/m^2', &
            avgflag='A', long_name='C13 dead coarse root C', &
            ptr_patch=this%deadcrootc_patch, default='inactive')

       this%deadcrootc_storage_patch(begp:endp) = spval
       call hist_addfld1d (fname='C13_DEADCROOTC_STORAGE', units='gC13/m^2', &
            avgflag='A', long_name='C13 dead coarse root C storage', &
            ptr_patch=this%deadcrootc_storage_patch,  default='inactive')

       this%deadcrootc_xfer_patch(begp:endp) = spval
       call hist_addfld1d (fname='C13_DEADCROOTC_XFER', units='gC13/m^2', &
            avgflag='A', long_name='C13 dead coarse root C transfer', &
            ptr_patch=this%deadcrootc_xfer_patch, default='inactive')

       if(use_matrixcn)then
          this%matrix_cap_deadcrootc_patch(begp:endp) = spval
          call hist_addfld1d (fname='C13_DEADCROOTC_CAP', units='gC13/m^2', &
               avgflag='I', long_name='C13 dead coarse root C capacity', &
               ptr_patch=this%matrix_cap_deadcrootc_patch)

          this%matrix_cap_deadcrootc_storage_patch(begp:endp) = spval
          call hist_addfld1d (fname='C13_DEADCROOTC_STORAGE_CAP', units='gC13/m^2', &
               avgflag='I', long_name='C13 dead coarse root C storage capacity', &
               ptr_patch=this%matrix_cap_deadcrootc_storage_patch)!, default='inactive')   

          this%matrix_cap_deadcrootc_xfer_patch(begp:endp) = spval
          call hist_addfld1d (fname='C13_DEADCROOTC_XFER_CAP', units='gC13/m^2', &
               avgflag='I', long_name='C13 dead coarse root C transfer capacity', &
               ptr_patch=this%matrix_cap_deadcrootc_xfer_patch)!, default='inactive')   
       end if

       this%gresp_storage_patch(begp:endp) = spval
       call hist_addfld1d (fname='C13_GRESP_STORAGE', units='gC13/m^2', &
            avgflag='A', long_name='C13 growth respiration storage', &
            ptr_patch=this%gresp_storage_patch, default='inactive')

       this%gresp_xfer_patch(begp:endp) = spval
       call hist_addfld1d (fname='C13_GRESP_XFER', units='gC13/m^2', &
            avgflag='A', long_name='C13 growth respiration transfer', &
            ptr_patch=this%gresp_xfer_patch, default='inactive')

       this%cpool_patch(begp:endp) = spval
       call hist_addfld1d (fname='C13_CPOOL', units='gC13/m^2', &
            avgflag='A', long_name='C13 temporary photosynthate C pool', &
            ptr_patch=this%cpool_patch, default='inactive')

       this%xsmrpool_patch(begp:endp) = spval
       call hist_addfld1d (fname='C13_XSMRPOOL', units='gC13/m^2', &
            avgflag='A', long_name='C13 temporary photosynthate C pool', &
            ptr_patch=this%xsmrpool_patch, default='inactive')

       this%ctrunc_patch(begp:endp) = spval
       call hist_addfld1d (fname='C13_PFT_CTRUNC', units='gC13/m^2', &
            avgflag='A', long_name='C13 patch-level sink for C truncation', &
            ptr_patch=this%ctrunc_patch, default='inactive')

       this%dispvegc_patch(begp:endp) = spval
       call hist_addfld1d (fname='C13_DISPVEGC', units='gC13/m^2', &
            avgflag='A', long_name='C13 displayed veg carbon, excluding storage and cpool', &
            ptr_patch=this%dispvegc_patch, default='inactive')

       this%storvegc_patch(begp:endp) = spval
       call hist_addfld1d (fname='C13_STORVEGC', units='gC13/m^2', &
            avgflag='A', long_name='C13 stored vegetation carbon, excluding cpool', &
            ptr_patch=this%storvegc_patch, default='inactive')

       this%totvegc_patch(begp:endp) = spval
       call hist_addfld1d (fname='C13_TOTVEGC', units='gC13/m^2', &
            avgflag='A', long_name='C13 total vegetation carbon, excluding cpool', &
            ptr_patch=this%totvegc_patch)

       this%totc_patch(begp:endp) = spval
       call hist_addfld1d (fname='C13_TOTPFTC', units='gC13/m^2', &
            avgflag='A', long_name='C13 total patch-level carbon, including cpool', &
            ptr_patch=this%totc_patch, default='inactive')

       this%seedc_grc(begg:endg) = spval
       call hist_addfld1d (fname='C13_SEEDC', units='gC13/m^2', &
            avgflag='A', long_name='C13 pool for seeding new PFTs via dynamic landcover', &
            ptr_gcell=this%seedc_grc, default='inactive')

       this%totc_col(begc:endc) = spval
       call hist_addfld1d (fname='C13_TOTCOLC', units='gC13/m^2', &
            avgflag='A', long_name='C13 total column carbon, incl veg and cpool but excl product pools', &
            ptr_col=this%totc_col, default='inactive')

       this%totecosysc_col(begc:endc) = spval
       call hist_addfld1d (fname='C13_TOTECOSYSC', units='gC13/m^2', &
            avgflag='A', long_name='C13 total ecosystem carbon, incl veg but excl cpool and product pools', &
            ptr_col=this%totecosysc_col)

       if (use_crop) then
          this%reproductivec_patch(begp:endp,:) = spval
          do k = 1, nrepr
             data1dptr => this%reproductivec_patch(:,k)
             call hist_addfld1d ( &
                  ! e.g., C13_GRAINC
                  fname='C13_'//get_repr_hist_fname(k)//'C', &
                  units='gC/m^2', &
                  avgflag='A', &
                  long_name='C13 '//get_repr_longname(k)//' C (does not equal yield)', &
                  ptr_patch=data1dptr, default='inactive')
          end do

          this%cropseedc_deficit_patch(begp:endp) = spval
          call hist_addfld1d (fname='C13_CROPSEEDC_DEFICIT', units='gC/m^2', &
               avgflag='A', long_name='C13 C used for crop seed that needs to be repaid', &
               ptr_patch=this%cropseedc_deficit_patch, default='inactive')

          this%xsmrpool_loss_patch(begp:endp) = spval
          call hist_addfld1d (fname='C13_XSMRPOOL_LOSS', units='gC13/m^2', &
               avgflag='A', long_name='C13 temporary photosynthate C pool loss', &
               ptr_patch=this%xsmrpool_loss_patch, default='inactive')
       end if

       ! Matrix solution history variables
       if ( use_matrixcn )then
       end if

    endif

    !-------------------------------
    ! C14 state variables 
    !-------------------------------

    if ( carbon_type == 'c14') then

       this%leafc_patch(begp:endp) = spval
       call hist_addfld1d (fname='C14_LEAFC', units='gC14/m^2', &
            avgflag='A', long_name='C14 leaf C', &
            ptr_patch=this%leafc_patch, default='inactive')

       this%leafc_storage_patch(begp:endp) = spval
       call hist_addfld1d (fname='C14_LEAFC_STORAGE', units='gC14/m^2', &
            avgflag='A', long_name='C14 leaf C storage', &
            ptr_patch=this%leafc_storage_patch, default='inactive')

       this%leafc_xfer_patch(begp:endp) = spval
       call hist_addfld1d (fname='C14_LEAFC_XFER', units='gC14/m^2', &
            avgflag='A', long_name='C14 leaf C transfer', &
            ptr_patch=this%leafc_xfer_patch, default='inactive')

        this%leafc_storage_xfer_acc_patch(begp:endp) = spval
        call hist_addfld1d (fname='C14_LEAFC_STORAGE_XFER_ACC', units='gC14/m^2', &
             avgflag='A', long_name='Accumulated C14 leaf C transfer', &
             ptr_patch=this%leafc_storage_xfer_acc_patch, default='inactive')

       if(use_matrixcn)then
          this%matrix_cap_leafc_patch(begp:endp) = spval
          call hist_addfld1d (fname='C14_LEAFC_CAP', units='gC14/m^2', &
               avgflag='I', long_name='C14 leaf C capacity', &
               ptr_patch=this%matrix_cap_leafc_patch)

          this%matrix_cap_leafc_storage_patch(begp:endp) = spval
          call hist_addfld1d (fname='C14_LEAFC_STORAGE_CAP', units='gC14/m^2', &
               avgflag='I', long_name='C14 leaf C storage capacity', &
               ptr_patch=this%matrix_cap_leafc_storage_patch)!, default='inactive')    

          this%matrix_cap_leafc_xfer_patch(begp:endp) = spval
          call hist_addfld1d (fname='C14_LEAFC_XFER_CAP', units='gC14/m^2', &
               avgflag='I', long_name='C14 leaf C transfer capacity', &
               ptr_patch=this%matrix_cap_leafc_xfer_patch)!, default='inactive')    
       end if

       this%frootc_patch(begp:endp) = spval
       call hist_addfld1d (fname='C14_FROOTC', units='gC14/m^2', &
            avgflag='A', long_name='C14 fine root C', &
            ptr_patch=this%frootc_patch, default='inactive')

       this%frootc_storage_patch(begp:endp) = spval
       call hist_addfld1d (fname='C14_FROOTC_STORAGE', units='gC14/m^2', &
            avgflag='A', long_name='C14 fine root C storage', &
            ptr_patch=this%frootc_storage_patch, default='inactive')

       this%frootc_xfer_patch(begp:endp) = spval
       call hist_addfld1d (fname='C14_FROOTC_XFER', units='gC14/m^2', &
            avgflag='A', long_name='C14 fine root C transfer', &
            ptr_patch=this%frootc_xfer_patch, default='inactive')

       if(use_matrixcn)then
          this%matrix_cap_frootc_patch(begp:endp) = spval
          call hist_addfld1d (fname='C14_FROOTC_CAP', units='gC14/m^2', &
               avgflag='I', long_name='C14 fine root C capacity', &
               ptr_patch=this%matrix_cap_frootc_patch)

          this%matrix_cap_frootc_storage_patch(begp:endp) = spval
          call hist_addfld1d (fname='C14_FROOTC_STORAGE_CAP', units='gC14/m^2', &
               avgflag='I', long_name='C14 fine root C storage capacity', &
               ptr_patch=this%matrix_cap_frootc_storage_patch)!, default='inactive')   

          this%matrix_cap_frootc_xfer_patch(begp:endp) = spval
          call hist_addfld1d (fname='C14_FROOTC_XFER_CAP', units='gC14/m^2', &
               avgflag='I', long_name='C14 fine root C transfer capacity', &
               ptr_patch=this%matrix_cap_frootc_xfer_patch)!, default='inactive')    
       end if

       this%livestemc_patch(begp:endp) = spval
       call hist_addfld1d (fname='C14_LIVESTEMC', units='gC14/m^2', &
            avgflag='A', long_name='C14 live stem C', &
            ptr_patch=this%livestemc_patch, default='inactive')

       this%livestemc_storage_patch(begp:endp) = spval
       call hist_addfld1d (fname='C14_LIVESTEMC_STORAGE', units='gC14/m^2', &
            avgflag='A', long_name='C14 live stem C storage', &
            ptr_patch=this%livestemc_storage_patch, default='inactive')

       this%livestemc_xfer_patch(begp:endp) = spval
       call hist_addfld1d (fname='C14_LIVESTEMC_XFER', units='gC14/m^2', &
            avgflag='A', long_name='C14 live stem C transfer', &
            ptr_patch=this%livestemc_xfer_patch, default='inactive')

       if(use_matrixcn)then
          this%matrix_cap_livestemc_patch(begp:endp) = spval
          call hist_addfld1d (fname='C14_LIVESTEMC_CAP', units='gC14/m^2', &
               avgflag='I', long_name='C14 live stem C capacity', &
               ptr_patch=this%matrix_cap_livestemc_patch)

          this%matrix_cap_livestemc_storage_patch(begp:endp) = spval
          call hist_addfld1d (fname='C14_LIVESTEMC_STORAGE_CAP', units='gC14/m^2', &
               avgflag='I', long_name='C14 live stem C storage capcity', &
               ptr_patch=this%matrix_cap_livestemc_storage_patch)!, default='inactive')    

          this%matrix_cap_livestemc_xfer_patch(begp:endp) = spval
          call hist_addfld1d (fname='C14_LIVESTEMC_XFER_CAP', units='gC14/m^2', &
               avgflag='I', long_name='C14 live stem C transfer capacity', &
               ptr_patch=this%matrix_cap_livestemc_xfer_patch)!, default='inactive')     
       end if

       this%deadstemc_patch(begp:endp) = spval
       call hist_addfld1d (fname='C14_DEADSTEMC', units='gC14/m^2', &
            avgflag='A', long_name='C14 dead stem C', &
            ptr_patch=this%deadstemc_patch, default='inactive')

       this%deadstemc_storage_patch(begp:endp) = spval
       call hist_addfld1d (fname='C14_DEADSTEMC_STORAGE', units='gC14/m^2', &
            avgflag='A', long_name='C14 dead stem C storage', &
            ptr_patch=this%deadstemc_storage_patch, default='inactive')

       this%deadstemc_xfer_patch(begp:endp) = spval
       call hist_addfld1d (fname='C14_DEADSTEMC_XFER', units='gC14/m^2', &
            avgflag='A', long_name='C14 dead stem C transfer', &
            ptr_patch=this%deadstemc_xfer_patch, default='inactive')

       if(use_matrixcn)then
          this%matrix_cap_deadstemc_patch(begp:endp) = spval
          call hist_addfld1d (fname='C14_DEADSTEMC_CAP', units='gC14/m^2', &
               avgflag='I', long_name='C14 dead stem C capacity', &
               ptr_patch=this%matrix_cap_deadstemc_patch)

          this%matrix_cap_deadstemc_storage_patch(begp:endp) = spval
          call hist_addfld1d (fname='C14_DEADSTEMC_STORAGE_CAP', units='gC14/m^2', &
               avgflag='I', long_name='C14 dead stem C storage capacity', &
               ptr_patch=this%matrix_cap_deadstemc_storage_patch)!, default='inactive')    

          this%matrix_cap_deadstemc_xfer_patch(begp:endp) = spval
          call hist_addfld1d (fname='C14_DEADSTEMC_XFER_CAP', units='gC14/m^2', &
               avgflag='I', long_name='C14 dead stem C transfer capacity', &
               ptr_patch=this%matrix_cap_deadstemc_xfer_patch)!, default='inactive')    
       end if

       this%livecrootc_patch(begp:endp) = spval
       call hist_addfld1d (fname='C14_LIVECROOTC', units='gC14/m^2', &
            avgflag='A', long_name='C14 live coarse root C', &
            ptr_patch=this%livecrootc_patch, default='inactive')

       this%livecrootc_storage_patch(begp:endp) = spval
       call hist_addfld1d (fname='C14_LIVECROOTC_STORAGE', units='gC14/m^2', &
            avgflag='A', long_name='C14 live coarse root C storage', &
            ptr_patch=this%livecrootc_storage_patch, default='inactive')

       this%livecrootc_xfer_patch(begp:endp) = spval
       call hist_addfld1d (fname='C14_LIVECROOTC_XFER', units='gC14/m^2', &
            avgflag='A', long_name='C14 live coarse root C transfer', &
            ptr_patch=this%livecrootc_xfer_patch, default='inactive')

       if(use_matrixcn)then
          this%matrix_cap_livecrootc_patch(begp:endp) = spval
          call hist_addfld1d (fname='C14_LIVECROOTC_CAP', units='gC14/m^2', &
               avgflag='I', long_name='C14 live coarse root C capacity', &
               ptr_patch=this%matrix_cap_livecrootc_patch)

          this%matrix_cap_livecrootc_storage_patch(begp:endp) = spval
          call hist_addfld1d (fname='C14_LIVECROOTC_STORAGE_CAP', units='gC14/m^2', &
               avgflag='I', long_name='C14 live coarse root C storage capacity', &
            ptr_patch=this%matrix_cap_livecrootc_storage_patch)!, default='inactive')     

          this%matrix_cap_livecrootc_xfer_patch(begp:endp) = spval
          call hist_addfld1d (fname='C14_LIVECROOTC_XFER_CAP', units='gC14/m^2', &
               avgflag='I', long_name='C14 live coarse root C transfer capacity', &
               ptr_patch=this%matrix_cap_livecrootc_xfer_patch)!, default='inactive')    
       end if

       this%deadcrootc_patch(begp:endp) = spval
       call hist_addfld1d (fname='C14_DEADCROOTC', units='gC14/m^2', &
            avgflag='A', long_name='C14 dead coarse root C', &
            ptr_patch=this%deadcrootc_patch, default='inactive')

       this%deadcrootc_storage_patch(begp:endp) = spval
       call hist_addfld1d (fname='C14_DEADCROOTC_STORAGE', units='gC14/m^2', &
            avgflag='A', long_name='C14 dead coarse root C storage', &
            ptr_patch=this%deadcrootc_storage_patch,  default='inactive')

       this%deadcrootc_xfer_patch(begp:endp) = spval
       call hist_addfld1d (fname='C14_DEADCROOTC_XFER', units='gC14/m^2', &
            avgflag='A', long_name='C14 dead coarse root C transfer', &
            ptr_patch=this%deadcrootc_xfer_patch, default='inactive')

       if(use_matrixcn)then
          this%matrix_cap_deadcrootc_patch(begp:endp) = spval
          call hist_addfld1d (fname='C14_DEADCROOTC_CAP', units='gC14/m^2', &
               avgflag='I', long_name='C14 dead coarse root C capacity', &
               ptr_patch=this%matrix_cap_deadcrootc_patch)

          this%matrix_cap_deadcrootc_storage_patch(begp:endp) = spval
          call hist_addfld1d (fname='C14_DEADCROOTC_STORAGE_CAP', units='gC14/m^2', &
               avgflag='I', long_name='C14 dead coarse root C storage capacity', &
               ptr_patch=this%matrix_cap_deadcrootc_storage_patch)!, default='inactive')   

          this%matrix_cap_deadcrootc_xfer_patch(begp:endp) = spval
          call hist_addfld1d (fname='C14_DEADCROOTC_XFER_CAP', units='gC14/m^2', &
               avgflag='I', long_name='C14 dead coarse root C transfer capacity', &
               ptr_patch=this%matrix_cap_deadcrootc_xfer_patch)!, default='inactive')   
       end if

       this%gresp_storage_patch(begp:endp) = spval
       call hist_addfld1d (fname='C14_GRESP_STORAGE', units='gC14/m^2', &
            avgflag='A', long_name='C14 growth respiration storage', &
            ptr_patch=this%gresp_storage_patch, default='inactive')

       this%gresp_xfer_patch(begp:endp) = spval
       call hist_addfld1d (fname='C14_GRESP_XFER', units='gC14/m^2', &
            avgflag='A', long_name='C14 growth respiration transfer', &
            ptr_patch=this%gresp_xfer_patch, default='inactive')

       this%cpool_patch(begp:endp) = spval
       call hist_addfld1d (fname='C14_CPOOL', units='gC14/m^2', &
            avgflag='A', long_name='C14 temporary photosynthate C pool', &
            ptr_patch=this%cpool_patch, default='inactive')

       this%xsmrpool_patch(begp:endp) = spval
       call hist_addfld1d (fname='C14_XSMRPOOL', units='gC14/m^2', &
            avgflag='A', long_name='C14 temporary photosynthate C pool', &
            ptr_patch=this%xsmrpool_patch, default='inactive')

       this%ctrunc_patch(begp:endp) = spval
       call hist_addfld1d (fname='C14_PFT_CTRUNC', units='gC14/m^2', &
            avgflag='A', long_name='C14 patch-level sink for C truncation', &
            ptr_patch=this%ctrunc_patch, default='inactive')

       this%dispvegc_patch(begp:endp) = spval
       call hist_addfld1d (fname='C14_DISPVEGC', units='gC14/m^2', &
            avgflag='A', long_name='C14 displayed veg carbon, excluding storage and cpool', &
            ptr_patch=this%dispvegc_patch, default='inactive')

       this%storvegc_patch(begp:endp) = spval
       call hist_addfld1d (fname='C14_STORVEGC', units='gC14/m^2', &
            avgflag='A', long_name='C14 stored vegetation carbon, excluding cpool', &
            ptr_patch=this%storvegc_patch, default='inactive')

       this%totvegc_patch(begp:endp) = spval
       call hist_addfld1d (fname='C14_TOTVEGC', units='gC14/m^2', &
            avgflag='A', long_name='C14 total vegetation carbon, excluding cpool', &
            ptr_patch=this%totvegc_patch)

       this%totc_patch(begp:endp) = spval
       call hist_addfld1d (fname='C14_TOTPFTC', units='gC14/m^2', &
            avgflag='A', long_name='C14 total patch-level carbon, including cpool', &
            ptr_patch=this%totc_patch, default='inactive')

       this%seedc_grc(begg:endg) = spval
       call hist_addfld1d (fname='C14_SEEDC', units='gC14/m^2', &
            avgflag='A', long_name='C14 pool for seeding new PFTs via dynamic landcover', &
            ptr_gcell=this%seedc_grc, default='inactive')

       this%totc_col(begc:endc) = spval
       call hist_addfld1d (fname='C14_TOTCOLC', units='gC14/m^2', &
            avgflag='A', long_name='C14 total column carbon, incl veg and cpool but excl product pools', &
            ptr_col=this%totc_col, default='inactive')

       this%totecosysc_col(begc:endc) = spval
       call hist_addfld1d (fname='C14_TOTECOSYSC', units='gC14/m^2', &
            avgflag='A', long_name='C14 total ecosystem carbon, incl veg but excl cpool and product pools', &
            ptr_col=this%totecosysc_col)

       if (use_crop) then
          this%reproductivec_patch(begp:endp,:) = spval
          do k = 1, nrepr
             data1dptr => this%reproductivec_patch(:,k)
             call hist_addfld1d ( &
                  ! e.g., C14_GRAINC
                  fname='C14_'//get_repr_hist_fname(k)//'C', units='gC/m^2', &
                  avgflag='A', &
                  long_name='C14 '//get_repr_longname(k)//' C (does not equal yield)', &
                  ptr_patch=data1dptr, default='inactive')
          end do

          this%cropseedc_deficit_patch(begp:endp) = spval
          call hist_addfld1d (fname='C14_CROPSEEDC_DEFICIT', units='gC/m^2', &
               avgflag='A', long_name='C14 C used for crop seed that needs to be repaid', &
               ptr_patch=this%cropseedc_deficit_patch, default='inactive')

          this%xsmrpool_loss_patch(begp:endp) = spval
          call hist_addfld1d (fname='C14_XSMRPOOL_LOSS', units='gC14/m^2', &
               avgflag='A', long_name='C14 temporary photosynthate C pool loss', &
               ptr_patch=this%xsmrpool_loss_patch, default='inactive')
       end if

       ! Matrix solution history variables
       if ( use_matrixcn )then
       end if

    endif

  end subroutine InitHistory

  !-----------------------------------------------------------------------
  subroutine InitCold(this, bounds, ratio, carbon_type, c12_cnveg_carbonstate_inst)
    !
    ! !DESCRIPTION:
    ! Initializes time varying variables used only in coupled carbon-nitrogen mode (CN):
    !
    ! !USES:
    use landunit_varcon	 , only : istsoil, istcrop 
    use clm_time_manager , only : is_restart, get_nstep
<<<<<<< HEAD
    use clm_varctl, only : MM_Nuptake_opt, spinup_state, use_matrixcn
=======
    use clm_varctl, only : MM_Nuptake_opt, spinup_state
>>>>>>> 94e1bdc4
    !
    ! !ARGUMENTS:
    class(cnveg_carbonstate_type)                       :: this 
    type(bounds_type)            , intent(in)           :: bounds  
    real(r8)                     , intent(in)           :: ratio              ! Standard isotope ratio
    character(len=*)             , intent(in)           :: carbon_type        ! 'c12' or 'c13' or 'c14'
    type(cnveg_carbonstate_type) , optional, intent(in) :: c12_cnveg_carbonstate_inst
    !
    ! !LOCAL VARIABLES:
    integer  :: p,c,l,g,j,k,i
    integer  :: fc                                       ! filter index
    integer  :: num_special_col                          ! number of good values in special_col filter
    integer  :: num_special_patch                        ! number of good values in special_patch filter
    integer  :: special_col(bounds%endc-bounds%begc+1)   ! special landunit filter - columns
    integer  :: special_patch(bounds%endp-bounds%begp+1) ! special landunit filter - patches
    !-----------------------------------------------------------------------

    if (carbon_type == 'c13' .or. carbon_type == 'c14') then
       if (.not. present(c12_cnveg_carbonstate_inst)) then
          call endrun(msg=' ERROR: for C13 or C14 must pass in c12_cnveg_carbonstate_inst as argument' //&
               errMsg(sourcefile, __LINE__))
       end if
    else
       if ( spinup_state == 2 ) spinup_factor_deadwood = spinup_factor_AD
    end if

    ! Set column filters

    num_special_col = 0
    do c = bounds%begc, bounds%endc
       l = col%landunit(c)
       if (lun%ifspecial(l)) then
          num_special_col = num_special_col + 1
          special_col(num_special_col) = c
       end if
    end do

    ! Set patch filters

    num_special_patch = 0
    do p = bounds%begp,bounds%endp
       l = patch%landunit(p)
       if (lun%ifspecial(l)) then
          num_special_patch = num_special_patch + 1
          special_patch(num_special_patch) = p
       end if
    end do

    !-----------------------------------------------
    ! initialize patch-level carbon state variables
    !-----------------------------------------------

    do p = bounds%begp,bounds%endp

       this%leafcmax_patch(p) = 0._r8

       l = patch%landunit(p)
       if (lun%itype(l) == istsoil .or. lun%itype(l) == istcrop) then

          if (patch%itype(p) == noveg) then
             this%leafc_patch(p)                        = 0._r8
             this%leafc_storage_patch(p)                = 0._r8
             this%frootc_patch(p)                       = 0._r8            
             this%frootc_storage_patch(p)               = 0._r8    
<<<<<<< HEAD
             if(use_matrixcn)then
                this%matrix_cap_leafc_patch(p)          = 0._r8
                this%matrix_cap_leafc_storage_patch(p)  = 0._r8
                this%matrix_cap_frootc_patch(p)         = 0._r8            
                this%matrix_cap_frootc_storage_patch(p) = 0._r8    
=======

             ! Set matrix solution bare-soil
             if ( use_matrixcn )then
>>>>>>> 94e1bdc4
             end if
          else
             if (pftcon%evergreen(patch%itype(p)) == 1._r8) then
                this%leafc_patch(p)                        = cnvegcstate_const%initial_vegC * ratio     
                this%leafc_storage_patch(p)                = 0._r8
                this%frootc_patch(p)                       = cnvegcstate_const%initial_vegC * ratio           
                this%frootc_storage_patch(p)               = 0._r8    
<<<<<<< HEAD
                if(use_matrixcn)then
                   this%matrix_cap_leafc_patch(p)          = cnvegcstate_const%initial_vegC * ratio     
                   this%matrix_cap_leafc_storage_patch(p)  = 0._r8
                   this%matrix_cap_frootc_patch(p)         = cnvegcstate_const%initial_vegC * ratio           
                   this%matrix_cap_frootc_storage_patch(p) = 0._r8    
=======
                ! Set matrix solution evergreen
                if ( use_matrixcn )then
>>>>>>> 94e1bdc4
                end if
             else if (patch%itype(p) >= npcropmin) then ! prognostic crop types
                this%leafc_patch(p)                        = 0._r8
                this%leafc_storage_patch(p)                = 0._r8
                this%frootc_patch(p)                       = 0._r8            
                this%frootc_storage_patch(p)               = 0._r8    
<<<<<<< HEAD
                if(use_matrixcn)then
                   this%matrix_cap_leafc_patch(p)          = 0._r8
                   this%matrix_cap_leafc_storage_patch(p)  = 0._r8
                   this%matrix_cap_frootc_patch(p)         = 0._r8            
                   this%matrix_cap_frootc_storage_patch(p) = 0._r8    
=======
                ! Set matrix solution prognostic crops
                if ( use_matrixcn )then
>>>>>>> 94e1bdc4
                end if
             else
                this%leafc_patch(p)                        = 0._r8
                this%leafc_storage_patch(p)                = cnvegcstate_const%initial_vegC * ratio   
                this%frootc_patch(p)                       = 0._r8            
                this%frootc_storage_patch(p)               = cnvegcstate_const%initial_vegC * ratio   
<<<<<<< HEAD
                if(use_matrixcn)then
                   this%matrix_cap_leafc_patch(p)          = 0._r8
                   this%matrix_cap_leafc_storage_patch(p)  = cnvegcstate_const%initial_vegC * ratio   
                   this%matrix_cap_frootc_patch(p)         = 0._r8            
                   this%matrix_cap_frootc_storage_patch(p) = cnvegcstate_const%initial_vegC * ratio   
=======
                ! Set matrix solution for everything else
                if ( use_matrixcn )then
>>>>>>> 94e1bdc4
                end if
             end if
          end if
          this%leafc_xfer_patch(p)                         = 0._r8
<<<<<<< HEAD
          if(use_matrixcn)then
             this%matrix_cap_leafc_xfer_patch(p)           = 0._r8
          end if
          this%leafc_storage_xfer_acc_patch(p)             = 0._r8
          this%storage_cdemand_patch(p)                    = 0._r8
=======
          this%leafc_storage_xfer_acc_patch(p)             = 0._r8
          this%storage_cdemand_patch(p)                    = 0._r8

          ! Set matrix solution general
          if ( use_matrixcn )then
          end if
>>>>>>> 94e1bdc4

          if (MM_Nuptake_opt .eqv. .false.) then  ! if not running in floating CN ratio option 
             this%frootc_patch(p)                          = 0._r8 
             this%frootc_storage_patch(p)                  = 0._r8 
<<<<<<< HEAD
             if(use_matrixcn)then
                this%matrix_cap_frootc_patch(p)            = 0._r8 
                this%matrix_cap_frootc_storage_patch(p)    = 0._r8 
             end if
          end if     
          this%frootc_xfer_patch(p)                        = 0._r8 
          if(use_matrixcn)then
             this%matrix_cap_frootc_xfer_patch(p)          = 0._r8 
          end if

          this%livestemc_patch(p)                          = 0._r8 
          this%livestemc_storage_patch(p)                  = 0._r8 
          this%livestemc_xfer_patch(p)                     = 0._r8 
          if(use_matrixcn)then
             this%matrix_cap_livestemc_patch(p)            = 0._r8 
             this%matrix_cap_livestemc_storage_patch(p)    = 0._r8 
             this%matrix_cap_livestemc_xfer_patch(p)       = 0._r8 
=======
             ! Set matrix solution
             if ( use_matrixcn )then
             end if
          end if     
          this%frootc_xfer_patch(p)                        = 0._r8 

          this%livestemc_patch(p)                          = 0._r8 
          this%livestemc_storage_patch(p)                  = 0._r8 
          this%livestemc_xfer_patch(p)                     = 0._r8 

          ! Set matrix solution
          if ( use_matrixcn )then
>>>>>>> 94e1bdc4
          end if

          if (pftcon%woody(patch%itype(p)) == 1._r8) then
             this%deadstemc_patch(p)                       = 0.1_r8 * ratio
<<<<<<< HEAD
             if(use_matrixcn)then
                this%matrix_cap_deadstemc_patch(p)         = 0.1_r8 * ratio
             end if
          else
             this%deadstemc_patch(p)                       = 0._r8 
             if(use_matrixcn)then
                this%matrix_cap_deadstemc_patch(p)         = 0._r8 
             end if
          end if
          this%deadstemc_storage_patch(p)                  = 0._r8 
          this%deadstemc_xfer_patch(p)                     = 0._r8 
          if(use_matrixcn)then
             this%matrix_cap_deadstemc_storage_patch(p)    = 0._r8 
             this%matrix_cap_deadstemc_xfer_patch(p)       = 0._r8 
          end if
=======
             ! Set matrix solution for woody
             if ( use_matrixcn )then
             end if
          else
             this%deadstemc_patch(p)                       = 0._r8 
             ! Set matrix solution for non-woody
             if ( use_matrixcn )then
             end if
          end if
          this%deadstemc_storage_patch(p)                  = 0._r8 
          this%deadstemc_xfer_patch(p)                     = 0._r8 
>>>>>>> 94e1bdc4

          this%livecrootc_patch(p)                         = 0._r8 
          this%livecrootc_storage_patch(p)                 = 0._r8 
          this%livecrootc_xfer_patch(p)                    = 0._r8 
<<<<<<< HEAD
          if(use_matrixcn)then
             this%matrix_cap_livecrootc_patch(p)           = 0._r8 
             this%matrix_cap_livecrootc_storage_patch(p)   = 0._r8 
             this%matrix_cap_livecrootc_xfer_patch(p)      = 0._r8 
          end if
=======
>>>>>>> 94e1bdc4

          this%deadcrootc_patch(p)                         = 0._r8 
          this%deadcrootc_storage_patch(p)                 = 0._r8 
          this%deadcrootc_xfer_patch(p)                    = 0._r8 
<<<<<<< HEAD
          if(use_matrixcn)then
             this%matrix_cap_deadcrootc_patch(p)           = 0._r8 
             this%matrix_cap_deadcrootc_storage_patch(p)   = 0._r8 
             this%matrix_cap_deadcrootc_xfer_patch(p)      = 0._r8 
          end if
=======
>>>>>>> 94e1bdc4

          this%gresp_storage_patch(p)      = 0._r8 
          this%gresp_xfer_patch(p)         = 0._r8 

          this%cpool_patch(p)              = 0._r8 
          this%xsmrpool_patch(p)           = 0._r8 
          this%ctrunc_patch(p)             = 0._r8 
          this%dispvegc_patch(p)           = 0._r8 
          this%storvegc_patch(p)           = 0._r8 
          this%woodc_patch(p)              = 0._r8
          this%totc_patch(p)               = 0._r8 
!!!!initial pool size for matrix
          if(use_matrixcn)then
             this%leafc0_patch(p)              = 1.e-30_r8
             this%leafc0_storage_patch(p)      = 1.e-30_r8
             this%leafc0_xfer_patch(p)         = 1.e-30_r8
             this%frootc0_patch(p)             = 1.e-30_r8            
             this%frootc0_storage_patch(p)     = 1.e-30_r8  
             this%frootc0_xfer_patch(p)        = 1.e-30_r8 

             this%livestemc0_patch(p)          = 1.e-30_r8 
             this%livestemc0_storage_patch(p)  = 1.e-30_r8 
             this%livestemc0_xfer_patch(p)     = 1.e-30_r8
             this%deadstemc0_patch(p)          = 1.e-30_r8
             this%deadstemc0_storage_patch(p)  = 1.e-30_r8 
             this%deadstemc0_xfer_patch(p)     = 1.e-30_r8 

             this%livecrootc0_patch(p)         = 1.e-30_r8 
             this%livecrootc0_storage_patch(p) = 1.e-30_r8 
             this%livecrootc0_xfer_patch(p)    = 1.e-30_r8 

             this%deadcrootc0_patch(p)         = 1.e-30_r8 
             this%deadcrootc0_storage_patch(p) = 1.e-30_r8 
             this%deadcrootc0_xfer_patch(p)    = 1.e-30_r8

             this%reproc0_patch(p)             = 1.e-30_r8
             this%reproc0_storage_patch(p)     = 1.e-30_r8
             this%reproc0_xfer_patch(p)        = 1.e-30_r8

             this%leafc_SASUsave_patch(p)              = 0._r8
             this%leafc_storage_SASUsave_patch(p)      = 0._r8
             this%leafc_xfer_SASUsave_patch(p)         = 0._r8
             this%frootc_SASUsave_patch(p)             = 0._r8
             this%frootc_storage_SASUsave_patch(p)     = 0._r8
             this%frootc_xfer_SASUsave_patch(p)        = 0._r8
             this%livestemc_SASUsave_patch(p)          = 0._r8
             this%livestemc_storage_SASUsave_patch(p)  = 0._r8
             this%livestemc_xfer_SASUsave_patch(p)     = 0._r8
             this%deadstemc_SASUsave_patch(p)          = 0._r8
             this%deadstemc_storage_SASUsave_patch(p)  = 0._r8
             this%deadstemc_xfer_SASUsave_patch(p)     = 0._r8
             this%livecrootc_SASUsave_patch(p)         = 0._r8
             this%livecrootc_storage_SASUsave_patch(p) = 0._r8
             this%livecrootc_xfer_SASUsave_patch(p)    = 0._r8
             this%deadcrootc_SASUsave_patch(p)         = 0._r8
             this%deadcrootc_storage_SASUsave_patch(p) = 0._r8
             this%deadcrootc_xfer_SASUsave_patch(p)    = 0._r8
             this%grainc_SASUsave_patch(p)             = 0._r8
             this%grainc_storage_SASUsave_patch(p)     = 0._r8

             this%matrix_calloc_leaf_acc_patch(p)                           = 0._r8
             this%matrix_calloc_leafst_acc_patch(p)                         = 0._r8
             this%matrix_calloc_froot_acc_patch(p)                          = 0._r8
             this%matrix_calloc_frootst_acc_patch(p)                        = 0._r8
             this%matrix_calloc_livestem_acc_patch(p)                       = 0._r8
             this%matrix_calloc_livestemst_acc_patch(p)                     = 0._r8
             this%matrix_calloc_deadstem_acc_patch(p)                       = 0._r8
             this%matrix_calloc_deadstemst_acc_patch(p)                     = 0._r8
             this%matrix_calloc_livecroot_acc_patch(p)                      = 0._r8
             this%matrix_calloc_livecrootst_acc_patch(p)                    = 0._r8
             this%matrix_calloc_deadcroot_acc_patch(p)                      = 0._r8
             this%matrix_calloc_deadcrootst_acc_patch(p)                    = 0._r8

             this%matrix_ctransfer_leafst_to_leafxf_acc_patch(p)            = 0._r8
             this%matrix_ctransfer_leafxf_to_leaf_acc_patch(p)              = 0._r8
             this%matrix_ctransfer_frootst_to_frootxf_acc_patch(p)          = 0._r8
             this%matrix_ctransfer_frootxf_to_froot_acc_patch(p)            = 0._r8
             this%matrix_ctransfer_livestemst_to_livestemxf_acc_patch(p)    = 0._r8
             this%matrix_ctransfer_livestemxf_to_livestem_acc_patch(p)      = 0._r8
             this%matrix_ctransfer_deadstemst_to_deadstemxf_acc_patch(p)    = 0._r8
             this%matrix_ctransfer_deadstemxf_to_deadstem_acc_patch(p)      = 0._r8
             this%matrix_ctransfer_livecrootst_to_livecrootxf_acc_patch(p)  = 0._r8
             this%matrix_ctransfer_livecrootxf_to_livecroot_acc_patch(p)    = 0._r8
             this%matrix_ctransfer_deadcrootst_to_deadcrootxf_acc_patch(p)  = 0._r8
             this%matrix_ctransfer_deadcrootxf_to_deadcroot_acc_patch(p)    = 0._r8
             this%matrix_ctransfer_livestem_to_deadstem_acc_patch(p)        = 0._r8
             this%matrix_ctransfer_livecroot_to_deadcroot_acc_patch(p)      = 0._r8

             this%matrix_cturnover_leaf_acc_patch(p)                        = 0._r8
             this%matrix_cturnover_leafst_acc_patch(p)                      = 0._r8
             this%matrix_cturnover_leafxf_acc_patch(p)                      = 0._r8
             this%matrix_cturnover_froot_acc_patch(p)                       = 0._r8
             this%matrix_cturnover_frootst_acc_patch(p)                     = 0._r8
             this%matrix_cturnover_frootxf_acc_patch(p)                     = 0._r8
             this%matrix_cturnover_livestem_acc_patch(p)                    = 0._r8
             this%matrix_cturnover_livestemst_acc_patch(p)                  = 0._r8
             this%matrix_cturnover_livestemxf_acc_patch(p)                  = 0._r8
             this%matrix_cturnover_deadstem_acc_patch(p)                    = 0._r8
             this%matrix_cturnover_deadstemst_acc_patch(p)                  = 0._r8
             this%matrix_cturnover_deadstemxf_acc_patch(p)                  = 0._r8
             this%matrix_cturnover_livecroot_acc_patch(p)                   = 0._r8
             this%matrix_cturnover_livecrootst_acc_patch(p)                 = 0._r8
             this%matrix_cturnover_livecrootxf_acc_patch(p)                 = 0._r8
             this%matrix_cturnover_deadcroot_acc_patch(p)                   = 0._r8
             this%matrix_cturnover_deadcrootst_acc_patch(p)                 = 0._r8
             this%matrix_cturnover_deadcrootxf_acc_patch(p)                 = 0._r8
          end if
  

          ! Initial pool size for matrix solution
          if ( use_matrixcn )then
          end if

          if ( use_crop )then
             this%reproductivec_patch(p,:)                                  = 0._r8
             this%reproductivec_storage_patch(p,:)                          = 0._r8
             this%reproductivec_xfer_patch(p,:)                             = 0._r8
             this%cropseedc_deficit_patch(p)                                = 0._r8
             this%xsmrpool_loss_patch(p)                                    = 0._r8 
<<<<<<< HEAD
             if(use_matrixcn)then
                this%matrix_cap_reproc_patch(p)                             = 0._r8            
                this%matrix_cap_reproc_storage_patch(p)                     = 0._r8    
                this%matrix_cap_reproc_xfer_patch(p)                        = 0._r8    
                ! I think these need to change as well...
                this%matrix_calloc_grain_acc_patch(p)                       = 0._r8            
                this%matrix_calloc_grainst_acc_patch(p)                     = 0._r8    
                this%matrix_ctransfer_grainst_to_grainxf_acc_patch(p)       = 0._r8
                this%matrix_ctransfer_grainxf_to_grain_acc_patch(p)         = 0._r8
                this%matrix_cturnover_grain_acc_patch(p)                    = 0._r8
                this%matrix_cturnover_grainst_acc_patch(p)                  = 0._r8
                this%matrix_cturnover_grainxf_acc_patch(p)                  = 0._r8
=======

             if ( use_matrixcn )then
>>>>>>> 94e1bdc4
             end if
          end if

       endif

    end do

    ! -----------------------------------------------
    ! initialize column-level variables
    ! -----------------------------------------------

    do c = bounds%begc, bounds%endc
       l = col%landunit(c)
       if (lun%itype(l) == istsoil .or. lun%itype(l) == istcrop) then
!          this%totgrainc_col(c)  = 0._r8

          ! total carbon pools
          this%totecosysc_col(c) = 0._r8
          this%totc_p2c_col(c)   = 0._r8
          this%totc_col(c)       = 0._r8
       end if
    end do


    do g = bounds%begg, bounds%endg
       this%seedc_grc(g) = 0._r8
       this%totc_grc(g)  = 0._r8
    end do

    ! initialize fields for special filters

    call this%SetValues (&
         num_patch=num_special_patch, filter_patch=special_patch, value_patch=0._r8, &
         num_column=num_special_col, filter_column=special_col, value_column=0._r8)

  end subroutine InitCold

  !-----------------------------------------------------------------------
  subroutine Restart ( this,  bounds, ncid, flag, carbon_type, reseed_dead_plants, &
                       c12_cnveg_carbonstate_inst, filter_reseed_patch, &
                       num_reseed_patch, spinup_factor4deadwood )
    !
    ! !DESCRIPTION: 
    ! Read/write CN restart data for carbon state
    !
    ! !USES:
    use shr_infnan_mod   , only : isnan => shr_infnan_isnan, nan => shr_infnan_nan, assignment(=)
    use clm_varcon       , only : c13ratio, c14ratio
    use clm_varctl       , only : spinup_state, use_cndv, MM_Nuptake_opt, use_matrixcn
    use clm_varctl       , only : spinup_state, use_cndv, MM_Nuptake_opt
    use clm_varctl       , only : spinup_state, use_cndv, MM_Nuptake_opt
    use clm_time_manager , only : is_restart
    use landunit_varcon	 , only : istsoil, istcrop 
    use spmdMod          , only : mpicom
    use shr_mpi_mod      , only : shr_mpi_sum
    use restUtilMod
    use ncdio_pio
    !
    ! !ARGUMENTS:
    class (cnveg_carbonstate_type)                               :: this
    type(bounds_type)                     , intent(in)           :: bounds 
    type(file_desc_t)                     , intent(inout)        :: ncid   ! netcdf id
    character(len=*)                      , intent(in)           :: flag   !'read' or 'write'
    character(len=*)                      , intent(in)           :: carbon_type ! 'c12' or 'c13' or 'c14'
    logical                               , intent(in)           :: reseed_dead_plants
    type (cnveg_carbonstate_type)         , intent(in), optional :: c12_cnveg_carbonstate_inst 
    integer                               , intent(out), optional :: filter_reseed_patch(:)
    integer                               , intent(out), optional :: num_reseed_patch
    real(r8)                              , intent(out), optional :: spinup_factor4deadwood
    !
    ! !LOCAL VARIABLES:
    integer            :: i,j,k,l,c,p
    real(r8)           :: ratio
    character(len=256) :: varname   ! temporary
    logical            :: readvar
    integer            :: idata
    logical            :: exit_spinup  = .false.
    logical            :: enter_spinup = .false.
    ! spinup state as read from restart file, for determining whether to enter or exit spinup mode.
    integer            :: restart_file_spinup_state
    integer            :: total_num_reseed_patch      ! Total number of patches to reseed across all processors
    real(r8), pointer  :: data1dptr(:)   ! temp. pointer for slicing larger arrays
    real(r8), parameter:: totvegcthresh = 1.0_r8      ! Total vegetation carbon threshold to reseed dead vegetation

    !------------------------------------------------------------------------

    if (carbon_type == 'c13' .or. carbon_type == 'c14') then
       if (.not. present(c12_cnveg_carbonstate_inst)) then
          call endrun(msg=' ERROR: for C14 must pass in c12_cnveg_carbonstate_inst as argument' //&
               errMsg(sourcefile, __LINE__))
       end if
    end if
    if (carbon_type == 'c12') then
       ratio = 1._r8
    else if (carbon_type == 'c13') then
       ratio = c13ratio
    else if (carbon_type == 'c14') then
       ratio = c14ratio
    end if

    if ( (      present(num_reseed_patch) .and. .not. present(filter_reseed_patch)) &
    .or. (.not. present(num_reseed_patch) .and.       present(filter_reseed_patch) ) )then
       call endrun(msg=' ERROR: filter_reseed_patch and num_reseed_patch both need to be entered ' //&
       errMsg(sourcefile, __LINE__))
    end if
    if ( present(num_reseed_patch) )then
       num_reseed_patch = 0
       filter_reseed_patch(:) = -1
    end if

    !--------------------------------
    ! patch carbon state variables (c12)
    !--------------------------------

    if (carbon_type == 'c12') then
       call restartvar(ncid=ncid, flag=flag, varname='leafc', xtype=ncd_double,  &
            dim1name='pft', long_name='', units='', &
            interpinic_flag='interp', readvar=readvar, data=this%leafc_patch) 

       call restartvar(ncid=ncid, flag=flag, varname='leafc_storage', xtype=ncd_double,  &
            dim1name='pft', long_name='', units='', &
            interpinic_flag='interp', readvar=readvar, data=this%leafc_storage_patch) 

       call restartvar(ncid=ncid, flag=flag, varname='leafc_xfer', xtype=ncd_double,  &
            dim1name='pft', long_name='', units='', &
            interpinic_flag='interp', readvar=readvar, data=this%leafc_xfer_patch) 

       if(use_matrixcn)then
          call restartvar(ncid=ncid, flag=flag, varname='leafc_cap', xtype=ncd_double,  &
               dim1name='pft', long_name='', units='', &
               interpinic_flag='interp', readvar=readvar, data=this%matrix_cap_leafc_patch) 

          call restartvar(ncid=ncid, flag=flag, varname='leafc_storage_cap', xtype=ncd_double,  &
               dim1name='pft', long_name='', units='', &
               interpinic_flag='interp', readvar=readvar, data=this%matrix_cap_leafc_storage_patch) 

          call restartvar(ncid=ncid, flag=flag, varname='leafc_xfer_cap', xtype=ncd_double,  &
               dim1name='pft', long_name='', units='', &
               interpinic_flag='interp', readvar=readvar, data=this%matrix_cap_leafc_xfer_patch) 

          call restartvar(ncid=ncid, flag=flag, varname='leafc0', xtype=ncd_double,  &
               dim1name='pft', long_name='', units='', &
               interpinic_flag='interp', readvar=readvar, data=this%leafc0_patch) 

          call restartvar(ncid=ncid, flag=flag, varname='leafc0_storage', xtype=ncd_double,  &
               dim1name='pft', long_name='', units='', &
               interpinic_flag='interp', readvar=readvar, data=this%leafc0_storage_patch) 

          call restartvar(ncid=ncid, flag=flag, varname='leafc0_xfer', xtype=ncd_double,  &
               dim1name='pft', long_name='', units='', &
               interpinic_flag='interp', readvar=readvar, data=this%leafc0_xfer_patch) 

          call restartvar(ncid=ncid, flag=flag, varname='matrix_calloc_leaf_acc', xtype=ncd_double,  &
               dim1name='pft', long_name='', units='', &
               interpinic_flag='interp', readvar=readvar, data=this%matrix_calloc_leaf_acc_patch) 

          call restartvar(ncid=ncid, flag=flag, varname='matrix_calloc_leafst_acc', xtype=ncd_double,  &
               dim1name='pft', long_name='', units='', &
               interpinic_flag='interp', readvar=readvar, data=this%matrix_calloc_leafst_acc_patch) 

          call restartvar(ncid=ncid, flag=flag, varname='matrix_ctransfer_leafst_to_leafxf_acc', xtype=ncd_double,  &
               dim1name='pft', long_name='', units='', &
               interpinic_flag='interp', readvar=readvar, data=this%matrix_ctransfer_leafst_to_leafxf_acc_patch)

          call restartvar(ncid=ncid, flag=flag, varname='matrix_ctransfer_leafxf_to_leaf_acc', xtype=ncd_double,  &
               dim1name='pft', long_name='', units='', &
               interpinic_flag='interp', readvar=readvar, data=this%matrix_ctransfer_leafxf_to_leaf_acc_patch)

          call restartvar(ncid=ncid, flag=flag, varname='matrix_cturnover_leaf_acc', xtype=ncd_double,  &
               dim1name='pft', long_name='', units='', &
               interpinic_flag='interp', readvar=readvar, data=this%matrix_cturnover_leaf_acc_patch) 

          call restartvar(ncid=ncid, flag=flag, varname='matrix_cturnover_leafst_acc', xtype=ncd_double,  &
               dim1name='pft', long_name='', units='', &
               interpinic_flag='interp', readvar=readvar, data=this%matrix_cturnover_leafst_acc_patch) 

          call restartvar(ncid=ncid, flag=flag, varname='matrix_ctrunover_leafxf_acc', xtype=ncd_double,  &
               dim1name='pft', long_name='', units='', &
               interpinic_flag='interp', readvar=readvar, data=this%matrix_cturnover_leafxf_acc_patch) 

       end if

       call restartvar(ncid=ncid, flag=flag, varname='leafc_storage_xfer_acc', xtype=ncd_double,  &
            dim1name='pft', long_name='', units='', &
            interpinic_flag='interp', readvar=readvar, data=this%leafc_storage_xfer_acc_patch)
 
       call restartvar(ncid=ncid, flag=flag, varname='storage_cdemand', xtype=ncd_double,  &
            dim1name='pft', long_name='', units='', &
            interpinic_flag='interp', readvar=readvar, data=this%storage_cdemand_patch)

       call restartvar(ncid=ncid, flag=flag, varname='frootc', xtype=ncd_double,  &
            dim1name='pft', long_name='', units='', &
            interpinic_flag='interp', readvar=readvar, data=this%frootc_patch) 

       call restartvar(ncid=ncid, flag=flag, varname='frootc_storage', xtype=ncd_double,  &
            dim1name='pft', long_name='', units='', &
            interpinic_flag='interp', readvar=readvar, data=this%frootc_storage_patch) 

       call restartvar(ncid=ncid, flag=flag, varname='frootc_xfer', xtype=ncd_double,  &
            dim1name='pft', long_name='', units='', &
            interpinic_flag='interp', readvar=readvar, data=this%frootc_xfer_patch) 

       if(use_matrixcn)then
          call restartvar(ncid=ncid, flag=flag, varname='frootc_cap', xtype=ncd_double,  &
               dim1name='pft', long_name='', units='', &
               interpinic_flag='interp', readvar=readvar, data=this%matrix_cap_frootc_patch) 

          call restartvar(ncid=ncid, flag=flag, varname='frootc_storage_cap', xtype=ncd_double,  &
               dim1name='pft', long_name='', units='', &
               interpinic_flag='interp', readvar=readvar, data=this%matrix_cap_frootc_storage_patch) 

          call restartvar(ncid=ncid, flag=flag, varname='frootc_xfer_cap', xtype=ncd_double,  &
               dim1name='pft', long_name='', units='', &
               interpinic_flag='interp', readvar=readvar, data=this%matrix_cap_frootc_xfer_patch) 

          call restartvar(ncid=ncid, flag=flag, varname='frootc0', xtype=ncd_double,  &
               dim1name='pft', long_name='', units='', &
               interpinic_flag='interp', readvar=readvar, data=this%frootc0_patch) 

          call restartvar(ncid=ncid, flag=flag, varname='frootc0_storage', xtype=ncd_double,  &
               dim1name='pft', long_name='', units='', &
               interpinic_flag='interp', readvar=readvar, data=this%frootc0_storage_patch) 

          call restartvar(ncid=ncid, flag=flag, varname='frootc0_xfer', xtype=ncd_double,  &
               dim1name='pft', long_name='', units='', &
               interpinic_flag='interp', readvar=readvar, data=this%frootc0_xfer_patch) 

          call restartvar(ncid=ncid, flag=flag, varname='matrix_calloc_froot_acc', xtype=ncd_double,  &
               dim1name='pft', long_name='', units='', &
               interpinic_flag='interp', readvar=readvar, data=this%matrix_calloc_froot_acc_patch) 

          call restartvar(ncid=ncid, flag=flag, varname='matrix_calloc_frootst_acc', xtype=ncd_double,  &
               dim1name='pft', long_name='', units='', &
               interpinic_flag='interp', readvar=readvar, data=this%matrix_calloc_frootst_acc_patch) 

          call restartvar(ncid=ncid, flag=flag, varname='matrix_ctransfer_frootst_to_frootxf_acc', xtype=ncd_double,  &
               dim1name='pft', long_name='', units='', &
               interpinic_flag='interp', readvar=readvar, data=this%matrix_ctransfer_frootst_to_frootxf_acc_patch)

          call restartvar(ncid=ncid, flag=flag, varname='matrix_ctransfer_frootxf_to_froot_acc', xtype=ncd_double,  &
               dim1name='pft', long_name='', units='', &
               interpinic_flag='interp', readvar=readvar, data=this%matrix_ctransfer_frootxf_to_froot_acc_patch)

          call restartvar(ncid=ncid, flag=flag, varname='matrix_cturnover_froot_acc', xtype=ncd_double,  &
               dim1name='pft', long_name='', units='', &
               interpinic_flag='interp', readvar=readvar, data=this%matrix_cturnover_froot_acc_patch) 

          call restartvar(ncid=ncid, flag=flag, varname='matrix_cturnover_frootst_acc', xtype=ncd_double,  &
               dim1name='pft', long_name='', units='', &
               interpinic_flag='interp', readvar=readvar, data=this%matrix_cturnover_frootst_acc_patch) 

          call restartvar(ncid=ncid, flag=flag, varname='matrix_cturnover_frootxf_acc', xtype=ncd_double,  &
               dim1name='pft', long_name='', units='', &
               interpinic_flag='interp', readvar=readvar, data=this%matrix_cturnover_frootxf_acc_patch) 
       end if

       call restartvar(ncid=ncid, flag=flag, varname='livestemc', xtype=ncd_double,  &
            dim1name='pft', long_name='', units='', &
            interpinic_flag='interp', readvar=readvar, data=this%livestemc_patch) 

       call restartvar(ncid=ncid, flag=flag, varname='livestemc_storage', xtype=ncd_double,  &
            dim1name='pft', long_name='', units='', &
            interpinic_flag='interp', readvar=readvar, data=this%livestemc_storage_patch) 

       call restartvar(ncid=ncid, flag=flag, varname='livestemc_xfer', xtype=ncd_double,  &
            dim1name='pft', long_name='', units='', &
            interpinic_flag='interp', readvar=readvar, data=this%livestemc_xfer_patch) 

       if(use_matrixcn)then
          call restartvar(ncid=ncid, flag=flag, varname='livestemc_cap', xtype=ncd_double,  &
               dim1name='pft', long_name='', units='', &
               interpinic_flag='interp', readvar=readvar, data=this%matrix_cap_livestemc_patch) 
  
          call restartvar(ncid=ncid, flag=flag, varname='livestemc_storage_cap', xtype=ncd_double,  &
               dim1name='pft', long_name='', units='', &
               interpinic_flag='interp', readvar=readvar, data=this%matrix_cap_livestemc_storage_patch) 

          call restartvar(ncid=ncid, flag=flag, varname='livestemc_xfer_cap', xtype=ncd_double,  &
               dim1name='pft', long_name='', units='', &
               interpinic_flag='interp', readvar=readvar, data=this%matrix_cap_livestemc_xfer_patch) 

          call restartvar(ncid=ncid, flag=flag, varname='livestemc0', xtype=ncd_double,  &
               dim1name='pft', long_name='', units='', &
               interpinic_flag='interp', readvar=readvar, data=this%livestemc0_patch) 

          call restartvar(ncid=ncid, flag=flag, varname='livestemc0_storage', xtype=ncd_double,  &
               dim1name='pft', long_name='', units='', &
               interpinic_flag='interp', readvar=readvar, data=this%livestemc0_storage_patch) 

          call restartvar(ncid=ncid, flag=flag, varname='livestemc0_xfer', xtype=ncd_double,  &
               dim1name='pft', long_name='', units='', &
               interpinic_flag='interp', readvar=readvar, data=this%livestemc0_xfer_patch) 

          call restartvar(ncid=ncid, flag=flag, varname='matrix_calloc_livestem_acc', xtype=ncd_double,  &
               dim1name='pft', long_name='', units='', &
               interpinic_flag='interp', readvar=readvar, data=this%matrix_calloc_livestem_acc_patch) 

          call restartvar(ncid=ncid, flag=flag, varname='matrix_calloc_livestemst_acc', xtype=ncd_double,  &
               dim1name='pft', long_name='', units='', &
               interpinic_flag='interp', readvar=readvar, data=this%matrix_calloc_livestemst_acc_patch) 

          call restartvar(ncid=ncid, flag=flag, varname='matrix_ctransfer_livestemst_to_livestemxf_acc', xtype=ncd_double,  &
               dim1name='pft', long_name='', units='', &
               interpinic_flag='interp', readvar=readvar, data=this%matrix_ctransfer_livestemst_to_livestemxf_acc_patch)

          call restartvar(ncid=ncid, flag=flag, varname='matrix_ctransfer_livestemxf_to_livestem_acc', xtype=ncd_double,  &
               dim1name='pft', long_name='', units='', &
               interpinic_flag='interp', readvar=readvar, data=this%matrix_ctransfer_livestemxf_to_livestem_acc_patch)

          call restartvar(ncid=ncid, flag=flag, varname='matrix_ctransfer_livestem_to_deadstem_acc', xtype=ncd_double,  &
               dim1name='pft', long_name='', units='', &
               interpinic_flag='interp', readvar=readvar, data=this%matrix_ctransfer_livestem_to_deadstem_acc_patch)

          call restartvar(ncid=ncid, flag=flag, varname='matrix_cturnover_livestem_acc', xtype=ncd_double,  &
               dim1name='pft', long_name='', units='', &
               interpinic_flag='interp', readvar=readvar, data=this%matrix_cturnover_livestem_acc_patch) 

          call restartvar(ncid=ncid, flag=flag, varname='matrix_cturnover_livestemst_acc', xtype=ncd_double,  &
               dim1name='pft', long_name='', units='', &
               interpinic_flag='interp', readvar=readvar, data=this%matrix_cturnover_livestemst_acc_patch) 

          call restartvar(ncid=ncid, flag=flag, varname='matrix_cturnover_livestemxf_acc', xtype=ncd_double,  &
               dim1name='pft', long_name='', units='', &
               interpinic_flag='interp', readvar=readvar, data=this%matrix_cturnover_livestemxf_acc_patch) 
       end if

       call restartvar(ncid=ncid, flag=flag, varname='deadstemc', xtype=ncd_double,  &
            dim1name='pft', long_name='', units='', &
            interpinic_flag='interp', readvar=readvar, data=this%deadstemc_patch) 

       call restartvar(ncid=ncid, flag=flag, varname='deadstemc_storage', xtype=ncd_double,  &
            dim1name='pft', long_name='', units='', &
            interpinic_flag='interp', readvar=readvar, data=this%deadstemc_storage_patch) 

       call restartvar(ncid=ncid, flag=flag, varname='deadstemc_xfer', xtype=ncd_double,  &
            dim1name='pft', long_name='', units='', &
            interpinic_flag='interp', readvar=readvar, data=this%deadstemc_xfer_patch) 

       if(use_matrixcn)then
          call restartvar(ncid=ncid, flag=flag, varname='deadstemc_cap', xtype=ncd_double,  &
               dim1name='pft', long_name='', units='', &
               interpinic_flag='interp', readvar=readvar, data=this%matrix_cap_deadstemc_patch) 

          call restartvar(ncid=ncid, flag=flag, varname='deadstemc_storage_cap', xtype=ncd_double,  &
               dim1name='pft', long_name='', units='', &
               interpinic_flag='interp', readvar=readvar, data=this%matrix_cap_deadstemc_storage_patch) 

          call restartvar(ncid=ncid, flag=flag, varname='deadstemc_xfer_cap', xtype=ncd_double,  &
               dim1name='pft', long_name='', units='', &
               interpinic_flag='interp', readvar=readvar, data=this%matrix_cap_deadstemc_xfer_patch) 

          call restartvar(ncid=ncid, flag=flag, varname='deadstemc0', xtype=ncd_double,  &
               dim1name='pft', long_name='', units='', &
               interpinic_flag='interp', readvar=readvar, data=this%deadstemc0_patch) 

          call restartvar(ncid=ncid, flag=flag, varname='deadstemc0_storage', xtype=ncd_double,  &
               dim1name='pft', long_name='', units='', &
               interpinic_flag='interp', readvar=readvar, data=this%deadstemc0_storage_patch) 

          call restartvar(ncid=ncid, flag=flag, varname='deadstemc0_xfer', xtype=ncd_double,  &
               dim1name='pft', long_name='', units='', &
               interpinic_flag='interp', readvar=readvar, data=this%deadstemc0_xfer_patch) 

          call restartvar(ncid=ncid, flag=flag, varname='matrix_calloc_deadstem_acc', xtype=ncd_double,  &
               dim1name='pft', long_name='', units='', &
               interpinic_flag='interp', readvar=readvar, data=this%matrix_calloc_deadstem_acc_patch) 

          call restartvar(ncid=ncid, flag=flag, varname='matrix_calloc_deadstemst_acc', xtype=ncd_double,  &
               dim1name='pft', long_name='', units='', &
               interpinic_flag='interp', readvar=readvar, data=this%matrix_calloc_deadstemst_acc_patch) 

          call restartvar(ncid=ncid, flag=flag, varname='matrix_ctransfer_deadstemst_to_deadstemxf_acc', xtype=ncd_double,  &
               dim1name='pft', long_name='', units='', &
               interpinic_flag='interp', readvar=readvar, data=this%matrix_ctransfer_deadstemst_to_deadstemxf_acc_patch)

          call restartvar(ncid=ncid, flag=flag, varname='matrix_ctransfer_deadstemxf_to_deadstem_acc', xtype=ncd_double,  &
               dim1name='pft', long_name='', units='', &
               interpinic_flag='interp', readvar=readvar, data=this%matrix_ctransfer_deadstemxf_to_deadstem_acc_patch)

          call restartvar(ncid=ncid, flag=flag, varname='matrix_cturnover_deadstem_acc', xtype=ncd_double,  &
               dim1name='pft', long_name='', units='', &
               interpinic_flag='interp', readvar=readvar, data=this%matrix_cturnover_deadstem_acc_patch) 

          call restartvar(ncid=ncid, flag=flag, varname='matrix_cturnover_deadstemst_acc', xtype=ncd_double,  &
               dim1name='pft', long_name='', units='', &
               interpinic_flag='interp', readvar=readvar, data=this%matrix_cturnover_deadstemst_acc_patch) 

          call restartvar(ncid=ncid, flag=flag, varname='matrix_cturnover_deadstemxf_acc', xtype=ncd_double,  &
               dim1name='pft', long_name='', units='', &
               interpinic_flag='interp', readvar=readvar, data=this%matrix_cturnover_deadstemxf_acc_patch) 
       end if

       call restartvar(ncid=ncid, flag=flag, varname='livecrootc', xtype=ncd_double,  &
            dim1name='pft', long_name='', units='', &
            interpinic_flag='interp', readvar=readvar, data=this%livecrootc_patch) 

       call restartvar(ncid=ncid, flag=flag, varname='livecrootc_storage', xtype=ncd_double,  &
            dim1name='pft', long_name='', units='', &
            interpinic_flag='interp', readvar=readvar, data=this%livecrootc_storage_patch) 

       call restartvar(ncid=ncid, flag=flag, varname='livecrootc_xfer', xtype=ncd_double,  &
            dim1name='pft', long_name='', units='', &
            interpinic_flag='interp', readvar=readvar, data=this%livecrootc_xfer_patch) 

       if(use_matrixcn)then
          call restartvar(ncid=ncid, flag=flag, varname='livecrootc_cap', xtype=ncd_double,  &
               dim1name='pft', long_name='', units='', &
               interpinic_flag='interp', readvar=readvar, data=this%matrix_cap_livecrootc_patch) 

          call restartvar(ncid=ncid, flag=flag, varname='livecrootc_storage_cap', xtype=ncd_double,  &
               dim1name='pft', long_name='', units='', &
               interpinic_flag='interp', readvar=readvar, data=this%matrix_cap_livecrootc_storage_patch) 

          call restartvar(ncid=ncid, flag=flag, varname='livecrootc_xfer_cap', xtype=ncd_double,  &
               dim1name='pft', long_name='', units='', &
               interpinic_flag='interp', readvar=readvar, data=this%matrix_cap_livecrootc_xfer_patch) 

          call restartvar(ncid=ncid, flag=flag, varname='livecrootc0', xtype=ncd_double,  &
               dim1name='pft', long_name='', units='', &
               interpinic_flag='interp', readvar=readvar, data=this%livecrootc0_patch) 

          call restartvar(ncid=ncid, flag=flag, varname='livecrootc0_storage', xtype=ncd_double,  &
               dim1name='pft', long_name='', units='', &
               interpinic_flag='interp', readvar=readvar, data=this%livecrootc0_storage_patch) 

          call restartvar(ncid=ncid, flag=flag, varname='livecrootc0_xfer', xtype=ncd_double,  &
               dim1name='pft', long_name='', units='', &
               interpinic_flag='interp', readvar=readvar, data=this%livecrootc0_xfer_patch) 

          call restartvar(ncid=ncid, flag=flag, varname='matrix_calloc_livecroot_acc', xtype=ncd_double,  &
               dim1name='pft', long_name='', units='', &
               interpinic_flag='interp', readvar=readvar, data=this%matrix_calloc_livecroot_acc_patch) 

          call restartvar(ncid=ncid, flag=flag, varname='matrix_calloc_livecrootst_acc', xtype=ncd_double,  &
               dim1name='pft', long_name='', units='', &
               interpinic_flag='interp', readvar=readvar, data=this%matrix_calloc_livecrootst_acc_patch) 

          call restartvar(ncid=ncid, flag=flag, varname='matrix_ctransfer_livecrootst_to_livecrootxf_acc', xtype=ncd_double,  &
               dim1name='pft', long_name='', units='', &
               interpinic_flag='interp', readvar=readvar, data=this%matrix_ctransfer_livecrootst_to_livecrootxf_acc_patch)

          call restartvar(ncid=ncid, flag=flag, varname='matrix_ctransfer_livecrootxf_to_livecroot_acc', xtype=ncd_double,  &
               dim1name='pft', long_name='', units='', &
               interpinic_flag='interp', readvar=readvar, data=this%matrix_ctransfer_livecrootxf_to_livecroot_acc_patch)

          call restartvar(ncid=ncid, flag=flag, varname='matrix_ctransfer_livecroot_to_deadcroot_acc', xtype=ncd_double,  &
               dim1name='pft', long_name='', units='', &
               interpinic_flag='interp', readvar=readvar, data=this%matrix_ctransfer_livecroot_to_deadcroot_acc_patch)

          call restartvar(ncid=ncid, flag=flag, varname='matrix_cturnover_livecroot_acc', xtype=ncd_double,  &
               dim1name='pft', long_name='', units='', &
               interpinic_flag='interp', readvar=readvar, data=this%matrix_cturnover_livecroot_acc_patch) 

          call restartvar(ncid=ncid, flag=flag, varname='matrix_cturnover_livecrootst_acc', xtype=ncd_double,  &
               dim1name='pft', long_name='', units='', &
               interpinic_flag='interp', readvar=readvar, data=this%matrix_cturnover_livecrootst_acc_patch) 

          call restartvar(ncid=ncid, flag=flag, varname='matrix_cturnover_livecrootxf_acc', xtype=ncd_double,  &
               dim1name='pft', long_name='', units='', &
               interpinic_flag='interp', readvar=readvar, data=this%matrix_cturnover_livecrootxf_acc_patch) 
       end if

       call restartvar(ncid=ncid, flag=flag, varname='deadcrootc', xtype=ncd_double,  &
            dim1name='pft', long_name='', units='', &
            interpinic_flag='interp', readvar=readvar, data=this%deadcrootc_patch) 

       call restartvar(ncid=ncid, flag=flag, varname='deadcrootc_storage', xtype=ncd_double,  &
            dim1name='pft', long_name='', units='', &
            interpinic_flag='interp', readvar=readvar, data=this%deadcrootc_storage_patch) 

       call restartvar(ncid=ncid, flag=flag, varname='deadcrootc_xfer', xtype=ncd_double,  &
            dim1name='pft', long_name='', units='', &
            interpinic_flag='interp', readvar=readvar, data=this%deadcrootc_xfer_patch) 

       if(use_matrixcn)then
          call restartvar(ncid=ncid, flag=flag, varname='deadcrootc_cap', xtype=ncd_double,  &
               dim1name='pft', long_name='', units='', &
               interpinic_flag='interp', readvar=readvar, data=this%matrix_cap_deadcrootc_patch) 

          call restartvar(ncid=ncid, flag=flag, varname='deadcrootc_storage_cap', xtype=ncd_double,  &
               dim1name='pft', long_name='', units='', &
               interpinic_flag='interp', readvar=readvar, data=this%matrix_cap_deadcrootc_storage_patch) 

          call restartvar(ncid=ncid, flag=flag, varname='deadcrootc_xfer_cap', xtype=ncd_double,  &
               dim1name='pft', long_name='', units='', &
               interpinic_flag='interp', readvar=readvar, data=this%matrix_cap_deadcrootc_xfer_patch) 

          call restartvar(ncid=ncid, flag=flag, varname='deadcrootc0', xtype=ncd_double,  &
               dim1name='pft', long_name='', units='', &
               interpinic_flag='interp', readvar=readvar, data=this%deadcrootc0_patch) 

          call restartvar(ncid=ncid, flag=flag, varname='deadcrootc0_storage', xtype=ncd_double,  &
               dim1name='pft', long_name='', units='', &
               interpinic_flag='interp', readvar=readvar, data=this%deadcrootc0_storage_patch) 

          call restartvar(ncid=ncid, flag=flag, varname='deadcrootc0_xfer', xtype=ncd_double,  &
               dim1name='pft', long_name='', units='', &
               interpinic_flag='interp', readvar=readvar, data=this%deadcrootc0_xfer_patch) 
!
          call restartvar(ncid=ncid, flag=flag, varname='matrix_calloc_deadcroot_acc', xtype=ncd_double,  &
               dim1name='pft', long_name='', units='', &
               interpinic_flag='interp', readvar=readvar, data=this%matrix_calloc_deadcroot_acc_patch) 

          call restartvar(ncid=ncid, flag=flag, varname='matrix_calloc_deadcrootst_acc', xtype=ncd_double,  &
               dim1name='pft', long_name='', units='', &
               interpinic_flag='interp', readvar=readvar, data=this%matrix_calloc_deadcrootst_acc_patch) 

          call restartvar(ncid=ncid, flag=flag, varname='matrix_ctransfer_deadcrootst_to_deadcrootxf_acc', xtype=ncd_double,  &
               dim1name='pft', long_name='', units='', &
               interpinic_flag='interp', readvar=readvar, data=this%matrix_ctransfer_deadcrootst_to_deadcrootxf_acc_patch)

          call restartvar(ncid=ncid, flag=flag, varname='matrix_ctransfer_deadcrootxf_to_deadcroot_acc', xtype=ncd_double,  &
               dim1name='pft', long_name='', units='', &
               interpinic_flag='interp', readvar=readvar, data=this%matrix_ctransfer_deadcrootxf_to_deadcroot_acc_patch)

          call restartvar(ncid=ncid, flag=flag, varname='matrix_cturnover_deadcroot_acc', xtype=ncd_double,  &
               dim1name='pft', long_name='', units='', &
               interpinic_flag='interp', readvar=readvar, data=this%matrix_cturnover_deadcroot_acc_patch) 

          call restartvar(ncid=ncid, flag=flag, varname='matrix_cturnover_deadcrootst_acc', xtype=ncd_double,  &
               dim1name='pft', long_name='', units='', &
               interpinic_flag='interp', readvar=readvar, data=this%matrix_cturnover_deadcrootst_acc_patch) 

          call restartvar(ncid=ncid, flag=flag, varname='matrix_cturnover_deadcrootxf_acc', xtype=ncd_double,  &
               dim1name='pft', long_name='', units='', &
               interpinic_flag='interp', readvar=readvar, data=this%matrix_cturnover_deadcrootxf_acc_patch) 
       end if

       if(use_matrixcn .and. use_crop)then
          call restartvar(ncid=ncid, flag=flag,  varname='reproc0', xtype=ncd_double,  &
               dim1name='pft',    long_name='initial grain C', units='gC/m2', &
               interpinic_flag='interp', readvar=readvar, data=this%reproc0_patch)
 
          call restartvar(ncid=ncid, flag=flag,  varname='reproc0_storage', xtype=ncd_double,  &
               dim1name='pft',    long_name='initial grain C storage', units='gC/m2', &
               interpinic_flag='interp', readvar=readvar, data=this%reproc0_storage_patch)

          call restartvar(ncid=ncid, flag=flag,  varname='reproc0_xfer', xtype=ncd_double,  &
               dim1name='pft',    long_name='initial grain C transfer', units='gC/m2', &
               interpinic_flag='interp', readvar=readvar, data=this%reproc0_xfer_patch)

          call restartvar(ncid=ncid, flag=flag,  varname='matrix_calloc_grain_acc', xtype=ncd_double,  &
               dim1name='pft',    long_name='C accumulated allocation to grain', units='gC/m2', &
               interpinic_flag='interp', readvar=readvar, data=this%matrix_calloc_grain_acc_patch)
 
          call restartvar(ncid=ncid, flag=flag,  varname='matrix_calloc_grainst_acc', xtype=ncd_double,  &
               dim1name='pft',    long_name='C accumulated allocation to grain storage', units='gC/m2', &
               interpinic_flag='interp', readvar=readvar, data=this%matrix_calloc_grainst_acc_patch)

          call restartvar(ncid=ncid, flag=flag, varname='matrix_ctransfer_grainst_to_grainxf_acc', xtype=ncd_double,  &
               dim1name='pft', long_name='', units='', &
               interpinic_flag='interp', readvar=readvar, data=this%matrix_ctransfer_grainst_to_grainxf_acc_patch)

          call restartvar(ncid=ncid, flag=flag, varname='matrix_ctransfer_grainxf_to_grain_acc', xtype=ncd_double,  &
               dim1name='pft', long_name='', units='', &
               interpinic_flag='interp', readvar=readvar, data=this%matrix_ctransfer_grainxf_to_grain_acc_patch)

          call restartvar(ncid=ncid, flag=flag,  varname='matrix_cturnover_grain_acc', xtype=ncd_double,  &
               dim1name='pft',    long_name='', units='', &
               interpinic_flag='interp', readvar=readvar, data=this%matrix_cturnover_grain_acc_patch)
 
          call restartvar(ncid=ncid, flag=flag,  varname='matrix_cturnover_grainst_acc', xtype=ncd_double,  &
               dim1name='pft',    long_name='', units='', &
               interpinic_flag='interp', readvar=readvar, data=this%matrix_cturnover_grainst_acc_patch)
 
          call restartvar(ncid=ncid, flag=flag,  varname='matrix_cturnover_grainxf_acc', xtype=ncd_double,  &
               dim1name='pft',    long_name='', units='', &
               interpinic_flag='interp', readvar=readvar, data=this%matrix_cturnover_grainxf_acc_patch)
       end if

       call restartvar(ncid=ncid, flag=flag, varname='gresp_storage', xtype=ncd_double,  &
            dim1name='pft', long_name='', units='', &
            interpinic_flag='interp', readvar=readvar, data=this%gresp_storage_patch) 

       call restartvar(ncid=ncid, flag=flag, varname='gresp_xfer', xtype=ncd_double,  &
            dim1name='pft', long_name='', units='', &
            interpinic_flag='interp', readvar=readvar, data=this%gresp_xfer_patch) 

       call restartvar(ncid=ncid, flag=flag, varname='cpool', xtype=ncd_double,  &
            dim1name='pft', long_name='', units='', &
            interpinic_flag='interp', readvar=readvar, data=this%cpool_patch) 

       call restartvar(ncid=ncid, flag=flag, varname='xsmrpool', xtype=ncd_double,  &
            dim1name='pft', long_name='', units='', &
            interpinic_flag='interp', readvar=readvar, data=this%xsmrpool_patch) 

       ! Restart variables for matrix solution
       if ( use_matrixcn )then
       end if

       if (use_crop) then
          call restartvar(ncid=ncid, flag=flag, varname='xsmrpool_loss', xtype=ncd_double,  &
               dim1name='pft', long_name='', units='', &
               interpinic_flag='interp', readvar=readvar, data=this%xsmrpool_loss_patch) 
          if (flag == 'read' .and. (.not. readvar) ) then
              this%xsmrpool_loss_patch(bounds%begp:bounds%endp) = 0._r8
          end if

          ! Restart variables for matrix solution with prognostic crop
          if ( use_matrixcn )then
          end if
       end if

       call restartvar(ncid=ncid, flag=flag, varname='pft_ctrunc', xtype=ncd_double,  &
            dim1name='pft', long_name='', units='', &
            interpinic_flag='interp', readvar=readvar, data=this%ctrunc_patch) 

       call restartvar(ncid=ncid, flag=flag, varname='leafcmax', xtype=ncd_double,  &
            dim1name='pft', &
            long_name='', units='', &
            interpinic_flag='interp', readvar=readvar, data=this%leafcmax_patch)

       if (flag == 'read') then
          call restartvar(ncid=ncid, flag=flag, varname='spinup_state', xtype=ncd_int, &
            long_name='Spinup state of the model that wrote this restart file: ' &
            // ' 0 = normal model mode, 1 = AD spinup, 2 = AAD spinup', units='', &
            interpinic_flag='copy', readvar=readvar,  data=idata)

          if (readvar) then
             restart_file_spinup_state = idata
          else
             restart_file_spinup_state = spinup_state
             if ( masterproc ) then
                write(iulog,*) ' CNRest: WARNING!  Restart file does not contain info ' &
                      // ' on spinup state used to generate the restart file. '
                 write(iulog,*) '   Assuming the same as current setting: ', spinup_state
             end if
          end if
       end if

       if (flag == 'read' .and. spinup_state /= restart_file_spinup_state .and. .not. use_cndv) then
          if ( masterproc ) write(iulog, *) 'exit_spinup ',exit_spinup,' restart_file_spinup_state ',restart_file_spinup_state
          if (spinup_state <= 1 .and. restart_file_spinup_state == 2 ) then
             if ( masterproc ) write(iulog,*) ' CNRest: taking Dead wood C pools out of AD spinup mode'
             exit_spinup = .true.
             if ( masterproc ) write(iulog, *) 'Multiplying stemc and crootc by ', spinup_factor_AD, ' for exit spinup'
             do i = bounds%begp,bounds%endp
                this%deadstemc_patch(i) = this%deadstemc_patch(i) * spinup_factor_AD
                this%deadcrootc_patch(i) = this%deadcrootc_patch(i) * spinup_factor_AD
             end do
          else if (spinup_state == 2 .and. restart_file_spinup_state <= 1 )then
             if (spinup_state == 2 .and. restart_file_spinup_state <= 1 )then
                if ( masterproc ) write(iulog,*) ' CNRest: taking Dead wood C pools into AD spinup mode'
                enter_spinup = .true.
                if ( masterproc ) write(iulog, *) 'Dividing stemc and crootc by ', spinup_factor_AD, 'for enter spinup '
                do i = bounds%begp,bounds%endp
                   this%deadstemc_patch(i) = this%deadstemc_patch(i) / spinup_factor_AD
                   this%deadcrootc_patch(i) = this%deadcrootc_patch(i) / spinup_factor_AD
                end do
             end if
          end if
       end if
       !--------------------------------
       ! C12 carbon state variables
       !--------------------------------

       if (carbon_type == 'c12') then
          call restartvar(ncid=ncid, flag=flag, varname='totvegc', xtype=ncd_double,  &
               dim1name='pft', long_name='', units='', &
               interpinic_flag='interp', readvar=readvar, data=this%totvegc_patch) 
          ! totvegc_col needed for resetting soil carbon stocks during AD spinup exit
          call restartvar(ncid=ncid, flag=flag, varname='totvegc_col', xtype=ncd_double,  &
               dim1name='column', long_name='', units='', &
               interpinic_flag='interp', readvar=readvar, data=this%totvegc_col)
       end if

       !--------------------------------
       ! C13 carbon state variables 
       !--------------------------------

       if ( carbon_type == 'c13')  then
          call restartvar(ncid=ncid, flag=flag, varname='totvegc_13', xtype=ncd_double,  &
               dim1name='pft', long_name='', units='', &
               interpinic_flag='interp', readvar=readvar, data=this%totvegc_patch) 
          if (flag=='read' .and. .not. readvar) then
             if ( masterproc ) write(iulog,*) 'initializing cnveg_carbonstate_inst%totvegc with atmospheric c13 value'
             do i = bounds%begp,bounds%endp
                if (pftcon%c3psn(patch%itype(i)) == 1._r8) then
                   this%totvegc_patch(i) = c12_cnveg_carbonstate_inst%totvegc_patch(i) * c3_r2
                else
                   this%totvegc_patch(i) = c12_cnveg_carbonstate_inst%totvegc_patch(i) * c4_r2
                endif
             end do
          end if

          call restartvar(ncid=ncid, flag=flag, varname='totvegc_col_13', xtype=ncd_double,  &
               dim1name='column', long_name='', units='', &
               interpinic_flag='interp', readvar=readvar, data=this%totvegc_col)
          if (flag=='read' .and. .not. readvar) then
             if ( masterproc ) write(iulog,*) 'initializing cnveg_carbonstate_inst%totvegc with atmospheric c13 value'
             do i = bounds%begc,bounds%endc
                if (pftcon%c3psn(patch%itype(i)) == 1._r8) then
                   this%totvegc_col(i) = c12_cnveg_carbonstate_inst%totvegc_col(i) * c3_r2
                else
                   this%totvegc_col(i) = c12_cnveg_carbonstate_inst%totvegc_col(i) * c4_r2
                endif
             end do
          end if

       end if

       !--------------------------------
       ! C14 patch carbon state variables 
       !--------------------------------

       if ( carbon_type == 'c14')  then
          call restartvar(ncid=ncid, flag=flag, varname='totvegc_14', xtype=ncd_double,  &
               dim1name='pft', long_name='', units='', &
               interpinic_flag='interp', readvar=readvar, data=this%totvegc_patch) 
          if (flag=='read' .and. .not. readvar) then
             if ( masterproc ) write(iulog,*) 'initializing this%totvegc_patch with atmospheric c14 value'
             do i = bounds%begp,bounds%endp
                if (this%totvegc_patch(i) /= spval .and. &
                    .not. isnan(this%totvegc_patch(i)) ) then
                   this%totvegc_patch(i) = c12_cnveg_carbonstate_inst%totvegc_patch(i) * c14ratio
                endif
             end do
          endif

          call restartvar(ncid=ncid, flag=flag, varname='totvegc_col_14', xtype=ncd_double,  &
               dim1name='column', long_name='', units='', &
               interpinic_flag='interp', readvar=readvar, data=this%totvegc_col)
          if (flag=='read' .and. .not. readvar) then
             if ( masterproc ) write(iulog,*) 'initializing cnveg_carbonstate_inst%totvegc with atmospheric c14 value'
             do i = bounds%begc,bounds%endc
                if (this%totvegc_col(i) /= spval .and. &
                    .not. isnan(this%totvegc_col(i)) ) then
                   this%totvegc_col(i) = c12_cnveg_carbonstate_inst%totvegc_col(i) * c14ratio
                endif
             end do
          end if
       end if


       if (  flag == 'read' .and. (enter_spinup .or. (reseed_dead_plants .and. .not. is_restart())) .and. .not. use_cndv) then
             if ( masterproc ) write(iulog, *) 'Reseeding dead plants for CNVegCarbonState'
             ! If a pft is dead or near-dead (indicated by totvegc <= totvegcthresh) then we reseed that
             ! pft according to the cold start protocol in the InitCold subroutine.
             ! Thus, the variable totvegc is required to be read before here
             ! so that if it is zero for a given pft, the pft can be reseeded.
             do i = bounds%begp,bounds%endp
                if (this%totvegc_patch(i) .le. totvegcthresh) then
                   !-----------------------------------------------
                   ! initialize patch-level carbon state variables
                   !-----------------------------------------------

                   this%leafcmax_patch(i) = 0._r8

                   l = patch%landunit(i)
                   if (lun%itype(l) == istsoil  .or. patch%itype(i) == nc3crop .or. patch%itype(i) == nc3irrig)then
                      if ( present(num_reseed_patch) ) then
                         num_reseed_patch = num_reseed_patch + 1
                         filter_reseed_patch(num_reseed_patch) = i
                      end if

                      if (patch%itype(i) == noveg) then
                         this%leafc_patch(i)                           = 0._r8
                         this%leafc_storage_patch(i)                   = 0._r8
                         this%frootc_patch(i)                          = 0._r8            
                         this%frootc_storage_patch(i)                  = 0._r8    
<<<<<<< HEAD
                         if(use_matrixcn)then
                            this%matrix_cap_leafc_patch(i)             = 0._r8
                            this%matrix_cap_leafc_storage_patch(i)     = 0._r8
                            this%matrix_cap_frootc_patch(i)            = 0._r8            
                            this%matrix_cap_frootc_storage_patch(i)    = 0._r8    
=======

                         ! Bare soil matrix solution
                         if(use_matrixcn)then
>>>>>>> 94e1bdc4
                         end if
                      else
                         if (pftcon%evergreen(patch%itype(i)) == 1._r8) then
                            this%leafc_patch(i)                        = cnvegcstate_const%initial_vegC * ratio     
                            this%leafc_storage_patch(i)                = 0._r8
                            this%frootc_patch(i)                       = cnvegcstate_const%initial_vegC * ratio           
                            this%frootc_storage_patch(i)               = 0._r8    
<<<<<<< HEAD
                            if(use_matrixcn)then
                               this%matrix_cap_leafc_patch(i)          = cnvegcstate_const%initial_vegC * ratio     
                               this%matrix_cap_leafc_storage_patch(i)  = 0._r8
                               this%matrix_cap_frootc_patch(i)         = cnvegcstate_const%initial_vegC * ratio           
                               this%matrix_cap_frootc_storage_patch(i) = 0._r8    
=======
                            ! Evergreen matrix solution
                            if(use_matrixcn)then
>>>>>>> 94e1bdc4
                            end if
                         else
                            this%leafc_patch(i)                        = 0._r8
                            this%leafc_storage_patch(i)                = cnvegcstate_const%initial_vegC * ratio   
                            this%frootc_patch(i)                       = 0._r8            
                            this%frootc_storage_patch(i)               = cnvegcstate_const%initial_vegC * ratio   
<<<<<<< HEAD
                            if(use_matrixcn)then
                               this%matrix_cap_leafc_patch(i)          = 0._r8
                               this%matrix_cap_leafc_storage_patch(i)  = cnvegcstate_const%initial_vegC * ratio   
                               this%matrix_cap_frootc_patch(i)         = 0._r8            
                               this%matrix_cap_frootc_storage_patch(i) = cnvegcstate_const%initial_vegC * ratio   
=======

                            ! Otherwise matrix solution
                            if(use_matrixcn)then
>>>>>>> 94e1bdc4
                            end if
                         end if
                      end if
                      this%leafc_xfer_patch(i)                         = 0._r8
<<<<<<< HEAD
                      if(use_matrixcn)then
                         this%matrix_cap_leafc_xfer_patch(i)           = 0._r8
                      end if
                      this%leafc_storage_xfer_acc_patch(i)             = 0._r8
                      this%storage_cdemand_patch(i)                    = 0._r8
=======
                      this%leafc_storage_xfer_acc_patch(i)             = 0._r8
                      this%storage_cdemand_patch(i)                    = 0._r8

                      ! General  matrix solution
                      if(use_matrixcn)then
                      end if

>>>>>>> 94e1bdc4

                      if (MM_Nuptake_opt .eqv. .false.) then  ! if not running in floating CN ratio option 
                         this%frootc_patch(i)                          = 0._r8 
                         this%frootc_storage_patch(i)                  = 0._r8 
<<<<<<< HEAD
                         if(use_matrixcn)then
                            this%matrix_cap_frootc_patch(i)            = 0._r8 
                            this%matrix_cap_frootc_storage_patch(i)    = 0._r8 
=======

                         ! Flex CN for matrix solution
                         if(use_matrixcn)then
>>>>>>> 94e1bdc4
                         end if
                      end if     
                      this%frootc_xfer_patch(i)                        = 0._r8 

                      this%livestemc_patch(i)                          = 0._r8 
                      this%livestemc_storage_patch(i)                  = 0._r8 
                      this%livestemc_xfer_patch(i)                     = 0._r8 
<<<<<<< HEAD
                      if(use_matrixcn)then
                         this%matrix_cap_frootc_xfer_patch(i)          = 0._r8 
                         this%matrix_cap_livestemc_patch(i)            = 0._r8 
                         this%matrix_cap_livestemc_storage_patch(i)    = 0._r8 
                         this%matrix_cap_livestemc_xfer_patch(i)       = 0._r8 
                      end if

                      if (pftcon%woody(patch%itype(i)) == 1._r8) then
                         this%deadstemc_patch(i)                       = 0.1_r8 * ratio
                         if(use_matrixcn)then
                            this%matrix_cap_deadstemc_patch(i)         = 0.1_r8 * ratio
                         end if
                      else
                         this%deadstemc_patch(i)                       = 0._r8 
                         if(use_matrixcn)then
                            this%matrix_cap_deadstemc_patch(i)         = 0._r8 
                         end if
                      end if
                      this%deadstemc_storage_patch(i)                  = 0._r8 
                      this%deadstemc_xfer_patch(i)                     = 0._r8 
                      if(use_matrixcn)then
                         this%matrix_cap_deadstemc_storage_patch(i)    = 0._r8 
                         this%matrix_cap_deadstemc_xfer_patch(i)       = 0._r8 
                      end if
=======

                      if (pftcon%woody(patch%itype(i)) == 1._r8) then
                         this%deadstemc_patch(i)                       = 0.1_r8 * ratio
                         ! Woody for matrix solution
                         if(use_matrixcn)then
                         end if
                      else
                         this%deadstemc_patch(i)                       = 0._r8 
                         ! Non-Woody for matrix solution
                         if(use_matrixcn)then
                         end if
                      end if
                      this%deadstemc_storage_patch(i)                  = 0._r8 
                      this%deadstemc_xfer_patch(i)                     = 0._r8 
>>>>>>> 94e1bdc4

                      this%livecrootc_patch(i)                         = 0._r8 
                      this%livecrootc_storage_patch(i)                 = 0._r8 
                      this%livecrootc_xfer_patch(i)                    = 0._r8 

                      this%deadcrootc_patch(i)                         = 0._r8 
                      this%deadcrootc_storage_patch(i)                 = 0._r8 
                      this%deadcrootc_xfer_patch(i)                    = 0._r8 
<<<<<<< HEAD

                      if(use_matrixcn)then
                         this%matrix_cap_livecrootc_patch(i)           = 0._r8 
                         this%matrix_cap_livecrootc_storage_patch(i)   = 0._r8 
                         this%matrix_cap_livecrootc_xfer_patch(i)      = 0._r8 
 
                         this%matrix_cap_deadcrootc_patch(i)           = 0._r8 
                         this%matrix_cap_deadcrootc_storage_patch(i)   = 0._r8 
                         this%matrix_cap_deadcrootc_xfer_patch(i)      = 0._r8 
                      end if

=======

                      ! Live/Dead course roots for matrix solution
                      if(use_matrixcn)then
                      end if

>>>>>>> 94e1bdc4
                      this%gresp_storage_patch(i)                      = 0._r8 
                      this%gresp_xfer_patch(i)                         = 0._r8 

                      this%cpool_patch(i)                              = 0._r8 
                      this%xsmrpool_patch(i)                           = 0._r8 
                      this%ctrunc_patch(i)                             = 0._r8 
                      this%dispvegc_patch(i)                           = 0._r8 
                      this%storvegc_patch(i)                           = 0._r8 
                      this%woodc_patch(i)                              = 0._r8
                      this%totc_patch(i)                               = 0._r8 

                      if ( use_crop )then
                         this%reproductivec_patch(i,:)         = 0._r8
                         this%reproductivec_storage_patch(i,:) = 0._r8
                         this%reproductivec_xfer_patch(i,:)    = 0._r8
<<<<<<< HEAD
                         if(use_matrixcn)then
                            this%reproc0_patch(i)                      = 0._r8 
                            this%reproc0_storage_patch(i)              = 0._r8 
                            this%reproc0_xfer_patch(i)                 = 0._r8 
                            this%matrix_cap_reproc_patch(i)            = 0._r8 
                            this%matrix_cap_reproc_storage_patch(i)    = 0._r8 
                            this%matrix_cap_reproc_xfer_patch(i)       = 0._r8 
                         end if
                         this%cropseedc_deficit_patch(i)               = 0._r8
                         this%xsmrpool_loss_patch(i)                   = 0._r8 
=======
                         this%cropseedc_deficit_patch(i)               = 0._r8
                         this%xsmrpool_loss_patch(i)                   = 0._r8 

                         ! Reproductive pools for matrix solution
                         if(use_matrixcn)then
                         end if
>>>>>>> 94e1bdc4
                      end if

                      ! calculate totvegc explicitly so that it is available for the isotope 
                      ! code on the first time step.

                      this%totvegc_patch(i) = &
                           this%leafc_patch(i)              + &
                           this%leafc_storage_patch(i)      + &
                           this%leafc_xfer_patch(i)         + &
                           this%frootc_patch(i)             + &
                           this%frootc_storage_patch(i)     + &
                           this%frootc_xfer_patch(i)        + &
                           this%livestemc_patch(i)          + &
                           this%livestemc_storage_patch(i)  + &
                           this%livestemc_xfer_patch(i)     + &
                           this%deadstemc_patch(i)          + &
                           this%deadstemc_storage_patch(i)  + &
                           this%deadstemc_xfer_patch(i)     + &
                           this%livecrootc_patch(i)         + &
                           this%livecrootc_storage_patch(i) + &
                           this%livecrootc_xfer_patch(i)    + &
                           this%deadcrootc_patch(i)         + &
                           this%deadcrootc_storage_patch(i) + &
                           this%deadcrootc_xfer_patch(i)    + &
                           this%gresp_storage_patch(i)      + &
                           this%gresp_xfer_patch(i)         + &
                           this%cpool_patch(i)

                      if ( use_crop )then
                         do k = 1, nrepr
                            this%totvegc_patch(i) =         &
                                 this%totvegc_patch(i)    + &
                                 this%reproductivec_patch(i,k)         + &
                                 this%reproductivec_storage_patch(i,k) + &
                                 this%reproductivec_xfer_patch(i,k)
                         end do
                      end if

                   endif
                end if
             end do
             if ( present(num_reseed_patch) ) then
                call shr_mpi_sum( num_reseed_patch, total_num_reseed_patch, mpicom )
                if ( masterproc ) write(iulog,*) 'Total num_reseed, over all tasks = ', total_num_reseed_patch
             end if
       end if

    end if

    !--------------------------------
    ! C13 patch carbon state variables 
    !--------------------------------

    if ( carbon_type == 'c13')  then
       call restartvar(ncid=ncid, flag=flag, varname='leafc_13', xtype=ncd_double,  &
            dim1name='pft', long_name='', units='', &
            interpinic_flag='interp', readvar=readvar, data=this%leafc_patch)
       if (flag=='read' .and. .not. readvar) then
          if ( masterproc ) write(iulog,*) 'initializing this%leafc with atmospheric c13 value'
          do i = bounds%begp,bounds%endp
             if (pftcon%c3psn(patch%itype(i)) == 1._r8) then
                this%leafc_patch(i) = c12_cnveg_carbonstate_inst%leafc_patch(i) * c3_r2
             else
                this%leafc_patch(i) = c12_cnveg_carbonstate_inst%leafc_patch(i) * c4_r2
             endif
          end do
       end if

       call restartvar(ncid=ncid, flag=flag, varname='leafc_storage_13', xtype=ncd_double,  &
            dim1name='pft', long_name='', units='', &
            interpinic_flag='interp', readvar=readvar, data=this%leafc_storage_patch) 
       if (flag=='read' .and. .not. readvar) then
          if ( masterproc ) write(iulog,*) 'initializing this%leafc_storage with atmospheric c13 value'
          do i = bounds%begp,bounds%endp
             if (pftcon%c3psn(patch%itype(i)) == 1._r8) then
                this%leafc_storage_patch(i) = c12_cnveg_carbonstate_inst%leafc_storage_patch(i) * c3_r2
             else
                this%leafc_storage_patch(i) = c12_cnveg_carbonstate_inst%leafc_storage_patch(i) * c4_r2
                this%leafc_storage_patch(i) = c12_cnveg_carbonstate_inst%leafc_storage_patch(i) * c4_r2
             endif
          end do
       end if

       call restartvar(ncid=ncid, flag=flag, varname='leafc_xfer_13', xtype=ncd_double,  &
            dim1name='pft', long_name='', units='', &
            interpinic_flag='interp', readvar=readvar, data=this%leafc_xfer_patch) 
       if (flag=='read' .and. .not. readvar) then
          if ( masterproc ) write(iulog,*) 'initializing this%leafc_xfer with atmospheric c13 value'
          do i = bounds%begp,bounds%endp
             if (pftcon%c3psn(patch%itype(i)) == 1._r8) then
                this%leafc_xfer_patch(i) = c12_cnveg_carbonstate_inst%leafc_xfer_patch(i) * c3_r2
             else
                this%leafc_xfer_patch(i) = c12_cnveg_carbonstate_inst%leafc_xfer_patch(i) * c4_r2
             endif
          end do
       end if

       if(use_matrixcn)then
          call restartvar(ncid=ncid, flag=flag, varname='leafc_cap_13', xtype=ncd_double,  &
               dim1name='pft', long_name='', units='', &
               interpinic_flag='interp', readvar=readvar, data=this%matrix_cap_leafc_patch) 

          call restartvar(ncid=ncid, flag=flag, varname='leafc_storage_cap_13', xtype=ncd_double,  &
               dim1name='pft', long_name='', units='', &
               interpinic_flag='interp', readvar=readvar, data=this%matrix_cap_leafc_storage_patch) 

          call restartvar(ncid=ncid, flag=flag, varname='leafc_xfer_cap_13', xtype=ncd_double,  &
               dim1name='pft', long_name='', units='', &
               interpinic_flag='interp', readvar=readvar, data=this%matrix_cap_leafc_xfer_patch) 

          call restartvar(ncid=ncid, flag=flag, varname='leafc0_13', xtype=ncd_double,  &
               dim1name='pft', long_name='', units='', &
               interpinic_flag='interp', readvar=readvar, data=this%leafc0_patch) 

          call restartvar(ncid=ncid, flag=flag, varname='leafc0_storage_13', xtype=ncd_double,  &
               dim1name='pft', long_name='', units='', &
               interpinic_flag='interp', readvar=readvar, data=this%leafc0_storage_patch) 

          call restartvar(ncid=ncid, flag=flag, varname='leafc0_xfer_13', xtype=ncd_double,  &
               dim1name='pft', long_name='', units='', &
               interpinic_flag='interp', readvar=readvar, data=this%leafc0_xfer_patch) 

          call restartvar(ncid=ncid, flag=flag, varname='matrix_calloc_leaf_acc_13', xtype=ncd_double,  &
               dim1name='pft', long_name='', units='', &
               interpinic_flag='interp', readvar=readvar, data=this%matrix_calloc_leaf_acc_patch) 

          call restartvar(ncid=ncid, flag=flag, varname='matrix_calloc_leafst_acc_13', xtype=ncd_double,  &
               dim1name='pft', long_name='', units='', &
               interpinic_flag='interp', readvar=readvar, data=this%matrix_calloc_leafst_acc_patch) 

          call restartvar(ncid=ncid, flag=flag, varname='matrix_ctransfer_leafst_to_leafxf_acc_13', xtype=ncd_double,  &
               dim1name='pft', long_name='', units='', &
               interpinic_flag='interp', readvar=readvar, data=this%matrix_ctransfer_leafst_to_leafxf_acc_patch)

          call restartvar(ncid=ncid, flag=flag, varname='matrix_ctransfer_leafxf_to_leaf_acc_13', xtype=ncd_double,  &
               dim1name='pft', long_name='', units='', &
               interpinic_flag='interp', readvar=readvar, data=this%matrix_ctransfer_leafxf_to_leaf_acc_patch)

          call restartvar(ncid=ncid, flag=flag, varname='matrix_cturnover_leaf_acc_13', xtype=ncd_double,  &
               dim1name='pft', long_name='', units='', &
               interpinic_flag='interp', readvar=readvar, data=this%matrix_cturnover_leaf_acc_patch) 

          call restartvar(ncid=ncid, flag=flag, varname='matrix_cturnover_leafst_acc_13', xtype=ncd_double,  &
               dim1name='pft', long_name='', units='', &
               interpinic_flag='interp', readvar=readvar, data=this%matrix_cturnover_leafst_acc_patch) 

          call restartvar(ncid=ncid, flag=flag, varname='matrix_ctrunover_leafxf_acc_13', xtype=ncd_double,  &
               dim1name='pft', long_name='', units='', &
               interpinic_flag='interp', readvar=readvar, data=this%matrix_cturnover_leafxf_acc_patch) 

       end if

       call restartvar(ncid=ncid, flag=flag, varname='frootc_13', xtype=ncd_double,  &
            dim1name='pft', long_name='', units='', &
            interpinic_flag='interp', readvar=readvar, data=this%frootc_patch) 
       if (flag=='read' .and. .not. readvar) then
          if ( masterproc ) write(iulog,*) 'initializing this%frootc with atmospheric c13 value'
          do i = bounds%begp,bounds%endp
             if (pftcon%c3psn(patch%itype(i)) == 1._r8) then
                this%frootc_patch(i) = c12_cnveg_carbonstate_inst%frootc_patch(i) * c3_r2
             else
                this%frootc_patch(i) = c12_cnveg_carbonstate_inst%frootc_patch(i) * c4_r2
             endif
          end do
       end if

       call restartvar(ncid=ncid, flag=flag, varname='frootc_storage_13', xtype=ncd_double,  &
            dim1name='pft', long_name='', units='', &
            interpinic_flag='interp', readvar=readvar, data=this%frootc_storage_patch) 
       if (flag=='read' .and. .not. readvar) then
          if ( masterproc ) write(iulog,*) 'initializing this%frootc_storage with atmospheric c13 value'
          do i = bounds%begp,bounds%endp
             if (pftcon%c3psn(patch%itype(i)) == 1._r8) then
                this%frootc_storage_patch(i) = c12_cnveg_carbonstate_inst%frootc_storage_patch(i) * c3_r2
             else
                this%frootc_storage_patch(i) = c12_cnveg_carbonstate_inst%frootc_storage_patch(i) * c4_r2
             endif
          end do
       end if

       call restartvar(ncid=ncid, flag=flag, varname='frootc_xfer_13', xtype=ncd_double,  &
            dim1name='pft', long_name='', units='', &
            interpinic_flag='interp', readvar=readvar, data=this%frootc_xfer_patch) 
       if (flag=='read' .and. .not. readvar) then
          if ( masterproc ) write(iulog,*) 'initializing this%frootc_xfer with atmospheric c13 value'
          do i = bounds%begp,bounds%endp
             if (pftcon%c3psn(patch%itype(i)) == 1._r8) then
                this%frootc_xfer_patch(i) = c12_cnveg_carbonstate_inst%frootc_xfer_patch(i) * c3_r2
             else
                this%frootc_xfer_patch(i) = c12_cnveg_carbonstate_inst%frootc_xfer_patch(i) * c4_r2
             endif
          end do
       end if

       if(use_matrixcn)then
          call restartvar(ncid=ncid, flag=flag, varname='frootc_cap_13', xtype=ncd_double,  &
               dim1name='pft', long_name='', units='', &
               interpinic_flag='interp', readvar=readvar, data=this%matrix_cap_frootc_patch) 

          call restartvar(ncid=ncid, flag=flag, varname='frootc_storage_cap_13', xtype=ncd_double,  &
               dim1name='pft', long_name='', units='', &
               interpinic_flag='interp', readvar=readvar, data=this%matrix_cap_frootc_storage_patch) 

          call restartvar(ncid=ncid, flag=flag, varname='frootc_xfer_cap_13', xtype=ncd_double,  &
               dim1name='pft', long_name='', units='', &
               interpinic_flag='interp', readvar=readvar, data=this%matrix_cap_frootc_xfer_patch) 

          call restartvar(ncid=ncid, flag=flag, varname='frootc0_13', xtype=ncd_double,  &
               dim1name='pft', long_name='', units='', &
               interpinic_flag='interp', readvar=readvar, data=this%frootc0_patch) 

          call restartvar(ncid=ncid, flag=flag, varname='frootc0_storage_13', xtype=ncd_double,  &
               dim1name='pft', long_name='', units='', &
               interpinic_flag='interp', readvar=readvar, data=this%frootc0_storage_patch) 

          call restartvar(ncid=ncid, flag=flag, varname='frootc0_xfer_13', xtype=ncd_double,  &
               dim1name='pft', long_name='', units='', &
               interpinic_flag='interp', readvar=readvar, data=this%frootc0_xfer_patch) 

          call restartvar(ncid=ncid, flag=flag, varname='matrix_calloc_froot_acc_13', xtype=ncd_double,  &
               dim1name='pft', long_name='', units='', &
               interpinic_flag='interp', readvar=readvar, data=this%matrix_calloc_froot_acc_patch) 

          call restartvar(ncid=ncid, flag=flag, varname='matrix_calloc_frootst_acc_13', xtype=ncd_double,  &
               dim1name='pft', long_name='', units='', &
               interpinic_flag='interp', readvar=readvar, data=this%matrix_calloc_frootst_acc_patch) 

          call restartvar(ncid=ncid, flag=flag, varname='matrix_ctransfer_frootst_to_frootxf_acc_13', xtype=ncd_double,  &
               dim1name='pft', long_name='', units='', &
               interpinic_flag='interp', readvar=readvar, data=this%matrix_ctransfer_frootst_to_frootxf_acc_patch)

          call restartvar(ncid=ncid, flag=flag, varname='matrix_ctransfer_frootxf_to_froot_acc_13', xtype=ncd_double,  &
               dim1name='pft', long_name='', units='', &
               interpinic_flag='interp', readvar=readvar, data=this%matrix_ctransfer_frootxf_to_froot_acc_patch)

          call restartvar(ncid=ncid, flag=flag, varname='matrix_cturnover_froot_acc_13', xtype=ncd_double,  &
               dim1name='pft', long_name='', units='', &
               interpinic_flag='interp', readvar=readvar, data=this%matrix_cturnover_froot_acc_patch) 

          call restartvar(ncid=ncid, flag=flag, varname='matrix_cturnover_frootst_acc_13', xtype=ncd_double,  &
               dim1name='pft', long_name='', units='', &
               interpinic_flag='interp', readvar=readvar, data=this%matrix_cturnover_frootst_acc_patch) 

          call restartvar(ncid=ncid, flag=flag, varname='matrix_cturnover_frootxf_acc_13', xtype=ncd_double,  &
               dim1name='pft', long_name='', units='', &
               interpinic_flag='interp', readvar=readvar, data=this%matrix_cturnover_frootxf_acc_patch) 
       end if


       call restartvar(ncid=ncid, flag=flag, varname='livestemc_13', xtype=ncd_double,  &
            dim1name='pft', long_name='', units='', &
            interpinic_flag='interp', readvar=readvar, data=this%livestemc_patch) 
       if (flag=='read' .and. .not. readvar) then
          if ( masterproc ) write(iulog,*) 'initializing this%livestemc with atmospheric c13 value'
          do i = bounds%begp,bounds%endp
             if (pftcon%c3psn(patch%itype(i)) == 1._r8) then
                this%livestemc_patch(i) = c12_cnveg_carbonstate_inst%livestemc_patch(i) * c3_r2
             else
                this%livestemc_patch(i) = c12_cnveg_carbonstate_inst%livestemc_patch(i) * c4_r2
             endif
          end do
       end if

       call restartvar(ncid=ncid, flag=flag, varname='livestemc_storage_13', xtype=ncd_double,  &
            dim1name='pft', long_name='', units='', &
            interpinic_flag='interp', readvar=readvar, data=this%livestemc_storage_patch) 
       if (flag=='read' .and. .not. readvar) then
          if ( masterproc ) write(iulog,*) 'initializing this%livestemc_storage with atmospheric c13 value'
          do i = bounds%begp,bounds%endp
             if (pftcon%c3psn(patch%itype(i)) == 1._r8) then
                this%livestemc_storage_patch(i) = c12_cnveg_carbonstate_inst%livestemc_storage_patch(i) * c3_r2
             else
                this%livestemc_storage_patch(i) = c12_cnveg_carbonstate_inst%livestemc_storage_patch(i) * c4_r2
             endif
          end do
       end if

       call restartvar(ncid=ncid, flag=flag, varname='livestemc_xfer_13', xtype=ncd_double,  &
            dim1name='pft', long_name='', units='', &
            interpinic_flag='interp', readvar=readvar, data=this%livestemc_xfer_patch) 
       if (flag=='read' .and. .not. readvar) then
          if ( masterproc ) write(iulog,*) 'initializing this%livestemc_xfer with atmospheric c13 value'
          do i = bounds%begp,bounds%endp
             if (pftcon%c3psn(patch%itype(i)) == 1._r8) then
                this%livestemc_xfer_patch(i) = c12_cnveg_carbonstate_inst%livestemc_xfer_patch(i) * c3_r2
             else
                this%livestemc_xfer_patch(i) = c12_cnveg_carbonstate_inst%livestemc_xfer_patch(i) * c4_r2
             endif
          end do
       end if

       if(use_matrixcn)then
          call restartvar(ncid=ncid, flag=flag, varname='livestemc_cap_13', xtype=ncd_double,  &
               dim1name='pft', long_name='', units='', &
               interpinic_flag='interp', readvar=readvar, data=this%matrix_cap_livestemc_patch) 
  
          call restartvar(ncid=ncid, flag=flag, varname='livestemc_storage_cap_13', xtype=ncd_double,  &
               dim1name='pft', long_name='', units='', &
               interpinic_flag='interp', readvar=readvar, data=this%matrix_cap_livestemc_storage_patch) 

          call restartvar(ncid=ncid, flag=flag, varname='livestemc_xfer_cap_13', xtype=ncd_double,  &
               dim1name='pft', long_name='', units='', &
               interpinic_flag='interp', readvar=readvar, data=this%matrix_cap_livestemc_xfer_patch) 

          call restartvar(ncid=ncid, flag=flag, varname='livestemc0_13', xtype=ncd_double,  &
               dim1name='pft', long_name='', units='', &
               interpinic_flag='interp', readvar=readvar, data=this%livestemc0_patch) 

          call restartvar(ncid=ncid, flag=flag, varname='livestemc0_storage_13', xtype=ncd_double,  &
               dim1name='pft', long_name='', units='', &
               interpinic_flag='interp', readvar=readvar, data=this%livestemc0_storage_patch) 

          call restartvar(ncid=ncid, flag=flag, varname='livestemc0_xfer_13', xtype=ncd_double,  &
               dim1name='pft', long_name='', units='', &
               interpinic_flag='interp', readvar=readvar, data=this%livestemc0_xfer_patch) 

          call restartvar(ncid=ncid, flag=flag, varname='matrix_calloc_livestem_acc_13', xtype=ncd_double,  &
               dim1name='pft', long_name='', units='', &
               interpinic_flag='interp', readvar=readvar, data=this%matrix_calloc_livestem_acc_patch) 

          call restartvar(ncid=ncid, flag=flag, varname='matrix_calloc_livestemst_acc_13', xtype=ncd_double,  &
               dim1name='pft', long_name='', units='', &
               interpinic_flag='interp', readvar=readvar, data=this%matrix_calloc_livestemst_acc_patch) 

          call restartvar(ncid=ncid, flag=flag, varname='matrix_ctransfer_livestemst_to_livestemxf_acc_13', xtype=ncd_double,  &
               dim1name='pft', long_name='', units='', &
               interpinic_flag='interp', readvar=readvar, data=this%matrix_ctransfer_livestemst_to_livestemxf_acc_patch)

          call restartvar(ncid=ncid, flag=flag, varname='matrix_ctransfer_livestemxf_to_livestem_acc_13', xtype=ncd_double,  &
               dim1name='pft', long_name='', units='', &
               interpinic_flag='interp', readvar=readvar, data=this%matrix_ctransfer_livestemxf_to_livestem_acc_patch)

          call restartvar(ncid=ncid, flag=flag, varname='matrix_ctransfer_livestem_to_deadstem_acc_13', xtype=ncd_double,  &
               dim1name='pft', long_name='', units='', &
               interpinic_flag='interp', readvar=readvar, data=this%matrix_ctransfer_livestem_to_deadstem_acc_patch)

          call restartvar(ncid=ncid, flag=flag, varname='matrix_cturnover_livestem_acc_13', xtype=ncd_double,  &
               dim1name='pft', long_name='', units='', &
               interpinic_flag='interp', readvar=readvar, data=this%matrix_cturnover_livestem_acc_patch) 

          call restartvar(ncid=ncid, flag=flag, varname='matrix_cturnover_livestemst_acc_13', xtype=ncd_double,  &
               dim1name='pft', long_name='', units='', &
               interpinic_flag='interp', readvar=readvar, data=this%matrix_cturnover_livestemst_acc_patch) 

          call restartvar(ncid=ncid, flag=flag, varname='matrix_cturnover_livestemxf_acc_13', xtype=ncd_double,  &
               dim1name='pft', long_name='', units='', &
               interpinic_flag='interp', readvar=readvar, data=this%matrix_cturnover_livestemxf_acc_patch) 
       end if

       call restartvar(ncid=ncid, flag=flag, varname='deadstemc_13', xtype=ncd_double,  &
            dim1name='pft', long_name='', units='', &
            interpinic_flag='interp', readvar=readvar, data=this%deadstemc_patch) 
       if (flag=='read' .and. .not. readvar) then
          if ( masterproc ) write(iulog,*) 'initializing this%deadstemc with atmospheric c13 value'
          do i = bounds%begp,bounds%endp
             if (pftcon%c3psn(patch%itype(i)) == 1._r8) then
                this%deadstemc_patch(i) = c12_cnveg_carbonstate_inst%deadstemc_patch(i) * c3_r2
             else
                this%deadstemc_patch(i) = c12_cnveg_carbonstate_inst%deadstemc_patch(i) * c4_r2
             endif
          end do
       end if

       call restartvar(ncid=ncid, flag=flag, varname='deadstemc_storage_13', xtype=ncd_double,  &
            dim1name='pft', long_name='', units='', &
            interpinic_flag='interp', readvar=readvar, data=this%deadstemc_storage_patch) 
       if (flag=='read' .and. .not. readvar) then
          if ( masterproc ) write(iulog,*) 'initializing this%deadstemc_storage with atmospheric c13 value'
          do i = bounds%begp,bounds%endp
             if (pftcon%c3psn(patch%itype(i)) == 1._r8) then
                this%deadstemc_storage_patch(i) = c12_cnveg_carbonstate_inst%deadstemc_storage_patch(i) * c3_r2
             else
                this%deadstemc_storage_patch(i) = c12_cnveg_carbonstate_inst%deadstemc_storage_patch(i) * c4_r2
             endif
          end do
       end if

       call restartvar(ncid=ncid, flag=flag, varname='deadstemc_xfer_13', xtype=ncd_double,  &
            dim1name='pft', long_name='', units='', &
            interpinic_flag='interp', readvar=readvar, data=this%deadstemc_xfer_patch) 
       if (flag=='read' .and. .not. readvar) then
          if ( masterproc ) write(iulog,*) 'initializing this%deadstemc_xfer with atmospheric c13 value'
          do i = bounds%begp,bounds%endp
             if (pftcon%c3psn(patch%itype(i)) == 1._r8) then
                this%deadstemc_xfer_patch(i) = c12_cnveg_carbonstate_inst%deadstemc_xfer_patch(i) * c3_r2
             else
                this%deadstemc_xfer_patch(i) = c12_cnveg_carbonstate_inst%deadstemc_xfer_patch(i) * c4_r2
             endif
          end do
       end if

       if(use_matrixcn)then
          call restartvar(ncid=ncid, flag=flag, varname='deadstemc_cap_13', xtype=ncd_double,  &
               dim1name='pft', long_name='', units='', &
               interpinic_flag='interp', readvar=readvar, data=this%matrix_cap_deadstemc_patch) 

          call restartvar(ncid=ncid, flag=flag, varname='deadstemc_storage_cap_13', xtype=ncd_double,  &
               dim1name='pft', long_name='', units='', &
               interpinic_flag='interp', readvar=readvar, data=this%matrix_cap_deadstemc_storage_patch) 

          call restartvar(ncid=ncid, flag=flag, varname='deadstemc_xfer_cap_13', xtype=ncd_double,  &
               dim1name='pft', long_name='', units='', &
               interpinic_flag='interp', readvar=readvar, data=this%matrix_cap_deadstemc_xfer_patch) 

          call restartvar(ncid=ncid, flag=flag, varname='deadstemc0_13', xtype=ncd_double,  &
               dim1name='pft', long_name='', units='', &
               interpinic_flag='interp', readvar=readvar, data=this%deadstemc0_patch) 

          call restartvar(ncid=ncid, flag=flag, varname='deadstemc0_storage_13', xtype=ncd_double,  &
               dim1name='pft', long_name='', units='', &
               interpinic_flag='interp', readvar=readvar, data=this%deadstemc0_storage_patch) 

          call restartvar(ncid=ncid, flag=flag, varname='deadstemc0_xfer_13', xtype=ncd_double,  &
               dim1name='pft', long_name='', units='', &
               interpinic_flag='interp', readvar=readvar, data=this%deadstemc0_xfer_patch) 

          call restartvar(ncid=ncid, flag=flag, varname='matrix_calloc_deadstem_acc_13', xtype=ncd_double,  &
               dim1name='pft', long_name='', units='', &
               interpinic_flag='interp', readvar=readvar, data=this%matrix_calloc_deadstem_acc_patch) 

          call restartvar(ncid=ncid, flag=flag, varname='matrix_calloc_deadstemst_acc_13', xtype=ncd_double,  &
               dim1name='pft', long_name='', units='', &
               interpinic_flag='interp', readvar=readvar, data=this%matrix_calloc_deadstemst_acc_patch) 

          call restartvar(ncid=ncid, flag=flag, varname='matrix_ctransfer_deadstemst_to_deadstemxf_acc_13', xtype=ncd_double,  &
               dim1name='pft', long_name='', units='', &
               interpinic_flag='interp', readvar=readvar, data=this%matrix_ctransfer_deadstemst_to_deadstemxf_acc_patch)

          call restartvar(ncid=ncid, flag=flag, varname='matrix_ctransfer_deadstemxf_to_deadstem_acc_13', xtype=ncd_double,  &
               dim1name='pft', long_name='', units='', &
               interpinic_flag='interp', readvar=readvar, data=this%matrix_ctransfer_deadstemxf_to_deadstem_acc_patch)

          call restartvar(ncid=ncid, flag=flag, varname='matrix_cturnover_deadstem_acc_13', xtype=ncd_double,  &
               dim1name='pft', long_name='', units='', &
               interpinic_flag='interp', readvar=readvar, data=this%matrix_cturnover_deadstem_acc_patch) 

          call restartvar(ncid=ncid, flag=flag, varname='matrix_cturnover_deadstemst_acc_13', xtype=ncd_double,  &
               dim1name='pft', long_name='', units='', &
               interpinic_flag='interp', readvar=readvar, data=this%matrix_cturnover_deadstemst_acc_patch) 

          call restartvar(ncid=ncid, flag=flag, varname='matrix_cturnover_deadstemxf_acc_13', xtype=ncd_double,  &
               dim1name='pft', long_name='', units='', &
               interpinic_flag='interp', readvar=readvar, data=this%matrix_cturnover_deadstemxf_acc_patch) 
       end if

       call restartvar(ncid=ncid, flag=flag, varname='livecrootc_13', xtype=ncd_double,  &
            dim1name='pft', long_name='', units='', &
            interpinic_flag='interp', readvar=readvar, data=this%livecrootc_patch) 
       if (flag=='read' .and. .not. readvar) then
          if ( masterproc ) write(iulog,*) 'initializing this%livecrootc with atmospheric c13 value'
          do i = bounds%begp,bounds%endp
             if (pftcon%c3psn(patch%itype(i)) == 1._r8) then
                this%livecrootc_patch(i) = c12_cnveg_carbonstate_inst%livecrootc_patch(i) * c3_r2
             else
                this%livecrootc_patch(i) = c12_cnveg_carbonstate_inst%livecrootc_patch(i) * c4_r2
             endif
          end do
       end if

       call restartvar(ncid=ncid, flag=flag, varname='livecrootc_storage_13', xtype=ncd_double,  &
            dim1name='pft', long_name='', units='', &
            interpinic_flag='interp', readvar=readvar, data=this%livecrootc_storage_patch) 
       if (flag=='read' .and. .not. readvar) then
          if ( masterproc ) write(iulog,*) 'initializing this%livecrootc_storage with atmospheric c13 value'
          do i = bounds%begp,bounds%endp
             if (pftcon%c3psn(patch%itype(i)) == 1._r8) then
                this%livecrootc_storage_patch(i) = c12_cnveg_carbonstate_inst%livecrootc_storage_patch(i) * c3_r2
             else
                this%livecrootc_storage_patch(i) = c12_cnveg_carbonstate_inst%livecrootc_storage_patch(i) * c4_r2
             endif
          end do
       end if

       call restartvar(ncid=ncid, flag=flag, varname='livecrootc_xfer_13', xtype=ncd_double,  &
            dim1name='pft', long_name='', units='', &
            interpinic_flag='interp', readvar=readvar, data=this%livecrootc_xfer_patch) 
       if (flag=='read' .and. .not. readvar) then
          if ( masterproc ) write(iulog,*) 'initializing this%livecrootc_xfer with atmospheric c13 value'
          do i = bounds%begp,bounds%endp
             if (pftcon%c3psn(patch%itype(i)) == 1._r8) then
                this%livecrootc_xfer_patch(i) = c12_cnveg_carbonstate_inst%livecrootc_xfer_patch(i) * c3_r2
             else
                this%livecrootc_xfer_patch(i) = c12_cnveg_carbonstate_inst%livecrootc_xfer_patch(i) * c4_r2
             endif
          end do
       end if

       if(use_matrixcn)then
          call restartvar(ncid=ncid, flag=flag, varname='livecrootc_cap_13', xtype=ncd_double,  &
               dim1name='pft', long_name='', units='', &
               interpinic_flag='interp', readvar=readvar, data=this%matrix_cap_livecrootc_patch) 

          call restartvar(ncid=ncid, flag=flag, varname='livecrootc_storage_cap_13', xtype=ncd_double,  &
               dim1name='pft', long_name='', units='', &
               interpinic_flag='interp', readvar=readvar, data=this%matrix_cap_livecrootc_storage_patch) 

          call restartvar(ncid=ncid, flag=flag, varname='livecrootc_xfer_cap_13', xtype=ncd_double,  &
               dim1name='pft', long_name='', units='', &
               interpinic_flag='interp', readvar=readvar, data=this%matrix_cap_livecrootc_xfer_patch) 

          call restartvar(ncid=ncid, flag=flag, varname='livecrootc0_13', xtype=ncd_double,  &
               dim1name='pft', long_name='', units='', &
               interpinic_flag='interp', readvar=readvar, data=this%livecrootc0_patch) 

          call restartvar(ncid=ncid, flag=flag, varname='livecrootc0_storage_13', xtype=ncd_double,  &
               dim1name='pft', long_name='', units='', &
               interpinic_flag='interp', readvar=readvar, data=this%livecrootc0_storage_patch) 

          call restartvar(ncid=ncid, flag=flag, varname='livecrootc0_xfer_13', xtype=ncd_double,  &
               dim1name='pft', long_name='', units='', &
               interpinic_flag='interp', readvar=readvar, data=this%livecrootc0_xfer_patch) 

          call restartvar(ncid=ncid, flag=flag, varname='matrix_calloc_livecroot_acc_13', xtype=ncd_double,  &
               dim1name='pft', long_name='', units='', &
               interpinic_flag='interp', readvar=readvar, data=this%matrix_calloc_livecroot_acc_patch) 

          call restartvar(ncid=ncid, flag=flag, varname='matrix_calloc_livecrootst_acc_13', xtype=ncd_double,  &
               dim1name='pft', long_name='', units='', &
               interpinic_flag='interp', readvar=readvar, data=this%matrix_calloc_livecrootst_acc_patch) 

          call restartvar(ncid=ncid, flag=flag, varname='matrix_ctransfer_livecrootst_to_livecrootxf_acc_13', xtype=ncd_double,  &
               dim1name='pft', long_name='', units='', &
               interpinic_flag='interp', readvar=readvar, data=this%matrix_ctransfer_livecrootst_to_livecrootxf_acc_patch)

          call restartvar(ncid=ncid, flag=flag, varname='matrix_ctransfer_livecrootxf_to_livecroot_acc_13', xtype=ncd_double,  &
               dim1name='pft', long_name='', units='', &
               interpinic_flag='interp', readvar=readvar, data=this%matrix_ctransfer_livecrootxf_to_livecroot_acc_patch)

          call restartvar(ncid=ncid, flag=flag, varname='matrix_ctransfer_livecroot_to_deadcroot_acc_13', xtype=ncd_double,  &
               dim1name='pft', long_name='', units='', &
               interpinic_flag='interp', readvar=readvar, data=this%matrix_ctransfer_livecroot_to_deadcroot_acc_patch)

          call restartvar(ncid=ncid, flag=flag, varname='matrix_cturnover_livecroot_acc_13', xtype=ncd_double,  &
               dim1name='pft', long_name='', units='', &
               interpinic_flag='interp', readvar=readvar, data=this%matrix_cturnover_livecroot_acc_patch) 

          call restartvar(ncid=ncid, flag=flag, varname='matrix_cturnover_livecrootst_acc_13', xtype=ncd_double,  &
               dim1name='pft', long_name='', units='', &
               interpinic_flag='interp', readvar=readvar, data=this%matrix_cturnover_livecrootst_acc_patch) 

          call restartvar(ncid=ncid, flag=flag, varname='matrix_cturnover_livecrootxf_acc_13', xtype=ncd_double,  &
               dim1name='pft', long_name='', units='', &
               interpinic_flag='interp', readvar=readvar, data=this%matrix_cturnover_livecrootxf_acc_patch) 
       end if

       call restartvar(ncid=ncid, flag=flag, varname='deadcrootc_13', xtype=ncd_double,  &
            dim1name='pft', long_name='', units='', &
            interpinic_flag='interp', readvar=readvar, data=this%deadcrootc_patch) 
       if (flag=='read' .and. .not. readvar) then
          if ( masterproc ) write(iulog,*) 'initializing this%deadcrootc with atmospheric c13 value'
          do i = bounds%begp,bounds%endp
             if (pftcon%c3psn(patch%itype(i)) == 1._r8) then
                this%deadcrootc_patch(i) = c12_cnveg_carbonstate_inst%deadcrootc_patch(i) * c3_r2
             else
                this%deadcrootc_patch(i) = c12_cnveg_carbonstate_inst%deadcrootc_patch(i) * c4_r2
             endif
          end do
       end if

       call restartvar(ncid=ncid, flag=flag, varname='deadcrootc_storage_13', xtype=ncd_double,  &
            dim1name='pft', long_name='', units='', &
            interpinic_flag='interp', readvar=readvar, data=this%deadcrootc_storage_patch) 
       if (flag=='read' .and. .not. readvar) then
          if ( masterproc ) write(iulog,*) 'initializing this%deadcrootc_storage with atmospheric c13 value'
          do i = bounds%begp,bounds%endp
             if (pftcon%c3psn(patch%itype(i)) == 1._r8) then
                this%deadcrootc_storage_patch(i) = c12_cnveg_carbonstate_inst%deadcrootc_storage_patch(i) * c3_r2
             else
                this%deadcrootc_storage_patch(i) = c12_cnveg_carbonstate_inst%deadcrootc_storage_patch(i) * c4_r2
             endif
          end do
       end if

       call restartvar(ncid=ncid, flag=flag, varname='deadcrootc_xfer_13', xtype=ncd_double,  &
            dim1name='pft', long_name='', units='', &
            interpinic_flag='interp', readvar=readvar, data=this%deadcrootc_xfer_patch) 
       if (flag=='read' .and. .not. readvar) then
          if ( masterproc ) write(iulog,*) 'initializing this%deadcrootc_xfer with atmospheric c13 value'
          do i = bounds%begp,bounds%endp
             if (pftcon%c3psn(patch%itype(i)) == 1._r8) then
                this%deadcrootc_xfer_patch(i) = c12_cnveg_carbonstate_inst%deadcrootc_xfer_patch(i) * c3_r2
             else
                this%deadcrootc_xfer_patch(i) = c12_cnveg_carbonstate_inst%deadcrootc_xfer_patch(i) * c4_r2
             endif
          end do
       end if

       if(use_matrixcn)then
          call restartvar(ncid=ncid, flag=flag, varname='deadcrootc_cap_13', xtype=ncd_double,  &
               dim1name='pft', long_name='', units='', &
               interpinic_flag='interp', readvar=readvar, data=this%matrix_cap_deadcrootc_patch) 

          call restartvar(ncid=ncid, flag=flag, varname='deadcrootc_storage_cap_13', xtype=ncd_double,  &
               dim1name='pft', long_name='', units='', &
               interpinic_flag='interp', readvar=readvar, data=this%matrix_cap_deadcrootc_storage_patch) 

          call restartvar(ncid=ncid, flag=flag, varname='deadcrootc_xfer_cap_13', xtype=ncd_double,  &
               dim1name='pft', long_name='', units='', &
               interpinic_flag='interp', readvar=readvar, data=this%matrix_cap_deadcrootc_xfer_patch) 

          call restartvar(ncid=ncid, flag=flag, varname='deadcrootc0_13', xtype=ncd_double,  &
               dim1name='pft', long_name='', units='', &
               interpinic_flag='interp', readvar=readvar, data=this%deadcrootc0_patch) 

          call restartvar(ncid=ncid, flag=flag, varname='deadcrootc0_storage_13', xtype=ncd_double,  &
               dim1name='pft', long_name='', units='', &
               interpinic_flag='interp', readvar=readvar, data=this%deadcrootc0_storage_patch) 

          call restartvar(ncid=ncid, flag=flag, varname='deadcrootc0_xfer_13', xtype=ncd_double,  &
               dim1name='pft', long_name='', units='', &
               interpinic_flag='interp', readvar=readvar, data=this%deadcrootc0_xfer_patch) 
!
          call restartvar(ncid=ncid, flag=flag, varname='matrix_calloc_deadcroot_acc_13', xtype=ncd_double,  &
               dim1name='pft', long_name='', units='', &
               interpinic_flag='interp', readvar=readvar, data=this%matrix_calloc_deadcroot_acc_patch) 

          call restartvar(ncid=ncid, flag=flag, varname='matrix_calloc_deadcrootst_acc_13', xtype=ncd_double,  &
               dim1name='pft', long_name='', units='', &
               interpinic_flag='interp', readvar=readvar, data=this%matrix_calloc_deadcrootst_acc_patch) 

          call restartvar(ncid=ncid, flag=flag, varname='matrix_ctransfer_deadcrootst_to_deadcrootxf_acc_13', xtype=ncd_double,  &
               dim1name='pft', long_name='', units='', &
               interpinic_flag='interp', readvar=readvar, data=this%matrix_ctransfer_deadcrootst_to_deadcrootxf_acc_patch)

          call restartvar(ncid=ncid, flag=flag, varname='matrix_ctransfer_deadcrootxf_to_deadcroot_acc_13', xtype=ncd_double,  &
               dim1name='pft', long_name='', units='', &
               interpinic_flag='interp', readvar=readvar, data=this%matrix_ctransfer_deadcrootxf_to_deadcroot_acc_patch)

          call restartvar(ncid=ncid, flag=flag, varname='matrix_cturnover_deadcroot_acc_13', xtype=ncd_double,  &
               dim1name='pft', long_name='', units='', &
               interpinic_flag='interp', readvar=readvar, data=this%matrix_cturnover_deadcroot_acc_patch) 

          call restartvar(ncid=ncid, flag=flag, varname='matrix_cturnover_deadcrootst_acc_13', xtype=ncd_double,  &
               dim1name='pft', long_name='', units='', &
               interpinic_flag='interp', readvar=readvar, data=this%matrix_cturnover_deadcrootst_acc_patch) 

          call restartvar(ncid=ncid, flag=flag, varname='matrix_cturnover_deadcrootxf_acc_13', xtype=ncd_double,  &
               dim1name='pft', long_name='', units='', &
               interpinic_flag='interp', readvar=readvar, data=this%matrix_cturnover_deadcrootxf_acc_patch) 
       end if

       if(use_matrixcn .and. use_crop)then
          call restartvar(ncid=ncid, flag=flag,  varname='reproc0_13', xtype=ncd_double,  &
               dim1name='pft',    long_name='initial grain C13', units='gC13/m2', &
               interpinic_flag='interp', readvar=readvar, data=this%reproc0_patch)
 
          call restartvar(ncid=ncid, flag=flag,  varname='reproc0_storage_13', xtype=ncd_double,  &
               dim1name='pft',    long_name='initial grain C13 storage', units='gC13/m2', &
               interpinic_flag='interp', readvar=readvar, data=this%reproc0_storage_patch)

          call restartvar(ncid=ncid, flag=flag,  varname='reproc0_xfer_13', xtype=ncd_double,  &
               dim1name='pft',    long_name='initial grain C13 transfer', units='gC13/m2', &
               interpinic_flag='interp', readvar=readvar, data=this%reproc0_xfer_patch)

          call restartvar(ncid=ncid, flag=flag,  varname='matrix_calloc_grain_acc_13', xtype=ncd_double,  &
               dim1name='pft',    long_name='C13 accumulated allocation to grain', units='gC13/m2', &
               interpinic_flag='interp', readvar=readvar, data=this%matrix_calloc_grain_acc_patch)
 
          call restartvar(ncid=ncid, flag=flag,  varname='matrix_calloc_grainst_acc_13', xtype=ncd_double,  &
               dim1name='pft',    long_name='C13 accumulated allocation to grain storage', units='gC13/m2', &
               interpinic_flag='interp', readvar=readvar, data=this%matrix_calloc_grainst_acc_patch)

          call restartvar(ncid=ncid, flag=flag, varname='matrix_ctransfer_grainst_to_grainxf_acc_13', xtype=ncd_double,  &
               dim1name='pft', long_name='', units='', &
               interpinic_flag='interp', readvar=readvar, data=this%matrix_ctransfer_grainst_to_grainxf_acc_patch)

          call restartvar(ncid=ncid, flag=flag, varname='matrix_ctransfer_grainxf_to_grain_acc_13', xtype=ncd_double,  &
               dim1name='pft', long_name='', units='', &
               interpinic_flag='interp', readvar=readvar, data=this%matrix_ctransfer_grainxf_to_grain_acc_patch)

          call restartvar(ncid=ncid, flag=flag,  varname='matrix_cturnover_grain_acc_13', xtype=ncd_double,  &
               dim1name='pft',    long_name='', units='', &
               interpinic_flag='interp', readvar=readvar, data=this%matrix_cturnover_grain_acc_patch)
 
          call restartvar(ncid=ncid, flag=flag,  varname='matrix_cturnover_grainst_acc_13', xtype=ncd_double,  &
               dim1name='pft',    long_name='', units='', &
               interpinic_flag='interp', readvar=readvar, data=this%matrix_cturnover_grainst_acc_patch)
 
          call restartvar(ncid=ncid, flag=flag,  varname='matrix_cturnover_grainxf_acc_13', xtype=ncd_double,  &
               dim1name='pft',    long_name='', units='', &
               interpinic_flag='interp', readvar=readvar, data=this%matrix_cturnover_grainxf_acc_patch)
       end if

       call restartvar(ncid=ncid, flag=flag, varname='gresp_storage_13', xtype=ncd_double,  &
            dim1name='pft', long_name='', units='', &
            interpinic_flag='interp', readvar=readvar, data=this%gresp_storage_patch) 
       if (flag=='read' .and. .not. readvar) then
          if ( masterproc ) write(iulog,*) 'initializing this%gresp_storage with atmospheric c13 value'
          do i = bounds%begp,bounds%endp
             if (pftcon%c3psn(patch%itype(i)) == 1._r8) then
                this%gresp_storage_patch(i) = c12_cnveg_carbonstate_inst%gresp_storage_patch(i) * c3_r2
             else
                this%gresp_storage_patch(i) = c12_cnveg_carbonstate_inst%gresp_storage_patch(i) * c4_r2
             endif
          end do
       end if

       call restartvar(ncid=ncid, flag=flag, varname='gresp_xfer_13', xtype=ncd_double,  &
            dim1name='pft', &
            long_name='', units='', &
            interpinic_flag='interp', readvar=readvar, data=this%gresp_xfer_patch) 
       if (flag=='read' .and. .not. readvar) then
          if ( masterproc ) write(iulog,*) 'initializing this%gresp_xfer with atmospheric c13 value'
          do i = bounds%begp,bounds%endp
             if (pftcon%c3psn(patch%itype(i)) == 1._r8) then
                this%gresp_xfer_patch(i) = c12_cnveg_carbonstate_inst%gresp_xfer_patch(i) * c3_r2
             else
                this%gresp_xfer_patch(i) = c12_cnveg_carbonstate_inst%gresp_xfer_patch(i) * c4_r2
             endif
          end do
       end if

       call restartvar(ncid=ncid, flag=flag, varname='cpool_13', xtype=ncd_double,  &
            dim1name='pft', long_name='', units='', &
            interpinic_flag='interp', readvar=readvar, data=this%cpool_patch) 
       if (flag=='read' .and. .not. readvar) then
          if ( masterproc ) write(iulog,*) 'initializing this%cpool with atmospheric c13 value'
          do i = bounds%begp,bounds%endp
             if (pftcon%c3psn(patch%itype(i)) == 1._r8) then
                this%cpool_patch(i) = c12_cnveg_carbonstate_inst%cpool_patch(i) * c3_r2
             else
                this%cpool_patch(i) = c12_cnveg_carbonstate_inst%cpool_patch(i) * c4_r2
             endif
          end do
       end if

       call restartvar(ncid=ncid, flag=flag, varname='xsmrpool_13', xtype=ncd_double,  &
            dim1name='pft', &
            long_name='', units='', &
            interpinic_flag='interp', readvar=readvar, data=this%xsmrpool_patch) 
       if (flag=='read' .and. .not. readvar) then
          if ( masterproc ) write(iulog,*) 'initializing this%xsmrpool with atmospheric c13 value'
          do i = bounds%begp,bounds%endp
             if (pftcon%c3psn(patch%itype(i)) == 1._r8) then
                this%xsmrpool_patch(i) = c12_cnveg_carbonstate_inst%xsmrpool_patch(i) * c3_r2
             else
                this%xsmrpool_patch(i) = c12_cnveg_carbonstate_inst%xsmrpool_patch(i) * c4_r2
             endif
          end do
       end if

       call restartvar(ncid=ncid, flag=flag, varname='xsmrpool_loss_13', xtype=ncd_double,  &
            dim1name='pft', &
            long_name='', units='', &
            interpinic_flag='interp', readvar=readvar, data=this%xsmrpool_loss_patch) 
       if (flag=='read' .and. .not. readvar) then
          if ( masterproc ) write(iulog,*) 'initializing this%xsmrpool_loss with atmospheric c13 value'
          do i = bounds%begp,bounds%endp
             if (pftcon%c3psn(patch%itype(i)) == 1._r8) then
                this%xsmrpool_loss_patch(i) = c12_cnveg_carbonstate_inst%xsmrpool_loss_patch(i) * c3_r2
             else
                this%xsmrpool_loss_patch(i) = c12_cnveg_carbonstate_inst%xsmrpool_loss_patch(i) * c4_r2
             endif
          end do
       end if

       call restartvar(ncid=ncid, flag=flag, varname='pft_ctrunc_13', xtype=ncd_double,  &
            dim1name='pft', long_name='', units='', &
            interpinic_flag='interp', readvar=readvar, data=this%ctrunc_patch) 
       if (flag=='read' .and. .not. readvar) then
          if ( masterproc ) write(iulog,*) 'initializing this%ctrunc with atmospheric c13 value'
          do i = bounds%begp,bounds%endp
             if (pftcon%c3psn(patch%itype(i)) == 1._r8) then
                this%ctrunc_patch(i) = c12_cnveg_carbonstate_inst%ctrunc_patch(i) * c3_r2
             else
                this%ctrunc_patch(i) = c12_cnveg_carbonstate_inst%ctrunc_patch(i) * c4_r2
             endif
          end do
       end if

       ! Restart variables for matrix solution and C13
       if(use_matrixcn)then

          ! Prgnostic crop C13 variables for matrix solution
          if ( use_crop )then
          end if
       end if

    end if

    !--------------------------------
    ! C14 patch carbon state variables 
    !--------------------------------

    if ( carbon_type == 'c14')  then
       call restartvar(ncid=ncid, flag=flag, varname='leafc_14', xtype=ncd_double,  &
            dim1name='pft', long_name='', units='', &
            interpinic_flag='interp', readvar=readvar, data=this%leafc_patch) 
       if (flag=='read' .and. .not. readvar) then
          if ( masterproc ) write(iulog,*) 'initializing this%leafc_patch with atmospheric c14 value'
          do i = bounds%begp,bounds%endp
             if (this%leafc_patch(i) /= spval .and. &
                  .not. isnan(this%leafc_patch(i)) ) then
                this%leafc_patch(i) = c12_cnveg_carbonstate_inst%leafc_patch(i) * c14ratio
             endif
          end do
       end if

       call restartvar(ncid=ncid, flag=flag, varname='leafc_storage_14', xtype=ncd_double,  &
            dim1name='pft', long_name='', units='', &
            interpinic_flag='interp', readvar=readvar, data=this%leafc_storage_patch) 
       if (flag=='read' .and. .not. readvar) then
          if ( masterproc ) write(iulog,*) 'initializing this%leafc_storage_patch with atmospheric c14 value'
          do i = bounds%begp,bounds%endp
             if (this%leafc_storage_patch(i) /= spval .and. &
                  .not. isnan(this%leafc_storage_patch(i)) ) then
                this%leafc_storage_patch(i) = c12_cnveg_carbonstate_inst%leafc_storage_patch(i) * c14ratio
             endif
          end do
       end if

       call restartvar(ncid=ncid, flag=flag, varname='leafc_xfer_14', xtype=ncd_double,  &
            dim1name='pft',    long_name='', units='', &
            interpinic_flag='interp', readvar=readvar, data=this%leafc_xfer_patch) 
       if (flag=='read' .and. .not. readvar) then
          if ( masterproc ) write(iulog,*) 'initializing this%leafc_xfer_patch with atmospheric c14 value'
          do i = bounds%begp,bounds%endp
             if (this%leafc_xfer_patch(i) /= spval .and. .not. isnan(this%leafc_xfer_patch(i)) ) then
                this%leafc_xfer_patch(i) = c12_cnveg_carbonstate_inst%leafc_xfer_patch(i) * c14ratio
             endif
          end do
       end if

       if(use_matrixcn)then
          call restartvar(ncid=ncid, flag=flag, varname='leafc_cap_14', xtype=ncd_double,  &
               dim1name='pft', long_name='', units='', &
               interpinic_flag='interp', readvar=readvar, data=this%matrix_cap_leafc_patch) 

          call restartvar(ncid=ncid, flag=flag, varname='leafc_storage_cap_14', xtype=ncd_double,  &
               dim1name='pft', long_name='', units='', &
               interpinic_flag='interp', readvar=readvar, data=this%matrix_cap_leafc_storage_patch) 

          call restartvar(ncid=ncid, flag=flag, varname='leafc_xfer_cap_14', xtype=ncd_double,  &
               dim1name='pft', long_name='', units='', &
               interpinic_flag='interp', readvar=readvar, data=this%matrix_cap_leafc_xfer_patch) 

          call restartvar(ncid=ncid, flag=flag, varname='leafc0_14', xtype=ncd_double,  &
               dim1name='pft', long_name='', units='', &
               interpinic_flag='interp', readvar=readvar, data=this%leafc0_patch) 

          call restartvar(ncid=ncid, flag=flag, varname='leafc0_storage_14', xtype=ncd_double,  &
               dim1name='pft', long_name='', units='', &
               interpinic_flag='interp', readvar=readvar, data=this%leafc0_storage_patch) 

          call restartvar(ncid=ncid, flag=flag, varname='leafc0_xfer_14', xtype=ncd_double,  &
               dim1name='pft', long_name='', units='', &
               interpinic_flag='interp', readvar=readvar, data=this%leafc0_xfer_patch) 

          call restartvar(ncid=ncid, flag=flag, varname='matrix_calloc_leaf_acc_14', xtype=ncd_double,  &
               dim1name='pft', long_name='', units='', &
               interpinic_flag='interp', readvar=readvar, data=this%matrix_calloc_leaf_acc_patch) 

          call restartvar(ncid=ncid, flag=flag, varname='matrix_calloc_leafst_acc_14', xtype=ncd_double,  &
               dim1name='pft', long_name='', units='', &
               interpinic_flag='interp', readvar=readvar, data=this%matrix_calloc_leafst_acc_patch) 

          call restartvar(ncid=ncid, flag=flag, varname='matrix_ctransfer_leafst_to_leafxf_acc_14', xtype=ncd_double,  &
               dim1name='pft', long_name='', units='', &
               interpinic_flag='interp', readvar=readvar, data=this%matrix_ctransfer_leafst_to_leafxf_acc_patch)

          call restartvar(ncid=ncid, flag=flag, varname='matrix_ctransfer_leafxf_to_leaf_acc_14', xtype=ncd_double,  &
               dim1name='pft', long_name='', units='', &
               interpinic_flag='interp', readvar=readvar, data=this%matrix_ctransfer_leafxf_to_leaf_acc_patch)

          call restartvar(ncid=ncid, flag=flag, varname='matrix_cturnover_leaf_acc_14', xtype=ncd_double,  &
               dim1name='pft', long_name='', units='', &
               interpinic_flag='interp', readvar=readvar, data=this%matrix_cturnover_leaf_acc_patch) 

          call restartvar(ncid=ncid, flag=flag, varname='matrix_cturnover_leafst_acc_14', xtype=ncd_double,  &
               dim1name='pft', long_name='', units='', &
               interpinic_flag='interp', readvar=readvar, data=this%matrix_cturnover_leafst_acc_patch) 

          call restartvar(ncid=ncid, flag=flag, varname='matrix_ctrunover_leafxf_acc_14', xtype=ncd_double,  &
               dim1name='pft', long_name='', units='', &
               interpinic_flag='interp', readvar=readvar, data=this%matrix_cturnover_leafxf_acc_patch) 

       end if

       call restartvar(ncid=ncid, flag=flag, varname='frootc_14', xtype=ncd_double,  &
            dim1name='pft', long_name='', units='', &
            interpinic_flag='interp', readvar=readvar, data=this%frootc_patch) 
       if (flag=='read' .and. .not. readvar) then
          if ( masterproc ) write(iulog,*) 'initializing this%frootc_patch with atmospheric c14 value'
          do i = bounds%begp,bounds%endp
             if (this%frootc_patch(i) /= spval .and. &
                  .not. isnan(this%frootc_patch(i)) ) then
                this%frootc_patch(i) = c12_cnveg_carbonstate_inst%frootc_patch(i) * c14ratio
             endif
          end do
       end if

       call restartvar(ncid=ncid, flag=flag, varname='frootc_storage_14', xtype=ncd_double,  &
            dim1name='pft', long_name='', units='', &
            interpinic_flag='interp', readvar=readvar, data=this%frootc_storage_patch) 
       if (flag=='read' .and. .not. readvar) then
          if ( masterproc ) write(iulog,*) 'initializing this%frootc_storage_patch with atmospheric c14 value'
          do i = bounds%begp,bounds%endp
             if (this%frootc_storage_patch(i) /= spval .and. &
                  .not. isnan(this%frootc_storage_patch(i)) ) then
                this%frootc_storage_patch(i) = c12_cnveg_carbonstate_inst%frootc_storage_patch(i) * c14ratio
             endif
          end do
       end if

       call restartvar(ncid=ncid, flag=flag, varname='frootc_xfer_14', xtype=ncd_double,  &
            dim1name='pft', long_name='', units='', &
            interpinic_flag='interp', readvar=readvar, data=this%frootc_xfer_patch) 
       if (flag=='read' .and. .not. readvar) then
          if ( masterproc ) write(iulog,*) 'initializing this%frootc_xfer_patch with atmospheric c14 value'
          do i = bounds%begp,bounds%endp
             if (this%frootc_xfer_patch(i) /= spval .and. &
                  .not. isnan(this%frootc_xfer_patch(i)) ) then
                this%frootc_xfer_patch(i) = c12_cnveg_carbonstate_inst%frootc_xfer_patch(i) * c14ratio
             endif
          end do
       end if

       if(use_matrixcn)then
          call restartvar(ncid=ncid, flag=flag, varname='frootc_cap_14', xtype=ncd_double,  &
               dim1name='pft', long_name='', units='', &
               interpinic_flag='interp', readvar=readvar, data=this%matrix_cap_frootc_patch) 

          call restartvar(ncid=ncid, flag=flag, varname='frootc_storage_cap_14', xtype=ncd_double,  &
               dim1name='pft', long_name='', units='', &
               interpinic_flag='interp', readvar=readvar, data=this%matrix_cap_frootc_storage_patch) 

          call restartvar(ncid=ncid, flag=flag, varname='frootc_xfer_cap_14', xtype=ncd_double,  &
               dim1name='pft', long_name='', units='', &
               interpinic_flag='interp', readvar=readvar, data=this%matrix_cap_frootc_xfer_patch) 

          call restartvar(ncid=ncid, flag=flag, varname='frootc0_14', xtype=ncd_double,  &
               dim1name='pft', long_name='', units='', &
               interpinic_flag='interp', readvar=readvar, data=this%frootc0_patch) 

          call restartvar(ncid=ncid, flag=flag, varname='frootc0_storage_14', xtype=ncd_double,  &
               dim1name='pft', long_name='', units='', &
               interpinic_flag='interp', readvar=readvar, data=this%frootc0_storage_patch) 

          call restartvar(ncid=ncid, flag=flag, varname='frootc0_xfer_14', xtype=ncd_double,  &
               dim1name='pft', long_name='', units='', &
               interpinic_flag='interp', readvar=readvar, data=this%frootc0_xfer_patch) 

          call restartvar(ncid=ncid, flag=flag, varname='matrix_calloc_froot_acc_14', xtype=ncd_double,  &
               dim1name='pft', long_name='', units='', &
               interpinic_flag='interp', readvar=readvar, data=this%matrix_calloc_froot_acc_patch) 

          call restartvar(ncid=ncid, flag=flag, varname='matrix_calloc_frootst_acc_14', xtype=ncd_double,  &
               dim1name='pft', long_name='', units='', &
               interpinic_flag='interp', readvar=readvar, data=this%matrix_calloc_frootst_acc_patch) 

          call restartvar(ncid=ncid, flag=flag, varname='matrix_ctransfer_frootst_to_frootxf_acc_14', xtype=ncd_double,  &
               dim1name='pft', long_name='', units='', &
               interpinic_flag='interp', readvar=readvar, data=this%matrix_ctransfer_frootst_to_frootxf_acc_patch)

          call restartvar(ncid=ncid, flag=flag, varname='matrix_ctransfer_frootxf_to_froot_acc_14', xtype=ncd_double,  &
               dim1name='pft', long_name='', units='', &
               interpinic_flag='interp', readvar=readvar, data=this%matrix_ctransfer_frootxf_to_froot_acc_patch)

          call restartvar(ncid=ncid, flag=flag, varname='matrix_cturnover_froot_acc_14', xtype=ncd_double,  &
               dim1name='pft', long_name='', units='', &
               interpinic_flag='interp', readvar=readvar, data=this%matrix_cturnover_froot_acc_patch) 

          call restartvar(ncid=ncid, flag=flag, varname='matrix_cturnover_frootst_acc_14', xtype=ncd_double,  &
               dim1name='pft', long_name='', units='', &
               interpinic_flag='interp', readvar=readvar, data=this%matrix_cturnover_frootst_acc_patch) 

          call restartvar(ncid=ncid, flag=flag, varname='matrix_cturnover_frootxf_acc_14', xtype=ncd_double,  &
               dim1name='pft', long_name='', units='', &
               interpinic_flag='interp', readvar=readvar, data=this%matrix_cturnover_frootxf_acc_patch) 
       end if

       call restartvar(ncid=ncid, flag=flag, varname='livestemc_14', xtype=ncd_double,  &
            dim1name='pft', long_name='', units='', &
            interpinic_flag='interp', readvar=readvar, data=this%livestemc_patch) 
       if (flag=='read' .and. .not. readvar) then
          if ( masterproc ) write(iulog,*) 'initializing this%livestemc_patch with atmospheric c14 value'
          do i = bounds%begp,bounds%endp
             if (this%livestemc_patch(i) /= spval .and. .not. isnan(this%livestemc_patch(i)) ) then
                this%livestemc_patch(i) = c12_cnveg_carbonstate_inst%livestemc_patch(i) * c14ratio
             endif
          end do
       end if

       call restartvar(ncid=ncid, flag=flag, varname='livestemc_storage_14', xtype=ncd_double,  &
            dim1name='pft', long_name='', units='', &
            interpinic_flag='interp', readvar=readvar, data=this%livestemc_storage_patch) 
       if (flag=='read' .and. .not. readvar) then
          if ( masterproc ) write(iulog,*) 'initializing this%livestemc_storage_patch with atmospheric c14 value'
          do i = bounds%begp,bounds%endp
             if (this%livestemc_storage_patch(i) /= spval .and. .not. isnan(this%livestemc_storage_patch(i)) ) then
                this%livestemc_storage_patch(i) = c12_cnveg_carbonstate_inst%livestemc_storage_patch(i) * c14ratio
             endif
          end do
       end if

       call restartvar(ncid=ncid, flag=flag, varname='livestemc_xfer_14', xtype=ncd_double,  &
            dim1name='pft', long_name='', units='', &
            interpinic_flag='interp', readvar=readvar, data=this%livestemc_xfer_patch) 
       if (flag=='read' .and. .not. readvar) then
          if ( masterproc ) write(iulog,*) 'initializing this%livestemc_xfer_patch with atmospheric c14 value'
          do i = bounds%begp,bounds%endp
             if (this%livestemc_xfer_patch(i) /= spval .and. .not. isnan(this%livestemc_xfer_patch(i)) ) then
                this%livestemc_xfer_patch(i) = c12_cnveg_carbonstate_inst%livestemc_xfer_patch(i) * c14ratio
             endif
          end do
       end if

       if(use_matrixcn)then
          call restartvar(ncid=ncid, flag=flag, varname='livestemc_cap_14', xtype=ncd_double,  &
               dim1name='pft', long_name='', units='', &
               interpinic_flag='interp', readvar=readvar, data=this%matrix_cap_livestemc_patch) 
  
          call restartvar(ncid=ncid, flag=flag, varname='livestemc_storage_cap_14', xtype=ncd_double,  &
               dim1name='pft', long_name='', units='', &
               interpinic_flag='interp', readvar=readvar, data=this%matrix_cap_livestemc_storage_patch) 

          call restartvar(ncid=ncid, flag=flag, varname='livestemc_xfer_cap_14', xtype=ncd_double,  &
               dim1name='pft', long_name='', units='', &
               interpinic_flag='interp', readvar=readvar, data=this%matrix_cap_livestemc_xfer_patch) 

          call restartvar(ncid=ncid, flag=flag, varname='livestemc0_14', xtype=ncd_double,  &
               dim1name='pft', long_name='', units='', &
               interpinic_flag='interp', readvar=readvar, data=this%livestemc0_patch) 

          call restartvar(ncid=ncid, flag=flag, varname='livestemc0_storage_14', xtype=ncd_double,  &
               dim1name='pft', long_name='', units='', &
               interpinic_flag='interp', readvar=readvar, data=this%livestemc0_storage_patch) 

          call restartvar(ncid=ncid, flag=flag, varname='livestemc0_xfer_14', xtype=ncd_double,  &
               dim1name='pft', long_name='', units='', &
               interpinic_flag='interp', readvar=readvar, data=this%livestemc0_xfer_patch) 

          call restartvar(ncid=ncid, flag=flag, varname='matrix_calloc_livestem_acc_14', xtype=ncd_double,  &
               dim1name='pft', long_name='', units='', &
               interpinic_flag='interp', readvar=readvar, data=this%matrix_calloc_livestem_acc_patch) 

          call restartvar(ncid=ncid, flag=flag, varname='matrix_calloc_livestemst_acc_14', xtype=ncd_double,  &
               dim1name='pft', long_name='', units='', &
               interpinic_flag='interp', readvar=readvar, data=this%matrix_calloc_livestemst_acc_patch) 

          call restartvar(ncid=ncid, flag=flag, varname='matrix_ctransfer_livestemst_to_livestemxf_acc_14', xtype=ncd_double,  &
               dim1name='pft', long_name='', units='', &
               interpinic_flag='interp', readvar=readvar, data=this%matrix_ctransfer_livestemst_to_livestemxf_acc_patch)

          call restartvar(ncid=ncid, flag=flag, varname='matrix_ctransfer_livestemxf_to_livestem_acc_14', xtype=ncd_double,  &
               dim1name='pft', long_name='', units='', &
               interpinic_flag='interp', readvar=readvar, data=this%matrix_ctransfer_livestemxf_to_livestem_acc_patch)

          call restartvar(ncid=ncid, flag=flag, varname='matrix_ctransfer_livestem_to_deadstem_acc_14', xtype=ncd_double,  &
               dim1name='pft', long_name='', units='', &
               interpinic_flag='interp', readvar=readvar, data=this%matrix_ctransfer_livestem_to_deadstem_acc_patch)

          call restartvar(ncid=ncid, flag=flag, varname='matrix_cturnover_livestem_acc_14', xtype=ncd_double,  &
               dim1name='pft', long_name='', units='', &
               interpinic_flag='interp', readvar=readvar, data=this%matrix_cturnover_livestem_acc_patch) 

          call restartvar(ncid=ncid, flag=flag, varname='matrix_cturnover_livestemst_acc_14', xtype=ncd_double,  &
               dim1name='pft', long_name='', units='', &
               interpinic_flag='interp', readvar=readvar, data=this%matrix_cturnover_livestemst_acc_patch) 

          call restartvar(ncid=ncid, flag=flag, varname='matrix_cturnover_livestemxf_acc_14', xtype=ncd_double,  &
               dim1name='pft', long_name='', units='', &
               interpinic_flag='interp', readvar=readvar, data=this%matrix_cturnover_livestemxf_acc_patch) 
       end if

       call restartvar(ncid=ncid, flag=flag, varname='deadstemc_14', xtype=ncd_double,  &
            dim1name='pft', long_name='', units='', &
            interpinic_flag='interp', readvar=readvar, data=this%deadstemc_patch) 
       if (flag=='read' .and. .not. readvar) then
          if ( masterproc ) write(iulog,*) 'initializing this%deadstemc_patch with atmospheric c14 value'
          do i = bounds%begp,bounds%endp
             if (this%deadstemc_patch(i) /= spval .and. .not. isnan(this%deadstemc_patch(i)) ) then
                this%deadstemc_patch(i) = c12_cnveg_carbonstate_inst%deadstemc_patch(i) * c14ratio
             endif
          end do
       end if

       call restartvar(ncid=ncid, flag=flag, varname='deadstemc_storage_14', xtype=ncd_double,  &
            dim1name='pft', long_name='', units='', &
            interpinic_flag='interp', readvar=readvar, data=this%deadstemc_storage_patch) 
       if (flag=='read' .and. .not. readvar) then
          if ( masterproc ) write(iulog,*) 'initializing this%deadstemc_storage_patch with atmospheric c14 value'
          do i = bounds%begp,bounds%endp
             if (this%deadstemc_storage_patch(i) /= spval .and. .not. isnan(this%deadstemc_storage_patch(i)) ) then
                this%deadstemc_storage_patch(i) = c12_cnveg_carbonstate_inst%deadstemc_storage_patch(i) * c14ratio
             endif
          end do
       end if

       call restartvar(ncid=ncid, flag=flag, varname='deadstemc_xfer_14', xtype=ncd_double,  &
            dim1name='pft', long_name='', units='', &
            interpinic_flag='interp', readvar=readvar, data=this%deadstemc_xfer_patch) 
       if (flag=='read' .and. .not. readvar) then
          if ( masterproc ) write(iulog,*) 'initializing this%deadstemc_xfer_patch with atmospheric c14 value'
          do i = bounds%begp,bounds%endp
             if (this%deadstemc_xfer_patch(i) /= spval .and. .not. isnan(this%deadstemc_xfer_patch(i)) ) then
                this%deadstemc_xfer_patch(i) = c12_cnveg_carbonstate_inst%deadstemc_xfer_patch(i) * c14ratio
             endif
          end do
       end if

       if(use_matrixcn)then
          call restartvar(ncid=ncid, flag=flag, varname='deadstemc_cap_14', xtype=ncd_double,  &
               dim1name='pft', long_name='', units='', &
               interpinic_flag='interp', readvar=readvar, data=this%matrix_cap_deadstemc_patch) 

          call restartvar(ncid=ncid, flag=flag, varname='deadstemc_storage_cap_14', xtype=ncd_double,  &
               dim1name='pft', long_name='', units='', &
               interpinic_flag='interp', readvar=readvar, data=this%matrix_cap_deadstemc_storage_patch) 

          call restartvar(ncid=ncid, flag=flag, varname='deadstemc_xfer_cap_14', xtype=ncd_double,  &
               dim1name='pft', long_name='', units='', &
               interpinic_flag='interp', readvar=readvar, data=this%matrix_cap_deadstemc_xfer_patch) 

          call restartvar(ncid=ncid, flag=flag, varname='deadstemc0_14', xtype=ncd_double,  &
               dim1name='pft', long_name='', units='', &
               interpinic_flag='interp', readvar=readvar, data=this%deadstemc0_patch) 

          call restartvar(ncid=ncid, flag=flag, varname='deadstemc0_storage_14', xtype=ncd_double,  &
               dim1name='pft', long_name='', units='', &
               interpinic_flag='interp', readvar=readvar, data=this%deadstemc0_storage_patch) 

          call restartvar(ncid=ncid, flag=flag, varname='deadstemc0_xfer_14', xtype=ncd_double,  &
               dim1name='pft', long_name='', units='', &
               interpinic_flag='interp', readvar=readvar, data=this%deadstemc0_xfer_patch) 

          call restartvar(ncid=ncid, flag=flag, varname='matrix_calloc_deadstem_acc_14', xtype=ncd_double,  &
               dim1name='pft', long_name='', units='', &
               interpinic_flag='interp', readvar=readvar, data=this%matrix_calloc_deadstem_acc_patch) 

          call restartvar(ncid=ncid, flag=flag, varname='matrix_calloc_deadstemst_acc_14', xtype=ncd_double,  &
               dim1name='pft', long_name='', units='', &
               interpinic_flag='interp', readvar=readvar, data=this%matrix_calloc_deadstemst_acc_patch) 

          call restartvar(ncid=ncid, flag=flag, varname='matrix_ctransfer_deadstemst_to_deadstemxf_acc_14', xtype=ncd_double,  &
               dim1name='pft', long_name='', units='', &
               interpinic_flag='interp', readvar=readvar, data=this%matrix_ctransfer_deadstemst_to_deadstemxf_acc_patch)

          call restartvar(ncid=ncid, flag=flag, varname='matrix_ctransfer_deadstemxf_to_deadstem_acc_14', xtype=ncd_double,  &
               dim1name='pft', long_name='', units='', &
               interpinic_flag='interp', readvar=readvar, data=this%matrix_ctransfer_deadstemxf_to_deadstem_acc_patch)

          call restartvar(ncid=ncid, flag=flag, varname='matrix_cturnover_deadstem_acc_14', xtype=ncd_double,  &
               dim1name='pft', long_name='', units='', &
               interpinic_flag='interp', readvar=readvar, data=this%matrix_cturnover_deadstem_acc_patch) 

          call restartvar(ncid=ncid, flag=flag, varname='matrix_cturnover_deadstemst_acc_14', xtype=ncd_double,  &
               dim1name='pft', long_name='', units='', &
               interpinic_flag='interp', readvar=readvar, data=this%matrix_cturnover_deadstemst_acc_patch) 

          call restartvar(ncid=ncid, flag=flag, varname='matrix_cturnover_deadstemxf_acc_14', xtype=ncd_double,  &
               dim1name='pft', long_name='', units='', &
               interpinic_flag='interp', readvar=readvar, data=this%matrix_cturnover_deadstemxf_acc_patch) 
       end if

       call restartvar(ncid=ncid, flag=flag, varname='livecrootc_14', xtype=ncd_double,  &
            dim1name='pft', long_name='', units='', &
            interpinic_flag='interp', readvar=readvar, data=this%livecrootc_patch) 
       if (flag=='read' .and. .not. readvar) then
          if ( masterproc ) write(iulog,*) 'initializing this%livecrootc_patch with atmospheric c14 value'
          do i = bounds%begp,bounds%endp
             if (this%livecrootc_patch(i) /= spval .and. .not. isnan(this%livecrootc_patch(i)) ) then
                this%livecrootc_patch(i) = c12_cnveg_carbonstate_inst%livecrootc_patch(i) * c14ratio
             endif
          end do
       end if

       call restartvar(ncid=ncid, flag=flag, varname='livecrootc_storage_14', xtype=ncd_double,  &
            dim1name='pft', long_name='', units='', &
            interpinic_flag='interp', readvar=readvar, data=this%livecrootc_storage_patch) 
       if (flag=='read' .and. .not. readvar) then
          if ( masterproc ) write(iulog,*) 'initializing this%livecrootc_storage_patch with atmospheric c14 value'
          do i = bounds%begp,bounds%endp
             if (this%livecrootc_storage_patch(i) /= spval .and. .not. isnan(this%livecrootc_storage_patch(i)) ) then
                this%livecrootc_storage_patch(i) = c12_cnveg_carbonstate_inst%livecrootc_storage_patch(i) * c14ratio
             endif
          end do
       end if

       call restartvar(ncid=ncid, flag=flag, varname='livecrootc_xfer_14', xtype=ncd_double,  &
            dim1name='pft', long_name='', units='', &
            interpinic_flag='interp', readvar=readvar, data=this%livecrootc_xfer_patch) 
       if (flag=='read' .and. .not. readvar) then
          if ( masterproc ) write(iulog,*) 'initializing this%livecrootc_xfer_patch with atmospheric c14 value'
          do i = bounds%begp,bounds%endp
             if (this%livecrootc_xfer_patch(i) /= spval .and. .not. isnan(this%livecrootc_xfer_patch(i)) ) then
                this%livecrootc_xfer_patch(i) = c12_cnveg_carbonstate_inst%livecrootc_xfer_patch(i) * c14ratio
             endif
          end do
       end if

       if(use_matrixcn)then
          call restartvar(ncid=ncid, flag=flag, varname='livecrootc_cap_14', xtype=ncd_double,  &
               dim1name='pft', long_name='', units='', &
               interpinic_flag='interp', readvar=readvar, data=this%matrix_cap_livecrootc_patch) 

          call restartvar(ncid=ncid, flag=flag, varname='livecrootc_storage_cap_14', xtype=ncd_double,  &
               dim1name='pft', long_name='', units='', &
               interpinic_flag='interp', readvar=readvar, data=this%matrix_cap_livecrootc_storage_patch) 

          call restartvar(ncid=ncid, flag=flag, varname='livecrootc_xfer_cap_14', xtype=ncd_double,  &
               dim1name='pft', long_name='', units='', &
               interpinic_flag='interp', readvar=readvar, data=this%matrix_cap_livecrootc_xfer_patch) 

          call restartvar(ncid=ncid, flag=flag, varname='livecrootc0_14', xtype=ncd_double,  &
               dim1name='pft', long_name='', units='', &
               interpinic_flag='interp', readvar=readvar, data=this%livecrootc0_patch) 

          call restartvar(ncid=ncid, flag=flag, varname='livecrootc0_storage_14', xtype=ncd_double,  &
               dim1name='pft', long_name='', units='', &
               interpinic_flag='interp', readvar=readvar, data=this%livecrootc0_storage_patch) 

          call restartvar(ncid=ncid, flag=flag, varname='livecrootc0_xfer_14', xtype=ncd_double,  &
               dim1name='pft', long_name='', units='', &
               interpinic_flag='interp', readvar=readvar, data=this%livecrootc0_xfer_patch) 

          call restartvar(ncid=ncid, flag=flag, varname='matrix_calloc_livecroot_acc_14', xtype=ncd_double,  &
               dim1name='pft', long_name='', units='', &
               interpinic_flag='interp', readvar=readvar, data=this%matrix_calloc_livecroot_acc_patch) 

          call restartvar(ncid=ncid, flag=flag, varname='matrix_calloc_livecrootst_acc_14', xtype=ncd_double,  &
               dim1name='pft', long_name='', units='', &
               interpinic_flag='interp', readvar=readvar, data=this%matrix_calloc_livecrootst_acc_patch) 

          call restartvar(ncid=ncid, flag=flag, varname='matrix_ctransfer_livecrootst_to_livecrootxf_acc_14', xtype=ncd_double,  &
               dim1name='pft', long_name='', units='', &
               interpinic_flag='interp', readvar=readvar, data=this%matrix_ctransfer_livecrootst_to_livecrootxf_acc_patch)

          call restartvar(ncid=ncid, flag=flag, varname='matrix_ctransfer_livecrootxf_to_livecroot_acc_14', xtype=ncd_double,  &
               dim1name='pft', long_name='', units='', &
               interpinic_flag='interp', readvar=readvar, data=this%matrix_ctransfer_livecrootxf_to_livecroot_acc_patch)

          call restartvar(ncid=ncid, flag=flag, varname='matrix_ctransfer_livecroot_to_deadcroot_acc_14', xtype=ncd_double,  &
               dim1name='pft', long_name='', units='', &
               interpinic_flag='interp', readvar=readvar, data=this%matrix_ctransfer_livecroot_to_deadcroot_acc_patch)

          call restartvar(ncid=ncid, flag=flag, varname='matrix_cturnover_livecroot_acc_14', xtype=ncd_double,  &
               dim1name='pft', long_name='', units='', &
               interpinic_flag='interp', readvar=readvar, data=this%matrix_cturnover_livecroot_acc_patch) 

          call restartvar(ncid=ncid, flag=flag, varname='matrix_cturnover_livecrootst_acc_14', xtype=ncd_double,  &
               dim1name='pft', long_name='', units='', &
               interpinic_flag='interp', readvar=readvar, data=this%matrix_cturnover_livecrootst_acc_patch) 

          call restartvar(ncid=ncid, flag=flag, varname='matrix_cturnover_livecrootxf_acc_14', xtype=ncd_double,  &
               dim1name='pft', long_name='', units='', &
               interpinic_flag='interp', readvar=readvar, data=this%matrix_cturnover_livecrootxf_acc_patch) 
       end if

       call restartvar(ncid=ncid, flag=flag, varname='deadcrootc_14', xtype=ncd_double,  &
            dim1name='pft', long_name='', units='', &
            interpinic_flag='interp', readvar=readvar, data=this%deadcrootc_patch) 
       if (flag=='read' .and. .not. readvar) then
          if ( masterproc ) write(iulog,*) 'initializing this%deadcrootc_patch with atmospheric c14 value'
          do i = bounds%begp,bounds%endp
             if (this%deadcrootc_patch(i) /= spval .and. .not. isnan(this%deadcrootc_patch(i)) ) then
                this%deadcrootc_patch(i) = c12_cnveg_carbonstate_inst%deadcrootc_patch(i) * c14ratio
             endif
          end do
       end if

       call restartvar(ncid=ncid, flag=flag, varname='deadcrootc_storage_14', xtype=ncd_double,  &
            dim1name='pft', long_name='', units='', &
            interpinic_flag='interp', readvar=readvar, data=this%deadcrootc_storage_patch) 
       if (flag=='read' .and. .not. readvar) then
          if ( masterproc ) write(iulog,*) 'initializing this%deadcrootc_storage_patch with atmospheric c14 value'
          do i = bounds%begp,bounds%endp
             if (this%deadcrootc_storage_patch(i) /= spval .and. .not. isnan(this%deadcrootc_storage_patch(i)) ) then
                this%deadcrootc_storage_patch(i) = c12_cnveg_carbonstate_inst%deadcrootc_storage_patch(i) * c14ratio
             endif
          end do
       end if

       call restartvar(ncid=ncid, flag=flag, varname='deadcrootc_xfer_14', xtype=ncd_double,  &
            dim1name='pft', long_name='', units='', &
            interpinic_flag='interp', readvar=readvar, data=this%deadcrootc_xfer_patch) 
       if (flag=='read' .and. .not. readvar) then
          if ( masterproc ) write(iulog,*) 'initializing this%deadcrootc_xfer_patch with atmospheric c14 value'
          do i = bounds%begp,bounds%endp
             if (this%deadcrootc_xfer_patch(i) /= spval .and. .not. isnan(this%deadcrootc_xfer_patch(i)) ) then
                this%deadcrootc_xfer_patch(i) = c12_cnveg_carbonstate_inst%deadcrootc_xfer_patch(i) * c14ratio
             endif
          end do
       end if

       if(use_matrixcn)then
          call restartvar(ncid=ncid, flag=flag, varname='deadcrootc_cap_14', xtype=ncd_double,  &
               dim1name='pft', long_name='', units='', &
               interpinic_flag='interp', readvar=readvar, data=this%matrix_cap_deadcrootc_patch) 

          call restartvar(ncid=ncid, flag=flag, varname='deadcrootc_storage_cap_14', xtype=ncd_double,  &
               dim1name='pft', long_name='', units='', &
               interpinic_flag='interp', readvar=readvar, data=this%matrix_cap_deadcrootc_storage_patch) 

          call restartvar(ncid=ncid, flag=flag, varname='deadcrootc_xfer_cap_14', xtype=ncd_double,  &
               dim1name='pft', long_name='', units='', &
               interpinic_flag='interp', readvar=readvar, data=this%matrix_cap_deadcrootc_xfer_patch) 

          call restartvar(ncid=ncid, flag=flag, varname='deadcrootc0_14', xtype=ncd_double,  &
               dim1name='pft', long_name='', units='', &
               interpinic_flag='interp', readvar=readvar, data=this%deadcrootc0_patch) 

          call restartvar(ncid=ncid, flag=flag, varname='deadcrootc0_storage_14', xtype=ncd_double,  &
               dim1name='pft', long_name='', units='', &
               interpinic_flag='interp', readvar=readvar, data=this%deadcrootc0_storage_patch) 

          call restartvar(ncid=ncid, flag=flag, varname='deadcrootc0_xfer_14', xtype=ncd_double,  &
               dim1name='pft', long_name='', units='', &
               interpinic_flag='interp', readvar=readvar, data=this%deadcrootc0_xfer_patch) 
!
          call restartvar(ncid=ncid, flag=flag, varname='matrix_calloc_deadcroot_acc_14', xtype=ncd_double,  &
               dim1name='pft', long_name='', units='', &
               interpinic_flag='interp', readvar=readvar, data=this%matrix_calloc_deadcroot_acc_patch) 

          call restartvar(ncid=ncid, flag=flag, varname='matrix_calloc_deadcrootst_acc_14', xtype=ncd_double,  &
               dim1name='pft', long_name='', units='', &
               interpinic_flag='interp', readvar=readvar, data=this%matrix_calloc_deadcrootst_acc_patch) 

          call restartvar(ncid=ncid, flag=flag, varname='matrix_ctransfer_deadcrootst_to_deadcrootxf_acc_14', xtype=ncd_double,  &
               dim1name='pft', long_name='', units='', &
               interpinic_flag='interp', readvar=readvar, data=this%matrix_ctransfer_deadcrootst_to_deadcrootxf_acc_patch)

          call restartvar(ncid=ncid, flag=flag, varname='matrix_ctransfer_deadcrootxf_to_deadcroot_acc_14', xtype=ncd_double,  &
               dim1name='pft', long_name='', units='', &
               interpinic_flag='interp', readvar=readvar, data=this%matrix_ctransfer_deadcrootxf_to_deadcroot_acc_patch)

          call restartvar(ncid=ncid, flag=flag, varname='matrix_cturnover_deadcroot_acc_14', xtype=ncd_double,  &
               dim1name='pft', long_name='', units='', &
               interpinic_flag='interp', readvar=readvar, data=this%matrix_cturnover_deadcroot_acc_patch) 

          call restartvar(ncid=ncid, flag=flag, varname='matrix_cturnover_deadcrootst_acc_14', xtype=ncd_double,  &
               dim1name='pft', long_name='', units='', &
               interpinic_flag='interp', readvar=readvar, data=this%matrix_cturnover_deadcrootst_acc_patch) 

          call restartvar(ncid=ncid, flag=flag, varname='matrix_cturnover_deadcrootxf_acc_14', xtype=ncd_double,  &
               dim1name='pft', long_name='', units='', &
               interpinic_flag='interp', readvar=readvar, data=this%matrix_cturnover_deadcrootxf_acc_patch) 
       end if

       if(use_matrixcn .and. use_crop)then
          call restartvar(ncid=ncid, flag=flag,  varname='reproc0_14', xtype=ncd_double,  &
               dim1name='pft',    long_name='initial grain C14', units='gC14/m2', &
               interpinic_flag='interp', readvar=readvar, data=this%reproc0_patch)
 
          call restartvar(ncid=ncid, flag=flag,  varname='reproc0_storage_14', xtype=ncd_double,  &
               dim1name='pft',    long_name='initial grain C14 storage', units='gC14/m2', &
               interpinic_flag='interp', readvar=readvar, data=this%reproc0_storage_patch)

          call restartvar(ncid=ncid, flag=flag,  varname='reproc0_xfer_14', xtype=ncd_double,  &
               dim1name='pft',    long_name='initial grain C14 transfer', units='gC14/m2', &
               interpinic_flag='interp', readvar=readvar, data=this%reproc0_xfer_patch)

          call restartvar(ncid=ncid, flag=flag,  varname='matrix_calloc_grain_acc_14', xtype=ncd_double,  &
               dim1name='pft',    long_name='C14 accumulated allocation to grain', units='gC14/m2', &
               interpinic_flag='interp', readvar=readvar, data=this%matrix_calloc_grain_acc_patch)
 
          call restartvar(ncid=ncid, flag=flag,  varname='matrix_calloc_grainst_acc_14', xtype=ncd_double,  &
               dim1name='pft',    long_name='C14 accumulated allocation to grain storage', units='gC14/m2', &
               interpinic_flag='interp', readvar=readvar, data=this%matrix_calloc_grainst_acc_patch)

          call restartvar(ncid=ncid, flag=flag, varname='matrix_ctransfer_grainst_to_grainxf_acc_14', xtype=ncd_double,  &
               dim1name='pft', long_name='', units='', &
               interpinic_flag='interp', readvar=readvar, data=this%matrix_ctransfer_grainst_to_grainxf_acc_patch)

          call restartvar(ncid=ncid, flag=flag, varname='matrix_ctransfer_grainxf_to_grain_acc_14', xtype=ncd_double,  &
               dim1name='pft', long_name='', units='', &
               interpinic_flag='interp', readvar=readvar, data=this%matrix_ctransfer_grainxf_to_grain_acc_patch)

          call restartvar(ncid=ncid, flag=flag,  varname='matrix_cturnover_grain_acc_14', xtype=ncd_double,  &
               dim1name='pft',    long_name='', units='', &
               interpinic_flag='interp', readvar=readvar, data=this%matrix_cturnover_grain_acc_patch)
 
          call restartvar(ncid=ncid, flag=flag,  varname='matrix_cturnover_grainst_acc_14', xtype=ncd_double,  &
               dim1name='pft',    long_name='', units='', &
               interpinic_flag='interp', readvar=readvar, data=this%matrix_cturnover_grainst_acc_patch)
 
          call restartvar(ncid=ncid, flag=flag,  varname='matrix_cturnover_grainxf_acc_14', xtype=ncd_double,  &
               dim1name='pft',    long_name='', units='', &
               interpinic_flag='interp', readvar=readvar, data=this%matrix_cturnover_grainxf_acc_patch)
       end if

       call restartvar(ncid=ncid, flag=flag, varname='gresp_storage_14', xtype=ncd_double,  &
            dim1name='pft', long_name='', units='', &
            interpinic_flag='interp', readvar=readvar, data=this%gresp_storage_patch) 
       if (flag=='read' .and. .not. readvar) then
          if ( masterproc ) write(iulog,*) 'initializing this%gresp_storage_patch with atmospheric c14 value'
          do i = bounds%begp,bounds%endp
             if (this%gresp_storage_patch(i) /= spval .and. .not. isnan(this%gresp_storage_patch(i)) ) then
                this%gresp_storage_patch(i) = c12_cnveg_carbonstate_inst%gresp_storage_patch(i) * c14ratio
             endif
          end do
       end if

       call restartvar(ncid=ncid, flag=flag, varname='gresp_xfer_14', xtype=ncd_double,  &
            dim1name='pft', long_name='', units='', &
            interpinic_flag='interp', readvar=readvar, data=this%gresp_xfer_patch) 
       if (flag=='read' .and. .not. readvar) then
          if ( masterproc ) write(iulog,*) 'initializing this%gresp_xfer_patch with atmospheric c14 value'
          do i = bounds%begp,bounds%endp
             if (this%gresp_xfer_patch(i) /= spval .and. .not. isnan(this%gresp_xfer_patch(i)) ) then
                this%gresp_xfer_patch(i) = c12_cnveg_carbonstate_inst%gresp_xfer_patch(i) * c14ratio
             endif
          end do
       end if

       call restartvar(ncid=ncid, flag=flag, varname='cpool_14', xtype=ncd_double,  &
            dim1name='pft', long_name='', units='', &
            interpinic_flag='interp', readvar=readvar, data=this%cpool_patch) 
       if (flag=='read' .and. .not. readvar) then
          if ( masterproc ) write(iulog,*) 'initializing this%cpool_patch with atmospheric c14 value'
          do i = bounds%begp,bounds%endp
             if (this%cpool_patch(i) /= spval .and. .not. isnan(this%cpool_patch(i)) ) then
                this%cpool_patch(i) = c12_cnveg_carbonstate_inst%cpool_patch(i) * c14ratio
             endif
          end do
       end if

       call restartvar(ncid=ncid, flag=flag, varname='xsmrpool_14', xtype=ncd_double,  &
            dim1name='pft', long_name='', units='', &
            interpinic_flag='interp', readvar=readvar, data=this%xsmrpool_patch) 
       if (flag=='read' .and. .not. readvar) then
          if ( masterproc ) write(iulog,*) 'initializing this%xsmrpool_patch with atmospheric c14 value'
          do i = bounds%begp,bounds%endp
             if (this%xsmrpool_patch(i) /= spval .and. .not. isnan(this%xsmrpool_patch(i)) ) then
                this%xsmrpool_patch(i) = c12_cnveg_carbonstate_inst%xsmrpool_patch(i) * c14ratio
             endif
          end do
       end if

       call restartvar(ncid=ncid, flag=flag, varname='xsmrpool_loss_14', xtype=ncd_double,  &
            dim1name='pft', long_name='', units='', &
            interpinic_flag='interp', readvar=readvar, data=this%xsmrpool_loss_patch) 
       if (flag=='read' .and. .not. readvar) then
          if ( masterproc ) write(iulog,*) 'initializing this%xsmrpool_loss_patch with atmospheric c14 value'
          do i = bounds%begp,bounds%endp
             if (this%xsmrpool_loss_patch(i) /= spval .and. .not. isnan(this%xsmrpool_loss_patch(i)) ) then
                this%xsmrpool_loss_patch(i) = c12_cnveg_carbonstate_inst%xsmrpool_loss_patch(i) * c14ratio
             endif
          end do
       end if

       call restartvar(ncid=ncid, flag=flag, varname='pft_ctrunc_14', xtype=ncd_double,  &
            dim1name='pft', long_name='', units='', &
            interpinic_flag='interp', readvar=readvar, data=this%ctrunc_patch) 
       if (flag=='read' .and. .not. readvar) then
          if ( masterproc ) write(iulog,*) 'initializing this%ctrunc_patch with atmospheric c14 value'
          do i = bounds%begp,bounds%endp
             if (this%ctrunc_patch(i) /= spval .and. .not. isnan(this%ctrunc_patch(i)) ) then
                this%ctrunc_patch(i) = c12_cnveg_carbonstate_inst%ctrunc_patch(i) * c14ratio
             endif
          end do
       end if

       ! Restart variables for matrix solution and C13
       if(use_matrixcn)then

          ! Prgnostic crop C13 variables for matrix solution
          if ( use_crop )then
          end if
       end if
    end if

    !--------------------------------
    ! patch prognostic crop variables
    !--------------------------------

    if (use_crop) then
       if (carbon_type == 'c12') then
          do k = 1, nrepr
             data1dptr => this%reproductivec_patch(:,k)
             ! e.g., reproductivec
             varname = get_repr_rest_fname(k)//'c'
             call restartvar(ncid=ncid, flag=flag,  varname=varname, &
                  xtype=ncd_double,  &
                  dim1name='pft', &
                  long_name=get_repr_longname(k)//' C', &
                  units='gC/m2', &
                  interpinic_flag='interp', readvar=readvar, data=data1dptr)
          end do

          do k = 1, nrepr
             data1dptr => this%reproductivec_storage_patch(:,k)
             ! e.g., reproductivec_storage
             varname = get_repr_rest_fname(k)//'c_storage'
             call restartvar(ncid=ncid, flag=flag,  varname=varname, &
                  xtype=ncd_double,  &
                  dim1name='pft', &
                  long_name=get_repr_longname(k)//' C storage', &
                  units='gC/m2', &
                  interpinic_flag='interp', readvar=readvar, data=data1dptr)
          end do

          do k = 1, nrepr
             data1dptr => this%reproductivec_xfer_patch(:,k)
             ! e.g., reproductivec_xfer
             varname = get_repr_rest_fname(k)//'c_xfer'
             call restartvar(ncid=ncid, flag=flag,  varname=varname, &
                  xtype=ncd_double,  &
                  dim1name='pft', &
                  long_name=get_repr_longname(k)//' C transfer', &
                  units='gC/m2', &
                  interpinic_flag='interp', readvar=readvar, data=data1dptr)
          end do

          call restartvar(ncid=ncid, flag=flag, varname='cropseedc_deficit', xtype=ncd_double,  &
               dim1name='pft', long_name='pool for seeding new crop growth', units='gC/m2', &
               interpinic_flag='interp', readvar=readvar, data=this%cropseedc_deficit_patch)
       end if

       if (carbon_type == 'c13') then
          do k = 1, nrepr
             data1dptr => this%reproductivec_patch(:,k)
             ! e.g., reprocuctive_13
             varname = get_repr_rest_fname(k)//'c_13'
             call restartvar(ncid=ncid, flag=flag, varname=varname, &
                  xtype=ncd_double,  &
                  dim1name='pft', &
                  long_name='c13 '//get_repr_longname(k)//' C', &
                  units='gC13/m2', &
                  interpinic_flag='interp', readvar=readvar, data=data1dptr)
             if (flag=='read' .and. .not. readvar) then
                call set_missing_from_template( &
                     my_var = data1dptr, &
                     template_var = c12_cnveg_carbonstate_inst%reproductivec_patch(:,k), &
                     multiplier = c3_r2)
             end if
          end do

          do k = 1, nrepr
             data1dptr => this%reproductivec_storage_patch(:,k)
             ! e.g., reproductivec_13_storage
             varname = get_repr_rest_fname(k)//'c_13_storage'
             call restartvar(ncid=ncid, flag=flag, varname=varname, &
                  xtype=ncd_double,  &
                  dim1name='pft', &
                  long_name='c13 '//get_repr_longname(k)//' C storage', &
                  units='gC13/m2', &
                  interpinic_flag='interp', readvar=readvar, data=data1dptr)
             if (flag=='read' .and. .not. readvar) then
                call set_missing_from_template( &
                     my_var = data1dptr, &
                     template_var = c12_cnveg_carbonstate_inst%reproductivec_storage_patch(:,k), &
                     multiplier = c3_r2)
             end if
          end do

          do k = 1, nrepr
             data1dptr => this%reproductivec_xfer_patch(:,k)
             ! e.g., reproductivec_13_xfer
             varname = get_repr_rest_fname(k)//'c_13_xfer'
             call restartvar(ncid=ncid, flag=flag, varname=varname, &
                  xtype=ncd_double,  &
                  dim1name='pft', &
                  long_name='c13 '//get_repr_longname(k)//' C transfer', &
                  units='gC13/m2', &
                  interpinic_flag='interp', readvar=readvar, data=data1dptr)
             if (flag=='read' .and. .not. readvar) then
                call set_missing_from_template( &
                     my_var = data1dptr, &
                     template_var = c12_cnveg_carbonstate_inst%reproductivec_xfer_patch(:,k), &
                     multiplier = c3_r2)
             end if
          end do

          call restartvar(ncid=ncid, flag=flag, varname='cropseedc_13_deficit', xtype=ncd_double,  &
               dim1name='pft', long_name='pool for seeding new crop growth', units='gC13/m2', &
               interpinic_flag='interp', readvar=readvar, data=this%cropseedc_deficit_patch)
          if (flag=='read' .and. .not. readvar) then
             call set_missing_from_template( &
                  my_var = this%cropseedc_deficit_patch, &
                  template_var = c12_cnveg_carbonstate_inst%cropseedc_deficit_patch, &
                  multiplier = c3_r2)
          end if
       end if

       if ( carbon_type == 'c14' ) then

          do k = 1, nrepr
             data1dptr => this%reproductivec_patch(:,k)
             ! e.g., reproductivec_14
             varname = get_repr_rest_fname(k)//'c_14'
             call restartvar(ncid=ncid, flag=flag, varname=varname, &
                  xtype=ncd_double,  &
                  dim1name='pft', &
                  long_name='c14 '//get_repr_longname(k)//' C', &
                  units='gC14/m2', &
                  interpinic_flag='interp', readvar=readvar, data=data1dptr)
             if (flag=='read' .and. .not. readvar) then
                call set_missing_from_template( &
                     my_var = data1dptr, &
                     template_var = c12_cnveg_carbonstate_inst%reproductivec_patch(:,k), &
                     multiplier = c3_r2)
             end if
          end do

          do k = 1, nrepr
             data1dptr => this%reproductivec_storage_patch(:,k)
             ! e.g., reproductivec_14_storage
             varname = get_repr_rest_fname(k)//'c_14_storage'
             call restartvar(ncid=ncid, flag=flag, varname=varname, &
                  xtype=ncd_double,  &
                  dim1name='pft', &
                  long_name='c14 '//get_repr_longname(k)//' C storage', &
                  units='gC14/m2', &
                  interpinic_flag='interp', readvar=readvar, data=data1dptr)
             if (flag=='read' .and. .not. readvar) then
                call set_missing_from_template( &
                     my_var = data1dptr, &
                     template_var = c12_cnveg_carbonstate_inst%reproductivec_storage_patch(:,k), &
                     multiplier = c3_r2)
             end if
          end do

          do k = 1, nrepr
             data1dptr => this%reproductivec_xfer_patch(:,k)
             ! e.g., reproductivec_14_xfer
             varname = get_repr_rest_fname(k)//'c_14_xfer'
             call restartvar(ncid=ncid, flag=flag, varname=varname, &
                  xtype=ncd_double,  &
                  dim1name='pft', &
                  long_name='c14 '//get_repr_longname(k)//' C transfer', &
                  units='gC14/m2', &
                  interpinic_flag='interp', readvar=readvar, data=data1dptr)
             if (flag=='read' .and. .not. readvar) then
                call set_missing_from_template( &
                     my_var = data1dptr, &
                     template_var = c12_cnveg_carbonstate_inst%reproductivec_xfer_patch(:,k), &
                     multiplier = c3_r2)
             end if
          end do

          call restartvar(ncid=ncid, flag=flag, varname='cropseedc_14_deficit', xtype=ncd_double,  &
               dim1name='pft', long_name='pool for seeding new crop growth', units='gC14/m2', &
               interpinic_flag='interp', readvar=readvar, data=this%cropseedc_deficit_patch)
          if (flag=='read' .and. .not. readvar) then
             if ( masterproc ) write(iulog,*) 'initializing this%cropseedc_deficit_patch with atmospheric c14 value'
             call set_missing_from_template( &
                  my_var = this%cropseedc_deficit_patch, &
                  template_var = c12_cnveg_carbonstate_inst%cropseedc_deficit_patch, &
                  multiplier = c14ratio)
          end if
       end if
    end if

    !--------------------------------
    ! gridcell carbon state variables
    !--------------------------------

    if (carbon_type == 'c12') then
       ! BACKWARDS_COMPATIBILITY(wjs, 2017-01-12) Naming this with a _g suffix in order
       ! to distinguish it from the old column-level seedc restart variable
       call restartvar(ncid=ncid, flag=flag, varname='seedc_g', xtype=ncd_double,  &
            dim1name='gridcell', long_name='', units='', &
            interpinic_flag='interp', readvar=readvar, data=this%seedc_grc) 
    end if

    !--------------------------------
    ! C13 gridcell carbon state variables
    !--------------------------------

    if (carbon_type == 'c13') then
       call restartvar(ncid=ncid, flag=flag, varname='seedc_13_g', xtype=ncd_double,  &
            dim1name='gridcell', long_name='', units='', &
            interpinic_flag='interp', readvar=readvar, data=this%seedc_grc) 
       if (flag=='read' .and. .not. readvar) then
          call set_missing_from_template( &
               my_var = this%seedc_grc, &
               template_var = c12_cnveg_carbonstate_inst%seedc_grc, &
               multiplier = c3_r2)
       end if
    end if

    !--------------------------------
    ! C14 column carbon state variables
    !--------------------------------

    if ( carbon_type == 'c14' ) then
       call restartvar(ncid=ncid, flag=flag, varname='seedc_14_g', xtype=ncd_double,  &
            dim1name='gridcell', &
            long_name='', units='', &
            interpinic_flag='interp', readvar=readvar, data=this%seedc_grc) 
       if (flag=='read' .and. .not. readvar) then
          if ( masterproc ) write(iulog,*) 'initializing this%seedc_grc with atmospheric c14 value'
          call set_missing_from_template( &
               my_var = this%seedc_grc, &
               template_var = c12_cnveg_carbonstate_inst%seedc_grc, &
               multiplier = c14ratio)
       end if
    end if

    ! Output spinup factor for deadwood (dead stem and dead course root)
    if ( present(spinup_factor4deadwood) ) spinup_factor4deadwood = spinup_factor_AD

  end subroutine Restart

  !-----------------------------------------------------------------------
  subroutine SetValues ( this, &
       num_patch, filter_patch, value_patch, &
       num_column, filter_column, value_column)
    !
    ! !DESCRIPTION:
    ! Set carbon state variables
    !
    ! !ARGUMENTS:
    class (cnveg_carbonstate_type) :: this
    integer , intent(in) :: num_patch
    integer , intent(in) :: filter_patch(:)
    real(r8), intent(in) :: value_patch
    integer , intent(in) :: num_column
    integer , intent(in) :: filter_column(:)
    real(r8), intent(in) :: value_column
    !
    ! !LOCAL VARIABLES:
    integer :: fi,i,j,k,l     ! loop index
    !------------------------------------------------------------------------

    do fi = 1,num_patch
       i  = filter_patch(fi)
       this%leafc_patch(i)              = value_patch
       this%leafc_storage_patch(i)      = value_patch
       this%leafc_xfer_patch(i)         = value_patch
       this%leafc_storage_xfer_acc_patch(i) = value_patch
       this%storage_cdemand_patch(i)        = value_patch        
       this%frootc_patch(i)             = value_patch
       this%frootc_storage_patch(i)     = value_patch
       this%frootc_xfer_patch(i)        = value_patch
       this%livestemc_patch(i)          = value_patch
       this%livestemc_storage_patch(i)  = value_patch
       this%livestemc_xfer_patch(i)     = value_patch
       this%deadstemc_patch(i)          = value_patch
       this%deadstemc_storage_patch(i)  = value_patch
       this%deadstemc_xfer_patch(i)     = value_patch
       this%livecrootc_patch(i)         = value_patch
       this%livecrootc_storage_patch(i) = value_patch
       this%livecrootc_xfer_patch(i)    = value_patch
       this%deadcrootc_patch(i)         = value_patch
       this%deadcrootc_storage_patch(i) = value_patch
       this%deadcrootc_xfer_patch(i)    = value_patch
       if(use_matrixcn)then
          this%matrix_cap_leafc_patch(i)              = value_patch
          this%matrix_cap_leafc_storage_patch(i)      = value_patch
          this%matrix_cap_leafc_xfer_patch(i)         = value_patch
          this%matrix_cap_frootc_patch(i)             = value_patch
          this%matrix_cap_frootc_storage_patch(i)     = value_patch
          this%matrix_cap_frootc_xfer_patch(i)        = value_patch
          this%matrix_cap_livestemc_patch(i)          = value_patch
          this%matrix_cap_livestemc_storage_patch(i)  = value_patch
          this%matrix_cap_livestemc_xfer_patch(i)     = value_patch
          this%matrix_cap_deadstemc_patch(i)          = value_patch
          this%matrix_cap_deadstemc_storage_patch(i)  = value_patch
          this%matrix_cap_deadstemc_xfer_patch(i)     = value_patch
          this%matrix_cap_livecrootc_patch(i)         = value_patch
          this%matrix_cap_livecrootc_storage_patch(i) = value_patch
          this%matrix_cap_livecrootc_xfer_patch(i)    = value_patch
          this%matrix_cap_deadcrootc_patch(i)         = value_patch
          this%matrix_cap_deadcrootc_storage_patch(i) = value_patch
          this%matrix_cap_deadcrootc_xfer_patch(i)    = value_patch

          this%leafc0_patch(i)              = value_patch
          this%leafc0_storage_patch(i)      = value_patch
          this%leafc0_xfer_patch(i)         = value_patch   
          this%frootc0_patch(i)             = value_patch
          this%frootc0_storage_patch(i)     = value_patch
          this%frootc0_xfer_patch(i)        = value_patch
          this%livestemc0_patch(i)          = value_patch
          this%livestemc0_storage_patch(i)  = value_patch
          this%livestemc0_xfer_patch(i)     = value_patch
          this%deadstemc0_patch(i)          = value_patch
          this%deadstemc0_storage_patch(i)  = value_patch
          this%deadstemc0_xfer_patch(i)     = value_patch
          this%livecrootc0_patch(i)         = value_patch
          this%livecrootc0_storage_patch(i) = value_patch
          this%livecrootc0_xfer_patch(i)    = value_patch
          this%deadcrootc0_patch(i)         = value_patch
          this%deadcrootc0_storage_patch(i) = value_patch
          this%deadcrootc0_xfer_patch(i)    = value_patch
          this%reproc0_patch(i)             = value_patch
          this%reproc0_storage_patch(i)     = value_patch
          this%reproc0_xfer_patch(i)        = value_patch
!!!!matrix
          this%matrix_calloc_leaf_acc_patch(i)        =  value_patch
          this%matrix_calloc_leafst_acc_patch(i)      =  value_patch
          this%matrix_calloc_froot_acc_patch(i)       =  value_patch
          this%matrix_calloc_frootst_acc_patch(i)     =  value_patch
          this%matrix_calloc_livestem_acc_patch(i)    =  value_patch
          this%matrix_calloc_livestemst_acc_patch(i)  =  value_patch
          this%matrix_calloc_deadstem_acc_patch(i)    =  value_patch
          this%matrix_calloc_deadstemst_acc_patch(i)  =  value_patch
          this%matrix_calloc_livecroot_acc_patch(i)   =  value_patch
          this%matrix_calloc_livecrootst_acc_patch(i) =  value_patch
          this%matrix_calloc_deadcroot_acc_patch(i)   =  value_patch
          this%matrix_calloc_deadcrootst_acc_patch(i) =  value_patch

          this%matrix_ctransfer_leafst_to_leafxf_acc_patch           (i) = value_patch
          this%matrix_ctransfer_leafxf_to_leaf_acc_patch             (i) = value_patch
          this%matrix_ctransfer_frootst_to_frootxf_acc_patch         (i) = value_patch
          this%matrix_ctransfer_frootxf_to_froot_acc_patch           (i) = value_patch
          this%matrix_ctransfer_livestemst_to_livestemxf_acc_patch   (i) = value_patch
          this%matrix_ctransfer_livestemxf_to_livestem_acc_patch     (i) = value_patch
          this%matrix_ctransfer_deadstemst_to_deadstemxf_acc_patch   (i) = value_patch
          this%matrix_ctransfer_deadstemxf_to_deadstem_acc_patch     (i) = value_patch
          this%matrix_ctransfer_livecrootst_to_livecrootxf_acc_patch (i) = value_patch
          this%matrix_ctransfer_livecrootxf_to_livecroot_acc_patch   (i) = value_patch
          this%matrix_ctransfer_deadcrootst_to_deadcrootxf_acc_patch (i) = value_patch
          this%matrix_ctransfer_deadcrootxf_to_deadcroot_acc_patch   (i) = value_patch
          this%matrix_ctransfer_livestem_to_deadstem_acc_patch       (i) = value_patch
          this%matrix_ctransfer_livecroot_to_deadcroot_acc_patch     (i) = value_patch

          this%matrix_cturnover_leaf_acc_patch(i)        = value_patch
          this%matrix_cturnover_leafst_acc_patch(i)      = value_patch
          this%matrix_cturnover_leafxf_acc_patch(i)      = value_patch   
          this%matrix_cturnover_froot_acc_patch(i)       = value_patch
          this%matrix_cturnover_frootst_acc_patch(i)     = value_patch
          this%matrix_cturnover_frootxf_acc_patch(i)     = value_patch   
          this%matrix_cturnover_livestem_acc_patch(i)    = value_patch
          this%matrix_cturnover_livestemst_acc_patch(i)  = value_patch
          this%matrix_cturnover_livestemxf_acc_patch(i)  = value_patch   
          this%matrix_cturnover_deadstem_acc_patch(i)    = value_patch
          this%matrix_cturnover_deadstemst_acc_patch(i)  = value_patch
          this%matrix_cturnover_deadstemxf_acc_patch(i)  = value_patch   
          this%matrix_cturnover_livecroot_acc_patch(i)   = value_patch
          this%matrix_cturnover_livecrootst_acc_patch(i) = value_patch
          this%matrix_cturnover_livecrootxf_acc_patch(i) = value_patch   
          this%matrix_cturnover_deadcroot_acc_patch(i)   = value_patch
          this%matrix_cturnover_deadcrootst_acc_patch(i) = value_patch
          this%matrix_cturnover_deadcrootxf_acc_patch(i) = value_patch   
       end if
       this%gresp_storage_patch(i)      = value_patch
       this%gresp_xfer_patch(i)         = value_patch
       this%cpool_patch(i)              = value_patch
       this%xsmrpool_patch(i)           = value_patch
       this%ctrunc_patch(i)             = value_patch
       this%dispvegc_patch(i)           = value_patch
       this%storvegc_patch(i)           = value_patch
       this%woodc_patch(i)              = value_patch
       this%totvegc_patch(i)            = value_patch
       this%totc_patch(i)               = value_patch

       ! Set matrix solution values
       if ( use_matrixcn )then
       end if

       if ( use_crop ) then
          if(use_matrixcn)then
             this%matrix_calloc_grain_acc_patch(i)                  = value_patch
             this%matrix_calloc_grainst_acc_patch(i)                = value_patch
             this%matrix_ctransfer_grainst_to_grainxf_acc_patch (i) = value_patch
             this%matrix_ctransfer_grainxf_to_grain_acc_patch   (i) = value_patch
             this%matrix_cturnover_grain_acc_patch(i)               = value_patch
             this%matrix_cturnover_grainst_acc_patch(i)             = value_patch
             this%matrix_cturnover_grainxf_acc_patch(i)             = value_patch
          end if
          this%cropseedc_deficit_patch(i)  = value_patch
          this%xsmrpool_loss_patch(i)   = value_patch

          ! Set matrix solution values for prognostic crop
          if ( use_matrixcn )then
          end if
       end if
    end do

    if (use_crop) then
       do k = 1, nrepr
          do fi = 1,num_patch
             i  = filter_patch(fi)
             this%reproductivec_patch(i,k)          = value_patch
             this%reproductivec_storage_patch(i,k)  = value_patch
             this%reproductivec_xfer_patch(i,k)     = value_patch

             ! Set matrix solution values for prognostic crop reproductive patches
             if ( use_matrixcn )then
             end if
          end do
       end do
       if(use_matrixcn)then
          do fi = 1,num_column
             i  = filter_column(fi)
             this%matrix_cap_reproc_patch(i)           = value_patch
             this%matrix_cap_reproc_storage_patch(i)   = value_patch
             this%matrix_cap_reproc_xfer_patch(i)      = value_patch
           end do
       end if
    end if

    do fi = 1,num_column
       i  = filter_column(fi)
       this%rootc_col(i)                = value_column
       this%leafc_col(i)                = value_column
       this%deadstemc_col(i)            = value_column
       this%fuelc_col(i)                = value_column
       this%fuelc_crop_col(i)           = value_column
       this%totvegc_col(i)              = value_column
       this%totc_p2c_col(i)             = value_column
       this%totc_col(i)                 = value_column
       this%totecosysc_col(i)           = value_column
    end do

  end subroutine SetValues

  !-----------------------------------------------------------------------
  subroutine ZeroDwt( this, bounds )
    !
    ! !DESCRIPTION
    ! Initialize variables needed for dynamic land use.
    !
    ! !ARGUMENTS:
    class(cnveg_carbonstate_type) :: this
    type(bounds_type), intent(in)  :: bounds 
    !
    ! !LOCAL VARIABLES:
    integer  :: p          ! indices
    !-----------------------------------------------------------------------

    do p = bounds%begp,bounds%endp
       this%dispvegc_patch(p)   = 0._r8
       this%storvegc_patch(p)   = 0._r8
       this%totc_patch(p)       = 0._r8
    end do

  end subroutine ZeroDwt

  !-----------------------------------------------------------------------
  subroutine Summary_carbonstate(this, bounds, num_allc, filter_allc, &
       num_soilc, filter_soilc, num_soilp, filter_soilp, &
       soilbiogeochem_cwdc_col, soilbiogeochem_totlitc_col, &
       soilbiogeochem_totmicc_col, soilbiogeochem_totsomc_col, &
       soilbiogeochem_ctrunc_col)
    !
    ! !USES:
    use subgridAveMod, only : p2c
    use clm_time_manager , only : get_nstep

    !
    ! !DESCRIPTION:
    ! Perform patch and column-level carbon summary calculations
    !
    ! !ARGUMENTS:
    class(cnveg_carbonstate_type)  :: this
    type(bounds_type) , intent(in) :: bounds          
    integer           , intent(in) :: num_allc        ! number of columns in allc filter
    integer           , intent(in) :: filter_allc(:)  ! filter for all active columns
    integer           , intent(in) :: num_soilc       ! number of soil columns in filter
    integer           , intent(in) :: filter_soilc(:) ! filter for soil columns
    integer           , intent(in) :: num_soilp       ! number of soil patches in filter
    integer           , intent(in) :: filter_soilp(:) ! filter for soil patches
    real(r8)          , intent(in) :: soilbiogeochem_cwdc_col(bounds%begc:)   
    real(r8)          , intent(in) :: soilbiogeochem_totmicc_col(bounds%begc:)
    real(r8)          , intent(in) :: soilbiogeochem_totlitc_col(bounds%begc:)
    real(r8)          , intent(in) :: soilbiogeochem_totsomc_col(bounds%begc:)
    real(r8)          , intent(in) :: soilbiogeochem_ctrunc_col(bounds%begc:)
    !
    ! !LOCAL VARIABLES:
    integer  :: c,p,j,k,l       ! indices
    integer  :: fp,fc           ! lake filter indices
    !-----------------------------------------------------------------------

    SHR_ASSERT_ALL_FL((ubound(soilbiogeochem_cwdc_col)    == (/bounds%endc/)), sourcefile, __LINE__)
    SHR_ASSERT_ALL_FL((ubound(soilbiogeochem_totmicc_col) == (/bounds%endc/)), sourcefile, __LINE__)
    SHR_ASSERT_ALL_FL((ubound(soilbiogeochem_totlitc_col) == (/bounds%endc/)), sourcefile, __LINE__)
    SHR_ASSERT_ALL_FL((ubound(soilbiogeochem_totsomc_col) == (/bounds%endc/)), sourcefile, __LINE__)
    SHR_ASSERT_ALL_FL((ubound(soilbiogeochem_ctrunc_col)  == (/bounds%endc/)), sourcefile, __LINE__)

    ! calculate patch -level summary of carbon state

    do fp = 1,num_soilp
       p = filter_soilp(fp)

       ! displayed vegetation carbon, excluding storage and cpool (DISPVEGC)
       this%dispvegc_patch(p) =        &
            this%leafc_patch(p)      + &
            this%frootc_patch(p)     + &
            this%livestemc_patch(p)  + &
            this%deadstemc_patch(p)  + &
            this%livecrootc_patch(p) + &
            this%deadcrootc_patch(p)

       ! stored vegetation carbon, excluding cpool (STORVEGC)
       this%storvegc_patch(p) =                &
            this%cpool_patch(p)              + &
            this%leafc_storage_patch(p)      + &
            this%frootc_storage_patch(p)     + &
            this%livestemc_storage_patch(p)  + &
            this%deadstemc_storage_patch(p)  + &
            this%livecrootc_storage_patch(p) + &
            this%deadcrootc_storage_patch(p) + &
            this%leafc_xfer_patch(p)         + &
            this%frootc_xfer_patch(p)        + &
            this%livestemc_xfer_patch(p)     + &
            this%deadstemc_xfer_patch(p)     + &
            this%livecrootc_xfer_patch(p)    + &
            this%deadcrootc_xfer_patch(p)    + &
            this%gresp_storage_patch(p)      + &
            this%gresp_xfer_patch(p)

       if ( use_crop .and. patch%itype(p) >= npcropmin )then
          do k = 1, nrepr
             this%storvegc_patch(p) =            &
                  this%storvegc_patch(p)       + &
                  this%reproductivec_storage_patch(p,k) + &
                  this%reproductivec_xfer_patch(p,k)

             this%dispvegc_patch(p) =            &
                  this%dispvegc_patch(p)       + &
                  this%reproductivec_patch(p,k)
          end do
       end if

       ! total vegetation carbon, excluding cpool (TOTVEGC)
       this%totvegc_patch(p) = &
            this%dispvegc_patch(p) + &
            this%storvegc_patch(p)

       ! total patch-level carbon, including xsmrpool, ctrunc
       this%totc_patch(p) = &
            this%totvegc_patch(p) + &
            this%xsmrpool_patch(p) + &
            this%ctrunc_patch(p)

       if (use_crop) then 
          this%totc_patch(p) = this%totc_patch(p) + this%cropseedc_deficit_patch(p) + &
               this%xsmrpool_loss_patch(p)
       end if

       ! (WOODC) - wood C
       this%woodc_patch(p) = &
            this%deadstemc_patch(p)    + &
            this%livestemc_patch(p)    + &
            this%deadcrootc_patch(p)   + &
            this%livecrootc_patch(p)

    end do

    ! --------------------------------------------
    ! column level summary
    ! --------------------------------------------

    call p2c(bounds, num_soilc, filter_soilc, &
         this%totvegc_patch(bounds%begp:bounds%endp), &
         this%totvegc_col(bounds%begc:bounds%endc))

    call p2c(bounds, num_soilc, filter_soilc, &
         this%totc_patch(bounds%begp:bounds%endp), &
         this%totc_p2c_col(bounds%begc:bounds%endc))

    do fc = 1,num_allc
       c = filter_allc(fc)

       ! total ecosystem carbon, including veg but excluding cpool (TOTECOSYSC)
       this%totecosysc_col(c) =    &
            soilbiogeochem_cwdc_col(c)    + &
            soilbiogeochem_totmicc_col(c) + &
            soilbiogeochem_totlitc_col(c) + &
            soilbiogeochem_totsomc_col(c) + &
            this%totvegc_col(c)

       ! total column carbon, including veg and cpool (TOTCOLC)
       this%totc_col(c) =  this%totc_p2c_col(c) + &
            soilbiogeochem_cwdc_col(c)      + &
            soilbiogeochem_totmicc_col(c)   + &
            soilbiogeochem_totlitc_col(c)   + &
            soilbiogeochem_totsomc_col(c)   + &
            soilbiogeochem_ctrunc_col(c)

    end do

  end subroutine Summary_carbonstate

  !-----------------------------------------------------------------------
  subroutine DynamicPatchAdjustments(this, bounds, &
       num_soilp_with_inactive, filter_soilp_with_inactive, &
       patch_state_updater, &
       leafc_seed, deadstemc_seed, &
       conv_cflux, wood_product_cflux, crop_product_cflux, &
       dwt_frootc_to_litter, &
       dwt_livecrootc_to_litter, &
       dwt_deadcrootc_to_litter, &
       dwt_leafc_seed, &
       dwt_deadstemc_seed)
    !
    ! !DESCRIPTION:
    ! Adjust state variables and compute associated fluxes when patch areas change due to
    ! dynamic landuse
    !
    ! !USES:
    !
    ! !ARGUMENTS:
    class(cnveg_carbonstate_type)   , intent(inout) :: this
    type(bounds_type)               , intent(in)    :: bounds
    integer                         , intent(in)    :: num_soilp_with_inactive ! number of points in filter
    integer                         , intent(in)    :: filter_soilp_with_inactive(:) ! soil patch filter that includes inactive points
    type(patch_state_updater_type)  , intent(in)    :: patch_state_updater
    real(r8)                        , intent(in)    :: leafc_seed  ! seed amount for leaf C
    real(r8)                        , intent(in)    :: deadstemc_seed ! seed amount for deadstem C
    real(r8)                        , intent(inout) :: conv_cflux( bounds%begp: )  ! patch-level conversion C flux to atm (expressed per unit GRIDCELL area)
    real(r8)                        , intent(inout) :: wood_product_cflux( bounds%begp: ) ! patch-level product C flux (expressed per unit GRIDCELL area)
    real(r8)                        , intent(inout) :: crop_product_cflux( bounds%begp: ) ! patch-level crop product C flux (expressed per unit GRIDCELL area)
    real(r8)                        , intent(inout) :: dwt_frootc_to_litter( bounds%begp: ) ! patch-level fine root C to litter (expressed per unit COLUMN area)
    real(r8)                        , intent(inout) :: dwt_livecrootc_to_litter( bounds%begp: ) ! patch-level live coarse root C to litter (expressed per unit COLUMN area)
    real(r8)                        , intent(inout) :: dwt_deadcrootc_to_litter( bounds%begp: ) ! patch-level live coarse root C to litter (expressed per unit COLUMN area)
    real(r8)                        , intent(inout) :: dwt_leafc_seed( bounds%begp: ) ! patch-level mass gain due to seeding of new area: leaf C (expressed per unit GRIDCELL area)
    real(r8)                        , intent(inout) :: dwt_deadstemc_seed( bounds%begp: ) ! patch-level mass gain due to seeding of new area: deadstem C (expressed per unit GRIDCELL area)
    !
    ! !LOCAL VARIABLES:
    integer :: begp, endp
    integer :: k

    logical  :: old_weight_was_zero(bounds%begp:bounds%endp)
    logical  :: patch_grew(bounds%begp:bounds%endp)

    ! The following are only set for growing patches:
    real(r8) :: seed_leafc_patch(bounds%begp:bounds%endp)
    real(r8) :: seed_leafc_storage_patch(bounds%begp:bounds%endp)
    real(r8) :: seed_leafc_xfer_patch(bounds%begp:bounds%endp)
    real(r8) :: seed_deadstemc_patch(bounds%begp:bounds%endp)

    character(len=*), parameter :: subname = 'DynamicPatchAdjustments'
    !-----------------------------------------------------------------------

    begp = bounds%begp
    endp = bounds%endp

    SHR_ASSERT_ALL_FL((ubound(conv_cflux) == (/endp/)), sourcefile, __LINE__)
    SHR_ASSERT_ALL_FL((ubound(wood_product_cflux) == (/endp/)), sourcefile, __LINE__)
    SHR_ASSERT_ALL_FL((ubound(crop_product_cflux) == (/endp/)), sourcefile, __LINE__)
    SHR_ASSERT_ALL_FL((ubound(dwt_frootc_to_litter) == (/endp/)), sourcefile, __LINE__)
    SHR_ASSERT_ALL_FL((ubound(dwt_livecrootc_to_litter) == (/endp/)), sourcefile, __LINE__)
    SHR_ASSERT_ALL_FL((ubound(dwt_deadcrootc_to_litter) == (/endp/)), sourcefile, __LINE__)
    SHR_ASSERT_ALL_FL((ubound(dwt_leafc_seed) == (/endp/)), sourcefile, __LINE__)
    SHR_ASSERT_ALL_FL((ubound(dwt_deadstemc_seed) == (/endp/)), sourcefile, __LINE__)

    old_weight_was_zero = patch_state_updater%old_weight_was_zero(bounds)
    patch_grew = patch_state_updater%patch_grew(bounds)

    call ComputeSeedAmounts(bounds, &
         num_soilp_with_inactive, filter_soilp_with_inactive, &
         species = this%species, &
         leafc_seed = leafc_seed, &
         deadstemc_seed = deadstemc_seed, &
         leaf_patch = this%leafc_patch(begp:endp), &
         leaf_storage_patch = this%leafc_storage_patch(begp:endp), &
         leaf_xfer_patch = this%leafc_xfer_patch(begp:endp), &

         ! Calculations only needed for patches that grew:
         compute_here_patch = patch_grew(begp:endp), &

         ! For patches that previously had zero area, ignore the current state for the
         ! sake of computing leaf proportions:
         ignore_current_state_patch = old_weight_was_zero(begp:endp), &

         seed_leaf_patch = seed_leafc_patch(begp:endp), &
         seed_leaf_storage_patch = seed_leafc_storage_patch(begp:endp), &
         seed_leaf_xfer_patch = seed_leafc_xfer_patch(begp:endp), &
         seed_deadstem_patch = seed_deadstemc_patch(begp:endp))

    call update_patch_state( &
         var = this%leafc_patch(begp:endp), &
         flux_out_grc_area = conv_cflux(begp:endp), &
         seed = seed_leafc_patch(begp:endp), &
         seed_addition = dwt_leafc_seed(begp:endp))

    call update_patch_state( &
         var = this%leafc_storage_patch(begp:endp), &
         flux_out_grc_area = conv_cflux(begp:endp), &
         seed = seed_leafc_storage_patch(begp:endp), &
         seed_addition = dwt_leafc_seed(begp:endp))

    call update_patch_state( &
         var = this%leafc_xfer_patch(begp:endp), &
         flux_out_grc_area = conv_cflux(begp:endp), &
         seed = seed_leafc_xfer_patch(begp:endp), &
         seed_addition = dwt_leafc_seed(begp:endp))

    call update_patch_state( &
         var = this%frootc_patch(begp:endp), &
         flux_out_col_area = dwt_frootc_to_litter(begp:endp))

    call update_patch_state( &
         var = this%frootc_storage_patch(begp:endp), &
         flux_out_grc_area = conv_cflux(begp:endp))

    call update_patch_state( &
         var = this%frootc_xfer_patch(begp:endp), &
         flux_out_grc_area = conv_cflux(begp:endp))

    call update_patch_state( &
         var = this%livestemc_patch(begp:endp), &
         flux_out_grc_area = conv_cflux(begp:endp))

    call update_patch_state( &
         var = this%livestemc_storage_patch(begp:endp), &
         flux_out_grc_area = conv_cflux(begp:endp))

    call update_patch_state( &
         var = this%livestemc_xfer_patch(begp:endp), &
         flux_out_grc_area = conv_cflux(begp:endp))

    call patch_state_updater%update_patch_state_partition_flux_by_type(bounds, &
         num_soilp_with_inactive, filter_soilp_with_inactive, &
         flux1_fraction_by_pft_type = pftcon%pconv, &
         var = this%deadstemc_patch(begp:endp), &
         flux1_out = conv_cflux(begp:endp), &
         flux2_out = wood_product_cflux(begp:endp), &
         seed = seed_deadstemc_patch(begp:endp), &
         seed_addition = dwt_deadstemc_seed(begp:endp))

    call update_patch_state( &
         var = this%deadstemc_storage_patch(begp:endp), &
         flux_out_grc_area = conv_cflux(begp:endp))

    call update_patch_state( &
         var = this%deadstemc_xfer_patch(begp:endp), &
         flux_out_grc_area = conv_cflux(begp:endp))

    call update_patch_state( &
         var = this%livecrootc_patch(begp:endp), &
         flux_out_col_area = dwt_livecrootc_to_litter(begp:endp))

    call update_patch_state( &
         var = this%livecrootc_storage_patch(begp:endp), &
         flux_out_grc_area = conv_cflux(begp:endp))

    call update_patch_state( &
         var = this%livecrootc_xfer_patch(begp:endp), &
         flux_out_grc_area = conv_cflux(begp:endp))

    call update_patch_state( &
         var = this%deadcrootc_patch(begp:endp), &
         flux_out_col_area = dwt_deadcrootc_to_litter(begp:endp))

    call update_patch_state( &
         var = this%deadcrootc_storage_patch(begp:endp), &
         flux_out_grc_area = conv_cflux(begp:endp))

    call update_patch_state( &
         var = this%deadcrootc_xfer_patch(begp:endp), &
         flux_out_grc_area = conv_cflux(begp:endp))

    call update_patch_state( &
         var = this%gresp_storage_patch(begp:endp), &
         flux_out_grc_area = conv_cflux(begp:endp))

    call update_patch_state( &
         var = this%gresp_xfer_patch(begp:endp), &
         flux_out_grc_area = conv_cflux(begp:endp))

    call update_patch_state( &
         var = this%cpool_patch(begp:endp), &
         flux_out_grc_area = conv_cflux(begp:endp))

    call update_patch_state( &
         var = this%xsmrpool_patch(begp:endp), &
         flux_out_grc_area = conv_cflux(begp:endp))

    call update_patch_state( &
         var = this%ctrunc_patch(begp:endp), &
         flux_out_grc_area = conv_cflux(begp:endp))

    if (use_crop) then
       do k = 1, nrepr
          call update_patch_state( &
               var = this%reproductivec_patch(begp:endp, k), &
               flux_out_grc_area = crop_product_cflux(begp:endp))
       end do

       do k = 1, nrepr
          call update_patch_state( &
               var = this%reproductivec_storage_patch(begp:endp, k), &
               flux_out_grc_area = conv_cflux(begp:endp))
       end do

       do k = 1, nrepr
          call update_patch_state( &
               var = this%reproductivec_xfer_patch(begp:endp, k), &
               flux_out_grc_area = conv_cflux(begp:endp))
       end do

       ! This is a negative pool. So any deficit that we haven't repaid gets sucked out
       ! of the atmosphere.
       call update_patch_state( &
            var = this%cropseedc_deficit_patch(begp:endp), &
            flux_out_grc_area = conv_cflux(begp:endp))

       call update_patch_state( &
            var = this%xsmrpool_loss_patch(begp:endp), &
            flux_out_grc_area = conv_cflux(begp:endp))
    end if

  contains
    subroutine update_patch_state(var, flux_out_col_area, flux_out_grc_area, &
         seed, seed_addition)
      ! Wraps call to update_patch_state, in order to remove duplication
      real(r8), intent(inout) :: var( bounds%begp: )
      real(r8), intent(inout), optional :: flux_out_col_area( bounds%begp: )
      real(r8), intent(inout), optional :: flux_out_grc_area( bounds%begp: )
      real(r8), intent(in), optional :: seed( bounds%begp: )
      real(r8), intent(inout), optional :: seed_addition( bounds%begp: )

      call patch_state_updater%update_patch_state(bounds, &
         num_soilp_with_inactive, filter_soilp_with_inactive, &
         var = var, &
         flux_out_col_area = flux_out_col_area, &
         flux_out_grc_area = flux_out_grc_area, &
         seed = seed, &
         seed_addition = seed_addition)
    end subroutine update_patch_state

  end subroutine DynamicPatchAdjustments

end module CNVegCarbonStateType<|MERGE_RESOLUTION|>--- conflicted
+++ resolved
@@ -9,14 +9,10 @@
   use shr_infnan_mod , only : nan => shr_infnan_nan, assignment(=)
   use shr_const_mod  , only : SHR_CONST_PDB
   use shr_log_mod    , only : errMsg => shr_log_errMsg
-  use pftconMod	     , only : noveg, npcropmin, pftcon, nc3crop, nc3irrig
+  use pftconMod      , only : noveg, npcropmin, pftcon, nc3crop, nc3irrig
   use clm_varcon     , only : spval, c3_r2, c4_r2, c14ratio
-<<<<<<< HEAD
-  use clm_varctl     , only : iulog, use_cndv, use_crop, use_matrixcn
-=======
   use clm_varctl     , only : iulog, use_cndv, use_crop
   use CNSharedParamsMod, only : use_matrixcn
->>>>>>> 94e1bdc4
   use decompMod      , only : bounds_type
   use abortutils     , only : endrun
   use spmdMod        , only : masterproc 
@@ -40,7 +36,6 @@
      real(r8), pointer :: reproductivec_patch               (:,:) ! (gC/m2) reproductive (e.g., grain) C (crop model)
      real(r8), pointer :: reproductivec_storage_patch       (:,:) ! (gC/m2) reproductive (e.g., grain) C storage (crop model)
      real(r8), pointer :: reproductivec_xfer_patch          (:,:) ! (gC/m2) reproductive (e.g., grain) C transfer (crop model)
-<<<<<<< HEAD
      real(r8), pointer :: matrix_cap_reproc_patch             (:) ! (gC/m2) Capacity of grain C
      real(r8), pointer :: matrix_cap_reproc_storage_patch     (:) ! (gC/m2) Capacity of grain storage C
      real(r8), pointer :: matrix_cap_reproc_xfer_patch        (:) ! (gC/m2) Capacity of grain transfer C
@@ -50,17 +45,11 @@
      real(r8), pointer :: matrix_cap_leafc_patch              (:) ! (gC/m2) Capacity of leaf C
      real(r8), pointer :: matrix_cap_leafc_storage_patch      (:) ! (gC/m2) Capacity of leaf C storage
      real(r8), pointer :: matrix_cap_leafc_xfer_patch         (:) ! (gC/m2) Capacity of leaf C transfer
-=======
-     real(r8), pointer :: leafc_patch                         (:) ! (gC/m2) leaf C
-     real(r8), pointer :: leafc_storage_patch                 (:) ! (gC/m2) leaf C storage
-     real(r8), pointer :: leafc_xfer_patch                    (:) ! (gC/m2) leaf C transfer
->>>>>>> 94e1bdc4
      real(r8), pointer :: leafc_storage_xfer_acc_patch        (:) ! (gC/m2) Accmulated leaf C transfer
      real(r8), pointer :: storage_cdemand_patch               (:) ! (gC/m2)       C use from the C storage pool 
      real(r8), pointer :: frootc_patch                        (:) ! (gC/m2) fine root C
      real(r8), pointer :: frootc_storage_patch                (:) ! (gC/m2) fine root C storage
      real(r8), pointer :: frootc_xfer_patch                   (:) ! (gC/m2) fine root C transfer
-<<<<<<< HEAD
      real(r8), pointer :: matrix_cap_frootc_patch             (:) ! (gC/m2) Capacity of fine root C
      real(r8), pointer :: matrix_cap_frootc_storage_patch     (:) ! (gC/m2) Capacity of fine root C storage
      real(r8), pointer :: matrix_cap_frootc_xfer_patch        (:) ! (gC/m2) Capacity of fine root C transfer
@@ -91,27 +80,6 @@
      real(r8), pointer :: gresp_storage_patch                 (:) ! (gC/m2) growth respiration storage
      real(r8), pointer :: gresp_xfer_patch                    (:) ! (gC/m2) growth respiration transfer
      real(r8), pointer :: cpool_patch                         (:) ! (gC/m2) temporary photosynthate C pool
-=======
-     real(r8), pointer :: livestemc_patch                     (:) ! (gC/m2) live stem C
-     real(r8), pointer :: livestemc_storage_patch             (:) ! (gC/m2) live stem C storage
-     real(r8), pointer :: livestemc_xfer_patch                (:) ! (gC/m2) live stem C transfer
-     real(r8), pointer :: deadstemc_patch                     (:) ! (gC/m2) dead stem C
-     real(r8), pointer :: deadstemc_storage_patch             (:) ! (gC/m2) dead stem C storage
-     real(r8), pointer :: deadstemc_xfer_patch                (:) ! (gC/m2) dead stem C transfer
-     real(r8), pointer :: livecrootc_patch                    (:) ! (gC/m2) live coarse root C
-     real(r8), pointer :: livecrootc_storage_patch            (:) ! (gC/m2) live coarse root C storage
-     real(r8), pointer :: livecrootc_xfer_patch               (:) ! (gC/m2) live coarse root C transfer
-     real(r8), pointer :: deadcrootc_patch                    (:) ! (gC/m2) dead coarse root C
-     real(r8), pointer :: deadcrootc_storage_patch            (:) ! (gC/m2) dead coarse root C storage
-     real(r8), pointer :: deadcrootc_xfer_patch               (:) ! (gC/m2) dead coarse root C transfer
-     real(r8), pointer :: gresp_storage_patch                 (:) ! (gC/m2) growth respiration storage
-     real(r8), pointer :: gresp_xfer_patch                    (:) ! (gC/m2) growth respiration transfer
-     real(r8), pointer :: cpool_patch                         (:) ! (gC/m2) temporary photosynthate C pool
-     ! Matrix data
-     ! Initial pool size for matrix spinup
-     ! Assumulation variables for matrix spinup as well as calculation of diagnostic variables
-     ! Transfer pools
->>>>>>> 94e1bdc4
      real(r8), pointer :: xsmrpool_patch                      (:) ! (gC/m2) abstract C pool to meet excess MR demand
      real(r8), pointer :: xsmrpool_loss_patch                 (:) ! (gC/m2) abstract C pool to meet excess MR demand loss
      real(r8), pointer :: ctrunc_patch                        (:) ! (gC/m2) patch-level sink for C truncation
@@ -124,7 +92,6 @@
      real(r8), pointer :: fuelc_col                           (:) ! fuel load outside cropland
      real(r8), pointer :: fuelc_crop_col                      (:) ! fuel load for cropland
      real(r8), pointer :: cropseedc_deficit_patch             (:) ! (gC/m2) pool for seeding new crop growth; this is a NEGATIVE term, indicating the amount of seed usage that needs to be repaid
-<<<<<<< HEAD
 ! initial pool size of year for matrix
      real(r8), pointer :: leafc0_patch                        (:) ! (gC/m2) Initial value of leaf C for SASU
      real(r8), pointer :: leafc0_storage_patch                (:) ! (gC/m2) Initial value of leaf C storage for SASU
@@ -147,8 +114,6 @@
      real(r8), pointer :: reproc0_patch                       (:) ! (gC/m2) Initial value of fine grain C for SASU
      real(r8), pointer :: reproc0_storage_patch               (:) ! (gC/m2) Initial value of fine grain C storage for SASU
      real(r8), pointer :: reproc0_xfer_patch                  (:) ! (gC/m2) Initial value of fine grain C transfer for SASU
-=======
->>>>>>> 94e1bdc4
 
      ! pools for dynamic landcover
      real(r8), pointer :: seedc_grc                           (:) ! (gC/m2) gridcell-level pool for seeding new PFTs via dynamic landcover
@@ -164,7 +129,6 @@
      real(r8), pointer :: totc_col                            (:) ! (gC/m2) total column carbon, incl veg and cpool
      real(r8), pointer :: totecosysc_col                      (:) ! (gC/m2) total ecosystem carbon, incl veg but excl cpool 
      real(r8), pointer :: totc_grc                            (:) ! (gC/m2) total gridcell carbon
-<<<<<<< HEAD
 
 ! Accumulation variables are accumulated for a whole year. They are used for matrix spinup and calculation of diagnostic variables
      real(r8), pointer :: matrix_calloc_leaf_acc_patch        (:) ! (gC/m2/year) Input C allocated to leaf during this year 
@@ -241,8 +205,6 @@
      real(r8), pointer :: deadcrootc_SASUsave_patch           (:) ! (gC/m2) dead coarse root C
      real(r8), pointer :: deadcrootc_storage_SASUsave_patch   (:) ! (gC/m2) dead coarse root C storage
      real(r8), pointer :: deadcrootc_xfer_SASUsave_patch      (:) ! (gC/m2) dead coarse root C transfer
-=======
->>>>>>> 94e1bdc4
 
      logical, private  :: dribble_crophrv_xsmrpool_2atm
    contains
@@ -386,20 +348,16 @@
     allocate(this%leafc_patch                            (begp:endp)) ; this%leafc_patch                        (:) = nan
     allocate(this%leafc_storage_patch                    (begp:endp)) ; this%leafc_storage_patch                (:) = nan
     allocate(this%leafc_xfer_patch                       (begp:endp)) ; this%leafc_xfer_patch                   (:) = nan
-<<<<<<< HEAD
     if(use_matrixcn)then
        allocate(this%matrix_cap_leafc_patch              (begp:endp)) ; this%matrix_cap_leafc_patch             (:) = nan
        allocate(this%matrix_cap_leafc_storage_patch      (begp:endp)) ; this%matrix_cap_leafc_storage_patch     (:) = nan
        allocate(this%matrix_cap_leafc_xfer_patch         (begp:endp)) ; this%matrix_cap_leafc_xfer_patch        (:) = nan
     end if
-=======
->>>>>>> 94e1bdc4
     allocate(this%leafc_storage_xfer_acc_patch           (begp:endp)) ; this%leafc_storage_xfer_acc_patch       (:) = nan
     allocate(this%storage_cdemand_patch                  (begp:endp)) ; this%storage_cdemand_patch              (:) = nan
     allocate(this%frootc_patch                           (begp:endp)) ; this%frootc_patch                       (:) = nan
     allocate(this%frootc_storage_patch                   (begp:endp)) ; this%frootc_storage_patch               (:) = nan
     allocate(this%frootc_xfer_patch                      (begp:endp)) ; this%frootc_xfer_patch                  (:) = nan
-<<<<<<< HEAD
     if(use_matrixcn)then
        allocate(this%matrix_cap_frootc_patch             (begp:endp)) ; this%matrix_cap_frootc_patch            (:) = nan
        allocate(this%matrix_cap_frootc_storage_patch     (begp:endp)) ; this%matrix_cap_frootc_storage_patch    (:) = nan
@@ -437,20 +395,6 @@
        allocate(this%matrix_cap_deadcrootc_storage_patch (begp:endp)) ; this%matrix_cap_deadcrootc_storage_patch(:) = nan
        allocate(this%matrix_cap_deadcrootc_xfer_patch    (begp:endp)) ; this%matrix_cap_deadcrootc_xfer_patch   (:) = nan
     end if
-=======
-    allocate(this%livestemc_patch                        (begp:endp)) ; this%livestemc_patch                    (:) = nan
-    allocate(this%livestemc_storage_patch                (begp:endp)) ; this%livestemc_storage_patch            (:) = nan
-    allocate(this%livestemc_xfer_patch                   (begp:endp)) ; this%livestemc_xfer_patch               (:) = nan
-    allocate(this%deadstemc_patch                        (begp:endp)) ; this%deadstemc_patch                    (:) = nan
-    allocate(this%deadstemc_storage_patch                (begp:endp)) ; this%deadstemc_storage_patch            (:) = nan
-    allocate(this%deadstemc_xfer_patch                   (begp:endp)) ; this%deadstemc_xfer_patch               (:) = nan
-    allocate(this%livecrootc_patch                       (begp:endp)) ; this%livecrootc_patch                   (:) = nan
-    allocate(this%livecrootc_storage_patch               (begp:endp)) ; this%livecrootc_storage_patch           (:) = nan
-    allocate(this%livecrootc_xfer_patch                  (begp:endp)) ; this%livecrootc_xfer_patch              (:) = nan
-    allocate(this%deadcrootc_patch                       (begp:endp)) ; this%deadcrootc_patch                   (:) = nan
-    allocate(this%deadcrootc_storage_patch               (begp:endp)) ; this%deadcrootc_storage_patch           (:) = nan
-    allocate(this%deadcrootc_xfer_patch                  (begp:endp)) ; this%deadcrootc_xfer_patch              (:) = nan
->>>>>>> 94e1bdc4
     allocate(this%gresp_storage_patch                    (begp:endp)) ; this%gresp_storage_patch                (:) = nan
     allocate(this%gresp_xfer_patch                       (begp:endp)) ; this%gresp_xfer_patch                   (:) = nan
     allocate(this%cpool_patch                            (begp:endp)) ; this%cpool_patch                        (:) = nan
@@ -464,7 +408,6 @@
     allocate(this%reproductivec_patch             (begp:endp, nrepr)) ; this%reproductivec_patch               (:,:) = nan
     allocate(this%reproductivec_storage_patch     (begp:endp, nrepr)) ; this%reproductivec_storage_patch       (:,:) = nan
     allocate(this%reproductivec_xfer_patch        (begp:endp, nrepr)) ; this%reproductivec_xfer_patch          (:,:) = nan
-<<<<<<< HEAD
     if(use_matrixcn)then
        allocate(this%matrix_cap_reproc_patch             (begp:endp)) ; this%matrix_cap_reproc_patch            (:) = nan
        allocate(this%matrix_cap_reproc_storage_patch     (begp:endp)) ; this%matrix_cap_reproc_storage_patch    (:) = nan
@@ -586,9 +529,6 @@
        allocate(this%matrix_cturnover_grainst_acc_patch     (begp:endp)) ; this%matrix_cturnover_grainst_acc_patch     (:) = nan
        allocate(this%matrix_cturnover_grainxf_acc_patch     (begp:endp)) ; this%matrix_cturnover_grainxf_acc_patch     (:) = nan
     end if
-=======
-    allocate(this%woodc_patch                            (begp:endp)) ; this%woodc_patch                        (:) = nan     
->>>>>>> 94e1bdc4
 
     allocate(this%cropseedc_deficit_patch  (begp:endp)) ; this%cropseedc_deficit_patch  (:) = nan
     allocate(this%seedc_grc                (begg:endg)) ; this%seedc_grc                (:) = nan
@@ -606,11 +546,6 @@
     allocate(this%totecosysc_col           (begc:endc)) ; this%totecosysc_col           (:) = nan
     allocate(this%totc_grc                 (begg:endg)) ; this%totc_grc                 (:) = nan
 
-    ! Matrix solution variables
-    if(use_matrixcn)then
-        ! Initisl pool size for matrix solution
-    end if
-
   end subroutine InitAllocate
 
   !------------------------------------------------------------------------
@@ -620,7 +555,7 @@
     ! add history fields for all CN variables, always set as default='inactive'
     !
     ! !USES:
-    use clm_varctl , only : use_c13, use_c14, use_matrixcn
+    use clm_varctl , only : use_c13, use_c14
     use histFileMod, only : hist_addfld1d, hist_addfld2d, hist_addfld_decomp 
     !
     ! !ARGUMENTS:
@@ -946,9 +881,6 @@
             avgflag='A', long_name='total ecosystem carbon, incl veg but excl cpool and product pools', &
             ptr_col=this%totecosysc_col)
 
-       ! Matrix solution history variables
-       if ( use_matrixcn )then
-       end if
     end if
 
     !-------------------------------
@@ -1238,9 +1170,6 @@
                ptr_patch=this%xsmrpool_loss_patch, default='inactive')
        end if
 
-       ! Matrix solution history variables
-       if ( use_matrixcn )then
-       end if
 
     endif
 
@@ -1530,9 +1459,6 @@
                ptr_patch=this%xsmrpool_loss_patch, default='inactive')
        end if
 
-       ! Matrix solution history variables
-       if ( use_matrixcn )then
-       end if
 
     endif
 
@@ -1545,13 +1471,9 @@
     ! Initializes time varying variables used only in coupled carbon-nitrogen mode (CN):
     !
     ! !USES:
-    use landunit_varcon	 , only : istsoil, istcrop 
+    use landunit_varcon  , only : istsoil, istcrop
     use clm_time_manager , only : is_restart, get_nstep
-<<<<<<< HEAD
-    use clm_varctl, only : MM_Nuptake_opt, spinup_state, use_matrixcn
-=======
     use clm_varctl, only : MM_Nuptake_opt, spinup_state
->>>>>>> 94e1bdc4
     !
     ! !ARGUMENTS:
     class(cnveg_carbonstate_type)                       :: this 
@@ -1616,17 +1538,11 @@
              this%leafc_storage_patch(p)                = 0._r8
              this%frootc_patch(p)                       = 0._r8            
              this%frootc_storage_patch(p)               = 0._r8    
-<<<<<<< HEAD
              if(use_matrixcn)then
                 this%matrix_cap_leafc_patch(p)          = 0._r8
                 this%matrix_cap_leafc_storage_patch(p)  = 0._r8
                 this%matrix_cap_frootc_patch(p)         = 0._r8            
                 this%matrix_cap_frootc_storage_patch(p) = 0._r8    
-=======
-
-             ! Set matrix solution bare-soil
-             if ( use_matrixcn )then
->>>>>>> 94e1bdc4
              end if
           else
              if (pftcon%evergreen(patch%itype(p)) == 1._r8) then
@@ -1634,71 +1550,46 @@
                 this%leafc_storage_patch(p)                = 0._r8
                 this%frootc_patch(p)                       = cnvegcstate_const%initial_vegC * ratio           
                 this%frootc_storage_patch(p)               = 0._r8    
-<<<<<<< HEAD
                 if(use_matrixcn)then
                    this%matrix_cap_leafc_patch(p)          = cnvegcstate_const%initial_vegC * ratio     
                    this%matrix_cap_leafc_storage_patch(p)  = 0._r8
                    this%matrix_cap_frootc_patch(p)         = cnvegcstate_const%initial_vegC * ratio           
                    this%matrix_cap_frootc_storage_patch(p) = 0._r8    
-=======
-                ! Set matrix solution evergreen
-                if ( use_matrixcn )then
->>>>>>> 94e1bdc4
                 end if
              else if (patch%itype(p) >= npcropmin) then ! prognostic crop types
                 this%leafc_patch(p)                        = 0._r8
                 this%leafc_storage_patch(p)                = 0._r8
                 this%frootc_patch(p)                       = 0._r8            
                 this%frootc_storage_patch(p)               = 0._r8    
-<<<<<<< HEAD
                 if(use_matrixcn)then
                    this%matrix_cap_leafc_patch(p)          = 0._r8
                    this%matrix_cap_leafc_storage_patch(p)  = 0._r8
                    this%matrix_cap_frootc_patch(p)         = 0._r8            
                    this%matrix_cap_frootc_storage_patch(p) = 0._r8    
-=======
-                ! Set matrix solution prognostic crops
-                if ( use_matrixcn )then
->>>>>>> 94e1bdc4
                 end if
              else
                 this%leafc_patch(p)                        = 0._r8
                 this%leafc_storage_patch(p)                = cnvegcstate_const%initial_vegC * ratio   
                 this%frootc_patch(p)                       = 0._r8            
                 this%frootc_storage_patch(p)               = cnvegcstate_const%initial_vegC * ratio   
-<<<<<<< HEAD
                 if(use_matrixcn)then
                    this%matrix_cap_leafc_patch(p)          = 0._r8
                    this%matrix_cap_leafc_storage_patch(p)  = cnvegcstate_const%initial_vegC * ratio   
                    this%matrix_cap_frootc_patch(p)         = 0._r8            
                    this%matrix_cap_frootc_storage_patch(p) = cnvegcstate_const%initial_vegC * ratio   
-=======
-                ! Set matrix solution for everything else
-                if ( use_matrixcn )then
->>>>>>> 94e1bdc4
                 end if
              end if
           end if
           this%leafc_xfer_patch(p)                         = 0._r8
-<<<<<<< HEAD
           if(use_matrixcn)then
              this%matrix_cap_leafc_xfer_patch(p)           = 0._r8
           end if
           this%leafc_storage_xfer_acc_patch(p)             = 0._r8
           this%storage_cdemand_patch(p)                    = 0._r8
-=======
-          this%leafc_storage_xfer_acc_patch(p)             = 0._r8
-          this%storage_cdemand_patch(p)                    = 0._r8
-
-          ! Set matrix solution general
-          if ( use_matrixcn )then
-          end if
->>>>>>> 94e1bdc4
 
           if (MM_Nuptake_opt .eqv. .false.) then  ! if not running in floating CN ratio option 
              this%frootc_patch(p)                          = 0._r8 
              this%frootc_storage_patch(p)                  = 0._r8 
-<<<<<<< HEAD
              if(use_matrixcn)then
                 this%matrix_cap_frootc_patch(p)            = 0._r8 
                 this%matrix_cap_frootc_storage_patch(p)    = 0._r8 
@@ -1716,25 +1607,10 @@
              this%matrix_cap_livestemc_patch(p)            = 0._r8 
              this%matrix_cap_livestemc_storage_patch(p)    = 0._r8 
              this%matrix_cap_livestemc_xfer_patch(p)       = 0._r8 
-=======
-             ! Set matrix solution
-             if ( use_matrixcn )then
-             end if
-          end if     
-          this%frootc_xfer_patch(p)                        = 0._r8 
-
-          this%livestemc_patch(p)                          = 0._r8 
-          this%livestemc_storage_patch(p)                  = 0._r8 
-          this%livestemc_xfer_patch(p)                     = 0._r8 
-
-          ! Set matrix solution
-          if ( use_matrixcn )then
->>>>>>> 94e1bdc4
           end if
 
           if (pftcon%woody(patch%itype(p)) == 1._r8) then
              this%deadstemc_patch(p)                       = 0.1_r8 * ratio
-<<<<<<< HEAD
              if(use_matrixcn)then
                 this%matrix_cap_deadstemc_patch(p)         = 0.1_r8 * ratio
              end if
@@ -1750,43 +1626,24 @@
              this%matrix_cap_deadstemc_storage_patch(p)    = 0._r8 
              this%matrix_cap_deadstemc_xfer_patch(p)       = 0._r8 
           end if
-=======
-             ! Set matrix solution for woody
-             if ( use_matrixcn )then
-             end if
-          else
-             this%deadstemc_patch(p)                       = 0._r8 
-             ! Set matrix solution for non-woody
-             if ( use_matrixcn )then
-             end if
-          end if
-          this%deadstemc_storage_patch(p)                  = 0._r8 
-          this%deadstemc_xfer_patch(p)                     = 0._r8 
->>>>>>> 94e1bdc4
 
           this%livecrootc_patch(p)                         = 0._r8 
           this%livecrootc_storage_patch(p)                 = 0._r8 
           this%livecrootc_xfer_patch(p)                    = 0._r8 
-<<<<<<< HEAD
           if(use_matrixcn)then
              this%matrix_cap_livecrootc_patch(p)           = 0._r8 
              this%matrix_cap_livecrootc_storage_patch(p)   = 0._r8 
              this%matrix_cap_livecrootc_xfer_patch(p)      = 0._r8 
           end if
-=======
->>>>>>> 94e1bdc4
 
           this%deadcrootc_patch(p)                         = 0._r8 
           this%deadcrootc_storage_patch(p)                 = 0._r8 
           this%deadcrootc_xfer_patch(p)                    = 0._r8 
-<<<<<<< HEAD
           if(use_matrixcn)then
              this%matrix_cap_deadcrootc_patch(p)           = 0._r8 
              this%matrix_cap_deadcrootc_storage_patch(p)   = 0._r8 
              this%matrix_cap_deadcrootc_xfer_patch(p)      = 0._r8 
           end if
-=======
->>>>>>> 94e1bdc4
 
           this%gresp_storage_patch(p)      = 0._r8 
           this%gresp_xfer_patch(p)         = 0._r8 
@@ -1896,17 +1753,12 @@
           end if
   
 
-          ! Initial pool size for matrix solution
-          if ( use_matrixcn )then
-          end if
-
           if ( use_crop )then
              this%reproductivec_patch(p,:)                                  = 0._r8
              this%reproductivec_storage_patch(p,:)                          = 0._r8
              this%reproductivec_xfer_patch(p,:)                             = 0._r8
              this%cropseedc_deficit_patch(p)                                = 0._r8
              this%xsmrpool_loss_patch(p)                                    = 0._r8 
-<<<<<<< HEAD
              if(use_matrixcn)then
                 this%matrix_cap_reproc_patch(p)                             = 0._r8            
                 this%matrix_cap_reproc_storage_patch(p)                     = 0._r8    
@@ -1919,10 +1771,6 @@
                 this%matrix_cturnover_grain_acc_patch(p)                    = 0._r8
                 this%matrix_cturnover_grainst_acc_patch(p)                  = 0._r8
                 this%matrix_cturnover_grainxf_acc_patch(p)                  = 0._r8
-=======
-
-             if ( use_matrixcn )then
->>>>>>> 94e1bdc4
              end if
           end if
 
@@ -1971,11 +1819,10 @@
     ! !USES:
     use shr_infnan_mod   , only : isnan => shr_infnan_isnan, nan => shr_infnan_nan, assignment(=)
     use clm_varcon       , only : c13ratio, c14ratio
-    use clm_varctl       , only : spinup_state, use_cndv, MM_Nuptake_opt, use_matrixcn
     use clm_varctl       , only : spinup_state, use_cndv, MM_Nuptake_opt
     use clm_varctl       , only : spinup_state, use_cndv, MM_Nuptake_opt
     use clm_time_manager , only : is_restart
-    use landunit_varcon	 , only : istsoil, istcrop 
+    use landunit_varcon  , only : istsoil, istcrop 
     use spmdMod          , only : mpicom
     use shr_mpi_mod      , only : shr_mpi_sum
     use restUtilMod
@@ -2509,20 +2356,12 @@
             dim1name='pft', long_name='', units='', &
             interpinic_flag='interp', readvar=readvar, data=this%xsmrpool_patch) 
 
-       ! Restart variables for matrix solution
-       if ( use_matrixcn )then
-       end if
-
        if (use_crop) then
           call restartvar(ncid=ncid, flag=flag, varname='xsmrpool_loss', xtype=ncd_double,  &
                dim1name='pft', long_name='', units='', &
                interpinic_flag='interp', readvar=readvar, data=this%xsmrpool_loss_patch) 
           if (flag == 'read' .and. (.not. readvar) ) then
               this%xsmrpool_loss_patch(bounds%begp:bounds%endp) = 0._r8
-          end if
-
-          ! Restart variables for matrix solution with prognostic crop
-          if ( use_matrixcn )then
           end if
        end if
 
@@ -2683,17 +2522,11 @@
                          this%leafc_storage_patch(i)                   = 0._r8
                          this%frootc_patch(i)                          = 0._r8            
                          this%frootc_storage_patch(i)                  = 0._r8    
-<<<<<<< HEAD
                          if(use_matrixcn)then
                             this%matrix_cap_leafc_patch(i)             = 0._r8
                             this%matrix_cap_leafc_storage_patch(i)     = 0._r8
                             this%matrix_cap_frootc_patch(i)            = 0._r8            
                             this%matrix_cap_frootc_storage_patch(i)    = 0._r8    
-=======
-
-                         ! Bare soil matrix solution
-                         if(use_matrixcn)then
->>>>>>> 94e1bdc4
                          end if
                       else
                          if (pftcon%evergreen(patch%itype(i)) == 1._r8) then
@@ -2701,65 +2534,38 @@
                             this%leafc_storage_patch(i)                = 0._r8
                             this%frootc_patch(i)                       = cnvegcstate_const%initial_vegC * ratio           
                             this%frootc_storage_patch(i)               = 0._r8    
-<<<<<<< HEAD
                             if(use_matrixcn)then
                                this%matrix_cap_leafc_patch(i)          = cnvegcstate_const%initial_vegC * ratio     
                                this%matrix_cap_leafc_storage_patch(i)  = 0._r8
                                this%matrix_cap_frootc_patch(i)         = cnvegcstate_const%initial_vegC * ratio           
                                this%matrix_cap_frootc_storage_patch(i) = 0._r8    
-=======
-                            ! Evergreen matrix solution
-                            if(use_matrixcn)then
->>>>>>> 94e1bdc4
                             end if
                          else
                             this%leafc_patch(i)                        = 0._r8
                             this%leafc_storage_patch(i)                = cnvegcstate_const%initial_vegC * ratio   
                             this%frootc_patch(i)                       = 0._r8            
                             this%frootc_storage_patch(i)               = cnvegcstate_const%initial_vegC * ratio   
-<<<<<<< HEAD
                             if(use_matrixcn)then
                                this%matrix_cap_leafc_patch(i)          = 0._r8
                                this%matrix_cap_leafc_storage_patch(i)  = cnvegcstate_const%initial_vegC * ratio   
                                this%matrix_cap_frootc_patch(i)         = 0._r8            
                                this%matrix_cap_frootc_storage_patch(i) = cnvegcstate_const%initial_vegC * ratio   
-=======
-
-                            ! Otherwise matrix solution
-                            if(use_matrixcn)then
->>>>>>> 94e1bdc4
                             end if
                          end if
                       end if
                       this%leafc_xfer_patch(i)                         = 0._r8
-<<<<<<< HEAD
                       if(use_matrixcn)then
                          this%matrix_cap_leafc_xfer_patch(i)           = 0._r8
                       end if
                       this%leafc_storage_xfer_acc_patch(i)             = 0._r8
                       this%storage_cdemand_patch(i)                    = 0._r8
-=======
-                      this%leafc_storage_xfer_acc_patch(i)             = 0._r8
-                      this%storage_cdemand_patch(i)                    = 0._r8
-
-                      ! General  matrix solution
-                      if(use_matrixcn)then
-                      end if
-
->>>>>>> 94e1bdc4
 
                       if (MM_Nuptake_opt .eqv. .false.) then  ! if not running in floating CN ratio option 
                          this%frootc_patch(i)                          = 0._r8 
                          this%frootc_storage_patch(i)                  = 0._r8 
-<<<<<<< HEAD
                          if(use_matrixcn)then
                             this%matrix_cap_frootc_patch(i)            = 0._r8 
                             this%matrix_cap_frootc_storage_patch(i)    = 0._r8 
-=======
-
-                         ! Flex CN for matrix solution
-                         if(use_matrixcn)then
->>>>>>> 94e1bdc4
                          end if
                       end if     
                       this%frootc_xfer_patch(i)                        = 0._r8 
@@ -2767,7 +2573,6 @@
                       this%livestemc_patch(i)                          = 0._r8 
                       this%livestemc_storage_patch(i)                  = 0._r8 
                       this%livestemc_xfer_patch(i)                     = 0._r8 
-<<<<<<< HEAD
                       if(use_matrixcn)then
                          this%matrix_cap_frootc_xfer_patch(i)          = 0._r8 
                          this%matrix_cap_livestemc_patch(i)            = 0._r8 
@@ -2792,22 +2597,6 @@
                          this%matrix_cap_deadstemc_storage_patch(i)    = 0._r8 
                          this%matrix_cap_deadstemc_xfer_patch(i)       = 0._r8 
                       end if
-=======
-
-                      if (pftcon%woody(patch%itype(i)) == 1._r8) then
-                         this%deadstemc_patch(i)                       = 0.1_r8 * ratio
-                         ! Woody for matrix solution
-                         if(use_matrixcn)then
-                         end if
-                      else
-                         this%deadstemc_patch(i)                       = 0._r8 
-                         ! Non-Woody for matrix solution
-                         if(use_matrixcn)then
-                         end if
-                      end if
-                      this%deadstemc_storage_patch(i)                  = 0._r8 
-                      this%deadstemc_xfer_patch(i)                     = 0._r8 
->>>>>>> 94e1bdc4
 
                       this%livecrootc_patch(i)                         = 0._r8 
                       this%livecrootc_storage_patch(i)                 = 0._r8 
@@ -2816,7 +2605,6 @@
                       this%deadcrootc_patch(i)                         = 0._r8 
                       this%deadcrootc_storage_patch(i)                 = 0._r8 
                       this%deadcrootc_xfer_patch(i)                    = 0._r8 
-<<<<<<< HEAD
 
                       if(use_matrixcn)then
                          this%matrix_cap_livecrootc_patch(i)           = 0._r8 
@@ -2828,13 +2616,6 @@
                          this%matrix_cap_deadcrootc_xfer_patch(i)      = 0._r8 
                       end if
 
-=======
-
-                      ! Live/Dead course roots for matrix solution
-                      if(use_matrixcn)then
-                      end if
-
->>>>>>> 94e1bdc4
                       this%gresp_storage_patch(i)                      = 0._r8 
                       this%gresp_xfer_patch(i)                         = 0._r8 
 
@@ -2850,7 +2631,6 @@
                          this%reproductivec_patch(i,:)         = 0._r8
                          this%reproductivec_storage_patch(i,:) = 0._r8
                          this%reproductivec_xfer_patch(i,:)    = 0._r8
-<<<<<<< HEAD
                          if(use_matrixcn)then
                             this%reproc0_patch(i)                      = 0._r8 
                             this%reproc0_storage_patch(i)              = 0._r8 
@@ -2861,14 +2641,6 @@
                          end if
                          this%cropseedc_deficit_patch(i)               = 0._r8
                          this%xsmrpool_loss_patch(i)                   = 0._r8 
-=======
-                         this%cropseedc_deficit_patch(i)               = 0._r8
-                         this%xsmrpool_loss_patch(i)                   = 0._r8 
-
-                         ! Reproductive pools for matrix solution
-                         if(use_matrixcn)then
-                         end if
->>>>>>> 94e1bdc4
                       end if
 
                       ! calculate totvegc explicitly so that it is available for the isotope 
@@ -3639,14 +3411,6 @@
           end do
        end if
 
-       ! Restart variables for matrix solution and C13
-       if(use_matrixcn)then
-
-          ! Prgnostic crop C13 variables for matrix solution
-          if ( use_crop )then
-          end if
-       end if
-
     end if
 
     !--------------------------------
@@ -4322,13 +4086,6 @@
           end do
        end if
 
-       ! Restart variables for matrix solution and C13
-       if(use_matrixcn)then
-
-          ! Prgnostic crop C13 variables for matrix solution
-          if ( use_crop )then
-          end if
-       end if
     end if
 
     !--------------------------------
@@ -4706,11 +4463,6 @@
        this%woodc_patch(i)              = value_patch
        this%totvegc_patch(i)            = value_patch
        this%totc_patch(i)               = value_patch
-
-       ! Set matrix solution values
-       if ( use_matrixcn )then
-       end if
-
        if ( use_crop ) then
           if(use_matrixcn)then
              this%matrix_calloc_grain_acc_patch(i)                  = value_patch
@@ -4723,10 +4475,6 @@
           end if
           this%cropseedc_deficit_patch(i)  = value_patch
           this%xsmrpool_loss_patch(i)   = value_patch
-
-          ! Set matrix solution values for prognostic crop
-          if ( use_matrixcn )then
-          end if
        end if
     end do
 
@@ -4737,10 +4485,6 @@
              this%reproductivec_patch(i,k)          = value_patch
              this%reproductivec_storage_patch(i,k)  = value_patch
              this%reproductivec_xfer_patch(i,k)     = value_patch
-
-             ! Set matrix solution values for prognostic crop reproductive patches
-             if ( use_matrixcn )then
-             end if
           end do
        end do
        if(use_matrixcn)then
