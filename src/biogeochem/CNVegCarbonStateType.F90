--- conflicted
+++ resolved
@@ -129,10 +129,6 @@
      real(r8), pointer :: totvegc_patch                       (:) ! (gC/m2) total vegetation carbon, excluding cpool
      real(r8), pointer :: totvegc_col                         (:) ! (gC/m2) total vegetation carbon, excluding cpool averaged to column (p2c)      
      real(r8), pointer :: totc_p2c_col                        (:) ! (gC/m2) totc_patch averaged to col
-<<<<<<< HEAD
-     real(r8), pointer :: totc_col                            (:) ! (gC/m2) total column carbon, incl veg and cpool
-     real(r8), pointer :: totecosysc_col                      (:) ! (gC/m2) total ecosystem carbon, incl veg but excl cpool 
-     real(r8), pointer :: totc_grc                            (:) ! (gC/m2) total gridcell carbon
 
 ! Accumulation variables are accumulated for a whole year. They are used for matrix spinup and calculation of diagnostic variables
      real(r8), pointer :: matrix_calloc_leaf_acc_patch        (:) ! (gC/m2/year) Input C allocated to leaf during this year 
@@ -210,10 +206,6 @@
      real(r8), pointer :: deadcrootc_storage_SASUsave_patch   (:) ! (gC/m2) dead coarse root C storage
      real(r8), pointer :: deadcrootc_xfer_SASUsave_patch      (:) ! (gC/m2) dead coarse root C transfer
 
-     logical, private  :: dribble_crophrv_xsmrpool_2atm
-=======
-     
->>>>>>> 5765f944
    contains
 
      procedure , public  :: Init   
@@ -885,22 +877,6 @@
             avgflag='A', long_name='fuel load', &
             ptr_col=this%fuelc_col)
 
-<<<<<<< HEAD
-       this%totc_col(begc:endc) = spval
-       call hist_addfld1d (fname='TOTCOLC', units='gC/m^2', &
-            avgflag='A', long_name='total column carbon, incl veg and cpool but excl product pools', &
-            ptr_col=this%totc_col)
-
-       this%totecosysc_col(begc:endc) = spval
-       call hist_addfld1d (fname='TOTECOSYSC', units='gC/m^2', &
-            avgflag='A', long_name='total ecosystem carbon, incl veg but excl cpool and product pools', &
-            ptr_col=this%totecosysc_col)
-
-=======
-       ! Matrix solution history variables
-       if ( use_matrixcn )then
-       end if
->>>>>>> 5765f944
     end if
 
     !-------------------------------
