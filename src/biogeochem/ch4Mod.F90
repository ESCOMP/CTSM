module ch4Mod

#include "shr_assert.h"

  !-----------------------------------------------------------------------
  ! !DESCRIPTION:
  ! Module holding routines to calculate methane fluxes
  ! The driver averages up to gridcell, weighting by finundated, and checks for balance errors.
  ! Sources, sinks, "competition" for CH4 & O2, & transport are resolved in ch4_tran.
  !
  ! !USES:
  use shr_kind_mod                   , only : r8 => shr_kind_r8
  use shr_infnan_mod                 , only : nan => shr_infnan_nan, assignment(=), shr_infnan_isnan
  use shr_log_mod                    , only : errMsg => shr_log_errMsg
  use clm_varpar                     , only : nlevsoi, ngases, nlevsno, nlevdecomp
  use clm_varcon                     , only : denh2o, denice, tfrz, grav, spval, rgas, grlnd
  use clm_varcon                     , only : catomw, s_con, d_con_w, d_con_g, c_h_inv, kh_theta, kh_tbase
  use landunit_varcon                , only : istsoil, istcrop, istdlak
  use clm_time_manager               , only : get_step_size, get_nstep
  use clm_varctl                     , only : iulog, use_cn, use_nitrif_denitrif, use_lch4
  use abortutils                     , only : endrun
  use decompMod                      , only : bounds_type
  use atm2lndType                    , only : atm2lnd_type
  use CanopyStateType                , only : canopystate_type
  use CNSharedParamsMod              , only : CNParamsShareInst
  use SoilBiogeochemCarbonFluxType   , only : soilbiogeochem_carbonflux_type
  use SoilBiogeochemNitrogenFluxType , only : soilbiogeochem_nitrogenflux_type
  use EnergyFluxType                 , only : energyflux_type
  use LakeStateType                  , only : lakestate_type
  use lnd2atmType                    , only : lnd2atm_type
  use SoilHydrologyType              , only : soilhydrology_type  
  use SoilStateType                  , only : soilstate_type
  use TemperatureType                , only : temperature_type
  use WaterfluxType                  , only : waterflux_type
  use WaterStateBulkType                 , only : waterstatebulk_type
  use WaterDiagnosticBulkType                 , only : waterdiagnosticbulk_type
  use GridcellType                   , only : grc                
  use LandunitType                   , only : lun                
  use ColumnType                     , only : col                
  use PatchType                      , only : patch                
  use ch4FInundatedStreamType        , only : ch4finundatedstream_type
  !
  implicit none
  private

  ! Non-tunable constants
  real(r8) :: rgasm  ! J/mol.K; rgas / 1000; will be set below
  real(r8), parameter :: rgasLatm = 0.0821_r8 ! L.atm/mol.K

  ! !PUBLIC MEMBER FUNCTIONS:
  public  :: readParams
  public  :: ch4_init_balance_check
  public  :: ch4

  ! !PRIVATE MEMBER FUNCTIONS:
  private :: ch4_prod
  private :: ch4_oxid
  private :: ch4_aere
  private :: ch4_ebul
  private :: ch4_tran
  private :: ch4_annualupdate
  private :: ch4_totcolch4
  private :: get_jwt

  type, private :: params_type
     ! ch4 production constants
     real(r8) :: q10ch4               ! additional Q10 for methane production ABOVE the soil decomposition temperature relationship
     real(r8) :: q10ch4base           ! temperature at which the effective f_ch4 actually equals the constant f_ch4
     real(r8) :: f_ch4                ! ratio of CH4 production to total C mineralization
     real(r8) :: rootlitfrac          ! Fraction of soil organic matter associated with roots
     real(r8) :: cnscalefactor        ! scale factor on CN decomposition for assigning methane flux
     real(r8) :: redoxlag             ! Number of days to lag in the calculation of finundated_lag
     real(r8) :: lake_decomp_fact     ! Base decomposition rate (1/s) at 25C
     real(r8) :: redoxlag_vertical    ! time lag (days) to inhibit production for newly unsaturated layers
     real(r8) :: pHmax                ! maximum pH for methane production(= 9._r8)
     real(r8) :: pHmin                ! minimum pH for methane production(= 2.2_r8)
     real(r8) :: oxinhib              ! inhibition of methane production by oxygen (m^3/mol)

     ! ch4 oxidation constants
     real(r8) :: vmax_ch4_oxid        ! oxidation rate constant (= 45.e-6_r8 * 1000._r8 / 3600._r8) [mol/m3-w/s];
     real(r8) :: k_m                  ! Michaelis-Menten oxidation rate constant for CH4 concentration 
     real(r8) :: q10_ch4oxid          ! Q10 oxidation constant
     real(r8) :: smp_crit             ! Critical soil moisture potential
     real(r8) :: k_m_o2               ! Michaelis-Menten oxidation rate constant for O2 concentration
     real(r8) :: k_m_unsat            ! Michaelis-Menten oxidation rate constant for CH4 concentration
     real(r8) :: vmax_oxid_unsat      ! (= 45.e-6_r8 * 1000._r8 / 3600._r8 / 10._r8) [mol/m3-w/s]

     ! ch4 aerenchyma constants
     real(r8) :: aereoxid             ! fraction of methane flux entering aerenchyma rhizosphere that will be

     ! oxidized rather than emitted
     real(r8) :: scale_factor_aere    ! scale factor on the aerenchyma area for sensitivity tests
     real(r8) :: nongrassporosratio   ! Ratio of root porosity in non-grass to grass, used for aerenchyma transport
     real(r8) :: unsat_aere_ratio     ! Ratio to multiply upland vegetation aerenchyma porosity by compared to inundated systems (= 0.05_r8 / 0.3_r8)
     real(r8) :: porosmin             ! minimum aerenchyma porosity (unitless)(= 0.05_r8) 

     ! ch4 ebbulition constants
     real(r8) :: vgc_max              ! ratio of saturation pressure triggering ebullition

     ! ch4 transport constants
     real(r8) :: satpow               ! exponent on watsat for saturated soil solute diffusion
     real(r8) :: scale_factor_gasdiff ! For sensitivity tests; convection would allow this to be > 1
     real(r8) :: scale_factor_liqdiff ! For sensitivity tests; convection would allow this to be > 1
     real(r8) :: capthick             ! min thickness before assuming h2osfc is impermeable (mm) (= 100._r8)

     ! additional constants
     real(r8) :: f_sat                ! volumetric soil water defining top of water table or where production is allowed (=0.95)
     real(r8) :: qflxlagd             ! days to lag qflx_surf_lag in the tropics (days) ( = 30._r8)
     real(r8) :: highlatfact          ! multiple of qflxlagd for high latitudes	(= 2._r8)	
     real(r8) :: q10lakebase          ! (K) base temperature for lake CH4 production (= 298._r8)
     real(r8) :: atmch4               ! Atmospheric CH4 mixing ratio to prescribe if not provided by the atmospheric model (= 1.7e-6_r8) (mol/mol)
     real(r8) :: rob                  ! ratio of root length to vertical depth ("root obliquity") (= 3._r8)
  end type params_type
  type(params_type), private ::  params_inst

  type, public :: ch4_type
     real(r8), pointer, private :: ch4_prod_depth_sat_col     (:,:) ! col CH4 production rate from methanotrophs (mol/m3/s) (nlevsoi)
     real(r8), pointer, private :: ch4_prod_depth_unsat_col   (:,:) ! col CH4 production rate from methanotrophs (mol/m3/s) (nlevsoi)
     real(r8), pointer, private :: ch4_prod_depth_lake_col    (:,:) ! col CH4 production rate from methanotrophs (mol/m3/s) (nlevsoi)
     real(r8), pointer, private :: ch4_oxid_depth_sat_col     (:,:) ! col CH4 consumption rate via oxidation in each soil layer (mol/m3/s) (nlevsoi)
     real(r8), pointer, private :: ch4_oxid_depth_unsat_col   (:,:) ! col CH4 consumption rate via oxidation in each soil layer (mol/m3/s) (nlevsoi)
     real(r8), pointer, private :: ch4_oxid_depth_lake_col    (:,:) ! col CH4 consumption rate via oxidation in each soil layer (mol/m3/s) (nlevsoi)
     real(r8), pointer, private :: ch4_aere_depth_sat_col     (:,:) ! col CH4 loss rate via aerenchyma in each soil layer (mol/m3/s) (nlevsoi)
     real(r8), pointer, private :: ch4_aere_depth_unsat_col   (:,:) ! col CH4 loss rate via aerenchyma in each soil layer (mol/m3/s) (nlevsoi)
     real(r8), pointer, private :: ch4_tran_depth_sat_col     (:,:) ! col CH4 loss rate via transpiration in each soil layer (mol/m3/s) (nlevsoi)
     real(r8), pointer, private :: ch4_tran_depth_unsat_col   (:,:) ! col CH4 loss rate via transpiration in each soil layer (mol/m3/s) (nlevsoi)
     real(r8), pointer, private :: ch4_ebul_depth_sat_col     (:,:) ! col CH4 loss rate via ebullition in each soil layer (mol/m3/s) (nlevsoi)
     real(r8), pointer, private :: ch4_ebul_depth_unsat_col   (:,:) ! col CH4 loss rate via ebullition in each soil layer (mol/m3/s) (nlevsoi)
     real(r8), pointer, private :: ch4_ebul_total_sat_col     (:)   ! col Total col CH4 ebullition (mol/m2/s)
     real(r8), pointer, private :: ch4_ebul_total_unsat_col   (:)   ! col Total col CH4 ebullition (mol/m2/s)
     real(r8), pointer, private :: ch4_surf_aere_sat_col      (:)   ! col CH4 aerenchyma flux to atmosphere (after oxidation) (mol/m2/s)
     real(r8), pointer, private :: ch4_surf_aere_unsat_col    (:)   ! col CH4 aerenchyma flux to atmosphere (after oxidation) (mol/m2/s)
     real(r8), pointer, private :: ch4_surf_ebul_sat_col      (:)   ! col CH4 ebullition flux to atmosphere (after oxidation) (mol/m2/s)
     real(r8), pointer, private :: ch4_surf_ebul_unsat_col    (:)   ! col CH4 ebullition flux to atmosphere (after oxidation) (mol/m2/s)
     real(r8), pointer, private :: ch4_surf_ebul_lake_col     (:)   ! col CH4 ebullition flux to atmosphere (after oxidation) (mol/m2/s)
     real(r8), pointer, private :: co2_aere_depth_sat_col     (:,:) ! col CO2 loss rate via aerenchyma in each soil layer (mol/m3/s) (nlevsoi)
     real(r8), pointer, private :: co2_aere_depth_unsat_col   (:,:) ! col CO2 loss rate via aerenchyma in each soil layer (mol/m3/s) (nlevsoi)
     real(r8), pointer, private :: o2_oxid_depth_sat_col      (:,:) ! col O2 consumption rate via oxidation in each soil layer (mol/m3/s) (nlevsoi)
     real(r8), pointer, private :: o2_oxid_depth_unsat_col    (:,:) ! col O2 consumption rate via oxidation in each soil layer (mol/m3/s) (nlevsoi)
     real(r8), pointer, private :: o2_aere_depth_sat_col      (:,:) ! col O2 gain rate via aerenchyma in each soil layer (mol/m3/s) (nlevsoi)
     real(r8), pointer, private :: o2_aere_depth_unsat_col    (:,:) ! col O2 gain rate via aerenchyma in each soil layer (mol/m3/s) (nlevsoi)
     real(r8), pointer, private :: co2_decomp_depth_sat_col   (:,:) ! col CO2 production during decomposition in each soil layer (nlevsoi) (mol/m3/s)
     real(r8), pointer, private :: co2_decomp_depth_unsat_col (:,:) ! col CO2 production during decomposition in each soil layer (nlevsoi) (mol/m3/s)
     real(r8), pointer, private :: co2_oxid_depth_sat_col     (:,:) ! col CO2 production rate via oxidation in each soil layer (mol/m3/s) (nlevsoi)
     real(r8), pointer, private :: co2_oxid_depth_unsat_col   (:,:) ! col CO2 production rate via oxidation in each soil layer (mol/m3/s) (nlevsoi)
     real(r8), pointer, private :: conc_o2_lake_col           (:,:) ! col O2 conc in each soil layer (mol/m3) (nlevsoi)
     real(r8), pointer, private :: conc_ch4_sat_col           (:,:) ! col CH4 conc in each soil layer (mol/m3) (nlevsoi)
     real(r8), pointer, private :: conc_ch4_unsat_col         (:,:) ! col CH4 conc in each soil layer (mol/m3) (nlevsoi)
     real(r8), pointer, private :: conc_ch4_lake_col          (:,:) ! col CH4 conc in each soil layer (mol/m3) (nlevsoi)
     real(r8), pointer, private :: ch4_surf_diff_sat_col      (:)   ! col CH4 surface flux (mol/m2/s)
     real(r8), pointer, private :: ch4_surf_diff_unsat_col    (:)   ! col CH4 surface flux (mol/m2/s)
     real(r8), pointer, private :: ch4_surf_diff_lake_col     (:)   ! col CH4 surface flux (mol/m2/s)
     real(r8), pointer, private :: ch4_dfsat_flux_col         (:)   ! col CH4 flux to atm due to decreasing fsat (kg C/m^2/s) [+]

     real(r8), pointer, private :: zwt_ch4_unsat_col          (:)   ! col depth of water table for unsaturated fraction (m)
     real(r8), pointer, private :: lake_soilc_col             (:,:) ! col total soil organic matter found in level (g C / m^3) (nlevsoi)
     real(r8), pointer, private :: totcolch4_col              (:)   ! col total methane found in soil col (g C / m^2)
     real(r8), pointer, private :: totcolch4_bef_col          (:)   ! col total methane found in soil col, start of timestep (g C / m^2)
     real(r8), pointer, private :: annsum_counter_col         (:)   ! col seconds since last annual accumulator turnover
     real(r8), pointer, private :: tempavg_somhr_col          (:)   ! col temporary average SOM heterotrophic resp. (gC/m2/s)
     real(r8), pointer, private :: annavg_somhr_col           (:)   ! col annual average SOM heterotrophic resp. (gC/m2/s)
     real(r8), pointer, private :: tempavg_finrw_col          (:)   ! col respiration-weighted annual average of finundated
     real(r8), pointer, private :: annavg_finrw_col           (:)   ! col respiration-weighted annual average of finundated
     real(r8), pointer, private :: sif_col                    (:)   ! col (unitless) ratio applied to sat. prod. to account for seasonal inundation
     real(r8), pointer, private :: ch4stress_unsat_col        (:,:) ! col Ratio of methane available to the total per-timestep methane sinks (nlevsoi)
     real(r8), pointer, private :: ch4stress_sat_col          (:,:) ! col Ratio of methane available to the total per-timestep methane sinks (nlevsoi)
     real(r8), pointer, private :: qflx_surf_lag_col          (:)   ! col time-lagged surface runoff (mm H2O /s)
     real(r8), pointer, private :: finundated_lag_col         (:)   ! col time-lagged fractional inundated area
     real(r8), pointer, private :: layer_sat_lag_col          (:,:) ! col Lagged saturation status of soil layer in the unsaturated zone (1 = sat)
     real(r8), pointer, private :: zwt0_col                   (:)   ! col coefficient for determining finundated (m)
     real(r8), pointer, private :: f0_col                     (:)   ! col maximum inundated fraction for a gridcell (for methane code)
     real(r8), pointer, private :: p3_col                     (:)   ! col coefficient for determining finundated (m)
     real(r8), pointer, private :: pH_col                     (:)   ! col pH values for methane production
     !
     real(r8), pointer, private :: dyn_ch4bal_adjustments_col (:)   ! adjustments to each column made in this timestep via dynamic column area adjustments (only makes sense at the column-level: meaningless if averaged to the gridcell-level) (g C / m^2)
     !
     real(r8), pointer, private :: c_atm_grc                  (:,:) ! grc atmospheric conc of CH4, O2, CO2 (mol/m3)
     real(r8), pointer, private :: ch4co2f_grc                (:)   ! grc CO2 production from CH4 oxidation (g C/m**2/s)
     real(r8), pointer, private :: ch4prodg_grc               (:)   ! grc average CH4 production (g C/m^2/s)
     !
     ! for aerenchyma calculations 
     real(r8), pointer, private :: annavg_agnpp_patch         (:)   ! patch (gC/m2/s) annual average aboveground NPP
     real(r8), pointer, private :: annavg_bgnpp_patch         (:)   ! patch (gC/m2/s) annual average belowground NPP
     real(r8), pointer, private :: tempavg_agnpp_patch        (:)   ! patch (gC/m2/s) temp. average aboveground NPP
     real(r8), pointer, private :: tempavg_bgnpp_patch        (:)   ! patch (gC/m2/s) temp. average belowground NPP
     !
     ! The following variable reports whether this is the first timestep that includes
     ! ch4. It is true in the first timestep of the run, and remains true until the
     ! methane code is first run - at which point it becomes false, and remains
     ! false. This could be a scalar, but scalars cause problems with threading, so we use
     ! a column-level array (column-level for convenience, because it is referenced in
     ! column-level loops).
     logical , pointer, private :: ch4_first_time_col         (:)   ! col whether this is the first time step that includes ch4
     !
     real(r8), pointer, public :: finundated_col             (:)   ! col fractional inundated area (excluding dedicated wetland cols)
     real(r8), pointer, public :: finundated_pre_snow_col    (:)   ! col fractional inundated area (excluding dedicated wetland cols) before snow
     real(r8), pointer, public :: o2stress_unsat_col         (:,:) ! col Ratio of oxygen available to that demanded by roots, aerobes, & methanotrophs (nlevsoi)
     real(r8), pointer, public :: o2stress_sat_col           (:,:) ! col Ratio of oxygen available to that demanded by roots, aerobes, & methanotrophs (nlevsoi)
     real(r8), pointer, public :: conc_o2_sat_col            (:,:) ! col O2 conc in each soil layer (mol/m3) (nlevsoi)
     real(r8), pointer, public :: conc_o2_unsat_col          (:,:) ! col O2 conc in each soil layer (mol/m3) (nlevsoi)
     real(r8), pointer, public :: o2_decomp_depth_sat_col    (:,:) ! col O2 consumption during decomposition in each soil layer (nlevsoi) (mol/m3/s)
     real(r8), pointer, public :: o2_decomp_depth_unsat_col  (:,:) ! col O2 consumption during decomposition in each soil layer (nlevsoi) (mol/m3/s)
     real(r8), pointer, public :: ch4_surf_flux_tot_col      (:)   ! col CH4 surface flux (to atm) (kg C/m**2/s)

     real(r8), pointer, public :: grnd_ch4_cond_patch        (:)   ! patch tracer conductance for boundary layer [m/s]
     real(r8), pointer, public :: grnd_ch4_cond_col          (:)   ! col tracer conductance for boundary layer [m/s]
     type(ch4finundatedstream_type), private :: ch4findstream      ! ch4 finundated stream data

   contains

     procedure, public  :: Init 
     procedure, private :: InitAllocate 
     procedure, private :: InitHistory  
     procedure, private :: InitCold     
     procedure, public  :: Restart         
     procedure, public  :: DynamicColumnAdjustments  ! adjust state variables when column areas change

  end type ch4_type

  character(len=*), parameter, private :: sourcefile = &
       __FILE__
  !------------------------------------------------------------------------

contains

  !------------------------------------------------------------------------
  subroutine Init( this, bounds, cellorg_col, fsurdat, NLFilename )

    class(ch4_type)               :: this
    type(bounds_type), intent(in) :: bounds  
    real(r8)         , intent(in) :: cellorg_col (bounds%begc:, 1:)
    character(len=*) , intent(in) :: fsurdat                         ! surface data file name
    character(len=*),  intent(in) :: NLFilename                      ! Namelist filename

    call this%InitAllocate (bounds)
    if (use_lch4) then
       call this%InitHistory (bounds)
       call this%InitCold (bounds, cellorg_col, fsurdat)
       call this%ch4findstream%Init( bounds, NLFilename )
    end if

  end subroutine Init

  !-----------------------------------------------------------------------
  subroutine InitAllocate(this, bounds)
    !
    ! !DESCRIPTION:
    ! Allocate module variables and data structures
    !
    ! !USES:
    use shr_infnan_mod, only: nan => shr_infnan_nan, assignment(=)
    use clm_varpar    , only: nlevgrnd
    !
    ! !ARGUMENTS:
    class(ch4_type) :: this
    type(bounds_type), intent(in) :: bounds  
    !
    ! !LOCAL VARIABLES:
    integer  :: begp, endp
    integer  :: begc, endc
    integer  :: begg, endg
    !---------------------------------------------------------------------

    begp = bounds%begp; endp = bounds%endp
    begc = bounds%begc; endc = bounds%endc
    begg = bounds%begg; endg = bounds%endg

    allocate(this%ch4_prod_depth_sat_col     (begc:endc,1:nlevgrnd)) ;  this%ch4_prod_depth_sat_col     (:,:) = nan
    allocate(this%ch4_prod_depth_unsat_col   (begc:endc,1:nlevgrnd)) ;  this%ch4_prod_depth_unsat_col   (:,:) = nan
    allocate(this%ch4_prod_depth_lake_col    (begc:endc,1:nlevgrnd)) ;  this%ch4_prod_depth_lake_col    (:,:) = nan
    allocate(this%ch4_oxid_depth_sat_col     (begc:endc,1:nlevgrnd)) ;  this%ch4_oxid_depth_sat_col     (:,:) = nan
    allocate(this%ch4_oxid_depth_unsat_col   (begc:endc,1:nlevgrnd)) ;  this%ch4_oxid_depth_unsat_col   (:,:) = nan
    allocate(this%ch4_oxid_depth_lake_col    (begc:endc,1:nlevgrnd)) ;  this%ch4_oxid_depth_lake_col    (:,:) = nan
    allocate(this%o2_oxid_depth_sat_col      (begc:endc,1:nlevgrnd)) ;  this%o2_oxid_depth_sat_col      (:,:) = nan
    allocate(this%o2_oxid_depth_unsat_col    (begc:endc,1:nlevgrnd)) ;  this%o2_oxid_depth_unsat_col    (:,:) = nan
    allocate(this%o2_aere_depth_sat_col      (begc:endc,1:nlevgrnd)) ;  this%o2_aere_depth_sat_col      (:,:) = nan
    allocate(this%o2_aere_depth_unsat_col    (begc:endc,1:nlevgrnd)) ;  this%o2_aere_depth_unsat_col    (:,:) = nan
    allocate(this%co2_decomp_depth_sat_col   (begc:endc,1:nlevgrnd)) ;  this%co2_decomp_depth_sat_col   (:,:) = nan
    allocate(this%co2_decomp_depth_unsat_col (begc:endc,1:nlevgrnd)) ;  this%co2_decomp_depth_unsat_col (:,:) = nan
    allocate(this%co2_oxid_depth_sat_col     (begc:endc,1:nlevgrnd)) ;  this%co2_oxid_depth_sat_col     (:,:) = nan
    allocate(this%co2_oxid_depth_unsat_col   (begc:endc,1:nlevgrnd)) ;  this%co2_oxid_depth_unsat_col   (:,:) = nan
    allocate(this%ch4_aere_depth_sat_col     (begc:endc,1:nlevgrnd)) ;  this%ch4_aere_depth_sat_col     (:,:) = nan
    allocate(this%ch4_aere_depth_unsat_col   (begc:endc,1:nlevgrnd)) ;  this%ch4_aere_depth_unsat_col   (:,:) = nan
    allocate(this%ch4_tran_depth_sat_col     (begc:endc,1:nlevgrnd)) ;  this%ch4_tran_depth_sat_col     (:,:) = nan
    allocate(this%ch4_tran_depth_unsat_col   (begc:endc,1:nlevgrnd)) ;  this%ch4_tran_depth_unsat_col   (:,:) = nan
    allocate(this%co2_aere_depth_sat_col     (begc:endc,1:nlevgrnd)) ;  this%co2_aere_depth_sat_col     (:,:) = nan
    allocate(this%co2_aere_depth_unsat_col   (begc:endc,1:nlevgrnd)) ;  this%co2_aere_depth_unsat_col   (:,:) = nan
    allocate(this%ch4_surf_aere_sat_col      (begc:endc))            ;  this%ch4_surf_aere_sat_col      (:)   = nan
    allocate(this%ch4_surf_aere_unsat_col    (begc:endc))            ;  this%ch4_surf_aere_unsat_col    (:)   = nan
    allocate(this%ch4_ebul_depth_sat_col     (begc:endc,1:nlevgrnd)) ;  this%ch4_ebul_depth_sat_col     (:,:) = nan
    allocate(this%ch4_ebul_depth_unsat_col   (begc:endc,1:nlevgrnd)) ;  this%ch4_ebul_depth_unsat_col   (:,:) = nan
    allocate(this%ch4_ebul_total_sat_col     (begc:endc))            ;  this%ch4_ebul_total_sat_col     (:)   = nan
    allocate(this%ch4_ebul_total_unsat_col   (begc:endc))            ;  this%ch4_ebul_total_unsat_col   (:)   = nan
    allocate(this%ch4_surf_ebul_sat_col      (begc:endc))            ;  this%ch4_surf_ebul_sat_col      (:)   = nan
    allocate(this%ch4_surf_ebul_unsat_col    (begc:endc))            ;  this%ch4_surf_ebul_unsat_col    (:)   = nan
    allocate(this%ch4_surf_ebul_lake_col     (begc:endc))            ;  this%ch4_surf_ebul_lake_col     (:)   = nan
    allocate(this%conc_ch4_sat_col           (begc:endc,1:nlevgrnd)) ;  this%conc_ch4_sat_col           (:,:) = spval ! detect file input
    allocate(this%conc_ch4_unsat_col         (begc:endc,1:nlevgrnd)) ;  this%conc_ch4_unsat_col         (:,:) = spval ! detect file input
    allocate(this%conc_ch4_lake_col          (begc:endc,1:nlevgrnd)) ;  this%conc_ch4_lake_col          (:,:) = nan 
    allocate(this%ch4_surf_diff_sat_col      (begc:endc))            ;  this%ch4_surf_diff_sat_col      (:)   = nan
    allocate(this%ch4_surf_diff_unsat_col    (begc:endc))            ;  this%ch4_surf_diff_unsat_col    (:)   = nan
    allocate(this%ch4_surf_diff_lake_col     (begc:endc))            ;  this%ch4_surf_diff_lake_col     (:)   = nan
    allocate(this%conc_o2_lake_col           (begc:endc,1:nlevgrnd)) ;  this%conc_o2_lake_col           (:,:) = nan 
    allocate(this%ch4_dfsat_flux_col         (begc:endc))            ;  this%ch4_dfsat_flux_col         (:)   = nan
    allocate(this%zwt_ch4_unsat_col          (begc:endc))            ;  this%zwt_ch4_unsat_col          (:)   = nan
    allocate(this%lake_soilc_col             (begc:endc,1:nlevgrnd)) ;  this%lake_soilc_col             (:,:) = spval !first time-step
    allocate(this%totcolch4_col              (begc:endc))            ;  this%totcolch4_col              (:)   = nan
    allocate(this%totcolch4_bef_col          (begc:endc))            ;  this%totcolch4_bef_col          (:)   = nan
    allocate(this%annsum_counter_col         (begc:endc))            ;  this%annsum_counter_col         (:)   = nan 
    allocate(this%tempavg_somhr_col          (begc:endc))            ;  this%tempavg_somhr_col          (:)   = nan
    allocate(this%annavg_somhr_col           (begc:endc))            ;  this%annavg_somhr_col           (:)   = nan 
    allocate(this%tempavg_finrw_col          (begc:endc))            ;  this%tempavg_finrw_col          (:)   = nan
    allocate(this%annavg_finrw_col           (begc:endc))            ;  this%annavg_finrw_col           (:)   = nan 
    allocate(this%sif_col                    (begc:endc))            ;  this%sif_col                    (:)   = nan
    allocate(this%ch4stress_unsat_col        (begc:endc,1:nlevgrnd)) ;  this%ch4stress_unsat_col        (:,:) = nan
    allocate(this%ch4stress_sat_col          (begc:endc,1:nlevgrnd)) ;  this%ch4stress_sat_col          (:,:) = nan    
    allocate(this%qflx_surf_lag_col          (begc:endc))            ;  this%qflx_surf_lag_col          (:)   = nan 
    allocate(this%finundated_lag_col         (begc:endc))            ;  this%finundated_lag_col         (:)   = nan
    allocate(this%layer_sat_lag_col          (begc:endc,1:nlevgrnd)) ;  this%layer_sat_lag_col          (:,:) = nan
    allocate(this%zwt0_col                   (begc:endc))            ;  this%zwt0_col                   (:)   = nan
    allocate(this%f0_col                     (begc:endc))            ;  this%f0_col                     (:)   = nan
    allocate(this%p3_col                     (begc:endc))            ;  this%p3_col                     (:)   = nan
    allocate(this%pH_col                     (begc:endc))            ;  this%pH_col                     (:)   = nan
    allocate(this%ch4_surf_flux_tot_col      (begc:endc))            ;  this%ch4_surf_flux_tot_col      (:)   = nan
    allocate(this%dyn_ch4bal_adjustments_col (begc:endc))            ; this%dyn_ch4bal_adjustments_col  (:)   = nan

    allocate(this%c_atm_grc                  (begg:endg,1:ngases))   ;  this%c_atm_grc                  (:,:) = nan
    allocate(this%ch4co2f_grc                (begg:endg))            ;  this%ch4co2f_grc                (:)   = nan
    allocate(this%ch4prodg_grc               (begg:endg))            ;  this%ch4prodg_grc               (:)   = nan

    allocate(this%tempavg_agnpp_patch        (begp:endp))            ;  this%tempavg_agnpp_patch        (:)   = nan
    allocate(this%tempavg_bgnpp_patch        (begp:endp))            ;  this%tempavg_bgnpp_patch        (:)   = nan
    allocate(this%annavg_agnpp_patch         (begp:endp))            ;  this%annavg_agnpp_patch         (:)   = spval ! To detect first year
    allocate(this%annavg_bgnpp_patch         (begp:endp))            ;  this%annavg_bgnpp_patch         (:)   = spval ! To detect first year

    allocate(this%ch4_first_time_col         (begc:endc))            ; this%ch4_first_time_col          (:)   = .true.

    allocate(this%finundated_col             (begc:endc))            ;  this%finundated_col             (:)   = nan          
    allocate(this%finundated_pre_snow_col    (begc:endc))            ;  this%finundated_pre_snow_col    (:)   = nan          
    allocate(this%o2stress_unsat_col         (begc:endc,1:nlevgrnd)) ;  this%o2stress_unsat_col         (:,:) = nan          
    allocate(this%o2stress_sat_col           (begc:endc,1:nlevgrnd)) ;  this%o2stress_sat_col           (:,:) = nan          
    allocate(this%conc_o2_sat_col            (begc:endc,1:nlevgrnd)) ;  this%conc_o2_sat_col            (:,:) = nan
    allocate(this%conc_o2_unsat_col          (begc:endc,1:nlevgrnd)) ;  this%conc_o2_unsat_col          (:,:) = nan
    allocate(this%o2_decomp_depth_sat_col    (begc:endc,1:nlevgrnd)) ;  this%o2_decomp_depth_sat_col    (:,:) = nan          
    allocate(this%o2_decomp_depth_unsat_col  (begc:endc,1:nlevgrnd)) ;  this%o2_decomp_depth_unsat_col  (:,:) = nan
    allocate(this%ch4_surf_flux_tot_col      (begc:endc))            ;  this%ch4_surf_flux_tot_col      (:)   = nan

    allocate(this%grnd_ch4_cond_patch        (begp:endp))            ;  this%grnd_ch4_cond_patch        (:)   = nan
    allocate(this%grnd_ch4_cond_col          (begc:endc))            ;  this%grnd_ch4_cond_col          (:)   = nan

  end subroutine InitAllocate

  !-----------------------------------------------------------------------
  subroutine InitHistory(this, bounds)
    !
    ! !USES:
    use clm_varpar , only : nlevgrnd, nlevdecomp
    use clm_varctl , only : hist_wrtch4diag
    use histFileMod, only : hist_addfld1d, hist_addfld2d, hist_addfld_decomp
    use ch4varcon  , only : allowlakeprod
    !
    ! !ARGUMENTS:
    class(ch4_type) :: this
    type(bounds_type), intent(in)    :: bounds  
    !
    ! !LOCAL VARIABLES:
    character(8)  :: vr_suffix
    character(10) :: active
    integer       :: begc,endc
    integer       :: begg,endg 
    real(r8), pointer :: data2dptr(:,:) ! temp. pointers for slicing larger arrays
    !---------------------------------------------------------------------

    begc = bounds%begc; endc = bounds%endc
    begg = bounds%begg; endg = bounds%endg

    if (nlevdecomp > 1) then
       vr_suffix = "_vr"
    else 
       vr_suffix = ""
    endif

    if (hist_wrtch4diag) then
       active = "active"
    else
       active = "inactive"
    end if

    this%finundated_col(begc:endc) = spval
    ! Using l2g_scale_type='veg' to exclude values in special landunits, which can change
    ! from dynamic column adjustments (also want to exclude lakes here, for which
    ! finundated is implicitly 1).
    call hist_addfld1d (fname='FINUNDATED', units='unitless', &
         avgflag='A', long_name='fractional inundated area of vegetated columns', &
         ptr_col=this%finundated_col, l2g_scale_type='veg')

    this%finundated_lag_col(begc:endc) = spval
    ! Using l2g_scale_type='veg' to exclude values in special landunits, which can change
    ! from dynamic column adjustments (also want to exclude lakes here, for which
    ! finundated is implicitly 1).
    call hist_addfld1d (fname='FINUNDATED_LAG', units='unitless',  &
         avgflag='A', long_name='time-lagged inundated fraction of vegetated columns', &
         ptr_col=this%finundated_lag_col, l2g_scale_type='veg', default='inactive')

    this%ch4_surf_diff_sat_col(begc:endc) = spval
    call hist_addfld1d (fname='CH4_SURF_DIFF_SAT', units='mol/m2/s',  &
         avgflag='A', long_name='diffusive surface CH4 flux for inundated / lake area; (+ to atm)', &
         ptr_col=this%ch4_surf_diff_sat_col)

    this%ch4_surf_diff_unsat_col(begc:endc) = spval
    call hist_addfld1d (fname='CH4_SURF_DIFF_UNSAT', units='mol/m2/s',  &
         avgflag='A', long_name='diffusive surface CH4 flux for non-inundated area; (+ to atm)', &
         ptr_col=this%ch4_surf_diff_unsat_col)

    this%ch4_ebul_total_sat_col(begc:endc) = spval
    call hist_addfld1d (fname='CH4_EBUL_TOTAL_SAT', units='mol/m2/s',  &
         avgflag='A', long_name='ebullition surface CH4 flux; (+ to atm)', &
         ptr_col=this%ch4_ebul_total_sat_col, default='inactive')

    this%ch4_ebul_total_unsat_col(begc:endc) = spval
    call hist_addfld1d (fname='CH4_EBUL_TOTAL_UNSAT', units='mol/m2/s',  &
         avgflag='A', long_name='ebullition surface CH4 flux; (+ to atm)', &
         ptr_col=this%ch4_ebul_total_unsat_col, default='inactive')

    this%ch4_surf_ebul_sat_col(begc:endc) = spval
    call hist_addfld1d (fname='CH4_SURF_EBUL_SAT', units='mol/m2/s',  &
         avgflag='A', long_name='ebullition surface CH4 flux for inundated / lake area; (+ to atm)', &
         ptr_col=this%ch4_surf_ebul_sat_col)

    this%ch4_surf_ebul_unsat_col(begc:endc) = spval
    call hist_addfld1d (fname='CH4_SURF_EBUL_UNSAT', units='mol/m2/s',  &
         avgflag='A', long_name='ebullition surface CH4 flux for non-inundated area; (+ to atm)', &
         ptr_col=this%ch4_surf_ebul_unsat_col)

    this%ch4_surf_aere_sat_col(begc:endc) = spval
    call hist_addfld1d (fname='CH4_SURF_AERE_SAT', units='mol/m2/s',  &
         avgflag='A', long_name='aerenchyma surface CH4 flux for inundated area; (+ to atm)', &
         ptr_col=this%ch4_surf_aere_sat_col)

    this%ch4_surf_aere_unsat_col(begc:endc) = spval
    call hist_addfld1d (fname='CH4_SURF_AERE_UNSAT', units='mol/m2/s',  &
         avgflag='A', long_name='aerenchyma surface CH4 flux for non-inundated area; (+ to atm)', &
         ptr_col=this%ch4_surf_aere_unsat_col)

    this%totcolch4_col(begc:endc) = spval
    ! Unlike other ch4 diagnostic fields, TOTCOLCH4 includes all landunits. Values will
    ! typically be 0 for non-lake special landunits, but may be non-zero due to the state
    ! adjustments from dynamic landunits.
    call hist_addfld1d (fname='TOTCOLCH4', units='gC/m2',  &
         avgflag='A', &
         long_name='total belowground CH4 (0 for non-lake special landunits in the absence of dynamic landunits)', &
         ptr_col=this%totcolch4_col)

    this%conc_ch4_sat_col(begc:endc,1:nlevgrnd) = spval
    ! Using l2g_scale_type='veg_plus_lake' to exclude mass in non-lake special landunits,
    ! which can arise from dynamic column adjustments
    call hist_addfld2d (fname='CONC_CH4_SAT', units='mol/m3', type2d='levgrnd', &
         avgflag='A', long_name='CH4 soil Concentration for inundated / lake area', &
         ptr_col=this%conc_ch4_sat_col, l2g_scale_type='veg_plus_lake', default='inactive')

    this%conc_ch4_unsat_col(begc:endc,1:nlevgrnd) = spval
    ! Using l2g_scale_type='veg' to exclude mass in special landunits, which can arise
    ! from dynamic column adjustments. (We also exclude lakes here, because they don't
    ! have any unsaturated area.)
    call hist_addfld2d (fname='CONC_CH4_UNSAT', units='mol/m3', type2d='levgrnd', &
         avgflag='A', long_name='CH4 soil Concentration for non-inundated area', &
         ptr_col=this%conc_ch4_unsat_col, l2g_scale_type='veg', default='inactive')

    if (hist_wrtch4diag) then
       this%ch4_prod_depth_sat_col(begc:endc,1:nlevgrnd) = spval
       call hist_addfld2d (fname='CH4_PROD_DEPTH_SAT', units='mol/m3/s', type2d='levgrnd', &
            avgflag='A', long_name='CH4 soil production for inundated / lake area', &
            ptr_col=this%ch4_prod_depth_sat_col)
    end if

    if (hist_wrtch4diag) then
       this%ch4_prod_depth_unsat_col(begc:endc,1:nlevgrnd) = spval
       call hist_addfld2d (fname='CH4_PROD_DEPTH_UNSAT', units='mol/m3/s', type2d='levgrnd', &
            avgflag='A', long_name='CH4 soil production for non-inundated area', &
            ptr_col=this%ch4_prod_depth_unsat_col)
    end if

    if (hist_wrtch4diag) then
       this%ch4_oxid_depth_sat_col(begc:endc,1:nlevgrnd) = spval
       call hist_addfld2d (fname='CH4_OXID_DEPTH_SAT', units='mol/m3/s', type2d='levgrnd', &
            avgflag='A', long_name='CH4 soil oxidation for inundated / lake area', &
            ptr_col=this%ch4_oxid_depth_sat_col)
    end if

    if (hist_wrtch4diag) then
       this%ch4_oxid_depth_unsat_col(begc:endc,1:nlevgrnd) = spval
       call hist_addfld2d (fname='CH4_OXID_DEPTH_UNSAT', units='mol/m3/s', type2d='levgrnd', &
            avgflag='A', long_name='CH4 soil oxidation for non-inundated area', &
            ptr_col=this%ch4_oxid_depth_unsat_col)
    end if

    if (hist_wrtch4diag) then
       this%ch4_aere_depth_sat_col(begc:endc,1:nlevgrnd) = spval
       call hist_addfld2d (fname='CH4_AERE_DEPTH_SAT', units='mol/m3/s', type2d='levgrnd', &
            avgflag='A', long_name='CH4 soil aerenchyma loss for inundated / lake area '// &
            ' (including transpiration flux if activated)', &
            ptr_col=this%ch4_aere_depth_sat_col)
    end if

    if (hist_wrtch4diag) then
       this%ch4_aere_depth_unsat_col(begc:endc,1:nlevgrnd) = spval
       call hist_addfld2d (fname='CH4_AERE_DEPTH_UNSAT', units='mol/m3/s', type2d='levgrnd', &
            avgflag='A', long_name='CH4 soil aerenchyma loss for non-inundated area '// &
            ' (including transpiration flux if activated)', &
            ptr_col=this%ch4_aere_depth_unsat_col)
    end if

    if (hist_wrtch4diag) then
       this%o2_aere_depth_sat_col(begc:endc,1:nlevgrnd) = spval
       call hist_addfld2d (fname='O2_AERE_DEPTH_SAT', units='mol/m3/s', type2d='levgrnd', &
            avgflag='A', long_name='O2 aerenchyma diffusion into soil for inundated / lake area', &
            ptr_col=this%o2_aere_depth_sat_col)
    end if

    if (hist_wrtch4diag) then
       this%o2_aere_depth_unsat_col(begc:endc,1:nlevgrnd) = spval
       call hist_addfld2d (fname='O2_AERE_DEPTH_UNSAT', units='mol/m3/s', type2d='levgrnd', &
            avgflag='A', long_name='O2 aerenchyma diffusion into soil for non-inundated area', &
            ptr_col=this%o2_aere_depth_unsat_col)
    end if

    if (hist_wrtch4diag) then
       call hist_addfld2d (fname='O2_DECOMP_DEPTH_SAT', units='mol/m3/s', type2d='levgrnd', &
            avgflag='A', long_name='O2 consumption from HR and AR for inundated / lake area', &
            ptr_col=this%o2_decomp_depth_sat_col)
    end if

    this%o2_decomp_depth_unsat_col(begc:endc,1:nlevgrnd) = spval
    call hist_addfld2d (fname='O2_DECOMP_DEPTH_UNSAT', units='mol/m3/s', type2d='levgrnd', &
         avgflag='A', long_name='O2 consumption from HR and AR for non-inundated area', &
         ptr_col=this%o2_decomp_depth_unsat_col, default=active)

    if (hist_wrtch4diag) then
       this%ch4_tran_depth_sat_col(begc:endc,1:nlevgrnd) = spval
       call hist_addfld2d (fname='CH4_TRAN_DEPTH_SAT', units='mol/m3/s', type2d='levgrnd', &
            avgflag='A', long_name='CH4 soil loss from transpiration for inundated / lake area', &
            ptr_col=this%ch4_tran_depth_sat_col)
    end if

    if (hist_wrtch4diag) then
       this%ch4_tran_depth_unsat_col(begc:endc,1:nlevgrnd) = spval
       call hist_addfld2d (fname='CH4_TRAN_DEPTH_UNSAT', units='mol/m3/s', type2d='levgrnd', &
            avgflag='A', long_name='CH4 soil loss from transpiration for non-inundated area', &
            ptr_col=this%ch4_tran_depth_unsat_col)
    end if

    if (hist_wrtch4diag) then
       this%ch4_ebul_depth_sat_col(begc:endc,1:nlevgrnd) = spval
       call hist_addfld2d (fname='CH4_EBUL_DEPTH_SAT', units='mol/m3/s', type2d='levgrnd', &
            avgflag='A', long_name='CH4 soil ebullition for inundated / lake area', &
            ptr_col=this%ch4_ebul_depth_sat_col)
    end if

    if (hist_wrtch4diag) then
       this%ch4_ebul_depth_unsat_col(begc:endc,1:nlevgrnd) = spval
       call hist_addfld2d (fname='CH4_EBUL_DEPTH_UNSAT', units='mol/m3/s', type2d='levgrnd', &
            avgflag='A', long_name='CH4 soil ebullition for non-inundated area', &
            ptr_col=this%ch4_ebul_depth_unsat_col)
    end if

    if (hist_wrtch4diag) then
       this%o2stress_sat_col(begc:endc,1:nlevgrnd) = spval
       call hist_addfld2d (fname='O2STRESS_SAT', units='unitless', type2d='levgrnd',  &
            avgflag='A', long_name='Ratio of oxygen available to demanded for non-inundated area', &
            ptr_col=this%o2stress_sat_col)
    end if

    if (hist_wrtch4diag) then
       this%o2stress_unsat_col(begc:endc,1:nlevgrnd) = spval
       call hist_addfld2d (fname='O2STRESS_UNSAT', units='unitless', type2d='levgrnd',  &
            avgflag='A', long_name='Ratio of oxygen available to demanded for inundated / lake area', &
            ptr_col=this%o2stress_unsat_col)
    end if

    if (hist_wrtch4diag) then
       this%ch4stress_unsat_col(begc:endc,1:nlevgrnd) = spval
       call hist_addfld2d (fname='CH4STRESS_UNSAT', units='unitless', type2d='levgrnd',  &
            avgflag='A', long_name='Ratio of methane available to total potential sink for inundated / lake area', &
            ptr_col=this%ch4stress_unsat_col)
    end if

    if (hist_wrtch4diag) then
       this%ch4stress_sat_col(begc:endc,1:nlevgrnd) = spval
       call hist_addfld2d (fname='CH4STRESS_SAT', units='unitless', type2d='levgrnd',  &
            avgflag='A', long_name='Ratio of methane available to total potential sink for non-inundated area', &
            ptr_col=this%ch4stress_sat_col)
    end if

    if (hist_wrtch4diag .and. allowlakeprod) then
       this%ch4_prod_depth_sat_col(begc:endc,1:nlevgrnd) = spval
       call hist_addfld2d (fname='CH4_PROD_DEPTH_LAKE', units='mol/m3/s', type2d='levgrnd', &
            avgflag='A', long_name='CH4 production in each soil layer, lake col. only', &
            ptr_col=this%ch4_prod_depth_sat_col)
    end if

    if (hist_wrtch4diag .and. allowlakeprod) then
       this%conc_ch4_sat_col(begc:endc,1:nlevgrnd) = spval
       call hist_addfld2d (fname='CONC_CH4_LAKE', units='mol/m3', type2d='levgrnd', &
            avgflag='A', long_name='CH4 Concentration each soil layer, lake col. only', &
            ptr_col=this%conc_ch4_sat_col)
    end if

    if (hist_wrtch4diag .and. allowlakeprod) then
       this%conc_o2_sat_col(begc:endc,1:nlevgrnd) = spval
       call hist_addfld2d (fname='CONC_O2_LAKE', units='mol/m3', type2d='levgrnd', &
            avgflag='A', long_name='O2 Concentration each soil layer, lake col. only', &
            ptr_col=this%conc_o2_sat_col)
    end if

    if (hist_wrtch4diag .and. allowlakeprod) then
       this%ch4_surf_diff_sat_col(begc:endc) = spval
       call hist_addfld1d (fname='CH4_SURF_DIFF_LAKE', units='mol/m2/s',  &
            avgflag='A', long_name='diffusive surface CH4 flux, lake col. only (+ to atm)', &
            ptr_col=this%ch4_surf_diff_sat_col)
    end if

    if (hist_wrtch4diag .and. allowlakeprod) then
       this%ch4_surf_ebul_sat_col(begc:endc) = spval
       call hist_addfld1d (fname='CH4_SURF_EBUL_LAKE', units='mol/m2/s',  &
            avgflag='A', long_name='ebullition surface CH4 flux, lake col. only (+ to atm)', &
            ptr_col=this%ch4_surf_ebul_sat_col)
    end if

    if (hist_wrtch4diag .and. allowlakeprod) then
       this%ch4_oxid_depth_sat_col(begc:endc,1:nlevgrnd) = spval
       call hist_addfld2d (fname='CH4_OXID_DEPTH_LAKE', units='mol/m2/s', type2d='levgrnd',  &
            avgflag='A', long_name='CH4 oxidation in each soil layer, lake col. only', &
            ptr_col=this%ch4_oxid_depth_sat_col)
    end if

    if (hist_wrtch4diag) then
       this%layer_sat_lag_col(begc:endc,1:nlevgrnd) = spval
       ! Using l2g_scale_type='veg' to exclude mass in special landunits, which can arise
       ! from dynamic column adjustments. (We also exclude lakes here, because they don't
       ! have any unsaturated area.)
       call hist_addfld2d (fname='LAYER_SAT_LAG', units='unitless', type2d='levgrnd',  &
            avgflag='A', long_name='lagged saturation status of layer in unsat. zone', &
            ptr_col=this%layer_sat_lag_col, l2g_scale_type='veg')
    end if

    if (hist_wrtch4diag) then
       this%annavg_finrw_col(begc:endc) = spval
       call hist_addfld1d (fname='ANNAVG_FINRW', units='unitless',  &
            avgflag='A', long_name='annual average respiration-weighted FINUNDATED', &
            ptr_col=this%annavg_finrw_col)
    end if

    if (hist_wrtch4diag) then
       this%sif_col(begc:endc) = spval
       call hist_addfld1d (fname='SIF', units='unitless',  &
            avgflag='A', long_name='seasonal inundation factor calculated for sat. CH4 prod. (non-lake)', &
            ptr_col=this%sif_col)
    end if

    this%conc_o2_sat_col(begc:endc,1:nlevgrnd) = spval
    ! Using l2g_scale_type='veg_plus_lake' to exclude mass in non-lake special landunits,
    ! which can arise from dynamic column adjustments
    data2dptr => this%conc_o2_sat_col(:,1:nlevsoi)
    call hist_addfld2d (fname='CONC_O2_SAT', units='mol/m3', type2d='levsoi', &
         avgflag='A', long_name='O2 soil Concentration for inundated / lake area', &
         ptr_col=data2dptr, l2g_scale_type='veg_plus_lake')

    this%conc_o2_unsat_col(begc:endc,1:nlevgrnd) = spval
    ! Using l2g_scale_type='veg' to exclude mass in special landunits, which can arise
    ! from dynamic column adjustments. (We also exclude lakes here, because they don't
    ! have any unsaturated area.)
    data2dptr => this%conc_o2_unsat_col(:,1:nlevsoi)
    call hist_addfld2d (fname='CONC_O2_UNSAT', units='mol/m3', type2d='levsoi', &
         avgflag='A', long_name='O2 soil Concentration for non-inundated area', &
         ptr_col=data2dptr, l2g_scale_type='veg')

    this%ch4co2f_grc(begg:endg) = spval
    call hist_addfld1d (fname='FCH4TOCO2', units='gC/m2/s', &
         avgflag='A', long_name='Gridcell oxidation of CH4 to CO2', &
         ptr_lnd=this%ch4co2f_grc)

    this%ch4prodg_grc(begg:endg) = spval
    call hist_addfld1d (fname='CH4PROD', units='gC/m2/s', &
         avgflag='A', long_name='Gridcell total production of CH4', &
         ptr_lnd=this%ch4prodg_grc)

    this%ch4_dfsat_flux_col(begc:endc) = spval
    call hist_addfld1d (fname='FCH4_DFSAT', units='kgC/m2/s',  &
         avgflag='A', long_name='CH4 additional flux due to changing fsat, vegetated landunits only', &
         ptr_col=this%ch4_dfsat_flux_col)

    this%zwt_ch4_unsat_col(begc:endc) = spval
    call hist_addfld1d (fname='ZWT_CH4_UNSAT', units='m',  &
         avgflag='A', long_name='depth of water table for methane production used in non-inundated area', &
         ptr_col=this%zwt_ch4_unsat_col)

    this%qflx_surf_lag_col(begc:endc) = spval
    call hist_addfld1d (fname='QOVER_LAG', units='mm/s',  &
         avgflag='A', long_name='time-lagged surface runoff for soil columns', &
         ptr_col=this%qflx_surf_lag_col, default='inactive')

    if (allowlakeprod) then
       this%lake_soilc_col(begc:endc,1:nlevgrnd) = spval
       call hist_addfld2d (fname='LAKE_SOILC', units='gC/m3', type2d='levgrnd', &
            avgflag='A', long_name='Soil carbon under lakes', &
            ptr_col=this%lake_soilc_col)
    end if

    this%grnd_ch4_cond_col(begc:endc) = spval
    call hist_addfld1d (fname='WTGQ', units='m/s',  &
         avgflag='A', long_name='surface tracer conductance', &
         ptr_col=this%grnd_ch4_cond_col)

    this%dyn_ch4bal_adjustments_col(begc:endc) = spval
    call hist_addfld1d (fname='DYN_COL_ADJUSTMENTS_CH4', units='gC/m^2', &
         avgflag='SUM', &
         long_name='Adjustments in ch4 due to dynamic column areas; &
         &only makes sense at the column level: should not be averaged to gridcell', &
         ptr_col=this%dyn_ch4bal_adjustments_col, default='inactive')

  end subroutine InitHistory

  !-----------------------------------------------------------------------
  subroutine InitCold(this, bounds, cellorg_col, fsurdat)
    !
    ! !DESCRIPTION:
    ! - Sets cold start values for time varying values.
    ! Initializes the following time varying variables:
    ! conc_ch4_sat, conc_ch4_unsat, conc_o2_sat, conc_o2_unsat, 
    ! lake_soilc, o2stress, finunduated
    ! - Sets variables for ch4 code that will not be input 
    ! from restart/inic file. 
    ! - Sets values for inactive CH4 columns to spval so that they will 
    ! not be averaged in history file.
    !
    ! !USES:
    use shr_kind_mod    , only : r8 => shr_kind_r8
    use clm_varpar      , only : nlevsoi, nlevgrnd, nlevdecomp
    use landunit_varcon , only : istsoil, istdlak, istcrop
    use clm_varctl      , only : iulog
    use ch4varcon       , only : allowlakeprod, usephfact, finundation_mtd
    use ch4varcon       , only : finundation_mtd_ZWT_inversion
    use spmdMod         , only : masterproc
    use fileutils       , only : getfil
    use ncdio_pio       
    !
    ! !ARGUMENTS:
    class(ch4_type) :: this
    type(bounds_type) , intent(in) :: bounds  
    real(r8)          , intent(in) :: cellorg_col (bounds%begc:, 1:)
    character(len=*)  , intent(in) :: fsurdat                         ! surface data file name
    !
    ! !LOCAL VARIABLES:
    integer               :: j ,g, l,c,p ! indices
    type(file_desc_t)     :: ncid        ! netcdf id
    real(r8)     ,pointer :: zwt0_in (:) ! read in - zwt0 
    real(r8)     ,pointer :: f0_in (:)   ! read in - f0 
    real(r8)     ,pointer :: p3_in (:)   ! read in - p3 
    real(r8)     ,pointer :: pH_in (:)   ! read in - pH 
    character(len=256)    :: locfn       ! local file name
    logical               :: readvar     ! If read variable from file or not
    !-----------------------------------------------------------------------

    SHR_ASSERT_ALL((ubound(cellorg_col) == (/bounds%endc, nlevsoi/)), errMsg(sourcefile, __LINE__))

    !----------------------------------------
    ! Initialize time constant variables
    !----------------------------------------

    allocate(zwt0_in (bounds%begg:bounds%endg))
    allocate(f0_in   (bounds%begg:bounds%endg))
    allocate(p3_in   (bounds%begg:bounds%endg))
    if (usephfact) allocate(ph_in(bounds%begg:bounds%endg))

    ! Methane code parameters for finundated

    call getfil( fsurdat, locfn, 0 ) 
    call ncd_pio_openfile (ncid, trim(locfn), 0)
    if ( finundation_mtd == finundation_mtd_zwt_inversion ) then
       call ncd_io(ncid=ncid, varname='ZWT0', flag='read', data=zwt0_in, dim1name=grlnd, readvar=readvar)
       if (.not. readvar) then
          call endrun(msg=' ERROR: Running with CH4 Model but ZWT0 not on surfdata file'//&
               errMsg(sourcefile, __LINE__))
       end if
       call ncd_io(ncid=ncid, varname='F0', flag='read', data=f0_in, dim1name=grlnd, readvar=readvar)
       if (.not. readvar) then
          call endrun(msg=' ERROR: Running with CH4 Model but F0 not on surfdata file'//&
               errMsg(sourcefile, __LINE__))
       end if
       call ncd_io(ncid=ncid, varname='P3', flag='read', data=p3_in, dim1name=grlnd, readvar=readvar)
       if (.not. readvar) then
          call endrun(msg=' ERROR: Running with CH4 Model but P3 not on surfdata file'//&
               errMsg(sourcefile, __LINE__))
       end if
    end if

    ! pH factor for methane model
    if (usephfact) then
       call ncd_io(ncid=ncid, varname='PH', flag='read', data=ph_in, dim1name=grlnd, readvar=readvar)
       if (.not. readvar) then
          call endrun(msg=' ERROR: CH4 pH production factor activated in ch4par_in'//&
               'but pH is not on surfdata file'//errMsg(sourcefile, __LINE__))
       end if
    end if
    call ncd_pio_closefile(ncid)

    do c = bounds%begc, bounds%endc
       g = col%gridcell(c)

       if (finundation_mtd == finundation_mtd_ZWT_inversion ) then
          this%zwt0_col(c)  = zwt0_in(g)
          this%f0_col(c)    = f0_in(g)
          this%p3_col(c)    = p3_in(g)
       end if
       if (usephfact) this%pH_col(c) = pH_in(g)
    end do

    deallocate(zwt0_in, f0_in, p3_in)
    if (usephfact) deallocate(pH_in)

    !----------------------------------------
    ! Initialize time varying variables
    !----------------------------------------

    if ( masterproc ) write (iulog,*) 'Setting initial data to non-spun up values for CH4 Mod'

    do c = bounds%begc,bounds%endc

       ! To detect first year
       this%annavg_somhr_col(c)   = spval 
       this%annavg_finrw_col(c)   = spval 

       ! To detect file input
       this%qflx_surf_lag_col  (c)   = spval
       this%o2stress_sat_col   (c,:) = spval
       this%o2stress_unsat_col (c,:) = spval
       this%ch4stress_sat_col  (c,:) = spval
       this%ch4stress_unsat_col(c,:) = spval
       this%lake_soilc_col     (c,:) = spval 

       ! The following variables need to be initialized for all columns, for the sake of
       ! DynamicColumnAdjustments
       !
       ! TODO(wjs, 2016-02-11) Should the initial value of finundated depend on landunit
       ! type? I am setting it to 1, because that's the appropriate value for lakes (and
       ! probably other landunits, like wetlands and glaciers) - but this may not be
       ! appropriate for urban. (The setting here should agree with the setting of
       ! finundated_col where it was spval in subroutine Restart.) Note that
       ! finundated_col is overwritten for istsoil / istcrop below.
       this%finundated_col(c) = 1._r8
       this%finundated_pre_snow_col(c) = 1._r8
       this%finundated_lag_col(c) = 1._r8
       this%layer_sat_lag_col  (c,1:nlevsoi) = 1._r8
       this%conc_ch4_sat_col   (c,1:nlevsoi) = 0._r8
       this%conc_ch4_unsat_col (c,1:nlevsoi) = 0._r8
       this%conc_o2_sat_col    (c,1:nlevsoi) = 0._r8
       this%conc_o2_unsat_col  (c,1:nlevsoi) = 0._r8

       l = col%landunit(c)
       if (lun%itype(l) == istsoil .or. lun%itype(l) == istcrop .or. &
            lun%itype(l) == istdlak) then
          this%annsum_counter_col(c) = 0._r8
          this%tempavg_somhr_col(c) = 0._r8
          this%tempavg_finrw_col(c) = 0._r8
       end if

       if (lun%itype(l) == istsoil .or. lun%itype(l) == istcrop) then

          this%o2stress_sat_col   (c,1:nlevsoi) = 1._r8
          this%o2stress_unsat_col (c,1:nlevsoi) = 1._r8
          this%o2_decomp_depth_sat_col(c,1:nlevsoi) = 0._r8
          this%o2_decomp_depth_unsat_col(c,1:nlevsoi) = 0._r8

          this%qflx_surf_lag_col  (c)           = 0._r8
          this%finundated_col     (c)           = 0._r8
          this%finundated_pre_snow_col(c)       = 0._r8
          this%finundated_lag_col (c)           = 0._r8

       else if (lun%itype(l) == istdlak) then

          this%lake_soilc_col  (c,1:nlevsoi) = 580._r8 * cellorg_col(c,1:nlevsoi)

       end if

       ! Set values for all columns equal  below nlevsoi

       this%conc_ch4_sat_col           (c,nlevsoi+1:nlevgrnd) = 0._r8
       this%conc_ch4_unsat_col         (c,nlevsoi+1:nlevgrnd) = 0._r8
       this%conc_o2_sat_col            (c,nlevsoi+1:nlevgrnd) = 0._r8
       this%conc_o2_unsat_col          (c,nlevsoi+1:nlevgrnd) = 0._r8
       this%lake_soilc_col             (c,nlevsoi+1:nlevgrnd) = 0._r8
       this%o2stress_sat_col           (c,nlevsoi+1:nlevgrnd) = 1._r8
       this%o2stress_unsat_col         (c,nlevsoi+1:nlevgrnd) = 1._r8
       this%layer_sat_lag_col          (c,nlevsoi+1:nlevgrnd) = 1._r8
       this%ch4_prod_depth_sat_col     (c,nlevsoi+1:nlevgrnd) = 0._r8
       this%ch4_prod_depth_unsat_col   (c,nlevsoi+1:nlevgrnd) = 0._r8
       this%ch4_prod_depth_lake_col    (c,nlevsoi+1:nlevgrnd) = 0._r8
       this%ch4_oxid_depth_sat_col     (c,nlevsoi+1:nlevgrnd) = 0._r8
       this%ch4_oxid_depth_unsat_col   (c,nlevsoi+1:nlevgrnd) = 0._r8
       this%ch4_oxid_depth_lake_col    (c,nlevsoi+1:nlevgrnd) = 0._r8
       this%o2_oxid_depth_sat_col      (c,nlevsoi+1:nlevgrnd) = 0._r8
       this%o2_oxid_depth_unsat_col    (c,nlevsoi+1:nlevgrnd) = 0._r8
       this%o2_decomp_depth_sat_col    (c,nlevsoi+1:nlevgrnd) = 0._r8
       this%o2_decomp_depth_unsat_col  (c,nlevsoi+1:nlevgrnd) = 0._r8
       this%o2_aere_depth_sat_col      (c,nlevsoi+1:nlevgrnd) = 0._r8
       this%o2_aere_depth_unsat_col    (c,nlevsoi+1:nlevgrnd) = 0._r8
       this%co2_decomp_depth_sat_col   (c,nlevsoi+1:nlevgrnd) = 0._r8
       this%co2_decomp_depth_unsat_col (c,nlevsoi+1:nlevgrnd) = 0._r8
       this%co2_oxid_depth_sat_col     (c,nlevsoi+1:nlevgrnd) = 0._r8
       this%co2_oxid_depth_unsat_col   (c,nlevsoi+1:nlevgrnd) = 0._r8
       this%ch4_aere_depth_sat_col     (c,nlevsoi+1:nlevgrnd) = 0._r8
       this%ch4_aere_depth_unsat_col   (c,nlevsoi+1:nlevgrnd) = 0._r8
       this%ch4_tran_depth_sat_col     (c,nlevsoi+1:nlevgrnd) = 0._r8
       this%ch4_tran_depth_unsat_col   (c,nlevsoi+1:nlevgrnd) = 0._r8
       this%co2_aere_depth_sat_col     (c,nlevsoi+1:nlevgrnd) = 0._r8
       this%co2_aere_depth_unsat_col   (c,nlevsoi+1:nlevgrnd) = 0._r8
       this%ch4_ebul_depth_sat_col     (c,nlevsoi+1:nlevgrnd) = 0._r8
       this%ch4_ebul_depth_unsat_col   (c,nlevsoi+1:nlevgrnd) = 0._r8
       this%conc_ch4_lake_col          (c,nlevsoi+1:nlevgrnd) = 0._r8
       this%conc_o2_lake_col           (c,nlevsoi+1:nlevgrnd) = 0._r8
       this%ch4stress_unsat_col        (c,nlevsoi+1:nlevgrnd) = 0._r8
       this%ch4stress_sat_col          (c,nlevsoi+1:nlevgrnd) = 0._r8

       if (lun%itype(l) == istsoil .or. lun%itype(l) == istcrop) then

          this%conc_ch4_lake_col       (c,:) = spval
          this%conc_o2_lake_col        (c,:) = spval
          this%ch4_surf_diff_lake_col  (c)   = spval
          this%ch4_surf_ebul_lake_col  (c)   = spval
          this%ch4_prod_depth_lake_col (c,:) = spval
          this%ch4_oxid_depth_lake_col (c,:) = spval

       else if (lun%itype(l) == istdlak .and. allowlakeprod) then

          this%ch4_prod_depth_unsat_col   (c,:) = spval
          this%ch4_oxid_depth_unsat_col   (c,:) = spval
          this%o2_oxid_depth_unsat_col    (c,:) = spval
          this%o2_decomp_depth_unsat_col  (c,:) = spval
          this%o2_aere_depth_unsat_col    (c,:) = spval
          this%co2_decomp_depth_unsat_col (c,:) = spval
          this%co2_oxid_depth_unsat_col   (c,:) = spval
          this%ch4_aere_depth_unsat_col   (c,:) = spval
          this%ch4_tran_depth_unsat_col   (c,:) = spval
          this%co2_aere_depth_unsat_col   (c,:) = spval
          this%ch4_surf_aere_unsat_col    (c)   = spval
          this%ch4_ebul_depth_unsat_col   (c,:) = spval
          this%ch4_ebul_total_unsat_col   (c)   = spval
          this%ch4_surf_ebul_unsat_col    (c)   = spval
          this%ch4_surf_diff_unsat_col    (c)   = spval
          this%ch4_dfsat_flux_col         (c)   = spval
          this%zwt_ch4_unsat_col          (c)   = spval
          this%sif_col                    (c)   = spval
          this%o2stress_unsat_col         (c,:) = spval
          this%ch4stress_unsat_col        (c,:) = spval

       else  ! Inactive CH4 columns

          this%ch4_prod_depth_sat_col     (c,:) = spval
          this%ch4_prod_depth_unsat_col   (c,:) = spval
          this%ch4_prod_depth_lake_col    (c,:) = spval
          this%ch4_oxid_depth_sat_col     (c,:) = spval
          this%ch4_oxid_depth_unsat_col   (c,:) = spval
          this%ch4_oxid_depth_lake_col    (c,:) = spval
          this%o2_oxid_depth_sat_col      (c,:) = spval
          this%o2_oxid_depth_unsat_col    (c,:) = spval
          this%o2_decomp_depth_sat_col    (c,:) = spval
          this%o2_decomp_depth_unsat_col  (c,:) = spval
          this%o2_aere_depth_sat_col      (c,:) = spval
          this%o2_aere_depth_unsat_col    (c,:) = spval
          this%co2_decomp_depth_sat_col   (c,:) = spval
          this%co2_decomp_depth_unsat_col (c,:) = spval
          this%co2_oxid_depth_sat_col     (c,:) = spval
          this%co2_oxid_depth_unsat_col   (c,:) = spval
          this%ch4_aere_depth_sat_col     (c,:) = spval
          this%ch4_aere_depth_unsat_col   (c,:) = spval
          this%ch4_tran_depth_sat_col     (c,:) = spval
          this%ch4_tran_depth_unsat_col   (c,:) = spval
          this%co2_aere_depth_sat_col     (c,:) = spval
          this%co2_aere_depth_unsat_col   (c,:) = spval
          this%ch4_surf_aere_sat_col      (c)   = spval
          this%ch4_surf_aere_unsat_col    (c)   = spval
          this%ch4_ebul_depth_sat_col     (c,:) = spval
          this%ch4_ebul_depth_unsat_col   (c,:) = spval
          this%ch4_ebul_total_sat_col     (c)   = spval
          this%ch4_ebul_total_unsat_col   (c)   = spval
          this%ch4_surf_ebul_sat_col      (c)   = spval
          this%ch4_surf_ebul_unsat_col    (c)   = spval
          this%ch4_surf_ebul_lake_col     (c)   = spval
          this%ch4_surf_diff_sat_col      (c)   = spval
          this%ch4_surf_diff_unsat_col    (c)   = spval
          this%ch4_surf_diff_lake_col     (c)   = spval
          this%ch4_dfsat_flux_col         (c)   = spval
          this%zwt_ch4_unsat_col          (c)   = spval
          this%conc_ch4_lake_col          (c,:) = spval
          this%conc_o2_lake_col           (c,:) = spval
          this%sif_col                    (c)   = spval
          this%o2stress_unsat_col         (c,:) = spval
          this%o2stress_sat_col           (c,:) = spval
          this%ch4stress_unsat_col        (c,:) = spval
          this%ch4stress_sat_col          (c,:) = spval
          this%grnd_ch4_cond_col          (c)   = spval

          ! totcolch4 Set to zero for inactive columns so that this can be used
          ! as an appropriate area-weighted gridcell average soil methane content.
          this%totcolch4_col              (c)   = 0._r8  

       end if
    end do

    do p = bounds%begp, bounds%endp
       l = patch%landunit(p)
       if (lun%itype(l) == istsoil .or. lun%itype(l) == istcrop .or. &
            lun%itype(l) == istdlak) then
          this%tempavg_agnpp_patch(p) = 0._r8
          this%tempavg_bgnpp_patch(p) = 0._r8
       end if
    end do

  end subroutine InitCold

  !-----------------------------------------------------------------------
  subroutine Restart( this, bounds, ncid, flag )
    !
    ! !DESCRIPTION:
    ! Read/Write biogeophysics information to/from restart file.
    !
    ! !USES:
    use ncdio_pio , only : ncd_double 
    use pio       , only : file_desc_t
    use decompMod , only : bounds_type
    use restUtilMod
    use filterColMod, only : filter_col_type
    !
    ! !ARGUMENTS:
    class(ch4_type) :: this
    type(bounds_type), intent(in)    :: bounds 
    type(file_desc_t), intent(inout) :: ncid   ! netcdf id
    character(len=*),  intent(in)    :: flag   ! 'read' or 'write'
    !
    ! !LOCAL VARIABLES:
    integer :: c, p, j
    logical :: readvar      ! determine if variable is on initial file
    !-----------------------------------------------------------------------

    call restartvar(ncid=ncid, flag=flag, varname='tempavg_agnpp', xtype=ncd_double,  &
         dim1name='pft',&
         long_name='Temp. Average AGNPP',units='gC/m^2/s', &
         readvar=readvar, interpinic_flag='interp', data=this%tempavg_agnpp_patch)
    ! BACKWARDS_COMPATIBILITY(wjs, 2016-05-16) The following is needed for backwards
    ! compatibility with older restart files, where this variable was nan or spval rather
    ! than 0 over inactive points
    if (flag == 'read' .and. readvar) then
       call set_missing_vals_to_constant(this%tempavg_agnpp_patch, 0._r8)
    end if

    call restartvar(ncid=ncid, flag=flag, varname='tempavg_bgnpp', xtype=ncd_double,  &
         dim1name='pft',&
         long_name='Temp. Average BGNPP',units='gC/m^2/s', &
         readvar=readvar, interpinic_flag='interp', data=this%tempavg_bgnpp_patch)
    ! BACKWARDS_COMPATIBILITY(wjs, 2016-05-16) The following is needed for backwards
    ! compatibility with older restart files, where this variable was nan or spval rather
    ! than 0 over inactive points
    if (flag == 'read' .and. readvar) then
       call set_missing_vals_to_constant(this%tempavg_bgnpp_patch, 0._r8)
    end if

    call restartvar(ncid=ncid, flag=flag, varname='annavg_agnpp', xtype=ncd_double,  &
         dim1name='pft',&
         long_name='Ann. Average AGNPP',units='gC/m^2/s', &
         readvar=readvar, interpinic_flag='interp', data=this%annavg_agnpp_patch)

    call restartvar(ncid=ncid, flag=flag, varname='annavg_bgnpp', xtype=ncd_double,  &
         dim1name='pft',&
         long_name='Ann. Average BGNPP',units='gC/m^2/s', &
         readvar=readvar, interpinic_flag='interp', data=this%annavg_bgnpp_patch)

    call restartvar(ncid=ncid, flag=flag, varname='CONC_O2_SAT', xtype=ncd_double, &
         dim1name='column', dim2name='levgrnd', switchdim=.true., &
         long_name='oxygen soil concentration', units='mol/m^3', &
         readvar=readvar, interpinic_flag='interp', data=this%conc_o2_sat_col)
    ! BACKWARDS_COMPATIBILITY(wjs, 2016-05-17) The following is needed for backwards
    ! compatibility with restart files generated from older versions of the code, where
    ! this variable was initialized to spval rather than 0 for special landunits.
    if (flag == 'read' .and. readvar) then
       call set_missing_vals_to_constant(this%conc_o2_sat_col, 0._r8)
    end if

    call restartvar(ncid=ncid, flag=flag, varname='CONC_O2_UNSAT', xtype=ncd_double, &
         dim1name='column', dim2name='levgrnd', switchdim=.true., &
         long_name='oxygen soil concentration', units='mol/m^3', &
         readvar=readvar, interpinic_flag='interp', data=this%conc_o2_unsat_col)
    ! BACKWARDS_COMPATIBILITY(wjs, 2016-05-17) The following is needed for backwards
    ! compatibility with restart files generated from older versions of the code, where
    ! this variable was initialized to spval rather than 0 for special landunits.
    if (flag == 'read' .and. readvar) then
       call set_missing_vals_to_constant(this%conc_o2_unsat_col, 0._r8)
    end if

    call restartvar(ncid=ncid, flag=flag, varname='O2STRESS_SAT', xtype=ncd_double, &
         dim1name='column', dim2name='levgrnd', switchdim=.true., &
         long_name='oxygen stress fraction', units='', &
         readvar=readvar, interpinic_flag='interp', data=this%o2stress_sat_col)

    call restartvar(ncid=ncid, flag=flag, varname='O2STRESS_UNSAT', xtype=ncd_double, &
         dim1name='column', dim2name='levgrnd', switchdim=.true., &
         long_name='oxygen stress fraction', units='', &
         readvar=readvar, interpinic_flag='interp', data=this%o2stress_unsat_col)

    call restartvar(ncid=ncid, flag=flag, varname='O2_DECOMP_DEPTH_SAT', xtype=ncd_double, &
         dim1name='column', dim2name='levgrnd', switchdim=.true., &
         long_name='O2 consumption during decomposition', units='mol/m3/s', &
         readvar=readvar, interpinic_flag='interp', data=this%o2_decomp_depth_sat_col)

    call restartvar(ncid=ncid, flag=flag, varname='O2_DECOMP_DEPTH_UNSAT', xtype=ncd_double, &
         dim1name='column', dim2name='levgrnd', switchdim=.true., &
         long_name='O2 consumption during decomposition', units='mol/m3/s', &
         readvar=readvar, interpinic_flag='interp', data=this%o2_decomp_depth_unsat_col)

    call restartvar(ncid=ncid, flag=flag, varname='CONC_CH4_SAT', xtype=ncd_double, &
         dim1name='column', dim2name='levgrnd', switchdim=.true., &
         long_name='methane soil concentration', units='mol/m^3', &
         readvar=readvar, interpinic_flag='interp', data=this%conc_ch4_sat_col)
    ! BACKWARDS_COMPATIBILITY(wjs, 2016-02-11) The following is needed for backwards
    ! compatibility with restart files generated from older versions of the code, where
    ! this variable was initialized to spval rather than 0 for special landunits.
    if (flag == 'read' .and. readvar) then
       call set_missing_vals_to_constant(this%conc_ch4_sat_col, 0._r8)
    end if

    call restartvar(ncid=ncid, flag=flag, varname='CONC_CH4_UNSAT', xtype=ncd_double, &
         dim1name='column', dim2name='levgrnd', switchdim=.true., &
         long_name='methane soil concentration', units='mol/m^3', &
         readvar=readvar, interpinic_flag='interp', data=this%conc_ch4_unsat_col)
    ! BACKWARDS_COMPATIBILITY(wjs, 2016-02-11) The following is needed for backwards
    ! compatibility with restart files generated from older versions of the code, where
    ! this variable was initialized to spval rather than 0 for special landunits.
    if (flag == 'read' .and. readvar) then
       call set_missing_vals_to_constant(this%conc_ch4_unsat_col, 0._r8)
    end if

    call restartvar(ncid=ncid, flag=flag, varname='LAYER_SAT_LAG', xtype=ncd_double, &
         dim1name='column', dim2name='levgrnd', switchdim=.true., &
         long_name='lagged saturation status of layer in unsat. zone', units='', &
         readvar=readvar, interpinic_flag='interp', data=this%layer_sat_lag_col)
    ! BACKWARDS_COMPATIBILITY(wjs, 2016-05-18) The following is needed for backwards
    ! compatibility with restart files generated from older versions of the code, where
    ! this variable was initialized to spval rather than 1 for special landunits.
    if (flag == 'read' .and. readvar) then
       ! The value here (1) should agree with the setting for special landunits in initCold
       call set_missing_vals_to_constant(this%layer_sat_lag_col, 1._r8)
    end if

    call restartvar(ncid=ncid, flag=flag, varname='QFLX_SURF_LAG', xtype=ncd_double, &
         dim1name='column', &
         long_name='time-lagged surface runoff', units='mm/s', &
         readvar=readvar, interpinic_flag='interp', data=this%qflx_surf_lag_col)

    call restartvar(ncid=ncid, flag=flag, varname='FINUNDATED_LAG', xtype=ncd_double, &
         dim1name='column', &
         long_name='time-lagged inundated fraction', units='', &
         readvar=readvar, interpinic_flag='interp', data=this%finundated_lag_col)
    ! BACKWARDS_COMPATIBILITY(wjs, 2016-05-18) The following is needed for backwards
    ! compatibility with restart files generated from older versions of the code, where
    ! this variable was initialized to spval rather than 1 for special landunits.
    if (flag == 'read' .and. readvar) then
       ! The value here (1) should agree with the setting for special landunits in initCold
       call set_missing_vals_to_constant(this%finundated_lag_col, 1._r8)
    end if

    call restartvar(ncid=ncid, flag=flag, varname='FINUNDATED', xtype=ncd_double, &
            dim1name='column', &
            long_name='inundated fraction', units='', &
            readvar=readvar, interpinic_flag='interp', data=this%finundated_col)
    if (flag == 'read' .and. readvar) then
       ! Determine whether the methane model was present in the run that generated the
       ! restart file based on whether FINUNDATED is present on the restart file. We
       ! could use any methane variable, but FINUNDATED is a good choice because this
       ! "first time" variable is used in connection with FINUNDATED.
       this%ch4_first_time_col(bounds%begc:bounds%endc) = .false.

       ! BACKWARDS_COMPATIBILITY(wjs, 2016-02-11) The following is needed for backwards
       ! compatibility with restart files generated from older versions of the code, where
       ! these variables were initialized to spval rather than 1 for special landunits.
       !
       ! The value here (1) should agree with the setting for special landunits in initCold
       call set_missing_vals_to_constant(this%finundated_col, 1._r8)
    end if

    call restartvar(ncid=ncid, flag=flag, varname='FINUNDATED_PRESNOW', xtype=ncd_double, &
            dim1name='column', &
            long_name='inundated fraction before snow', units='', &
            readvar=readvar, interpinic_flag='interp', data=this%finundated_pre_snow_col)
    if (flag == 'read' .and. readvar) then
       ! BACKWARDS_COMPATIBILITY(wjs, 2016-02-11) The following is needed for backwards
       ! compatibility with restart files generated from older versions of the code, where
       ! these variables were initialized to spval rather than 1 for special landunits.
       !
       ! The value here (1) should agree with the setting for special landunits in initCold
       call set_missing_vals_to_constant(this%finundated_pre_snow_col, 1._r8)
    end if

    call restartvar(ncid=ncid, flag=flag, varname='annavg_somhr', xtype=ncd_double,  &
         dim1name='column',&
         long_name='Annual Average SOMHR',units='gC/m^2/s', &
         readvar=readvar, interpinic_flag='interp', data=this%annavg_somhr_col)

    call restartvar(ncid=ncid, flag=flag, varname='annavg_finrw', xtype=ncd_double,  &
         dim1name='column',&
         long_name='Annual Average Respiration-Weighted FINUNDATED',units='', &
         readvar=readvar, interpinic_flag='interp', data=this%annavg_finrw_col)

    call restartvar(ncid=ncid, flag=flag, varname='annsum_counter_ch4', xtype=ncd_double,  &
         dim1name='column',&
         long_name='CH4 Ann. Sum Time Counter',units='s', &
         readvar=readvar, interpinic_flag='interp', data=this%annsum_counter_col)
    ! BACKWARDS_COMPATIBILITY(wjs, 2016-05-16) The following is needed for backwards
    ! compatibility with older restart files, where this variable was nan or spval rather
    ! than 0 over inactive points
    if (flag == 'read' .and. readvar) then
       call set_missing_vals_to_constant(this%annsum_counter_col, 0._r8)
    end if

    call restartvar(ncid=ncid, flag=flag, varname='tempavg_somhr', xtype=ncd_double,  &
         dim1name='column',&
         long_name='Temp. Average SOMHR',units='gC/m^2/s', &
         readvar=readvar, interpinic_flag='interp', data=this%tempavg_somhr_col)
    ! BACKWARDS_COMPATIBILITY(wjs, 2016-05-16) The following is needed for backwards
    ! compatibility with older restart files, where this variable was nan or spval rather
    ! than 0 over inactive points
    if (flag == 'read' .and. readvar) then
       call set_missing_vals_to_constant(this%tempavg_somhr_col, 0._r8)
    end if

    call restartvar(ncid=ncid, flag=flag, varname='tempavg_finrw', xtype=ncd_double,  &
         dim1name='column',&
         long_name='Temp. Average Respiration-Weighted FINUNDATED',units='', &
         readvar=readvar, interpinic_flag='interp', data=this%tempavg_finrw_col)
    ! BACKWARDS_COMPATIBILITY(wjs, 2016-05-16) The following is needed for backwards
    ! compatibility with older restart files, where this variable was nan or spval rather
    ! than 0 over inactive points
    if (flag == 'read' .and. readvar) then
       call set_missing_vals_to_constant(this%tempavg_finrw_col, 0._r8)
    end if

    call restartvar(ncid=ncid, flag=flag, varname='LAKE_SOILC', xtype=ncd_double, &
         dim1name='column', dim2name='levgrnd', switchdim=.true.,&
         long_name='lake soil carbon concentration', units='g/m^3', &
         readvar=readvar, interpinic_flag='interp', data=this%lake_soilc_col)

  end subroutine Restart

  !-----------------------------------------------------------------------
  subroutine DynamicColumnAdjustments(this, bounds, clump_index, column_state_updater)
    !
    ! !DESCRIPTION:
    ! Adjust state variables when column areas change due to dynamic landuse
    !
    ! !USES:
    use dynColumnStateUpdaterMod, only : column_state_updater_type
    !
    ! !ARGUMENTS:
    class(ch4_type)                 , intent(inout) :: this
    type(bounds_type)               , intent(in)    :: bounds

    ! Index of clump on which we're currently operating. Note that this implies that this
    ! routine must be called from within a clump loop.
    integer                         , intent(in)    :: clump_index

    type(column_state_updater_type) , intent(in)    :: column_state_updater
    !
    ! !LOCAL VARIABLES:
    real(r8) :: finundated_new_col(bounds%begc:bounds%endc)    ! finundated after column adjustments
    real(r8) :: f_uninundated_col(bounds%begc:bounds%endc)     ! 1 - finundated_col
    real(r8) :: f_uninundated_new_col(bounds%begc:bounds%endc) ! f_uninundated after column adjustments
    real(r8) :: adjustment_one_level(bounds%begc:bounds%endc)
    integer :: j, c
    integer :: begc, endc

    character(len=*), parameter :: subname = 'DynamicColumnAdjustments'
    !-----------------------------------------------------------------------

    ! BUG(wjs, 2016-02-16, bugz 2283) Need to do some special handling of finundated for
    ! increases in lake area, since lakes are assumed to be 100% inundated. Probably it's
    ! most appropriate for this special handling to happen elsewhere - i.e., within this
    ! routine, we do the standard adjustments as they are currently done, but then in the
    ! "science" code in this module, there is a check of whether a lake has finundated <
    ! 1, and if so, variables are adjusted so that it is once again fully inundated.

    ! Note that some of the variables updated here aren't strictly needed for
    ! conservation purposes (because they don't represent any mass in the system), but it
    ! seems like a good idea to update these anyway so that growing columns will be in a
    ! more self-consistent state.

    begc = bounds%begc
    endc = bounds%endc

    finundated_new_col(begc:endc) = &
         this%finundated_col(begc:endc)
    call column_state_updater%update_column_state_no_special_handling( &
         bounds = bounds, &
         clump_index = clump_index, &
         var    = finundated_new_col(begc:endc))

    f_uninundated_col(begc:endc) = &
         1._r8 - this%finundated_col(begc:endc)
    f_uninundated_new_col(begc:endc) = &
         f_uninundated_col(begc:endc)
    call column_state_updater%update_column_state_no_special_handling( &
         bounds = bounds, &
         clump_index = clump_index, &
         var    = f_uninundated_new_col(begc:endc))

    call column_state_updater%update_column_state_no_special_handling( &
         bounds = bounds, &
         clump_index = clump_index, &
         var = this%finundated_lag_col(begc:endc))

    this%dyn_ch4bal_adjustments_col(begc:endc) = 0._r8

    do j = 1, nlevsoi
       call column_state_updater%update_column_state_no_special_handling( &
            bounds = bounds, &
            clump_index = clump_index, &
            var    = this%conc_ch4_sat_col(begc:endc, j), &
            fractional_area_old = this%finundated_col(begc:endc), &
            fractional_area_new = finundated_new_col(begc:endc), &
            adjustment = adjustment_one_level(begc:endc))
       do c = bounds%begc, bounds%endc
          this%dyn_ch4bal_adjustments_col(c) = &
               this%dyn_ch4bal_adjustments_col(c) + &
               adjustment_one_level(c) * col%dz(c,j) * catomw
       end do

       call column_state_updater%update_column_state_no_special_handling( &
            bounds = bounds, &
            clump_index = clump_index, &
            var    = this%conc_ch4_unsat_col(begc:endc, j), &
            fractional_area_old = f_uninundated_col(begc:endc), &
            fractional_area_new = f_uninundated_new_col(begc:endc), &
            adjustment = adjustment_one_level(begc:endc))
       do c = bounds%begc, bounds%endc
          this%dyn_ch4bal_adjustments_col(c) = &
               this%dyn_ch4bal_adjustments_col(c) + &
               adjustment_one_level(c) * col%dz(c,j) * catomw
       end do

       ! layer_sat_lag just applies to the UNinundated portion of the column
       call column_state_updater%update_column_state_no_special_handling( &
            bounds = bounds, &
            clump_index = clump_index, &
            var    = this%layer_sat_lag_col(begc:endc, j), &
            fractional_area_old = f_uninundated_col(begc:endc), &
            fractional_area_new = f_uninundated_new_col(begc:endc))

       ! We don't bother tracking the adjustment terms for the following o2 state
       ! variables, because they're not needed for balance checks and because people are
       ! less likely to be interested in viewing those adjustment terms.

       call column_state_updater%update_column_state_no_special_handling( &
            bounds = bounds, &
            clump_index = clump_index, &
            var    = this%conc_o2_sat_col(begc:endc, j), &
            fractional_area_old = this%finundated_col(begc:endc), &
            fractional_area_new = finundated_new_col(begc:endc))

       call column_state_updater%update_column_state_no_special_handling( &
            bounds = bounds, &
            clump_index = clump_index, &
            var    = this%conc_o2_unsat_col(begc:endc, j), &
            fractional_area_old = f_uninundated_col(begc:endc), &
            fractional_area_new = f_uninundated_new_col(begc:endc))
    end do

    this%finundated_col(begc:endc) = &
         finundated_new_col(begc:endc)

  end subroutine DynamicColumnAdjustments


  !-----------------------------------------------------------------------
  subroutine readParams ( ncid )
    !
    ! !USES:
    use shr_kind_mod , only : r8 => shr_kind_r8
    use ncdio_pio    , only : file_desc_t,ncd_io
    use ch4varcon    , only : use_aereoxid_prog
    !
    ! !ARGUMENTS:
    implicit none
    type(file_desc_t),intent(inout) :: ncid   ! pio netCDF file id
    !
    ! !LOCAL VARIABLES:
    character(len=100) :: errCode = '-Error reading in parameters file:'
    logical            :: readv ! has variable been read in or not
    real(r8)           :: tempr ! temporary to read in constant
    character(len=100) :: tString ! temp. var for reading
    !--------------------------------------------------------------------

    if ( .not. use_aereoxid_prog ) then
        tString='aereoxid'
        call ncd_io(trim(tString),tempr, 'read', ncid, readvar=readv)
        if ( .not. readv ) call endrun(msg=trim(errCode)//trim(tString)//errMsg(sourcefile, __LINE__))
        params_inst%aereoxid=tempr
     else
        ! value should never be used.  
        params_inst%aereoxid=nan
     endif

     tString='q10ch4'
     call ncd_io(trim(tString),tempr, 'read', ncid, readvar=readv)
     if ( .not. readv ) call endrun(msg=trim(errCode)//trim(tString)//errMsg(sourcefile, __LINE__))
     params_inst%q10ch4=tempr

     tString='q10ch4base'
     call ncd_io(trim(tString),tempr, 'read', ncid, readvar=readv)
     if ( .not. readv ) call endrun(msg=trim(errCode)//trim(tString)//errMsg(sourcefile, __LINE__))
     params_inst%q10ch4base=tempr

     tString='f_ch4'
     call ncd_io(trim(tString),tempr, 'read', ncid, readvar=readv)
     if ( .not. readv ) call endrun(msg=trim(errCode)//trim(tString)//errMsg(sourcefile, __LINE__))
     params_inst%f_ch4=tempr

     tString='rootlitfrac'
     call ncd_io(trim(tString),tempr, 'read', ncid, readvar=readv)
     if ( .not. readv ) call endrun(msg=trim(errCode)//trim(tString)//errMsg(sourcefile, __LINE__))
     params_inst%rootlitfrac=tempr

     tString='cnscalefactor'
     call ncd_io(trim(tString),tempr, 'read', ncid, readvar=readv)
     if ( .not. readv ) call endrun(msg=trim(errCode)//trim(tString)//errMsg(sourcefile, __LINE__))
     params_inst%cnscalefactor=tempr

     tString='redoxlag'
     call ncd_io(trim(tString),tempr, 'read', ncid, readvar=readv)
     if ( .not. readv ) call endrun(msg=trim(errCode)//trim(tString)//errMsg(sourcefile, __LINE__))
     params_inst%redoxlag=tempr

     tString='lake_decomp_fact'
     call ncd_io(trim(tString),tempr, 'read', ncid, readvar=readv)
     if ( .not. readv ) call endrun(msg=trim(errCode)//trim(tString)//errMsg(sourcefile, __LINE__))
     params_inst%lake_decomp_fact=tempr

     tString='redoxlag_vertical'
     call ncd_io(trim(tString),tempr, 'read', ncid, readvar=readv)
     if ( .not. readv ) call endrun(msg=trim(errCode)//trim(tString)//errMsg(sourcefile, __LINE__))
     params_inst%redoxlag_vertical=tempr

     tString='pHmax'
     call ncd_io(trim(tString),tempr, 'read', ncid, readvar=readv)
     if ( .not. readv ) call endrun(msg=trim(errCode)//trim(tString)//errMsg(sourcefile, __LINE__))
     params_inst%pHmax=tempr
   
     tString='pHmin'
     call ncd_io(trim(tString),tempr, 'read', ncid, readvar=readv)
     if ( .not. readv ) call endrun(msg=trim(errCode)//trim(tString)//errMsg(sourcefile, __LINE__))
     params_inst%pHmin=tempr

     tString='vmax_ch4_oxid'
     call ncd_io(trim(tString),tempr, 'read', ncid, readvar=readv)
     if ( .not. readv ) call endrun(msg=trim(errCode)//trim(tString)//errMsg(sourcefile, __LINE__))
     params_inst%vmax_ch4_oxid=45.e-6_r8 * 1000._r8 / 3600._r8
     ! FIX(FIX(SPM,032414),032414) can't be read off of param file.  not bfb since it is a divide
     !params_inst%vmax_ch4_oxid=tempr

     tString='oxinhib'
     call ncd_io(trim(tString),tempr, 'read', ncid, readvar=readv)
     if ( .not. readv ) call endrun(msg=trim(errCode)//trim(tString)//errMsg(sourcefile, __LINE__))
     params_inst%oxinhib=tempr

     tString='k_m'
     call ncd_io(trim(tString),tempr, 'read', ncid, readvar=readv)
     if ( .not. readv ) call endrun(msg=trim(errCode)//trim(tString)//errMsg(sourcefile, __LINE__))
     params_inst%k_m= 5.e-6_r8 * 1000._r8
     ! FIX(FIX(SPM,032414),032414) can't be read off of param file.  not bfb since it is a divide
     !params_inst%k_m=tempr
   
     tString='q10_ch4oxid'
     call ncd_io(trim(tString),tempr, 'read', ncid, readvar=readv)
     if ( .not. readv ) call endrun(msg=trim(errCode)//trim(tString)//errMsg(sourcefile, __LINE__))
     params_inst%q10_ch4oxid=tempr
   
     tString='smp_crit'
     call ncd_io(trim(tString),tempr, 'read', ncid, readvar=readv)
     if ( .not. readv ) call endrun(msg=trim(errCode)//trim(tString)//errMsg(sourcefile, __LINE__))
     params_inst%smp_crit=tempr
 
     tString='k_m_o2'
     call ncd_io(trim(tString),tempr, 'read', ncid, readvar=readv)
     if ( .not. readv ) call endrun(msg=trim(errCode)//trim(tString)//errMsg(sourcefile, __LINE__))
     params_inst%k_m_o2  = 20.e-6_r8 * 1000._r8 
     ! FIX(FIX(SPM,032414),032414) can't be read off of param file.  not bfb since it is a divide
     !params_inst%k_m_o2=tempr

     tString='k_m_unsat'
     call ncd_io(trim(tString),tempr, 'read', ncid, readvar=readv)
     if ( .not. readv ) call endrun(msg=trim(errCode)//trim(tString)//errMsg(sourcefile, __LINE__))
     params_inst%k_m_unsat= 5.e-6_r8 * 1000._r8 / 10._r8
     ! FIX(FIX(SPM,032414),032414) can't be read off of param file.  not bfb since it is a divide
     !params_inst%k_m_unsat=tempr

     tString='vmax_oxid_unsat'
     call ncd_io(trim(tString),tempr, 'read', ncid, readvar=readv)
     if ( .not. readv ) call endrun(msg=trim(errCode)//trim(tString)//errMsg(sourcefile, __LINE__))
     params_inst%vmax_oxid_unsat = 45.e-6_r8 * 1000._r8 / 3600._r8 / 10._r8
     ! FIX(FIX(SPM,032414),032414) can't be read off of param file.  not bfb since it is a divide
     !params_inst%vmax_oxid_unsat=tempr

     tString='scale_factor_aere'
     call ncd_io(trim(tString),tempr, 'read', ncid, readvar=readv)
     if ( .not. readv ) call endrun(msg=trim(errCode)//trim(tString)//errMsg(sourcefile, __LINE__))
     params_inst%scale_factor_aere=tempr 
   
     tString='nongrassporosratio'
     call ncd_io(trim(tString),tempr, 'read', ncid, readvar=readv)
     if ( .not. readv ) call endrun(msg=trim(errCode)//trim(tString)//errMsg(sourcefile, __LINE__))
     params_inst%nongrassporosratio=tempr 

     tString='unsat_aere_ratio'
     call ncd_io(trim(tString),tempr, 'read', ncid, readvar=readv)
     if ( .not. readv ) call endrun(msg=trim(errCode)//trim(tString)//errMsg(sourcefile, __LINE__))
     params_inst%unsat_aere_ratio= 0.05_r8 / 0.3_r8 
     ! FIX(FIX(SPM,032414),032414) can't be read off of param file.  not bfb since it is a divide
     !params_inst%unsat_aere_ratio=tempr

     tString='porosmin'
     call ncd_io(trim(tString),tempr, 'read', ncid, readvar=readv)
     if ( .not. readv ) call endrun(msg=trim(errCode)//trim(tString)//errMsg(sourcefile, __LINE__))
     params_inst%porosmin=tempr
   
     tString='vgc_max'
     call ncd_io(trim(tString),tempr, 'read', ncid, readvar=readv)
     if ( .not. readv ) call endrun(msg=trim(errCode)//trim(tString)//errMsg(sourcefile, __LINE__))
     params_inst%vgc_max=tempr
 
     tString='satpow'
     call ncd_io(trim(tString),tempr, 'read', ncid, readvar=readv)
     if ( .not. readv ) call endrun(msg=trim(errCode)//trim(tString)//errMsg(sourcefile, __LINE__))
     params_inst%satpow=tempr

     tString='scale_factor_gasdiff'
     call ncd_io(trim(tString),tempr, 'read', ncid, readvar=readv)
     if ( .not. readv ) call endrun(msg=trim(errCode)//trim(tString)//errMsg(sourcefile, __LINE__))
     params_inst%scale_factor_gasdiff=tempr   

     tString='scale_factor_liqdiff'
     call ncd_io(trim(tString),tempr, 'read', ncid, readvar=readv)
     if ( .not. readv ) call endrun(msg=trim(errCode)//trim(tString)//errMsg(sourcefile, __LINE__))
     params_inst%scale_factor_liqdiff=tempr

     tString='f_sat'
     call ncd_io(trim(tString),tempr, 'read', ncid, readvar=readv)
     if ( .not. readv ) call endrun(msg=trim(errCode)//trim(tString)//errMsg(sourcefile, __LINE__))
     params_inst%f_sat=tempr
   
     tString='qflxlagd'
     call ncd_io(trim(tString),tempr, 'read', ncid, readvar=readv)
     if ( .not. readv ) call endrun(msg=trim(errCode)//trim(tString)//errMsg(sourcefile, __LINE__))
     params_inst%qflxlagd=tempr

     tString='highlatfact'
     call ncd_io(trim(tString),tempr, 'read', ncid, readvar=readv)
     if ( .not. readv ) call endrun(msg=trim(errCode)//trim(tString)//errMsg(sourcefile, __LINE__))
     params_inst%highlatfact=tempr
   
     tString='q10lakebase'
     call ncd_io(trim(tString),tempr, 'read', ncid, readvar=readv)
     if ( .not. readv ) call endrun(msg=trim(errCode)//trim(tString)//errMsg(sourcefile, __LINE__))
     params_inst%q10lakebase=tempr
   
     tString='atmch4'
     call ncd_io(trim(tString),tempr, 'read', ncid, readvar=readv)
     if ( .not. readv ) call endrun(msg=trim(errCode)//trim(tString)//errMsg(sourcefile, __LINE__))
     params_inst%atmch4=tempr
   
     tString='rob'
     call ncd_io(trim(tString),tempr, 'read', ncid, readvar=readv)
     if ( .not. readv ) call endrun(msg=trim(errCode)//trim(tString)//errMsg(sourcefile, __LINE__))
     params_inst%rob=tempr   

     tString='capthick'
     call ncd_io(trim(tString),tempr, 'read', ncid, readvar=readv)
     if ( .not. readv ) call endrun(msg=trim(errCode)//trim(tString)//errMsg(sourcefile, __LINE__))
     params_inst%capthick=tempr
   
  end subroutine readParams

  !-----------------------------------------------------------------------
  subroutine ch4_init_balance_check(bounds, num_nolakec, filter_nolakec, num_lakec, filter_lakec, &
       ch4_inst)
    !
    ! !DESCRIPTION:
    ! Calculate beginning column-level ch4 balance, for mass conservation check
    !
    ! This sets ch4_inst%totcolch4_bef
    !
    ! This should be called after the weight updates due to dynamic landunits, and the
    ! associated filter updates - i.e., using the new version of the filters.
    !
    ! !USES:
    !
    ! !ARGUMENTS:
    type(bounds_type) , intent(in)    :: bounds   
    integer           , intent(in)    :: num_nolakec       ! number of column non-lake points in column filter
    integer           , intent(in)    :: filter_nolakec(:) ! column filter for non-lake points
    integer           , intent(in)    :: num_lakec         ! number of column lake points in column filter
    integer           , intent(in)    :: filter_lakec(:)   ! column filter for lake points
    type(ch4_type)    , intent(inout) :: ch4_inst
    !
    ! !LOCAL VARIABLES:
    integer :: fc, c

    character(len=*), parameter       :: subname = 'ch4_init_balance_check'
    !-----------------------------------------------------------------------

    ! This is only really needed for soilc and lakec, but we use nolakec rather than just
    ! soilc for consistency with the other call to ch4_totcolch4 (which computes
    ! ch4_inst%totcolch4 over all columns for diagnostic purposes).
    call ch4_totcolch4(bounds, num_nolakec, filter_nolakec, num_lakec, filter_lakec, &
         ch4_inst, ch4_inst%totcolch4_bef_col(bounds%begc:bounds%endc))

  end subroutine ch4_init_balance_check


  !-----------------------------------------------------------------------
  subroutine ch4 (bounds, num_soilc, filter_soilc, num_lakec, filter_lakec, &
       num_nolakec, filter_nolakec, num_soilp, filter_soilp, &
       atm2lnd_inst, lakestate_inst, canopystate_inst, soilstate_inst, soilhydrology_inst, &
       temperature_inst, energyflux_inst, waterstatebulk_inst, waterdiagnosticbulk_inst, waterflux_inst, &
       soilbiogeochem_carbonflux_inst, &
       soilbiogeochem_nitrogenflux_inst, ch4_inst, lnd2atm_inst, &
       agnpp, bgnpp, annsum_npp, rr)
    !
    ! !DESCRIPTION:
    ! Driver for the methane emissions model
    !
    ! !USES:
    use subgridAveMod , only : p2c, c2g
    use clm_varpar    , only : nlevgrnd, nlevdecomp
    use pftconMod     , only : noveg
    use ch4varcon     , only : replenishlakec, allowlakeprod, ch4offline
    use clm_varcon    , only : secspday
    use ch4varcon     , only : finundation_mtd, finundation_mtd_h2osfc
    !
    ! !ARGUMENTS:
    type(bounds_type)                      , intent(in)    :: bounds   
    integer                                , intent(in)    :: num_soilc          ! number of column soil points in column filter
    integer                                , intent(in)    :: filter_soilc(:)    ! column filter for soil points
    integer                                , intent(in)    :: num_lakec          ! number of column lake points in column filter
    integer                                , intent(in)    :: filter_lakec(:)    ! column filter for lake points
    integer                                , intent(in)    :: num_nolakec        ! number of column non-lake points in column filter
    integer                                , intent(in)    :: filter_nolakec(:)  ! column filter for non-lake points
    integer                                , intent(in)    :: num_soilp          ! number of soil points in patch filter
    integer                                , intent(in)    :: filter_soilp(:)    ! patch filter for soil points
    type(atm2lnd_type)                     , intent(inout) :: atm2lnd_inst       ! output ONLY for forcp_ch4 in ch4offline mode
    type(lakestate_type)                   , intent(in)    :: lakestate_inst
    type(canopystate_type)                 , intent(in)    :: canopystate_inst
    type(soilstate_type)                   , intent(inout) :: soilstate_inst
    type(soilhydrology_type)               , intent(in)    :: soilhydrology_inst
    type(temperature_type)                 , intent(in)    :: temperature_inst
    type(energyflux_type)                  , intent(inout) :: energyflux_inst
    type(waterstatebulk_type)                  , intent(in)    :: waterstatebulk_inst
    type(waterdiagnosticbulk_type)                  , intent(in)    :: waterdiagnosticbulk_inst
    type(waterflux_type)                   , intent(in)    :: waterflux_inst
    type(soilbiogeochem_carbonflux_type)   , intent(in)    :: soilbiogeochem_carbonflux_inst
    type(soilbiogeochem_nitrogenflux_type) , intent(in)    :: soilbiogeochem_nitrogenflux_inst
    type(ch4_type)                         , intent(inout) :: ch4_inst
    type(lnd2atm_type)                     , intent(inout) :: lnd2atm_inst
    real(r8)                               , intent(in)    :: agnpp( bounds%begp: ) ! aboveground NPP (gC/m2/s)
    real(r8)                               , intent(in)    :: bgnpp( bounds%begp: ) ! belowground NPP (gC/m2/s)
    real(r8)                               , intent(in)    :: annsum_npp( bounds%begp: ) ! annual sum NPP (gC/m2/yr)
    real(r8)                               , intent(in)    :: rr ( bounds%begp: ) ! root respiration (fine root MR + total root GR) (gC/m2/s)
    !
    ! !LOCAL VARIABLES:
    integer  :: sat                                    ! 0 = unsatured, 1 = saturated
    logical  :: lake                                   ! lake or not lake
    integer  :: j,fc,c,g,fp,p                          ! indices
    real(r8) :: dtime                                  ! land model time step (sec)
    real(r8) :: dtime_ch4                              ! ch4 model time step (sec)
    integer  :: nstep
    integer  :: jwt(bounds%begc:bounds%endc)           ! index of the soil layer right above the water table (-)
    real(r8) :: ch4_prod_tot(bounds%begc:bounds%endc)  ! CH4 production for column (g C/m**2/s)
    real(r8) :: ch4_oxid_tot(bounds%begc:bounds%endc)  ! CH4 oxidation for column (g C/m**2/s)
    real(r8) :: nem_col(bounds%begc:bounds%endc)       ! net adjustment to atm. C flux from methane production (g C/m**2/s)
    real(r8) :: totalsat
    real(r8) :: totalunsat
    real(r8) :: dfsat
    real(r8) :: rootfraction(bounds%begp:bounds%endp, 1:nlevgrnd) 
    real(r8) :: fsat_bef(bounds%begc:bounds%endc)      ! finundated from previous timestep
    real(r8) :: errch4                                 ! g C / m^2
    real(r8) :: zwt_actual
    real(r8) :: qflxlags                               ! Time to lag qflx_surf_lag (s)
    real(r8) :: redoxlag                               ! Redox time lag 
    real(r8) :: redoxlag_vertical                      ! Vertical redox lag time 
    real(r8) :: atmch4                                 ! Atmospheric CH4 mixing ratio to
                                                       ! prescribe if not provided by the atmospheric model (= 1.7e-6_r8) (mol/mol)
    real(r8) :: redoxlags                              ! Redox time lag in s
    real(r8) :: redoxlags_vertical                     ! Vertical redox lag time in s
    real(r8) :: qflxlagd                               ! days to lag qflx_surf_lag in the tropics (days)
    real(r8) :: highlatfact                            ! multiple of qflxlagd for high latitudes
    integer  :: dummyfilter(1)                         ! empty filter
    character(len=32) :: subname='ch4'                 ! subroutine name
    !-----------------------------------------------------------------------

    SHR_ASSERT_ALL((ubound(agnpp) == (/bounds%endp/)), errMsg(sourcefile, __LINE__))
    SHR_ASSERT_ALL((ubound(bgnpp) == (/bounds%endp/)), errMsg(sourcefile, __LINE__))
    SHR_ASSERT_ALL((ubound(annsum_npp) == (/bounds%endp/)), errMsg(sourcefile, __LINE__))
    SHR_ASSERT_ALL((ubound(rr) == (/bounds%endp/)), errMsg(sourcefile, __LINE__))

    associate(                                                                 & 
         dz                   =>   col%dz                                    , & ! Input:  [real(r8) (:,:) ]  layer thickness (m)  (-nlevsno+1:nlevsoi)       
         zi                   =>   col%zi                                    , & ! Input:  [real(r8) (:,:) ]  interface level below a "z" level (m)           
         z                    =>   col%z                                     , & ! Input:  [real(r8) (:,:) ]  layer depth (m) (-nlevsno+1:nlevsoi)            

         forc_t               =>   atm2lnd_inst%forc_t_not_downscaled_grc    , & ! Input:  [real(r8) (:)   ]  atmospheric temperature (Kelvin)                  
         forc_pbot            =>   atm2lnd_inst%forc_pbot_not_downscaled_grc , & ! Input:  [real(r8) (:)   ]  atmospheric pressure (Pa)                         
         forc_po2             =>   atm2lnd_inst%forc_po2_grc                 , & ! Input:  [real(r8) (:)   ]  O2 partial pressure (Pa)                          
         forc_pco2            =>   atm2lnd_inst%forc_pco2_grc                , & ! Input:  [real(r8) (:)   ]  CO2 partial pressure (Pa)                         
         forc_pch4            =>   atm2lnd_inst%forc_pch4_grc                , & ! Input:  [real(r8) (:)   ]  CH4 partial pressure (Pa)                         

         zwt                  =>   soilhydrology_inst%zwt_col                , & ! Input:  [real(r8) (:)   ]  water table depth (m) 
         zwt_perched          =>   soilhydrology_inst%zwt_perched_col        , & ! Input:  [real(r8) (:)   ]  perched water table depth (m)                     

         rootfr               =>   soilstate_inst%rootfr_patch               , & ! Input:  [real(r8) (:,:) ]  fraction of roots in each soil layer  (nlevgrnd)
         rootfr_col           =>   soilstate_inst%rootfr_col                 , & ! Output: [real(r8) (:,:) ]  fraction of roots in each soil layer  (nlevgrnd) (p2c)

<<<<<<< HEAD
         frac_h2osfc          =>   waterdiagnosticbulk_inst%frac_h2osfc_col           , & ! Input:  [real(r8) (:)   ]  fraction of ground covered by surface water (0 to 1)
         snow_depth           =>   waterdiagnosticbulk_inst%snow_depth_col            , & ! Input:  [real(r8) (:)   ]  snow height (m)                                   
         tws                  =>   waterdiagnosticbulk_inst%tws_grc                   , & ! Input:  [real(r8) (:)   ]  total water storage (kg m-2)                                   
         qflx_surf            =>   waterflux_inst%qflx_surf_col              , & ! Input:  [real(r8) (:)   ]  surface runoff (mm H2O /s)                        
=======
         frac_h2osfc          =>   waterstate_inst%frac_h2osfc_col           , & ! Input:  [real(r8) (:)   ]  fraction of ground covered by surface water (0 to 1)
         snow_depth           =>   waterstate_inst%snow_depth_col            , & ! Input:  [real(r8) (:)   ]  snow height (m)                                   
         tws                  =>   waterstate_inst%tws_grc                   , & ! Input:  [real(r8) (:)   ]  total water storage (kg m-2)                                   
         qflx_surf            =>   waterflux_inst%qflx_surf_col              , & ! Input:  [real(r8) (:)   ]  total surface runoff (mm H2O /s)
>>>>>>> 8f007197

         conc_o2_sat          =>   ch4_inst%conc_o2_sat_col                  , & ! Input:  [real(r8) (:,:) ]  O2 conc  in each soil layer (mol/m3) (nlevsoi)  
         zwt0                 =>   ch4_inst%zwt0_col                         , & ! Input:  [real(r8) (:)   ]  decay factor for finundated (m)                   
         f0                   =>   ch4_inst%f0_col                           , & ! Input:  [real(r8) (:)   ]  maximum gridcell fractional inundated area        
         p3                   =>   ch4_inst%p3_col                           , & ! Input:  [real(r8) (:)   ]  coefficient for qflx_surf_lag for finunated (s/mm)
         totcolch4_bef        =>   ch4_inst%totcolch4_bef_col                , & ! Input:  [real(r8) (:)   ]  total methane in soil column, start of timestep (g C / m^2)

         grnd_ch4_cond_patch  =>   ch4_inst%grnd_ch4_cond_patch              , & ! Input:  [real(r8) (:)   ]  tracer conductance for boundary layer [m/s]       
         grnd_ch4_cond_col    =>   ch4_inst%grnd_ch4_cond_col                , & ! Output: [real(r8) (:)   ]  tracer conductance for boundary layer [m/s] (p2c)      

         ch4_surf_diff_sat    =>   ch4_inst%ch4_surf_diff_sat_col            , & ! Output: [real(r8) (:)   ]  CH4 surface flux (mol/m2/s)                       
         ch4_surf_diff_unsat  =>   ch4_inst%ch4_surf_diff_unsat_col          , & ! Output: [real(r8) (:)   ]  CH4 surface flux (mol/m2/s)                       
         ch4_surf_diff_lake   =>   ch4_inst%ch4_surf_diff_lake_col           , & ! Output: [real(r8) (:)   ]  CH4 surface flux (mol/m2/s)                       
         ch4_surf_ebul_sat    =>   ch4_inst%ch4_surf_ebul_sat_col            , & ! Output: [real(r8) (:)   ]  CH4 ebullition to atmosphere (mol/m2/s)           
         ch4_surf_ebul_unsat  =>   ch4_inst%ch4_surf_ebul_unsat_col          , & ! Output: [real(r8) (:)   ]  CH4 ebullition to atmosphere (mol/m2/s)           
         ch4_surf_ebul_lake   =>   ch4_inst%ch4_surf_ebul_lake_col           , & ! Output: [real(r8) (:)   ]  CH4 ebullition to atmosphere (mol/m2/s)           
         ch4_surf_aere_sat    =>   ch4_inst%ch4_surf_aere_sat_col            , & ! Output: [real(r8) (:)   ]  Total column CH4 aerenchyma (mol/m2/s)            
         ch4_surf_aere_unsat  =>   ch4_inst%ch4_surf_aere_unsat_col          , & ! Output: [real(r8) (:)   ]  Total column CH4 aerenchyma (mol/m2/s)            
         ch4_oxid_depth_sat   =>   ch4_inst%ch4_oxid_depth_sat_col           , & ! Output: [real(r8) (:,:) ]  CH4 consumption rate via oxidation in each soil layer (mol/m3/s) (nlevsoi)
         ch4_oxid_depth_unsat =>   ch4_inst%ch4_oxid_depth_unsat_col         , & ! Output: [real(r8) (:,:) ]  CH4 consumption rate via oxidation in each soil layer (mol/m3/s) (nlevsoi)
         ch4_oxid_depth_lake  =>   ch4_inst%ch4_oxid_depth_lake_col          , & ! Output: [real(r8) (:,:) ]  CH4 consumption rate via oxidation in each soil layer (mol/m3/s) (nlevsoi)
         ch4_prod_depth_sat   =>   ch4_inst%ch4_prod_depth_sat_col           , & ! Output: [real(r8) (:,:) ]  production of CH4 in each soil layer (nlevsoi) (mol/m3/s)
         ch4_prod_depth_unsat =>   ch4_inst%ch4_prod_depth_unsat_col         , & ! Output: [real(r8) (:,:) ]  production of CH4 in each soil layer (nlevsoi) (mol/m3/s)
         ch4_prod_depth_lake  =>   ch4_inst%ch4_prod_depth_lake_col          , & ! Output: [real(r8) (:,:) ]  production of CH4 in each soil layer (nlevsoi) (mol/m3/s)
         lake_soilc           =>   ch4_inst%lake_soilc_col                   , & ! Output: [real(r8) (:,:) ]  total soil organic matter found in level (g C / m^3) (nlevsoi)
         conc_ch4_sat         =>   ch4_inst%conc_ch4_sat_col                 , & ! Output: [real(r8) (:,:) ]  CH4 conc in each soil layer (mol/m3) (nlevsoi)  
         conc_ch4_unsat       =>   ch4_inst%conc_ch4_unsat_col               , & ! Output: [real(r8) (:,:) ]  CH4 conc in each soil layer (mol/m3) (nlevsoi)  
         conc_ch4_lake        =>   ch4_inst%conc_ch4_lake_col                , & ! Output: [real(r8) (:,:) ]  CH4 conc in each soil layer (mol/m3) (nlevsoi)  
         conc_o2_lake         =>   ch4_inst%conc_o2_lake_col                 , & ! Output: [real(r8) (:,:) ]  O2 conc  in each soil layer (mol/m3) (nlevsoi)  
         ch4_dfsat_flux       =>   ch4_inst%ch4_dfsat_flux_col               , & ! Output: [real(r8) (:)   ]  CH4 flux to atm due to decreasing finundated (kg C/m^2/s) [+]
         zwt_ch4_unsat        =>   ch4_inst%zwt_ch4_unsat_col                , & ! Output: [real(r8) (:)   ]  depth of water table for unsaturated fraction (m) 
         totcolch4            =>   ch4_inst%totcolch4_col                    , & ! Output: [real(r8) (:)   ]  total methane in soil column (g C / m^2)          
         finundated           =>   ch4_inst%finundated_col                   , & ! Output: [real(r8) (:)   ]  fractional inundated area in soil column (excluding dedicated wetland columns)
         finundated_pre_snow  =>   ch4_inst%finundated_pre_snow_col          , & ! Output: [real(r8) (:)   ]  fractional inundated area in soil column (excluding dedicated wetland columns) before snow
         ch4_first_time       =>   ch4_inst%ch4_first_time_col               , & ! Output: [logical  (:)   ]  whether this is the first time step that includes ch4
         qflx_surf_lag        =>   ch4_inst%qflx_surf_lag_col                , & ! Output: [real(r8) (:)   ]  time-lagged surface runoff (mm H2O /s)
         finundated_lag       =>   ch4_inst%finundated_lag_col               , & ! Output: [real(r8) (:)   ]  time-lagged fractional inundated area             
         layer_sat_lag        =>   ch4_inst%layer_sat_lag_col                , & ! Output: [real(r8) (:,:) ]  Lagged saturation status of soil layer in the unsaturated zone (1 = sat)
         c_atm                =>   ch4_inst%c_atm_grc                        , & ! Output: [real(r8) (:,:) ]  CH4, O2, CO2 atmospheric conc  (mol/m3)         
         ch4co2f              =>   ch4_inst%ch4co2f_grc                      , & ! Output: [real(r8) (:)   ]  gridcell CO2 production from CH4 oxidation (g C/m**2/s)
         ch4prodg             =>   ch4_inst%ch4prodg_grc                     , & ! Output: [real(r8) (:)   ]  gridcell average CH4 production (g C/m^2/s)       
         ch4_surf_flux_tot    =>   ch4_inst%ch4_surf_flux_tot_col            , & ! Output: [real(r8) (:)   ]  col CH4 flux to atm. (kg C/m**2/s)          

         nem_grc              =>   lnd2atm_inst%nem_grc                      , & ! Output: [real(r8) (:)   ]  gridcell average net methane correction to CO2 flux (g C/m^2/s)

         begg                 =>   bounds%begg                               , &
         endg                 =>   bounds%endg                               , &
         begc                 =>   bounds%begc                               , &
         endc                 =>   bounds%endc                               , &
         begp                 =>   bounds%begp                               , &
         endp                 =>   bounds%endp                                 &
         )

      redoxlag          = params_inst%redoxlag
      redoxlag_vertical = params_inst%redoxlag_vertical
      atmch4            = params_inst%atmch4
      qflxlagd          = params_inst%qflxlagd
      highlatfact       = params_inst%highlatfact

      dtime = get_step_size()
      nstep = get_nstep()
      dtime_ch4 = dtime
      redoxlags = redoxlag*secspday ! days --> s
      redoxlags_vertical = redoxlag_vertical*secspday ! days --> s
      rgasm = rgas / 1000._r8

      jwt(begc:endc)            = huge(1)

      ! Initialize local fluxes to zero: necessary for columns outside the filters because averaging up to gridcell will be done
      ch4_surf_flux_tot(begc:endc) = 0._r8
      ch4_prod_tot(begc:endc)      = 0._r8
      ch4_oxid_tot(begc:endc)      = 0._r8
      rootfraction(begp:endp,:)    = spval

      ! Adjustment to NEE for methane production - oxidation
      nem_col(begc:endc)           = 0._r8

      do g= begg, endg
         if (ch4offline) then
            forc_pch4(g) = atmch4*forc_pbot(g)
         else
            if (forc_pch4(g) == 0._r8) then
               write(iulog,*)'not using ch4offline, but methane concentration not passed from the atmosphere', &
                    'to land model! CLM Model is stopping.'
               call endrun(msg=' ERROR: Methane not being passed to atmosphere'//&
                    errMsg(sourcefile, __LINE__))
            end if
         end if

         c_atm(g,1) =  forc_pch4(g) / rgasm / forc_t(g) ! [mol/m3 air]
         c_atm(g,2) =  forc_po2(g)  / rgasm / forc_t(g) ! [mol/m3 air]
         c_atm(g,3) =  forc_pco2(g) / rgasm / forc_t(g) ! [mol/m3 air]
      end do

      ! Save finundated before, and calculate lagged surface runoff
      do fc = 1, num_soilc
         c = filter_soilc(fc)
         g = col%gridcell(c)

         fsat_bef(c) = finundated(c)

         ! Update lagged surface runoff

         if (grc%latdeg(g) < 45._r8) then
            qflxlags = qflxlagd * secspday ! 30 days
         else
            qflxlags = qflxlagd * secspday * highlatfact ! 60 days
         end if
         qflx_surf_lag(c) = qflx_surf_lag(c) * exp(-dtime/qflxlags) &
              + qflx_surf(c) * (1._r8 - exp(-dtime/qflxlags))

      end do

      ! Caulculate finundated
      if ( ch4_inst%ch4findstream%useStreams() &
           .or. (finundation_mtd == finundation_mtd_h2osfc) )then
         call ch4_inst%ch4findstream%CalcFinundated( bounds, num_soilc, &
                               filter_soilc, soilhydrology_inst, &
                               waterdiagnosticbulk_inst, qflx_surf_lag(begc:endc), finundated(begc:endc) )
      else

         ! Calculate finundated with ZWT inversion from surface dataset
         do fc = 1, num_soilc
            c = filter_soilc(fc)
            if (zwt0(c) > 0._r8) then
               if (zwt_perched(c) < z(c,nlevsoi)-1.e-5_r8 .and. zwt_perched(c) < zwt(c)) then
                  zwt_actual = zwt_perched(c)
               else
                  zwt_actual = zwt(c)
               end if
               finundated(c) = f0(c) * exp(-zwt_actual/zwt0(c)) + p3(c)*qflx_surf_lag(c)
            else
               finundated(c) = p3(c)*qflx_surf_lag(c)
            end if
   
         end do
      end if

      ! Calculate finundated before snow and lagged version of finundated
      do fc = 1, num_soilc
         c = filter_soilc(fc)
         if (snow_depth(c) <= 0._r8) then    ! If snow_depth<=0,use the above method to calculate finundated.
            finundated(c) = max( min(finundated(c),1._r8), 0._r8)
            finundated_pre_snow(c) = finundated(c)
          else
            finundated(c) = finundated_pre_snow(c) !If snow_depth>0, keep finundated from the previous time step of snow season. (by Xiyan Xu, 05/2016)
          end if
  
         ! Update lagged finundated for redox calculation
         if (redoxlags > 0._r8) then
            finundated_lag(c) = finundated_lag(c) * exp(-dtime/redoxlags) &
                 + finundated(c) * (1._r8 - exp(-dtime/redoxlags))
         else
            finundated_lag(c) = finundated(c)
         end if

      end do

      ! Check to see if finundated changed since the last timestep.  If it increased, then reduce conc_ch4_sat
      ! proportionally.  If it decreased, then add flux to atm.

      do j=1,nlevsoi
         do fc = 1, num_soilc
            c = filter_soilc(fc)

            if (j==1) then
               ch4_dfsat_flux(c) = 0._r8
            end if

            if (.not. ch4_first_time(c)) then
               if (finundated(c) > fsat_bef(c)) then !Reduce conc_ch4_sat
                  dfsat = finundated(c) - fsat_bef(c)
                  conc_ch4_sat(c,j) = (fsat_bef(c)*conc_ch4_sat(c,j) + dfsat*conc_ch4_unsat(c,j)) / finundated(c)
               else if (finundated(c) < fsat_bef(c)) then
                  ch4_dfsat_flux(c) = ch4_dfsat_flux(c) + &
                       (fsat_bef(c) - finundated(c))*(conc_ch4_sat(c,j) - conc_ch4_unsat(c,j)) * &
                       dz(c,j) / dtime * catomw / 1000._r8 ! mol --> kg
               end if
            end if
         end do
      end do

      !!!! Begin biochemistry

      ! First for soil
      lake = .false.

      ! Do CH4 Annual Averages
      call ch4_annualupdate(bounds, num_soilc, filter_soilc, num_soilp, filter_soilp, &
           agnpp(begp:endp), bgnpp(begp:endp), &
           soilbiogeochem_carbonflux_inst, ch4_inst)

      ! Determine rootfr_col and also check for inactive columns

      if (nlevdecomp == 1) then

         ! Set rootfraction to spval for non-veg points, unless patch%wtcol > 0.99, 
         ! in which case set it equal to uniform dist.
         do j=1, nlevsoi
            do fp = 1, num_soilp
               p = filter_soilp(fp)
               c = patch%column(p)

               if (patch%itype(p) /= noveg) then
                  rootfraction(p,j) = rootfr(p,j)
               else if (patch%wtcol(p) < 0.99_r8) then
                  rootfraction(p,j) = spval
               else
                  rootfraction(p,j) = dz(c,j) / zi(c,nlevsoi)   ! Set equal to uniform distribution
               end if
            end do
         end do

         call p2c (bounds, nlevgrnd, &
              rootfraction(bounds%begp:bounds%endp, :), &
              rootfr_col(bounds%begc:bounds%endc, :), &
              'unity')
         
         do j=1, nlevsoi
            do fc = 1, num_soilc
               c = filter_soilc(fc)
               if (.not. col%active(c)) rootfr_col(c,j) = dz(c,j) / zi(c,nlevsoi)
            end do
         end do
      end if

      ! Determine grnd_ch4_cond_col
      ! Needed to use non-filter form above so that spval would be treated properly.

      call p2c (bounds, num_soilc, filter_soilc, &
           grnd_ch4_cond_patch(bounds%begp:bounds%endp), &
           grnd_ch4_cond_col(bounds%begc:bounds%endc))

      ! Set the gridcell atmospheric CH4 and O2 concentrations
      do fc = 1, num_soilc
         c = filter_soilc(fc)
         g = col%gridcell(c)

         c_atm(g,1) =  forc_pch4(g) / rgasm / forc_t(g) ! [mol/m3 air]
         c_atm(g,2) =  forc_po2(g)  / rgasm / forc_t(g) ! [mol/m3 air]
        !c_atm(g,3) =  forc_pco2(g) / rgasm / forc_t(g) ! [mol/m3 air] - Not currently used
      enddo

      !-------------------------------------------------
      ! Loop over saturated and unsaturated, non-lakes
      !------------------------------------------------

      do sat = 0, 1 ! 0 == unsaturated; 1 = saturated

         ! Get index of water table
         if (sat == 0) then ! unsaturated

            call get_jwt (bounds, num_soilc, filter_soilc, jwt(begc:endc), &
                 soilstate_inst, waterstatebulk_inst, temperature_inst)

            do fc = 1, num_soilc
               c = filter_soilc(fc)
               zwt_ch4_unsat(c) = zi(c,jwt(c))

            end do

            ! Update lagged saturation status of layer
            do j=1,nlevsoi
               do fc = 1, num_soilc
                  c = filter_soilc(fc)

                  if (j > jwt(c) .and. redoxlags_vertical > 0._r8) then ! saturated currently
                     layer_sat_lag(c,j) = layer_sat_lag(c,j) * exp(-dtime/redoxlags_vertical) &
                          + (1._r8 - exp(-dtime/redoxlags_vertical))
                  else if (redoxlags_vertical > 0._r8) then
                     layer_sat_lag(c,j) = layer_sat_lag(c,j) * exp(-dtime/redoxlags_vertical)
                  else if (j > jwt(c)) then  ! redoxlags_vertical = 0
                     layer_sat_lag(c,j) = 1._r8
                  else
                     layer_sat_lag(c,j) = 0._r8
                  end if
               end do
            end do

         else ! saturated
            do fc = 1, num_soilc
               c = filter_soilc(fc)
               jwt(c) = 0
            end do
         endif

         ! calculate CH4 production in each soil layer
         call ch4_prod (bounds, num_soilc, filter_soilc, num_soilp, filter_soilp, &
              rr(begp:endp), jwt(begc:endc), sat, lake, &
              soilstate_inst, temperature_inst, waterstatebulk_inst, &
              soilbiogeochem_carbonflux_inst, soilbiogeochem_nitrogenflux_inst, &
              ch4_inst)

         ! calculate CH4 oxidation in each soil layer
         call ch4_oxid (bounds, &
              num_soilc, filter_soilc, &
              jwt(begc:endc), sat, lake, &
              waterstatebulk_inst, soilstate_inst, temperature_inst, ch4_inst)

         ! calculate CH4 aerenchyma losses in each soil layer
         call ch4_aere (bounds, &
              num_soilc, filter_soilc, &
              num_soilp, filter_soilp, &
              annsum_npp(begp:endp), jwt(begc:endc), sat, lake, &
              canopystate_inst, soilstate_inst, temperature_inst, energyflux_inst, &
              waterstatebulk_inst, waterflux_inst, ch4_inst)

         ! calculate CH4 ebullition losses in each soil layer
         call ch4_ebul (bounds, &
              num_soilc, filter_soilc, &
              jwt(begc:endc), sat, lake, &
              atm2lnd_inst, temperature_inst, lakestate_inst, soilstate_inst, waterstatebulk_inst, waterdiagnosticbulk_inst, &
              ch4_inst)

         ! Solve CH4 reaction/diffusion equation 
         ! Competition for oxygen will occur here.
         call ch4_tran (bounds, &
              num_soilc, filter_soilc, &
              jwt(begc:endc), dtime_ch4, sat, lake, &
              soilstate_inst, temperature_inst, waterstatebulk_inst, waterdiagnosticbulk_inst, energyflux_inst, ch4_inst)

      enddo ! sat/unsat

      !-------------------------------------------------
      ! Now do over lakes
      !-------------------------------------------------

      if (allowlakeprod) then
         lake = .true.
         sat = 1
         do fc = 1, num_lakec
            c = filter_lakec(fc)
            jwt(c) = 0
         end do

         ! calculate CH4 production in each lake layer
         call ch4_prod (bounds, num_lakec, filter_lakec, 0, dummyfilter, &
              rr(begp:endp), jwt(begc:endc), sat, lake, &
              soilstate_inst, temperature_inst, waterstatebulk_inst, &
              soilbiogeochem_carbonflux_inst, soilbiogeochem_nitrogenflux_inst, &
              ch4_inst)

         ! calculate CH4 oxidation in each lake layer
         call ch4_oxid (bounds, &
              num_lakec, filter_lakec, &
              jwt(begc:endc), sat, lake, &
              waterstatebulk_inst, soilstate_inst, temperature_inst, ch4_inst)

         ! calculate CH4 aerenchyma losses in each lake layer
         ! The p filter will not be used here; the relevant column vars will just be set to 0.
         call ch4_aere (bounds, num_lakec, filter_lakec, 0, dummyfilter, &
              annsum_npp(begp:endp), jwt(begc:endc), sat, lake, &
              canopystate_inst, soilstate_inst, temperature_inst, energyflux_inst, &
              waterstatebulk_inst, waterflux_inst, ch4_inst)

         ! calculate CH4 ebullition losses in each lake layer
         call ch4_ebul (bounds, num_lakec, filter_lakec, &
              jwt(begc:endc), sat, lake, &
              atm2lnd_inst, temperature_inst, lakestate_inst, soilstate_inst, waterstatebulk_inst, waterdiagnosticbulk_inst, &
              ch4_inst)

         ! Solve CH4 reaction/diffusion equation 
         ! Competition for oxygen will occur here.
         call ch4_tran (bounds, num_lakec, filter_lakec, &
              jwt(begc:endc), dtime_ch4, sat, lake, &
              soilstate_inst, temperature_inst, waterstatebulk_inst, waterdiagnosticbulk_inst, energyflux_inst, ch4_inst)

      end if

      !-------------------------------------------------
      ! Average up to gridcell flux and column oxidation and production rate.
      !-------------------------------------------------

      ! First weight the soil columns by finundated.
      do j=1,nlevsoi
         do fc = 1, num_soilc
            c = filter_soilc(fc)

            if (j == 1) then
               totalsat = ch4_surf_diff_sat(c) + ch4_surf_aere_sat(c) + ch4_surf_ebul_sat(c)
               totalunsat = ch4_surf_diff_unsat(c) + ch4_surf_aere_unsat(c) + ch4_surf_ebul_unsat(c)
               ch4_surf_flux_tot(c) = (finundated(c)*totalsat + (1._r8 - finundated(c))*totalunsat) * &
                    catomw / 1000._r8
               !Convert from mol to kg C
               ! ch4_oxid_tot and ch4_prod_tot are initialized to zero above
            end if

            ch4_oxid_tot(c) = ch4_oxid_tot(c) + (finundated(c)*ch4_oxid_depth_sat(c,j) + &
                 (1._r8 - finundated(c))*ch4_oxid_depth_unsat(c,j))*dz(c,j) * catomw
            !Convert from mol to g C
            ch4_prod_tot(c) = ch4_prod_tot(c) + (finundated(c)*ch4_prod_depth_sat(c,j) + &
                 (1._r8 - finundated(c))*ch4_prod_depth_unsat(c,j))*dz(c,j) * catomw
            !Convert from mol to g C
            if (j == nlevsoi) then
               ! Adjustment to NEE flux to atm. for methane production
               nem_col(c) = nem_col(c) - ch4_prod_tot(c)
               ! Adjustment to NEE flux to atm. for methane oxidation
               nem_col(c) = nem_col(c) + ch4_oxid_tot(c)
            end if
         end do
      end do

      ! Correct for discrepancies in CH4 concentration from changing finundated

      do fc = 1, num_soilc
         c = filter_soilc(fc)

         ch4_surf_flux_tot(c) = ch4_surf_flux_tot(c) + ch4_dfsat_flux(c)
      end do

      if (allowlakeprod) then
         do j=1,nlevsoi
            do fc = 1, num_lakec
               c = filter_lakec(fc)

               if (j == 1) then
                  ! ch4_oxid_tot and ch4_prod_tot are initialized to zero above
                  totalsat = ch4_surf_diff_sat(c) + ch4_surf_aere_sat(c) + ch4_surf_ebul_sat(c)
                  ch4_surf_flux_tot(c) = totalsat*catomw / 1000._r8
               end if

               ch4_oxid_tot(c) = ch4_oxid_tot(c) + ch4_oxid_depth_sat(c,j)*dz(c,j)*catomw
               ch4_prod_tot(c) = ch4_prod_tot(c) + ch4_prod_depth_sat(c,j)*dz(c,j)*catomw

               if (.not. replenishlakec) then
                  !Adjust lake_soilc for production.
                  lake_soilc(c,j) = lake_soilc(c,j) - 2._r8*ch4_prod_depth_sat(c,j)*dtime*catomw
                  ! Factor of 2 is for CO2 that comes off with CH4 because of stoichiometry
               end if

               if (j == nlevsoi) then
                  ! Adjustment to NEE flux to atm. for methane production
                  if (.not. replenishlakec) then
                     nem_col(c) = nem_col(c) + ch4_prod_tot(c)
                     ! Here this is positive because it is actually the CO2 that comes off with the methane
                     ! NOTE THIS MODE ASSUMES TRANSIENT CARBON SUPPLY FROM LAKES; COUPLED MODEL WILL NOT CONSERVE CARBON
                     ! IN THIS MODE.
                  else ! replenishlakec
                     nem_col(c) = nem_col(c) - ch4_prod_tot(c)
                     ! Keep total C constant, just shift from CO2 to methane
                  end if

                  ! Adjustment to NEE flux to atm. for methane oxidation
                  nem_col(c) = nem_col(c) + ch4_oxid_tot(c)

               end if


               !Set lake diagnostic output variables
               ch4_prod_depth_lake(c,j) = ch4_prod_depth_sat(c,j)
               conc_ch4_lake(c,j)       = conc_ch4_sat(c,j)
               conc_o2_lake(c,j)        = conc_o2_sat(c,j)
               ch4_oxid_depth_lake(c,j) = ch4_oxid_depth_sat(c,j)
               if (j == 1) then
                  ch4_surf_diff_lake(c) = ch4_surf_diff_sat(c)
                  ch4_surf_ebul_lake(c) = ch4_surf_ebul_sat(c)
               end if

            end do
         end do
      end if  ! ch4_surf_flux_tot, ch4_oxid_tot, and ch4_prod_tot should be initialized to 0 above if .not. allowlakeprod

      ! Finalize CH4 balance and check for errors

      call ch4_totcolch4(bounds, num_nolakec, filter_nolakec, num_lakec, filter_lakec, &
           ch4_inst, totcolch4(bounds%begc:bounds%endc))

      do fc = 1, num_soilc
         c = filter_soilc(fc)

         if (.not. ch4_first_time(c)) then
            ! Check balance
            errch4 = totcolch4(c) - totcolch4_bef(c) &
                 - dtime*(ch4_prod_tot(c) - ch4_oxid_tot(c) &
                 - ch4_surf_flux_tot(c)*1000._r8) ! kg C --> g C
            if (abs(errch4) > 1.e-7_r8) then ! g C / m^2 / timestep
               write(iulog,*)'CH4 Conservation Error in CH4Mod driver, nstep, c, errch4 (gC /m^2.timestep)', &
                    nstep,c,errch4
               g = col%gridcell(c)
               write(iulog,*)'Latdeg,Londeg,col%itype=',grc%latdeg(g),grc%londeg(g),col%itype(c)
               write(iulog,*)'totcolch4                    = ', totcolch4(c)
               write(iulog,*)'totcolch4_bef                = ', totcolch4_bef(c)
               write(iulog,*)'dtime*ch4_prod_tot           = ', dtime*ch4_prod_tot(c)
               write(iulog,*)'dtime*ch4_oxid_tot           = ', dtime*ch4_oxid_tot(c)
               write(iulog,*)'dtime*ch4_surf_flux_tot*1000 = ', dtime*&
                    ch4_surf_flux_tot(c)*1000._r8
               call endrun(msg=' ERROR: Methane conservation error'//errMsg(sourcefile, __LINE__))
            end if
         end if

      end do
      if (allowlakeprod) then
         do fc = 1, num_lakec
            c = filter_lakec(fc)

            if (.not. ch4_first_time(c)) then
               ! Check balance
               errch4 = totcolch4(c) - totcolch4_bef(c) &
                    - dtime*(ch4_prod_tot(c) - ch4_oxid_tot(c) &
                    - ch4_surf_flux_tot(c)*1000._r8) ! kg C --> g C
               if (abs(errch4) > 1.e-7_r8) then ! g C / m^2 / timestep
                  write(iulog,*)'CH4 Conservation Error in CH4Mod driver for lake column, nstep, c, errch4 (gC/m^2.timestep)', &
                       nstep,c,errch4
                  g = col%gridcell(c)
                  write(iulog,*)'Latdeg,Londeg=',grc%latdeg(g),grc%londeg(g)
                  write(iulog,*)'totcolch4                    = ', totcolch4(c)
                  write(iulog,*)'totcolch4_bef                = ', totcolch4_bef(c)
                  write(iulog,*)'dtime*ch4_prod_tot           = ', dtime*ch4_prod_tot(c)
                  write(iulog,*)'dtime*ch4_oxid_tot           = ', dtime*ch4_oxid_tot(c)
                  write(iulog,*)'dtime*ch4_surf_flux_tot*1000 = ', dtime*&
                       ch4_surf_flux_tot(c)*1000._r8
                  call endrun(msg=' ERROR: Methane conservation error, allowlakeprod'//&
                       errMsg(sourcefile, __LINE__))
               end if
            end if

         end do
      end if

      ! Now average up to gridcell for fluxes
      call c2g( bounds, &
           ch4_oxid_tot(begc:endc), ch4co2f(begg:endg),        &
           c2l_scale_type= 'unity', l2g_scale_type='unity' )

      call c2g( bounds, &
           ch4_prod_tot(begc:endc), ch4prodg(begg:endg),       &
           c2l_scale_type= 'unity', l2g_scale_type='unity' )

      call c2g( bounds, &
           nem_col(begc:endc), nem_grc(begg:endg),               &
           c2l_scale_type= 'unity', l2g_scale_type='unity' )

      ch4_first_time(begc:endc) = .false.

    end associate

  end subroutine ch4

  !-----------------------------------------------------------------------
  subroutine ch4_prod (bounds, num_methc, filter_methc, num_methp, &
       filter_methp, rr, jwt, sat, lake, &
       soilstate_inst, temperature_inst, waterstatebulk_inst, &
       soilbiogeochem_carbonflux_inst, soilbiogeochem_nitrogenflux_inst, &
       ch4_inst)
    !
    ! !DESCRIPTION:
    ! Production is done below the water table, based on CN heterotrophic respiration.
    ! O2 is consumed by roots & by heterotrophic aerobes.
    ! Production is done separately for sat & unsat, and is adjusted for temperature, seasonal inundation,
    ! pH (optional), & redox lag factor.
    !
    ! !USES:
    use ch4varcon          , only: usephfact, anoxicmicrosites, ch4rmcnlim
    use clm_varctl         , only: anoxia
    use clm_varpar         , only: nlevdecomp, nlevdecomp_full
    use CNSharedParamsMod  , only: nlev_soildecomp_standard
    use pftconMod          , only: noveg
    !
    ! !ARGUMENTS:
    type(bounds_type)                      , intent(in)    :: bounds              
    integer                                , intent(in)    :: num_methc           ! number of column soil points in column filter
    integer                                , intent(in)    :: filter_methc(:)     ! column filter for soil points
    integer                                , intent(in)    :: num_methp           ! number of soil points in patch filter
    integer                                , intent(in)    :: filter_methp(:)     ! patch filter for soil points
    real(r8)                               , intent(in)    :: rr ( bounds%begp: ) ! root respiration (fine root MR + total root GR) (gC/m2/s)
    integer                                , intent(in)    :: jwt( bounds%begc: ) ! index of the soil layer right above the water table (-) [col]
    integer                                , intent(in)    :: sat                 ! 0 = unsaturated; 1 = saturated
    logical                                , intent(in)    :: lake                ! function called with lake filter
    type(soilstate_type)                   , intent(inout) :: soilstate_inst
    type(temperature_type)                 , intent(in)    :: temperature_inst
    type(waterstatebulk_type)                  , intent(in)    :: waterstatebulk_inst
    type(soilbiogeochem_carbonflux_type)   , intent(in)    :: soilbiogeochem_carbonflux_inst
    type(soilbiogeochem_nitrogenflux_type) , intent(in)    :: soilbiogeochem_nitrogenflux_inst
    type(ch4_type)                         , intent(inout) :: ch4_inst
    !
    ! !LOCAL VARIABLES:
    integer  :: p,c,j,g          ! indices
    integer  :: fc               ! column index
    integer  :: fp               ! PATCH index
    real(r8) :: dtime
    real(r8) :: base_decomp      ! base rate (mol/m2/s)
    real(r8) :: q10lake          ! For now, take to be the same as q10ch4 * 1.5.
    real(r8) :: q10lakebase      ! (K) base temperature for lake CH4 production
    real(r8) :: partition_z
    real(r8) :: mino2lim         ! minimum anaerobic decomposition rate as a fraction of potential aerobic rate
    real(r8) :: q10ch4           ! additional Q10 for methane production ABOVE the soil decomposition temperature relationship  
    real(r8) :: q10ch4base       ! temperature at which the effective f_ch4 actually equals the constant f_ch4
    real(r8) :: f_ch4            ! ratio of CH4 production to total C mineralization
    real(r8) :: rootlitfrac      ! Fraction of soil organic matter associated with roots
    real(r8) :: cnscalefactor    ! scale factor on CN decomposition for assigning methane flux
    real(r8) :: lake_decomp_fact ! Base decomposition rate (1/s) at 25C

    ! added by Lei Meng to account for pH influence of CH4 production 
    real(r8) :: pHmax 
    real(r8) :: pHmin 
    real(r8) :: pH_fact_ch4      ! pH factor in methane production

    ! Factors for methanogen temperature dependence being greater than soil aerobes
    real(r8)            :: f_ch4_adj                      ! Adjusted f_ch4
    real(r8)            :: t_fact_ch4                     ! Temperature factor calculated using additional Q10
    ! O2 limitation on decomposition and methanogenesis
    real(r8)            :: seasonalfin                    ! finundated in excess of respiration-weighted annual average
    real(r8)            :: oxinhib                        ! inhibition of methane production by oxygen (m^3/mol)

    ! For calculating column average (rootfrac(p,j)*rr(p,j))
    real(r8) :: rr_vr(bounds%begc:bounds%endc, 1:nlevsoi) ! vertically resolved column-mean root respiration (g C/m^2/s)
    real(r8), pointer :: ch4_prod_depth(:,:)              ! backwards compatibility
    real(r8), pointer :: o2_decomp_depth(:,:)             ! backwards compatibility
    real(r8), pointer :: co2_decomp_depth(:,:)            ! backwards compatibility
    real(r8), pointer :: conc_o2(:,:)                     ! backwards compatibility

    character(len=32) :: subname='ch4_prod' ! subroutine name
    !-----------------------------------------------------------------------

    ! Enforce expected array sizes
    SHR_ASSERT_ALL((ubound(rr) == (/bounds%endp/)), errMsg(sourcefile, __LINE__))
    SHR_ASSERT_ALL((ubound(jwt) == (/bounds%endc/)), errMsg(sourcefile, __LINE__))

    associate(                                                                    & 
         wtcol          =>    patch%wtcol                                         , & ! Input:  [real(r8) (:)    ]  weight (relative to column)                       
         dz             =>    col%dz                                            , & ! Input:  [real(r8) (:,:)  ]  layer thickness (m)  (-nlevsno+1:nlevsoi)       
         z              =>    col%z                                             , & ! Input:  [real(r8) (:,:)  ]  layer depth (m) (-nlevsno+1:nlevsoi)            
         zi             =>    col%zi                                            , & ! Input:  [real(r8) (:,:)  ]  interface level below a "z" level (m)           

         t_soisno       =>    temperature_inst%t_soisno_col                     , & ! Input:  [real(r8) (:,:)  ]  soil temperature (Kelvin)  (-nlevsno+1:nlevsoi) 

         h2osoi_vol     =>    waterstatebulk_inst%h2osoi_vol_col                    , & ! Input:  [real(r8) (:,:)  ]  volumetric soil water (0<=h2osoi_vol<=watsat) [m3/m3]

         watsat         =>    soilstate_inst%watsat_col                         , & ! Input:  [real(r8) (:,:)  ]  volumetric soil water at saturation (porosity)  
         crootfr        =>    soilstate_inst%crootfr_patch                      , & ! Input:  [real(r8) (:,:)  ]  fraction of roots for carbon in each soil layer  (nlevsoi) 
         rootfr_col     =>    soilstate_inst%rootfr_col                         , & ! Input:  [real(r8) (:,:)  ]  fraction of roots in each soil layer  (nlevsoi) 

         somhr          =>    soilbiogeochem_carbonflux_inst%somhr_col          , & ! Input:  [real(r8) (:)    ]  (gC/m2/s) soil organic matter heterotrophic respiration
         lithr          =>    soilbiogeochem_carbonflux_inst%lithr_col          , & ! Input:  [real(r8) (:)    ]  (gC/m2/s) litter heterotrophic respiration        
         hr_vr          =>    soilbiogeochem_carbonflux_inst%hr_vr_col          , & ! Input:  [real(r8) (:,:)  ]  total vertically-resolved het. resp. from decomposing C pools (gC/m3/s)
         o_scalar       =>    soilbiogeochem_carbonflux_inst%o_scalar_col       , & ! Input:  [real(r8) (:,:)  ]  fraction by which decomposition is limited by anoxia
         fphr           =>    soilbiogeochem_carbonflux_inst%fphr_col           , & ! Input:  [real(r8) (:,:)  ]  fraction of potential heterotrophic respiration 

         pot_f_nit_vr   =>    soilbiogeochem_nitrogenflux_inst%pot_f_nit_vr_col , & ! Input:  [real(r8) (:,:)  ]  (gN/m3/s) potential soil nitrification flux     

         finundated     =>    ch4_inst%finundated_col                           , & ! Input:  [real(r8) (:)    ]  fractional inundated area in soil column           
         pH             =>    ch4_inst%pH_col                                   , & ! Input:  [real(r8) (:)    ]  soil water pH                                     
         lake_soilc     =>    ch4_inst%lake_soilc_col                           , & ! Input:  [real(r8) (:,:)  ]  total soil organic matter found in level (g C / m^3) (nlevsoi)
         annavg_finrw   =>    ch4_inst%annavg_finrw_col                         , & ! Input:  [real(r8) (:)    ]  respiration-weighted annual average of finundated 
         finundated_lag =>    ch4_inst%finundated_lag_col                       , & ! Input:  [real(r8) (:)    ]  time-lagged fractional inundated area             
         layer_sat_lag  =>    ch4_inst%layer_sat_lag_col                        , & ! Input:  [real(r8) (: ,:) ]  Lagged saturation status of soil layer in the unsaturated zone (1 = sat)
         sif            =>    ch4_inst%sif_col                                    & ! Output: [real(r8) (:)    ]  (unitless) ratio applied to sat. prod. to account for seasonal inundation
         )

      if (sat == 0) then                                    ! unsaturated
         conc_o2          => ch4_inst%conc_o2_unsat_col          ! Input:  [real(r8) (:,:)]  O2 conc in each soil layer (mol/m3) (nlevsoi)   
         ch4_prod_depth   => ch4_inst%ch4_prod_depth_unsat_col   ! Output: [real(r8) (:,:)]  production of CH4 in each soil layer (nlevsoi) (mol/m3/s)
         o2_decomp_depth  => ch4_inst%o2_decomp_depth_unsat_col  ! Output: [real(r8) (:,:)]  O2 consumption during decomposition in each soil layer (nlevsoi) (mol/m3/s)
         co2_decomp_depth => ch4_inst%co2_decomp_depth_unsat_col ! Output: [real(r8) (:,:)]  CO2 production during decomposition in each soil layer (nlevsoi) (mol/m3/s)
      else                                                  ! saturated
         conc_o2          => ch4_inst%conc_o2_sat_col            ! Input:  [real(r8) (:,:)]  O2 conc in each soil layer (mol/m3) (nlevsoi)   
         ch4_prod_depth   => ch4_inst%ch4_prod_depth_sat_col     ! Output: [real(r8) (:,:)]  production of CH4 in each soil layer (nlevsoi) (mol/m3/s)
         o2_decomp_depth  => ch4_inst%o2_decomp_depth_sat_col    ! Output: [real(r8) (:,:)]  O2 consumption during decomposition in each soil layer (nlevsoi) (mol/m3/s)
         co2_decomp_depth => ch4_inst%co2_decomp_depth_sat_col   ! Output: [real(r8) (:,:)]  CO2 production during decomposition in each soil layer (nlevsoi) (mol/m3/s)
      endif

      dtime = get_step_size()

      q10ch4           = params_inst%q10ch4
      q10ch4base       = params_inst%q10ch4base
      f_ch4            = params_inst%f_ch4
      rootlitfrac      = params_inst%rootlitfrac
      cnscalefactor    = params_inst%cnscalefactor
      lake_decomp_fact = params_inst%lake_decomp_fact
      pHmax            = params_inst%pHmax
      pHmin            = params_inst%pHmin
      oxinhib          = params_inst%oxinhib
      q10lakebase      = params_inst%q10lakebase

      ! Shared constant with other modules
      mino2lim = CNParamsShareInst%mino2lim

      q10lake = q10ch4 * 1.5_r8

      ! PATCH loop to calculate vertically resolved column-averaged root respiration
      if (.not. lake) then
         rr_vr(bounds%begc:bounds%endc,:) = nan

         do fp = 1, num_methc
            c = filter_methc(fp)
            rr_vr(c,:) = 0.0_r8
         end do
         do j=1,nlevsoi
            do fp = 1, num_methp
               p = filter_methp(fp)
               c = patch%column(p)

               if (wtcol(p) > 0._r8 .and. patch%itype(p) /= noveg) then
                  rr_vr(c,j) = rr_vr(c,j) + rr(p)*crootfr(p,j)*wtcol(p)
               end if
            end do
         end do
      end if

      partition_z = 1._r8
      base_decomp = 0.0_r8

      ! column loop to partition decomposition_rate into each soil layer
      do j=1,nlevsoi
         do fc = 1, num_methc
            c = filter_methc (fc)

            if (.not. lake) then

               if (use_cn) then
                  ! Use soil heterotrophic respiration (based on Wania)
                  base_decomp = (somhr(c)+lithr(c)) / catomw
                  ! Convert from gC to molC
                  ! Multiply base_decomp by factor accounting for lower carbon stock in seasonally inundated areas than
                  ! if it were inundated all year.
                  ! This is to reduce emissions in seasonally inundated zones, because the eq.
                  ! C-flux will be less than predicted by a non-O2-lim model
                  if (sat == 1) then
                     sif(c) = 1._r8
                     if (.not. anoxia) then
                        if (annavg_finrw(c) /= spval) then
                           seasonalfin = max(finundated(c)-annavg_finrw(c), 0._r8)
                           if (seasonalfin > 0._r8) then
                              sif(c) = (annavg_finrw(c) + mino2lim*seasonalfin) / finundated(c)
                              base_decomp = base_decomp * sif(c)
                           end if
                        end if
                     end if ! anoxia
                  end if
               else
                  call endrun(msg=' ERROR: No source for decomp rate in CH4Prod.'//&
                       ' CH4 model currently requires CN.'//errMsg(sourcefile, __LINE__))
               end if ! use_cn

               ! For sensitivity studies
               base_decomp = base_decomp * cnscalefactor

            else !lake

               base_decomp = lake_decomp_fact * lake_soilc(c,j) * dz(c,j) * &
                    q10lake**( (t_soisno(c,j)-q10lakebase)/10._r8) / catomw
               ! convert from g C to mol C
            end if

            ! For all landunits, prevent production or oxygen consumption when soil is at or below freezing.
            ! If using VERTSOILC, it is OK to use base_decomp as given because liquid water stress will limit decomp.
            if (t_soisno(c,j) <= tfrz .and. (nlevdecomp == 1 .or. lake)) base_decomp = 0._r8

            ! depth dependence of production either from rootfr or decomp model
            if (.not. lake) then ! use default rootfr, averaged to the column level in the ch4 driver, or vert HR
               if (nlevdecomp == 1) then ! not VERTSOILC
                  if (j <= nlev_soildecomp_standard) then  ! Top 5 levels are also used in the CLM code for establishing temperature
                     ! and moisture constraints on SOM activity
                     partition_z = rootfr_col(c,j)*rootlitfrac + (1._r8 - rootlitfrac)*dz(c,j)/zi(c,nlev_soildecomp_standard)
                  else
                     partition_z = rootfr_col(c,j)*rootlitfrac
                  end if
               else
                  if ( (somhr(c) + lithr(c)) > 0._r8) then
                     partition_z = hr_vr(c,j) * dz(c,j) / (somhr(c) + lithr(c))
                  else
                     partition_z = 1._r8
                  end if
               end if
            else ! lake
               partition_z = 1._r8
            endif

            ! Adjust f_ch4 to account for the fact that methanogens may have a higher Q10 than aerobic decomposers.
            ! Note this is crude and should ideally be applied to all anaerobic decomposition rather than just the
            ! f_ch4.
            f_ch4_adj = 1.0_r8
            if (.not. lake) then
               t_fact_ch4 = q10ch4**((t_soisno(c,j) - q10ch4base)/10._r8)
               ! Adjust f_ch4 by the ratio
               f_ch4_adj = f_ch4 * t_fact_ch4

               ! Remove CN nitrogen limitation, as methanogenesis is not N limited.
               ! Also remove (low) moisture limitation
               if (ch4rmcnlim) then
                  if (j > nlevdecomp) then
                     if (fphr(c,1) > 0._r8) then
                        f_ch4_adj = f_ch4_adj / fphr(c,1)
                     end if
                  else ! j == 1 or VERTSOILC
                     if (fphr(c,j) > 0._r8) then
                        f_ch4_adj = f_ch4_adj / fphr(c,j)
                     end if
                  end if
               end if

            else ! lake
               f_ch4_adj = 0.5_r8 ! For lakes assume no redox limitation. Production only depends on temp, soil C, and
               ! lifetime parameter.
            end if

            ! If switched on, use pH factor for production based on spatial pH data defined in surface data.
            if (.not. lake .and. usephfact .and. pH(c) >  pHmin .and.pH(c) <  pHmax) then
               pH_fact_ch4 = 10._r8**(-0.2235_r8*pH(c)*pH(c) + 2.7727_r8*pH(c) - 8.6_r8)
               ! fitted function using data from Dunfield et al. 1993  
               ! Strictly less than one, with optimum at 6.5
               ! From Lei Meng
               f_ch4_adj = f_ch4_adj * pH_fact_ch4
            else
               ! if no data, then no pH effects
            end if

            ! Redox factor
            if ( (.not. lake) .and. sat == 1 .and. finundated_lag(c) < finundated(c)) then
               f_ch4_adj = f_ch4_adj * finundated_lag(c) / finundated(c)
            else if (sat == 0 .and. j > jwt(c)) then ! Assume lag in decay of alternative electron acceptors vertically
               f_ch4_adj = f_ch4_adj * layer_sat_lag(c,j)
            end if
            ! Alternative electron acceptors will be consumed first after soil is inundated.

            f_ch4_adj = min(f_ch4_adj, 0.5_r8)
            ! Must be less than 0.5 because otherwise the actual implied aerobic respiration would be negative.
            ! The total of aer. respiration + methanogenesis must remain equal to the SOMHR calculated in CN,
            ! so that the NEE is sensible. Even perfectly anaerobic conditions with no alternative
            ! electron acceptors would predict no more than 0.5 b/c some oxygen is present in organic matter.
            ! e.g. 2CH2O --> CH4 + CO2.


            ! Decomposition uses 1 mol O2 per mol CO2 produced (happens below WT also, to deplete O2 below WT)
            ! o2_decomp_depth is the demand in the absense of O2 supply limitation, in addition to autotrophic respiration.
            ! Competition will be done in ch4_oxid

            o2_decomp_depth(c,j) = base_decomp * partition_z / dz (c,j)
            if (anoxia) then
               ! Divide off o_scalar to use potential O2-unlimited HR to represent aerobe demand for oxygen competition
               if (.not. lake .and. j > nlevdecomp) then
                  if (o_scalar(c,1) > 0._r8) then
                     o2_decomp_depth(c,j) = o2_decomp_depth(c,j) / o_scalar(c,1)
                  end if
               else if (.not. lake) then ! j == 1 or VERTSOILC
                  if (o_scalar(c,j) > 0._r8) then
                     o2_decomp_depth(c,j) = o2_decomp_depth(c,j) / o_scalar(c,j)
                  end if
               end if
            end if ! anoxia

            ! Add root respiration
            if (.not. lake) then
               o2_decomp_depth(c,j) = o2_decomp_depth(c,j) + rr_vr(c,j)/catomw/dz(c,j) ! mol/m^3/s
               ! g C/m2/s ! gC/mol O2 ! m
            end if

            ! Add oxygen demand for nitrification
            if (use_nitrif_denitrif) then
               if (.not. lake .and. j<= nlevdecomp_full ) then
                  o2_decomp_depth(c,j) = o2_decomp_depth(c,j) + pot_f_nit_vr(c,j) * 2.0_r8/14.0_r8
                  ! g N/m^3/s           mol O2 / g N
               end if
            end if

            if (j  >  jwt(c)) then ! Below the water table so anaerobic CH4 production can occur
               ! partition decomposition to layer
               ! turn into per volume-total by dz
               ch4_prod_depth(c,j) = f_ch4_adj * base_decomp * partition_z / dz (c,j)! [mol/m3-total/s]
            else ! Above the WT
               if (anoxicmicrosites) then
                  ch4_prod_depth(c,j) = f_ch4_adj * base_decomp * partition_z / dz (c,j) &
                       / (1._r8 + oxinhib*conc_o2(c,j))
               else
                  ch4_prod_depth(c,j) = 0._r8 ! [mol/m3 total/s]
               endif ! anoxicmicrosites
            endif ! WT

         end do ! fc
      end do ! nlevsoi

    end associate

  end subroutine ch4_prod

  !-----------------------------------------------------------------------
  subroutine ch4_oxid (bounds, &
       num_methc, filter_methc, &
       jwt, sat, lake, &
       waterstatebulk_inst, soilstate_inst, temperature_inst, ch4_inst)
    !
    ! !DESCRIPTION:
    ! Oxidation is based on double Michaelis-Mentin kinetics, and is adjusted for low soil moisture.
    ! Oxidation will be limited by available oxygen in ch4_tran.
    
    ! !USES:
    use clm_time_manager, only : get_step_size
    !
    ! !ARGUMENTS:
    type(bounds_type)      , intent(in) :: bounds    
    integer                , intent(in) :: num_methc           ! number of column soil points in column filter
    integer                , intent(in) :: filter_methc(:)     ! column filter for soil points
    integer                , intent(in) :: jwt( bounds%begc: ) ! index of the soil layer right above the water table (-) [col]
    integer                , intent(in) :: sat                 ! 0 = unsaturated; 1 = saturated
    logical                , intent(in) :: lake                ! function called with lake filter
    type(waterstatebulk_type)  , intent(in) :: waterstatebulk_inst
    type(soilstate_type)   , intent(in) :: soilstate_inst
    type(temperature_type) , intent(in) :: temperature_inst
    type(ch4_type)         , intent(in) :: ch4_inst
    !
    ! !LOCAL VARIABLES:
    integer :: c,j                            ! indices
    integer :: fc                             ! column index
    real(r8) :: dtime                         ! land model time step (sec)
    real(r8):: t0                             ! Base temperature for Q10
    real(r8):: porevol                        ! air-filled volume ratio to total soil volume
    real(r8):: h2osoi_vol_min                 ! h2osoi_vol restricted to be below watsat
    real(r8):: conc_ch4_rel                   ! concentration with respect to water volume (mol/m^3 water)
    real(r8):: conc_o2_rel                    ! concentration with respect to water volume (mol/m^3 water)
    real(r8):: oxid_a                         ! Oxidation predicted by method A (temperature & enzyme limited) (mol CH4/m3/s)
    real(r8):: smp_fact                       ! factor for reduction based on soil moisture (unitless)
    real(r8):: porewatfrac                    ! fraction of soil pore space that is filled with water
    real(r8):: k_h_cc, k_h_inv                ! see functions below for description
    real(r8):: k_m_eff                        ! effective k_m
    real(r8):: vmax_eff                       ! effective vmax
                                              ! ch4 oxidation parameters
    real(r8) :: vmax_ch4_oxid                 ! oxidation rate constant (= 45.e-6_r8 * 1000._r8 / 3600._r8) [mol/m3-w/s];
    real(r8) :: k_m 			      ! Michaelis-Menten oxidation rate constant for CH4 concentration 
    real(r8) :: q10_ch4oxid                   ! Q10 oxidation constant
    real(r8) :: smp_crit                      ! Critical soil moisture potential
    real(r8) :: k_m_o2                        ! Michaelis-Menten oxidation rate constant for O2 concentration
    real(r8) :: k_m_unsat                     ! Michaelis-Menten oxidation rate constant for CH4 concentration
    real(r8) :: vmax_oxid_unsat               ! (= 45.e-6_r8 * 1000._r8 / 3600._r8 / 10._r8) [mol/m3-w/s]   
    !
    real(r8), pointer :: ch4_oxid_depth(:,:)  
    real(r8), pointer :: o2_oxid_depth(:,:)   
    real(r8), pointer :: co2_oxid_depth(:,:)  
    real(r8), pointer :: o2_decomp_depth(:,:) 
    real(r8), pointer :: conc_o2(:,:)         
    real(r8), pointer :: conc_ch4(:,:)        
    !-----------------------------------------------------------------------

    ! Enforce expected array sizes
    SHR_ASSERT_ALL((ubound(jwt) == (/bounds%endc/)), errMsg(sourcefile, __LINE__))

    associate(                                          & 
         h2osoi_vol => waterstatebulk_inst%h2osoi_vol_col , & ! Input:  [real(r8) (:,:)  ]  volumetric soil water (0<=h2osoi_vol<=watsat) [m3/m3]

         smp_l      => soilstate_inst%smp_l_col       , & ! Input:  [real(r8) (: ,:) ]  soil matrix potential [mm]                      
         watsat     => soilstate_inst%watsat_col      , & ! Input:  [real(r8) (:,:)  ]  volumetric soil water at saturation (porosity)  

         t_soisno   => temperature_inst%t_soisno_col    & ! Input:  [real(r8) (:,:)  ]  soil temperature (Kelvin)  (-nlevsno+1:nlevsoi) 
         )

      if (sat == 0) then                                   ! unsaturated
         ch4_oxid_depth   => ch4_inst%ch4_oxid_depth_unsat_col  ! Output: [real(r8) (:,:)]  CH4 consumption rate via oxidation in each soil layer (mol/m3/s) (nlevsoi)
         o2_oxid_depth    => ch4_inst%o2_oxid_depth_unsat_col   ! Output: [real(r8) (:,:)]  O2 consumption rate via oxidation in each soil layer (mol/m3/s) (nlevsoi)
         co2_oxid_depth   => ch4_inst%co2_oxid_depth_unsat_col  ! Output: [real(r8) (:,:)]  CO2 production rate via oxidation in each soil layer (mol/m3/s) (nlevsoi)
         conc_ch4         => ch4_inst%conc_ch4_unsat_col        ! Input:  [real(r8) (:,:)]  CH4 conc in each soil layer (mol/m3) (nlevsoi)  
         conc_o2          => ch4_inst%conc_o2_unsat_col         ! Input:  [real(r8) (:,:)]  O2 conc in each soil layer (mol/m3) (nlevsoi)   
         o2_decomp_depth  => ch4_inst%o2_decomp_depth_unsat_col ! Output: [real(r8) (:,:)]  O2 consumption during decomposition in each soil layer (nlevsoi) (mol/m3/s)
      else                                                 ! saturated
         ch4_oxid_depth   => ch4_inst%ch4_oxid_depth_sat_col    ! Output: [real(r8) (:,:)]  CH4 consumption rate via oxidation in each soil layer (mol/m3/s) (nlevsoi)
         o2_oxid_depth    => ch4_inst%o2_oxid_depth_sat_col     ! Output: [real(r8) (:,:)]  O2 consumption rate via oxidation in each soil layer (mol/m3/s) (nlevsoi)
         co2_oxid_depth   => ch4_inst%co2_oxid_depth_sat_col    ! Output: [real(r8) (:,:)]  CO2 production rate via oxidation in each soil layer (mol/m3/s) (nlevsoi)
         conc_ch4         => ch4_inst%conc_ch4_sat_col          ! Input:  [real(r8) (:,:)]  CH4 conc in each soil layer (mol/m3) (nlevsoi)  
         conc_o2          => ch4_inst%conc_o2_sat_col           ! Input:  [real(r8) (:,:)]  O2 conc in each soil layer (mol/m3) (nlevsoi)   
         o2_decomp_depth  => ch4_inst%o2_decomp_depth_sat_col   ! Output: [real(r8) (:,:)]  O2 consumption during decomposition in each soil layer (nlevsoi) (mol/m3/s)
      endif

      ! Get land model time step
      dtime = get_step_size()

      ! Set oxidation parameters
      vmax_ch4_oxid   = params_inst%vmax_ch4_oxid
      k_m             = params_inst%k_m
      q10_ch4oxid     = params_inst%q10_ch4oxid
      smp_crit        = params_inst%smp_crit
      k_m_o2          = params_inst%k_m_o2
      k_m_unsat       = params_inst%k_m_unsat
      vmax_oxid_unsat = params_inst%vmax_oxid_unsat

      t0 = tfrz + 12._r8 ! Walter, for Michigan site where the 45 M/h comes from

      ! Loop to determine oxidation in each layer
      do j=1,nlevsoi
         do fc = 1, num_methc
            c = filter_methc(fc)

            if (sat == 1 .or. j > jwt(c)) then
               ! Literature (e.g. Bender & Conrad, 1992) suggests lower k_m and vmax for high-CH4-affinity methanotrophs in
               ! upland soils consuming ambient methane.
               k_m_eff = k_m
               vmax_eff = vmax_ch4_oxid
            else
               k_m_eff = k_m_unsat
               vmax_eff = vmax_oxid_unsat
            end if

            porevol = max(watsat(c,j) - h2osoi_vol(c,j), 0._r8)
            h2osoi_vol_min = min(watsat(c,j), h2osoi_vol(c,j))
            if (j <= jwt(c) .and. smp_l(c,j) < 0._r8) then
               smp_fact = exp(-smp_l(c,j)/smp_crit)
               ! Schnell & King, 1996, Figure 3
            else
               smp_fact = 1._r8
            end if

            if (j  <=  jwt(c)) then ! Above the water table
               k_h_inv = exp(-c_h_inv(1) * (1._r8 / t_soisno(c,j) - 1._r8 / kh_tbase) + log (kh_theta(1)))
               k_h_cc = t_soisno(c,j) / k_h_inv * rgasLatm ! (4.21) Wania [(mol/m3w) / (mol/m3g)]
               conc_ch4_rel = conc_ch4(c,j) / (h2osoi_vol_min + porevol/k_h_cc)

               k_h_inv = exp(-c_h_inv(2) * (1._r8 / t_soisno(c,j) - 1._r8 / kh_tbase) + log (kh_theta(2)))
               k_h_cc = t_soisno(c,j) / k_h_inv * rgasLatm ! (4.21) Wania [(mol/m3w) / (mol/m3g)]
               conc_o2_rel  = conc_o2(c,j) / (h2osoi_vol_min + porevol/k_h_cc)
            else
               conc_ch4_rel = conc_ch4(c,j) / watsat(c,j)
               conc_o2_rel  = conc_o2(c,j) / watsat(c,j)
            endif

            oxid_a              = vmax_eff     * h2osoi_vol_min* conc_ch4_rel / (k_m_eff + conc_ch4_rel) &
                                ![mol/m3-t/s]         [mol/m3-w/s]    [m3-w/m3-t]     [mol/m3-w]    [mol/m3-w]  [mol/m3-w]
                 * conc_o2_rel / (k_m_o2 + conc_o2_rel) &
                 * q10_ch4oxid ** ((t_soisno(c,j) - t0) / 10._r8) * smp_fact

            ! For all landunits / levels, prevent oxidation if at or below freezing
            if (t_soisno(c,j) <= tfrz) oxid_a = 0._r8

            ch4_oxid_depth(c,j) = oxid_a
            o2_oxid_depth(c,j) = ch4_oxid_depth(c,j) * 2._r8

         end do
      end do

    end associate
  end subroutine ch4_oxid

  !-----------------------------------------------------------------------
  subroutine ch4_aere (bounds, num_methc, filter_methc, num_methp, filter_methp, &
       annsum_npp, jwt, sat, lake, &
       canopystate_inst, soilstate_inst, temperature_inst, energyflux_inst, &
       waterstatebulk_inst, waterflux_inst, ch4_inst)
    !
    ! !DESCRIPTION:
    ! Arctic c3 grass (which is often present in fens) and all vegetation in inundated areas is assumed to have
    ! some root porosity. Currently, root porosity is allowed to be different for grasses & non-grasses.
    ! CH4 diffuses out and O2 diffuses into the soil.  CH4 is also lossed via transpiration, which is both
    ! included in the "aere" variables and output separately.  In practice this value is small.
    ! By default upland veg. has small 5% porosity but this can be switched to be equal to inundated porosity.

    ! !USES:
    use clm_varcon       , only : rpi
    use clm_time_manager , only : get_step_size
    use pftconMod        , only : nc3_arctic_grass, nc3_nonarctic_grass, nc4_grass, noveg, pftcon
    use ch4varcon        , only : transpirationloss, use_aereoxid_prog
    !
    ! !ARGUMENTS:
    type(bounds_type)           , intent(in)    :: bounds    
    integer                     , intent(in)    :: num_methc           ! number of column soil points in column filter
    integer                     , intent(in)    :: filter_methc(:)     ! column filter for soil points
    integer                     , intent(in)    :: num_methp           ! number of soil points in patch filter
    integer                     , intent(in)    :: filter_methp(:)     ! patch filter for soil points
    real(r8)                    , intent(in)    :: annsum_npp( bounds%begp: ) ! annual sum NPP (gC/m2/yr)
    integer                     , intent(in)    :: jwt( bounds%begc: ) ! index of the soil layer right above the water table (-) [col]
    integer                     , intent(in)    :: sat                 ! 0 = unsaturated; 1 = saturated
    logical                     , intent(in)    :: lake             ! function called with lake filter
    type(canopystate_type)      , intent(in)    :: canopystate_inst
    type(soilstate_type)        , intent(inout) :: soilstate_inst
    type(temperature_type)      , intent(in)    :: temperature_inst
    type(energyflux_type)       , intent(in)    :: energyflux_inst
    type(waterstatebulk_type)       , intent(in)    :: waterstatebulk_inst
    type(waterflux_type)        , intent(in)    :: waterflux_inst
    type(ch4_type)              , intent(inout) :: ch4_inst
    !
    ! !LOCAL VARIABLES:
    integer  :: p,c,g,j                ! indices
    integer  :: fc,fp                  ! soil filter column index
    integer  :: itype                  ! temporary 
    real(r8) :: f_oxid                 ! fraction of CH4 oxidized in oxic zone around roots
    real(r8) :: diffus_aere            ! gas diffusivity through aerenchyma (m^2/s)
    real(r8) :: m_tiller 
    real(r8) :: n_tiller 
    real(r8) :: poros_tiller 
    real(r8) :: rob                    ! root obliquity, e.g. csc of root angle relative to vertical
                                       ! (ratio of root total length to depth)
    real(r8) :: area_tiller            ! cross-sectional area of tillers (m^2/m^2)
    real(r8) :: tranloss               ! loss due to transpiration (mol / m3 /s)
    real(r8) :: aere, aeretran, oxaere ! (mol / m3 /s)
    real(r8) :: k_h_cc, k_h_inv, dtime, oxdiffus, anpp, nppratio, h2osoi_vol_min, conc_ch4_wat
    real(r8) :: aerecond               ! aerenchyma conductance (m/s)
    ! ch4 aerenchyma parameters
    real(r8) :: aereoxid               ! fraction of methane flux entering aerenchyma rhizosphere 
    real(r8) :: scale_factor_aere      ! scale factor on the aerenchyma area for sensitivity tests
    real(r8) :: nongrassporosratio     ! Ratio of root porosity in non-grass to grass, used for aerenchyma transport
    real(r8) :: unsat_aere_ratio       ! Ratio to multiply upland vegetation aerenchyma porosity by compared to inundated systems (= 0.05_r8 / 0.3_r8)
    real(r8) :: porosmin               ! minimum aerenchyma porosity (unitless)(= 0.05_r8)

    real(r8), parameter :: smallnumber = 1.e-12_r8

    real(r8), pointer :: ch4_aere_depth(:,:) 
    real(r8), pointer :: ch4_tran_depth(:,:) 
    real(r8), pointer :: o2_aere_depth(:,:)  
    real(r8), pointer :: co2_aere_depth(:,:) 
    real(r8), pointer :: ch4_oxid_depth(:,:) 
    real(r8), pointer :: ch4_prod_depth(:,:) 
    real(r8), pointer :: conc_o2(:,:)        
    real(r8), pointer :: conc_ch4(:,:)       
    !-----------------------------------------------------------------------

    ! Enforce expected array sizes
    SHR_ASSERT_ALL((ubound(annsum_npp) == (/bounds%endp/)), errMsg(sourcefile, __LINE__))
    SHR_ASSERT_ALL((ubound(jwt) == (/bounds%endc/)), errMsg(sourcefile, __LINE__))

    associate(                                                              & 
         z             =>    col%z                                        , & ! Input:  [real(r8) (:,:)  ]  layer depth (m) (-nlevsno+1:nlevsoi)            
         dz            =>    col%dz                                       , & ! Input:  [real(r8) (:,:)  ]  layer thickness (m)  (-nlevsno+1:nlevsoi)       
         wtcol         =>    patch%wtcol                                    , & ! Input:  [real(r8) (:)    ]  weight (relative to column)                       

         elai          =>    canopystate_inst%elai_patch                  , & ! Input:  [real(r8) (:)    ]  one-sided leaf area index with burying by snow    

         t_soisno      =>    temperature_inst%t_soisno_col                , & ! Input:  [real(r8) (:,:)  ]  soil temperature (Kelvin)  (-nlevsno+1:nlevsoi) 

         watsat        =>    soilstate_inst%watsat_col                    , & ! Input:  [real(r8) (:,:)  ]  volumetric soil water at saturation (porosity)   
         rootr         =>    soilstate_inst%rootr_patch                   , & ! Input:  [real(r8) (:,:)  ]  effective fraction of roots in each soil layer  (nlevgrnd)
         rootfr        =>    soilstate_inst%rootfr_patch                  , & ! Input:  [real(r8) (:,:)  ]  fraction of roots in each soil layer  (nlevsoi) 

         h2osoi_vol    =>    waterstatebulk_inst%h2osoi_vol_col               , & ! Input:  [real(r8) (:,:)  ]  volumetric soil water (0<=h2osoi_vol<=watsat) [m3/m3]

         qflx_tran_veg =>    waterflux_inst%qflx_tran_veg_patch           , & ! Input:  [real(r8) (:)    ]  vegetation transpiration (mm H2O/s) (+ = to atm)  

         canopy_cond   =>    energyflux_inst%canopy_cond_patch            , & ! Input:  [real(r8) (:)    ]  tracer conductance for canopy [m/s]               

         annavg_agnpp  =>    ch4_inst%annavg_agnpp_patch                  , & ! Input:  [real(r8) (:)    ]  (gC/m2/s) annual average aboveground NPP          
         annavg_bgnpp  =>    ch4_inst%annavg_bgnpp_patch                  , & ! Input:  [real(r8) (:)    ]  (gC/m2/s) annual average belowground NPP          
         grnd_ch4_cond =>    ch4_inst%grnd_ch4_cond_patch                 , & ! Input:  [real(r8) (:)    ]  tracer conductance for boundary layer [m/s]       
         c_atm         =>    ch4_inst%c_atm_grc                             & ! Input:  [real(r8) (: ,:) ]  CH4, O2, CO2 atmospheric conc  (mol/m3)         
         )

      if (sat == 0) then                                   ! unsaturated
         ch4_aere_depth   =>  ch4_inst%ch4_aere_depth_unsat_col ! Output: [real(r8) (:,:)]  CH4 loss rate via aerenchyma in each soil layer (mol/m3/s) (nlevsoi)
         ch4_tran_depth   =>  ch4_inst%ch4_tran_depth_unsat_col ! Output: [real(r8) (:,:)]  CH4 loss rate via transpiration in each soil layer (mol/m3/s) (nlevsoi)
         o2_aere_depth    =>  ch4_inst%o2_aere_depth_unsat_col  ! Output: [real(r8) (:,:)]  O2 gain rate via aerenchyma in each soil layer (mol/m3/s) (nlevsoi)
         co2_aere_depth   =>  ch4_inst%co2_aere_depth_unsat_col ! Output: [real(r8) (:,:)]  CO2 loss rate via aerenchyma in each soil layer (mol/m3/s) (nlevsoi)
         conc_ch4         =>  ch4_inst%conc_ch4_unsat_col       ! Input:  [real(r8) (:,:)]  CH4 conc in each soil layer (mol/m3) (nlevsoi)  
         conc_o2          =>  ch4_inst%conc_o2_unsat_col        ! Input:  [real(r8) (:,:)]  O2 conc in each soil layer (mol/m3) (nlevsoi)   
         ch4_oxid_depth   =>  ch4_inst%ch4_oxid_depth_unsat_col ! Input:  [real(r8) (:,:)]  CH4 consumption rate via oxidation in each soil layer (mol/m3/s) (nlevsoi)
         ch4_prod_depth   =>  ch4_inst%ch4_prod_depth_unsat_col ! Input:  [real(r8) (:,:)]  production of CH4 in each soil layer (nlevsoi) (mol/m3/s)
      else                                                 ! saturated
         ch4_aere_depth   =>  ch4_inst%ch4_aere_depth_sat_col   ! Output: [real(r8) (:,:)]  CH4 loss rate via aerenchyma in each soil layer (mol/m3/s) (nlevsoi)
         ch4_tran_depth   =>  ch4_inst%ch4_tran_depth_sat_col   ! Output: [real(r8) (:,:)]  CH4 loss rate via transpiration in each soil layer (mol/m3/s) (nlevsoi)
         o2_aere_depth    =>  ch4_inst%o2_aere_depth_sat_col    ! Output: [real(r8) (:,:)]  O2 gain rate via aerenchyma in each soil layer (mol/m3/s) (nlevsoi)
         co2_aere_depth   =>  ch4_inst%co2_aere_depth_sat_col   ! Output: [real(r8) (:,:)]  CO2 loss rate via aerenchyma in each soil layer (mol/m3/s) (nlevsoi)
         conc_ch4         =>  ch4_inst%conc_ch4_sat_col         ! Input:  [real(r8) (:,:)]  CH4 conc in each soil layer (mol/m3) (nlevsoi)  
         conc_o2          =>  ch4_inst%conc_o2_sat_col          ! Input:  [real(r8) (:,:)]  O2 conc in each soil layer (mol/m3) (nlevsoi)   
         ch4_oxid_depth   =>  ch4_inst%ch4_oxid_depth_sat_col   ! Input:  [real(r8) (:,:)]  CH4 consumption rate via oxidation in each soil layer (mol/m3/s) (nlevsoi)
         ch4_prod_depth   =>  ch4_inst%ch4_prod_depth_sat_col   ! Input:  [real(r8) (:,:)]  production of CH4 in each soil layer (nlevsoi) (mol/m3/s)
      endif

      dtime = get_step_size()

      ! Set aerenchyma parameters
      aereoxid           = params_inst%aereoxid
      scale_factor_aere  = params_inst%scale_factor_aere
      nongrassporosratio = params_inst%nongrassporosratio
      unsat_aere_ratio   = params_inst%unsat_aere_ratio
      porosmin           = params_inst%porosmin	
      rob                = params_inst%rob

      ! Initialize ch4_aere_depth
      do j=1,nlevsoi
         do fc = 1, num_methc
            c = filter_methc (fc)
            ch4_aere_depth(c,j) = 0._r8
            ch4_tran_depth(c,j) = 0._r8
            o2_aere_depth(c,j) = 0._r8
         end do
      end do

      diffus_aere = d_con_g(1,1)*1.e-4_r8  ! for CH4: m^2/s
      ! This parameter is poorly constrained and should be done on a patch-specific basis...

      ! point loop to partition aerenchyma flux into each soil layer
      if (.not. lake) then
         do j=1,nlevsoi
            do fp = 1, num_methp
               p = filter_methp (fp)
               c = patch%column(p)
               g = col%gridcell(c)

               ! Calculate transpiration loss
               if (transpirationloss .and. patch%itype(p) /= noveg) then !allow tloss above WT ! .and. j > jwt(c)) then
                  ! Calculate water concentration
                  h2osoi_vol_min = min(watsat(c,j), h2osoi_vol(c,j))
                  k_h_inv = exp(-c_h_inv(1) * (1._r8 / t_soisno(c,j) - 1._r8 / kh_tbase) + log (kh_theta(1)))
                  k_h_cc = t_soisno(c,j) / k_h_inv * rgasLatm
                  conc_ch4_wat = conc_ch4(c,j) / ( (watsat(c,j)-h2osoi_vol_min)/k_h_cc + h2osoi_vol_min)

                  tranloss = conc_ch4_wat *             rootr(p,j)*qflx_tran_veg(p) / dz(c,j) / 1000._r8
                  ! mol/m3/s    mol/m3                                   mm / s         m           mm/m
                  ! Use rootr here for effective per-layer transpiration, which may not be the same as rootfr
                  tranloss = max(tranloss, 0._r8) ! in case transpiration is pathological
               else
                  tranloss = 0._r8
               end if

               ! Calculate aerenchyma diffusion
               if (j > jwt(c) .and. t_soisno(c,j) > tfrz .and. patch%itype(p) /= noveg) then
                  ! Attn EK: This calculation of aerenchyma properties is very uncertain. Let's check in once all
                  ! the new components are in; if there is any tuning to be done to get a realistic global flux,
                  ! this would probably be the place.  We will have to document clearly in the Tech Note
                  ! any major changes from the Riley et al. 2011 version. (There are a few other minor ones.)

                  anpp = annsum_npp(p) ! g C / m^2/yr
                  anpp = max(anpp, 0._r8) ! NPP can be negative b/c of consumption of storage pools

                  if (annavg_agnpp(p) /= spval .and. annavg_bgnpp(p) /= spval .and. &
                       annavg_agnpp(p) > 0._r8 .and. annavg_bgnpp(p) > 0._r8) then
                     nppratio = annavg_bgnpp(p) / (annavg_agnpp(p) + annavg_bgnpp(p))
                  else
                     nppratio = 0.5_r8
                  end if

                  ! Estimate area of tillers (see Wania thesis)
                  ! m_tiller = anpp * r_leaf_root * lai ! (4.17 Wania)
                  ! m_tiller = 600._r8 * 0.5_r8 * 2._r8  ! used to be 300
                  ! Note: this calculation is based on Arctic graminoids, and should be refined for woody plants, if not
                  ! done on a patch-specific basis.

                  m_tiller = anpp * nppratio * 4._r8  !replace the elai(p) by constant 4 (by Xiyan Xu, 05/2016)

                  n_tiller = m_tiller / 0.22_r8

                  itype = patch%itype(p)
                  if (itype == nc3_arctic_grass .or. pftcon%crop(itype) == 1 .or. &
                       itype == nc3_nonarctic_grass .or. itype == nc4_grass) then
                     poros_tiller = 0.3_r8  ! Colmer 2003
                  else
                     poros_tiller = 0.3_r8 * nongrassporosratio
                  end if

                  if (sat == 0) then
                     poros_tiller = poros_tiller * unsat_aere_ratio
                  end if

                  poros_tiller = max(poros_tiller, porosmin)

                  area_tiller = scale_factor_aere * n_tiller * poros_tiller * rpi * 2.9e-3_r8**2._r8 ! (m2/m2)

                  k_h_inv = exp(-c_h_inv(1) * (1._r8 / t_soisno(c,j) - 1._r8 / kh_tbase) + log (kh_theta(1))) ! (4.12) Wania (L atm/mol)
                  k_h_cc = t_soisno(c,j) / k_h_inv * rgasLatm ! (4.21) Wania [(mol/m3w) / (mol/m3g)]
                  aerecond = area_tiller * rootfr(p,j) * diffus_aere / (z(c,j)*rob)
                  ! Add in boundary layer resistance
                  aerecond = 1._r8 / (1._r8/(aerecond+smallnumber) + 1._r8/(grnd_ch4_cond(p)+smallnumber))

                  aere = aerecond * (conc_ch4(c,j)/watsat(c,j)/k_h_cc - c_atm(g,1)) / dz(c,j) ![mol/m3-total/s]
                  !ZS: Added watsat & Henry's const.
                  aere = max(aere, 0._r8) ! prevent backwards diffusion

                  ! Do oxygen diffusion into layer
                  k_h_inv = exp(-c_h_inv(2) * (1._r8 / t_soisno(c,j) - 1._r8 / kh_tbase) + log (kh_theta(2)))
                  k_h_cc = t_soisno(c,j) / k_h_inv * rgasLatm ! (4.21) Wania [(mol/m3w) / (mol/m3g)]
                  oxdiffus = diffus_aere * d_con_g(2,1) / d_con_g(1,1) ! adjust for O2:CH4 molecular diffusion
                  aerecond = area_tiller * rootfr(p,j) * oxdiffus / (z(c,j)*rob)
                  aerecond = 1._r8 / (1._r8/(aerecond+smallnumber) + 1._r8/(grnd_ch4_cond(p)+smallnumber))
                  oxaere = -aerecond *(conc_o2(c,j)/watsat(c,j)/k_h_cc - c_atm(g,2)) / dz(c,j) ![mol/m3-total/s]
                  oxaere = max(oxaere, 0._r8)
                  ! Diffusion in is positive; prevent backwards diffusion
                  if ( .not. use_aereoxid_prog ) then ! fixed aere oxid proportion; will be done in ch4_tran
                     oxaere = 0._r8
                  end if
               else
                  aere = 0._r8
                  oxaere = 0._r8
               end if ! veg type, below water table, & above freezing

               ! Impose limitation based on available methane during timestep
               ! By imposing the limitation here, don't allow aerenchyma access to methane from other Patches.
               aeretran = min(aere+tranloss, conc_ch4(c,j)/dtime + ch4_prod_depth(c,j))
               ch4_aere_depth (c, j) = ch4_aere_depth(c,j) + aeretran*wtcol(p) ! patch weight in col.
               ch4_tran_depth (c, j) = ch4_tran_depth(c,j) + min(tranloss, aeretran)*wtcol(p)
               o2_aere_depth  (c, j) = o2_aere_depth (c,j) + oxaere*wtcol(p)
            end do ! p filter
         end do ! over levels
      end if ! not lake

    end associate

  end subroutine ch4_aere

  !-----------------------------------------------------------------------
  subroutine ch4_ebul (bounds, &
       num_methc, filter_methc, &
       jwt, sat, lake, &
       atm2lnd_inst, temperature_inst, lakestate_inst, soilstate_inst, waterstatebulk_inst, waterdiagnosticbulk_inst, &
       ch4_inst)
    !
    ! !DESCRIPTION:
    ! Bubbling is based on temperature & pressure dependent solubility (k_h_cc), 
    ! with assumed proportion of bubbles
    ! which are CH4, and assumed early nucleation at vgc_max sat (Wania).
    ! Bubbles are released to the water table surface in ch4_tran.

    ! !USES:
    use clm_time_manager   , only : get_step_size
    use LakeCon           
    !
    ! !ARGUMENTS:
    type(bounds_type)      , intent(in)    :: bounds    
    integer                , intent(in)    :: num_methc           ! number of column soil points in column filter
    integer                , intent(in)    :: filter_methc(:)     ! column filter for soil points
    integer                , intent(in)    :: jwt( bounds%begc: ) ! index of the soil layer right above the water table (-) [col]
    integer                , intent(in)    :: sat                 ! 0 = unsaturated; 1 = saturated
    logical                , intent(in)    :: lake             ! function called with lake filter
    type(atm2lnd_type)     , intent(in)    :: atm2lnd_inst
    type(temperature_type) , intent(in)    :: temperature_inst
    type(lakestate_type)   , intent(in)    :: lakestate_inst 
    type(soilstate_type)   , intent(in)    :: soilstate_inst
    type(waterstatebulk_type)  , intent(in)    :: waterstatebulk_inst
    type(waterdiagnosticbulk_type)  , intent(in)    :: waterdiagnosticbulk_inst
    type(ch4_type)         , intent(inout) :: ch4_inst
    !
    ! !LOCAL VARIABLES:
    integer :: c,j      ! indices
    integer :: fc       ! soil filter column index
    integer :: fp       ! soil filter patch index
    real(r8) :: dtime   ! land model time step (sec)
    real(r8) :: vgc     ! volumetric CH4 content (m3 CH4/m3 pore air)
    real(r8) :: vgc_min ! minimum aqueous CH4 content when ebullition ceases
    real(r8) :: k_h_inv ! 
    real(r8) :: k_h     ! 
    real(r8) :: k_h_cc  ! 
    real(r8) :: pressure! sum atmospheric and hydrostatic pressure
    real(r8) :: bubble_f! CH4 content in gas bubbles (Kellner et al. 2006)
    real(r8) :: ebul_timescale
    real(r8) :: vgc_max   ! ratio of saturation pressure triggering ebullition
    real(r8), pointer :: ch4_ebul_depth(:,:) ! backwards compatibility
    real(r8), pointer :: ch4_ebul_total(:)   ! backwards compatibility
    real(r8), pointer :: conc_ch4(:,:)       ! backwards compatibility
    real(r8), pointer :: ch4_aere_depth(:,:) ! backwards compatibility
    real(r8), pointer :: ch4_oxid_depth(:,:) ! backwards compatibility
    !-----------------------------------------------------------------------

    ! Enforce expected array sizes
    SHR_ASSERT_ALL((ubound(jwt) == (/bounds%endc/)), errMsg(sourcefile, __LINE__))

    associate(                                                      & 
         z            =>    col%z                                 , & ! Input:  [real(r8) (:,:) ]  soil layer depth (m)                            
         dz           =>    col%dz                                , & ! Input:  [real(r8) (:,:) ]  layer thickness (m)  (-nlevsno+1:nlevsoi)       
         zi           =>    col%zi                                , & ! Input:  [real(r8) (:,:) ]  interface level below a "z" level (m)           
         lakedepth    =>    col%lakedepth                         , & ! Input:  [real(r8) (:)   ]  column lake depth (m)                             

         forc_pbot    =>    atm2lnd_inst%forc_pbot_downscaled_col , & ! Input:  [real(r8) (:)   ]  atmospheric pressure (Pa)                         

         t_soisno     =>    temperature_inst%t_soisno_col         , & ! Input:  [real(r8) (:,:) ]  soil temperature (Kelvin)  (-nlevsno+1:nlevsoi) 

         lake_icefrac =>    lakestate_inst%lake_icefrac_col       , & ! Input:  [real(r8) (:,:) ]  mass fraction of lake layer that is frozen      

         watsat       =>    soilstate_inst%watsat_col             , & ! Input:  [real(r8) (:,:) ]  volumetric soil water at saturation (porosity)  

         h2osoi_vol   =>    waterstatebulk_inst%h2osoi_vol_col        , & ! Input:  [real(r8) (:,:) ]  volumetric soil water (0<=h2osoi_vol<=watsat) [m3/m3]
         h2osfc       =>    waterstatebulk_inst%h2osfc_col            , & ! Input:  [real(r8) (:)   ]  surface water (mm)                                
         frac_h2osfc  =>    waterdiagnosticbulk_inst%frac_h2osfc_col         & ! Input:  [real(r8) (:)   ]  fraction of ground covered by surface water (0 to 1)
         )

      if (sat == 0) then                                   ! unsaturated
         ch4_ebul_depth =>    ch4_inst%ch4_ebul_depth_unsat_col ! Output: [real(r8) (:,:)]  CH4 loss rate via ebullition in each soil layer (mol/m3/s) (nlevsoi)
         ch4_ebul_total =>    ch4_inst%ch4_ebul_total_unsat_col ! Output: [real(r8) (:)]  Total column CH4 ebullition (mol/m2/s)            
         conc_ch4       =>    ch4_inst%conc_ch4_unsat_col       ! Output: [real(r8) (:,:)]  CH4 conc in each soil layer (mol/m3) (nlevsoi)  
         ch4_aere_depth =>    ch4_inst%ch4_aere_depth_unsat_col ! Input:  [real(r8) (:,:)]  CH4 loss rate via aerenchyma in each soil layer (mol/m3/s) (nlevsoi)
         ch4_oxid_depth =>    ch4_inst%ch4_oxid_depth_unsat_col ! Input:  [real(r8) (:,:)]  CH4 consumption rate via oxidation in each soil layer (mol/m3/s) (nlevsoi)
      else                                                 ! saturated
         ch4_ebul_depth =>    ch4_inst%ch4_ebul_depth_sat_col   ! Output: [real(r8) (:,:)]  CH4 loss rate via ebullition in each soil layer (mol/m3/s) (nlevsoi)
         ch4_ebul_total =>    ch4_inst%ch4_ebul_total_sat_col   ! Output: [real(r8) (:)]  Total column CH4 ebullition (mol/m2/s)            
         conc_ch4       =>    ch4_inst%conc_ch4_sat_col         ! Output: [real(r8) (:,:)]  CH4 conc in each soil layer (mol/m3) (nlevsoi)  
         ch4_aere_depth =>    ch4_inst%ch4_aere_depth_sat_col   ! Input:  [real(r8) (:,:)]  CH4 loss rate via aerenchyma in each soil layer (mol/m3/s) (nlevsoi)
         ch4_oxid_depth =>    ch4_inst%ch4_oxid_depth_sat_col   ! Input:  [real(r8) (:,:)]  CH4 consumption rate via oxidation in each soil layer (mol/m3/s) (nlevsoi)
      endif

      ! Get land model time step
      dtime = get_step_size()
      vgc_max = params_inst%vgc_max

      bubble_f = 0.57_r8 ! CH4 content in gas bubbles (Kellner et al. 2006)
      vgc_min = vgc_max
      ebul_timescale = dtime ! Allow fast bubbling

      ! column loop to estimate ebullition CH4 flux from each soil layer
      do j=1,nlevsoi
         do fc = 1, num_methc
            c = filter_methc (fc)

            if (j  >  jwt(c) .and. t_soisno(c,j) > tfrz) then ! Ebullition occurs only below the water table

               k_h_inv = exp(-c_h_inv(1) * (1._r8 / t_soisno(c,j) - 1._r8 / kh_tbase) + log (kh_theta(1))) ! (4.12 Wania) (atm.L/mol)
               k_h = 1._r8 / k_h_inv ! (mol/L.atm)
               k_h_cc = t_soisno(c,j) * k_h * rgasLatm ! (4.21) Wania [(mol/m3w) / (mol/m3g)] 

               if (.not. lake) then
                  pressure = forc_pbot(c) + denh2o * grav * (z(c,j)-zi(c,jwt(c))) ! (Pa)
                  if (sat == 1 .and. frac_h2osfc(c) > 0._r8) then ! Add ponding pressure head
                     pressure = pressure + denh2o * grav * h2osfc(c)/1000._r8/frac_h2osfc(c)
                     ! mm     / mm/m
                  end if
               else
                  pressure = forc_pbot(c) + denh2o * grav * (z(c,j) + lakedepth(c))
               end if

               ! Compare partial pressure to ambient pressure.
               vgc = conc_ch4(c,j) / watsat(c,j) / k_h_cc * rgasm * t_soisno(c,j) / pressure
               ! [mol/m3t]      [m3w/m3t]   [m3g/m3w]  [Pa/(mol/m3g)]          [Pa]

               if (vgc > vgc_max * bubble_f) then ! If greater than max value, remove amount down to vgc_min
                  ch4_ebul_depth (c,j) = (vgc - vgc_min * bubble_f) * conc_ch4(c,j) / ebul_timescale
                  ! [mol/m3t/s]                                       [mol/m3t]         [s]
               else
                  ch4_ebul_depth (c,j) = 0._r8
               endif

            else ! above the water table or freezing
               ch4_ebul_depth (c,j) = 0._r8
            endif ! below the water table and not freezing

            ! Prevent ebullition from reaching the surface for frozen lakes
            if (lake .and. lake_icefrac(c,1) > 0.1_r8) ch4_ebul_depth(c,j) = 0._r8

         end do ! fc
      end do ! j

    end associate

  end subroutine ch4_ebul

  !-----------------------------------------------------------------------
  subroutine ch4_tran (bounds, &
       num_methc, filter_methc, &
       jwt, dtime_ch4, sat, lake, &
       soilstate_inst, temperature_inst, waterstatebulk_inst, waterdiagnosticbulk_inst, energyflux_inst, ch4_inst)
    !
    ! !DESCRIPTION:
    ! Solves the reaction & diffusion equation for the timestep.  First "competition" between processes for
    ! CH4 & O2 demand is done.  Then concentrations are apportioned into gas & liquid fractions; only the gas
    ! fraction is considered for diffusion in unsat.  Snow and lake water resistance to diffusion is added as
    ! a bulk term in the ground conductance (which is really a surface layer conductance), but concentrations
    ! are not tracked and oxidation is not allowed inside snow and lake water.
    ! Diffusivity is set based on soil texture and organic matter fraction. A Crank-Nicholson solution is used.
    ! Then CH4 diffusive flux is calculated and consistency is checked.

    ! !USES:
    use clm_time_manager   , only : get_step_size, get_nstep
    use TridiagonalMod     , only : Tridiagonal
    use ch4varcon          , only : ch4frzout, use_aereoxid_prog
    !
    ! !ARGUMENTS:
    type(bounds_type)      , intent(in)    :: bounds    
    integer                , intent(in)    :: num_methc           ! number of column soil points in column filter
    integer                , intent(in)    :: filter_methc(:)     ! column filter for soil points
    integer                , intent(in)    :: jwt( bounds%begc: ) ! index of the soil layer right above the water table (-) [col]
    integer                , intent(in)    :: sat                 ! 0 = unsaturated; 1 = saturated
    logical                , intent(in)    :: lake      ! function called with lake filter
    real(r8)               , intent(in)    :: dtime_ch4           ! time step for ch4 calculations
    type(soilstate_type)   , intent(in)    :: soilstate_inst
    type(temperature_type) , intent(in)    :: temperature_inst
    type(waterstatebulk_type)  , intent(in)    :: waterstatebulk_inst
    type(waterdiagnosticbulk_type)  , intent(in)    :: waterdiagnosticbulk_inst
    type(energyflux_type)  , intent(in)    :: energyflux_inst
    type(ch4_type)         , intent(inout) :: ch4_inst
    !
    ! !LOCAL VARIABLES:
    integer :: c,j,g,p,s,i,ll                                              ! indices
    integer :: fc                                                          ! soil filter column index
    integer :: fp                                                          ! soil filter patch index
    integer  :: jtop(bounds%begc:bounds%endc)                              ! top level at each column
    integer :: iter                                                        ! iteration counter when dtime_ch4 < dtime
    real(r8) :: dtime                                                      ! land model time step (sec)
    real(r8) :: at (bounds%begc:bounds%endc,0:nlevsoi)                     ! "a" vector for tridiagonal matrix
    real(r8) :: bt (bounds%begc:bounds%endc,0:nlevsoi)                     ! "b" vector for tridiagonal matrix
    real(r8) :: ct (bounds%begc:bounds%endc,0:nlevsoi)                     ! "c" vector for tridiagonal matrix
    real(r8) :: rt (bounds%begc:bounds%endc,0:nlevsoi)                     ! "r" vector for tridiagonal solution
    real(r8) :: f_a                                                        ! air-filled fraction of available pore space
    real(r8) :: diffus (bounds%begc:bounds%endc,0:nlevsoi)                 ! diffusivity (m2/s)
    real(r8) :: k_h_inv                                                    ! 1/Henry's Law Constant in Latm/mol
    real(r8) :: k_h_cc(bounds%begc:bounds%endc,0:nlevsoi,ngases)           ! ratio of mol/m3 in liquid to mol/m3 in gas
    real(r8) :: dzj                                                        ! 
    real(r8) :: dp1_zp1 (bounds%begc:bounds%endc,0:nlevsoi)                ! diffusivity/delta_z for next j
    real(r8) :: dm1_zm1 (bounds%begc:bounds%endc,0:nlevsoi)                ! diffusivity/delta_z for previous j
    real(r8) :: t_soisno_c                                                 ! soil temperature (C)  (-nlevsno+1:nlevsoi)
    real(r8) :: eps                                                        ! either epsilon_a or epsilon_w, depending on where in soil, wrt WT
    real(r8) :: deficit                                                    ! mol CH4 /m^2 that must be subtracted from diffusive flux to atm. to make up
    ! for keeping concentrations always above zero
    real(r8) :: conc_ch4_bef(bounds%begc:bounds%endc,1:nlevsoi)            ! concentration at the beginning of the timestep
    real(r8) :: errch4(bounds%begc:bounds%endc)                            ! Error (Mol CH4 /m^2) [+ = too much CH4]
    real(r8) :: conc_ch4_rel(bounds%begc:bounds%endc,0:nlevsoi)            ! Concentration per volume of air or water
    real(r8) :: conc_o2_rel(bounds%begc:bounds%endc,0:nlevsoi)             ! Concentration per volume of air or water
    real(r8) :: conc_ch4_rel_old(bounds%begc:bounds%endc,0:nlevsoi)        ! Concentration during last Crank-Nich. loop
    real(r8) :: h2osoi_vol_min(bounds%begc:bounds%endc,1:nlevsoi)          ! h2osoi_vol restricted to be <= watsat
    real(r8), parameter :: smallnumber = 1.e-12_r8
    real(r8) :: snowdiff                                                   ! snow diffusivity (m^2/s)
    real(r8) :: snowres(bounds%begc:bounds%endc)                           ! Cumulative Snow resistance (s/m). Also includes
    real(r8) :: pondres                                                    ! Additional resistance from ponding, up to pondmx water on top of top soil layer (s/m)
    real(r8) :: pondz                                                      ! Depth of ponding (m)
    real(r8) :: ponddiff                                                   ! Pondwater diffusivity (m^2/s)
    real(r8) :: spec_grnd_cond(bounds%begc:bounds%endc,1:ngases)           ! species grnd conductance (s/m)
    real(r8) :: airfrac                                                    ! air fraction in snow
    real(r8) :: waterfrac                                                  ! water fraction in snow
    real(r8) :: icefrac                                                    ! ice fraction in snow
    real(r8) :: epsilon_t (bounds%begc:bounds%endc,1:nlevsoi,1:ngases)     !
    real(r8) :: epsilon_t_old (bounds%begc:bounds%endc,1:nlevsoi,1:ngases) ! epsilon_t from last time step !Currently deprecated
    real(r8) :: source (bounds%begc:bounds%endc,1:nlevsoi,1:ngases)        ! source
    real(r8) :: source_old (bounds%begc:bounds%endc,1:nlevsoi,1:ngases)    ! source from last time step !Currently deprecated
    real(r8) :: om_frac                                                    ! organic matter fraction
    real(r8) :: o2demand, ch4demand                                        ! mol/m^3/s
    real(r8) :: liqfrac(bounds%begc:bounds%endc, 1:nlevsoi)
    real(r8) :: capthick                                                   ! (mm) min thickness before assuming h2osfc is impermeable
    real(r8) :: satpow                                                     ! exponent on watsat for saturated soil solute diffusion
    real(r8) :: scale_factor_gasdiff                                       ! For sensitivity tests; convection would allow this to be > 1
    real(r8) :: scale_factor_liqdiff                                       ! For sensitivity tests; convection would allow this to be > 1
    real(r8) :: organic_max                                                ! organic matter content (kg/m3) where soil is assumed to act like peat
    real(r8) :: aereoxid                                                   ! fraction of methane flux entering aerenchyma rhizosphere 

    real(r8), pointer :: ch4_prod_depth   (:,:)  
    real(r8), pointer :: ch4_oxid_depth   (:,:)  
    real(r8), pointer :: ch4_aere_depth   (:,:)  
    real(r8), pointer :: ch4_surf_aere    (:)     
    real(r8), pointer :: ch4_ebul_depth   (:,:)  
    real(r8), pointer :: ch4_ebul_total   (:)    
    real(r8), pointer :: ch4_surf_ebul    (:)     
    real(r8), pointer :: ch4_surf_diff    (:)     
    real(r8), pointer :: o2_oxid_depth    (:,:)   
    real(r8), pointer :: o2_decomp_depth  (:,:) 
    real(r8), pointer :: o2_aere_depth    (:,:)   
    real(r8), pointer :: o2stress         (:,:)        
    real(r8), pointer :: ch4stress        (:,:)       
    real(r8), pointer :: co2_decomp_depth (:,:)
    real(r8), pointer :: conc_o2          (:,:)         
    real(r8), pointer :: conc_ch4         (:,:)        

    integer  :: nstep                       ! time step number
    character(len=32) :: subname='ch4_tran' ! subroutine name
    !-----------------------------------------------------------------------

    SHR_ASSERT_ALL((ubound(jwt) == (/bounds%endc/)), errMsg(sourcefile, __LINE__))

    associate(                                                 & 
         z             =>    col%z                           , & ! Input:  [real(r8) (:,:) ]  soil layer depth (m)                            
         dz            =>    col%dz                          , & ! Input:  [real(r8) (:,:) ]  layer thickness (m)  (-nlevsno+1:nlevsoi)       
         zi            =>    col%zi                          , & ! Input:  [real(r8) (:,:) ]  interface level below a "z" level (m)           
         snl           =>    col%snl                         , & ! Input:  [integer  (:)   ]  negative of number of snow layers                  

         bsw           =>    soilstate_inst%bsw_col          , & ! Input:  [real(r8) (:,:) ]  Clapp and Hornberger "b" (nlevgrnd)             
         watsat        =>    soilstate_inst%watsat_col       , & ! Input:  [real(r8) (:,:) ]  volumetric soil water at saturation (porosity)  
         cellorg       =>    soilstate_inst%cellorg_col      , & ! Input:  [real(r8) (:,:) ]  column 3D org (kg/m^3 organic matter) (nlevgrnd)

         t_soisno      =>    temperature_inst%t_soisno_col   , & ! Input:  [real(r8) (:,:) ]  soil temperature (Kelvin)  (-nlevsno+1:nlevsoi) 
         t_grnd        =>    temperature_inst%t_grnd_col     , & ! Input:  [real(r8) (:)   ]  ground temperature (Kelvin)                       
         t_h2osfc      =>    temperature_inst%t_h2osfc_col   , & ! Input:  [real(r8) (:)   ]  surface water temperature               

         frac_h2osfc   =>    waterdiagnosticbulk_inst%frac_h2osfc_col , & ! Input:  [real(r8) (:)   ]  fraction of ground covered by surface water (0 to 1)
         snow_depth    =>    waterdiagnosticbulk_inst%snow_depth_col  , & ! Input:  [real(r8) (:)   ]  snow height (m)                                   
         h2osoi_vol    =>    waterstatebulk_inst%h2osoi_vol_col  , & ! Input:  [real(r8) (:,:) ]  volumetric soil water (0<=h2osoi_vol<=watsat) [m3/m3]
         h2osoi_liq    =>    waterstatebulk_inst%h2osoi_liq_col  , & ! Input:  [real(r8) (:,:) ]  liquid water (kg/m2) [for snow & soil layers]   
         h2osoi_ice    =>    waterstatebulk_inst%h2osoi_ice_col  , & ! Input:  [real(r8) (:,:) ]  ice lens (kg/m2) [for snow & soil layers]       
         h2osfc        =>    waterstatebulk_inst%h2osfc_col      , & ! Input:  [real(r8) (:)   ]  surface water (mm)                                

         c_atm         =>    ch4_inst%c_atm_grc              , & ! Input:  [real(r8) (:,:) ]  CH4, O2, CO2 atmospheric conc  (mol/m3)         

         grnd_ch4_cond =>    ch4_inst%grnd_ch4_cond_col        & ! Output: [real(r8) (:)   ]  tracer conductance for boundary layer [m/s]       
         )

      if (sat == 0) then                                    ! unsaturated
         o2_decomp_depth  => ch4_inst%o2_decomp_depth_unsat_col  ! Output: [real(r8) (:,:) ]  O2 consumption during decomposition in each soil layer (nlevsoi) (mol/m3/s)
         o2stress         => ch4_inst%o2stress_unsat_col         ! Output: [real(r8) (:,:) ]  Ratio of oxygen available to that demanded by roots, aerobes, & methanotrophs (nlevsoi)
         ch4_oxid_depth   => ch4_inst%ch4_oxid_depth_unsat_col   ! Output: [real(r8) (:,:) ]  CH4 consumption rate via oxidation in each soil layer (mol/m3/s) (nlevsoi)
         ch4_prod_depth   => ch4_inst%ch4_prod_depth_unsat_col   ! Output: [real(r8) (:,:) ]  CH4 production rate from methanotrophs (mol/m3/s) (nlevsoi)
         ch4_aere_depth   => ch4_inst%ch4_aere_depth_unsat_col   ! Output: [real(r8) (:,:) ]  CH4 loss rate via aerenchyma in each soil layer (mol/m3/s) (nlevsoi)
         ch4_surf_aere    => ch4_inst%ch4_surf_aere_unsat_col    ! Output: [real(r8) (:)   ]  Total column CH4 aerenchyma (mol/m2/s)            
         ch4_ebul_depth   => ch4_inst%ch4_ebul_depth_unsat_col   ! Output: [real(r8) (:,:) ]  CH4 loss rate via ebullition in each soil layer (mol/m3/s) (nlevsoi)
         ch4_ebul_total   => ch4_inst%ch4_ebul_total_unsat_col   ! Output: [real(r8) (:)   ]  Total column CH4 ebullition (mol/m2/s)            
         ch4_surf_ebul    => ch4_inst%ch4_surf_ebul_unsat_col    ! Output: [real(r8) (:)   ]  CH4 ebullition to atmosphere (mol/m2/s)           
         ch4_surf_diff    => ch4_inst%ch4_surf_diff_unsat_col    ! Output: [real(r8) (:)   ]  CH4 surface flux (mol/m2/s)                       
         o2_oxid_depth    => ch4_inst%o2_oxid_depth_unsat_col    ! Output: [real(r8) (:,:) ]  O2 loss rate via ebullition in each soil layer (mol/m3/s) (nlevsoi)
         o2_aere_depth    => ch4_inst%o2_aere_depth_unsat_col    ! Output: [real(r8) (:,:) ]  O2 gain rate via aerenchyma in each soil layer (mol/m3/s) (nlevsoi)
         ch4stress        => ch4_inst%ch4stress_unsat_col        ! Output: [real(r8) (:,:) ]  Ratio of methane available to the total per-timestep methane sinks (nlevsoi)
         co2_decomp_depth => ch4_inst%co2_decomp_depth_unsat_col ! Output: [real(r8) (:,:) ]  CO2 production during decomposition in each soil layer (nlevsoi) (mol/m3/s)
         conc_ch4         => ch4_inst%conc_ch4_unsat_col         ! Output: [real(r8) (:,:) ]  CH4 conc in each soil layer (mol/m3) (nlevsoi)  
         conc_o2          => ch4_inst%conc_o2_unsat_col          ! Output: [real(r8) (:,:) ]  O2 conc in each soil layer (mol/m3) (nlevsoi)   
      else                                                  ! saturated
         o2_decomp_depth  => ch4_inst%o2_decomp_depth_sat_col    ! Output: [real(r8) (:,:) ]  O2 consumption during decomposition in each soil layer (nlevsoi) (mol/m3/s)
         o2stress         => ch4_inst%o2stress_sat_col           ! Output: [real(r8) (:,:) ]  Ratio of oxygen available to that demanded by roots, aerobes, & methanotrophs (nlevsoi)
         ch4_oxid_depth   => ch4_inst%ch4_oxid_depth_sat_col     ! Output: [real(r8) (:,:) ]  CH4 consumption rate via oxidation in each soil layer (mol/m3/s) (nlevsoi)
         ch4_prod_depth   => ch4_inst%ch4_prod_depth_sat_col     ! Output: [real(r8) (:,:) ]  CH4 production rate from methanotrophs (mol/m3/s) (nlevsoi)
         ch4_aere_depth   => ch4_inst%ch4_aere_depth_sat_col     ! Output: [real(r8) (:,:) ]  CH4 loss rate via aerenchyma in each soil layer (mol/m3/s) (nlevsoi)
         ch4_surf_aere    => ch4_inst%ch4_surf_aere_sat_col      ! Output: [real(r8) (:)   ]  Total column CH4 aerenchyma (mol/m2/s)            
         ch4_ebul_depth   => ch4_inst%ch4_ebul_depth_sat_col     ! Output: [real(r8) (:,:) ]  CH4 loss rate via ebullition in each soil layer (mol/m3/s) (nlevsoi)
         ch4_ebul_total   => ch4_inst%ch4_ebul_total_sat_col     ! Output: [real(r8) (:)   ]  Total column CH4 ebullition (mol/m2/s)            
         ch4_surf_ebul    => ch4_inst%ch4_surf_ebul_sat_col      ! Output: [real(r8) (:)   ]  CH4 ebullition to atmosphere (mol/m2/s)           
         ch4_surf_diff    => ch4_inst%ch4_surf_diff_sat_col      ! Output: [real(r8) (:)   ]  CH4 surface flux (mol/m2/s)                       
         o2_oxid_depth    => ch4_inst%o2_oxid_depth_sat_col      ! Output: [real(r8) (:,:) ]  O2 loss rate via ebullition in each soil layer (mol/m3/s) (nlevsoi)
         o2_aere_depth    => ch4_inst%o2_aere_depth_sat_col      ! Output: [real(r8) (:,:) ]  O2 gain rate via aerenchyma in each soil layer (mol/m3/s) (nlevsoi)
         ch4stress        => ch4_inst%ch4stress_sat_col          ! Output: [real(r8) (:,:) ]  Ratio of methane available to the total per-timestep methane sinks (nlevsoi)
         co2_decomp_depth => ch4_inst%co2_decomp_depth_sat_col   ! Output: [real(r8) (:,:) ]  CO2 production during decomposition in each soil layer (nlevsoi) (mol/m3/s)
         conc_ch4         => ch4_inst%conc_ch4_sat_col           ! Output: [real(r8) (:,:) ]  CH4 conc in each soil layer (mol/m3) (nlevsoi)  
         conc_o2          => ch4_inst%conc_o2_sat_col            ! Output: [real(r8) (:,:) ]  O2 conc in each soil layer (mol/m3) (nlevsoi)   
      endif

      ! Get land model time step
      dtime = get_step_size()
      nstep = get_nstep()

      ! Set transport parameters
      satpow               = params_inst%satpow
      scale_factor_gasdiff = params_inst%scale_factor_gasdiff
      scale_factor_liqdiff = params_inst%scale_factor_liqdiff
      capthick             = params_inst%capthick 
      aereoxid             = params_inst%aereoxid

      ! Set shared constant
      organic_max = CNParamsShareInst%organic_max

      ! Perform competition for oxygen and methane in each soil layer if demands over the course of the timestep
      ! exceed that available. Assign to each process in proportion to the quantity demanded in the absense of
      ! the limitation.
      do j = 1,nlevsoi
         do fc = 1, num_methc
            c = filter_methc (fc)

            o2demand = o2_decomp_depth(c,j) + o2_oxid_depth(c,j) ! o2_decomp_depth includes autotrophic root respiration
            if (o2demand > 0._r8) then
               if ( (conc_o2(c,j) / dtime + o2_aere_depth(c,j)) > o2demand )then
                  o2stress(c,j) = 1._r8
               else
                  o2stress(c,j) = (conc_o2(c,j) / dtime + o2_aere_depth(c,j)) / o2demand
               end if
            else
               o2stress(c,j) = 1._r8
            end if

            ch4demand = ch4_oxid_depth(c,j) + ch4_aere_depth(c,j) + ch4_ebul_depth(c,j)
            if (ch4demand > 0._r8) then
               ch4stress(c,j) = min((conc_ch4(c,j) / dtime + ch4_prod_depth(c,j)) / ch4demand, 1._r8)
            else
               ch4stress(c,j) = 1._r8
            end if

            ! Resolve methane oxidation
            if (o2stress(c,j) < 1._r8 .or. ch4stress(c,j) < 1._r8) then
               if (ch4stress(c,j) <= o2stress(c,j)) then ! methane limited
                  if (o2stress(c,j) < 1._r8) then
                     ! Recalculate oxygen limitation
                     o2demand = o2_decomp_depth(c,j)
                     if (o2demand > 0._r8) then
                        o2stress(c,j) = min( (conc_o2(c,j) / dtime + o2_aere_depth(c,j) - ch4stress(c,j)*o2_oxid_depth(c,j) ) &
                             / o2demand, 1._r8)
                     else
                        o2stress(c,j) = 1._r8
                     end if
                  end if
                  ! Reset oxidation
                  ch4_oxid_depth(c,j) = ch4_oxid_depth(c,j) * ch4stress(c,j)
                  o2_oxid_depth(c,j) = o2_oxid_depth(c,j) * ch4stress(c,j)
               else                                      ! oxygen limited
                  if (ch4stress(c,j) < 1._r8) then
                     ! Recalculate methane limitation
                     ch4demand = ch4_aere_depth(c,j) + ch4_ebul_depth(c,j)
                     if (ch4demand > 0._r8) then
                        ch4stress(c,j) = min( (conc_ch4(c,j) / dtime + ch4_prod_depth(c,j) - &
                             o2stress(c,j)*ch4_oxid_depth(c,j)) / ch4demand, 1._r8)
                     else
                        ch4stress(c,j) = 1._r8
                     end if
                  end if
                  ! Reset oxidation
                  ch4_oxid_depth(c,j) = ch4_oxid_depth(c,j) * o2stress(c,j)
                  o2_oxid_depth(c,j) = o2_oxid_depth(c,j) * o2stress(c,j)
               end if
            end if

            ! Reset non-methanotroph demands
            ch4_aere_depth(c,j) = ch4_aere_depth(c,j) * ch4stress(c,j)
            ch4_ebul_depth(c,j) = ch4_ebul_depth(c,j) * ch4stress(c,j)
            o2_decomp_depth(c,j) = o2_decomp_depth(c,j) * o2stress(c,j)

         end do !c
      end do !j


      ! Accumulate ebullition to place in first layer above water table, or directly to atmosphere
      do j = 1,nlevsoi
         do fc = 1, num_methc
            c = filter_methc (fc)
            if (j == 1) ch4_ebul_total(c) = 0._r8
            ch4_ebul_total(c) = ch4_ebul_total(c) + ch4_ebul_depth(c,j) * dz(c,j)
         enddo
      enddo


      ! Set the Henry's Law coefficients
      do j = 0,nlevsoi
         do fc = 1, num_methc
            c = filter_methc (fc)

            do s=1,2         
               if (j == 0) then
                  k_h_inv = exp(-c_h_inv(s) * (1._r8 / t_grnd(c) - 1._r8 / kh_tbase) + log (kh_theta(s)))
                  ! (4.12) Wania (L atm/mol)
                  k_h_cc(c,j,s) = t_grnd(c) / k_h_inv * rgasLatm ! (4.21) Wania [(mol/m3w) / (mol/m3g)]
               else
                  k_h_inv = exp(-c_h_inv(s) * (1._r8 / t_soisno(c,j) - 1._r8 / kh_tbase) + log (kh_theta(s)))
                  ! (4.12) Wania (L atm/mol)
                  k_h_cc(c,j,s) = t_soisno(c,j) / k_h_inv * rgasLatm ! (4.21) Wania [(mol/m3w) / (mol/m3g)]
               end if
            end do
         end do
      end do


      ! Set the source term for each species (no need to do j=0, since epsilon_t and source not used there)
      ! Note that because of the semi-implicit diffusion and the 30 min timestep combined with explicit
      ! sources, occasionally negative concentration will result. In this case it is brought to zero and the
      ! surface flux is adjusted to conserve. This results in some inaccuracy as compared to a shorter timestep
      ! or iterative solution.
      do j = 1,nlevsoi
         do fc = 1, num_methc
            c = filter_methc (fc)

            if ( .not. use_aereoxid_prog ) then
               ! First remove the CH4 oxidation that occurs at the base of root tissues (aere), and add to oxidation
               ch4_oxid_depth(c,j) = ch4_oxid_depth(c,j) + aereoxid * ch4_aere_depth(c,j)
               ch4_aere_depth(c,j) = ch4_aere_depth(c,j) - aereoxid * ch4_aere_depth(c,j)
            end if ! else oxygen is allowed to diffuse in via aerenchyma

            source(c,j,1) = ch4_prod_depth(c,j) - ch4_oxid_depth(c,j) - &
                 ch4_aere_depth(c,j) - ch4_ebul_depth(c,j) ! [mol/m3-total/s]
            ! aerenchyma added to surface flux below
            ! ebul added to soil depth just above WT
            if (source(c,j,1) + conc_ch4(c,j) / dtime < -1.e-12_r8) then
               write(iulog,*) 'Methane demands exceed methane available. Error in methane competition (mol/m^3/s), c,j:', &
                    source(c,j,1) + conc_ch4(c,j) / dtime, c, j
               g = col%gridcell(c)
               write(iulog,*)'Latdeg,Londeg=',grc%latdeg(g),grc%londeg(g)
               call endrun(msg=' ERROR: Methane demands exceed methane available.'&
                    //errMsg(sourcefile, __LINE__))
            else if (ch4stress(c,j) < 1._r8 .and. source(c,j,1) + conc_ch4(c,j) / dtime > 1.e-12_r8) then
               write(iulog,*) 'Methane limited, yet some left over. Error in methane competition (mol/m^3/s), c,j:', &
                    source(c,j,1) + conc_ch4(c,j) / dtime, c, j
               g = col%gridcell(c)
               write(iulog,*)'Latdeg,Londeg=',grc%latdeg(g),grc%londeg(g)
               call endrun(msg=' ERROR: Methane limited, yet some left over.'//&
                    errMsg(sourcefile, __LINE__))
            end if

            source(c,j,2) = -o2_oxid_depth(c,j) - o2_decomp_depth(c,j) + o2_aere_depth(c,j) ! O2 [mol/m3/s]
            if (source(c,j,2) + conc_o2(c,j) / dtime < -1.e-12_r8) then
               write(iulog,*) 'Oxygen demands exceed oxygen available. Error in oxygen competition (mol/m^3/s), c,j:', &
                    source(c,j,2) + conc_o2(c,j) / dtime, c, j
               g = col%gridcell(c)
               write(iulog,*)'Latdeg,Londeg=',grc%latdeg(g),grc%londeg(g)
               call endrun(msg=' ERROR: Oxygen demands exceed oxygen available.'//&
                    errMsg(sourcefile, __LINE__) )
            else if (o2stress(c,j) < 1._r8 .and. source(c,j,2) + conc_o2(c,j) / dtime > 1.e-12_r8) then
               write(iulog,*) 'Oxygen limited, yet some left over. Error in oxygen competition (mol/m^3/s), c,j:', &
                    source(c,j,2) + conc_o2(c,j) / dtime, c, j
               g = col%gridcell(c)
               write(iulog,*)'Latdeg,Londeg=',grc%latdeg(g),grc%londeg(g)
               call endrun(msg=' ERROR: Oxygen limited, yet some left over.'//errMsg(sourcefile, __LINE__))
            end if

            conc_ch4_bef(c,j) = conc_ch4(c,j) !For Balance Check
         enddo ! fc
      enddo ! j

      ! Accumulate aerenchyma to add directly to atmospheric flux
      do j = 1,nlevsoi
         do fc = 1, num_methc
            c = filter_methc (fc)
            if (j==1) ch4_surf_aere(c) = 0._r8
            ch4_surf_aere(c) = ch4_surf_aere(c) + ch4_aere_depth(c,j) * dz(c,j)
         enddo
      enddo

      ! Add in ebullition to source at depth just above WT
      do fc = 1, num_methc
         c = filter_methc(fc)
         if (jwt(c) /= 0) then
            source(c,jwt(c),1) = source(c,jwt(c),1) + ch4_ebul_total(c)/dz(c,jwt(c))
         endif
      enddo ! fc

      ! Calculate concentration relative to m^3 of air or water: needed for the diffusion
      do j = 0,nlevsoi
         do fc = 1, num_methc
            c = filter_methc (fc)
            g = col%gridcell(c)

            if (j == 0) then
               conc_ch4_rel(c,j) = c_atm(g,1)
               conc_o2_rel(c,j)  = c_atm(g,2)
            else
               h2osoi_vol_min(c,j) = min(watsat(c,j), h2osoi_vol(c,j))
               if (ch4frzout) then
                  liqfrac(c,j) = max(0.05_r8, (h2osoi_liq(c,j)/denh2o+smallnumber)/ &
                       (h2osoi_liq(c,j)/denh2o+h2osoi_ice(c,j)/denice+smallnumber))
               else
                  liqfrac(c,j) = 1._r8
               end if
               if (j <= jwt(c)) then  ! Above the WT
                  do s=1,2
                     epsilon_t(c,j,s) = watsat(c,j)- (1._r8-k_h_cc(c,j,s))*h2osoi_vol_min(c,j)*liqfrac(c,j)
                  end do
                  ! Partition between the liquid and gas phases. The gas phase will drive the diffusion.
               else ! Below the WT
                  do s=1,2
                     epsilon_t(c,j,s) = watsat(c,j)*liqfrac(c,j)
                  end do
               end if
               conc_ch4_rel(c,j) = conc_ch4(c,j)/epsilon_t(c,j,1)
               conc_o2_rel(c,j)  = conc_o2(c,j) /epsilon_t(c,j,2)
            end if
         end do
      end do


      ! Loop over species
      do s = 1, 2 ! 1=CH4; 2=O2; 3=CO2


         ! Adjust the grnd_ch4_cond to keep it positive, and add the snow resistance & pond resistance
         do j = -nlevsno + 1,0
            do fc = 1, num_methc
               c = filter_methc (fc)

               if (j == -nlevsno + 1) then
                  if (grnd_ch4_cond(c) < smallnumber .and. s==1) grnd_ch4_cond(c) = smallnumber
                  ! Needed to prevent overflow when ground is frozen, e.g. for lakes
                  snowres(c) = 0._r8
               end if

               ! Add snow resistance
               if (j >= snl(c) + 1) then
                  t_soisno_c = t_soisno(c,j) - tfrz
                  icefrac = h2osoi_ice(c,j)/denice/dz(c,j)
                  waterfrac = h2osoi_liq(c,j)/denh2o/dz(c,j)
                  airfrac = max(1._r8 - icefrac - waterfrac, 0._r8)
                  ! Calculate snow diffusivity
                  if (airfrac > 0.05_r8) then
                     f_a = airfrac / (airfrac + waterfrac)
                     eps = airfrac ! Air-filled fraction of total snow volume
                     ! Use Millington-Quirk Expression, as hydraulic properties (bsw) not available
                     snowdiff = (d_con_g(s,1) + d_con_g(s,2)*t_soisno_c) * 1.e-4_r8 * &
                          f_a**(10._r8/3._r8) / (airfrac+waterfrac)**2 &
                          * scale_factor_gasdiff
                  else !solute diffusion in water only
                     eps = waterfrac  ! Water-filled fraction of total soil volume
                     snowdiff = eps**satpow * (d_con_w(s,1) + d_con_w(s,2)*t_soisno_c + d_con_w(s,3)*t_soisno_c**2) * 1.e-9_r8 &
                          * scale_factor_liqdiff
                  end if
                  snowdiff = max(snowdiff, smallnumber)
                  snowres(c) = snowres(c) + dz(c,j)/snowdiff
               end if

               if (j == 0) then ! final loop
                  ! Add pond resistance
                  pondres = 0._r8

                  ! First old pond formulation up to pondmx
                  if (.not. lake .and. snl(c) == 0 .and. h2osoi_vol(c,1) > watsat(c,1)) then
                     t_soisno_c = t_soisno(c,1) - tfrz
                     if (t_soisno(c,1) <= tfrz) then
                        ponddiff = (d_con_w(s,1) + d_con_w(s,2)*t_soisno_c + d_con_w(s,3)*t_soisno_c**2) * 1.e-9_r8 &
                             * (h2osoi_liq(c,1)/denh2o+smallnumber)/ &
                             (h2osoi_liq(c,1)/denh2o+h2osoi_ice(c,1)/denice+smallnumber) &
                             * scale_factor_liqdiff
                     else ! Unfrozen
                        ponddiff = (d_con_w(s,1) + d_con_w(s,2)*t_soisno_c + d_con_w(s,3)*t_soisno_c**2) * 1.e-9_r8 &
                             * scale_factor_liqdiff
                     end if
                     pondz = dz(c,1) * (h2osoi_vol(c,1) - watsat(c,1))
                     pondres = pondz / ponddiff
                  end if

                  ! Now add new h2osfc form
                  if (.not. lake .and. sat == 1 .and. frac_h2osfc(c) > 0._r8 .and. t_h2osfc(c) >= tfrz) then
                     t_soisno_c = t_h2osfc(c) - tfrz
                     ponddiff = (d_con_w(s,1) + d_con_w(s,2)*t_soisno_c + d_con_w(s,3)*t_soisno_c**2) * 1.e-9_r8 &
                          * scale_factor_liqdiff
                     pondz = h2osfc(c) / 1000._r8 / frac_h2osfc(c) ! Assume all h2osfc corresponds to sat area
                     ! mm      /  mm/m
                     pondres = pondres + pondz / ponddiff
                  else if (.not. lake .and. sat == 1 .and. frac_h2osfc(c) > 0._r8 .and. &
                       h2osfc(c)/frac_h2osfc(c) > capthick) then ! Assuming short-circuit logic will avoid FPE here.
                     ! assume surface ice is impermeable
                     pondres = 1/smallnumber
                  end if

                  spec_grnd_cond(c,s) = 1._r8/(1._r8/grnd_ch4_cond(c) + snowres(c) + pondres)
               end if

            end do ! fc
         end do ! j

         ! Determine gas diffusion and fraction of open pore (f_a)
         do j = 1,nlevsoi
            do fc = 1, num_methc
               c = filter_methc (fc)
               g = col%gridcell(c)

               t_soisno_c = t_soisno(c,j) - tfrz

               if (j <= jwt(c)) then  ! Above the WT
                  f_a = 1._r8 - h2osoi_vol_min(c,j) / watsat(c,j)
                  ! Provisionally calculate diffusivity as linear combination of the Millington-Quirk 
                  ! expression in Wania (for peat) & Moldrup (for mineral soil)
                  eps =  watsat(c,j)-h2osoi_vol_min(c,j) ! Air-filled fraction of total soil volume
                  if (organic_max > 0._r8) then
                     om_frac = min(cellorg(c,j)/organic_max, 1._r8)
                     ! Use first power, not square as in iniTimeConst
                  else
                     om_frac = 1._r8
                  end if
                  diffus (c,j) = (d_con_g(s,1) + d_con_g(s,2)*t_soisno_c) * 1.e-4_r8 * &
                       (om_frac * f_a**(10._r8/3._r8) / watsat(c,j)**2._r8 + &
                       (1._r8-om_frac) * eps**2._r8 * f_a**(3._r8 / bsw(c,j)) ) &
                       * scale_factor_gasdiff
               else ! Below the WT use saturated diffusivity and only water in epsilon_t
                  ! Note the following is not currently corrected for the effect on diffusivity of excess ice in soil under
                  ! lakes (which is currently experimental only).
                  eps = watsat(c,j)  ! Water-filled fraction of total soil volume
                  diffus (c,j) = eps**satpow * (d_con_w(s,1) + d_con_w(s,2)*t_soisno_c + d_con_w(s,3)*t_soisno_c**2) * 1.e-9_r8 &
                       * scale_factor_liqdiff
                  if (t_soisno(c,j)<=tfrz) then
                     diffus(c,j) = diffus(c,j)*(h2osoi_liq(c,j)/denh2o+smallnumber)/ &
                          (h2osoi_liq(c,j)/denh2o+h2osoi_ice(c,j)/denice+smallnumber)
                  end if
               endif ! Above/below the WT
               diffus(c,j) = max(diffus(c,j), smallnumber) ! Prevent overflow

            enddo ! fp
         enddo ! j

         do j = 1,nlevsoi
            do fc = 1, num_methc
               c = filter_methc (fc)

               ! Set up coefficients for tridiagonal solver.
               if (j == 1 .and. j /= jwt(c) .and. j /= jwt(c)+1) then
                  dm1_zm1(c,j) = 1._r8/(1._r8/spec_grnd_cond(c,s)+dz(c,j)/(diffus(c,j)*2._r8))
                  ! replace Diffusivity / Delta_z by conductance (grnd_ch4_cond) for top layer
                  dp1_zp1(c,j) = 2._r8/(dz(c,j)/diffus(c,j)+dz(c,j+1)/diffus(c,j+1))
               else if (j == 1 .and. j == jwt(c)) then
                  dm1_zm1(c,j) = 1._r8/(1._r8/spec_grnd_cond(c,s)+dz(c,j)/(diffus(c,j)*2._r8))
                  ! layer resistance mult. by k_h_cc for dp1_zp1 term
                  dp1_zp1(c,j) = 2._r8/(dz(c,j)*k_h_cc(c,j,s)/diffus(c,j)+dz(c,j+1)/diffus(c,j+1))
               else if (j == 1) then ! water table at surface: multiply ground resistance by k_h_cc
                  dm1_zm1(c,j) = 1._r8/(k_h_cc(c,j-1,s)/spec_grnd_cond(c,s)+dz(c,j)/(diffus(c,j)*2._r8))
                  ! air concentration will be mult. by k_h_cc below
                  dp1_zp1(c,j) = 2._r8/(dz(c,j)/diffus(c,j)+dz(c,j+1)/diffus(c,j+1))
               else if (j <= nlevsoi-1 .and. j /= jwt(c) .and. j /= jwt(c)+1) then
                  dm1_zm1(c,j) = 2._r8/(dz(c,j)/diffus(c,j)+dz(c,j-1)/diffus(c,j-1))
                  dp1_zp1(c,j) = 2._r8/(dz(c,j)/diffus(c,j)+dz(c,j+1)/diffus(c,j+1))
               else if (j <= nlevsoi-1 .and. j == jwt(c)) then ! layer resistance mult. by k_h_cc for dp1_zp1 term
                  dm1_zm1(c,j) = 2._r8/(dz(c,j)/diffus(c,j)+dz(c,j-1)/diffus(c,j-1))
                  dp1_zp1(c,j) = 2._r8/(dz(c,j)*k_h_cc(c,j,s)/diffus(c,j)+dz(c,j+1)/diffus(c,j+1))
                  ! Concentration in layer will be mult. by k_h_cc below
               else if (j <= nlevsoi-1) then ! j==jwt+1: layer above resistance mult. by k_h_cc for dm1_zm1 term
                  dm1_zm1(c,j) = 2._r8/(dz(c,j)/diffus(c,j)+dz(c,j-1)*k_h_cc(c,j-1,s)/diffus(c,j-1))
                  ! Concentration in layer above will be mult. by k_h_cc below
                  dp1_zp1(c,j) = 2._r8/(dz(c,j)/diffus(c,j)+dz(c,j+1)/diffus(c,j+1))
               else if (j /= jwt(c)+1) then ! j ==nlevsoi
                  dm1_zm1(c,j) = 2._r8/(dz(c,j)/diffus(c,j)+dz(c,j-1)/diffus(c,j-1))
               else                    ! jwt == nlevsoi-1: layer above resistance mult. by k_h_cc for dm1_zm1 term
                  dm1_zm1(c,j) = 2._r8/(dz(c,j)/diffus(c,j)+dz(c,j-1)*k_h_cc(c,j-1,s)/diffus(c,j-1))
               end if
            enddo ! fp; patch
         end do ! j; nlevsoi

         ! Perform a second loop for the tridiagonal coefficients since need dp1_zp1 and dm1_z1 at each depth
         do j = 0,nlevsoi
            do fc = 1, num_methc
               c = filter_methc (fc)
               g = col%gridcell(c)

               conc_ch4_rel_old(c,j) = conc_ch4_rel(c,j)

               if (j > 0) dzj = dz(c,j)
               if (j == 0) then ! top layer (atmosphere) doesn't change regardless of where WT is
                  at(c,j) = 0._r8
                  bt(c,j) = 1._r8
                  ct(c,j) = 0._r8
                  rt(c,j) = c_atm(g,s) ! 0th level stays at constant atmospheric conc
               elseif (j < nlevsoi .and. j == jwt(c)) then ! concentration inside needs to be mult. by k_h_cc for dp1_zp1 term
                  at(c,j) = -0.5_r8 / dzj * dm1_zm1(c,j)
                  bt(c,j) = epsilon_t(c,j,s) / dtime_ch4 + 0.5_r8 / dzj * (dp1_zp1(c,j)*k_h_cc(c,j,s) + dm1_zm1(c,j))
                  ct(c,j) = -0.5_r8 / dzj * dp1_zp1(c,j)
               elseif (j < nlevsoi .and. j == jwt(c)+1) then
                  ! concentration above needs to be mult. by k_h_cc for dm1_zm1 term
                  at(c,j) = -0.5_r8 / dzj * dm1_zm1(c,j) * k_h_cc(c,j-1,s)
                  bt(c,j) = epsilon_t(c,j,s) / dtime_ch4 + 0.5_r8 / dzj * (dp1_zp1(c,j) + dm1_zm1(c,j))
                  ct(c,j) = -0.5_r8 / dzj * dp1_zp1(c,j)
               elseif (j < nlevsoi) then
                  at(c,j) = -0.5_r8 / dzj * dm1_zm1(c,j)
                  bt(c,j) = epsilon_t(c,j,s) / dtime_ch4 + 0.5_r8 / dzj * (dp1_zp1(c,j) + dm1_zm1(c,j))
                  ct(c,j) = -0.5_r8 / dzj * dp1_zp1(c,j)
               else if (j == nlevsoi .and. j== jwt(c)+1) then
                  ! concentration above needs to be mult. by k_h_cc for dm1_zm1 term
                  at(c,j) = -0.5_r8 / dzj * dm1_zm1(c,j) * k_h_cc(c,j-1,s)
                  bt(c,j) = epsilon_t(c,j,s) / dtime_ch4 + 0.5_r8 / dzj * dm1_zm1(c,j)
                  ct(c,j) = 0._r8
               else ! j==nlevsoi and jwt<nlevsoi-1 or jwt==nlevsoi: 0 flux at bottom
                  at(c,j) = -0.5_r8 / dzj * dm1_zm1(c,j)
                  bt(c,j) = epsilon_t(c,j,s) / dtime_ch4 + 0.5_r8 / dzj * dm1_zm1(c,j)
                  ct(c,j) = 0._r8
               endif
            enddo ! fp; patch
         enddo ! j; nlevsoi

         do fc = 1, num_methc
            c = filter_methc (fc)
            jtop(c) = 0
         end do

         if (s == 1) then  ! CH4

            ! Set rt, since it depends on conc
            do j = 1,nlevsoi
               do fc = 1, num_methc
                  c = filter_methc (fc)

                  ! For correct balance, deprecate source_old.
                  ! The source terms are effectively constant over the timestep.
                  source_old(c,j,s) = source(c,j,s)
                  ! source_old could be removed later
                  epsilon_t_old(c,j,s) = epsilon_t(c,j,s)
                  ! epsilon_t acts like source also
                  dzj = dz(c,j)
                  if (j < nlevsoi .and. j == jwt(c)) then ! concentration inside needs to be mult. by k_h_cc for dp1_zp1 term
                     rt(c,j) = epsilon_t_old(c,j,s) / dtime_ch4 * conc_ch4_rel(c,j) +           &
                          0.5_r8 / dzj * (dp1_zp1(c,j) * (conc_ch4_rel(c,j+1)-conc_ch4_rel(c,j)*k_h_cc(c,j,s)) - &
                          dm1_zm1(c,j) * (conc_ch4_rel(c,j)  -conc_ch4_rel(c,j-1))) + &
                          0.5_r8 * (source(c,j,s) + source_old(c,j,s))
                  elseif (j < nlevsoi .and. j == jwt(c)+1) then
                     ! concentration above needs to be mult. by k_h_cc for dm1_zm1 term
                     rt(c,j) = epsilon_t_old(c,j,s) / dtime_ch4 * conc_ch4_rel(c,j) +           &
                          0.5_r8 / dzj * (dp1_zp1(c,j) * (conc_ch4_rel(c,j+1)-conc_ch4_rel(c,j)) - &
                          dm1_zm1(c,j) * (conc_ch4_rel(c,j) -conc_ch4_rel(c,j-1)*k_h_cc(c,j-1,s))) + &
                          0.5_r8 * (source(c,j,s) + source_old(c,j,s))
                  elseif (j < nlevsoi) then
                     rt(c,j) = epsilon_t_old(c,j,s) / dtime_ch4 * conc_ch4_rel(c,j) +           &
                          0.5_r8 / dzj * (dp1_zp1(c,j) * (conc_ch4_rel(c,j+1)-conc_ch4_rel(c,j)) - &
                          dm1_zm1(c,j) * (conc_ch4_rel(c,j)  -conc_ch4_rel(c,j-1))) + &
                          0.5_r8 * (source(c,j,s) + source_old(c,j,s))
                  else if (j == nlevsoi .and. j== jwt(c)+1) then
                     ! concentration above needs to be mult. by k_h_cc for dm1_zm1 term
                     rt(c,j) = epsilon_t_old(c,j,s) / dtime_ch4 * conc_ch4_rel(c,j) +           &
                          0.5_r8 / dzj * ( - dm1_zm1(c,j) * (conc_ch4_rel(c,j) -conc_ch4_rel(c,j-1)*k_h_cc(c,j-1,s))) + &
                          0.5_r8 * (source(c,j,s) + source_old(c,j,s))
                  else  !j==nlevsoi
                     rt(c,j) = epsilon_t_old(c,j,s) / dtime_ch4 * conc_ch4_rel(c,j) +           &
                          0.5_r8 / dzj * ( - dm1_zm1(c,j) * (conc_ch4_rel(c,j)  -conc_ch4_rel(c,j-1))) + &
                          0.5_r8 * (source(c,j,s) + source_old(c,j,s))
                  endif
                  epsilon_t_old(c,j,s) = epsilon_t(c,j,s)
                  source_old(c,j,s) = source(c,j,s)

               enddo ! fc; column
            enddo ! j; nlevsoi

            call Tridiagonal(bounds, 0, nlevsoi, &
                 jtop(bounds%begc:bounds%endc), &
                 num_methc, filter_methc, &
                 at(bounds%begc:bounds%endc, :), &
                 bt(bounds%begc:bounds%endc, :), &
                 ct(bounds%begc:bounds%endc, :), &
                 rt(bounds%begc:bounds%endc, :), &
                 conc_ch4_rel(bounds%begc:bounds%endc, 0:nlevsoi))

            ! Calculate net ch4 flux to the atmosphere from the surface (+ to atm)
            do fc = 1, num_methc
               c = filter_methc (fc)
               g = col%gridcell(c)
               if (jwt(c) /= 0) then ! WT not at the surface
                  ch4_surf_diff(c) = dm1_zm1(c,1) * ( (conc_ch4_rel(c,1)+conc_ch4_rel_old(c,1))/2._r8 &
                       - c_atm(g,s)) ! [mol/m2/s]
                  ch4_surf_ebul(c) = 0._r8 ! all the ebullition has already come out in the soil column (added to source)
                  ! Try adding directly to atm. to prevent destabilization of diffusion
                  !ch4_surf_ebul(c) = ch4_ebul_total(c) ! [mol/m2/s]
               else ! WT at the surface; i.e., jwt(c)==0
                  ch4_surf_diff(c) = dm1_zm1(c,1) * ( (conc_ch4_rel(c,1)+conc_ch4_rel_old(c,1))/2._r8 &
                       - c_atm(g,s)*k_h_cc(c,0,s)) ! [mol/m2/s]
                  ! atmospheric concentration gets mult. by k_h_cc as above
                  ch4_surf_ebul(c) = ch4_ebul_total(c) ! [mol/m2/s]
               endif
            enddo

            ! Ensure that concentrations stay above 0
            ! This should be done after the flux, so that the flux calculation is consistent.
            do j = 1,nlevsoi
               do fc = 1, num_methc
                  c = filter_methc (fc)

                  if (conc_ch4_rel(c,j) < 0._r8) then
                     deficit = - conc_ch4_rel(c,j)*epsilon_t(c,j,1)*dz(c,j)  ! Mol/m^2 added
                     if (deficit > 1.e-3_r8 * scale_factor_gasdiff) then
                        if (deficit > 1.e-2_r8) then
                           write(iulog,*)'Note: sink > source in ch4_tran, sources are changing '// &
                                ' quickly relative to diffusion timestep, and/or diffusion is rapid.'
                           g = col%gridcell(c)
                           write(iulog,*)'Latdeg,Londeg=',grc%latdeg(g),grc%londeg(g)
                           write(iulog,*)'This typically occurs when there is a larger than normal '// &
                                ' diffusive flux.'
                           write(iulog,*)'If this occurs frequently, consider reducing land model (or '// &
                                ' methane model) timestep, or reducing the max. sink per timestep in the methane model.'
                        end if
                        write(iulog,*) 'Negative conc. in ch4tran. c,j,deficit (mol):',c,j,deficit
                     end if
                     conc_ch4_rel(c,j) = 0._r8
                     ! Subtract deficit
                     ch4_surf_diff(c) = ch4_surf_diff(c) - deficit/dtime_ch4
                  end if
               enddo
            enddo


         elseif (s == 2) then  ! O2

            ! Set rt, since it depends on conc
            do j = 1,nlevsoi
               do fc = 1, num_methc
                  c = filter_methc (fc)

                  ! For correct balance, deprecate source_old.
                  source_old(c,j,s) = source(c,j,s)
                  ! source_old could be removed later
                  epsilon_t_old(c,j,s) = epsilon_t(c,j,s)
                  ! epsilon_t acts like source also
                  dzj     = dz(c,j)
                  if (j < nlevsoi .and. j == jwt(c)) then ! concentration inside needs to be mult. by k_h_cc for dp1_zp1 term
                     rt(c,j) = epsilon_t_old(c,j,s) / dtime_ch4 * conc_o2_rel(c,j) +           &
                          0.5_r8 / dzj * (dp1_zp1(c,j) * (conc_o2_rel(c,j+1)-conc_o2_rel(c,j)*k_h_cc(c,j,s)) - &
                          dm1_zm1(c,j) * (conc_o2_rel(c,j)  -conc_o2_rel(c,j-1))) + &
                          0.5_r8 * (source(c,j,s) + source_old(c,j,s))
                  elseif (j < nlevsoi .and. j == jwt(c)+1) then
                     ! concentration above needs to be mult. by k_h_cc for dm1_zm1 term
                     rt(c,j) = epsilon_t_old(c,j,s) / dtime_ch4 * conc_o2_rel(c,j) +           &
                          0.5_r8 / dzj * (dp1_zp1(c,j) * (conc_o2_rel(c,j+1)-conc_o2_rel(c,j)) - &
                          dm1_zm1(c,j) * (conc_o2_rel(c,j) -conc_o2_rel(c,j-1)*k_h_cc(c,j-1,s))) + &
                          0.5_r8 * (source(c,j,s) + source_old(c,j,s))
                  elseif (j < nlevsoi) then
                     rt(c,j) = epsilon_t_old(c,j,s) / dtime_ch4 * conc_o2_rel(c,j) +           &
                          0.5_r8 / dzj * (dp1_zp1(c,j) * (conc_o2_rel(c,j+1)-conc_o2_rel(c,j)) - &
                          dm1_zm1(c,j) * (conc_o2_rel(c,j)  -conc_o2_rel(c,j-1))) + &
                          0.5_r8 * (source(c,j,s) + source_old(c,j,s))
                  else if (j == nlevsoi .and. j== jwt(c)+1) then
                     ! concentration above needs to be mult. by k_h_cc for dm1_zm1 term
                     rt(c,j) = epsilon_t_old(c,j,s) / dtime_ch4 * conc_o2_rel(c,j) +           &
                          0.5_r8 / dzj * ( - dm1_zm1(c,j) * (conc_o2_rel(c,j) -conc_o2_rel(c,j-1)*k_h_cc(c,j-1,s))) + &
                          0.5_r8 * (source(c,j,s) + source_old(c,j,s))
                  else  !j==nlevsoi
                     rt(c,j) = epsilon_t_old(c,j,s) / dtime_ch4 * conc_o2_rel(c,j) +           &
                          0.5_r8 / dzj * ( - dm1_zm1(c,j) * (conc_o2_rel(c,j)  -conc_o2_rel(c,j-1))) + &
                          0.5_r8 * (source(c,j,s) + source_old(c,j,s))
                  endif
                  epsilon_t_old(c,j,s) = epsilon_t(c,j,s)
                  source_old(c,j,s) = source(c,j,s)

               enddo ! fc; column
            enddo ! j; nlevsoi

            call Tridiagonal(bounds, 0, nlevsoi, jtop(bounds%begc:bounds%endc), &
                 num_methc, filter_methc, &
                 at(bounds%begc:bounds%endc, :), &
                 bt(bounds%begc:bounds%endc, :), &
                 ct(bounds%begc:bounds%endc, :), &
                 rt(bounds%begc:bounds%endc, :), &
                 conc_o2_rel(bounds%begc:bounds%endc,0:nlevsoi))

            ! Ensure that concentrations stay above 0
            do j = 1,nlevsoi
               do fc = 1, num_methc
                  c = filter_methc (fc)
                  g = col%gridcell(c)
                  conc_o2_rel(c,j) = max (conc_o2_rel(c,j), 1.e-12_r8)
                  ! In case of pathologically large aerenchyma conductance. Should be OK in general but
                  ! this will maintain stability even if a PATCH with very small weight somehow has an absurd NPP or LAI.
                  ! Also, oxygen above ambient will probably bubble.
                  conc_o2_rel(c,j) = min (conc_o2_rel(c,j), c_atm(g,2)/epsilon_t(c,j,2))
               enddo
            enddo

         endif  ! species

      enddo  ! species

      ! Update absolute concentrations per unit volume
      do j = 1,nlevsoi ! No need to update the atm. level concentrations
         do fc = 1, num_methc
            c = filter_methc (fc)

            conc_ch4(c,j) = conc_ch4_rel(c,j)*epsilon_t(c,j,1)
            conc_o2(c,j)  = conc_o2_rel(c,j) *epsilon_t(c,j,2)
         end do
      end do

      ! Do Balance Check and absorb small
      !    discrepancy into surface flux.
      do j = 1,nlevsoi
         do fc = 1, num_methc
            c = filter_methc (fc)

            if (j == 1) errch4(c) = 0._r8
            errch4(c) = errch4(c) + (conc_ch4(c,j) - conc_ch4_bef(c,j))*dz(c,j)
            errch4(c) = errch4(c) - ch4_prod_depth(c,j)*dz(c,j)*dtime
            errch4(c) = errch4(c) + ch4_oxid_depth(c,j)*dz(c,j)*dtime
         end do
      end do

      do fc = 1, num_methc
         c = filter_methc (fc)

         ! For history make sure that grnd_ch4_cond includes snow, for methane diffusivity
         grnd_ch4_cond(c) = spec_grnd_cond(c,1)

         errch4(c) = errch4(c) + (ch4_surf_aere(c) + ch4_surf_ebul(c) + ch4_surf_diff(c))*dtime

         if (abs(errch4(c)) < 1.e-8_r8) then
            ch4_surf_diff(c) = ch4_surf_diff(c) - errch4(c)/dtime
         else ! errch4 > 1e-8 mol / m^2 / timestep
            write(iulog,*)'CH4 Conservation Error in CH4Mod during diffusion, nstep, c, errch4 (mol /m^2.timestep)', &
                 nstep,c,errch4(c)
            g = col%gridcell(c)
            write(iulog,*)'Latdeg,Londeg=',grc%latdeg(g),grc%londeg(g)
            call endrun(msg=' ERROR: CH4 Conservation Error in CH4Mod during diffusion'//&
                 errMsg(sourcefile, __LINE__))
         end if
      end do

    end associate

  end subroutine ch4_tran

  !-----------------------------------------------------------------------
  subroutine get_jwt (bounds, num_methc, filter_methc, jwt, &
       soilstate_inst, waterstatebulk_inst, temperature_inst)
    !
    ! !DESCRIPTION:
    ! Finds the first unsaturated layer going up. Also allows a perched water table over ice.
    !
    ! !ARGUMENTS:
    type(bounds_type)      , intent(in)  :: bounds    
    integer                , intent(in)  :: num_methc           ! number of column soil points in column filter
    integer                , intent(in)  :: filter_methc(:)     ! column filter for soil points
    integer                , intent(out) :: jwt( bounds%begc: ) ! index of the soil layer right above the water table (-) [col]
    type(soilstate_type)   , intent(in)  :: soilstate_inst
    type(waterstatebulk_type)  , intent(in)  :: waterstatebulk_inst
    type(temperature_type) , intent(in)  :: temperature_inst
    !
    ! !LOCAL VARIABLES:
    real(r8) :: f_sat    ! volumetric soil water defining top of water table or where production is allowed
    integer  :: c,j,perch! indices
    integer  :: fc       ! filter column index
    !-----------------------------------------------------------------------

    SHR_ASSERT_ALL((ubound(jwt) == (/bounds%endc/)), errMsg(sourcefile, __LINE__))

    associate(                                          & 
         watsat     => soilstate_inst%watsat_col      , & ! Input:  [real(r8) (:,:)  ] volumetric soil water at saturation (porosity)   
         h2osoi_vol => waterstatebulk_inst%h2osoi_vol_col , & ! Input:  [real(r8) (:,:)  ]  volumetric soil water (0<=h2osoi_vol<=watsat) [m3/m3]
         t_soisno   => temperature_inst%t_soisno_col    & ! Input:  [real(r8) (: ,:) ]  soil temperature (Kelvin)  (-nlevsno+1:nlevsoi) 
         )

      f_sat = params_inst%f_sat

      ! The layer index of the first unsaturated layer, i.e., the layer right above
      ! the water table.
      ! ZS: Loop is currently not vectorized.
      do fc = 1, num_methc
         c = filter_methc(fc)

         ! Check to see if any soil layers are frozen and saturated.  If so, start looking at the first layer above the top
         ! such layer.  This is potentially important for perched water tables in the Tundra.

         perch = nlevsoi
         do j = nlevsoi, 1, -1
            if (t_soisno(c,j) < tfrz .and. h2osoi_vol(c,j) > f_sat * watsat(c,j)) then
               ! strictly less than freezing because it could be permeable otherwise
               perch = j-1
            end if
         end do
         jwt(c) = perch

         do j = perch, 2, -1
            if(h2osoi_vol(c,j) > f_sat * watsat(c,j) .and. h2osoi_vol(c,j-1) < f_sat * watsat(c,j-1)) then
               jwt(c) = j-1
               exit
            end if
         enddo
         if (jwt(c) == perch .and. h2osoi_vol(c,1) > f_sat * watsat(c,1)) then ! missed that the top layer is saturated
            jwt(c) = 0
         endif
      end do

    end associate

  end subroutine get_jwt

  !-----------------------------------------------------------------------
  subroutine ch4_annualupdate(bounds, num_methc, filter_methc, num_methp, filter_methp, &
       agnpp, bgnpp, &
       soilbiogeochem_carbonflux_inst, ch4_inst)
    !
    ! !DESCRIPTION: Annual mean fields.
    !
    ! !USES:
    use clm_time_manager, only: get_step_size, get_days_per_year, get_nstep
    use clm_varcon      , only: secspday
    !
    ! !ARGUMENTS:
    type(bounds_type)                    , intent(in)    :: bounds  
    integer                              , intent(in)    :: num_methc         ! number of soil columns in filter
    integer                              , intent(in)    :: filter_methc(:)   ! filter for soil columns
    integer                              , intent(in)    :: num_methp         ! number of soil points in patch filter
    integer                              , intent(in)    :: filter_methp(:)   ! patch filter for soil points
    real(r8)                             , intent(in)    :: agnpp( bounds%begp: ) ! aboveground NPP (gC/m2/s)
    real(r8)                             , intent(in)    :: bgnpp( bounds%begp: ) ! belowground NPP (gC/m2/s)
    type(soilbiogeochem_carbonflux_type) , intent(in)    :: soilbiogeochem_carbonflux_inst
    type(ch4_type)                       , intent(inout) :: ch4_inst
    !
    ! !LOCAL VARIABLES:
    integer :: c,p       ! indices
    integer :: fc        ! soil column filter indices
    integer :: fp        ! soil patch filter indices
    real(r8):: dt        ! time step (seconds)
    real(r8):: secsperyear
    !-----------------------------------------------------------------------

    SHR_ASSERT_ALL((ubound(agnpp) == (/bounds%endp/)), errMsg(sourcefile, __LINE__))
    SHR_ASSERT_ALL((ubound(bgnpp) == (/bounds%endp/)), errMsg(sourcefile, __LINE__))

    associate(                                                           & 
         somhr          =>    soilbiogeochem_carbonflux_inst%somhr_col , & ! Input:  [real(r8) (:) ]  (gC/m2/s) soil organic matter heterotrophic respiration

         finundated     =>    ch4_inst%finundated_col                  , & ! Input:  [real(r8) (:) ]  fractional inundated area in soil column          
         tempavg_agnpp  =>    ch4_inst%tempavg_agnpp_patch             , & ! Output: [real(r8) (:) ]  temporary average above-ground NPP (gC/m2/s)      
         annavg_agnpp   =>    ch4_inst%annavg_agnpp_patch              , & ! Output: [real(r8) (:) ]  annual average above-ground NPP (gC/m2/s)         
         tempavg_bgnpp  =>    ch4_inst%tempavg_bgnpp_patch             , & ! Output: [real(r8) (:) ]  temporary average below-ground NPP (gC/m2/s)      
         annavg_bgnpp   =>    ch4_inst%annavg_bgnpp_patch              , & ! Output: [real(r8) (:) ]  annual average below-ground NPP (gC/m2/s)         
         annsum_counter =>    ch4_inst%annsum_counter_col              , & ! Output: [real(r8) (:) ]  seconds since last annual accumulator turnover    
         tempavg_somhr  =>    ch4_inst%tempavg_somhr_col               , & ! Output: [real(r8) (:) ]  temporary average SOM heterotrophic resp. (gC/m2/s)
         annavg_somhr   =>    ch4_inst%annavg_somhr_col                , & ! Output: [real(r8) (:) ]  annual average SOM heterotrophic resp. (gC/m2/s)  
         tempavg_finrw  =>    ch4_inst%tempavg_finrw_col               , & ! Output: [real(r8) (:) ]  respiration-weighted annual average of finundated 
         annavg_finrw   =>    ch4_inst%annavg_finrw_col                  & ! Output: [real(r8) (:) ]  respiration-weighted annual average of finundated 
         )

      ! set time steps
      dt = real(get_step_size(), r8)
      secsperyear = real( get_days_per_year() * secspday, r8)

      do fc = 1,num_methc
         c = filter_methc(fc)
         annsum_counter(c) = annsum_counter(c) + dt
      end do

      do fc = 1,num_methc
         c = filter_methc(fc)
         if (annsum_counter(c) >= secsperyear) then

            ! update annual average somhr
            annavg_somhr(c)      =  tempavg_somhr(c)
            tempavg_somhr(c)     = 0._r8

            ! update annual average finrw
            if (annavg_somhr(c) > 0._r8) then
               annavg_finrw(c)      =  tempavg_finrw(c) / annavg_somhr(c)
            else
               annavg_finrw(c)      = 0._r8
            end if
            tempavg_finrw(c)     = 0._r8
         else
            tempavg_somhr(c)     = tempavg_somhr(c) + dt/secsperyear * somhr(c)
            tempavg_finrw(c)     = tempavg_finrw(c) + dt/secsperyear * finundated(c) * somhr(c)
         end if
      end do

      do fp = 1,num_methp
         p = filter_methp(fp)
         c = patch%column(p)
         if (annsum_counter(c) >= secsperyear) then

            annavg_agnpp(p) = tempavg_agnpp(p)
            tempavg_agnpp(p) = 0._r8

            annavg_bgnpp(p) = tempavg_bgnpp(p)
            tempavg_bgnpp(p) = 0._r8

         else
            tempavg_agnpp(p) = tempavg_agnpp(p) + dt/secsperyear * agnpp(p)
            tempavg_bgnpp(p) = tempavg_bgnpp(p) + dt/secsperyear * bgnpp(p)
         end if
      end do

      ! column loop
      do fc = 1,num_methc
         c = filter_methc(fc)
         if (annsum_counter(c) >= secsperyear) annsum_counter(c) = 0._r8
      end do

    end associate

  end subroutine ch4_annualupdate

  !-----------------------------------------------------------------------
  subroutine ch4_totcolch4(bounds, num_nolakec, filter_nolakec, num_lakec, filter_lakec, &
       ch4_inst, totcolch4)
    !
    ! !DESCRIPTION:
    ! Computes total column ch4, returned in totcolch4
    !
    ! totcolch4 is set over both the nolakec and the lakec filters; elsewhere, it retains
    ! its original values
    !
    ! !USES:
    use ch4varcon  , only : allowlakeprod
    !
    ! !ARGUMENTS:
    type(bounds_type) , intent(in)    :: bounds   
    integer           , intent(in)    :: num_nolakec       ! number of column non-lake points in column filter
    integer           , intent(in)    :: filter_nolakec(:) ! column filter for non-lake points
    integer           , intent(in)    :: num_lakec       ! number of column lake points in column filter
    integer           , intent(in)    :: filter_lakec(:) ! column filter for lake points
    type(ch4_type)    , intent(in)    :: ch4_inst
    real(r8)          , intent(inout) :: totcolch4( bounds%begc: )  ! total methane in soil column (g C / m^2)
    !
    ! !LOCAL VARIABLES:
    integer :: fc, c
    integer :: j

    character(len=*), parameter       :: subname = 'ch4_totcolch4'
    !-----------------------------------------------------------------------

    SHR_ASSERT_ALL((ubound(totcolch4) == (/bounds%endc/)), errMsg(sourcefile, __LINE__))

    associate( &
         dz             =>   col%dz                      , & ! Input:  [real(r8) (:,:) ]  layer thickness (m)  (-nlevsno+1:nlevsoi)       
         finundated     =>   ch4_inst%finundated_col     , & ! Input: [real(r8) (:)   ]  fractional inundated area in soil column (excluding dedicated wetland columns)
         conc_ch4_sat   =>   ch4_inst%conc_ch4_sat_col   , & ! Input: [real(r8) (:,:) ]  CH4 conc in each soil layer (mol/m3) (nlevsoi)  
         conc_ch4_unsat =>   ch4_inst%conc_ch4_unsat_col   & ! Input: [real(r8) (:,:) ]  CH4 conc in each soil layer (mol/m3) (nlevsoi)  
         )

    do fc = 1, num_nolakec
       c = filter_nolakec(fc)
       totcolch4(c) = 0._r8
    end do

    do fc = 1, num_lakec
       c = filter_lakec(fc)
       totcolch4(c) = 0._r8
    end do

    do j = 1, nlevsoi
       do fc = 1, num_nolakec
          c = filter_nolakec(fc)
          totcolch4(c) = totcolch4(c) + &
               (finundated(c)*conc_ch4_sat(c,j) + (1._r8-finundated(c))*conc_ch4_unsat(c,j)) * &
               dz(c,j)*catomw
          ! mol CH4 --> g C
       end do

       if (allowlakeprod) then
          do fc = 1, num_lakec
             c = filter_lakec(fc)
             totcolch4(c) = totcolch4(c) + conc_ch4_sat(c,j)*dz(c,j)*catomw ! mol CH4 --> g C
          end do
       end if
    end do

    end associate

  end subroutine ch4_totcolch4


end module ch4Mod
<|MERGE_RESOLUTION|>--- conflicted
+++ resolved
@@ -1724,17 +1724,10 @@
          rootfr               =>   soilstate_inst%rootfr_patch               , & ! Input:  [real(r8) (:,:) ]  fraction of roots in each soil layer  (nlevgrnd)
          rootfr_col           =>   soilstate_inst%rootfr_col                 , & ! Output: [real(r8) (:,:) ]  fraction of roots in each soil layer  (nlevgrnd) (p2c)
 
-<<<<<<< HEAD
          frac_h2osfc          =>   waterdiagnosticbulk_inst%frac_h2osfc_col           , & ! Input:  [real(r8) (:)   ]  fraction of ground covered by surface water (0 to 1)
          snow_depth           =>   waterdiagnosticbulk_inst%snow_depth_col            , & ! Input:  [real(r8) (:)   ]  snow height (m)                                   
          tws                  =>   waterdiagnosticbulk_inst%tws_grc                   , & ! Input:  [real(r8) (:)   ]  total water storage (kg m-2)                                   
-         qflx_surf            =>   waterflux_inst%qflx_surf_col              , & ! Input:  [real(r8) (:)   ]  surface runoff (mm H2O /s)                        
-=======
-         frac_h2osfc          =>   waterstate_inst%frac_h2osfc_col           , & ! Input:  [real(r8) (:)   ]  fraction of ground covered by surface water (0 to 1)
-         snow_depth           =>   waterstate_inst%snow_depth_col            , & ! Input:  [real(r8) (:)   ]  snow height (m)                                   
-         tws                  =>   waterstate_inst%tws_grc                   , & ! Input:  [real(r8) (:)   ]  total water storage (kg m-2)                                   
          qflx_surf            =>   waterflux_inst%qflx_surf_col              , & ! Input:  [real(r8) (:)   ]  total surface runoff (mm H2O /s)
->>>>>>> 8f007197
 
          conc_o2_sat          =>   ch4_inst%conc_o2_sat_col                  , & ! Input:  [real(r8) (:,:) ]  O2 conc  in each soil layer (mol/m3) (nlevsoi)  
          zwt0                 =>   ch4_inst%zwt0_col                         , & ! Input:  [real(r8) (:)   ]  decay factor for finundated (m)                   
