--- conflicted
+++ resolved
@@ -12,10 +12,7 @@
   use abortutils       , only : endrun
   use spmdMod          , only : masterproc
   use shr_log_mod      , only : errMsg => shr_log_errMsg
-<<<<<<< HEAD
   use AtmCarbonIsotopeStreamType, only : atm_delta_c13_stream_type, atm_delta_c14_stream_type
-=======
->>>>>>> 7ab0439e
   use decompMod        , only : bounds_type
   !
   implicit none
@@ -156,6 +153,8 @@
        rc14_atm_grc(g) = rc14_atm(l)
     end do
 
+    call atm_c14_stream%Interp( bounds)
+
   end subroutine C14BombSpike
 
   !-----------------------------------------------------------------------
@@ -167,14 +166,10 @@
     ! !USES:
     use ncdio_pio   , only : ncd_pio_openfile, ncd_pio_closefile, file_desc_t, ncd_inqdlen, ncd_io
     use fileutils   , only : getfil
-<<<<<<< HEAD
-    use decompMod   , only : get_proc_bounds
-=======
     use shr_infnan_mod, only : nan => shr_infnan_nan, assignment(=)
     implicit none
     ! Arguments:
     type(bounds_type), intent(in) :: bounds
->>>>>>> 7ab0439e
     !
     ! !LOCAL VARIABLES:
     character(len=256) :: locfn           ! local file name
@@ -184,7 +179,6 @@
     integer :: nsec                       ! number of input data sectors
     integer :: t                          ! time index
     logical :: readvar                    ! if variable read or not
-    type(bounds_type) :: bounds_proc
     character(len=*), parameter :: vname = 'Delta14co2_in_air'  ! Variable name on file
     !-----------------------------------------------------------------------
 
@@ -244,8 +238,7 @@
 
 
     ! Streams method
-    call get_proc_bounds( bounds_proc )
-    call atm_c14_stream%Init( bounds_proc, &
+    call atm_c14_stream%Init( bounds, &
         fldfilename=stream_fldfilename_atm_c14, &
         meshfile= 'none', &
         mapalgo=stream_mapalgo_atm_c14, &
@@ -255,7 +248,7 @@
         year_last=stream_year_last_atm_c14, &
         model_year_align=stream_model_year_align_atm_c14 )
     call atm_c14_stream%Advance( )
-    call atm_c14_stream%Interp( bounds_proc )
+    call atm_c14_stream%Interp( bounds )
 
   end subroutine C14_init_BombSpike
 
@@ -349,6 +342,8 @@
        end associate
     end do
 
+    call atm_c13_stream%Interp( bounds)
+
   end subroutine C13TimeSeries
 
   !-----------------------------------------------------------------------
@@ -360,12 +355,8 @@
     ! !USES:
     use ncdio_pio   , only : ncd_pio_openfile, ncd_pio_closefile, file_desc_t, ncd_inqdlen, ncd_io
     use fileutils   , only : getfil
-<<<<<<< HEAD
-    use decompMod   , only : get_proc_bounds
-=======
     use shr_infnan_mod, only : nan => shr_infnan_nan, assignment(=)
     implicit none
->>>>>>> 7ab0439e
     !
     ! Arguments:
     type(bounds_type), intent(in) :: bounds
@@ -376,7 +367,6 @@
     integer :: ntim                       ! number of input data time samples
     integer :: t                          ! Time index
     logical :: readvar                    ! if variable read or not
-    type(bounds_type) :: bounds_proc
     character(len=*), parameter :: vname = 'delta13co2_in_air'  ! Variable name on file
     !-----------------------------------------------------------------------
     !
@@ -432,8 +422,7 @@
     rc13_atm_grc(:) = nan
 
     ! Streams method
-    call get_proc_bounds( bounds_proc )
-    call atm_c13_stream%Init( bounds_proc, &
+    call atm_c13_stream%Init( bounds, &
         fldfilename=stream_fldfilename_atm_c13, &
         meshfile= 'none', &
         mapalgo=stream_mapalgo_atm_c13, &
@@ -443,7 +432,7 @@
         year_last=stream_year_last_atm_c13, &
         model_year_align=stream_model_year_align_atm_c13 )
     call atm_c13_stream%Advance( )
-    call atm_c13_stream%Interp( bounds_proc )
+    call atm_c13_stream%Interp( bounds)
 
   end subroutine C13_init_TimeSeries
 
