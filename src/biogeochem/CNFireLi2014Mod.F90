module CNFireLi2014Mod

#include "shr_assert.h"

  !-----------------------------------------------------------------------
  ! !DESCRIPTION:
  ! module for fire dynamics 
  ! created in Nov, 2012  and revised in Apr, 2013 by F. Li and S. Levis
  ! based on Li et al. (2012a,b; 2013)
  ! revised in Apr, 2014 according Li et al.(2014)
  ! Fire-related parameters were calibrated or tuned in Apr, 2013 based on the 
  ! 20th Century transient simulations at f19_g16 with (newfire05_clm45sci15_clm4_0_58) 
  ! a CLM4.5 version, Qian et al. (2006) atmospheric forcing, and
  ! climatological lightning data.
  !
  ! !USES:
  use shr_kind_mod                       , only : r8 => shr_kind_r8, CL => shr_kind_CL
  use shr_const_mod                      , only : SHR_CONST_PI,SHR_CONST_TKFRZ
  use shr_infnan_mod                     , only : shr_infnan_isnan
<<<<<<< HEAD
  use shr_log_mod                        , only : errMsg => shr_log_errMsg
  use clm_varctl                         , only : iulog, spinup_state, use_matrixcn, use_soil_matrixcn
=======
  use clm_varctl                         , only : iulog, spinup_state
>>>>>>> fbc767fb
  use clm_varpar                         , only : nlevdecomp, ndecomp_pools, nlevdecomp_full
  use clm_varcon                         , only : dzsoi_decomp
  use pftconMod                          , only : noveg, pftcon
  use abortutils                         , only : endrun
  use decompMod                          , only : bounds_type
  use subgridAveMod                      , only : p2c
  use atm2lndType                        , only : atm2lnd_type
  use CNDVType                           , only : dgvs_type
  use CNVegStateType                     , only : cnveg_state_type
  use CNVegCarbonStateType               , only : cnveg_carbonstate_type
  use CNVegCarbonFluxType                , only : cnveg_carbonflux_type
  use CNVegNitrogenStateType             , only : cnveg_nitrogenstate_type
  use CNVegNitrogenFluxType              , only : cnveg_nitrogenflux_type
  use SoilBiogeochemDecompCascadeConType , only : decomp_cascade_con
  use SoilBiogeochemCarbonFluxType       , only : soilbiogeochem_carbonflux_type
  use EnergyFluxType                     , only : energyflux_type
  use SaturatedExcessRunoffMod           , only : saturated_excess_runoff_type
  use WaterDiagnosticBulkType                     , only : waterdiagnosticbulk_type
  use Wateratm2lndBulkType                     , only : wateratm2lndbulk_type
  use GridcellType                       , only : grc                
  use ColumnType                         , only : col                
  use PatchType                          , only : patch                
  use CNFireMethodMod                    , only : cnfire_method_type
  use CNFireBaseMod                      , only : cnfire_base_type, cnfire_const
  !
  implicit none
  private
  !
  ! !PUBLIC TYPES:
  public :: cnfire_li2014_type
  !
  type, extends(cnfire_base_type) :: cnfire_li2014_type
    private
  contains
     !
     ! !PUBLIC MEMBER FUNCTIONS:
     procedure, public :: CNFireArea    ! Calculate fire area
     procedure, public :: CNFireFluxes
  end type cnfire_li2014_type

  !
  ! !PRIVATE MEMBER DATA:
  !-----------------------------------------------------------------------

  interface cnfire_li2014_type
     ! initialize a new cnfire_base object
     module procedure constructor
  end interface cnfire_li2014_type
  !-----------------------------------------------------------------------

  character(len=*), parameter, private :: sourcefile = &
       __FILE__

contains

  !------------------------------------------------------------------------
  type(cnfire_li2014_type) function constructor()
    !
    ! !DESCRIPTION:
    ! Creates an object of type cnfire_base_type.
    ! !ARGUMENTS:
    constructor%need_lightning_and_popdens = .true.
  end function constructor

  !-----------------------------------------------------------------------
  subroutine CNFireArea (this, bounds, num_soilc, filter_soilc, num_soilp, filter_soilp, &
       atm2lnd_inst, energyflux_inst, saturated_excess_runoff_inst, waterdiagnosticbulk_inst, &
       wateratm2lndbulk_inst, cnveg_state_inst, cnveg_carbonstate_inst, totlitc_col, decomp_cpools_vr_col, t_soi17cm_col)
    !
    ! !DESCRIPTION:
    ! Computes column-level burned area 
    !
    ! !USES:
    use clm_time_manager     , only: get_step_size_real, get_days_per_year, get_curr_date, get_nstep
    use clm_varpar           , only: max_patch_per_col
    use clm_varcon           , only: secspday, secsphr
    use pftconMod            , only: nc4_grass, nc3crop, ndllf_evr_tmp_tree
    use pftconMod            , only: nbrdlf_evr_trp_tree, nbrdlf_dcd_trp_tree, nbrdlf_evr_shrub
    use dynSubgridControlMod , only: run_has_transient_landcover
    !
    ! !ARGUMENTS:
    class(cnfire_li2014_type)                             :: this
    type(bounds_type)                     , intent(in)    :: bounds 
    integer                               , intent(in)    :: num_soilc       ! number of soil columns in filter
    integer                               , intent(in)    :: filter_soilc(:) ! filter for soil columns
    integer                               , intent(in)    :: num_soilp       ! number of soil patches in filter
    integer                               , intent(in)    :: filter_soilp(:) ! filter for soil patches
    type(atm2lnd_type)                    , intent(in)    :: atm2lnd_inst
    type(energyflux_type)                 , intent(in)    :: energyflux_inst
    type(saturated_excess_runoff_type)    , intent(in)    :: saturated_excess_runoff_inst
    type(waterdiagnosticbulk_type)                 , intent(in)    :: waterdiagnosticbulk_inst
    type(wateratm2lndbulk_type)                 , intent(in)    :: wateratm2lndbulk_inst
    type(cnveg_state_type)                , intent(inout) :: cnveg_state_inst
    type(cnveg_carbonstate_type)          , intent(inout) :: cnveg_carbonstate_inst
    real(r8)                              , intent(in)    :: totlitc_col(bounds%begc:)
    real(r8)                              , intent(in)    :: decomp_cpools_vr_col(bounds%begc:,1:,1:)
    real(r8)                              , intent(in)    :: t_soi17cm_col(bounds%begc:)
    !
    ! !LOCAL VARIABLES:
    integer  :: g,l,c,p,pi,j,fc,fp,kyr, kmo, kda, mcsec   ! index variables
    real(r8) :: dt       ! time step variable (s)
    real(r8) :: m        ! top-layer soil moisture (proportion)
    real(r8) :: dayspyr  ! days per year
    real(r8) :: cli      ! effect of climate on deforestation fires (0-1)
    real(r8) :: cri      ! thresholds used for cli, (mm/d), see Eq.(7) in Li et al.(2013)
    real(r8) :: fb       ! availability of fuel for regs A and C
    real(r8) :: fhd      ! impact of hd on agricultural fire
    real(r8) :: fgdp     ! impact of gdp on agricultural fire
    real(r8) :: fire_m   ! combustability of fuel for fire occurrence
    real(r8) :: spread_m ! combustability of fuel for fire spread
    real(r8) :: Lb_lf    ! length-to-breadth ratio added by Lifang 
    integer  :: i_cwd    ! cwd pool
    real(r8) :: lh       ! anthro. ignitions (count/km2/hr)
    real(r8) :: fs       ! hd-dependent fires suppression (0-1)
    real(r8) :: ig       ! total ignitions (count/km2/hr)
    real(r8) :: hdmlf    ! human density
    real(r8) :: btran_col(bounds%begc:bounds%endc)
    logical  :: transient_landcover  ! whether this run has any prescribed transient landcover
    real(r8), target  :: prec60_col_target(bounds%begc:bounds%endc)
    real(r8), target  :: prec10_col_target(bounds%begc:bounds%endc)
    real(r8), pointer :: prec60_col(:)
    real(r8), pointer :: prec10_col(:)
    !-----------------------------------------------------------------------

    SHR_ASSERT_ALL_FL((ubound(totlitc_col)           == (/bounds%endc/))                              , sourcefile, __LINE__)
    SHR_ASSERT_ALL_FL((ubound(decomp_cpools_vr_col)  == (/bounds%endc,nlevdecomp_full,ndecomp_pools/)), sourcefile, __LINE__)
    SHR_ASSERT_ALL_FL((ubound(t_soi17cm_col)         == (/bounds%endc/))                              , sourcefile, __LINE__)

    associate(                                                                      & 
         totlitc            => totlitc_col                                     , & ! Input:  [real(r8) (:)     ]  (gC/m2) total lit C (column-level mean)           
         decomp_cpools_vr   => decomp_cpools_vr_col                            , & ! Input:  [real(r8) (:,:,:) ]  (gC/m3)  VR decomp. (litter, cwd, soil)
         tsoi17             => t_soi17cm_col                                   , & ! Input:  [real(r8) (:)     ]  (K) soil T for top 0.17 m                             
         lfuel              => cnfire_const%lfuel                              , & ! Input:  [real(r8)         ]  (gC/m2) Lower threshold of fuel mass
         ufuel              => cnfire_const%ufuel                              , & ! Input:  [real(r8)         ]  (gC/m2) Upper threshold of fuel mass
         rh_hgh             => cnfire_const%rh_hgh                             , & ! Input:  [real(r8)         ]  (%) High relative humidity
         rh_low             => cnfire_const%rh_low                             , & ! Input:  [real(r8)         ]  (%) Low relative humidity
         bt_min             => cnfire_const%bt_min                             , & ! Input:  [real(r8)         ]  (0-1) Minimum btran
         bt_max             => cnfire_const%bt_max                             , & ! Input:  [real(r8)         ]  (0-1) Maximum btran
         cli_scale          => cnfire_const%cli_scale                          , & ! Input:  [real(r8)         ]  (/d) global constant for deforestation fires
         cropfire_a1        => cnfire_const%cropfire_a1                        , & ! Input:  [real(r8)         ]  (/hr) a1 parameter for cropland fire
         non_boreal_peatfire_c => cnfire_const%non_boreal_peatfire_c           , & ! Input:  [real(r8)         ]  (/hr) c parameter for non-boreal peatland fire
         pot_hmn_ign_counts_alpha => cnfire_const%pot_hmn_ign_counts_alpha     , & ! Input:  [real(r8)         ]  (/person/month) Potential human ignition counts
         boreal_peatfire_c  => cnfire_const%boreal_peatfire_c                  , & ! Input:  [real(r8)         ]  (/hr) c parameter for boreal peatland fire
         
         fsr_pft            => pftcon%fsr_pft                                  , & ! Input:
         fd_pft             => pftcon%fd_pft                                   , & ! Input:

         btran2             => energyflux_inst%btran2_patch                    , & ! Input:  [real(r8) (:)     ]  root zone soil wetness                            
         fsat               => saturated_excess_runoff_inst%fsat_col           , & ! Input:  [real(r8) (:)     ]  fractional area with water table at surface       
         wf                 => waterdiagnosticbulk_inst%wf_col                          , & ! Input:  [real(r8) (:)     ]  soil water as frac. of whc for top 0.05 m         
         wf2                => waterdiagnosticbulk_inst%wf2_col                         , & ! Input:  [real(r8) (:)     ]  soil water as frac. of whc for top 0.17 m         
         
         is_cwd             => decomp_cascade_con%is_cwd                       , & ! Input:  [logical  (:)     ]  TRUE => pool is a cwd pool                         

         forc_rh            => wateratm2lndbulk_inst%forc_rh_grc                        , & ! Input:  [real(r8) (:)     ]  relative humidity                                 
         forc_wind          => atm2lnd_inst%forc_wind_grc                      , & ! Input:  [real(r8) (:)     ]  atmospheric wind speed (m/s)                       
         forc_t             => atm2lnd_inst%forc_t_downscaled_col              , & ! Input:  [real(r8) (:)     ]  downscaled atmospheric temperature (Kelvin)                  
         forc_rain          => wateratm2lndbulk_inst%forc_rain_downscaled_col           , & ! Input:  [real(r8) (:)     ]  downscaled rain                                              
         forc_snow          => wateratm2lndbulk_inst%forc_snow_downscaled_col           , & ! Input:  [real(r8) (:)     ]  downscaled snow                                              
         prec60             => wateratm2lndbulk_inst%prec60_patch                       , & ! Input:  [real(r8) (:)     ]  60-day running mean of tot. precipitation         
         prec10             => wateratm2lndbulk_inst%prec10_patch                       , & ! Input:  [real(r8) (:)     ]  10-day running mean of tot. precipitation         
        
         dwt_smoothed       => cnveg_state_inst%dwt_smoothed_patch             , & ! Input:  [real(r8) (:)     ]  change in patch weight (-1 to 1) on the gridcell, smoothed over the year
         cropf_col          => cnveg_state_inst%cropf_col                      , & ! Input:  [real(r8) (:)     ]  cropland fraction in veg column                   
         gdp_lf             => cnveg_state_inst%gdp_lf_col                     , & ! Input:  [real(r8) (:)     ]  gdp data                                          
         peatf_lf           => cnveg_state_inst%peatf_lf_col                   , & ! Input:  [real(r8) (:)     ]  peatland fraction data                            
         abm_lf             => cnveg_state_inst%abm_lf_col                     , & ! Input:  [integer  (:)     ]  prescribed crop fire time                          
         baf_crop           => cnveg_state_inst%baf_crop_col                   , & ! Output: [real(r8) (:)     ]  burned area fraction for cropland (/sec)  
         baf_peatf          => cnveg_state_inst%baf_peatf_col                  , & ! Output: [real(r8) (:)     ]  burned area fraction for peatland (/sec)  
         burndate           => cnveg_state_inst%burndate_patch                 , & ! Output: [integer  (:)     ]  burn date for crop                                 
         fbac               => cnveg_state_inst%fbac_col                       , & ! Output: [real(r8) (:)     ]  total burned area out of conversion (/sec)
         fbac1              => cnveg_state_inst%fbac1_col                      , & ! Output: [real(r8) (:)     ]  burned area out of conversion region due to land use fire
         farea_burned       => cnveg_state_inst%farea_burned_col               , & ! Output: [real(r8) (:)     ]  total fractional area burned (/sec)
         nfire              => cnveg_state_inst%nfire_col                      , & ! Output: [real(r8) (:)     ]  fire counts (count/km2/sec), valid only in Reg. C
         fsr_col            => cnveg_state_inst%fsr_col                        , & ! Output: [real(r8) (:)     ]  fire spread rate at column level
         fd_col             => cnveg_state_inst%fd_col                         , & ! Output: [real(r8) (:)     ]  fire duration rate at column level
         lgdp_col           => cnveg_state_inst%lgdp_col                       , & ! Output: [real(r8) (:)     ]  gdp limitation factor for nfire                   
         lgdp1_col          => cnveg_state_inst%lgdp1_col                      , & ! Output: [real(r8) (:)     ]  gdp limitation factor for baf per fire            
         lpop_col           => cnveg_state_inst%lpop_col                       , & ! Output: [real(r8) (:)     ]  pop limitation factor for baf per fire            
         lfwt               => cnveg_state_inst%lfwt_col                       , & ! Output: [real(r8) (:)     ]  fractional coverage of non-crop and non-bare-soil Patches
         trotr1_col         => cnveg_state_inst%trotr1_col                     , & ! Output: [real(r8) (:)     ]  patch weight of BET on the column (0-1)           
         trotr2_col         => cnveg_state_inst%trotr2_col                     , & ! Output: [real(r8) (:)     ]  patch weight of BDT on the column (0-1)           
         dtrotr_col         => cnveg_state_inst%dtrotr_col                     , & ! Output: [real(r8) (:)     ]  decreased frac. coverage of BET+BDT on grid for dt
         lfc                => cnveg_state_inst%lfc_col                        , & ! Output: [real(r8) (:)     ]  conversion area frac. of BET+BDT that haven't burned before
         wtlf               => cnveg_state_inst%wtlf_col                       , & ! Output: [real(r8) (:)     ]  fractional coverage of non-crop Patches              
         
         totvegc            => cnveg_carbonstate_inst%totvegc_col              , & ! Input: [real(r8) (:)     ]  totvegc at column level                           
         deadcrootc         => cnveg_carbonstate_inst%deadcrootc_patch         , & ! Input:  [real(r8) (:)     ]  (gC/m2) dead coarse root C                        
         deadcrootc_storage => cnveg_carbonstate_inst%deadcrootc_storage_patch , & ! Input:  [real(r8) (:)     ]  (gC/m2) dead coarse root C storage                
         deadcrootc_xfer    => cnveg_carbonstate_inst%deadcrootc_xfer_patch    , & ! Input:  [real(r8) (:)     ]  (gC/m2) dead coarse root C transfer               
         frootc             => cnveg_carbonstate_inst%frootc_patch             , & ! Input:  [real(r8) (:)     ]  (gC/m2) fine root C                               
         frootc_storage     => cnveg_carbonstate_inst%frootc_storage_patch     , & ! Input:  [real(r8) (:)     ]  (gC/m2) fine root C storage                       
         frootc_xfer        => cnveg_carbonstate_inst%frootc_xfer_patch        , & ! Input:  [real(r8) (:)     ]  (gC/m2) fine root C transfer                      
         livecrootc         => cnveg_carbonstate_inst%livecrootc_patch         , & ! Input:  [real(r8) (:)     ]  (gC/m2) live coarse root C                        
         livecrootc_storage => cnveg_carbonstate_inst%livecrootc_storage_patch , & ! Input:  [real(r8) (:)     ]  (gC/m2) live coarse root C storage                
         livecrootc_xfer    => cnveg_carbonstate_inst%livecrootc_xfer_patch    , & ! Input:  [real(r8) (:)     ]  (gC/m2) live coarse root C transfer               
         leafc              => cnveg_carbonstate_inst%leafc_patch              , & ! Input:  [real(r8) (:)     ]  (gC/m2) leaf C                                    
         leafc_storage      => cnveg_carbonstate_inst%leafc_storage_patch      , & ! Input:  [real(r8) (:)     ]  (gC/m2) leaf C storage                            
         leafc_xfer         => cnveg_carbonstate_inst%leafc_xfer_patch         , & ! Input:  [real(r8) (:)     ]  (gC/m2) leaf C transfer                           
         rootc_col          => cnveg_carbonstate_inst%rootc_col                , & ! Output: [real(r8) (:)     ]  root carbon                                       
         leafc_col          => cnveg_carbonstate_inst%leafc_col                , & ! Output: [real(r8) (:)     ]  leaf carbon at column level                       
         fuelc              => cnveg_carbonstate_inst%fuelc_col                , & ! Output: [real(r8) (:)     ]  fuel avalability factor for Reg.C                 
         fuelc_crop         => cnveg_carbonstate_inst%fuelc_crop_col             & ! Output: [real(r8) (:)     ]  fuel avalability factor for Reg.A                 
         )
 
      transient_landcover = run_has_transient_landcover()

      !pft to column average 
      prec10_col =>prec10_col_target
      call p2c(bounds, num_soilc, filter_soilc, &
           prec10(bounds%begp:bounds%endp), &
           prec10_col(bounds%begc:bounds%endc))

      prec60_col =>prec60_col_target
      call p2c(bounds, num_soilc, filter_soilc, &
           prec60(bounds%begp:bounds%endp), &
           prec60_col(bounds%begc:bounds%endc))

      call p2c(bounds, num_soilc, filter_soilc, &
           leafc(bounds%begp:bounds%endp), &
           leafc_col(bounds%begc:bounds%endc))

     call get_curr_date (kyr, kmo, kda, mcsec)
     dayspyr = get_days_per_year()
     ! Get model step size
     dt      = get_step_size_real()
     !
     ! On first time-step, just set area burned to zero and exit
     !
     if ( get_nstep() == 0 )then
        do fc = 1,num_soilc
           c = filter_soilc(fc)
           farea_burned(c) = 0._r8
           baf_crop(c)     = 0._r8
           baf_peatf(c)    = 0._r8
           fbac(c)         = 0._r8
           fbac1(c)        = 0._r8
           cropf_col(c)    = 0._r8 
        end do
        return
     end if
     !
     ! Calculate fraction of crop (cropf_col) and non-crop and non-bare-soil 
     ! vegetation (lfwt) in vegetated column
     !
     do fc = 1,num_soilc
        c = filter_soilc(fc)
        cropf_col(c) = 0._r8 
        lfwt(c)      = 0._r8   
     end do
     do pi = 1,max_patch_per_col
        do fc = 1,num_soilc
           c = filter_soilc(fc)
           if (pi <=  col%npatches(c)) then
              p = col%patchi(c) + pi - 1
              ! For crop veg types
              if( patch%itype(p) > nc4_grass )then
                 cropf_col(c) = cropf_col(c) + patch%wtcol(p)
              end if
              ! For natural vegetation (non-crop and non-bare-soil)
              if( patch%itype(p) >= ndllf_evr_tmp_tree .and. patch%itype(p) <= nc4_grass )then
                 lfwt(c) = lfwt(c) + patch%wtcol(p)
              end if
           end if
        end do
     end do
     ! 
     ! Calculate crop fuel   
     !
     do fc = 1,num_soilc
        c = filter_soilc(fc)
        fuelc_crop(c)=0._r8
     end do
     do pi = 1,max_patch_per_col
        do fc = 1,num_soilc
           c = filter_soilc(fc)
           if (pi <=  col%npatches(c)) then
              p = col%patchi(c) + pi - 1
              ! For crop PFTs, fuel load includes leaf and litter; only
              ! column-level litter carbon
              ! is available, so we use leaf carbon to estimate the
              ! litter carbon for crop PFTs
              if( patch%itype(p) > nc4_grass .and. patch%wtcol(p) > 0._r8 .and. leafc_col(c) > 0._r8 )then
                 fuelc_crop(c)=fuelc_crop(c) + (leafc(p) + leafc_storage(p) + &
                      leafc_xfer(p))*patch%wtcol(p)/cropf_col(c)     + &
                      totlitc(c)*leafc(p)/leafc_col(c)*patch%wtcol(p)/cropf_col(c)
              end if
           end if
        end do
     end do
     !   
     ! Calculate noncrop column variables
     !
     do fc = 1,num_soilc
        c = filter_soilc(fc)
        fsr_col(c)   = 0._r8
        fd_col(c)    = 0._r8
        rootc_col(c) = 0._r8
        lgdp_col(c)  = 0._r8
        lgdp1_col(c) = 0._r8
        lpop_col(c)  = 0._r8
        btran_col(c) = 0._r8
        wtlf(c)      = 0._r8
        trotr1_col(c)= 0._r8
        trotr2_col(c)= 0._r8
        if (transient_landcover) then
           dtrotr_col(c)=0._r8
        end if
     end do
     do pi = 1,max_patch_per_col
        do fc = 1,num_soilc
           c = filter_soilc(fc)
           g = col%gridcell(c)
           if (pi <=  col%npatches(c)) then
              p = col%patchi(c) + pi - 1

              ! For non-crop -- natural vegetation and bare-soil
              if( patch%itype(p)  <  nc3crop .and. cropf_col(c)  <  1.0_r8 )then
                 if( .not. shr_infnan_isnan(btran2(p))) then
                    if (btran2(p)  <=  1._r8 ) then
                       btran_col(c) = btran_col(c)+btran2(p)*patch%wtcol(p)
                       wtlf(c)      = wtlf(c)+patch%wtcol(p)
                    end if
                 end if

                 ! NOTE(wjs, 2016-12-15) These calculations of the fraction of evergreen
                 ! and deciduous tropical trees (used to determine if a column is
                 ! tropical closed forest) use the current fractions. However, I think
                 ! they are used in code that applies to land cover change. Note that
                 ! land cover change is currently generated on the first time step of the
                 ! year (even though the fire code sees the annually-smoothed dwt). Thus,
                 ! I think that, for this to be totally consistent, this code should
                 ! consider the fractional coverage of each PFT prior to the relevant
                 ! land cover change event. (These fractions could be computed in the
                 ! code that handles land cover change, so that the fire code remains
                 ! agnostic to exactly how and when land cover change happens.)
                 !
                 ! For example, if a year started with fractional coverages of
                 ! nbrdlf_evr_trp_tree = 0.35 and nbrdlf_dcd_trp_tree = 0.35, but then
                 ! the start-of-year land cover change reduced both of these to 0.2: The
                 ! current code would consider the column to NOT be tropical closed
                 ! forest (because nbrdlf_evr_trp_tree+nbrdlf_dcd_trp_tree < 0.6),
                 ! whereas in fact the land cover change occurred when the column *was*
                 ! tropical closed forest.
                 if( patch%itype(p) == nbrdlf_evr_trp_tree .and. patch%wtcol(p)  >  0._r8 )then
                    trotr1_col(c)=trotr1_col(c)+patch%wtcol(p)
                 end if
                 if( patch%itype(p) == nbrdlf_dcd_trp_tree .and. patch%wtcol(p)  >  0._r8 )then
                    trotr2_col(c)=trotr2_col(c)+patch%wtcol(p)
                 end if

                 if (transient_landcover) then
                    if( patch%itype(p) == nbrdlf_evr_trp_tree .or. patch%itype(p) == nbrdlf_dcd_trp_tree )then
                       if(dwt_smoothed(p) < 0._r8)then
                          ! Land cover change in CLM happens all at once on the first time
                          ! step of the year. However, the fire code needs deforestation
                          ! rates throughout the year, in order to combine these
                          ! deforestation rates with the current season's climate. So we
                          ! use a smoothed version of dwt.
                          !
                          ! This isn't ideal, because the carbon stocks that the fire code
                          ! is operating on will have decreased by the full annual amount
                          ! before the fire code does anything. But the biggest effect of
                          ! these deforestation fires is as a trigger for other fires, and
                          ! the C fluxes are merely diagnostic so don't need to be
                          ! conservative, so this isn't a big issue.
                          !
                          ! (Actually, it would be even better if the fire code had a
                          ! realistic breakdown of annual deforestation into the
                          ! different seasons. But having deforestation spread evenly
                          ! throughout the year is much better than having it all
                          ! concentrated on January 1.)
                          dtrotr_col(c)=dtrotr_col(c)-dwt_smoothed(p)
                       end if
                    end if
                 end if
                 rootc_col(c) = rootc_col(c) + (frootc(p) + frootc_storage(p) + &
                      frootc_xfer(p) + deadcrootc(p) +                &
                      deadcrootc_storage(p) + deadcrootc_xfer(p) +    &
                      livecrootc(p)+livecrootc_storage(p) +           &
                      livecrootc_xfer(p))*patch%wtcol(p)

                 fsr_col(c) = fsr_col(c) + fsr_pft(patch%itype(p))*patch%wtcol(p)/(1.0_r8-cropf_col(c))

                 if( lfwt(c)  /=  0.0_r8 )then    
                    hdmlf=this%forc_hdm(g)

                    ! all these constants are in Li et al. BG (2012a,b;2013)

                    if( hdmlf  >  0.1_r8 )then            
                       ! For NOT bare-soil
                       if( patch%itype(p)  /=  noveg )then
                          ! For shrub and grass (crop already excluded above)
                          if( patch%itype(p)  >=  nbrdlf_evr_shrub )then      !for shurb and grass
                             lgdp_col(c)  = lgdp_col(c) + (0.1_r8 + 0.9_r8*    &
                                  exp(-1._r8*SHR_CONST_PI* &
                                  (gdp_lf(c)/8._r8)**0.5_r8))*patch%wtcol(p) &
                                  /(1.0_r8 - cropf_col(c))
                             lgdp1_col(c) = lgdp1_col(c) + (0.2_r8 + 0.8_r8*   &
                                  exp(-1._r8*SHR_CONST_PI* &
                                  (gdp_lf(c)/7._r8)))*patch%wtcol(p)/lfwt(c)
                             lpop_col(c)  = lpop_col(c) + (0.2_r8 + 0.8_r8*    &
                                  exp(-1._r8*SHR_CONST_PI* &
                                  (hdmlf/450._r8)**0.5_r8))*patch%wtcol(p)/lfwt(c)
                          else   ! for trees
                             if( gdp_lf(c)  >  20._r8 )then
                                lgdp_col(c)  =lgdp_col(c)+cnfire_const%occur_hi_gdp_tree*patch%wtcol(p)/(1.0_r8 - cropf_col(c))
                             else    
                                lgdp_col(c) = lgdp_col(c)+patch%wtcol(p)/(1.0_r8 - cropf_col(c))
                             end if
                             if( gdp_lf(c)  >  20._r8 )then   
                                lgdp1_col(c) = lgdp1_col(c)+0.62_r8*patch%wtcol(p)/lfwt(c)
                             else
                                if( gdp_lf(c)  >  8._r8 ) then
                                   lgdp1_col(c)=lgdp1_col(c)+0.83_r8*patch%wtcol(p)/lfwt(c)
                                else
                                   lgdp1_col(c)=lgdp1_col(c)+patch%wtcol(p)/lfwt(c)
                                end if
                             end if
                             lpop_col(c) = lpop_col(c) + (0.4_r8 + 0.6_r8*    &
                                  exp(-1._r8*SHR_CONST_PI* &
                                  (hdmlf/125._r8)))*patch%wtcol(p)/lfwt(c) 
                          end if
                       end if
                    else
                       lgdp_col(c)  = lgdp_col(c)+patch%wtcol(p)/(1.0_r8 - cropf_col(c))
                       lgdp1_col(c) = lgdp1_col(c)+patch%wtcol(p)/lfwt(c)
                       lpop_col(c)  = lpop_col(c)+patch%wtcol(p)/lfwt(c)
                    end if
                 end if

                 fd_col(c) = fd_col(c) + fd_pft(patch%itype(p)) * patch%wtcol(p) * secsphr / (1.0_r8-cropf_col(c))         
              end if
           end if
        end do
     end do

     ! estimate annual decreased fractional coverage of BET+BDT
     ! land cover conversion in CLM4.5 is the same for each timestep except for the beginning  

     if (transient_landcover) then
        do fc = 1,num_soilc
           c = filter_soilc(fc)
           if( dtrotr_col(c)  >  0._r8 )then
              if( kmo == 1 .and. kda == 1 .and. mcsec == 0)then
                 lfc(c) = 0._r8
              end if
              if( kmo == 1 .and. kda == 1 .and. mcsec == dt)then
                 lfc(c) = dtrotr_col(c)*dayspyr*secspday/dt
              end if
           else
              lfc(c)=0._r8
           end if
        end do
     end if
     !
     ! calculate burned area fraction in cropland
     !
     do fc = 1,num_soilc
        c = filter_soilc(fc)
        baf_crop(c)=0._r8
     end do

     do fp = 1,num_soilp
        p = filter_soilp(fp)  
        if( kmo == 1 .and. kda == 1 .and. mcsec == 0 )then
           burndate(p) = 10000 ! init. value; actual range [0 365]
        end if
     end do

     do pi = 1,max_patch_per_col
        do fc = 1,num_soilc
           c = filter_soilc(fc)
           g= col%gridcell(c)
           hdmlf=this%forc_hdm(g)
           if (pi <=  col%npatches(c)) then
              p = col%patchi(c) + pi - 1
              ! For crop
              if( forc_t(c)  >=  SHR_CONST_TKFRZ .and. patch%itype(p)  >  nc4_grass .and.  &
                   kmo == abm_lf(c) .and. forc_rain(c)+forc_snow(c) == 0._r8  .and. &
                   burndate(p) >= 999 .and. patch%wtcol(p)  >  0._r8 )then ! catch  crop burn time

                 ! calculate human density impact on ag. fire
                 fhd = 0.04_r8+0.96_r8*exp(-1._r8*SHR_CONST_PI*(hdmlf/350._r8)**0.5_r8)

                 ! calculate impact of GDP on ag. fire
                 fgdp = 0.01_r8+0.99_r8*exp(-1._r8*SHR_CONST_PI*(gdp_lf(c)/10._r8))

                 ! calculate burned area
                 fb   = max(0.0_r8,min(1.0_r8,(fuelc_crop(c)-lfuel)/(ufuel-lfuel)))

                 ! crop fire only for generic crop types at this time
                 ! managed crops are treated as grasses if crop model is turned on
                 baf_crop(c) = baf_crop(c) + cropfire_a1/secsphr*fb*fhd*fgdp*patch%wtcol(p)
                 if( fb*fhd*fgdp*patch%wtcol(p)  >  0._r8)then
                    burndate(p)=kda
                 end if
              end if
           end if
        end do
     end do
     !
     ! calculate peatland fire
     !
     do fc = 1, num_soilc
        c = filter_soilc(fc)
        g= col%gridcell(c)
        if(grc%latdeg(g) < cnfire_const%borealat )then
           baf_peatf(c) = non_boreal_peatfire_c/secsphr*max(0._r8, &
                min(1._r8,(4.0_r8-prec60_col(c)*secspday)/ &
                4.0_r8))**2*peatf_lf(c)*(1._r8-fsat(c))
        else
           baf_peatf(c) = boreal_peatfire_c/secsphr*exp(-SHR_CONST_PI*(max(wf2(c),0._r8)/0.3_r8))* &
                max(0._r8,min(1._r8,(tsoi17(c)-SHR_CONST_TKFRZ)/10._r8))*peatf_lf(c)* &
                (1._r8-fsat(c))
        end if
     end do
     !
     ! calculate other fires
     !

     ! Set the number of timesteps for e-folding.
     ! When the simulation has run fewer than this number of steps,
     ! re-scale the e-folding time to get a stable early estimate.

     ! find which pool is the cwd pool
     i_cwd = 0
     do l = 1, ndecomp_pools
        if ( is_cwd(l) ) then
           i_cwd = l
        endif
     end do

     !
     ! begin column loop to calculate fractional area affected by fire
     !
     do fc = 1, num_soilc
        c = filter_soilc(fc)
        g = col%gridcell(c)
        hdmlf=this%forc_hdm(g)
        nfire(c) = 0._r8
        if( cropf_col(c)  <  1.0 )then
           if (trotr1_col(c)+trotr2_col(c)>0.6_r8) then
              farea_burned(c)=min(1.0_r8,baf_crop(c)+baf_peatf(c))
           else
              fuelc(c) = totlitc(c)+totvegc(c)-rootc_col(c)-fuelc_crop(c)*cropf_col(c)
              do j = 1, nlevdecomp  
                 fuelc(c) = fuelc(c)+decomp_cpools_vr(c,j,i_cwd) * dzsoi_decomp(j)
              end do
              fuelc(c) = fuelc(c)/(1._r8-cropf_col(c))
              fb       = max(0.0_r8,min(1.0_r8,(fuelc(c)-lfuel)/(ufuel-lfuel)))
              m        = max(0._r8,wf(c))
              fire_m   = exp(-SHR_CONST_PI *(m/0.69_r8)**2)*(1.0_r8 - max(0._r8, &
                   min(1._r8,(forc_rh(g)-rh_low)/(rh_hgh-rh_low))))*  &
                   min(1._r8,exp(SHR_CONST_PI*(forc_t(c)-SHR_CONST_TKFRZ)/10._r8))
              lh       = pot_hmn_ign_counts_alpha*6.8_r8*hdmlf**(0.43_r8)/30._r8/24._r8
              fs       = 1._r8-(0.01_r8+0.98_r8*exp(-0.025_r8*hdmlf))
              ig       = (lh+this%forc_lnfm(g)/(5.16_r8+2.16_r8*cos(3._r8*grc%lat(g)))*0.25_r8)*(1._r8-fs)*(1._r8-cropf_col(c)) 
              nfire(c) = ig/secsphr*fb*fire_m*lgdp_col(c) !fire counts/km2/sec
              Lb_lf    = 1._r8+10.0_r8*(1._r8-EXP(-0.06_r8*forc_wind(g)))
              if ( wtlf(c) > 0.0_r8 )then
                 spread_m = (1.0_r8 - max(0._r8,min(1._r8,(btran_col(c)/wtlf(c)-bt_min)/ &
                       (bt_max-bt_min))))*(1.0_r8-max(0._r8, &
                       min(1._r8,(forc_rh(g)-rh_low)/(rh_hgh-rh_low))))
              else
                 spread_m = 0.0_r8
              end if
              farea_burned(c) = min(1._r8,(cnfire_const%g0*spread_m*fsr_col(c)* &
                   fd_col(c)/1000._r8)**2*lgdp1_col(c)* &
                   lpop_col(c)*nfire(c)*SHR_CONST_PI*Lb_lf+ &
                   baf_crop(c)+baf_peatf(c))  ! fraction (0-1) per sec
           end if
           !
           ! if landuse change data is used, calculate deforestation fires and 
           ! add it in the total of burned area fraction
           !
           if (transient_landcover) then
              if( trotr1_col(c)+trotr2_col(c) > 0.6_r8 )then
                 if(( kmo == 1 .and. kda == 1 .and. mcsec == 0) .or. &
                      dtrotr_col(c) <=0._r8 )then
                    fbac1(c)        = 0._r8
                    farea_burned(c) = baf_crop(c)+baf_peatf(c)
                 else
                    cri = (4.0_r8*trotr1_col(c)+1.8_r8*trotr2_col(c))/(trotr1_col(c)+trotr2_col(c))
                    cli = (max(0._r8,min(1._r8,(cri-prec60_col(c)*secspday)/cri))**0.5)* &
                         (max(0._r8,min(1._r8,(cri-prec10_col(c)*secspday)/cri))**0.5)* &
                         max(0.0005_r8,min(1._r8,19._r8*dtrotr_col(c)*dayspyr*secspday/dt-0.001_r8))* &
                         max(0._r8,min(1._r8,(0.25_r8-(forc_rain(c)+forc_snow(c))*secsphr)/0.25_r8))
                    farea_burned(c) = cli*(cli_scale/secspday)+baf_crop(c)+baf_peatf(c)
                    ! burned area out of conversion region due to land use fire
                    fbac1(c) = max(0._r8,cli*(cli_scale/secspday) - 2.0_r8*lfc(c)/dt)   
                 end if
                 ! total burned area out of conversion 
                 fbac(c) = fbac1(c)+baf_crop(c)+baf_peatf(c) 
              else
                 fbac(c) = farea_burned(c)
              end if
           end if

        else
           farea_burned(c) = min(1._r8,baf_crop(c)+baf_peatf(c))
        end if

     end do  ! end of column loop

   end associate

 end subroutine CNFireArea

 !-----------------------------------------------------------------------
 subroutine CNFireFluxes (this, bounds, num_soilc, filter_soilc, num_soilp, filter_soilp, &
      num_actfirec, filter_actfirec, num_actfirep, filter_actfirep, dgvs_inst, cnveg_state_inst, &
      cnveg_carbonstate_inst, cnveg_carbonflux_inst, cnveg_nitrogenstate_inst, cnveg_nitrogenflux_inst, &
      soilbiogeochem_carbonflux_inst, leaf_prof_patch, froot_prof_patch, croot_prof_patch, stem_prof_patch, &
      totsomc_col, decomp_cpools_vr_col, decomp_npools_vr_col, somc_fire_col)
   !
   ! !DESCRIPTION:
   ! Fire effects routine for coupled carbon-nitrogen code (CN).
   ! Relies primarily on estimate of fractional area burned, from CNFireArea().
   !
   ! Total fire carbon emissions (g C/m2 land area/yr) 
   !  =avg(COL_FIRE_CLOSS)*seconds_per_year + avg(SOMC_FIRE)*seconds_per_year + 
   !   avg(LF_CONV_CFLUX)*seconds_per_year*min(1.0,avg(LFC2)*seconds_per_year)*0.8
   ! where avg means the temporal average in a year
   ! seconds_per_year is the number of seconds in a year.
   !
   ! !USES:
   use clm_time_manager     , only: get_step_size_real,get_days_per_year,get_curr_date
   use clm_varpar           , only: max_patch_per_col
   use clm_varctl           , only: use_cndv
   use clm_varcon           , only: secspday
   use pftconMod            , only: nc3crop
   use dynSubgridControlMod , only: run_has_transient_landcover
   use clm_varpar           , only: ileaf,ileaf_st,ileaf_xf,ifroot,ifroot_st,ifroot_xf,&
                                    ilivestem,ilivestem_st,ilivestem_xf,&
                                    ideadstem,ideadstem_st,ideadstem_xf,&
                                    ilivecroot,ilivecroot_st,ilivecroot_xf,&
                                    ideadcroot,ideadcroot_st,ideadcroot_xf,iretransn,ioutc,ioutn
   !
   ! !ARGUMENTS:
   class(cnfire_li2014_type)                      :: this
   type(bounds_type)                    , intent(in)    :: bounds  
   integer                              , intent(in)    :: num_soilc       ! number of soil columns in filter
   integer                              , intent(in)    :: filter_soilc(:) ! filter for soil columns
   integer                              , intent(in)    :: num_soilp       ! number of soil patches in filter
   integer                              , intent(in)    :: filter_soilp(:) ! filter for soil patches
   integer                              , intent(out)   :: num_actfirep    ! number of active patches on fire in filter
   integer                              , intent(out)   :: filter_actfirep(:) ! filter for soil patches
   integer                              , intent(out)   :: num_actfirec    ! number of active columns on fire in filter
   integer                              , intent(out)   :: filter_actfirec(:) ! filter for soil columns
   type(dgvs_type)                      , intent(inout) :: dgvs_inst
   type(cnveg_state_type)               , intent(inout) :: cnveg_state_inst
   type(soilbiogeochem_carbonflux_type) , intent(inout) :: soilbiogeochem_carbonflux_inst
   type(cnveg_carbonstate_type)         , intent(inout) :: cnveg_carbonstate_inst
   type(cnveg_carbonflux_type)          , intent(inout) :: cnveg_carbonflux_inst
   type(cnveg_nitrogenstate_type)       , intent(in)    :: cnveg_nitrogenstate_inst
   type(cnveg_nitrogenflux_type)        , intent(inout) :: cnveg_nitrogenflux_inst
   real(r8)                             , intent(in)    :: leaf_prof_patch(bounds%begp:,1:)
   real(r8)                             , intent(in)    :: froot_prof_patch(bounds%begp:,1:)
   real(r8)                             , intent(in)    :: croot_prof_patch(bounds%begp:,1:)
   real(r8)                             , intent(in)    :: stem_prof_patch(bounds%begp:,1:)
   real(r8)                             , intent(in)    :: totsomc_col(bounds%begc:)                ! (gC/m2) total soil organic matter C
   real(r8)                             , intent(in)    :: decomp_cpools_vr_col(bounds%begc:,1:,1:) ! (gC/m3)  VR decomp. (litter, cwd, soil)
   real(r8)                             , intent(in)    :: decomp_npools_vr_col(bounds%begc:,1:,1:) ! (gC/m3)  VR decomp. (litter, cwd, soil)
   real(r8)                             , intent(out)   :: somc_fire_col(bounds%begc:)              ! (gC/m2/s) fire C emissions due to peat burning
   !
   ! !LOCAL VARIABLES:
   integer :: g,c,p,j,l,pi,kyr, kmo, kda, mcsec   ! indices
   integer :: fp,fc                ! filter indices
   real(r8):: f                    ! rate for fire effects (1/s)
   real(r8):: m                    ! acceleration factor for fuel carbon
   real(r8):: dt                   ! time step variable (s)
   real(r8):: dayspyr              ! days per year
   logical :: transient_landcover  ! whether this run has any prescribed transient landcover
   !-----------------------------------------------------------------------

    SHR_ASSERT_ALL_FL((ubound(leaf_prof_patch)      == (/bounds%endp,nlevdecomp_full/))               , sourcefile, __LINE__)
    SHR_ASSERT_ALL_FL((ubound(froot_prof_patch)     == (/bounds%endp,nlevdecomp_full/))               , sourcefile, __LINE__)
    SHR_ASSERT_ALL_FL((ubound(croot_prof_patch)     == (/bounds%endp,nlevdecomp_full/))               , sourcefile, __LINE__)
    SHR_ASSERT_ALL_FL((ubound(stem_prof_patch)      == (/bounds%endp,nlevdecomp_full/))               , sourcefile, __LINE__)
    SHR_ASSERT_ALL_FL((ubound(totsomc_col)          == (/bounds%endc/))                               , sourcefile, __LINE__)
    SHR_ASSERT_ALL_FL((ubound(decomp_cpools_vr_col) == (/bounds%endc,nlevdecomp_full,ndecomp_pools/)) , sourcefile, __LINE__)
    SHR_ASSERT_ALL_FL((ubound(decomp_npools_vr_col) == (/bounds%endc,nlevdecomp_full,ndecomp_pools/)) , sourcefile, __LINE__)
    SHR_ASSERT_ALL_FL((ubound(somc_fire_col)        == (/bounds%endc/))                               , sourcefile, __LINE__)

   ! NOTE: VR      = Vertically Resolved
   !       conv.   = conversion
   !       frac.   = fraction
   !       BAF     = Burned Area Fraction
   !       ann.    = annual
   !       GC      = gridcell
   !       dt      = timestep
   !       C       = Carbon
   !       N       = Nitrogen
   !       emis.   = emissions
   !       decomp. = decomposing

    associate(                                                                                                      & 
         croot_prof                          => croot_prof_patch                                                  , & ! Input:  [real(r8) (:,:)   ]  (1/m) profile of coarse roots                   
         stem_prof                           => stem_prof_patch                                                   , & ! Input:  [real(r8) (:,:)   ]  (1/m) profile of stems                          
         froot_prof                          => froot_prof_patch                                                  , & ! Input:  [real(r8) (:,:)   ]  (1/m) profile of fine roots                     
         leaf_prof                           => leaf_prof_patch                                                   , & ! Input:  [real(r8) (:,:)   ]  (1/m) profile of leaves                         
         totsomc                             => totsomc_col                                                       , & ! Input:  [real(r8) (:)     ]  (gC/m2) total soil organic matter C
         decomp_cpools_vr                    => decomp_cpools_vr_col                                              , & ! Input:  [real(r8) (:,:,:) ]  (gC/m3)  VR decomp. (litter, cwd, soil)
         decomp_npools_vr                    => decomp_npools_vr_col                                              , & ! Input:  [real(r8) (:,:,:) ]  (gC/m3)  VR decomp. (litter, cwd, soil)
         somc_fire                           => somc_fire_col                                                     , & ! Output: [real(r8) (:)     ]  (gC/m2/s) fire C emissions due to peat burning
         
         is_cwd                              => decomp_cascade_con%is_cwd                                         , & ! Input:  [logical  (:)     ]  TRUE => pool is a cwd pool                         
         is_litter                           => decomp_cascade_con%is_litter                                      , & ! Input:  [logical  (:)     ]  TRUE => pool is a litter pool                      
         
         woody                               => pftcon%woody                                                      , & ! Input:  woody lifeform (1=woody, 0=not woody)             
         cc_leaf                             => pftcon%cc_leaf                                                    , & ! Input: 
         cc_lstem                            => pftcon%cc_lstem                                                   , & ! Input: 
         cc_dstem                            => pftcon%cc_dstem                                                   , & ! Input: 
         cc_other                            => pftcon%cc_other                                                   , & ! Input: 
         fm_leaf                             => pftcon%fm_leaf                                                    , & ! Input: 
         fm_lstem                            => pftcon%fm_lstem                                                   , & ! Input: 
         fm_other                            => pftcon%fm_other                                                   , & ! Input: 
         fm_root                             => pftcon%fm_root                                                    , & ! Input: 
         fm_lroot                            => pftcon%fm_lroot                                                   , & ! Input: 
         fm_droot                            => pftcon%fm_droot                                                   , & ! Input: 
         lf_flab                             => pftcon%lf_flab                                                    , & ! Input: 
         lf_fcel                             => pftcon%lf_fcel                                                    , & ! Input: 
         lf_flig                             => pftcon%lf_flig                                                    , & ! Input: 
         fr_flab                             => pftcon%fr_flab                                                    , & ! Input: 
         fr_fcel                             => pftcon%fr_fcel                                                    , & ! Input: 
         fr_flig                             => pftcon%fr_flig                                                    , & ! Input: 
         
         nind                                => dgvs_inst%nind_patch                                              , & ! Input:  [real(r8) (:)     ]  number of individuals (#/m2)                      
         
         cropf_col                           => cnveg_state_inst%cropf_col                                        , & ! Input:  [real(r8) (:)     ]  cropland fraction in veg column                   
         farea_burned                        => cnveg_state_inst%farea_burned_col                                 , & ! Input:  [real(r8) (:)     ]  fractional area burned (/sec)
         fbac1                               => cnveg_state_inst%fbac1_col                                        , & ! Input:  [real(r8) (:)     ]  burned area out of conv. region due to LU fire 
         fbac                                => cnveg_state_inst%fbac_col                                         , & ! Input:  [real(r8) (:)     ]  total burned area out of conversion (/sec)
         baf_crop                            => cnveg_state_inst%baf_crop_col                                     , & ! Input:  [real(r8) (:)     ]  BAF for cropland                                  
         baf_peatf                           => cnveg_state_inst%baf_peatf_col                                    , & ! Input:  [real(r8) (:)     ]  BAF for peatlabd                                  
         trotr1_col                          => cnveg_state_inst%trotr1_col                                       , & ! Input:  [real(r8) (:)     ]  patch weight of BET on the column (0-1)           
         trotr2_col                          => cnveg_state_inst%trotr2_col                                       , & ! Input:  [real(r8) (:)     ]  patch weight of BDT on the column (0-1)           
         dtrotr_col                          => cnveg_state_inst%dtrotr_col                                       , & ! Input:  [real(r8) (:)     ]  ann. decreased frac. coverage of BET+BDT (0-1) on GC
         lfc                                 => cnveg_state_inst%lfc_col                                          , & ! Input:  [real(r8) (:)     ]  conv. area frac. of BET+BDT that haven't burned before
         lfc2                                => cnveg_state_inst%lfc2_col                                         , & ! Output: [real(r8) (:)     ]  conv. area frac. of BET+BDT burned this dt (/sec)
         
         leafcmax                            => cnveg_carbonstate_inst%leafcmax_patch                             , & ! Output: [real(r8) (:)     ]  (gC/m2) ann max leaf C                            
         leafc                               => cnveg_carbonstate_inst%leafc_patch                                , & ! Input:  [real(r8) (:)     ]  (gC/m2) leaf C                                    
         leafc_storage                       => cnveg_carbonstate_inst%leafc_storage_patch                        , & ! Input:  [real(r8) (:)     ]  (gC/m2) leaf C storage                            
         leafc_xfer                          => cnveg_carbonstate_inst%leafc_xfer_patch                           , & ! Input:  [real(r8) (:)     ]  (gC/m2) leaf C transfer                           
         livestemc                           => cnveg_carbonstate_inst%livestemc_patch                            , & ! Input:  [real(r8) (:)     ]  (gC/m2) live stem C                               
         livestemc_storage                   => cnveg_carbonstate_inst%livestemc_storage_patch                    , & ! Input:  [real(r8) (:)     ]  (gC/m2) live stem C storage                       
         livestemc_xfer                      => cnveg_carbonstate_inst%livestemc_xfer_patch                       , & ! Input:  [real(r8) (:)     ]  (gC/m2) live stem C transfer                      
         deadstemc                           => cnveg_carbonstate_inst%deadstemc_patch                            , & ! Input:  [real(r8) (:)     ]  (gC/m2) dead stem C                               
         deadstemc_storage                   => cnveg_carbonstate_inst%deadstemc_storage_patch                    , & ! Input:  [real(r8) (:)     ]  (gC/m2) dead stem C storage                       
         deadstemc_xfer                      => cnveg_carbonstate_inst%deadstemc_xfer_patch                       , & ! Input:  [real(r8) (:)     ]  (gC/m2) dead stem C transfer                      
         frootc                              => cnveg_carbonstate_inst%frootc_patch                               , & ! Input:  [real(r8) (:)     ]  (gC/m2) fine root C                               
         frootc_storage                      => cnveg_carbonstate_inst%frootc_storage_patch                       , & ! Input:  [real(r8) (:)     ]  (gC/m2) fine root C storage                       
         frootc_xfer                         => cnveg_carbonstate_inst%frootc_xfer_patch                          , & ! Input:  [real(r8) (:)     ]  (gC/m2) fine root C transfer                      
         livecrootc                          => cnveg_carbonstate_inst%livecrootc_patch                           , & ! Input:  [real(r8) (:)     ]  (gC/m2) live coarse root C                        
         livecrootc_storage                  => cnveg_carbonstate_inst%livecrootc_storage_patch                   , & ! Input:  [real(r8) (:)     ]  (gC/m2) live coarse root C storage                
         livecrootc_xfer                     => cnveg_carbonstate_inst%livecrootc_xfer_patch                      , & ! Input:  [real(r8) (:)     ]  (gC/m2) live coarse root C transfer               
         deadcrootc                          => cnveg_carbonstate_inst%deadcrootc_patch                           , & ! Input:  [real(r8) (:)     ]  (gC/m2) dead coarse root C                        
         deadcrootc_storage                  => cnveg_carbonstate_inst%deadcrootc_storage_patch                   , & ! Input:  [real(r8) (:)     ]  (gC/m2) dead coarse root C storage                
         deadcrootc_xfer                     => cnveg_carbonstate_inst%deadcrootc_xfer_patch                      , & ! Input:  [real(r8) (:)     ]  (gC/m2) dead coarse root C transfer               
         gresp_storage                       => cnveg_carbonstate_inst%gresp_storage_patch                        , & ! Input:  [real(r8) (:)     ]  (gC/m2) growth respiration storage                
         gresp_xfer                          => cnveg_carbonstate_inst%gresp_xfer_patch                           , & ! Input:  [real(r8) (:)     ]  (gC/m2) growth respiration transfer               
         
         leafn                               => cnveg_nitrogenstate_inst%leafn_patch                              , & ! Input:  [real(r8) (:)     ]  (gN/m2) leaf N                                    
         leafn_storage                       => cnveg_nitrogenstate_inst%leafn_storage_patch                      , & ! Input:  [real(r8) (:)     ]  (gN/m2) leaf N storage                            
         leafn_xfer                          => cnveg_nitrogenstate_inst%leafn_xfer_patch                         , & ! Input:  [real(r8) (:)     ]  (gN/m2) leaf N transfer                           
         livestemn                           => cnveg_nitrogenstate_inst%livestemn_patch                          , & ! Input:  [real(r8) (:)     ]  (gN/m2) live stem N                               
         livestemn_storage                   => cnveg_nitrogenstate_inst%livestemn_storage_patch                  , & ! Input:  [real(r8) (:)     ]  (gN/m2) live stem N storage                       
         livestemn_xfer                      => cnveg_nitrogenstate_inst%livestemn_xfer_patch                     , & ! Input:  [real(r8) (:)     ]  (gN/m2) live stem N transfer                      
         deadstemn                           => cnveg_nitrogenstate_inst%deadstemn_patch                          , & ! Input:  [real(r8) (:)     ]  (gN/m2) dead stem N                               
         deadstemn_storage                   => cnveg_nitrogenstate_inst%deadstemn_storage_patch                  , & ! Input:  [real(r8) (:)     ]  (gN/m2) dead stem N storage                       
         deadstemn_xfer                      => cnveg_nitrogenstate_inst%deadstemn_xfer_patch                     , & ! Input:  [real(r8) (:)     ]  (gN/m2) dead stem N transfer                      
         frootn                              => cnveg_nitrogenstate_inst%frootn_patch                             , & ! Input:  [real(r8) (:)     ]  (gN/m2) fine root N                               
         frootn_storage                      => cnveg_nitrogenstate_inst%frootn_storage_patch                     , & ! Input:  [real(r8) (:)     ]  (gN/m2) fine root N storage                       
         frootn_xfer                         => cnveg_nitrogenstate_inst%frootn_xfer_patch                        , & ! Input:  [real(r8) (:)     ]  (gN/m2) fine root N transfer                      
         livecrootn                          => cnveg_nitrogenstate_inst%livecrootn_patch                         , & ! Input:  [real(r8) (:)     ]  (gN/m2) live coarse root N                        
         livecrootn_storage                  => cnveg_nitrogenstate_inst%livecrootn_storage_patch                 , & ! Input:  [real(r8) (:)     ]  (gN/m2) live coarse root N storage                
         livecrootn_xfer                     => cnveg_nitrogenstate_inst%livecrootn_xfer_patch                    , & ! Input:  [real(r8) (:)     ]  (gN/m2) live coarse root N transfer               
         deadcrootn                          => cnveg_nitrogenstate_inst%deadcrootn_patch                         , & ! Input:  [real(r8) (:)     ]  (gN/m2) dead coarse root N                        
         deadcrootn_storage                  => cnveg_nitrogenstate_inst%deadcrootn_storage_patch                 , & ! Input:  [real(r8) (:)     ]  (gN/m2) dead coarse root N storage                
         deadcrootn_xfer                     => cnveg_nitrogenstate_inst%deadcrootn_xfer_patch                    , & ! Input:  [real(r8) (:)     ]  (gN/m2) dead coarse root N transfer               
         retransn                            => cnveg_nitrogenstate_inst%retransn_patch                           , & ! Input:  [real(r8) (:)     ]  (gN/m2) plant pool of retranslocated N            
         
         fire_mortality_c_to_cwdc            => cnveg_carbonflux_inst%fire_mortality_c_to_cwdc_col                , & ! Input:  [real(r8) (:,:)   ]  C flux fire mortality to CWD (gC/m3/s)
         m_leafc_to_fire                     => cnveg_carbonflux_inst%m_leafc_to_fire_patch                       , & ! Input:  [real(r8) (:)     ]  (gC/m2/s) fire C emis. from leafc	    
         m_leafc_storage_to_fire             => cnveg_carbonflux_inst%m_leafc_storage_to_fire_patch               , & ! Input:  [real(r8) (:)     ]  (gC/m2/s) fire C emis. from leafc_storage   
         m_leafc_xfer_to_fire                => cnveg_carbonflux_inst%m_leafc_xfer_to_fire_patch                  , & ! Input:  [real(r8) (:)     ]  (gC/m2/s) fire C emis. from leafc_xfer	    
         m_livestemc_to_fire                 => cnveg_carbonflux_inst%m_livestemc_to_fire_patch                   , & ! Input:  [real(r8) (:)     ]  (gC/m2/s) fire C emis. from livestemc	         
         m_livestemc_storage_to_fire         => cnveg_carbonflux_inst%m_livestemc_storage_to_fire_patch           , & ! Input:  [real(r8) (:)     ]  (gC/m2/s) C emis. livestemc_storage	       
         m_livestemc_xfer_to_fire            => cnveg_carbonflux_inst%m_livestemc_xfer_to_fire_patch              , & ! Input:  [real(r8) (:)     ]  (gC/m2/s) C emis. livestemc_xfer	       
         m_deadstemc_to_fire                 => cnveg_carbonflux_inst%m_deadstemc_to_fire_patch                   , & ! Input:  [real(r8) (:)     ]  (gC/m2/s) C emis. deadstemc_xfer	       
         m_deadstemc_storage_to_fire         => cnveg_carbonflux_inst%m_deadstemc_storage_to_fire_patch           , & ! Input:  [real(r8) (:)     ]  (gC/m2/s) C emis. deadstemc_storage	       
         m_deadstemc_xfer_to_fire            => cnveg_carbonflux_inst%m_deadstemc_xfer_to_fire_patch              , & ! Input:  [real(r8) (:)     ]  (gC/m2/s) C emis. deadstemc_xfer	       
         m_frootc_to_fire                    => cnveg_carbonflux_inst%m_frootc_to_fire_patch                      , & ! Input:  [real(r8) (:)     ]  (gC/m2/s) C emis. frootc		       
         m_frootc_storage_to_fire            => cnveg_carbonflux_inst%m_frootc_storage_to_fire_patch              , & ! Input:  [real(r8) (:)     ]  (gC/m2/s) C emis. frootc_storage	       
         m_frootc_xfer_to_fire               => cnveg_carbonflux_inst%m_frootc_xfer_to_fire_patch                 , & ! Input:  [real(r8) (:)     ]  (gC/m2/s) C emis. frootc_xfer		       
         m_livecrootc_to_fire                => cnveg_carbonflux_inst%m_livecrootc_to_fire_patch                  , & ! Input:  [real(r8) (:)     ]  (gC/m2/s) C emis. livecrootc		    	
         m_livecrootc_storage_to_fire        => cnveg_carbonflux_inst%m_livecrootc_storage_to_fire_patch          , & ! Input:  [real(r8) (:)     ]  (gC/m2/s) C emis. livecrootc_storage	       
         m_livecrootc_xfer_to_fire           => cnveg_carbonflux_inst%m_livecrootc_xfer_to_fire_patch             , & ! Input:  [real(r8) (:)     ]  (gC/m2/s) C emis. livecrootc_xfer	       
         m_deadcrootc_to_fire                => cnveg_carbonflux_inst%m_deadcrootc_to_fire_patch                  , & ! Input:  [real(r8) (:)     ]  (gC/m2/s) C emis. deadcrootc		    	
         m_deadcrootc_storage_to_fire        => cnveg_carbonflux_inst%m_deadcrootc_storage_to_fire_patch          , & ! Input:  [real(r8) (:)     ]  (gC/m2/s) C emis. deadcrootc_storage	       
         m_deadcrootc_xfer_to_fire           => cnveg_carbonflux_inst%m_deadcrootc_xfer_to_fire_patch             , & ! Input:  [real(r8) (:)     ]  (gC/m2/s) C emis. deadcrootc_xfer	       
         m_gresp_storage_to_fire             => cnveg_carbonflux_inst%m_gresp_storage_to_fire_patch               , & ! Input:  [real(r8) (:)     ]  (gC/m2/s) C emis. gresp_storage	
         m_gresp_xfer_to_fire                => cnveg_carbonflux_inst%m_gresp_xfer_to_fire_patch                  , & ! Input:  [real(r8) (:)     ]  (gC/m2/s) C emis. gresp_xfer           
         m_leafc_to_litter_fire              => cnveg_carbonflux_inst%m_leafc_to_litter_fire_patch                , & ! Output: [real(r8) (:)     ]                                                    
         m_leafc_storage_to_litter_fire      => cnveg_carbonflux_inst%m_leafc_storage_to_litter_fire_patch        , & ! Output: [real(r8) (:)     ]                                                    
         m_leafc_xfer_to_litter_fire         => cnveg_carbonflux_inst%m_leafc_xfer_to_litter_fire_patch           , & ! Output: [real(r8) (:)     ]                                                    
         m_livestemc_to_litter_fire          => cnveg_carbonflux_inst%m_livestemc_to_litter_fire_patch            , & ! Output: [real(r8) (:)     ]                                                    
         m_livestemc_storage_to_litter_fire  => cnveg_carbonflux_inst%m_livestemc_storage_to_litter_fire_patch    , & ! Output: [real(r8) (:)     ]                                                    
         m_livestemc_xfer_to_litter_fire     => cnveg_carbonflux_inst%m_livestemc_xfer_to_litter_fire_patch       , & ! Output: [real(r8) (:)     ]                                                    
         m_livestemc_to_deadstemc_fire       => cnveg_carbonflux_inst%m_livestemc_to_deadstemc_fire_patch         , & ! Output: [real(r8) (:)     ]                                                    
         m_deadstemc_to_litter_fire          => cnveg_carbonflux_inst%m_deadstemc_to_litter_fire_patch            , & ! Output: [real(r8) (:)     ]                                                    
         m_deadstemc_storage_to_litter_fire  => cnveg_carbonflux_inst%m_deadstemc_storage_to_litter_fire_patch    , & ! Output: [real(r8) (:)     ]                                                    
         m_deadstemc_xfer_to_litter_fire     => cnveg_carbonflux_inst%m_deadstemc_xfer_to_litter_fire_patch       , & ! Output: [real(r8) (:)     ]                                                    
         m_frootc_to_litter_fire             => cnveg_carbonflux_inst%m_frootc_to_litter_fire_patch               , & ! Output: [real(r8) (:)     ]                                                    
         m_frootc_storage_to_litter_fire     => cnveg_carbonflux_inst%m_frootc_storage_to_litter_fire_patch       , & ! Output: [real(r8) (:)     ]                                                    
         m_frootc_xfer_to_litter_fire        => cnveg_carbonflux_inst%m_frootc_xfer_to_litter_fire_patch          , & ! Output: [real(r8) (:)     ]                                                    
         m_livecrootc_to_litter_fire         => cnveg_carbonflux_inst%m_livecrootc_to_litter_fire_patch           , & ! Output: [real(r8) (:)     ]                                                    
         m_livecrootc_storage_to_litter_fire => cnveg_carbonflux_inst%m_livecrootc_storage_to_litter_fire_patch   , & ! Output: [real(r8) (:)     ]                                                    
         m_livecrootc_xfer_to_litter_fire    => cnveg_carbonflux_inst%m_livecrootc_xfer_to_litter_fire_patch      , & ! Output: [real(r8) (:)     ]                                                    
         m_livecrootc_to_deadcrootc_fire     => cnveg_carbonflux_inst%m_livecrootc_to_deadcrootc_fire_patch       , & ! Output: [real(r8) (:)     ]                                                    
         m_deadcrootc_to_litter_fire         => cnveg_carbonflux_inst%m_deadcrootc_to_litter_fire_patch           , & ! Output: [real(r8) (:)     ]                                                    
         m_deadcrootc_storage_to_litter_fire => cnveg_carbonflux_inst%m_deadcrootc_storage_to_litter_fire_patch   , & ! Output: [real(r8) (:)     ]                                                    
         m_deadcrootc_xfer_to_litter_fire    => cnveg_carbonflux_inst%m_deadcrootc_xfer_to_litter_fire_patch      , & ! Output: [real(r8) (:)     ]                                                    
         m_gresp_storage_to_litter_fire      => cnveg_carbonflux_inst%m_gresp_storage_to_litter_fire_patch        , & ! Output: [real(r8) (:)     ]                                                    
         m_gresp_xfer_to_litter_fire         => cnveg_carbonflux_inst%m_gresp_xfer_to_litter_fire_patch           , & ! Output: [real(r8) (:)     ]                                                    
         m_decomp_cpools_to_fire_vr          => cnveg_carbonflux_inst%m_decomp_cpools_to_fire_vr_col              , & ! Output: [real(r8) (:,:,:) ]  (gC/m3/s) VR decomp. C fire loss
         m_c_to_litr_met_fire                => cnveg_carbonflux_inst%m_c_to_litr_met_fire_col                    , & ! Output: [real(r8) (:,:)   ]                                                  
         m_c_to_litr_cel_fire                => cnveg_carbonflux_inst%m_c_to_litr_cel_fire_col                    , & ! Output: [real(r8) (:,:)   ]                                                  
         m_c_to_litr_lig_fire                => cnveg_carbonflux_inst%m_c_to_litr_lig_fire_col                    , & ! Output: [real(r8) (:,:)   ]                                                  
         matrix_decomp_fire_k                => soilbiogeochem_carbonflux_inst%matrix_decomp_fire_k_col           , & ! Output: [real(r8) (:,:)   ]                                                  
         
         fire_mortality_n_to_cwdn            => cnveg_nitrogenflux_inst%fire_mortality_n_to_cwdn_col              , & ! Input:  [real(r8) (:,:)   ]  N flux fire mortality to CWD (gN/m3/s)
         m_leafn_to_fire                     => cnveg_nitrogenflux_inst%m_leafn_to_fire_patch                     , & ! Input:  [real(r8) (:)     ]  (gN/m2/s) N emis. leafn		  
         m_leafn_storage_to_fire             => cnveg_nitrogenflux_inst%m_leafn_storage_to_fire_patch             , & ! Input:  [real(r8) (:)     ]  (gN/m2/s) N emis. leafn_storage	  
         m_leafn_xfer_to_fire                => cnveg_nitrogenflux_inst%m_leafn_xfer_to_fire_patch                , & ! Input:  [real(r8) (:)     ]  (gN/m2/s) N emis. leafn_xfer	       
         m_livestemn_to_fire                 => cnveg_nitrogenflux_inst%m_livestemn_to_fire_patch                 , & ! Input:  [real(r8) (:)     ]  (gN/m2/s) N emis. livestemn	       
         m_livestemn_storage_to_fire         => cnveg_nitrogenflux_inst%m_livestemn_storage_to_fire_patch         , & ! Input:  [real(r8) (:)     ]  (gN/m2/s) N emis. livestemn_s	       
         m_livestemn_xfer_to_fire            => cnveg_nitrogenflux_inst%m_livestemn_xfer_to_fire_patch            , & ! Input:  [real(r8) (:)     ]  (gN/m2/s) N emis. livestemn_xfer       
         m_deadstemn_to_fire                 => cnveg_nitrogenflux_inst%m_deadstemn_to_fire_patch                 , & ! Input:  [real(r8) (:)     ]  (gN/m2/s) N emis. deadstemn	       
         m_deadstemn_storage_to_fire         => cnveg_nitrogenflux_inst%m_deadstemn_storage_to_fire_patch         , & ! Input:  [real(r8) (:)     ]  (gN/m2/s) N emis. deadstemn_storage    
         m_deadstemn_xfer_to_fire            => cnveg_nitrogenflux_inst%m_deadstemn_xfer_to_fire_patch            , & ! Input:  [real(r8) (:)     ]  (gN/m2/s) N emis. deadstemn_xfer       
         m_frootn_to_fire                    => cnveg_nitrogenflux_inst%m_frootn_to_fire_patch                    , & ! Input:  [real(r8) (:)     ]  (gN/m2/s) N emis. frootn	       
         m_frootn_storage_to_fire            => cnveg_nitrogenflux_inst%m_frootn_storage_to_fire_patch            , & ! Input:  [real(r8) (:)     ]  (gN/m2/s) N emis. frootn_storage       
         m_frootn_xfer_to_fire               => cnveg_nitrogenflux_inst%m_frootn_xfer_to_fire_patch               , & ! Input:  [real(r8) (:)     ]  (gN/m2/s) N emis. frootn_xfer	       
         m_livecrootn_to_fire                => cnveg_nitrogenflux_inst%m_livecrootn_to_fire_patch                , & ! Input:  [real(r8) (:)     ]  (gN/m2/s) N emis. m_livecrootn_to_fire 
         m_livecrootn_storage_to_fire        => cnveg_nitrogenflux_inst%m_livecrootn_storage_to_fire_patch        , & ! Input:  [real(r8) (:)     ]  (gN/m2/s) N emis. livecrootn_storage   
         m_livecrootn_xfer_to_fire           => cnveg_nitrogenflux_inst%m_livecrootn_xfer_to_fire_patch           , & ! Input:  [real(r8) (:)     ]  (gN/m2/s) N emis. livecrootn_xfer      
         m_deadcrootn_to_fire                => cnveg_nitrogenflux_inst%m_deadcrootn_to_fire_patch                , & ! Input:  [real(r8) (:)     ]  (gN/m2/s) N emis. deadcrootn	       
         m_deadcrootn_storage_to_fire        => cnveg_nitrogenflux_inst%m_deadcrootn_storage_to_fire_patch        , & ! Input:  [real(r8) (:)     ]  (gN/m2/s) N emis. deadcrootn_storage   
         m_deadcrootn_xfer_to_fire           => cnveg_nitrogenflux_inst%m_deadcrootn_xfer_to_fire_patch           , & ! Input:  [real(r8) (:)     ]  (gN/m2/s) N emis. deadcrootn_xfer      
         m_retransn_to_fire                  => cnveg_nitrogenflux_inst%m_retransn_to_fire_patch                  , & ! Input:  [real(r8) (:)     ]  (gN/m2/s) N emis. retransn             
         m_leafn_to_litter_fire              => cnveg_nitrogenflux_inst%m_leafn_to_litter_fire_patch              , & ! Output: [real(r8) (:)     ]                                                    
         m_leafn_storage_to_litter_fire      => cnveg_nitrogenflux_inst%m_leafn_storage_to_litter_fire_patch      , & ! Output: [real(r8) (:)     ]                                                    
         m_leafn_xfer_to_litter_fire         => cnveg_nitrogenflux_inst%m_leafn_xfer_to_litter_fire_patch         , & ! Output: [real(r8) (:)     ]                                                    
         m_livestemn_to_litter_fire          => cnveg_nitrogenflux_inst%m_livestemn_to_litter_fire_patch          , & ! Output: [real(r8) (:)     ]                                                    
         m_livestemn_storage_to_litter_fire  => cnveg_nitrogenflux_inst%m_livestemn_storage_to_litter_fire_patch  , & ! Output: [real(r8) (:)     ]                                                    
         m_livestemn_xfer_to_litter_fire     => cnveg_nitrogenflux_inst%m_livestemn_xfer_to_litter_fire_patch     , & ! Output: [real(r8) (:)     ]                                                    
         m_livestemn_to_deadstemn_fire       => cnveg_nitrogenflux_inst%m_livestemn_to_deadstemn_fire_patch       , & ! Output: [real(r8) (:)     ]                                                    
         m_deadstemn_to_litter_fire          => cnveg_nitrogenflux_inst%m_deadstemn_to_litter_fire_patch          , & ! Output: [real(r8) (:)     ]                                                    
         m_deadstemn_storage_to_litter_fire  => cnveg_nitrogenflux_inst%m_deadstemn_storage_to_litter_fire_patch  , & ! Output: [real(r8) (:)     ]                                                    
         m_deadstemn_xfer_to_litter_fire     => cnveg_nitrogenflux_inst%m_deadstemn_xfer_to_litter_fire_patch     , & ! Output: [real(r8) (:)     ]                                                    
         m_frootn_to_litter_fire             => cnveg_nitrogenflux_inst%m_frootn_to_litter_fire_patch             , & ! Output: [real(r8) (:)     ]                                                    
         m_frootn_storage_to_litter_fire     => cnveg_nitrogenflux_inst%m_frootn_storage_to_litter_fire_patch     , & ! Output: [real(r8) (:)     ]                                                    
         m_frootn_xfer_to_litter_fire        => cnveg_nitrogenflux_inst%m_frootn_xfer_to_litter_fire_patch        , & ! Output: [real(r8) (:)     ]                                                    
         m_livecrootn_to_litter_fire         => cnveg_nitrogenflux_inst%m_livecrootn_to_litter_fire_patch         , & ! Output: [real(r8) (:)     ]                                                    
         m_livecrootn_storage_to_litter_fire => cnveg_nitrogenflux_inst%m_livecrootn_storage_to_litter_fire_patch , & ! Output: [real(r8) (:)     ]                                                    
         m_livecrootn_xfer_to_litter_fire    => cnveg_nitrogenflux_inst%m_livecrootn_xfer_to_litter_fire_patch    , & ! Output: [real(r8) (:)     ]                                                    
         m_livecrootn_to_deadcrootn_fire     => cnveg_nitrogenflux_inst%m_livecrootn_to_deadcrootn_fire_patch     , & ! Output: [real(r8) (:)     ]                                                    
         m_deadcrootn_to_litter_fire         => cnveg_nitrogenflux_inst%m_deadcrootn_to_litter_fire_patch         , & ! Output: [real(r8) (:)     ]                                                    
         m_deadcrootn_storage_to_litter_fire => cnveg_nitrogenflux_inst%m_deadcrootn_storage_to_litter_fire_patch , & ! Output: [real(r8) (:)     ]                                                    
         m_deadcrootn_xfer_to_litter_fire    => cnveg_nitrogenflux_inst%m_deadcrootn_xfer_to_litter_fire_patch    , & ! Output: [real(r8) (:)     ]                                                    
         m_retransn_to_litter_fire           => cnveg_nitrogenflux_inst%m_retransn_to_litter_fire_patch           , & ! Output: [real(r8) (:)     ]                                                    
         m_decomp_npools_to_fire_vr          => cnveg_nitrogenflux_inst%m_decomp_npools_to_fire_vr_col            , & ! Output: [real(r8) (:,:,:) ]  VR decomp. N fire loss (gN/m3/s)
         m_n_to_litr_met_fire                => cnveg_nitrogenflux_inst%m_n_to_litr_met_fire_col                  , & ! Output: [real(r8) (:,:)   ]                                                  
         m_n_to_litr_cel_fire                => cnveg_nitrogenflux_inst%m_n_to_litr_cel_fire_col                  , & ! Output: [real(r8) (:,:)   ]                                                  
         m_n_to_litr_lig_fire                => cnveg_nitrogenflux_inst%m_n_to_litr_lig_fire_col                  , & ! Output: [real(r8) (:,:)   ]                                                  
         matrix_fitransfer                   => cnveg_carbonflux_inst%matrix_fitransfer_patch                     , & ! Output: [real(r8) (:,:)   ] (gC/m2/s) C transfer rate from fire processes
         matrix_nfitransfer                  => cnveg_nitrogenflux_inst%matrix_nfitransfer_patch                  , & ! Output: [real(r8) (:,:)   ] (gN/m2/s) N transfer rate from fire processes
         ileaf_to_iout_fic                   => cnveg_carbonflux_inst%ileaf_to_iout_fi                            , & ! Input: [integer (:)] Index of fire related C transfer from leaf pool to outside of vegetation pools
         ileafst_to_iout_fic                 => cnveg_carbonflux_inst%ileafst_to_iout_fi                          , & ! Input: [integer (:)] Index of fire related C transfer from leaf storage pool to outside of vegetation pools
         ileafxf_to_iout_fic                 => cnveg_carbonflux_inst%ileafxf_to_iout_fi                          , & ! Input: [integer (:)] Index of fire related C transfer from leaf transfer pool to outside of vegetation pools
         ifroot_to_iout_fic                  => cnveg_carbonflux_inst%ifroot_to_iout_fi                           , & ! Input: [integer (:)] Index of fire related C transfer from fine root pool to outside of vegetation pools
         ifrootst_to_iout_fic                => cnveg_carbonflux_inst%ifrootst_to_iout_fi                         , & ! Input: [integer (:)] Index of fire related C transfer from fine root storage pool to outside of vegetation pools
         ifrootxf_to_iout_fic                => cnveg_carbonflux_inst%ifrootxf_to_iout_fi                         , & ! Input: [integer (:)] Index of fire related C transfer from fine root transfer pool to outside of vegetation pools
         ilivestem_to_iout_fic               => cnveg_carbonflux_inst%ilivestem_to_iout_fi                        , & ! Input: [integer (:)] Index of fire related C transfer from live stem pool to outside of vegetation pools
         ilivestemst_to_iout_fic             => cnveg_carbonflux_inst%ilivestemst_to_iout_fi                      , & ! Input: [integer (:)] Index of fire related C transfer from live stem storage pool to outside of vegetation pools
         ilivestemxf_to_iout_fic             => cnveg_carbonflux_inst%ilivestemxf_to_iout_fi                      , & ! Input: [integer (:)] Index of fire related C transfer from live stem transfer pool to outside of vegetation pools
         ideadstem_to_iout_fic               => cnveg_carbonflux_inst%ideadstem_to_iout_fi                        , & ! Input: [integer (:)] Index of fire related C transfer from dead stem pool to outside of vegetation pools
         ideadstemst_to_iout_fic             => cnveg_carbonflux_inst%ideadstemst_to_iout_fi                      , & ! Input: [integer (:)] Index of fire related C transfer from dead stem storage pool to outside of vegetation pools
         ideadstemxf_to_iout_fic             => cnveg_carbonflux_inst%ideadstemxf_to_iout_fi                      , & ! Input: [integer (:)] Index of fire related C transfer from dead stem transfer pool to outside of vegetation pools
         ilivecroot_to_iout_fic              => cnveg_carbonflux_inst%ilivecroot_to_iout_fi                       , & ! Input: [integer (:)] Index of fire related C transfer from live coarse root pool to outside of vegetation pools
         ilivecrootst_to_iout_fic            => cnveg_carbonflux_inst%ilivecrootst_to_iout_fi                     , & ! Input: [integer (:)] Index of fire related C transfer from live coarse root storage pool to outside of vegetation pools
         ilivecrootxf_to_iout_fic            => cnveg_carbonflux_inst%ilivecrootxf_to_iout_fi                     , & ! Input: [integer (:)] Index of fire related C transfer from live coarse root transfer pool to outside of vegetation pools
         ideadcroot_to_iout_fic              => cnveg_carbonflux_inst%ideadcroot_to_iout_fi                       , & ! Input: [integer (:)] Index of fire related C transfer from dead coarse root pool to outside of vegetation pools
         ideadcrootst_to_iout_fic            => cnveg_carbonflux_inst%ideadcrootst_to_iout_fi                     , & ! Input: [integer (:)] Index of fire related C transfer from dead coarse root storage pool to outside of vegetation pools
         ideadcrootxf_to_iout_fic            => cnveg_carbonflux_inst%ideadcrootxf_to_iout_fi                     , & ! Input: [integer (:)] Index of fire related C transfer from dead coarse root transfer pool to outside of vegetation pools
         ilivestem_to_ideadstem_fic          => cnveg_carbonflux_inst%ilivestem_to_ideadstem_fi                   , & ! Input: [integer (:)] Index of fire related C transfer from live stem pool to dead stem pool
         ilivecroot_to_ideadcroot_fic        => cnveg_carbonflux_inst%ilivecroot_to_ideadcroot_fi                 , & ! Input: [integer (:)] Index of fire related C transfer from live coarse root pool to dead coarse root pool
         ileaf_to_iout_fin                   => cnveg_nitrogenflux_inst%ileaf_to_iout_fi                          , & ! Input: [integer (:)] Index of fire related N transfer from leaf pool to outside of vegetation pools
         ileafst_to_iout_fin                 => cnveg_nitrogenflux_inst%ileafst_to_iout_fi                        , & ! Input: [integer (:)] Index of fire related N transfer from leaf storage pool to outside of vegetation pools
         ileafxf_to_iout_fin                 => cnveg_nitrogenflux_inst%ileafxf_to_iout_fi                        , & ! Input: [integer (:)] Index of fire related N transfer from leaf transfer pool to outside of vegetation pools
         ifroot_to_iout_fin                  => cnveg_nitrogenflux_inst%ifroot_to_iout_fi                         , & ! Input: [integer (:)] Index of fire related N transfer from fine root pool to outside of vegetation pools
         ifrootst_to_iout_fin                => cnveg_nitrogenflux_inst%ifrootst_to_iout_fi                       , & ! Input: [integer (:)] Index of fire related N transfer from fine root storage pool to outside of vegetation pools
         ifrootxf_to_iout_fin                => cnveg_nitrogenflux_inst%ifrootxf_to_iout_fi                       , & ! Input: [integer (:)] Index of fire related N transfer from fine transfer pool to outside of vegetation pools
         ilivestem_to_iout_fin               => cnveg_nitrogenflux_inst%ilivestem_to_iout_fi                      , & ! Input: [integer (:)] Index of fire related N transfer from live stem pool to outside of vegetation pools
         ilivestemst_to_iout_fin             => cnveg_nitrogenflux_inst%ilivestemst_to_iout_fi                    , & ! Input: [integer (:)] Index of fire related N transfer from live stem storage pool to outside of vegetation pool
         ilivestemxf_to_iout_fin             => cnveg_nitrogenflux_inst%ilivestemxf_to_iout_fi                    , & ! Input: [integer (:)] Index of fire related N transfer from live stem transfer pool to outside of vegetation pools
         ideadstem_to_iout_fin               => cnveg_nitrogenflux_inst%ideadstem_to_iout_fi                      , & ! Input: [integer (:)] Index of fire related N transfer from dead stem pool to outside of vegetation pools
         ideadstemst_to_iout_fin             => cnveg_nitrogenflux_inst%ideadstemst_to_iout_fi                    , & ! Input: [integer (:)] Index of fire related N transfer from dead stem storage pool to outside of vegetation pools
         ideadstemxf_to_iout_fin             => cnveg_nitrogenflux_inst%ideadstemxf_to_iout_fi                    , & ! Input: [integer (:)] Index of fire related N transfer from dead stem transfer pool to outside of vegetation pools
         ilivecroot_to_iout_fin              => cnveg_nitrogenflux_inst%ilivecroot_to_iout_fi                     , & ! Input: [integer (:)] Index of fire related N transfer from live coarse root pool to outside of vegetation pools
         ilivecrootst_to_iout_fin            => cnveg_nitrogenflux_inst%ilivecrootst_to_iout_fi                   , & ! Input: [integer (:)] Index of fire related N transfer from live coarse root storage pool to outside of vegetation pools
         ilivecrootxf_to_iout_fin            => cnveg_nitrogenflux_inst%ilivecrootxf_to_iout_fi                   , & ! Input: [integer (:)] Index of fire related N transfer from live coarse root transfer pool to outside of vegetation pools
         ideadcroot_to_iout_fin              => cnveg_nitrogenflux_inst%ideadcroot_to_iout_fi                     , & ! Input: [integer (:)] Index of fire related N transfer from dead coarse root pool to outside of vegetation pools
         ideadcrootst_to_iout_fin            => cnveg_nitrogenflux_inst%ideadcrootst_to_iout_fi                   , & ! Input: [integer (:)] Index of fire related N transfer from dead coarse root storage pool to outside of vegetation pools
         ideadcrootxf_to_iout_fin            => cnveg_nitrogenflux_inst%ideadcrootxf_to_iout_fi                   , & ! Input: [integer (:)] Index of fire related N transfer from dead coarse root transfer pool to outside of vegetation pools
         ilivestem_to_ideadstem_fin          => cnveg_nitrogenflux_inst%ilivestem_to_ideadstem_fi                 , & ! Input: [integer (:)] Index of fire related N transfer from live stem to dead stem pool
         ilivecroot_to_ideadcroot_fin        => cnveg_nitrogenflux_inst%ilivecroot_to_ideadcroot_fi               , & ! Input: [integer (:)] Index of fire related N transfer from live coarse root pool to dead coarse root pool
         iretransn_to_iout_fin               => cnveg_nitrogenflux_inst%iretransn_to_iout_fi                        & ! Input: [integer (:)] Index of fire related N transfer from retranslocated N pool to outside of vegetation pools
	 )

     transient_landcover = run_has_transient_landcover()

     ! Get model step size
     ! calculate burned area fraction per sec
     dt = get_step_size_real()

     dayspyr = get_days_per_year()
     !
     ! patch loop
     !
     num_actfirep = 0
     do fp = 1,num_soilp
        p = filter_soilp(fp)
        c = patch%column(p)

        if( patch%itype(p) < nc3crop .and. cropf_col(c) < 1.0_r8)then
           ! For non-crop (bare-soil and natural vegetation)
           if (transient_landcover) then
              f = (fbac(c)-baf_crop(c))/(1.0_r8-cropf_col(c))
           else
              f = (farea_burned(c)-baf_crop(c))/(1.0_r8-cropf_col(c))
           end if
        else
           ! For crops
           if(cropf_col(c) > 0._r8)then
             f = baf_crop(c) /cropf_col(c)
           else
             f = 0._r8
           end if
        end if

        ! apply this rate to the patch state variables to get flux rates
        ! biomass burning
        ! carbon fluxes
        m = 1._r8
        if (spinup_state == 2) then
           m = 10._r8
        end if
 
        if(f /= 0)then
           num_actfirep = num_actfirep + 1
           filter_actfirep(num_actfirep) = p
        end if
        m_leafc_to_fire(p)               =  leafc(p)              * f * cc_leaf(patch%itype(p))
        m_leafc_storage_to_fire(p)       =  leafc_storage(p)      * f * cc_other(patch%itype(p))
        m_leafc_xfer_to_fire(p)          =  leafc_xfer(p)         * f * cc_other(patch%itype(p))
        m_livestemc_to_fire(p)           =  livestemc(p)          * f * cc_lstem(patch%itype(p))
        m_livestemc_storage_to_fire(p)   =  livestemc_storage(p)  * f * cc_other(patch%itype(p))
        m_livestemc_xfer_to_fire(p)      =  livestemc_xfer(p)     * f * cc_other(patch%itype(p))
        m_deadstemc_to_fire(p)           =  deadstemc(p)          * f * cc_dstem(patch%itype(p)) * m
        m_deadstemc_storage_to_fire(p)   =  deadstemc_storage(p)  * f * cc_other(patch%itype(p))
        m_deadstemc_xfer_to_fire(p)      =  deadstemc_xfer(p)     * f * cc_other(patch%itype(p))
        m_frootc_to_fire(p)              =  frootc(p)             * f * 0._r8
        m_frootc_storage_to_fire(p)      =  frootc_storage(p)     * f * cc_other(patch%itype(p)) 
        m_frootc_xfer_to_fire(p)         =  frootc_xfer(p)        * f * cc_other(patch%itype(p))
        m_livecrootc_to_fire(p)          =  livecrootc(p)         * f * 0._r8
        m_livecrootc_storage_to_fire(p)  =  livecrootc_storage(p) * f * cc_other(patch%itype(p)) 
        m_livecrootc_xfer_to_fire(p)     =  livecrootc_xfer(p)    * f * cc_other(patch%itype(p)) 
        m_deadcrootc_to_fire(p)          =  deadcrootc(p)         * f * 0._r8
        m_deadcrootc_storage_to_fire(p)  =  deadcrootc_storage(p) * f*  cc_other(patch%itype(p)) 
        m_deadcrootc_xfer_to_fire(p)     =  deadcrootc_xfer(p)    * f * cc_other(patch%itype(p)) 
        m_gresp_storage_to_fire(p)       =  gresp_storage(p)      * f * cc_other(patch%itype(p))
        m_gresp_xfer_to_fire(p)          =  gresp_xfer(p)         * f * cc_other(patch%itype(p))


        ! nitrogen fluxes
        m_leafn_to_fire(p)               =  leafn(p)              * f * cc_leaf(patch%itype(p))
        m_leafn_storage_to_fire(p)       =  leafn_storage(p)      * f * cc_other(patch%itype(p))
        m_leafn_xfer_to_fire(p)          =  leafn_xfer(p)         * f * cc_other(patch%itype(p))
        m_livestemn_to_fire(p)           =  livestemn(p)          * f * cc_lstem(patch%itype(p))
        m_livestemn_storage_to_fire(p)   =  livestemn_storage(p)  * f * cc_other(patch%itype(p))
        m_livestemn_xfer_to_fire(p)      =  livestemn_xfer(p)     * f * cc_other(patch%itype(p))
        m_deadstemn_to_fire(p)           =  deadstemn(p)          * f * cc_dstem(patch%itype(p)) * m
        m_deadstemn_storage_to_fire(p)   =  deadstemn_storage(p)  * f * cc_other(patch%itype(p))
        m_deadstemn_xfer_to_fire(p)      =  deadstemn_xfer(p)     * f * cc_other(patch%itype(p))
        m_frootn_to_fire(p)              =  frootn(p)             * f * 0._r8
        m_frootn_storage_to_fire(p)      =  frootn_storage(p)     * f * cc_other(patch%itype(p))
        m_frootn_xfer_to_fire(p)         =  frootn_xfer(p)        * f * cc_other(patch%itype(p))
        m_livecrootn_to_fire(p)          =  livecrootn(p)         * f * 0._r8 
        m_livecrootn_storage_to_fire(p)  =  livecrootn_storage(p) * f * cc_other(patch%itype(p)) 
        m_livecrootn_xfer_to_fire(p)     =  livecrootn_xfer(p)    * f * cc_other(patch%itype(p))
        m_deadcrootn_to_fire(p)          =  deadcrootn(p)         * f * 0._r8
        m_deadcrootn_xfer_to_fire(p)     =  deadcrootn_xfer(p)    * f * cc_other(patch%itype(p)) 
        m_deadcrootn_storage_to_fire(p)  =  deadcrootn_storage(p) * f * cc_other(patch%itype(p))
        m_retransn_to_fire(p)            =  retransn(p)           * f * cc_other(patch%itype(p))
        if(use_matrixcn)then
           matrix_fitransfer(p,ileaf_to_iout_fic)         = matrix_fitransfer(p,ileaf_to_iout_fic)         + f * cc_leaf(patch%itype(p))
           matrix_fitransfer(p,ileafst_to_iout_fic)       = matrix_fitransfer(p,ileafst_to_iout_fic)       + f * cc_other(patch%itype(p))
           matrix_fitransfer(p,ileafxf_to_iout_fic)       = matrix_fitransfer(p,ileafxf_to_iout_fic)       + f * cc_other(patch%itype(p))
           matrix_fitransfer(p,ilivestem_to_iout_fic)     = matrix_fitransfer(p,ilivestem_to_iout_fic)     + f * cc_lstem(patch%itype(p))
           matrix_fitransfer(p,ilivestemst_to_iout_fic)   = matrix_fitransfer(p,ilivestemst_to_iout_fic)   + f * cc_other(patch%itype(p))
           matrix_fitransfer(p,ilivestemxf_to_iout_fic)   = matrix_fitransfer(p,ilivestemxf_to_iout_fic)   + f * cc_other(patch%itype(p))
           matrix_fitransfer(p,ideadstem_to_iout_fic)     = matrix_fitransfer(p,ideadstem_to_iout_fic)     + f * cc_dstem(patch%itype(p))*m
           matrix_fitransfer(p,ideadstemst_to_iout_fic)   = matrix_fitransfer(p,ideadstemst_to_iout_fic)   + f * cc_other(patch%itype(p))
           matrix_fitransfer(p,ideadstemxf_to_iout_fic)   = matrix_fitransfer(p,ideadstemxf_to_iout_fic)   + f * cc_other(patch%itype(p))
           matrix_fitransfer(p,ifroot_to_iout_fic)        = matrix_fitransfer(p,ifroot_to_iout_fic)        + f * 0._r8
           matrix_fitransfer(p,ifrootst_to_iout_fic)      = matrix_fitransfer(p,ifrootst_to_iout_fic)      + f * cc_other(patch%itype(p))
           matrix_fitransfer(p,ifrootxf_to_iout_fic)      = matrix_fitransfer(p,ifrootxf_to_iout_fic)      + f * cc_other(patch%itype(p))
           matrix_fitransfer(p,ilivecroot_to_iout_fic)    = matrix_fitransfer(p,ilivecroot_to_iout_fic)    + f * 0._r8
           matrix_fitransfer(p,ilivecrootst_to_iout_fic)  = matrix_fitransfer(p,ilivecrootst_to_iout_fic)  + f * cc_other(patch%itype(p))
           matrix_fitransfer(p,ilivecrootxf_to_iout_fic)  = matrix_fitransfer(p,ilivecrootxf_to_iout_fic)  + f * cc_other(patch%itype(p))
           matrix_fitransfer(p,ideadcroot_to_iout_fic)    = matrix_fitransfer(p,ideadcroot_to_iout_fic)    + f * 0._r8
           matrix_fitransfer(p,ideadcrootst_to_iout_fic)  = matrix_fitransfer(p,ideadcrootst_to_iout_fic)  + f * cc_other(patch%itype(p))
           matrix_fitransfer(p,ideadcrootxf_to_iout_fic)  = matrix_fitransfer(p,ideadcrootxf_to_iout_fic)  + f * cc_other(patch%itype(p))

           matrix_nfitransfer(p,ileaf_to_iout_fin)        = matrix_nfitransfer(p,ileaf_to_iout_fin)        + f * cc_leaf(patch%itype(p))
           matrix_nfitransfer(p,ileafst_to_iout_fin)      = matrix_nfitransfer(p,ileafst_to_iout_fin)      + f * cc_other(patch%itype(p))
           matrix_nfitransfer(p,ileafxf_to_iout_fin)      = matrix_nfitransfer(p,ileafxf_to_iout_fin)      + f * cc_other(patch%itype(p))
           matrix_nfitransfer(p,ilivestem_to_iout_fin)    = matrix_nfitransfer(p,ilivestem_to_iout_fin)    + f * cc_lstem(patch%itype(p))
           matrix_nfitransfer(p,ilivestemst_to_iout_fin)  = matrix_nfitransfer(p,ilivestemst_to_iout_fin)  + f * cc_other(patch%itype(p))
           matrix_nfitransfer(p,ilivestemxf_to_iout_fin)  = matrix_nfitransfer(p,ilivestemxf_to_iout_fin)  + f * cc_other(patch%itype(p))
           matrix_nfitransfer(p,ideadstem_to_iout_fin)    = matrix_nfitransfer(p,ideadstem_to_iout_fin)    + f * cc_dstem(patch%itype(p))*m
           matrix_nfitransfer(p,ideadstemst_to_iout_fin)  = matrix_nfitransfer(p,ideadstemst_to_iout_fin)  + f * cc_other(patch%itype(p))
           matrix_nfitransfer(p,ideadstemxf_to_iout_fin)  = matrix_nfitransfer(p,ideadstemxf_to_iout_fin)  + f * cc_other(patch%itype(p))
           matrix_nfitransfer(p,ifroot_to_iout_fin)       = matrix_nfitransfer(p,ifroot_to_iout_fin)       + f * 0._r8
           matrix_nfitransfer(p,ifrootst_to_iout_fin)     = matrix_nfitransfer(p,ifrootst_to_iout_fin)     + f * cc_other(patch%itype(p))
           matrix_nfitransfer(p,ifrootxf_to_iout_fin)     = matrix_nfitransfer(p,ifrootxf_to_iout_fin)     + f * cc_other(patch%itype(p))
           matrix_nfitransfer(p,ilivecroot_to_iout_fin)   = matrix_nfitransfer(p,ilivecroot_to_iout_fin)   + f * 0._r8
           matrix_nfitransfer(p,ilivecrootst_to_iout_fin) = matrix_nfitransfer(p,ilivecrootst_to_iout_fin) + f * cc_other(patch%itype(p))
           matrix_nfitransfer(p,ilivecrootxf_to_iout_fin) = matrix_nfitransfer(p,ilivecrootxf_to_iout_fin) + f * cc_other(patch%itype(p))
           matrix_nfitransfer(p,ideadcroot_to_iout_fin)   = matrix_nfitransfer(p,ideadcroot_to_iout_fin)   + f * 0._r8
           matrix_nfitransfer(p,ideadcrootst_to_iout_fin) = matrix_nfitransfer(p,ideadcrootst_to_iout_fin) + f * cc_other(patch%itype(p))
           matrix_nfitransfer(p,ideadcrootxf_to_iout_fin) = matrix_nfitransfer(p,ideadcrootxf_to_iout_fin) + f * cc_other(patch%itype(p))
           matrix_nfitransfer(p,iretransn_to_iout_fin)    = matrix_nfitransfer(p,iretransn_to_iout_fin)    + f * cc_other(patch%itype(p))
        else
           ! NOTE: The non matrix version of this is in CNCStateUpdate3::CStateUpdate3 EBK (11/26/2019)
           !                                        and CNNStateUpdate3::NStateUpdate3
        end if

        ! mortality due to fire
        ! carbon pools
        m_leafc_to_litter_fire(p)                   =  leafc(p) * f * &
             (1._r8 - cc_leaf(patch%itype(p))) * &
             fm_leaf(patch%itype(p))
        m_leafc_storage_to_litter_fire(p)           =  leafc_storage(p) * f * &
             (1._r8 - cc_other(patch%itype(p))) * &
             fm_other(patch%itype(p))
        m_leafc_xfer_to_litter_fire(p)              =  leafc_xfer(p) * f * &
             (1._r8 - cc_other(patch%itype(p))) * &
             fm_other(patch%itype(p))
        m_livestemc_to_litter_fire(p)               =  livestemc(p) * f * &
             (1._r8 - cc_lstem(patch%itype(p))) * &
             fm_droot(patch%itype(p))    
        m_livestemc_storage_to_litter_fire(p)       =  livestemc_storage(p) * f * &
             (1._r8 - cc_other(patch%itype(p))) * &
             fm_other(patch%itype(p))
        m_livestemc_xfer_to_litter_fire(p)          =  livestemc_xfer(p) * f * &
             (1._r8 - cc_other(patch%itype(p))) * &
             fm_other(patch%itype(p)) 
        m_livestemc_to_deadstemc_fire(p)            =  livestemc(p) * f * &
             (1._r8 - cc_lstem(patch%itype(p))) * &
             (fm_lstem(patch%itype(p))-fm_droot(patch%itype(p)))
        m_deadstemc_to_litter_fire(p)               =  deadstemc(p) * f * m * &
             (1._r8 - cc_dstem(patch%itype(p))) * &
             fm_droot(patch%itype(p))    
        m_deadstemc_storage_to_litter_fire(p)       =  deadstemc_storage(p) * f * &
             (1._r8 - cc_other(patch%itype(p))) * &
             fm_other(patch%itype(p))
        m_deadstemc_xfer_to_litter_fire(p)          =  deadstemc_xfer(p) * f * &
             (1._r8 - cc_other(patch%itype(p))) * &
             fm_other(patch%itype(p))
        m_frootc_to_litter_fire(p)                  =  frootc(p)             * f * &
             fm_root(patch%itype(p))
        m_frootc_storage_to_litter_fire(p)          =  frootc_storage(p)     * f * &
             (1._r8- cc_other(patch%itype(p))) * &
             fm_other(patch%itype(p))
        m_frootc_xfer_to_litter_fire(p)             =  frootc_xfer(p)        * f * &
             (1._r8- cc_other(patch%itype(p))) * &
             fm_other(patch%itype(p))
        m_livecrootc_to_litter_fire(p)              =  livecrootc(p)         * f * &
             fm_droot(patch%itype(p))
        m_livecrootc_storage_to_litter_fire(p)      =  livecrootc_storage(p) * f * &
             (1._r8- cc_other(patch%itype(p))) * &
             fm_other(patch%itype(p)) 
        m_livecrootc_xfer_to_litter_fire(p)         =  livecrootc_xfer(p)    * f * &
             (1._r8- cc_other(patch%itype(p))) * &
             fm_other(patch%itype(p)) 
        m_livecrootc_to_deadcrootc_fire(p)          =  livecrootc(p)         * f * &
             (fm_lroot(patch%itype(p))-fm_droot(patch%itype(p)))
        m_deadcrootc_to_litter_fire(p)              =  deadcrootc(p)         * f * m * &
             fm_droot(patch%itype(p))
        m_deadcrootc_storage_to_litter_fire(p)      =  deadcrootc_storage(p) * f * &
             (1._r8- cc_other(patch%itype(p))) * &
             fm_other(patch%itype(p))
        m_deadcrootc_xfer_to_litter_fire(p)         =  deadcrootc_xfer(p)    * f * &
             (1._r8- cc_other(patch%itype(p))) * &
             fm_other(patch%itype(p))      
        m_gresp_storage_to_litter_fire(p)           =  gresp_storage(p) * f * &
             (1._r8 - cc_other(patch%itype(p))) * &
             fm_other(patch%itype(p))  
        m_gresp_xfer_to_litter_fire(p)              =  gresp_xfer(p) * f * &
             (1._r8 - cc_other(patch%itype(p))) * &
             fm_other(patch%itype(p)) 


        ! nitrogen pools    
        m_leafn_to_litter_fire(p)                  =  leafn(p) * f * &
             (1._r8 - cc_leaf(patch%itype(p))) * &
             fm_leaf(patch%itype(p))
        m_leafn_storage_to_litter_fire(p)          =  leafn_storage(p) * f * &
             (1._r8 - cc_other(patch%itype(p))) * &
             fm_other(patch%itype(p))  
        m_leafn_xfer_to_litter_fire(p)             =  leafn_xfer(p) * f * &
             (1._r8 - cc_other(patch%itype(p))) * &
             fm_other(patch%itype(p))
        m_livestemn_to_litter_fire(p)              =  livestemn(p) * f * &
             (1._r8 - cc_lstem(patch%itype(p))) * &
             fm_droot(patch%itype(p))
        m_livestemn_storage_to_litter_fire(p)      =  livestemn_storage(p) * f * &
             (1._r8 - cc_other(patch%itype(p))) * &
             fm_other(patch%itype(p))   
        m_livestemn_xfer_to_litter_fire(p)         =  livestemn_xfer(p) * f * &
             (1._r8 - cc_other(patch%itype(p))) * &
             fm_other(patch%itype(p))
        m_livestemn_to_deadstemn_fire(p)           =  livestemn(p) * f * &
             (1._r8 - cc_lstem(patch%itype(p))) * &
             (fm_lstem(patch%itype(p))-fm_droot(patch%itype(p)))
        m_deadstemn_to_litter_fire(p)              =  deadstemn(p) * f * m * &
             (1._r8 - cc_dstem(patch%itype(p))) * &
             fm_droot(patch%itype(p))    
        m_deadstemn_storage_to_litter_fire(p)      =  deadstemn_storage(p) * f * &
             (1._r8 - cc_other(patch%itype(p))) * &
             fm_other(patch%itype(p))
        m_deadstemn_xfer_to_litter_fire(p)         =  deadstemn_xfer(p) * f * &
             (1._r8 - cc_other(patch%itype(p))) * &
             fm_other(patch%itype(p))
        m_frootn_to_litter_fire(p)                 =  frootn(p)             * f * &
             fm_root(patch%itype(p))
        m_frootn_storage_to_litter_fire(p)         =  frootn_storage(p)     * f * &
             (1._r8 - cc_other(patch%itype(p))) * &
             fm_other(patch%itype(p))
        m_frootn_xfer_to_litter_fire(p)            =  frootn_xfer(p)        * f * &
             (1._r8 - cc_other(patch%itype(p))) * &
             fm_other(patch%itype(p))
        m_livecrootn_to_litter_fire(p)             =  livecrootn(p)         * f * &
             fm_droot(patch%itype(p))
        m_livecrootn_storage_to_litter_fire(p)     =  livecrootn_storage(p) * f * &
             (1._r8 - cc_other(patch%itype(p))) * &
             fm_other(patch%itype(p))
        m_livecrootn_xfer_to_litter_fire(p)        =  livecrootn_xfer(p)    * f * &
             (1._r8 - cc_other(patch%itype(p))) * &
             fm_other(patch%itype(p)) 
        m_livecrootn_to_deadcrootn_fire(p)         =  livecrootn(p)         * f * &
             (fm_lroot(patch%itype(p))-fm_droot(patch%itype(p)))
        m_deadcrootn_to_litter_fire(p)             =  deadcrootn(p)         * f * m * &
             fm_droot(patch%itype(p))
        m_deadcrootn_storage_to_litter_fire(p)     =  deadcrootn_storage(p) * f * &
             (1._r8 - cc_other(patch%itype(p))) * &
             fm_other(patch%itype(p))
        m_deadcrootn_xfer_to_litter_fire(p)        =  deadcrootn_xfer(p)    * f * &
             (1._r8 - cc_other(patch%itype(p))) * &
             fm_other(patch%itype(p))
        m_retransn_to_litter_fire(p)               =  retransn(p)           * f * &
             (1._r8 - cc_other(patch%itype(p))) * &
             fm_other(patch%itype(p)) 
        if(use_matrixcn)then
           matrix_fitransfer(p,ileaf_to_iout_fic)             = matrix_fitransfer(p,ileaf_to_iout_fic) &
                                                              + f * (1._r8 - cc_leaf(patch%itype(p))) &
                                                              * fm_leaf(patch%itype(p))
           matrix_fitransfer(p,ileafst_to_iout_fic)           = matrix_fitransfer(p,ileafst_to_iout_fic) &
                                                              + f * (1._r8 - cc_other(patch%itype(p))) &
                                                              * fm_other(patch%itype(p))
           matrix_fitransfer(p,ileafxf_to_iout_fic)           = matrix_fitransfer(p,ileafxf_to_iout_fic) &
                                                              + f * (1._r8 - cc_other(patch%itype(p))) &
                                                              * fm_other(patch%itype(p))
           matrix_fitransfer(p,ilivestem_to_iout_fic)         = matrix_fitransfer(p,ilivestem_to_iout_fic) &
                                                              + f * (1._r8 - cc_lstem(patch%itype(p))) &
                                                              * fm_droot(patch%itype(p))
           matrix_fitransfer(p,ilivestemst_to_iout_fic)       = matrix_fitransfer(p,ilivestemst_to_iout_fic) &
                                                              + f * (1._r8 - cc_other(patch%itype(p))) &
                                                              * fm_other(patch%itype(p))
           matrix_fitransfer(p,ilivestemxf_to_iout_fic)       = matrix_fitransfer(p,ilivestemxf_to_iout_fic) &
                                                              + f * (1._r8 - cc_other(patch%itype(p))) &
                                                              * fm_other(patch%itype(p))
           matrix_fitransfer(p,ilivestem_to_ideadstem_fic)    = matrix_fitransfer(p,ilivestem_to_ideadstem_fic) &
                                                              + f * (1._r8 - cc_lstem(patch%itype(p))) &
                                                              * (fm_lstem(patch%itype(p))-fm_droot(patch%itype(p)))
           matrix_fitransfer(p,ideadstem_to_iout_fic)         = matrix_fitransfer(p,ideadstem_to_iout_fic) &
                                                              + f * m*(1._r8 - cc_dstem(patch%itype(p))) &
                                                              * fm_droot(patch%itype(p))
           matrix_fitransfer(p,ideadstemst_to_iout_fic)       = matrix_fitransfer(p,ideadstemst_to_iout_fic) &
                                                              + f * (1._r8 - cc_other(patch%itype(p))) &
                                                              * fm_other(patch%itype(p))
           matrix_fitransfer(p,ideadstemxf_to_iout_fic)       = matrix_fitransfer(p,ideadstemxf_to_iout_fic) &
                                                              + f * (1._r8 - cc_other(patch%itype(p))) &
                                                              * fm_other(patch%itype(p))
           matrix_fitransfer(p,ifroot_to_iout_fic)            = matrix_fitransfer(p,ifroot_to_iout_fic) &
                                                              + f &
                                                              * fm_root(patch%itype(p))
           matrix_fitransfer(p,ifrootst_to_iout_fic)          = matrix_fitransfer(p,ifrootst_to_iout_fic) &
                                                              + f * (1._r8 - cc_other(patch%itype(p))) &
                                                              * fm_other(patch%itype(p))
           matrix_fitransfer(p,ifrootxf_to_iout_fic)          = matrix_fitransfer(p,ifrootxf_to_iout_fic) &
                                                              + f * (1._r8 - cc_other(patch%itype(p))) &
                                                              * fm_other(patch%itype(p))
           matrix_fitransfer(p,ilivecroot_to_iout_fic)        = matrix_fitransfer(p,ilivecroot_to_iout_fic) &
                                                              + f &
                                                              * fm_droot(patch%itype(p))
           matrix_fitransfer(p,ilivecrootst_to_iout_fic)      = matrix_fitransfer(p,ilivecrootst_to_iout_fic) &
                                                              + f * (1._r8 - cc_other(patch%itype(p))) &
                                                              * fm_other(patch%itype(p)) 
           matrix_fitransfer(p,ilivecrootxf_to_iout_fic)      = matrix_fitransfer(p,ilivecrootxf_to_iout_fic) &
                                                              + f * (1._r8 - cc_other(patch%itype(p))) &
                                                              * fm_other(patch%itype(p)) 
           matrix_fitransfer(p,ilivecroot_to_ideadcroot_fic)  = matrix_fitransfer(p,ilivecroot_to_ideadcroot_fic) &
                                                              + f &
                                                              * (fm_lroot(patch%itype(p))-fm_droot(patch%itype(p)))
           matrix_fitransfer(p,ideadcroot_to_iout_fic)        = matrix_fitransfer(p,ideadcroot_to_iout_fic) &
                                                              + f * m &
                                                              * fm_droot(patch%itype(p))
           matrix_fitransfer(p,ideadcrootst_to_iout_fic)      = matrix_fitransfer(p,ideadcrootst_to_iout_fic) &
                                                              + f * (1._r8 - cc_other(patch%itype(p))) &
                                                              * fm_other(patch%itype(p)) 
           matrix_fitransfer(p,ideadcrootxf_to_iout_fic)      = matrix_fitransfer(p,ideadcrootxf_to_iout_fic) &
                                                              + f * (1._r8 - cc_other(patch%itype(p))) &
                                                              * fm_other(patch%itype(p)) 

           matrix_nfitransfer(p,ileaf_to_iout_fin)            = matrix_nfitransfer(p,ileaf_to_iout_fin) &
                                                              + f * (1._r8 - cc_leaf(patch%itype(p))) & 
                                                              * fm_leaf(patch%itype(p))
           matrix_nfitransfer(p,ileafst_to_iout_fin)          = matrix_nfitransfer(p,ileafst_to_iout_fin) &
                                                              + f * (1._r8 - cc_other(patch%itype(p))) &
                                                              * fm_other(patch%itype(p))
           matrix_nfitransfer(p,ileafxf_to_iout_fin)          = matrix_nfitransfer(p,ileafxf_to_iout_fin) &
                                                              + f * (1._r8 - cc_other(patch%itype(p))) &
                                                              * fm_other(patch%itype(p))
           matrix_nfitransfer(p,ilivestem_to_iout_fin)        = matrix_nfitransfer(p,ilivestem_to_iout_fin) &
                                                              + f * (1._r8 - cc_lstem(patch%itype(p))) &
                                                              * fm_droot(patch%itype(p))
           matrix_nfitransfer(p,ilivestemst_to_iout_fin)      = matrix_nfitransfer(p,ilivestemst_to_iout_fin) &
                                                              + f * (1._r8 - cc_other(patch%itype(p))) &
                                                              * fm_other(patch%itype(p))
           matrix_nfitransfer(p,ilivestemxf_to_iout_fin)      = matrix_nfitransfer(p,ilivestemxf_to_iout_fin) &
                                                              + f * (1._r8 - cc_other(patch%itype(p))) &
                                                              * fm_other(patch%itype(p))
           matrix_nfitransfer(p,ilivestem_to_ideadstem_fin)   = matrix_nfitransfer(p,ilivestem_to_ideadstem_fin) &
                                                              + f * (1._r8 - cc_lstem(patch%itype(p))) &
                                                              * (fm_lstem(patch%itype(p))-fm_droot(patch%itype(p)))
           matrix_nfitransfer(p,ideadstem_to_iout_fin)        = matrix_nfitransfer(p,ideadstem_to_iout_fin) &
                                                              + f * m*(1._r8 - cc_dstem(patch%itype(p))) &
                                                              * fm_droot(patch%itype(p))
           matrix_nfitransfer(p,ideadstemst_to_iout_fin)      = matrix_nfitransfer(p,ideadstemst_to_iout_fin) &
                                                              + f * (1._r8 - cc_other(patch%itype(p))) &  
                                                              * fm_other(patch%itype(p))
           matrix_nfitransfer(p,ideadstemxf_to_iout_fin)      = matrix_nfitransfer(p,ideadstemxf_to_iout_fin) &
                                                              + f * (1._r8 - cc_other(patch%itype(p))) &  
                                                              * fm_other(patch%itype(p))
           matrix_nfitransfer(p,ifroot_to_iout_fin)           = matrix_nfitransfer(p,ifroot_to_iout_fin) &
                                                              + f &
                                                              * fm_root(patch%itype(p))
           matrix_nfitransfer(p,ifrootst_to_iout_fin)         = matrix_nfitransfer(p,ifrootst_to_iout_fin) &
                                                              + f * (1._r8 - cc_other(patch%itype(p))) &
                                                              * fm_other(patch%itype(p))
           matrix_nfitransfer(p,ifrootxf_to_iout_fin)         = matrix_nfitransfer(p,ifrootxf_to_iout_fin) &
                                                              + f * (1._r8 - cc_other(patch%itype(p))) &  
                                                              * fm_other(patch%itype(p))
           matrix_nfitransfer(p,ilivecroot_to_iout_fin)       = matrix_nfitransfer(p,ilivecroot_to_iout_fin) &
                                                              + f &
                                                              * fm_droot(patch%itype(p))
           matrix_nfitransfer(p,ilivecrootst_to_iout_fin)     = matrix_nfitransfer(p,ilivecrootst_to_iout_fin) &
                                                              + f * (1._r8 - cc_other(patch%itype(p))) &
                                                              * fm_other(patch%itype(p)) 
           matrix_nfitransfer(p,ilivecrootxf_to_iout_fin)     = matrix_nfitransfer(p,ilivecrootxf_to_iout_fin) &
                                                              + f * (1._r8 - cc_other(patch%itype(p))) &  
                                                              * fm_other(patch%itype(p)) 
           matrix_nfitransfer(p,ilivecroot_to_ideadcroot_fin) = matrix_nfitransfer(p,ilivecroot_to_ideadcroot_fin) &
                                                              + f &
                                                              * (fm_lroot(patch%itype(p))-fm_droot(patch%itype(p)))
           matrix_nfitransfer(p,ideadcroot_to_iout_fin)       = matrix_nfitransfer(p,ideadcroot_to_iout_fin) &
                                                              + f * m &
                                                              * fm_droot(patch%itype(p))
           matrix_nfitransfer(p,ideadcrootst_to_iout_fin)     = matrix_nfitransfer(p,ideadcrootst_to_iout_fin) &
                                                              + f * (1._r8 - cc_other(patch%itype(p))) &
                                                              * fm_other(patch%itype(p)) 
           matrix_nfitransfer(p,ideadcrootxf_to_iout_fin)     = matrix_nfitransfer(p,ideadcrootxf_to_iout_fin) &
                                                              + f * (1._r8 - cc_other(patch%itype(p))) &  
                                                              * fm_other(patch%itype(p)) 
           matrix_nfitransfer(p,iretransn_to_iout_fin)        = matrix_nfitransfer(p,iretransn_to_iout_fin) &
                                                              + f * (1._r8 - cc_other(patch%itype(p))) &  
                                                              * fm_other(patch%itype(p)) 
        else
           ! NOTE: The non matrix version of this is in CNCStateUpdate3::CStateUpdate3 EBK (11/26/2019)
           !                                        and CNNStateUpdate3::NStateUpdate3
        end if

        if (use_cndv) then
           if ( woody(patch%itype(p)) == 1._r8 )then
              if ( livestemc(p)+deadstemc(p) > 0._r8 )then
                 nind(p) = nind(p)*(1._r8-1._r8*fm_droot(patch%itype(p))*f) 
              else
                 nind(p) = 0._r8
              end if
           end if
           leafcmax(p) = max(leafc(p)-m_leafc_to_fire(p)*dt, leafcmax(p))
           if (patch%itype(p) == noveg) leafcmax(p) = 0._r8
        end if

     end do  ! end of patches loop  

     ! fire-induced transfer of carbon and nitrogen pools to litter and cwd

     do j = 1,nlevdecomp
        do pi = 1,max_patch_per_col
           do fc = 1,num_soilc
              c = filter_soilc(fc)
              if (pi <=  col%npatches(c)) then
                 p = col%patchi(c) + pi - 1
                 if ( patch%active(p) ) then

                    fire_mortality_c_to_cwdc(c,j) = fire_mortality_c_to_cwdc(c,j) + &
                         m_deadstemc_to_litter_fire(p) * patch%wtcol(p) * stem_prof(p,j)
                    fire_mortality_c_to_cwdc(c,j) = fire_mortality_c_to_cwdc(c,j) + &
                         m_deadcrootc_to_litter_fire(p) * patch%wtcol(p) * croot_prof(p,j)
                    fire_mortality_n_to_cwdn(c,j) = fire_mortality_n_to_cwdn(c,j) + &
                         m_deadstemn_to_litter_fire(p) * patch%wtcol(p) * stem_prof(p,j)
                    fire_mortality_n_to_cwdn(c,j) = fire_mortality_n_to_cwdn(c,j) + &
                         m_deadcrootn_to_litter_fire(p) * patch%wtcol(p) * croot_prof(p,j)


                    fire_mortality_c_to_cwdc(c,j) = fire_mortality_c_to_cwdc(c,j) + &
                         m_livestemc_to_litter_fire(p) * patch%wtcol(p) * stem_prof(p,j)
                    fire_mortality_c_to_cwdc(c,j) = fire_mortality_c_to_cwdc(c,j) + &
                         m_livecrootc_to_litter_fire(p) * patch%wtcol(p) * croot_prof(p,j)
                    fire_mortality_n_to_cwdn(c,j) = fire_mortality_n_to_cwdn(c,j) + &
                         m_livestemn_to_litter_fire(p) * patch%wtcol(p) * stem_prof(p,j)
                    fire_mortality_n_to_cwdn(c,j) = fire_mortality_n_to_cwdn(c,j) + &
                         m_livecrootn_to_litter_fire(p) * patch%wtcol(p) * croot_prof(p,j)


                    m_c_to_litr_met_fire(c,j)=m_c_to_litr_met_fire(c,j) + &
                         ((m_leafc_to_litter_fire(p)*lf_flab(patch%itype(p)) &
                         +m_leafc_storage_to_litter_fire(p) + &
                         m_leafc_xfer_to_litter_fire(p) + &
                         m_gresp_storage_to_litter_fire(p) &
                         +m_gresp_xfer_to_litter_fire(p))*leaf_prof(p,j) + &
                         (m_frootc_to_litter_fire(p)*fr_flab(patch%itype(p)) &
                         +m_frootc_storage_to_litter_fire(p) + &
                         m_frootc_xfer_to_litter_fire(p))*froot_prof(p,j) &
                         +(m_livestemc_storage_to_litter_fire(p) + &
                         m_livestemc_xfer_to_litter_fire(p) &
                         +m_deadstemc_storage_to_litter_fire(p) + &
                         m_deadstemc_xfer_to_litter_fire(p))* stem_prof(p,j)&
                         +(m_livecrootc_storage_to_litter_fire(p) + &
                         m_livecrootc_xfer_to_litter_fire(p) &
                         +m_deadcrootc_storage_to_litter_fire(p) + &
                         m_deadcrootc_xfer_to_litter_fire(p))* croot_prof(p,j))* patch%wtcol(p)    
                    m_c_to_litr_cel_fire(c,j)=m_c_to_litr_cel_fire(c,j) + &
                         (m_leafc_to_litter_fire(p)*lf_fcel(patch%itype(p))*leaf_prof(p,j) + &
                         m_frootc_to_litter_fire(p)*fr_fcel(patch%itype(p))*froot_prof(p,j))* patch%wtcol(p) 
                    m_c_to_litr_lig_fire(c,j)=m_c_to_litr_lig_fire(c,j) + &
                         (m_leafc_to_litter_fire(p)*lf_flig(patch%itype(p))*leaf_prof(p,j) + &
                         m_frootc_to_litter_fire(p)*fr_flig(patch%itype(p))*froot_prof(p,j))* patch%wtcol(p)  

                    m_n_to_litr_met_fire(c,j)=m_n_to_litr_met_fire(c,j) + &
                         ((m_leafn_to_litter_fire(p)*lf_flab(patch%itype(p)) &
                         +m_leafn_storage_to_litter_fire(p) + &
                         m_leafn_xfer_to_litter_fire(p)+m_retransn_to_litter_fire(p)) &
                         *leaf_prof(p,j) +(m_frootn_to_litter_fire(p)*fr_flab(patch%itype(p)) &
                         +m_frootn_storage_to_litter_fire(p) + &
                         m_frootn_xfer_to_litter_fire(p))*froot_prof(p,j) &
                         +(m_livestemn_storage_to_litter_fire(p) + &
                         m_livestemn_xfer_to_litter_fire(p) &
                         +m_deadstemn_storage_to_litter_fire(p) + &
                         m_deadstemn_xfer_to_litter_fire(p))* stem_prof(p,j)&
                         +(m_livecrootn_storage_to_litter_fire(p) + &
                         m_livecrootn_xfer_to_litter_fire(p) &
                         +m_deadcrootn_storage_to_litter_fire(p) + &
                         m_deadcrootn_xfer_to_litter_fire(p))* croot_prof(p,j))* patch%wtcol(p)    
                    m_n_to_litr_cel_fire(c,j)=m_n_to_litr_cel_fire(c,j) + &
                         (m_leafn_to_litter_fire(p)*lf_fcel(patch%itype(p))*leaf_prof(p,j) + &
                         m_frootn_to_litter_fire(p)*fr_fcel(patch%itype(p))*froot_prof(p,j))* patch%wtcol(p) 
                    m_n_to_litr_lig_fire(c,j)=m_n_to_litr_lig_fire(c,j) + &
                         (m_leafn_to_litter_fire(p)*lf_flig(patch%itype(p))*leaf_prof(p,j) + &
                         m_frootn_to_litter_fire(p)*fr_flig(patch%itype(p))*froot_prof(p,j))* patch%wtcol(p) 
                 end if
              end if
           end do
        end do
     end do
     !
     ! vertically-resolved decomposing C/N fire loss   
     ! column loop
     !
     num_actfirec = 0
     do fc = 1,num_soilc
        c = filter_soilc(fc)

        f = farea_burned(c) 

        if(f .ne. 0 .or. f .ne. baf_crop(c))then
           num_actfirec = num_actfirec + 1
           filter_actfirec(num_actfirec) = c
        end if

        ! change CC for litter from 0.4_r8 to 0.5_r8 and CC for CWD from 0.2_r8
        ! to 0.25_r8 according to Li et al.(2014) 
        do j = 1, nlevdecomp
           ! carbon fluxes
           do l = 1, ndecomp_pools
              if ( is_litter(l) ) then
                 m_decomp_cpools_to_fire_vr(c,j,l) = decomp_cpools_vr(c,j,l) * f * 0.5_r8
                 if(use_soil_matrixcn)then
                    matrix_decomp_fire_k(c,j+nlevdecomp*(l-1)) = matrix_decomp_fire_k(c,j+nlevdecomp*(l-1)) - f * 0.5_r8 * dt
                 end if
              end if
              if ( is_cwd(l) ) then
                 m_decomp_cpools_to_fire_vr(c,j,l) = decomp_cpools_vr(c,j,l) * (f-baf_crop(c)) * 0.25_r8
                 if(use_soil_matrixcn)then
                    matrix_decomp_fire_k(c,j+nlevdecomp*(l-1)) = matrix_decomp_fire_k(c,j+nlevdecomp*(l-1)) - (f-baf_crop(c)) * 0.25_r8 * dt
                 end if
              end if
           end do

           ! nitrogen fluxes
           do l = 1, ndecomp_pools
              if ( is_litter(l) ) then
                 m_decomp_npools_to_fire_vr(c,j,l) = decomp_npools_vr(c,j,l) * f * 0.5_r8
              end if
              if ( is_cwd(l) ) then
                 m_decomp_npools_to_fire_vr(c,j,l) = decomp_npools_vr(c,j,l) * &
                      (f-baf_crop(c)) * 0.25_r8
              end if
           end do

        end do
     end do  ! end of column loop

     ! carbon loss due to deforestation fires

     if (transient_landcover) then
        call get_curr_date (kyr, kmo, kda, mcsec)
        do fc = 1,num_soilc
           c = filter_soilc(fc)
           lfc2(c)=0._r8
           if( .not. (kmo == 1 .and. kda == 1 .and. mcsec == 0) )then
              if( trotr1_col(c)+trotr2_col(c) > 0.6_r8 .and. dtrotr_col(c) > 0._r8 .and. &
                   lfc(c) > 0._r8 .and. fbac1(c) == 0._r8) then
                 lfc2(c) = max(0._r8, min(lfc(c), (farea_burned(c)-baf_crop(c) - &
                      baf_peatf(c))/2.0*dt))/(dtrotr_col(c)*dayspyr*secspday/dt)/dt
                 lfc(c)  = lfc(c) - max(0._r8, min(lfc(c), (farea_burned(c)-baf_crop(c) - &
                      baf_peatf(c))*dt/2.0_r8))
              end if
           end if
        end do
     end if
     !
     ! Carbon loss due to peat fires
     !
     ! somc_fire is not connected to clm45 soil carbon pool, ie does not decrease
     ! soil carbon b/c clm45 soil carbon was very low in several peatland grids
     !
     do fc = 1,num_soilc
        c = filter_soilc(fc)
        g = col%gridcell(c)
        if( grc%latdeg(g)  <  cnfire_const%borealat)then
           somc_fire(c)= totsomc(c)*baf_peatf(c)*6.0_r8/33.9_r8
        else
           somc_fire(c)= baf_peatf(c)*2.2e3_r8
        end if
     end do

     ! Fang Li has not added aerosol and trace gas emissions due to fire, yet
     ! They will be added here in proportion to the carbon emission
     ! Emission factors differ for various fire types

   end associate 

 end subroutine CNFireFluxes

end module CNFireLi2014Mod<|MERGE_RESOLUTION|>--- conflicted
+++ resolved
@@ -17,12 +17,7 @@
   use shr_kind_mod                       , only : r8 => shr_kind_r8, CL => shr_kind_CL
   use shr_const_mod                      , only : SHR_CONST_PI,SHR_CONST_TKFRZ
   use shr_infnan_mod                     , only : shr_infnan_isnan
-<<<<<<< HEAD
-  use shr_log_mod                        , only : errMsg => shr_log_errMsg
   use clm_varctl                         , only : iulog, spinup_state, use_matrixcn, use_soil_matrixcn
-=======
-  use clm_varctl                         , only : iulog, spinup_state
->>>>>>> fbc767fb
   use clm_varpar                         , only : nlevdecomp, ndecomp_pools, nlevdecomp_full
   use clm_varcon                         , only : dzsoi_decomp
   use pftconMod                          , only : noveg, pftcon
