module CNNStateUpdate2Mod

  !-----------------------------------------------------------------------
  ! !DESCRIPTION:
  ! Module for nitrogen state variable update, mortality fluxes.
  !
  ! !USES:
  use shr_kind_mod                    , only : r8 => shr_kind_r8
  use clm_time_manager                , only : get_step_size_real
  use clm_varpar                      , only : nlevsoi, nlevdecomp
<<<<<<< HEAD
  use clm_varpar                      , only : i_met_lit, i_cel_lit, i_lig_lit, i_cwd
  use clm_varctl                      , only : iulog, use_matrixcn,use_soil_matrixcn
=======
  use clm_varpar                      , only : i_litr_min, i_litr_max, i_cwd
  use clm_varctl                      , only : iulog
>>>>>>> 1e3cc271
  use CNVegNitrogenStateType          , only : cnveg_nitrogenstate_type
  use CNVegNitrogenFluxType           , only : cnveg_nitrogenflux_type
  use SoilBiogeochemNitrogenStateType , only : soilbiogeochem_nitrogenstate_type
  use SoilBiogeochemNitrogenFluxType  , only : soilbiogeochem_nitrogenflux_type
  !
  implicit none
  private
  !
  ! !PUBLIC MEMBER FUNCTIONS:
  public:: NStateUpdate2
  public:: NStateUpdate2h
  !-----------------------------------------------------------------------

contains

  !-----------------------------------------------------------------------
  subroutine NStateUpdate2(num_soilc, filter_soilc, num_soilp, filter_soilp, &
       cnveg_nitrogenflux_inst, cnveg_nitrogenstate_inst, soilbiogeochem_nitrogenstate_inst, &
       soilbiogeochem_nitrogenflux_inst)
    !
    ! !DESCRIPTION:
    ! On the radiation time step, update all the prognostic nitrogen state
    ! variables affected by gap-phase mortality fluxes
    ! NOTE - associate statements have been removed where there are
    ! no science equations. This increases readability and maintainability
    !
    ! !ARGUMENTS:
    integer                                 , intent(in)    :: num_soilc       ! number of soil columns in filter
    integer                                 , intent(in)    :: filter_soilc(:) ! filter for soil columns
    integer                                 , intent(in)    :: num_soilp       ! number of soil patches in filter
    integer                                 , intent(in)    :: filter_soilp(:) ! filter for soil patches
    type(cnveg_nitrogenflux_type)           , intent(in)    :: cnveg_nitrogenflux_inst
    type(cnveg_nitrogenstate_type)          , intent(inout) :: cnveg_nitrogenstate_inst
    type(soilbiogeochem_nitrogenflux_type)  , intent(inout) :: soilbiogeochem_nitrogenflux_inst
    type(soilbiogeochem_nitrogenstate_type) , intent(inout) :: soilbiogeochem_nitrogenstate_inst
    !
    ! !LOCAL VARIABLES:
    integer  :: c,p,j,l,i  ! indices
    integer  :: fp,fc   ! lake filter indices
    real(r8) :: dt      ! radiation time step (seconds)
    !-----------------------------------------------------------------------

    associate(                                        & 
         nf_veg => cnveg_nitrogenflux_inst          , &
         ns_veg => cnveg_nitrogenstate_inst         , &
         nf_soil => soilbiogeochem_nitrogenflux_inst, &
         ns_soil => soilbiogeochem_nitrogenstate_inst  &
         )

      ! set time steps
      dt = get_step_size_real()

      ! column-level nitrogen fluxes from gap-phase mortality

      do j = 1, nlevdecomp
         do fc = 1,num_soilc
            c = filter_soilc(fc)
<<<<<<< HEAD

            if (.not. use_soil_matrixcn)then 
               ns_soil%decomp_npools_vr_col(c,j,i_met_lit) = &
                 ns_soil%decomp_npools_vr_col(c,j,i_met_lit) + nf_veg%gap_mortality_n_to_litr_met_n_col(c,j) * dt
               ns_soil%decomp_npools_vr_col(c,j,i_cel_lit) = &
                 ns_soil%decomp_npools_vr_col(c,j,i_cel_lit) + nf_veg%gap_mortality_n_to_litr_cel_n_col(c,j) * dt
               ns_soil%decomp_npools_vr_col(c,j,i_lig_lit) = &
                 ns_soil%decomp_npools_vr_col(c,j,i_lig_lit) + nf_veg%gap_mortality_n_to_litr_lig_n_col(c,j) * dt
               ns_soil%decomp_npools_vr_col(c,j,i_cwd)     = &
=======
            do i = i_litr_min, i_litr_max
               ns_soil%decomp_npools_vr_col(c,j,i) = &
                  ns_soil%decomp_npools_vr_col(c,j,i) + &
                  nf_veg%gap_mortality_n_to_litr_n_col(c,j,i) * dt
            end do
            ! Currently i_cwd .ne. i_litr_max + 1 if .not. fates and
            !           i_cwd = 0 if fates, so not including in the i-loop
            ns_soil%decomp_npools_vr_col(c,j,i_cwd)     = &
>>>>>>> 1e3cc271
                 ns_soil%decomp_npools_vr_col(c,j,i_cwd)     + nf_veg%gap_mortality_n_to_cwdn_col(c,j)       * dt
            else
               nf_soil%matrix_Ninput%V(c,j+(i_met_lit-1)*nlevdecomp) = &
                 nf_soil%matrix_Ninput%V(c,j+(i_met_lit-1)*nlevdecomp) + nf_veg%gap_mortality_n_to_litr_met_n_col(c,j) * dt
               nf_soil%matrix_Ninput%V(c,j+(i_cel_lit-1)*nlevdecomp) = &
                 nf_soil%matrix_Ninput%V(c,j+(i_cel_lit-1)*nlevdecomp) + nf_veg%gap_mortality_n_to_litr_cel_n_col(c,j) * dt
               nf_soil%matrix_Ninput%V(c,j+(i_lig_lit-1)*nlevdecomp) = &
                 nf_soil%matrix_Ninput%V(c,j+(i_lig_lit-1)*nlevdecomp) + nf_veg%gap_mortality_n_to_litr_lig_n_col(c,j) * dt
               nf_soil%matrix_Ninput%V(c,j+(i_cwd-1)*nlevdecomp)     = &
                 nf_soil%matrix_Ninput%V(c,j+(i_cwd-1)*nlevdecomp)     + nf_veg%gap_mortality_n_to_cwdn_col(c,j)       * dt
            end if !not use_soil_matrix
         end do
      end do

      ! patch -level nitrogen fluxes from gap-phase mortality

      do fp = 1,num_soilp
         p = filter_soilp(fp)

         if(.not.  use_matrixcn)then
         ! displayed pools
            ns_veg%leafn_patch(p) =  ns_veg%leafn_patch(p)                           &
              - nf_veg%m_leafn_to_litter_patch(p) * dt
            ns_veg%frootn_patch(p) =  ns_veg%frootn_patch(p)                         &
              - nf_veg%m_frootn_to_litter_patch(p) * dt
            ns_veg%livestemn_patch(p) =  ns_veg%livestemn_patch(p)                   &
              - nf_veg%m_livestemn_to_litter_patch(p) * dt
            ns_veg%deadstemn_patch(p) =  ns_veg%deadstemn_patch(p)                   &
              - nf_veg%m_deadstemn_to_litter_patch(p) * dt
            ns_veg%livecrootn_patch(p) =  ns_veg%livecrootn_patch(p)                 &
              - nf_veg%m_livecrootn_to_litter_patch(p) * dt
            ns_veg%deadcrootn_patch(p) =  ns_veg%deadcrootn_patch(p)                 &
              - nf_veg%m_deadcrootn_to_litter_patch(p) * dt
            ns_veg%retransn_patch(p) =  ns_veg%retransn_patch(p)                     &
              - nf_veg%m_retransn_to_litter_patch(p) * dt

         ! storage pools
            ns_veg%leafn_storage_patch(p) =  ns_veg%leafn_storage_patch(p)           &
              - nf_veg%m_leafn_storage_to_litter_patch(p) * dt
            ns_veg%frootn_storage_patch(p) =  ns_veg%frootn_storage_patch(p)         &
              - nf_veg%m_frootn_storage_to_litter_patch(p) * dt
            ns_veg%livestemn_storage_patch(p) =  ns_veg%livestemn_storage_patch(p)   &
              - nf_veg%m_livestemn_storage_to_litter_patch(p) * dt
            ns_veg%deadstemn_storage_patch(p) =  ns_veg%deadstemn_storage_patch(p)   &
              - nf_veg%m_deadstemn_storage_to_litter_patch(p) * dt
            ns_veg%livecrootn_storage_patch(p) =  ns_veg%livecrootn_storage_patch(p) &
              - nf_veg%m_livecrootn_storage_to_litter_patch(p) * dt
            ns_veg%deadcrootn_storage_patch(p) =  ns_veg%deadcrootn_storage_patch(p) &
              - nf_veg%m_deadcrootn_storage_to_litter_patch(p) * dt

         ! transfer pools
            ns_veg%leafn_xfer_patch(p) =  ns_veg%leafn_xfer_patch(p)                 &
              - nf_veg%m_leafn_xfer_to_litter_patch(p) * dt
            ns_veg%frootn_xfer_patch(p) =  ns_veg%frootn_xfer_patch(p)               &
              - nf_veg%m_frootn_xfer_to_litter_patch(p) * dt
            ns_veg%livestemn_xfer_patch(p) =  ns_veg%livestemn_xfer_patch(p)         &
              - nf_veg%m_livestemn_xfer_to_litter_patch(p) * dt
            ns_veg%deadstemn_xfer_patch(p) =  ns_veg%deadstemn_xfer_patch(p)         &
              - nf_veg%m_deadstemn_xfer_to_litter_patch(p) * dt
            ns_veg%livecrootn_xfer_patch(p) =  ns_veg%livecrootn_xfer_patch(p)       &
              - nf_veg%m_livecrootn_xfer_to_litter_patch(p) * dt
            ns_veg%deadcrootn_xfer_patch(p) =  ns_veg%deadcrootn_xfer_patch(p)       &
              - nf_veg%m_deadcrootn_xfer_to_litter_patch(p) * dt

         else
            ! NOTE: The equivalent changes for matrix code are in dynHarvest::CNHarvest EBK (11/26/2019)
         end if !not use_matrixcn
      end do

    end associate

  end subroutine NStateUpdate2

  !-----------------------------------------------------------------------
  subroutine NStateUpdate2h(num_soilc, filter_soilc, num_soilp, filter_soilp, &
       cnveg_nitrogenflux_inst, cnveg_nitrogenstate_inst, soilbiogeochem_nitrogenstate_inst, &
       soilbiogeochem_nitrogenflux_inst)
    !
    ! !DESCRIPTION:
    ! Update all the prognostic nitrogen state
    ! variables affected by harvest mortality fluxes
    ! NOTE - associate statements have been removed where there are
    ! no science equations. This increases readability and maintainability
    !
    ! !ARGUMENTS:
    integer                                 , intent(in)    :: num_soilc       ! number of soil columns in filter
    integer                                 , intent(in)    :: filter_soilc(:) ! filter for soil columns
    integer                                 , intent(in)    :: num_soilp       ! number of soil patches in filter
    integer                                 , intent(in)    :: filter_soilp(:) ! filter for soil patches
    type(cnveg_nitrogenflux_type)           , intent(in)    :: cnveg_nitrogenflux_inst
    type(cnveg_nitrogenstate_type)          , intent(inout) :: cnveg_nitrogenstate_inst
    type(soilbiogeochem_nitrogenstate_type) , intent(inout) :: soilbiogeochem_nitrogenstate_inst
    type(soilbiogeochem_nitrogenflux_type)  , intent(inout) :: soilbiogeochem_nitrogenflux_inst
    !
    ! !LOCAL VARIABLES:
    integer :: c,p,j,l,i  ! indices
    integer :: fp,fc   ! lake filter indices
    real(r8):: dt      ! radiation time step (seconds)
    !-----------------------------------------------------------------------

    associate(                                 & 
         nf_veg  => cnveg_nitrogenflux_inst  , &
         ns_veg  => cnveg_nitrogenstate_inst , &
         nf_soil => soilbiogeochem_nitrogenflux_inst ,  &
         ns_soil => soilbiogeochem_nitrogenstate_inst   &
         )

      ! set time steps
      dt = get_step_size_real()

      ! column-level nitrogen fluxes from harvest mortality

      do j = 1,nlevdecomp
         do fc = 1,num_soilc
            c = filter_soilc(fc)
<<<<<<< HEAD
            if (.not. use_soil_matrixcn)then
               ns_soil%decomp_npools_vr_col(c,j,i_met_lit) = &
                 ns_soil%decomp_npools_vr_col(c,j,i_met_lit) + nf_veg%harvest_n_to_litr_met_n_col(c,j) * dt
               ns_soil%decomp_npools_vr_col(c,j,i_cel_lit) = &
                 ns_soil%decomp_npools_vr_col(c,j,i_cel_lit) + nf_veg%harvest_n_to_litr_cel_n_col(c,j) * dt
               ns_soil%decomp_npools_vr_col(c,j,i_lig_lit) = &
                 ns_soil%decomp_npools_vr_col(c,j,i_lig_lit) + nf_veg%harvest_n_to_litr_lig_n_col(c,j) * dt
               ns_soil%decomp_npools_vr_col(c,j,i_cwd)     = &
=======
            do i = i_litr_min, i_litr_max
               ns_soil%decomp_npools_vr_col(c,j,i) = &
                  ns_soil%decomp_npools_vr_col(c,j,i) + &
                  nf_veg%harvest_n_to_litr_n_col(c,j,i) * dt
            end do
            ! Currently i_cwd .ne. i_litr_max + 1 if .not. fates and
            !           i_cwd = 0 if fates, so not including in the i-loop
            ns_soil%decomp_npools_vr_col(c,j,i_cwd)     = &
>>>>>>> 1e3cc271
                 ns_soil%decomp_npools_vr_col(c,j,i_cwd)     + nf_veg%harvest_n_to_cwdn_col(c,j)       * dt
            else
               nf_soil%matrix_Ninput%V(c,j+(i_met_lit-1)*nlevdecomp) = &
                 nf_soil%matrix_Ninput%V(c,j+(i_met_lit-1)*nlevdecomp) + nf_veg%harvest_n_to_litr_met_n_col(c,j) * dt
               nf_soil%matrix_Ninput%V(c,j+(i_cel_lit-1)*nlevdecomp) = &
                 nf_soil%matrix_Ninput%V(c,j+(i_cel_lit-1)*nlevdecomp) + nf_veg%harvest_n_to_litr_cel_n_col(c,j) * dt
               nf_soil%matrix_Ninput%V(c,j+(i_lig_lit-1)*nlevdecomp) = &
                 nf_soil%matrix_Ninput%V(c,j+(i_lig_lit-1)*nlevdecomp) + nf_veg%harvest_n_to_litr_lig_n_col(c,j) * dt
               nf_soil%matrix_Ninput%V(c,j+(i_cwd-1)*nlevdecomp)     = &
                 nf_soil%matrix_Ninput%V(c,j+(i_cwd-1)*nlevdecomp)     + nf_veg%harvest_n_to_cwdn_col(c,j)       * dt
            end if !not use_soil_matrixcn
         end do
      end do

      ! patch-level nitrogen fluxes from harvest mortality

      do fp = 1,num_soilp
         p = filter_soilp(fp)

         ! displayed pools
         if(.not. use_matrixcn)then
            ns_veg%leafn_patch(p) = ns_veg%leafn_patch(p)                           &
              - nf_veg%hrv_leafn_to_litter_patch(p) * dt
            ns_veg%frootn_patch(p) = ns_veg%frootn_patch(p)                         &
              - nf_veg%hrv_frootn_to_litter_patch(p) * dt
            ns_veg%livestemn_patch(p) = ns_veg%livestemn_patch(p)                   &
              - nf_veg%hrv_livestemn_to_litter_patch(p) * dt
            ns_veg%deadstemn_patch(p) = ns_veg%deadstemn_patch(p)                   &
              - nf_veg%wood_harvestn_patch(p) * dt
            ns_veg%livecrootn_patch(p) = ns_veg%livecrootn_patch(p)                 &
              - nf_veg%hrv_livecrootn_to_litter_patch(p) * dt
            ns_veg%deadcrootn_patch(p) = ns_veg%deadcrootn_patch(p)                 &
              - nf_veg%hrv_deadcrootn_to_litter_patch(p) * dt
            ns_veg%retransn_patch(p) = ns_veg%retransn_patch(p)                     &
              - nf_veg%hrv_retransn_to_litter_patch(p) * dt

         ! storage pools
            ns_veg%leafn_storage_patch(p) = ns_veg%leafn_storage_patch(p)           &
              - nf_veg%hrv_leafn_storage_to_litter_patch(p) * dt
            ns_veg%frootn_storage_patch(p) = ns_veg%frootn_storage_patch(p)         &
              - nf_veg%hrv_frootn_storage_to_litter_patch(p) * dt
            ns_veg%livestemn_storage_patch(p) = ns_veg%livestemn_storage_patch(p)   &
              - nf_veg%hrv_livestemn_storage_to_litter_patch(p) * dt
            ns_veg%deadstemn_storage_patch(p) = ns_veg%deadstemn_storage_patch(p)   &
              - nf_veg%hrv_deadstemn_storage_to_litter_patch(p) * dt
            ns_veg%livecrootn_storage_patch(p) = ns_veg%livecrootn_storage_patch(p) &
              - nf_veg%hrv_livecrootn_storage_to_litter_patch(p) * dt
            ns_veg%deadcrootn_storage_patch(p) = ns_veg%deadcrootn_storage_patch(p) &
              - nf_veg%hrv_deadcrootn_storage_to_litter_patch(p) * dt

         ! transfer pools
            ns_veg%leafn_xfer_patch(p) = ns_veg%leafn_xfer_patch(p)                 &
              - nf_veg%hrv_leafn_xfer_to_litter_patch(p) *dt
            ns_veg%frootn_xfer_patch(p) = ns_veg%frootn_xfer_patch(p)               &
              - nf_veg%hrv_frootn_xfer_to_litter_patch(p) *dt
            ns_veg%livestemn_xfer_patch(p) = ns_veg%livestemn_xfer_patch(p)         &
              - nf_veg%hrv_livestemn_xfer_to_litter_patch(p) *dt
            ns_veg%deadstemn_xfer_patch(p) = ns_veg%deadstemn_xfer_patch(p)         &
              - nf_veg%hrv_deadstemn_xfer_to_litter_patch(p) *dt
            ns_veg%livecrootn_xfer_patch(p) = ns_veg%livecrootn_xfer_patch(p)       &
              - nf_veg%hrv_livecrootn_xfer_to_litter_patch(p) *dt
            ns_veg%deadcrootn_xfer_patch(p) = ns_veg%deadcrootn_xfer_patch(p)       &
              - nf_veg%hrv_deadcrootn_xfer_to_litter_patch(p) *dt
         else
            ! NOTE: The equivalent changes for matrix code are in dynHarvest::CNHarvest EBK (11/26/2019)
         end if !not use_matrixcn

      end do

    end associate

  end subroutine NStateUpdate2h

end module CNNStateUpdate2Mod<|MERGE_RESOLUTION|>--- conflicted
+++ resolved
@@ -8,13 +8,8 @@
   use shr_kind_mod                    , only : r8 => shr_kind_r8
   use clm_time_manager                , only : get_step_size_real
   use clm_varpar                      , only : nlevsoi, nlevdecomp
-<<<<<<< HEAD
-  use clm_varpar                      , only : i_met_lit, i_cel_lit, i_lig_lit, i_cwd
+  use clm_varpar                      , only : i_litr_min, i_litr_max, i_cwd
   use clm_varctl                      , only : iulog, use_matrixcn,use_soil_matrixcn
-=======
-  use clm_varpar                      , only : i_litr_min, i_litr_max, i_cwd
-  use clm_varctl                      , only : iulog
->>>>>>> 1e3cc271
   use CNVegNitrogenStateType          , only : cnveg_nitrogenstate_type
   use CNVegNitrogenFluxType           , only : cnveg_nitrogenflux_type
   use SoilBiogeochemNitrogenStateType , only : soilbiogeochem_nitrogenstate_type
@@ -72,34 +67,24 @@
       do j = 1, nlevdecomp
          do fc = 1,num_soilc
             c = filter_soilc(fc)
-<<<<<<< HEAD
 
             if (.not. use_soil_matrixcn)then 
-               ns_soil%decomp_npools_vr_col(c,j,i_met_lit) = &
-                 ns_soil%decomp_npools_vr_col(c,j,i_met_lit) + nf_veg%gap_mortality_n_to_litr_met_n_col(c,j) * dt
-               ns_soil%decomp_npools_vr_col(c,j,i_cel_lit) = &
-                 ns_soil%decomp_npools_vr_col(c,j,i_cel_lit) + nf_veg%gap_mortality_n_to_litr_cel_n_col(c,j) * dt
-               ns_soil%decomp_npools_vr_col(c,j,i_lig_lit) = &
-                 ns_soil%decomp_npools_vr_col(c,j,i_lig_lit) + nf_veg%gap_mortality_n_to_litr_lig_n_col(c,j) * dt
+               do i = i_litr_min, i_litr_max
+                  ns_soil%decomp_npools_vr_col(c,j,i) = &
+                     ns_soil%decomp_npools_vr_col(c,j,i) + &
+                     nf_veg%gap_mortality_n_to_litr_n_col(c,j,i) * dt
+               end do
+               ! Currently i_cwd .ne. i_litr_max + 1 if .not. fates and
+               !           i_cwd = 0 if fates, so not including in the i-loop
                ns_soil%decomp_npools_vr_col(c,j,i_cwd)     = &
-=======
-            do i = i_litr_min, i_litr_max
-               ns_soil%decomp_npools_vr_col(c,j,i) = &
-                  ns_soil%decomp_npools_vr_col(c,j,i) + &
-                  nf_veg%gap_mortality_n_to_litr_n_col(c,j,i) * dt
-            end do
-            ! Currently i_cwd .ne. i_litr_max + 1 if .not. fates and
-            !           i_cwd = 0 if fates, so not including in the i-loop
-            ns_soil%decomp_npools_vr_col(c,j,i_cwd)     = &
->>>>>>> 1e3cc271
                  ns_soil%decomp_npools_vr_col(c,j,i_cwd)     + nf_veg%gap_mortality_n_to_cwdn_col(c,j)       * dt
             else
-               nf_soil%matrix_Ninput%V(c,j+(i_met_lit-1)*nlevdecomp) = &
-                 nf_soil%matrix_Ninput%V(c,j+(i_met_lit-1)*nlevdecomp) + nf_veg%gap_mortality_n_to_litr_met_n_col(c,j) * dt
-               nf_soil%matrix_Ninput%V(c,j+(i_cel_lit-1)*nlevdecomp) = &
-                 nf_soil%matrix_Ninput%V(c,j+(i_cel_lit-1)*nlevdecomp) + nf_veg%gap_mortality_n_to_litr_cel_n_col(c,j) * dt
-               nf_soil%matrix_Ninput%V(c,j+(i_lig_lit-1)*nlevdecomp) = &
-                 nf_soil%matrix_Ninput%V(c,j+(i_lig_lit-1)*nlevdecomp) + nf_veg%gap_mortality_n_to_litr_lig_n_col(c,j) * dt
+               do i = i_litr_min, i_litr_max
+                  nf_soil%matrix_Ninput%V(c,j+(i-1)*nlevdecomp) = &
+                    nf_soil%matrix_Ninput%V(c,j+(i-1)*nlevdecomp) + nf_veg%gap_mortality_n_to_litr_n_col(c,j,i) * dt
+               end do
+               ! Currently i_cwd .ne. i_litr_max + 1 if .not. fates and
+               !           i_cwd = 0 if fates, so not including in the i-loop
                nf_soil%matrix_Ninput%V(c,j+(i_cwd-1)*nlevdecomp)     = &
                  nf_soil%matrix_Ninput%V(c,j+(i_cwd-1)*nlevdecomp)     + nf_veg%gap_mortality_n_to_cwdn_col(c,j)       * dt
             end if !not use_soil_matrix
@@ -207,35 +192,25 @@
       do j = 1,nlevdecomp
          do fc = 1,num_soilc
             c = filter_soilc(fc)
-<<<<<<< HEAD
             if (.not. use_soil_matrixcn)then
-               ns_soil%decomp_npools_vr_col(c,j,i_met_lit) = &
-                 ns_soil%decomp_npools_vr_col(c,j,i_met_lit) + nf_veg%harvest_n_to_litr_met_n_col(c,j) * dt
-               ns_soil%decomp_npools_vr_col(c,j,i_cel_lit) = &
-                 ns_soil%decomp_npools_vr_col(c,j,i_cel_lit) + nf_veg%harvest_n_to_litr_cel_n_col(c,j) * dt
-               ns_soil%decomp_npools_vr_col(c,j,i_lig_lit) = &
-                 ns_soil%decomp_npools_vr_col(c,j,i_lig_lit) + nf_veg%harvest_n_to_litr_lig_n_col(c,j) * dt
+               do i = i_litr_min, i_litr_max
+                  ns_soil%decomp_npools_vr_col(c,j,i) = &
+                     ns_soil%decomp_npools_vr_col(c,j,i) + &
+                     nf_veg%harvest_n_to_litr_n_col(c,j,i) * dt
+               end do
+               ! Currently i_cwd .ne. i_litr_max + 1 if .not. fates and
+               !           i_cwd = 0 if fates, so not including in the i-loop
                ns_soil%decomp_npools_vr_col(c,j,i_cwd)     = &
-=======
-            do i = i_litr_min, i_litr_max
-               ns_soil%decomp_npools_vr_col(c,j,i) = &
-                  ns_soil%decomp_npools_vr_col(c,j,i) + &
-                  nf_veg%harvest_n_to_litr_n_col(c,j,i) * dt
-            end do
-            ! Currently i_cwd .ne. i_litr_max + 1 if .not. fates and
-            !           i_cwd = 0 if fates, so not including in the i-loop
-            ns_soil%decomp_npools_vr_col(c,j,i_cwd)     = &
->>>>>>> 1e3cc271
                  ns_soil%decomp_npools_vr_col(c,j,i_cwd)     + nf_veg%harvest_n_to_cwdn_col(c,j)       * dt
             else
-               nf_soil%matrix_Ninput%V(c,j+(i_met_lit-1)*nlevdecomp) = &
-                 nf_soil%matrix_Ninput%V(c,j+(i_met_lit-1)*nlevdecomp) + nf_veg%harvest_n_to_litr_met_n_col(c,j) * dt
-               nf_soil%matrix_Ninput%V(c,j+(i_cel_lit-1)*nlevdecomp) = &
-                 nf_soil%matrix_Ninput%V(c,j+(i_cel_lit-1)*nlevdecomp) + nf_veg%harvest_n_to_litr_cel_n_col(c,j) * dt
-               nf_soil%matrix_Ninput%V(c,j+(i_lig_lit-1)*nlevdecomp) = &
-                 nf_soil%matrix_Ninput%V(c,j+(i_lig_lit-1)*nlevdecomp) + nf_veg%harvest_n_to_litr_lig_n_col(c,j) * dt
-               nf_soil%matrix_Ninput%V(c,j+(i_cwd-1)*nlevdecomp)     = &
-                 nf_soil%matrix_Ninput%V(c,j+(i_cwd-1)*nlevdecomp)     + nf_veg%harvest_n_to_cwdn_col(c,j)       * dt
+               do i = i_litr_min, i_litr_max
+                  nf_soil%matrix_Ninput%V(c,j+(i-1)*nlevdecomp) = &
+                    nf_soil%matrix_Ninput%V(c,j+(i-1)*nlevdecomp) + nf_veg%harvest_n_to_litr_n_col(c,j,i) * dt
+               end do
+               ! Currently i_cwd .ne. i_litr_max + 1 if .not. fates and
+               !           i_cwd = 0 if fates, so not including in the i-loop
+               nf_soil%matrix_Ninput%V(c,j+(i_cwd-1)*nlevdecomp) = &
+                 nf_soil%matrix_Ninput%V(c,j+(i_cwd-1)*nlevdecomp) + nf_veg%harvest_n_to_cwdn_col(c,j,i) * dt
             end if !not use_soil_matrixcn
          end do
       end do
