module CNNStateUpdate2Mod

  !-----------------------------------------------------------------------
  ! !DESCRIPTION:
  ! Module for nitrogen state variable update, mortality fluxes.
  ! When the matrix solution is being used (use_matrixcn and use_soil_matrixcn)
  ! only some state updates are done here, the other state updates happen
  ! after the matrix is solved in VegMatrix and SoilMatrix.
  !
  ! !USES:
  use shr_kind_mod                    , only : r8 => shr_kind_r8
  use clm_time_manager                , only : get_step_size_real
  use clm_varpar                      , only : nlevsoi, nlevdecomp
  use clm_varpar                      , only : i_litr_min, i_litr_max, i_cwd
<<<<<<< HEAD
  use clm_varctl                      , only : iulog, use_matrixcn,use_soil_matrixcn
=======
  use clm_varctl                      , only : iulog
  use SoilBiogeochemDecompCascadeConType, only : use_soil_matrixcn
  use CNSharedParamsMod               , only : use_matrixcn
>>>>>>> 94e1bdc4
  use CNVegNitrogenStateType          , only : cnveg_nitrogenstate_type
  use CNVegNitrogenFluxType           , only : cnveg_nitrogenflux_type
  use SoilBiogeochemNitrogenStateType , only : soilbiogeochem_nitrogenstate_type
  use SoilBiogeochemNitrogenFluxType  , only : soilbiogeochem_nitrogenflux_type
  !
  implicit none
  private
  !
  ! !PUBLIC MEMBER FUNCTIONS:
  public:: NStateUpdate2
  public:: NStateUpdate2h
  !-----------------------------------------------------------------------

contains

  !-----------------------------------------------------------------------
  subroutine NStateUpdate2(num_soilc, filter_soilc, num_soilp, filter_soilp, &
       cnveg_nitrogenflux_inst, cnveg_nitrogenstate_inst, soilbiogeochem_nitrogenstate_inst, &
       soilbiogeochem_nitrogenflux_inst)
    !
    ! !DESCRIPTION:
    ! On the radiation time step, update all the prognostic nitrogen state
    ! variables affected by gap-phase mortality fluxes
    ! NOTE - associate statements have been removed where there are
    ! no science equations. This increases readability and maintainability
    !
    ! !ARGUMENTS:
    integer                                 , intent(in)    :: num_soilc       ! number of soil columns in filter
    integer                                 , intent(in)    :: filter_soilc(:) ! filter for soil columns
    integer                                 , intent(in)    :: num_soilp       ! number of soil patches in filter
    integer                                 , intent(in)    :: filter_soilp(:) ! filter for soil patches
    type(cnveg_nitrogenflux_type)           , intent(in)    :: cnveg_nitrogenflux_inst
    type(cnveg_nitrogenstate_type)          , intent(inout) :: cnveg_nitrogenstate_inst
    type(soilbiogeochem_nitrogenflux_type)  , intent(inout) :: soilbiogeochem_nitrogenflux_inst
    type(soilbiogeochem_nitrogenstate_type) , intent(inout) :: soilbiogeochem_nitrogenstate_inst
    !
    ! !LOCAL VARIABLES:
    integer  :: c,p,j,l,i  ! indices
    integer  :: fp,fc   ! lake filter indices
    real(r8) :: dt      ! radiation time step (seconds)
    !-----------------------------------------------------------------------

    associate(                                        & 
         nf_veg => cnveg_nitrogenflux_inst          , &
         ns_veg => cnveg_nitrogenstate_inst         , &
         nf_soil => soilbiogeochem_nitrogenflux_inst, &
         ns_soil => soilbiogeochem_nitrogenstate_inst  &
         )

      ! set time steps
      dt = get_step_size_real()

      ! column-level nitrogen fluxes from gap-phase mortality

      do j = 1, nlevdecomp
         do fc = 1,num_soilc
            c = filter_soilc(fc)

<<<<<<< HEAD
=======
            !
            ! State update without the matrix solution
            !
>>>>>>> 94e1bdc4
            if (.not. use_soil_matrixcn)then 
               do i = i_litr_min, i_litr_max
                  ns_soil%decomp_npools_vr_col(c,j,i) = &
                     ns_soil%decomp_npools_vr_col(c,j,i) + &
                     nf_veg%gap_mortality_n_to_litr_n_col(c,j,i) * dt
               end do
               ! Currently i_cwd .ne. i_litr_max + 1 if .not. fates and
               !           i_cwd = 0 if fates, so not including in the i-loop
               ns_soil%decomp_npools_vr_col(c,j,i_cwd)     = &
                 ns_soil%decomp_npools_vr_col(c,j,i_cwd)     + nf_veg%gap_mortality_n_to_cwdn_col(c,j)       * dt
<<<<<<< HEAD
            else
               do i = i_litr_min, i_litr_max
                  nf_soil%matrix_Ninput%V(c,j+(i-1)*nlevdecomp) = &
                    nf_soil%matrix_Ninput%V(c,j+(i-1)*nlevdecomp) + nf_veg%gap_mortality_n_to_litr_n_col(c,j,i) * dt
               end do
               ! Currently i_cwd .ne. i_litr_max + 1 if .not. fates and
               !           i_cwd = 0 if fates, so not including in the i-loop
               nf_soil%matrix_Ninput%V(c,j+(i_cwd-1)*nlevdecomp)     = &
                 nf_soil%matrix_Ninput%V(c,j+(i_cwd-1)*nlevdecomp)     + nf_veg%gap_mortality_n_to_cwdn_col(c,j)       * dt
=======
            !
            ! For the matrix solution the actual state update comes after the matrix
            ! multiply in SoilMatrix, but the matrix needs to be setup with
            ! the equivalent of above. Those changes can be here or in the
            ! native subroutines dealing with that field
            !
            else
               ! Do above for the matrix solution
               do i = i_litr_min, i_litr_max
               end do
               ! Currently i_cwd .ne. i_litr_max + 1 if .not. fates and
               !           i_cwd = 0 if fates, so not including in the i-loop
>>>>>>> 94e1bdc4
            end if !not use_soil_matrix
         end do
      end do

      ! patch -level nitrogen fluxes from gap-phase mortality

      do fp = 1,num_soilp
         p = filter_soilp(fp)

<<<<<<< HEAD
         if(.not.  use_matrixcn)then
         ! displayed pools
=======
         !
         ! State update without the matrix solution
         !
         if(.not.  use_matrixcn)then
            ! displayed pools
>>>>>>> 94e1bdc4
            ns_veg%leafn_patch(p) =  ns_veg%leafn_patch(p)                           &
              - nf_veg%m_leafn_to_litter_patch(p) * dt
            ns_veg%frootn_patch(p) =  ns_veg%frootn_patch(p)                         &
              - nf_veg%m_frootn_to_litter_patch(p) * dt
            ns_veg%livestemn_patch(p) =  ns_veg%livestemn_patch(p)                   &
              - nf_veg%m_livestemn_to_litter_patch(p) * dt
            ns_veg%deadstemn_patch(p) =  ns_veg%deadstemn_patch(p)                   &
              - nf_veg%m_deadstemn_to_litter_patch(p) * dt
            ns_veg%livecrootn_patch(p) =  ns_veg%livecrootn_patch(p)                 &
              - nf_veg%m_livecrootn_to_litter_patch(p) * dt
            ns_veg%deadcrootn_patch(p) =  ns_veg%deadcrootn_patch(p)                 &
              - nf_veg%m_deadcrootn_to_litter_patch(p) * dt
            ns_veg%retransn_patch(p) =  ns_veg%retransn_patch(p)                     &
              - nf_veg%m_retransn_to_litter_patch(p) * dt

<<<<<<< HEAD
         ! storage pools
=======
            ! storage pools
>>>>>>> 94e1bdc4
            ns_veg%leafn_storage_patch(p) =  ns_veg%leafn_storage_patch(p)           &
              - nf_veg%m_leafn_storage_to_litter_patch(p) * dt
            ns_veg%frootn_storage_patch(p) =  ns_veg%frootn_storage_patch(p)         &
              - nf_veg%m_frootn_storage_to_litter_patch(p) * dt
            ns_veg%livestemn_storage_patch(p) =  ns_veg%livestemn_storage_patch(p)   &
              - nf_veg%m_livestemn_storage_to_litter_patch(p) * dt
            ns_veg%deadstemn_storage_patch(p) =  ns_veg%deadstemn_storage_patch(p)   &
              - nf_veg%m_deadstemn_storage_to_litter_patch(p) * dt
            ns_veg%livecrootn_storage_patch(p) =  ns_veg%livecrootn_storage_patch(p) &
              - nf_veg%m_livecrootn_storage_to_litter_patch(p) * dt
            ns_veg%deadcrootn_storage_patch(p) =  ns_veg%deadcrootn_storage_patch(p) &
              - nf_veg%m_deadcrootn_storage_to_litter_patch(p) * dt

<<<<<<< HEAD
         ! transfer pools
=======
            ! transfer pools
>>>>>>> 94e1bdc4
            ns_veg%leafn_xfer_patch(p) =  ns_veg%leafn_xfer_patch(p)                 &
              - nf_veg%m_leafn_xfer_to_litter_patch(p) * dt
            ns_veg%frootn_xfer_patch(p) =  ns_veg%frootn_xfer_patch(p)               &
              - nf_veg%m_frootn_xfer_to_litter_patch(p) * dt
            ns_veg%livestemn_xfer_patch(p) =  ns_veg%livestemn_xfer_patch(p)         &
              - nf_veg%m_livestemn_xfer_to_litter_patch(p) * dt
            ns_veg%deadstemn_xfer_patch(p) =  ns_veg%deadstemn_xfer_patch(p)         &
              - nf_veg%m_deadstemn_xfer_to_litter_patch(p) * dt
            ns_veg%livecrootn_xfer_patch(p) =  ns_veg%livecrootn_xfer_patch(p)       &
              - nf_veg%m_livecrootn_xfer_to_litter_patch(p) * dt
            ns_veg%deadcrootn_xfer_patch(p) =  ns_veg%deadcrootn_xfer_patch(p)       &
              - nf_veg%m_deadcrootn_xfer_to_litter_patch(p) * dt

<<<<<<< HEAD
=======
         !
         ! For the matrix solution the actual state update comes after the matrix
         ! multiply in VegMatrix, but the matrix needs to be setup with
         ! the equivalent of above. Those changes can be here or in the
         ! native subroutines dealing with that field
         !
>>>>>>> 94e1bdc4
         else
            ! NOTE: The equivalent changes for matrix code are in dynHarvest::CNHarvest EBK (11/26/2019)
         end if !not use_matrixcn
      end do

    end associate

  end subroutine NStateUpdate2

  !-----------------------------------------------------------------------
  subroutine NStateUpdate2h(num_soilc, filter_soilc, num_soilp, filter_soilp, &
       cnveg_nitrogenflux_inst, cnveg_nitrogenstate_inst, soilbiogeochem_nitrogenstate_inst, &
       soilbiogeochem_nitrogenflux_inst)
    !
    ! !DESCRIPTION:
    ! Update all the prognostic nitrogen state
    ! variables affected by harvest mortality fluxes
    ! NOTE - associate statements have been removed where there are
    ! no science equations. This increases readability and maintainability
    !
    ! !ARGUMENTS:
    integer                                 , intent(in)    :: num_soilc       ! number of soil columns in filter
    integer                                 , intent(in)    :: filter_soilc(:) ! filter for soil columns
    integer                                 , intent(in)    :: num_soilp       ! number of soil patches in filter
    integer                                 , intent(in)    :: filter_soilp(:) ! filter for soil patches
    type(cnveg_nitrogenflux_type)           , intent(in)    :: cnveg_nitrogenflux_inst
    type(cnveg_nitrogenstate_type)          , intent(inout) :: cnveg_nitrogenstate_inst
    type(soilbiogeochem_nitrogenstate_type) , intent(inout) :: soilbiogeochem_nitrogenstate_inst
    type(soilbiogeochem_nitrogenflux_type)  , intent(inout) :: soilbiogeochem_nitrogenflux_inst
    !
    ! !LOCAL VARIABLES:
    integer :: c,p,j,l,i  ! indices
    integer :: fp,fc   ! lake filter indices
    real(r8):: dt      ! radiation time step (seconds)
    !-----------------------------------------------------------------------

    associate(                                 & 
         nf_veg  => cnveg_nitrogenflux_inst  , &
         ns_veg  => cnveg_nitrogenstate_inst , &
         nf_soil => soilbiogeochem_nitrogenflux_inst ,  &
         ns_soil => soilbiogeochem_nitrogenstate_inst   &
         )

      ! set time steps
      dt = get_step_size_real()

      ! column-level nitrogen fluxes from harvest mortality

      do j = 1,nlevdecomp
         do fc = 1,num_soilc
            c = filter_soilc(fc)
<<<<<<< HEAD
=======
            !
            ! State update without the matrix solution
            !
>>>>>>> 94e1bdc4
            if (.not. use_soil_matrixcn)then
               do i = i_litr_min, i_litr_max
                  ns_soil%decomp_npools_vr_col(c,j,i) = &
                     ns_soil%decomp_npools_vr_col(c,j,i) + &
                     nf_veg%harvest_n_to_litr_n_col(c,j,i) * dt
               end do
               ! Currently i_cwd .ne. i_litr_max + 1 if .not. fates and
               !           i_cwd = 0 if fates, so not including in the i-loop
               ns_soil%decomp_npools_vr_col(c,j,i_cwd)     = &
                 ns_soil%decomp_npools_vr_col(c,j,i_cwd)     + nf_veg%harvest_n_to_cwdn_col(c,j)       * dt
<<<<<<< HEAD
            else
               do i = i_litr_min, i_litr_max
                  nf_soil%matrix_Ninput%V(c,j+(i-1)*nlevdecomp) = &
                    nf_soil%matrix_Ninput%V(c,j+(i-1)*nlevdecomp) + nf_veg%harvest_n_to_litr_n_col(c,j,i) * dt
               end do
               ! Currently i_cwd .ne. i_litr_max + 1 if .not. fates and
               !           i_cwd = 0 if fates, so not including in the i-loop
               nf_soil%matrix_Ninput%V(c,j+(i_cwd-1)*nlevdecomp) = &
                 nf_soil%matrix_Ninput%V(c,j+(i_cwd-1)*nlevdecomp) + nf_veg%harvest_n_to_cwdn_col(c,j) * dt
=======
            !
            ! For the matrix solution the actual state update comes after the matrix
            ! multiply in SoilMatrix, but the matrix needs to be setup with
            ! the equivalent of above. Those changes can be here or in the
            ! native subroutines dealing with that field
            !
            else
               ! Do above for the matrix solution
               do i = i_litr_min, i_litr_max
               end do
               ! Currently i_cwd .ne. i_litr_max + 1 if .not. fates and
               !           i_cwd = 0 if fates, so not including in the i-loop
>>>>>>> 94e1bdc4
            end if !not use_soil_matrixcn
         end do
      end do

      ! patch-level nitrogen fluxes from harvest mortality

      do fp = 1,num_soilp
         p = filter_soilp(fp)

<<<<<<< HEAD
         ! displayed pools
         if(.not. use_matrixcn)then
=======

         !
         ! State update without the matrix solution
         !
         if(.not. use_matrixcn)then
            ! displayed pools
>>>>>>> 94e1bdc4
            ns_veg%leafn_patch(p) = ns_veg%leafn_patch(p)                           &
              - nf_veg%hrv_leafn_to_litter_patch(p) * dt
            ns_veg%frootn_patch(p) = ns_veg%frootn_patch(p)                         &
              - nf_veg%hrv_frootn_to_litter_patch(p) * dt
            ns_veg%livestemn_patch(p) = ns_veg%livestemn_patch(p)                   &
              - nf_veg%hrv_livestemn_to_litter_patch(p) * dt
            ns_veg%deadstemn_patch(p) = ns_veg%deadstemn_patch(p)                   &
              - nf_veg%wood_harvestn_patch(p) * dt
            ns_veg%livecrootn_patch(p) = ns_veg%livecrootn_patch(p)                 &
              - nf_veg%hrv_livecrootn_to_litter_patch(p) * dt
            ns_veg%deadcrootn_patch(p) = ns_veg%deadcrootn_patch(p)                 &
              - nf_veg%hrv_deadcrootn_to_litter_patch(p) * dt
            ns_veg%retransn_patch(p) = ns_veg%retransn_patch(p)                     &
              - nf_veg%hrv_retransn_to_litter_patch(p) * dt

<<<<<<< HEAD
         ! storage pools
=======
            ! storage pools
>>>>>>> 94e1bdc4
            ns_veg%leafn_storage_patch(p) = ns_veg%leafn_storage_patch(p)           &
              - nf_veg%hrv_leafn_storage_to_litter_patch(p) * dt
            ns_veg%frootn_storage_patch(p) = ns_veg%frootn_storage_patch(p)         &
              - nf_veg%hrv_frootn_storage_to_litter_patch(p) * dt
            ns_veg%livestemn_storage_patch(p) = ns_veg%livestemn_storage_patch(p)   &
              - nf_veg%hrv_livestemn_storage_to_litter_patch(p) * dt
            ns_veg%deadstemn_storage_patch(p) = ns_veg%deadstemn_storage_patch(p)   &
              - nf_veg%hrv_deadstemn_storage_to_litter_patch(p) * dt
            ns_veg%livecrootn_storage_patch(p) = ns_veg%livecrootn_storage_patch(p) &
              - nf_veg%hrv_livecrootn_storage_to_litter_patch(p) * dt
            ns_veg%deadcrootn_storage_patch(p) = ns_veg%deadcrootn_storage_patch(p) &
              - nf_veg%hrv_deadcrootn_storage_to_litter_patch(p) * dt

<<<<<<< HEAD
         ! transfer pools
=======
            ! transfer pools
>>>>>>> 94e1bdc4
            ns_veg%leafn_xfer_patch(p) = ns_veg%leafn_xfer_patch(p)                 &
              - nf_veg%hrv_leafn_xfer_to_litter_patch(p) *dt
            ns_veg%frootn_xfer_patch(p) = ns_veg%frootn_xfer_patch(p)               &
              - nf_veg%hrv_frootn_xfer_to_litter_patch(p) *dt
            ns_veg%livestemn_xfer_patch(p) = ns_veg%livestemn_xfer_patch(p)         &
              - nf_veg%hrv_livestemn_xfer_to_litter_patch(p) *dt
            ns_veg%deadstemn_xfer_patch(p) = ns_veg%deadstemn_xfer_patch(p)         &
              - nf_veg%hrv_deadstemn_xfer_to_litter_patch(p) *dt
            ns_veg%livecrootn_xfer_patch(p) = ns_veg%livecrootn_xfer_patch(p)       &
              - nf_veg%hrv_livecrootn_xfer_to_litter_patch(p) *dt
            ns_veg%deadcrootn_xfer_patch(p) = ns_veg%deadcrootn_xfer_patch(p)       &
              - nf_veg%hrv_deadcrootn_xfer_to_litter_patch(p) *dt
<<<<<<< HEAD
=======
         !
         ! For the matrix solution the actual state update comes after the matrix
         ! multiply in VegMatrix, but the matrix needs to be setup with
         ! the equivalent of above. Those changes can be here or in the
         ! native subroutines dealing with that field
         !
>>>>>>> 94e1bdc4
         else
            ! NOTE: The equivalent changes for matrix code are in dynHarvest::CNHarvest EBK (11/26/2019)
         end if !not use_matrixcn

      end do

    end associate

  end subroutine NStateUpdate2h

end module CNNStateUpdate2Mod<|MERGE_RESOLUTION|>--- conflicted
+++ resolved
@@ -12,13 +12,9 @@
   use clm_time_manager                , only : get_step_size_real
   use clm_varpar                      , only : nlevsoi, nlevdecomp
   use clm_varpar                      , only : i_litr_min, i_litr_max, i_cwd
-<<<<<<< HEAD
-  use clm_varctl                      , only : iulog, use_matrixcn,use_soil_matrixcn
-=======
   use clm_varctl                      , only : iulog
   use SoilBiogeochemDecompCascadeConType, only : use_soil_matrixcn
   use CNSharedParamsMod               , only : use_matrixcn
->>>>>>> 94e1bdc4
   use CNVegNitrogenStateType          , only : cnveg_nitrogenstate_type
   use CNVegNitrogenFluxType           , only : cnveg_nitrogenflux_type
   use SoilBiogeochemNitrogenStateType , only : soilbiogeochem_nitrogenstate_type
@@ -77,12 +73,9 @@
          do fc = 1,num_soilc
             c = filter_soilc(fc)
 
-<<<<<<< HEAD
-=======
             !
             ! State update without the matrix solution
             !
->>>>>>> 94e1bdc4
             if (.not. use_soil_matrixcn)then 
                do i = i_litr_min, i_litr_max
                   ns_soil%decomp_npools_vr_col(c,j,i) = &
@@ -93,8 +86,14 @@
                !           i_cwd = 0 if fates, so not including in the i-loop
                ns_soil%decomp_npools_vr_col(c,j,i_cwd)     = &
                  ns_soil%decomp_npools_vr_col(c,j,i_cwd)     + nf_veg%gap_mortality_n_to_cwdn_col(c,j)       * dt
-<<<<<<< HEAD
+            !
+            ! For the matrix solution the actual state update comes after the matrix
+            ! multiply in SoilMatrix, but the matrix needs to be setup with
+            ! the equivalent of above. Those changes can be here or in the
+            ! native subroutines dealing with that field
+            !
             else
+               ! Do above for the matrix solution
                do i = i_litr_min, i_litr_max
                   nf_soil%matrix_Ninput%V(c,j+(i-1)*nlevdecomp) = &
                     nf_soil%matrix_Ninput%V(c,j+(i-1)*nlevdecomp) + nf_veg%gap_mortality_n_to_litr_n_col(c,j,i) * dt
@@ -103,20 +102,6 @@
                !           i_cwd = 0 if fates, so not including in the i-loop
                nf_soil%matrix_Ninput%V(c,j+(i_cwd-1)*nlevdecomp)     = &
                  nf_soil%matrix_Ninput%V(c,j+(i_cwd-1)*nlevdecomp)     + nf_veg%gap_mortality_n_to_cwdn_col(c,j)       * dt
-=======
-            !
-            ! For the matrix solution the actual state update comes after the matrix
-            ! multiply in SoilMatrix, but the matrix needs to be setup with
-            ! the equivalent of above. Those changes can be here or in the
-            ! native subroutines dealing with that field
-            !
-            else
-               ! Do above for the matrix solution
-               do i = i_litr_min, i_litr_max
-               end do
-               ! Currently i_cwd .ne. i_litr_max + 1 if .not. fates and
-               !           i_cwd = 0 if fates, so not including in the i-loop
->>>>>>> 94e1bdc4
             end if !not use_soil_matrix
          end do
       end do
@@ -126,16 +111,11 @@
       do fp = 1,num_soilp
          p = filter_soilp(fp)
 
-<<<<<<< HEAD
-         if(.not.  use_matrixcn)then
-         ! displayed pools
-=======
          !
          ! State update without the matrix solution
          !
          if(.not.  use_matrixcn)then
             ! displayed pools
->>>>>>> 94e1bdc4
             ns_veg%leafn_patch(p) =  ns_veg%leafn_patch(p)                           &
               - nf_veg%m_leafn_to_litter_patch(p) * dt
             ns_veg%frootn_patch(p) =  ns_veg%frootn_patch(p)                         &
@@ -151,11 +131,7 @@
             ns_veg%retransn_patch(p) =  ns_veg%retransn_patch(p)                     &
               - nf_veg%m_retransn_to_litter_patch(p) * dt
 
-<<<<<<< HEAD
-         ! storage pools
-=======
             ! storage pools
->>>>>>> 94e1bdc4
             ns_veg%leafn_storage_patch(p) =  ns_veg%leafn_storage_patch(p)           &
               - nf_veg%m_leafn_storage_to_litter_patch(p) * dt
             ns_veg%frootn_storage_patch(p) =  ns_veg%frootn_storage_patch(p)         &
@@ -169,11 +145,7 @@
             ns_veg%deadcrootn_storage_patch(p) =  ns_veg%deadcrootn_storage_patch(p) &
               - nf_veg%m_deadcrootn_storage_to_litter_patch(p) * dt
 
-<<<<<<< HEAD
-         ! transfer pools
-=======
             ! transfer pools
->>>>>>> 94e1bdc4
             ns_veg%leafn_xfer_patch(p) =  ns_veg%leafn_xfer_patch(p)                 &
               - nf_veg%m_leafn_xfer_to_litter_patch(p) * dt
             ns_veg%frootn_xfer_patch(p) =  ns_veg%frootn_xfer_patch(p)               &
@@ -187,15 +159,12 @@
             ns_veg%deadcrootn_xfer_patch(p) =  ns_veg%deadcrootn_xfer_patch(p)       &
               - nf_veg%m_deadcrootn_xfer_to_litter_patch(p) * dt
 
-<<<<<<< HEAD
-=======
          !
          ! For the matrix solution the actual state update comes after the matrix
          ! multiply in VegMatrix, but the matrix needs to be setup with
          ! the equivalent of above. Those changes can be here or in the
          ! native subroutines dealing with that field
          !
->>>>>>> 94e1bdc4
          else
             ! NOTE: The equivalent changes for matrix code are in dynHarvest::CNHarvest EBK (11/26/2019)
          end if !not use_matrixcn
@@ -247,12 +216,9 @@
       do j = 1,nlevdecomp
          do fc = 1,num_soilc
             c = filter_soilc(fc)
-<<<<<<< HEAD
-=======
             !
             ! State update without the matrix solution
             !
->>>>>>> 94e1bdc4
             if (.not. use_soil_matrixcn)then
                do i = i_litr_min, i_litr_max
                   ns_soil%decomp_npools_vr_col(c,j,i) = &
@@ -263,8 +229,14 @@
                !           i_cwd = 0 if fates, so not including in the i-loop
                ns_soil%decomp_npools_vr_col(c,j,i_cwd)     = &
                  ns_soil%decomp_npools_vr_col(c,j,i_cwd)     + nf_veg%harvest_n_to_cwdn_col(c,j)       * dt
-<<<<<<< HEAD
+            !
+            ! For the matrix solution the actual state update comes after the matrix
+            ! multiply in SoilMatrix, but the matrix needs to be setup with
+            ! the equivalent of above. Those changes can be here or in the
+            ! native subroutines dealing with that field
+            !
             else
+               ! Do above for the matrix solution
                do i = i_litr_min, i_litr_max
                   nf_soil%matrix_Ninput%V(c,j+(i-1)*nlevdecomp) = &
                     nf_soil%matrix_Ninput%V(c,j+(i-1)*nlevdecomp) + nf_veg%harvest_n_to_litr_n_col(c,j,i) * dt
@@ -273,20 +245,6 @@
                !           i_cwd = 0 if fates, so not including in the i-loop
                nf_soil%matrix_Ninput%V(c,j+(i_cwd-1)*nlevdecomp) = &
                  nf_soil%matrix_Ninput%V(c,j+(i_cwd-1)*nlevdecomp) + nf_veg%harvest_n_to_cwdn_col(c,j) * dt
-=======
-            !
-            ! For the matrix solution the actual state update comes after the matrix
-            ! multiply in SoilMatrix, but the matrix needs to be setup with
-            ! the equivalent of above. Those changes can be here or in the
-            ! native subroutines dealing with that field
-            !
-            else
-               ! Do above for the matrix solution
-               do i = i_litr_min, i_litr_max
-               end do
-               ! Currently i_cwd .ne. i_litr_max + 1 if .not. fates and
-               !           i_cwd = 0 if fates, so not including in the i-loop
->>>>>>> 94e1bdc4
             end if !not use_soil_matrixcn
          end do
       end do
@@ -296,17 +254,12 @@
       do fp = 1,num_soilp
          p = filter_soilp(fp)
 
-<<<<<<< HEAD
-         ! displayed pools
-         if(.not. use_matrixcn)then
-=======
 
          !
          ! State update without the matrix solution
          !
          if(.not. use_matrixcn)then
             ! displayed pools
->>>>>>> 94e1bdc4
             ns_veg%leafn_patch(p) = ns_veg%leafn_patch(p)                           &
               - nf_veg%hrv_leafn_to_litter_patch(p) * dt
             ns_veg%frootn_patch(p) = ns_veg%frootn_patch(p)                         &
@@ -322,11 +275,7 @@
             ns_veg%retransn_patch(p) = ns_veg%retransn_patch(p)                     &
               - nf_veg%hrv_retransn_to_litter_patch(p) * dt
 
-<<<<<<< HEAD
-         ! storage pools
-=======
             ! storage pools
->>>>>>> 94e1bdc4
             ns_veg%leafn_storage_patch(p) = ns_veg%leafn_storage_patch(p)           &
               - nf_veg%hrv_leafn_storage_to_litter_patch(p) * dt
             ns_veg%frootn_storage_patch(p) = ns_veg%frootn_storage_patch(p)         &
@@ -340,11 +289,7 @@
             ns_veg%deadcrootn_storage_patch(p) = ns_veg%deadcrootn_storage_patch(p) &
               - nf_veg%hrv_deadcrootn_storage_to_litter_patch(p) * dt
 
-<<<<<<< HEAD
-         ! transfer pools
-=======
             ! transfer pools
->>>>>>> 94e1bdc4
             ns_veg%leafn_xfer_patch(p) = ns_veg%leafn_xfer_patch(p)                 &
               - nf_veg%hrv_leafn_xfer_to_litter_patch(p) *dt
             ns_veg%frootn_xfer_patch(p) = ns_veg%frootn_xfer_patch(p)               &
@@ -357,15 +302,12 @@
               - nf_veg%hrv_livecrootn_xfer_to_litter_patch(p) *dt
             ns_veg%deadcrootn_xfer_patch(p) = ns_veg%deadcrootn_xfer_patch(p)       &
               - nf_veg%hrv_deadcrootn_xfer_to_litter_patch(p) *dt
-<<<<<<< HEAD
-=======
          !
          ! For the matrix solution the actual state update comes after the matrix
          ! multiply in VegMatrix, but the matrix needs to be setup with
          ! the equivalent of above. Those changes can be here or in the
          ! native subroutines dealing with that field
          !
->>>>>>> 94e1bdc4
          else
             ! NOTE: The equivalent changes for matrix code are in dynHarvest::CNHarvest EBK (11/26/2019)
          end if !not use_matrixcn
