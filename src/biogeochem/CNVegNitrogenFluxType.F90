--- conflicted
+++ resolved
@@ -11,12 +11,9 @@
   use decompMod                          , only : bounds_type
   use abortutils                         , only : endrun
   use SoilBiogeochemDecompCascadeConType , only : decomp_cascade_con
-<<<<<<< HEAD
   use dynSubgridControlMod               , only : get_do_grossunrep
-=======
   use CropReprPoolsMod                   , only : nrepr, repr_grain_min, repr_grain_max, repr_structure_min, repr_structure_max
   use CropReprPoolsMod                   , only : get_repr_rest_fname, get_repr_longname
->>>>>>> d301320c
   use LandunitType                       , only : lun                
   use ColumnType                         , only : col                
   use PatchType                          , only : patch                
