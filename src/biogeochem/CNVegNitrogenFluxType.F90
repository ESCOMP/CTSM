--- conflicted
+++ resolved
@@ -442,20 +442,13 @@
     this%repr_structuren_to_litter_patch(:,:) = nan
     allocate(this%leafn_to_biofueln_patch                   (begp:endp)) ; this%leafn_to_biofueln_patch                   (:) = nan
     allocate(this%livestemn_to_biofueln_patch               (begp:endp)) ; this%livestemn_to_biofueln_patch               (:) = nan
-<<<<<<< HEAD
-    allocate(this%grainn_to_seed_patch                      (begp:endp)) ; this%grainn_to_seed_patch                      (:) = nan
-    allocate(this%grainn_xfer_to_grainn_patch               (begp:endp)) ; this%grainn_xfer_to_grainn_patch               (:) = nan
-    allocate(this%grainn_storage_to_xfer_patch              (begp:endp)) ; this%grainn_storage_to_xfer_patch              (:) = nan
-    allocate(this%synthfert_patch                           (begp:endp)) ; this%synthfert_patch                           (:) = nan
-    allocate(this%manure_patch                              (begp:endp)) ; this%manure_patch                              (:) = nan
-    allocate(this%nfertilization_patch                      (begp:endp)) ; this%nfertilization_patch                      (:) = nan
-=======
     allocate(this%repr_grainn_to_seed_patch(begp:endp, repr_grain_min:repr_grain_max)) ; this%repr_grainn_to_seed_patch (:,:) = nan
     allocate(this%reproductiven_xfer_to_reproductiven_patch(begp:endp, nrepr))
     this%reproductiven_xfer_to_reproductiven_patch(:,:) = nan
     allocate(this%reproductiven_storage_to_xfer_patch(begp:endp, nrepr)) ; this%reproductiven_storage_to_xfer_patch     (:,:) = nan
-    allocate(this%fert_patch                                (begp:endp)) ; this%fert_patch                                (:) = nan
->>>>>>> a5e62180
+    allocate(this%synthfert_patch                           (begp:endp)) ; this%synthfert_patch                           (:) = nan
+    allocate(this%manure_patch                              (begp:endp)) ; this%manure_patch                              (:) = nan
+    allocate(this%nfertilization_patch                      (begp:endp)) ; this%nfertilization_patch                      (:) = nan
     allocate(this%fert_counter_patch                        (begp:endp)) ; this%fert_counter_patch                        (:) = nan
     allocate(this%soyfixn_patch                             (begp:endp)) ; this%soyfixn_patch                             (:) = nan
 
