module CNVegNitrogenFluxType

  use shr_kind_mod                       , only : r8 => shr_kind_r8
  use shr_infnan_mod                     , only : nan => shr_infnan_nan, assignment(=)
  use shr_log_mod                        , only : errMsg => shr_log_errMsg
  use clm_varpar                         , only : ndecomp_cascade_transitions, ndecomp_pools
  use clm_varpar                         , only : nlevdecomp_full, nlevdecomp, i_litr_min, i_litr_max
  use clm_varcon                         , only : spval, ispval, dzsoi_decomp
<<<<<<< HEAD
  use clm_varctl                         , only : use_nitrif_denitrif, use_vertsoilc, use_crop, iulog
=======
  use clm_varctl                         , only : use_nitrif_denitrif, use_crop
>>>>>>> c4c387b9
  use CNSharedParamsMod                  , only : use_fun
  use decompMod                          , only : bounds_type
  use abortutils                         , only : endrun
  use SoilBiogeochemDecompCascadeConType , only : decomp_cascade_con
  use LandunitType                       , only : lun                
  use ColumnType                         , only	 : col                
  use PatchType                          , only : patch                
  ! 
  ! !PUBLIC TYPES:
  implicit none
  private
  !
  type, public :: cnveg_nitrogenflux_type

     ! gap mortality fluxes
     real(r8), pointer :: m_leafn_to_litter_patch                   (:)     ! patch leaf N mortality (gN/m2/s)
     real(r8), pointer :: m_frootn_to_litter_patch                  (:)     ! patch fine root N mortality (gN/m2/s)
     real(r8), pointer :: m_leafn_storage_to_litter_patch           (:)     ! patch leaf N storage mortality (gN/m2/s)
     real(r8), pointer :: m_frootn_storage_to_litter_patch          (:)     ! patch fine root N storage mortality (gN/m2/s)
     real(r8), pointer :: m_livestemn_storage_to_litter_patch       (:)     ! patch live stem N storage mortality (gN/m2/s)
     real(r8), pointer :: m_deadstemn_storage_to_litter_patch       (:)     ! patch dead stem N storage mortality (gN/m2/s)
     real(r8), pointer :: m_livecrootn_storage_to_litter_patch      (:)     ! patch live coarse root N storage mortality (gN/m2/s)
     real(r8), pointer :: m_deadcrootn_storage_to_litter_patch      (:)     ! patch dead coarse root N storage mortality (gN/m2/s)
     real(r8), pointer :: m_leafn_xfer_to_litter_patch              (:)     ! patch leaf N transfer mortality (gN/m2/s)
     real(r8), pointer :: m_frootn_xfer_to_litter_patch             (:)     ! patch fine root N transfer mortality (gN/m2/s)
     real(r8), pointer :: m_livestemn_xfer_to_litter_patch          (:)     ! patch live stem N transfer mortality (gN/m2/s)
     real(r8), pointer :: m_deadstemn_xfer_to_litter_patch          (:)     ! patch dead stem N transfer mortality (gN/m2/s)
     real(r8), pointer :: m_livecrootn_xfer_to_litter_patch         (:)     ! patch live coarse root N transfer mortality (gN/m2/s)
     real(r8), pointer :: m_deadcrootn_xfer_to_litter_patch         (:)     ! patch dead coarse root N transfer mortality (gN/m2/s)
     real(r8), pointer :: m_livestemn_to_litter_patch               (:)     ! patch live stem N mortality (gN/m2/s)
     real(r8), pointer :: m_deadstemn_to_litter_patch               (:)     ! patch dead stem N mortality (gN/m2/s)
     real(r8), pointer :: m_livecrootn_to_litter_patch              (:)     ! patch live coarse root N mortality (gN/m2/s)
     real(r8), pointer :: m_deadcrootn_to_litter_patch              (:)     ! patch dead coarse root N mortality (gN/m2/s)
     real(r8), pointer :: m_retransn_to_litter_patch                (:)     ! patch retranslocated N pool mortality (gN/m2/s)

     ! harvest fluxes
     real(r8), pointer :: hrv_leafn_to_litter_patch                 (:)     ! patch leaf N harvest mortality (gN/m2/s)
     real(r8), pointer :: hrv_frootn_to_litter_patch                (:)     ! patch fine root N harvest mortality (gN/m2/s)
     real(r8), pointer :: hrv_leafn_storage_to_litter_patch         (:)     ! patch leaf N storage harvest mortality (gN/m2/s)
     real(r8), pointer :: hrv_frootn_storage_to_litter_patch        (:)     ! patch fine root N storage harvest mortality (gN/m2/s)
     real(r8), pointer :: hrv_livestemn_storage_to_litter_patch     (:)     ! patch live stem N storage harvest mortality (gN/m2/s)
     real(r8), pointer :: hrv_deadstemn_storage_to_litter_patch     (:)     ! patch dead stem N storage harvest mortality (gN/m2/s)
     real(r8), pointer :: hrv_livecrootn_storage_to_litter_patch    (:)     ! patch live coarse root N storage harvest mortality (gN/m2/s)
     real(r8), pointer :: hrv_deadcrootn_storage_to_litter_patch    (:)     ! patch dead coarse root N storage harvest mortality (gN/m2/s)
     real(r8), pointer :: hrv_leafn_xfer_to_litter_patch            (:)     ! patch leaf N transfer harvest mortality (gN/m2/s)
     real(r8), pointer :: hrv_frootn_xfer_to_litter_patch           (:)     ! patch fine root N transfer harvest mortality (gN/m2/s)
     real(r8), pointer :: hrv_livestemn_xfer_to_litter_patch        (:)     ! patch live stem N transfer harvest mortality (gN/m2/s)
     real(r8), pointer :: hrv_deadstemn_xfer_to_litter_patch        (:)     ! patch dead stem N transfer harvest mortality (gN/m2/s)
     real(r8), pointer :: hrv_livecrootn_xfer_to_litter_patch       (:)     ! patch live coarse root N transfer harvest mortality (gN/m2/s)
     real(r8), pointer :: hrv_deadcrootn_xfer_to_litter_patch       (:)     ! patch dead coarse root N transfer harvest mortality (gN/m2/s)
     real(r8), pointer :: hrv_livestemn_to_litter_patch             (:)     ! patch live stem N harvest mortality (gN/m2/s)
     real(r8), pointer :: hrv_livecrootn_to_litter_patch            (:)     ! patch live coarse root N harvest mortality (gN/m2/s)
     real(r8), pointer :: hrv_deadcrootn_to_litter_patch            (:)     ! patch dead coarse root N harvest mortality (gN/m2/s)
     real(r8), pointer :: hrv_retransn_to_litter_patch              (:)     ! patch retranslocated N pool harvest mortality (gN/m2/s)
     real(r8), pointer :: grainn_to_cropprodn_patch                 (:)     ! patch grain N to crop product pool (gN/m2/s)
     real(r8), pointer :: grainn_to_cropprodn_col                   (:)     ! col grain N to crop product pool (gN/m2/s)
     real(r8), pointer :: m_n_to_litr_fire_col                      (:,:,:) ! col N from leaf, froot, xfer and storage N to litter N by fire (gN/m3/s)
     real(r8), pointer :: harvest_n_to_litr_n_col                   (:,:,:) ! col N fluxes associated with harvest to litter pools (gN/m3/s)
     real(r8), pointer :: harvest_n_to_cwdn_col                     (:,:)   ! col N fluxes associated with harvest to CWD pool (gN/m3/s)

     ! fire N fluxes 
     real(r8), pointer :: m_decomp_npools_to_fire_vr_col            (:,:,:) ! col vertically-resolved decomposing N fire loss (gN/m3/s)
     real(r8), pointer :: m_decomp_npools_to_fire_col               (:,:)   ! col vertically-integrated (diagnostic) decomposing N fire loss (gN/m2/s)
     real(r8), pointer :: m_leafn_to_fire_patch                     (:)     ! patch (gN/m2/s) fire N emissions from leafn 
     real(r8), pointer :: m_leafn_storage_to_fire_patch             (:)     ! patch (gN/m2/s) fire N emissions from leafn_storage            
     real(r8), pointer :: m_leafn_xfer_to_fire_patch                (:)     ! patch (gN/m2/s) fire N emissions from leafn_xfer     
     real(r8), pointer :: m_livestemn_to_fire_patch                 (:)     ! patch (gN/m2/s) fire N emissions from livestemn 
     real(r8), pointer :: m_livestemn_storage_to_fire_patch         (:)     ! patch (gN/m2/s) fire N emissions from livestemn_storage      
     real(r8), pointer :: m_livestemn_xfer_to_fire_patch            (:)     ! patch (gN/m2/s) fire N emissions from livestemn_xfer
     real(r8), pointer :: m_deadstemn_to_fire_patch                 (:)     ! patch (gN/m2/s) fire N emissions from deadstemn
     real(r8), pointer :: m_deadstemn_storage_to_fire_patch         (:)     ! patch (gN/m2/s) fire N emissions from deadstemn_storage         
     real(r8), pointer :: m_deadstemn_xfer_to_fire_patch            (:)     ! patch (gN/m2/s) fire N emissions from deadstemn_xfer
     real(r8), pointer :: m_frootn_to_fire_patch                    (:)     ! patch (gN/m2/s) fire N emissions from frootn
     real(r8), pointer :: m_frootn_storage_to_fire_patch            (:)     ! patch (gN/m2/s) fire N emissions from frootn_storage
     real(r8), pointer :: m_frootn_xfer_to_fire_patch               (:)     ! patch (gN/m2/s) fire N emissions from frootn_xfer
     real(r8), pointer :: m_livecrootn_to_fire_patch                (:)     ! patch (gN/m2/s) fire N emissions from m_livecrootn_to_fire
     real(r8), pointer :: m_livecrootn_storage_to_fire_patch        (:)     ! patch (gN/m2/s) fire N emissions from livecrootn_storage     
     real(r8), pointer :: m_livecrootn_xfer_to_fire_patch           (:)     ! patch (gN/m2/s) fire N emissions from livecrootn_xfer
     real(r8), pointer :: m_deadcrootn_to_fire_patch                (:)     ! patch (gN/m2/s) fire N emissions from deadcrootn
     real(r8), pointer :: m_deadcrootn_storage_to_fire_patch        (:)     ! patch (gN/m2/s) fire N emissions from deadcrootn_storage  
     real(r8), pointer :: m_deadcrootn_xfer_to_fire_patch           (:)     ! patch (gN/m2/s) fire N emissions from deadcrootn_xfer
     real(r8), pointer :: m_retransn_to_fire_patch                  (:)     ! patch (gN/m2/s) fire N emissions from retransn
     real(r8), pointer :: m_leafn_to_litter_fire_patch              (:)     ! patch (gN/m2/s) from leafn to litter N  due to fire               
     real(r8), pointer :: m_leafn_storage_to_litter_fire_patch      (:)     ! patch (gN/m2/s) from leafn_storage to litter N  due to fire                              
     real(r8), pointer :: m_leafn_xfer_to_litter_fire_patch         (:)     ! patch (gN/m2/s) from leafn_xfer to litter N  due to fire                              
     real(r8), pointer :: m_livestemn_to_litter_fire_patch          (:)     ! patch (gN/m2/s) from livestemn to litter N  due to fire                              
     real(r8), pointer :: m_livestemn_storage_to_litter_fire_patch  (:)     ! patch (gN/m2/s) from livestemn_storage to litter N  due to fire                                     
     real(r8), pointer :: m_livestemn_xfer_to_litter_fire_patch     (:)     ! patch (gN/m2/s) from livestemn_xfer to litter N  due to fire                                     
     real(r8), pointer :: m_livestemn_to_deadstemn_fire_patch       (:)     ! patch (gN/m2/s) from livestemn to deadstemn N  due to fire                                     
     real(r8), pointer :: m_deadstemn_to_litter_fire_patch          (:)     ! patch (gN/m2/s) from deadstemn to litter N  due to fire                                     
     real(r8), pointer :: m_deadstemn_storage_to_litter_fire_patch  (:)     ! patch (gN/m2/s) from deadstemn_storage to litter N  due to fire                                               
     real(r8), pointer :: m_deadstemn_xfer_to_litter_fire_patch     (:)     ! patch (gN/m2/s) from deadstemn_xfer to litter N  due to fire                                               
     real(r8), pointer :: m_frootn_to_litter_fire_patch             (:)     ! patch (gN/m2/s) from frootn to litter N  due to fire                                               
     real(r8), pointer :: m_frootn_storage_to_litter_fire_patch     (:)     ! patch (gN/m2/s) from frootn_storage to litter N  due to fire                                               
     real(r8), pointer :: m_frootn_xfer_to_litter_fire_patch        (:)     ! patch (gN/m2/s) from frootn_xfer to litter N  due to fire                                               
     real(r8), pointer :: m_livecrootn_to_litter_fire_patch         (:)     ! patch (gN/m2/s) from livecrootn to litter N  due to fire                                               
     real(r8), pointer :: m_livecrootn_storage_to_litter_fire_patch (:)     ! patch (gN/m2/s) from livecrootn_storage to litter N  due to fire                                                     
     real(r8), pointer :: m_livecrootn_xfer_to_litter_fire_patch    (:)     ! patch (gN/m2/s) from livecrootn_xfer to litter N  due to fire                                                     
     real(r8), pointer :: m_livecrootn_to_deadcrootn_fire_patch     (:)     ! patch (gN/m2/s) from livecrootn_xfer to deadcrootn due to fire                                                     
     real(r8), pointer :: m_deadcrootn_to_litter_fire_patch         (:)     ! patch (gN/m2/s) from deadcrootn to deadcrootn due to fire                                                       
     real(r8), pointer :: m_deadcrootn_storage_to_litter_fire_patch (:)     ! patch (gN/m2/s) from deadcrootn_storage to deadcrootn due to fire                                                        
     real(r8), pointer :: m_deadcrootn_xfer_to_litter_fire_patch    (:)     ! patch (gN/m2/s) from deadcrootn_xfer to deadcrootn due to fire                                                         
     real(r8), pointer :: m_retransn_to_litter_fire_patch           (:)     ! patch (gN/m2/s) from retransn to deadcrootn due to fire                                                         
     real(r8), pointer :: fire_nloss_patch                          (:)     ! patch total patch-level fire N loss (gN/m2/s) 
     real(r8), pointer :: fire_nloss_col                            (:)     ! col total column-level fire N loss (gN/m2/s)
     real(r8), pointer :: fire_nloss_p2c_col                        (:)     ! col patch2col column-level fire N loss (gN/m2/s) (p2c)
     real(r8), pointer :: fire_mortality_n_to_cwdn_col              (:,:)   ! col N fluxes associated with fire mortality to CWD pool (gN/m3/s)

     ! phenology fluxes from transfer pool
     real(r8), pointer :: grainn_xfer_to_grainn_patch               (:)     ! patch grain N growth from storage for prognostic crop model (gN/m2/s)
     real(r8), pointer :: leafn_xfer_to_leafn_patch                 (:)     ! patch leaf N growth from storage (gN/m2/s)
     real(r8), pointer :: frootn_xfer_to_frootn_patch               (:)     ! patch fine root N growth from storage (gN/m2/s)
     real(r8), pointer :: livestemn_xfer_to_livestemn_patch         (:)     ! patch live stem N growth from storage (gN/m2/s)
     real(r8), pointer :: deadstemn_xfer_to_deadstemn_patch         (:)     ! patch dead stem N growth from storage (gN/m2/s)
     real(r8), pointer :: livecrootn_xfer_to_livecrootn_patch       (:)     ! patch live coarse root N growth from storage (gN/m2/s)
     real(r8), pointer :: deadcrootn_xfer_to_deadcrootn_patch       (:)     ! patch dead coarse root N growth from storage (gN/m2/s)

     ! litterfall fluxes
     real(r8), pointer :: livestemn_to_litter_patch                 (:)     ! patch livestem N to litter (gN/m2/s)
     real(r8), pointer :: grainn_to_food_patch                      (:)     ! patch grain N to food for prognostic crop (gN/m2/s)
     real(r8), pointer :: leafn_to_biofueln_patch                   (:)     ! patch leaf N to biofuel N (gN/m2/s)
     real(r8), pointer :: livestemn_to_biofueln_patch               (:)     ! patch livestem N to biofuel N (gN/m2/s)
     real(r8), pointer :: grainn_to_seed_patch                      (:)     ! patch grain N to seed for prognostic crop (gN/m2/s)
     real(r8), pointer :: leafn_to_litter_patch                     (:)     ! patch leaf N litterfall (gN/m2/s)
     real(r8), pointer :: leafn_to_retransn_patch                   (:)     ! patch leaf N to retranslocated N pool (gN/m2/s)
     real(r8), pointer :: frootn_to_retransn_patch                  (:)     ! patch fine root N to retranslocated N pool (gN/m2/s)
     real(r8), pointer :: frootn_to_litter_patch                    (:)     ! patch fine root N litterfall (gN/m2/s)

     ! allocation fluxes
     real(r8), pointer :: retransn_to_npool_patch                   (:)     ! patch deployment of retranslocated N (gN/m2/s)  
     real(r8), pointer :: free_retransn_to_npool_patch              (:)     ! patch deployment of free retranslocated N (gN/m2/s)           
     real(r8), pointer :: sminn_to_npool_patch                      (:)     ! patch deployment of soil mineral N uptake (gN/m2/s)
     real(r8), pointer :: npool_to_grainn_patch                     (:)     ! patch allocation to grain N for prognostic crop (gN/m2/s)
     real(r8), pointer :: npool_to_grainn_storage_patch             (:)     ! patch allocation to grain N storage for prognostic crop (gN/m2/s)
     real(r8), pointer :: npool_to_leafn_patch                      (:)     ! patch allocation to leaf N (gN/m2/s)
     real(r8), pointer :: npool_to_leafn_storage_patch              (:)     ! patch allocation to leaf N storage (gN/m2/s)
     real(r8), pointer :: npool_to_frootn_patch                     (:)     ! patch allocation to fine root N (gN/m2/s)
     real(r8), pointer :: npool_to_frootn_storage_patch             (:)     ! patch allocation to fine root N storage (gN/m2/s)
     real(r8), pointer :: npool_to_livestemn_patch                  (:)     ! patch allocation to live stem N (gN/m2/s)
     real(r8), pointer :: npool_to_livestemn_storage_patch          (:)     ! patch allocation to live stem N storage (gN/m2/s)
     real(r8), pointer :: npool_to_deadstemn_patch                  (:)     ! patch allocation to dead stem N (gN/m2/s)
     real(r8), pointer :: npool_to_deadstemn_storage_patch          (:)     ! patch allocation to dead stem N storage (gN/m2/s)
     real(r8), pointer :: npool_to_livecrootn_patch                 (:)     ! patch allocation to live coarse root N (gN/m2/s)
     real(r8), pointer :: npool_to_livecrootn_storage_patch         (:)     ! patch allocation to live coarse root N storage (gN/m2/s)
     real(r8), pointer :: npool_to_deadcrootn_patch                 (:)     ! patch allocation to dead coarse root N (gN/m2/s)
     real(r8), pointer :: npool_to_deadcrootn_storage_patch         (:)     ! patch allocation to dead coarse root N storage (gN/m2/s)

     ! annual turnover of storage to transfer pools           
     real(r8), pointer :: grainn_storage_to_xfer_patch              (:)     ! patch grain N shift storage to transfer for prognostic crop (gN/m2/s)
     real(r8), pointer :: leafn_storage_to_xfer_patch               (:)     ! patch leaf N shift storage to transfer (gN/m2/s)
     real(r8), pointer :: frootn_storage_to_xfer_patch              (:)     ! patch fine root N shift storage to transfer (gN/m2/s)
     real(r8), pointer :: livestemn_storage_to_xfer_patch           (:)     ! patch live stem N shift storage to transfer (gN/m2/s)
     real(r8), pointer :: deadstemn_storage_to_xfer_patch           (:)     ! patch dead stem N shift storage to transfer (gN/m2/s)
     real(r8), pointer :: livecrootn_storage_to_xfer_patch          (:)     ! patch live coarse root N shift storage to transfer (gN/m2/s)
     real(r8), pointer :: deadcrootn_storage_to_xfer_patch          (:)     ! patch dead coarse root N shift storage to transfer (gN/m2/s)
     real(r8), pointer :: synthfert_patch                           (:)     ! patch applied synthetic fertilizer (gN/m2/s)
     real(r8), pointer :: manure_patch                              (:)     ! patch applied manure (gN/m2/s)
     real(r8), pointer :: nfertilization_patch                      (:)     ! patch applied total (synth. + manure) fertilizer (gN/m2/s)
     
     real(r8), pointer :: fert_counter_patch                        (:)     ! patch >0 fertilize; <=0 not
     real(r8), pointer :: soyfixn_patch                             (:)     ! patch soybean fixed N (gN/m2/s)

     ! turnover of livewood to deadwood, with retranslocation 
     real(r8), pointer :: livestemn_to_deadstemn_patch              (:)     ! patch live stem N turnover (gN/m2/s)
     real(r8), pointer :: livestemn_to_retransn_patch               (:)     ! patch live stem N to retranslocated N pool (gN/m2/s)
     real(r8), pointer :: livecrootn_to_deadcrootn_patch            (:)     ! patch live coarse root N turnover (gN/m2/s)
     real(r8), pointer :: livecrootn_to_retransn_patch              (:)     ! patch live coarse root N to retranslocated N pool (gN/m2/s)

     ! summary (diagnostic) flux variables, not involved in mass balance
     real(r8), pointer :: ndeploy_patch                             (:)     ! patch total N deployed to growth and storage (gN/m2/s)
     real(r8), pointer :: wood_harvestn_patch                       (:)     ! patch total N losses to wood product pools (gN/m2/s)
     real(r8), pointer :: wood_harvestn_col                         (:)     ! col total N losses to wood product pools (gN/m2/s) (p2c)
     ! phenology: litterfall and crop fluxes
     real(r8), pointer :: phenology_n_to_litr_n_col                 (:,:,:) ! col N fluxes associated with phenology (litterfall and crop) to litter pools (gN/m3/s)

     ! gap mortality fluxes
     real(r8), pointer :: gap_mortality_n_to_litr_n_col             (:,:,:) ! col N fluxes associated with gap mortality to litter pools (gN/m3/s)
     real(r8), pointer :: gap_mortality_n_to_cwdn_col               (:,:)   ! col N fluxes associated with gap mortality to CWD pool (gN/m3/s)

     ! dynamic landcover fluxes
     real(r8), pointer :: dwt_seedn_to_leaf_patch                   (:)     ! (gN/m2/s) seed source to patch-level; although this is a patch-level flux, it is expressed per unit GRIDCELL area
     real(r8), pointer :: dwt_seedn_to_leaf_grc                     (:)     ! (gN/m2/s) dwt_seedn_to_leaf_patch summed to the gridcell-level
     real(r8), pointer :: dwt_seedn_to_deadstem_patch               (:)     ! (gN/m2/s) seed source to patch-level; although this is a patch-level flux, it is expressed per unit GRIDCELL area
     real(r8), pointer :: dwt_seedn_to_deadstem_grc                 (:)     ! (gN/m2/s) dwt_seedn_to_deadstem_patch summed to the gridcell-level
     real(r8), pointer :: dwt_conv_nflux_patch                      (:)     ! (gN/m2/s) conversion N flux (immediate loss to atm); although this is a patch-level flux, it is expressed per unit GRIDCELL area
     real(r8), pointer :: dwt_conv_nflux_grc                        (:)     ! (gN/m2/s) dwt_conv_nflux_patch summed to the gridcell-level
     real(r8), pointer :: dwt_wood_productn_gain_patch              (:)     ! patch (gN/m2/s) addition to wood product pools from landcover change; even though this is a patch-level flux, it is expressed per unit GRIDCELL area
     real(r8), pointer :: dwt_crop_productn_gain_patch              (:)     ! patch (gN/m2/s) addition to crop product pool from landcover change; even though this is a patch-level flux, it is expressed per unit GRIDCELL area
     real(r8), pointer :: dwt_frootn_to_litr_n_col                  (:,:,:) ! col (gN/m3/s) fine root to litter due to landcover change
     real(r8), pointer :: dwt_livecrootn_to_cwdn_col                (:,:)   ! col (gN/m3/s) live coarse root to CWD due to landcover change
     real(r8), pointer :: dwt_deadcrootn_to_cwdn_col                (:,:)   ! col (gN/m3/s) dead coarse root to CWD due to landcover change

     ! crop fluxes
     real(r8), pointer :: crop_seedn_to_leaf_patch                  (:)     ! patch (gN/m2/s) seed source to leaf, for crops
     
     ! Misc
     real(r8), pointer :: plant_ndemand_patch                       (:)     ! N flux required to support initial GPP (gN/m2/s)
     real(r8), pointer :: avail_retransn_patch                      (:)     ! N flux available from retranslocation pool (gN/m2/s)
     real(r8), pointer :: plant_nalloc_patch                        (:)     ! total allocated N flux (gN/m2/s)
     real(r8), pointer :: plant_ndemand_retrans_patch               (:)     ! The N demand pool generated for FUN2.0; mainly used for deciduous trees (gN/m2/s)
     real(r8), pointer :: plant_ndemand_season_patch                (:)     ! The N demand pool for seasonal deciduous (gN/m2/s)
     real(r8), pointer :: plant_ndemand_stress_patch                (:)     ! The N demand pool for stress deciduous   (gN/m2/s)
     real(r8), pointer :: Nactive_patch                             (:)     ! N acquired by mycorrhizal uptake  (gN/m2/s)
     real(r8), pointer :: Nnonmyc_patch                             (:)     ! N acquired by non-myc uptake      (gN/m2/s)
     real(r8), pointer :: Nam_patch                                 (:)     ! N acquired by AM plant            (gN/m2/s)
     real(r8), pointer :: Necm_patch                                (:)     ! N acquired by ECM plant           (gN/m2/s)
     real(r8), pointer :: Nactive_no3_patch                         (:)     ! N acquired by mycorrhizal uptake  (gN/m2/s)
     real(r8), pointer :: Nactive_nh4_patch                         (:)     ! N acquired by mycorrhizal uptake  (gN/m2/s)
     real(r8), pointer :: Nnonmyc_no3_patch                         (:)     ! N acquired by non-myc             (gN/m2/s)
     real(r8), pointer :: Nnonmyc_nh4_patch                         (:)     ! N acquired by non-myc             (gN/m2/s)
     real(r8), pointer :: Nam_no3_patch                             (:)     ! N acquired by AM plant            (gN/m2/s)
     real(r8), pointer :: Nam_nh4_patch                             (:)     ! N acquired by AM plant            (gN/m2/s)
     real(r8), pointer :: Necm_no3_patch                            (:)     ! N acquired by ECM plant           (gN/m2/s)
     real(r8), pointer :: Necm_nh4_patch                            (:)     ! N acquired by ECM plant           (gN/m2/s)
     real(r8), pointer :: Nfix_patch                                (:)     ! N acquired by Symbiotic BNF       (gN/m2/s)
     real(r8), pointer :: Npassive_patch                            (:)     ! N acquired by passive uptake      (gN/m2/s)
     real(r8), pointer :: Nretrans_patch                            (:)     ! N acquired by retranslocation     (gN/m2/s)
     real(r8), pointer :: Nretrans_org_patch                        (:)     ! N acquired by retranslocation     (gN/m2/s)
     real(r8), pointer :: Nretrans_season_patch                     (:)     ! N acquired by retranslocation     (gN/m2/s)
     real(r8), pointer :: Nretrans_stress_patch                     (:)     ! N acquired by retranslocation     (gN/m2/s)
     real(r8), pointer :: Nuptake_patch                             (:)     ! Total N uptake of FUN             (gN/m2/s)
     real(r8), pointer :: sminn_to_plant_fun_patch                  (:)     ! Total soil N uptake of FUN        (gN/m2/s)
     real(r8), pointer :: sminn_to_plant_fun_vr_patch               (:,:)   ! Total layer soil N uptake of FUN  (gN/m2/s)
     real(r8), pointer :: sminn_to_plant_fun_no3_vr_patch           (:,:)   ! Total layer no3 uptake of FUN     (gN/m2/s)
     real(r8), pointer :: sminn_to_plant_fun_nh4_vr_patch           (:,:)   ! Total layer nh4 uptake of FUN     (gN/m2/s)
     real(r8), pointer :: cost_nfix_patch                           (:)     ! Average cost of fixation          (gN/m2/s)
     real(r8), pointer :: cost_nactive_patch                        (:)     ! Average cost of active uptake     (gN/m2/s)
     real(r8), pointer :: cost_nretrans_patch                       (:)     ! Average cost of retranslocation   (gN/m2/s)
     real(r8), pointer :: nuptake_npp_fraction_patch                (:)    ! frac of npp spent on N acquisition   (gN/m2/s)

   contains

     procedure , public  :: Init   
     procedure , public  :: Restart
     procedure , public  :: SetValues
     procedure , public  :: ZeroDWT
     procedure , public  :: Summary => Summary_nitrogenflux
     procedure , private :: InitAllocate 
     procedure , private :: InitHistory
     procedure , private :: InitCold

  end type cnveg_nitrogenflux_type
  !------------------------------------------------------------------------

contains

  !------------------------------------------------------------------------
  subroutine Init(this, bounds)

    class(cnveg_nitrogenflux_type) :: this
    type(bounds_type), intent(in) :: bounds  

    call this%InitAllocate (bounds)
    call this%InitHistory (bounds)
    call this%InitCold (bounds)

  end subroutine Init

  !------------------------------------------------------------------------
  subroutine InitAllocate(this, bounds)
    !
    ! !DESCRIPTION:
    ! Initialize patch nitrogen flux
    !
    ! !ARGUMENTS:
    class (cnveg_nitrogenflux_type) :: this
    type(bounds_type) , intent(in) :: bounds  
    !
    ! !LOCAL VARIABLES:
    integer           :: begp,endp
    integer           :: begc,endc
    integer           :: begg,endg
    !------------------------------------------------------------------------

    begp = bounds%begp; endp = bounds%endp
    begc = bounds%begc; endc = bounds%endc
    begg = bounds%begg; endg = bounds%endg

    allocate(this%m_leafn_to_litter_patch                   (begp:endp)) ; this%m_leafn_to_litter_patch                   (:) = nan
    allocate(this%m_frootn_to_litter_patch                  (begp:endp)) ; this%m_frootn_to_litter_patch                  (:) = nan
    allocate(this%m_leafn_storage_to_litter_patch           (begp:endp)) ; this%m_leafn_storage_to_litter_patch           (:) = nan
    allocate(this%m_frootn_storage_to_litter_patch          (begp:endp)) ; this%m_frootn_storage_to_litter_patch          (:) = nan
    allocate(this%m_livestemn_storage_to_litter_patch       (begp:endp)) ; this%m_livestemn_storage_to_litter_patch       (:) = nan
    allocate(this%m_deadstemn_storage_to_litter_patch       (begp:endp)) ; this%m_deadstemn_storage_to_litter_patch       (:) = nan
    allocate(this%m_livecrootn_storage_to_litter_patch      (begp:endp)) ; this%m_livecrootn_storage_to_litter_patch      (:) = nan
    allocate(this%m_deadcrootn_storage_to_litter_patch      (begp:endp)) ; this%m_deadcrootn_storage_to_litter_patch      (:) = nan
    allocate(this%m_leafn_xfer_to_litter_patch              (begp:endp)) ; this%m_leafn_xfer_to_litter_patch              (:) = nan
    allocate(this%m_frootn_xfer_to_litter_patch             (begp:endp)) ; this%m_frootn_xfer_to_litter_patch             (:) = nan
    allocate(this%m_livestemn_xfer_to_litter_patch          (begp:endp)) ; this%m_livestemn_xfer_to_litter_patch          (:) = nan
    allocate(this%m_deadstemn_xfer_to_litter_patch          (begp:endp)) ; this%m_deadstemn_xfer_to_litter_patch          (:) = nan
    allocate(this%m_livecrootn_xfer_to_litter_patch         (begp:endp)) ; this%m_livecrootn_xfer_to_litter_patch         (:) = nan
    allocate(this%m_deadcrootn_xfer_to_litter_patch         (begp:endp)) ; this%m_deadcrootn_xfer_to_litter_patch         (:) = nan
    allocate(this%m_livestemn_to_litter_patch               (begp:endp)) ; this%m_livestemn_to_litter_patch               (:) = nan
    allocate(this%m_deadstemn_to_litter_patch               (begp:endp)) ; this%m_deadstemn_to_litter_patch               (:) = nan
    allocate(this%m_livecrootn_to_litter_patch              (begp:endp)) ; this%m_livecrootn_to_litter_patch              (:) = nan
    allocate(this%m_deadcrootn_to_litter_patch              (begp:endp)) ; this%m_deadcrootn_to_litter_patch              (:) = nan
    allocate(this%m_retransn_to_litter_patch                (begp:endp)) ; this%m_retransn_to_litter_patch                (:) = nan
    allocate(this%hrv_leafn_to_litter_patch                 (begp:endp)) ; this%hrv_leafn_to_litter_patch                 (:) = nan
    allocate(this%hrv_frootn_to_litter_patch                (begp:endp)) ; this%hrv_frootn_to_litter_patch                (:) = nan
    allocate(this%hrv_leafn_storage_to_litter_patch         (begp:endp)) ; this%hrv_leafn_storage_to_litter_patch         (:) = nan
    allocate(this%hrv_frootn_storage_to_litter_patch        (begp:endp)) ; this%hrv_frootn_storage_to_litter_patch        (:) = nan
    allocate(this%hrv_livestemn_storage_to_litter_patch     (begp:endp)) ; this%hrv_livestemn_storage_to_litter_patch     (:) = nan
    allocate(this%hrv_deadstemn_storage_to_litter_patch     (begp:endp)) ; this%hrv_deadstemn_storage_to_litter_patch     (:) = nan
    allocate(this%hrv_livecrootn_storage_to_litter_patch    (begp:endp)) ; this%hrv_livecrootn_storage_to_litter_patch    (:) = nan
    allocate(this%hrv_deadcrootn_storage_to_litter_patch    (begp:endp)) ; this%hrv_deadcrootn_storage_to_litter_patch    (:) = nan
    allocate(this%hrv_leafn_xfer_to_litter_patch            (begp:endp)) ; this%hrv_leafn_xfer_to_litter_patch            (:) = nan
    allocate(this%hrv_frootn_xfer_to_litter_patch           (begp:endp)) ; this%hrv_frootn_xfer_to_litter_patch           (:) = nan
    allocate(this%hrv_livestemn_xfer_to_litter_patch        (begp:endp)) ; this%hrv_livestemn_xfer_to_litter_patch        (:) = nan
    allocate(this%hrv_deadstemn_xfer_to_litter_patch        (begp:endp)) ; this%hrv_deadstemn_xfer_to_litter_patch        (:) = nan
    allocate(this%hrv_livecrootn_xfer_to_litter_patch       (begp:endp)) ; this%hrv_livecrootn_xfer_to_litter_patch       (:) = nan
    allocate(this%hrv_deadcrootn_xfer_to_litter_patch       (begp:endp)) ; this%hrv_deadcrootn_xfer_to_litter_patch       (:) = nan
    allocate(this%hrv_livestemn_to_litter_patch             (begp:endp)) ; this%hrv_livestemn_to_litter_patch             (:) = nan
    allocate(this%hrv_livecrootn_to_litter_patch            (begp:endp)) ; this%hrv_livecrootn_to_litter_patch            (:) = nan
    allocate(this%hrv_deadcrootn_to_litter_patch            (begp:endp)) ; this%hrv_deadcrootn_to_litter_patch            (:) = nan
    allocate(this%hrv_retransn_to_litter_patch              (begp:endp)) ; this%hrv_retransn_to_litter_patch              (:) = nan

    allocate(this%m_leafn_to_fire_patch                     (begp:endp)) ; this%m_leafn_to_fire_patch                     (:) = nan
    allocate(this%m_leafn_storage_to_fire_patch             (begp:endp)) ; this%m_leafn_storage_to_fire_patch             (:) = nan
    allocate(this%m_leafn_xfer_to_fire_patch                (begp:endp)) ; this%m_leafn_xfer_to_fire_patch                (:) = nan
    allocate(this%m_livestemn_to_fire_patch                 (begp:endp)) ; this%m_livestemn_to_fire_patch                 (:) = nan
    allocate(this%m_livestemn_storage_to_fire_patch         (begp:endp)) ; this%m_livestemn_storage_to_fire_patch         (:) = nan
    allocate(this%m_livestemn_xfer_to_fire_patch            (begp:endp)) ; this%m_livestemn_xfer_to_fire_patch            (:) = nan
    allocate(this%m_deadstemn_to_fire_patch                 (begp:endp)) ; this%m_deadstemn_to_fire_patch                 (:) = nan
    allocate(this%m_deadstemn_storage_to_fire_patch         (begp:endp)) ; this%m_deadstemn_storage_to_fire_patch         (:) = nan
    allocate(this%m_deadstemn_xfer_to_fire_patch            (begp:endp)) ; this%m_deadstemn_xfer_to_fire_patch            (:) = nan
    allocate(this%m_frootn_to_fire_patch                    (begp:endp)) ; this%m_frootn_to_fire_patch                    (:) = nan
    allocate(this%m_frootn_storage_to_fire_patch            (begp:endp)) ; this%m_frootn_storage_to_fire_patch            (:) = nan
    allocate(this%m_frootn_xfer_to_fire_patch               (begp:endp)) ; this%m_frootn_xfer_to_fire_patch               (:) = nan
    allocate(this%m_livecrootn_to_fire_patch                (begp:endp)) ;     
    allocate(this%m_livecrootn_storage_to_fire_patch        (begp:endp)) ; this%m_livecrootn_storage_to_fire_patch        (:) = nan
    allocate(this%m_livecrootn_xfer_to_fire_patch           (begp:endp)) ; this%m_livecrootn_xfer_to_fire_patch           (:) = nan
    allocate(this%m_deadcrootn_to_fire_patch                (begp:endp)) ; this%m_deadcrootn_to_fire_patch                (:) = nan
    allocate(this%m_deadcrootn_storage_to_fire_patch        (begp:endp)) ; this%m_deadcrootn_storage_to_fire_patch        (:) = nan
    allocate(this%m_deadcrootn_xfer_to_fire_patch           (begp:endp)) ; this%m_deadcrootn_xfer_to_fire_patch           (:) = nan
    allocate(this%m_retransn_to_fire_patch                  (begp:endp)) ; this%m_retransn_to_fire_patch                  (:) = nan

    allocate(this%m_leafn_to_litter_fire_patch              (begp:endp)) ; this%m_leafn_to_litter_fire_patch              (:) = nan
    allocate(this%m_leafn_storage_to_litter_fire_patch      (begp:endp)) ; this%m_leafn_storage_to_litter_fire_patch      (:) = nan
    allocate(this%m_leafn_xfer_to_litter_fire_patch         (begp:endp)) ; this%m_leafn_xfer_to_litter_fire_patch         (:) = nan
    allocate(this%m_livestemn_to_litter_fire_patch          (begp:endp)) ; this%m_livestemn_to_litter_fire_patch          (:) = nan
    allocate(this%m_livestemn_storage_to_litter_fire_patch  (begp:endp)) ; this%m_livestemn_storage_to_litter_fire_patch  (:) = nan
    allocate(this%m_livestemn_xfer_to_litter_fire_patch     (begp:endp)) ; this%m_livestemn_xfer_to_litter_fire_patch     (:) = nan
    allocate(this%m_livestemn_to_deadstemn_fire_patch       (begp:endp)) ; this%m_livestemn_to_deadstemn_fire_patch       (:) = nan
    allocate(this%m_deadstemn_to_litter_fire_patch          (begp:endp)) ; this%m_deadstemn_to_litter_fire_patch          (:) = nan
    allocate(this%m_deadstemn_storage_to_litter_fire_patch  (begp:endp)) ; this%m_deadstemn_storage_to_litter_fire_patch  (:) = nan
    allocate(this%m_deadstemn_xfer_to_litter_fire_patch     (begp:endp)) ; this%m_deadstemn_xfer_to_litter_fire_patch     (:) = nan
    allocate(this%m_frootn_to_litter_fire_patch             (begp:endp)) ; this%m_frootn_to_litter_fire_patch             (:) = nan
    allocate(this%m_frootn_storage_to_litter_fire_patch     (begp:endp)) ; this%m_frootn_storage_to_litter_fire_patch     (:) = nan
    allocate(this%m_frootn_xfer_to_litter_fire_patch        (begp:endp)) ; this%m_frootn_xfer_to_litter_fire_patch        (:) = nan
    allocate(this%m_livecrootn_to_litter_fire_patch         (begp:endp)) ; this%m_livecrootn_to_litter_fire_patch         (:) = nan
    allocate(this%m_livecrootn_storage_to_litter_fire_patch (begp:endp)) ; this%m_livecrootn_storage_to_litter_fire_patch (:) = nan
    allocate(this%m_livecrootn_xfer_to_litter_fire_patch    (begp:endp)) ; this%m_livecrootn_xfer_to_litter_fire_patch    (:) = nan
    allocate(this%m_livecrootn_to_deadcrootn_fire_patch     (begp:endp)) ; this%m_livecrootn_to_deadcrootn_fire_patch     (:) = nan
    allocate(this%m_deadcrootn_to_litter_fire_patch         (begp:endp)) ; this%m_deadcrootn_to_litter_fire_patch         (:) = nan
    allocate(this%m_deadcrootn_storage_to_litter_fire_patch (begp:endp)) ; this%m_deadcrootn_storage_to_litter_fire_patch (:) = nan
    allocate(this%m_deadcrootn_xfer_to_litter_fire_patch    (begp:endp)) ; this%m_deadcrootn_xfer_to_litter_fire_patch    (:) = nan
    allocate(this%m_retransn_to_litter_fire_patch           (begp:endp)) ; this%m_retransn_to_litter_fire_patch           (:) = nan

    allocate(this%leafn_xfer_to_leafn_patch                 (begp:endp)) ; this%leafn_xfer_to_leafn_patch                 (:) = nan
    allocate(this%frootn_xfer_to_frootn_patch               (begp:endp)) ; this%frootn_xfer_to_frootn_patch               (:) = nan
    allocate(this%livestemn_xfer_to_livestemn_patch         (begp:endp)) ; this%livestemn_xfer_to_livestemn_patch         (:) = nan
    allocate(this%deadstemn_xfer_to_deadstemn_patch         (begp:endp)) ; this%deadstemn_xfer_to_deadstemn_patch         (:) = nan
    allocate(this%livecrootn_xfer_to_livecrootn_patch       (begp:endp)) ; this%livecrootn_xfer_to_livecrootn_patch       (:) = nan
    allocate(this%deadcrootn_xfer_to_deadcrootn_patch       (begp:endp)) ; this%deadcrootn_xfer_to_deadcrootn_patch       (:) = nan
    allocate(this%leafn_to_litter_patch                     (begp:endp)) ; this%leafn_to_litter_patch                     (:) = nan
    allocate(this%leafn_to_retransn_patch                   (begp:endp)) ; this%leafn_to_retransn_patch                   (:) = nan
    allocate(this%frootn_to_retransn_patch                  (begp:endp)) ; this%frootn_to_retransn_patch                  (:) = nan
    allocate(this%frootn_to_litter_patch                    (begp:endp)) ; this%frootn_to_litter_patch                    (:) = nan
    allocate(this%retransn_to_npool_patch                   (begp:endp)) ; this%retransn_to_npool_patch                   (:) = nan
    allocate(this%free_retransn_to_npool_patch              (begp:endp)) ; this%free_retransn_to_npool_patch              (:) = nan
    allocate(this%sminn_to_npool_patch                      (begp:endp)) ; this%sminn_to_npool_patch                      (:) = nan

    allocate(this%npool_to_leafn_patch                      (begp:endp)) ; this%npool_to_leafn_patch                      (:) = nan
    allocate(this%npool_to_leafn_storage_patch              (begp:endp)) ; this%npool_to_leafn_storage_patch              (:) = nan
    allocate(this%npool_to_frootn_patch                     (begp:endp)) ; this%npool_to_frootn_patch                     (:) = nan
    allocate(this%npool_to_frootn_storage_patch             (begp:endp)) ; this%npool_to_frootn_storage_patch             (:) = nan
    allocate(this%npool_to_livestemn_patch                  (begp:endp)) ; this%npool_to_livestemn_patch                  (:) = nan
    allocate(this%npool_to_livestemn_storage_patch          (begp:endp)) ; this%npool_to_livestemn_storage_patch          (:) = nan
    allocate(this%npool_to_deadstemn_patch                  (begp:endp)) ; this%npool_to_deadstemn_patch                  (:) = nan
    allocate(this%npool_to_deadstemn_storage_patch          (begp:endp)) ; this%npool_to_deadstemn_storage_patch          (:) = nan
    allocate(this%npool_to_livecrootn_patch                 (begp:endp)) ; this%npool_to_livecrootn_patch                 (:) = nan
    allocate(this%npool_to_livecrootn_storage_patch         (begp:endp)) ; this%npool_to_livecrootn_storage_patch         (:) = nan
    allocate(this%npool_to_deadcrootn_patch                 (begp:endp)) ; this%npool_to_deadcrootn_patch                 (:) = nan
    allocate(this%npool_to_deadcrootn_storage_patch         (begp:endp)) ; this%npool_to_deadcrootn_storage_patch         (:) = nan
    allocate(this%leafn_storage_to_xfer_patch               (begp:endp)) ; this%leafn_storage_to_xfer_patch               (:) = nan
    allocate(this%frootn_storage_to_xfer_patch              (begp:endp)) ; this%frootn_storage_to_xfer_patch              (:) = nan
    allocate(this%livestemn_storage_to_xfer_patch           (begp:endp)) ; this%livestemn_storage_to_xfer_patch           (:) = nan
    allocate(this%deadstemn_storage_to_xfer_patch           (begp:endp)) ; this%deadstemn_storage_to_xfer_patch           (:) = nan
    allocate(this%livecrootn_storage_to_xfer_patch          (begp:endp)) ; this%livecrootn_storage_to_xfer_patch          (:) = nan
    allocate(this%deadcrootn_storage_to_xfer_patch          (begp:endp)) ; this%deadcrootn_storage_to_xfer_patch          (:) = nan
    allocate(this%livestemn_to_deadstemn_patch              (begp:endp)) ; this%livestemn_to_deadstemn_patch              (:) = nan
    allocate(this%livestemn_to_retransn_patch               (begp:endp)) ; this%livestemn_to_retransn_patch               (:) = nan
    allocate(this%livecrootn_to_deadcrootn_patch            (begp:endp)) ; this%livecrootn_to_deadcrootn_patch            (:) = nan
    allocate(this%livecrootn_to_retransn_patch              (begp:endp)) ; this%livecrootn_to_retransn_patch              (:) = nan
    allocate(this%ndeploy_patch                             (begp:endp)) ; this%ndeploy_patch                             (:) = nan
    allocate(this%wood_harvestn_patch                       (begp:endp)) ; this%wood_harvestn_patch                       (:) = nan
    allocate(this%fire_nloss_patch                          (begp:endp)) ; this%fire_nloss_patch                          (:) = nan
    allocate(this%npool_to_grainn_patch                     (begp:endp)) ; this%npool_to_grainn_patch                     (:) = nan
    allocate(this%npool_to_grainn_storage_patch             (begp:endp)) ; this%npool_to_grainn_storage_patch             (:) = nan
    allocate(this%livestemn_to_litter_patch                 (begp:endp)) ; this%livestemn_to_litter_patch                 (:) = nan
    allocate(this%grainn_to_food_patch                      (begp:endp)) ; this%grainn_to_food_patch                      (:) = nan
    allocate(this%leafn_to_biofueln_patch                   (begp:endp)) ; this%leafn_to_biofueln_patch                   (:) = nan
    allocate(this%livestemn_to_biofueln_patch               (begp:endp)) ; this%livestemn_to_biofueln_patch               (:) = nan
    allocate(this%grainn_to_seed_patch                      (begp:endp)) ; this%grainn_to_seed_patch                      (:) = nan
    allocate(this%grainn_xfer_to_grainn_patch               (begp:endp)) ; this%grainn_xfer_to_grainn_patch               (:) = nan
    allocate(this%grainn_storage_to_xfer_patch              (begp:endp)) ; this%grainn_storage_to_xfer_patch              (:) = nan
    allocate(this%synthfert_patch                           (begp:endp)) ; this%synthfert_patch                           (:) = nan
    allocate(this%manure_patch                              (begp:endp)) ; this%manure_patch                              (:) = nan
    allocate(this%nfertilization_patch                      (begp:endp)) ; this%nfertilization_patch                      (:) = nan
    allocate(this%fert_counter_patch                        (begp:endp)) ; this%fert_counter_patch                        (:) = nan
    allocate(this%soyfixn_patch                             (begp:endp)) ; this%soyfixn_patch                             (:) = nan

    allocate(this%grainn_to_cropprodn_patch                 (begp:endp)) ; this%grainn_to_cropprodn_patch                 (:) = nan
    allocate(this%grainn_to_cropprodn_col                   (begc:endc)) ; this%grainn_to_cropprodn_col                   (:) = nan

    allocate(this%fire_nloss_col                            (begc:endc)) ; this%fire_nloss_col                            (:) = nan
    allocate(this%fire_nloss_p2c_col                        (begc:endc)) ; this%fire_nloss_p2c_col                        (:) = nan

    allocate(this%m_n_to_litr_fire_col         (begc:endc,1:nlevdecomp_full,1:ndecomp_pools)) ; this%m_n_to_litr_fire_col     (:,:,:) = nan

    allocate(this%dwt_seedn_to_leaf_patch      (begp:endp))                   ; this%dwt_seedn_to_leaf_patch      (:)   = nan
    allocate(this%dwt_seedn_to_leaf_grc        (begg:endg))                   ; this%dwt_seedn_to_leaf_grc        (:)   = nan
    allocate(this%dwt_seedn_to_deadstem_patch  (begp:endp))                   ; this%dwt_seedn_to_deadstem_patch  (:)   = nan
    allocate(this%dwt_seedn_to_deadstem_grc    (begg:endg))                   ; this%dwt_seedn_to_deadstem_grc    (:)   = nan
    allocate(this%dwt_conv_nflux_patch         (begp:endp))                   ; this%dwt_conv_nflux_patch         (:)   = nan
    allocate(this%dwt_conv_nflux_grc           (begg:endg))                   ; this%dwt_conv_nflux_grc           (:)   = nan
    allocate(this%dwt_wood_productn_gain_patch (begp:endp))                   ; this%dwt_wood_productn_gain_patch (:)   = nan
    allocate(this%dwt_crop_productn_gain_patch (begp:endp))                   ; this%dwt_crop_productn_gain_patch (:)   = nan
    allocate(this%wood_harvestn_col            (begc:endc))                   ; this%wood_harvestn_col            (:)   = nan

    allocate(this%dwt_frootn_to_litr_n_col     (begc:endc,1:nlevdecomp_full,1:i_litr_max)) ; this%dwt_frootn_to_litr_n_col (:,:,:) = nan
    allocate(this%dwt_livecrootn_to_cwdn_col   (begc:endc,1:nlevdecomp_full)) ; this%dwt_livecrootn_to_cwdn_col   (:,:) = nan
    allocate(this%dwt_deadcrootn_to_cwdn_col   (begc:endc,1:nlevdecomp_full)) ; this%dwt_deadcrootn_to_cwdn_col   (:,:) = nan

    allocate(this%crop_seedn_to_leaf_patch     (begp:endp))                   ; this%crop_seedn_to_leaf_patch     (:)   = nan

    allocate(this%m_decomp_npools_to_fire_vr_col    (begc:endc,1:nlevdecomp_full,1:ndecomp_pools))
    allocate(this%m_decomp_npools_to_fire_col       (begc:endc,1:ndecomp_pools                  ))

    this%m_decomp_npools_to_fire_vr_col   (:,:,:) = nan
    this%m_decomp_npools_to_fire_col      (:,:)   = nan

    allocate(this%phenology_n_to_litr_n_col         (begc:endc, 1:nlevdecomp_full, 1:ndecomp_pools))
    allocate(this%gap_mortality_n_to_litr_n_col     (begc:endc, 1:nlevdecomp_full, 1:ndecomp_pools))
    allocate(this%gap_mortality_n_to_cwdn_col       (begc:endc, 1:nlevdecomp_full))
    allocate(this%fire_mortality_n_to_cwdn_col      (begc:endc, 1:nlevdecomp_full))
    allocate(this%harvest_n_to_litr_n_col           (begc:endc, 1:nlevdecomp_full, 1:ndecomp_pools))
    allocate(this%harvest_n_to_cwdn_col             (begc:endc, 1:nlevdecomp_full))

    this%phenology_n_to_litr_n_col       (:,:,:) = nan
    this%gap_mortality_n_to_litr_n_col   (:,:,:) = nan
    this%gap_mortality_n_to_cwdn_col       (:,:) = nan
    this%fire_mortality_n_to_cwdn_col      (:,:) = nan
    this%harvest_n_to_litr_n_col         (:,:,:) = nan
    this%harvest_n_to_cwdn_col             (:,:) = nan

    allocate(this%plant_ndemand_patch         (begp:endp)) ;    this%plant_ndemand_patch         (:) = nan
    allocate(this%avail_retransn_patch        (begp:endp)) ;    this%avail_retransn_patch        (:) = nan
    allocate(this%plant_nalloc_patch          (begp:endp)) ;    this%plant_nalloc_patch          (:) = nan

    allocate(this%plant_ndemand_retrans_patch (begp:endp)) ;    this%plant_ndemand_retrans_patch (:) = nan
    allocate(this%plant_ndemand_season_patch  (begp:endp)) ;    this%plant_ndemand_season_patch  (:) = nan
    allocate(this%plant_ndemand_stress_patch  (begp:endp)) ;    this%plant_ndemand_stress_patch  (:) = nan
    allocate(this%Nactive_patch               (begp:endp)) ;    this%Nactive_patch               (:) = nan 
    allocate(this%Nnonmyc_patch               (begp:endp)) ;    this%Nnonmyc_patch               (:) = nan
    allocate(this%Nam_patch                   (begp:endp)) ;    this%Nam_patch                   (:) = nan
    allocate(this%Necm_patch                  (begp:endp)) ;    this%Necm_patch                  (:) = nan
    allocate(this%Nactive_no3_patch           (begp:endp)) ;    this%Nactive_no3_patch           (:) = nan
    allocate(this%Nactive_nh4_patch           (begp:endp)) ;    this%Nactive_nh4_patch           (:) = nan
    allocate(this%Nnonmyc_no3_patch           (begp:endp)) ;    this%Nnonmyc_no3_patch           (:) = nan
    allocate(this%Nnonmyc_nh4_patch           (begp:endp)) ;    this%Nnonmyc_nh4_patch           (:) = nan
    allocate(this%Nam_no3_patch               (begp:endp)) ;    this%Nam_no3_patch               (:) = nan
    allocate(this%Nam_nh4_patch               (begp:endp)) ;    this%Nam_nh4_patch               (:) = nan
    allocate(this%Necm_no3_patch              (begp:endp)) ;    this%Necm_no3_patch              (:) = nan
    allocate(this%Necm_nh4_patch              (begp:endp)) ;    this%Necm_nh4_patch              (:) = nan
    allocate(this%Npassive_patch              (begp:endp)) ;    this%Npassive_patch              (:) = nan
    allocate(this%Nfix_patch                  (begp:endp)) ;    this%Nfix_patch                  (:) = nan
    allocate(this%Nretrans_patch              (begp:endp)) ;    this%Nretrans_patch              (:) = nan
    allocate(this%Nretrans_org_patch          (begp:endp)) ;    this%Nretrans_org_patch          (:) = nan
    allocate(this%Nretrans_season_patch       (begp:endp)) ;    this%Nretrans_season_patch       (:) = nan
    allocate(this%Nretrans_stress_patch       (begp:endp)) ;    this%Nretrans_stress_patch       (:) = nan 
    allocate(this%Nuptake_patch               (begp:endp)) ;    this%Nuptake_patch               (:) = nan
    allocate(this%sminn_to_plant_fun_patch    (begp:endp)) ;    this%sminn_to_plant_fun_patch    (:) = nan
    allocate(this%sminn_to_plant_fun_vr_patch (begp:endp,1:nlevdecomp_full)) 
    this%sminn_to_plant_fun_vr_patch          (:,:) = nan
    allocate(this%sminn_to_plant_fun_no3_vr_patch (begp:endp,1:nlevdecomp_full))  
    this%sminn_to_plant_fun_no3_vr_patch      (:,:) = nan
    allocate(this%sminn_to_plant_fun_nh4_vr_patch (begp:endp,1:nlevdecomp_full))  
    this%sminn_to_plant_fun_nh4_vr_patch      (:,:) = nan
    allocate(this%cost_nfix_patch              (begp:endp)) ;    this%cost_nfix_patch            (:) = nan
    allocate(this%cost_nactive_patch           (begp:endp)) ;    this%cost_nactive_patch         (:) = nan
    allocate(this%cost_nretrans_patch          (begp:endp)) ;    this%cost_nretrans_patch        (:) = nan
    allocate(this%nuptake_npp_fraction_patch   (begp:endp)) ;    this%nuptake_npp_fraction_patch            (:) = nan

  end subroutine InitAllocate

  !------------------------------------------------------------------------
  subroutine InitHistory(this, bounds)
    !
    ! !DESCRIPTION:
    ! Initialize module data structure
    !
    ! !USES:
    use shr_infnan_mod , only : nan => shr_infnan_nan, assignment(=)
    use clm_varpar     , only : nlevsno, nlevgrnd
    use histFileMod    , only : hist_addfld1d, hist_addfld2d, hist_addfld_decomp
    !
    ! !ARGUMENTS:
    class(cnveg_nitrogenflux_type) :: this
    type(bounds_type), intent(in) :: bounds  
    !
    ! !LOCAL VARIABLES:
    integer        :: k,l
    integer        :: begp, endp
    integer        :: begc, endc
    integer        :: begg, endg
    character(10)  :: active
    character(24)  :: fieldname
    character(100) :: longname
    character(8)   :: vr_suffix
    real(r8), pointer :: data2dptr(:,:), data1dptr(:) ! temp. pointers for slicing larger arrays
    !------------------------------------------------------------------------

    begp = bounds%begp; endp= bounds%endp
    begc = bounds%begc; endc= bounds%endc
    begg = bounds%begg; endg= bounds%endg

    ! add suffix if number of soil decomposition depths is greater than 1
    if (nlevdecomp > 1) then
       vr_suffix = "_vr"
    else 
       vr_suffix = ""
    endif

    this%m_leafn_to_litter_patch(begp:endp) = spval
    call hist_addfld1d (fname='M_LEAFN_TO_LITTER', units='gN/m^2/s', &
         avgflag='A', long_name='leaf N mortality', &
         ptr_patch=this%m_leafn_to_litter_patch, default='inactive')

    this%m_frootn_to_litter_patch(begp:endp) = spval
    call hist_addfld1d (fname='M_FROOTN_TO_LITTER', units='gN/m^2/s', &
         avgflag='A', long_name='fine root N mortality', &
         ptr_patch=this%m_frootn_to_litter_patch, default='inactive')

    this%m_leafn_storage_to_litter_patch(begp:endp) = spval
    call hist_addfld1d (fname='M_LEAFN_STORAGE_TO_LITTER', units='gN/m^2/s', &
         avgflag='A', long_name='leaf N storage mortality', &
         ptr_patch=this%m_leafn_storage_to_litter_patch, default='inactive')

    this%m_frootn_storage_to_litter_patch(begp:endp) = spval
    call hist_addfld1d (fname='M_FROOTN_STORAGE_TO_LITTER', units='gN/m^2/s', &
         avgflag='A', long_name='fine root N storage mortality', &
         ptr_patch=this%m_frootn_storage_to_litter_patch, default='inactive')

    this%m_livestemn_storage_to_litter_patch(begp:endp) = spval
    call hist_addfld1d (fname='M_LIVESTEMN_STORAGE_TO_LITTER', units='gN/m^2/s', &
         avgflag='A', long_name='live stem N storage mortality', &
         ptr_patch=this%m_livestemn_storage_to_litter_patch, default='inactive')

    this%m_deadstemn_storage_to_litter_patch(begp:endp) = spval
    call hist_addfld1d (fname='M_DEADSTEMN_STORAGE_TO_LITTER', units='gN/m^2/s', &
         avgflag='A', long_name='dead stem N storage mortality', &
         ptr_patch=this%m_deadstemn_storage_to_litter_patch, default='inactive')

    this%m_livecrootn_storage_to_litter_patch(begp:endp) = spval
    call hist_addfld1d (fname='M_LIVECROOTN_STORAGE_TO_LITTER', units='gN/m^2/s', &
         avgflag='A', long_name='live coarse root N storage mortality', &
         ptr_patch=this%m_livecrootn_storage_to_litter_patch, default='inactive')

    this%m_deadcrootn_storage_to_litter_patch(begp:endp) = spval
    call hist_addfld1d (fname='M_DEADCROOTN_STORAGE_TO_LITTER', units='gN/m^2/s', &
         avgflag='A', long_name='dead coarse root N storage mortality', &
         ptr_patch=this%m_deadcrootn_storage_to_litter_patch, default='inactive')

    this%m_leafn_xfer_to_litter_patch(begp:endp) = spval
    call hist_addfld1d (fname='M_LEAFN_XFER_TO_LITTER', units='gN/m^2/s', &
         avgflag='A', long_name='leaf N transfer mortality', &
         ptr_patch=this%m_leafn_xfer_to_litter_patch, default='inactive')

    this%m_frootn_xfer_to_litter_patch(begp:endp) = spval
    call hist_addfld1d (fname='M_FROOTN_XFER_TO_LITTER', units='gN/m^2/s', &
         avgflag='A', long_name='fine root N transfer mortality', &
         ptr_patch=this%m_frootn_xfer_to_litter_patch, default='inactive')

    this%m_livestemn_xfer_to_litter_patch(begp:endp) = spval
    call hist_addfld1d (fname='M_LIVESTEMN_XFER_TO_LITTER', units='gN/m^2/s', &
         avgflag='A', long_name='live stem N transfer mortality', &
         ptr_patch=this%m_livestemn_xfer_to_litter_patch, default='inactive')

    this%m_deadstemn_xfer_to_litter_patch(begp:endp) = spval
    call hist_addfld1d (fname='M_DEADSTEMN_XFER_TO_LITTER', units='gN/m^2/s', &
         avgflag='A', long_name='dead stem N transfer mortality', &
         ptr_patch=this%m_deadstemn_xfer_to_litter_patch, default='inactive')

    this%m_livecrootn_xfer_to_litter_patch(begp:endp) = spval
    call hist_addfld1d (fname='M_LIVECROOTN_XFER_TO_LITTER', units='gN/m^2/s', &
         avgflag='A', long_name='live coarse root N transfer mortality', &
         ptr_patch=this%m_livecrootn_xfer_to_litter_patch, default='inactive')

    this%m_deadcrootn_xfer_to_litter_patch(begp:endp) = spval
    call hist_addfld1d (fname='M_DEADCROOTN_XFER_TO_LITTER', units='gN/m^2/s', &
         avgflag='A', long_name='dead coarse root N transfer mortality', &
         ptr_patch=this%m_deadcrootn_xfer_to_litter_patch, default='inactive')

    this%m_livestemn_to_litter_patch(begp:endp) = spval
    call hist_addfld1d (fname='M_LIVESTEMN_TO_LITTER', units='gN/m^2/s', &
         avgflag='A', long_name='live stem N mortality', &
         ptr_patch=this%m_livestemn_to_litter_patch, default='inactive')

    this%m_deadstemn_to_litter_patch(begp:endp) = spval
    call hist_addfld1d (fname='M_DEADSTEMN_TO_LITTER', units='gN/m^2/s', &
         avgflag='A', long_name='dead stem N mortality', &
         ptr_patch=this%m_deadstemn_to_litter_patch, default='inactive')

    this%m_livecrootn_to_litter_patch(begp:endp) = spval
    call hist_addfld1d (fname='M_LIVECROOTN_TO_LITTER', units='gN/m^2/s', &
         avgflag='A', long_name='live coarse root N mortality', &
         ptr_patch=this%m_livecrootn_to_litter_patch, default='inactive')

    this%m_deadcrootn_to_litter_patch(begp:endp) = spval
    call hist_addfld1d (fname='M_DEADCROOTN_TO_LITTER', units='gN/m^2/s', &
         avgflag='A', long_name='dead coarse root N mortality', &
         ptr_patch=this%m_deadcrootn_to_litter_patch, default='inactive')

    this%m_retransn_to_litter_patch(begp:endp) = spval
    call hist_addfld1d (fname='M_RETRANSN_TO_LITTER', units='gN/m^2/s', &
         avgflag='A', long_name='retranslocated N pool mortality', &
         ptr_patch=this%m_retransn_to_litter_patch, default='inactive')

    this%m_leafn_to_fire_patch(begp:endp) = spval
    call hist_addfld1d (fname='M_LEAFN_TO_FIRE', units='gN/m^2/s', &
         avgflag='A', long_name='leaf N fire loss', &
         ptr_patch=this%m_leafn_to_fire_patch, default='inactive')

    this%m_frootn_to_fire_patch(begp:endp) = spval
    call hist_addfld1d (fname='M_FROOTN_TO_FIRE', units='gN/m^2/s', &
         avgflag='A', long_name='fine root N fire loss ', &
         ptr_patch=this%m_frootn_to_fire_patch, default='inactive')

    this%m_leafn_storage_to_fire_patch(begp:endp) = spval
    call hist_addfld1d (fname='M_LEAFN_STORAGE_TO_FIRE', units='gN/m^2/s', &
         avgflag='A', long_name='leaf N storage fire loss', &
         ptr_patch=this%m_leafn_storage_to_fire_patch, default='inactive')

    this%m_frootn_storage_to_fire_patch(begp:endp) = spval
    call hist_addfld1d (fname='M_FROOTN_STORAGE_TO_FIRE', units='gN/m^2/s', &
         avgflag='A', long_name='fine root N storage fire loss', &
         ptr_patch=this%m_frootn_storage_to_fire_patch, default='inactive')

    this%m_livestemn_storage_to_fire_patch(begp:endp) = spval
    call hist_addfld1d (fname='M_LIVESTEMN_STORAGE_TO_FIRE', units='gN/m^2/s', &
         avgflag='A', long_name='live stem N storage fire loss', &
         ptr_patch=this%m_livestemn_storage_to_fire_patch, default='inactive')

    this%m_deadstemn_storage_to_fire_patch(begp:endp) = spval
    call hist_addfld1d (fname='M_DEADSTEMN_STORAGE_TO_FIRE', units='gN/m^2/s', &
         avgflag='A', long_name='dead stem N storage fire loss', &
         ptr_patch=this%m_deadstemn_storage_to_fire_patch, default='inactive')

    this%m_livecrootn_storage_to_fire_patch(begp:endp) = spval
    call hist_addfld1d (fname='M_LIVECROOTN_STORAGE_TO_FIRE', units='gN/m^2/s', &
         avgflag='A', long_name='live coarse root N storage fire loss', &
         ptr_patch=this%m_livecrootn_storage_to_fire_patch, default='inactive')

    this%m_deadcrootn_storage_to_fire_patch(begp:endp) = spval
    call hist_addfld1d (fname='M_DEADCROOTN_STORAGE_TO_FIRE', units='gN/m^2/s', &
         avgflag='A', long_name='dead coarse root N storage fire loss', &
         ptr_patch=this%m_deadcrootn_storage_to_fire_patch, default='inactive')

    this%m_leafn_xfer_to_fire_patch(begp:endp) = spval
    call hist_addfld1d (fname='M_LEAFN_XFER_TO_FIRE', units='gN/m^2/s', &
         avgflag='A', long_name='leaf N transfer fire loss', &
         ptr_patch=this%m_leafn_xfer_to_fire_patch, default='inactive')

    this%m_frootn_xfer_to_fire_patch(begp:endp) = spval
    call hist_addfld1d (fname='M_FROOTN_XFER_TO_FIRE', units='gN/m^2/s', &
         avgflag='A', long_name='fine root N transfer fire loss', &
         ptr_patch=this%m_frootn_xfer_to_fire_patch, default='inactive')

    this%m_livestemn_xfer_to_fire_patch(begp:endp) = spval
    call hist_addfld1d (fname='M_LIVESTEMN_XFER_TO_FIRE', units='gN/m^2/s', &
         avgflag='A', long_name='live stem N transfer fire loss', &
         ptr_patch=this%m_livestemn_xfer_to_fire_patch, default='inactive')

    this%m_deadstemn_xfer_to_fire_patch(begp:endp) = spval
    call hist_addfld1d (fname='M_DEADSTEMN_XFER_TO_FIRE', units='gN/m^2/s', &
         avgflag='A', long_name='dead stem N transfer fire loss', &
         ptr_patch=this%m_deadstemn_xfer_to_fire_patch, default='inactive')

    this%m_livecrootn_xfer_to_fire_patch(begp:endp) = spval
    call hist_addfld1d (fname='M_LIVECROOTN_XFER_TO_FIRE', units='gN/m^2/s', &
         avgflag='A', long_name='live coarse root N transfer fire loss', &
         ptr_patch=this%m_livecrootn_xfer_to_fire_patch, default='inactive')

    this%m_deadcrootn_xfer_to_fire_patch(begp:endp) = spval
    call hist_addfld1d (fname='M_DEADCROOTN_XFER_TO_FIRE', units='gN/m^2/s', &
         avgflag='A', long_name='dead coarse root N transfer fire loss', &
         ptr_patch=this%m_deadcrootn_xfer_to_fire_patch, default='inactive')

    this%m_livestemn_to_fire_patch(begp:endp) = spval
    call hist_addfld1d (fname='M_LIVESTEMN_TO_FIRE', units='gN/m^2/s', &
         avgflag='A', long_name='live stem N fire loss', &
         ptr_patch=this%m_livestemn_to_fire_patch, default='inactive')

    this%m_deadstemn_to_fire_patch(begp:endp) = spval
    call hist_addfld1d (fname='M_DEADSTEMN_TO_FIRE', units='gN/m^2/s', &
         avgflag='A', long_name='dead stem N fire loss', &
         ptr_patch=this%m_deadstemn_to_fire_patch, default='inactive')

    this%m_deadstemn_to_litter_fire_patch(begp:endp) = spval
    call hist_addfld1d (fname='M_DEADSTEMN_TO_LITTER_FIRE', units='gN/m^2/s', &
         avgflag='A', long_name='dead stem N fire mortality to litter', &
         ptr_patch=this%m_deadstemn_to_litter_fire_patch, default='inactive')

    this%m_livecrootn_to_fire_patch(begp:endp) = spval
    call hist_addfld1d (fname='M_LIVECROOTN_TO_FIRE', units='gN/m^2/s', &
         avgflag='A', long_name='live coarse root N fire loss', &
         ptr_patch=this%m_livecrootn_to_fire_patch, default='inactive')

    this%m_deadcrootn_to_fire_patch(begp:endp) = spval
    call hist_addfld1d (fname='M_DEADCROOTN_TO_FIRE', units='gN/m^2/s', &
         avgflag='A', long_name='dead coarse root N fire loss', &
         ptr_patch=this%m_deadcrootn_to_fire_patch, default='inactive')

    this%m_deadcrootn_to_litter_fire_patch(begp:endp) = spval
    call hist_addfld1d (fname='M_DEADCROOTN_TO_LITTER_FIRE', units='gN/m^2/s', &
         avgflag='A', long_name='dead coarse root N fire mortality to litter', &
         ptr_patch=this%m_deadcrootn_to_litter_fire_patch, default='inactive')

    this%m_retransn_to_fire_patch(begp:endp) = spval
    call hist_addfld1d (fname='M_RETRANSN_TO_FIRE', units='gN/m^2/s', &
         avgflag='A', long_name='retranslocated N pool fire loss', &
         ptr_patch=this%m_retransn_to_fire_patch, default='inactive')

    this%leafn_xfer_to_leafn_patch(begp:endp) = spval
    call hist_addfld1d (fname='LEAFN_XFER_TO_LEAFN', units='gN/m^2/s', &
         avgflag='A', long_name='leaf N growth from storage', &
         ptr_patch=this%leafn_xfer_to_leafn_patch, default='inactive')

    this%frootn_xfer_to_frootn_patch(begp:endp) = spval
    call hist_addfld1d (fname='FROOTN_XFER_TO_FROOTN', units='gN/m^2/s', &
         avgflag='A', long_name='fine root N growth from storage', &
         ptr_patch=this%frootn_xfer_to_frootn_patch, default='inactive')

    this%livestemn_xfer_to_livestemn_patch(begp:endp) = spval
    call hist_addfld1d (fname='LIVESTEMN_XFER_TO_LIVESTEMN', units='gN/m^2/s', &
         avgflag='A', long_name='live stem N growth from storage', &
         ptr_patch=this%livestemn_xfer_to_livestemn_patch, default='inactive')

    this%deadstemn_xfer_to_deadstemn_patch(begp:endp) = spval
    call hist_addfld1d (fname='DEADSTEMN_XFER_TO_DEADSTEMN', units='gN/m^2/s', &
         avgflag='A', long_name='dead stem N growth from storage', &
         ptr_patch=this%deadstemn_xfer_to_deadstemn_patch, default='inactive')

    this%livecrootn_xfer_to_livecrootn_patch(begp:endp) = spval
    call hist_addfld1d (fname='LIVECROOTN_XFER_TO_LIVECROOTN', units='gN/m^2/s', &
         avgflag='A', long_name='live coarse root N growth from storage', &
         ptr_patch=this%livecrootn_xfer_to_livecrootn_patch, default='inactive')

    this%deadcrootn_xfer_to_deadcrootn_patch(begp:endp) = spval
    call hist_addfld1d (fname='DEADCROOTN_XFER_TO_DEADCROOTN', units='gN/m^2/s', &
         avgflag='A', long_name='dead coarse root N growth from storage', &
         ptr_patch=this%deadcrootn_xfer_to_deadcrootn_patch, default='inactive')

    this%leafn_to_litter_patch(begp:endp) = spval
    call hist_addfld1d (fname='LEAFN_TO_LITTER', units='gN/m^2/s', &
         avgflag='A', long_name='leaf N litterfall', &
         ptr_patch=this%leafn_to_litter_patch)

    this%leafn_to_retransn_patch(begp:endp) = spval
    call hist_addfld1d (fname='LEAFN_TO_RETRANSN', units='gN/m^2/s', &
         avgflag='A', long_name='leaf N to retranslocated N pool', &
         ptr_patch=this%leafn_to_retransn_patch, default='inactive')

    this%frootn_to_litter_patch(begp:endp) = spval
    call hist_addfld1d (fname='FROOTN_TO_LITTER', units='gN/m^2/s', &
         avgflag='A', long_name='fine root N litterfall', &
         ptr_patch=this%frootn_to_litter_patch, default='inactive')

    this%retransn_to_npool_patch(begp:endp) = spval
    call hist_addfld1d (fname='RETRANSN_TO_NPOOL', units='gN/m^2/s', &
         avgflag='A', long_name='deployment of retranslocated N', &
         ptr_patch=this%retransn_to_npool_patch)
         
    this%free_retransn_to_npool_patch(begp:endp) = spval
    call hist_addfld1d (fname='FREE_RETRANSN_TO_NPOOL', units='gN/m^2/s', &
         avgflag='A', long_name='deployment of retranslocated N', &
         ptr_patch=this%free_retransn_to_npool_patch)

    this%sminn_to_npool_patch(begp:endp) = spval
    call hist_addfld1d (fname='SMINN_TO_NPOOL', units='gN/m^2/s', &
         avgflag='A', long_name='deployment of soil mineral N uptake', &
         ptr_patch=this%sminn_to_npool_patch)

    this%npool_to_leafn_patch(begp:endp) = spval
    call hist_addfld1d (fname='NPOOL_TO_LEAFN', units='gN/m^2/s', &
         avgflag='A', long_name='allocation to leaf N', &
         ptr_patch=this%npool_to_leafn_patch, default='inactive')

    this%npool_to_leafn_storage_patch(begp:endp) = spval
    call hist_addfld1d (fname='NPOOL_TO_LEAFN_STORAGE', units='gN/m^2/s', &
         avgflag='A', long_name='allocation to leaf N storage', &
         ptr_patch=this%npool_to_leafn_storage_patch, default='inactive')

    this%npool_to_frootn_patch(begp:endp) = spval
    call hist_addfld1d (fname='NPOOL_TO_FROOTN', units='gN/m^2/s', &
         avgflag='A', long_name='allocation to fine root N', &
         ptr_patch=this%npool_to_frootn_patch, default='inactive')

    this%npool_to_frootn_storage_patch(begp:endp) = spval
    call hist_addfld1d (fname='NPOOL_TO_FROOTN_STORAGE', units='gN/m^2/s', &
         avgflag='A', long_name='allocation to fine root N storage', &
         ptr_patch=this%npool_to_frootn_storage_patch, default='inactive')

    this%npool_to_livestemn_patch(begp:endp) = spval
    call hist_addfld1d (fname='NPOOL_TO_LIVESTEMN', units='gN/m^2/s', &
         avgflag='A', long_name='allocation to live stem N', &
         ptr_patch=this%npool_to_livestemn_patch, default='inactive')

    this%npool_to_livestemn_storage_patch(begp:endp) = spval
    call hist_addfld1d (fname='NPOOL_TO_LIVESTEMN_STORAGE', units='gN/m^2/s', &
         avgflag='A', long_name='allocation to live stem N storage', &
         ptr_patch=this%npool_to_livestemn_storage_patch, default='inactive')

    this%npool_to_deadstemn_patch(begp:endp) = spval
    call hist_addfld1d (fname='NPOOL_TO_DEADSTEMN', units='gN/m^2/s', &
         avgflag='A', long_name='allocation to dead stem N', &
         ptr_patch=this%npool_to_deadstemn_patch, default='inactive')

    this%npool_to_deadstemn_storage_patch(begp:endp) = spval
    call hist_addfld1d (fname='NPOOL_TO_DEADSTEMN_STORAGE', units='gN/m^2/s', &
         avgflag='A', long_name='allocation to dead stem N storage', &
         ptr_patch=this%npool_to_deadstemn_storage_patch, default='inactive')

    this%npool_to_livecrootn_patch(begp:endp) = spval
    call hist_addfld1d (fname='NPOOL_TO_LIVECROOTN', units='gN/m^2/s', &
         avgflag='A', long_name='allocation to live coarse root N', &
         ptr_patch=this%npool_to_livecrootn_patch, default='inactive')

    this%npool_to_livecrootn_storage_patch(begp:endp) = spval
    call hist_addfld1d (fname='NPOOL_TO_LIVECROOTN_STORAGE', units='gN/m^2/s', &
         avgflag='A', long_name='allocation to live coarse root N storage', &
         ptr_patch=this%npool_to_livecrootn_storage_patch, default='inactive')

    this%npool_to_deadcrootn_patch(begp:endp) = spval
    call hist_addfld1d (fname='NPOOL_TO_DEADCROOTN', units='gN/m^2/s', &
         avgflag='A', long_name='allocation to dead coarse root N', &
         ptr_patch=this%npool_to_deadcrootn_patch, default='inactive')

    this%npool_to_deadcrootn_storage_patch(begp:endp) = spval
    call hist_addfld1d (fname='NPOOL_TO_DEADCROOTN_STORAGE', units='gN/m^2/s', &
         avgflag='A', long_name='allocation to dead coarse root N storage', &
         ptr_patch=this%npool_to_deadcrootn_storage_patch, default='inactive')

    this%leafn_storage_to_xfer_patch(begp:endp) = spval
    call hist_addfld1d (fname='LEAFN_STORAGE_TO_XFER', units='gN/m^2/s', &
         avgflag='A', long_name='leaf N shift storage to transfer', &
         ptr_patch=this%leafn_storage_to_xfer_patch, default='inactive')

    this%frootn_storage_to_xfer_patch(begp:endp) = spval
    call hist_addfld1d (fname='FROOTN_STORAGE_TO_XFER', units='gN/m^2/s', &
         avgflag='A', long_name='fine root N shift storage to transfer', &
         ptr_patch=this%frootn_storage_to_xfer_patch, default='inactive')

    this%livestemn_storage_to_xfer_patch(begp:endp) = spval
    call hist_addfld1d (fname='LIVESTEMN_STORAGE_TO_XFER', units='gN/m^2/s', &
         avgflag='A', long_name='live stem N shift storage to transfer', &
         ptr_patch=this%livestemn_storage_to_xfer_patch, default='inactive')

    this%deadstemn_storage_to_xfer_patch(begp:endp) = spval
    call hist_addfld1d (fname='DEADSTEMN_STORAGE_TO_XFER', units='gN/m^2/s', &
         avgflag='A', long_name='dead stem N shift storage to transfer', &
         ptr_patch=this%deadstemn_storage_to_xfer_patch, default='inactive')

    this%livecrootn_storage_to_xfer_patch(begp:endp) = spval
    call hist_addfld1d (fname='LIVECROOTN_STORAGE_TO_XFER', units='gN/m^2/s', &
         avgflag='A', long_name='live coarse root N shift storage to transfer', &
         ptr_patch=this%livecrootn_storage_to_xfer_patch, default='inactive')

    this%deadcrootn_storage_to_xfer_patch(begp:endp) = spval
    call hist_addfld1d (fname='DEADCROOTN_STORAGE_TO_XFER', units='gN/m^2/s', &
         avgflag='A', long_name='dead coarse root N shift storage to transfer', &
         ptr_patch=this%deadcrootn_storage_to_xfer_patch, default='inactive')

    this%livestemn_to_deadstemn_patch(begp:endp) = spval
    call hist_addfld1d (fname='LIVESTEMN_TO_DEADSTEMN', units='gN/m^2/s', &
         avgflag='A', long_name='live stem N turnover', &
         ptr_patch=this%livestemn_to_deadstemn_patch, default='inactive')

    this%livestemn_to_retransn_patch(begp:endp) = spval
    call hist_addfld1d (fname='LIVESTEMN_TO_RETRANSN', units='gN/m^2/s', &
         avgflag='A', long_name='live stem N to retranslocated N pool', &
         ptr_patch=this%livestemn_to_retransn_patch, default='inactive')

    this%livecrootn_to_deadcrootn_patch(begp:endp) = spval
    call hist_addfld1d (fname='LIVECROOTN_TO_DEADCROOTN', units='gN/m^2/s', &
         avgflag='A', long_name='live coarse root N turnover', &
         ptr_patch=this%livecrootn_to_deadcrootn_patch, default='inactive')

    this%livecrootn_to_retransn_patch(begp:endp) = spval
    call hist_addfld1d (fname='LIVECROOTN_TO_RETRANSN', units='gN/m^2/s', &
         avgflag='A', long_name='live coarse root N to retranslocated N pool', &
         ptr_patch=this%livecrootn_to_retransn_patch, default='inactive')

    this%ndeploy_patch(begp:endp) = spval
    call hist_addfld1d (fname='NDEPLOY', units='gN/m^2/s', &
         avgflag='A', long_name='total N deployed in new growth', &
         ptr_patch=this%ndeploy_patch)

    this%wood_harvestn_patch(begp:endp) = spval
    call hist_addfld1d (fname='WOOD_HARVESTN', units='gN/m^2/s', &
         avgflag='A', long_name='wood harvest N (to product pools)', &
         ptr_patch=this%wood_harvestn_patch)

    this%fire_nloss_patch(begp:endp) = spval
    call hist_addfld1d (fname='PFT_FIRE_NLOSS', units='gN/m^2/s', &
         avgflag='A', long_name='total patch-level fire N loss', &
         ptr_patch=this%fire_nloss_patch)

    if (use_crop) then
       this%nfertilization_patch(begp:endp) = spval
       call hist_addfld1d (fname='NFERTILIZATION', units='gN/m^2/s', &
            avgflag='A', long_name='Total fertilizer N added', &
            ptr_patch=this%nfertilization_patch)
       this%manure_patch(begp:endp) = spval
       call hist_addfld1d (fname='NMANURE', units='gN/m^2/s', &
            avgflag='A', long_name='Manure N added according to CLM default', &
            ptr_patch=this%manure_patch, default='inactive')
       this%synthfert_patch(begp:endp) = spval
       call hist_addfld1d (fname='NSYNTHFERT', units='gN/m^2/s', &
            avgflag='A', long_name='Syntheric fertilizer N added', &
            ptr_patch=this%synthfert_patch, default='inactive')
    end if

    if (use_crop .and. .not. use_fun) then
       this%soyfixn_patch(begp:endp) = spval
       call hist_addfld1d (fname='SOYFIXN', units='gN/m^2/s', &
            avgflag='A', long_name='soybean fixation', &
            ptr_patch=this%soyfixn_patch)
    end if

    if (use_crop) then
       this%fert_counter_patch(begp:endp) = spval
       call hist_addfld1d (fname='FERT_COUNTER', units='seconds', &
            avgflag='A', long_name='time left to fertilize', &
            ptr_patch=this%fert_counter_patch, default='inactive')
    end if

    !-------------------------------
    ! N flux variables - native to column
    !-------------------------------

    do k = 1, ndecomp_pools
       if ( decomp_cascade_con%is_litter(k) .or. decomp_cascade_con%is_cwd(k) ) then
          this%m_decomp_npools_to_fire_col(begc:endc,k) = spval
          data1dptr => this%m_decomp_npools_to_fire_col(:,k)
          fieldname = 'M_'//trim(decomp_cascade_con%decomp_pool_name_history(k))//'N_TO_FIRE'
          longname =  trim(decomp_cascade_con%decomp_pool_name_long(k))//' N fire loss'
          call hist_addfld1d (fname=fieldname, units='gN/m^2',  &
               avgflag='A', long_name=longname, &
               ptr_col=data1dptr, default='inactive')

          if ( nlevdecomp_full > 1 ) then
             this%m_decomp_npools_to_fire_vr_col(begc:endc,:,k) = spval
             data2dptr => this%m_decomp_npools_to_fire_vr_col(:,:,k)
             fieldname = 'M_'//trim(decomp_cascade_con%decomp_pool_name_history(k))//'N_TO_FIRE'//trim(vr_suffix)
             longname =  trim(decomp_cascade_con%decomp_pool_name_long(k))//' N fire loss'
             call hist_addfld_decomp (fname=fieldname, units='gN/m^3',  type2d='levdcmp', &
                  avgflag='A', long_name=longname, &
                  ptr_col=data2dptr, default='inactive')
          endif
       endif
    end do

    this%fire_nloss_col(begc:endc) = spval
    call hist_addfld1d (fname='COL_FIRE_NLOSS', units='gN/m^2/s', &
         avgflag='A', long_name='total column-level fire N loss', &
         ptr_col=this%fire_nloss_col)

    this%dwt_seedn_to_leaf_grc(begg:endg) = spval
    call hist_addfld1d (fname='DWT_SEEDN_TO_LEAF', units='gN/m^2/s', &
         avgflag='A', long_name='seed source to patch-level leaf', &
         ptr_gcell=this%dwt_seedn_to_leaf_grc)

    this%dwt_seedn_to_leaf_patch(begp:endp) = spval
    call hist_addfld1d (fname='DWT_SEEDN_TO_LEAF_PATCH', units='gN/m^2/s', &
         avgflag='A', &
         long_name='patch-level seed source to patch-level leaf ' // &
         '(per-area-gridcell; only makes sense with dov2xy=.false.)', &
         ptr_patch=this%dwt_seedn_to_leaf_patch, default='inactive')

    this%dwt_seedn_to_deadstem_grc(begg:endg) = spval
    call hist_addfld1d (fname='DWT_SEEDN_TO_DEADSTEM', units='gN/m^2/s', &
         avgflag='A', long_name='seed source to patch-level deadstem', &
         ptr_gcell=this%dwt_seedn_to_deadstem_grc)

    this%dwt_seedn_to_deadstem_patch(begp:endp) = spval
    call hist_addfld1d (fname='DWT_SEEDN_TO_DEADSTEM_PATCH', units='gN/m^2/s', &
         avgflag='A', &
         long_name='patch-level seed source to patch-level deadstem ' // &
         '(per-area-gridcell; only makes sense with dov2xy=.false.)', &
         ptr_patch=this%dwt_seedn_to_deadstem_patch, default='inactive')

    this%dwt_conv_nflux_grc(begg:endg) = spval
    call hist_addfld1d (fname='DWT_CONV_NFLUX', units='gN/m^2/s', &
         avgflag='A', &
         long_name='conversion N flux (immediate loss to atm) (0 at all times except first timestep of year)', &
         ptr_gcell=this%dwt_conv_nflux_grc)

    this%dwt_conv_nflux_patch(begp:endp) = spval
    call hist_addfld1d (fname='DWT_CONV_NFLUX_PATCH', units='gN/m^2/s', &
         avgflag='A', &
         long_name='patch-level conversion N flux (immediate loss to atm) ' // &
         '(0 at all times except first timestep of year) ' // &
         '(per-area-gridcell; only makes sense with dov2xy=.false.)', &
         ptr_patch=this%dwt_conv_nflux_patch, default='inactive')
    
    do k = i_litr_min, i_litr_max
       this%dwt_frootn_to_litr_n_col(begc:endc,:,k) = spval
       data2dptr => this%dwt_frootn_to_litr_n_col(begc:endc,:,k)
       fieldname = 'DWT_FROOTN_TO_'//trim(decomp_cascade_con%decomp_pool_name_history(k))//'_N'
       longname =  'fine root N to '//trim(decomp_cascade_con%decomp_pool_name_long(k))//' due to landcover change'
       call hist_addfld_decomp (fname=fieldname, units='gN/m^2/s',  type2d='levdcmp', &
            avgflag='A', long_name=longname, &
            ptr_col=data2dptr, default='inactive')
    end do

    this%dwt_livecrootn_to_cwdn_col(begc:endc,:) = spval
    call hist_addfld_decomp (fname='DWT_LIVECROOTN_TO_CWDN', units='gN/m^2/s',  type2d='levdcmp', &
         avgflag='A', long_name='live coarse root to CWD due to landcover change', &
         ptr_col=this%dwt_livecrootn_to_cwdn_col, default='inactive')

    this%dwt_deadcrootn_to_cwdn_col(begc:endc,:) = spval
    call hist_addfld_decomp (fname='DWT_DEADCROOTN_TO_CWDN', units='gN/m^2/s',  type2d='levdcmp', &
         avgflag='A', long_name='dead coarse root to CWD due to landcover change', &
         ptr_col=this%dwt_deadcrootn_to_cwdn_col, default='inactive')

    this%crop_seedn_to_leaf_patch(begp:endp) = spval
    call hist_addfld1d (fname='CROP_SEEDN_TO_LEAF', units='gN/m^2/s', &
         avgflag='A', long_name='crop seed source to leaf', &
         ptr_patch=this%crop_seedn_to_leaf_patch, default='inactive')

    this%plant_ndemand_patch(begp:endp) = spval
    call hist_addfld1d (fname='PLANT_NDEMAND', units='gN/m^2/s', &
         avgflag='A', long_name='N flux required to support initial GPP', &
         ptr_patch=this%plant_ndemand_patch)

    this%avail_retransn_patch(begp:endp) = spval
    call hist_addfld1d (fname='AVAIL_RETRANSN', units='gN/m^2/s', &
         avgflag='A', long_name='N flux available from retranslocation pool', &
         ptr_patch=this%avail_retransn_patch, default='inactive')

    this%plant_nalloc_patch(begp:endp) = spval
    call hist_addfld1d (fname='PLANT_NALLOC', units='gN/m^2/s', &
         avgflag='A', long_name='total allocated N flux', &
         ptr_patch=this%plant_nalloc_patch, default='inactive')
    
    if ( use_fun ) then
       this%Nactive_patch(begp:endp)  = spval
       call hist_addfld1d (fname='NACTIVE', units='gN/m^2/s',       &
            avgflag='A', long_name='Mycorrhizal N uptake flux',     &
            ptr_patch=this%Nactive_patch)
   
       this%Nnonmyc_patch(begp:endp)  = spval
       call hist_addfld1d (fname='NNONMYC', units='gN/m^2/s',       &
            avgflag='A', long_name='Non-mycorrhizal N uptake flux', &
            ptr_patch=this%Nnonmyc_patch)    

       this%Nam_patch(begp:endp)      = spval
       call hist_addfld1d (fname='NAM', units='gN/m^2/s',           &
            avgflag='A', long_name='AM-associated N uptake flux',   &
            ptr_patch=this%Nam_patch)

       this%Necm_patch(begp:endp)     = spval
       call hist_addfld1d (fname='NECM', units='gN/m^2/s',          &
            avgflag='A', long_name='ECM-associated N uptake flux',  &
            ptr_patch=this%Necm_patch)

       if (use_nitrif_denitrif) then
          this%Nactive_no3_patch(begp:endp)  = spval
          call hist_addfld1d (fname='NACTIVE_NO3', units='gN/m^2/s',   &
               avgflag='A', long_name='Mycorrhizal N uptake flux',     &
               ptr_patch=this%Nactive_no3_patch)
   
          this%Nactive_nh4_patch(begp:endp)  = spval
          call hist_addfld1d (fname='NACTIVE_NH4', units='gN/m^2/s',   &
               avgflag='A', long_name='Mycorrhizal N uptake flux',     &
               ptr_patch=this%Nactive_nh4_patch)

          this%Nnonmyc_no3_patch(begp:endp)  = spval
          call hist_addfld1d (fname='NNONMYC_NO3', units='gN/m^2/s',   &
               avgflag='A', long_name='Non-mycorrhizal N uptake flux', &
               ptr_patch=this%Nnonmyc_no3_patch)
  
          this%Nnonmyc_nh4_patch(begp:endp)  = spval
          call hist_addfld1d (fname='NNONMYC_NH4', units='gN/m^2/s',   &
               avgflag='A', long_name='Non-mycorrhizal N uptake flux', &
               ptr_patch=this%Nnonmyc_nh4_patch)

          this%Nam_no3_patch(begp:endp)      = spval
          call hist_addfld1d (fname='NAM_NO3', units='gN/m^2/s',       &
               avgflag='A', long_name='AM-associated N uptake flux',   &
               ptr_patch=this%Nam_no3_patch)
 
          this%Nam_nh4_patch(begp:endp)      = spval
          call hist_addfld1d (fname='NAM_NH4', units='gN/m^2/s',       &
               avgflag='A', long_name='AM-associated N uptake flux',   &
               ptr_patch=this%Nam_nh4_patch)

          this%Necm_no3_patch(begp:endp)     = spval
          call hist_addfld1d (fname='NECM_NO3', units='gN/m^2/s',      &
               avgflag='A', long_name='ECM-associated N uptake flux',  &
               ptr_patch=this%Necm_no3_patch) 
  
          this%Necm_nh4_patch(begp:endp)     = spval
          call hist_addfld1d (fname='NECM_NH4', units='gN/m^2/s',      &
               avgflag='A', long_name='ECM-associated N uptake flux',  &
               ptr_patch=this%Necm_nh4_patch)   
       end if 

       this%Npassive_patch(begp:endp) = spval
       call hist_addfld1d (fname='NPASSIVE', units='gN/m^2/s',        &
            avgflag='A', long_name='Passive N uptake flux',           &
            ptr_patch=this%Npassive_patch)

       this%Nfix_patch(begp:endp)     = spval
       call hist_addfld1d (fname='NFIX', units='gN/m^2/s',            &
            avgflag='A', long_name='Symbiotic BNF uptake flux',       &
            ptr_patch=this%Nfix_patch)

       this%Nretrans_patch(begp:endp) = spval
       call hist_addfld1d (fname='NRETRANS', units='gN/m^2/s',        &
            avgflag='A', long_name='Retranslocated N uptake flux',    &
            ptr_patch=this%Nretrans_patch)
  
       this%Nretrans_org_patch(begp:endp) = spval
       call hist_addfld1d (fname='NRETRANS_REG', units='gN/m^2/s',    &
            avgflag='A', long_name='Retranslocated N uptake flux',    &
            ptr_patch=this%Nretrans_org_patch)

       this%Nretrans_season_patch(begp:endp) = spval
       call hist_addfld1d (fname='NRETRANS_SEASON', units='gN/m^2/s', &
            avgflag='A', long_name='Retranslocated N uptake flux',    &
            ptr_patch=this%Nretrans_season_patch)

       this%Nretrans_stress_patch(begp:endp) = spval
       call hist_addfld1d (fname='NRETRANS_STRESS', units='gN/m^2/s', &
            avgflag='A', long_name='Retranslocated N uptake flux',    &
            ptr_patch=this%Nretrans_stress_patch)
  
       this%Nuptake_patch(begp:endp) = spval
       call hist_addfld1d (fname='NUPTAKE', units='gN/m^2/s',         &
            avgflag='A', long_name='Total N uptake of FUN',           &
            ptr_patch=this%Nuptake_patch)

       this%sminn_to_plant_fun_patch(begp:endp) = spval
       call hist_addfld1d (fname='SMINN_TO_PLANT_FUN', units='gN/m^2/s',&
            avgflag='A', long_name='Total soil N uptake of FUN',        &
            ptr_patch=this%sminn_to_plant_fun_patch)      
       
       this%cost_nfix_patch(begp:endp)     = spval
       call hist_addfld1d (fname='COST_NFIX', units='gN/gC',            &
            avgflag='A', long_name='Cost of fixation',       &
            ptr_patch=this%cost_nfix_patch)
            
       this%cost_nactive_patch(begp:endp)     = spval
       call hist_addfld1d (fname='COST_NACTIVE', units='gN/gC',            &
            avgflag='A', long_name='Cost of active uptake',       &
            ptr_patch=this%cost_nactive_patch)
            
       this%cost_nretrans_patch(begp:endp)     = spval
       call hist_addfld1d (fname='COST_NRETRANS', units='gN/gC',            &
            avgflag='A', long_name='Cost of retranslocation',       &
            ptr_patch=this%cost_nretrans_patch)
            
      this%nuptake_npp_fraction_patch(begp:endp)     = spval
       call hist_addfld1d (fname='NUPTAKE_NPP_FRACTION', units='-',            &
            avgflag='A', long_name='frac of NPP used in N uptake',       &
            ptr_patch=this%nuptake_npp_fraction_patch)
                  
     
    end if

  end subroutine InitHistory

  !-----------------------------------------------------------------------
  subroutine InitCold(this, bounds)
    !
    ! !DESCRIPTION:
    ! Initializes time varying variables used only in coupled carbon-nitrogen mode (CN):
    !
    ! !USES:
    use landunit_varcon , only : istsoil, istcrop
    !
    ! !ARGUMENTS:
    class(cnveg_nitrogenflux_type) :: this 
    type(bounds_type), intent(in) :: bounds  
    !
    ! !LOCAL VARIABLES:
    integer :: p,c,l,j
    integer :: fp, fc                                    ! filter indices
    integer :: num_special_col                           ! number of good values in special_col filter
    integer :: num_special_patch                         ! number of good values in special_patch filter
    integer :: special_col(bounds%endc-bounds%begc+1)    ! special landunit filter - columns
    integer :: special_patch(bounds%endp-bounds%begp+1)  ! special landunit filter - patches
    !---------------------------------------------------------------------

    ! Set column filters

    num_special_col = 0
    do c = bounds%begc, bounds%endc
       l = col%landunit(c)
       if (lun%ifspecial(l)) then
          num_special_col = num_special_col + 1
          special_col(num_special_col) = c
       end if
    end do

    ! Set patch filters

    num_special_patch = 0
    do p = bounds%begp,bounds%endp
       l = patch%landunit(p)
       if (lun%ifspecial(l)) then
          num_special_patch = num_special_patch + 1
          special_patch(num_special_patch) = p
       end if
    end do

    !-----------------------------------------------
    ! initialize nitrogen flux variables
    !-----------------------------------------------
    do p = bounds%begp,bounds%endp
       l = patch%landunit(p)

       if ( use_crop )then
          this%fert_counter_patch(p)   = spval
          this%nfertilization_patch(p) = 0._r8
          this%synthfert_patch(p)      = 0._r8
          this%manure_patch(p)         = 0._r8
          this%soyfixn_patch(p)        = 0._r8 
       end if

       if (lun%itype(l) == istsoil .or. lun%itype(l) == istcrop) then
          this%fert_counter_patch(p)  = 0._r8
       end if
       if ( use_fun ) then      !previously set to spval for special land units
          if (lun%ifspecial(l)) then
             this%plant_ndemand_patch(p)        = 0._r8
             this%avail_retransn_patch(p)       = 0._r8
             this%plant_nalloc_patch(p)         = 0._r8
             this%Npassive_patch(p)             = 0._r8
             this%Nactive_patch(p)              = 0._r8
             this%Nnonmyc_patch(p)              = 0._r8
             this%Nam_patch(p)                  = 0._r8
             this%Necm_patch(p)                 = 0._r8
             if (use_nitrif_denitrif) then
                this%Nactive_no3_patch(p)       = 0._r8
                this%Nactive_nh4_patch(p)       = 0._r8
                this%Nnonmyc_no3_patch(p)       = 0._r8
                this%Nnonmyc_nh4_patch(p)       = 0._r8
                this%Nam_no3_patch(p)           = 0._r8
                this%Nam_nh4_patch(p)           = 0._r8
                this%Necm_no3_patch(p)          = 0._r8
                this%Necm_nh4_patch(p)          = 0._r8
             end if
             this%Nfix_patch(p)                 = 0._r8
             this%Nretrans_patch(p)             = 0._r8
             this%Nretrans_org_patch(p)         = 0._r8
             this%Nretrans_season_patch(p)      = 0._r8
             this%Nretrans_stress_patch(p)      = 0._r8
             this%Nuptake_patch(p)              = 0._r8
             this%sminn_to_plant_fun_patch(p)   = 0._r8
             this%cost_nfix_patch               = 0._r8
             this%cost_nactive_patch            = 0._r8
             this%cost_nretrans_patch           = 0._r8          
             this%nuptake_npp_fraction_patch    = 0._r8
                             
             do j = 1, nlevdecomp
                this%sminn_to_plant_fun_vr_patch(p,j)       = 0._r8
                this%sminn_to_plant_fun_no3_vr_patch(p,j)   = 0._r8
                this%sminn_to_plant_fun_nh4_vr_patch(p,j)   = 0._r8
             end do 
          end if
       end if
    end do

    ! initialize fields for special filters

    call this%SetValues (&
         num_patch=num_special_patch, filter_patch=special_patch, value_patch=0._r8, &
         num_column=num_special_col, filter_column=special_col, value_column=0._r8)

  end subroutine InitCold

  !-----------------------------------------------------------------------
  subroutine Restart (this,  bounds, ncid, flag )
    !
    ! !DESCRIPTION: 
    ! Read/write CN restart data for carbon state
    !
    ! !USES:
    use restUtilMod
    use ncdio_pio
    !
    ! !ARGUMENTS:
    class (cnveg_nitrogenflux_type) :: this
    type(bounds_type) , intent(in)    :: bounds 
    type(file_desc_t) , intent(inout) :: ncid   ! netcdf id
    character(len=*)  , intent(in)    :: flag   !'read' or 'write'
    !
    ! !LOCAL VARIABLES:
    integer :: j,c ! indices
    logical :: readvar      ! determine if variable is on initial file
    real(r8), pointer :: ptr2d(:,:) ! temp. pointers for slicing larger arrays
    real(r8), pointer :: ptr1d(:)   ! temp. pointers for slicing larger arrays
    !------------------------------------------------------------------------

    if (use_crop) then
       call restartvar(ncid=ncid, flag=flag, varname='fert_counter', xtype=ncd_double,  &
            dim1name='pft', &
            long_name='', units='', &
            interpinic_flag='interp', readvar=readvar, data=this%fert_counter_patch)

       call restartvar(ncid=ncid, flag=flag, varname='synthfert', xtype=ncd_double,  &
            dim1name='pft', &
            long_name='', units='', &
            interpinic_flag='interp', readvar=readvar, data=this%synthfert_patch)

       call restartvar(ncid=ncid, flag=flag, varname='manure', xtype=ncd_double,  &
            dim1name='pft', &
            long_name='', units='', &
            interpinic_flag='interp', readvar=readvar, data=this%manure_patch)

       call restartvar(ncid=ncid, flag=flag, varname='nfertilization', xtype=ncd_double,  &
            dim1name='pft', &
            long_name='', units='', &
            interpinic_flag='interp', readvar=readvar, data=this%nfertilization_patch)
    end if

    if (use_crop) then
       call restartvar(ncid=ncid, flag=flag,  varname='grainn_xfer_to_grainn', xtype=ncd_double,  &
            dim1name='pft', &
            long_name='grain N growth from storage', units='gN/m2/s', &
            interpinic_flag='interp', readvar=readvar, data=this%grainn_xfer_to_grainn_patch)
    end if

    if (use_crop) then
       call restartvar(ncid=ncid, flag=flag,  varname='livestemn_to_litter', xtype=ncd_double,  &
            dim1name='pft', &
            long_name='livestem N to litter', units='gN/m2/s', &
            interpinic_flag='interp', readvar=readvar, data=this%livestemn_to_litter_patch)
    end if

    if (use_crop) then
       call restartvar(ncid=ncid, flag=flag,  varname='grainn_to_food', xtype=ncd_double,  &
            dim1name='pft', &
            long_name='grain N to food', units='gN/m2/s', &
            interpinic_flag='interp', readvar=readvar, data=this%grainn_to_food_patch)
    end if
    
    if (use_crop) then
       call restartvar(ncid=ncid, flag=flag,  varname='npool_to_grainn', xtype=ncd_double,  &
            dim1name='pft', &
            long_name='allocation to grain N', units='gN/m2/s', &
            interpinic_flag='interp', readvar=readvar, data=this%npool_to_grainn_patch)
    end if

    if (use_crop) then
       call restartvar(ncid=ncid, flag=flag,  varname='npool_to_grainn_storage', xtype=ncd_double,  &
            dim1name='pft', &
            long_name='allocation to grain N storage', units='gN/m2/s', &
            interpinic_flag='interp', readvar=readvar, data=this%npool_to_grainn_storage_patch)
    end if

    if (use_crop) then
       call restartvar(ncid=ncid, flag=flag, varname='grainn_storage_to_xfer', xtype=ncd_double,  &
            dim1name='pft', &
            long_name='grain N shift storage to transfer', units='gN/m2/s', &
            interpinic_flag='interp', readvar=readvar, data=this%grainn_storage_to_xfer_patch)
    end if

    call restartvar(ncid=ncid, flag=flag, varname='plant_ndemand', xtype=ncd_double,  &
         dim1name='pft', &
         long_name='', units='', &
         interpinic_flag='interp', readvar=readvar, data=this%plant_ndemand_patch) 

    call restartvar(ncid=ncid, flag=flag, varname='avail_retransn', xtype=ncd_double,  &
         dim1name='pft', &
         long_name='', units='', &
         interpinic_flag='interp', readvar=readvar, data=this%avail_retransn_patch) 

     if ( use_fun ) then
!       set_missing_vals_to_constant for BACKWARDS_COMPATIBILITY(wrw, 2018-06-28) re. issue #426
!       special land units previously set to spval, not 0
!       modifications here should correct this 
        call restartvar(ncid=ncid, flag=flag, varname='Nactive', xtype=ncd_double,       &
             dim1name='pft', &
             long_name='', units='', &
             interpinic_flag='interp', readvar=readvar, data=this%Nactive_patch) 
        call set_missing_vals_to_constant(this%Nactive_patch, 0._r8)
!    
        call restartvar(ncid=ncid, flag=flag, varname='Nnonmyc', xtype=ncd_double,       &
             dim1name='pft', &
             long_name='', units='', &
             interpinic_flag='interp', readvar=readvar, data=this%Nnonmyc_patch)
        call set_missing_vals_to_constant(this%Nnonmyc_patch, 0._r8)
 
        call restartvar(ncid=ncid, flag=flag, varname='Nam', xtype=ncd_double,           &
             dim1name='pft', &
             long_name='', units='', &
             interpinic_flag='interp', readvar=readvar, data=this%Nam_patch)
        call set_missing_vals_to_constant(this%Nam_patch, 0._r8)
 
        call restartvar(ncid=ncid, flag=flag, varname='Necm', xtype=ncd_double,          &
             dim1name='pft', &
             long_name='', units='', &
             interpinic_flag='interp', readvar=readvar, data=this%Necm_patch)
        call set_missing_vals_to_constant(this%Necm_patch, 0._r8)
 
        if (use_nitrif_denitrif) then
           call restartvar(ncid=ncid, flag=flag, varname='Nactive_no3', xtype=ncd_double,   &
                dim1name='pft', &
                long_name='', units='', &
                interpinic_flag='interp', readvar=readvar, data=this%Nactive_no3_patch)
           call set_missing_vals_to_constant(this%Nactive_no3_patch, 0._r8)
    
           call restartvar(ncid=ncid, flag=flag, varname='Nactive_nh4', xtype=ncd_double,   &
                dim1name='pft', &
                long_name='', units='', &
                interpinic_flag='interp', readvar=readvar, data=this%Nactive_nh4_patch)   
           call set_missing_vals_to_constant(this%Nactive_nh4_patch, 0._r8)
 
           call restartvar(ncid=ncid, flag=flag, varname='Nnonmyc_no3', xtype=ncd_double,    &
                dim1name='pft', &
                long_name='', units='', &
                interpinic_flag='interp', readvar=readvar, data=this%Nnonmyc_no3_patch)
           call set_missing_vals_to_constant(this%Nnonmyc_no3_patch, 0._r8)
 
           call restartvar(ncid=ncid, flag=flag, varname='Nnonmyc_nh4', xtype=ncd_double,    &
                dim1name='pft', &
                long_name='', units='', &
                interpinic_flag='interp', readvar=readvar, data=this%Nnonmyc_nh4_patch)
           call set_missing_vals_to_constant(this%Nnonmyc_nh4_patch, 0._r8)
 
           call restartvar(ncid=ncid, flag=flag, varname='Nam_no3', xtype=ncd_double,         &
                dim1name='pft', &
                long_name='', units='', &
                interpinic_flag='interp', readvar=readvar, data=this%Nam_no3_patch)
           call set_missing_vals_to_constant(this%Nam_no3_patch, 0._r8)
 
           call restartvar(ncid=ncid, flag=flag, varname='Nam_nh4', xtype=ncd_double,         &
                dim1name='pft', &
                long_name='', units='', &
                interpinic_flag='interp', readvar=readvar, data=this%Nam_nh4_patch)
           call set_missing_vals_to_constant(this%Nam_nh4_patch,  0._r8)
 
           call restartvar(ncid=ncid, flag=flag, varname='Necm_no3', xtype=ncd_double,        &
                dim1name='pft', &
                long_name='', units='', &
                interpinic_flag='interp', readvar=readvar, data=this%Necm_no3_patch)
           call set_missing_vals_to_constant(this%Necm_no3_patch, 0._r8)
 
           call restartvar(ncid=ncid, flag=flag, varname='Necm_nh4', xtype=ncd_double,        &
                dim1name='pft', &
                long_name='', units='', &
                interpinic_flag='interp', readvar=readvar, data=this%Necm_nh4_patch)
           call set_missing_vals_to_constant(this%Necm_nh4_patch, 0._r8)
        end if
!
        call restartvar(ncid=ncid, flag=flag, varname='Npassive', xtype=ncd_double,      &
             dim1name='pft', &
             long_name='', units='', &
             interpinic_flag='interp', readvar=readvar, data=this%Npassive_patch)
        call set_missing_vals_to_constant(this%Npassive_patch, 0._r8)
 
        call restartvar(ncid=ncid, flag=flag, varname='Nfix', xtype=ncd_double,          &
             dim1name='pft', &
             long_name='', units='', &
             interpinic_flag='interp', readvar=readvar, data=this%Nfix_patch)
        call set_missing_vals_to_constant(this%Nfix_patch, 0._r8)
 
        call restartvar(ncid=ncid, flag=flag, varname='Nretrans', xtype=ncd_double,       &
             dim1name='pft', &
             long_name='', units='', &
             interpinic_flag='interp', readvar=readvar, data=this%Nretrans_patch)
        call set_missing_vals_to_constant(this%Nretrans_patch, 0._r8)
 
        call restartvar(ncid=ncid, flag=flag, varname='Nretrans_org', xtype=ncd_double,   &
             dim1name='pft', &
             long_name='', units='', &
             interpinic_flag='interp', readvar=readvar, data=this%Nretrans_org_patch)
        call set_missing_vals_to_constant(this%Nretrans_org_patch, 0._r8)
 
        call restartvar(ncid=ncid, flag=flag, varname='Nretrans_season', xtype=ncd_double, &
             dim1name='pft', &
             long_name='', units='', &
             interpinic_flag='interp', readvar=readvar, data=this%Nretrans_season_patch)
        call set_missing_vals_to_constant(this%Nretrans_season_patch, 0._r8)
 
        call restartvar(ncid=ncid, flag=flag, varname='Nretrans_stress', xtype=ncd_double, &
             dim1name='pft', &
             long_name='', units='', &
             interpinic_flag='interp', readvar=readvar, data=this%Nretrans_stress_patch)
        call set_missing_vals_to_constant(this%Nretrans_stress_patch, 0._r8)
 
        call restartvar(ncid=ncid, flag=flag, varname='Nuptake', xtype=ncd_double,            &
             dim1name='pft', &
             long_name='', units='', &
             interpinic_flag='interp', readvar=readvar, data=this%Nuptake_patch)
        call set_missing_vals_to_constant(this%Nuptake_patch, 0._r8)
     end if
! End BACKWARDS_COMPATIBILITY(wrw, 2018-06-28) re. issue #426

  end subroutine Restart

  !-----------------------------------------------------------------------
  subroutine SetValues ( this, &
       num_patch, filter_patch, value_patch, &
       num_column, filter_column, value_column)
    !
    ! !DESCRIPTION:
    ! Set nitrogen flux variables
    !
    ! !ARGUMENTS:
    ! !ARGUMENTS:
    class (cnveg_nitrogenflux_type) :: this
    integer , intent(in) :: num_patch
    integer , intent(in) :: filter_patch(:)
    real(r8), intent(in) :: value_patch
    integer , intent(in) :: num_column
    integer , intent(in) :: filter_column(:)
    real(r8), intent(in) :: value_column
    !
    ! !LOCAL VARIABLES:
    integer :: fi,i,j,k,l     ! loop index
    !------------------------------------------------------------------------

    do fi = 1,num_patch
       i=filter_patch(fi)

       this%m_leafn_to_litter_patch(i)                   = value_patch
       this%m_frootn_to_litter_patch(i)                  = value_patch
       this%m_leafn_storage_to_litter_patch(i)           = value_patch
       this%m_frootn_storage_to_litter_patch(i)          = value_patch
       this%m_livestemn_storage_to_litter_patch(i)       = value_patch
       this%m_deadstemn_storage_to_litter_patch(i)       = value_patch
       this%m_livecrootn_storage_to_litter_patch(i)      = value_patch
       this%m_deadcrootn_storage_to_litter_patch(i)      = value_patch
       this%m_leafn_xfer_to_litter_patch(i)              = value_patch
       this%m_frootn_xfer_to_litter_patch(i)             = value_patch
       this%m_livestemn_xfer_to_litter_patch(i)          = value_patch
       this%m_deadstemn_xfer_to_litter_patch(i)          = value_patch
       this%m_livecrootn_xfer_to_litter_patch(i)         = value_patch
       this%m_deadcrootn_xfer_to_litter_patch(i)         = value_patch
       this%m_livestemn_to_litter_patch(i)               = value_patch
       this%m_deadstemn_to_litter_patch(i)               = value_patch
       this%m_livecrootn_to_litter_patch(i)              = value_patch
       this%m_deadcrootn_to_litter_patch(i)              = value_patch
       this%m_retransn_to_litter_patch(i)                = value_patch
       this%hrv_leafn_to_litter_patch(i)                 = value_patch             
       this%hrv_frootn_to_litter_patch(i)                = value_patch            
       this%hrv_leafn_storage_to_litter_patch(i)         = value_patch     
       this%hrv_frootn_storage_to_litter_patch(i)        = value_patch    
       this%hrv_livestemn_storage_to_litter_patch(i)     = value_patch 
       this%hrv_deadstemn_storage_to_litter_patch(i)     = value_patch 
       this%hrv_livecrootn_storage_to_litter_patch(i)    = value_patch
       this%hrv_deadcrootn_storage_to_litter_patch(i)    = value_patch
       this%hrv_leafn_xfer_to_litter_patch(i)            = value_patch        
       this%hrv_frootn_xfer_to_litter_patch(i)           = value_patch       
       this%hrv_livestemn_xfer_to_litter_patch(i)        = value_patch    
       this%hrv_deadstemn_xfer_to_litter_patch(i)        = value_patch    
       this%hrv_livecrootn_xfer_to_litter_patch(i)       = value_patch   
       this%hrv_deadcrootn_xfer_to_litter_patch(i)       = value_patch   
       this%hrv_livestemn_to_litter_patch(i)             = value_patch         
       this%hrv_livecrootn_to_litter_patch(i)            = value_patch        
       this%hrv_deadcrootn_to_litter_patch(i)            = value_patch        
       this%hrv_retransn_to_litter_patch(i)              = value_patch    

       this%m_leafn_to_fire_patch(i)                     = value_patch
       this%m_leafn_storage_to_fire_patch(i)             = value_patch
       this%m_leafn_xfer_to_fire_patch(i)                = value_patch
       this%m_livestemn_to_fire_patch(i)                 = value_patch
       this%m_livestemn_storage_to_fire_patch(i)         = value_patch
       this%m_livestemn_xfer_to_fire_patch(i)            = value_patch
       this%m_deadstemn_to_fire_patch(i)                 = value_patch
       this%m_deadstemn_storage_to_fire_patch(i)         = value_patch
       this%m_deadstemn_xfer_to_fire_patch(i)            = value_patch
       this%m_frootn_to_fire_patch(i)                    = value_patch
       this%m_frootn_storage_to_fire_patch(i)            = value_patch
       this%m_frootn_xfer_to_fire_patch(i)               = value_patch
       this%m_livecrootn_to_fire_patch(i)                = value_patch
       this%m_livecrootn_storage_to_fire_patch(i)        = value_patch
       this%m_livecrootn_xfer_to_fire_patch(i)           = value_patch
       this%m_deadcrootn_to_fire_patch(i)                = value_patch
       this%m_deadcrootn_storage_to_fire_patch(i)        = value_patch
       this%m_deadcrootn_xfer_to_fire_patch(i)           = value_patch
       this%m_retransn_to_fire_patch(i)                  = value_patch


       this%m_leafn_to_litter_fire_patch(i)              = value_patch
       this%m_leafn_storage_to_litter_fire_patch(i)      = value_patch
       this%m_leafn_xfer_to_litter_fire_patch(i)         = value_patch
       this%m_livestemn_to_litter_fire_patch(i)          = value_patch
       this%m_livestemn_storage_to_litter_fire_patch(i)  = value_patch
       this%m_livestemn_xfer_to_litter_fire_patch(i)     = value_patch
       this%m_livestemn_to_deadstemn_fire_patch(i)       = value_patch
       this%m_deadstemn_to_litter_fire_patch(i)          = value_patch
       this%m_deadstemn_storage_to_litter_fire_patch(i)  = value_patch
       this%m_deadstemn_xfer_to_litter_fire_patch(i)     = value_patch
       this%m_frootn_to_litter_fire_patch(i)             = value_patch
       this%m_frootn_storage_to_litter_fire_patch(i)     = value_patch
       this%m_frootn_xfer_to_litter_fire_patch(i)        = value_patch
       this%m_livecrootn_to_litter_fire_patch(i)         = value_patch
       this%m_livecrootn_storage_to_litter_fire_patch(i) = value_patch
       this%m_livecrootn_xfer_to_litter_fire_patch(i)    = value_patch
       this%m_livecrootn_to_deadcrootn_fire_patch(i)     = value_patch
       this%m_deadcrootn_to_litter_fire_patch(i)         = value_patch
       this%m_deadcrootn_storage_to_litter_fire_patch(i) = value_patch
       this%m_deadcrootn_xfer_to_litter_fire_patch(i)    = value_patch
       this%m_retransn_to_litter_fire_patch(i)           = value_patch

       this%leafn_xfer_to_leafn_patch(i)                 = value_patch
       this%frootn_xfer_to_frootn_patch(i)               = value_patch
       this%livestemn_xfer_to_livestemn_patch(i)         = value_patch
       this%deadstemn_xfer_to_deadstemn_patch(i)         = value_patch
       this%livecrootn_xfer_to_livecrootn_patch(i)       = value_patch
       this%deadcrootn_xfer_to_deadcrootn_patch(i)       = value_patch
       this%leafn_to_litter_patch(i)                     = value_patch
       this%leafn_to_retransn_patch(i)                   = value_patch
       this%frootn_to_litter_patch(i)                    = value_patch
       this%retransn_to_npool_patch(i)                   = value_patch
       this%free_retransn_to_npool_patch(i)              = value_patch
       this%sminn_to_npool_patch(i)                      = value_patch
       this%npool_to_leafn_patch(i)                      = value_patch
       this%npool_to_leafn_storage_patch(i)              = value_patch
       this%npool_to_frootn_patch(i)                     = value_patch
       this%npool_to_frootn_storage_patch(i)             = value_patch
       this%npool_to_livestemn_patch(i)                  = value_patch
       this%npool_to_livestemn_storage_patch(i)          = value_patch
       this%npool_to_deadstemn_patch(i)                  = value_patch
       this%npool_to_deadstemn_storage_patch(i)          = value_patch
       this%npool_to_livecrootn_patch(i)                 = value_patch
       this%npool_to_livecrootn_storage_patch(i)         = value_patch
       this%npool_to_deadcrootn_patch(i)                 = value_patch
       this%npool_to_deadcrootn_storage_patch(i)         = value_patch
       this%leafn_storage_to_xfer_patch(i)               = value_patch
       this%frootn_storage_to_xfer_patch(i)              = value_patch
       this%livestemn_storage_to_xfer_patch(i)           = value_patch
       this%deadstemn_storage_to_xfer_patch(i)           = value_patch
       this%livecrootn_storage_to_xfer_patch(i)          = value_patch
       this%deadcrootn_storage_to_xfer_patch(i)          = value_patch
       this%livestemn_to_deadstemn_patch(i)              = value_patch
       this%livestemn_to_retransn_patch(i)               = value_patch
       this%livecrootn_to_deadcrootn_patch(i)            = value_patch
       this%livecrootn_to_retransn_patch(i)              = value_patch
       this%ndeploy_patch(i)                             = value_patch
       this%wood_harvestn_patch(i)                       = value_patch
       this%fire_nloss_patch(i)                          = value_patch

       this%crop_seedn_to_leaf_patch(i)                  = value_patch
       this%grainn_to_cropprodn_patch(i)                 = value_patch
    end do

    if ( use_crop )then
       do fi = 1,num_patch
          i = filter_patch(fi)
          this%livestemn_to_litter_patch(i)              = value_patch
          this%grainn_to_food_patch(i)                   = value_patch
          this%leafn_to_biofueln_patch(i)                = value_patch
          this%livestemn_to_biofueln_patch(i)            = value_patch
          this%grainn_to_seed_patch(i)                   = value_patch
          this%grainn_xfer_to_grainn_patch(i)            = value_patch
          this%npool_to_grainn_patch(i)                  = value_patch
          this%npool_to_grainn_storage_patch(i)          = value_patch
          this%grainn_storage_to_xfer_patch(i)           = value_patch
          this%soyfixn_patch(i)                          = value_patch
          this%frootn_to_retransn_patch(i)               = value_patch
       end do
    end if

    do j = 1, nlevdecomp_full
       do fi = 1,num_column
          i = filter_column(fi)

          do k = i_litr_min, i_litr_max
             this%phenology_n_to_litr_n_col(i,j,k)       = value_column
             this%gap_mortality_n_to_litr_n_col(i,j,k)   = value_column
             this%harvest_n_to_litr_n_col(i,j,k)         = value_column
             this%m_n_to_litr_fire_col(i,j,k)            = value_column
          end do

          this%gap_mortality_n_to_cwdn_col(i,j)          = value_column
          this%fire_mortality_n_to_cwdn_col(i,j)         = value_column
          this%harvest_n_to_cwdn_col(i,j)                = value_column  
       end do
    end do

    do fi = 1,num_column
       i = filter_column(fi)

       this%grainn_to_cropprodn_col(i)       = value_column
       this%fire_nloss_col(i)                = value_column

       ! Zero p2c column fluxes
       this%fire_nloss_col(i) = value_column
       this%wood_harvestn_col(i) = value_column
    end do

    do k = 1, ndecomp_pools
       do fi = 1,num_column
          i = filter_column(fi)
          this%m_decomp_npools_to_fire_col(i,k) = value_column
       end do
    end do

    do k = 1, ndecomp_pools
       do j = 1, nlevdecomp_full
          do fi = 1,num_column
             i = filter_column(fi)
             this%m_decomp_npools_to_fire_vr_col(i,j,k) = value_column
          end do
       end do
    end do

  end subroutine SetValues

  !-----------------------------------------------------------------------
  subroutine ZeroDwt( this, bounds )
    !
    ! !DESCRIPTION
    ! Initialize flux variables needed for dynamic land use.
    !
    ! !ARGUMENTS:
    class(cnveg_nitrogenflux_type) :: this
    type(bounds_type), intent(in)  :: bounds 
    !
    ! !LOCAL VARIABLES:
    integer :: c, g, j, i       ! indices
    !-----------------------------------------------------------------------

    do g = bounds%begg, bounds%endg
       this%dwt_seedn_to_leaf_grc(g)     = 0._r8
       this%dwt_seedn_to_deadstem_grc(g) = 0._r8
       this%dwt_conv_nflux_grc(g)        = 0._r8
    end do

    do j = 1, nlevdecomp_full
       do c = bounds%begc,bounds%endc
          do i = i_litr_min, i_litr_max
             this%dwt_frootn_to_litr_n_col(c,j,i) = 0._r8
          end do
          this%dwt_livecrootn_to_cwdn_col(c,j)   = 0._r8
          this%dwt_deadcrootn_to_cwdn_col(c,j)   = 0._r8
       end do
    end do

  end subroutine ZeroDwt

 !-----------------------------------------------------------------------
  subroutine Summary_nitrogenflux(this, bounds, num_soilc, filter_soilc, num_soilp, filter_soilp)
    !
    ! !USES:
    use clm_varpar    , only: nlevdecomp,ndecomp_cascade_transitions,ndecomp_pools
    use clm_varctl    , only: use_nitrif_denitrif
    use subgridAveMod , only: p2c 
    !
    ! !ARGUMENTS:
    class (cnveg_nitrogenflux_type) :: this
    type(bounds_type) , intent(in) :: bounds  
    integer           , intent(in) :: num_soilc       ! number of soil columns in filter
    integer           , intent(in) :: filter_soilc(:) ! filter for soil columns
    integer           , intent(in) :: num_soilp       ! number of soil patches in filter
    integer           , intent(in) :: filter_soilp(:) ! filter for soil patches
    !
    ! !LOCAL VARIABLES:
    integer  :: c,p,j,k,l   ! indices
    integer  :: fp,fc       ! lake filter indices
    real(r8) :: maxdepth    ! depth to integrate soil variables
    !-----------------------------------------------------------------------

    do fp = 1,num_soilp
       p = filter_soilp(fp)

       ! total N deployment (from sminn and retranslocated N pool) (NDEPLOY)
       this%ndeploy_patch(p) = &
            this%sminn_to_npool_patch(p) + &
            this%retransn_to_npool_patch(p) + &
            this%free_retransn_to_npool_patch(p)  

       ! total patch-level fire N losses
       this%fire_nloss_patch(p) = &
            this%m_leafn_to_fire_patch(p)               + &
            this%m_leafn_storage_to_fire_patch(p)       + &
            this%m_leafn_xfer_to_fire_patch(p)          + &
            this%m_frootn_to_fire_patch(p)              + &
            this%m_frootn_storage_to_fire_patch(p)      + &
            this%m_frootn_xfer_to_fire_patch(p)         + &
            this%m_livestemn_to_fire_patch(p)           + &
            this%m_livestemn_storage_to_fire_patch(p)   + &
            this%m_livestemn_xfer_to_fire_patch(p)      + &
            this%m_deadstemn_to_fire_patch(p)           + &
            this%m_deadstemn_storage_to_fire_patch(p)   + &
            this%m_deadstemn_xfer_to_fire_patch(p)      + &
            this%m_livecrootn_to_fire_patch(p)          + &
            this%m_livecrootn_storage_to_fire_patch(p)  + &
            this%m_livecrootn_xfer_to_fire_patch(p)     + &
            this%m_deadcrootn_to_fire_patch(p)          + &
            this%m_deadcrootn_storage_to_fire_patch(p)  + &
            this%m_deadcrootn_xfer_to_fire_patch(p)     + &
            this%m_retransn_to_fire_patch(p)

    end do

    call p2c(bounds, num_soilc, filter_soilc, &
         this%fire_nloss_patch(bounds%begp:bounds%endp), &
         this%fire_nloss_p2c_col(bounds%begc:bounds%endc))

    ! vertically integrate column-level fire N losses
    do k = 1, ndecomp_pools
       do j = 1, nlevdecomp
          do fc = 1,num_soilc
             c = filter_soilc(fc)
             this%m_decomp_npools_to_fire_col(c,k) = &
                  this%m_decomp_npools_to_fire_col(c,k) + &
                  this%m_decomp_npools_to_fire_vr_col(c,j,k) * dzsoi_decomp(j)
          end do
       end do
    end do

    ! total column-level fire N losses
    do fc = 1,num_soilc
       c = filter_soilc(fc)
       this%fire_nloss_col(c) = this%fire_nloss_p2c_col(c)
    end do
    do k = 1, ndecomp_pools
       do fc = 1,num_soilc
          c = filter_soilc(fc)
          this%fire_nloss_col(c) = &
               this%fire_nloss_col(c) + &
               this%m_decomp_npools_to_fire_col(c,k)
       end do
    end do

  end subroutine Summary_nitrogenflux

end module CNVegNitrogenFluxType
<|MERGE_RESOLUTION|>--- conflicted
+++ resolved
@@ -6,11 +6,7 @@
   use clm_varpar                         , only : ndecomp_cascade_transitions, ndecomp_pools
   use clm_varpar                         , only : nlevdecomp_full, nlevdecomp, i_litr_min, i_litr_max
   use clm_varcon                         , only : spval, ispval, dzsoi_decomp
-<<<<<<< HEAD
-  use clm_varctl                         , only : use_nitrif_denitrif, use_vertsoilc, use_crop, iulog
-=======
   use clm_varctl                         , only : use_nitrif_denitrif, use_crop
->>>>>>> c4c387b9
   use CNSharedParamsMod                  , only : use_fun
   use decompMod                          , only : bounds_type
   use abortutils                         , only : endrun
